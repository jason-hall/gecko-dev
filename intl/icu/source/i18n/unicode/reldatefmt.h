<<<<<<< HEAD
// Copyright (C) 2016 and later: Unicode, Inc. and others.
=======
// © 2016 and later: Unicode, Inc. and others.
>>>>>>> a17af05f
// License & terms of use: http://www.unicode.org/copyright.html
/*
*****************************************************************************
* Copyright (C) 2014-2016, International Business Machines Corporation and
* others.
* All Rights Reserved.
*****************************************************************************
*
* File RELDATEFMT.H
*****************************************************************************
*/

#ifndef __RELDATEFMT_H
#define __RELDATEFMT_H

#include "unicode/utypes.h"
#include "unicode/uobject.h"
#include "unicode/udisplaycontext.h"
#include "unicode/ureldatefmt.h"
#include "unicode/locid.h"

/**
 * \file
 * \brief C++ API: Formats relative dates such as "1 day ago" or "tomorrow"
 */

#if !UCONFIG_NO_FORMATTING

/**
 * Represents the unit for formatting a relative date. e.g "in 5 days"
 * or "in 3 months"
 * @stable ICU 53
 */
typedef enum UDateRelativeUnit {

    /**
     * Seconds
     * @stable ICU 53
     */
    UDAT_RELATIVE_SECONDS,

    /**
     * Minutes
     * @stable ICU 53
     */
    UDAT_RELATIVE_MINUTES,

    /**
     * Hours
     * @stable ICU 53
     */
    UDAT_RELATIVE_HOURS,

    /**
     * Days
     * @stable ICU 53
     */
    UDAT_RELATIVE_DAYS,

    /**
     * Weeks
     * @stable ICU 53
     */
    UDAT_RELATIVE_WEEKS,

    /**
     * Months
     * @stable ICU 53
     */
    UDAT_RELATIVE_MONTHS,

    /**
     * Years
     * @stable ICU 53
     */
    UDAT_RELATIVE_YEARS,

#ifndef U_HIDE_DEPRECATED_API
    /**
     * One more than the highest normal UDateRelativeUnit value.
     * @deprecated ICU 58 The numeric value may change over time, see ICU ticket #12420.
     */
    UDAT_RELATIVE_UNIT_COUNT
#endif  // U_HIDE_DEPRECATED_API
} UDateRelativeUnit;

/**
 * Represents an absolute unit.
 * @stable ICU 53
 */
typedef enum UDateAbsoluteUnit {

    // Days of week have to remain together and in order from Sunday to
    // Saturday.
    /**
     * Sunday
     * @stable ICU 53
     */
    UDAT_ABSOLUTE_SUNDAY,

    /**
     * Monday
     * @stable ICU 53
     */
    UDAT_ABSOLUTE_MONDAY,

    /**
     * Tuesday
     * @stable ICU 53
     */
    UDAT_ABSOLUTE_TUESDAY,

    /**
     * Wednesday
     * @stable ICU 53
     */
    UDAT_ABSOLUTE_WEDNESDAY,

    /**
     * Thursday
     * @stable ICU 53
     */
    UDAT_ABSOLUTE_THURSDAY,

    /**
     * Friday
     * @stable ICU 53
     */
    UDAT_ABSOLUTE_FRIDAY,

    /**
     * Saturday
     * @stable ICU 53
     */
    UDAT_ABSOLUTE_SATURDAY,

    /**
     * Day
     * @stable ICU 53
     */
    UDAT_ABSOLUTE_DAY,

    /**
     * Week
     * @stable ICU 53
     */
    UDAT_ABSOLUTE_WEEK,

    /**
     * Month
     * @stable ICU 53
     */
    UDAT_ABSOLUTE_MONTH,

    /**
     * Year
     * @stable ICU 53
     */
    UDAT_ABSOLUTE_YEAR,

    /**
     * Now
     * @stable ICU 53
     */
    UDAT_ABSOLUTE_NOW,

#ifndef U_HIDE_DEPRECATED_API
    /**
     * One more than the highest normal UDateAbsoluteUnit value.
     * @deprecated ICU 58 The numeric value may change over time, see ICU ticket #12420.
     */
    UDAT_ABSOLUTE_UNIT_COUNT
#endif  // U_HIDE_DEPRECATED_API
} UDateAbsoluteUnit;

/**
 * Represents a direction for an absolute unit e.g "Next Tuesday"
 * or "Last Tuesday"
 * @stable ICU 53
 */
typedef enum UDateDirection {

    /**
     * Two before. Not fully supported in every locale.
     * @stable ICU 53
     */
    UDAT_DIRECTION_LAST_2,

    /**
     * Last
     * @stable ICU 53
     */
    UDAT_DIRECTION_LAST,

    /**
     * This
     * @stable ICU 53
     */
    UDAT_DIRECTION_THIS,

    /**
     * Next
     * @stable ICU 53
     */
    UDAT_DIRECTION_NEXT,

    /**
     * Two after. Not fully supported in every locale.
     * @stable ICU 53
     */
    UDAT_DIRECTION_NEXT_2,

    /**
     * Plain, which means the absence of a qualifier.
     * @stable ICU 53
     */
    UDAT_DIRECTION_PLAIN,

#ifndef U_HIDE_DEPRECATED_API
    /**
     * One more than the highest normal UDateDirection value.
     * @deprecated ICU 58 The numeric value may change over time, see ICU ticket #12420.
     */
    UDAT_DIRECTION_COUNT
#endif  // U_HIDE_DEPRECATED_API
} UDateDirection;

#if !UCONFIG_NO_BREAK_ITERATION

U_NAMESPACE_BEGIN

class BreakIterator;
class RelativeDateTimeCacheData;
class SharedNumberFormat;
class SharedPluralRules;
class SharedBreakIterator;
class NumberFormat;
class UnicodeString;

/**
 * Formats simple relative dates. There are two types of relative dates that
 * it handles:
 * <ul>
 *   <li>relative dates with a quantity e.g "in 5 days"</li>
 *   <li>relative dates without a quantity e.g "next Tuesday"</li>
 * </ul>
 * <p>
 * This API is very basic and is intended to be a building block for more
 * fancy APIs. The caller tells it exactly what to display in a locale
 * independent way. While this class automatically provides the correct plural
 * forms, the grammatical form is otherwise as neutral as possible. It is the
 * caller's responsibility to handle cut-off logic such as deciding between
 * displaying "in 7 days" or "in 1 week." This API supports relative dates
 * involving one single unit. This API does not support relative dates
 * involving compound units,
 * e.g "in 5 days and 4 hours" nor does it support parsing.
 * <p>
 * This class is mostly thread safe and immutable with the following caveats:
 * 1. The assignment operator violates Immutability. It must not be used
 *    concurrently with other operations.
 * 2. Caller must not hold onto adopted pointers.
 * <p>
 * This class is not intended for public subclassing.
 * <p>
 * Here are some examples of use:
 * <blockquote>
 * <pre>
 * UErrorCode status = U_ZERO_ERROR;
 * UnicodeString appendTo;
 * RelativeDateTimeFormatter fmt(status);
 * // Appends "in 1 day"
 * fmt.format(
 *     1, UDAT_DIRECTION_NEXT, UDAT_RELATIVE_DAYS, appendTo, status);
 * // Appends "in 3 days"
 * fmt.format(
 *     3, UDAT_DIRECTION_NEXT, UDAT_RELATIVE_DAYS, appendTo, status);
 * // Appends "3.2 years ago"
 * fmt.format(
 *     3.2, UDAT_DIRECTION_LAST, UDAT_RELATIVE_YEARS, appendTo, status);
 * // Appends "last Sunday"
 * fmt.format(UDAT_DIRECTION_LAST, UDAT_ABSOLUTE_SUNDAY, appendTo, status);
 * // Appends "this Sunday"
 * fmt.format(UDAT_DIRECTION_THIS, UDAT_ABSOLUTE_SUNDAY, appendTo, status);
 * // Appends "next Sunday"
 * fmt.format(UDAT_DIRECTION_NEXT, UDAT_ABSOLUTE_SUNDAY, appendTo, status);
 * // Appends "Sunday"
 * fmt.format(UDAT_DIRECTION_PLAIN, UDAT_ABSOLUTE_SUNDAY, appendTo, status);
 *
 * // Appends "yesterday"
 * fmt.format(UDAT_DIRECTION_LAST, UDAT_ABSOLUTE_DAY, appendTo, status);
 * // Appends "today"
 * fmt.format(UDAT_DIRECTION_THIS, UDAT_ABSOLUTE_DAY, appendTo, status);
 * // Appends "tomorrow"
 * fmt.format(UDAT_DIRECTION_NEXT, UDAT_ABSOLUTE_DAY, appendTo, status);
 * // Appends "now"
 * fmt.format(UDAT_DIRECTION_PLAIN, UDAT_ABSOLUTE_NOW, appendTo, status);
 *
 * </pre>
 * </blockquote>
 * <p>
 * In the future, we may add more forms, such as abbreviated/short forms
 * (3 secs ago), and relative day periods ("yesterday afternoon"), etc.
 *
 * The RelativeDateTimeFormatter class is not intended for public subclassing.
 *
 * @stable ICU 53
 */
class U_I18N_API RelativeDateTimeFormatter : public UObject {
public:

    /**
     * Create RelativeDateTimeFormatter with default locale.
     * @stable ICU 53
     */
    RelativeDateTimeFormatter(UErrorCode& status);

    /**
     * Create RelativeDateTimeFormatter with given locale.
     * @stable ICU 53
     */
    RelativeDateTimeFormatter(const Locale& locale, UErrorCode& status);

    /**
     * Create RelativeDateTimeFormatter with given locale and NumberFormat.
     *
     * @param locale the locale
     * @param nfToAdopt Constructed object takes ownership of this pointer.
     *   It is an error for caller to delete this pointer or change its
     *   contents after calling this constructor.
     * @status Any error is returned here.
     * @stable ICU 53
     */
    RelativeDateTimeFormatter(
        const Locale& locale, NumberFormat *nfToAdopt, UErrorCode& status);

    /**
     * Create RelativeDateTimeFormatter with given locale, NumberFormat,
     * and capitalization context.
     *
     * @param locale the locale
     * @param nfToAdopt Constructed object takes ownership of this pointer.
     *   It is an error for caller to delete this pointer or change its
     *   contents after calling this constructor. Caller may pass NULL for
     *   this argument if they want default number format behavior.
     * @param style the format style. The UDAT_RELATIVE bit field has no effect.
     * @param capitalizationContext A value from UDisplayContext that pertains to
     * capitalization.
     * @status Any error is returned here. 
     * @stable ICU 54
     */
    RelativeDateTimeFormatter(
            const Locale& locale,
            NumberFormat *nfToAdopt,
            UDateRelativeDateTimeFormatterStyle style,
            UDisplayContext capitalizationContext,
            UErrorCode& status);

    /**
     * Copy constructor.
     * @stable ICU 53
     */
    RelativeDateTimeFormatter(const RelativeDateTimeFormatter& other);

    /**
     * Assignment operator.
     * @stable ICU 53
     */
    RelativeDateTimeFormatter& operator=(
            const RelativeDateTimeFormatter& other);

    /**
     * Destructor.
     * @stable ICU 53
     */
    virtual ~RelativeDateTimeFormatter();

    /**
     * Formats a relative date with a quantity such as "in 5 days" or
     * "3 months ago"
     * @param quantity The numerical amount e.g 5. This value is formatted
     * according to this object's NumberFormat object.
     * @param direction NEXT means a future relative date; LAST means a past
     * relative date. If direction is anything else, this method sets
     * status to U_ILLEGAL_ARGUMENT_ERROR.
     * @param unit the unit e.g day? month? year?
     * @param appendTo The string to which the formatted result will be
     *  appended
     * @param status ICU error code returned here.
     * @return appendTo
     * @stable ICU 53
     */
    UnicodeString& format(
            double quantity,
            UDateDirection direction,
            UDateRelativeUnit unit,
            UnicodeString& appendTo,
            UErrorCode& status) const;

    /**
     * Formats a relative date without a quantity.
     * @param direction NEXT, LAST, THIS, etc.
     * @param unit e.g SATURDAY, DAY, MONTH
     * @param appendTo The string to which the formatted result will be
     *  appended. If the value of direction is documented as not being fully
     *  supported in all locales then this method leaves appendTo unchanged if
     *  no format string is available.
     * @param status ICU error code returned here.
     * @return appendTo
     * @stable ICU 53
     */
    UnicodeString& format(
            UDateDirection direction,
            UDateAbsoluteUnit unit,
            UnicodeString& appendTo,
            UErrorCode& status) const;

#ifndef U_HIDE_DRAFT_API
    /**
     * Format a combination of URelativeDateTimeUnit and numeric offset
     * using a numeric style, e.g. "1 week ago", "in 1 week",
     * "5 weeks ago", "in 5 weeks".
     * 
     * @param offset    The signed offset for the specified unit. This
     *                  will be formatted according to this object's
     *                  NumberFormat object.
     * @param unit      The unit to use when formatting the relative
     *                  date, e.g. UDAT_REL_UNIT_WEEK,
     *                  UDAT_REL_UNIT_FRIDAY.
     * @param appendTo  The string to which the formatted result will be
     *                  appended.
     * @param status    ICU error code returned here.
     * @return          appendTo
     * @draft ICU 57
     */
    UnicodeString& formatNumeric(
            double offset,
            URelativeDateTimeUnit unit,
            UnicodeString& appendTo,
            UErrorCode& status) const;

    /**
     * Format a combination of URelativeDateTimeUnit and numeric offset
     * using a text style if possible, e.g. "last week", "this week",
     * "next week", "yesterday", "tomorrow". Falls back to numeric
     * style if no appropriate text term is available for the specified
     * offset in the object's locale.
     *
     * @param offset    The signed offset for the specified unit.
     * @param unit      The unit to use when formatting the relative
     *                  date, e.g. UDAT_REL_UNIT_WEEK,
     *                  UDAT_REL_UNIT_FRIDAY.
     * @param appendTo  The string to which the formatted result will be
     *                  appended.
     * @param status    ICU error code returned here.
     * @return          appendTo
     * @draft ICU 57
     */
    UnicodeString& format(
            double offset,
            URelativeDateTimeUnit unit,
            UnicodeString& appendTo,
            UErrorCode& status) const;
#endif  /* U_HIDE_DRAFT_API */

    /**
     * Format a combination of URelativeDateTimeUnit and numeric offset
     * using a numeric style, e.g. "1 week ago", "in 1 week",
     * "5 weeks ago", "in 5 weeks".
     * 
     * @param offset    The signed offset for the specified unit. This
     *                  will be formatted according to this object's
     *                  NumberFormat object.
     * @param unit      The unit to use when formatting the relative
     *                  date, e.g. UDAT_REL_UNIT_WEEK,
     *                  UDAT_REL_UNIT_FRIDAY.
     * @param appendTo  The string to which the formatted result will be
     *                  appended.
     * @param status    ICU error code returned here.
     * @return          appendTo
     * @stable ICU 57
     */
    UnicodeString& formatNumeric(
            double offset,
            URelativeDateTimeUnit unit,
            UnicodeString& appendTo,
            UErrorCode& status) const;

    /**
     * Format a combination of URelativeDateTimeUnit and numeric offset
     * using a text style if possible, e.g. "last week", "this week",
     * "next week", "yesterday", "tomorrow". Falls back to numeric
     * style if no appropriate text term is available for the specified
     * offset in the object's locale.
     *
     * @param offset    The signed offset for the specified unit.
     * @param unit      The unit to use when formatting the relative
     *                  date, e.g. UDAT_REL_UNIT_WEEK,
     *                  UDAT_REL_UNIT_FRIDAY.
     * @param appendTo  The string to which the formatted result will be
     *                  appended.
     * @param status    ICU error code returned here.
     * @return          appendTo
     * @stable ICU 57
     */
    UnicodeString& format(
            double offset,
            URelativeDateTimeUnit unit,
            UnicodeString& appendTo,
            UErrorCode& status) const;

    /**
     * Combines a relative date string and a time string in this object's
     * locale. This is done with the same date-time separator used for the
     * default calendar in this locale.
     *
     * @param relativeDateString the relative date, e.g 'yesterday'
     * @param timeString the time e.g '3:45'
     * @param appendTo concatenated date and time appended here
     * @param status ICU error code returned here.
     * @return appendTo
     * @stable ICU 53
     */
    UnicodeString& combineDateAndTime(
            const UnicodeString& relativeDateString,
            const UnicodeString& timeString,
            UnicodeString& appendTo,
            UErrorCode& status) const;

    /**
     * Returns the NumberFormat this object is using.
     *
     * @stable ICU 53
     */
    const NumberFormat& getNumberFormat() const;

    /**
     * Returns the capitalization context.
     *
     * @stable ICU 54
     */
    UDisplayContext getCapitalizationContext() const;

    /**
     * Returns the format style.
     *
     * @stable ICU 54
     */
    UDateRelativeDateTimeFormatterStyle getFormatStyle() const;

private:
    const RelativeDateTimeCacheData* fCache;
    const SharedNumberFormat *fNumberFormat;
    const SharedPluralRules *fPluralRules;
    UDateRelativeDateTimeFormatterStyle fStyle;
    UDisplayContext fContext;
    const SharedBreakIterator *fOptBreakIterator;
    Locale fLocale;
    void init(
            NumberFormat *nfToAdopt,
            BreakIterator *brkIter,
            UErrorCode &status);
    void adjustForContext(UnicodeString &) const;
};

U_NAMESPACE_END

#endif /* !UCONFIG_NO_BREAK_ITERATION */
#endif /* !UCONFIG_NO_FORMATTING */
#endif /* __RELDATEFMT_H */<|MERGE_RESOLUTION|>--- conflicted
+++ resolved
@@ -1,8 +1,4 @@
-<<<<<<< HEAD
-// Copyright (C) 2016 and later: Unicode, Inc. and others.
-=======
 // © 2016 and later: Unicode, Inc. and others.
->>>>>>> a17af05f
 // License & terms of use: http://www.unicode.org/copyright.html
 /*
 *****************************************************************************
@@ -419,54 +415,6 @@
             UnicodeString& appendTo,
             UErrorCode& status) const;
 
-#ifndef U_HIDE_DRAFT_API
-    /**
-     * Format a combination of URelativeDateTimeUnit and numeric offset
-     * using a numeric style, e.g. "1 week ago", "in 1 week",
-     * "5 weeks ago", "in 5 weeks".
-     * 
-     * @param offset    The signed offset for the specified unit. This
-     *                  will be formatted according to this object's
-     *                  NumberFormat object.
-     * @param unit      The unit to use when formatting the relative
-     *                  date, e.g. UDAT_REL_UNIT_WEEK,
-     *                  UDAT_REL_UNIT_FRIDAY.
-     * @param appendTo  The string to which the formatted result will be
-     *                  appended.
-     * @param status    ICU error code returned here.
-     * @return          appendTo
-     * @draft ICU 57
-     */
-    UnicodeString& formatNumeric(
-            double offset,
-            URelativeDateTimeUnit unit,
-            UnicodeString& appendTo,
-            UErrorCode& status) const;
-
-    /**
-     * Format a combination of URelativeDateTimeUnit and numeric offset
-     * using a text style if possible, e.g. "last week", "this week",
-     * "next week", "yesterday", "tomorrow". Falls back to numeric
-     * style if no appropriate text term is available for the specified
-     * offset in the object's locale.
-     *
-     * @param offset    The signed offset for the specified unit.
-     * @param unit      The unit to use when formatting the relative
-     *                  date, e.g. UDAT_REL_UNIT_WEEK,
-     *                  UDAT_REL_UNIT_FRIDAY.
-     * @param appendTo  The string to which the formatted result will be
-     *                  appended.
-     * @param status    ICU error code returned here.
-     * @return          appendTo
-     * @draft ICU 57
-     */
-    UnicodeString& format(
-            double offset,
-            URelativeDateTimeUnit unit,
-            UnicodeString& appendTo,
-            UErrorCode& status) const;
-#endif  /* U_HIDE_DRAFT_API */
-
     /**
      * Format a combination of URelativeDateTimeUnit and numeric offset
      * using a numeric style, e.g. "1 week ago", "in 1 week",
