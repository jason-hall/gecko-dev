--- conflicted
+++ resolved
@@ -1,8 +1,4 @@
-<<<<<<< HEAD
-// Copyright (C) 2016 and later: Unicode, Inc. and others.
-=======
 // © 2016 and later: Unicode, Inc. and others.
->>>>>>> a17af05f
 // License & terms of use: http://www.unicode.org/copyright.html
 /*
 ******************************************************************************
@@ -59,11 +55,7 @@
      * @deprecated ICU 58 The numeric value may change over time, see ICU ticket #12420.
      */
     ULOCDATA_ES_COUNT=4
-<<<<<<< HEAD
-#endif  // U_HIDE_DEPRECATED_API
-=======
 #endif  /* U_HIDE_DEPRECATED_API */
->>>>>>> a17af05f
 } ULocaleDataExemplarSetType;
 
 /** The possible types of delimiters.
@@ -84,11 +76,7 @@
      * @deprecated ICU 58 The numeric value may change over time, see ICU ticket #12420.
      */
     ULOCDATA_DELIMITER_COUNT = 4
-<<<<<<< HEAD
-#endif  // U_HIDE_DEPRECATED_API
-=======
 #endif  /* U_HIDE_DEPRECATED_API */
->>>>>>> a17af05f
 } ULocaleDataDelimiterType;
 
 /**
@@ -219,11 +207,7 @@
      * @deprecated ICU 58 The numeric value may change over time, see ICU ticket #12420.
      */
     UMS_LIMIT
-<<<<<<< HEAD
-#endif  // U_HIDE_DEPRECATED_API
-=======
 #endif  /* U_HIDE_DEPRECATED_API */
->>>>>>> a17af05f
 } UMeasurementSystem;
 
 /**
