--- conflicted
+++ resolved
@@ -1,8 +1,4 @@
-<<<<<<< HEAD
-// Copyright (C) 2016 and later: Unicode, Inc. and others.
-=======
 // © 2016 and later: Unicode, Inc. and others.
->>>>>>> a17af05f
 // License & terms of use: http://www.unicode.org/copyright.html
 /*
 ********************************************************************************
@@ -437,11 +433,7 @@
      * This alternate time separator is always recognized when parsing.
      * @internal
      */
-<<<<<<< HEAD
-    static const UChar ALTERNATE_TIME_SEPARATOR = 0x002e;  // '.'
-=======
     static const char16_t ALTERNATE_TIME_SEPARATOR = 0x002e;  // '.'
->>>>>>> a17af05f
 
     /**
      * Gets the time separator string. For example: ":".
