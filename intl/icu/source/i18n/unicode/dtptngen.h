--- conflicted
+++ resolved
@@ -1,8 +1,4 @@
-<<<<<<< HEAD
-// Copyright (C) 2016 and later: Unicode, Inc. and others.
-=======
 // © 2016 and later: Unicode, Inc. and others.
->>>>>>> a17af05f
 // License & terms of use: http://www.unicode.org/copyright.html
 /*
 *******************************************************************************
@@ -522,11 +518,7 @@
     DateTimeMatcher *skipMatcher;
     Hashtable *fAvailableFormatKeyHash;
     UnicodeString emptyString;
-<<<<<<< HEAD
-    UChar fDefaultHourFormatChar;
-=======
     char16_t fDefaultHourFormatChar;
->>>>>>> a17af05f
 
     int32_t fAllowedHourFormats[7];  // Actually an array of AllowedHourFormat enum type, ending with UNKNOWN.
 
