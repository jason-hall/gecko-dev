--- conflicted
+++ resolved
@@ -1,8 +1,4 @@
-<<<<<<< HEAD
-// Copyright (C) 2016 and later: Unicode, Inc. and others.
-=======
 // © 2016 and later: Unicode, Inc. and others.
->>>>>>> a17af05f
 // License & terms of use: http://www.unicode.org/copyright.html
 /*
 *******************************************************************************
@@ -135,11 +131,7 @@
      * @deprecated ICU 58 The numeric value may change over time, see ICU ticket #12420.
      */
   UCOL_ATTRIBUTE_VALUE_COUNT
-<<<<<<< HEAD
-#endif  // U_HIDE_DEPRECATED_API
-=======
 #endif  /* U_HIDE_DEPRECATED_API */
->>>>>>> a17af05f
 } UColAttributeValue;
 
 /**
@@ -212,11 +204,7 @@
      * @deprecated ICU 58 The numeric value may change over time, see ICU ticket #12420.
      */
     UCOL_REORDER_CODE_LIMIT         = 0x1005
-<<<<<<< HEAD
-#endif  // U_HIDE_DEPRECATED_API
-=======
 #endif  /* U_HIDE_DEPRECATED_API */
->>>>>>> a17af05f
 } UColReorderCode;
 
 /**
@@ -354,13 +342,8 @@
       */
      UCOL_NUMERIC_COLLATION = UCOL_STRENGTH + 2, 
 
-<<<<<<< HEAD
-    // Do not conditionalize the following with #ifndef U_HIDE_DEPRECATED_API,
-    // it is needed for layout of RuleBasedCollator object.
-=======
     /* Do not conditionalize the following with #ifndef U_HIDE_DEPRECATED_API,
      * it is needed for layout of RuleBasedCollator object. */
->>>>>>> a17af05f
     /**
      * One more than the highest normal UColAttribute value.
      * @deprecated ICU 58 The numeric value may change over time, see ICU ticket #12420.
@@ -1084,11 +1067,7 @@
      * @deprecated ICU 58 The numeric value may change over time, see ICU ticket #12420.
      */
     UCOL_BOUND_VALUE_COUNT
-<<<<<<< HEAD
-#endif  // U_HIDE_DEPRECATED_API
-=======
 #endif  /* U_HIDE_DEPRECATED_API */
->>>>>>> a17af05f
 } UColBoundMode;
 
 /**
