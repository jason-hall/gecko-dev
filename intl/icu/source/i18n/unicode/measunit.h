--- conflicted
+++ resolved
@@ -1,8 +1,4 @@
-<<<<<<< HEAD
-// Copyright (C) 2016 and later: Unicode, Inc. and others.
-=======
 // © 2016 and later: Unicode, Inc. and others.
->>>>>>> a17af05f
 // License & terms of use: http://www.unicode.org/copyright.html
 /*
 **********************************************************************
@@ -349,61 +345,30 @@
      */
     static MeasureUnit *createKarat(UErrorCode &status);
 
-<<<<<<< HEAD
-#ifndef U_HIDE_DRAFT_API
-=======
->>>>>>> a17af05f
     /**
      * Returns unit of concentr: milligram-per-deciliter.
      * Caller owns returned value and must free it.
      * @param status ICU error code.
-<<<<<<< HEAD
-     * @draft ICU 57
+     * @stable ICU 57
      */
     static MeasureUnit *createMilligramPerDeciliter(UErrorCode &status);
-#endif  /* U_HIDE_DRAFT_API */
-
-#ifndef U_HIDE_DRAFT_API
-=======
+
+    /**
+     * Returns unit of concentr: millimole-per-liter.
+     * Caller owns returned value and must free it.
+     * @param status ICU error code.
      * @stable ICU 57
      */
-    static MeasureUnit *createMilligramPerDeciliter(UErrorCode &status);
-
->>>>>>> a17af05f
-    /**
-     * Returns unit of concentr: millimole-per-liter.
-     * Caller owns returned value and must free it.
-     * @param status ICU error code.
-<<<<<<< HEAD
-     * @draft ICU 57
-     */
     static MeasureUnit *createMillimolePerLiter(UErrorCode &status);
-#endif  /* U_HIDE_DRAFT_API */
-
-#ifndef U_HIDE_DRAFT_API
-=======
+
+    /**
+     * Returns unit of concentr: part-per-million.
+     * Caller owns returned value and must free it.
+     * @param status ICU error code.
      * @stable ICU 57
      */
-    static MeasureUnit *createMillimolePerLiter(UErrorCode &status);
-
-    /**
-     * Returns unit of concentr: part-per-million.
-     * Caller owns returned value and must free it.
-     * @param status ICU error code.
-     * @stable ICU 57
-     */
     static MeasureUnit *createPartPerMillion(UErrorCode &status);
 
->>>>>>> a17af05f
-    /**
-     * Returns unit of concentr: part-per-million.
-     * Caller owns returned value and must free it.
-     * @param status ICU error code.
-     * @draft ICU 57
-     */
-    static MeasureUnit *createPartPerMillion(UErrorCode &status);
-#endif  /* U_HIDE_DRAFT_API */
-
     /**
      * Returns unit of consumption: liter-per-100kilometers.
      * Caller owns returned value and must free it.
@@ -427,56 +392,6 @@
      * @stable ICU 54
      */
     static MeasureUnit *createMilePerGallon(UErrorCode &status);
-
-#ifndef U_HIDE_DRAFT_API
-    /**
-     * Returns unit of consumption: mile-per-gallon-imperial.
-     * Caller owns returned value and must free it.
-     * @param status ICU error code.
-     * @draft ICU 57
-     */
-    static MeasureUnit *createMilePerGallonImperial(UErrorCode &status);
-#endif  /* U_HIDE_DRAFT_API */
-
-#ifndef U_HIDE_DRAFT_API
-    /**
-     * Returns unit of coordinate: east.
-     * Caller owns returned value and must free it.
-     * @param status ICU error code.
-     * @draft ICU 58
-     */
-    static MeasureUnit *createEast(UErrorCode &status);
-#endif  /* U_HIDE_DRAFT_API */
-
-#ifndef U_HIDE_DRAFT_API
-    /**
-     * Returns unit of coordinate: north.
-     * Caller owns returned value and must free it.
-     * @param status ICU error code.
-     * @draft ICU 58
-     */
-    static MeasureUnit *createNorth(UErrorCode &status);
-#endif  /* U_HIDE_DRAFT_API */
-
-#ifndef U_HIDE_DRAFT_API
-    /**
-     * Returns unit of coordinate: south.
-     * Caller owns returned value and must free it.
-     * @param status ICU error code.
-     * @draft ICU 58
-     */
-    static MeasureUnit *createSouth(UErrorCode &status);
-#endif  /* U_HIDE_DRAFT_API */
-
-#ifndef U_HIDE_DRAFT_API
-    /**
-     * Returns unit of coordinate: west.
-     * Caller owns returned value and must free it.
-     * @param status ICU error code.
-     * @draft ICU 58
-     */
-    static MeasureUnit *createWest(UErrorCode &status);
-#endif  /* U_HIDE_DRAFT_API */
 
     /**
      * Returns unit of consumption: mile-per-gallon-imperial.
@@ -1303,16 +1218,6 @@
      * @stable ICU 54
      */
     static MeasureUnit *createGallon(UErrorCode &status);
-
-#ifndef U_HIDE_DRAFT_API
-    /**
-     * Returns unit of volume: gallon-imperial.
-     * Caller owns returned value and must free it.
-     * @param status ICU error code.
-     * @draft ICU 57
-     */
-    static MeasureUnit *createGallonImperial(UErrorCode &status);
-#endif  /* U_HIDE_DRAFT_API */
 
     /**
      * Returns unit of volume: gallon-imperial.
