--- conflicted
+++ resolved
@@ -1,8 +1,4 @@
-<<<<<<< HEAD
-// Copyright (C) 2016 and later: Unicode, Inc. and others.
-=======
 // © 2016 and later: Unicode, Inc. and others.
->>>>>>> a17af05f
 // License & terms of use: http://www.unicode.org/copyright.html
 /*
 **********************************************************************
