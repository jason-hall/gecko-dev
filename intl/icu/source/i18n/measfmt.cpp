--- conflicted
+++ resolved
@@ -1,8 +1,4 @@
-<<<<<<< HEAD
-// Copyright (C) 2016 and later: Unicode, Inc. and others.
-=======
 // © 2016 and later: Unicode, Inc. and others.
->>>>>>> a17af05f
 // License & terms of use: http://www.unicode.org/copyright.html
 /*
 **********************************************************************
@@ -46,11 +42,7 @@
 #include "standardplural.h"
 #include "unifiedcache.h"
 
-<<<<<<< HEAD
-#define MEAS_UNIT_COUNT 138
-=======
 #define MEAS_UNIT_COUNT 135
->>>>>>> a17af05f
 #define WIDTH_INDEX_COUNT (UMEASFMT_WIDTH_NARROW + 1)
 
 U_NAMESPACE_BEGIN
@@ -297,15 +289,8 @@
             return;
         }
 
-<<<<<<< HEAD
-        if (value.getType() == URES_STRING) {
-            // Units like "coordinate" that don't have plural variants
-            setFormatterIfAbsent(StandardPlural::OTHER, value, 0, errorCode);
-        } else if (value.getType() == URES_TABLE) {
-=======
         // We no longer handle units like "coordinate" here (which do not have plural variants)
         if (value.getType() == URES_TABLE) {
->>>>>>> a17af05f
             // Units that have plural variants
             ResourceTable patternTableTable = value.getTable(errorCode);
             if (U_FAILURE(errorCode)) { return; }
@@ -347,11 +332,8 @@
                     consumeCompoundPattern(key, value, errorCode);
                 }
             }
-<<<<<<< HEAD
-=======
         } else if (uprv_strcmp(key, "coordinate") == 0) {
             // special handling but we need to determine what that is
->>>>>>> a17af05f
         } else {
             type = key;
             ResourceTable subtypeTable = value.getTable(errorCode);
