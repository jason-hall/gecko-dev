--- conflicted
+++ resolved
@@ -1,8 +1,4 @@
-<<<<<<< HEAD
-// Copyright (C) 2016 and later: Unicode, Inc. and others.
-=======
 // © 2016 and later: Unicode, Inc. and others.
->>>>>>> a17af05f
 // License & terms of use: http://www.unicode.org/copyright.html
 /*
 *******************************************************************************
@@ -479,11 +475,7 @@
         }
     }
 
-<<<<<<< HEAD
-    AllowedHourFormat getHourFormatFromUnicodeString(UnicodeString s) {
-=======
     AllowedHourFormat getHourFormatFromUnicodeString(const UnicodeString &s) {
->>>>>>> a17af05f
         if (s.length() == 1) {
             if (s[0] == LOW_H) { return ALLOWED_HOUR_FORMAT_h; }
             if (s[0] == CAP_H) { return ALLOWED_HOUR_FORMAT_H; }
