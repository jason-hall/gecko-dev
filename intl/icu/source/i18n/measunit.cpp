--- conflicted
+++ resolved
@@ -1,8 +1,4 @@
-<<<<<<< HEAD
-// Copyright (C) 2016 and later: Unicode, Inc. and others.
-=======
 // © 2016 and later: Unicode, Inc. and others.
->>>>>>> a17af05f
 // License & terms of use: http://www.unicode.org/copyright.html
 /*
 **********************************************************************
@@ -44,23 +40,6 @@
     16,
     20,
     24,
-<<<<<<< HEAD
-    28,
-    288,
-    298,
-    309,
-    313,
-    319,
-    323,
-    342,
-    343,
-    354,
-    360,
-    365,
-    369,
-    373,
-    398
-=======
     285,
     295,
     306,
@@ -75,7 +54,6 @@
     367,
     371,
     396
->>>>>>> a17af05f
 };
 
 static const int32_t gIndexes[] = {
@@ -85,23 +63,6 @@
     16,
     20,
     24,
-<<<<<<< HEAD
-    28,
-    28,
-    38,
-    49,
-    53,
-    59,
-    63,
-    82,
-    83,
-    94,
-    100,
-    105,
-    109,
-    113,
-    138
-=======
     24,
     34,
     45,
@@ -116,7 +77,6 @@
     106,
     110,
     135
->>>>>>> a17af05f
 };
 
 // Must be sorted alphabetically.
@@ -126,7 +86,6 @@
     "area",
     "concentr",
     "consumption",
-    "coordinate",
     "currency",
     "digital",
     "duration",
@@ -169,13 +128,6 @@
     "liter-per-kilometer",
     "mile-per-gallon",
     "mile-per-gallon-imperial",
-<<<<<<< HEAD
-    "east",
-    "north",
-    "south",
-    "west",
-=======
->>>>>>> a17af05f
     "ADP",
     "AED",
     "AFA",
@@ -552,16 +504,6 @@
 
 // Must be sorted by first value and then second value.
 static int32_t unitPerUnitToSingleUnit[][4] = {
-<<<<<<< HEAD
-        {330, 300, 17, 0},
-        {332, 306, 17, 2},
-        {334, 300, 17, 3},
-        {334, 387, 4, 2},
-        {334, 388, 4, 3},
-        {348, 385, 3, 1},
-        {351, 11, 16, 4},
-        {390, 330, 4, 1}
-=======
         {327, 297, 16, 0},
         {329, 303, 16, 2},
         {331, 297, 16, 3},
@@ -570,7 +512,6 @@
         {346, 383, 3, 1},
         {349, 11, 15, 4},
         {388, 327, 4, 1}
->>>>>>> a17af05f
 };
 
 MeasureUnit *MeasureUnit::createGForce(UErrorCode &status) {
@@ -669,22 +610,6 @@
     return MeasureUnit::create(4, 3, status);
 }
 
-<<<<<<< HEAD
-MeasureUnit *MeasureUnit::createEast(UErrorCode &status) {
-    return MeasureUnit::create(5, 0, status);
-}
-
-MeasureUnit *MeasureUnit::createNorth(UErrorCode &status) {
-    return MeasureUnit::create(5, 1, status);
-}
-
-MeasureUnit *MeasureUnit::createSouth(UErrorCode &status) {
-    return MeasureUnit::create(5, 2, status);
-}
-
-MeasureUnit *MeasureUnit::createWest(UErrorCode &status) {
-    return MeasureUnit::create(5, 3, status);
-=======
 // MeasureUnit *MeasureUnit::createEast(UErrorCode &status) {...}
 
 // MeasureUnit *MeasureUnit::createNorth(UErrorCode &status) {...}
@@ -707,317 +632,9 @@
 
 MeasureUnit *MeasureUnit::createGigabyte(UErrorCode &status) {
     return MeasureUnit::create(6, 3, status);
->>>>>>> a17af05f
-}
-
-MeasureUnit *MeasureUnit::createBit(UErrorCode &status) {
-    return MeasureUnit::create(7, 0, status);
-}
-
-MeasureUnit *MeasureUnit::createByte(UErrorCode &status) {
-    return MeasureUnit::create(7, 1, status);
-}
-
-MeasureUnit *MeasureUnit::createGigabit(UErrorCode &status) {
-    return MeasureUnit::create(7, 2, status);
-}
-
-MeasureUnit *MeasureUnit::createGigabyte(UErrorCode &status) {
-    return MeasureUnit::create(7, 3, status);
 }
 
 MeasureUnit *MeasureUnit::createKilobit(UErrorCode &status) {
-<<<<<<< HEAD
-    return MeasureUnit::create(7, 4, status);
-}
-
-MeasureUnit *MeasureUnit::createKilobyte(UErrorCode &status) {
-    return MeasureUnit::create(7, 5, status);
-}
-
-MeasureUnit *MeasureUnit::createMegabit(UErrorCode &status) {
-    return MeasureUnit::create(7, 6, status);
-}
-
-MeasureUnit *MeasureUnit::createMegabyte(UErrorCode &status) {
-    return MeasureUnit::create(7, 7, status);
-}
-
-MeasureUnit *MeasureUnit::createTerabit(UErrorCode &status) {
-    return MeasureUnit::create(7, 8, status);
-}
-
-MeasureUnit *MeasureUnit::createTerabyte(UErrorCode &status) {
-    return MeasureUnit::create(7, 9, status);
-}
-
-MeasureUnit *MeasureUnit::createCentury(UErrorCode &status) {
-    return MeasureUnit::create(8, 0, status);
-}
-
-MeasureUnit *MeasureUnit::createDay(UErrorCode &status) {
-    return MeasureUnit::create(8, 1, status);
-}
-
-MeasureUnit *MeasureUnit::createHour(UErrorCode &status) {
-    return MeasureUnit::create(8, 2, status);
-}
-
-MeasureUnit *MeasureUnit::createMicrosecond(UErrorCode &status) {
-    return MeasureUnit::create(8, 3, status);
-}
-
-MeasureUnit *MeasureUnit::createMillisecond(UErrorCode &status) {
-    return MeasureUnit::create(8, 4, status);
-}
-
-MeasureUnit *MeasureUnit::createMinute(UErrorCode &status) {
-    return MeasureUnit::create(8, 5, status);
-}
-
-MeasureUnit *MeasureUnit::createMonth(UErrorCode &status) {
-    return MeasureUnit::create(8, 6, status);
-}
-
-MeasureUnit *MeasureUnit::createNanosecond(UErrorCode &status) {
-    return MeasureUnit::create(8, 7, status);
-}
-
-MeasureUnit *MeasureUnit::createSecond(UErrorCode &status) {
-    return MeasureUnit::create(8, 8, status);
-}
-
-MeasureUnit *MeasureUnit::createWeek(UErrorCode &status) {
-    return MeasureUnit::create(8, 9, status);
-}
-
-MeasureUnit *MeasureUnit::createYear(UErrorCode &status) {
-    return MeasureUnit::create(8, 10, status);
-}
-
-MeasureUnit *MeasureUnit::createAmpere(UErrorCode &status) {
-    return MeasureUnit::create(9, 0, status);
-}
-
-MeasureUnit *MeasureUnit::createMilliampere(UErrorCode &status) {
-    return MeasureUnit::create(9, 1, status);
-}
-
-MeasureUnit *MeasureUnit::createOhm(UErrorCode &status) {
-    return MeasureUnit::create(9, 2, status);
-}
-
-MeasureUnit *MeasureUnit::createVolt(UErrorCode &status) {
-    return MeasureUnit::create(9, 3, status);
-}
-
-MeasureUnit *MeasureUnit::createCalorie(UErrorCode &status) {
-    return MeasureUnit::create(10, 0, status);
-}
-
-MeasureUnit *MeasureUnit::createFoodcalorie(UErrorCode &status) {
-    return MeasureUnit::create(10, 1, status);
-}
-
-MeasureUnit *MeasureUnit::createJoule(UErrorCode &status) {
-    return MeasureUnit::create(10, 2, status);
-}
-
-MeasureUnit *MeasureUnit::createKilocalorie(UErrorCode &status) {
-    return MeasureUnit::create(10, 3, status);
-}
-
-MeasureUnit *MeasureUnit::createKilojoule(UErrorCode &status) {
-    return MeasureUnit::create(10, 4, status);
-}
-
-MeasureUnit *MeasureUnit::createKilowattHour(UErrorCode &status) {
-    return MeasureUnit::create(10, 5, status);
-}
-
-MeasureUnit *MeasureUnit::createGigahertz(UErrorCode &status) {
-    return MeasureUnit::create(11, 0, status);
-}
-
-MeasureUnit *MeasureUnit::createHertz(UErrorCode &status) {
-    return MeasureUnit::create(11, 1, status);
-}
-
-MeasureUnit *MeasureUnit::createKilohertz(UErrorCode &status) {
-    return MeasureUnit::create(11, 2, status);
-}
-
-MeasureUnit *MeasureUnit::createMegahertz(UErrorCode &status) {
-    return MeasureUnit::create(11, 3, status);
-}
-
-MeasureUnit *MeasureUnit::createAstronomicalUnit(UErrorCode &status) {
-    return MeasureUnit::create(12, 0, status);
-}
-
-MeasureUnit *MeasureUnit::createCentimeter(UErrorCode &status) {
-    return MeasureUnit::create(12, 1, status);
-}
-
-MeasureUnit *MeasureUnit::createDecimeter(UErrorCode &status) {
-    return MeasureUnit::create(12, 2, status);
-}
-
-MeasureUnit *MeasureUnit::createFathom(UErrorCode &status) {
-    return MeasureUnit::create(12, 3, status);
-}
-
-MeasureUnit *MeasureUnit::createFoot(UErrorCode &status) {
-    return MeasureUnit::create(12, 4, status);
-}
-
-MeasureUnit *MeasureUnit::createFurlong(UErrorCode &status) {
-    return MeasureUnit::create(12, 5, status);
-}
-
-MeasureUnit *MeasureUnit::createInch(UErrorCode &status) {
-    return MeasureUnit::create(12, 6, status);
-}
-
-MeasureUnit *MeasureUnit::createKilometer(UErrorCode &status) {
-    return MeasureUnit::create(12, 7, status);
-}
-
-MeasureUnit *MeasureUnit::createLightYear(UErrorCode &status) {
-    return MeasureUnit::create(12, 8, status);
-}
-
-MeasureUnit *MeasureUnit::createMeter(UErrorCode &status) {
-    return MeasureUnit::create(12, 9, status);
-}
-
-MeasureUnit *MeasureUnit::createMicrometer(UErrorCode &status) {
-    return MeasureUnit::create(12, 10, status);
-}
-
-MeasureUnit *MeasureUnit::createMile(UErrorCode &status) {
-    return MeasureUnit::create(12, 11, status);
-}
-
-MeasureUnit *MeasureUnit::createMileScandinavian(UErrorCode &status) {
-    return MeasureUnit::create(12, 12, status);
-}
-
-MeasureUnit *MeasureUnit::createMillimeter(UErrorCode &status) {
-    return MeasureUnit::create(12, 13, status);
-}
-
-MeasureUnit *MeasureUnit::createNanometer(UErrorCode &status) {
-    return MeasureUnit::create(12, 14, status);
-}
-
-MeasureUnit *MeasureUnit::createNauticalMile(UErrorCode &status) {
-    return MeasureUnit::create(12, 15, status);
-}
-
-MeasureUnit *MeasureUnit::createParsec(UErrorCode &status) {
-    return MeasureUnit::create(12, 16, status);
-}
-
-MeasureUnit *MeasureUnit::createPicometer(UErrorCode &status) {
-    return MeasureUnit::create(12, 17, status);
-}
-
-MeasureUnit *MeasureUnit::createYard(UErrorCode &status) {
-    return MeasureUnit::create(12, 18, status);
-}
-
-MeasureUnit *MeasureUnit::createLux(UErrorCode &status) {
-    return MeasureUnit::create(13, 0, status);
-}
-
-MeasureUnit *MeasureUnit::createCarat(UErrorCode &status) {
-    return MeasureUnit::create(14, 0, status);
-}
-
-MeasureUnit *MeasureUnit::createGram(UErrorCode &status) {
-    return MeasureUnit::create(14, 1, status);
-}
-
-MeasureUnit *MeasureUnit::createKilogram(UErrorCode &status) {
-    return MeasureUnit::create(14, 2, status);
-}
-
-MeasureUnit *MeasureUnit::createMetricTon(UErrorCode &status) {
-    return MeasureUnit::create(14, 3, status);
-}
-
-MeasureUnit *MeasureUnit::createMicrogram(UErrorCode &status) {
-    return MeasureUnit::create(14, 4, status);
-}
-
-MeasureUnit *MeasureUnit::createMilligram(UErrorCode &status) {
-    return MeasureUnit::create(14, 5, status);
-}
-
-MeasureUnit *MeasureUnit::createOunce(UErrorCode &status) {
-    return MeasureUnit::create(14, 6, status);
-}
-
-MeasureUnit *MeasureUnit::createOunceTroy(UErrorCode &status) {
-    return MeasureUnit::create(14, 7, status);
-}
-
-MeasureUnit *MeasureUnit::createPound(UErrorCode &status) {
-    return MeasureUnit::create(14, 8, status);
-}
-
-MeasureUnit *MeasureUnit::createStone(UErrorCode &status) {
-    return MeasureUnit::create(14, 9, status);
-}
-
-MeasureUnit *MeasureUnit::createTon(UErrorCode &status) {
-    return MeasureUnit::create(14, 10, status);
-}
-
-MeasureUnit *MeasureUnit::createGigawatt(UErrorCode &status) {
-    return MeasureUnit::create(15, 0, status);
-}
-
-MeasureUnit *MeasureUnit::createHorsepower(UErrorCode &status) {
-    return MeasureUnit::create(15, 1, status);
-}
-
-MeasureUnit *MeasureUnit::createKilowatt(UErrorCode &status) {
-    return MeasureUnit::create(15, 2, status);
-}
-
-MeasureUnit *MeasureUnit::createMegawatt(UErrorCode &status) {
-    return MeasureUnit::create(15, 3, status);
-}
-
-MeasureUnit *MeasureUnit::createMilliwatt(UErrorCode &status) {
-    return MeasureUnit::create(15, 4, status);
-}
-
-MeasureUnit *MeasureUnit::createWatt(UErrorCode &status) {
-    return MeasureUnit::create(15, 5, status);
-}
-
-MeasureUnit *MeasureUnit::createHectopascal(UErrorCode &status) {
-    return MeasureUnit::create(16, 0, status);
-}
-
-MeasureUnit *MeasureUnit::createInchHg(UErrorCode &status) {
-    return MeasureUnit::create(16, 1, status);
-}
-
-MeasureUnit *MeasureUnit::createMillibar(UErrorCode &status) {
-    return MeasureUnit::create(16, 2, status);
-}
-
-MeasureUnit *MeasureUnit::createMillimeterOfMercury(UErrorCode &status) {
-    return MeasureUnit::create(16, 3, status);
-}
-
-MeasureUnit *MeasureUnit::createPoundPerSquareInch(UErrorCode &status) {
-    return MeasureUnit::create(16, 4, status);
-=======
     return MeasureUnit::create(6, 4, status);
 }
 
@@ -1311,141 +928,100 @@
 
 MeasureUnit *MeasureUnit::createPoundPerSquareInch(UErrorCode &status) {
     return MeasureUnit::create(15, 4, status);
->>>>>>> a17af05f
 }
 
 MeasureUnit *MeasureUnit::createKilometerPerHour(UErrorCode &status) {
+    return MeasureUnit::create(16, 0, status);
+}
+
+MeasureUnit *MeasureUnit::createKnot(UErrorCode &status) {
+    return MeasureUnit::create(16, 1, status);
+}
+
+MeasureUnit *MeasureUnit::createMeterPerSecond(UErrorCode &status) {
+    return MeasureUnit::create(16, 2, status);
+}
+
+MeasureUnit *MeasureUnit::createMilePerHour(UErrorCode &status) {
+    return MeasureUnit::create(16, 3, status);
+}
+
+MeasureUnit *MeasureUnit::createCelsius(UErrorCode &status) {
     return MeasureUnit::create(17, 0, status);
 }
 
-MeasureUnit *MeasureUnit::createKnot(UErrorCode &status) {
+MeasureUnit *MeasureUnit::createFahrenheit(UErrorCode &status) {
     return MeasureUnit::create(17, 1, status);
 }
 
-MeasureUnit *MeasureUnit::createMeterPerSecond(UErrorCode &status) {
+MeasureUnit *MeasureUnit::createGenericTemperature(UErrorCode &status) {
     return MeasureUnit::create(17, 2, status);
 }
 
-MeasureUnit *MeasureUnit::createMilePerHour(UErrorCode &status) {
+MeasureUnit *MeasureUnit::createKelvin(UErrorCode &status) {
     return MeasureUnit::create(17, 3, status);
 }
 
-MeasureUnit *MeasureUnit::createCelsius(UErrorCode &status) {
+MeasureUnit *MeasureUnit::createAcreFoot(UErrorCode &status) {
     return MeasureUnit::create(18, 0, status);
 }
 
-MeasureUnit *MeasureUnit::createFahrenheit(UErrorCode &status) {
+MeasureUnit *MeasureUnit::createBushel(UErrorCode &status) {
     return MeasureUnit::create(18, 1, status);
 }
 
-MeasureUnit *MeasureUnit::createGenericTemperature(UErrorCode &status) {
+MeasureUnit *MeasureUnit::createCentiliter(UErrorCode &status) {
     return MeasureUnit::create(18, 2, status);
 }
 
-MeasureUnit *MeasureUnit::createKelvin(UErrorCode &status) {
+MeasureUnit *MeasureUnit::createCubicCentimeter(UErrorCode &status) {
     return MeasureUnit::create(18, 3, status);
 }
 
-MeasureUnit *MeasureUnit::createAcreFoot(UErrorCode &status) {
-    return MeasureUnit::create(19, 0, status);
-}
-
-MeasureUnit *MeasureUnit::createBushel(UErrorCode &status) {
-    return MeasureUnit::create(19, 1, status);
-}
-
-MeasureUnit *MeasureUnit::createCentiliter(UErrorCode &status) {
-    return MeasureUnit::create(19, 2, status);
-}
-
-MeasureUnit *MeasureUnit::createCubicCentimeter(UErrorCode &status) {
-    return MeasureUnit::create(19, 3, status);
-}
-
 MeasureUnit *MeasureUnit::createCubicFoot(UErrorCode &status) {
-    return MeasureUnit::create(19, 4, status);
+    return MeasureUnit::create(18, 4, status);
 }
 
 MeasureUnit *MeasureUnit::createCubicInch(UErrorCode &status) {
-    return MeasureUnit::create(19, 5, status);
+    return MeasureUnit::create(18, 5, status);
 }
 
 MeasureUnit *MeasureUnit::createCubicKilometer(UErrorCode &status) {
-    return MeasureUnit::create(19, 6, status);
+    return MeasureUnit::create(18, 6, status);
 }
 
 MeasureUnit *MeasureUnit::createCubicMeter(UErrorCode &status) {
-    return MeasureUnit::create(19, 7, status);
+    return MeasureUnit::create(18, 7, status);
 }
 
 MeasureUnit *MeasureUnit::createCubicMile(UErrorCode &status) {
-    return MeasureUnit::create(19, 8, status);
+    return MeasureUnit::create(18, 8, status);
 }
 
 MeasureUnit *MeasureUnit::createCubicYard(UErrorCode &status) {
-    return MeasureUnit::create(19, 9, status);
+    return MeasureUnit::create(18, 9, status);
 }
 
 MeasureUnit *MeasureUnit::createCup(UErrorCode &status) {
-    return MeasureUnit::create(19, 10, status);
+    return MeasureUnit::create(18, 10, status);
 }
 
 MeasureUnit *MeasureUnit::createCupMetric(UErrorCode &status) {
-    return MeasureUnit::create(19, 11, status);
+    return MeasureUnit::create(18, 11, status);
 }
 
 MeasureUnit *MeasureUnit::createDeciliter(UErrorCode &status) {
-    return MeasureUnit::create(19, 12, status);
+    return MeasureUnit::create(18, 12, status);
 }
 
 MeasureUnit *MeasureUnit::createFluidOunce(UErrorCode &status) {
-    return MeasureUnit::create(19, 13, status);
+    return MeasureUnit::create(18, 13, status);
 }
 
 MeasureUnit *MeasureUnit::createGallon(UErrorCode &status) {
-    return MeasureUnit::create(19, 14, status);
-}
-
-MeasureUnit *MeasureUnit::createGallonImperial(UErrorCode &status) {
-    return MeasureUnit::create(19, 15, status);
-}
-
-<<<<<<< HEAD
-MeasureUnit *MeasureUnit::createHectoliter(UErrorCode &status) {
-    return MeasureUnit::create(19, 16, status);
-}
-
-MeasureUnit *MeasureUnit::createLiter(UErrorCode &status) {
-    return MeasureUnit::create(19, 17, status);
-}
-
-MeasureUnit *MeasureUnit::createMegaliter(UErrorCode &status) {
-    return MeasureUnit::create(19, 18, status);
-}
-
-MeasureUnit *MeasureUnit::createMilliliter(UErrorCode &status) {
-    return MeasureUnit::create(19, 19, status);
-}
-
-MeasureUnit *MeasureUnit::createPint(UErrorCode &status) {
-    return MeasureUnit::create(19, 20, status);
-}
-
-MeasureUnit *MeasureUnit::createPintMetric(UErrorCode &status) {
-    return MeasureUnit::create(19, 21, status);
-}
-
-MeasureUnit *MeasureUnit::createQuart(UErrorCode &status) {
-    return MeasureUnit::create(19, 22, status);
-}
-
-MeasureUnit *MeasureUnit::createTablespoon(UErrorCode &status) {
-    return MeasureUnit::create(19, 23, status);
-}
-
-MeasureUnit *MeasureUnit::createTeaspoon(UErrorCode &status) {
-    return MeasureUnit::create(19, 24, status);
-=======
+    return MeasureUnit::create(18, 14, status);
+}
+
 MeasureUnit *MeasureUnit::createGallonImperial(UErrorCode &status) {
     return MeasureUnit::create(18, 15, status);
 }
@@ -1480,7 +1056,6 @@
 
 MeasureUnit *MeasureUnit::createTablespoon(UErrorCode &status) {
     return MeasureUnit::create(18, 23, status);
->>>>>>> a17af05f
 }
 
 MeasureUnit *MeasureUnit::createTeaspoon(UErrorCode &status) {
