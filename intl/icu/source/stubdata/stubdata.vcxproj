﻿<?xml version="1.0" encoding="utf-8"?>
<Project DefaultTargets="Build" ToolsVersion="14.0" xmlns="http://schemas.microsoft.com/developer/msbuild/2003">
  <ItemGroup Label="ProjectConfigurations">
    <ProjectConfiguration Include="Debug|Win32">
      <Configuration>Debug</Configuration>
      <Platform>Win32</Platform>
    </ProjectConfiguration>
    <ProjectConfiguration Include="Debug|x64">
      <Configuration>Debug</Configuration>
      <Platform>x64</Platform>
    </ProjectConfiguration>
    <ProjectConfiguration Include="Release|Win32">
      <Configuration>Release</Configuration>
      <Platform>Win32</Platform>
    </ProjectConfiguration>
    <ProjectConfiguration Include="Release|x64">
      <Configuration>Release</Configuration>
      <Platform>x64</Platform>
    </ProjectConfiguration>
  </ItemGroup>
  <PropertyGroup Label="Globals">
    <ProjectGuid>{203EC78A-0531-43F0-A636-285439BDE025}</ProjectGuid>
  </PropertyGroup>
  <Import Project="$(VCTargetsPath)\Microsoft.Cpp.Default.props" />
  <PropertyGroup Condition="'$(Configuration)|$(Platform)'=='Debug|Win32'" Label="Configuration">
    <ConfigurationType>DynamicLibrary</ConfigurationType>
    <UseOfMfc>false</UseOfMfc>
    <CharacterSet>MultiByte</CharacterSet>
    <PlatformToolset>v140</PlatformToolset>
  </PropertyGroup>
  <PropertyGroup Condition="'$(Configuration)|$(Platform)'=='Release|Win32'" Label="Configuration">
    <ConfigurationType>DynamicLibrary</ConfigurationType>
    <UseOfMfc>false</UseOfMfc>
    <CharacterSet>MultiByte</CharacterSet>
    <PlatformToolset>v140</PlatformToolset>
  </PropertyGroup>
  <PropertyGroup Condition="'$(Configuration)|$(Platform)'=='Debug|x64'" Label="Configuration">
    <ConfigurationType>DynamicLibrary</ConfigurationType>
    <UseOfMfc>false</UseOfMfc>
    <CharacterSet>MultiByte</CharacterSet>
    <PlatformToolset>v140</PlatformToolset>
  </PropertyGroup>
  <PropertyGroup Condition="'$(Configuration)|$(Platform)'=='Release|x64'" Label="Configuration">
    <ConfigurationType>DynamicLibrary</ConfigurationType>
    <UseOfMfc>false</UseOfMfc>
    <CharacterSet>MultiByte</CharacterSet>
    <PlatformToolset>v140</PlatformToolset>
  </PropertyGroup>
  <Import Project="$(VCTargetsPath)\Microsoft.Cpp.props" />
  <ImportGroup Label="ExtensionSettings">
  </ImportGroup>
  <ImportGroup Condition="'$(Configuration)|$(Platform)'=='Debug|Win32'" Label="PropertySheets">
    <Import Project="$(UserRootDir)\Microsoft.Cpp.$(Platform).user.props" Condition="exists('$(UserRootDir)\Microsoft.Cpp.$(Platform).user.props')" Label="LocalAppDataPlatform" />
    <Import Project="$(VCTargetsPath)Microsoft.CPP.UpgradeFromVC71.props" />
  </ImportGroup>
  <ImportGroup Condition="'$(Configuration)|$(Platform)'=='Release|Win32'" Label="PropertySheets">
    <Import Project="$(UserRootDir)\Microsoft.Cpp.$(Platform).user.props" Condition="exists('$(UserRootDir)\Microsoft.Cpp.$(Platform).user.props')" Label="LocalAppDataPlatform" />
    <Import Project="$(VCTargetsPath)Microsoft.CPP.UpgradeFromVC71.props" />
  </ImportGroup>
  <ImportGroup Condition="'$(Configuration)|$(Platform)'=='Debug|x64'" Label="PropertySheets">
    <Import Project="$(UserRootDir)\Microsoft.Cpp.$(Platform).user.props" Condition="exists('$(UserRootDir)\Microsoft.Cpp.$(Platform).user.props')" Label="LocalAppDataPlatform" />
    <Import Project="$(VCTargetsPath)Microsoft.CPP.UpgradeFromVC71.props" />
  </ImportGroup>
  <ImportGroup Condition="'$(Configuration)|$(Platform)'=='Release|x64'" Label="PropertySheets">
    <Import Project="$(UserRootDir)\Microsoft.Cpp.$(Platform).user.props" Condition="exists('$(UserRootDir)\Microsoft.Cpp.$(Platform).user.props')" Label="LocalAppDataPlatform" />
    <Import Project="$(VCTargetsPath)Microsoft.CPP.UpgradeFromVC71.props" />
  </ImportGroup>
  <PropertyGroup Label="UserMacros" />
  <PropertyGroup>
    <_ProjectFileVersion>10.0.30319.1</_ProjectFileVersion>
    <OutDir Condition="'$(Configuration)|$(Platform)'=='Release|Win32'">.\x86\Release\</OutDir>
    <IntDir Condition="'$(Configuration)|$(Platform)'=='Release|Win32'">.\x86\Release\</IntDir>
    <LinkIncremental Condition="'$(Configuration)|$(Platform)'=='Release|Win32'">false</LinkIncremental>
    <GenerateManifest Condition="'$(Configuration)|$(Platform)'=='Release|Win32'">false</GenerateManifest>
    <OutDir Condition="'$(Configuration)|$(Platform)'=='Debug|Win32'">.\x86\Debug\</OutDir>
    <IntDir Condition="'$(Configuration)|$(Platform)'=='Debug|Win32'">.\x86\Debug\</IntDir>
    <GenerateManifest Condition="'$(Configuration)|$(Platform)'=='Debug|Win32'">false</GenerateManifest>
    <OutDir Condition="'$(Configuration)|$(Platform)'=='Release|x64'">.\x64\Release\</OutDir>
    <IntDir Condition="'$(Configuration)|$(Platform)'=='Release|x64'">.\x64\Release\</IntDir>
    <LinkIncremental Condition="'$(Configuration)|$(Platform)'=='Release|x64'">false</LinkIncremental>
    <GenerateManifest Condition="'$(Configuration)|$(Platform)'=='Release|x64'">false</GenerateManifest>
    <OutDir Condition="'$(Configuration)|$(Platform)'=='Debug|x64'">.\x64\Debug\</OutDir>
    <IntDir Condition="'$(Configuration)|$(Platform)'=='Debug|x64'">.\x64\Debug\</IntDir>
    <GenerateManifest Condition="'$(Configuration)|$(Platform)'=='Debug|x64'">false</GenerateManifest>
  </PropertyGroup>
  <ItemDefinitionGroup Condition="'$(Configuration)|$(Platform)'=='Release|Win32'">
    <Midl>
      <PreprocessorDefinitions>NDEBUG;%(PreprocessorDefinitions)</PreprocessorDefinitions>
      <MkTypLibCompatible>true</MkTypLibCompatible>
      <SuppressStartupBanner>true</SuppressStartupBanner>
      <TargetEnvironment>Win32</TargetEnvironment>
      <TypeLibraryName>.\x86\Release\icudt.tlb</TypeLibraryName>
    </Midl>
    <ClCompile>
      <AdditionalIncludeDirectories>..\common;%(AdditionalIncludeDirectories)</AdditionalIncludeDirectories>
      <PreprocessorDefinitions>WIN32;NDEBUG;STUBDATA_BUILD;%(PreprocessorDefinitions)</PreprocessorDefinitions>
      <StringPooling>true</StringPooling>
      <ExceptionHandling>
      </ExceptionHandling>
      <RuntimeLibrary>MultiThreadedDLL</RuntimeLibrary>
      <FunctionLevelLinking>true</FunctionLevelLinking>
      <DisableLanguageExtensions>true</DisableLanguageExtensions>
      <TreatWChar_tAsBuiltInType>true</TreatWChar_tAsBuiltInType>
      <PrecompiledHeaderOutputFile>.\x86\Release\stubdata.pch</PrecompiledHeaderOutputFile>
      <AssemblerListingLocation>.\x86\Release/</AssemblerListingLocation>
      <ObjectFileName>.\x86\Release/</ObjectFileName>
      <ProgramDataBaseFileName>.\x86\Release/</ProgramDataBaseFileName>
      <WarningLevel>Level3</WarningLevel>
      <SuppressStartupBanner>true</SuppressStartupBanner>
      <CompileAs>Default</CompileAs>
    </ClCompile>
    <ResourceCompile>
      <PreprocessorDefinitions>NDEBUG;STUBDATA_BUILD;%(PreprocessorDefinitions)</PreprocessorDefinitions>
      <Culture>0x0409</Culture>
    </ResourceCompile>
    <PreLinkEvent>
      <Command>echo "File with stubdata build time, used as a dependency to trigger fresh data build, since stubdata dll will overwrite the real one." &gt; "$(ProjectDir)stubdatabuilt.txt"</Command>
    </PreLinkEvent>
    <Link>
<<<<<<< HEAD
      <OutputFile>..\..\bin\icudt58.dll</OutputFile>
=======
      <OutputFile>..\..\bin\icudt59.dll</OutputFile>
>>>>>>> a17af05f
      <SuppressStartupBanner>true</SuppressStartupBanner>
      <IgnoreAllDefaultLibraries>true</IgnoreAllDefaultLibraries>
      <ProgramDatabaseFile>.\x86\Release\icudt.pdb</ProgramDatabaseFile>
      <NoEntryPoint>true</NoEntryPoint>
      <SetChecksum>true</SetChecksum>
      <BaseAddress>0x4ad00000</BaseAddress>
      <RandomizedBaseAddress>false</RandomizedBaseAddress>
      <DataExecutionPrevention>
      </DataExecutionPrevention>
      <TurnOffAssemblyGeneration>true</TurnOffAssemblyGeneration>
      <ImportLibrary>..\..\lib\icudt.lib</ImportLibrary>
    </Link>
  </ItemDefinitionGroup>
  <ItemDefinitionGroup Condition="'$(Configuration)|$(Platform)'=='Debug|Win32'">
    <Midl>
      <PreprocessorDefinitions>_DEBUG;%(PreprocessorDefinitions)</PreprocessorDefinitions>
      <MkTypLibCompatible>true</MkTypLibCompatible>
      <SuppressStartupBanner>true</SuppressStartupBanner>
      <TargetEnvironment>Win32</TargetEnvironment>
      <TypeLibraryName>.\x86\Debug/icudt.tlb</TypeLibraryName>
    </Midl>
    <ClCompile>
      <Optimization>Disabled</Optimization>
      <AdditionalIncludeDirectories>..\common;%(AdditionalIncludeDirectories)</AdditionalIncludeDirectories>
      <PreprocessorDefinitions>WIN32;_DEBUG;STUBDATA_BUILD;%(PreprocessorDefinitions)</PreprocessorDefinitions>
      <BasicRuntimeChecks>EnableFastChecks</BasicRuntimeChecks>
      <RuntimeLibrary>MultiThreadedDebugDLL</RuntimeLibrary>
      <BufferSecurityCheck>true</BufferSecurityCheck>
      <DisableLanguageExtensions>true</DisableLanguageExtensions>
      <TreatWChar_tAsBuiltInType>true</TreatWChar_tAsBuiltInType>
      <PrecompiledHeaderOutputFile>.\x86\Debug/stubdata.pch</PrecompiledHeaderOutputFile>
      <AssemblerListingLocation>.\x86\Debug/</AssemblerListingLocation>
      <ObjectFileName>.\x86\Debug/</ObjectFileName>
      <ProgramDataBaseFileName>.\x86\Debug/</ProgramDataBaseFileName>
      <WarningLevel>Level3</WarningLevel>
      <SuppressStartupBanner>true</SuppressStartupBanner>
      <CompileAs>Default</CompileAs>
    </ClCompile>
    <ResourceCompile>
      <PreprocessorDefinitions>_DEBUG;STUBDATA_BUILD;%(PreprocessorDefinitions)</PreprocessorDefinitions>
      <Culture>0x0409</Culture>
    </ResourceCompile>
    <PreLinkEvent>
      <Command>echo "File with stubdata build time, used as a dependency to trigger fresh data build, since stubdata dll will overwrite the real one." &gt; "$(ProjectDir)stubdatabuilt.txt"</Command>
    </PreLinkEvent>
    <Link>
<<<<<<< HEAD
      <OutputFile>..\..\bin\icudt58.dll</OutputFile>
=======
      <OutputFile>..\..\bin\icudt59.dll</OutputFile>
>>>>>>> a17af05f
      <SuppressStartupBanner>true</SuppressStartupBanner>
      <ProgramDatabaseFile>.\x86\Debug/icudt.pdb</ProgramDatabaseFile>
      <NoEntryPoint>true</NoEntryPoint>
      <SetChecksum>true</SetChecksum>
      <BaseAddress>0x4ad00000</BaseAddress>
      <RandomizedBaseAddress>false</RandomizedBaseAddress>
      <DataExecutionPrevention>
      </DataExecutionPrevention>
      <TurnOffAssemblyGeneration>true</TurnOffAssemblyGeneration>
      <ImportLibrary>..\..\lib\icudt.lib</ImportLibrary>
    </Link>
  </ItemDefinitionGroup>
  <ItemDefinitionGroup Condition="'$(Configuration)|$(Platform)'=='Release|x64'">
    <Midl>
      <PreprocessorDefinitions>NDEBUG;%(PreprocessorDefinitions)</PreprocessorDefinitions>
      <MkTypLibCompatible>true</MkTypLibCompatible>
      <SuppressStartupBanner>true</SuppressStartupBanner>
      <TargetEnvironment>X64</TargetEnvironment>
      <TypeLibraryName>.\x64\Release\icudt.tlb</TypeLibraryName>
    </Midl>
    <ClCompile>
      <AdditionalIncludeDirectories>..\common;%(AdditionalIncludeDirectories)</AdditionalIncludeDirectories>
      <PreprocessorDefinitions>WIN64;WIN32;NDEBUG;STUBDATA_BUILD;%(PreprocessorDefinitions)</PreprocessorDefinitions>
      <StringPooling>true</StringPooling>
      <ExceptionHandling>
      </ExceptionHandling>
      <RuntimeLibrary>MultiThreadedDLL</RuntimeLibrary>
      <FunctionLevelLinking>true</FunctionLevelLinking>
      <DisableLanguageExtensions>true</DisableLanguageExtensions>
      <TreatWChar_tAsBuiltInType>true</TreatWChar_tAsBuiltInType>
      <PrecompiledHeaderOutputFile>.\x64\Release\stubdata.pch</PrecompiledHeaderOutputFile>
      <AssemblerListingLocation>.\x64\Release/</AssemblerListingLocation>
      <ObjectFileName>.\x64\Release/</ObjectFileName>
      <ProgramDataBaseFileName>.\x64\Release/</ProgramDataBaseFileName>
      <WarningLevel>Level3</WarningLevel>
      <SuppressStartupBanner>true</SuppressStartupBanner>
      <CompileAs>Default</CompileAs>
    </ClCompile>
    <ResourceCompile>
      <PreprocessorDefinitions>NDEBUG;STUBDATA_BUILD;%(PreprocessorDefinitions)</PreprocessorDefinitions>
      <Culture>0x0409</Culture>
    </ResourceCompile>
    <PreLinkEvent>
      <Command>echo "File with stubdata build time, used as a dependency to trigger fresh data build, since stubdata dll will overwrite the real one." &gt; "$(ProjectDir)stubdatabuilt.txt"</Command>
    </PreLinkEvent>
    <Link>
<<<<<<< HEAD
      <OutputFile>..\..\bin64\icudt58.dll</OutputFile>
=======
      <OutputFile>..\..\bin64\icudt59.dll</OutputFile>
>>>>>>> a17af05f
      <SuppressStartupBanner>true</SuppressStartupBanner>
      <IgnoreAllDefaultLibraries>true</IgnoreAllDefaultLibraries>
      <ProgramDatabaseFile>.\x64\Release\icudt.pdb</ProgramDatabaseFile>
      <NoEntryPoint>true</NoEntryPoint>
      <SetChecksum>true</SetChecksum>
      <BaseAddress>0x4ad00000</BaseAddress>
      <TurnOffAssemblyGeneration>true</TurnOffAssemblyGeneration>
      <ImportLibrary>..\..\lib64\icudt.lib</ImportLibrary>
      <TargetMachine>MachineX64</TargetMachine>
    </Link>
  </ItemDefinitionGroup>
  <ItemDefinitionGroup Condition="'$(Configuration)|$(Platform)'=='Debug|x64'">
    <Midl>
      <PreprocessorDefinitions>_DEBUG;%(PreprocessorDefinitions)</PreprocessorDefinitions>
      <MkTypLibCompatible>true</MkTypLibCompatible>
      <SuppressStartupBanner>true</SuppressStartupBanner>
      <TargetEnvironment>X64</TargetEnvironment>
      <TypeLibraryName>.\x64\Debug/icudt.tlb</TypeLibraryName>
    </Midl>
    <ClCompile>
      <Optimization>Disabled</Optimization>
      <AdditionalIncludeDirectories>..\common;%(AdditionalIncludeDirectories)</AdditionalIncludeDirectories>
      <PreprocessorDefinitions>WIN64;WIN32;_DEBUG;STUBDATA_BUILD;%(PreprocessorDefinitions)</PreprocessorDefinitions>
      <BasicRuntimeChecks>EnableFastChecks</BasicRuntimeChecks>
      <RuntimeLibrary>MultiThreadedDebugDLL</RuntimeLibrary>
      <BufferSecurityCheck>true</BufferSecurityCheck>
      <DisableLanguageExtensions>true</DisableLanguageExtensions>
      <TreatWChar_tAsBuiltInType>true</TreatWChar_tAsBuiltInType>
      <PrecompiledHeaderOutputFile>.\x64\Debug/stubdata.pch</PrecompiledHeaderOutputFile>
      <AssemblerListingLocation>.\x64\Debug/</AssemblerListingLocation>
      <ObjectFileName>.\x64\Debug/</ObjectFileName>
      <ProgramDataBaseFileName>.\x64\Debug/</ProgramDataBaseFileName>
      <WarningLevel>Level3</WarningLevel>
      <SuppressStartupBanner>true</SuppressStartupBanner>
      <CompileAs>Default</CompileAs>
    </ClCompile>
    <ResourceCompile>
      <PreprocessorDefinitions>_DEBUG;STUBDATA_BUILD;%(PreprocessorDefinitions)</PreprocessorDefinitions>
      <Culture>0x0409</Culture>
    </ResourceCompile>
    <PreLinkEvent>
      <Command>echo "File with stubdata build time, used as a dependency to trigger fresh data build, since stubdata dll will overwrite the real one." &gt; "$(ProjectDir)stubdatabuilt.txt"</Command>
    </PreLinkEvent>
    <Link>
<<<<<<< HEAD
      <OutputFile>..\..\bin64\icudt58.dll</OutputFile>
=======
      <OutputFile>..\..\bin64\icudt59.dll</OutputFile>
>>>>>>> a17af05f
      <SuppressStartupBanner>true</SuppressStartupBanner>
      <ProgramDatabaseFile>.\x64\Debug/icudt.pdb</ProgramDatabaseFile>
      <NoEntryPoint>true</NoEntryPoint>
      <SetChecksum>true</SetChecksum>
      <BaseAddress>0x4ad00000</BaseAddress>
      <TurnOffAssemblyGeneration>true</TurnOffAssemblyGeneration>
      <ImportLibrary>..\..\lib64\icudt.lib</ImportLibrary>
      <TargetMachine>MachineX64</TargetMachine>
    </Link>
  </ItemDefinitionGroup>
  <ItemGroup>
    <ClCompile Include="stubdata.cpp" />
  </ItemGroup>
  <ItemGroup>
    <ResourceCompile Include="..\data\misc\icudata.rc">
      <AdditionalIncludeDirectories Condition="'$(Configuration)|$(Platform)'=='Debug|Win32'">../common;%(AdditionalIncludeDirectories)</AdditionalIncludeDirectories>
      <AdditionalIncludeDirectories Condition="'$(Configuration)|$(Platform)'=='Debug|x64'">../common;%(AdditionalIncludeDirectories)</AdditionalIncludeDirectories>
      <AdditionalIncludeDirectories Condition="'$(Configuration)|$(Platform)'=='Release|Win32'">../common;%(AdditionalIncludeDirectories)</AdditionalIncludeDirectories>
      <AdditionalIncludeDirectories Condition="'$(Configuration)|$(Platform)'=='Release|x64'">../common;%(AdditionalIncludeDirectories)</AdditionalIncludeDirectories>
    </ResourceCompile>
  </ItemGroup>
  <Import Project="$(VCTargetsPath)\Microsoft.Cpp.targets" />
  <ImportGroup Label="ExtensionTargets">
  </ImportGroup>
</Project><|MERGE_RESOLUTION|>--- conflicted
+++ resolved
@@ -117,11 +117,7 @@
       <Command>echo "File with stubdata build time, used as a dependency to trigger fresh data build, since stubdata dll will overwrite the real one." &gt; "$(ProjectDir)stubdatabuilt.txt"</Command>
     </PreLinkEvent>
     <Link>
-<<<<<<< HEAD
-      <OutputFile>..\..\bin\icudt58.dll</OutputFile>
-=======
       <OutputFile>..\..\bin\icudt59.dll</OutputFile>
->>>>>>> a17af05f
       <SuppressStartupBanner>true</SuppressStartupBanner>
       <IgnoreAllDefaultLibraries>true</IgnoreAllDefaultLibraries>
       <ProgramDatabaseFile>.\x86\Release\icudt.pdb</ProgramDatabaseFile>
@@ -168,11 +164,7 @@
       <Command>echo "File with stubdata build time, used as a dependency to trigger fresh data build, since stubdata dll will overwrite the real one." &gt; "$(ProjectDir)stubdatabuilt.txt"</Command>
     </PreLinkEvent>
     <Link>
-<<<<<<< HEAD
-      <OutputFile>..\..\bin\icudt58.dll</OutputFile>
-=======
       <OutputFile>..\..\bin\icudt59.dll</OutputFile>
->>>>>>> a17af05f
       <SuppressStartupBanner>true</SuppressStartupBanner>
       <ProgramDatabaseFile>.\x86\Debug/icudt.pdb</ProgramDatabaseFile>
       <NoEntryPoint>true</NoEntryPoint>
@@ -219,11 +211,7 @@
       <Command>echo "File with stubdata build time, used as a dependency to trigger fresh data build, since stubdata dll will overwrite the real one." &gt; "$(ProjectDir)stubdatabuilt.txt"</Command>
     </PreLinkEvent>
     <Link>
-<<<<<<< HEAD
-      <OutputFile>..\..\bin64\icudt58.dll</OutputFile>
-=======
       <OutputFile>..\..\bin64\icudt59.dll</OutputFile>
->>>>>>> a17af05f
       <SuppressStartupBanner>true</SuppressStartupBanner>
       <IgnoreAllDefaultLibraries>true</IgnoreAllDefaultLibraries>
       <ProgramDatabaseFile>.\x64\Release\icudt.pdb</ProgramDatabaseFile>
@@ -268,11 +256,7 @@
       <Command>echo "File with stubdata build time, used as a dependency to trigger fresh data build, since stubdata dll will overwrite the real one." &gt; "$(ProjectDir)stubdatabuilt.txt"</Command>
     </PreLinkEvent>
     <Link>
-<<<<<<< HEAD
-      <OutputFile>..\..\bin64\icudt58.dll</OutputFile>
-=======
       <OutputFile>..\..\bin64\icudt59.dll</OutputFile>
->>>>>>> a17af05f
       <SuppressStartupBanner>true</SuppressStartupBanner>
       <ProgramDatabaseFile>.\x64\Debug/icudt.pdb</ProgramDatabaseFile>
       <NoEntryPoint>true</NoEntryPoint>
