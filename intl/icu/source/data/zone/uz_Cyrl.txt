﻿// © 2016 and later: Unicode, Inc. and others.
// License & terms of use: http://www.unicode.org/copyright.html#License
uz_Cyrl{
    %%Parent{"root"}
<<<<<<< HEAD
    Version{"2.1.27.98"}
=======
    Version{"2.1.31.86"}
>>>>>>> a17af05f
    zoneStrings{
        "meta:Afghanistan"{
            ls{"Афғонистон вақти"}
        }
        "meta:Africa_Central"{
            ls{"Марказий Африка вақти"}
        }
        "meta:Africa_Eastern"{
            ls{"Шарқий Африка вақти"}
        }
        "meta:Africa_Southern"{
            ls{"Жанубий Африка вақти"}
        }
        "meta:Africa_Western"{
            ld{"Ғарбий Африка ёзги вақти"}
            lg{"Ғарбий Африка вақти"}
            ls{"Ғарбий Африка стандарт вақти"}
        }
        "meta:Alaska"{
            ld{"Аляска кундузги вақти"}
            lg{"Аляска вақти"}
            ls{"Аляска стандарт вақти"}
        }
        "meta:Amazon"{
            ld{"Амазонка ёзги вақти"}
            lg{"Амазонка вақти"}
            ls{"Амазонка стандарт вақти"}
        }
        "meta:America_Central"{
            ld{"Шимолий Америка марказий кундузги вақти"}
            lg{"Шимолий Америка"}
            ls{"Шимолий Америка марказий стандарт вақти"}
        }
        "meta:America_Eastern"{
            ld{"Шимолий Америка шарқий кундузги вақти"}
            lg{"Шимолий Америка шарқий вақти"}
            ls{"Шимолий Америка шарқий стандарт вақти"}
        }
        "meta:America_Mountain"{
            ld{"Шимолий Америка тоғ кундузги вақти"}
            lg{"Шимолий Америка тоғ вақти"}
            ls{"Шимолий Америка тоғ стандарт вақти"}
        }
        "meta:America_Pacific"{
            ld{"Шимолий Америка тинч океани кундузги вақти"}
            lg{"Шимолий Америка тинч океани вақти"}
            ls{"Шимолий Америка тинч океани стандарт вақти"}
        }
        "meta:Arabian"{
            ld{"Арабистон кундузги вақти"}
            lg{"Арабистон вақти"}
            ls{"Арабистон стандарт вақти"}
        }
        "meta:Argentina"{
            ld{"Аргентина ёзги вақти"}
            lg{"Аргентина вақти"}
            ls{"Аргентина стандарт вақти"}
        }
        "meta:Argentina_Western"{
            ld{"Ғарбий Аргентина ёзги вақти"}
            lg{"Ғарбий Аргентина вақти"}
            ls{"Ғарбий Аргентина стандарт вақти"}
        }
        "meta:Armenia"{
            ld{"Арманистон ёзги вақти"}
            lg{"Арамнистон вақти"}
            ls{"Арманистон стандарт вақти"}
        }
        "meta:Atlantic"{
            ld{"Атлантика кундузги вақти"}
            lg{"Атлантика вақти"}
            ls{"Атлантика стандарт вақти"}
        }
        "meta:Australia_Central"{
            ld{"Марказий Австралия кундузги вақти"}
            lg{"Марказий Австралия вақти"}
            ls{"Марказий Австралия стандарт вақти"}
        }
        "meta:Australia_CentralWestern"{
            ld{"Марказий Австралия Ғарбий кундузги вақти"}
            lg{"Марказий Австралия Ғарбий вақти"}
            ls{"Марказий Австралия Ғарбий стандарт вақти"}
        }
        "meta:Australia_Eastern"{
            ld{"Шарқий Австралия кундузги вақти"}
            lg{"Шарқий Австралия вақти"}
            ls{"Шарқий Австралия стандарт вақти"}
        }
        "meta:Australia_Western"{
            ld{"Ғарбий Австралия кундузги вақти"}
            lg{"Ғарбий Австралия вақти"}
            ls{"Ғарбий Австралия стандарт вақти"}
        }
        "meta:Azerbaijan"{
            ld{"Озарбайжон ёзги вақти"}
            lg{"Озарбайжон вақти"}
            ls{"Озарбайжон стандарт вақти"}
        }
        "meta:Azores"{
            ld{"Азор ёзги вақти"}
            lg{"Азор вақти"}
            ls{"Азор стандарт вақти"}
        }
        "meta:Bangladesh"{
            ld{"Бангладеш ёзги вақти"}
            lg{"Бангладеш вақти"}
            ls{"Бангладеш стандарт вақти"}
        }
        "meta:Bhutan"{
            ls{"Бутан вақти"}
        }
        "meta:Bolivia"{
            ls{"Боливия вақти"}
        }
        "meta:Brasilia"{
            ld{"Бразилия ёзги вақти"}
            lg{"Бразилия вақти"}
            ls{"Бразилия стандарт вақти"}
        }
        "meta:Brunei"{
            ls{"Бруней Даруссалом вақти"}
        }
        "meta:Cape_Verde"{
            ld{"Кабо-Верде ёзги вақти"}
            lg{"Кабо-Верде вақти"}
            ls{"Кабо-Верде стандарт вақти"}
        }
        "meta:Chamorro"{
            ls{"Каморро вақти"}
        }
        "meta:Chatham"{
            ld{"Чатхам кундузги вақти"}
            lg{"Чатхам вақти"}
            ls{"Чатхам стандарт вақти"}
        }
        "meta:Chile"{
            ld{"Чили ёзги вақти"}
            lg{"Чили вақти"}
            ls{"Чили стандарт вақти"}
        }
        "meta:China"{
            ld{"Хитой кундузги вақти"}
            lg{"Хитой вақти"}
            ls{"Хитой стандарт вақти"}
        }
        "meta:Choibalsan"{
            ld{"Чойбалсан ёзги вақти"}
            lg{"Чойбалсан вақти"}
            ls{"Чойбалсан стандарт вақти"}
        }
        "meta:Christmas"{
            ls{"Рождество ороли вақти"}
        }
        "meta:Cocos"{
            ls{"Кокос ороллари вақти"}
        }
        "meta:Colombia"{
            ld{"Колумбия ёзги вақти"}
            lg{"Колумбия вақти"}
            ls{"Колумбия стандарт вақти"}
        }
        "meta:Cook"{
            ld{"Кук ороллари ярим ёзги вақти"}
            lg{"Кук ороллари вақти"}
            ls{"Кук ороллари стандарт вақти"}
        }
        "meta:Cuba"{
            ld{"Куба кундузги вақти"}
            lg{"Куба вақти"}
            ls{"Куба стандарт вақти"}
        }
        "meta:Davis"{
            ls{"Дэвис вақти"}
        }
        "meta:DumontDUrville"{
            ls{"Думонт-д-Урвил вақти"}
        }
        "meta:East_Timor"{
            ls{"Шарқий Тимор вақти"}
        }
        "meta:Easter"{
            ld{"Пасхи ороли ёзги вақти"}
            lg{"Пасхи Ороли вақти"}
            ls{"Пасхи ороли стандарт вақти"}
        }
        "meta:Ecuador"{
            ls{"Эквадор вақти"}
        }
        "meta:Europe_Central"{
            ld{"Марказий Европа ёзги вақти"}
            lg{"Марказий Европа вақти"}
            ls{"Марказий Европа стандарт вақти"}
        }
        "meta:Europe_Eastern"{
            ld{"Шарқий Европа ёзги вақти"}
            lg{"Шарқий Европа вақти"}
            ls{"Шарқий Европа стандарт вақти"}
        }
        "meta:Europe_Western"{
            ld{"Ғарбий Европа ёзги вақти"}
            lg{"Ғарбий Европа вақти"}
            ls{"Ғарбий Европа стандарт вақти"}
        }
        "meta:Falkland"{
            ld{"Фолькленд ороллари ёзги вақти"}
            lg{"Фолькленд ороллари вақти"}
            ls{"Фолькленд ороллари стандарт вақти"}
        }
        "meta:Fiji"{
            ld{"Фижи ёзги вақти"}
            lg{"Фижи вақти"}
            ls{"Фижи стандарт вақти"}
        }
        "meta:French_Guiana"{
            ls{"Француз Гвианаси вақти"}
        }
        "meta:French_Southern"{
            ls{"Француз жанубий ва Антарктика вақти"}
        }
        "meta:GMT"{
            ls{"Гринвич вақти"}
        }
        "meta:Galapagos"{
            ls{"Галапагос вақти"}
        }
        "meta:Gambier"{
            ls{"Гамбиер вақти"}
        }
        "meta:Georgia"{
            ld{"Грузия ёзги вақти"}
            lg{"Грузия вақти"}
            ls{"Грузия стандарт вақти"}
        }
        "meta:Gilbert_Islands"{
            ls{"Гилберт ороллари вақти"}
        }
        "meta:Greenland_Eastern"{
            ld{"Шарқий Гренландия ёзги вақти"}
            lg{"Шарқий Гренландия вақти"}
            ls{"Шарқий Гренландия стандарт вақти"}
        }
        "meta:Greenland_Western"{
            ld{"Ғарбий Гренландия ёзги вақти"}
            lg{"Ғарбий Гренландия вақти"}
            ls{"Ғарбий Гренландия стандарт вақти"}
        }
        "meta:Gulf"{
            ls{"Кўрфаз вақти"}
        }
        "meta:Guyana"{
            ls{"Гайана вақти"}
        }
        "meta:Hawaii_Aleutian"{
            ld{"Гавайи-алеут кундузги вақти"}
            lg{"Гавайи-алеут вақти"}
            ls{"Гавайи-алеут стандарт вақти"}
        }
        "meta:Hong_Kong"{
            ld{"Гонконг ёзги вақти"}
            lg{"Гонконг вақти"}
            ls{"Гонконг стандарт вақти"}
        }
        "meta:Hovd"{
            ld{"Ховд ёзги вақти"}
            lg{"Ховд вақти"}
            ls{"Ховд стандарт вақти"}
        }
        "meta:India"{
            ls{"Ҳиндистон вақти"}
        }
        "meta:Indian_Ocean"{
            ls{"Ҳинд океани вақти"}
        }
        "meta:Indochina"{
            ls{"Ҳинд-Хитой вақти"}
        }
        "meta:Indonesia_Central"{
            ls{"Марказий Индонезия вақти"}
        }
        "meta:Indonesia_Eastern"{
            ls{"Шарқий Индонезия вақти"}
        }
        "meta:Indonesia_Western"{
            ls{"Ғарбий Индонезия вақти"}
        }
        "meta:Iran"{
            ld{"Эрон кундузги вақти"}
            lg{"Эрон вақти"}
            ls{"Эрон стандарт вақти"}
        }
        "meta:Irkutsk"{
            ld{"Иркутск ёзги вақти"}
            lg{"Иркутск вақти"}
            ls{"Иркутск стандарт вақти"}
        }
        "meta:Israel"{
            ld{"Исроил кундузги вақти"}
            lg{"Исроил вақти"}
            ls{"Исроил стандарт вақти"}
        }
        "meta:Japan"{
            ld{"Япония кундузги вақти"}
            lg{"Япония вақти"}
            ls{"Япония стандарт вақти"}
        }
        "meta:Kazakhstan_Eastern"{
            ls{"Шарқий Қозоғистон вақти"}
        }
        "meta:Kazakhstan_Western"{
            ls{"Ғарбий Қозоғистон вақти"}
        }
        "meta:Korea"{
            ld{"Корея кундузги вақти"}
            lg{"Корея вақти"}
            ls{"Корея стандарт вақти"}
        }
        "meta:Kosrae"{
            ls{"Косрае вақти"}
        }
        "meta:Krasnoyarsk"{
            ld{"Красноярск ёзги вақти"}
            lg{"Красноярск вақти"}
            ls{"Красноярск стандарт вақти"}
        }
        "meta:Kyrgystan"{
            ls{"Қирғизистон вақти"}
        }
        "meta:Line_Islands"{
            ls{"Лайн ороллари вақти"}
        }
        "meta:Lord_Howe"{
            ld{"Лорд Хове кундузги вақти"}
            lg{"Лорд Хове вақти"}
            ls{"Лорд Хове стандарт вақти"}
        }
        "meta:Macquarie"{
            ls{"Маквари ороли вақти"}
        }
        "meta:Magadan"{
            ld{"Магадан ёзги вақти"}
            lg{"Магадан вақти"}
            ls{"Магадан стандарт вақти"}
        }
        "meta:Malaysia"{
            ls{"Малайзия вақти"}
        }
        "meta:Maldives"{
            ls{"Мальдив ороллар"}
        }
        "meta:Marquesas"{
            ls{"Маркезас вақти"}
        }
        "meta:Marshall_Islands"{
            ls{"Маршалл ороллари вақти"}
        }
        "meta:Mauritius"{
            ld{"Маврикий ёзги вақти"}
            lg{"Маврикий вақти"}
            ls{"Маврикий стандарт вақти"}
        }
        "meta:Mawson"{
            ls{"Моувсон вақти"}
        }
        "meta:Mongolia"{
            ld{"Улан-Батор ёзги вақти"}
            lg{"Улан-Батор вақти"}
            ls{"Улан-Батор стандарт вақти"}
        }
        "meta:Moscow"{
            ld{"Москва ёзги вақти"}
            lg{"Москва вақти"}
            ls{"Москва стандарт вақти"}
        }
        "meta:Myanmar"{
            ls{"Мьянма вақти"}
        }
        "meta:Nauru"{
            ls{"Науру вақти"}
        }
        "meta:Nepal"{
            ls{"Непал вақти"}
        }
        "meta:New_Caledonia"{
            ld{"Янги Каледония ёзги вақти"}
            lg{"Янги Каледония вақти"}
            ls{"Янги Каледония стандарт вақти"}
        }
        "meta:New_Zealand"{
            ld{"Янги Зеландия кундузги вақти"}
            lg{"Янги Зеландия вақти"}
            ls{"Янги Зеландия стандарт вақти"}
        }
        "meta:Newfoundland"{
            ld{"Ньюфаундленд кундузги вақти"}
            lg{"Ньюфаундленд вақти"}
            ls{"Ньюфаундленд стандарт вақти"}
        }
        "meta:Niue"{
            ls{"Ниуе вақти"}
        }
        "meta:Norfolk"{
            ls{"Норфолк ороли вақти"}
        }
        "meta:Noronha"{
            ld{"Фернандо де Норонья ёзги вақти"}
            lg{"Фернандо де Норонья вақти"}
            ls{"Фернандо де Норонья стандарт вақти"}
        }
        "meta:Novosibirsk"{
            ld{"Новосибирск ёзги вақти"}
            lg{"Новосибирск вақти"}
            ls{"Новосибирск стандарт вақти"}
        }
        "meta:Omsk"{
            ld{"Омск ёзги вақти"}
            lg{"Омск вақти"}
            ls{"Омск стандарт вақти"}
        }
        "meta:Pakistan"{
            ld{"Покистон ёзги вақти"}
            lg{"Покистон вақти"}
            ls{"Покистон стандарт вақти"}
        }
        "meta:Palau"{
            ls{"Палау вақти"}
        }
        "meta:Papua_New_Guinea"{
            ls{"Папуа-Янги Гвинея вақти"}
        }
        "meta:Paraguay"{
            ld{"Парагвай ёзги вақти"}
            lg{"Парагвай вақти"}
            ls{"Парагвай стандарт вақти"}
        }
        "meta:Peru"{
            ld{"Перу ёзги вақти"}
            lg{"Перу вақти"}
            ls{"Перу стандарт вақти"}
        }
        "meta:Philippines"{
            ld{"Филиппин ёзги вақти"}
            lg{"Филиппин вақти"}
            ls{"Филиппин стандарт вақти"}
        }
        "meta:Phoenix_Islands"{
            ls{"Феникс ороллари вақти"}
        }
        "meta:Pierre_Miquelon"{
            ld{"Сент-Пьер ва Микелон кундузги вақти"}
            lg{"Сент-Пьер ва Микелон вақти"}
            ls{"Сент-Пьер ва Микелон стандарт вақти"}
        }
        "meta:Pitcairn"{
            ls{"Питкерн вақти"}
        }
        "meta:Ponape"{
            ls{"Понапе вақти"}
        }
        "meta:Reunion"{
            ls{"Реюньон вақти"}
        }
        "meta:Rothera"{
            ls{"Ротера вақти"}
        }
        "meta:Sakhalin"{
            ld{"Сахалин ёзги вақти"}
            lg{"Сахалин вақти"}
            ls{"Сахалин стандарт вақти"}
        }
        "meta:Samoa"{
            ld{"Самоа кундузги вақти"}
            lg{"Самоа вақти"}
            ls{"Самоа стандарт вақти"}
        }
        "meta:Seychelles"{
            ls{"Сейшел ороллари вақти"}
        }
        "meta:Singapore"{
            ls{"Сингапур вақти"}
        }
        "meta:Solomon"{
            ls{"Соломон ороллари вақти"}
        }
        "meta:South_Georgia"{
            ls{"Жанубий Джорджия вақти"}
        }
        "meta:Suriname"{
            ls{"Суринам вақти"}
        }
        "meta:Syowa"{
            ls{"Сьова вақти"}
        }
        "meta:Tahiti"{
            ls{"Таити вақти"}
        }
        "meta:Taipei"{
            ld{"Тайпей кундузги вақти"}
            lg{"Тайпей вақти"}
            ls{"Тайпей стандарт вақти"}
        }
        "meta:Tajikistan"{
            ls{"Тожикистон вақти"}
        }
        "meta:Tokelau"{
            ls{"Токелау вақти"}
        }
        "meta:Tonga"{
            ld{"Тонга ёзги вақти"}
            lg{"Тонга вақти"}
            ls{"Тонга стандарт вақти"}
        }
        "meta:Truk"{
            ls{"Чуук вақти"}
        }
        "meta:Turkmenistan"{
            ld{"Туркманистон ёзги вақти"}
            lg{"Туркманистон вақти"}
            ls{"Туркманистон стандарт вақти"}
        }
        "meta:Tuvalu"{
            ls{"Тувалу вақти"}
        }
        "meta:Uruguay"{
            ld{"Уругвай ёзги вақти"}
            lg{"Уругвай вақти"}
            ls{"Уругвай стандарт вақти"}
        }
        "meta:Uzbekistan"{
            ld{"Ўзбекистон ёзги вақти"}
            lg{"Ўзбекистон вақти"}
            ls{"Ўзбекистон стандарт вақти"}
        }
        "meta:Vanuatu"{
            ld{"Вануату ёзги вақти"}
            lg{"Вануату вақти"}
            ls{"Вануату стандарт вақти"}
        }
        "meta:Venezuela"{
            ls{"Венесуэла вақти"}
        }
        "meta:Vladivostok"{
            ld{"Владивосток ёзги вақти"}
            lg{"Владивосток вақти"}
            ls{"Владивосток стандарт вақти"}
        }
        "meta:Volgograd"{
            ld{"Волгоград ёзги вақти"}
            lg{"Волгоград вақти"}
            ls{"Волгоград стандарт вақти"}
        }
        "meta:Vostok"{
            ls{"Восток вақти"}
        }
        "meta:Wake"{
            ls{"Уэйк ороли вақти"}
        }
        "meta:Wallis"{
            ls{"Уэллис ва Футуна вақти"}
        }
        "meta:Yakutsk"{
            ld{"Якутск ёзги вақти"}
            lg{"Якутск вақти"}
            ls{"Якутск стандарт вақти"}
        }
        "meta:Yekaterinburg"{
            ld{"Екатеринбург ёзги вақти"}
            lg{"Екатеринбург вақти"}
            ls{"Екатеринбург стандарт вақти"}
        }
        fallbackFormat{"{1} ({0})"}
        gmtFormat{"GMT{0}"}
        gmtZeroFormat{"GMT"}
        hourFormat{"+HH:mm;-HH:mm"}
        regionFormat{"{0} вақти"}
        regionFormatDaylight{"{0} кундузги вақти"}
        regionFormatStandard{"{0} стандарт вақти"}
    }
}<|MERGE_RESOLUTION|>--- conflicted
+++ resolved
@@ -2,11 +2,7 @@
 // License & terms of use: http://www.unicode.org/copyright.html#License
 uz_Cyrl{
     %%Parent{"root"}
-<<<<<<< HEAD
-    Version{"2.1.27.98"}
-=======
     Version{"2.1.31.86"}
->>>>>>> a17af05f
     zoneStrings{
         "meta:Afghanistan"{
             ls{"Афғонистон вақти"}
