﻿// © 2016 and later: Unicode, Inc. and others.
// License & terms of use: http://www.unicode.org/copyright.html#License
sr_Latn{
    %%Parent{"root"}
<<<<<<< HEAD
    Version{"2.1.29.33"}
=======
    Version{"2.1.32.73"}
>>>>>>> a17af05f
    zoneStrings{
        "meta:Acre"{
            ld{"Akre letnje računanje vremena"}
            lg{"Akre vreme"}
            ls{"Akre standardno vreme"}
        }
        "meta:Afghanistan"{
            ls{"Avganistan vreme"}
        }
        "meta:Africa_Central"{
            ls{"Centralno-afričko vreme"}
        }
        "meta:Africa_Eastern"{
            ls{"Istočno-afričko vreme"}
        }
        "meta:Africa_Southern"{
            ls{"Južno-afričko vreme"}
        }
        "meta:Africa_Western"{
            ld{"Zapadno-afričko letnje računanje vremena"}
            lg{"Zapadno-afričko vreme"}
            ls{"Zapadno-afričko standardno vreme"}
        }
        "meta:Alaska"{
            ld{"Aljaska, letnje računanje vremena"}
            lg{"Aljaska"}
            ls{"Aljaska, standardno vreme"}
        }
        "meta:Almaty"{
            ld{"Almati letnje računanje vremena"}
            lg{"Almati vreme"}
            ls{"Almati standardno vreme"}
        }
        "meta:Amazon"{
            ld{"Amazon letnje računanje vremena"}
            lg{"Amazon vreme"}
            ls{"Amazon standardno vreme"}
        }
        "meta:America_Central"{
            ld{"Severnoameričko centralno letnje vreme"}
            lg{"Severnoameričko centralno vreme"}
            ls{"Severnoameričko centralno standardno vreme"}
        }
        "meta:America_Eastern"{
            ld{"Severnoameričko istočno letnje vreme"}
            lg{"Severnoameričko istočno vreme"}
            ls{"Severnoameričko istočno standardno vreme"}
        }
        "meta:America_Mountain"{
            ld{"Severnoameričko planinsko letnje vreme"}
            lg{"Severnoameričko planinsko vreme"}
            ls{"Severnoameričko planinsko standardno vreme"}
        }
        "meta:America_Pacific"{
            ld{"Severnoameričko pacifičko letnje vreme"}
            lg{"Severnoameričko pacifičko vreme"}
            ls{"Severnoameričko pacifičko standardno vreme"}
        }
        "meta:Anadyr"{
            ld{"Anadir letnje računanje vremena"}
            lg{"Anadir vreme"}
            ls{"Anadir standardno vreme"}
        }
        "meta:Apia"{
            ld{"Apija letnje računanje vremena"}
            lg{"Apija vreme"}
            ls{"Apija standardno vreme"}
        }
        "meta:Aqtau"{
            ld{"Akvatau letnje računanje vremena"}
            lg{"Akvatau vreme"}
            ls{"Akvatau standardno vreme"}
        }
        "meta:Aqtobe"{
            ld{"Akutobe letnje računanje vremena"}
            lg{"Akutobe vreme"}
            ls{"Akutobe standardno vreme"}
        }
        "meta:Arabian"{
            ld{"Arabijsko letnje računanje vremena"}
            lg{"Arabijsko vreme"}
            ls{"Arabijsko standardno vreme"}
        }
        "meta:Argentina"{
            ld{"Argentina letnje računanje vremena"}
            lg{"Argentina vreme"}
            ls{"Argentina standardno vreme"}
        }
        "meta:Argentina_Western"{
            ld{"Zapadna Argentina letnje računanje vremena"}
            lg{"Zapadna Argentina vreme"}
            ls{"Zapadna Argentina standardno vreme"}
        }
        "meta:Armenia"{
            ld{"Jermenija letnje računanje vremena"}
            lg{"Jermenija vreme"}
            ls{"Jermenija standardno vreme"}
        }
        "meta:Atlantic"{
            ld{"Atlantsko letnje računanje vremena"}
            lg{"Atlantsko vreme"}
            ls{"Atlantsko standardno vreme"}
        }
        "meta:Australia_Central"{
            ld{"Australijsko centralno letnje računanje vremena"}
            lg{"Australijsko centralno vreme"}
            ls{"Australijsko centralno standardno vreme"}
        }
        "meta:Australia_CentralWestern"{
            ld{"Australijsko centralno zapadno letnje računanje vremena"}
            lg{"Australijsko centralno zapadno vreme"}
            ls{"Australijsko centralno zapadno standardno vreme"}
        }
        "meta:Australia_Eastern"{
            ld{"Australijsko istočno letnje računanje vremena"}
            lg{"Australijsko istočno vreme"}
            ls{"Australijsko istočno standardno vreme"}
        }
        "meta:Australia_Western"{
            ld{"Australijsko zapadno letnje računanje vremena"}
            lg{"Australijsko zapadno vreme"}
            ls{"Australijsko zapadno standardno vreme"}
        }
        "meta:Azerbaijan"{
            ld{"Azerbejdžan letnje računanje vremena"}
            lg{"Azerbejdžan vreme"}
            ls{"Azerbejdžan standardno vreme"}
        }
        "meta:Azores"{
            ld{"Azori letnje računanje vremena"}
            lg{"Azori vreme"}
            ls{"Azori standardno vreme"}
        }
        "meta:Bangladesh"{
            ld{"Bangladeš letnje računanje vremena"}
            lg{"Bangladeš vreme"}
            ls{"Bangladeš standardno vreme"}
        }
        "meta:Bhutan"{
            ls{"Butan vreme"}
        }
        "meta:Bolivia"{
            ls{"Bolivija vreme"}
        }
        "meta:Brasilia"{
            ld{"Brazilija letnje računanje vremena"}
            lg{"Brazilija vreme"}
            ls{"Brazilija standardno vreme"}
        }
        "meta:Brunei"{
            ls{"Brunej Darusalum vreme"}
        }
        "meta:Cape_Verde"{
            ld{"Zelenortska Ostrva letnje računanje vremena"}
            lg{"Zelenortska Ostrva vreme"}
            ls{"Zelenortska Ostrva standardno vreme"}
        }
        "meta:Chamorro"{
            ls{"Čamoro vreme"}
        }
        "meta:Chatham"{
            ld{"Čatam letnje računanje vremena"}
            lg{"Čatam vreme"}
            ls{"Čatam standardno vreme"}
        }
        "meta:Chile"{
            ld{"Čile letnje računanje vremena"}
            lg{"Čile vreme"}
            ls{"Čile standardno vreme"}
        }
        "meta:China"{
            ld{"Kina letnje računanje vremena"}
            lg{"Kina vreme"}
            ls{"Kinesko standardno vreme"}
        }
        "meta:Choibalsan"{
            ld{"Čojbalsan letnje računanje vremena"}
            lg{"Čojbalsan vreme"}
            ls{"Čojbalsan standardno vreme"}
        }
        "meta:Christmas"{
            ls{"Božićno ostrvo vreme"}
        }
        "meta:Cocos"{
            ls{"Kokos (Keling) Ostrva vreme"}
        }
        "meta:Colombia"{
            ld{"Kolumbija letnje računanje vremena"}
            lg{"Kolumbija vreme"}
            ls{"Kolumbija standardno vreme"}
        }
        "meta:Cook"{
            ld{"Kukova ostrva polu-letnje računanje vremena"}
            lg{"Kukova ostrva vreme"}
            ls{"Kukova ostrva standardno vreme"}
        }
        "meta:Cuba"{
            ld{"Kuba letnje računanje vremena"}
            lg{"Kuba vreme"}
            ls{"Kuba standardno vreme"}
        }
        "meta:Davis"{
            ls{"Dejvis vreme"}
        }
        "meta:DumontDUrville"{
            ls{"Dimon d’Urvil vreme"}
        }
        "meta:East_Timor"{
            ls{"Istočni timor vreme"}
        }
        "meta:Easter"{
            ld{"Uskršnja ostrva letnje računanje vremena"}
            lg{"Uskršnja ostrva vreme"}
            ls{"Uskršnja ostrva standardno vreme"}
        }
        "meta:Ecuador"{
            ls{"Ekvador vreme"}
        }
        "meta:Europe_Central"{
            ld{"Srednjeevropsko letnje računanje vremena"}
            lg{"Srednjeevropsko vreme"}
            ls{"Srednjeevropsko standardno vreme"}
            sd{"CEST"}
            sg{"CET"}
            ss{"CET"}
        }
        "meta:Europe_Eastern"{
            ld{"Istočnoevropsko letnje računanje vremena"}
            lg{"Istočnoevropsko vreme"}
            ls{"Istočnoevropsko standardno vreme"}
            sd{"EEST"}
            sg{"EET"}
            ss{"EET"}
        }
        "meta:Europe_Further_Eastern"{
            ls{"dalji istok Evrope"}
        }
        "meta:Europe_Western"{
            ld{"Zapadnoevropsko letnje računanje vremena"}
            lg{"Zapadnoevropsko vreme"}
            ls{"Zapadnoevropsko standardno vreme"}
            sd{"WEST"}
            sg{"WET"}
            ss{"WET"}
        }
        "meta:Falkland"{
            ld{"Folklandska Ostrva letnje računanje vremena"}
            lg{"Folklandska Ostrva vreme"}
            ls{"Folklandska Ostrva standardno vreme"}
        }
        "meta:Fiji"{
            ld{"Fidži letnje računanje vremena"}
            lg{"Fidži vreme"}
            ls{"Fidži standardno vreme"}
        }
        "meta:French_Guiana"{
            ls{"Francuska Gvajana vreme"}
        }
        "meta:French_Southern"{
            ls{"Francusko južno i antarktičko vreme"}
        }
        "meta:GMT"{
            ls{"Srednje vreme po Griniču"}
            ss{"GMT"}
        }
        "meta:Galapagos"{
            ls{"Galapagos vreme"}
        }
        "meta:Gambier"{
            ls{"Gambije vreme"}
        }
        "meta:Georgia"{
            ld{"Gruzija letnje računanje vremena"}
            lg{"Gruzija vreme"}
            ls{"Gruzija standardno vreme"}
        }
        "meta:Gilbert_Islands"{
            ls{"Gilbert ostrva vreme"}
        }
        "meta:Greenland_Eastern"{
            ld{"Istočni Grenland letnje računanje vremena"}
            lg{"Istočni Grenland vreme"}
            ls{"Istočni Grenland standardno vreme"}
        }
        "meta:Greenland_Western"{
            ld{"Zapadni Grenland letnje računanje vremena"}
            lg{"Zapadni Grenland vreme"}
            ls{"Zapadni Grenland standardno vreme"}
        }
        "meta:Guam"{
            ls{"Guam standardno vreme"}
        }
        "meta:Gulf"{
            ls{"Zalivsko vreme"}
        }
        "meta:Guyana"{
            ls{"Gvajana vreme"}
        }
        "meta:Hawaii_Aleutian"{
            ld{"Havajsko-aleutsko letnje računanje vremena"}
            lg{"Havajsko-aleutsko vreme"}
            ls{"Havajsko-aleutsko standardno vreme"}
        }
        "meta:Hong_Kong"{
            ld{"Hong Kong letnje računanje vremena"}
            lg{"Hong Kong vreme"}
            ls{"Hong Kong standardno vreme"}
        }
        "meta:Hovd"{
            ld{"Hovd letnje računanje vremena"}
            lg{"Hovd vreme"}
            ls{"Hovd standardno vreme"}
        }
        "meta:India"{
            ls{"Indijsko standardno vreme"}
        }
        "meta:Indian_Ocean"{
            ls{"Indijsko okeansko vreme"}
        }
        "meta:Indochina"{
            ls{"Indokina vreme"}
        }
        "meta:Indonesia_Central"{
            ls{"Centralno-indonezijsko vreme"}
        }
        "meta:Indonesia_Eastern"{
            ls{"Istočno-indonezijsko vreme"}
        }
        "meta:Indonesia_Western"{
            ls{"Zapadno-indonezijsko vreme"}
        }
        "meta:Iran"{
            ld{"Iran letnje računanje vremena"}
            lg{"Iran vreme"}
            ls{"Iran standardno vreme"}
        }
        "meta:Irkutsk"{
            ld{"Irkuck letnje računanje vremena"}
            lg{"Irkuck vreme"}
            ls{"Irkuck standardno vreme"}
        }
        "meta:Israel"{
            ld{"Izraelsko letnje računanje vremena"}
            lg{"Izraelsko vreme"}
            ls{"Izraelsko standardno vreme"}
        }
        "meta:Japan"{
            ld{"Japansko letnje računanje vremena"}
            lg{"Japansko vreme"}
            ls{"Japansko standardno vreme"}
        }
        "meta:Kamchatka"{
            ld{"Petropavlovsko-kamčatsko letnje računanje vremena"}
            lg{"Petropavlovsko-kamčatsko vreme"}
            ls{"Petropavlovsko-kamčatsko standardno vreme"}
        }
        "meta:Kazakhstan_Eastern"{
            ls{"Istočno-kazahstansko vreme"}
        }
        "meta:Kazakhstan_Western"{
            ls{"Zapadno-kazahstansko vreme"}
        }
        "meta:Korea"{
            ld{"Korejsko letnje računanje vremena"}
            lg{"Korejsko vreme"}
            ls{"Korejsko standardno vreme"}
        }
        "meta:Kosrae"{
            ls{"Košre vreme"}
        }
        "meta:Krasnoyarsk"{
            ld{"Krasnojarsk letnje računanje vremena"}
            lg{"Krasnojarsk vreme"}
            ls{"Krasnojarsk standardno vreme"}
        }
        "meta:Kyrgystan"{
            ls{"Kirgistan vreme"}
        }
        "meta:Lanka"{
            ls{"Šri Lanka vreme"}
        }
        "meta:Line_Islands"{
            ls{"Ostrva Lajn vreme"}
        }
        "meta:Lord_Howe"{
            ld{"Lord Hov letnje računanje vremena"}
            lg{"Lord Hov vreme"}
            ls{"Lord Hov standardno vreme"}
        }
        "meta:Macau"{
            ld{"Makao letnje računanje vremena"}
            lg{"Makao vreme"}
            ls{"Makao standardno vreme"}
        }
        "meta:Macquarie"{
            ls{"Ostrvo Makveri vreme"}
        }
        "meta:Magadan"{
            ld{"Magadan letnje računanje vremena"}
            lg{"Magadan vreme"}
            ls{"Magadan standardno vreme"}
        }
        "meta:Malaysia"{
            ls{"Malezija vreme"}
        }
        "meta:Maldives"{
            ls{"Maldivi vreme"}
        }
        "meta:Marquesas"{
            ls{"Markiz vreme"}
        }
        "meta:Marshall_Islands"{
            ls{"Maršalska Ostrva vreme"}
        }
        "meta:Mauritius"{
            ld{"Mauricijus letnje računanje vremena"}
            lg{"Mauricijus vreme"}
            ls{"Mauricijus standardno vreme"}
        }
        "meta:Mawson"{
            ls{"Moson vreme"}
        }
        "meta:Mexico_Northwest"{
            ld{"Severozapadni Meksiko letnje računanje vremena"}
            lg{"Severozapadni Meksiko"}
            ls{"Severozapadni Meksiko standardno vreme"}
        }
        "meta:Mexico_Pacific"{
            ld{"Meksički Pacifik letnje računanje vremena"}
            lg{"Meksički Pacifik"}
            ls{"Meksički Pacifik standardno vreme"}
        }
        "meta:Mongolia"{
            ld{"Ulan Bator letnje računanje vremena"}
            lg{"Ulan Bator vreme"}
            ls{"Ulan Bator standardno vreme"}
        }
        "meta:Moscow"{
            ld{"Moskva letnje računanje vremena"}
            lg{"Moskva vreme"}
            ls{"Moskva standardno vreme"}
        }
        "meta:Myanmar"{
            ls{"Mijanmar vreme"}
        }
        "meta:Nauru"{
            ls{"Nauru vreme"}
        }
        "meta:Nepal"{
            ls{"Nepal vreme"}
        }
        "meta:New_Caledonia"{
            ld{"Nova Kaledonija letnje računanje vremena"}
            lg{"Nova Kaledonija vreme"}
            ls{"Nova Kaledonija standardno vreme"}
        }
        "meta:New_Zealand"{
            ld{"Novi Zeland letnje računanje vremena"}
            lg{"Novi Zeland vreme"}
            ls{"Novi Zeland standardno vreme"}
        }
        "meta:Newfoundland"{
            ld{"Njufaundlend letnje računanje vremena"}
            lg{"Njufaundlend vreme"}
            ls{"Njufaundlend standardno vreme"}
        }
        "meta:Niue"{
            ls{"Niue vreme"}
        }
        "meta:Norfolk"{
            ls{"Norfolk Ostrvo vreme"}
        }
        "meta:Noronha"{
            ld{"Fernando de Noronja letnje računanje vremena"}
            lg{"Fernando de Noronja vreme"}
            ls{"Fernando de Noronja standardno vreme"}
        }
        "meta:North_Mariana"{
            ls{"Severna Marijanska Ostrva vreme"}
        }
        "meta:Novosibirsk"{
            ld{"Novosibirsk letnje računanje vremena"}
            lg{"Novosibirsk vreme"}
            ls{"Novosibirsk standardno vreme"}
        }
        "meta:Omsk"{
            ld{"Omsk letnje računanje vremena"}
            lg{"Omsk vreme"}
            ls{"Omsk standardno vreme"}
        }
        "meta:Pakistan"{
            ld{"Pakistan letnje računanje vremena"}
            lg{"Pakistan vreme"}
            ls{"Pakistan standardno vreme"}
        }
        "meta:Palau"{
            ls{"Palau vreme"}
        }
        "meta:Papua_New_Guinea"{
            ls{"Papua Nova Gvineja vreme"}
        }
        "meta:Paraguay"{
            ld{"Paragvaj letnje računanje vremena"}
            lg{"Paragvaj vreme"}
            ls{"Paragvaj standardno vreme"}
        }
        "meta:Peru"{
            ld{"Peru letnje računanje vremena"}
            lg{"Peru vreme"}
            ls{"Peru standardno vreme"}
        }
        "meta:Philippines"{
            ld{"Filipini letnje računanje vremena"}
            lg{"Filipini vreme"}
            ls{"Filipini standardno vreme"}
        }
        "meta:Phoenix_Islands"{
            ls{"Feniks ostrva vreme"}
        }
        "meta:Pierre_Miquelon"{
            ld{"Sen Pjer i Mikelon letnje računanje vremena"}
            lg{"Sen Pjer i Mikelon vreme"}
            ls{"Sen Pjer i Mikelon standardno vreme"}
        }
        "meta:Pitcairn"{
            ls{"Pitkern vreme"}
        }
        "meta:Ponape"{
            ls{"Ponpej vreme"}
        }
        "meta:Pyongyang"{
            ls{"Pjongjanško vreme"}
        }
        "meta:Qyzylorda"{
            ld{"Kizilorda letnje računanje vremena"}
            lg{"Kizilorda vreme"}
            ls{"Kizilorda standardno vreme"}
        }
        "meta:Reunion"{
            ls{"Reinion vreme"}
        }
        "meta:Rothera"{
            ls{"Rotera vreme"}
        }
        "meta:Sakhalin"{
            ld{"Sahalin letnje računanje vremena"}
            lg{"Sahalin vreme"}
            ls{"Sahalin standardno vreme"}
        }
        "meta:Samara"{
            ld{"Samara letnje računanje vremena"}
            lg{"Samara vreme"}
            ls{"Samara standardno vreme"}
        }
        "meta:Samoa"{
            ld{"Samoa letnje računanje vremena"}
            lg{"Samoa vreme"}
            ls{"Samoa standardno vreme"}
        }
        "meta:Seychelles"{
            ls{"Sejšeli vreme"}
        }
        "meta:Singapore"{
            ls{"Singapur standardno vreme"}
        }
        "meta:Solomon"{
            ls{"Solomonska Ostrva vreme"}
        }
        "meta:South_Georgia"{
            ls{"Južna Džordžija vreme"}
        }
        "meta:Suriname"{
            ls{"Surinam vreme"}
        }
        "meta:Syowa"{
            ls{"Šova vreme"}
        }
        "meta:Tahiti"{
            ls{"Tahiti vreme"}
        }
        "meta:Taipei"{
            ld{"Tajpej letnje vreme"}
            lg{"Tajpej vreme"}
            ls{"Tajpej standardno vreme"}
        }
        "meta:Tajikistan"{
            ls{"Tadžikistan vreme"}
        }
        "meta:Tokelau"{
            ls{"Tokelau vreme"}
        }
        "meta:Tonga"{
            ld{"Tonga letnje računanje vremena"}
            lg{"Tonga vreme"}
            ls{"Tonga standardno vreme"}
        }
        "meta:Truk"{
            ls{"Čuuk vreme"}
        }
        "meta:Turkmenistan"{
            ld{"Turkmenistan letnje računanje vremena"}
            lg{"Turkmenistan vreme"}
            ls{"Turkmenistan standardno vreme"}
        }
        "meta:Tuvalu"{
            ls{"Tuvalu vreme"}
        }
        "meta:Uruguay"{
            ld{"Urugvaj letnje računanje vremena"}
            lg{"Urugvaj vreme"}
            ls{"Urugvaj standardno vreme"}
        }
        "meta:Uzbekistan"{
            ld{"Uzbekistan letnje računanje vremena"}
            lg{"Uzbekistan vreme"}
            ls{"Uzbekistan standardno vreme"}
        }
        "meta:Vanuatu"{
            ld{"Vanuatu letnje računanje vremena"}
            lg{"Vanuatu vreme"}
            ls{"Vanuatu standardno vreme"}
        }
        "meta:Venezuela"{
            ls{"Venecuela vreme"}
        }
        "meta:Vladivostok"{
            ld{"Vladivostok letnje računanje vremena"}
            lg{"Vladivostok vreme"}
            ls{"Vladivostok standardno vreme"}
        }
        "meta:Volgograd"{
            ld{"Volgograd letnje računanje vremena"}
            lg{"Volgograd vreme"}
            ls{"Volgograd standardno vreme"}
        }
        "meta:Vostok"{
            ls{"Vostok vreme"}
        }
        "meta:Wake"{
            ls{"Vejk ostrvo vreme"}
        }
        "meta:Wallis"{
            ls{"Valis i Futuna Ostrva vreme"}
        }
        "meta:Yakutsk"{
            ld{"Jakutsk letnje računanje vremena"}
            lg{"Jakutsk vreme"}
            ls{"Jakutsk standardno vreme"}
        }
        "meta:Yekaterinburg"{
            ld{"Jekaterinburg letnje računanje vremena"}
            lg{"Jekaterinburg vreme"}
            ls{"Jekaterinburg standardno vreme"}
        }
        fallbackFormat{"{1} ({0})"}
        gmtFormat{"GMT{0}"}
        gmtZeroFormat{"GMT"}
        hourFormat{"+HH:mm;-HH:mm"}
        regionFormat{"{0}"}
        regionFormatDaylight{"{0}, letnje vreme"}
        regionFormatStandard{"{0}, standardno vreme"}
    }
}<|MERGE_RESOLUTION|>--- conflicted
+++ resolved
@@ -2,11 +2,7 @@
 // License & terms of use: http://www.unicode.org/copyright.html#License
 sr_Latn{
     %%Parent{"root"}
-<<<<<<< HEAD
-    Version{"2.1.29.33"}
-=======
     Version{"2.1.32.73"}
->>>>>>> a17af05f
     zoneStrings{
         "meta:Acre"{
             ld{"Akre letnje računanje vremena"}
