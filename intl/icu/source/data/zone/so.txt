﻿// © 2016 and later: Unicode, Inc. and others.
// License & terms of use: http://www.unicode.org/copyright.html#License
so{
<<<<<<< HEAD
    Version{"2.1.27.78"}
=======
    Version{"2.1.33.76"}
>>>>>>> a17af05f
    zoneStrings{
        "meta:Colombia"{
            ld{"Waqtiyada Xagaaga Kolambiya"}
            lg{"Waqtiga Kolambiya"}
            ls{"Waqtiyada Caadiga ah ee kolambiya"}
        }
        "meta:Galapagos"{
            ls{"Waqtiga Galabagos"}
        }
    }
}<|MERGE_RESOLUTION|>--- conflicted
+++ resolved
@@ -1,11 +1,7 @@
 ﻿// © 2016 and later: Unicode, Inc. and others.
 // License & terms of use: http://www.unicode.org/copyright.html#License
 so{
-<<<<<<< HEAD
-    Version{"2.1.27.78"}
-=======
     Version{"2.1.33.76"}
->>>>>>> a17af05f
     zoneStrings{
         "meta:Colombia"{
             ld{"Waqtiyada Xagaaga Kolambiya"}
