--- conflicted
+++ resolved
@@ -4,11 +4,7 @@
  * ICU <specials> source: <path>/common/main/root.xml
  */
 root{
-<<<<<<< HEAD
-    Version{"2.1.30.58"}
-=======
     Version{"2.1.32.59"}
->>>>>>> a17af05f
     zoneStrings{
         "Africa:Asmera"{
             ec{"Asmara"}
