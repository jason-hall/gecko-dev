--- conflicted
+++ resolved
@@ -2,11 +2,7 @@
 // License & terms of use: http://www.unicode.org/copyright.html#License
 en_AU{
     %%Parent{"en_001"}
-<<<<<<< HEAD
-    Version{"2.1.30.50"}
-=======
     Version{"2.1.32.62"}
->>>>>>> a17af05f
     zoneStrings{
         "meta:Africa_Eastern"{
             ls{"Eastern Africa Time"}
