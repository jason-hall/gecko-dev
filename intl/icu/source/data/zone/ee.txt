--- conflicted
+++ resolved
@@ -1,11 +1,7 @@
 ﻿// © 2016 and later: Unicode, Inc. and others.
 // License & terms of use: http://www.unicode.org/copyright.html#License
 ee{
-<<<<<<< HEAD
-    Version{"2.1.28.76"}
-=======
     Version{"2.1.31.86"}
->>>>>>> a17af05f
     zoneStrings{
         "meta:Africa_Central"{
             ls{"Titina Afrika gaƒoƒome"}
