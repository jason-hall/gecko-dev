﻿// © 2016 and later: Unicode, Inc. and others.
// License & terms of use: http://www.unicode.org/copyright.html#License
ur{
    Version{"2.1.19.14"}
    collations{
        standard{
            Sequence{
                "[reorder Arab]"
                "&ا<<أ<آ<ب<بھ<پ<پھ<ت<تھ<ٹ<ٹھ<ث<ج<جھ<چ<چھ<ح<خ<د<دھ<ڈ<ڈھ<ذ<ر<رھ<ڑ<ڑھ<ز<ژ<س<ش<ص<ض<ط<ظ"
                "<ع<غ<ف<ق<ک<کھ<گ<گھ<ل<لھ<م<مھ<ن<نھ<ں<ںھ<و<<ؤ<وھ<ہ<<ۂ<ھ<ۃ<ء<ی<<ئ<یھ<ے<<ۓ"
                "&\u0652<<\u064E<<\u0650<<\u064F<<\u0670<<\u0656<<\u0657<<\u064B<<\u064D<<\u064C<<\u0654"
                "<<\u0651<<\u0658<<\u0653"
                "&[last tertiary ignorable]<<<\u0610<<<\u0611<<<\u0613<<<\u0612<<<\u0614"
            }
<<<<<<< HEAD
            Version{"30.0.3"}
=======
            Version{"31.0.1"}
>>>>>>> a17af05f
        }
    }
}<|MERGE_RESOLUTION|>--- conflicted
+++ resolved
@@ -12,11 +12,7 @@
                 "<<\u0651<<\u0658<<\u0653"
                 "&[last tertiary ignorable]<<<\u0610<<<\u0611<<<\u0613<<<\u0612<<<\u0614"
             }
-<<<<<<< HEAD
-            Version{"30.0.3"}
-=======
             Version{"31.0.1"}
->>>>>>> a17af05f
         }
     }
 }