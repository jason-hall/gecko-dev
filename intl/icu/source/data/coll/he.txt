--- conflicted
+++ resolved
@@ -11,11 +11,7 @@
                 "‎&״"
                 "<<'\u0022'"
             }
-<<<<<<< HEAD
-            Version{"30.0.3"}
-=======
             Version{"31.0.1"}
->>>>>>> a17af05f
         }
         standard{
             Sequence{
@@ -24,11 +20,7 @@
                 "&[before 2]''<<׳"
                 "&[before 2]'\u0022'<<״"
             }
-<<<<<<< HEAD
-            Version{"30.0.3"}
-=======
             Version{"31.0.1"}
->>>>>>> a17af05f
         }
     }
 }