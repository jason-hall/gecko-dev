--- conflicted
+++ resolved
@@ -8,11 +8,7 @@
                 "&A<*'\u0020'-'/'<*0-'@'<*ABCDEFGHIJKLMNOPQRSTUVWXYZ<*'['-'`'<*abcdefghijklmnopqrstuvwxyz"
                 "<*'{'-'\u007F'"
             }
-<<<<<<< HEAD
-            Version{"30.0.3"}
-=======
             Version{"31.0.1"}
->>>>>>> a17af05f
         }
     }
 }