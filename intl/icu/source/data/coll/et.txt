﻿// © 2016 and later: Unicode, Inc. and others.
// License & terms of use: http://www.unicode.org/copyright.html#License
et{
    Version{"2.1.19.14"}
    collations{
        standard{
            Sequence{
                "&[before 1]T<š<<<Š<z<<<Z<ž<<<Ž"
                "&[before 1]X<õ<<<Õ<ä<<<Ä<ö<<<Ö<ü<<<Ü"
            }
<<<<<<< HEAD
            Version{"30.0.3"}
=======
            Version{"31.0.1"}
>>>>>>> a17af05f
        }
    }
}<|MERGE_RESOLUTION|>--- conflicted
+++ resolved
@@ -8,11 +8,7 @@
                 "&[before 1]T<š<<<Š<z<<<Z<ž<<<Ž"
                 "&[before 1]X<õ<<<Õ<ä<<<Ä<ö<<<Ö<ü<<<Ü"
             }
-<<<<<<< HEAD
-            Version{"30.0.3"}
-=======
             Version{"31.0.1"}
->>>>>>> a17af05f
         }
     }
 }