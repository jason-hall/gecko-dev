﻿// © 2016 and later: Unicode, Inc. and others.
// License & terms of use: http://www.unicode.org/copyright.html#License
fi{
    Version{"2.1.19.14"}
    collations{
        search{
            Sequence{
                "[import und-u-co-search]"
                "[import fi-u-co-trad]"
            }
<<<<<<< HEAD
            Version{"30.0.3"}
=======
            Version{"31.0.1"}
>>>>>>> a17af05f
        }
        standard{
            Sequence{
                "&D\u0335<<đ<<<Đ"
                "&G\u0335<<ǥ<<<Ǥ"
                "&N\u0335<<ŋ<<<Ŋ"
                "&T\u0335<<ŧ<<<Ŧ"
                "&Y<<ü<<<Ü"
                "&Z\u0335<<ʒ<<<Ʒ"
                "&[before 1]ǀ<å<<<Å<ä<<<Ä<<æ<<<Æ<ö<<<Ö<<ø<<<Ø"
            }
<<<<<<< HEAD
            Version{"30.0.3"}
=======
            Version{"31.0.1"}
>>>>>>> a17af05f
        }
        traditional{
            Sequence{
                "&D<<ð<<<Ð<<đ<<<Đ"
                "&N<<ŋ<<<Ŋ"
                "&T<<þ/h<<<Þ/h"
                "&V<<w<<<W"
                "&Y<<ü<<<Ü<<ű<<<Ű"
                "&[before 1]ǀ<å<<<Å<ä<<<Ä<<æ<<<Æ<ö<<<Ö<<ø<<<Ø<<ő<<<Ő<<õ<<<Õ<<œ<<<Œ"
            }
<<<<<<< HEAD
            Version{"30.0.3"}
=======
            Version{"31.0.1"}
>>>>>>> a17af05f
        }
    }
}<|MERGE_RESOLUTION|>--- conflicted
+++ resolved
@@ -8,11 +8,7 @@
                 "[import und-u-co-search]"
                 "[import fi-u-co-trad]"
             }
-<<<<<<< HEAD
-            Version{"30.0.3"}
-=======
             Version{"31.0.1"}
->>>>>>> a17af05f
         }
         standard{
             Sequence{
@@ -24,11 +20,7 @@
                 "&Z\u0335<<ʒ<<<Ʒ"
                 "&[before 1]ǀ<å<<<Å<ä<<<Ä<<æ<<<Æ<ö<<<Ö<<ø<<<Ø"
             }
-<<<<<<< HEAD
-            Version{"30.0.3"}
-=======
             Version{"31.0.1"}
->>>>>>> a17af05f
         }
         traditional{
             Sequence{
@@ -39,11 +31,7 @@
                 "&Y<<ü<<<Ü<<ű<<<Ű"
                 "&[before 1]ǀ<å<<<Å<ä<<<Ä<<æ<<<Æ<ö<<<Ö<<ø<<<Ø<<ő<<<Ő<<õ<<<Õ<<œ<<<Œ"
             }
-<<<<<<< HEAD
-            Version{"30.0.3"}
-=======
             Version{"31.0.1"}
->>>>>>> a17af05f
         }
     }
 }