﻿// © 2016 and later: Unicode, Inc. and others.
// License & terms of use: http://www.unicode.org/copyright.html#License
sl{
    Version{"2.1.19.14"}
    collations{
        standard{
            Sequence{
                "&C<č<<<Č<ć<<<Ć"
                "&D<đ<<<Đ"
                "&S<š<<<Š"
                "&Z<ž<<<Ž"
            }
<<<<<<< HEAD
            Version{"30.0.3"}
=======
            Version{"31.0.1"}
>>>>>>> a17af05f
        }
    }
}<|MERGE_RESOLUTION|>--- conflicted
+++ resolved
@@ -10,11 +10,7 @@
                 "&S<š<<<Š"
                 "&Z<ž<<<Ž"
             }
-<<<<<<< HEAD
-            Version{"30.0.3"}
-=======
             Version{"31.0.1"}
->>>>>>> a17af05f
         }
     }
 }