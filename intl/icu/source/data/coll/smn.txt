--- conflicted
+++ resolved
@@ -8,11 +8,7 @@
                 "[import und-u-co-search]"
                 "[import smn-u-co-standard]"
             }
-<<<<<<< HEAD
-            Version{"30.0.3"}
-=======
             Version{"31.0.1"}
->>>>>>> a17af05f
         }
         standard{
             Sequence{
@@ -23,11 +19,7 @@
                 "&S<š<<<Š"
                 "&Z<ž<<<Ž<æ<<<Æ<ø<<<Ø<å<<<Å<ã<<<Ã<ä<<<Ä<á<<<Á<ö<<<Ö"
             }
-<<<<<<< HEAD
-            Version{"30.0.3"}
-=======
             Version{"31.0.1"}
->>>>>>> a17af05f
         }
     }
 }