--- conflicted
+++ resolved
@@ -10,11 +10,7 @@
                 "&ඖ<ං<ඃ"
                 "&ජ්ඤ<<ඥ"
             }
-<<<<<<< HEAD
-            Version{"30.0.3"}
-=======
             Version{"31.0.1"}
->>>>>>> a17af05f
         }
         standard{
             Sequence{
@@ -23,11 +19,7 @@
                 "&ඖ<ං<ඃ"
                 "&ඥ<ඤ"
             }
-<<<<<<< HEAD
-            Version{"30.0.3"}
-=======
             Version{"31.0.1"}
->>>>>>> a17af05f
         }
     }
 }