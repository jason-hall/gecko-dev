--- conflicted
+++ resolved
@@ -11,11 +11,7 @@
                 "‎&״"
                 "<<'\u0022'"
             }
-<<<<<<< HEAD
-            Version{"30.0.3"}
-=======
             Version{"31.0.1"}
->>>>>>> a17af05f
         }
         standard{
             Sequence{
@@ -32,11 +28,7 @@
                 "&ש<שׂ"
                 "&[before 1]ת<תּ"
             }
-<<<<<<< HEAD
-            Version{"30.0.3"}
-=======
             Version{"31.0.1"}
->>>>>>> a17af05f
         }
     }
 }