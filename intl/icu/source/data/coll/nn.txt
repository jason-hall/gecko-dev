﻿// © 2016 and later: Unicode, Inc. and others.
// License & terms of use: http://www.unicode.org/copyright.html#License
nn{
    Version{"2.1.19.14"}
    collations{
        search{
            Sequence{"[import nb-u-co-search]"}
<<<<<<< HEAD
            Version{"30.0.3"}
        }
        standard{
            Sequence{"[import nb-u-co-standard]"}
            Version{"30.0.3"}
=======
            Version{"31.0.1"}
        }
        standard{
            Sequence{"[import nb-u-co-standard]"}
            Version{"31.0.1"}
>>>>>>> a17af05f
        }
    }
}<|MERGE_RESOLUTION|>--- conflicted
+++ resolved
@@ -5,19 +5,11 @@
     collations{
         search{
             Sequence{"[import nb-u-co-search]"}
-<<<<<<< HEAD
-            Version{"30.0.3"}
-        }
-        standard{
-            Sequence{"[import nb-u-co-standard]"}
-            Version{"30.0.3"}
-=======
             Version{"31.0.1"}
         }
         standard{
             Sequence{"[import nb-u-co-standard]"}
             Version{"31.0.1"}
->>>>>>> a17af05f
         }
     }
 }