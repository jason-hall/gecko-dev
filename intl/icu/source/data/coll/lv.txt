--- conflicted
+++ resolved
@@ -15,11 +15,7 @@
                 "&[before 1]T<š<<<Š"
                 "&[before 1]Ʒ<ž<<<Ž"
             }
-<<<<<<< HEAD
-            Version{"30.0.3"}
-=======
             Version{"31.0.1"}
->>>>>>> a17af05f
         }
     }
 }