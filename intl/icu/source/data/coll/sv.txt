﻿// © 2016 and later: Unicode, Inc. and others.
// License & terms of use: http://www.unicode.org/copyright.html#License
sv{
    Version{"2.1.19.14"}
    collations{
        default{"reformed"}
        reformed{
            Sequence{
                "&D<<đ<<<Đ<<ð<<<Ð"
                "&t<<<þ/h"
                "&T<<<Þ/H"
                "&Y<<ü<<<Ü<<ű<<<Ű"
                "&[before 1]ǀ<å<<<Å<ä<<<Ä<<æ<<<Æ<<ę<<<Ę<ö<<<Ö<<ø<<<Ø<<ő<<<Ő<<œ<<<Œ<<ô<<<Ô"
            }
<<<<<<< HEAD
            Version{"30.0.3"}
=======
            Version{"31.0.1"}
>>>>>>> a17af05f
        }
        search{
            Sequence{
                "[import und-u-co-search]"
                "[import sv-u-co-standard]"
            }
<<<<<<< HEAD
            Version{"30.0.3"}
=======
            Version{"31.0.1"}
>>>>>>> a17af05f
        }
        standard{
            Sequence{
                "&D<<đ<<<Đ<<ð<<<Ð"
                "&t<<<þ/h"
                "&T<<<Þ/H"
                "&v<<<V<<w<<<W"
                "&Y<<ü<<<Ü<<ű<<<Ű"
                "&[before 1]ǀ<å<<<Å<ä<<<Ä<<æ<<<Æ<<ę<<<Ę<ö<<<Ö<<ø<<<Ø<<ő<<<Ő<<œ<<<Œ<<ô<<<Ô"
            }
<<<<<<< HEAD
            Version{"30.0.3"}
=======
            Version{"31.0.1"}
>>>>>>> a17af05f
        }
    }
}<|MERGE_RESOLUTION|>--- conflicted
+++ resolved
@@ -12,22 +12,14 @@
                 "&Y<<ü<<<Ü<<ű<<<Ű"
                 "&[before 1]ǀ<å<<<Å<ä<<<Ä<<æ<<<Æ<<ę<<<Ę<ö<<<Ö<<ø<<<Ø<<ő<<<Ő<<œ<<<Œ<<ô<<<Ô"
             }
-<<<<<<< HEAD
-            Version{"30.0.3"}
-=======
             Version{"31.0.1"}
->>>>>>> a17af05f
         }
         search{
             Sequence{
                 "[import und-u-co-search]"
                 "[import sv-u-co-standard]"
             }
-<<<<<<< HEAD
-            Version{"30.0.3"}
-=======
             Version{"31.0.1"}
->>>>>>> a17af05f
         }
         standard{
             Sequence{
@@ -38,11 +30,7 @@
                 "&Y<<ü<<<Ü<<ű<<<Ű"
                 "&[before 1]ǀ<å<<<Å<ä<<<Ä<<æ<<<Æ<<ę<<<Ę<ö<<<Ö<<ø<<<Ø<<ő<<<Ő<<œ<<<Œ<<ô<<<Ô"
             }
-<<<<<<< HEAD
-            Version{"30.0.3"}
-=======
             Version{"31.0.1"}
->>>>>>> a17af05f
         }
     }
 }