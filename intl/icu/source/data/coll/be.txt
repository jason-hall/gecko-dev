﻿// © 2016 and later: Unicode, Inc. and others.
// License & terms of use: http://www.unicode.org/copyright.html#License
be{
    Version{"2.1.19.14"}
    collations{
        standard{
            Sequence{
                "[reorder Cyrl]"
                "&Е<ё<<<Ё"
                "&у<ў<<<Ў"
            }
<<<<<<< HEAD
            Version{"30.0.3"}
=======
            Version{"31.0.1"}
>>>>>>> a17af05f
        }
    }
}<|MERGE_RESOLUTION|>--- conflicted
+++ resolved
@@ -9,11 +9,7 @@
                 "&Е<ё<<<Ё"
                 "&у<ў<<<Ў"
             }
-<<<<<<< HEAD
-            Version{"30.0.3"}
-=======
             Version{"31.0.1"}
->>>>>>> a17af05f
         }
     }
 }