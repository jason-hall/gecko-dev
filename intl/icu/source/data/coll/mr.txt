--- conflicted
+++ resolved
@@ -12,11 +12,7 @@
                 "<क्ष"
                 "<ज्ञ"
             }
-<<<<<<< HEAD
-            Version{"30.0.3"}
-=======
             Version{"31.0.1"}
->>>>>>> a17af05f
         }
     }
 }