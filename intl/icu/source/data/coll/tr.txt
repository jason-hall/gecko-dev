--- conflicted
+++ resolved
@@ -8,11 +8,7 @@
                 "[import und-u-co-search]"
                 "[import tr-u-co-standard]"
             }
-<<<<<<< HEAD
-            Version{"30.0.3"}
-=======
             Version{"31.0.1"}
->>>>>>> a17af05f
         }
         standard{
             Sequence{
@@ -24,11 +20,7 @@
                 "&S<ş<<<Ş"
                 "&U<ü<<<Ü"
             }
-<<<<<<< HEAD
-            Version{"30.0.3"}
-=======
             Version{"31.0.1"}
->>>>>>> a17af05f
         }
     }
 }