--- conflicted
+++ resolved
@@ -9,11 +9,7 @@
                 "[import az-u-co-standard]"
                 "[reorder others]"
             }
-<<<<<<< HEAD
-            Version{"30.0.3"}
-=======
             Version{"31.0.1"}
->>>>>>> a17af05f
         }
         standard{
             Sequence{
@@ -30,11 +26,7 @@
                 "&H<x<<<X"
                 "&Z<w<<<W"
             }
-<<<<<<< HEAD
-            Version{"30.0.3"}
-=======
             Version{"31.0.1"}
->>>>>>> a17af05f
         }
     }
 }