--- conflicted
+++ resolved
@@ -8,11 +8,7 @@
                 "&Z<ch<<<Ch<<<CH<dh<<<Dh<<<DH<kh<<<Kh<<<KH<ny<<<Ny<<<NY<ph<<<Ph<<<PH<"
                 "sh<<<Sh"
             }
-<<<<<<< HEAD
-            Version{"30.0.3"}
-=======
             Version{"31.0.1"}
->>>>>>> a17af05f
         }
     }
 }