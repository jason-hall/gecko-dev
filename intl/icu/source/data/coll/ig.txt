--- conflicted
+++ resolved
@@ -15,11 +15,7 @@
                 "&S<sh<<<Sh<<<SH"
                 "&U<ụ<<<Ụ"
             }
-<<<<<<< HEAD
-            Version{"30.0.3"}
-=======
             Version{"31.0.1"}
->>>>>>> a17af05f
         }
     }
 }