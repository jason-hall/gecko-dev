﻿// © 2016 and later: Unicode, Inc. and others.
// License & terms of use: http://www.unicode.org/copyright.html#License
as{
    Version{"2.1.19.14"}
    collations{
        standard{
            Sequence{
                "[normalization on]"
                "[reorder Beng Deva Guru Gujr Orya Taml Telu Knda Mlym Sinh]"
                "&ঔ<ং<ঁ<ঃ"
                "&[before 1]ত<ৎ=ত্\u200D"
                "&হ<ক্ষ"
            }
<<<<<<< HEAD
            Version{"30.0.3"}
=======
            Version{"31.0.1"}
>>>>>>> a17af05f
        }
    }
}<|MERGE_RESOLUTION|>--- conflicted
+++ resolved
@@ -11,11 +11,7 @@
                 "&[before 1]ত<ৎ=ত্\u200D"
                 "&হ<ক্ষ"
             }
-<<<<<<< HEAD
-            Version{"30.0.3"}
-=======
             Version{"31.0.1"}
->>>>>>> a17af05f
         }
     }
 }