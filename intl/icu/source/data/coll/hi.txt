﻿// © 2016 and later: Unicode, Inc. and others.
// License & terms of use: http://www.unicode.org/copyright.html#License
hi{
    Version{"2.1.19.14"}
    collations{
        standard{
            Sequence{
                "[normalization on]"
                "[reorder Deva Beng Guru Gujr Orya Taml Telu Knda Mlym Sinh]"
                "&ॐ<ं<<ँ<ः"
            }
<<<<<<< HEAD
            Version{"30.0.3"}
=======
            Version{"31.0.1"}
>>>>>>> a17af05f
        }
    }
}<|MERGE_RESOLUTION|>--- conflicted
+++ resolved
@@ -9,11 +9,7 @@
                 "[reorder Deva Beng Guru Gujr Orya Taml Telu Knda Mlym Sinh]"
                 "&ॐ<ं<<ँ<ः"
             }
-<<<<<<< HEAD
-            Version{"30.0.3"}
-=======
             Version{"31.0.1"}
->>>>>>> a17af05f
         }
     }
 }