--- conflicted
+++ resolved
@@ -22,11 +22,7 @@
             }
         }
     }
-<<<<<<< HEAD
-    Version{"2.1.27.99"}
-=======
     Version{"2.1.31.74"}
->>>>>>> a17af05f
     calendar{
         gregorian{
             AmPmMarkers{
