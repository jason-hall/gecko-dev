﻿// © 2016 and later: Unicode, Inc. and others.
// License & terms of use: http://www.unicode.org/copyright.html#License
bn{
    AuxExemplarCharacters{"[\u200C\u200D ৲ ৳ ৴ ৵ ৶ ৷ ৸ ৹ ৰ ৱ]"}
    Ellipsis{
        final{"{0} …"}
        initial{"… {0}"}
        medial{"{0} … {1}"}
        word-final{"{0} …"}
        word-initial{"… {0}"}
        word-medial{"{0} … {1}"}
    }
    ExemplarCharacters{
        "[\u09BC ৺ অ আ ই ঈ উ ঊ ঋ ৠ ঌ ৡ এ ঐ ও ঔ ং ঃ \u0981 ক {ক\u09CDষ} খ গ ঘ ঙ চ ছ জ "
        "ঝ ঞ ট ঠ ড {ড\u09BC} ঢ {ঢ\u09BC} ণ ত ৎ থ দ ধ ন প ফ ব ভ ম য {য\u09BC} র ল শ ষ "
        "স হ ঽ া ি ী \u09C1 \u09C2 \u09C3 \u09C4 \u09E2 \u09E3 ে ৈ ো ৌ \u09CD ৗ]"
    }
    ExemplarCharactersIndex{
        "[অ আ ই ঈ উ ঊ ঋ এ ঐ ও ঔ ক {ক\u09CDষ} খ গ ঘ ঙ চ ছ জ ঝ ঞ ট ঠ ড ঢ ণ ত থ দ ধ ন প "
        "ফ ব ভ ম য র ল শ ষ স হ]"
    }
    MoreInformation{"?"}
    NumberElements{
        beng{
            patterns{
                currencyFormat{"#,##,##0.00¤"}
                percentFormat{"#,##0%"}
                scientificFormat{"#E0"}
            }
            symbols{
                decimal{"."}
                exponential{"E"}
                infinity{"∞"}
                nan{"NaN"}
                perMille{"‰"}
                percentSign{"%"}
                superscriptingExponent{"×"}
            }
        }
        default{"beng"}
        latn{
            miscPatterns{
                atLeast{"{0}+"}
                range{"{0}–{1}"}
            }
            patterns{
                accountingFormat{"#,##,##0.00¤;(#,##,##0.00¤)"}
                currencyFormat{"#,##,##0.00¤"}
                decimalFormat{"#,##,##0.###"}
                percentFormat{"#,##,##0%"}
                scientificFormat{"#E0"}
            }
            patternsLong{
                decimalFormat{
                    1000{
                        one{"0 হাজার"}
                        other{"0 হাজার"}
                    }
                    10000{
                        one{"00 হাজার"}
                        other{"00 হাজার"}
                    }
                    100000{
                        one{"0 লাখ"}
                        other{"0 লাখ"}
                    }
                    1000000{
                        one{"0 মিলিয়ন"}
                        other{"0 মিলিয়ন"}
                    }
                    10000000{
                        one{"00 মিলিয়ন"}
                        other{"00 মিলিয়ন"}
                    }
                    100000000{
                        one{"000 মিলিয়ন"}
                        other{"000 মিলিয়ন"}
                    }
                    1000000000{
                        one{"0 বিলিয়ন"}
                        other{"0 বিলিয়ন"}
                    }
                    10000000000{
                        one{"00 বিলিয়ন"}
                        other{"00 বিলিয়ন"}
                    }
                    100000000000{
                        one{"000 বিলিয়ন"}
                        other{"000 বিলিয়ন"}
                    }
                    1000000000000{
                        one{"0 ট্রিলিয়ন"}
                        other{"0 ট্রিলিয়ন"}
                    }
                    10000000000000{
                        one{"00 ট্রিলিয়ন"}
                        other{"00 ট্রিলিয়ন"}
                    }
                    100000000000000{
                        one{"000 ট্রিলিয়ন"}
                        other{"000 ট্রিলিয়ন"}
                    }
                }
            }
            patternsShort{
                currencyFormat{
                    1000{
                        one{"0 হাজার¤"}
                        other{"0 হাজার¤"}
                    }
                    10000{
                        one{"00 হাজার¤"}
                        other{"00 হাজার¤"}
                    }
                    100000{
                        one{"0 লাখ¤"}
                        other{"0 লাখ¤"}
                    }
                    1000000{
                        one{"0 লাখ¤"}
                        other{"0 লাখ¤"}
                    }
                    10000000{
                        one{"00 কোটি¤"}
                        other{"00 কোটি¤"}
                    }
                    100000000{
                        one{"000 কোটি¤"}
                        other{"000 কোটি¤"}
                    }
                    1000000000{
                        one{"0 একশো কোটি¤"}
                        other{"0 একশো কোটি¤"}
                    }
                    10000000000{
                        one{"00 হাজার কোটি¤"}
                        other{"00 হাজার কোটি¤"}
                    }
                    100000000000{
                        one{"000 সহস্র কোটি¤"}
                        other{"000 সহস্র কোটি¤"}
                    }
                    1000000000000{
                        one{"0 দশ সহস্রের ত্রিঘাত¤"}
                        other{"0 দশ সহস্রের ত্রিঘাত¤"}
                    }
                    10000000000000{
                        one{"00 একশো সহস্রের ত্রিঘাত¤"}
                        other{"00 একশো সহস্রের ত্রিঘাত¤"}
                    }
                    100000000000000{
                        one{"000 সহস্র সহস্রের ত্রিঘাত¤"}
                        other{"000 সহস্র সহস্রের ত্রিঘাত¤"}
                    }
                }
                decimalFormat{
                    1000{
                        one{"0 হাজার"}
                        other{"0 হাজার"}
                    }
                    10000{
                        one{"00 হাজার"}
                        other{"00 হাজার"}
                    }
                    100000{
                        one{"0 লাখ"}
                        other{"0 লাখ"}
                    }
                    1000000{
                        one{"0M"}
                        other{"0M"}
                    }
                    10000000{
                        one{"00M"}
                        other{"00M"}
                    }
                    100000000{
                        one{"000M"}
                        other{"000M"}
                    }
                    1000000000{
                        one{"0B"}
                        other{"0B"}
                    }
                    10000000000{
                        one{"00B"}
                        other{"00B"}
                    }
                    100000000000{
                        one{"000B"}
                        other{"000B"}
                    }
                    1000000000000{
                        one{"0T"}
                        other{"0T"}
                    }
                    10000000000000{
                        one{"00T"}
                        other{"00T"}
                    }
                    100000000000000{
                        one{"000T"}
                        other{"000T"}
                    }
                }
            }
            symbols{
                decimal{"."}
                exponential{"E"}
                group{","}
                infinity{"∞"}
                list{";"}
                minusSign{"-"}
                nan{"NaN"}
                perMille{"‰"}
                percentSign{"%"}
                plusSign{"+"}
                superscriptingExponent{"×"}
                timeSeparator{":"}
            }
        }
        minimalPairs{
            ordinal{
                few{"ডান দিকে {0}র্থ বাঁকটি নিন।"}
                many{"ডান দিকে {0}ষ্ঠ বাঁকটি নিন।"}
                one{"ডান দিকে {0}ম বাঁকটি নিন।"}
                other{"ডান দিকে {0}তম বাঁকটি নিন।"}
                two{"ডান দিকে {0}য় বাঁকটি নিন।"}
            }
            plural{
                one{"সসে {0}টি আপেল খেল, সেটা ভাল"}
                other{"সসে {0}টি আপেল খেল, সেগুলি ভাল"}
            }
        }
        minimumGroupingDigits{"1"}
        native{"beng"}
    }
<<<<<<< HEAD
    Version{"2.1.29.44"}
=======
    Version{"2.1.32.59"}
>>>>>>> a17af05f
    calendar{
        generic{
            DateTimePatterns{
                "h:mm:ss a zzzz",
                "h:mm:ss a z",
                "h:mm:ss a",
                "h:mm a",
                "EEEE, d MMMM, y G",
                "d MMMM, y G",
                "d MMM, y G",
                "d/M/y GGGGG",
                "{1} {0}",
                "{1} {0}",
                "{1} {0}",
                "{1} {0}",
                "{1} {0}",
            }
            availableFormats{
                E{"ccc"}
                Ed{"d E"}
                Gy{"y G"}
                GyMMM{"MMM y G"}
                GyMMMEd{"E, d MMM, y G"}
                GyMMMd{"d MMM, y G"}
                H{"HH"}
                Hm{"HH:mm"}
                Hms{"HH:mm:ss"}
                M{"L"}
                MEd{"E, d-M"}
                MMM{"LLL"}
                MMMEd{"E d MMM"}
                MMMMEd{"E d MMMM"}
                MMMMd{"d MMMM"}
                MMMd{"d MMM"}
                MMdd{"dd-MM"}
                Md{"d/M"}
                d{"d"}
                h{"h a"}
                hm{"h:mm a"}
                hms{"h:mm:ss a"}
                ms{"mm:ss"}
                y{"y G"}
                yyyy{"y G"}
                yyyyM{"M/y G"}
                yyyyMEd{"E, d/M/y G"}
                yyyyMM{"MM-y G"}
                yyyyMMM{"MMM y G"}
                yyyyMMMEd{"E, d MMM, y G"}
                yyyyMMMM{"MMMM y G"}
                yyyyMMMd{"d MMM, y G"}
                yyyyMd{"d/M/y G"}
                yyyyQQQ{"QQQ y G"}
                yyyyQQQQ{"QQQQ y G"}
            }
            intervalFormats{
                H{
                    H{"HH–HH"}
                }
                Hm{
                    H{"HH:mm–HH:mm"}
                    m{"HH:mm–HH:mm"}
                }
                Hmv{
                    H{"HH:mm–HH:mm v"}
                    m{"HH:mm–HH:mm v"}
                }
                Hv{
                    H{"HH–HH v"}
                }
                M{
                    M{"M–M"}
                }
                MEd{
                    M{"E, d/M – E, d/M"}
                    d{"E, d/M – E, d/M"}
                }
                MMM{
                    M{"MMM – MMM"}
                }
                MMMEd{
                    M{"E, d MMM – E, d MMM"}
                    d{"E, d MMM – E, d MMM"}
                }
                MMMd{
                    M{"d MMM – d MMM"}
                    d{"d–d MMM"}
                }
                Md{
                    M{"d/M – d/M"}
                    d{"d/M – d/M"}
                }
                d{
                    d{"d–d"}
                }
                fallback{"{0} – {1}"}
                h{
                    a{"h a – h a"}
                    h{"h–h a"}
                }
                hm{
                    a{"h:mm a – h:mm a"}
                    h{"h:mm–h:mm a"}
                    m{"h:mm–h:mm a"}
                }
                hmv{
                    a{"h:mm a – h:mm a v"}
                    h{"h:mm–h:mm a v"}
                    m{"h:mm–h:mm a v"}
                }
                hv{
                    a{"h a – h a v"}
                    h{"h–h a v"}
                }
                y{
                    y{"y–y G"}
                }
                yM{
                    M{"M/y – M/y G"}
                    y{"M/y – M/y G"}
                }
                yMEd{
                    M{"E, d/M/y – E, d/M/y G"}
                    d{"E, d/M/y – E, d/M/y G"}
                    y{"E, d/M/y – E, d/M/y G"}
                }
                yMMM{
                    M{"MMM–MMM y G"}
                    y{"MMM y – MMM y G"}
                }
                yMMMEd{
                    M{"E, d MMM – E, d MMM, y G"}
                    d{"E, d MMM – E, d MMM, y G"}
                    y{"E, d MMM, y – E, d MMM, y G"}
                }
                yMMMM{
                    M{"MMMM–MMMM y G"}
                    y{"MMMM y – MMMM y G"}
                }
                yMMMd{
                    M{"d MMM – d MMM, y G"}
                    d{"d–d MMM, y G"}
                    y{"d MMM, y – d MMM, y G"}
                }
                yMd{
                    M{"d/M/y – d/M/y G"}
                    d{"d/M/y – d/M/y G"}
                    y{"d/M/y – d/M/y G"}
                }
            }
        }
        gregorian{
            AmPmMarkers{
                "AM",
                "PM",
            }
            AmPmMarkersAbbr{
                "AM",
                "PM",
            }
            AmPmMarkersNarrow{
                "AM",
                "PM",
            }
            DateTimePatterns{
                "h:mm:ss a zzzz",
                "h:mm:ss a z",
                "h:mm:ss a",
                "h:mm a",
                "EEEE, d MMMM, y",
                "d MMMM, y",
                "d MMM, y",
                "d/M/yy",
                "{1} {0}",
                "{1} {0}",
                "{1} {0}",
                "{1} {0}",
                "{1} {0}",
            }
            appendItems{
                Timezone{"{0} {1}"}
            }
            availableFormats{
                E{"ccc"}
                EHm{"E HH:mm"}
                EHms{"E HH:mm:ss"}
                Ed{"d E"}
                Ehm{"E h:mm a"}
                Ehms{"E h:mm:ss a"}
                Gy{"y G"}
                GyMMM{"MMM y G"}
                GyMMMEd{"E, d MMM, y G"}
                GyMMMd{"d MMM, y G"}
                H{"HH"}
                Hm{"HH:mm"}
                Hms{"HH:mm:ss"}
                Hmsv{"HH:mm:ss v"}
                Hmv{"HH:mm v"}
                M{"L"}
                MEd{"E, d-M"}
                MMM{"LLL"}
                MMMEd{"E d MMM"}
                MMMMEd{"E d MMMM"}
                MMMMW{
                    one{"MMM এর Wয় সপ্তাহ"}
                    other{"MMM এর Wয় সপ্তাহ"}
                }
                MMMMd{"d MMMM"}
                MMMd{"d MMM"}
                MMdd{"dd-MM"}
                Md{"d/M"}
                d{"d"}
                h{"h a"}
                hm{"h:mm a"}
                hms{"h:mm:ss a"}
                hmsv{"h:mm:ss a v"}
                hmv{"h:mm a v"}
                ms{"mm:ss"}
                y{"y"}
                yM{"M/y"}
                yMEd{"E, d/M/y"}
                yMM{"MM-y"}
                yMMM{"MMM y"}
                yMMMEd{"E, d MMM, y"}
                yMMMM{"MMMM y"}
                yMMMd{"d MMM, y"}
                yMd{"d/M/y"}
                yQQQ{"QQQ y"}
                yQQQQ{"QQQQ y"}
                yw{
                    one{"y এর wতম সপ্তাহ"}
                    other{"y এর wতম সপ্তাহ"}
                }
            }
            dayNames{
                format{
                    abbreviated{
                        "রবি",
                        "সোম",
                        "মঙ্গল",
                        "বুধ",
                        "বৃহস্পতি",
                        "শুক্র",
                        "শনি",
                    }
                    narrow{
                        "র",
                        "সো",
                        "ম",
                        "বু",
                        "বৃ",
                        "শু",
                        "শ",
                    }
                    short{
                        "রঃ",
                        "সোঃ",
                        "মঃ",
                        "বুঃ",
                        "বৃঃ",
                        "শুঃ",
                        "শোঃ",
                    }
                    wide{
                        "রবিবার",
                        "সোমবার",
                        "মঙ্গলবার",
                        "বুধবার",
                        "বৃহস্পতিবার",
                        "শুক্রবার",
                        "শনিবার",
                    }
                }
                stand-alone{
                    abbreviated{
                        "রবি",
                        "সোম",
                        "মঙ্গল",
                        "বুধ",
                        "বৃহস্পতি",
                        "শুক্র",
                        "শনি",
                    }
                    narrow{
                        "র",
                        "সো",
                        "ম",
                        "বু",
                        "বৃ",
                        "শু",
                        "শ",
                    }
                    short{
                        "রঃ",
                        "সোঃ",
                        "মঃ",
                        "বুঃ",
                        "বৃঃ",
                        "শুঃ",
                        "শনি",
                    }
                    wide{
                        "রবিবার",
                        "সোমবার",
                        "মঙ্গলবার",
                        "বুধবার",
                        "বৃহষ্পতিবার",
                        "শুক্রবার",
                        "শনিবার",
                    }
                }
            }
            dayPeriod{
                format{
                    abbreviated{
                        afternoon1{"দুপুর"}
                        afternoon2{"বিকাল"}
                        evening1{"সন্ধ্যা"}
                        morning1{"ভোর"}
                        morning2{"সকাল"}
                        night1{"রাত্রি"}
                    }
                    narrow{
                        afternoon1{"দুপুর"}
                        afternoon2{"বিকাল"}
                        evening1{"সন্ধ্যা"}
                        morning1{"ভোর"}
                        morning2{"সকাল"}
                        night1{"রাত্রি"}
                    }
                    wide{
                        afternoon1{"দুপুর"}
                        afternoon2{"বিকাল"}
                        evening1{"সন্ধ্যা"}
                        morning1{"ভোর"}
                        morning2{"সকাল"}
                        night1{"রাত্রি"}
                    }
                }
                stand-alone{
                    abbreviated{
                        afternoon1{"দুপুর"}
                        afternoon2{"বিকাল"}
                        am{"AM"}
                        evening1{"সন্ধ্যা"}
                        morning1{"ভোর"}
                        morning2{"সকাল"}
                        night1{"রাত্রি"}
                        pm{"PM"}
                    }
                    narrow{
                        afternoon1{"দুপুর"}
                        afternoon2{"বিকাল"}
                        am{"AM"}
                        evening1{"সন্ধ্যা"}
                        morning1{"ভোর"}
                        morning2{"সকাল"}
                        night1{"রাত্রি"}
                        pm{"PM"}
                    }
                    wide{
                        afternoon1{"দুপুর"}
                        afternoon2{"বিকাল"}
                        am{"AM"}
                        evening1{"সন্ধ্যা"}
                        morning1{"ভোর"}
                        morning2{"সকাল"}
                        night1{"রাত্রি"}
                        pm{"PM"}
                    }
                }
            }
            eras{
                abbreviated{
                    "খ্রিস্টপূর্ব",
                    "খৃষ্টাব্দ",
                }
                abbreviated%variant{
                    "খ্রিষ্টপূর্বাব্দ",
                    "খ্রিষ্টাব্দ",
                }
                wide{
                    "খ্রিস্টপূর্ব",
                    "খৃষ্টাব্দ",
                }
                wide%variant{
                    "খ্রিষ্টপূর্বাব্দ",
                    "খ্রিষ্টাব্দ",
                }
            }
            intervalFormats{
                H{
                    H{"HH–HH"}
                }
                Hm{
                    H{"HH:mm–HH:mm"}
                    m{"HH:mm–HH:mm"}
                }
                Hmv{
                    H{"HH:mm–HH:mm v"}
                    m{"HH:mm–HH:mm v"}
                }
                Hv{
                    H{"HH–HH v"}
                }
                M{
                    M{"M–M"}
                }
                MEd{
                    M{"E, d/M – E, d/M"}
                    d{"E, d/M – E, d/M"}
                }
                MMM{
                    M{"MMM – MMM"}
                }
                MMMEd{
                    M{"E, d MMM – E, d MMM"}
                    d{"E, d MMM – E, d MMM"}
                }
                MMMd{
                    M{"d MMM – d MMM"}
                    d{"d–d MMM"}
                }
                Md{
                    M{"d/M – d/M"}
                    d{"d/M – d/M"}
                }
                d{
                    d{"d–d"}
                }
                fallback{"{0} – {1}"}
                h{
                    a{"h a – h a"}
                    h{"h–h a"}
                }
                hm{
                    a{"h:mm a – h:mm a"}
                    h{"h:mm–h:mm a"}
                    m{"h:mm–h:mm a"}
                }
                hmv{
                    a{"h:mm a – h:mm a v"}
                    h{"h:mm–h:mm a v"}
                    m{"h:mm–h:mm a v"}
                }
                hv{
                    a{"h a – h a v"}
                    h{"h–h a v"}
                }
                y{
                    y{"y–y"}
                }
                yM{
                    M{"M/y – M/y"}
                    y{"M/y – M/y"}
                }
                yMEd{
                    M{"E, d/M/y – E, d/M/y"}
                    d{"E, d/M/y – E, d/M/y"}
                    y{"E, d/M/y – E, d/M/y"}
                }
                yMMM{
                    M{"MMM–MMM y"}
                    y{"MMM y – MMM y"}
                }
                yMMMEd{
                    M{"E, d MMM – E, d MMM, y"}
                    d{"E, d MMM – E, d MMM, y"}
                    y{"E, d MMM, y – E, d MMM, y"}
                }
                yMMMM{
                    M{"MMMM–MMMM y"}
                    y{"MMMM y – MMMM y"}
                }
                yMMMd{
                    M{"d MMM – d MMM, y"}
                    d{"d–d MMM, y"}
                    y{"d MMM, y – d MMM, y"}
                }
                yMd{
                    M{"d/M/y – d/M/y"}
                    d{"d/M/y – d/M/y"}
                    y{"d/M/y – d/M/y"}
                }
            }
            monthNames{
                format{
                    abbreviated{
                        "জানু",
                        "ফেব",
                        "মার্চ",
                        "এপ্রিল",
                        "মে",
                        "জুন",
                        "জুলাই",
                        "আগস্ট",
                        "সেপ্টেম্বর",
                        "অক্টোবর",
                        "নভেম্বর",
                        "ডিসেম্বর",
                    }
                    narrow{
                        "জা",
                        "ফে",
                        "মা",
                        "এ",
                        "মে",
                        "জুন",
                        "জু",
                        "আ",
                        "সে",
                        "অ",
                        "ন",
                        "ডি",
                    }
                    wide{
                        "জানুয়ারী",
                        "ফেব্রুয়ারী",
                        "মার্চ",
                        "এপ্রিল",
                        "মে",
                        "জুন",
                        "জুলাই",
                        "আগস্ট",
                        "সেপ্টেম্বর",
                        "অক্টোবর",
                        "নভেম্বর",
                        "ডিসেম্বর",
                    }
                }
                stand-alone{
                    abbreviated{
                        "জানুয়ারী",
                        "ফেব্রুয়ারী",
                        "মার্চ",
                        "এপ্রিল",
                        "মে",
                        "জুন",
                        "জুলাই",
                        "আগস্ট",
                        "সেপ্টেম্বর",
                        "অক্টোবর",
                        "নভেম্বর",
                        "ডিসেম্বর",
                    }
                    narrow{
                        "জা",
                        "ফে",
                        "মা",
                        "এ",
                        "মে",
                        "জুন",
                        "জু",
                        "আ",
                        "সে",
                        "অ",
                        "ন",
                        "ডি",
                    }
                    wide{
                        "জানুয়ারী",
                        "ফেব্রুয়ারী",
                        "মার্চ",
                        "এপ্রিল",
                        "মে",
                        "জুন",
                        "জুলাই",
                        "আগস্ট",
                        "সেপ্টেম্বর",
                        "অক্টোবর",
                        "নভেম্বর",
                        "ডিসেম্বর",
                    }
                }
            }
            quarters{
                format{
                    abbreviated{
                        "Q1",
                        "Q2",
                        "Q3",
                        "Q4",
                    }
                    narrow{
                        "১",
                        "২",
                        "৩",
                        "৪",
                    }
                    wide{
                        "ত্রৈমাসিক",
                        "দ্বিতীয় ত্রৈমাসিক",
                        "তৃতীয় ত্রৈমাসিক",
                        "চতুর্থ ত্রৈমাসিক",
                    }
                }
                stand-alone{
                    abbreviated{
                        "Q1",
                        "Q2",
                        "Q3",
                        "Q4",
                    }
                    narrow{
                        "১",
                        "২",
                        "৩",
                        "৪",
                    }
                    wide{
                        "ত্রৈমাসিক",
                        "দ্বিতীয় ত্রৈমাসিক",
                        "তৃতীয় ত্রৈমাসিক",
                        "চতুর্থ ত্রৈমাসিক",
                    }
                }
            }
        }
        indian{
            eras{
                abbreviated{
                    "সাল",
                }
            }
            monthNames{
                format{
                    wide{
                        "চৈত্র",
                        "বৈশাখ",
                        "জৈষ্ঠ্য",
                        "আষাঢ়",
                        "শ্রাবণ",
                        "ভাদ্র",
                        "আশ্বিন",
                        "কার্তিক",
                        "অগ্রহায়ণ",
                        "পৌষ",
                        "মাঘ",
                        "ফাল্গুন",
                    }
                }
                stand-alone{
                    narrow{
                        "১",
                        "২",
                        "৩",
                        "৪",
                        "৫",
                        "৬",
                        "৭",
                        "৮",
                        "৯",
                        "১০",
                        "১১",
                        "১২",
                    }
                }
            }
        }
        islamic{
            eras{
                abbreviated{
                    "যুগ",
                }
            }
            monthNames{
                format{
                    wide{
                        "মহররম",
                        "সফর",
                        "রবিউল আউয়াল",
                        "রবিউস সানি",
                        "জমাদিউল আউয়াল",
                        "জমাদিউস সানি",
                        "রজব",
                        "শা‘বান",
                        "রমজান",
                        "শাওয়াল",
                        "জ্বিলকদ",
                        "জ্বিলহজ্জ",
                    }
                }
                stand-alone{
                    narrow{
                        "১",
                        "২",
                        "৩",
                        "৪",
                        "৫",
                        "৬",
                        "৭",
                        "৮",
                        "৯",
                        "১০",
                        "১১",
                        "১২",
                    }
                }
            }
        }
    }
    characterLabel{
        activities{"কার্যকলাপ"}
        african_scripts{"আফ্রিকান লিপি"}
        american_scripts{"আমেরিকান লিপি"}
        animal{"পশু"}
        animals_nature{"জীবজন্তু ও প্রকৃতি"}
        arrows{"তীরচিহ্ন"}
        body{"শারীর"}
        box_drawing{"বাক্স অঙ্কন"}
        braille{"ব্রেইল"}
        building{"বিলডিং"}
        bullets_stars{"বুলেট/তারা"}
        consonantal_jamo{"ব্যাঞ্জনবর্ণসংক্রান্ত জ্যামো"}
        currency_symbols{"মুদ্রা প্রতীক"}
        dash_connector{"ড্যাশ/কানেক্টর"}
        digits{"সংখ্যা"}
        dingbats{"ডিংব্যাট"}
        divination_symbols{"অনুমান প্রতীক"}
        downwards_arrows{"নিম্নমুখী তীর"}
        downwards_upwards_arrows{"নিম্নমুখী ঊর্ধ্বমুখী তীর"}
        east_asian_scripts{"পূর্ব এশীয় লিপি"}
        emoji{"ইমোজি"}
        european_scripts{"ইউরোপীয় লিপি"}
        female{"মহিলা"}
        flag{"পাতাক"}
        flags{"পতাকা"}
        food_drink{"খাদ্য ও পানীয়"}
        format{"ফর্ম্যাট"}
        format_whitespace{"ফর্ম্যাট ও হোয়াইটস্পেস"}
        full_width_form_variant{"পূর্ণ প্রস্থের ফর্ম বিকল্প"}
        geometric_shapes{"জ্যামিতিক আকার"}
        half_width_form_variant{"প্রস্থের ফর্ম বিকল্প"}
        han_characters{"হান অক্ষরগুলি"}
        han_radicals{"হান রেডিক্যাল"}
        hanja{"হানজা"}
        hanzi_simplified{"হানজি (সরলীকৃত)"}
        hanzi_traditional{"হানজি (চিরাচরিত)"}
        heart{"হার্ট"}
        historic_scripts{"ঐতিহাসিক লিপি"}
        ideographic_desc_characters{"চিত্রলিপি বর্ণনার অক্ষর"}
        japanese_kana{"জাপানি কানা"}
        kanbun{"কানবান"}
        kanji{"কানজি"}
        keycap{"কিক্যাপ"}
        leftwards_arrows{"বামমুখী তীর"}
        leftwards_rightwards_arrows{"বামমুখী ডানমুখী তীর"}
        letterlike_symbols{"বর্ণের মত প্রতীক"}
        limited_use{"সীমিত ব্যবহার"}
        male{"পুরুষ"}
        math_symbols{"গণিতের প্রতীক"}
        middle_eastern_scripts{"মধ্যপ্রাচ্যের লিপি"}
        miscellaneous{"বিবিধ"}
        modern_scripts{"আধুনিক লিপি"}
        modifier{"সংশোধক"}
        musical_symbols{"সঙ্গীত বিষয়ক প্রতীক"}
        nature{"প্রকৃতি"}
        nonspacing{"অ-ব্যবধান"}
        numbers{"নম্বর"}
        objects{"বস্তু"}
        other{"অন্য"}
        paired{"জোড় বাঁধা"}
        person{"ব্যক্তি"}
        phonetic_alphabet{"ফোনেটিক বর্ণমালা"}
        pictographs{"পিকটোগ্রাফ"}
        place{"স্থান"}
        plant{"চারাগাছ"}
        punctuation{"যতিচিহ্ন"}
        rightwards_arrows{"ডানমুখী তীর"}
        sign_standard_symbols{"স্বাক্ষর/মানক প্রতীক"}
        small_form_variant{"ছোট ফর্ম বিকল্প"}
        smiley{"স্মাইলি"}
        smileys_people{"স্মাইলি ও জনগণ"}
        south_asian_scripts{"দক্ষিণ এশিয়ার লিপি"}
        southeast_asian_scripts{"দক্ষিণ-পূর্ব এশিয়ার লিপি"}
        spacing{"ব্যবধান"}
        sport{"খেলাধুলা"}
        symbols{"প্রতীক"}
        technical_symbols{"প্রযুক্তিক প্রতীক"}
        tone_marks{"টোন মার্কস"}
        travel{"ভ্রমণ"}
        travel_places{"ভ্রমন ও স্থান"}
        upwards_arrows{"ঊর্ধ্বমুখী তীর"}
        variant_forms{"বিকল্প ফর্ম"}
        vocalic_jamo{"স্বরবর্ণসম্পর্কিত জ্যামো"}
        weather{"আবহাওয়া"}
        western_asian_scripts{"পশ্চিম এশিয়ার লিপি"}
        whitespace{"হোয়াইটস্পেস"}
    }
    delimiters{
        alternateQuotationEnd{"’"}
        alternateQuotationStart{"‘"}
        quotationEnd{"”"}
        quotationStart{"“"}
    }
    fields{
        day{
            dn{"দিন"}
            relative{
                "-1"{"গতকাল"}
                "-2"{"গত পরশু"}
                "0"{"আজ"}
                "1"{"আগামীকাল"}
                "2"{"আগামী পরশু"}
            }
            relativeTime{
                future{
                    one{"{0} দিনের মধ্যে"}
                    other{"{0} দিনের মধ্যে"}
                }
                past{
                    one{"{0} দিন আগে"}
                    other{"{0} দিন আগে"}
                }
            }
        }
        day-narrow{
            dn{"দিন"}
            relative{
                "-1"{"গতকাল"}
                "-2"{"গত পরশু"}
                "0"{"আজ"}
                "1"{"আগামীকাল"}
                "2"{"আগামী পরশু"}
            }
            relativeTime{
                future{
                    one{"{0} দিনের মধ্যে"}
                    other{"{0} দিনের মধ্যে"}
                }
                past{
                    one{"{0} দিন আগে"}
                    other{"{0} দিন আগে"}
                }
            }
        }
        day-short{
            dn{"দিন"}
            relative{
                "-1"{"গতকাল"}
                "-2"{"গত পরশু"}
                "0"{"আজ"}
                "1"{"আগামীকাল"}
                "2"{"আগামী পরশু"}
            }
            relativeTime{
                future{
                    one{"{0} দিনের মধ্যে"}
                    other{"{0} দিনের মধ্যে"}
                }
                past{
                    one{"{0} দিন আগে"}
                    other{"{0} দিন আগে"}
                }
            }
        }
        dayperiod{
            dn{"AM/PM"}
        }
        era{
            dn{"যুগ"}
        }
        fri{
            relative{
                "-1"{"গত শুক্রবার"}
                "0"{"এই শুক্রবার"}
                "1"{"পরের শুক্রবার"}
            }
            relativeTime{
                future{
                    one{"{0} শুক্রবারে"}
                    other{"{0} শুক্রবারে"}
                }
                past{
                    one{"{0} শুক্রবার আগে"}
                    other{"{0} শুক্রবার আগে"}
                }
            }
        }
        fri-narrow{
            relative{
                "-1"{"গত শুক্রবার"}
                "0"{"এই শুক্রবার"}
                "1"{"পরের শুক্রবার"}
            }
            relativeTime{
                future{
                    one{"{0} শুক্রবারে"}
                    other{"{0} শুক্রবারে"}
                }
                past{
                    one{"{0} শুক্রবার আগে"}
                    other{"{0} শুক্রবার আগে"}
                }
            }
        }
        fri-short{
            relative{
                "-1"{"গত শুক্রবার"}
                "0"{"এই শুক্রবার"}
                "1"{"পরের শুক্রবার"}
            }
            relativeTime{
                future{
                    one{"{0} শুক্রবারে"}
                    other{"{0} শুক্রবারে"}
                }
                past{
                    one{"{0} শুক্রবার আগে"}
                    other{"{0} শুক্রবার আগে"}
                }
            }
        }
        hour{
            dn{"ঘন্টা"}
            relative{
                "0"{"এই ঘণ্টায়"}
            }
            relativeTime{
                future{
                    one{"{0} ঘন্টায়"}
                    other{"{0} ঘন্টায়"}
                }
                past{
                    one{"{0} ঘন্টা আগে"}
                    other{"{0} ঘন্টা আগে"}
                }
            }
        }
        hour-narrow{
            dn{"ঘন্টা"}
            relativeTime{
                future{
                    one{"{0} ঘন্টায়"}
                    other{"{0} ঘন্টায়"}
                }
                past{
                    one{"{0} ঘন্টা আগে"}
                    other{"{0} ঘন্টা আগে"}
                }
            }
        }
        hour-short{
            dn{"ঘন্টা"}
            relativeTime{
                future{
                    one{"{0} ঘন্টায়"}
                    other{"{0} ঘন্টায়"}
                }
                past{
                    one{"{0} ঘন্টা আগে"}
                    other{"{0} ঘন্টা আগে"}
                }
            }
        }
        minute{
            dn{"মিনিট"}
            relative{
                "0"{"এই মিনিট"}
            }
            relativeTime{
                future{
                    one{"{0} মিনিটে"}
                    other{"{0} মিনিটে"}
                }
                past{
                    one{"{0} মিনিট আগে"}
                    other{"{0} মিনিট পূর্বে"}
                }
            }
        }
        minute-narrow{
            dn{"মিনিট"}
            relativeTime{
                future{
                    one{"{0} মিনিটে"}
                    other{"{0} মিনিটে"}
                }
                past{
                    one{"{0} মিনিট আগে"}
                    other{"{0} মিনিট আগে"}
                }
            }
        }
        minute-short{
            dn{"মিনিট"}
            relativeTime{
                future{
                    one{"{0} মিনিটে"}
                    other{"{0} মিনিটে"}
                }
                past{
                    one{"{0} মিনিট আগে"}
                    other{"{0} মিনিট আগে"}
                }
            }
        }
        mon{
            relative{
                "-1"{"গত সোমবার"}
                "0"{"এই সোমবার"}
                "1"{"পরের সোমবার"}
            }
            relativeTime{
                future{
                    one{"{0} সোমবারেতে"}
                    other{"{0} সোমবারেতে"}
                }
                past{
                    one{"{0} সোমবারেতে"}
                    other{"{0} সোমবার আগে"}
                }
            }
        }
        mon-narrow{
            relative{
                "-1"{"গত সোমবার"}
                "0"{"এই সোমবার"}
                "1"{"পরের সোমবার"}
            }
            relativeTime{
                future{
                    one{"{0} সোমবারেতে"}
                    other{"{0} সোমবারেতে"}
                }
                past{
                    one{"{0} সোমবার আগে"}
                    other{"{0} সোমবার আগে"}
                }
            }
        }
        mon-short{
            relative{
                "-1"{"গত সোমবার"}
                "0"{"এই সোমবার"}
                "1"{"পরের সোমবার"}
            }
            relativeTime{
                future{
                    one{"{0} সোমবারেতে"}
                    other{"{0} সোমবারেতে"}
                }
                past{
                    one{"{0} সোমবার আগে"}
                    other{"{0} সোমবার আগে"}
                }
            }
        }
        month{
            dn{"মাস"}
            relative{
                "-1"{"গত মাস"}
                "0"{"এই মাস"}
                "1"{"পরের মাস"}
            }
            relativeTime{
                future{
                    one{"{0} মাসে"}
                    other{"{0} মাসে"}
                }
                past{
                    one{"{0} মাস আগে"}
                    other{"{0} মাস আগে"}
                }
            }
        }
        month-narrow{
            dn{"মাস"}
            relative{
                "-1"{"গত মাস"}
                "0"{"এই মাস"}
                "1"{"পরের মাস"}
            }
            relativeTime{
                future{
                    one{"{0} মাসে"}
                    other{"{0} মাসে"}
                }
                past{
                    one{"{0} মাস আগে"}
                    other{"{0} মাস আগে"}
                }
            }
        }
        month-short{
            dn{"মাস"}
            relative{
                "-1"{"গত মাস"}
                "0"{"এই মাস"}
                "1"{"পরের মাস"}
            }
            relativeTime{
                future{
                    one{"{0} মাসে"}
                    other{"{0} মাসে"}
                }
                past{
                    one{"{0} মাস আগে"}
                    other{"{0} মাস আগে"}
                }
            }
        }
        quarter{
            dn{"ত্রৈমাসিক"}
            relative{
                "-1"{"গত ত্রৈমাসিক"}
                "0"{"এই ত্রৈমাসিক"}
                "1"{"পরের ত্রৈমাসিক"}
            }
            relativeTime{
                future{
                    one{"{0} ত্রৈমাসিকে"}
                    other{"{0} ত্রৈমাসিকে"}
                }
                past{
                    one{"{0} ত্রৈমাসিক আগে"}
                    other{"{0} ত্রৈমাসিক আগে"}
                }
            }
        }
        quarter-narrow{
            dn{"ত্রৈমাসিক"}
            relativeTime{
                future{
                    one{"{0} ত্রৈমাসিকে"}
                    other{"{0} ত্রৈমাসিকে"}
                }
                past{
                    one{"{0} ত্রৈমাসিক আগে"}
                    other{"{0} ত্রৈমাসিক আগে"}
                }
            }
        }
        quarter-short{
            dn{"ত্রৈমাসিক"}
            relativeTime{
                future{
                    one{"{0} ত্রৈমাসিকে"}
                    other{"{0} ত্রৈমাসিকে"}
                }
                past{
                    one{"{0} ত্রৈমাসিক আগে"}
                    other{"{0} ত্রৈমাসিক আগে"}
                }
            }
        }
        sat{
            relative{
                "-1"{"গত শনিবার"}
                "0"{"এই শনিবার"}
                "1"{"পরের শনিবার"}
            }
            relativeTime{
                future{
                    one{"{0} শনিবারে"}
                    other{"{0} শনিবারে"}
                }
                past{
                    one{"{0} শনিবার আগে"}
                    other{"{0} শনিবার আগে"}
                }
            }
        }
        sat-narrow{
            relative{
                "-1"{"গত শনিবার"}
                "0"{"এই শনিবার"}
                "1"{"পরের শনিবার"}
            }
            relativeTime{
                future{
                    one{"{0} শনিবারে"}
                    other{"{0} শনিবারে"}
                }
                past{
                    one{"{0} শনিবার আগে"}
                    other{"{0} শনিবার আগে"}
                }
            }
        }
        sat-short{
            relative{
                "-1"{"গত শনিবার"}
                "0"{"এই শনিবার"}
                "1"{"পরের শনিবার"}
            }
            relativeTime{
                future{
                    one{"{0} শনিবারে"}
                    other{"{0} শনিবারে"}
                }
                past{
                    one{"{0} শনিবার আগে"}
                    other{"{0} শনিবার আগে"}
                }
            }
        }
        second{
            dn{"সেকেন্ড"}
            relative{
                "0"{"এখন"}
            }
            relativeTime{
                future{
                    one{"{0} সেকেন্ডে"}
                    other{"{0} সেকেন্ডে"}
                }
                past{
                    one{"{0} সেকেন্ড পূর্বে"}
                    other{"{0} সেকেন্ড পূর্বে"}
                }
            }
        }
        second-narrow{
            dn{"সেকেন্ড"}
            relativeTime{
                future{
                    one{"{0} সেকেন্ডে"}
                    other{"{0} সেকেন্ডে"}
                }
                past{
                    one{"{0} সেকেন্ড আগে"}
                    other{"{0} সেকেন্ড আগে"}
                }
            }
        }
        second-short{
            dn{"সেকেন্ড"}
            relativeTime{
                future{
                    one{"{0} সেকেন্ডে"}
                    other{"{0} সেকেন্ডে"}
                }
                past{
                    one{"{0} সেকেন্ড পূর্বে"}
                    other{"{0} সেকেন্ড পূর্বে"}
                }
            }
        }
        sun{
            relative{
                "-1"{"গত রবিবার"}
                "0"{"এই রবিবার"}
                "1"{"পরের রবিবার"}
            }
            relativeTime{
                future{
                    one{"{0} রবিবারেতে"}
                    other{"{0} রবিবারেতে"}
                }
                past{
                    one{"{0} রবিবার আগে"}
                    other{"{0} রবিবার আগে"}
                }
            }
        }
        sun-narrow{
            relative{
                "-1"{"গত রবিবার"}
                "0"{"এই রবিবার"}
                "1"{"পরের রবিবার"}
            }
            relativeTime{
                future{
                    one{"{0} রবিবারেতে"}
                    other{"{0} রবিবারেতে"}
                }
                past{
                    one{"{0} রবিবার আগে"}
                    other{"{0} রবিবার আগে"}
                }
            }
        }
        sun-short{
            relative{
                "-1"{"গত রবিবার"}
                "0"{"এই রবিবার"}
                "1"{"পরের রবিবার"}
            }
            relativeTime{
                future{
                    one{"{0} রবিবারেতে"}
                    other{"{0} রবিবারেতে"}
                }
                past{
                    one{"{0} রবিবার আগে"}
                    other{"{0} রবিবার আগে"}
                }
            }
        }
        thu{
            relative{
                "-1"{"গত বৃহস্পতিবার"}
                "0"{"এই বৃহস্পতিবার"}
                "1"{"পরের বৃহস্পতিবার"}
            }
            relativeTime{
                future{
                    one{"{0} বৃহস্পতিবারে"}
                    other{"{0} বৃহস্পতিবারে"}
                }
                past{
                    one{"{0} বৃহস্পতিবার আগে"}
                    other{"{0} বৃহস্পতিবার আগে"}
                }
            }
        }
        thu-narrow{
            relative{
                "-1"{"গত বৃহস্পতিবার"}
                "0"{"এই বৃহস্পতিবার"}
                "1"{"পরের বৃহস্পতিবার"}
            }
            relativeTime{
                future{
                    one{"{0} বৃহস্পতিবারে"}
                    other{"{0} বৃহস্পতিবারে"}
                }
                past{
                    one{"{0} বৃহস্পতিবার আগে"}
                    other{"{0} বৃহস্পতিবার আগে"}
                }
            }
        }
        thu-short{
            relative{
                "-1"{"গত বৃহস্পতিবার"}
                "0"{"এই বৃহস্পতিবার"}
                "1"{"পরের বৃহস্পতিবার"}
            }
            relativeTime{
                future{
                    one{"{0} বৃহস্পতিবারে"}
                    other{"{0} বৃহস্পতিবারে"}
                }
                past{
                    one{"{0} বৃহস্পতিবার আগে"}
                    other{"{0} বৃহস্পতিবার আগে"}
                }
            }
        }
        tue{
            relative{
                "-1"{"গত মঙ্গলবার"}
                "0"{"এই মঙ্গলবার"}
                "1"{"পরের মঙ্গলবার"}
            }
            relativeTime{
                future{
                    one{"{0} মঙ্গলবারে"}
                    other{"{0} মঙ্গলবারে"}
                }
                past{
                    one{"{0} মঙ্গলবার আগে"}
                    other{"{0} মঙ্গলবার আগে"}
                }
            }
        }
        tue-narrow{
            relative{
                "-1"{"গত মঙ্গলবার"}
                "0"{"এই মঙ্গলবার"}
                "1"{"পরের মঙ্গলবার"}
            }
            relativeTime{
                future{
                    one{"{0} মঙ্গলবারে"}
                    other{"{0} মঙ্গলবারে"}
                }
                past{
                    one{"{0} মঙ্গলবার আগে"}
                    other{"{0} মঙ্গলবার আগে"}
                }
            }
        }
        tue-short{
            relative{
                "-1"{"গত মঙ্গলবার"}
                "0"{"এই মঙ্গলবার"}
                "1"{"পরের মঙ্গলবার"}
            }
            relativeTime{
                future{
                    one{"{0} মঙ্গলবারে"}
                    other{"{0} মঙ্গলবারে"}
                }
                past{
                    one{"{0} মঙ্গলবার আগে"}
                    other{"{0} মঙ্গলবার আগে"}
                }
            }
        }
        wed{
            relative{
                "-1"{"গত বুধবার"}
                "0"{"এই বুধবার"}
                "1"{"পরের বুধবার"}
            }
            relativeTime{
                future{
                    one{"{0} বুধবারে"}
                    other{"{0} বুধবারে"}
                }
                past{
                    one{"{0} বুধবার আগে"}
                    other{"{0} বুধবার আগে"}
                }
            }
        }
        wed-narrow{
            relative{
                "-1"{"গত বুধবার"}
                "0"{"এই বুধবার"}
                "1"{"পরের বুধবার"}
            }
            relativeTime{
                future{
                    one{"{0} বুধবারে"}
                    other{"{0} বুধবারে"}
                }
                past{
                    one{"{0} বুধবার আগে"}
                    other{"{0} বুধবার আগে"}
                }
            }
        }
        wed-short{
            relative{
                "-1"{"গত বুধবার"}
                "0"{"এই বুধবার"}
                "1"{"পরের বুধবার"}
            }
            relativeTime{
                future{
                    one{"{0} বুধবারে"}
                    other{"{0} বুধবারে"}
                }
                past{
                    one{"{0} বুধবার আগে"}
                    other{"{0} বুধবার আগে"}
                }
            }
        }
        week{
            dn{"সপ্তাহ"}
            relative{
                "-1"{"গত সপ্তাহ"}
                "0"{"এই সপ্তাহ"}
                "1"{"পরের সপ্তাহ"}
            }
            relativePeriod{"{0} সপ্তাহ"}
            relativeTime{
                future{
                    one{"{0} সপ্তাহে"}
                    other{"{0} সপ্তাহে"}
                }
                past{
                    one{"{0} সপ্তাহ আগে"}
                    other{"{0} সপ্তাহ আগে"}
                }
            }
        }
        week-narrow{
            dn{"সপ্তাহ"}
            relative{
                "-1"{"গত সপ্তাহ"}
                "0"{"এই সপ্তাহ"}
                "1"{"পরের সপ্তাহ"}
            }
            relativePeriod{"{0} এর সপ্তাহে"}
            relativeTime{
                future{
                    one{"{0} সপ্তাহে"}
                    other{"{0} সপ্তাহে"}
                }
                past{
                    one{"{0} সপ্তাহ আগে"}
                    other{"{0} সপ্তাহ আগে"}
                }
            }
        }
        week-short{
            dn{"সপ্তাহ"}
            relative{
                "-1"{"গত সপ্তাহ"}
                "0"{"এই সপ্তাহ"}
                "1"{"পরের সপ্তাহ"}
            }
            relativePeriod{"{0} এর সপ্তাহে"}
            relativeTime{
                future{
                    one{"{0} সপ্তাহে"}
                    other{"{0} সপ্তাহে"}
                }
                past{
                    one{"{0} সপ্তাহ আগে"}
                    other{"{0} সপ্তাহ আগে"}
                }
            }
        }
        weekday{
            dn{"সপ্তাহের দিন"}
        }
        year{
            dn{"বছর"}
            relative{
                "-1"{"গত বছর"}
                "0"{"এই বছর"}
                "1"{"পরের বছর"}
            }
            relativeTime{
                future{
                    one{"{0} বছরে"}
                    other{"{0} বছরে"}
                }
                past{
                    one{"{0} বছর পূর্বে"}
                    other{"{0} বছর পূর্বে"}
                }
            }
        }
        year-narrow{
            dn{"বছর"}
            relative{
                "-1"{"গত বছর"}
                "0"{"এই বছর"}
                "1"{"পরের বছর"}
            }
            relativeTime{
                future{
                    one{"{0} বছরে"}
                    other{"{0} বছরে"}
                }
                past{
                    one{"{0} বছর পূর্বে"}
                    other{"{0} বছর পূর্বে"}
                }
            }
        }
        year-short{
            dn{"বছর"}
            relative{
                "-1"{"গত বছর"}
                "0"{"এই বছর"}
                "1"{"পরের বছর"}
            }
            relativeTime{
                future{
                    one{"{0} বছরে"}
                    other{"{0} বছরে"}
                }
                past{
                    one{"{0} বছর পূর্বে"}
                    other{"{0} বছর পূর্বে"}
                }
            }
        }
        zone{
            dn{"সময় অঞ্চল"}
        }
    }
    listPattern{
        standard{
            2{"{0} এবং {1}"}
            end{"{0} এবং {1}"}
            middle{"{0}, {1}"}
            start{"{0}, {1}"}
        }
        standard-short{
            2{"{0} এবং {1}"}
            end{"{0} এবং {1}"}
            middle{"{0}, {1}"}
            start{"{0}, {1}"}
        }
        unit{
            2{"{0}, {1}"}
            end{"{0}, {1}"}
            middle{"{0}, {1}"}
            start{"{0}, {1}"}
        }
        unit-narrow{
            2{"{0}, {1}"}
            end{"{0}, {1}"}
            middle{"{0}, {1}"}
            start{"{0}, {1}"}
        }
        unit-short{
            2{"{0}, {1}"}
            end{"{0}, {1}"}
            middle{"{0}, {1}"}
            start{"{0}, {1}"}
        }
    }
    measurementSystemNames{
        UK{"ইউকে"}
        US{"ইউ এস"}
        metric{"মেট্রিক"}
    }
}<|MERGE_RESOLUTION|>--- conflicted
+++ resolved
@@ -235,11 +235,7 @@
         minimumGroupingDigits{"1"}
         native{"beng"}
     }
-<<<<<<< HEAD
-    Version{"2.1.29.44"}
-=======
     Version{"2.1.32.59"}
->>>>>>> a17af05f
     calendar{
         generic{
             DateTimePatterns{
