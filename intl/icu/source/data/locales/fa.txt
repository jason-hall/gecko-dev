--- conflicted
+++ resolved
@@ -250,11 +250,7 @@
         minimumGroupingDigits{"1"}
         native{"arabext"}
     }
-<<<<<<< HEAD
-    Version{"2.1.29.44"}
-=======
     Version{"2.1.32.59"}
->>>>>>> a17af05f
     calendar{
         chinese{
             cyclicNameSets{
