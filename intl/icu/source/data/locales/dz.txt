﻿// © 2016 and later: Unicode, Inc. and others.
// License & terms of use: http://www.unicode.org/copyright.html#License
dz{
    AuxExemplarCharacters{
        "[\u0F84 ཊ ཋ ཌ ཎ \u0F7E ཥ \u0F80 \u0F7B \u0F7D \u0F9A \u0F9B \u0F9C \u0F9E "
        "\u0FBA \u0FBB \u0FBC]"
    }
    Ellipsis{
        final{"{0}་་་་"}
        initial{"་་་་{0}"}
        medial{"{0}་་་་་་ {1}"}
    }
    ExemplarCharacters{
        "[ཀ ཁ ག ང ཅ ཆ ཇ ཉ ཏ ཐ ད ན པ ཕ བ མ ཙ ཚ ཛ ཝ ཞ ཟ འ ཡ ར ལ ཤ ས ཧ ཨ \u0F72 \u0F74 "
        "\u0F7A \u0F7C \u0F90 \u0F91 \u0F92 \u0F94 \u0F97 \u0F99 \u0F9F \u0FA0 \u0FA1"
        " \u0FA3 \u0FA4 \u0FA5 \u0FA6 \u0FA8 \u0FA9 \u0FAA \u0FAB \u0FAD \u0FB1 "
        "\u0FB2 \u0FB3 \u0FB5 \u0FB6 \u0FB7]"
    }
    ExemplarCharactersIndex{"[ཀ ཁ ག ང ཅ ཆ ཇ ཉ ཏ ཐ ད ན པ ཕ བ མ ཙ ཚ ཛ ཝ ཞ ཟ འ ཡ ར ལ ཤ ས ཧ ཨ]"}
    ExemplarCharactersPunctuation{
        "[\\- ‐ – — , ; \\: ! ? . … ' ‘ ’ \u0022 “ ” ( ) \\[ \\] ༼ ༽ § @ * / \\& # † "
        "‡ ༄ ༅ ༆ ༈ ༉ ༊ ࿐ ࿑ ༒ ࿒ ࿓ ࿔ ༶ ྾ ྿ ༌ ། ༎ ༏ ༐ ༑ ༔ ༴]"
    }
    MoreInformation{"?"}
    NumberElements{
        default{"tibt"}
        latn{
            patterns{
                currencyFormat{"¤#,##,##0.00"}
                decimalFormat{"#,##,##0.###"}
                percentFormat{"#,##,##0 %"}
                scientificFormat{"#E0"}
            }
            patternsLong{
                decimalFormat{
                    1000{
                        other{"སྟོང་ཕྲག 0"}
                    }
                    10000{
                        other{"ཁྲི་ཕྲག 0"}
                    }
                    100000{
                        other{"འབུམ་ཕྲག 0"}
                    }
                    1000000{
                        other{"ས་ཡ་ 0"}
                    }
                    10000000{
                        other{"བྱེ་བ་ 0"}
                    }
                    100000000{
                        other{"དུང་ཕྱུར་ 0"}
                    }
                    1000000000{
                        other{"དུང་ཕྱུར་ 00"}
                    }
                    10000000000{
                        other{"དུང་ཕྱུར་བརྒྱ་ 0"}
                    }
                    100000000000{
                        other{"དུང་ཕྱུར་སྟོང 0"}
                    }
                    1000000000000{
                        other{"དུང་ཕྱུར་ཁྲི་ 0"}
                    }
                    10000000000000{
                        other{"དུང་ཕྱུར་འབུམ་ 0"}
                    }
                    100000000000000{
                        other{"དུང་ཕྱུར་ས་ཡ་ 0"}
                    }
                }
            }
            symbols{
                decimal{"."}
                exponential{"E"}
                group{","}
                infinity{"∞"}
                list{";"}
                minusSign{"-"}
                nan{"NaN"}
                perMille{"‰"}
                percentSign{"%"}
                plusSign{"+"}
            }
        }
        minimalPairs{
            plural{
                other{"ཉིནམ་ {0} "}
            }
        }
        native{"tibt"}
        tibt{
            symbols{
                decimal{"."}
                exponential{"E"}
                group{","}
                infinity{"གྲངས་མེད"}
                list{";"}
                minusSign{"-"}
                nan{"ཨང་མད"}
                perMille{"‰"}
                percentSign{"%"}
                plusSign{"+"}
            }
        }
    }
<<<<<<< HEAD
    Version{"2.1.29.61"}
=======
    Version{"2.1.31.34"}
>>>>>>> a17af05f
    calendar{
        generic{
            DateTimePatterns{
                "ཆུ་ཚོད་ h སྐར་མ་ mm:ss a zzzz",
                "ཆུ་ཚོད་ h སྐར་མ་ mm:ss a z",
                "ཆུ་ཚོད་h:mm:ss a",
                "ཆུ་ཚོད་ h སྐར་མ་ mm a",
                "EEEE, G སྤྱི་ལོ་y MMMM ཚེས་dd",
                "G སྤྱི་ལོ་y MMMM ཚེས་ dd",
                "G སྤྱི་ལོ་y ཟླ་MMM ཚེས་dd",
                "GGGGG y-MM-dd",
                "{1} {0}",
                "{1} {0}",
                "{1} {0}",
                "{1} {0}",
                "{1} {0}",
            }
            availableFormats{
                Ed{"d E"}
                Gy{"G y"}
                GyMMM{"G y སྤྱི་ཟླ་MMM"}
                GyMMMEd{"གཟའ་E, G ལོy ཟླ་MMM ཚེ་d"}
                GyMMMd{"G y MMM d"}
                H{"ཆུ་ཚོད་HH"}
                Hm{"HH:mm"}
                Hms{"HH:mm:ss"}
                M{"L"}
                MEd{"E, M-d"}
                MMM{"སྤྱི་LLL"}
                MMMEd{"E, སྤྱི་LLL ཚེ་d"}
                MMMd{"སྤྱི་LLL ཚེ་d"}
                Md{"M-d"}
                d{"d"}
                h{"ཆུ་ཚོད་h a"}
                hm{"h:mm a"}
                hms{"h:mm:ss a"}
                ms{"mm:ss"}
                y{"G y"}
                yyyy{"G y"}
                yyyyM{"G y-M"}
                yyyyMEd{"E, G y-M-d"}
                yyyyMMM{"G y སྤྱི་ཟླ་MMM"}
                yyyyMMMEd{"གཟའ་E, G ལོy ཟླ་MMM ཚེ་d"}
                yyyyMMMd{"G y MMM d"}
                yyyyMd{"G y-M-d"}
                yyyyQQQ{"G y QQQ"}
                yyyyQQQQ{"G y QQQQ"}
            }
            intervalFormats{
                H{
                    H{"HH–HH"}
                }
                Hm{
                    H{"HH:mm–HH:mm"}
                    m{"HH:mm–HH:mm"}
                }
                Hmv{
                    H{"HH:mm–HH:mm v"}
                    m{"HH:mm–HH:mm v"}
                }
                Hv{
                    H{"HH–HH v"}
                }
                M{
                    M{"སྤྱི་ཟླ་M–M"}
                }
                MEd{
                    M{"E, སྤྱི་ཟླ་MM ཚེས་dd–ཟླ་MM ཚེས་dd"}
                    d{"E, སྤྱི་ཟླ་MM ཚེས་dd–ཟླ་MM ཚེས་dd"}
                }
                MMM{
                    M{"སྤྱི་LLL–LLL"}
                }
                MMMEd{
                    M{"E, སྤྱི་ཟླ་MM ཚེས་d – E, ཟླ་MM ཚེས་d"}
                    d{"E, སྤྱི་ཟླ་MM ཚེས་d – E, ཟླ་MM ཚེས་d"}
                }
                MMMd{
                    M{"སྤྱི་ཟླ་MM ཚེས་d–ཟླ་MM ཚེས་d"}
                    d{"སྤྱི་ཟླ་MM ཚེས་d–d"}
                }
                Md{
                    M{"སྤྱི་ཟླ་MM ཚེས་dd–ཟླ་MM ཚེས་dd"}
                    d{"སྤྱི་ཟླ་M ཚེས་dd/dd"}
                }
                d{
                    d{"d–d"}
                }
                fallback{"{0} – {1}"}
                h{
                    a{"h a – h a"}
                    h{"h–h a"}
                }
                hm{
                    a{"h:mm a – h:mm a"}
                    h{"h:mm–h:mm a"}
                    m{"h:mm–h:mm a"}
                }
                hmv{
                    a{"h:mm a – h:mm a v"}
                    h{"h:mm–h:mm a v"}
                    m{"h:mm–h:mm a v"}
                }
                hv{
                    a{"h a – h a v"}
                    h{"h–h a v"}
                }
                y{
                    y{"G y–y"}
                }
                yM{
                    M{"G y-MM – MM"}
                    y{"G y-MM – y-MM"}
                }
                yMEd{
                    M{"E, y-MM-dd – E, y-MM-dd"}
                    d{"E, y-MM-dd – E, y-MM-dd"}
                    y{"E, y-MM-dd – E, y-MM-dd"}
                }
                yMMM{
                    M{"སྤྱི་ཟླ་MMM/MMM, y"}
                    y{"G y-MM – y-MM"}
                }
                yMMMEd{
                    M{"E, y-MM-dd – E, y-MM-dd"}
                    d{"E, y-MM-dd – E, y-MM-dd"}
                    y{"E, y-MM-dd – E, y-MM-dd"}
                }
                yMMMM{
                    M{"G y-སྤྱི་ཟླ་MM – MM"}
                    y{"G y-MM – y-MM"}
                }
                yMMMd{
                    M{"G y-MM-dd – MM-d"}
                    d{"G y-MM-d – d"}
                    y{"G y-MM-dd – y-MM-dd"}
                }
                yMd{
                    M{"G y-MM-dd – MM-dd"}
                    d{"G y-MM-dd – dd"}
                    y{"G y-MM-dd – y-MM-dd"}
                }
            }
        }
        gregorian{
            AmPmMarkers{
                "སྔ་ཆ་",
                "ཕྱི་ཆ་",
            }
            AmPmMarkersAbbr{
                "སྔ་ཆ་",
                "ཕྱི་ཆ་",
            }
            AmPmMarkersNarrow{
                "སྔ་ཆ་",
                "ཕྱི་ཆ་",
            }
            DateTimePatterns{
                "ཆུ་ཚོད་ h སྐར་མ་ mm:ss a zzzz",
                "ཆུ་ཚོད་ h སྐར་མ་ mm:ss a z",
                "ཆུ་ཚོད་h:mm:ss a",
                "ཆུ་ཚོད་ h སྐར་མ་ mm a",
                "EEEE, སྤྱི་ལོ་y MMMM ཚེས་dd",
                "སྤྱི་ལོ་y MMMM ཚེས་ dd",
                "སྤྱི་ལོ་y ཟླ་MMM ཚེས་dd",
                "y-MM-dd",
                "{1} {0}",
                "{1} {0}",
                "{1} {0}",
                "{1} {0}",
                "{1} {0}",
            }
            availableFormats{
                Ed{"d E"}
                Gy{"G y"}
                GyMMM{"G y སྤྱི་ཟླ་MMM"}
                GyMMMEd{"གཟའ་E, G ལོy ཟླ་MMM ཚེ་d"}
                GyMMMd{"G y MMM d"}
                H{"ཆུ་ཚོད་HH"}
                Hm{"HH:mm"}
                Hms{"HH:mm:ss"}
                M{"L"}
                MEd{"E, M-d"}
                MMM{"སྤྱི་LLL"}
                MMMEd{"E, སྤྱི་LLL ཚེ་d"}
                MMMd{"སྤྱི་LLL ཚེ་d"}
                Md{"M-d"}
                d{"d"}
                h{"ཆུ་ཚོད་h a"}
                hm{"h:mm a"}
                hms{"h:mm:ss a"}
                ms{"mm:ss"}
                y{"y"}
                yM{"y-M"}
                yMEd{"E, y-M-d"}
                yMMM{"y སྤྱི་ཟླ་MMM"}
                yMMMEd{"གཟའ་E, ལོy ཟླ་MMM ཚེ་d"}
                yMMMd{"y MMM d"}
                yMd{"y-M-d"}
                yQQQ{"y QQQ"}
                yQQQQ{"y QQQQ"}
            }
            dayNames{
                format{
                    abbreviated{
                        "ཟླ་",
                        "མིར་",
                        "ལྷག་",
                        "ཕུར་",
                        "སངས་",
                        "སྤེན་",
                        "ཉི་",
                    }
                    narrow{
                        "ཟླ",
                        "མིར",
                        "ལྷག",
                        "ཕུར",
                        "སངྶ",
                        "སྤེན",
                        "ཉི",
                    }
                    short{
                        "ཟླ་",
                        "མིར་",
                        "ལྷག་",
                        "ཕུར་",
                        "སངས་",
                        "སྤེན་",
                        "ཉི་",
                    }
                    wide{
                        "གཟའ་ཟླ་བ་",
                        "གཟའ་མིག་དམར་",
                        "གཟའ་ལྷག་པ་",
                        "གཟའ་ཕུར་བུ་",
                        "གཟའ་པ་སངས་",
                        "གཟའ་སྤེན་པ་",
                        "གཟའ་ཉི་མ་",
                    }
                }
                stand-alone{
                    abbreviated{
                        "ཟླ་",
                        "མིར་",
                        "ལྷག་",
                        "ཕུར་",
                        "སངས་",
                        "སྤེན་",
                        "ཉི་",
                    }
                    narrow{
                        "ཟླ",
                        "མིར",
                        "ལྷག",
                        "ཕུར",
                        "སངྶ",
                        "སྤེན",
                        "ཉི",
                    }
                    short{
                        "ཟླ་",
                        "མིར་",
                        "ལྷག་",
                        "ཕུར་",
                        "སངས་",
                        "སྤེན་",
                        "ཉི་",
                    }
                    wide{
                        "གཟའ་ཟླ་བ་",
                        "གཟའ་མིག་དམར་",
                        "གཟའ་ལྷག་པ་",
                        "གཟའ་ཕུར་བུ་",
                        "གཟའ་པ་སངས་",
                        "གཟའ་སྤེན་པ་",
                        "གཟའ་ཉི་མ་",
                    }
                }
            }
            eras{
                abbreviated{
                    "BCE",
                    "CE",
                }
            }
            intervalFormats{
                H{
                    H{"HH–HH"}
                }
                Hm{
                    H{"HH:mm–HH:mm"}
                    m{"HH:mm–HH:mm"}
                }
                Hmv{
                    H{"HH:mm–HH:mm v"}
                    m{"HH:mm–HH:mm v"}
                }
                Hv{
                    H{"HH–HH v"}
                }
                M{
                    M{"སྤྱི་ཟླ་M–M"}
                }
                MEd{
                    M{"E, སྤྱི་ཟླ་MM ཚེས་dd–ཟླ་MM ཚེས་dd"}
                    d{"E, སྤྱི་ཟླ་MM ཚེས་dd–ཟླ་MM ཚེས་dd"}
                }
                MMM{
                    M{"སྤྱི་LLL–LLL"}
                }
                MMMEd{
                    M{"E, སྤྱི་ཟླ་MM ཚེས་d – E, ཟླ་MM ཚེས་d"}
                    d{"E, སྤྱི་ཟླ་MM ཚེས་d – E, ཟླ་MM ཚེས་d"}
                }
                MMMd{
                    M{"སྤྱི་ཟླ་MM ཚེས་d–ཟླ་MM ཚེས་d"}
                    d{"སྤྱི་ཟླ་MM ཚེས་d–d"}
                }
                Md{
                    M{"སྤྱི་ཟླ་MM ཚེས་dd–ཟླ་MM ཚེས་dd"}
                    d{"སྤྱི་ཟླ་M ཚེས་dd/dd"}
                }
                d{
                    d{"d–d"}
                }
                fallback{"{0} – {1}"}
                h{
                    a{"h a – h a"}
                    h{"h–h a"}
                }
                hm{
                    a{"h:mm a – h:mm a"}
                    h{"h:mm–h:mm a"}
                    m{"h:mm–h:mm a"}
                }
                hmv{
                    a{"h:mm a – h:mm a v"}
                    h{"h:mm–h:mm a v"}
                    m{"h:mm–h:mm a v"}
                }
                hv{
                    a{"h a – h a v"}
                    h{"h–h a v"}
                }
                y{
                    y{"y–y"}
                }
                yM{
                    M{"y-MM – MM"}
                    y{"y-MM – y-MM"}
                }
                yMEd{
                    M{"E, y-MM-dd – E, y-MM-dd"}
                    d{"E, y-MM-dd – E, y-MM-dd"}
                    y{"E, y-MM-dd – E, y-MM-dd"}
                }
                yMMM{
                    M{"སྤྱི་ཟླ་MMM/MMM, y"}
                    y{"y-MM – y-MM"}
                }
                yMMMEd{
                    M{"E, y-MM-dd – E, y-MM-dd"}
                    d{"E, y-MM-dd – E, y-MM-dd"}
                    y{"E, y-MM-dd – E, y-MM-dd"}
                }
                yMMMM{
                    M{"y-སྤྱི་ཟླ་MM – MM"}
                    y{"y-MM – y-MM"}
                }
                yMMMd{
                    M{"y-MM-dd – MM-d"}
                    d{"y-MM-d – d"}
                    y{"y-MM-dd – y-MM-dd"}
                }
                yMd{
                    M{"y-MM-dd – MM-dd"}
                    d{"y-MM-dd – dd"}
                    y{"y-MM-dd – y-MM-dd"}
                }
            }
            monthNames{
                format{
                    abbreviated{
                        "༡",
                        "༢",
                        "༣",
                        "༤",
                        "༥",
                        "༦",
                        "༧",
                        "༨",
                        "༩",
                        "༡༠",
                        "༡༡",
                        "12",
                    }
                    narrow{
                        "༡",
                        "༢",
                        "༣",
                        "4",
                        "༥",
                        "༦",
                        "༧",
                        "༨",
                        "9",
                        "༡༠",
                        "༡༡",
                        "༡༢",
                    }
                    wide{
                        "ཟླ་དངཔ་",
                        "ཟླ་གཉིས་པ་",
                        "ཟླ་གསུམ་པ་",
                        "ཟླ་བཞི་པ་",
                        "ཟླ་ལྔ་པ་",
                        "ཟླ་དྲུག་པ",
                        "ཟླ་བདུན་པ་",
                        "ཟླ་བརྒྱད་པ་",
                        "ཟླ་དགུ་པ་",
                        "ཟླ་བཅུ་པ་",
                        "ཟླ་བཅུ་གཅིག་པ་",
                        "ཟླ་བཅུ་གཉིས་པ་",
                    }
                }
                stand-alone{
                    abbreviated{
                        "ཟླ་༡",
                        "ཟླ་༢",
                        "ཟླ་༣",
                        "ཟླ་༤",
                        "ཟླ་༥",
                        "ཟླ་༦",
                        "ཟླ་༧",
                        "ཟླ་༨",
                        "ཟླ་༩",
                        "ཟླ་༡༠",
                        "ཟླ་༡༡",
                        "ཟླ་༡༢",
                    }
                    narrow{
                        "༡",
                        "༢",
                        "༣",
                        "༤",
                        "༥",
                        "༦",
                        "༧",
                        "༨",
                        "༩",
                        "༡༠",
                        "༡༡",
                        "༡༢",
                    }
                    wide{
                        "སྤྱི་ཟླ་དངཔ་",
                        "སྤྱི་ཟླ་གཉིས་པ་",
                        "སྤྱི་ཟླ་གསུམ་པ་",
                        "སྤྱི་ཟླ་བཞི་པ",
                        "སྤྱི་ཟླ་ལྔ་པ་",
                        "སྤྱི་ཟླ་དྲུག་པ",
                        "སྤྱི་ཟླ་བདུན་པ་",
                        "སྤྱི་ཟླ་བརྒྱད་པ་",
                        "སྤྱི་ཟླ་དགུ་པ་",
                        "སྤྱི་ཟླ་བཅུ་པ་",
                        "སྤྱི་ཟླ་བཅུ་གཅིག་པ་",
                        "སྤྱི་ཟླ་བཅུ་གཉིས་པ་",
                    }
                }
            }
            quarters{
                format{
                    abbreviated{
                        "བཞི་དཔྱ་༡",
                        "བཞི་དཔྱ་༢",
                        "བཞི་དཔྱ་༣",
                        "བཞི་དཔྱ་༤",
                    }
                    narrow{
                        "༡",
                        "༢",
                        "༣",
                        "༤",
                    }
                    wide{
                        "བཞི་དཔྱ་དང་པ་",
                        "བཞི་དཔྱ་གཉིས་པ་",
                        "བཞི་དཔྱ་གསུམ་པ་",
                        "བཞི་དཔྱ་བཞི་པ་",
                    }
                }
                stand-alone{
                    abbreviated{
                        "བཞི་དཔྱ་༡",
                        "བཞི་དཔྱ་༢",
                        "བཞི་དཔྱ་༣",
                        "བཞི་དཔྱ་༤",
                    }
                    narrow{
                        "༡",
                        "༢",
                        "༣",
                        "༤",
                    }
                    wide{
                        "བཞི་དཔྱ་དང་པ་",
                        "བཞི་དཔྱ་གཉིས་པ་",
                        "བཞི་དཔྱ་གསུམ་པ་",
                        "བཞི་དཔྱ་བཞི་པ་",
                    }
                }
            }
        }
    }
    delimiters{
        alternateQuotationEnd{"’"}
        alternateQuotationStart{"‘"}
        quotationEnd{"”"}
        quotationStart{"“"}
    }
    fields{
        day{
            dn{"ཚེས་"}
            relative{
                "-1"{"ཁ་ཙ་"}
                "-2"{"ཁ་ཉིམ"}
                "0"{"ད་རིས་"}
                "1"{"ནངས་པ་"}
                "2"{"གནངས་ཚེ"}
            }
            relativeTime{
                future{
                    other{"ཉིནམ་ {0} ནང་"}
                }
                past{
                    other{"ཉིནམ་ {0} ཧེ་མ་"}
                }
            }
        }
        dayperiod{
            dn{"སྔ་ཆ/ཕྱི་ཆ་"}
        }
        era{
            dn{"དུས་བསྐལ"}
        }
        hour{
            dn{"ཆུ་ཚོད"}
            relativeTime{
                future{
                    other{"ཆུ་ཚོད་ {0} ནང་"}
                }
                past{
                    other{"ཆུ་ཚོད་ {0} ཧེ་མ་"}
                }
            }
        }
        minute{
            dn{"སྐར་མ"}
            relativeTime{
                future{
                    other{"སྐར་མ་ {0} ནང་"}
                }
                past{
                    other{"སྐར་མ་ {0} ཧེ་མ་"}
                }
            }
        }
        month{
            dn{"ཟླ་ཝ་"}
            relativeTime{
                future{
                    other{"ཟླཝ་ {0} ནང་"}
                }
                past{
                    other{"ཟླཝ་ {0} ཧེ་མ་"}
                }
            }
        }
        second{
            dn{"སྐར་ཆཱ་"}
            relativeTime{
                future{
                    other{"སྐར་ཆ་ {0} ནང་"}
                }
                past{
                    other{"སྐར་ཆ་ {0} ཧེ་མ་"}
                }
            }
        }
        week{
            dn{"བདུན་ཕྲག"}
            relativeTime{
                future{
                    other{"བངུན་ཕྲག་ {0} ནང་"}
                }
                past{
                    other{"བངུན་ཕྲག་ {0} ཧེ་མ་"}
                }
            }
        }
        weekday{
            dn{"བདུན་ཕྲག་གི་ཉིམ"}
        }
        year{
            dn{"ལོ"}
            relativeTime{
                future{
                    other{"ལོ་འཁོར་ {0} ནང་"}
                }
                past{
                    other{"ལོ་འཁོར་ {0} ཧེ་མ་"}
                }
            }
        }
        zone{
            dn{"དུས་ཀུལ"}
        }
    }
    listPattern{
        standard{
            2{"{0} དང་ {1}"}
            end{"{0} དང་ {1}"}
            middle{"{0} དང་ {1}"}
            start{"{0} དང་ {1}"}
        }
    }
    measurementSystemNames{
        UK{"བྲི་ཊིཤ་ བརྩི་ལུགས"}
        US{"ཨ་མི་རི་ཀཱན་ བརྩི་ལུགས"}
        metric{"མེ་ཊྲིཀ་བརྩི་ལུགས"}
    }
}<|MERGE_RESOLUTION|>--- conflicted
+++ resolved
@@ -105,11 +105,7 @@
             }
         }
     }
-<<<<<<< HEAD
-    Version{"2.1.29.61"}
-=======
     Version{"2.1.31.34"}
->>>>>>> a17af05f
     calendar{
         generic{
             DateTimePatterns{
