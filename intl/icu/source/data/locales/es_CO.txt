--- conflicted
+++ resolved
@@ -15,11 +15,7 @@
         }
         minimumGroupingDigits{"2"}
     }
-<<<<<<< HEAD
-    Version{"2.1.27.99"}
-=======
     Version{"2.1.31.33"}
->>>>>>> a17af05f
     calendar{
         generic{
             DateTimePatterns{
