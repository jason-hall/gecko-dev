--- conflicted
+++ resolved
@@ -208,11 +208,7 @@
         minimumGroupingDigits{"2"}
         native{"latn"}
     }
-<<<<<<< HEAD
-    Version{"2.1.28.79"}
-=======
     Version{"2.1.32.59"}
->>>>>>> a17af05f
     calendar{
         chinese{
             cyclicNameSets{
