﻿// © 2016 and later: Unicode, Inc. and others.
// License & terms of use: http://www.unicode.org/copyright.html#License
gsw{
    AuxExemplarCharacters{"[á à ă â å ā æ ç é è ĕ ê ë ē í ì ĭ î ï ī ñ ó ò ŏ ô ø ō œ ú ù ŭ û ū ÿ]"}
    ExemplarCharacters{"[a ä b c d e f g h i j k l m n o ö p q r s t u ü v w x y z]"}
    NumberElements{
        latn{
            patterns{
                currencyFormat{"#,##0.00 ¤"}
                decimalFormat{"#,##0.###"}
                percentFormat{"#,##0 %"}
                scientificFormat{"#E0"}
            }
            patternsLong{
                decimalFormat{
                    1000{
                        one{"0 Tuusig"}
                        other{"0 Tuusig"}
                    }
                    10000{
                        one{"00 Tuusig"}
                        other{"00 Tuusig"}
                    }
                    100000{
                        one{"000 Tuusig"}
                        other{"000 Tuusig"}
                    }
                    1000000{
                        one{"0 Millioon"}
                        other{"0 Millioone"}
                    }
                    10000000{
                        one{"00 Millioon"}
                        other{"00 Millioone"}
                    }
                    100000000{
                        one{"000 Millioon"}
                        other{"000 Millioone"}
                    }
                    1000000000{
                        one{"0 Milliarde"}
                        other{"0 Milliarde"}
                    }
                    10000000000{
                        one{"00 Milliarde"}
                        other{"00 Milliarde"}
                    }
                    100000000000{
                        one{"000 Milliarde"}
                        other{"000 Milliarde"}
                    }
                    1000000000000{
                        one{"0 Billioon"}
                        other{"0 Billioone"}
                    }
                    10000000000000{
                        one{"00 Billioon"}
                        other{"00 Billioone"}
                    }
                    100000000000000{
                        one{"000 Billioon"}
                        other{"000 Billioone"}
                    }
                }
            }
            patternsShort{
                currencyFormat{
                    1000{
                        one{"0 Tsg'.' ¤"}
                        other{"0 Tsg'.' ¤"}
                    }
                    10000{
                        one{"00 Tsg'.' ¤"}
                        other{"00 Tsg'.' ¤"}
                    }
                    100000{
                        one{"000 Tsg'.' ¤"}
                        other{"000 Tsg'.' ¤"}
                    }
                    1000000{
                        one{"0 Mio'.' ¤"}
                        other{"0 Mio'.' ¤"}
                    }
                    10000000{
                        one{"00 Mio'.' ¤"}
                        other{"00 Mio'.' ¤"}
                    }
                    100000000{
                        one{"000 Mio'.' ¤"}
                        other{"000 Mio'.' ¤"}
                    }
                    1000000000{
                        one{"0 Mrd'.' ¤"}
                        other{"0 Mrd'.' ¤"}
                    }
                    10000000000{
                        one{"00 Mrd'.' ¤"}
                        other{"00 Mrd'.' ¤"}
                    }
                    100000000000{
                        one{"000 Mrd'.' ¤"}
                        other{"000 Mrd'.' ¤"}
                    }
                    1000000000000{
                        one{"0 Bio'.' ¤"}
                        other{"0 Bio'.' ¤"}
                    }
                    10000000000000{
                        one{"00 Bio'.' ¤"}
                        other{"00 Bio'.' ¤"}
                    }
                    100000000000000{
                        one{"000 Bio'.' ¤"}
                        other{"000 Bio'.' ¤"}
                    }
                }
                decimalFormat{
                    1000{
                        one{"0 Tsg'.'"}
                        other{"0 Tsg'.'"}
                    }
                    10000{
                        one{"00 Tsg'.'"}
                        other{"00 Tsg'.'"}
                    }
                    100000{
                        one{"000 Tsg'.'"}
                        other{"000 Tsg'.'"}
                    }
                    1000000{
                        one{"0 Mio'.'"}
                        other{"0 Mio'.'"}
                    }
                    10000000{
                        one{"00 Mio'.'"}
                        other{"00 Mio'.'"}
                    }
                    100000000{
                        one{"000 Mio'.'"}
                        other{"000 Mio'.'"}
                    }
                    1000000000{
                        one{"0 Mrd'.'"}
                        other{"0 Mrd'.'"}
                    }
                    10000000000{
                        one{"00 Mrd'.'"}
                        other{"00 Mrd'.'"}
                    }
                    100000000000{
                        one{"000 Mrd'.'"}
                        other{"000 Mrd'.'"}
                    }
                    1000000000000{
                        one{"0 Bio'.'"}
                        other{"0 Bio'.'"}
                    }
                    10000000000000{
                        one{"00 Bio'.'"}
                        other{"00 Bio'.'"}
                    }
                    100000000000000{
                        one{"000 Bio'.'"}
                        other{"000 Bio'.'"}
                    }
                }
            }
            symbols{
                decimal{"."}
                exponential{"E"}
                group{"’"}
                infinity{"∞"}
                list{";"}
                minusSign{"−"}
                nan{"NaN"}
                perMille{"‰"}
                percentSign{"%"}
                plusSign{"+"}
            }
        }
    }
<<<<<<< HEAD
    Version{"2.1.28.76"}
=======
    Version{"2.1.32.59"}
>>>>>>> a17af05f
    calendar{
        buddhist{
            DateTimePatterns{
                "HH:mm:ss zzzz",
                "HH:mm:ss z",
                "HH:mm:ss",
                "HH:mm",
                "EEEE d. MMMM y G",
                "d. MMMM y G",
                "d. MMM y G",
                "d.M.y",
                "{1} {0}",
                "{1} {0}",
                "{1} {0}",
                "{1} {0}",
                "{1} {0}",
            }
        }
        generic{
            DateTimePatterns{
                "HH:mm:ss zzzz",
                "HH:mm:ss z",
                "HH:mm:ss",
                "HH:mm",
                "EEEE, d. MMMM y G",
                "d. MMMM y G",
                "dd.MM.y G",
                "dd.MM.yy GGGGG",
                "{1} {0}",
                "{1} {0}",
                "{1} {0}",
                "{1} {0}",
                "{1} {0}",
            }
            availableFormats{
                Ed{"E d."}
                H{"H"}
                Hm{"HH:mm"}
                Hms{"HH:mm:ss"}
                M{"L"}
                MEd{"E, d.M."}
                MMM{"LLL"}
                MMMEd{"E d. MMM"}
                MMMMEd{"E d. MMMM"}
                MMMMd{"d. MMMM"}
                MMMd{"d. MMM"}
                MMd{"d.MM."}
                MMdd{"dd.MM."}
                Md{"d.M."}
                d{"d"}
                mmss{"mm:ss"}
                ms{"mm:ss"}
                y{"y"}
                yM{"y-M"}
                yMEd{"E, y-M-d"}
                yMM{"MM.y"}
                yMMM{"MMM y"}
                yMMMEd{"E, d. MMM y"}
                yMMMM{"MMMM y"}
                yMMdd{"dd.MM.y"}
                yQQQ{"QQQ y"}
                yQQQQ{"QQQQ y"}
            }
            intervalFormats{
                H{
                    H{"HH–HH"}
                }
                Hm{
                    H{"HH:mm–HH:mm"}
                    m{"HH:mm–HH:mm"}
                }
                Hmv{
                    H{"HH:mm–HH:mm v"}
                    m{"HH:mm–HH:mm v"}
                }
                Hv{
                    H{"HH–HH v"}
                }
                M{
                    M{"M.–M."}
                }
                MEd{
                    M{"E, dd.MM. – E, dd.MM."}
                    d{"E, dd.MM. – E, dd.MM."}
                }
                MMM{
                    M{"MMM–MMM"}
                }
                MMMEd{
                    M{"E, d. MMM – E, d. MMM"}
                    d{"E, d. – E, d. MMM"}
                }
                MMMM{
                    M{"LLLL–LLLL"}
                }
                MMMd{
                    M{"d. MMM – d. MMM"}
                    d{"d.–d. MMM"}
                }
                Md{
                    M{"dd.MM. – dd.MM."}
                    d{"dd.MM. – dd.MM."}
                }
                d{
                    d{"d.–d."}
                }
                fallback{"{0} – {1}"}
                h{
                    a{"h a – h a"}
                    h{"h–h a"}
                }
                hm{
                    a{"h:mm a – h:mm a"}
                    h{"h:mm–h:mm a"}
                    m{"h:mm–h:mm a"}
                }
                hmv{
                    a{"h:mm a – h:mm a v"}
                    h{"h:mm–h:mm a v"}
                    m{"h:mm–h:mm a v"}
                }
                hv{
                    a{"h a – h a v"}
                    h{"h–h a v"}
                }
                y{
                    y{"y–y"}
                }
                yM{
                    M{"MM.y – MM.y"}
                    y{"MM.y – MM.y"}
                }
                yMEd{
                    M{"E, dd.MM.y – E, dd.MM.y"}
                    d{"E, dd.MM.y – E, dd.MM.y"}
                    y{"E, dd.MM.y – E, dd.MM.y"}
                }
                yMMM{
                    M{"MMM–MMM y"}
                    y{"MMM y – MMM y"}
                }
                yMMMEd{
                    M{"E, d. MMM – E, d. MMM y"}
                    d{"E, d. – E, d. MMM y"}
                    y{"E, d. MMM y – E, d. MMM y"}
                }
                yMMMM{
                    M{"MM – MM.y"}
                    y{"MM.y – MM.y"}
                }
                yMMMd{
                    M{"d. MMM – d. MMM y"}
                    d{"d.–d. MMM y"}
                    y{"d. MMM y – d. MMM y"}
                }
                yMd{
                    M{"dd.MM.y – dd.MM.y"}
                    d{"dd.MM.y – dd.MM.y"}
                    y{"dd.MM.y – dd.MM.y"}
                }
            }
        }
        gregorian{
            AmPmMarkers{
                "am Vormittag",
                "am Namittag",
            }
            AmPmMarkersAbbr{
                "vorm.",
                "nam.",
            }
            AmPmMarkersAbbr{
                "v.m.",
                "n.m.",
            }
            DateTimePatterns{
                "HH:mm:ss zzzz",
                "HH:mm:ss z",
                "HH:mm:ss",
                "HH:mm",
                "EEEE, d. MMMM y",
                "d. MMMM y",
                "dd.MM.y",
                "dd.MM.yy",
                "{1} {0}",
                "{1} {0}",
                "{1} {0}",
                "{1} {0}",
                "{1} {0}",
            }
            availableFormats{
                Ed{"E d."}
                H{"H"}
                Hm{"HH:mm"}
                Hms{"HH:mm:ss"}
                M{"L"}
                MEd{"E, d.M."}
                MMM{"LLL"}
                MMMEd{"E d. MMM"}
                MMMMEd{"E d. MMMM"}
                MMMMd{"d. MMMM"}
                MMMd{"d. MMM"}
                MMd{"d.MM."}
                MMdd{"dd.MM."}
                Md{"d.M."}
                d{"d"}
                mmss{"mm:ss"}
                ms{"mm:ss"}
                y{"y"}
                yM{"y-M"}
                yMEd{"E, y-M-d"}
                yMM{"MM.y"}
                yMMM{"MMM y"}
                yMMMEd{"E, d. MMM y"}
                yMMMM{"MMMM y"}
                yMMdd{"dd.MM.y"}
                yQQQ{"QQQ y"}
                yQQQQ{"QQQQ y"}
            }
            dayNames{
                format{
                    abbreviated{
                        "Su.",
                        "Mä.",
                        "Zi.",
                        "Mi.",
                        "Du.",
                        "Fr.",
                        "Sa.",
                    }
                    wide{
                        "Sunntig",
                        "Määntig",
                        "Ziischtig",
                        "Mittwuch",
                        "Dunschtig",
                        "Friitig",
                        "Samschtig",
                    }
                }
                stand-alone{
                    narrow{
                        "S",
                        "M",
                        "D",
                        "M",
                        "D",
                        "F",
                        "S",
                    }
                }
            }
            dayPeriod{
                format{
                    abbreviated{
                        afternoon1{"zmittag"}
                        afternoon2{"am Namittag"}
                        evening1{"zaabig"}
                        midnight{"Mitternacht"}
                        morning1{"am Morge"}
                        night1{"znacht"}
                    }
                    wide{
                        afternoon1{"zmittag"}
                        afternoon2{"am Namittag"}
                        evening1{"zaabig"}
                        midnight{"Mitternacht"}
                        morning1{"am Morge"}
                        night1{"znacht"}
                    }
                }
                stand-alone{
                    wide{
                        afternoon1{"Mittag"}
                        afternoon2{"Namittag"}
                        am{"Vormittag"}
                        evening1{"Aabig"}
                        midnight{"Mitternacht"}
                        morning1{"Morge"}
                        night1{"Nacht"}
                        pm{"Namittag"}
                    }
                }
            }
            eras{
                abbreviated{
                    "v. Chr.",
                    "n. Chr.",
                }
                narrow{
                    "v. Chr.",
                    "n. Chr.",
                }
                wide{
                    "v. Chr.",
                    "n. Chr.",
                }
            }
            intervalFormats{
                H{
                    H{"HH–HH"}
                }
                Hm{
                    H{"HH:mm–HH:mm"}
                    m{"HH:mm–HH:mm"}
                }
                Hmv{
                    H{"HH:mm–HH:mm v"}
                    m{"HH:mm–HH:mm v"}
                }
                Hv{
                    H{"HH–HH v"}
                }
                M{
                    M{"M.–M."}
                }
                MEd{
                    M{"E, dd.MM. – E, dd.MM."}
                    d{"E, dd.MM. – E, dd.MM."}
                }
                MMM{
                    M{"MMM–MMM"}
                }
                MMMEd{
                    M{"E, d. MMM – E, d. MMM"}
                    d{"E, d. – E, d. MMM"}
                }
                MMMM{
                    M{"LLLL–LLLL"}
                }
                MMMd{
                    M{"d. MMM – d. MMM"}
                    d{"d.–d. MMM"}
                }
                Md{
                    M{"dd.MM. – dd.MM."}
                    d{"dd.MM. – dd.MM."}
                }
                d{
                    d{"d.–d."}
                }
                fallback{"{0} – {1}"}
                h{
                    a{"h a – h a"}
                    h{"h–h a"}
                }
                hm{
                    a{"h:mm a – h:mm a"}
                    h{"h:mm–h:mm a"}
                    m{"h:mm–h:mm a"}
                }
                hmv{
                    a{"h:mm a – h:mm a v"}
                    h{"h:mm–h:mm a v"}
                    m{"h:mm–h:mm a v"}
                }
                hv{
                    a{"h a – h a v"}
                    h{"h–h a v"}
                }
                y{
                    y{"y–y"}
                }
                yM{
                    M{"MM.y – MM.y"}
                    y{"MM.y – MM.y"}
                }
                yMEd{
                    M{"E, dd.MM.y – E, dd.MM.y"}
                    d{"E, dd.MM.y – E, dd.MM.y"}
                    y{"E, dd.MM.y – E, dd.MM.y"}
                }
                yMMM{
                    M{"MMM–MMM y"}
                    y{"MMM y – MMM y"}
                }
                yMMMEd{
                    M{"E, d. MMM – E, d. MMM y"}
                    d{"E, d. – E, d. MMM y"}
                    y{"E, d. MMM y – E, d. MMM y"}
                }
                yMMMM{
                    M{"MM – MM.y"}
                    y{"MM.y – MM.y"}
                }
                yMMMd{
                    M{"d. MMM – d. MMM y"}
                    d{"d.–d. MMM y"}
                    y{"d. MMM y – d. MMM y"}
                }
                yMd{
                    M{"dd.MM.y – dd.MM.y"}
                    d{"dd.MM.y – dd.MM.y"}
                    y{"dd.MM.y – dd.MM.y"}
                }
            }
            monthNames{
                format{
                    abbreviated{
                        "Jan",
                        "Feb",
                        "Mär",
                        "Apr",
                        "Mai",
                        "Jun",
                        "Jul",
                        "Aug",
                        "Sep",
                        "Okt",
                        "Nov",
                        "Dez",
                    }
                    wide{
                        "Januar",
                        "Februar",
                        "März",
                        "April",
                        "Mai",
                        "Juni",
                        "Juli",
                        "Auguscht",
                        "Septämber",
                        "Oktoober",
                        "Novämber",
                        "Dezämber",
                    }
                }
                stand-alone{
                    narrow{
                        "J",
                        "F",
                        "M",
                        "A",
                        "M",
                        "J",
                        "J",
                        "A",
                        "S",
                        "O",
                        "N",
                        "D",
                    }
                }
            }
            quarters{
                format{
                    abbreviated{
                        "Q1",
                        "Q2",
                        "Q3",
                        "Q4",
                    }
                    wide{
                        "1. Quartal",
                        "2. Quartal",
                        "3. Quartal",
                        "4. Quartal",
                    }
                }
            }
        }
    }
    delimiters{
        alternateQuotationEnd{"›"}
        alternateQuotationStart{"‹"}
        quotationEnd{"»"}
        quotationStart{"«"}
    }
    fields{
        day{
            dn{"Tag"}
            relative{
                "-1"{"geschter"}
                "-2"{"vorgeschter"}
                "0"{"hüt"}
                "1"{"moorn"}
                "2"{"übermoorn"}
            }
        }
        dayperiod{
            dn{"Tageshälfti"}
        }
        era{
            dn{"Epoche"}
        }
        hour{
            dn{"Schtund"}
        }
        minute{
            dn{"Minuute"}
        }
        month{
            dn{"Monet"}
        }
        second{
            dn{"Sekunde"}
        }
        week{
            dn{"Wuche"}
        }
        weekday{
            dn{"Wuchetag"}
        }
        year{
            dn{"Jaar"}
        }
        zone{
            dn{"Zone"}
        }
    }
    listPattern{
        standard{
            2{"{0} und {1}"}
            end{"{0} und {1}"}
        }
    }
    measurementSystemNames{
        US{"angloamerikaanisch"}
        metric{"metrisch"}
    }
}<|MERGE_RESOLUTION|>--- conflicted
+++ resolved
@@ -179,11 +179,7 @@
             }
         }
     }
-<<<<<<< HEAD
-    Version{"2.1.28.76"}
-=======
     Version{"2.1.32.59"}
->>>>>>> a17af05f
     calendar{
         buddhist{
             DateTimePatterns{
@@ -355,10 +351,6 @@
                 "vorm.",
                 "nam.",
             }
-            AmPmMarkersAbbr{
-                "v.m.",
-                "n.m.",
-            }
             DateTimePatterns{
                 "HH:mm:ss zzzz",
                 "HH:mm:ss z",
