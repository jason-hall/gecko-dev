﻿// © 2016 and later: Unicode, Inc. and others.
// License & terms of use: http://www.unicode.org/copyright.html#License
lag{
    ExemplarCharacters{"[a á b c d e é f g h i í ɨ j k l m n o ó p q r s t u ú ʉ v w x y z]"}
    ExemplarCharactersIndex{"[A B C D E F G H I Ɨ J K L M N O P Q R S T U Ʉ V W X Y Z]"}
<<<<<<< HEAD
    Version{"2.1.27.40"}
=======
    Version{"2.1.31.33"}
>>>>>>> a17af05f
    calendar{
        generic{
            DateTimePatterns{
                "HH:mm:ss zzzz",
                "HH:mm:ss z",
                "HH:mm:ss",
                "HH:mm",
                "EEEE, d MMMM y G",
                "d MMMM y G",
                "d MMM y G",
                "dd/MM/y GGGGG",
                "{1} {0}",
                "{1} {0}",
                "{1} {0}",
                "{1} {0}",
                "{1} {0}",
            }
            availableFormats{
                Hm{"HH:mm"}
                Hms{"HH:mm:ss"}
                M{"L"}
                MEd{"E, M/d"}
                MMM{"LLL"}
                MMMEd{"E, MMM d"}
                MMMMEd{"E, MMMM d"}
                MMMMd{"MMMM d"}
                MMMd{"MMM d"}
                Md{"M/d"}
                d{"d"}
                hm{"h:mm a"}
                ms{"mm:ss"}
                y{"y"}
                yM{"M/y"}
                yMEd{"E, M/d/y"}
                yMMM{"MMM y"}
                yMMMEd{"E, MMM d, y"}
                yMMMM{"MMMM y"}
                yQQQ{"QQQ y"}
                yQQQQ{"QQQQ y"}
            }
        }
        gregorian{
            AmPmMarkers{
                "TOO",
                "MUU",
            }
            AmPmMarkersAbbr{
                "TOO",
                "MUU",
            }
            DateTimePatterns{
                "HH:mm:ss zzzz",
                "HH:mm:ss z",
                "HH:mm:ss",
                "HH:mm",
                "EEEE, d MMMM y",
                "d MMMM y",
                "d MMM y",
                "dd/MM/y",
                "{1} {0}",
                "{1} {0}",
                "{1} {0}",
                "{1} {0}",
                "{1} {0}",
            }
            availableFormats{
                Hm{"HH:mm"}
                Hms{"HH:mm:ss"}
                M{"L"}
                MEd{"E, M/d"}
                MMM{"LLL"}
                MMMEd{"E, MMM d"}
                MMMMEd{"E, MMMM d"}
                MMMMd{"MMMM d"}
                MMMd{"MMM d"}
                Md{"M/d"}
                d{"d"}
                hm{"h:mm a"}
                ms{"mm:ss"}
                y{"y"}
                yM{"M/y"}
                yMEd{"E, M/d/y"}
                yMMM{"MMM y"}
                yMMMEd{"E, MMM d, y"}
                yMMMM{"MMMM y"}
                yQQQ{"QQQ y"}
                yQQQQ{"QQQQ y"}
            }
            dayNames{
                format{
                    abbreviated{
                        "Píili",
                        "Táatu",
                        "Íne",
                        "Táano",
                        "Alh",
                        "Ijm",
                        "Móosi",
                    }
                    wide{
                        "Jumapíiri",
                        "Jumatátu",
                        "Jumaíne",
                        "Jumatáano",
                        "Alamíisi",
                        "Ijumáa",
                        "Jumamóosi",
                    }
                }
                stand-alone{
                    narrow{
                        "P",
                        "T",
                        "E",
                        "O",
                        "A",
                        "I",
                        "M",
                    }
                }
            }
            eras{
                abbreviated{
                    "KSA",
                    "KA",
                }
                wide{
                    "Kɨrɨsitʉ sɨ anavyaal",
                    "Kɨrɨsitʉ akavyaalwe",
                }
            }
            monthNames{
                format{
                    abbreviated{
                        "Fúngatɨ",
                        "Naanɨ",
                        "Keenda",
                        "Ikúmi",
                        "Inyambala",
                        "Idwaata",
                        "Mʉʉnchɨ",
                        "Vɨɨrɨ",
                        "Saatʉ",
                        "Inyi",
                        "Saano",
                        "Sasatʉ",
                    }
                    wide{
                        "Kʉfúngatɨ",
                        "Kʉnaanɨ",
                        "Kʉkeenda",
                        "Kwiikumi",
                        "Kwiinyambála",
                        "Kwiidwaata",
                        "Kʉmʉʉnchɨ",
                        "Kʉvɨɨrɨ",
                        "Kʉsaatʉ",
                        "Kwiinyi",
                        "Kʉsaano",
                        "Kʉsasatʉ",
                    }
                }
                stand-alone{
                    narrow{
                        "F",
                        "N",
                        "K",
                        "I",
                        "I",
                        "I",
                        "M",
                        "V",
                        "S",
                        "I",
                        "S",
                        "S",
                    }
                }
            }
            quarters{
                format{
                    abbreviated{
                        "Ncho 1",
                        "Ncho 2",
                        "Ncho 3",
                        "Ncho 4",
                    }
                    wide{
                        "Ncholo ya 1",
                        "Ncholo ya 2",
                        "Ncholo ya 3",
                        "Ncholo ya 4",
                    }
                }
            }
        }
    }
    delimiters{
        alternateQuotationEnd{"’"}
        alternateQuotationStart{"’"}
        quotationEnd{"”"}
        quotationStart{"”"}
    }
    fields{
        day{
            dn{"Sikʉ"}
            relative{
                "-1"{"Niijo"}
                "0"{"Isikʉ"}
                "1"{"Lamʉtoondo"}
            }
        }
        dayperiod{
            dn{"Mpɨɨndɨ ja sikʉ"}
        }
        era{
            dn{"Mpɨɨndɨ"}
        }
        hour{
            dn{"Sáa"}
        }
        minute{
            dn{"Dakíka"}
        }
        month{
            dn{"Mweéri"}
        }
        second{
            dn{"Sekúunde"}
        }
        week{
            dn{"Wíiki"}
        }
        weekday{
            dn{"Sikʉ ya júma"}
        }
        year{
            dn{"Mwaáka"}
        }
        zone{
            dn{"Mpɨɨndɨ ja mɨɨtʉ"}
        }
    }
}<|MERGE_RESOLUTION|>--- conflicted
+++ resolved
@@ -3,11 +3,7 @@
 lag{
     ExemplarCharacters{"[a á b c d e é f g h i í ɨ j k l m n o ó p q r s t u ú ʉ v w x y z]"}
     ExemplarCharactersIndex{"[A B C D E F G H I Ɨ J K L M N O P Q R S T U Ʉ V W X Y Z]"}
-<<<<<<< HEAD
-    Version{"2.1.27.40"}
-=======
     Version{"2.1.31.33"}
->>>>>>> a17af05f
     calendar{
         generic{
             DateTimePatterns{
