--- conflicted
+++ resolved
@@ -162,11 +162,7 @@
         minimumGroupingDigits{"1"}
         native{"latn"}
     }
-<<<<<<< HEAD
-    Version{"2.1.29.20"}
-=======
     Version{"2.1.32.59"}
->>>>>>> a17af05f
     calendar{
         buddhist{
             eras{
@@ -489,32 +485,6 @@
             dayPeriod{
                 format{
                     abbreviated{
-<<<<<<< HEAD
-                        afternoon1{"arratsaldeko"}
-                        afternoon2{"arratsaldea"}
-                        evening1{"arratsaldeko"}
-                        midnight{"gauerdia"}
-                        morning1{"goizeko"}
-                        morning2{"goiza"}
-                        night1{"gaueko"}
-                    }
-                    narrow{
-                        afternoon1{"arratsaldeko"}
-                        afternoon2{"arratsaldea"}
-                        evening1{"arratsaldeko"}
-                        midnight{"gauerdia"}
-                        morning1{"goizeko"}
-                        morning2{"goiza"}
-                        night1{"gauean"}
-                    }
-                    wide{
-                        afternoon1{"arratsaldeko"}
-                        afternoon2{"arratsaldea"}
-                        evening1{"arratsaldeko"}
-                        midnight{"gauerdia"}
-                        morning1{"goizeko"}
-                        morning2{"goiza"}
-=======
                         afternoon1{"eguerd."}
                         afternoon2{"arrats."}
                         evening1{"iluntz."}
@@ -530,32 +500,11 @@
                         midnight{"gauerdia"}
                         morning1{"goizaldeko"}
                         morning2{"goizeko"}
->>>>>>> a17af05f
                         night1{"gaueko"}
                     }
                 }
                 stand-alone{
                     abbreviated{
-<<<<<<< HEAD
-                        afternoon1{"eguerdia"}
-                        afternoon2{"arratsaldea"}
-                        am{"AM"}
-                        evening1{"iluntz."}
-                        midnight{"gauerdia"}
-                        morning1{"goizaldea"}
-                        morning2{"goiza"}
-                        night1{"gau."}
-                        pm{"PM"}
-                    }
-                    narrow{
-                        afternoon1{"eguerdia"}
-                        afternoon2{"arratsaldea"}
-                        am{"AM"}
-                        evening1{"iluntz."}
-                        morning1{"goizaldea"}
-                        morning2{"goiza"}
-                        night1{"gau."}
-=======
                         afternoon1{"eguerd."}
                         afternoon2{"arrats."}
                         am{"AM"}
@@ -564,7 +513,6 @@
                         morning1{"goiz."}
                         morning2{"goiza"}
                         night1{"gaua"}
->>>>>>> a17af05f
                         pm{"PM"}
                     }
                     wide{
