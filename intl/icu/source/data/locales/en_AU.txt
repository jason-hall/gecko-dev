--- conflicted
+++ resolved
@@ -9,11 +9,7 @@
             }
         }
     }
-<<<<<<< HEAD
-    Version{"2.1.30.50"}
-=======
     Version{"2.1.32.62"}
->>>>>>> a17af05f
     calendar{
         generic{
             availableFormats{
