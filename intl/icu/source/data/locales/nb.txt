﻿// © 2016 and later: Unicode, Inc. and others.
// License & terms of use: http://www.unicode.org/copyright.html#License
nb{
    AuxExemplarCharacters{"[á ǎ ã č ç đ è ê í ń ñ ŋ š ŧ ú ü ž ä ö]"}
    Ellipsis{
        final{"{0}…"}
        initial{"…{0}"}
        medial{"{0}…{1}"}
        word-final{"{0} …"}
        word-initial{"… {0}"}
        word-medial{"{0} … {1}"}
    }
    ExemplarCharacters{"[a à b c d e é f g h i j k l m n o ó ò ô p q r s t u v w x y z æ ø å]"}
    ExemplarCharactersIndex{"[A B C D E F G H I J K L M N O P Q R S T U V W X Y Z Æ Ø Å]"}
    ExemplarCharactersPunctuation{"[\\- – , ; \\: ! ? . ' \u0022 « » ( ) \\[ \\] \\{ \\} § @ * / \\\\]"}
    MoreInformation{"?"}
    NumberElements{
        arab{
            patterns{
                currencyFormat{"¤ #,##0.00"}
                percentFormat{"#,##0 %"}
            }
            symbols{
                decimal{"٫"}
                exponential{"اس"}
                group{" "}
                infinity{"∞"}
                list{"؛"}
                minusSign{"؜−"}
                nan{"NaN"}
                perMille{"؉"}
                percentSign{"٪؜"}
                plusSign{"؜+"}
                superscriptingExponent{"×"}
                timeSeparator{"."}
            }
        }
        arabext{
            symbols{
                decimal{","}
                exponential{"×۱۰^"}
                group{" "}
                infinity{"∞"}
                list{"؛"}
                minusSign{"‎−‎"}
                nan{"NaN"}
                perMille{"؉"}
                percentSign{"٪"}
                plusSign{"‎+‎"}
                superscriptingExponent{"×"}
                timeSeparator{"."}
            }
        }
        default{"latn"}
        latn{
            miscPatterns{
                atLeast{"⩾{0}"}
                range{"{0}–{1}"}
            }
            patterns{
                accountingFormat{"¤ #,##0.00"}
                currencyFormat{"¤ #,##0.00"}
                decimalFormat{"#,##0.###"}
                percentFormat{"#,##0 %"}
                scientificFormat{"#E0"}
            }
            patternsLong{
                decimalFormat{
                    1000{
                        one{"0 tusen"}
                        other{"0 tusen"}
                    }
                    10000{
                        one{"00 tusen"}
                        other{"00 tusen"}
                    }
                    100000{
                        one{"000 tusen"}
                        other{"000 tusen"}
                    }
                    1000000{
                        one{"0 million"}
                        other{"0 millioner"}
                    }
                    10000000{
                        one{"00 million"}
                        other{"00 millioner"}
                    }
                    100000000{
                        one{"000 million"}
                        other{"000 millioner"}
                    }
                    1000000000{
                        one{"0 milliard"}
                        other{"0 milliarder"}
                    }
                    10000000000{
                        one{"00 milliard"}
                        other{"00 milliarder"}
                    }
                    100000000000{
                        one{"000 milliard"}
                        other{"000 milliarder"}
                    }
                    1000000000000{
                        one{"0 billion"}
                        other{"0 billioner"}
                    }
                    10000000000000{
                        one{"00 billioner"}
                        other{"00 billioner"}
                    }
                    100000000000000{
                        one{"000 billioner"}
                        other{"000 billioner"}
                    }
                }
            }
            patternsShort{
                currencyFormat{
                    1000{
                        one{"¤ 0k"}
                        other{"¤ 0k"}
                    }
                    10000{
                        one{"¤ 00k"}
                        other{"¤ 00k"}
                    }
                    100000{
                        one{"¤ 000k"}
                        other{"¤ 000k"}
                    }
                    1000000{
                        one{"¤ 0 mill"}
                        other{"¤ 0 mill"}
                    }
                    10000000{
                        one{"¤ 00 mill"}
                        other{"¤ 00 mill"}
                    }
                    100000000{
                        one{"¤ 000 mill"}
                        other{"¤ 000 mill"}
                    }
                    1000000000{
                        one{"¤ 0 mrd"}
                        other{"¤ 0 mrd"}
                    }
                    10000000000{
                        one{"¤ 00 mrd"}
                        other{"¤ 00 mrd"}
                    }
                    100000000000{
                        one{"¤ 000 mrd"}
                        other{"¤ 000 mrd"}
                    }
                    1000000000000{
                        one{"¤ 0 bill"}
                        other{"¤ 0 bill"}
                    }
                    10000000000000{
                        one{"¤ 00 bill"}
                        other{"¤ 00 bill"}
                    }
                    100000000000000{
                        one{"¤ 000 bill"}
                        other{"¤ 000 bill"}
                    }
                }
                decimalFormat{
                    1000{
                        one{"0k"}
                        other{"0k"}
                    }
                    10000{
                        one{"00k"}
                        other{"00k"}
                    }
                    100000{
                        one{"000k"}
                        other{"000k"}
                    }
                    1000000{
                        one{"0 mill"}
                        other{"0 mill"}
                    }
                    10000000{
                        one{"00 mill"}
                        other{"00 mill"}
                    }
                    100000000{
                        one{"000 mill"}
                        other{"000 mill"}
                    }
                    1000000000{
                        one{"0 mrd"}
                        other{"0 mrd"}
                    }
                    10000000000{
                        one{"00 mrd"}
                        other{"00 mrd"}
                    }
                    100000000000{
                        one{"000 mrd"}
                        other{"000 mrd"}
                    }
                    1000000000000{
                        one{"0 bill"}
                        other{"0 bill"}
                    }
                    10000000000000{
                        one{"00 bill"}
                        other{"00 bill"}
                    }
                    100000000000000{
                        one{"000 bill"}
                        other{"000 bill"}
                    }
                }
            }
            symbols{
                decimal{","}
                exponential{"E"}
                group{" "}
                infinity{"∞"}
                list{";"}
                minusSign{"−"}
                nan{"NaN"}
                perMille{"‰"}
                percentSign{"%"}
                plusSign{"+"}
                superscriptingExponent{"×"}
                timeSeparator{":"}
<<<<<<< HEAD
=======
            }
        }
        minimalPairs{
            ordinal{
                other{"Ta {0}. svingen til høyre."}
            }
            plural{
                one{"{0} dag"}
                other{"{0} dager"}
>>>>>>> a17af05f
            }
        }
        minimumGroupingDigits{"1"}
        native{"latn"}
    }
<<<<<<< HEAD
    Version{"2.1.30.7"}
=======
    Version{"2.1.32.59"}
>>>>>>> a17af05f
    calendar{
        buddhist{
            availableFormats{
                E{"ccc"}
                MMMMd{"d. MMMM"}
            }
            eras{
                abbreviated{
                    "BE",
                }
            }
        }
        chinese{
            DateTimePatterns{
                "HH:mm:ss zzzz",
                "HH:mm:ss z",
                "HH:mm:ss",
                "HH:mm",
                "EEEE d. MMMM r(U)",
                "d. MMMM r(U)",
                "d. MMM r",
                "d.M.r",
                "{1} {0}",
                "{1} {0}",
                "{1} {0}",
                "{1} {0}",
                "{1} {0}",
            }
            availableFormats{
                E{"ccc"}
                Ed{"E d."}
                Gy{"r(U)"}
                GyMMM{"MMM r(U)"}
                GyMMMEd{"E d. MMM r(U)"}
                GyMMMd{"d. MMM r"}
                M{"L."}
                MEd{"E dd.MM."}
                MMM{"LLL"}
                MMMEd{"E d. MMM"}
                MMMMd{"d. MMMM"}
                MMMd{"d. MMM"}
                Md{"dd.MM"}
                UM{"MM. U"}
                UMMM{"MMM U"}
                UMMMd{"d. MMM U"}
                UMd{"d.MM. U"}
                d{"d."}
                y{"r(U)"}
                yMd{"dd.MM.r"}
                yyyy{"r(U)"}
                yyyyM{"MM.r"}
                yyyyMEd{"E dd.MM.r"}
                yyyyMMM{"MMM r(U)"}
                yyyyMMMEd{"E d. MMM r(U)"}
                yyyyMMMM{"MMMM r(U)"}
                yyyyMMMd{"d. MMM r"}
                yyyyMd{"dd.MM.r"}
                yyyyQQQ{"QQQ r(U)"}
                yyyyQQQQ{"QQQQ r(U)"}
            }
            cyclicNameSets{
                dayParts{
                    format{
                        abbreviated{
                            "zi",
                            "chou",
                            "yin",
                            "mao",
                            "chen",
                            "si",
                            "wu",
                            "wei",
                            "shen",
                            "you",
                            "xu",
                            "hai",
                        }
                    }
                }
                solarTerms{
                    format{
                        abbreviated{
                            "vårstart",
                            "regnvann",
                            "insekter våkner",
                            "vårjevndøgn",
                            "lyst og klart",
                            "kornregn",
                            "sommerstart",
                            "tidl. korn",
                            "korn i aks",
                            "sommersolverv",
                            "liten varme",
                            "stor varme",
                            "høststart",
                            "varmeslutt",
                            "hvit dugg",
                            "høstjevndøgn",
                            "kalddugg",
                            "første frost",
                            "vinterstart",
                            "litt snø",
                            "mye snø",
                            "vintersolverv",
                            "liten kulde",
                            "stor kulde",
                        }
                    }
                }
                years{
                    format{
                        abbreviated{
                            "jia-zi",
                            "yi-chou",
                            "bing-yin",
                            "ding-mao",
                            "wu-chen",
                            "ji-si",
                            "geng-wu",
                            "xin-wei",
                            "ren-shen",
                            "gui-you",
                            "jia-xu",
                            "yi-hai",
                            "bing-zi",
                            "ding-chou",
                            "wu-yin",
                            "ji-mao",
                            "geng-chen",
                            "xin-si",
                            "ren-wu",
                            "gui-wei",
                            "jia-shen",
                            "yi-you",
                            "bing-xu",
                            "ding-hai",
                            "wu-zi",
                            "ji-chou",
                            "geng-yin",
                            "xin-mao",
                            "ren-chen",
                            "gui-si",
                            "jia-wu",
                            "yi-wei",
                            "bing-shen",
                            "ding-you",
                            "wu-xu",
                            "ji-hai",
                            "geng-zi",
                            "xin-chou",
                            "ren-yin",
                            "gui-mao",
                            "jia-chen",
                            "yi-si",
                            "bing-wu",
                            "ding-wei",
                            "wu-shen",
                            "ji-you",
                            "geng-xu",
                            "xin-hai",
                            "ren-zi",
                            "gui-chou",
                            "jia-yin",
                            "yi-mao",
                            "bing-chen",
                            "ding-si",
                            "wu-wu",
                            "ji-wei",
                            "geng-shen",
                            "xin-you",
                            "ren-xu",
                            "gui-hai",
                        }
                    }
                }
            }
            intervalFormats{
                H{
                    H{"HH–HH"}
                }
                Hm{
                    H{"HH:mm–HH:mm"}
                    m{"HH:mm–HH:mm"}
                }
                Hmv{
                    H{"HH:mm–HH:mm v"}
                    m{"HH:mm–HH:mm v"}
                }
                Hv{
                    H{"HH–HH v"}
                }
                M{
                    M{"MM.–MM."}
                }
                MEd{
                    M{"dd.MM.E–dd.MM.E"}
                    d{"dd.MM.E–dd.MM.E"}
                }
                MMM{
                    M{"LLL–LLL"}
                }
                MMMEd{
                    M{"E d. MMM–E d. MMM"}
                    d{"E d. MMM–E d. MMM"}
                }
                MMMd{
                    M{"d. MMM–d. MMM"}
                    d{"d.–d. MMM"}
                }
                Md{
                    M{"dd.MM.–dd.MM."}
                    d{"dd.MM.–dd.MM."}
                }
                d{
                    d{"d.–d."}
                }
                fallback{"{0}–{1}"}
                h{
                    a{"h a–h a"}
                    h{"h–h a"}
                }
                hm{
                    a{"h:mm a–h:mm a"}
                    h{"h:mm–h:mm a"}
                    m{"h:mm–h:mm a"}
                }
                hmv{
                    a{"h:mm a–h:mm a v"}
                    h{"h:mm–h:mm a v"}
                    m{"h:mm–h:mm a v"}
                }
                hv{
                    a{"h a–h a v"}
                    h{"h–h a v"}
                }
                y{
                    y{"U–U"}
                }
                yM{
                    M{"MM.y–MM.y"}
                    y{"MM.y–MM.y"}
                }
                yMEd{
                    M{"E dd.MM.y–E dd.MM.y"}
                    d{"E dd.MM.y–E dd.MM.y"}
                    y{"E dd.MM.y–E dd.MM.y"}
                }
                yMMM{
                    M{"MMM–MMM U"}
                    y{"MMM U–MMM U"}
                }
                yMMMEd{
                    M{"E d. MMM–E d. MMM U"}
                    d{"E d. MMM–E d. MMM U"}
                    y{"E d. MMM U–E d. MMM U"}
                }
                yMMMM{
                    M{"MMMM–MMMM U"}
                    y{"MMMM U–MMMM U"}
                }
                yMMMd{
                    M{"d. MMM–d. MMM U"}
                    d{"d.–d. U MMM"}
                    y{"d. MMM U–d. MMM U"}
                }
                yMd{
                    M{"dd.MM.y–dd.MM.y"}
                    d{"dd.MM.y–dd.MM.y"}
                    y{"dd.MM.y–dd.MM.y"}
                }
            }
            monthNames{
                format{
                    wide{
                        "M01",
                        "M02",
                        "M03",
                        "M04",
                        "M05",
                        "M06",
                        "M07",
                        "M08",
                        "M09",
                        "M10",
                        "M11",
                        "M12",
                    }
                }
                stand-alone{
                    narrow{
                        "1",
                        "2",
                        "3",
                        "4",
                        "5",
                        "6",
                        "7",
                        "8",
                        "9",
                        "10",
                        "11",
                        "12",
                    }
                }
            }
            monthPatterns{
                format{
                    abbreviated{
                        leap{"{0}bis"}
                    }
                    narrow{
                        leap{"{0}b"}
                    }
                    wide{
                        leap{"{0}bis"}
                    }
                }
                numeric{
                    all{
                        leap{"{0}bis"}
                    }
                }
                stand-alone{
                    abbreviated{
                        leap{"{0}bis"}
                    }
                    narrow{
                        leap{"{0}b"}
                    }
                    wide{
                        leap{"{0}bis"}
                    }
                }
            }
        }
        coptic{
            availableFormats{
                E{"ccc"}
                MMMMd{"d. MMMM"}
            }
            eras{
                abbreviated{
                    "0. t.a.",
                    "1. t.a.",
                }
                narrow{
                    "TA0",
                    "TA1",
                }
                wide{
                    "0. tidsalder",
                    "1. tidsalder",
                }
            }
            monthNames{
                format{
                    abbreviated{
                        "tout",
                        "baba",
                        "hator",
                        "kiahk",
                        "toba",
                        "amshir",
                        "baramhat",
                        "baramouda",
                        "bashans",
                        "paona",
                        "epep",
                        "mesra",
                        "nasie",
                    }
                    narrow{
                        "1",
                        "2",
                        "3",
                        "4",
                        "5",
                        "6",
                        "7",
                        "8",
                        "9",
                        "10",
                        "11",
                        "12",
                        "13",
                    }
                    wide{
                        "tout",
                        "baba",
                        "hator",
                        "kiahk",
                        "toba",
                        "amshir",
                        "baramhat",
                        "baramouda",
                        "bashans",
                        "paona",
                        "epep",
                        "mesra",
                        "nasie",
                    }
                }
                stand-alone{
                    abbreviated{
                        "tout",
                        "baba",
                        "hator",
                        "kiahk",
                        "toba",
                        "amshir",
                        "baramhat",
                        "baramouda",
                        "bashans",
                        "paona",
                        "epep",
                        "mesra",
                        "nasie",
                    }
                    narrow{
                        "1",
                        "2",
                        "3",
                        "4",
                        "5",
                        "6",
                        "7",
                        "8",
                        "9",
                        "10",
                        "11",
                        "12",
                        "13",
                    }
                    wide{
                        "tout",
                        "baba",
                        "hator",
                        "kiahk",
                        "toba",
                        "amshir",
                        "baramhat",
                        "baramouda",
                        "bashans",
                        "paona",
                        "epep",
                        "mesra",
                        "nasie",
                    }
                }
            }
        }
        ethiopic{
            availableFormats{
                E{"ccc"}
                MMMMd{"d. MMMM"}
            }
            eras{
                abbreviated{
                    "0. t.a.",
                    "1. t.a.",
                }
                narrow{
                    "TA0",
                    "TA1",
                }
                wide{
                    "0. tidsalder",
                    "1. tidsalder",
                }
            }
            monthNames{
                format{
                    abbreviated{
                        "meskerem",
                        "tekemt",
                        "hedar",
                        "tahsas",
                        "ter",
                        "yekatit",
                        "megabit",
                        "miazia",
                        "genbot",
                        "sene",
                        "hamle",
                        "nehasse",
                        "pagumen",
                    }
                    narrow{
                        "1",
                        "2",
                        "3",
                        "4",
                        "5",
                        "6",
                        "7",
                        "8",
                        "9",
                        "10",
                        "11",
                        "12",
                        "13",
                    }
                    wide{
                        "meskerem",
                        "tekemt",
                        "hedar",
                        "tahsas",
                        "ter",
                        "yekatit",
                        "megabit",
                        "miazia",
                        "genbot",
                        "sene",
                        "hamle",
                        "nehasse",
                        "pagumen",
                    }
                }
                stand-alone{
                    abbreviated{
                        "meskerem",
                        "tekemt",
                        "hedar",
                        "tahsas",
                        "ter",
                        "yekatit",
                        "megabit",
                        "miazia",
                        "genbot",
                        "sene",
                        "hamle",
                        "nehasse",
                        "pagumen",
                    }
                    narrow{
                        "1",
                        "2",
                        "3",
                        "4",
                        "5",
                        "6",
                        "7",
                        "8",
                        "9",
                        "10",
                        "11",
                        "12",
                        "13",
                    }
                    wide{
                        "meskerem",
                        "tekemt",
                        "hedar",
                        "tahsas",
                        "ter",
                        "yekatit",
                        "megabit",
                        "miazia",
                        "genbot",
                        "sene",
                        "hamle",
                        "nehasse",
                        "pagumen",
                    }
                }
            }
        }
        ethiopic-amete-alem{
            eras{
                abbreviated{
                    "0. t.a.",
                }
                narrow{
                    "TA0",
                }
                wide{
                    "0. tidsalder",
                }
            }
        }
        generic{
            DateTimePatterns{
                "HH:mm:ss zzzz",
                "HH:mm:ss z",
                "HH:mm:ss",
                "HH:mm",
                "EEEE d. MMMM y G",
                "d. MMMM y G",
                "d. MMM y G",
                "d.M.y G",
                "{1} {0}",
                "{1} {0}",
                "{1} {0}",
                "{1} {0}",
                "{1} {0}",
            }
            availableFormats{
                E{"ccc"}
                Ed{"E d."}
                Gy{"y G"}
                GyMMM{"MMM y G"}
                GyMMMEd{"E d. MMM y G"}
                GyMMMd{"d. MMM y G"}
                H{"HH"}
                Hm{"HH:mm"}
                Hms{"HH:mm:ss"}
                M{"L."}
                MEd{"E d.M"}
                MMM{"LLL"}
                MMMEd{"E d. MMM"}
                MMMMd{"d. MMMM"}
                MMMd{"d. MMM"}
                MMdd{"d.M."}
                Md{"d.M."}
                d{"d."}
                h{"h a"}
                hm{"h:mm a"}
                hms{"h:mm:ss a"}
                ms{"mm:ss"}
                y{"y G"}
                yyyy{"y G"}
                yyyyM{"M.y G"}
                yyyyMEd{"E d.M.y G"}
                yyyyMM{"MM.y G"}
                yyyyMMM{"MMM y G"}
                yyyyMMMEd{"E d. MMM y G"}
                yyyyMMMM{"MMMM y G"}
                yyyyMMMd{"d. MMM y G"}
                yyyyMd{"d.M.y G"}
                yyyyQQQ{"QQQ y G"}
                yyyyQQQQ{"QQQQ y G"}
            }
            intervalFormats{
                H{
                    H{"HH–HH"}
                }
                Hm{
                    H{"HH:mm–HH:mm"}
                    m{"HH:mm–HH:mm"}
                }
                Hmv{
                    H{"HH:mm–HH:mm v"}
                    m{"HH:mm–HH:mm v"}
                }
                Hv{
                    H{"HH–HH v"}
                }
                M{
                    M{"M.–M."}
                }
                MEd{
                    M{"E d.M.–E d.M."}
                    d{"E d.M.–E d.M."}
                }
                MMM{
                    M{"MMM–MMM"}
                }
                MMMEd{
                    M{"E d. MMM–E d. MMM"}
                    d{"E d. MMM–E d. MMM"}
                }
                MMMd{
                    M{"d. MMM–d. MMM"}
                    d{"d.–d. MMM"}
                }
                Md{
                    M{"d.M.–d.M."}
                    d{"d.M.–d.M."}
                }
                d{
                    d{"d.–d."}
                }
                fallback{"{0}–{1}"}
                h{
                    a{"h a – h a"}
                    h{"h–h a"}
                }
                hm{
                    a{"h:mm a – h:mm a"}
                    h{"h:mm–h:mm a"}
                    m{"h:mm–h:mm a"}
                }
                hmv{
                    a{"h:mm a – h:mm a v"}
                    h{"h:mm–h:mm a v"}
                    m{"h:mm–h:mm a v"}
                }
                hv{
                    a{"h a – h a v"}
                    h{"h–h a v"}
                }
                y{
                    y{"y–y G"}
                }
                yM{
                    M{"M.y–M.y G"}
                    y{"M.y–M.y G"}
                }
                yMEd{
                    M{"E d.M.y–E d.M.y G"}
                    d{"E d.M.y–E d.M.y G"}
                    y{"E d.M.y–E d.M.y G"}
                }
                yMMM{
                    M{"MMM–MMM y G"}
                    y{"MMM y–MMM y G"}
                }
                yMMMEd{
                    M{"E d. MMM–E d. MMM y G"}
                    d{"E d. MMM–E d. MMM y G"}
                    y{"E d. MMM y–E d. MMM y G"}
                }
                yMMMM{
                    M{"MMMM–MMMM y G"}
                    y{"MMMM y–MMMM y G"}
                }
                yMMMd{
                    M{"d. MMM–d. MMM y G"}
                    d{"d.–d. MMM y G"}
                    y{"d. MMM y–d. MMM y G"}
                }
                yMd{
                    M{"d.M.y–d.M.y G"}
                    d{"d.M.y–d.M.y G"}
                    y{"d.M.y–d.M.y G"}
                }
            }
        }
        gregorian{
            AmPmMarkers{
                "a.m.",
                "p.m.",
            }
            AmPmMarkersAbbr{
                "a.m.",
                "p.m.",
            }
            AmPmMarkersNarrow{
                "a",
                "p",
            }
            DateTimePatterns{
                "HH:mm:ss zzzz",
                "HH:mm:ss z",
                "HH:mm:ss",
                "HH:mm",
                "EEEE d. MMMM y",
                "d. MMMM y",
                "d. MMM y",
                "dd.MM.y",
                "{1}, {0}",
                "{1} {0}",
                "{1} 'kl'. {0}",
                "{1}, {0}",
                "{1}, {0}",
            }
            appendItems{
                Timezone{"{0} {1}"}
            }
            availableFormats{
                E{"ccc"}
                EHm{"E HH:mm"}
                EHms{"E HH:mm:ss"}
                Ed{"E d."}
                Ehm{"E h:mm a"}
                Ehms{"E h:mm:ss a"}
                Gy{"y G"}
                GyMMM{"MMM y G"}
                GyMMMEd{"E d. MMM y G"}
                GyMMMd{"d. MMM y G"}
                H{"HH"}
                Hm{"HH:mm"}
                Hms{"HH:mm:ss"}
                Hmsv{"HH:mm:ss v"}
                Hmv{"HH:mm v"}
                M{"L."}
                MEd{"E d.M"}
                MMM{"LLL"}
                MMMEd{"E d. MMM"}
                MMMMW{
                    one{"W. 'uke' 'i' MMM"}
                    other{"W. 'uke' 'i' MMM"}
                }
                MMMMd{"d. MMMM"}
                MMMd{"d. MMM"}
                MMdd{"d.M."}
                Md{"d.M."}
                d{"d."}
                h{"h a"}
                hm{"h:mm a"}
                hms{"h:mm:ss a"}
                hmsv{"h:mm:ss a v"}
                hmv{"h:mm a v"}
                ms{"mm:ss"}
                y{"y"}
                yM{"M.y"}
                yMEd{"E d.MM.y"}
                yMM{"MM.y"}
                yMMM{"MMM y"}
                yMMMEd{"E d. MMM y"}
                yMMMM{"MMMM y"}
                yMMMd{"d. MMM y"}
                yMd{"d.M.y"}
                yQQQ{"QQQ y"}
                yQQQQ{"QQQQ y"}
                yw{
                    one{"'uke' w 'i' y"}
                    other{"'uke' w 'i' y"}
                }
            }
            dayNames{
                format{
                    abbreviated{
                        "søn.",
                        "man.",
                        "tir.",
                        "ons.",
                        "tor.",
                        "fre.",
                        "lør.",
                    }
                    narrow{
                        "S",
                        "M",
                        "T",
                        "O",
                        "T",
                        "F",
                        "L",
                    }
                    short{
                        "sø.",
                        "ma.",
                        "ti.",
                        "on.",
                        "to.",
                        "fr.",
                        "lø.",
                    }
                    wide{
                        "søndag",
                        "mandag",
                        "tirsdag",
                        "onsdag",
                        "torsdag",
                        "fredag",
                        "lørdag",
                    }
                }
                stand-alone{
                    abbreviated{
                        "søn.",
                        "man.",
                        "tir.",
                        "ons.",
                        "tor.",
                        "fre.",
                        "lør.",
                    }
                    narrow{
                        "S",
                        "M",
                        "T",
                        "O",
                        "T",
                        "F",
                        "L",
                    }
                    short{
                        "sø.",
                        "ma.",
                        "ti.",
                        "on.",
                        "to.",
                        "fr.",
                        "lø.",
                    }
                    wide{
                        "søndag",
                        "mandag",
                        "tirsdag",
                        "onsdag",
                        "torsdag",
                        "fredag",
                        "lørdag",
                    }
                }
            }
            dayPeriod{
                format{
                    abbreviated{
                        afternoon1{"etterm."}
                        evening1{"kveld"}
                        midnight{"midn."}
                        morning1{"morg."}
                        morning2{"form."}
                        night1{"natt"}
                    }
                    narrow{
                        afternoon1{"em."}
                        evening1{"kv."}
                        midnight{"mn."}
                        morning1{"mg."}
                        morning2{"fm."}
                        night1{"nt."}
                    }
                    wide{
                        afternoon1{"ettermiddagen"}
                        evening1{"kvelden"}
                        midnight{"midnatt"}
                        morning1{"morgenen"}
                        morning2{"formiddagen"}
                        night1{"natten"}
                    }
                }
                stand-alone{
                    abbreviated{
                        afternoon1{"etterm."}
                        am{"a.m."}
                        evening1{"kveld"}
                        midnight{"midn."}
                        morning1{"morg."}
                        morning2{"form."}
                        night1{"natt"}
                        pm{"p.m."}
                    }
                    narrow{
                        afternoon1{"em."}
                        am{"a.m."}
                        evening1{"kv."}
                        midnight{"mn."}
                        morning1{"mg."}
                        morning2{"fm."}
                        night1{"nt."}
                        pm{"p.m."}
                    }
                    wide{
                        afternoon1{"ettermiddag"}
                        am{"a.m."}
                        evening1{"kveld"}
                        midnight{"midnatt"}
                        morning1{"morgen"}
                        morning2{"formiddag"}
                        night1{"natt"}
                        pm{"p.m."}
                    }
                }
            }
            eras{
                abbreviated{
                    "f.Kr.",
                    "e.Kr.",
                }
                abbreviated%variant{
                    "fvt.",
                    "evt.",
                }
                narrow{
                    "f.Kr.",
                    "e.Kr.",
                }
                narrow%variant{
                    "fvt.",
                    "vt.",
                }
                wide{
                    "før Kristus",
                    "etter Kristus",
                }
                wide%variant{
                    "før vår tidsregning",
                    "etter vår tidsregning",
                }
            }
            intervalFormats{
                H{
                    H{"HH–HH"}
                }
                Hm{
                    H{"HH:mm–HH:mm"}
                    m{"HH:mm–HH:mm"}
                }
                Hmv{
                    H{"HH:mm–HH:mm v"}
                    m{"HH:mm–HH:mm v"}
                }
                Hv{
                    H{"HH–HH v"}
                }
                M{
                    M{"M.–M."}
                }
                MEd{
                    M{"E dd.MM.–E dd.MM."}
                    d{"E dd.MM.–E dd.MM."}
                }
                MMM{
                    M{"MMM–MMM"}
                }
                MMMEd{
                    M{"E d. MMM–E d. MMM"}
                    d{"E d.–E d. MMM"}
                }
                MMMd{
                    M{"d. MMM–d. MMM"}
                    d{"d.–d. MMM"}
                }
                Md{
                    M{"dd.MM.–dd.MM."}
                    d{"dd.MM.–dd.MM."}
                }
                d{
                    d{"d.–d."}
                }
                fallback{"{0}–{1}"}
                h{
                    a{"h a–h a"}
                    h{"h–h a"}
                }
                hm{
                    a{"h:mm a – h:mm a"}
                    h{"h:mm–h:mm a"}
                    m{"h:mm–h:mm a"}
                }
                hmv{
                    a{"h:mm a – h:mm a v"}
                    h{"h:mm–h:mm a v"}
                    m{"h:mm–h:mm a v"}
                }
                hv{
                    a{"h a–h a v"}
                    h{"h–h a v"}
                }
                y{
                    y{"y–y"}
                }
                yM{
                    M{"MM.y–MM.y"}
                    y{"MM.y–MM.y"}
                }
                yMEd{
                    M{"E dd.MM.y–E dd.MM.y"}
                    d{"E dd.MM.y–E dd.MM.y"}
                    y{"E dd.MM.y–E dd.MM.y"}
                }
                yMMM{
                    M{"MMM–MMM y"}
                    y{"MMM y–MMM y"}
                }
                yMMMEd{
                    M{"E d. MMM–E d. MMM y"}
                    d{"E d.–E d. MMM y"}
                    y{"E d. MMM y–E d. MMM y"}
                }
                yMMMM{
                    M{"MMMM–MMMM y"}
                    y{"MMMM y–MMMM y"}
                }
                yMMMd{
                    M{"d. MMM–d. MMM y"}
                    d{"d.–d. MMM y"}
                    y{"d. MMM y–d. MMM y"}
                }
                yMd{
                    M{"dd.MM.y–dd.MM.y"}
                    d{"dd.MM.y–dd.MM.y"}
                    y{"dd.MM.y–dd.MM.y"}
                }
            }
            monthNames{
                format{
                    abbreviated{
                        "jan.",
                        "feb.",
                        "mar.",
                        "apr.",
                        "mai",
                        "jun.",
                        "jul.",
                        "aug.",
                        "sep.",
                        "okt.",
                        "nov.",
                        "des.",
                    }
                    narrow{
                        "J",
                        "F",
                        "M",
                        "A",
                        "M",
                        "J",
                        "J",
                        "A",
                        "S",
                        "O",
                        "N",
                        "D",
                    }
                    wide{
                        "januar",
                        "februar",
                        "mars",
                        "april",
                        "mai",
                        "juni",
                        "juli",
                        "august",
                        "september",
                        "oktober",
                        "november",
                        "desember",
                    }
                }
                stand-alone{
                    abbreviated{
                        "jan",
                        "feb",
                        "mar",
                        "apr",
                        "mai",
                        "jun",
                        "jul",
                        "aug",
                        "sep",
                        "okt",
                        "nov",
                        "des",
                    }
                    narrow{
                        "J",
                        "F",
                        "M",
                        "A",
                        "M",
                        "J",
                        "J",
                        "A",
                        "S",
                        "O",
                        "N",
                        "D",
                    }
                    wide{
                        "januar",
                        "februar",
                        "mars",
                        "april",
                        "mai",
                        "juni",
                        "juli",
                        "august",
                        "september",
                        "oktober",
                        "november",
                        "desember",
                    }
                }
            }
            quarters{
                format{
                    abbreviated{
                        "K1",
                        "K2",
                        "K3",
                        "K4",
                    }
                    narrow{
                        "1.",
                        "2.",
                        "3.",
                        "4.",
                    }
                    wide{
                        "1. kvartal",
                        "2. kvartal",
                        "3. kvartal",
                        "4. kvartal",
                    }
                }
                stand-alone{
                    abbreviated{
                        "K1",
                        "K2",
                        "K3",
                        "K4",
                    }
                    narrow{
                        "1.",
                        "2.",
                        "3.",
                        "4.",
                    }
                    wide{
                        "1. kvartal",
                        "2. kvartal",
                        "3. kvartal",
                        "4. kvartal",
                    }
                }
            }
        }
        hebrew{
            availableFormats{
                E{"ccc"}
                MMMMd{"d. MMMM"}
            }
            eras{
                abbreviated{
                    "AM",
                }
            }
            monthNames{
                format{
                    abbreviated{
                        "tishri",
                        "heshvan",
                        "kislev",
                        "tevet",
                        "shevat",
                        "adar I",
                        "adar",
                        "nisan",
                        "iyar",
                        "sivan",
                        "tamuz",
                        "av",
                        "elul",
                        "adar II",
                    }
                    narrow{
                        "1",
                        "2",
                        "3",
                        "4",
                        "5",
                        "6",
                        "7",
                        "8",
                        "9",
                        "10",
                        "11",
                        "12",
                        "13",
                        "7",
                    }
                    wide{
                        "tishri",
                        "heshvan",
                        "kislev",
                        "tevet",
                        "shevat",
                        "adar I",
                        "adar",
                        "nisan",
                        "iyar",
                        "sivan",
                        "tamuz",
                        "av",
                        "elul",
                        "adar II",
                    }
                }
                stand-alone{
                    abbreviated{
                        "tishri",
                        "heshvan",
                        "kislev",
                        "tevet",
                        "shevat",
                        "adar I",
                        "adar",
                        "nisan",
                        "iyar",
                        "sivan",
                        "tamuz",
                        "av",
                        "elul",
                        "adar II",
                    }
                    narrow{
                        "1",
                        "2",
                        "3",
                        "4",
                        "5",
                        "6",
                        "7",
                        "8",
                        "9",
                        "10",
                        "11",
                        "12",
                        "13",
                        "7",
                    }
                    wide{
                        "tishri",
                        "heshvan",
                        "kislev",
                        "tevet",
                        "shevat",
                        "adar I",
                        "adar",
                        "nisan",
                        "iyar",
                        "sivan",
                        "tamuz",
                        "av",
                        "elul",
                        "adar II",
                    }
                }
            }
        }
        indian{
            availableFormats{
                E{"ccc"}
                MMMMd{"d. MMMM"}
            }
            eras{
                abbreviated{
                    "saka",
                }
                narrow{
                    "saka",
                }
                wide{
                    "saka",
                }
            }
            monthNames{
                format{
                    abbreviated{
                        "chaitra",
                        "vaisakha",
                        "jyaistha",
                        "asadha",
                        "sravana",
                        "bhadra",
                        "asvina",
                        "kartika",
                        "agrahayana",
                        "pausa",
                        "magha",
                        "phalguna",
                    }
                    narrow{
                        "1",
                        "2",
                        "3",
                        "4",
                        "5",
                        "6",
                        "7",
                        "8",
                        "9",
                        "10",
                        "11",
                        "12",
                    }
                    wide{
                        "chaitra",
                        "vaisakha",
                        "jyaistha",
                        "asadha",
                        "sravana",
                        "bhadra",
                        "asvina",
                        "kartika",
                        "agrahayana",
                        "pausa",
                        "magha",
                        "phalguna",
                    }
                }
                stand-alone{
                    abbreviated{
                        "chaitra",
                        "vaisakha",
                        "jyaistha",
                        "asadha",
                        "sravana",
                        "bhadra",
                        "asvina",
                        "kartika",
                        "agrahayana",
                        "pausa",
                        "magha",
                        "phalguna",
                    }
                    narrow{
                        "1",
                        "2",
                        "3",
                        "4",
                        "5",
                        "6",
                        "7",
                        "8",
                        "9",
                        "10",
                        "11",
                        "12",
                    }
                    wide{
                        "chaitra",
                        "vaisakha",
                        "jyaistha",
                        "asadha",
                        "sravana",
                        "bhadra",
                        "asvina",
                        "kartika",
                        "agrahayana",
                        "pausa",
                        "magha",
                        "phalguna",
                    }
                }
            }
        }
        islamic{
            availableFormats{
                E{"ccc"}
                MMMMd{"d. MMMM"}
            }
            eras{
                abbreviated{
                    "AH",
                }
            }
            monthNames{
                format{
                    abbreviated{
                        "muh.",
                        "saf.",
                        "rab. I",
                        "rab. II",
                        "jum. I",
                        "jum. II",
                        "raj.",
                        "sha.",
                        "ram.",
                        "shaw.",
                        "dhuʻl-q.",
                        "dhuʻl-h.",
                    }
                    narrow{
                        "1",
                        "2",
                        "3",
                        "4",
                        "5",
                        "6",
                        "7",
                        "8",
                        "9",
                        "10",
                        "11",
                        "12",
                    }
                    wide{
                        "muharram",
                        "safar",
                        "rabiʻ I",
                        "rabiʻ II",
                        "jumada I",
                        "jumada II",
                        "rajab",
                        "shaʻban",
                        "ramadan",
                        "shawwal",
                        "dhuʻl-qiʻdah",
                        "dhuʻl-hijjah",
                    }
                }
                stand-alone{
                    abbreviated{
                        "muh.",
                        "saf.",
                        "rab. I",
                        "rab. II",
                        "jum. I",
                        "jum. II",
                        "raj.",
                        "sha.",
                        "ram.",
                        "shaw.",
                        "dhuʻl-q.",
                        "Dhuʻl-H.",
                    }
                    narrow{
                        "1",
                        "2",
                        "3",
                        "4",
                        "5",
                        "6",
                        "7",
                        "8",
                        "9",
                        "10",
                        "11",
                        "12",
                    }
                    wide{
                        "muharram",
                        "safar",
                        "rabiʻ I",
                        "rabiʻ II",
                        "jumada I",
                        "jumada II",
                        "rajab",
                        "shaʻban",
                        "ramadan",
                        "shawwal",
                        "dhuʻl-qiʻdah",
                        "dhuʻl-hijjah",
                    }
                }
            }
        }
        japanese{
            DateTimePatterns{
                "HH:mm:ss zzzz",
                "HH:mm:ss z",
                "HH:mm:ss",
                "HH:mm",
                "EEEE d. MMMM y G",
                "d. MMMM y G",
                "d. MMM y G",
                "d.M y G",
                "{1} {0}",
                "{1} {0}",
                "{1} {0}",
                "{1} {0}",
                "{1} {0}",
            }
            availableFormats{
                E{"ccc"}
                MMMMd{"d. MMMM"}
            }
            eras{
                abbreviated{
                    "Taika (645–650)",
                    "Hakuchi (650–671)",
                    "Hakuhō (672–686)",
                    "Shuchō (686–701)",
                    "Taihō (701–704)",
                    "Keiun (704–708)",
                    "Wadō (708–715)",
                    "Reiki (715–717)",
                    "Yōrō (717–724)",
                    "Jinki (724–729)",
                    "Tenpyō (729–749)",
                    "Tenpyō-kampō (749-749)",
                    "Tenpyō-shōhō (749-757)",
                    "Tenpyō-hōji (757-765)",
                    "Tenpyō-jingo (765-767)",
                    "Jingo-keiun (767-770)",
                    "Hōki (770–780)",
                    "Ten-ō (781-782)",
                    "Enryaku (782–806)",
                    "Daidō (806–810)",
                    "Kōnin (810–824)",
                    "Tenchō (824–834)",
                    "Jōwa (834–848)",
                    "Kajō (848–851)",
                    "Ninju (851–854)",
                    "Saikō (854–857)",
                    "Ten-an (857-859)",
                    "Jōgan (859–877)",
                    "Gangyō (877–885)",
                    "Ninna (885–889)",
                    "Kanpyō (889–898)",
                    "Shōtai (898–901)",
                    "Engi (901–923)",
                    "Enchō (923–931)",
                    "Jōhei (931–938)",
                    "Tengyō (938–947)",
                    "Tenryaku (947–957)",
                    "Tentoku (957–961)",
                    "Ōwa (961–964)",
                    "Kōhō (964–968)",
                    "Anna (968–970)",
                    "Tenroku (970–973)",
                    "Ten’en (973–976)",
                    "Jōgen (976–978)",
                    "Tengen (978–983)",
                    "Eikan (983–985)",
                    "Kanna (985–987)",
                    "Eien (987–989)",
                    "Eiso (989–990)",
                    "Shōryaku (990–995)",
                    "Chōtoku (995–999)",
                    "Chōhō (999–1004)",
                    "Kankō (1004–1012)",
                    "Chōwa (1012–1017)",
                    "Kannin (1017–1021)",
                    "Jian (1021–1024)",
                    "Manju (1024–1028)",
                    "Chōgen (1028–1037)",
                    "Chōryaku (1037–1040)",
                    "Chōkyū (1040–1044)",
                    "Kantoku (1044–1046)",
                    "Eishō (1046–1053)",
                    "Tengi (1053–1058)",
                    "Kōhei (1058–1065)",
                    "Jiryaku (1065–1069)",
                    "Enkyū (1069–1074)",
                    "Shōho (1074–1077)",
                    "Shōryaku (1077–1081)",
                    "Eihō (1081–1084)",
                    "Ōtoku (1084–1087)",
                    "Kanji (1087–1094)",
                    "Kahō (1094–1096)",
                    "Eichō (1096–1097)",
                    "Jōtoku (1097–1099)",
                    "Kōwa (1099–1104)",
                    "Chōji (1104–1106)",
                    "Kashō (1106–1108)",
                    "Tennin (1108–1110)",
                    "Ten-ei (1110-1113)",
                    "Eikyū (1113–1118)",
                    "Gen’ei (1118–1120)",
                    "Hōan (1120–1124)",
                    "Tenji (1124–1126)",
                    "Daiji (1126–1131)",
                    "Tenshō (1131–1132)",
                    "Chōshō (1132–1135)",
                    "Hōen (1135–1141)",
                    "Eiji (1141–1142)",
                    "Kōji (1142–1144)",
                    "Ten’yō (1144–1145)",
                    "Kyūan (1145–1151)",
                    "Ninpei (1151–1154)",
                    "Kyūju (1154–1156)",
                    "Hōgen (1156–1159)",
                    "Heiji (1159–1160)",
                    "Eiryaku (1160–1161)",
                    "Ōho (1161–1163)",
                    "Chōkan (1163–1165)",
                    "Eiman (1165–1166)",
                    "Nin’an (1166–1169)",
                    "Kaō (1169–1171)",
                    "Shōan (1171–1175)",
                    "Angen (1175–1177)",
                    "Jishō (1177–1181)",
                    "Yōwa (1181–1182)",
                    "Juei (1182–1184)",
                    "Genryaku (1184–1185)",
                    "Bunji (1185–1190)",
                    "Kenkyū (1190–1199)",
                    "Shōji (1199–1201)",
                    "Kennin (1201–1204)",
                    "Genkyū (1204–1206)",
                    "Ken’ei (1206–1207)",
                    "Jōgen (1207–1211)",
                    "Kenryaku (1211–1213)",
                    "Kenpō (1213–1219)",
                    "Jōkyū (1219–1222)",
                    "Jōō (1222–1224)",
                    "Gennin (1224–1225)",
                    "Karoku (1225–1227)",
                    "Antei (1227–1229)",
                    "Kanki (1229–1232)",
                    "Jōei (1232–1233)",
                    "Tenpuku (1233–1234)",
                    "Bunryaku (1234–1235)",
                    "Katei (1235–1238)",
                    "Ryakunin (1238–1239)",
                    "En’ō (1239–1240)",
                    "Ninji (1240–1243)",
                    "Kangen (1243–1247)",
                    "Hōji (1247–1249)",
                    "Kenchō (1249–1256)",
                    "Kōgen (1256–1257)",
                    "Shōka (1257–1259)",
                    "Shōgen (1259–1260)",
                    "Bun’ō (1260–1261)",
                    "Kōchō (1261–1264)",
                    "Bun’ei (1264–1275)",
                    "Kenji (1275–1278)",
                    "Kōan (1278–1288)",
                    "Shōō (1288–1293)",
                    "Einin (1293–1299)",
                    "Shōan (1299–1302)",
                    "Kengen (1302–1303)",
                    "Kagen (1303–1306)",
                    "Tokuji (1306–1308)",
                    "Enkyō (1308–1311)",
                    "Ōchō (1311–1312)",
                    "Shōwa (1312–1317)",
                    "Bunpō (1317–1319)",
                    "Genō (1319–1321)",
                    "Genkō (1321–1324)",
                    "Shōchū (1324–1326)",
                    "Karyaku (1326–1329)",
                    "Gentoku (1329–1331)",
                    "Genkō (1331–1334)",
                    "Kenmu (1334–1336)",
                    "Engen (1336–1340)",
                    "Kōkoku (1340–1346)",
                    "Shōhei (1346–1370)",
                    "Kentoku (1370–1372)",
                    "Bunchū (1372–1375)",
                    "Tenju (1375–1379)",
                    "Kōryaku (1379–1381)",
                    "Kōwa (1381–1384)",
                    "Genchū (1384–1392)",
                    "Meitoku (1384–1387)",
                    "Kakei (1387–1389)",
                    "Kōō (1389–1390)",
                    "Meitoku (1390–1394)",
                    "Ōei (1394–1428)",
                    "Shōchō (1428–1429)",
                    "Eikyō (1429–1441)",
                    "Kakitsu (1441–1444)",
                    "Bun’an (1444–1449)",
                    "Hōtoku (1449–1452)",
                    "Kyōtoku (1452–1455)",
                    "Kōshō (1455–1457)",
                    "Chōroku (1457–1460)",
                    "Kanshō (1460–1466)",
                    "Bunshō (1466–1467)",
                    "Ōnin (1467–1469)",
                    "Bunmei (1469–1487)",
                    "Chōkyō (1487–1489)",
                    "Entoku (1489–1492)",
                    "Meiō (1492–1501)",
                    "Bunki (1501–1504)",
                    "Eishō (1504–1521)",
                    "Taiei (1521–1528)",
                    "Kyōroku (1528–1532)",
                    "Tenbun (1532–1555)",
                    "Kōji (1555–1558)",
                    "Eiroku (1558–1570)",
                    "Genki (1570–1573)",
                    "Tenshō (1573–1592)",
                    "Bunroku (1592–1596)",
                    "Keichō (1596–1615)",
                    "Genna (1615–1624)",
                    "Kan’ei (1624–1644)",
                    "Shōho (1644–1648)",
                    "Keian (1648–1652)",
                    "Jōō (1652–1655)",
                    "Meireki (1655–1658)",
                    "Manji (1658–1661)",
                    "Kanbun (1661–1673)",
                    "Enpō (1673–1681)",
                    "Tenna (1681–1684)",
                    "Jōkyō (1684–1688)",
                    "Genroku (1688–1704)",
                    "Hōei (1704–1711)",
                    "Shōtoku (1711–1716)",
                    "Kyōhō (1716–1736)",
                    "Genbun (1736–1741)",
                    "Kanpō (1741–1744)",
                    "Enkyō (1744–1748)",
                    "Kan’en (1748–1751)",
                    "Hōreki (1751–1764)",
                    "Meiwa (1764–1772)",
                    "An’ei (1772–1781)",
                    "Tenmei (1781–1789)",
                    "Kansei (1789–1801)",
                    "Kyōwa (1801–1804)",
                    "Bunka (1804–1818)",
                    "Bunsei (1818–1830)",
                    "Tenpō (1830–1844)",
                    "Kōka (1844–1848)",
                    "Kaei (1848–1854)",
                    "Ansei (1854–1860)",
                    "Man’en (1860–1861)",
                    "Bunkyū (1861–1864)",
                    "Genji (1864–1865)",
                    "Keiō (1865–1868)",
                    "Meiji",
                    "Taishō",
                    "Shōwa",
                    "Heisei",
                }
                narrow{
                    "Taika (645–650)",
                    "Hakuchi (650–671)",
                    "Hakuhō (672–686)",
                    "Shuchō (686–701)",
                    "Taihō (701–704)",
                    "Keiun (704–708)",
                    "Wadō (708–715)",
                    "Reiki (715–717)",
                    "Yōrō (717–724)",
                    "Jinki (724–729)",
                    "Tenpyō (729–749)",
                    "Tenpyō-kampō (749–749)",
                    "Tenpyō-shōhō (749–757)",
                    "Tenpyō-hōji (757–765)",
                    "Tenpyō-jingo (765–767)",
                    "Jingo-keiun (767–770)",
                    "Hōki (770–780)",
                    "Ten-ō (781–782)",
                    "Enryaku (782–806)",
                    "Daidō (806–810)",
                    "Kōnin (810–824)",
                    "Tenchō (824–834)",
                    "Jōwa (834–848)",
                    "Kajō (848–851)",
                    "Ninju (851–854)",
                    "Saikō (854–857)",
                    "Ten-an (857–859)",
                    "Jōgan (859–877)",
                    "Gangyō (877–885)",
                    "Ninna (885–889)",
                    "Kanpyō (889–898)",
                    "Shōtai (898–901)",
                    "Engi (901–923)",
                    "Enchō (923–931)",
                    "Jōhei (931–938)",
                    "Tengyō (938–947)",
                    "Tenryaku (947–957)",
                    "Tentoku (957–961)",
                    "Ōwa (961–964)",
                    "Kōhō (964–968)",
                    "Anna (968–970)",
                    "Tenroku (970–973)",
                    "Ten’en (973–976)",
                    "Jōgen (976–978)",
                    "Tengen (978–983)",
                    "Eikan (983–985)",
                    "Kanna (985–987)",
                    "Eien (987–989)",
                    "Eiso (989–990)",
                    "Shōryaku (990–995)",
                    "Chōtoku (995–999)",
                    "Chōhō (999–1004)",
                    "Kankō (1004–1012)",
                    "Chōwa (1012–1017)",
                    "Kannin (1017–1021)",
                    "Jian (1021–1024)",
                    "Manju (1024–1028)",
                    "Chōgen (1028–1037)",
                    "Chōryaku (1037–1040)",
                    "Chōkyū (1040–1044)",
                    "Kantoku (1044–1046)",
                    "Eishō (1046–1053)",
                    "Tengi (1053–1058)",
                    "Kōhei (1058–1065)",
                    "Jiryaku (1065–1069)",
                    "Enkyū (1069–1074)",
                    "Shōho (1074–1077)",
                    "Shōryaku (1077–1081)",
                    "Eihō (1081–1084)",
                    "Ōtoku (1084–1087)",
                    "Kanji (1087–1094)",
                    "Kahō (1094–1096)",
                    "Eichō (1096–1097)",
                    "Jōtoku (1097–1099)",
                    "Kōwa (1099–1104)",
                    "Chōji (1104–1106)",
                    "Kashō (1106–1108)",
                    "Tennin (1108–1110)",
                    "Ten-ei (1110–1113)",
                    "Eikyū (1113–1118)",
                    "Gen’ei (1118–1120)",
                    "Hōan (1120–1124)",
                    "Tenji (1124–1126)",
                    "Daiji (1126–1131)",
                    "Tenshō (1131–1132)",
                    "Chōshō (1132–1135)",
                    "Hōen (1135–1141)",
                    "Eiji (1141–1142)",
                    "Kōji (1142–1144)",
                    "Ten’yō (1144–1145)",
                    "Kyūan (1145–1151)",
                    "Ninpei (1151–1154)",
                    "Kyūju (1154–1156)",
                    "Hōgen (1156–1159)",
                    "Heiji (1159–1160)",
                    "Eiryaku (1160–1161)",
                    "Ōho (1161–1163)",
                    "Chōkan (1163–1165)",
                    "Eiman (1165–1166)",
                    "Nin’an (1166–1169)",
                    "Kaō (1169–1171)",
                    "Shōan (1171–1175)",
                    "Angen (1175–1177)",
                    "Jishō (1177–1181)",
                    "Yōwa (1181–1182)",
                    "Juei (1182–1184)",
                    "Genryaku (1184–1185)",
                    "Bunji (1185–1190)",
                    "Kenkyū (1190–1199)",
                    "Shōji (1199–1201)",
                    "Kennin (1201–1204)",
                    "Genkyū (1204–1206)",
                    "Ken’ei (1206–1207)",
                    "Jōgen (1207–1211)",
                    "Kenryaku (1211–1213)",
                    "Kenpō (1213–1219)",
                    "Jōkyū (1219–1222)",
                    "Jōō (1222–1224)",
                    "Gennin (1224–1225)",
                    "Karoku (1225–1227)",
                    "Antei (1227–1229)",
                    "Kanki (1229–1232)",
                    "Jōei (1232–1233)",
                    "Tenpuku (1233–1234)",
                    "Bunryaku (1234–1235)",
                    "Katei (1235–1238)",
                    "Ryakunin (1238–1239)",
                    "En’ō (1239–1240)",
                    "Ninji (1240–1243)",
                    "Kangen (1243–1247)",
                    "Hōji (1247–1249)",
                    "Kenchō (1249–1256)",
                    "Kōgen (1256–1257)",
                    "Shōka (1257–1259)",
                    "Shōgen (1259–1260)",
                    "Bun’ō (1260–1261)",
                    "Kōchō (1261–1264)",
                    "Bun’ei (1264–1275)",
                    "Kenji (1275–1278)",
                    "Kōan (1278–1288)",
                    "Shōō (1288–1293)",
                    "Einin (1293–1299)",
                    "Shōan (1299–1302)",
                    "Kengen (1302–1303)",
                    "Kagen (1303–1306)",
                    "Tokuji (1306–1308)",
                    "Enkyō (1308–1311)",
                    "Ōchō (1311–1312)",
                    "Shōwa (1312–1317)",
                    "Bunpō (1317–1319)",
                    "Genō (1319–1321)",
                    "Genkō (1321–1324)",
                    "Shōchū (1324–1326)",
                    "Karyaku (1326–1329)",
                    "Gentoku (1329–1331)",
                    "Genkō (1331–1334)",
                    "Kenmu (1334–1336)",
                    "Engen (1336–1340)",
                    "Kōkoku (1340–1346)",
                    "Shōhei (1346–1370)",
                    "Kentoku (1370–1372)",
                    "Bunchū (1372–1375)",
                    "Tenju (1375–1379)",
                    "Kōryaku (1379–1381)",
                    "Kōwa (1381–1384)",
                    "Genchū (1384–1392)",
                    "Meitoku (1384–1387)",
                    "Kakei (1387–1389)",
                    "Kōō (1389–1390)",
                    "Meitoku (1390–1394)",
                    "Ōei (1394–1428)",
                    "Shōchō (1428–1429)",
                    "Eikyō (1429–1441)",
                    "Kakitsu (1441–1444)",
                    "Bun’an (1444–1449)",
                    "Hōtoku (1449–1452)",
                    "Kyōtoku (1452–1455)",
                    "Kōshō (1455–1457)",
                    "Chōroku (1457–1460)",
                    "Kanshō (1460–1466)",
                    "Bunshō (1466–1467)",
                    "Ōnin (1467–1469)",
                    "Bunmei (1469–1487)",
                    "Chōkyō (1487–1489)",
                    "Entoku (1489–1492)",
                    "Meiō (1492–1501)",
                    "Bunki (1501–1504)",
                    "Eishō (1504–1521)",
                    "Taiei (1521–1528)",
                    "Kyōroku (1528–1532)",
                    "Tenbun (1532–1555)",
                    "Kōji (1555–1558)",
                    "Eiroku (1558–1570)",
                    "Genki (1570–1573)",
                    "Tenshō (1573–1592)",
                    "Bunroku (1592–1596)",
                    "Keichō (1596–1615)",
                    "Genna (1615–1624)",
                    "Kan’ei (1624–1644)",
                    "Shōho (1644–1648)",
                    "Keian (1648–1652)",
                    "Jōō (1652–1655)",
                    "Meireki (1655–1658)",
                    "Manji (1658–1661)",
                    "Kanbun (1661–1673)",
                    "Enpō (1673–1681)",
                    "Tenna (1681–1684)",
                    "Jōkyō (1684–1688)",
                    "Genroku (1688–1704)",
                    "Hōei (1704–1711)",
                    "Shōtoku (1711–1716)",
                    "Kyōhō (1716–1736)",
                    "Genbun (1736–1741)",
                    "Kanpō (1741–1744)",
                    "Enkyō (1744–1748)",
                    "Kan’en (1748–1751)",
                    "Hōreki (1751–1764)",
                    "Meiwa (1764–1772)",
                    "An’ei (1772–1781)",
                    "Tenmei (1781–1789)",
                    "Kansei (1789–1801)",
                    "Kyōwa (1801–1804)",
                    "Bunka (1804–1818)",
                    "Bunsei (1818–1830)",
                    "Tenpō (1830–1844)",
                    "Kōka (1844–1848)",
                    "Kaei (1848–1854)",
                    "Ansei (1854–1860)",
                    "Man’en (1860–1861)",
                    "Bunkyū (1861–1864)",
                    "Genji (1864–1865)",
                    "Keiō (1865–1868)",
                    "M",
                    "T",
                    "S",
                    "H",
                }
            }
        }
        persian{
            availableFormats{
                E{"ccc"}
                MMMMd{"d. MMMM"}
            }
            eras{
                abbreviated{
                    "AP",
                }
                narrow{
                    "AP",
                }
                wide{
                    "AP",
                }
            }
            monthNames{
                format{
                    abbreviated{
                        "farvardin",
                        "ordibehesht",
                        "khordad",
                        "tir",
                        "mordad",
                        "shahrivar",
                        "mehr",
                        "aban",
                        "azar",
                        "dey",
                        "bahman",
                        "esfand",
                    }
                    narrow{
                        "1",
                        "2",
                        "3",
                        "4",
                        "5",
                        "6",
                        "7",
                        "8",
                        "9",
                        "10",
                        "11",
                        "12",
                    }
                    wide{
                        "farvardin",
                        "ordibehesht",
                        "khordad",
                        "tir",
                        "mordad",
                        "shahrivar",
                        "mehr",
                        "aban",
                        "azar",
                        "dey",
                        "bahman",
                        "esfand",
                    }
                }
                stand-alone{
                    abbreviated{
                        "farvardin",
                        "ordibehesht",
                        "khordad",
                        "tir",
                        "mordad",
                        "shahrivar",
                        "mehr",
                        "aban",
                        "azar",
                        "dey",
                        "bahman",
                        "esfand",
                    }
                    narrow{
                        "1",
                        "2",
                        "3",
                        "4",
                        "5",
                        "6",
                        "7",
                        "8",
                        "9",
                        "10",
                        "11",
                        "12",
                    }
                    wide{
                        "farvardin",
                        "ordibehesht",
                        "khordad",
                        "tir",
                        "mordad",
                        "shahrivar",
                        "mehr",
                        "aban",
                        "azar",
                        "dey",
                        "bahman",
                        "esfand",
                    }
                }
            }
        }
        roc{
            availableFormats{
                E{"ccc"}
                MMMMd{"d. MMMM"}
            }
            eras{
                abbreviated{
                    "Before R.O.C.",
                    "Minguo",
                }
            }
        }
    }
    characterLabel{
        activities{"aktiviteter"}
        african_scripts{"afrikanske skriftsystemer"}
        american_scripts{"amerikanske skriftsystemer"}
        animal{"dyr"}
        animals_nature{"dyr og natur"}
        arrows{"piler"}
        body{"kropp"}
        box_drawing{"rutetegning"}
        braille{"punktskrift"}
        building{"bygning"}
        bullets_stars{"punkttegn/stjerner"}
        consonantal_jamo{"konsonantal jamo"}
        currency_symbols{"valutasymboler"}
        dash_connector{"tankestrek/bindetegn"}
        digits{"sifre"}
        dingbats{"dingbats"}
        divination_symbols{"spådomssymboler"}
        downwards_arrows{"piler som peker nedover"}
        downwards_upwards_arrows{"piler som peker nedover og oppover"}
        east_asian_scripts{"østasiatiske skriftsystemer"}
        emoji{"emoji"}
        european_scripts{"europeiske skriftsystemer"}
        female{"kvinnelig"}
        flag{"flagg"}
        flags{"flagg"}
        food_drink{"mat og drikke"}
        format{"format"}
        format_whitespace{"format og mellomrom"}
        full_width_form_variant{"fullbreddeformvarianter"}
        geometric_shapes{"geometriske figurer"}
        half_width_form_variant{"halvbreddeformvarianter"}
        han_characters{"Han-tegn"}
        han_radicals{"Han-radikaler"}
        hanja{"hanja"}
        hanzi_simplified{"hanzi (forenklet)"}
        hanzi_traditional{"hanzi (tradisjonell)"}
        heart{"hjerte"}
        historic_scripts{"historiske skriftsystemer"}
        ideographic_desc_characters{"ideografiske beskrivende tegn"}
        japanese_kana{"japansk kana"}
        kanbun{"kanbun"}
        kanji{"kanji"}
        keycap{"keycap"}
        leftwards_arrows{"piler som peker til venstre"}
        leftwards_rightwards_arrows{"piler som peker til høyre og venstre"}
        letterlike_symbols{"bokstavlignende symboler"}
        limited_use{"begrenset bruk"}
        male{"mannlig"}
        math_symbols{"matematikksymboler"}
        middle_eastern_scripts{"skriftsystemer fra Midtøsten"}
        miscellaneous{"diverse"}
        modern_scripts{"moderne skriftsystemer"}
        modifier{"modifikator"}
        musical_symbols{"musikksymboler"}
        nature{"natur"}
        nonspacing{"uten bredde"}
        numbers{"tall"}
        objects{"objekter"}
        other{"annet"}
        paired{"par"}
        person{"person"}
        phonetic_alphabet{"fonetisk alfabet"}
        pictographs{"piktogrammer"}
        place{"sted"}
        plant{"plante"}
        punctuation{"skilletegn"}
        rightwards_arrows{"piler som peker til høyre"}
        sign_standard_symbols{"tegn/standardsymboler"}
        small_form_variant{"varianter av små tegn"}
        smiley{"smiley"}
        smileys_people{"smilefjes og mennesker"}
        south_asian_scripts{"sørasiatiske skriftsystemer"}
        southeast_asian_scripts{"sørøstasiatiske skriftsystemer"}
        spacing{"med bredde"}
        sport{"sport"}
        symbols{"symboler"}
        technical_symbols{"tekniske symboler"}
        tone_marks{"tonemerker"}
        travel{"reise"}
        travel_places{"reise og steder"}
        upwards_arrows{"piler som peker oppover"}
        variant_forms{"varianter"}
        vocalic_jamo{"vokalisk jamo"}
        weather{"vær"}
        western_asian_scripts{"vestasiatiske skriftsymboler"}
        whitespace{"mellomrom"}
    }
    contextTransforms{
        relative:intvector{
            0,
            1,
        }
    }
    delimiters{
        alternateQuotationEnd{"’"}
        alternateQuotationStart{"‘"}
        quotationEnd{"»"}
        quotationStart{"«"}
    }
    fields{
        day{
            dn{"dag"}
            relative{
                "-1"{"i går"}
                "-2"{"i forgårs"}
                "0"{"i dag"}
                "1"{"i morgen"}
                "2"{"i overmorgen"}
            }
            relativeTime{
                future{
                    one{"om {0} døgn"}
                    other{"om {0} døgn"}
                }
                past{
                    one{"for {0} døgn siden"}
                    other{"for {0} døgn siden"}
                }
            }
        }
        day-narrow{
            dn{"d."}
            relativeTime{
                future{
                    one{"+{0} d."}
                    other{"+{0} d."}
                }
                past{
                    one{"-{0} d."}
                    other{"-{0} d."}
                }
            }
        }
        day-short{
            dn{"dag"}
            relative{
                "-1"{"i går"}
                "-2"{"i forgårs"}
                "0"{"i dag"}
                "1"{"i morgen"}
                "2"{"i overmorgen"}
            }
            relativeTime{
                future{
                    one{"om {0} d."}
                    other{"om {0} d."}
                }
                past{
                    one{"for {0} d. siden"}
                    other{"for {0} d. siden"}
                }
            }
        }
        dayperiod{
            dn{"a.m./p.m."}
        }
        era{
            dn{"tidsalder"}
        }
        fri{
            relative{
                "-1"{"fredag sist uke"}
                "0"{"fredag denne uken"}
                "1"{"fredag neste uke"}
            }
            relativeTime{
                future{
                    one{"om {0} fredag"}
                    other{"om {0} fredager"}
                }
                past{
                    one{"for {0} fredag siden"}
                    other{"for {0} fredager siden"}
                }
            }
        }
        fri-narrow{
            relative{
                "-1"{"sist fr."}
                "0"{"denne fr."}
                "1"{"neste fr."}
            }
            relativeTime{
                future{
                    one{"om {0} fr."}
                    other{"om {0} fr."}
                }
                past{
                    one{"for {0} fr. siden"}
                    other{"for {0} fr. siden"}
                }
            }
        }
        fri-short{
            relative{
                "-1"{"sist fre."}
                "0"{"denne fre."}
                "1"{"neste fre."}
            }
            relativeTime{
                future{
                    one{"om {0} fre."}
                    other{"om {0} fre."}
                }
                past{
                    one{"for {0} fre. siden"}
                    other{"for {0} fre. siden"}
                }
            }
        }
        hour{
            dn{"time"}
            relative{
                "0"{"denne timen"}
            }
            relativeTime{
                future{
                    one{"om {0} time"}
                    other{"om {0} timer"}
                }
                past{
                    one{"for {0} time siden"}
                    other{"for {0} timer siden"}
                }
            }
        }
        hour-narrow{
            dn{"t"}
            relativeTime{
                future{
                    one{"+{0} t"}
                    other{"+{0} t"}
                }
                past{
                    one{"-{0} t"}
                    other{"-{0} t"}
                }
            }
        }
        hour-short{
            dn{"t"}
            relativeTime{
                future{
                    one{"om {0} t"}
                    other{"om {0} t"}
                }
                past{
                    one{"for {0} t siden"}
                    other{"for {0} t siden"}
                }
            }
        }
        minute{
            dn{"minutt"}
            relative{
                "0"{"dette minuttet"}
            }
            relativeTime{
                future{
                    one{"om {0} minutt"}
                    other{"om {0} minutter"}
                }
                past{
                    one{"for {0} minutt siden"}
                    other{"for {0} minutter siden"}
                }
            }
        }
        minute-narrow{
            dn{"m"}
            relativeTime{
                future{
                    one{"+{0} min"}
                    other{"+{0} min"}
                }
                past{
                    one{"-{0} min"}
                    other{"-{0} min"}
                }
            }
        }
        minute-short{
            dn{"min"}
            relativeTime{
                future{
                    one{"om {0} min"}
                    other{"om {0} min"}
                }
                past{
                    one{"for {0} min siden"}
                    other{"for {0} min siden"}
                }
            }
        }
        mon{
            relative{
                "-1"{"mandag sist uke"}
                "0"{"mandag denne uken"}
                "1"{"mandag neste uke"}
            }
            relativeTime{
                future{
                    one{"om {0} mandag"}
                    other{"om {0} mandager"}
                }
                past{
                    one{"for {0} mandag siden"}
                    other{"for {0} mandager siden"}
                }
            }
        }
        mon-narrow{
            relative{
                "-1"{"sist ma."}
                "0"{"denne ma."}
                "1"{"neste ma."}
            }
            relativeTime{
                future{
                    one{"om {0} ma."}
                    other{"om {0} ma."}
                }
                past{
                    one{"for {0} ma. siden"}
                    other{"for {0} ma. siden"}
                }
            }
        }
        mon-short{
            relative{
                "-1"{"sist man."}
                "0"{"denne man."}
                "1"{"neste man."}
            }
            relativeTime{
                future{
                    one{"om {0} man."}
                    other{"om {0} man."}
                }
                past{
                    one{"for {0} man. siden"}
                    other{"for {0} man. siden"}
                }
            }
        }
        month{
            dn{"måned"}
            relative{
                "-1"{"forrige måned"}
                "0"{"denne måneden"}
                "1"{"neste måned"}
            }
            relativeTime{
                future{
                    one{"om {0} måned"}
                    other{"om {0} måneder"}
                }
                past{
                    one{"for {0} måned siden"}
                    other{"for {0} måneder siden"}
                }
            }
        }
        month-narrow{
            dn{"md."}
            relative{
                "-1"{"forrige md."}
                "0"{"denne md."}
                "1"{"neste md."}
            }
            relativeTime{
                future{
                    one{"+{0} md."}
                    other{"+{0} md."}
                }
                past{
                    one{"-{0} md."}
                    other{"-{0} md."}
                }
            }
        }
        month-short{
            dn{"mnd."}
            relative{
                "-1"{"forrige md."}
                "0"{"denne md."}
                "1"{"neste md."}
            }
            relativeTime{
                future{
                    one{"om {0} md."}
                    other{"om {0} md."}
                }
                past{
                    one{"for {0} md. siden"}
                    other{"for {0} md. siden"}
                }
            }
        }
        quarter{
            dn{"kvartal"}
            relative{
                "-1"{"forrige kvartal"}
                "0"{"dette kvartalet"}
                "1"{"neste kvartal"}
            }
            relativeTime{
                future{
                    one{"om {0} kvartal"}
                    other{"om {0} kvartaler"}
                }
                past{
                    one{"for {0} kvartal siden"}
                    other{"for {0} kvartaler siden"}
                }
            }
        }
        quarter-narrow{
            dn{"kv."}
            relative{
                "-1"{"forrige kv."}
                "0"{"dette kv."}
                "1"{"neste kv."}
            }
            relativeTime{
                future{
                    one{"+{0} kv."}
                    other{"+{0} kv."}
                }
                past{
                    one{"–{0} kv."}
                    other{"–{0} kv."}
                }
            }
        }
        quarter-short{
            dn{"kv."}
            relative{
                "-1"{"forrige kv."}
                "0"{"dette kv."}
                "1"{"neste kv."}
            }
            relativeTime{
                future{
                    one{"om {0} kv."}
                    other{"om {0} kv."}
                }
                past{
                    one{"for {0} kv. siden"}
                    other{"for {0} kv. siden"}
                }
            }
        }
        sat{
            relative{
                "-1"{"lørdag sist uke"}
                "0"{"lørdag denne uken"}
                "1"{"lørdag neste uke"}
            }
            relativeTime{
                future{
                    one{"om {0} lørdag"}
                    other{"om {0} lørdager"}
                }
                past{
                    one{"for {0} lørdag siden"}
                    other{"for {0} lørdager siden"}
                }
            }
        }
        sat-narrow{
            relative{
                "-1"{"sist lø."}
                "0"{"denne lø."}
                "1"{"neste lø."}
            }
            relativeTime{
                future{
                    one{"om {0} lø."}
                    other{"om {0} lø."}
                }
                past{
                    one{"for {0} lø. siden"}
                    other{"for {0} lø. siden"}
                }
            }
        }
        sat-short{
            relative{
                "-1"{"sist lør."}
                "0"{"denne lør."}
                "1"{"neste lør."}
            }
            relativeTime{
                future{
                    one{"om {0} lør."}
                    other{"om {0} lør."}
                }
                past{
                    one{"for {0} lør. siden"}
                    other{"for {0} lør. siden"}
                }
            }
        }
        second{
            dn{"sekund"}
            relative{
                "0"{"nå"}
            }
            relativeTime{
                future{
                    one{"om {0} sekund"}
                    other{"om {0} sekunder"}
                }
                past{
                    one{"for {0} sekund siden"}
                    other{"for {0} sekunder siden"}
                }
            }
        }
        second-narrow{
            dn{"s"}
            relativeTime{
                future{
                    one{"+{0} s"}
                    other{"+{0} s"}
                }
                past{
                    one{"-{0} s"}
                    other{"-{0} s"}
                }
            }
        }
        second-short{
            dn{"sek"}
            relativeTime{
                future{
                    one{"om {0} sek"}
                    other{"om {0} sek"}
                }
                past{
                    one{"for {0} sek siden"}
                    other{"for {0} sek siden"}
                }
            }
        }
        sun{
            relative{
                "-1"{"søndag sist uke"}
                "0"{"søndag denne uken"}
                "1"{"søndag neste uke"}
            }
            relativeTime{
                future{
                    one{"om {0} søndag"}
                    other{"om {0} søndager"}
                }
                past{
                    one{"for {0} søndag siden"}
                    other{"for {0} søndager siden"}
                }
            }
        }
        sun-narrow{
            relative{
                "-1"{"sist sø."}
                "0"{"denne sø."}
                "1"{"neste sø."}
            }
            relativeTime{
                future{
                    one{"om {0} sø."}
                    other{"om {0} sø."}
                }
                past{
                    one{"for {0} sø. siden"}
                    other{"for {0} sø. siden"}
                }
            }
        }
        sun-short{
            relative{
                "-1"{"sist søn."}
                "0"{"denne søn."}
                "1"{"neste søn."}
            }
            relativeTime{
                future{
                    one{"om {0} søn."}
                    other{"om {0} søn."}
                }
                past{
                    one{"for {0} søn. siden"}
                    other{"for {0} søn. siden"}
                }
            }
        }
        thu{
            relative{
                "-1"{"torsdag sist uke"}
                "0"{"torsdag denne uken"}
                "1"{"torsdag neste uke"}
            }
            relativeTime{
                future{
                    one{"om {0} torsdag"}
                    other{"om {0} torsdager"}
                }
                past{
                    one{"for {0} torsdag siden"}
                    other{"for {0} torsdager siden"}
                }
            }
        }
        thu-narrow{
            relative{
                "-1"{"sist to."}
                "0"{"denne to."}
                "1"{"neste to."}
            }
            relativeTime{
                future{
                    one{"om {0} to."}
                    other{"om {0} to."}
                }
                past{
                    one{"for {0} to. siden"}
                    other{"for {0} to. siden"}
                }
            }
        }
        thu-short{
            relative{
                "-1"{"sist tor."}
                "0"{"denne tor."}
                "1"{"neste tor."}
            }
            relativeTime{
                future{
                    one{"om {0} tor."}
                    other{"om {0} tor."}
                }
                past{
                    one{"for {0} tor. siden"}
                    other{"for {0} tor. siden"}
                }
            }
        }
        tue{
            relative{
                "-1"{"tirsdag sist uke"}
                "0"{"tirsdag denne uken"}
                "1"{"tirsdag neste uke"}
            }
            relativeTime{
                future{
                    one{"om {0} tirsdag"}
                    other{"om {0} tirsdager"}
                }
                past{
                    one{"for {0} tirsdag siden"}
                    other{"for {0} tirsdager siden"}
                }
            }
        }
        tue-narrow{
            relative{
                "-1"{"sist ti."}
                "0"{"denne ti."}
                "1"{"neste ti."}
            }
            relativeTime{
                future{
                    one{"om {0} ti."}
                    other{"om {0} ti."}
                }
                past{
                    one{"for {0} ti. siden"}
                    other{"for {0} ti. siden"}
                }
            }
        }
        tue-short{
            relative{
                "-1"{"sist tir."}
                "0"{"denne tir."}
                "1"{"neste tir."}
            }
            relativeTime{
                future{
                    one{"om {0} tir."}
                    other{"om {0} tir."}
                }
                past{
                    one{"for {0} tir. siden"}
                    other{"for {0} tir. siden"}
                }
            }
        }
        wed{
            relative{
                "-1"{"onsdag sist uke"}
                "0"{"onsdag denne uken"}
                "1"{"onsdag neste uke"}
            }
            relativeTime{
                future{
                    one{"om {0} onsdag"}
                    other{"om {0} onsdager"}
                }
                past{
                    one{"for {0} onsdag siden"}
                    other{"for {0} onsdager siden"}
                }
            }
        }
        wed-narrow{
            relative{
                "-1"{"sist on."}
                "0"{"denne on."}
                "1"{"neste on."}
            }
            relativeTime{
                future{
                    one{"om {0} on."}
                    other{"om {0} on."}
                }
                past{
                    one{"for {0} on. siden"}
                    other{"for {0} on. siden"}
                }
            }
        }
        wed-short{
            relative{
                "-1"{"sist ons."}
                "0"{"denne ons."}
                "1"{"neste ons."}
            }
            relativeTime{
                future{
                    one{"om {0} ons."}
                    other{"om {0} ons."}
                }
                past{
                    one{"for {0} ons. siden"}
                    other{"for {0} ons. siden"}
                }
            }
        }
        week{
            dn{"uke"}
            relative{
                "-1"{"forrige uke"}
                "0"{"denne uken"}
                "1"{"neste uke"}
            }
            relativePeriod{"uken {0}"}
            relativeTime{
                future{
                    one{"om {0} uke"}
                    other{"om {0} uker"}
                }
                past{
                    one{"for {0} uke siden"}
                    other{"for {0} uker siden"}
                }
            }
        }
        week-narrow{
            dn{"u."}
            relative{
                "-1"{"forrige uke"}
                "0"{"denne uken"}
                "1"{"neste uke"}
            }
            relativePeriod{"u. {0}"}
            relativeTime{
                future{
                    one{"+{0} u."}
                    other{"+{0} u."}
                }
                past{
                    one{"-{0} u."}
                    other{"-{0} u."}
                }
            }
        }
        week-short{
            dn{"uke"}
            relative{
                "-1"{"forrige uke"}
                "0"{"denne uken"}
                "1"{"neste uke"}
            }
            relativePeriod{"uken {0}"}
            relativeTime{
                future{
                    one{"om {0} u."}
                    other{"om {0} u."}
                }
                past{
                    one{"for {0} u. siden"}
                    other{"for {0} u. siden"}
                }
            }
        }
        weekday{
            dn{"ukedag"}
        }
        year{
            dn{"år"}
            relative{
                "-1"{"i fjor"}
                "0"{"i år"}
                "1"{"neste år"}
            }
            relativeTime{
                future{
                    one{"om {0} år"}
                    other{"om {0} år"}
                }
                past{
                    one{"for {0} år siden"}
                    other{"for {0} år siden"}
                }
            }
        }
        year-narrow{
            dn{"år"}
            relativeTime{
                future{
                    one{"+{0} år"}
                    other{"+{0} år"}
                }
                past{
                    one{"–{0} år"}
                    other{"–{0} år"}
                }
            }
        }
        year-short{
            dn{"år"}
            relativeTime{
                future{
                    one{"om {0} år"}
                    other{"om {0} år"}
                }
                past{
                    one{"for {0} år siden"}
                    other{"for {0} år siden"}
                }
            }
        }
        zone{
            dn{"tidssone"}
        }
    }
    listPattern{
        standard{
            2{"{0} og {1}"}
            end{"{0} og {1}"}
            middle{"{0}, {1}"}
            start{"{0}, {1}"}
        }
        standard-short{
            2{"{0} og {1}"}
            end{"{0} og {1}"}
            middle{"{0}, {1}"}
            start{"{0}, {1}"}
        }
        unit{
            2{"{0} og {1}"}
            end{"{0} og {1}"}
            middle{"{0}, {1}"}
            start{"{0}, {1}"}
        }
        unit-narrow{
            2{"{0}, {1}"}
            end{"{0}, {1}"}
            middle{"{0}, {1}"}
            start{"{0}, {1}"}
        }
        unit-short{
            2{"{0}, {1}"}
            end{"{0}, {1}"}
            middle{"{0}, {1}"}
            start{"{0}, {1}"}
        }
    }
    measurementSystemNames{
        UK{"engelsk"}
        US{"amerikansk"}
        metric{"metrisk"}
    }
}<|MERGE_RESOLUTION|>--- conflicted
+++ resolved
@@ -231,8 +231,6 @@
                 plusSign{"+"}
                 superscriptingExponent{"×"}
                 timeSeparator{":"}
-<<<<<<< HEAD
-=======
             }
         }
         minimalPairs{
@@ -242,17 +240,12 @@
             plural{
                 one{"{0} dag"}
                 other{"{0} dager"}
->>>>>>> a17af05f
             }
         }
         minimumGroupingDigits{"1"}
         native{"latn"}
     }
-<<<<<<< HEAD
-    Version{"2.1.30.7"}
-=======
     Version{"2.1.32.59"}
->>>>>>> a17af05f
     calendar{
         buddhist{
             availableFormats{
