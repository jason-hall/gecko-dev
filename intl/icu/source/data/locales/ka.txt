﻿// © 2016 and later: Unicode, Inc. and others.
// License & terms of use: http://www.unicode.org/copyright.html#License
ka{
    AuxExemplarCharacters{
        "[ⴀ ⴁ ⴂ ⴃ ⴄ ⴅ ⴆ ჱ ⴡ ⴇ ⴈ ⴉ ⴊ ⴋ ⴌ ჲ ⴢ ⴍ ⴎ ⴏ ⴐ ⴑ ⴒ ჳ ⴣ ⴓ ⴔ ⴕ ⴖ ⴗ ⴘ ⴙ ⴚ ⴛ ⴜ ⴝ ⴞ ჴ"
        " ⴤ ⴟ ⴠ ჵ ⴥ ჶ ჷ ჸ ჹ ჺ]"
    }
    Ellipsis{
        final{"{0}…"}
        initial{"…{0}"}
        medial{"{0}…{1}"}
        word-final{"{0} …"}
        word-initial{"… {0}"}
        word-medial{"{0} … {1}"}
    }
    ExemplarCharacters{"[ა ბ გ დ ე ვ ზ თ ი კ ლ მ ნ ო პ ჟ რ ს ტ უ ფ ქ ღ ყ შ ჩ ც ძ წ ჭ ხ ჯ ჰ]"}
    ExemplarCharactersIndex{"[ა ბ გ დ ე ვ ზ თ ი კ ლ მ ნ ო პ ჟ რ ს ტ უ ფ ქ ღ ყ შ ჩ ც ძ წ ჭ ხ ჯ ჰ]"}
    ExemplarCharactersPunctuation{
        "[\\- ‐ – — , ; \\: ! ? . … ჻ ' ‘ ‚ “ „ « » ( ) \\[ \\] \\{ \\} § @ * / \\& #"
        " † ‡ ′ ″ №]"
    }
    MoreInformation{"?"}
    NumberElements{
        default{"latn"}
        latn{
            miscPatterns{
                atLeast{"{0}+"}
                range{"{0}-{1}"}
            }
            patterns{
                accountingFormat{"#,##0.00 ¤"}
                currencyFormat{"#,##0.00 ¤"}
                decimalFormat{"#,##0.###"}
                percentFormat{"#,##0 %"}
                scientificFormat{"#E0"}
            }
            patternsLong{
                decimalFormat{
                    1000{
                        one{"0 ათასი"}
                        other{"0 ათასი"}
                    }
                    10000{
                        one{"00 ათასი"}
                        other{"00 ათასი"}
                    }
                    100000{
                        one{"000 ათასი"}
                        other{"000 ათასი"}
                    }
                    1000000{
                        one{"0 მილიონი"}
                        other{"0 მილიონი"}
                    }
                    10000000{
                        one{"00 მილიონი"}
                        other{"00 მილიონი"}
                    }
                    100000000{
                        one{"000 მილიონი"}
                        other{"000 მილიონი"}
                    }
                    1000000000{
                        one{"0 მილიარდი"}
                        other{"0 მილიარდი"}
                    }
                    10000000000{
                        one{"00 მილიარდი"}
                        other{"00 მილიარდი"}
                    }
                    100000000000{
                        one{"000 მილიარდი"}
                        other{"000 მილიარდი"}
                    }
                    1000000000000{
                        one{"0 ტრილიონი"}
                        other{"0 ტრილიონი"}
                    }
                    10000000000000{
                        one{"00 ტრილიონი"}
                        other{"00 ტრილიონი"}
                    }
                    100000000000000{
                        one{"000 ტრილიონი"}
                        other{"000 ტრილიონი"}
                    }
                }
            }
            patternsShort{
                currencyFormat{
                    1000{
                        one{"0 ათ'.' ¤"}
                        other{"0 ათ'.' ¤"}
                    }
                    10000{
                        one{"00 ათ'.' ¤"}
                        other{"00 ათ'.' ¤"}
                    }
                    100000{
                        one{"000 ათ'.' ¤"}
                        other{"000 ათ'.' ¤"}
                    }
                    1000000{
                        one{"0 მლნ'.' ¤"}
                        other{"0 მლნ'.' ¤"}
                    }
                    10000000{
                        one{"00 მლნ'.' ¤"}
                        other{"00 მლნ'.' ¤"}
                    }
                    100000000{
                        one{"000 მლნ'.' ¤"}
                        other{"000 მლნ'.' ¤"}
                    }
                    1000000000{
                        one{"0 მლრდ'.' ¤"}
                        other{"0 მლრდ'.' ¤"}
                    }
                    10000000000{
                        one{"00 მლრდ'.' ¤"}
                        other{"00 მლრდ'.' ¤"}
                    }
                    100000000000{
                        one{"000 მლრ'.' ¤"}
                        other{"000 მლრ'.' ¤"}
                    }
                    1000000000000{
                        one{"0 ტრლ'.' ¤"}
                        other{"0 ტრლ'.' ¤"}
                    }
                    10000000000000{
                        one{"00 ტრლ'.' ¤"}
                        other{"00 ტრლ'.' ¤"}
                    }
                    100000000000000{
                        one{"000 ტრლ'.' ¤"}
                        other{"000 ტრლ'.' ¤"}
                    }
                }
                decimalFormat{
                    1000{
                        one{"0 ათ'.'"}
                        other{"0 ათ'.'"}
                    }
                    10000{
                        one{"00 ათ'.'"}
                        other{"00 ათ'.'"}
                    }
                    100000{
                        one{"000 ათ'.'"}
                        other{"000 ათ'.'"}
                    }
                    1000000{
                        one{"0 მლნ'.'"}
                        other{"0 მლნ'.'"}
                    }
                    10000000{
                        one{"00 მლნ'.'"}
                        other{"00 მლნ'.'"}
                    }
                    100000000{
                        one{"000 მლნ'.'"}
                        other{"000 მლნ'.'"}
                    }
                    1000000000{
                        one{"0 მლრდ'.'"}
                        other{"0 მლრდ'.'"}
                    }
                    10000000000{
                        one{"00 მლრდ'.'"}
                        other{"00 მლრდ'.'"}
                    }
                    100000000000{
                        one{"000 მლრ'.'"}
                        other{"000 მლრ'.'"}
                    }
                    1000000000000{
                        one{"0 ტრლ'.'"}
                        other{"0 ტრლ'.'"}
                    }
                    10000000000000{
                        one{"00 ტრლ'.'"}
                        other{"00 ტრლ'.'"}
                    }
                    100000000000000{
                        one{"000 ტრლ'.'"}
                        other{"000 ტრლ'.'"}
                    }
                }
            }
            symbols{
                decimal{","}
                exponential{"E"}
                group{" "}
                infinity{"∞"}
                list{";"}
                minusSign{"-"}
                nan{"არ არის რიცხვი"}
                perMille{"‰"}
                percentSign{"%"}
                plusSign{"+"}
                superscriptingExponent{"×"}
                timeSeparator{":"}
            }
        }
        minimalPairs{
            ordinal{
                many{"მე-{0}"}
                one{"{0}-ლი"}
                other{"{0}-ე"}
            }
            plural{
                one{"კალათში {0} X-ია. შეიძენთ მას?"}
                other{"კალათში {0} X-ია. შეიძენთ მათ?"}
            }
        }
        minimumGroupingDigits{"2"}
        native{"latn"}
        traditional{"geor"}
    }
<<<<<<< HEAD
    Version{"2.1.29.20"}
=======
    Version{"2.1.32.59"}
>>>>>>> a17af05f
    calendar{
        generic{
            DateTimePatterns{
                "HH:mm:ss zzzz",
                "HH:mm:ss z",
                "HH:mm:ss",
                "HH:mm",
                "EEEE, dd MMMM, y G",
                "d MMMM, y G",
                "d MMM, y G",
                "dd.MM.y GGGGG",
                "{1}, {0}",
                "{1} {0}",
                "{1}, {0}",
                "{1}, {0}",
                "{1}, {0}",
            }
            availableFormats{
                E{"ccc"}
                Ed{"d E"}
                Gy{"y G"}
                GyMMM{"MMM, y G"}
                GyMMMEd{"E, d MMM, y G"}
                GyMMMd{"d MMM, y G"}
                H{"HH"}
                Hm{"HH:mm"}
                Hms{"HH:mm:ss"}
                M{"L"}
                MEd{"E, d.M"}
                MMM{"LLL"}
                MMMEd{"E, d MMM"}
                MMMMd{"d MMMM"}
                MMMd{"d MMM"}
                Md{"d.M"}
                d{"d"}
                h{"h a"}
                hm{"h:mm a"}
                hms{"h:mm:ss a"}
                ms{"mm:ss"}
                y{"y G"}
                yyyy{"y G"}
                yyyyM{"M.y G"}
                yyyyMEd{"E, d.M.y G"}
                yyyyMMM{"MMM, y G"}
                yyyyMMMEd{"E, d MMM, y G"}
                yyyyMMMM{"MMMM y G"}
                yyyyMMMd{"d MMM, y G"}
                yyyyMd{"d.M.y G"}
                yyyyQQQ{"QQQ, y G"}
                yyyyQQQQ{"QQQQ, y G"}
            }
            intervalFormats{
                H{
                    H{"HH–HH"}
                }
                Hm{
                    H{"HH:mm–HH:mm"}
                    m{"HH:mm–HH:mm"}
                }
                Hmv{
                    H{"HH:mm–HH:mm v"}
                    m{"HH:mm–HH:mm v"}
                }
                Hv{
                    H{"HH–HH v"}
                }
                M{
                    M{"M–M"}
                }
                MEd{
                    M{"E, dd.MM. – E, dd.MM."}
                    d{"E, dd.MM. – E, dd.MM."}
                }
                MMM{
                    M{"MMM–MMM"}
                }
                MMMEd{
                    M{"E, d MMM – E, d MMM"}
                    d{"E, d – E, d MMM"}
                }
                MMMd{
                    M{"d MMM – d MMM"}
                    d{"d–d MMM"}
                }
                Md{
                    M{"dd.MM. – dd.MM."}
                    d{"dd.MM. – dd.MM."}
                }
                d{
                    d{"d–d"}
                }
                fallback{"{0} – {1}"}
                h{
                    a{"h a – h a"}
                    h{"h–h a"}
                }
                hm{
                    a{"h:mm a – h:mm a"}
                    h{"h:mm–h:mm a"}
                    m{"h:mm–h:mm a"}
                }
                hmv{
                    a{"h:mm a – h:mm a v"}
                    h{"h:mm–h:mm a v"}
                    m{"h:mm–h:mm a v"}
                }
                hv{
                    a{"h a – h a v"}
                    h{"h–h a v"}
                }
                y{
                    y{"y–y G"}
                }
                yM{
                    M{"MM.y – MM.y G"}
                    y{"MM.y – MM.y G"}
                }
                yMEd{
                    M{"E, dd.MM.y – E, dd.MM.y G"}
                    d{"E, dd.MM.y – E, dd.MM.y G"}
                    y{"E, dd.MM.y – E, dd.MM.y G"}
                }
                yMMM{
                    M{"MMM–MMM y G"}
                    y{"MMM y – MMM y G"}
                }
                yMMMEd{
                    M{"E, d MMM – E, d MMM, y G"}
                    d{"E, d – E, d MMM y G"}
                    y{"E, d MMM, y – E, d MMM, y G"}
                }
                yMMMM{
                    M{"MM – MM.y G"}
                    y{"MM.y – MM.y G"}
                }
                yMMMd{
                    M{"dd MM – dd MM, y"}
                    d{"d – d MMM, y"}
                    y{"dd MMM, y – d MMM, y"}
                }
                yMd{
                    M{"dd.MM.y – dd.MM.y G"}
                    d{"dd.MM.y – dd.MM.y G"}
                    y{"dd.MM.y – dd.MM.y G"}
                }
            }
        }
        gregorian{
            AmPmMarkers{
                "AM",
                "PM",
            }
            AmPmMarkersAbbr{
                "AM",
                "PM",
            }
            AmPmMarkersNarrow{
                "a",
                "p",
            }
            DateTimePatterns{
                "HH:mm:ss zzzz",
                "HH:mm:ss z",
                "HH:mm:ss",
                "HH:mm",
                "EEEE, dd MMMM, y",
                "d MMMM, y",
                "d MMM. y",
                "dd.MM.yy",
                "{1}, {0}",
                "{1}, {0}",
                "{1}, {0}",
                "{1}, {0}",
                "{1}, {0}",
            }
            appendItems{
                Timezone{"{0} {1}"}
            }
            availableFormats{
                E{"ccc"}
                EHm{"E, HH:mm"}
                EHms{"E, HH:mm:ss"}
                Ed{"d E"}
                Ehm{"E, h:mm a"}
                Ehms{"E, h:mm:ss a"}
                Gy{"y G"}
                GyMMM{"MMM. y G"}
                GyMMMEd{"E, d MMM. y G"}
                GyMMMd{"d MMM. y G"}
                H{"HH"}
                Hm{"HH:mm"}
                Hms{"HH:mm:ss"}
                Hmsv{"HH:mm:ss v"}
                Hmv{"HH:mm v"}
                M{"L"}
                MEd{"E, d.M"}
                MMM{"LLL"}
                MMMEd{"E, d MMM"}
                MMMMW{
                    one{"MMM-ის კვირა W"}
                    other{"MMM-ის კვირა W"}
                }
                MMMMd{"d MMMM"}
                MMMd{"d MMM"}
                Md{"d.M"}
                d{"d"}
                h{"h a"}
                hm{"h:mm a"}
                hms{"h:mm:ss a"}
                hmsv{"h:mm:ss a v"}
                hmv{"h:mm a v"}
                ms{"mm:ss"}
                y{"y"}
                yM{"M.y"}
                yMEd{"E, d.M.y"}
                yMMM{"MMM. y"}
                yMMMEd{"E, d MMM. y"}
                yMMMM{"MMMM, y"}
                yMMMd{"d MMM. y"}
                yMd{"d.M.y"}
                yQQQ{"QQQ, y"}
                yQQQQ{"QQQQ, y"}
                yw{
                    one{"კვირა w, y"}
                    other{"კვირა w, y"}
                }
            }
            dayNames{
                format{
                    abbreviated{
                        "კვი",
                        "ორშ",
                        "სამ",
                        "ოთხ",
                        "ხუთ",
                        "პარ",
                        "შაბ",
                    }
                    narrow{
                        "კ",
                        "ო",
                        "ს",
                        "ო",
                        "ხ",
                        "პ",
                        "შ",
                    }
                    short{
                        "კვ",
                        "ორ",
                        "სმ",
                        "ოთ",
                        "ხთ",
                        "პრ",
                        "შბ",
                    }
                    wide{
                        "კვირა",
                        "ორშაბათი",
                        "სამშაბათი",
                        "ოთხშაბათი",
                        "ხუთშაბათი",
                        "პარასკევი",
                        "შაბათი",
                    }
                }
                stand-alone{
                    abbreviated{
                        "კვი",
                        "ორშ",
                        "სამ",
                        "ოთხ",
                        "ხუთ",
                        "პარ",
                        "შაბ",
                    }
                    narrow{
                        "კ",
                        "ო",
                        "ს",
                        "ო",
                        "ხ",
                        "პ",
                        "შ",
                    }
                    short{
                        "კვ",
                        "ორ",
                        "სმ",
                        "ოთ",
                        "ხთ",
                        "პრ",
                        "შბ",
                    }
                    wide{
                        "კვირა",
                        "ორშაბათი",
                        "სამშაბათი",
                        "ოთხშაბათი",
                        "ხუთშაბათი",
                        "პარასკევი",
                        "შაბათი",
                    }
                }
            }
            dayPeriod{
                format{
                    abbreviated{
                        afternoon1{"ნაშუადღ."}
                        evening1{"საღ."}
                        midnight{"შუაღამეს"}
                        morning1{"დილ."}
                        night1{"ღამ."}
                        noon{"შუადღ."}
                    }
                    narrow{
                        afternoon1{"ნაშუადღ."}
                        evening1{"საღ."}
                        midnight{"შუაღამეს"}
                        morning1{"დილ."}
                        night1{"ღამ."}
                        noon{"შუადღ."}
                    }
                    wide{
                        afternoon1{"ნაშუადღევს"}
                        evening1{"საღამოს"}
                        midnight{"შუაღამეს"}
                        morning1{"დილით"}
                        night1{"ღამით"}
                        noon{"შუადღეს"}
                    }
                }
                stand-alone{
                    abbreviated{
                        afternoon1{"ნაშუადღევი"}
                        am{"AM"}
                        evening1{"საღამო"}
                        midnight{"შუაღამე"}
                        morning1{"დილა"}
                        night1{"ღამე"}
                        noon{"შუადღე"}
                        pm{"PM"}
                    }
                    narrow{
                        afternoon1{"ნაშუადღევი"}
                        am{"AM"}
                        evening1{"საღამო"}
                        midnight{"შუაღამე"}
                        morning1{"დილა"}
                        night1{"ღამე"}
                        noon{"შუადღე"}
                        pm{"PM"}
                    }
                    wide{
                        afternoon1{"ნაშუადღევი"}
                        am{"AM"}
                        evening1{"საღამო"}
                        midnight{"შუაღამე"}
                        morning1{"დილა"}
                        night1{"ღამე"}
                        noon{"შუადღე"}
                        pm{"შუადღ. შემდეგ"}
                    }
                }
            }
            eras{
                abbreviated{
                    "ძვ. წ.",
                    "ახ. წ.",
                }
                abbreviated%variant{
                    "ჩვ. ერამდე",
                    "ჩვ. ერა",
                }
                wide{
                    "ძველი წელთაღრიცხვით",
                    "ახალი წელთაღრიცხვით",
                }
                wide%variant{
                    "ჩვენს ერამდე",
                    "ჩვენი ერა",
                }
            }
            intervalFormats{
                H{
                    H{"HH–HH"}
                }
                Hm{
                    H{"HH:mm–HH:mm"}
                    m{"HH:mm–HH:mm"}
                }
                Hmv{
                    H{"HH:mm–HH:mm v"}
                    m{"HH:mm–HH:mm v"}
                }
                Hv{
                    H{"HH–HH v"}
                }
                M{
                    M{"M–M"}
                }
                MEd{
                    M{"E, dd.MM. – E, dd.MM."}
                    d{"E, dd.MM. – E, dd.MM."}
                }
                MMM{
                    M{"MMM–MMM"}
                }
                MMMEd{
                    M{"E, d MMM – E, d MMM"}
                    d{"E, d – E, d MMM"}
                }
                MMMd{
                    M{"d MMM – d MMM"}
                    d{"d–d MMM"}
                }
                Md{
                    M{"dd.MM. – dd.MM."}
                    d{"dd.MM. – dd.MM."}
                }
                d{
                    d{"d–d"}
                }
                fallback{"{0} – {1}"}
                h{
                    a{"h a – h a"}
                    h{"h–h a"}
                }
                hm{
                    a{"h:mm a – h:mm a"}
                    h{"h:mm–h:mm a"}
                    m{"h:mm–h:mm a"}
                }
                hmv{
                    a{"h:mm a – h:mm a v"}
                    h{"h:mm–h:mm a v"}
                    m{"h:mm–h:mm a v"}
                }
                hv{
                    a{"h a – h a v"}
                    h{"h–h a v"}
                }
                y{
                    y{"y–y"}
                }
                yM{
                    M{"MM.y – MM.y"}
                    y{"MM.y – MM.y"}
                }
                yMEd{
                    M{"E, dd.MM.y – E, dd.MM.y"}
                    d{"E, dd.MM.y – E, dd.MM.y"}
                    y{"E, dd.MM.y – E, dd.MM.y"}
                }
                yMMM{
                    M{"MMM–MMM y"}
                    y{"MMM y – MMM y"}
                }
                yMMMEd{
                    M{"E, d MMM. – E, d MMM. y"}
                    d{"E, d MMM. – E, d MMM. y"}
                    y{"E, d MMM. y – E, d MMM. y"}
                }
                yMMMM{
                    M{"MMMM – MMMM, y"}
                    y{"MMMM y – MMMM y"}
                }
                yMMMd{
                    M{"dd MMM. – dd MMM. y"}
                    d{"d–d MMM, y"}
                    y{"dd MMM. y – d MMM. y"}
                }
                yMd{
                    M{"dd.MM.y – dd.MM.y"}
                    d{"dd.MM.y – dd.MM.y"}
                    y{"dd.MM.y – dd.MM.y"}
                }
            }
            monthNames{
                format{
                    abbreviated{
                        "იან",
                        "თებ",
                        "მარ",
                        "აპრ",
                        "მაი",
                        "ივნ",
                        "ივლ",
                        "აგვ",
                        "სექ",
                        "ოქტ",
                        "ნოე",
                        "დეკ",
                    }
                    narrow{
                        "ი",
                        "თ",
                        "მ",
                        "ა",
                        "მ",
                        "ი",
                        "ი",
                        "ა",
                        "ს",
                        "ო",
                        "ნ",
                        "დ",
                    }
                    wide{
                        "იანვარი",
                        "თებერვალი",
                        "მარტი",
                        "აპრილი",
                        "მაისი",
                        "ივნისი",
                        "ივლისი",
                        "აგვისტო",
                        "სექტემბერი",
                        "ოქტომბერი",
                        "ნოემბერი",
                        "დეკემბერი",
                    }
                }
                stand-alone{
                    abbreviated{
                        "იან",
                        "თებ",
                        "მარ",
                        "აპრ",
                        "მაი",
                        "ივნ",
                        "ივლ",
                        "აგვ",
                        "სექ",
                        "ოქტ",
                        "ნოე",
                        "დეკ",
                    }
                    narrow{
                        "ი",
                        "თ",
                        "მ",
                        "ა",
                        "მ",
                        "ი",
                        "ი",
                        "ა",
                        "ს",
                        "ო",
                        "ნ",
                        "დ",
                    }
                    wide{
                        "იანვარი",
                        "თებერვალი",
                        "მარტი",
                        "აპრილი",
                        "მაისი",
                        "ივნისი",
                        "ივლისი",
                        "აგვისტო",
                        "სექტემბერი",
                        "ოქტომბერი",
                        "ნოემბერი",
                        "დეკემბერი",
                    }
                }
            }
            quarters{
                format{
                    abbreviated{
                        "I კვ.",
                        "II კვ.",
                        "III კვ.",
                        "IV კვ.",
                    }
                    narrow{
                        "1",
                        "2",
                        "3",
                        "4",
                    }
                    wide{
                        "I კვარტალი",
                        "II კვარტალი",
                        "III კვარტალი",
                        "IV კვარტალი",
                    }
                }
                stand-alone{
                    abbreviated{
                        "I კვ.",
                        "II კვ.",
                        "III კვ.",
                        "IV კვ.",
                    }
                    narrow{
                        "1",
                        "2",
                        "3",
                        "4",
                    }
                    wide{
                        "I კვარტალი",
                        "II კვარტალი",
                        "III კვარტალი",
                        "IV კვარტალი",
                    }
                }
            }
        }
    }
    characterLabel{
        activities{"აქტივობები"}
        african_scripts{"აფრიკული დამწერლობები"}
        american_scripts{"ამერიკული დამწერლობები"}
        animal{"ცხოველი"}
        animals_nature{"ფლორა და ფაუნა"}
        arrows{"ისრები"}
        body{"სხეული"}
        box_drawing{"ჩარჩოების სიმბოლოები"}
        braille{"ბრაილი"}
        building{"შენობა"}
        bullets_stars{"ბურთულები/ვარსკვლავები"}
        consonantal_jamo{"Jamo-თანხმოვნები"}
        currency_symbols{"ვალუტის სიმბოლოები"}
        dash_connector{"ტირე/დეფისი"}
        digits{"ციფრები"}
        dingbats{"ტიპოგრაფიული ორნამენტები"}
        divination_symbols{"გაყოფის სიმბოლოები"}
        downwards_arrows{"ქვემოთ მიმართული ისრები"}
        downwards_upwards_arrows{"ქვემოთ და ზემოთ მიმართული ისრები"}
        east_asian_scripts{"აღმოსავლეთ აზიური დამწერლობები"}
        emoji{"Emoji"}
        european_scripts{"ევროპული დამწერლობები"}
        female{"ქალი"}
        flag{"დროშა"}
        flags{"დროშები"}
        food_drink{"სასმელი და საჭმელი"}
        format{"ფორმატირება"}
        format_whitespace{"ფორმატირება და შორისები"}
        full_width_form_variant{"ნახევარი სიგანის ფორმის ვარიანტები"}
        geometric_shapes{"გეომეტრიული ფიგურები"}
        half_width_form_variant{"ნახევარი სიგანის ფორმის ვარიანტები"}
        han_characters{"ჩინური სიმბოლოები"}
        han_radicals{"იეროგლიფური გასაღებები"}
        hanja{"ჰანჯა"}
        hanzi_simplified{"გამარტივებული ჩინური იეროგლიფები"}
        hanzi_traditional{"ტრადიციული ჩინური იეროგლიფები"}
        heart{"გული"}
        historic_scripts{"ისტორიული დამწერლობები"}
        ideographic_desc_characters{"იეროგლიფების აღმწერი სიმბოლოები"}
        japanese_kana{"კანა"}
        kanbun{"კანბუნი"}
        kanji{"კანჯი"}
        keycap{"კლავიში"}
        leftwards_arrows{"მარცხნივ მიმართული ისრები"}
        leftwards_rightwards_arrows{"მარცხნივ და მარჯვნივ მიმართული ისრები"}
        letterlike_symbols{"ასოების მაგვარი ნიშნები"}
        limited_use{"შეზღუდული გამოყენების"}
        male{"კაცი"}
        math_symbols{"მათემატიკური ნიშნები"}
        middle_eastern_scripts{"ახლო აღმოსავლეთის დამწერლობები"}
        miscellaneous{"სხვადასხვა"}
        modern_scripts{"თანამედროვე დამწერლობები"}
        modifier{"მოდიფიკატორი"}
        musical_symbols{"მუსიკალური სიმბოლოები"}
        nature{"ბუნება"}
        nonspacing{"დაცული შორისები"}
        numbers{"ციფრები"}
        objects{"ობიექტები"}
        other{"სხვა"}
        paired{"დაწყვილებული"}
        person{"ადამიანი"}
        phonetic_alphabet{"ფონეტიკური ანბანი"}
        pictographs{"პიკტოგრამები"}
        place{"ადგილი"}
        plant{"მცენარე"}
        punctuation{"სასვენი ნიშები"}
        rightwards_arrows{"მერჯვნივ მიმართული ისრები"}
        sign_standard_symbols{"ნიშნები/სტანდარტული სიმბოლოები"}
        small_form_variant{"პატარა ფორმის ვარიანტები"}
        smiley{"სიცილაკი"}
        smileys_people{"სიცილაკები და ხალხი"}
        south_asian_scripts{"სამხრეთ აზიური დამწერლობები"}
        southeast_asian_scripts{"სამხრეთ-აღმოსავლეთ აზიური დამწერლობები"}
        spacing{"დაშორება"}
        sport{"სპორტი"}
        symbols{"სიმბოლოები"}
        technical_symbols{"ტექნიკური სიმბოლოები"}
        tone_marks{"ტონის ნიშნები"}
        travel{"მოგზაურობა"}
        travel_places{"მოგზაურობა და ადგილები"}
        upwards_arrows{"ზემოთ მიმართული ისრები"}
        variant_forms{"ფორმის ვარიანტები"}
        vocalic_jamo{"Jamo-ხმოვნები"}
        weather{"ამინდი"}
        western_asian_scripts{"დასავლეთ აზიური დამწერლობები"}
        whitespace{"შორისები"}
    }
    delimiters{
        alternateQuotationEnd{"»"}
        alternateQuotationStart{"«"}
        quotationEnd{"“"}
        quotationStart{"„"}
    }
    fields{
        day{
            dn{"დღე"}
            relative{
                "-1"{"გუშინ"}
                "-2"{"გუშინწინ"}
                "0"{"დღეს"}
                "1"{"ხვალ"}
                "2"{"ზეგ"}
            }
            relativeTime{
                future{
                    one{"{0} დღეში"}
                    other{"{0} დღეში"}
                }
                past{
                    one{"{0} დღის წინ"}
                    other{"{0} დღის წინ"}
                }
            }
        }
        day-narrow{
            dn{"დღე"}
            relative{
                "-1"{"გუშინ"}
                "-2"{"გუშინწინ"}
                "0"{"დღეს"}
                "1"{"ხვალ"}
                "2"{"ზეგ"}
            }
            relativeTime{
                future{
                    one{"{0} დღეში"}
                    other{"{0} დღეში"}
                }
                past{
                    one{"{0} დღის წინ"}
                    other{"{0} დღის წინ"}
                }
            }
        }
        day-short{
            dn{"დღე"}
            relative{
                "-1"{"გუშინ"}
                "-2"{"გუშინწინ"}
                "0"{"დღეს"}
                "1"{"ხვალ"}
                "2"{"ზეგ"}
            }
            relativeTime{
                future{
                    one{"{0} დღეში"}
                    other{"{0} დღეში"}
                }
                past{
                    one{"{0} დღის წინ"}
                    other{"{0} დღის წინ"}
                }
            }
        }
        dayperiod{
            dn{"დღის ნახევარი"}
        }
        era{
            dn{"ეპოქა"}
        }
        fri{
            relative{
                "-1"{"გასულ პარასკევს"}
                "0"{"ამ პარასკევს"}
                "1"{"მომავალ პარასკევს"}
            }
            relativeTime{
                future{
                    one{"{0} პარასკევში"}
                    other{"{0} პარასკევში"}
                }
                past{
                    one{"{0} პარასკევის წინ"}
                    other{"{0} პარასკევის წინ"}
                }
            }
        }
        fri-narrow{
            relative{
                "-1"{"წინა პა."}
                "0"{"ამ პა."}
                "1"{"მომ. პა."}
            }
            relativeTime{
                future{
                    one{"{0} პარასკევში"}
                    other{"{0} პარასკევში"}
                }
                past{
                    one{"{0} პარასკევის წინ"}
                    other{"{0} პარასკევის წინ"}
                }
            }
        }
        fri-short{
            relative{
                "-1"{"წინა პარ."}
                "0"{"ამ პარ."}
                "1"{"მომ. პარ."}
            }
            relativeTime{
                future{
                    one{"{0} პარასკევში"}
                    other{"{0} პარასკევში"}
                }
                past{
                    one{"{0} პარასკევის წინ"}
                    other{"{0} პარასკევის წინ"}
                }
            }
        }
        hour{
            dn{"საათი"}
            relative{
                "0"{"ამ საათში"}
            }
            relativeTime{
                future{
                    one{"{0} საათში"}
                    other{"{0} საათში"}
                }
                past{
                    one{"{0} საათის წინ"}
                    other{"{0} საათის წინ"}
                }
            }
        }
        hour-narrow{
            dn{"სთ."}
            relativeTime{
                future{
                    one{"{0} საათში"}
                    other{"{0} საათში"}
                }
                past{
                    one{"{0} სთ წინ"}
                    other{"{0} სთ წინ"}
                }
            }
        }
        hour-short{
            dn{"სთ."}
            relativeTime{
                future{
                    one{"{0} საათში"}
                    other{"{0} საათში"}
                }
                past{
                    one{"{0} სთ წინ"}
                    other{"{0} სთ წინ"}
                }
            }
        }
        minute{
            dn{"წუთი"}
            relative{
                "0"{"ამ წუთში"}
            }
            relativeTime{
                future{
                    one{"{0} წუთში"}
                    other{"{0} წუთში"}
                }
                past{
                    one{"{0} წუთის წინ"}
                    other{"{0} წუთის წინ"}
                }
            }
        }
        minute-narrow{
            dn{"წთ."}
            relativeTime{
                future{
                    one{"{0} წუთში"}
                    other{"{0} წუთში"}
                }
                past{
                    one{"{0} წთ წინ"}
                    other{"{0} წთ წინ"}
                }
            }
        }
        minute-short{
            dn{"წთ."}
            relativeTime{
                future{
                    one{"{0} წუთში"}
                    other{"{0} წუთში"}
                }
                past{
                    one{"{0} წთ წინ"}
                    other{"{0} წთ წინ"}
                }
            }
        }
        mon{
            relative{
                "-1"{"გასულ ორშაბათს"}
                "0"{"ამ ორშაბათს"}
                "1"{"მომავალ ორშაბათს"}
            }
            relativeTime{
                future{
                    one{"{0} ორშაბათში"}
                    other{"{0} ორშაბათში"}
                }
                past{
                    one{"{0} ორშაბათის წინ"}
                    other{"{0} ორშაბათის წინ"}
                }
            }
        }
        mon-narrow{
            relative{
                "-1"{"გას. ორ."}
                "0"{"ამ ორ."}
                "1"{"მომ. ორ."}
            }
            relativeTime{
                future{
                    one{"{0} ორშაბათში"}
                    other{"{0} ორშაბათში"}
                }
                past{
                    one{"{0} ორშაბათის წინ"}
                    other{"{0} ორშაბათის წინ"}
                }
            }
        }
        mon-short{
            relative{
                "-1"{"წინა ორშ."}
                "0"{"ამ ორშ."}
                "1"{"მომ. ორშ."}
            }
            relativeTime{
                future{
                    one{"{0} ორშაბათში"}
                    other{"{0} ორშაბათში"}
                }
                past{
                    one{"{0} ორშაბათის წინ"}
                    other{"{0} ორშაბათის წინ"}
                }
            }
        }
        month{
            dn{"თვე"}
            relative{
                "-1"{"გასულ თვეს"}
                "0"{"ამ თვეში"}
                "1"{"მომავალ თვეს"}
            }
            relativeTime{
                future{
                    one{"{0} თვეში"}
                    other{"{0} თვეში"}
                }
                past{
                    one{"{0} თვის წინ"}
                    other{"{0} თვის წინ"}
                }
            }
        }
        month-narrow{
            dn{"თვე"}
            relative{
                "-1"{"გასულ თვეს"}
                "0"{"ამ თვეში"}
                "1"{"მომავალ თვეს"}
            }
            relativeTime{
                future{
                    one{"{0} თვეში"}
                    other{"{0} თვეში"}
                }
                past{
                    one{"{0} თვის წინ"}
                    other{"{0} თვის წინ"}
                }
            }
        }
        month-short{
            dn{"თვე"}
            relative{
                "-1"{"გასულ თვეს"}
                "0"{"ამ თვეში"}
                "1"{"მომავალ თვეს"}
            }
            relativeTime{
                future{
                    one{"{0} თვეში"}
                    other{"{0} თვეში"}
                }
                past{
                    one{"{0} თვის წინ"}
                    other{"{0} თვის წინ"}
                }
            }
        }
        quarter{
            dn{"კვარტალი"}
            relative{
                "-1"{"გასულ კვარტალში"}
                "0"{"ამ კვარტალში"}
                "1"{"შემდეგ კვარტალში"}
            }
            relativeTime{
                future{
                    one{"{0} კვარტალში"}
                    other{"{0} კვარტალში"}
                }
                past{
                    one{"{0} კვარტალის წინ"}
                    other{"{0} კვარტალის წინ"}
                }
            }
        }
        quarter-narrow{
            dn{"კვარტ."}
            relativeTime{
                future{
                    one{"{0} კვარტალში"}
                    other{"{0} კვარტალში"}
                }
                past{
                    one{"{0} კვარტ. წინ"}
                    other{"{0} კვარტ. წინ"}
                }
            }
        }
        quarter-short{
            dn{"კვარტ."}
            relativeTime{
                future{
                    one{"{0} კვარტალში"}
                    other{"{0} კვარტალში"}
                }
                past{
                    one{"{0} კვარტ. წინ"}
                    other{"{0} კვარტ. წინ"}
                }
            }
        }
        sat{
            relative{
                "-1"{"გასულ შაბათს"}
                "0"{"ამ შაბათს"}
                "1"{"მომავალ შაბათს"}
            }
            relativeTime{
                future{
                    one{"{0} შაბათში"}
                    other{"{0} შაბათში"}
                }
                past{
                    one{"{0} შაბათის წინ"}
                    other{"{0} შაბათის წინ"}
                }
            }
        }
        sat-narrow{
            relative{
                "-1"{"წინა შბ."}
                "0"{"ამ შა."}
                "1"{"მომ. შბ."}
            }
            relativeTime{
                future{
                    one{"{0} შაბათში"}
                    other{"{0} შაბათში"}
                }
                past{
                    one{"{0} შაბათის წინ"}
                    other{"{0} შაბათის წინ"}
                }
            }
        }
        sat-short{
            relative{
                "-1"{"წინა შაბ."}
                "0"{"ამ შაბ."}
                "1"{"მომ. შაბ."}
            }
            relativeTime{
                future{
                    one{"{0} შაბათში"}
                    other{"{0} შაბათში"}
                }
                past{
                    one{"{0} შაბათის წინ"}
                    other{"{0} შაბათის წინ"}
                }
            }
        }
        second{
            dn{"წამი"}
            relative{
                "0"{"ახლა"}
            }
            relativeTime{
                future{
                    one{"{0} წამში"}
                    other{"{0} წამში"}
                }
                past{
                    one{"{0} წამის წინ"}
                    other{"{0} წამის წინ"}
                }
            }
        }
        second-narrow{
            dn{"წმ."}
            relativeTime{
                future{
                    one{"{0} წამში"}
                    other{"{0} წამში"}
                }
                past{
                    one{"{0} წმ წინ"}
                    other{"{0} წმ წინ"}
                }
            }
        }
        second-short{
            dn{"წმ."}
            relativeTime{
                future{
                    one{"{0} წამში"}
                    other{"{0} წამში"}
                }
                past{
                    one{"{0} წმ წინ"}
                    other{"{0} წმ წინ"}
                }
            }
        }
        sun{
            relative{
                "-1"{"გასულ კვირას"}
                "0"{"ამ კვირას"}
                "1"{"მომავალ კვირას"}
            }
            relativeTime{
                future{
                    one{"{0} კვირაში"}
                    other{"{0} კვირაში"}
                }
                past{
                    one{"{0} კვირის წინ"}
                    other{"{0} კვირი წინ"}
                }
            }
        }
        sun-narrow{
            relative{
                "-1"{"გასულ კვირას"}
                "0"{"ამ კვირას"}
                "1"{"მომავალ კვირას"}
            }
            relativeTime{
                future{
                    one{"{0} კვირაში"}
                    other{"{0} კვირაში"}
                }
                past{
                    one{"{0} კვირის წინ"}
                    other{"{0} კვირი წინ"}
                }
            }
        }
        sun-short{
            relative{
                "-1"{"გასულ კვირას"}
                "0"{"ამ კვირას"}
                "1"{"მომავალ კვირას"}
            }
            relativeTime{
                future{
                    one{"{0} კვირაში"}
                    other{"{0} კვირაში"}
                }
                past{
                    one{"{0} კვირის წინ"}
                    other{"{0} კვირის წინ"}
                }
            }
        }
        thu{
            relative{
                "-1"{"გასულ ხუთშაბათს"}
                "0"{"ამ ხუთშაბათს"}
                "1"{"მომავალ ხუთშაბათს"}
            }
            relativeTime{
                future{
                    one{"{0} ხუთშაბათში"}
                    other{"{0} ხუთშაბათში"}
                }
                past{
                    one{"{0} ხუთშაბათის წინ"}
                    other{"{0} ხუთშაბათის წინ"}
                }
            }
        }
        thu-narrow{
            relative{
                "-1"{"წინა ხთ."}
                "0"{"ამ ხთ."}
                "1"{"მომ. ხთ."}
            }
            relativeTime{
                future{
                    one{"{0} ხუთშაბათში"}
                    other{"{0} ხუთშაბათში"}
                }
                past{
                    one{"{0} ხუთშაბათის წინ"}
                    other{"{0} ხუთშაბათის წინ"}
                }
            }
        }
        thu-short{
            relative{
                "-1"{"წინა ხუთ."}
                "0"{"ამ ხუთ."}
                "1"{"მომ. ხუთ."}
            }
            relativeTime{
                future{
                    one{"{0} ხუთშაბათში"}
                    other{"{0} ხუთშაბათში"}
                }
                past{
                    one{"{0} ხუთშაბათის წინ"}
                    other{"{0} ხუთშაბათის წინ"}
                }
            }
        }
        tue{
            relative{
                "-1"{"გასულ სამშაბათს"}
                "0"{"ამ სამშაბათს"}
                "1"{"მომავალ სამშაბათს"}
            }
            relativeTime{
                future{
                    one{"{0} სამშაბათში"}
                    other{"{0} სამშაბათში"}
                }
                past{
                    one{"{0} სამშაბათის წინ"}
                    other{"{0} სამშაბათის წინ"}
                }
            }
        }
        tue-narrow{
            relative{
                "-1"{"წინ სა."}
                "0"{"ამ სა."}
                "1"{"მომმ სა."}
            }
            relativeTime{
                future{
                    one{"{0} სამშაბათში"}
                    other{"{0} სამშაბათში"}
                }
                past{
                    one{"{0} სამშაბათის წინ"}
                    other{"{0} სამშაბათის წინ"}
                }
            }
        }
        tue-short{
            relative{
                "-1"{"წინა სამ."}
                "0"{"ამ სამ."}
                "1"{"მომ. სამ."}
            }
            relativeTime{
                future{
                    one{"{0} სამშაბათში"}
                    other{"{0} სამშაბათში"}
                }
                past{
                    one{"{0} სამშაბათის წინ"}
                    other{"{0} სამშაბათის წინ"}
                }
            }
        }
        wed{
            relative{
                "-1"{"გასულ ოთხშაბათს"}
                "0"{"ამ ოთხშაბათს"}
                "1"{"მომავალ ოთხშაბათს"}
            }
            relativeTime{
                future{
                    one{"{0} ოთხშაბათში"}
                    other{"{0} ოთხშაბათში"}
                }
                past{
                    one{"{0} ოთხშაბათის წინ"}
                    other{"{0} ოთხშაბათის წინ"}
                }
            }
        }
        wed-narrow{
            relative{
                "-1"{"წინა ოთ."}
                "0"{"ამ ოთ."}
                "1"{"მომ. ოთ."}
            }
            relativeTime{
                future{
                    one{"{0} ოთხშაბათში"}
                    other{"{0} ოთხშაბათში"}
                }
                past{
                    one{"{0} ოთხშაბათის წინ"}
                    other{"{0} ოთხშაბათის წინ"}
                }
            }
        }
        wed-short{
            relative{
                "-1"{"წინა ოთხ."}
                "0"{"ამ ოთხ."}
                "1"{"მომ. ოთხ."}
            }
            relativeTime{
                future{
                    one{"{0} ოთხშაბათში"}
                    other{"{0} ოთხშაბათში"}
                }
                past{
                    one{"{0} ოთხშაბათის წინ"}
                    other{"{0} ოთხშაბათის წინ"}
                }
            }
        }
        week{
            dn{"კვირა"}
            relative{
                "-1"{"გასულ კვირაში"}
                "0"{"ამ კვირაში"}
                "1"{"მომავალ კვირაში"}
            }
            relativePeriod{"{0}-ის კვირაში"}
            relativeTime{
                future{
                    one{"{0} კვირაში"}
                    other{"{0} კვირაში"}
                }
                past{
                    one{"{0} კვირის წინ"}
                    other{"{0} კვირის წინ"}
                }
            }
        }
        week-narrow{
            dn{"კვ."}
            relative{
                "-1"{"გასულ კვირაში"}
                "0"{"ამ კვირაში"}
                "1"{"მომავალ კვირაში"}
            }
            relativePeriod{"{0}-ის კვირაში"}
            relativeTime{
                future{
                    one{"{0} კვირაში"}
                    other{"{0} კვირაში"}
                }
                past{
                    one{"{0} კვირის წინ"}
                    other{"{0} კვირის წინ"}
                }
            }
        }
        week-short{
            dn{"კვ."}
            relative{
                "-1"{"გასულ კვირაში"}
                "0"{"ამ კვირაში"}
                "1"{"მომავალ კვირაში"}
            }
            relativePeriod{"{0}-ის კვირაში"}
            relativeTime{
                future{
                    one{"{0} კვირაში"}
                    other{"{0} კვირაში"}
                }
                past{
                    one{"{0} კვ. წინ"}
                    other{"{0} კვ. წინ"}
                }
            }
        }
        weekday{
            dn{"კვირის დღე"}
        }
        year{
            dn{"წელი"}
            relative{
                "-1"{"გასულ წელს"}
                "0"{"ამ წელს"}
                "1"{"მომავალ წელს"}
            }
            relativeTime{
                future{
                    one{"{0} წელიწადში"}
                    other{"{0} წელიწადში"}
                }
                past{
                    one{"{0} წლის წინ"}
                    other{"{0} წლის წინ"}
                }
            }
        }
        year-narrow{
            dn{"წ."}
            relative{
                "-1"{"გასულ წელს"}
                "0"{"ამ წელს"}
                "1"{"მომავალ წელს"}
            }
            relativeTime{
                future{
                    one{"{0} წელში"}
                    other{"{0} წელში"}
                }
                past{
                    one{"{0} წლის წინ"}
                    other{"{0} წლის წინ"}
                }
            }
        }
        year-short{
            dn{"წ."}
            relative{
                "-1"{"გასულ წელს"}
                "0"{"ამ წელს"}
                "1"{"მომავალ წელს"}
            }
            relativeTime{
                future{
                    one{"{0} წელში"}
                    other{"{0} წელში"}
                }
                past{
                    one{"{0} წლის წინ"}
                    other{"{0} წლის წინ"}
                }
            }
        }
        zone{
            dn{"დროის სარტყელი"}
        }
    }
    listPattern{
        standard{
            2{"{0} და {1}"}
            end{"{0} და {1}"}
            middle{"{0}, {1}"}
            start{"{0}, {1}"}
        }
        standard-short{
            2{"{0} და {1}"}
            end{"{0} და {1}"}
            middle{"{0}, {1}"}
            start{"{0}, {1}"}
        }
        unit{
            2{"{0}, {1}"}
            end{"{0}, {1}"}
            middle{"{0}, {1}"}
            start{"{0}, {1}"}
        }
        unit-narrow{
            2{"{0}, {1}"}
            end{"{0}, {1}"}
            middle{"{0}, {1}"}
            start{"{0}, {1}"}
        }
        unit-short{
            2{"{0}, {1}"}
            end{"{0}, {1}"}
            middle{"{0}, {1}"}
            start{"{0}, {1}"}
        }
    }
    measurementSystemNames{
        UK{"ბრიტანული"}
        US{"ამერიკული"}
        metric{"მეტრული"}
    }
}<|MERGE_RESOLUTION|>--- conflicted
+++ resolved
@@ -218,11 +218,7 @@
         native{"latn"}
         traditional{"geor"}
     }
-<<<<<<< HEAD
-    Version{"2.1.29.20"}
-=======
     Version{"2.1.32.59"}
->>>>>>> a17af05f
     calendar{
         generic{
             DateTimePatterns{
