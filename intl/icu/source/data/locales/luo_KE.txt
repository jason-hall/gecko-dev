--- conflicted
+++ resolved
@@ -1,9 +1,5 @@
 ﻿// © 2016 and later: Unicode, Inc. and others.
 // License & terms of use: http://www.unicode.org/copyright.html#License
 luo_KE{
-<<<<<<< HEAD
-    Version{"2.1.27.40"}
-=======
     Version{"2.1.31.33"}
->>>>>>> a17af05f
 }