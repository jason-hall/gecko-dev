﻿// © 2016 and later: Unicode, Inc. and others.
// License & terms of use: http://www.unicode.org/copyright.html#License
lkt{
    AuxExemplarCharacters{"[c d f {ȟʼ} j q r {sʼ} {šʼ} v x]"}
    ExemplarCharacters{
        "[a á {aŋ} b č {čh} {čʼ} e é g ǧ h ȟ i í {iŋ} k {kh} {kȟ} {kʼ} l m n ŋ o ó p "
        "{ph} {pȟ} {pʼ} s š t {th} {tȟ} {tʼ} u ú {uŋ} w y z ž ʼ]"
    }
    ExemplarCharactersIndex{"[A B Č E G Ǧ H Ȟ I K L M N Ŋ O P S Š T U W Y Z Ž]"}
    ExemplarCharactersPunctuation{"[\\- ‐ – — , ; \\: ! ? . \u0022 “ ” ( ) \\[ \\] @ * / \\& #]"}
<<<<<<< HEAD
    Version{"2.1.27.40"}
=======
    Version{"2.1.31.33"}
>>>>>>> a17af05f
    calendar{
        gregorian{
            dayNames{
                format{
                    narrow{
                        "A",
                        "W",
                        "N",
                        "Y",
                        "T",
                        "Z",
                        "O",
                    }
                    wide{
                        "Aŋpétuwakȟaŋ",
                        "Aŋpétuwaŋži",
                        "Aŋpétunuŋpa",
                        "Aŋpétuyamni",
                        "Aŋpétutopa",
                        "Aŋpétuzaptaŋ",
                        "Owáŋgyužažapi",
                    }
                }
            }
            monthNames{
                format{
                    wide{
                        "Wiótheȟika Wí",
                        "Thiyóȟeyuŋka Wí",
                        "Ištáwičhayazaŋ Wí",
                        "Pȟežítȟo Wí",
                        "Čhaŋwápetȟo Wí",
                        "Wípazukȟa-wašté Wí",
                        "Čhaŋpȟásapa Wí",
                        "Wasútȟuŋ Wí",
                        "Čhaŋwápeǧi Wí",
                        "Čhaŋwápe-kasná Wí",
                        "Waníyetu Wí",
                        "Tȟahékapšuŋ Wí",
                    }
                }
            }
        }
    }
    fields{
        day{
            dn{"Aŋpétu"}
            relative{
                "-1"{"Ȟtálehaŋ"}
                "0"{"Lé aŋpétu kiŋ"}
                "1"{"Híŋhaŋni kiŋháŋ"}
            }
            relativeTime{
                future{
                    other{"Letáŋhaŋ {0}-čháŋ kiŋháŋ"}
                }
                past{
                    other{"Hékta {0}-čháŋ k’uŋ héhaŋ"}
                }
            }
        }
        fri{
            relative{
                "-1"{"Aŋpétuzaŋptaŋ kʼuŋ héhaŋ"}
                "0"{"Apétuzaptaŋ kiŋ lé"}
                "1"{"Aŋpétuzaptaŋ kiŋháŋ"}
            }
        }
        hour{
            dn{"Owápȟe"}
            relativeTime{
                future{
                    other{"Letáŋhaŋ owápȟe {0} kiŋháŋ"}
                }
                past{
                    other{"Hékta owápȟe {0} kʼuŋ héhaŋ"}
                }
            }
        }
        minute{
            dn{"Owápȟe oȟʼáŋkȟo"}
            relativeTime{
                future{
                    other{"Letáŋhaŋ oȟ’áŋkȟo {0} kiŋháŋ"}
                }
                past{
                    other{"Hékta oȟ’áŋkȟo {0} k’uŋ héhaŋ"}
                }
            }
        }
        mon{
            relative{
                "-1"{"Aŋpétutȟokahe kʼuŋ héhaŋ"}
                "0"{"Aŋpétutȟokahe kiŋ lé"}
                "1"{"Aŋpétutȟokahe kiŋháŋ"}
            }
        }
        month{
            dn{"Wí"}
            relative{
                "-1"{"Wí kʼuŋ héhaŋ"}
                "0"{"Lé wí kiŋ"}
                "1"{"Tȟokáta wí kiŋháŋ"}
            }
            relativeTime{
                future{
                    other{"Letáŋhaŋ wíyawapi {0} kiŋháŋ"}
                }
                past{
                    other{"Hékta wíyawapi {0} kʼuŋ héhaŋ"}
                }
            }
        }
        sat{
            relative{
                "-1"{"Owáŋkayužažapi kʼuŋ héhaŋ"}
                "0"{"Owáŋkayužažapi kiŋ lé"}
                "1"{"Owáŋkayužažapi kiŋháŋ"}
            }
        }
        second{
            dn{"Okpí"}
            relativeTime{
                future{
                    other{"Letáŋhaŋ okpí {0} kiŋháŋ"}
                }
                past{
                    other{"Hékta okpí {0} k’uŋ héhaŋ"}
                }
            }
        }
        sun{
            relative{
                "-1"{"Aŋpétuwakȟáŋ kʼuŋ héhaŋ"}
                "0"{"Aŋpétuwakȟáŋ kiŋ lé"}
                "1"{"Aŋpétuwakȟáŋ kiŋháŋ"}
            }
        }
        thu{
            relative{
                "-1"{"Aŋpétutopa kʼuŋ héhaŋ"}
                "0"{"Aŋpétutopa kiŋ lé"}
                "1"{"Aŋpétutopa kiŋháŋ"}
            }
        }
        tue{
            relative{
                "-1"{"Aŋpétunuŋpa kʼuŋ héhaŋ"}
                "0"{"Aŋpétunuŋpa kiŋ lé"}
                "1"{"Aŋpétunuŋpa kiŋháŋ"}
            }
        }
        wed{
            relative{
                "-1"{"Aŋpétuyamni kʼuŋ héhaŋ"}
                "0"{"Aŋpétuyamni kiŋ lé"}
                "1"{"Aŋpétuyamni kiŋháŋ"}
            }
        }
        week{
            dn{"Okó"}
            relative{
                "-1"{"Okó kʼuŋ héhaŋ"}
                "0"{"Lé okó kiŋ"}
                "1"{"Tȟokáta okó kiŋháŋ"}
            }
            relativeTime{
                future{
                    other{"Letáŋhaŋ okó {0} kiŋháŋ"}
                }
                past{
                    other{"Hékta okó {0} kʼuŋ héhaŋ"}
                }
            }
        }
        weekday{
            dn{"Okó-aŋpétu"}
        }
        year{
            dn{"Ómakȟa"}
            relative{
                "-1"{"Ómakȟa kʼuŋ héhaŋ"}
                "0"{"Lé ómakȟa kiŋ"}
                "1"{"Tȟokáta ómakȟa kiŋháŋ"}
            }
            relativeTime{
                future{
                    other{"Letáŋhaŋ ómakȟa {0} kiŋháŋ"}
                }
                past{
                    other{"Hékta ómakȟa {0} kʼuŋ héhaŋ"}
                }
            }
        }
    }
    measurementSystemNames{
        US{"US"}
    }
}<|MERGE_RESOLUTION|>--- conflicted
+++ resolved
@@ -8,11 +8,7 @@
     }
     ExemplarCharactersIndex{"[A B Č E G Ǧ H Ȟ I K L M N Ŋ O P S Š T U W Y Z Ž]"}
     ExemplarCharactersPunctuation{"[\\- ‐ – — , ; \\: ! ? . \u0022 “ ” ( ) \\[ \\] @ * / \\& #]"}
-<<<<<<< HEAD
-    Version{"2.1.27.40"}
-=======
     Version{"2.1.31.33"}
->>>>>>> a17af05f
     calendar{
         gregorian{
             dayNames{
