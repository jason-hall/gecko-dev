﻿// © 2016 and later: Unicode, Inc. and others.
// License & terms of use: http://www.unicode.org/copyright.html#License
fy{
    AuxExemplarCharacters{"[æ ò ù]"}
    Ellipsis{
        final{"{0}…"}
        initial{"…{0}"}
        medial{"{0}…{1}"}
        word-final{"{0} …"}
        word-initial{"… {0}"}
        word-medial{"{0} … {1}"}
    }
    ExemplarCharacters{
        "[a á à â ä b c d e é è ê ë f g h i í ï {ij} {íj\u0301} j k l m n o ó ô ö p r"
        " s t u ú û ü v w y ý z]"
    }
    ExemplarCharactersIndex{"[A B C D E F G H I J K L M N O P R S T U V W X Z]"}
    ExemplarCharactersPunctuation{
        "[\\- ‐ – — , ; \\: ! ? . … ' ‘ ’ \u0022 “ ” ( ) \\[ \\] § @ * / \\& # † ‡ ′ "
        "″]"
    }
    MoreInformation{"?"}
    NumberElements{
        latn{
            miscPatterns{
                atLeast{"{0}+"}
                range{"{0}-{1}"}
            }
            patterns{
                accountingFormat{"¤ #,##0.00;(¤ #,##0.00)"}
                currencyFormat{"¤ #,##0.00;¤ #,##0.00-"}
                decimalFormat{"#,##0.###"}
                percentFormat{"#,##0%"}
                scientificFormat{"#E0"}
            }
            patternsLong{
                decimalFormat{
                    1000{
                        one{"0 tûzen"}
                        other{"0 tûzen"}
                    }
                    10000{
                        one{"00 tûzen"}
                        other{"00 tûzen"}
                    }
                    100000{
                        one{"000 tûzen"}
                        other{"000 tûzen"}
                    }
                    1000000{
                        one{"0 miljoen"}
                        other{"0 miljoen"}
                    }
                    10000000{
                        one{"00 miljoen"}
                        other{"00 miljoen"}
                    }
                    100000000{
                        one{"000 miljoen"}
                        other{"000 miljoen"}
                    }
                    1000000000{
                        one{"0 miljard"}
                        other{"0 miljard"}
                    }
                    10000000000{
                        one{"00 miljard"}
                        other{"00 miljard"}
                    }
                    100000000000{
                        one{"000 miljard"}
                        other{"000 miljard"}
                    }
                    1000000000000{
                        one{"0 biljoen"}
                        other{"0 biljoen"}
                    }
                    10000000000000{
                        one{"00 biljoen"}
                        other{"00 biljoen"}
                    }
                    100000000000000{
                        one{"000 biljoen"}
                        other{"000 biljoen"}
                    }
                }
            }
            patternsShort{
                decimalFormat{
                    1000{
                        one{"0K"}
                        other{"0K"}
                    }
                    10000{
                        one{"00K"}
                        other{"00K"}
                    }
                    100000{
                        one{"000K"}
                        other{"000K"}
                    }
                    1000000{
                        one{"0 mln'.'"}
                        other{"0 mln'.'"}
                    }
                    10000000{
                        one{"00 mln'.'"}
                        other{"00 mln'.'"}
                    }
                    100000000{
                        one{"000 mln'.'"}
                        other{"000 mln'.'"}
                    }
                    1000000000{
                        one{"0 mld'.'"}
                        other{"0 mld'.'"}
                    }
                    10000000000{
                        one{"00 mld'.'"}
                        other{"00 mld'.'"}
                    }
                    100000000000{
                        one{"000 mld'.'"}
                        other{"000 mld'.'"}
                    }
                    1000000000000{
                        one{"0 bln'.'"}
                        other{"0 bln'.'"}
                    }
                    10000000000000{
                        one{"00 bln'.'"}
                        other{"00 bln'.'"}
                    }
                    100000000000000{
                        one{"000 bln'.'"}
                        other{"000 bln'.'"}
                    }
                }
            }
            symbols{
                decimal{","}
                exponential{"E"}
                group{"."}
                infinity{"∞"}
                list{";"}
                minusSign{"-"}
                nan{"NaN"}
                perMille{"‰"}
                percentSign{"%"}
                plusSign{"+"}
                superscriptingExponent{"×"}
                timeSeparator{":"}
            }
        }
        minimumGroupingDigits{"1"}
    }
<<<<<<< HEAD
    Version{"2.1.29.44"}
=======
    Version{"2.1.31.86"}
>>>>>>> a17af05f
    calendar{
        buddhist{
            DateTimePatterns{
                "HH:mm:ss zzzz",
                "HH:mm:ss z",
                "HH:mm:ss",
                "HH:mm",
                "EEEE d MMMM y G",
                "d MMMM y G",
                "d MMM y G",
                "dd-MM-yy GGGGG",
                "{1} {0}",
                "{1} {0}",
                "{1} {0}",
                "{1} {0}",
                "{1} {0}",
            }
            availableFormats{
                Ed{"E d"}
                Gy{"y G"}
                GyMMM{"MMM y G"}
                GyMMMEd{"E d MMM y G"}
                GyMMMd{"d MMM y G"}
                M{"L"}
                MEd{"E d-M"}
                MMM{"LLL"}
                MMMEd{"E d MMM"}
                MMMMd{"d MMMM"}
                MMMd{"d MMM"}
                Md{"d-M"}
                d{"d"}
                y{"y G"}
                yyyy{"y G"}
                yyyyM{"M-y GGGGG"}
                yyyyMEd{"E d-M-y GGGGG"}
                yyyyMMM{"MMM y G"}
                yyyyMMMEd{"E d MMM y G"}
                yyyyMMMM{"MMMM y G"}
                yyyyMMMd{"d MMM y G"}
                yyyyMd{"d-M-y GGGGG"}
                yyyyQQQ{"QQQ y G"}
                yyyyQQQQ{"QQQQ y G"}
            }
            eras{
                abbreviated{
                    "BE",
                }
            }
        }
        chinese{
            DateTimePatterns{
                "HH:mm:ss zzzz",
                "HH:mm:ss z",
                "HH:mm:ss",
                "HH:mm",
                "EEEE d MMMM U",
                "d MMMM U",
                "d MMM U",
                "dd-MM-yy",
                "{1} {0}",
                "{1} {0}",
                "{1} {0}",
                "{1} {0}",
                "{1} {0}",
            }
            availableFormats{
                Ed{"E d"}
                Gy{"U"}
                GyMMM{"MMM U"}
                GyMMMEd{"E d MMM U"}
                GyMMMd{"d MMM U"}
                H{"HH"}
                Hm{"HH:mm"}
                Hms{"HH:mm:ss"}
                M{"L"}
                MEd{"E d-M"}
                MMM{"LLL"}
                MMMEd{"E d MMM"}
                MMMMd{"d MMMM"}
                MMMd{"d MMM"}
                Md{"d-M"}
                d{"d"}
                h{"h a"}
                hm{"h:mm a"}
                hms{"h:mm:ss a"}
                ms{"mm:ss"}
                y{"U"}
                yyyy{"U"}
                yyyyM{"M-y"}
                yyyyMEd{"E d-M-y"}
                yyyyMMM{"MMM U"}
                yyyyMMMEd{"E d MMM U"}
                yyyyMMMM{"MMMM U"}
                yyyyMMMd{"d MMM U"}
                yyyyMd{"d-M-y"}
                yyyyQQQ{"QQQ U"}
                yyyyQQQQ{"QQQQ U"}
            }
            cyclicNameSets{
                dayParts{
                    format{
                        abbreviated{
                            "zi",
                            "chou",
                            "yin",
                            "mao",
                            "chen",
                            "si",
                            "wu",
                            "wei",
                            "shen",
                            "you",
                            "xu",
                            "hai",
                        }
                    }
                }
                years{
                    format{
                        abbreviated{
                            "jia-zi",
                            "yi-chou",
                            "bing-yin",
                            "ding-mao",
                            "wu-chen",
                            "ji-si",
                            "geng-wu",
                            "xin-wei",
                            "ren-shen",
                            "gui-you",
                            "jia-xu",
                            "yi-hai",
                            "bing-zi",
                            "ding-chou",
                            "wu-yin",
                            "ji-mao",
                            "geng-chen",
                            "xin-si",
                            "ren-wu",
                            "gui-wei",
                            "jia-shen",
                            "yi-you",
                            "bing-xu",
                            "ding-hai",
                            "wu-zi",
                            "ji-chou",
                            "geng-yin",
                            "xin-mao",
                            "ren-chen",
                            "gui-si",
                            "jia-wu",
                            "yi-wei",
                            "bing-shen",
                            "ding-you",
                            "wu-xu",
                            "ji-hai",
                            "geng-zi",
                            "xin-chou",
                            "ren-yin",
                            "gui-mao",
                            "jia-chen",
                            "yi-si",
                            "bing-wu",
                            "ding-wei",
                            "wu-shen",
                            "ji-you",
                            "geng-xu",
                            "xin-hai",
                            "ren-zi",
                            "gui-chou",
                            "jia-yin",
                            "yi-mao",
                            "bing-chen",
                            "ding-si",
                            "wu-wu",
                            "ji-wei",
                            "geng-shen",
                            "xin-you",
                            "ren-xu",
                            "gui-hai",
                        }
                    }
                }
                zodiacs{
                    format{
                        abbreviated{
                            "Rôt",
                            "Okse",
                            "Tiger",
                            "Knyn",
                            "Draak",
                            "Slang",
                            "Hynder",
                            "Geit",
                            "Aap",
                            "Hoanne",
                            "Hûn",
                            "Baarch",
                        }
                    }
                }
            }
            monthNames{
                format{
                    narrow{
                        "1",
                        "2",
                        "3",
                        "4",
                        "5",
                        "6",
                        "7",
                        "8",
                        "9",
                        "10",
                        "11",
                        "12",
                    }
                }
                stand-alone{
                    narrow{
                        "1",
                        "2",
                        "3",
                        "4",
                        "5",
                        "6",
                        "7",
                        "8",
                        "9",
                        "10",
                        "11",
                        "12",
                    }
                }
            }
        }
        coptic{
            monthNames{
                format{
                    abbreviated{
                        "Tut",
                        "Babah",
                        "Hatur",
                        "Kiyahk",
                        "Tubah",
                        "Amshir",
                        "Baramhat",
                        "Baramundah",
                        "Bashans",
                        "Ba’unah",
                        "Abib",
                        "Misra",
                        "Nasi",
                    }
                    narrow{
                        "1",
                        "2",
                        "3",
                        "4",
                        "5",
                        "6",
                        "7",
                        "8",
                        "9",
                        "10",
                        "11",
                        "12",
                        "13",
                    }
                    wide{
                        "Tut",
                        "Babah",
                        "Hatur",
                        "Kiyahk",
                        "Tubah",
                        "Amshir",
                        "Baramhat",
                        "Baramundah",
                        "Bashans",
                        "Ba’unah",
                        "Abib",
                        "Misra",
                        "Nasi",
                    }
                }
                stand-alone{
                    abbreviated{
                        "Tut",
                        "Babah",
                        "Hatur",
                        "Kiyahk",
                        "Tubah",
                        "Amshir",
                        "Baramhat",
                        "Baramundah",
                        "Bashans",
                        "Ba’unah",
                        "Abib",
                        "Misra",
                        "Nasi",
                    }
                    narrow{
                        "1",
                        "2",
                        "3",
                        "4",
                        "5",
                        "6",
                        "7",
                        "8",
                        "9",
                        "10",
                        "11",
                        "12",
                        "13",
                    }
                    wide{
                        "Tut",
                        "Babah",
                        "Hatur",
                        "Kiyahk",
                        "Tubah",
                        "Amshir",
                        "Baramhat",
                        "Baramundah",
                        "Bashans",
                        "Ba’unah",
                        "Abib",
                        "Misra",
                        "Nasi",
                    }
                }
            }
        }
        dangi{
            DateTimePatterns{
                "HH:mm:ss zzzz",
                "HH:mm:ss z",
                "HH:mm:ss",
                "HH:mm",
                "EEEE d MMMM U",
                "d MMMM U",
                "d MMM U",
                "dd-MM-yy",
                "{1} {0}",
                "{1} {0}",
                "{1} {0}",
                "{1} {0}",
                "{1} {0}",
            }
            cyclicNameSets{
                dayParts{
                    format{
                        abbreviated{
                            "zi",
                            "chou",
                            "yin",
                            "mao",
                            "chen",
                            "si",
                            "wu",
                            "wei",
                            "shen",
                            "you",
                            "xu",
                            "hai",
                        }
                    }
                }
                years{
                    format{
                        abbreviated{
                            "jia-zi",
                            "yi-chou",
                            "bing-yin",
                            "ding-mao",
                            "wu-chen",
                            "ji-si",
                            "geng-wu",
                            "xin-wei",
                            "ren-shen",
                            "gui-you",
                            "jia-xu",
                            "yi-hai",
                            "bing-zi",
                            "ding-chou",
                            "wu-yin",
                            "ji-mao",
                            "geng-chen",
                            "xin-si",
                            "ren-wu",
                            "gui-wei",
                            "jia-shen",
                            "yi-you",
                            "bing-xu",
                            "ding-hai",
                            "wu-zi",
                            "ji-chou",
                            "geng-yin",
                            "xin-mao",
                            "ren-chen",
                            "gui-si",
                            "jia-wu",
                            "yi-wei",
                            "bing-shen",
                            "ding-you",
                            "wu-xu",
                            "ji-hai",
                            "geng-zi",
                            "xin-chou",
                            "ren-yin",
                            "gui-mao",
                            "jia-chen",
                            "yi-si",
                            "bing-wu",
                            "ding-wei",
                            "wu-shen",
                            "ji-you",
                            "geng-xu",
                            "xin-hai",
                            "ren-zi",
                            "gui-chou",
                            "jia-yin",
                            "yi-mao",
                            "bing-chen",
                            "ding-si",
                            "wu-wu",
                            "ji-wei",
                            "geng-shen",
                            "xin-you",
                            "ren-xu",
                            "gui-hai",
                        }
                    }
                }
                zodiacs{
                    format{
                        abbreviated{
                            "Rôt",
                            "Okse",
                            "Tiger",
                            "Knyn",
                            "Draak",
                            "Slang",
                            "Hynder",
                            "Geit",
                            "Aap",
                            "Hoanne",
                            "Hûn",
                            "Baarch",
                        }
                    }
                }
            }
            monthNames{
                format{
                    narrow{
                        "1",
                        "2",
                        "3",
                        "4",
                        "5",
                        "6",
                        "7",
                        "8",
                        "9",
                        "10",
                        "11",
                        "12",
                    }
                }
                stand-alone{
                    narrow{
                        "1",
                        "2",
                        "3",
                        "4",
                        "5",
                        "6",
                        "7",
                        "8",
                        "9",
                        "10",
                        "11",
                        "12",
                    }
                }
            }
        }
        ethiopic{
            monthNames{
                format{
                    abbreviated{
                        "Mäskäräm",
                        "Teqemt",
                        "Hedar",
                        "Tahsas",
                        "T’er",
                        "Yäkatit",
                        "Mägabit",
                        "Miyazya",
                        "Genbot",
                        "Säne",
                        "Hamle",
                        "Nähase",
                        "Pagumän",
                    }
                    narrow{
                        "1",
                        "2",
                        "3",
                        "4",
                        "5",
                        "6",
                        "7",
                        "8",
                        "9",
                        "10",
                        "11",
                        "12",
                        "13",
                    }
                    wide{
                        "Mäskäräm",
                        "Teqemt",
                        "Hedar",
                        "Tahsas",
                        "T’er",
                        "Yäkatit",
                        "Mägabit",
                        "Miyazya",
                        "Genbot",
                        "Säne",
                        "Hamle",
                        "Nähase",
                        "Pagumän",
                    }
                }
                stand-alone{
                    abbreviated{
                        "Mäskäräm",
                        "Teqemt",
                        "Hedar",
                        "Tahsas",
                        "T’er",
                        "Yäkatit",
                        "Mägabit",
                        "Miyazya",
                        "Genbot",
                        "Säne",
                        "Hamle",
                        "Nähase",
                        "Pagumän",
                    }
                    narrow{
                        "1",
                        "2",
                        "3",
                        "4",
                        "5",
                        "6",
                        "7",
                        "8",
                        "9",
                        "10",
                        "11",
                        "12",
                        "13",
                    }
                    wide{
                        "Mäskäräm",
                        "Teqemt",
                        "Hedar",
                        "Tahsas",
                        "T’er",
                        "Yäkatit",
                        "Mägabit",
                        "Miyazya",
                        "Genbot",
                        "Säne",
                        "Hamle",
                        "Nähase",
                        "Pagumän",
                    }
                }
            }
        }
        generic{
            DateTimePatterns{
                "HH:mm:ss zzzz",
                "HH:mm:ss z",
                "HH:mm:ss",
                "HH:mm",
                "EEEE d MMMM y G",
                "d MMMM y G",
                "d MMM y G",
                "dd-MM-yy GGGGG",
                "{1} {0}",
                "{1} {0}",
                "{1} {0}",
                "{1} {0}",
                "{1} {0}",
            }
            availableFormats{
                Ed{"E d"}
                Gy{"y G"}
                GyMMM{"MMM y G"}
                GyMMMEd{"E d MMM y G"}
                GyMMMd{"d MMM y G"}
                H{"HH"}
                Hm{"HH:mm"}
                Hms{"HH:mm:ss"}
                M{"L"}
                MEd{"E d-M"}
                MMM{"LLL"}
                MMMEd{"E d MMM"}
                MMMMd{"d MMMM"}
                MMMd{"d MMM"}
                Md{"d-M"}
                d{"d"}
                h{"h a"}
                hm{"h:mm a"}
                hms{"h:mm:ss a"}
                ms{"mm:ss"}
                y{"y G"}
                yyyy{"y G"}
                yyyyM{"M-y GGGGG"}
                yyyyMEd{"E d-M-y GGGGG"}
                yyyyMMM{"MMM y G"}
                yyyyMMMEd{"E d MMM y G"}
                yyyyMMMM{"MMMM y G"}
                yyyyMMMd{"d MMM y G"}
                yyyyMd{"d-M-y GGGGG"}
                yyyyQQQ{"QQQ y G"}
                yyyyQQQQ{"QQQQ y G"}
            }
            intervalFormats{
                H{
                    H{"HH–HH"}
                }
                Hm{
                    H{"HH:mm–HH:mm"}
                    m{"HH:mm–HH:mm"}
                }
                Hmv{
                    H{"HH:mm–HH:mm v"}
                    m{"HH:mm–HH:mm v"}
                }
                Hv{
                    H{"HH–HH v"}
                }
                M{
                    M{"M–M"}
                }
                MEd{
                    M{"E dd-MM – E dd-MM"}
                    d{"E dd-MM – E dd-MM"}
                }
                MMM{
                    M{"MMM–MMM"}
                }
                MMMEd{
                    M{"E d MMM – E d MMM"}
                    d{"E d – E d MMM"}
                }
                MMMM{
                    M{"MMMM–MMMM"}
                }
                MMMd{
                    M{"d MMM – d MMM"}
                    d{"d–d MMM"}
                }
                Md{
                    M{"dd-MM – dd-MM"}
                    d{"dd-MM – dd-MM"}
                }
                d{
                    d{"d–d"}
                }
                fallback{"{0} - {1}"}
                h{
                    a{"h a – h a"}
                    h{"h–h a"}
                }
                hm{
                    a{"h:mm a – h:mm a"}
                    h{"h:mm–h:mm a"}
                    m{"h:mm–h:mm a"}
                }
                hmv{
                    a{"h:mm a – h:mm a v"}
                    h{"h:mm–h:mm a v"}
                    m{"h:mm–h:mm a v"}
                }
                hv{
                    a{"h a – h a v"}
                    h{"h–h a v"}
                }
                y{
                    y{"y–y G"}
                }
                yM{
                    M{"MM-y – MM-y G"}
                    y{"MM-y – MM-y G"}
                }
                yMEd{
                    M{"E dd-MM-y – E dd-MM-y G"}
                    d{"E dd-MM-y – E dd-MM-y G"}
                    y{"E dd-MM-y – E dd-MM-y G"}
                }
                yMMM{
                    M{"MMM–MMM y G"}
                    y{"MMM y – MMM y G"}
                }
                yMMMEd{
                    M{"E d MMM – E d MMM y G"}
                    d{"E d – E d MMM y G"}
                    y{"E d MMM y – E d MMM y G"}
                }
                yMMMM{
                    M{"MMMM–MMMM y G"}
                    y{"MMMM y – MMMM y G"}
                }
                yMMMd{
                    M{"d MMM – d MMM y G"}
                    d{"d–d MMM y G"}
                    y{"d MMM y – d MMM y G"}
                }
                yMd{
                    M{"dd-MM-y – dd-MM-y G"}
                    d{"dd-MM-y – dd-MM-y G"}
                    y{"dd-MM-y – dd-MM-y G"}
                }
            }
        }
        gregorian{
            AmPmMarkers{
                "AM",
                "PM",
            }
            AmPmMarkersAbbr{
                "AM",
                "PM",
            }
            AmPmMarkersNarrow{
                "AM",
                "PM",
            }
            DateTimePatterns{
                "HH:mm:ss zzzz",
                "HH:mm:ss z",
                "HH:mm:ss",
                "HH:mm",
                "EEEE d MMMM y",
                "d MMMM y",
                "d MMM y",
                "dd-MM-yy",
                "{1} {0}",
                "{1} 'om' {0}",
                "{1} 'om' {0}",
                "{1} {0}",
                "{1} {0}",
            }
            appendItems{
                Timezone{"{0} {1}"}
            }
            availableFormats{
                E{"ccc"}
                EHm{"E HH:mm"}
                EHms{"E HH:mm:ss"}
                Ed{"d, E"}
                Ehm{"E h:mm a"}
                Ehms{"E h:mm:ss a"}
                Gy{"G y"}
                GyMMM{"MMM y G"}
                GyMMMEd{"E d MMM y G"}
                GyMMMd{"d MMM y G"}
                H{"HH"}
                Hm{"HH:mm"}
                Hms{"HH:mm:ss"}
                Hmsv{"HH:mm:ss v"}
                Hmv{"HH:mm v"}
                M{"L"}
                MEd{"E d-M"}
                MMM{"LLL"}
                MMMEd{"E d MMM"}
                MMMMW{
                    one{"'wike' W 'fan' MMM"}
                    other{"'wike' W 'fan' MMM"}
                }
                MMMMd{"d MMMM"}
                MMMd{"d MMM"}
                Md{"d-M"}
                d{"d"}
                h{"h a"}
                hm{"h:mm a"}
                hms{"h:mm:ss a"}
                hmsv{"h:mm:ss a v"}
                hmv{"h:mm a v"}
                ms{"mm:ss"}
                y{"y"}
                yM{"M-y"}
                yMEd{"E d-M-y"}
                yMMM{"MMM y"}
                yMMMEd{"E d MMM y"}
                yMMMM{"MMMM y"}
                yMMMd{"d MMM y"}
                yMd{"d-M-y"}
                yQQQ{"QQQ y"}
                yQQQQ{"QQQQ y"}
                yw{
                    one{"'wike' w 'fan' y"}
                    other{"'wike' w 'fan' y"}
                }
            }
            dayNames{
                format{
                    abbreviated{
                        "si",
                        "mo",
                        "ti",
                        "wo",
                        "to",
                        "fr",
                        "so",
                    }
                    narrow{
                        "S",
                        "M",
                        "T",
                        "W",
                        "T",
                        "F",
                        "S",
                    }
                    short{
                        "si",
                        "mo",
                        "ti",
                        "wo",
                        "to",
                        "fr",
                        "so",
                    }
                    wide{
                        "snein",
                        "moandei",
                        "tiisdei",
                        "woansdei",
                        "tongersdei",
                        "freed",
                        "sneon",
                    }
                }
                stand-alone{
                    abbreviated{
                        "si",
                        "mo",
                        "ti",
                        "wo",
                        "to",
                        "fr",
                        "so",
                    }
                    narrow{
                        "S",
                        "M",
                        "T",
                        "W",
                        "T",
                        "F",
                        "S",
                    }
                    short{
                        "si",
                        "mo",
                        "ti",
                        "wo",
                        "to",
                        "fr",
                        "so",
                    }
                    wide{
                        "snein",
                        "moandei",
                        "tiisdei",
                        "woansdei",
                        "tongersdei",
                        "freed",
                        "sneon",
                    }
                }
            }
            dayPeriod{
                stand-alone{
                    abbreviated{
                        am{"AM"}
                        pm{"PM"}
                    }
                    narrow{
                        am{"AM"}
                        pm{"PM"}
                    }
                    wide{
                        am{"AM"}
                        pm{"PM"}
                    }
                }
            }
            eras{
                abbreviated{
                    "f.Kr.",
                    "n.Kr.",
                }
                abbreviated%variant{
                    "f.g.j.",
                    "g.j.",
                }
                narrow{
                    "f.K.",
                    "n.K.",
                }
                narrow%variant{
                    "fgj",
                    "gj",
                }
                wide{
                    "Foar Kristus",
                    "nei Kristus",
                }
                wide%variant{
                    "foar gewoane jiertelling",
                    "gewoane jiertelling",
                }
            }
            intervalFormats{
                H{
                    H{"HH–HH"}
                }
                Hm{
                    H{"HH:mm–HH:mm"}
                    m{"HH:mm–HH:mm"}
                }
                Hmv{
                    H{"HH:mm–HH:mm v"}
                    m{"HH:mm–HH:mm v"}
                }
                Hv{
                    H{"HH–HH v"}
                }
                M{
                    M{"M–M"}
                }
                MEd{
                    M{"E dd-MM – E dd-MM"}
                    d{"E dd-MM – E dd-MM"}
                }
                MMM{
                    M{"MMM–MMM"}
                }
                MMMEd{
                    M{"E d MMM – E d MMM"}
                    d{"E d – E d MMM"}
                }
                MMMM{
                    M{"MMMM–MMMM"}
                }
                MMMd{
                    M{"d MMM – d MMM"}
                    d{"d–d MMM"}
                }
                Md{
                    M{"dd-MM – dd-MM"}
                    d{"dd-MM – dd-MM"}
                }
                d{
                    d{"d–d"}
                }
                fallback{"{0} - {1}"}
                h{
                    a{"h a – h a"}
                    h{"h–h a"}
                }
                hm{
                    a{"h:mm a – h:mm a"}
                    h{"h:mm–h:mm a"}
                    m{"h:mm–h:mm a"}
                }
                hmv{
                    a{"h:mm a – h:mm a v"}
                    h{"h:mm–h:mm a v"}
                    m{"h:mm–h:mm a v"}
                }
                hv{
                    a{"h a – h a v"}
                    h{"h–h a v"}
                }
                y{
                    y{"y–y"}
                }
                yM{
                    M{"MM-y – MM-y"}
                    y{"MM-y – MM-y"}
                }
                yMEd{
                    M{"E dd-MM-y – E dd-MM-y"}
                    d{"E dd-MM-y – E dd-MM-y"}
                    y{"E dd-MM-y – E dd-MM-y"}
                }
                yMMM{
                    M{"MMM–MMM y"}
                    y{"MMM y – MMM y"}
                }
                yMMMEd{
                    M{"E d MMM – E d MMM y"}
                    d{"E d – E d MMM y"}
                    y{"E d MMM y – E d MMM y"}
                }
                yMMMM{
                    M{"MMMM–MMMM y"}
                    y{"MMMM y – MMMM y"}
                }
                yMMMd{
                    M{"d MMM – d MMM y"}
                    d{"d–d MMM y"}
                    y{"d MMM y – d MMM y"}
                }
                yMd{
                    M{"dd-MM-y – dd-MM-y"}
                    d{"dd-MM-y – dd-MM-y"}
                    y{"dd-MM-y – dd-MM-y"}
                }
            }
            monthNames{
                format{
                    abbreviated{
                        "Jan",
                        "Feb",
                        "Mrt",
                        "Apr",
                        "Mai",
                        "Jun",
                        "Jul",
                        "Aug",
                        "Sep",
                        "Okt",
                        "Nov",
                        "Des",
                    }
                    narrow{
                        "J",
                        "F",
                        "M",
                        "A",
                        "M",
                        "J",
                        "J",
                        "A",
                        "S",
                        "O",
                        "N",
                        "D",
                    }
                    wide{
                        "Jannewaris",
                        "Febrewaris",
                        "Maart",
                        "April",
                        "Maaie",
                        "Juny",
                        "July",
                        "Augustus",
                        "Septimber",
                        "Oktober",
                        "Novimber",
                        "Desimber",
                    }
                }
                stand-alone{
                    abbreviated{
                        "Jan",
                        "Feb",
                        "Mrt",
                        "Apr",
                        "Mai",
                        "Jun",
                        "Jul",
                        "Aug",
                        "Sep",
                        "Okt",
                        "Nov",
                        "Des",
                    }
                    narrow{
                        "J",
                        "F",
                        "M",
                        "A",
                        "M",
                        "J",
                        "J",
                        "A",
                        "S",
                        "O",
                        "N",
                        "D",
                    }
                    wide{
                        "Jannewaris",
                        "Febrewaris",
                        "Maart",
                        "April",
                        "Maaie",
                        "Juny",
                        "July",
                        "Augustus",
                        "Septimber",
                        "Oktober",
                        "Novimber",
                        "Desimber",
                    }
                }
            }
            quarters{
                format{
                    abbreviated{
                        "K1",
                        "K2",
                        "K3",
                        "K4",
                    }
                    narrow{
                        "1",
                        "2",
                        "3",
                        "4",
                    }
                    wide{
                        "1e fearnsjier",
                        "2e fearnsjier",
                        "3e fearnsjier",
                        "4e fearnsjier",
                    }
                }
                stand-alone{
                    abbreviated{
                        "K1",
                        "K2",
                        "K3",
                        "K4",
                    }
                    narrow{
                        "1",
                        "2",
                        "3",
                        "4",
                    }
                    wide{
                        "1e fearnsjier",
                        "2e fearnsjier",
                        "3e fearnsjier",
                        "4e fearnsjier",
                    }
                }
            }
        }
        hebrew{
            DateTimePatterns{
                "HH:mm:ss zzzz",
                "HH:mm:ss z",
                "HH:mm:ss",
                "HH:mm",
                "EEEE d MMMM y G",
                "d MMMM y G",
                "d MMM y G",
                "dd-MM-yy GGGGG",
                "{1} {0}",
                "{1} {0}",
                "{1} {0}",
                "{1} {0}",
                "{1} {0}",
            }
            eras{
                abbreviated{
                    "AM",
                }
            }
            monthNames{
                format{
                    abbreviated{
                        "Tisjrie",
                        "Chesjwan",
                        "Kislev",
                        "Tevet",
                        "Sjevat",
                        "Adar A",
                        "Adar",
                        "Nisan",
                        "Ijar",
                        "Sivan",
                        "Tammoez",
                        "Av",
                        "Elloel",
                        "Adar B",
                    }
                    wide{
                        "Tisjrie",
                        "Chesjwan",
                        "Kislev",
                        "Tevet",
                        "Sjevat",
                        "Adar A",
                        "Adar",
                        "Nisan",
                        "Ijar",
                        "Sivan",
                        "Tammoez",
                        "Av",
                        "Elloel",
                        "Adar B",
                    }
                }
                stand-alone{
                    abbreviated{
                        "Tisjrie",
                        "Chesjwan",
                        "Kislev",
                        "Tevet",
                        "Sjevat",
                        "Adar A",
                        "Adar",
                        "Nisan",
                        "Ijar",
                        "Sivan",
                        "Tammoez",
                        "Av",
                        "Elloel",
                        "Adar B",
                    }
                    wide{
                        "Tisjrie",
                        "Chesjwan",
                        "Kislev",
                        "Tevet",
                        "Sjevat",
                        "Adar A",
                        "Adar",
                        "Nisan",
                        "Ijar",
                        "Sivan",
                        "Tammoez",
                        "Av",
                        "Elloel",
                        "Adar B",
                    }
                }
            }
        }
        indian{
            eras{
                abbreviated{
                    "SAKA",
                }
            }
            monthNames{
                format{
                    abbreviated{
                        "Chaitra",
                        "Vaishakha",
                        "Jyeshtha",
                        "Aashaadha",
                        "Shraavana",
                        "Bhaadrapada",
                        "Ashvina",
                        "Kaartika",
                        "Agrahayana",
                        "Pausha",
                        "Maagha",
                        "Phaalguna",
                    }
                    narrow{
                        "1",
                        "2",
                        "3",
                        "4",
                        "5",
                        "6",
                        "7",
                        "8",
                        "9",
                        "10",
                        "11",
                        "12",
                    }
                    wide{
                        "Chaitra",
                        "Vaishakha",
                        "Jyeshtha",
                        "Aashaadha",
                        "Shraavana",
                        "Bhaadrapada",
                        "Ashvina",
                        "Kaartika",
                        "Agrahayana",
                        "Pausha",
                        "Maagha",
                        "Phaalguna",
                    }
                }
                stand-alone{
                    abbreviated{
                        "Chaitra",
                        "Vaishakha",
                        "Jyeshtha",
                        "Aashaadha",
                        "Shraavana",
                        "Bhaadrapada",
                        "Ashvina",
                        "Kaartika",
                        "Agrahayana",
                        "Pausha",
                        "Maagha",
                        "Phaalguna",
                    }
                    narrow{
                        "1",
                        "2",
                        "3",
                        "4",
                        "5",
                        "6",
                        "7",
                        "8",
                        "9",
                        "10",
                        "11",
                        "12",
                    }
                    wide{
                        "Chaitra",
                        "Vaishakha",
                        "Jyeshtha",
                        "Aashaadha",
                        "Shraavana",
                        "Bhaadrapada",
                        "Ashvina",
                        "Kaartika",
                        "Agrahayana",
                        "Pausha",
                        "Maagha",
                        "Phaalguna",
                    }
                }
            }
        }
        islamic{
            DateTimePatterns{
                "HH:mm:ss zzzz",
                "HH:mm:ss z",
                "HH:mm:ss",
                "HH:mm",
                "EEEE d MMMM y G",
                "d MMMM y G",
                "d MMM y G",
                "dd-MM-yy GGGGG",
                "{1} {0}",
                "{1} {0}",
                "{1} {0}",
                "{1} {0}",
                "{1} {0}",
            }
            availableFormats{
                Ed{"E d"}
                Gy{"y G"}
                GyMMM{"MMM y G"}
                GyMMMEd{"E d MMM y G"}
                GyMMMd{"d MMM y G"}
                M{"L"}
                MEd{"E d-M"}
                MMM{"LLL"}
                MMMEd{"E d MMM"}
                MMMMd{"d MMMM"}
                MMMd{"d MMM"}
                Md{"d-M"}
                d{"d"}
                y{"y G"}
                yyyy{"y G"}
                yyyyM{"M-y GGGGG"}
                yyyyMEd{"E d-M-y GGGGG"}
                yyyyMMM{"MMM y G"}
                yyyyMMMEd{"E d MMM y G"}
                yyyyMMMM{"MMMM y G"}
                yyyyMMMd{"d MMM y G"}
                yyyyMd{"d-M-y GGGGG"}
                yyyyQQQ{"QQQ y G"}
                yyyyQQQQ{"QQQQ y G"}
            }
            eras{
                abbreviated{
                    "Saʻna Hizjria",
                }
            }
            monthNames{
                format{
                    abbreviated{
                        "Moeh.",
                        "Saf.",
                        "Rab. I",
                        "Rab. II",
                        "Joem. I",
                        "Joem. II",
                        "Raj.",
                        "Sja.",
                        "Ram.",
                        "Sjaw.",
                        "Doe al k.",
                        "Doe al h.",
                    }
                    narrow{
                        "1",
                        "2",
                        "3",
                        "4",
                        "5",
                        "6",
                        "7",
                        "8",
                        "9",
                        "10",
                        "11",
                        "12",
                    }
                    wide{
                        "Moeharram",
                        "Safar",
                        "Rabiʻa al awal",
                        "Rabiʻa al thani",
                        "Joemadʻal awal",
                        "Joemadʻal thani",
                        "Rajab",
                        "Sjaʻaban",
                        "Ramadan",
                        "Sjawal",
                        "Doe al kaʻaba",
                        "Doe al hizja",
                    }
                }
                stand-alone{
                    abbreviated{
                        "Moeh.",
                        "Saf.",
                        "Rab. I",
                        "Rab. II",
                        "Joem. I",
                        "Joem. II",
                        "Raj.",
                        "Sja.",
                        "Ram.",
                        "Sjaw.",
                        "Doe al k.",
                        "Doe al h.",
                    }
                    narrow{
                        "1",
                        "2",
                        "3",
                        "4",
                        "5",
                        "6",
                        "7",
                        "8",
                        "9",
                        "10",
                        "11",
                        "12",
                    }
                    wide{
                        "Moeharram",
                        "Safar",
                        "Rabiʻa al awal",
                        "Rabiʻa al thani",
                        "Joemadʻal awal",
                        "Joemadʻal thani",
                        "Rajab",
                        "Sjaʻaban",
                        "Ramadan",
                        "Sjawal",
                        "Doe al kaʻaba",
                        "Doe al hizja",
                    }
                }
            }
        }
        japanese{
            DateTimePatterns{
                "HH:mm:ss zzzz",
                "HH:mm:ss z",
                "HH:mm:ss",
                "HH:mm",
                "EEEE d MMMM y G",
                "d MMMM y G",
                "d MMM y G",
                "dd-MM-yy GGGGG",
                "{1} {0}",
                "{1} {0}",
                "{1} {0}",
                "{1} {0}",
                "{1} {0}",
            }
            availableFormats{
                Ed{"E d"}
                Gy{"y G"}
                GyMMM{"MMM y G"}
                GyMMMEd{"E d MMM y G"}
                GyMMMd{"d MMM y G"}
                M{"L"}
                MEd{"E d-M"}
                MMM{"LLL"}
                MMMEd{"E d MMM"}
                MMMMd{"d MMMM"}
                MMMd{"d MMM"}
                Md{"d-M"}
                d{"d"}
                y{"y G"}
                yyyy{"y G"}
                yyyyM{"M-y GGGGG"}
                yyyyMEd{"E d-M-y GGGGG"}
                yyyyMMM{"MMM y G"}
                yyyyMMMEd{"E d MMM y G"}
                yyyyMMMM{"MMMM y G"}
                yyyyMMMd{"d MMM y G"}
                yyyyMd{"d-M-y GGGGG"}
                yyyyQQQ{"QQQ y G"}
                yyyyQQQQ{"QQQQ y G"}
            }
        }
        persian{
            eras{
                abbreviated{
                    "AP",
                }
            }
            monthNames{
                format{
                    abbreviated{
                        "Farvardin",
                        "Ordibehesht",
                        "Khordad",
                        "Tir",
                        "Mordad",
                        "Shahrivar",
                        "Mehr",
                        "Aban",
                        "Azar",
                        "Dey",
                        "Bahman",
                        "Esfand",
                    }
                    narrow{
                        "1",
                        "2",
                        "3",
                        "4",
                        "5",
                        "6",
                        "7",
                        "8",
                        "9",
                        "10",
                        "11",
                        "12",
                    }
                    wide{
                        "Farvardin",
                        "Ordibehesht",
                        "Khordad",
                        "Tir",
                        "Mordad",
                        "Shahrivar",
                        "Mehr",
                        "Aban",
                        "Azar",
                        "Dey",
                        "Bahman",
                        "Esfand",
                    }
                }
                stand-alone{
                    abbreviated{
                        "Farvardin",
                        "Ordibehesht",
                        "Khordad",
                        "Tir",
                        "Mordad",
                        "Shahrivar",
                        "Mehr",
                        "Aban",
                        "Azar",
                        "Dey",
                        "Bahman",
                        "Esfand",
                    }
                    narrow{
                        "1",
                        "2",
                        "3",
                        "4",
                        "5",
                        "6",
                        "7",
                        "8",
                        "9",
                        "10",
                        "11",
                        "12",
                    }
                    wide{
                        "Farvardin",
                        "Ordibehesht",
                        "Khordad",
                        "Tir",
                        "Mordad",
                        "Shahrivar",
                        "Mehr",
                        "Aban",
                        "Azar",
                        "Dey",
                        "Bahman",
                        "Esfand",
                    }
                }
            }
        }
        roc{
            DateTimePatterns{
                "HH:mm:ss zzzz",
                "HH:mm:ss z",
                "HH:mm:ss",
                "HH:mm",
                "EEEE d MMMM y G",
                "d MMMM y G",
                "d MMM y G",
                "dd-MM-yy GGGGG",
                "{1} {0}",
                "{1} {0}",
                "{1} {0}",
                "{1} {0}",
                "{1} {0}",
            }
            availableFormats{
                Ed{"E d"}
                Gy{"y G"}
                GyMMM{"MMM y G"}
                GyMMMEd{"E d MMM y G"}
                GyMMMd{"d MMM y G"}
                M{"L"}
                MEd{"E d-M"}
                MMM{"LLL"}
                MMMEd{"E d MMM"}
                MMMMd{"d MMMM"}
                MMMd{"d MMM"}
                Md{"d-M"}
                d{"d"}
                y{"y G"}
                yyyy{"y G"}
                yyyyM{"M-y GGGGG"}
                yyyyMEd{"E d-M-y GGGGG"}
                yyyyMMM{"MMM y G"}
                yyyyMMMEd{"E d MMM y G"}
                yyyyMMMM{"MMMM y G"}
                yyyyMMMd{"d MMM y G"}
                yyyyMd{"d-M-y GGGGG"}
                yyyyQQQ{"QQQ y G"}
                yyyyQQQQ{"QQQQ y G"}
            }
            eras{
                abbreviated{
                    "Before R.O.C.",
                    "Minguo",
                }
            }
        }
    }
    contextTransforms{
        day-format-except-narrow:intvector{
            1,
            1,
        }
        day-standalone-except-narrow:intvector{
            1,
            1,
        }
        month-format-except-narrow:intvector{
            1,
            1,
        }
        month-standalone-except-narrow:intvector{
            1,
            1,
        }
        relative:intvector{
            1,
            1,
        }
    }
    delimiters{
        alternateQuotationEnd{"’"}
        alternateQuotationStart{"‘"}
        quotationEnd{"”"}
        quotationStart{"“"}
    }
    fields{
        day{
            dn{"dei"}
            relative{
                "-1"{"gisteren"}
                "-2"{"eergisteren"}
                "0"{"vandaag"}
                "1"{"morgen"}
                "2"{"Oermorgen"}
            }
            relativeTime{
                future{
                    one{"Oer {0} dei"}
                    other{"Oer {0} deien"}
                }
                past{
                    one{"{0} dei lyn"}
                    other{"{0} deien lyn"}
                }
            }
        }
        dayperiod{
            dn{"AM/PM"}
        }
        era{
            dn{"Tiidsrin"}
        }
        fri{
            relative{
                "-1"{"ôfrûne freed"}
                "0"{"dizze freed"}
                "1"{"folgjende wike freed"}
            }
        }
        hour{
            dn{"oere"}
            relativeTime{
                future{
                    one{"Oer {0} oere"}
                    other{"Oer {0} oere"}
                }
                past{
                    one{"{0} oere lyn"}
                    other{"{0} oere lyn"}
                }
            }
        }
        minute{
            dn{"Minút"}
            relativeTime{
                future{
                    one{"Oer {0} minút"}
                    other{"Oer {0} minuten"}
                }
                past{
                    one{"{0} minút lyn"}
                    other{"{0} minuten lyn"}
                }
            }
        }
        mon{
            relative{
                "-1"{"ôfrûne moandei"}
                "0"{"dizze moandei"}
                "1"{"folgjende wike moandei"}
            }
        }
        month{
            dn{"Moanne"}
            relative{
                "-1"{"foarige moanne"}
                "0"{"dizze moanne"}
                "1"{"folgjende moanne"}
            }
            relativeTime{
                future{
                    one{"Oer {0} moanne"}
                    other{"Oer {0} moannen"}
                }
                past{
                    one{"{0} moanne lyn"}
                    other{"{0} moannen lyn"}
                }
            }
        }
        sat{
            relative{
                "-1"{"ôfrûne sneon"}
                "0"{"dizze sneon"}
                "1"{"folgjende wike sneon"}
            }
        }
        second{
            dn{"Sekonde"}
            relative{
                "0"{"nu"}
            }
            relativeTime{
                future{
                    one{"Oer {0} sekonde"}
                    other{"Oer {0} sekonden"}
                }
                past{
                    one{"{0} sekonde lyn"}
                    other{"{0} sekonden lyn"}
                }
            }
        }
        sun{
            relative{
                "-1"{"ôfrûne snein"}
                "0"{"dizze snein"}
                "1"{"folgjende wike snein"}
            }
        }
        thu{
            relative{
                "-1"{"ôfrûne tongersdei"}
                "0"{"dizze tongersdei"}
                "1"{"folgjende wike tongersdei"}
            }
        }
        tue{
            relative{
                "-1"{"ôfrûne tiisdei"}
                "0"{"dizze tiisdei"}
                "1"{"folgjende wike tiisdei"}
            }
        }
        wed{
            relative{
                "-1"{"ôfrûne woansdei"}
                "0"{"dizze woansdei"}
                "1"{"folgjende wike woansdei"}
            }
        }
        week{
            dn{"Wike"}
            relative{
                "-1"{"foarige wike"}
                "0"{"dizze wike"}
                "1"{"folgjende wike"}
            }
            relativeTime{
                future{
                    one{"Oer {0} wike"}
                    other{"Oer {0} wiken"}
                }
                past{
                    one{"{0} wike lyn"}
                    other{"{0} wiken lyn"}
                }
            }
        }
        weekday{
            dn{"dei van de wike"}
        }
        year{
            dn{"Jier"}
            relative{
                "-1"{"foarich jier"}
                "0"{"dit jier"}
                "1"{"folgjend jier"}
            }
            relativeTime{
                future{
                    one{"Oer {0} jier"}
                    other{"Oer {0} jier"}
                }
                past{
                    one{"{0} jier lyn"}
                    other{"{0} jier lyn"}
                }
            }
        }
        zone{
            dn{"Zone"}
        }
    }
    listPattern{
        standard{
            2{"{0} en {1}"}
            end{"{0} en {1}"}
            middle{"{0}, {1}"}
            start{"{0}, {1}"}
        }
        unit{
            2{"{0} en {1}"}
            end{"{0}, {1}"}
            middle{"{0}, {1}"}
            start{"{0}, {1}"}
        }
        unit-narrow{
            2{"{0}, {1}"}
            end{"{0}, {1}"}
            middle{"{0}, {1}"}
            start{"{0}, {1}"}
        }
        unit-short{
            2{"{0}, {1}"}
            end{"{0}, {1}"}
            middle{"{0}, {1}"}
            start{"{0}, {1}"}
        }
    }
    measurementSystemNames{
        UK{"Brits"}
        US{"Amerikaansk"}
        metric{"Metriek"}
    }
}<|MERGE_RESOLUTION|>--- conflicted
+++ resolved
@@ -154,11 +154,7 @@
         }
         minimumGroupingDigits{"1"}
     }
-<<<<<<< HEAD
-    Version{"2.1.29.44"}
-=======
     Version{"2.1.31.86"}
->>>>>>> a17af05f
     calendar{
         buddhist{
             DateTimePatterns{
