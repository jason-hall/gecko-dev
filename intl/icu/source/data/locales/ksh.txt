--- conflicted
+++ resolved
@@ -160,11 +160,7 @@
         }
         native{"latn"}
     }
-<<<<<<< HEAD
-    Version{"2.1.28.76"}
-=======
     Version{"2.1.31.86"}
->>>>>>> a17af05f
     calendar{
         buddhist{
             DateTimePatterns{
