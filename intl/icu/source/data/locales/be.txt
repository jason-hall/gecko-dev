--- conflicted
+++ resolved
@@ -269,8 +269,6 @@
                 plusSign{"+"}
                 superscriptingExponent{"×"}
                 timeSeparator{":"}
-<<<<<<< HEAD
-=======
             }
         }
         minimalPairs{
@@ -283,17 +281,12 @@
                 many{"з {0} кніг за {0} дзён"}
                 one{"з {0} кнігі за {0} дзень"}
                 other{"з {0} кніги за {0} дні"}
->>>>>>> a17af05f
             }
         }
         minimumGroupingDigits{"2"}
         native{"latn"}
     }
-<<<<<<< HEAD
-    Version{"2.1.29.66"}
-=======
     Version{"2.1.31.86"}
->>>>>>> a17af05f
     calendar{
         buddhist{
             DateTimePatterns{
