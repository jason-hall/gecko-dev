--- conflicted
+++ resolved
@@ -35,11 +35,7 @@
         }
         native{"deva"}
     }
-<<<<<<< HEAD
-    Version{"2.1.28.76"}
-=======
     Version{"2.1.31.86"}
->>>>>>> a17af05f
     calendar{
         generic{
             DateTimePatterns{
