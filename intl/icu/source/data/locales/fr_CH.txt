﻿// © 2016 and later: Unicode, Inc. and others.
// License & terms of use: http://www.unicode.org/copyright.html#License
fr_CH{
    NumberElements{
        latn{
            patterns{
                percentFormat{"#,##0%"}
            }
            symbols{
                currencyDecimal{"."}
            }
        }
    }
<<<<<<< HEAD
    Version{"2.1.27.96"}
=======
    Version{"2.1.32.48"}
>>>>>>> a17af05f
    calendar{
        generic{
            DateTimePatterns{
                "HH.mm:ss 'h' zzzz",
                "HH:mm:ss z",
                "HH:mm:ss",
                "HH:mm",
                "EEEE, d MMMM y G",
                "d MMMM y G",
                "d MMM y G",
                "dd.MM.y GGGGG",
                "{1} {0}",
                "{1} 'à' {0}",
                "{1} 'à' {0}",
                "{1} {0}",
                "{1} {0}",
            }
            availableFormats{
                MEd{"E, dd.MM."}
                MMdd{"dd.MM"}
                Md{"dd.MM."}
                yM{"MM.y GGGGG"}
                yMEd{"E, dd.MM.y GGGGG"}
                yMd{"dd.MM.y GGGGG"}
            }
            intervalFormats{
                M{
                    M{"M–M"}
                }
                MEd{
                    M{"E, dd.MM – E, dd.MM"}
                    d{"E, dd.MM – E, dd.MM"}
                }
                MMMEd{
                    M{"E, d MMM 'au' E, d MMM"}
                    d{"E, d 'au' E, d MMM"}
                }
                MMMd{
                    M{"d MMM 'au' d MMM"}
                }
                Md{
                    M{"dd.MM – dd.MM"}
                    d{"dd.MM – dd.MM"}
                }
                fallback{"du {0} au {1}"}
                yM{
                    M{"MM.y – MM.y GGGGG"}
                    y{"MM.y – MM.y GGGGG"}
                }
                yMEd{
                    M{"E, dd.MM.y – E, dd.MM.y GGGGG"}
                    d{"E, dd.MM.y – E, dd.MM.y GGGGG"}
                    y{"E, dd.MM.y – E, dd.MM.y GGGGG"}
                }
                yMMM{
                    y{"MMM y 'a'` MMM y G"}
                }
                yMMMEd{
                    M{"E, d MMM 'au' E, d MMM y G"}
                    d{"E, d 'au' E, d MMM y G"}
                    y{"E, d MMM y 'au' E, d MMM y G"}
                }
                yMMMd{
                    M{"d MMM 'au' d MMM y G"}
                    y{"d MMM y 'au' d MMM y G"}
                }
                yMd{
                    M{"dd.MM.y – dd.MM.y GGGGG"}
                    d{"dd.MM.y – dd.MM.y GGGGG"}
                    y{"dd.MM.y – dd.MM.y GGGGG"}
                }
            }
        }
        gregorian{
            DateTimePatterns{
                "HH.mm:ss 'h' zzzz",
                "HH:mm:ss z",
                "HH:mm:ss",
                "HH:mm",
                "EEEE, d MMMM y",
                "d MMMM y",
                "d MMM y",
                "dd.MM.yy",
                "{1} 'à' {0}",
                "{1} 'à' {0}",
                "{1} 'à' {0}",
                "{1} 'à' {0}",
                "{1} {0}",
            }
            availableFormats{
                MEd{"E, dd.MM."}
                MMdd{"dd.MM"}
                Md{"dd.MM."}
                yM{"MM.y"}
                yMEd{"E, dd.MM.y"}
                yMd{"dd.MM.y"}
            }
            dayPeriod{
                format{
                    abbreviated{
                        afternoon1{"de l’ap.m."}
                        evening1{"du soir"}
                        midnight{"min."}
                        morning1{"du mat."}
                        night1{"du mat."}
                        noon{"midi"}
                    }
                    narrow{
                        afternoon1{"de l’ap.m."}
                        evening1{"du soir"}
                        midnight{"min."}
                        morning1{"du mat."}
                        night1{"du mat."}
                        noon{"midi"}
                    }
                    wide{
                        afternoon1{"de l’après-midi"}
                        evening1{"du soir"}
                        midnight{"minuit"}
                        morning1{"du matin"}
                        night1{"du matin"}
                        noon{"midi"}
                    }
                }
                stand-alone{
                    abbreviated{
                        midnight{"min."}
                    }
                    narrow{
                        midnight{"min."}
                    }
                }
            }
            intervalFormats{
                MEd{
                    M{"E, dd.MM – E, dd.MM"}
                    d{"E, dd.MM – E, dd.MM"}
                }
                Md{
                    M{"dd.MM – dd.MM"}
                    d{"dd.MM – dd.MM"}
                }
                yM{
                    M{"MM.y – MM.y"}
                    y{"MM.y – MM.y"}
                }
                yMEd{
                    M{"E, dd.MM.y – E, dd.MM.y"}
                    d{"E, dd.MM.y – E, dd.MM.y"}
                    y{"E, dd.MM.y – E, dd.MM.y"}
                }
                yMd{
                    M{"dd.MM.y – dd.MM.y"}
                    d{"dd.MM.y – dd.MM.y"}
                    y{"dd.MM.y – dd.MM.y"}
                }
            }
        }
    }
    delimiters{
        alternateQuotationEnd{"›"}
        alternateQuotationStart{"‹"}
    }
}<|MERGE_RESOLUTION|>--- conflicted
+++ resolved
@@ -11,11 +11,7 @@
             }
         }
     }
-<<<<<<< HEAD
-    Version{"2.1.27.96"}
-=======
     Version{"2.1.32.48"}
->>>>>>> a17af05f
     calendar{
         generic{
             DateTimePatterns{
