--- conflicted
+++ resolved
@@ -38,11 +38,7 @@
         }
         native{"latn"}
     }
-<<<<<<< HEAD
-    Version{"2.1.27.40"}
-=======
     Version{"2.1.31.33"}
->>>>>>> a17af05f
     calendar{
         generic{
             DateTimePatterns{
