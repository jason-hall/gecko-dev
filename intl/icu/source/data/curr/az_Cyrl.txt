﻿// © 2016 and later: Unicode, Inc. and others.
// License & terms of use: http://www.unicode.org/copyright.html#License
az_Cyrl{
    %%Parent{"root"}
    Currencies{
        AZN{
            "₼",
            "AZN",
        }
    }
    Currencies%variant{
        AZN{"ман."}
    }
<<<<<<< HEAD
    Version{"2.1.27.40"}
=======
    Version{"2.1.31.74"}
>>>>>>> a17af05f
}<|MERGE_RESOLUTION|>--- conflicted
+++ resolved
@@ -11,9 +11,5 @@
     Currencies%variant{
         AZN{"ман."}
     }
-<<<<<<< HEAD
-    Version{"2.1.27.40"}
-=======
     Version{"2.1.31.74"}
->>>>>>> a17af05f
 }