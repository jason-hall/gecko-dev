﻿// © 2016 and later: Unicode, Inc. and others.
// License & terms of use: http://www.unicode.org/copyright.html#License
es_PE{
    %%Parent{"es_419"}
    Currencies{
        PEN{
            "S/",
<<<<<<< HEAD
            "nuevo sol peruano",
        }
    }
    Version{"2.1.27.99"}
=======
            "sol peruano",
        }
    }
    Version{"2.1.31.33"}
>>>>>>> a17af05f
}<|MERGE_RESOLUTION|>--- conflicted
+++ resolved
@@ -5,15 +5,8 @@
     Currencies{
         PEN{
             "S/",
-<<<<<<< HEAD
-            "nuevo sol peruano",
-        }
-    }
-    Version{"2.1.27.99"}
-=======
             "sol peruano",
         }
     }
     Version{"2.1.31.33"}
->>>>>>> a17af05f
 }