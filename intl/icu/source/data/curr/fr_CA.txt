﻿// © 2016 and later: Unicode, Inc. and others.
// License & terms of use: http://www.unicode.org/copyright.html#License
fr_CA{
    Currencies{
        ARS{
            "ARS",
            "peso argentin",
        }
        AUD{
            "$ AU",
            "dollar australien",
        }
        BMD{
            "BMD",
            "dollar bermudien",
        }
        BND{
            "BND",
            "dollar brunéien",
        }
        BSD{
            "BSD",
            "dollar bahaméen",
        }
        BZD{
            "BZD",
            "dollar bélizéen",
        }
        CAD{
            "$",
            "dollar canadien",
        }
        CLP{
            "CLP",
            "peso chilien",
        }
        CNY{
            "CN¥",
            "yuan renminbi chinois",
        }
        COP{
            "COP",
            "peso colombien",
        }
        FJD{
            "FJD",
            "dollar fidjien",
        }
        FKP{
            "FKP",
            "livre des Îles Malouines",
        }
        GBP{
            "£",
            "livre sterling",
        }
        GIP{
            "GIP",
            "livre de Gibraltar",
        }
        HKD{
            "$ HK",
            "dollar de Hong Kong",
        }
        ILS{
            "ILS",
            "nouveau shekel israélien",
        }
        INR{
            "INR",
            "roupie indienne",
        }
        JPY{
            "¥",
            "yen japonais",
        }
        KRW{
            "KRW",
            "won sud-coréen",
        }
        LBP{
            "LBP",
            "livre libanaise",
        }
        MXN{
            "MXN",
            "peso mexicain",
        }
        NAD{
            "NAD",
            "dollar namibien",
        }
        NZD{
            "$ NZ",
            "dollar néo-zélandais",
        }
        SBD{
            "SBD",
            "dollar des îles Salomon",
        }
        SGD{
            "$ SG",
            "dollar de Singapour",
        }
        SRD{
            "SRD",
            "dollar surinamais",
        }
        TOP{
            "TOP",
            "pa’anga",
        }
        TTD{
            "TTD",
            "dollar de Trinité-et-Tobago",
        }
        USD{
            "$ US",
            "dollar des États-Unis",
        }
        UYU{
            "UYU",
            "peso uruguayen",
        }
        VND{
            "VND",
            "dông vietnamien",
        }
        XAF{
            "XAF",
            "franc CFA (BEAC)",
        }
        XOF{
            "XOF",
            "franc CFA (BCEAO)",
        }
        XPF{
            "XPF",
            "franc CFP",
        }
        XXX{
            "XXX",
            "Devise inconnue",
        }
    }
    Currencies%narrow{
        GEL{"GEL"}
        KMF{"CF"}
        NIO{"C$"}
        ZMW{"ZK"}
    }
    Currencies%variant{
        TRY{"TL"}
    }
    CurrencyPlurals{
        FKP{
            one{"livre des Îles Malouines"}
            other{"livres des Îles Malouines"}
        }
        TOP{
            one{"pa’anga"}
            other{"pa’angas"}
        }
        XXX{
            one{"(devise inconnue)"}
            other{"(devise inconnue)"}
        }
    }
<<<<<<< HEAD
    Version{"2.1.27.99"}
=======
    Version{"2.1.31.33"}
>>>>>>> a17af05f
}<|MERGE_RESOLUTION|>--- conflicted
+++ resolved
@@ -166,9 +166,5 @@
             other{"(devise inconnue)"}
         }
     }
-<<<<<<< HEAD
-    Version{"2.1.27.99"}
-=======
     Version{"2.1.31.33"}
->>>>>>> a17af05f
 }