﻿// © 2016 and later: Unicode, Inc. and others.
// License & terms of use: http://www.unicode.org/copyright.html#License
en_001{
    Currencies{
        BYB{
            "BYB",
            "Belarusian New Rouble (1994–1999)",
        }
        BYN{
            "BYN",
            "Belarusian Rouble",
        }
        BYR{
            "BYR",
            "Belarusian Rouble (2000–2016)",
        }
        JPY{
            "JP¥",
            "Japanese Yen",
        }
        LVR{
            "LVR",
            "Latvian Rouble",
        }
        RUB{
            "RUB",
            "Russian Rouble",
        }
        RUR{
            "RUR",
            "Russian Rouble (1991–1998)",
        }
        TJR{
            "TJR",
            "Tajikistani Rouble",
        }
        USD{
            "US$",
            "US Dollar",
        }
    }
    CurrencyPlurals{
        BYB{
            one{"Belarusian new rouble (1994–1999)"}
            other{"Belarusian new roubles (1994–1999)"}
        }
        BYN{
            one{"Belarusian rouble"}
            other{"Belarusian roubles"}
        }
        BYR{
            one{"Belarusian rouble (2000–2016)"}
            other{"Belarusian roubles (2000–2016)"}
        }
        LVR{
            one{"Latvian rouble"}
            other{"Latvian roubles"}
        }
        RUB{
            one{"Russian rouble"}
            other{"Russian roubles"}
        }
        RUR{
            one{"Russian rouble (1991–1998)"}
            other{"Russian roubles (1991–1998)"}
        }
        TJR{
            one{"Tajikistani rouble"}
            other{"Tajikistani roubles"}
        }
    }
<<<<<<< HEAD
    Version{"2.1.29.54"}
=======
    Version{"2.1.31.33"}
>>>>>>> a17af05f
}<|MERGE_RESOLUTION|>--- conflicted
+++ resolved
@@ -69,9 +69,5 @@
             other{"Tajikistani roubles"}
         }
     }
-<<<<<<< HEAD
-    Version{"2.1.29.54"}
-=======
     Version{"2.1.31.33"}
->>>>>>> a17af05f
 }