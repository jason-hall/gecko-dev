﻿// © 2016 and later: Unicode, Inc. and others.
// License & terms of use: http://www.unicode.org/copyright.html#License
fa_AF{
    Currencies{
        AUD{
            "A$",
            "دالر آسترالیا",
        }
        BND{
            "BND",
            "دالر برونی",
        }
        BYN{
            "BYN",
            "روبل روسیهٔ سفید",
        }
        BYR{
            "BYR",
            "روبل روسیهٔ سفید (۲۰۰۰–۲۰۱۶)",
        }
        CAD{
            "$CA",
            "دالر کانادا",
        }
        CHF{
            "CHF",
            "فرانک سویس",
        }
        DKK{
            "DKK",
            "کرون دنمارک",
        }
        JPY{
            "¥",
            "ین جاپان",
        }
        MXN{
            "$MX",
            "پزوی مکسیکو",
        }
        NLG{
            "NLG",
            "گیلدر هالند",
        }
        NOK{
            "NOK",
            "کرون ناروی",
        }
        SEK{
            "SEK",
            "کرون سویدن",
        }
        SGD{
            "SGD",
            "دالر سینگاپور",
        }
        TJS{
            "TJS",
            "سامانی تاجکستان",
        }
        USD{
            "$",
            "دالر امریکا",
        }
    }
<<<<<<< HEAD
    Version{"2.1.29.44"}
=======
    Version{"2.1.31.33"}
>>>>>>> a17af05f
}<|MERGE_RESOLUTION|>--- conflicted
+++ resolved
@@ -63,9 +63,5 @@
             "دالر امریکا",
         }
     }
-<<<<<<< HEAD
-    Version{"2.1.29.44"}
-=======
     Version{"2.1.31.33"}
->>>>>>> a17af05f
 }