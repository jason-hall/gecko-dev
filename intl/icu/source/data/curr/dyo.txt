--- conflicted
+++ resolved
@@ -119,9 +119,5 @@
             "seefa yati BCEAO",
         }
     }
-<<<<<<< HEAD
-    Version{"2.1.27.40"}
-=======
     Version{"2.1.31.33"}
->>>>>>> a17af05f
 }