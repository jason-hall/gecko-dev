--- conflicted
+++ resolved
@@ -1853,17 +1853,8 @@
             other{"intis peruanos"}
         }
         PEN{
-<<<<<<< HEAD
-            one{"nuevo sol peruano"}
-            other{"nuevos soles peruanos"}
-        }
-        PES{
-            one{"sol peruano (1863–1965)"}
-            other{"soles peruanos (1863–1965)"}
-=======
             one{"sol peruano"}
             other{"soles peruanos"}
->>>>>>> a17af05f
         }
         PES{
             one{"sol peruano (1863–1965)"}
@@ -2198,9 +2189,5 @@
         one{"{0} {1}"}
         other{"{0} {1}"}
     }
-<<<<<<< HEAD
-    Version{"2.1.28.80"}
-=======
     Version{"2.1.32.59"}
->>>>>>> a17af05f
 }