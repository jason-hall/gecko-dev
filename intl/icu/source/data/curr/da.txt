﻿// © 2016 and later: Unicode, Inc. and others.
// License & terms of use: http://www.unicode.org/copyright.html#License
da{
    Currencies{
        ADP{
            "ADP",
            "Andorransk peseta",
        }
        AED{
            "AED",
            "dirham fra de Forenede Arabiske Emirater",
        }
        AFA{
            "AFA",
            "Afghansk afghani (1927–2002)",
        }
        AFN{
            "AFN",
            "afghansk afghani",
        }
        ALL{
            "ALL",
            "albansk lek",
        }
        AMD{
            "AMD",
            "armensk dram",
        }
        ANG{
            "ANG",
            "Nederlandske Antiller-gylden",
        }
        AOA{
            "AOA",
            "angolansk kwanza",
        }
        AOK{
            "AOK",
            "Angolansk kwanza (1977–1990)",
        }
        AON{
            "AON",
            "Angolansk nye kwanza (1990–2000)",
        }
        AOR{
            "AOR",
            "Angolansk kwanza (1995–1999)",
        }
        ARA{
            "ARA",
            "Argentinsk austral",
        }
        ARP{
            "ARP",
            "Argentinsk peso (1983–1985)",
        }
        ARS{
            "ARS",
            "argentinsk peso",
        }
        ATS{
            "ATS",
            "Østrigsk schilling",
        }
        AUD{
            "AU$",
            "australsk dollar",
        }
        AWG{
            "AWG",
            "arubansk florin",
        }
        AZM{
            "AZM",
            "Aserbajdsjansk manat (1993–2006)",
        }
        AZN{
            "AZN",
            "aserbajdsjansk manat",
        }
        BAD{
            "BAD",
            "Bosnien-Hercegovinsk dinar",
        }
        BAM{
            "BAM",
            "bosnien-hercegovinsk konvertibel mark",
        }
        BBD{
            "BBD",
            "barbadisk dollar",
        }
        BDT{
            "BDT",
            "bangladeshisk taka",
        }
        BEC{
            "BEC",
            "Belgisk franc (konvertibel)",
        }
        BEF{
            "BEF",
            "Belgisk franc",
        }
        BEL{
            "BEL",
            "Belgisk franc (financial)",
        }
        BGL{
            "BGL",
            "Bulgarsk hard lev",
        }
        BGN{
            "BGN",
            "bulgarsk lev",
        }
        BHD{
            "BHD",
            "bahrainsk dinar",
        }
        BIF{
            "BIF",
            "burundisk franc",
        }
        BMD{
            "BMD",
            "bermudansk dollar",
        }
        BND{
            "BND",
            "bruneisk dollar",
        }
        BOB{
            "BOB",
            "boliviansk boliviano",
        }
        BOP{
            "BOP",
            "Boliviansk peso",
        }
        BOV{
            "BOV",
            "Boliviansk mvdol",
        }
        BRB{
            "BRB",
            "Brasiliansk cruzeiro novo (1967–1986)",
        }
        BRC{
            "BRC",
            "Brasiliansk cruzado (1986–1989)",
        }
        BRE{
            "BRE",
            "Brasiliansk cruzeiro (1990–1993)",
        }
        BRL{
            "R$",
            "brasiliansk real",
        }
        BRN{
            "BRN",
            "Brasiliansk cruzado novo (1989–1990)",
        }
        BRR{
            "BRR",
            "Brasiliansk cruzeiro (1993–1994)",
        }
        BSD{
            "BSD",
            "bahamansk dollar",
        }
        BTN{
            "BTN",
            "bhutansk ngultrum",
        }
        BUK{
            "BUK",
            "Burmesisk kyat",
        }
        BWP{
            "BWP",
            "botswansk pula",
        }
        BYB{
            "BYB",
            "Hviderussisk rubel (1994–1999)",
        }
        BYN{
            "BYN",
            "hviderussisk rubel",
        }
        BYR{
            "BYR",
            "hviderussisk rubel (2000–2016)",
        }
        BZD{
            "BZD",
            "belizisk dollar",
        }
        CAD{
            "CA$",
            "canadisk dollar",
        }
        CDF{
            "CDF",
            "congolesisk franc",
        }
        CHE{
            "CHE",
            "WIR euro",
        }
        CHF{
            "CHF",
            "schweizerfranc",
        }
        CHW{
            "CHW",
            "WIR franc",
        }
        CLP{
            "CLP",
            "chilensk peso",
        }
        CNY{
            "CN¥",
            "kinesisk yuan",
        }
        COP{
            "COP",
            "colombiansk peso",
        }
        CRC{
            "CRC",
            "costaricansk colón",
        }
        CSD{
            "CSD",
            "Serbisk dinar (2002–2006)",
        }
        CSK{
            "CSK",
            "Tjekkoslovakisk hard koruna",
        }
        CUC{
            "CUC",
            "cubansk konvertibel peso",
        }
        CUP{
            "CUP",
            "cubansk peso",
        }
        CVE{
            "CVE",
            "kapverdisk escudo",
        }
        CYP{
            "CYP",
            "Cypriotisk pund",
        }
        CZK{
            "CZK",
            "tjekkisk koruna",
        }
        DDM{
            "DDM",
            "Østtysk mark",
        }
        DEM{
            "DEM",
            "Tysk mark",
        }
        DJF{
            "DJF",
            "djiboutisk franc",
        }
        DKK{
            "kr.",
            "dansk krone",
        }
        DOP{
            "DOP",
            "dominikansk peso",
        }
        DZD{
            "DZD",
            "algerisk dinar",
        }
        ECS{
            "ECS",
            "Ecuadoriansk sucre",
        }
        EEK{
            "EEK",
            "Estisk kroon",
        }
        EGP{
            "EGP",
            "egyptisk pund",
        }
        ERN{
            "ERN",
            "eritreisk nakfa",
        }
        ESA{
            "ESA",
            "Spansk peseta (A–konto)",
        }
        ESB{
            "ESB",
            "Spansk peseta (konvertibel konto)",
        }
        ESP{
            "ESP",
            "Spansk peseta",
        }
        ETB{
            "ETB",
            "etiopisk birr",
        }
        EUR{
            "€",
            "euro",
        }
        FIM{
            "FIM",
            "Finsk mark",
        }
        FJD{
            "FJD",
            "fijiansk dollar",
        }
        FKP{
            "FKP",
            "pund fra Falklandsøerne",
        }
        FRF{
            "FRF",
            "Fransk franc",
        }
        GBP{
            "£",
            "britisk pund",
        }
        GEK{
            "GEK",
            "Georgisk kupon larit",
        }
        GEL{
            "GEL",
            "georgisk lari",
        }
        GHC{
            "GHC",
            "Ghanesisk cedi (1979–2007)",
        }
        GHS{
            "GHS",
            "ghanesisk cedi",
        }
        GIP{
            "GIP",
            "gibraltarisk pund",
        }
        GMD{
            "GMD",
            "gambisk dalasi",
        }
        GNF{
            "GNF",
            "guineansk franc",
        }
        GNS{
            "GNS",
            "Guineansk syli",
        }
        GQE{
            "GQE",
            "Ækvatorialguineask ekwele",
        }
        GRD{
            "GRD",
            "Græsk drakme",
        }
        GTQ{
            "GTQ",
            "guatemalansk quetzal",
        }
        GWE{
            "GWE",
            "Portugisisk guinea escudo",
        }
        GWP{
            "GWP",
            "Guineansk peso",
        }
        GYD{
            "GYD",
            "guyansk dollar",
        }
        HKD{
            "HK$",
            "Hongkong dollar",
        }
        HNL{
            "HNL",
            "honduransk lempira",
        }
        HRD{
            "HRD",
            "Kroatisk dinar",
        }
        HRK{
            "HRK",
            "kroatisk kuna",
        }
        HTG{
            "HTG",
            "haitisk gourde",
        }
        HUF{
            "HUF",
            "ungarsk forint",
        }
        IDR{
            "IDR",
            "indonesisk rupiah",
        }
        IEP{
            "IEP",
            "Irsk pund",
        }
        ILP{
            "ILP",
            "Israelsk pund",
        }
        ILS{
            "₪",
            "ny israelsk shekel",
        }
        INR{
            "₹",
            "indisk rupee",
        }
        IQD{
            "IQD",
            "irakisk dinar",
        }
        IRR{
            "IRR",
            "iransk rial",
        }
        ISK{
            "ISK",
            "islandsk krone",
        }
        ITL{
            "ITL",
            "Italiensk lire",
        }
        JMD{
            "JMD",
            "jamaicansk dollar",
        }
        JOD{
            "JOD",
            "jordansk dinar",
        }
        JPY{
            "JP¥",
            "japansk yen",
        }
        KES{
            "KES",
            "kenyansk shilling",
        }
        KGS{
            "KGS",
            "kirgisisk som",
        }
        KHR{
            "KHR",
            "cambodjansk riel",
        }
        KMF{
            "KMF",
            "comorisk franc",
        }
        KPW{
            "KPW",
            "nordkoreansk won",
        }
        KRW{
            "₩",
            "sydkoreansk won",
        }
        KWD{
            "KWD",
            "kuwaitisk dinar",
        }
        KYD{
            "KYD",
            "caymansk dollar",
        }
        KZT{
            "KZT",
            "kasakhisk tenge",
        }
        LAK{
            "LAK",
            "laotisk kip",
        }
        LBP{
            "LBP",
            "libanesisk pund",
        }
        LKR{
            "LKR",
            "srilankansk rupee",
        }
        LRD{
            "LRD",
            "liberisk dollar",
        }
        LSL{
            "LSL",
            "Lesothisk loti",
        }
        LTL{
            "LTL",
            "Litauisk litas",
        }
        LTT{
            "LTT",
            "Litauisk talonas",
        }
        LUC{
            "LUC",
            "Luxembourgsk konvertibel franc",
        }
        LUF{
            "LUF",
            "Luxembourgsk franc",
        }
        LUL{
            "LUL",
            "Luxembourgsk finansiel franc",
        }
        LVL{
            "LVL",
            "Lettisk lat",
        }
        LVR{
            "LVR",
            "Lettisk rubel",
        }
        LYD{
            "LYD",
            "libysk dinar",
        }
        MAD{
            "MAD",
            "marokkansk dirham",
        }
        MAF{
            "MAF",
            "Marokkansk franc",
        }
        MDL{
            "MDL",
            "moldovisk leu",
        }
        MGA{
            "MGA",
            "madagaskisk ariary",
        }
        MGF{
            "MGF",
            "Madagaskisk franc",
        }
        MKD{
            "MKD",
            "makedonsk denar",
        }
        MLF{
            "MLF",
            "Malisk franc",
        }
        MMK{
            "MMK",
            "myanmarsk kyat",
        }
        MNT{
            "MNT",
            "mongolsk tugrik",
        }
        MOP{
            "MOP",
            "macaosk pataca",
        }
        MRO{
            "MRO",
            "mauritansk ouguiya",
        }
        MTL{
            "MTL",
            "Maltesisk lira",
        }
        MTP{
            "MTP",
            "Maltesisk pund",
        }
        MUR{
            "MUR",
            "mauritisk rupee",
        }
        MVR{
            "MVR",
            "maldivisk rufiyaa",
        }
        MWK{
            "MWK",
            "malawisk kwacha",
        }
        MXN{
            "MX$",
            "mexicansk peso",
        }
        MXP{
            "MXP",
            "Mexicansk silver peso (1861–1992)",
        }
        MYR{
            "MYR",
            "malaysisk ringgit",
        }
        MZE{
            "MZE",
            "Mozambiquisk escudo",
        }
        MZM{
            "MZM",
            "Mozambiquisk metical (1980–2006)",
        }
        MZN{
            "MZN",
            "mozambiquisk metical",
        }
        NAD{
            "NAD",
            "namibisk dollar",
        }
        NGN{
            "NGN",
            "nigeriansk naira",
        }
        NIC{
            "NIC",
            "Nicaraguansk cordoba (1988–1991)",
        }
        NIO{
            "NIO",
            "nicaraguansk cordoba",
        }
        NLG{
            "NLG",
            "Hollandsk guilder",
        }
        NOK{
            "NOK",
            "norsk krone",
        }
        NPR{
            "NPR",
            "nepalesisk rupee",
        }
        NZD{
            "NZ$",
            "newzealandsk dollar",
        }
        OMR{
            "OMR",
            "omansk rial",
        }
        PAB{
            "PAB",
            "panamansk balboa",
        }
        PEI{
            "PEI",
            "peruviansk inti",
        }
        PEN{
            "PEN",
<<<<<<< HEAD
            "peruviansk nuevo sol",
=======
            "peruviansk sol",
>>>>>>> a17af05f
        }
        PES{
            "PES",
            "peruviansk sol (1863–1965)",
        }
        PGK{
            "PGK",
            "papuansk kina",
        }
        PHP{
            "PHP",
            "filippinsk peso",
        }
        PKR{
            "PKR",
            "pakistansk rupee",
        }
        PLN{
            "PLN",
            "polsk zloty",
        }
        PLZ{
            "PLZ",
            "Polsk zloty (1950–1995)",
        }
        PTE{
            "PTE",
            "Portugisisk escudo",
        }
        PYG{
            "PYG",
            "paraguaysk guarani",
        }
        QAR{
            "QAR",
            "qatarsk rial",
        }
        ROL{
            "ROL",
            "Rumænsk leu (1952–2006)",
        }
        RON{
            "RON",
            "rumænsk leu",
        }
        RSD{
            "RSD",
            "serbisk dinar",
        }
        RUB{
            "RUB",
            "russisk rubel",
        }
        RUR{
            "RUR",
            "Russisk rubel (1991–1998)",
        }
        RWF{
            "RWF",
            "rwandisk franc",
        }
        SAR{
            "SAR",
            "saudiarabisk riyal",
        }
        SBD{
            "SBD",
            "salomonsk dollar",
        }
        SCR{
            "SCR",
            "seychellisk rupee",
        }
        SDD{
            "SDD",
            "Sudansk dinar (1992–2007)",
        }
        SDG{
            "SDG",
            "sudansk pund",
        }
        SDP{
            "SDP",
            "Sudansk pund (1957–1998)",
        }
        SEK{
            "SEK",
            "svensk krone",
        }
        SGD{
            "SGD",
            "singaporeansk dollar",
        }
        SHP{
            "SHP",
            "pund fra Saint Helena",
        }
        SIT{
            "SIT",
            "Slovensk tolar",
        }
        SKK{
            "SKK",
            "Slovakisk koruna",
        }
        SLL{
            "SLL",
            "sierraleonsk leone",
        }
        SOS{
            "SOS",
            "somalisk shilling",
        }
        SRD{
            "SRD",
            "surinamsk dollar",
        }
        SRG{
            "SRG",
            "Surinamsk guilder",
        }
        SSP{
            "SSP",
            "sydsudansk pund",
        }
        STD{
            "STD",
            "dobra fra Sao Tome og Principe",
        }
        SUR{
            "SUR",
            "Sovjetisk rubel",
        }
        SVC{
            "SVC",
            "Salvadoransk colon",
        }
        SYP{
            "SYP",
            "syrisk pund",
        }
        SZL{
            "SZL",
            "swazilandsk lilangeni",
        }
        THB{
            "฿",
            "thailandsk baht",
        }
        TJR{
            "TJR",
            "Tadsjikisk rubel",
        }
        TJS{
            "TJS",
            "tadsjikisk somoni",
        }
        TMM{
            "TMM",
            "Turkmensk manat (1993–2009)",
        }
        TMT{
            "TMT",
            "turkmensk manat",
        }
        TND{
            "TND",
            "tunesisk dinar",
        }
        TOP{
            "TOP",
            "tongansk paʻanga",
        }
        TPE{
            "TPE",
            "Escudo fra Timor",
        }
        TRL{
            "TRL",
            "Tyrkisk lire (1922–2005)",
        }
        TRY{
            "TRY",
            "tyrkisk lira",
        }
        TTD{
            "TTD",
            "dollar fra Trinidad og Tobago",
        }
        TWD{
            "NT$",
            "ny taiwansk dollar",
        }
        TZS{
            "TZS",
            "tanzanisk shilling",
        }
        UAH{
            "UAH",
            "ukrainsk grynia",
        }
        UAK{
            "UAK",
            "Ukrainsk karbovanetz",
        }
        UGS{
            "UGS",
            "Ugandisk shilling (1966–1987)",
        }
        UGX{
            "UGX",
            "ugandisk shilling",
        }
        USD{
            "$",
            "amerikansk dollar",
        }
        USN{
            "USN",
            "Amerikansk dollar (næste dag)",
        }
        USS{
            "USS",
            "Amerikansk dollar (samme dag)",
        }
        UYP{
            "UYP",
            "Uruguayansk peso (1975–1993)",
        }
        UYU{
            "UYU",
            "uruguayansk peso",
        }
        UZS{
            "UZS",
            "usbekisk sum",
        }
        VEB{
            "VEB",
            "Venezuelansk bolivar (1871–2008)",
        }
        VEF{
            "VEF",
            "venezuelansk bolivar",
        }
        VND{
            "₫",
            "vietnamesisk dong",
        }
        VUV{
            "VUV",
            "vanuaisk vatu",
        }
        WST{
            "WST",
            "samoansk tala",
        }
        XAF{
            "FCFA",
            "CFA-franc (BEAC)",
        }
        XAG{
            "XAG",
            "Sølv",
        }
        XAU{
            "XAU",
            "Guld",
        }
        XBA{
            "XBA",
            "EURCO",
        }
        XBB{
            "XBB",
            "EMU",
        }
        XCD{
            "EC$",
            "østkaribisk dollar",
        }
        XDR{
            "XDR",
            "SDR",
        }
        XEU{
            "XEU",
            "ECU",
        }
        XFO{
            "XFO",
            "Fransk guldfranc",
        }
        XFU{
            "XFU",
            "Fransk UIC-franc",
        }
        XOF{
            "CFA",
            "CFA-franc BCEAO",
        }
        XPD{
            "XPD",
            "Palladium",
        }
        XPF{
            "CFPF",
            "CFP-franc",
        }
        XPT{
            "XPT",
            "Platin",
        }
        XRE{
            "XRE",
            "RINET-fond",
        }
        XTS{
            "XTS",
            "testvalutakode",
        }
        XXX{
            "XXX",
            "ukendt valuta",
        }
        YDD{
            "YDD",
            "Yemenitisk dinar",
        }
        YER{
            "YER",
            "yemenitisk rial",
        }
        YUD{
            "YUD",
            "Jugoslavisk hard dinar (1966–1990)",
        }
        YUM{
            "YUM",
            "Jugoslavisk noviy dinar (1994–2002)",
        }
        YUN{
            "YUN",
            "Jugoslavisk konvertibel dinar (1990–1992)",
        }
        ZAL{
            "ZAL",
            "Sydafrikansk rand (financial)",
        }
        ZAR{
            "ZAR",
            "sydafrikansk rand",
        }
        ZMK{
            "ZMK",
            "Zambisk kwacha (1968–2012)",
        }
        ZMW{
            "ZMW",
            "zambisk kwacha",
        }
        ZRN{
            "ZRN",
            "Ny zairisk zaire (1993–1998)",
        }
        ZRZ{
            "ZRZ",
            "Zairisk zaire (1971–1993)",
        }
        ZWD{
            "ZWD",
            "Zimbabwisk dollar (1980–2008)",
        }
        ZWL{
            "ZWL",
            "Zimbabwisk dollar (2009)",
        }
        ZWR{
            "ZWR",
            "Zimbabwisk dollar (2008)",
        }
    }
    Currencies%narrow{
        AOA{"Kz"}
        ARS{"$"}
        AUD{"$"}
        BAM{"KM"}
        BBD{"$"}
        BDT{"৳"}
        BMD{"$"}
        BND{"$"}
        BOB{"Bs"}
        BRL{"R$"}
        BSD{"$"}
        BWP{"P"}
        BYN{"р."}
        BZD{"$"}
        CAD{"$"}
        CLP{"$"}
        CNY{"¥"}
        COP{"$"}
        CRC{"₡"}
        CUC{"$"}
        CUP{"$"}
        CZK{"Kč"}
        DKK{"kr."}
        DOP{"$"}
        EGP{"E£"}
        EUR{"€"}
        FJD{"$"}
        FKP{"£"}
        GBP{"£"}
        GEL{"₾"}
        GIP{"£"}
        GNF{"FG"}
        GTQ{"Q"}
        GYD{"$"}
        HKD{"$"}
        HNL{"L"}
        HRK{"kn"}
        HUF{"Ft"}
        IDR{"Rp"}
        ILS{"₪"}
        INR{"₹"}
        ISK{"kr."}
        JMD{"$"}
        JPY{"¥"}
        KHR{"៛"}
        KMF{"CF"}
        KPW{"₩"}
        KRW{"₩"}
        KYD{"$"}
        KZT{"₸"}
        LAK{"₭"}
        LBP{"L£"}
        LKR{"Rs"}
        LRD{"$"}
        MGA{"Ar"}
        MMK{"K"}
        MNT{"₮"}
        MUR{"Rs"}
        MXN{"$"}
        MYR{"RM"}
        NAD{"$"}
        NGN{"₦"}
        NIO{"C$"}
        NOK{"kr."}
        NPR{"Rs"}
        NZD{"$"}
        PHP{"₱"}
        PKR{"Rs"}
        PLN{"zł"}
        PYG{"₲"}
        RON{"L"}
        RUB{"₽"}
        RWF{"RF"}
        SBD{"$"}
        SEK{"kr."}
        SGD{"$"}
        SHP{"£"}
        SRD{"$"}
        SSP{"£"}
        STD{"Db"}
        SYP{"£"}
        THB{"฿"}
        TOP{"T$"}
        TRY{"₺"}
        TTD{"$"}
        TWD{"NT$"}
        UAH{"₴"}
        USD{"$"}
        UYU{"$"}
        VEF{"Bs"}
        VND{"₫"}
        XCD{"$"}
        ZAR{"R"}
        ZMW{"ZK"}
    }
    Currencies%variant{
        GEL{"₾"}
        TRY{"TL"}
    }
    CurrencyPlurals{
        ADP{
            one{"Andorransk peseta"}
            other{"Andorranske pesetas"}
        }
        AED{
            one{"FAE-dirham"}
            other{"FAE-dirham"}
        }
        AFA{
            one{"Afghansk afghani (1927–2002)"}
            other{"Afghanske afghani (1927–2002)"}
        }
        AFN{
            one{"afghansk afghani"}
            other{"afghanske afghani"}
        }
        ALL{
            one{"albansk lek"}
            other{"albanske lek"}
        }
        AMD{
            one{"armensk dram"}
            other{"armenske dram"}
        }
        ANG{
            one{"Nederlandsk Antiller-gylden"}
            other{"Nederlandske Antiller-gylden"}
        }
        AOA{
            one{"angolansk kwanza"}
            other{"angolanske kwanza"}
        }
        AOK{
            one{"Angolansk kwanza (1977–1990)"}
            other{"Angolanske kwanza (1977–1990)"}
        }
        AON{
            one{"Angolansk nye kwanza (1990–2000)"}
            other{"Angolanske nye kwanza (1990–2000)"}
        }
        AOR{
            one{"Angolansk kwanza (1995–1999)"}
            other{"Angolanske kwanza (1995–1999)"}
        }
        ARA{
            one{"Argentinsk austral"}
            other{"Argentinske austral"}
        }
        ARP{
            one{"Argentinsk pesos (1983–1985)"}
            other{"Argentinske pesos (1983–1985)"}
        }
        ARS{
            one{"argentinsk peso"}
            other{"argentinske pesos"}
        }
        ATS{
            one{"Østrigsk schilling"}
            other{"Østrigske schilling"}
        }
        AUD{
            one{"australsk dollar"}
            other{"australske dollar"}
        }
        AWG{
            one{"arubansk florin"}
            other{"arubanske floriner"}
        }
        AZM{
            one{"Aserbajdsjansk manat (1993–2006)"}
            other{"Aserbajdsjanske manat (1993–2006)"}
        }
        AZN{
            one{"aserbajdsjansk manat"}
            other{"aserbajdsjanske manat"}
        }
        BAD{
            one{"Bosnien-Hercegovinsk dinar"}
            other{"Bosnien-Hercegovinske dinarer"}
        }
        BAM{
            one{"bosnien-hercegovinsk konvertibel mark"}
            other{"bosnien-hercegovinske konvertible mark"}
        }
        BBD{
            one{"barbadisk dollar"}
            other{"barbadiske dollar"}
        }
        BDT{
            one{"bangladeshisk taka"}
            other{"bangladeshiske taka"}
        }
        BEC{
            one{"Belgisk franc (konvertibel)"}
            other{"Belgiske franc (konvertible)"}
        }
        BEF{
            one{"Belgisk franc"}
            other{"Belgiske franc"}
        }
        BEL{
            one{"Belgisk franc (financial)"}
            other{"Belgiske franc (financial)"}
        }
        BGL{
            one{"Bulgarsk hard lev"}
            other{"Bulgarske hard lev"}
        }
        BGN{
            one{"bulgarsk lev"}
            other{"bulgarske lev"}
        }
        BHD{
            one{"bahrainsk dinar"}
            other{"bahrainske dinar"}
        }
        BIF{
            one{"burundisk franc"}
            other{"burundiske franc"}
        }
        BMD{
            one{"bermudansk dollar"}
            other{"bermudanske dollar"}
        }
        BND{
            one{"bruneisk dollar"}
            other{"bruneiske dollar"}
        }
        BOB{
            one{"boliviansk boliviano"}
            other{"bolivianske boliviano"}
        }
        BOP{
            one{"Boliviansk peso"}
            other{"Bolivianske pesos"}
        }
        BOV{
            one{"Boliviansk mvdol"}
            other{"Bolivianske mvdol"}
        }
        BRB{
            one{"Brasiliansk cruzeiro novo (1967–1986)"}
            other{"Brasilianske cruzeiro novo (1967–1986)"}
        }
        BRC{
            one{"Brasiliansk cruzado (1986–1989)"}
            other{"Brasilianske cruzado (1986–1989)"}
        }
        BRE{
            one{"Brasiliansk cruzeiro (1990–1993)"}
            other{"Brasilianske cruzeiro (1990–1993)"}
        }
        BRL{
            one{"brasiliansk real"}
            other{"brasilianske real"}
        }
        BRN{
            one{"Brasiliansk cruzado novo (1989–1990)"}
            other{"Brasilianske cruzado novo (1989–1990)"}
        }
        BRR{
            one{"Brasiliansk cruzeiro (1993–1994)"}
            other{"Brasilianske cruzeiro (1993–1994)"}
        }
        BSD{
            one{"bahamansk dollar"}
            other{"bahamanske dollar"}
        }
        BTN{
            one{"bhutansk ngultrum"}
            other{"bhutanske ngultrum"}
        }
        BUK{
            one{"Burmesisk kyat"}
            other{"Burmesiske kyat"}
        }
        BWP{
            one{"botswansk pula"}
            other{"botswanske pula"}
        }
        BYB{
            one{"Hviderussisk rubel (1994–1999)"}
            other{"Hviderussiske rubler (1994–1999)"}
        }
        BYN{
            one{"hviderussisk rubel"}
            other{"hviderussiske rubler"}
        }
        BYR{
            one{"hviderussisk rubel (2000–2016)"}
            other{"hviderussiske rubler (2000–2016)"}
        }
        BZD{
            one{"belizisk dollar"}
            other{"beliziske dollar"}
        }
        CAD{
            one{"canadisk dollar"}
            other{"canadiske dollar"}
        }
        CDF{
            one{"congolesisk franc"}
            other{"congolesiske franc"}
        }
        CHE{
            one{"WIR euro"}
            other{"WIR euro"}
        }
        CHF{
            one{"schweizerfranc"}
            other{"schweizerfranc"}
        }
        CHW{
            one{"WIR franc"}
            other{"WIR franc"}
        }
        CLP{
            one{"chilensk peso"}
            other{"chilenske pesos"}
        }
        CNY{
            one{"kinesisk yuan"}
            other{"kinesiske yuan"}
        }
        COP{
            one{"colombiansk peso"}
            other{"colombianske pesos"}
        }
        CRC{
            one{"costaricansk colón"}
            other{"costaricanske colón"}
        }
        CSD{
            one{"Serbisk dinar (2002–2006)"}
            other{"Serbiske dinar (2002–2006)"}
        }
        CSK{
            one{"Tjekkoslovakisk hard koruna"}
            other{"Tjekkoslovakiske hard koruna"}
        }
        CUC{
            one{"cubanske konvertible pesos"}
            other{"Cubanske konvertible pesos"}
        }
        CUP{
            one{"cubanske pesos"}
            other{"cubanske pesos"}
        }
        CVE{
            one{"kapverdisk escudo"}
            other{"kapverdiske escodus"}
        }
        CYP{
            one{"Cypriotisk pund"}
            other{"Cypriotiske pund"}
        }
        CZK{
            one{"tjekkisk koruna"}
            other{"tjekkiske koruna"}
        }
        DDM{
            one{"Østtysk mark"}
            other{"Østtyske mark"}
        }
        DEM{
            one{"Tysk mark"}
            other{"Tyske mark"}
        }
        DJF{
            one{"djiboutisk franc"}
            other{"djiboutiske franc"}
        }
        DKK{
            one{"dansk krone"}
            other{"danske kroner"}
        }
        DOP{
            one{"dominikansk peso"}
            other{"dominikanske pesos"}
        }
        DZD{
            one{"algerisk dinar"}
            other{"algeriske dinarer"}
        }
        ECS{
            one{"Ecuadoriansk sucre"}
            other{"Ecuadorianske sucre"}
        }
        EEK{
            one{"Estisk kroon"}
            other{"Estiske kroon"}
        }
        EGP{
            one{"egyptisk pund"}
            other{"egyptiske pund"}
        }
        ERN{
            one{"eritreisk nakfa"}
            other{"eritreiske nakfa"}
        }
        ESA{
            one{"Spansk peseta (A–konto)"}
            other{"Spanske peseta (A–konto)"}
        }
        ESB{
            one{"Spansk peseta (konvertibel konto)"}
            other{"Spanske peseta (konvertibel konto)"}
        }
        ESP{
            one{"Spansk pesetas"}
            other{"Spanske pesetas"}
        }
        ETB{
            one{"etiopisk birr"}
            other{"etiopiske birr"}
        }
        EUR{
            one{"euro"}
            other{"euro"}
        }
        FIM{
            one{"Finsk mark"}
            other{"Finske mark"}
        }
        FJD{
            one{"fijiansk dollar"}
            other{"fijianske dollar"}
        }
        FKP{
            one{"pund fra Falklandsøerne"}
            other{"pund fra Falklandsøerne"}
        }
        FRF{
            one{"Fransk franc"}
            other{"Franske franc"}
        }
        GBP{
            one{"britisk pund"}
            other{"britiske pund"}
        }
        GEK{
            one{"Georgisk kupon larit"}
            other{"Georgiske kupon larit"}
        }
        GEL{
            one{"georgisk lari"}
            other{"georgiske lari"}
        }
        GHC{
            one{"Ghanesisk cedi (1979–2007)"}
            other{"Ghanesiske cedi (1979–2007)"}
        }
        GHS{
            one{"ghanesisk cedi"}
            other{"ghanesiske cedi"}
        }
        GIP{
            one{"gibraltarisk pund"}
            other{"gibraltariske pund"}
        }
        GMD{
            one{"gambisk dalasi"}
            other{"gambiske dalasi"}
        }
        GNF{
            one{"guineansk franc"}
            other{"guineanske franc"}
        }
        GNS{
            one{"Guineansk syli"}
            other{"Guineanske syli"}
        }
        GQE{
            one{"Ækvatorialguineask ekwele"}
            other{"Ækvatorialguineaske ekwele"}
        }
        GRD{
            one{"Græsk drakmer"}
            other{"Græske drakmer"}
        }
        GTQ{
            one{"guatemalansk quetzal"}
            other{"guatemalanske quetzal"}
        }
        GWE{
            one{"Portugisiske guinea escudo"}
            other{"Portugisiske guinea escudo"}
        }
        GWP{
            one{"Guinea-Bissau-peso"}
            other{"Guinea-Bissau-pesos"}
        }
        GYD{
            one{"guyansk dollar"}
            other{"guyanske dollar"}
        }
        HKD{
            one{"Hongkong dollar"}
            other{"Hongkong dollar"}
        }
        HNL{
            one{"honduransk lempira"}
            other{"honduranske lempira"}
        }
        HRD{
            one{"Kroatisk dinar"}
            other{"Kroatiske dinarer"}
        }
        HRK{
            one{"kroatisk kuna"}
            other{"kroatiske kuna"}
        }
        HTG{
            one{"haitisk gourde"}
            other{"haitiske gourde"}
        }
        HUF{
            one{"ungarsk forint"}
            other{"ungarske forint"}
        }
        IDR{
            one{"indonesisk rupiah"}
            other{"indonesiske rupiah"}
        }
        IEP{
            one{"Irsk pund"}
            other{"Irske pund"}
        }
        ILP{
            one{"Israelsk pund"}
            other{"Israelske pund"}
        }
        ILS{
            one{"ny israelsk shekel"}
            other{"nye israelske shekel"}
        }
        INR{
            one{"indisk rupee"}
            other{"indiske rupees"}
        }
        IQD{
            one{"irakisk dinar"}
            other{"irakiske dinarer"}
        }
        IRR{
            one{"iransk rial"}
            other{"iranske rial"}
        }
        ISK{
            one{"islandsk krone"}
            other{"islandske kroner"}
        }
        ITL{
            one{"Italiensk lire"}
            other{"Italienske lire"}
        }
        JMD{
            one{"jamaicansk dollar"}
            other{"jamaicanske dollar"}
        }
        JOD{
            one{"jordansk dinar"}
            other{"jordanske dinarer"}
        }
        JPY{
            one{"japansk yen"}
            other{"japanske yen"}
        }
        KES{
            one{"kenyansk shilling"}
            other{"kenyanske shilling"}
        }
        KGS{
            one{"kirgisisk som"}
            other{"kirgisiske som"}
        }
        KHR{
            one{"cambodjansk riel"}
            other{"cambodjanske riel"}
        }
        KMF{
            one{"comorisk franc"}
            other{"comoriske franc"}
        }
        KPW{
            one{"nordkoreansk won"}
            other{"nordkoreanske won"}
        }
        KRW{
            one{"sydkoreansk won"}
            other{"sydkoreanske won"}
        }
        KWD{
            one{"kuwaitisk dinar"}
            other{"kuwaitiske dinarer"}
        }
        KYD{
            one{"caymansk dollar"}
            other{"caymansk dollar"}
        }
        KZT{
            one{"kasakhisk tenge"}
            other{"kasakhiske tenge"}
        }
        LAK{
            one{"laotisk kip"}
            other{"laotiske kip"}
        }
        LBP{
            one{"libanesisk pund"}
            other{"libanesiske pund"}
        }
        LKR{
            one{"srilankansk rupee"}
            other{"srilankanske rupee"}
        }
        LRD{
            one{"liberisk dollar"}
            other{"liberiske dollar"}
        }
        LSL{
            one{"Lesothisk loti"}
            other{"Lesothiske loti"}
        }
        LTL{
            one{"Litauisk litas"}
            other{"Litauiske litai"}
        }
        LTT{
            one{"Litauisk talonas"}
            other{"Litauiske talonas"}
        }
        LUC{
            one{"Luxembourgsk konvertibel franc"}
            other{"Luxembourgsk konvertibel franc"}
        }
        LUF{
            one{"Luxembourgsk franc"}
            other{"Luxembourgske franc"}
        }
        LUL{
            one{"Luxembourgsk finansiel franc"}
            other{"Luxembourgsk finansiel franc"}
        }
        LVL{
            one{"Lettisk lat"}
            other{"Lettiske lats"}
        }
        LVR{
            one{"Lettisk rubel"}
            other{"Lettiske rubler"}
        }
        LYD{
            one{"libysk dinar"}
            other{"libyske dinarer"}
        }
        MAD{
            one{"marokkansk dirham"}
            other{"marokkanske dirham"}
        }
        MAF{
            one{"Marokkansk franc"}
            other{"Marokkanske franc"}
        }
        MDL{
            one{"moldovisk leu"}
            other{"moldoviske leu"}
        }
        MGA{
            one{"madagaskisk ariary"}
            other{"madagaskiske ariary"}
        }
        MGF{
            one{"Madagaskisk franc"}
            other{"Madagaskiske franc"}
        }
        MKD{
            one{"makedonsk denar"}
            other{"makedonske denarer"}
        }
        MLF{
            one{"Malisk franc"}
            other{"Maliske franc"}
        }
        MMK{
            one{"myanmarsk kyat"}
            other{"myanmarske kyat"}
        }
        MNT{
            one{"mongolsk tugrik"}
            other{"mongolske tugrik"}
        }
        MOP{
            one{"macaosk pataca"}
            other{"macaoske pataca"}
        }
        MRO{
            one{"mauritansk ouguiya"}
            other{"mauritanske ouguiya"}
        }
        MTL{
            one{"Maltesisk lira"}
            other{"Maltesiske lira"}
        }
        MTP{
            one{"Maltesisk pund"}
            other{"Maltesiske pund"}
        }
        MUR{
            one{"mauritisk rupee"}
            other{"mauritiske rupees"}
        }
        MVR{
            one{"maldivisk rufiyaa"}
            other{"maldiviske rufiyaa"}
        }
        MWK{
            one{"malawisk kwacha"}
            other{"malawiske kwacha"}
        }
        MXN{
            one{"mexicansk peso"}
            other{"mexicanske pesos"}
        }
        MXP{
            one{"Mexicansk silver peso (1861–1992)"}
            other{"Mexicanske silver peso (1861–1992)"}
        }
        MYR{
            one{"malaysisk ringgit"}
            other{"malaysiske ringgit"}
        }
        MZE{
            one{"Mozambiquisk escudo"}
            other{"Mozambiquiske escudo"}
        }
        MZM{
            one{"Mozambiquisk metical (1980–2006)"}
            other{"Mozambiquiske metical (1980–2006)"}
        }
        MZN{
            one{"mozambiquisk metical"}
            other{"mozambiquiske metical"}
        }
        NAD{
            one{"namibisk dollar"}
            other{"namibiske dollar"}
        }
        NGN{
            one{"nigeriansk naira"}
            other{"nigerianske naira"}
        }
        NIC{
            one{"Nicaraguansk cordoba (1988–1991)"}
            other{"Nicaraguanske cordoba (1988–1991)"}
        }
        NIO{
            one{"nicaraguansk cordoba"}
            other{"nicaraguanske cordoba"}
        }
        NLG{
            one{"Hollandsk gylden"}
            other{"Hollandske gylden"}
        }
        NOK{
            one{"norsk krone"}
            other{"norske kroner"}
        }
        NPR{
            one{"nepalesisk rupee"}
            other{"nepalesiske rupees"}
        }
        NZD{
            one{"newzealandsk dollar"}
            other{"newzealandske dollar"}
        }
        OMR{
            one{"omansk rial"}
            other{"omanske rial"}
        }
        PAB{
            one{"panamansk balboa"}
            other{"panamanske balboa"}
        }
        PEI{
            one{"peruviansk inti"}
            other{"peruvianske inti"}
        }
        PEN{
<<<<<<< HEAD
            one{"peruviansk nuevo sol"}
            other{"peruvianske nuevos soles"}
=======
            one{"peruviansk sol"}
            other{"peruvianske soles"}
>>>>>>> a17af05f
        }
        PES{
            one{"peruviansk sol (1863–1965)"}
            other{"peruvianske sol (1863–1965)"}
        }
        PGK{
            one{"papuansk kina"}
            other{"papuanske kina"}
        }
        PHP{
            one{"filippinsk peso"}
            other{"filippinske peso"}
        }
        PKR{
            one{"pakistansk rupee"}
            other{"pakistanske rupee"}
        }
        PLN{
            one{"polsk zloty"}
            other{"polske zloty"}
        }
        PLZ{
            one{"Polsk zloty (1950–1995)"}
            other{"Polske zloty (1950–1995)"}
        }
        PTE{
            one{"Portugisisk escudo"}
            other{"Portugisiske escudo"}
        }
        PYG{
            one{"paraguaysk guarani"}
            other{"paraguayske guarani"}
        }
        QAR{
            one{"qatarsk rial"}
            other{"qatarske rial"}
        }
        ROL{
            one{"Rumænsk leu (1952–2006)"}
            other{"Rumænske leu (1952–2006)"}
        }
        RON{
            one{"rumænsk leu"}
            other{"rumænske leu"}
        }
        RSD{
            one{"serbisk dinar"}
            other{"serbiske dinarer"}
        }
        RUB{
            one{"russisk rubel"}
            other{"russiske rubler"}
        }
        RUR{
            one{"Russisk rubel (1991–1998)"}
            other{"Russiske rubler (1991–1998)"}
        }
        RWF{
            one{"rwandisk franc"}
            other{"rwandiske franc"}
        }
        SAR{
            one{"saudiarabisk riyal"}
            other{"saudiarabiske riyal"}
        }
        SBD{
            one{"salomonsk dollar"}
            other{"salomonske dollar"}
        }
        SCR{
            one{"seychellisk rupee"}
            other{"seychelliske rupees"}
        }
        SDD{
            one{"Sudansk dinar (1992–2007)"}
            other{"Sudanske dinar (1992–2007)"}
        }
        SDG{
            one{"sudansk pund"}
            other{"sudanske pund"}
        }
        SDP{
            one{"Sudanske pund (1957–1998)"}
            other{"Sudanske pund (1957–1998)"}
        }
        SEK{
            one{"svensk krone"}
            other{"svenske kroner"}
        }
        SGD{
            one{"singaporeansk dollar"}
            other{"singaporeanske dollar"}
        }
        SHP{
            one{"pund fra Saint Helena"}
            other{"pund fra Saint Helena"}
        }
        SIT{
            one{"Slovensk tolar"}
            other{"Slovenske tolar"}
        }
        SKK{
            one{"Slovakisk koruna"}
            other{"Slovakiske koruna"}
        }
        SLL{
            one{"sierraleonsk leone"}
            other{"sierraleonske leone"}
        }
        SOS{
            one{"somalisk shilling"}
            other{"somaliske shilling"}
        }
        SRD{
            one{"surinamsk dollar"}
            other{"surinamske dollar"}
        }
        SRG{
            one{"Surinamsk guilder"}
            other{"Surinamske guilder"}
        }
        SSP{
            one{"sydsudansk pund"}
            other{"sydsudanske pund"}
        }
        STD{
            one{"dobra fra Sao Tome og Principe"}
            other{"dobra fra Sao Tome og Principe"}
        }
        SUR{
            one{"Sovjetisk rubel"}
            other{"Sovjetiske rubler"}
        }
        SVC{
            one{"Salvadoransk colon"}
            other{"Salvadoranske colon"}
        }
        SYP{
            one{"syrisk pund"}
            other{"syriske pund"}
        }
        SZL{
            one{"swazilandsk lilangeni"}
            other{"swazilandske lilangeni"}
        }
        THB{
            one{"thailandsk baht"}
            other{"thailandske baht"}
        }
        TJR{
            one{"Tadsjikisk rubel"}
            other{"Tadsjikiske rubel"}
        }
        TJS{
            one{"tadsjikisk somoni"}
            other{"tadsjikiske somoni"}
        }
        TMM{
            one{"Turkmensk manat (1993–2009)"}
            other{"Turkmenske manat (1993–2009)"}
        }
        TMT{
            one{"turkmensk manat"}
            other{"turkmenske manat"}
        }
        TND{
            one{"tunesisk dinar"}
            other{"tunesiske dinarer"}
        }
        TOP{
            one{"tongansk paʻanga"}
            other{"tonganske paʻanga"}
        }
        TPE{
            one{"Escudo fra Timor"}
            other{"Escudo fra Timor"}
        }
        TRL{
            one{"Tyrkisk lire (1922–2005)"}
            other{"Tyrkiske lire (1922–2005)"}
        }
        TRY{
            one{"tyrkisk lira"}
            other{"tyrkiske lira"}
        }
        TTD{
            one{"dollar fra Trinidad og Tobago"}
            other{"dollar fra Trinidad og Tobago"}
        }
        TWD{
            one{"ny taiwansk dollar"}
            other{"nye taiwanske dollar"}
        }
        TZS{
            one{"tanzanisk shilling"}
            other{"tanzaniske shilling"}
        }
        UAH{
            one{"ukrainsk grynia"}
            other{"ukrainske grynia"}
        }
        UAK{
            one{"Ukrainsk karbovanetz"}
            other{"Ukrainske karbovanetz"}
        }
        UGS{
            one{"Ugandisk shilling (1966–1987)"}
            other{"Ugandiske shilling (1966–1987)"}
        }
        UGX{
            one{"ugandisk shilling"}
            other{"ugandiske shilling"}
        }
        USD{
            one{"amerikansk dollar"}
            other{"amerikanske dollar"}
        }
        USN{
            one{"Amerikansk dollar (næste dag)"}
            other{"Amerikanske dollar (næste dag)"}
        }
        USS{
            one{"Amerikansk dollar (samme dag)"}
            other{"Amerikanske dollar (samme dag)"}
        }
        UYP{
            one{"Uruguayansk peso (1975–1993)"}
            other{"Uruguayanske peso (1975–1993)"}
        }
        UYU{
            one{"uruguayansk peso"}
            other{"uruguayanske pesos"}
        }
        UZS{
            one{"usbekisk sum"}
            other{"usbekiske sum"}
        }
        VEB{
            one{"Venezuelansk bolivar (1871–2008)"}
            other{"Venezuelanske bolivar (1871–2008)"}
        }
        VEF{
            one{"venezuelansk bolivar"}
            other{"venezuelanske bolivar"}
        }
        VND{
            one{"vietnamesisk dong"}
            other{"vietnamesiske dong"}
        }
        VUV{
            one{"vanuaisk vatu"}
            other{"vanuaiske vatu"}
        }
        WST{
            one{"samoansk tala"}
            other{"samoanske tala"}
        }
        XAF{
            one{"beninsk CFA-franc"}
            other{"CFA-franc (BEAC)"}
        }
        XCD{
            one{"østkaribisk dollar"}
            other{"østkaribiske dollar"}
        }
        XFO{
            one{"Fransk guldfranc"}
            other{"Franske guldfranc"}
        }
        XFU{
            one{"Fransk UIC-franc"}
            other{"Franske UIC-franc"}
        }
        XOF{
            one{"CFA-franc BCEAO"}
            other{"CFA-franc BCEAO"}
        }
        XPF{
            one{"CFP-franc"}
            other{"CFP-franc"}
        }
        XTS{
            one{"testvaluta"}
            other{"testvaluta"}
        }
        XXX{
            one{"(ukendt valuta)"}
            other{"(ukendt valuta)"}
        }
        YDD{
            one{"Yemenitisk dinar"}
            other{"Yemenitiske dinarer"}
        }
        YER{
            one{"yemenitisk rial"}
            other{"yemenitiske rial"}
        }
        YUD{
            one{"Jugoslavisk hard dinar (1966–1990)"}
            other{"Jugoslaviske hard dinar (1966–1990)"}
        }
        YUM{
            one{"Jugoslavisk noviy dinar (1994–2002)"}
            other{"Jugoslaviske noviy dinar (1994–2002)"}
        }
        YUN{
            one{"Jugoslavisk konvertibel dinar (1990–1992)"}
            other{"Jugoslaviske konvertibel dinar (1990–1992)"}
        }
        ZAL{
            one{"Sydafrikansk rand (financial)"}
            other{"Sydafrikanske rand (financial)"}
        }
        ZAR{
            one{"sydafrikansk rand"}
            other{"sydafrikanske rand"}
        }
        ZMK{
            one{"Zambisk kwacha (1968–2012)"}
            other{"Zambiske kwacha (1968–2012)"}
        }
        ZMW{
            one{"zambisk kwacha"}
            other{"zambiske kwacha"}
        }
        ZRN{
            one{"Ny zairisk zaire (1993–1998)"}
            other{"Ny zairiske zaire (1993–1998)"}
        }
        ZRZ{
            one{"Zairisk zaire (1971–1993)"}
            other{"Zairiske zaire (1971–1993)"}
        }
        ZWD{
            one{"Zimbabwisk dollar (1980–2008)"}
            other{"Zimbabwiske dollar (1980–2008)"}
        }
        ZWL{
            one{"Zimbabwisk dollar (2009)"}
            other{"Zimbabwiske dollar (2009)"}
        }
        ZWR{
            one{"Zimbabwisk dollar (2008)"}
            other{"Zimbabwiske dollar (2008)"}
        }
    }
    CurrencyUnitPatterns{
        one{"{0} {1}"}
        other{"{0} {1}"}
    }
<<<<<<< HEAD
    Version{"2.1.28.79"}
=======
    Version{"2.1.32.59"}
>>>>>>> a17af05f
}<|MERGE_RESOLUTION|>--- conflicted
+++ resolved
@@ -692,11 +692,7 @@
         }
         PEN{
             "PEN",
-<<<<<<< HEAD
-            "peruviansk nuevo sol",
-=======
             "peruviansk sol",
->>>>>>> a17af05f
         }
         PES{
             "PES",
@@ -1869,13 +1865,8 @@
             other{"peruvianske inti"}
         }
         PEN{
-<<<<<<< HEAD
-            one{"peruviansk nuevo sol"}
-            other{"peruvianske nuevos soles"}
-=======
             one{"peruviansk sol"}
             other{"peruvianske soles"}
->>>>>>> a17af05f
         }
         PES{
             one{"peruviansk sol (1863–1965)"}
@@ -2226,9 +2217,5 @@
         one{"{0} {1}"}
         other{"{0} {1}"}
     }
-<<<<<<< HEAD
-    Version{"2.1.28.79"}
-=======
     Version{"2.1.32.59"}
->>>>>>> a17af05f
 }