﻿// © 2016 and later: Unicode, Inc. and others.
// License & terms of use: http://www.unicode.org/copyright.html#License
en_NR{
    %%Parent{"en_001"}
    Currencies{
        AUD{
            "$",
            "Australian Dollar",
        }
    }
<<<<<<< HEAD
    Version{"2.1.27.40"}
=======
    Version{"2.1.31.33"}
>>>>>>> a17af05f
}<|MERGE_RESOLUTION|>--- conflicted
+++ resolved
@@ -8,9 +8,5 @@
             "Australian Dollar",
         }
     }
-<<<<<<< HEAD
-    Version{"2.1.27.40"}
-=======
     Version{"2.1.31.33"}
->>>>>>> a17af05f
 }