--- conflicted
+++ resolved
@@ -12,9 +12,5 @@
             "dólar estadounidense",
         }
     }
-<<<<<<< HEAD
-    Version{"2.1.27.99"}
-=======
     Version{"2.1.31.33"}
->>>>>>> a17af05f
 }