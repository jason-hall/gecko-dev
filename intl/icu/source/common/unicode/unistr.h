<<<<<<< HEAD
// Copyright (C) 2016 and later: Unicode, Inc. and others.
=======
// © 2016 and later: Unicode, Inc. and others.
>>>>>>> a17af05f
// License & terms of use: http://www.unicode.org/copyright.html
/*
**********************************************************************
*   Copyright (C) 1998-2016, International Business Machines
*   Corporation and others.  All Rights Reserved.
**********************************************************************
*
* File unistr.h
*
* Modification History:
*
*   Date        Name        Description
*   09/25/98    stephen     Creation.
*   11/11/98    stephen     Changed per 11/9 code review.
*   04/20/99    stephen     Overhauled per 4/16 code review.
*   11/18/99    aliu        Made to inherit from Replaceable.  Added method
*                           handleReplaceBetween(); other methods unchanged.
*   06/25/01    grhoten     Remove dependency on iostream.
******************************************************************************
*/

#ifndef UNISTR_H
#define UNISTR_H

/**
 * \file
 * \brief C++ API: Unicode String
 */

#include <cstddef>
#include "unicode/utypes.h"
#include "unicode/char16ptr.h"
#include "unicode/rep.h"
#include "unicode/std_string.h"
#include "unicode/stringpiece.h"
#include "unicode/bytestream.h"

struct UConverter;          // unicode/ucnv.h

#ifndef U_COMPARE_CODE_POINT_ORDER
/* see also ustring.h and unorm.h */
/**
 * Option bit for u_strCaseCompare, u_strcasecmp, unorm_compare, etc:
 * Compare strings in code point order instead of code unit order.
 * @stable ICU 2.2
 */
#define U_COMPARE_CODE_POINT_ORDER  0x8000
#endif

#ifndef USTRING_H
/**
 * \ingroup ustring_ustrlen
 */
U_STABLE int32_t U_EXPORT2
u_strlen(const UChar *s);
#endif

U_NAMESPACE_BEGIN

#if !UCONFIG_NO_BREAK_ITERATION
class BreakIterator;        // unicode/brkiter.h
#endif
class Edits;

U_NAMESPACE_END

// Not #ifndef U_HIDE_INTERNAL_API because UnicodeString needs the UStringCaseMapper.
/**
 * Internal string case mapping function type.
 * All error checking must be done.
 * src and dest must not overlap.
 * @internal
 */
typedef int32_t U_CALLCONV
UStringCaseMapper(int32_t caseLocale, uint32_t options,
#if !UCONFIG_NO_BREAK_ITERATION
                  icu::BreakIterator *iter,
#endif
                  char16_t *dest, int32_t destCapacity,
                  const char16_t *src, int32_t srcLength,
                  icu::Edits *edits,
                  UErrorCode &errorCode);

U_NAMESPACE_BEGIN

<<<<<<< HEAD
#if !UCONFIG_NO_BREAK_ITERATION
class BreakIterator;        // unicode/brkiter.h
#endif
=======
>>>>>>> a17af05f
class Locale;               // unicode/locid.h
class StringCharacterIterator;
class UnicodeStringAppendable;  // unicode/appendable.h

/* The <iostream> include has been moved to unicode/ustream.h */

/**
 * Constant to be used in the UnicodeString(char *, int32_t, EInvariant) constructor
 * which constructs a Unicode string from an invariant-character char * string.
 * About invariant characters see utypes.h.
 * This constructor has no runtime dependency on conversion code and is
 * therefore recommended over ones taking a charset name string
 * (where the empty string "" indicates invariant-character conversion).
 *
 * @stable ICU 3.2
 */
#define US_INV icu::UnicodeString::kInvariant

/**
 * Unicode String literals in C++.
 *
 * Note: these macros are not recommended for new code.
 * Prior to the availability of C++11 and u"unicode string literals",
 * these macros were provided for portability and efficiency when
 * initializing UnicodeStrings from literals.
 *
 * They work only for strings that contain "invariant characters", i.e.,
 * only latin letters, digits, and some punctuation.
 * See utypes.h for details.
 *
 * The string parameter must be a C string literal.
 * The length of the string, not including the terminating
 * <code>NUL</code>, must be specified as a constant.
 * @stable ICU 2.0
 */
#if !U_CHAR16_IS_TYPEDEF
# define UNICODE_STRING(cs, _length) icu::UnicodeString(TRUE, u ## cs, _length)
#else
# define UNICODE_STRING(cs, _length) icu::UnicodeString(TRUE, (const char16_t*)u ## cs, _length)
#endif

/**
 * Unicode String literals in C++.
 * Dependent on the platform properties, different UnicodeString
 * constructors should be used to create a UnicodeString object from
 * a string literal.
 * The macros are defined for improved performance.
 * They work only for strings that contain "invariant characters", i.e.,
 * only latin letters, digits, and some punctuation.
 * See utypes.h for details.
 *
 * The string parameter must be a C string literal.
 * @stable ICU 2.0
 */
#define UNICODE_STRING_SIMPLE(cs) UNICODE_STRING(cs, -1)

/**
 * \def UNISTR_FROM_CHAR_EXPLICIT
 * This can be defined to be empty or "explicit".
 * If explicit, then the UnicodeString(char16_t) and UnicodeString(UChar32)
 * constructors are marked as explicit, preventing their inadvertent use.
 * @stable ICU 49
 */
#ifndef UNISTR_FROM_CHAR_EXPLICIT
# if defined(U_COMBINED_IMPLEMENTATION) || defined(U_COMMON_IMPLEMENTATION) || defined(U_I18N_IMPLEMENTATION) || defined(U_IO_IMPLEMENTATION)
    // Auto-"explicit" in ICU library code.
#   define UNISTR_FROM_CHAR_EXPLICIT explicit
# else
    // Empty by default for source code compatibility.
#   define UNISTR_FROM_CHAR_EXPLICIT
# endif
#endif

/**
 * \def UNISTR_FROM_STRING_EXPLICIT
 * This can be defined to be empty or "explicit".
 * If explicit, then the UnicodeString(const char *) and UnicodeString(const char16_t *)
 * constructors are marked as explicit, preventing their inadvertent use.
 *
 * In particular, this helps prevent accidentally depending on ICU conversion code
 * by passing a string literal into an API with a const UnicodeString & parameter.
 * @stable ICU 49
 */
#ifndef UNISTR_FROM_STRING_EXPLICIT
# if defined(U_COMBINED_IMPLEMENTATION) || defined(U_COMMON_IMPLEMENTATION) || defined(U_I18N_IMPLEMENTATION) || defined(U_IO_IMPLEMENTATION)
    // Auto-"explicit" in ICU library code.
#   define UNISTR_FROM_STRING_EXPLICIT explicit
# else
    // Empty by default for source code compatibility.
#   define UNISTR_FROM_STRING_EXPLICIT
# endif
#endif

/**
 * \def UNISTR_OBJECT_SIZE
 * Desired sizeof(UnicodeString) in bytes.
 * It should be a multiple of sizeof(pointer) to avoid unusable space for padding.
 * The object size may want to be a multiple of 16 bytes,
 * which is a common granularity for heap allocation.
 *
 * Any space inside the object beyond sizeof(vtable pointer) + 2
 * is available for storing short strings inside the object.
 * The bigger the object, the longer a string that can be stored inside the object,
 * without additional heap allocation.
 *
 * Depending on a platform's pointer size, pointer alignment requirements,
 * and struct padding, the compiler will usually round up sizeof(UnicodeString)
 * to 4 * sizeof(pointer) (or 3 * sizeof(pointer) for P128 data models),
 * to hold the fields for heap-allocated strings.
 * Such a minimum size also ensures that the object is easily large enough
 * to hold at least 2 char16_ts, for one supplementary code point (U16_MAX_LENGTH).
 *
 * sizeof(UnicodeString) >= 48 should work for all known platforms.
 *
 * For example, on a 64-bit machine where sizeof(vtable pointer) is 8,
 * sizeof(UnicodeString) = 64 would leave space for
 * (64 - sizeof(vtable pointer) - 2) / U_SIZEOF_UCHAR = (64 - 8 - 2) / 2 = 27
 * char16_ts stored inside the object.
 *
 * The minimum object size on a 64-bit machine would be
 * 4 * sizeof(pointer) = 4 * 8 = 32 bytes,
 * and the internal buffer would hold up to 11 char16_ts in that case.
 *
 * @see U16_MAX_LENGTH
 * @stable ICU 56
 */
#ifndef UNISTR_OBJECT_SIZE
# define UNISTR_OBJECT_SIZE 64
#endif

/**
 * UnicodeString is a string class that stores Unicode characters directly and provides
 * similar functionality as the Java String and StringBuffer/StringBuilder classes.
 * It is a concrete implementation of the abstract class Replaceable (for transliteration).
 *
 * A UnicodeString may also "alias" an external array of characters
 * (that is, point to it, rather than own the array)
 * whose lifetime must then at least match the lifetime of the aliasing object.
 * This aliasing may be preserved when returning a UnicodeString by value,
 * depending on the compiler and the function implementation,
 * via Return Value Optimization (RVO) or the move assignment operator.
 * (However, the copy assignment operator does not preserve aliasing.)
 * For details see the description of storage models at the end of the class API docs
 * and in the User Guide chapter linked from there.
 *
 * The UnicodeString class is not suitable for subclassing.
 *
 * <p>For an overview of Unicode strings in C and C++ see the
 * <a href="http://userguide.icu-project.org/strings#TOC-Strings-in-C-C-">User Guide Strings chapter</a>.</p>
 *
 * <p>In ICU, a Unicode string consists of 16-bit Unicode <em>code units</em>.
 * A Unicode character may be stored with either one code unit
 * (the most common case) or with a matched pair of special code units
<<<<<<< HEAD
 * ("surrogates"). The data type for code units is UChar.
=======
 * ("surrogates"). The data type for code units is char16_t.
>>>>>>> a17af05f
 * For single-character handling, a Unicode character code <em>point</em> is a value
 * in the range 0..0x10ffff. ICU uses the UChar32 type for code points.</p>
 *
 * <p>Indexes and offsets into and lengths of strings always count code units, not code points.
 * This is the same as with multi-byte char* strings in traditional string handling.
 * Operations on partial strings typically do not test for code point boundaries.
 * If necessary, the user needs to take care of such boundaries by testing for the code unit
 * values or by using functions like
 * UnicodeString::getChar32Start() and UnicodeString::getChar32Limit()
 * (or, in C, the equivalent macros U16_SET_CP_START() and U16_SET_CP_LIMIT(), see utf.h).</p>
 *
 * UnicodeString methods are more lenient with regard to input parameter values
 * than other ICU APIs. In particular:
 * - If indexes are out of bounds for a UnicodeString object
 *   (<0 or >length()) then they are "pinned" to the nearest boundary.
 * - If primitive string pointer values (e.g., const char16_t * or char *)
 *   for input strings are NULL, then those input string parameters are treated
 *   as if they pointed to an empty string.
 *   However, this is <em>not</em> the case for char * parameters for charset names
 *   or other IDs.
 * - Most UnicodeString methods do not take a UErrorCode parameter because
 *   there are usually very few opportunities for failure other than a shortage
 *   of memory, error codes in low-level C++ string methods would be inconvenient,
 *   and the error code as the last parameter (ICU convention) would prevent
 *   the use of default parameter values.
 *   Instead, such methods set the UnicodeString into a "bogus" state
 *   (see isBogus()) if an error occurs.
 *
 * In string comparisons, two UnicodeString objects that are both "bogus"
 * compare equal (to be transitive and prevent endless loops in sorting),
 * and a "bogus" string compares less than any non-"bogus" one.
 *
 * Const UnicodeString methods are thread-safe. Multiple threads can use
 * const methods on the same UnicodeString object simultaneously,
 * but non-const methods must not be called concurrently (in multiple threads)
 * with any other (const or non-const) methods.
 *
 * Similarly, const UnicodeString & parameters are thread-safe.
 * One object may be passed in as such a parameter concurrently in multiple threads.
 * This includes the const UnicodeString & parameters for
 * copy construction, assignment, and cloning.
 *
 * <p>UnicodeString uses several storage methods.
 * String contents can be stored inside the UnicodeString object itself,
 * in an allocated and shared buffer, or in an outside buffer that is "aliased".
 * Most of this is done transparently, but careful aliasing in particular provides
 * significant performance improvements.
 * Also, the internal buffer is accessible via special functions.
 * For details see the
 * <a href="http://userguide.icu-project.org/strings#TOC-Maximizing-Performance-with-the-UnicodeString-Storage-Model">User Guide Strings chapter</a>.</p>
 *
 * @see utf.h
 * @see CharacterIterator
 * @stable ICU 2.0
 */
class U_COMMON_API UnicodeString : public Replaceable
{
public:

  /**
   * Constant to be used in the UnicodeString(char *, int32_t, EInvariant) constructor
   * which constructs a Unicode string from an invariant-character char * string.
   * Use the macro US_INV instead of the full qualification for this value.
   *
   * @see US_INV
   * @stable ICU 3.2
   */
  enum EInvariant {
    /**
     * @see EInvariant
     * @stable ICU 3.2
     */
    kInvariant
  };

  //========================================
  // Read-only operations
  //========================================

  /* Comparison - bitwise only - for international comparison use collation */

  /**
   * Equality operator. Performs only bitwise comparison.
   * @param text The UnicodeString to compare to this one.
   * @return TRUE if <TT>text</TT> contains the same characters as this one,
   * FALSE otherwise.
   * @stable ICU 2.0
   */
  inline UBool operator== (const UnicodeString& text) const;

  /**
   * Inequality operator. Performs only bitwise comparison.
   * @param text The UnicodeString to compare to this one.
   * @return FALSE if <TT>text</TT> contains the same characters as this one,
   * TRUE otherwise.
   * @stable ICU 2.0
   */
  inline UBool operator!= (const UnicodeString& text) const;

  /**
   * Greater than operator. Performs only bitwise comparison.
   * @param text The UnicodeString to compare to this one.
   * @return TRUE if the characters in this are bitwise
   * greater than the characters in <code>text</code>, FALSE otherwise
   * @stable ICU 2.0
   */
  inline UBool operator> (const UnicodeString& text) const;

  /**
   * Less than operator. Performs only bitwise comparison.
   * @param text The UnicodeString to compare to this one.
   * @return TRUE if the characters in this are bitwise
   * less than the characters in <code>text</code>, FALSE otherwise
   * @stable ICU 2.0
   */
  inline UBool operator< (const UnicodeString& text) const;

  /**
   * Greater than or equal operator. Performs only bitwise comparison.
   * @param text The UnicodeString to compare to this one.
   * @return TRUE if the characters in this are bitwise
   * greater than or equal to the characters in <code>text</code>, FALSE otherwise
   * @stable ICU 2.0
   */
  inline UBool operator>= (const UnicodeString& text) const;

  /**
   * Less than or equal operator. Performs only bitwise comparison.
   * @param text The UnicodeString to compare to this one.
   * @return TRUE if the characters in this are bitwise
   * less than or equal to the characters in <code>text</code>, FALSE otherwise
   * @stable ICU 2.0
   */
  inline UBool operator<= (const UnicodeString& text) const;

  /**
   * Compare the characters bitwise in this UnicodeString to
   * the characters in <code>text</code>.
   * @param text The UnicodeString to compare to this one.
   * @return The result of bitwise character comparison: 0 if this
   * contains the same characters as <code>text</code>, -1 if the characters in
   * this are bitwise less than the characters in <code>text</code>, +1 if the
   * characters in this are bitwise greater than the characters
   * in <code>text</code>.
   * @stable ICU 2.0
   */
  inline int8_t compare(const UnicodeString& text) const;

  /**
   * Compare the characters bitwise in the range
   * [<TT>start</TT>, <TT>start + length</TT>) with the characters
   * in the <b>entire string</b> <TT>text</TT>.
   * (The parameters "start" and "length" are not applied to the other text "text".)
   * @param start the offset at which the compare operation begins
   * @param length the number of characters of text to compare.
   * @param text the other text to be compared against this string.
   * @return The result of bitwise character comparison: 0 if this
   * contains the same characters as <code>text</code>, -1 if the characters in
   * this are bitwise less than the characters in <code>text</code>, +1 if the
   * characters in this are bitwise greater than the characters
   * in <code>text</code>.
   * @stable ICU 2.0
   */
  inline int8_t compare(int32_t start,
         int32_t length,
         const UnicodeString& text) const;

  /**
   * Compare the characters bitwise in the range
   * [<TT>start</TT>, <TT>start + length</TT>) with the characters
   * in <TT>srcText</TT> in the range
   * [<TT>srcStart</TT>, <TT>srcStart + srcLength</TT>).
   * @param start the offset at which the compare operation begins
   * @param length the number of characters in this to compare.
   * @param srcText the text to be compared
   * @param srcStart the offset into <TT>srcText</TT> to start comparison
   * @param srcLength the number of characters in <TT>src</TT> to compare
   * @return The result of bitwise character comparison: 0 if this
   * contains the same characters as <code>srcText</code>, -1 if the characters in
   * this are bitwise less than the characters in <code>srcText</code>, +1 if the
   * characters in this are bitwise greater than the characters
   * in <code>srcText</code>.
   * @stable ICU 2.0
   */
   inline int8_t compare(int32_t start,
         int32_t length,
         const UnicodeString& srcText,
         int32_t srcStart,
         int32_t srcLength) const;

  /**
   * Compare the characters bitwise in this UnicodeString with the first
   * <TT>srcLength</TT> characters in <TT>srcChars</TT>.
   * @param srcChars The characters to compare to this UnicodeString.
   * @param srcLength the number of characters in <TT>srcChars</TT> to compare
   * @return The result of bitwise character comparison: 0 if this
   * contains the same characters as <code>srcChars</code>, -1 if the characters in
   * this are bitwise less than the characters in <code>srcChars</code>, +1 if the
   * characters in this are bitwise greater than the characters
   * in <code>srcChars</code>.
   * @stable ICU 2.0
   */
  inline int8_t compare(ConstChar16Ptr srcChars,
         int32_t srcLength) const;

  /**
   * Compare the characters bitwise in the range
   * [<TT>start</TT>, <TT>start + length</TT>) with the first
   * <TT>length</TT> characters in <TT>srcChars</TT>
   * @param start the offset at which the compare operation begins
   * @param length the number of characters to compare.
   * @param srcChars the characters to be compared
   * @return The result of bitwise character comparison: 0 if this
   * contains the same characters as <code>srcChars</code>, -1 if the characters in
   * this are bitwise less than the characters in <code>srcChars</code>, +1 if the
   * characters in this are bitwise greater than the characters
   * in <code>srcChars</code>.
   * @stable ICU 2.0
   */
  inline int8_t compare(int32_t start,
         int32_t length,
         const char16_t *srcChars) const;

  /**
   * Compare the characters bitwise in the range
   * [<TT>start</TT>, <TT>start + length</TT>) with the characters
   * in <TT>srcChars</TT> in the range
   * [<TT>srcStart</TT>, <TT>srcStart + srcLength</TT>).
   * @param start the offset at which the compare operation begins
   * @param length the number of characters in this to compare
   * @param srcChars the characters to be compared
   * @param srcStart the offset into <TT>srcChars</TT> to start comparison
   * @param srcLength the number of characters in <TT>srcChars</TT> to compare
   * @return The result of bitwise character comparison: 0 if this
   * contains the same characters as <code>srcChars</code>, -1 if the characters in
   * this are bitwise less than the characters in <code>srcChars</code>, +1 if the
   * characters in this are bitwise greater than the characters
   * in <code>srcChars</code>.
   * @stable ICU 2.0
   */
  inline int8_t compare(int32_t start,
         int32_t length,
         const char16_t *srcChars,
         int32_t srcStart,
         int32_t srcLength) const;

  /**
   * Compare the characters bitwise in the range
   * [<TT>start</TT>, <TT>limit</TT>) with the characters
   * in <TT>srcText</TT> in the range
   * [<TT>srcStart</TT>, <TT>srcLimit</TT>).
   * @param start the offset at which the compare operation begins
   * @param limit the offset immediately following the compare operation
   * @param srcText the text to be compared
   * @param srcStart the offset into <TT>srcText</TT> to start comparison
   * @param srcLimit the offset into <TT>srcText</TT> to limit comparison
   * @return The result of bitwise character comparison: 0 if this
   * contains the same characters as <code>srcText</code>, -1 if the characters in
   * this are bitwise less than the characters in <code>srcText</code>, +1 if the
   * characters in this are bitwise greater than the characters
   * in <code>srcText</code>.
   * @stable ICU 2.0
   */
  inline int8_t compareBetween(int32_t start,
            int32_t limit,
            const UnicodeString& srcText,
            int32_t srcStart,
            int32_t srcLimit) const;

  /**
   * Compare two Unicode strings in code point order.
   * The result may be different from the results of compare(), operator<, etc.
   * if supplementary characters are present:
   *
   * In UTF-16, supplementary characters (with code points U+10000 and above) are
   * stored with pairs of surrogate code units. These have values from 0xd800 to 0xdfff,
   * which means that they compare as less than some other BMP characters like U+feff.
   * This function compares Unicode strings in code point order.
   * If either of the UTF-16 strings is malformed (i.e., it contains unpaired surrogates), then the result is not defined.
   *
   * @param text Another string to compare this one to.
   * @return a negative/zero/positive integer corresponding to whether
   * this string is less than/equal to/greater than the second one
   * in code point order
   * @stable ICU 2.0
   */
  inline int8_t compareCodePointOrder(const UnicodeString& text) const;

  /**
   * Compare two Unicode strings in code point order.
   * The result may be different from the results of compare(), operator<, etc.
   * if supplementary characters are present:
   *
   * In UTF-16, supplementary characters (with code points U+10000 and above) are
   * stored with pairs of surrogate code units. These have values from 0xd800 to 0xdfff,
   * which means that they compare as less than some other BMP characters like U+feff.
   * This function compares Unicode strings in code point order.
   * If either of the UTF-16 strings is malformed (i.e., it contains unpaired surrogates), then the result is not defined.
   *
   * @param start The start offset in this string at which the compare operation begins.
   * @param length The number of code units from this string to compare.
   * @param srcText Another string to compare this one to.
   * @return a negative/zero/positive integer corresponding to whether
   * this string is less than/equal to/greater than the second one
   * in code point order
   * @stable ICU 2.0
   */
  inline int8_t compareCodePointOrder(int32_t start,
                                      int32_t length,
                                      const UnicodeString& srcText) const;

  /**
   * Compare two Unicode strings in code point order.
   * The result may be different from the results of compare(), operator<, etc.
   * if supplementary characters are present:
   *
   * In UTF-16, supplementary characters (with code points U+10000 and above) are
   * stored with pairs of surrogate code units. These have values from 0xd800 to 0xdfff,
   * which means that they compare as less than some other BMP characters like U+feff.
   * This function compares Unicode strings in code point order.
   * If either of the UTF-16 strings is malformed (i.e., it contains unpaired surrogates), then the result is not defined.
   *
   * @param start The start offset in this string at which the compare operation begins.
   * @param length The number of code units from this string to compare.
   * @param srcText Another string to compare this one to.
   * @param srcStart The start offset in that string at which the compare operation begins.
   * @param srcLength The number of code units from that string to compare.
   * @return a negative/zero/positive integer corresponding to whether
   * this string is less than/equal to/greater than the second one
   * in code point order
   * @stable ICU 2.0
   */
   inline int8_t compareCodePointOrder(int32_t start,
                                       int32_t length,
                                       const UnicodeString& srcText,
                                       int32_t srcStart,
                                       int32_t srcLength) const;

  /**
   * Compare two Unicode strings in code point order.
   * The result may be different from the results of compare(), operator<, etc.
   * if supplementary characters are present:
   *
   * In UTF-16, supplementary characters (with code points U+10000 and above) are
   * stored with pairs of surrogate code units. These have values from 0xd800 to 0xdfff,
   * which means that they compare as less than some other BMP characters like U+feff.
   * This function compares Unicode strings in code point order.
   * If either of the UTF-16 strings is malformed (i.e., it contains unpaired surrogates), then the result is not defined.
   *
   * @param srcChars A pointer to another string to compare this one to.
   * @param srcLength The number of code units from that string to compare.
   * @return a negative/zero/positive integer corresponding to whether
   * this string is less than/equal to/greater than the second one
   * in code point order
   * @stable ICU 2.0
   */
  inline int8_t compareCodePointOrder(ConstChar16Ptr srcChars,
                                      int32_t srcLength) const;

  /**
   * Compare two Unicode strings in code point order.
   * The result may be different from the results of compare(), operator<, etc.
   * if supplementary characters are present:
   *
   * In UTF-16, supplementary characters (with code points U+10000 and above) are
   * stored with pairs of surrogate code units. These have values from 0xd800 to 0xdfff,
   * which means that they compare as less than some other BMP characters like U+feff.
   * This function compares Unicode strings in code point order.
   * If either of the UTF-16 strings is malformed (i.e., it contains unpaired surrogates), then the result is not defined.
   *
   * @param start The start offset in this string at which the compare operation begins.
   * @param length The number of code units from this string to compare.
   * @param srcChars A pointer to another string to compare this one to.
   * @return a negative/zero/positive integer corresponding to whether
   * this string is less than/equal to/greater than the second one
   * in code point order
   * @stable ICU 2.0
   */
  inline int8_t compareCodePointOrder(int32_t start,
                                      int32_t length,
                                      const char16_t *srcChars) const;

  /**
   * Compare two Unicode strings in code point order.
   * The result may be different from the results of compare(), operator<, etc.
   * if supplementary characters are present:
   *
   * In UTF-16, supplementary characters (with code points U+10000 and above) are
   * stored with pairs of surrogate code units. These have values from 0xd800 to 0xdfff,
   * which means that they compare as less than some other BMP characters like U+feff.
   * This function compares Unicode strings in code point order.
   * If either of the UTF-16 strings is malformed (i.e., it contains unpaired surrogates), then the result is not defined.
   *
   * @param start The start offset in this string at which the compare operation begins.
   * @param length The number of code units from this string to compare.
   * @param srcChars A pointer to another string to compare this one to.
   * @param srcStart The start offset in that string at which the compare operation begins.
   * @param srcLength The number of code units from that string to compare.
   * @return a negative/zero/positive integer corresponding to whether
   * this string is less than/equal to/greater than the second one
   * in code point order
   * @stable ICU 2.0
   */
  inline int8_t compareCodePointOrder(int32_t start,
                                      int32_t length,
                                      const char16_t *srcChars,
                                      int32_t srcStart,
                                      int32_t srcLength) const;

  /**
   * Compare two Unicode strings in code point order.
   * The result may be different from the results of compare(), operator<, etc.
   * if supplementary characters are present:
   *
   * In UTF-16, supplementary characters (with code points U+10000 and above) are
   * stored with pairs of surrogate code units. These have values from 0xd800 to 0xdfff,
   * which means that they compare as less than some other BMP characters like U+feff.
   * This function compares Unicode strings in code point order.
   * If either of the UTF-16 strings is malformed (i.e., it contains unpaired surrogates), then the result is not defined.
   *
   * @param start The start offset in this string at which the compare operation begins.
   * @param limit The offset after the last code unit from this string to compare.
   * @param srcText Another string to compare this one to.
   * @param srcStart The start offset in that string at which the compare operation begins.
   * @param srcLimit The offset after the last code unit from that string to compare.
   * @return a negative/zero/positive integer corresponding to whether
   * this string is less than/equal to/greater than the second one
   * in code point order
   * @stable ICU 2.0
   */
  inline int8_t compareCodePointOrderBetween(int32_t start,
                                             int32_t limit,
                                             const UnicodeString& srcText,
                                             int32_t srcStart,
                                             int32_t srcLimit) const;

  /**
   * Compare two strings case-insensitively using full case folding.
   * This is equivalent to this->foldCase(options).compare(text.foldCase(options)).
   *
   * @param text Another string to compare this one to.
   * @param options A bit set of options:
   *   - U_FOLD_CASE_DEFAULT or 0 is used for default options:
   *     Comparison in code unit order with default case folding.
   *
   *   - U_COMPARE_CODE_POINT_ORDER
   *     Set to choose code point order instead of code unit order
   *     (see u_strCompare for details).
   *
   *   - U_FOLD_CASE_EXCLUDE_SPECIAL_I
   *
   * @return A negative, zero, or positive integer indicating the comparison result.
   * @stable ICU 2.0
   */
  inline int8_t caseCompare(const UnicodeString& text, uint32_t options) const;

  /**
   * Compare two strings case-insensitively using full case folding.
   * This is equivalent to this->foldCase(options).compare(srcText.foldCase(options)).
   *
   * @param start The start offset in this string at which the compare operation begins.
   * @param length The number of code units from this string to compare.
   * @param srcText Another string to compare this one to.
   * @param options A bit set of options:
   *   - U_FOLD_CASE_DEFAULT or 0 is used for default options:
   *     Comparison in code unit order with default case folding.
   *
   *   - U_COMPARE_CODE_POINT_ORDER
   *     Set to choose code point order instead of code unit order
   *     (see u_strCompare for details).
   *
   *   - U_FOLD_CASE_EXCLUDE_SPECIAL_I
   *
   * @return A negative, zero, or positive integer indicating the comparison result.
   * @stable ICU 2.0
   */
  inline int8_t caseCompare(int32_t start,
         int32_t length,
         const UnicodeString& srcText,
         uint32_t options) const;

  /**
   * Compare two strings case-insensitively using full case folding.
   * This is equivalent to this->foldCase(options).compare(srcText.foldCase(options)).
   *
   * @param start The start offset in this string at which the compare operation begins.
   * @param length The number of code units from this string to compare.
   * @param srcText Another string to compare this one to.
   * @param srcStart The start offset in that string at which the compare operation begins.
   * @param srcLength The number of code units from that string to compare.
   * @param options A bit set of options:
   *   - U_FOLD_CASE_DEFAULT or 0 is used for default options:
   *     Comparison in code unit order with default case folding.
   *
   *   - U_COMPARE_CODE_POINT_ORDER
   *     Set to choose code point order instead of code unit order
   *     (see u_strCompare for details).
   *
   *   - U_FOLD_CASE_EXCLUDE_SPECIAL_I
   *
   * @return A negative, zero, or positive integer indicating the comparison result.
   * @stable ICU 2.0
   */
  inline int8_t caseCompare(int32_t start,
         int32_t length,
         const UnicodeString& srcText,
         int32_t srcStart,
         int32_t srcLength,
         uint32_t options) const;

  /**
   * Compare two strings case-insensitively using full case folding.
   * This is equivalent to this->foldCase(options).compare(srcChars.foldCase(options)).
   *
   * @param srcChars A pointer to another string to compare this one to.
   * @param srcLength The number of code units from that string to compare.
   * @param options A bit set of options:
   *   - U_FOLD_CASE_DEFAULT or 0 is used for default options:
   *     Comparison in code unit order with default case folding.
   *
   *   - U_COMPARE_CODE_POINT_ORDER
   *     Set to choose code point order instead of code unit order
   *     (see u_strCompare for details).
   *
   *   - U_FOLD_CASE_EXCLUDE_SPECIAL_I
   *
   * @return A negative, zero, or positive integer indicating the comparison result.
   * @stable ICU 2.0
   */
  inline int8_t caseCompare(ConstChar16Ptr srcChars,
         int32_t srcLength,
         uint32_t options) const;

  /**
   * Compare two strings case-insensitively using full case folding.
   * This is equivalent to this->foldCase(options).compare(srcChars.foldCase(options)).
   *
   * @param start The start offset in this string at which the compare operation begins.
   * @param length The number of code units from this string to compare.
   * @param srcChars A pointer to another string to compare this one to.
   * @param options A bit set of options:
   *   - U_FOLD_CASE_DEFAULT or 0 is used for default options:
   *     Comparison in code unit order with default case folding.
   *
   *   - U_COMPARE_CODE_POINT_ORDER
   *     Set to choose code point order instead of code unit order
   *     (see u_strCompare for details).
   *
   *   - U_FOLD_CASE_EXCLUDE_SPECIAL_I
   *
   * @return A negative, zero, or positive integer indicating the comparison result.
   * @stable ICU 2.0
   */
  inline int8_t caseCompare(int32_t start,
         int32_t length,
         const char16_t *srcChars,
         uint32_t options) const;

  /**
   * Compare two strings case-insensitively using full case folding.
   * This is equivalent to this->foldCase(options).compare(srcChars.foldCase(options)).
   *
   * @param start The start offset in this string at which the compare operation begins.
   * @param length The number of code units from this string to compare.
   * @param srcChars A pointer to another string to compare this one to.
   * @param srcStart The start offset in that string at which the compare operation begins.
   * @param srcLength The number of code units from that string to compare.
   * @param options A bit set of options:
   *   - U_FOLD_CASE_DEFAULT or 0 is used for default options:
   *     Comparison in code unit order with default case folding.
   *
   *   - U_COMPARE_CODE_POINT_ORDER
   *     Set to choose code point order instead of code unit order
   *     (see u_strCompare for details).
   *
   *   - U_FOLD_CASE_EXCLUDE_SPECIAL_I
   *
   * @return A negative, zero, or positive integer indicating the comparison result.
   * @stable ICU 2.0
   */
  inline int8_t caseCompare(int32_t start,
         int32_t length,
         const char16_t *srcChars,
         int32_t srcStart,
         int32_t srcLength,
         uint32_t options) const;

  /**
   * Compare two strings case-insensitively using full case folding.
   * This is equivalent to this->foldCase(options).compareBetween(text.foldCase(options)).
   *
   * @param start The start offset in this string at which the compare operation begins.
   * @param limit The offset after the last code unit from this string to compare.
   * @param srcText Another string to compare this one to.
   * @param srcStart The start offset in that string at which the compare operation begins.
   * @param srcLimit The offset after the last code unit from that string to compare.
   * @param options A bit set of options:
   *   - U_FOLD_CASE_DEFAULT or 0 is used for default options:
   *     Comparison in code unit order with default case folding.
   *
   *   - U_COMPARE_CODE_POINT_ORDER
   *     Set to choose code point order instead of code unit order
   *     (see u_strCompare for details).
   *
   *   - U_FOLD_CASE_EXCLUDE_SPECIAL_I
   *
   * @return A negative, zero, or positive integer indicating the comparison result.
   * @stable ICU 2.0
   */
  inline int8_t caseCompareBetween(int32_t start,
            int32_t limit,
            const UnicodeString& srcText,
            int32_t srcStart,
            int32_t srcLimit,
            uint32_t options) const;

  /**
   * Determine if this starts with the characters in <TT>text</TT>
   * @param text The text to match.
   * @return TRUE if this starts with the characters in <TT>text</TT>,
   * FALSE otherwise
   * @stable ICU 2.0
   */
  inline UBool startsWith(const UnicodeString& text) const;

  /**
   * Determine if this starts with the characters in <TT>srcText</TT>
   * in the range [<TT>srcStart</TT>, <TT>srcStart + srcLength</TT>).
   * @param srcText The text to match.
   * @param srcStart the offset into <TT>srcText</TT> to start matching
   * @param srcLength the number of characters in <TT>srcText</TT> to match
   * @return TRUE if this starts with the characters in <TT>text</TT>,
   * FALSE otherwise
   * @stable ICU 2.0
   */
  inline UBool startsWith(const UnicodeString& srcText,
            int32_t srcStart,
            int32_t srcLength) const;

  /**
   * Determine if this starts with the characters in <TT>srcChars</TT>
   * @param srcChars The characters to match.
   * @param srcLength the number of characters in <TT>srcChars</TT>
   * @return TRUE if this starts with the characters in <TT>srcChars</TT>,
   * FALSE otherwise
   * @stable ICU 2.0
   */
  inline UBool startsWith(ConstChar16Ptr srcChars,
            int32_t srcLength) const;

  /**
   * Determine if this ends with the characters in <TT>srcChars</TT>
   * in the range  [<TT>srcStart</TT>, <TT>srcStart + srcLength</TT>).
   * @param srcChars The characters to match.
   * @param srcStart the offset into <TT>srcText</TT> to start matching
   * @param srcLength the number of characters in <TT>srcChars</TT> to match
   * @return TRUE if this ends with the characters in <TT>srcChars</TT>, FALSE otherwise
   * @stable ICU 2.0
   */
  inline UBool startsWith(const char16_t *srcChars,
            int32_t srcStart,
            int32_t srcLength) const;

  /**
   * Determine if this ends with the characters in <TT>text</TT>
   * @param text The text to match.
   * @return TRUE if this ends with the characters in <TT>text</TT>,
   * FALSE otherwise
   * @stable ICU 2.0
   */
  inline UBool endsWith(const UnicodeString& text) const;

  /**
   * Determine if this ends with the characters in <TT>srcText</TT>
   * in the range [<TT>srcStart</TT>, <TT>srcStart + srcLength</TT>).
   * @param srcText The text to match.
   * @param srcStart the offset into <TT>srcText</TT> to start matching
   * @param srcLength the number of characters in <TT>srcText</TT> to match
   * @return TRUE if this ends with the characters in <TT>text</TT>,
   * FALSE otherwise
   * @stable ICU 2.0
   */
  inline UBool endsWith(const UnicodeString& srcText,
          int32_t srcStart,
          int32_t srcLength) const;

  /**
   * Determine if this ends with the characters in <TT>srcChars</TT>
   * @param srcChars The characters to match.
   * @param srcLength the number of characters in <TT>srcChars</TT>
   * @return TRUE if this ends with the characters in <TT>srcChars</TT>,
   * FALSE otherwise
   * @stable ICU 2.0
   */
  inline UBool endsWith(ConstChar16Ptr srcChars,
          int32_t srcLength) const;

  /**
   * Determine if this ends with the characters in <TT>srcChars</TT>
   * in the range  [<TT>srcStart</TT>, <TT>srcStart + srcLength</TT>).
   * @param srcChars The characters to match.
   * @param srcStart the offset into <TT>srcText</TT> to start matching
   * @param srcLength the number of characters in <TT>srcChars</TT> to match
   * @return TRUE if this ends with the characters in <TT>srcChars</TT>,
   * FALSE otherwise
   * @stable ICU 2.0
   */
  inline UBool endsWith(const char16_t *srcChars,
          int32_t srcStart,
          int32_t srcLength) const;


  /* Searching - bitwise only */

  /**
   * Locate in this the first occurrence of the characters in <TT>text</TT>,
   * using bitwise comparison.
   * @param text The text to search for.
   * @return The offset into this of the start of <TT>text</TT>,
   * or -1 if not found.
   * @stable ICU 2.0
   */
  inline int32_t indexOf(const UnicodeString& text) const;

  /**
   * Locate in this the first occurrence of the characters in <TT>text</TT>
   * starting at offset <TT>start</TT>, using bitwise comparison.
   * @param text The text to search for.
   * @param start The offset at which searching will start.
   * @return The offset into this of the start of <TT>text</TT>,
   * or -1 if not found.
   * @stable ICU 2.0
   */
  inline int32_t indexOf(const UnicodeString& text,
              int32_t start) const;

  /**
   * Locate in this the first occurrence in the range
   * [<TT>start</TT>, <TT>start + length</TT>) of the characters
   * in <TT>text</TT>, using bitwise comparison.
   * @param text The text to search for.
   * @param start The offset at which searching will start.
   * @param length The number of characters to search
   * @return The offset into this of the start of <TT>text</TT>,
   * or -1 if not found.
   * @stable ICU 2.0
   */
  inline int32_t indexOf(const UnicodeString& text,
              int32_t start,
              int32_t length) const;

  /**
   * Locate in this the first occurrence in the range
   * [<TT>start</TT>, <TT>start + length</TT>) of the characters
   *  in <TT>srcText</TT> in the range
   * [<TT>srcStart</TT>, <TT>srcStart + srcLength</TT>),
   * using bitwise comparison.
   * @param srcText The text to search for.
   * @param srcStart the offset into <TT>srcText</TT> at which
   * to start matching
   * @param srcLength the number of characters in <TT>srcText</TT> to match
   * @param start the offset into this at which to start matching
   * @param length the number of characters in this to search
   * @return The offset into this of the start of <TT>text</TT>,
   * or -1 if not found.
   * @stable ICU 2.0
   */
  inline int32_t indexOf(const UnicodeString& srcText,
              int32_t srcStart,
              int32_t srcLength,
              int32_t start,
              int32_t length) const;

  /**
   * Locate in this the first occurrence of the characters in
   * <TT>srcChars</TT>
   * starting at offset <TT>start</TT>, using bitwise comparison.
   * @param srcChars The text to search for.
   * @param srcLength the number of characters in <TT>srcChars</TT> to match
   * @param start the offset into this at which to start matching
   * @return The offset into this of the start of <TT>text</TT>,
   * or -1 if not found.
   * @stable ICU 2.0
   */
  inline int32_t indexOf(const char16_t *srcChars,
              int32_t srcLength,
              int32_t start) const;

  /**
   * Locate in this the first occurrence in the range
   * [<TT>start</TT>, <TT>start + length</TT>) of the characters
   * in <TT>srcChars</TT>, using bitwise comparison.
   * @param srcChars The text to search for.
   * @param srcLength the number of characters in <TT>srcChars</TT>
   * @param start The offset at which searching will start.
   * @param length The number of characters to search
   * @return The offset into this of the start of <TT>srcChars</TT>,
   * or -1 if not found.
   * @stable ICU 2.0
   */
  inline int32_t indexOf(ConstChar16Ptr srcChars,
              int32_t srcLength,
              int32_t start,
              int32_t length) const;

  /**
   * Locate in this the first occurrence in the range
   * [<TT>start</TT>, <TT>start + length</TT>) of the characters
   * in <TT>srcChars</TT> in the range
   * [<TT>srcStart</TT>, <TT>srcStart + srcLength</TT>),
   * using bitwise comparison.
   * @param srcChars The text to search for.
   * @param srcStart the offset into <TT>srcChars</TT> at which
   * to start matching
   * @param srcLength the number of characters in <TT>srcChars</TT> to match
   * @param start the offset into this at which to start matching
   * @param length the number of characters in this to search
   * @return The offset into this of the start of <TT>text</TT>,
   * or -1 if not found.
   * @stable ICU 2.0
   */
  int32_t indexOf(const char16_t *srcChars,
              int32_t srcStart,
              int32_t srcLength,
              int32_t start,
              int32_t length) const;

  /**
   * Locate in this the first occurrence of the BMP code point <code>c</code>,
   * using bitwise comparison.
   * @param c The code unit to search for.
   * @return The offset into this of <TT>c</TT>, or -1 if not found.
   * @stable ICU 2.0
   */
  inline int32_t indexOf(char16_t c) const;

  /**
   * Locate in this the first occurrence of the code point <TT>c</TT>,
   * using bitwise comparison.
   *
   * @param c The code point to search for.
   * @return The offset into this of <TT>c</TT>, or -1 if not found.
   * @stable ICU 2.0
   */
  inline int32_t indexOf(UChar32 c) const;

  /**
   * Locate in this the first occurrence of the BMP code point <code>c</code>,
   * starting at offset <TT>start</TT>, using bitwise comparison.
   * @param c The code unit to search for.
   * @param start The offset at which searching will start.
   * @return The offset into this of <TT>c</TT>, or -1 if not found.
   * @stable ICU 2.0
   */
  inline int32_t indexOf(char16_t c,
              int32_t start) const;

  /**
   * Locate in this the first occurrence of the code point <TT>c</TT>
   * starting at offset <TT>start</TT>, using bitwise comparison.
   *
   * @param c The code point to search for.
   * @param start The offset at which searching will start.
   * @return The offset into this of <TT>c</TT>, or -1 if not found.
   * @stable ICU 2.0
   */
  inline int32_t indexOf(UChar32 c,
              int32_t start) const;

  /**
   * Locate in this the first occurrence of the BMP code point <code>c</code>
   * in the range [<TT>start</TT>, <TT>start + length</TT>),
   * using bitwise comparison.
   * @param c The code unit to search for.
   * @param start the offset into this at which to start matching
   * @param length the number of characters in this to search
   * @return The offset into this of <TT>c</TT>, or -1 if not found.
   * @stable ICU 2.0
   */
  inline int32_t indexOf(char16_t c,
              int32_t start,
              int32_t length) const;

  /**
   * Locate in this the first occurrence of the code point <TT>c</TT>
   * in the range [<TT>start</TT>, <TT>start + length</TT>),
   * using bitwise comparison.
   *
   * @param c The code point to search for.
   * @param start the offset into this at which to start matching
   * @param length the number of characters in this to search
   * @return The offset into this of <TT>c</TT>, or -1 if not found.
   * @stable ICU 2.0
   */
  inline int32_t indexOf(UChar32 c,
              int32_t start,
              int32_t length) const;

  /**
   * Locate in this the last occurrence of the characters in <TT>text</TT>,
   * using bitwise comparison.
   * @param text The text to search for.
   * @return The offset into this of the start of <TT>text</TT>,
   * or -1 if not found.
   * @stable ICU 2.0
   */
  inline int32_t lastIndexOf(const UnicodeString& text) const;

  /**
   * Locate in this the last occurrence of the characters in <TT>text</TT>
   * starting at offset <TT>start</TT>, using bitwise comparison.
   * @param text The text to search for.
   * @param start The offset at which searching will start.
   * @return The offset into this of the start of <TT>text</TT>,
   * or -1 if not found.
   * @stable ICU 2.0
   */
  inline int32_t lastIndexOf(const UnicodeString& text,
              int32_t start) const;

  /**
   * Locate in this the last occurrence in the range
   * [<TT>start</TT>, <TT>start + length</TT>) of the characters
   * in <TT>text</TT>, using bitwise comparison.
   * @param text The text to search for.
   * @param start The offset at which searching will start.
   * @param length The number of characters to search
   * @return The offset into this of the start of <TT>text</TT>,
   * or -1 if not found.
   * @stable ICU 2.0
   */
  inline int32_t lastIndexOf(const UnicodeString& text,
              int32_t start,
              int32_t length) const;

  /**
   * Locate in this the last occurrence in the range
   * [<TT>start</TT>, <TT>start + length</TT>) of the characters
   * in <TT>srcText</TT> in the range
   * [<TT>srcStart</TT>, <TT>srcStart + srcLength</TT>),
   * using bitwise comparison.
   * @param srcText The text to search for.
   * @param srcStart the offset into <TT>srcText</TT> at which
   * to start matching
   * @param srcLength the number of characters in <TT>srcText</TT> to match
   * @param start the offset into this at which to start matching
   * @param length the number of characters in this to search
   * @return The offset into this of the start of <TT>text</TT>,
   * or -1 if not found.
   * @stable ICU 2.0
   */
  inline int32_t lastIndexOf(const UnicodeString& srcText,
              int32_t srcStart,
              int32_t srcLength,
              int32_t start,
              int32_t length) const;

  /**
   * Locate in this the last occurrence of the characters in <TT>srcChars</TT>
   * starting at offset <TT>start</TT>, using bitwise comparison.
   * @param srcChars The text to search for.
   * @param srcLength the number of characters in <TT>srcChars</TT> to match
   * @param start the offset into this at which to start matching
   * @return The offset into this of the start of <TT>text</TT>,
   * or -1 if not found.
   * @stable ICU 2.0
   */
  inline int32_t lastIndexOf(const char16_t *srcChars,
              int32_t srcLength,
              int32_t start) const;

  /**
   * Locate in this the last occurrence in the range
   * [<TT>start</TT>, <TT>start + length</TT>) of the characters
   * in <TT>srcChars</TT>, using bitwise comparison.
   * @param srcChars The text to search for.
   * @param srcLength the number of characters in <TT>srcChars</TT>
   * @param start The offset at which searching will start.
   * @param length The number of characters to search
   * @return The offset into this of the start of <TT>srcChars</TT>,
   * or -1 if not found.
   * @stable ICU 2.0
   */
  inline int32_t lastIndexOf(ConstChar16Ptr srcChars,
              int32_t srcLength,
              int32_t start,
              int32_t length) const;

  /**
   * Locate in this the last occurrence in the range
   * [<TT>start</TT>, <TT>start + length</TT>) of the characters
   * in <TT>srcChars</TT> in the range
   * [<TT>srcStart</TT>, <TT>srcStart + srcLength</TT>),
   * using bitwise comparison.
   * @param srcChars The text to search for.
   * @param srcStart the offset into <TT>srcChars</TT> at which
   * to start matching
   * @param srcLength the number of characters in <TT>srcChars</TT> to match
   * @param start the offset into this at which to start matching
   * @param length the number of characters in this to search
   * @return The offset into this of the start of <TT>text</TT>,
   * or -1 if not found.
   * @stable ICU 2.0
   */
  int32_t lastIndexOf(const char16_t *srcChars,
              int32_t srcStart,
              int32_t srcLength,
              int32_t start,
              int32_t length) const;

  /**
   * Locate in this the last occurrence of the BMP code point <code>c</code>,
   * using bitwise comparison.
   * @param c The code unit to search for.
   * @return The offset into this of <TT>c</TT>, or -1 if not found.
   * @stable ICU 2.0
   */
  inline int32_t lastIndexOf(char16_t c) const;

  /**
   * Locate in this the last occurrence of the code point <TT>c</TT>,
   * using bitwise comparison.
   *
   * @param c The code point to search for.
   * @return The offset into this of <TT>c</TT>, or -1 if not found.
   * @stable ICU 2.0
   */
  inline int32_t lastIndexOf(UChar32 c) const;

  /**
   * Locate in this the last occurrence of the BMP code point <code>c</code>
   * starting at offset <TT>start</TT>, using bitwise comparison.
   * @param c The code unit to search for.
   * @param start The offset at which searching will start.
   * @return The offset into this of <TT>c</TT>, or -1 if not found.
   * @stable ICU 2.0
   */
  inline int32_t lastIndexOf(char16_t c,
              int32_t start) const;

  /**
   * Locate in this the last occurrence of the code point <TT>c</TT>
   * starting at offset <TT>start</TT>, using bitwise comparison.
   *
   * @param c The code point to search for.
   * @param start The offset at which searching will start.
   * @return The offset into this of <TT>c</TT>, or -1 if not found.
   * @stable ICU 2.0
   */
  inline int32_t lastIndexOf(UChar32 c,
              int32_t start) const;

  /**
   * Locate in this the last occurrence of the BMP code point <code>c</code>
   * in the range [<TT>start</TT>, <TT>start + length</TT>),
   * using bitwise comparison.
   * @param c The code unit to search for.
   * @param start the offset into this at which to start matching
   * @param length the number of characters in this to search
   * @return The offset into this of <TT>c</TT>, or -1 if not found.
   * @stable ICU 2.0
   */
  inline int32_t lastIndexOf(char16_t c,
              int32_t start,
              int32_t length) const;

  /**
   * Locate in this the last occurrence of the code point <TT>c</TT>
   * in the range [<TT>start</TT>, <TT>start + length</TT>),
   * using bitwise comparison.
   *
   * @param c The code point to search for.
   * @param start the offset into this at which to start matching
   * @param length the number of characters in this to search
   * @return The offset into this of <TT>c</TT>, or -1 if not found.
   * @stable ICU 2.0
   */
  inline int32_t lastIndexOf(UChar32 c,
              int32_t start,
              int32_t length) const;


  /* Character access */

  /**
   * Return the code unit at offset <tt>offset</tt>.
   * If the offset is not valid (0..length()-1) then U+ffff is returned.
   * @param offset a valid offset into the text
   * @return the code unit at offset <tt>offset</tt>
   *         or 0xffff if the offset is not valid for this string
   * @stable ICU 2.0
   */
  inline char16_t charAt(int32_t offset) const;

  /**
   * Return the code unit at offset <tt>offset</tt>.
   * If the offset is not valid (0..length()-1) then U+ffff is returned.
   * @param offset a valid offset into the text
   * @return the code unit at offset <tt>offset</tt>
   * @stable ICU 2.0
   */
  inline char16_t operator[] (int32_t offset) const;

  /**
   * Return the code point that contains the code unit
   * at offset <tt>offset</tt>.
   * If the offset is not valid (0..length()-1) then U+ffff is returned.
   * @param offset a valid offset into the text
   * that indicates the text offset of any of the code units
   * that will be assembled into a code point (21-bit value) and returned
   * @return the code point of text at <tt>offset</tt>
   *         or 0xffff if the offset is not valid for this string
   * @stable ICU 2.0
   */
  UChar32 char32At(int32_t offset) const;

  /**
   * Adjust a random-access offset so that
   * it points to the beginning of a Unicode character.
   * The offset that is passed in points to
   * any code unit of a code point,
   * while the returned offset will point to the first code unit
   * of the same code point.
   * In UTF-16, if the input offset points to a second surrogate
   * of a surrogate pair, then the returned offset will point
   * to the first surrogate.
   * @param offset a valid offset into one code point of the text
   * @return offset of the first code unit of the same code point
   * @see U16_SET_CP_START
   * @stable ICU 2.0
   */
  int32_t getChar32Start(int32_t offset) const;

  /**
   * Adjust a random-access offset so that
   * it points behind a Unicode character.
   * The offset that is passed in points behind
   * any code unit of a code point,
   * while the returned offset will point behind the last code unit
   * of the same code point.
   * In UTF-16, if the input offset points behind the first surrogate
   * (i.e., to the second surrogate)
   * of a surrogate pair, then the returned offset will point
   * behind the second surrogate (i.e., to the first surrogate).
   * @param offset a valid offset after any code unit of a code point of the text
   * @return offset of the first code unit after the same code point
   * @see U16_SET_CP_LIMIT
   * @stable ICU 2.0
   */
  int32_t getChar32Limit(int32_t offset) const;

  /**
   * Move the code unit index along the string by delta code points.
   * Interpret the input index as a code unit-based offset into the string,
   * move the index forward or backward by delta code points, and
   * return the resulting index.
   * The input index should point to the first code unit of a code point,
   * if there is more than one.
   *
   * Both input and output indexes are code unit-based as for all
   * string indexes/offsets in ICU (and other libraries, like MBCS char*).
   * If delta<0 then the index is moved backward (toward the start of the string).
   * If delta>0 then the index is moved forward (toward the end of the string).
   *
   * This behaves like CharacterIterator::move32(delta, kCurrent).
   *
   * Behavior for out-of-bounds indexes:
   * <code>moveIndex32</code> pins the input index to 0..length(), i.e.,
   * if the input index<0 then it is pinned to 0;
   * if it is index>length() then it is pinned to length().
   * Afterwards, the index is moved by <code>delta</code> code points
   * forward or backward,
   * but no further backward than to 0 and no further forward than to length().
   * The resulting index return value will be in between 0 and length(), inclusively.
   *
   * Examples:
   * <pre>
   * // s has code points 'a' U+10000 'b' U+10ffff U+2029
   * UnicodeString s=UNICODE_STRING("a\\U00010000b\\U0010ffff\\u2029", 31).unescape();
   *
   * // initial index: position of U+10000
   * int32_t index=1;
   *
   * // the following examples will all result in index==4, position of U+10ffff
   *
   * // skip 2 code points from some position in the string
   * index=s.moveIndex32(index, 2); // skips U+10000 and 'b'
   *
   * // go to the 3rd code point from the start of s (0-based)
   * index=s.moveIndex32(0, 3); // skips 'a', U+10000, and 'b'
   *
   * // go to the next-to-last code point of s
   * index=s.moveIndex32(s.length(), -2); // backward-skips U+2029 and U+10ffff
   * </pre>
   *
   * @param index input code unit index
   * @param delta (signed) code point count to move the index forward or backward
   *        in the string
   * @return the resulting code unit index
   * @stable ICU 2.0
   */
  int32_t moveIndex32(int32_t index, int32_t delta) const;

  /* Substring extraction */

  /**
   * Copy the characters in the range
   * [<tt>start</tt>, <tt>start + length</tt>) into the array <tt>dst</tt>,
   * beginning at <tt>dstStart</tt>.
   * If the string aliases to <code>dst</code> itself as an external buffer,
   * then extract() will not copy the contents.
   *
   * @param start offset of first character which will be copied into the array
   * @param length the number of characters to extract
   * @param dst array in which to copy characters.  The length of <tt>dst</tt>
   * must be at least (<tt>dstStart + length</tt>).
   * @param dstStart the offset in <TT>dst</TT> where the first character
   * will be extracted
   * @stable ICU 2.0
   */
  inline void extract(int32_t start,
           int32_t length,
           Char16Ptr dst,
           int32_t dstStart = 0) const;

  /**
   * Copy the contents of the string into dest.
   * This is a convenience function that
   * checks if there is enough space in dest,
   * extracts the entire string if possible,
   * and NUL-terminates dest if possible.
   *
   * If the string fits into dest but cannot be NUL-terminated
   * (length()==destCapacity) then the error code is set to U_STRING_NOT_TERMINATED_WARNING.
   * If the string itself does not fit into dest
   * (length()>destCapacity) then the error code is set to U_BUFFER_OVERFLOW_ERROR.
   *
   * If the string aliases to <code>dest</code> itself as an external buffer,
   * then extract() will not copy the contents.
   *
   * @param dest Destination string buffer.
   * @param destCapacity Number of char16_ts available at dest.
   * @param errorCode ICU error code.
   * @return length()
   * @stable ICU 2.0
   */
  int32_t
  extract(Char16Ptr dest, int32_t destCapacity,
          UErrorCode &errorCode) const;

  /**
   * Copy the characters in the range
   * [<tt>start</tt>, <tt>start + length</tt>) into the  UnicodeString
   * <tt>target</tt>.
   * @param start offset of first character which will be copied
   * @param length the number of characters to extract
   * @param target UnicodeString into which to copy characters.
   * @return A reference to <TT>target</TT>
   * @stable ICU 2.0
   */
  inline void extract(int32_t start,
           int32_t length,
           UnicodeString& target) const;

  /**
   * Copy the characters in the range [<tt>start</tt>, <tt>limit</tt>)
   * into the array <tt>dst</tt>, beginning at <tt>dstStart</tt>.
   * @param start offset of first character which will be copied into the array
   * @param limit offset immediately following the last character to be copied
   * @param dst array in which to copy characters.  The length of <tt>dst</tt>
   * must be at least (<tt>dstStart + (limit - start)</tt>).
   * @param dstStart the offset in <TT>dst</TT> where the first character
   * will be extracted
   * @stable ICU 2.0
   */
  inline void extractBetween(int32_t start,
              int32_t limit,
              char16_t *dst,
              int32_t dstStart = 0) const;

  /**
   * Copy the characters in the range [<tt>start</tt>, <tt>limit</tt>)
   * into the UnicodeString <tt>target</tt>.  Replaceable API.
   * @param start offset of first character which will be copied
   * @param limit offset immediately following the last character to be copied
   * @param target UnicodeString into which to copy characters.
   * @return A reference to <TT>target</TT>
   * @stable ICU 2.0
   */
  virtual void extractBetween(int32_t start,
              int32_t limit,
              UnicodeString& target) const;

  /**
   * Copy the characters in the range
   * [<tt>start</TT>, <tt>start + startLength</TT>) into an array of characters.
   * All characters must be invariant (see utypes.h).
   * Use US_INV as the last, signature-distinguishing parameter.
   *
   * This function does not write any more than <code>targetCapacity</code>
   * characters but returns the length of the entire output string
   * so that one can allocate a larger buffer and call the function again
   * if necessary.
   * The output string is NUL-terminated if possible.
   *
   * @param start offset of first character which will be copied
   * @param startLength the number of characters to extract
   * @param target the target buffer for extraction, can be NULL
   *               if targetLength is 0
   * @param targetCapacity the length of the target buffer
   * @param inv Signature-distinguishing paramater, use US_INV.
   * @return the output string length, not including the terminating NUL
   * @stable ICU 3.2
   */
  int32_t extract(int32_t start,
           int32_t startLength,
           char *target,
           int32_t targetCapacity,
           enum EInvariant inv) const;

#if U_CHARSET_IS_UTF8 || !UCONFIG_NO_CONVERSION

  /**
   * Copy the characters in the range
   * [<tt>start</TT>, <tt>start + length</TT>) into an array of characters
   * in the platform's default codepage.
   * This function does not write any more than <code>targetLength</code>
   * characters but returns the length of the entire output string
   * so that one can allocate a larger buffer and call the function again
   * if necessary.
   * The output string is NUL-terminated if possible.
   *
   * @param start offset of first character which will be copied
   * @param startLength the number of characters to extract
   * @param target the target buffer for extraction
   * @param targetLength the length of the target buffer
   * If <TT>target</TT> is NULL, then the number of bytes required for
   * <TT>target</TT> is returned.
   * @return the output string length, not including the terminating NUL
   * @stable ICU 2.0
   */
  int32_t extract(int32_t start,
           int32_t startLength,
           char *target,
           uint32_t targetLength) const;

#endif

#if !UCONFIG_NO_CONVERSION

  /**
   * Copy the characters in the range
   * [<tt>start</TT>, <tt>start + length</TT>) into an array of characters
   * in a specified codepage.
   * The output string is NUL-terminated.
   *
   * Recommendation: For invariant-character strings use
   * extract(int32_t start, int32_t length, char *target, int32_t targetCapacity, enum EInvariant inv) const
   * because it avoids object code dependencies of UnicodeString on
   * the conversion code.
   *
   * @param start offset of first character which will be copied
   * @param startLength the number of characters to extract
   * @param target the target buffer for extraction
   * @param codepage the desired codepage for the characters.  0 has
   * the special meaning of the default codepage
   * If <code>codepage</code> is an empty string (<code>""</code>),
   * then a simple conversion is performed on the codepage-invariant
   * subset ("invariant characters") of the platform encoding. See utypes.h.
   * If <TT>target</TT> is NULL, then the number of bytes required for
   * <TT>target</TT> is returned. It is assumed that the target is big enough
   * to fit all of the characters.
   * @return the output string length, not including the terminating NUL
   * @stable ICU 2.0
   */
  inline int32_t extract(int32_t start,
                 int32_t startLength,
                 char *target,
                 const char *codepage = 0) const;

  /**
   * Copy the characters in the range
   * [<tt>start</TT>, <tt>start + length</TT>) into an array of characters
   * in a specified codepage.
   * This function does not write any more than <code>targetLength</code>
   * characters but returns the length of the entire output string
   * so that one can allocate a larger buffer and call the function again
   * if necessary.
   * The output string is NUL-terminated if possible.
   *
   * Recommendation: For invariant-character strings use
   * extract(int32_t start, int32_t length, char *target, int32_t targetCapacity, enum EInvariant inv) const
   * because it avoids object code dependencies of UnicodeString on
   * the conversion code.
   *
   * @param start offset of first character which will be copied
   * @param startLength the number of characters to extract
   * @param target the target buffer for extraction
   * @param targetLength the length of the target buffer
   * @param codepage the desired codepage for the characters.  0 has
   * the special meaning of the default codepage
   * If <code>codepage</code> is an empty string (<code>""</code>),
   * then a simple conversion is performed on the codepage-invariant
   * subset ("invariant characters") of the platform encoding. See utypes.h.
   * If <TT>target</TT> is NULL, then the number of bytes required for
   * <TT>target</TT> is returned.
   * @return the output string length, not including the terminating NUL
   * @stable ICU 2.0
   */
  int32_t extract(int32_t start,
           int32_t startLength,
           char *target,
           uint32_t targetLength,
           const char *codepage) const;

  /**
   * Convert the UnicodeString into a codepage string using an existing UConverter.
   * The output string is NUL-terminated if possible.
   *
   * This function avoids the overhead of opening and closing a converter if
   * multiple strings are extracted.
   *
   * @param dest destination string buffer, can be NULL if destCapacity==0
   * @param destCapacity the number of chars available at dest
   * @param cnv the converter object to be used (ucnv_resetFromUnicode() will be called),
   *        or NULL for the default converter
   * @param errorCode normal ICU error code
   * @return the length of the output string, not counting the terminating NUL;
   *         if the length is greater than destCapacity, then the string will not fit
   *         and a buffer of the indicated length would need to be passed in
   * @stable ICU 2.0
   */
  int32_t extract(char *dest, int32_t destCapacity,
                  UConverter *cnv,
                  UErrorCode &errorCode) const;

#endif

  /**
   * Create a temporary substring for the specified range.
   * Unlike the substring constructor and setTo() functions,
   * the object returned here will be a read-only alias (using getBuffer())
   * rather than copying the text.
   * As a result, this substring operation is much faster but requires
   * that the original string not be modified or deleted during the lifetime
   * of the returned substring object.
   * @param start offset of the first character visible in the substring
   * @param length length of the substring
   * @return a read-only alias UnicodeString object for the substring
   * @stable ICU 4.4
   */
  UnicodeString tempSubString(int32_t start=0, int32_t length=INT32_MAX) const;

  /**
   * Create a temporary substring for the specified range.
   * Same as tempSubString(start, length) except that the substring range
   * is specified as a (start, limit) pair (with an exclusive limit index)
   * rather than a (start, length) pair.
   * @param start offset of the first character visible in the substring
   * @param limit offset immediately following the last character visible in the substring
   * @return a read-only alias UnicodeString object for the substring
   * @stable ICU 4.4
   */
  inline UnicodeString tempSubStringBetween(int32_t start, int32_t limit=INT32_MAX) const;

  /**
   * Convert the UnicodeString to UTF-8 and write the result
   * to a ByteSink. This is called by toUTF8String().
   * Unpaired surrogates are replaced with U+FFFD.
   * Calls u_strToUTF8WithSub().
   *
   * @param sink A ByteSink to which the UTF-8 version of the string is written.
   *             sink.Flush() is called at the end.
   * @stable ICU 4.2
   * @see toUTF8String
   */
  void toUTF8(ByteSink &sink) const;

  /**
   * Convert the UnicodeString to UTF-8 and append the result
   * to a standard string.
   * Unpaired surrogates are replaced with U+FFFD.
   * Calls toUTF8().
   *
   * @param result A standard string (or a compatible object)
   *        to which the UTF-8 version of the string is appended.
   * @return The string object.
   * @stable ICU 4.2
   * @see toUTF8
   */
  template<typename StringClass>
  StringClass &toUTF8String(StringClass &result) const {
    StringByteSink<StringClass> sbs(&result);
    toUTF8(sbs);
    return result;
  }

  /**
   * Convert the UnicodeString to UTF-32.
   * Unpaired surrogates are replaced with U+FFFD.
   * Calls u_strToUTF32WithSub().
   *
   * @param utf32 destination string buffer, can be NULL if capacity==0
   * @param capacity the number of UChar32s available at utf32
   * @param errorCode Standard ICU error code. Its input value must
   *                  pass the U_SUCCESS() test, or else the function returns
   *                  immediately. Check for U_FAILURE() on output or use with
   *                  function chaining. (See User Guide for details.)
   * @return The length of the UTF-32 string.
   * @see fromUTF32
   * @stable ICU 4.2
   */
  int32_t toUTF32(UChar32 *utf32, int32_t capacity, UErrorCode &errorCode) const;

  /* Length operations */

  /**
   * Return the length of the UnicodeString object.
   * The length is the number of char16_t code units are in the UnicodeString.
   * If you want the number of code points, please use countChar32().
   * @return the length of the UnicodeString object
   * @see countChar32
   * @stable ICU 2.0
   */
  inline int32_t length(void) const;

  /**
   * Count Unicode code points in the length char16_t code units of the string.
   * A code point may occupy either one or two char16_t code units.
   * Counting code points involves reading all code units.
   *
   * This functions is basically the inverse of moveIndex32().
   *
   * @param start the index of the first code unit to check
   * @param length the number of char16_t code units to check
   * @return the number of code points in the specified code units
   * @see length
   * @stable ICU 2.0
   */
  int32_t
  countChar32(int32_t start=0, int32_t length=INT32_MAX) const;

  /**
   * Check if the length char16_t code units of the string
   * contain more Unicode code points than a certain number.
   * This is more efficient than counting all code points in this part of the string
   * and comparing that number with a threshold.
   * This function may not need to scan the string at all if the length
   * falls within a certain range, and
   * never needs to count more than 'number+1' code points.
   * Logically equivalent to (countChar32(start, length)>number).
   * A Unicode code point may occupy either one or two char16_t code units.
   *
   * @param start the index of the first code unit to check (0 for the entire string)
   * @param length the number of char16_t code units to check
   *               (use INT32_MAX for the entire string; remember that start/length
   *                values are pinned)
   * @param number The number of code points in the (sub)string is compared against
   *               the 'number' parameter.
   * @return Boolean value for whether the string contains more Unicode code points
   *         than 'number'. Same as (u_countChar32(s, length)>number).
   * @see countChar32
   * @see u_strHasMoreChar32Than
   * @stable ICU 2.4
   */
  UBool
  hasMoreChar32Than(int32_t start, int32_t length, int32_t number) const;

  /**
   * Determine if this string is empty.
   * @return TRUE if this string contains 0 characters, FALSE otherwise.
   * @stable ICU 2.0
   */
  inline UBool isEmpty(void) const;

  /**
   * Return the capacity of the internal buffer of the UnicodeString object.
   * This is useful together with the getBuffer functions.
   * See there for details.
   *
   * @return the number of char16_ts available in the internal buffer
   * @see getBuffer
   * @stable ICU 2.0
   */
  inline int32_t getCapacity(void) const;

  /* Other operations */

  /**
   * Generate a hash code for this object.
   * @return The hash code of this UnicodeString.
   * @stable ICU 2.0
   */
  inline int32_t hashCode(void) const;

  /**
   * Determine if this object contains a valid string.
   * A bogus string has no value. It is different from an empty string,
   * although in both cases isEmpty() returns TRUE and length() returns 0.
   * setToBogus() and isBogus() can be used to indicate that no string value is available.
   * For a bogus string, getBuffer() and getTerminatedBuffer() return NULL, and
   * length() returns 0.
   *
   * @return TRUE if the string is bogus/invalid, FALSE otherwise
   * @see setToBogus()
   * @stable ICU 2.0
   */
  inline UBool isBogus(void) const;


  //========================================
  // Write operations
  //========================================

  /* Assignment operations */

  /**
   * Assignment operator.  Replace the characters in this UnicodeString
   * with the characters from <TT>srcText</TT>.
   *
   * Starting with ICU 2.4, the assignment operator and the copy constructor
   * allocate a new buffer and copy the buffer contents even for readonly aliases.
   * By contrast, the fastCopyFrom() function implements the old,
   * more efficient but less safe behavior
   * of making this string also a readonly alias to the same buffer.
   *
   * If the source object has an "open" buffer from getBuffer(minCapacity),
   * then the copy is an empty string.
   *
   * @param srcText The text containing the characters to replace
   * @return a reference to this
   * @stable ICU 2.0
   * @see fastCopyFrom
   */
  UnicodeString &operator=(const UnicodeString &srcText);

  /**
   * Almost the same as the assignment operator.
   * Replace the characters in this UnicodeString
   * with the characters from <code>srcText</code>.
   *
   * This function works the same as the assignment operator
   * for all strings except for ones that are readonly aliases.
   *
   * Starting with ICU 2.4, the assignment operator and the copy constructor
   * allocate a new buffer and copy the buffer contents even for readonly aliases.
   * This function implements the old, more efficient but less safe behavior
   * of making this string also a readonly alias to the same buffer.
   *
   * The fastCopyFrom function must be used only if it is known that the lifetime of
   * this UnicodeString does not exceed the lifetime of the aliased buffer
   * including its contents, for example for strings from resource bundles
   * or aliases to string constants.
   *
   * If the source object has an "open" buffer from getBuffer(minCapacity),
   * then the copy is an empty string.
   *
   * @param src The text containing the characters to replace.
   * @return a reference to this
   * @stable ICU 2.4
   */
  UnicodeString &fastCopyFrom(const UnicodeString &src);

#if U_HAVE_RVALUE_REFERENCES
  /**
   * Move assignment operator, might leave src in bogus state.
   * This string will have the same contents and state that the source string had.
   * The behavior is undefined if *this and src are the same object.
   * @param src source string
   * @return *this
   * @stable ICU 56
   */
  UnicodeString &operator=(UnicodeString &&src) U_NOEXCEPT {
    return moveFrom(src);
  }
#endif
  // do not use #ifndef U_HIDE_DRAFT_API for moveFrom, needed by non-draft API
  /**
   * Move assignment, might leave src in bogus state.
   * This string will have the same contents and state that the source string had.
   * The behavior is undefined if *this and src are the same object.
   *
   * Can be called explicitly, does not need C++11 support.
   * @param src source string
   * @return *this
   * @draft ICU 56
   */
  UnicodeString &moveFrom(UnicodeString &src) U_NOEXCEPT;

  /**
   * Swap strings.
   * @param other other string
   * @stable ICU 56
   */
  void swap(UnicodeString &other) U_NOEXCEPT;

  /**
   * Non-member UnicodeString swap function.
   * @param s1 will get s2's contents and state
   * @param s2 will get s1's contents and state
   * @stable ICU 56
   */
  friend U_COMMON_API inline void U_EXPORT2
  swap(UnicodeString &s1, UnicodeString &s2) U_NOEXCEPT {
    s1.swap(s2);
  }

  /**
   * Assignment operator.  Replace the characters in this UnicodeString
   * with the code unit <TT>ch</TT>.
   * @param ch the code unit to replace
   * @return a reference to this
   * @stable ICU 2.0
   */
  inline UnicodeString& operator= (char16_t ch);

  /**
   * Assignment operator.  Replace the characters in this UnicodeString
   * with the code point <TT>ch</TT>.
   * @param ch the code point to replace
   * @return a reference to this
   * @stable ICU 2.0
   */
  inline UnicodeString& operator= (UChar32 ch);

  /**
   * Set the text in the UnicodeString object to the characters
   * in <TT>srcText</TT> in the range
   * [<TT>srcStart</TT>, <TT>srcText.length()</TT>).
   * <TT>srcText</TT> is not modified.
   * @param srcText the source for the new characters
   * @param srcStart the offset into <TT>srcText</TT> where new characters
   * will be obtained
   * @return a reference to this
   * @stable ICU 2.2
   */
  inline UnicodeString& setTo(const UnicodeString& srcText,
               int32_t srcStart);

  /**
   * Set the text in the UnicodeString object to the characters
   * in <TT>srcText</TT> in the range
   * [<TT>srcStart</TT>, <TT>srcStart + srcLength</TT>).
   * <TT>srcText</TT> is not modified.
   * @param srcText the source for the new characters
   * @param srcStart the offset into <TT>srcText</TT> where new characters
   * will be obtained
   * @param srcLength the number of characters in <TT>srcText</TT> in the
   * replace string.
   * @return a reference to this
   * @stable ICU 2.0
   */
  inline UnicodeString& setTo(const UnicodeString& srcText,
               int32_t srcStart,
               int32_t srcLength);

  /**
   * Set the text in the UnicodeString object to the characters in
   * <TT>srcText</TT>.
   * <TT>srcText</TT> is not modified.
   * @param srcText the source for the new characters
   * @return a reference to this
   * @stable ICU 2.0
   */
  inline UnicodeString& setTo(const UnicodeString& srcText);

  /**
   * Set the characters in the UnicodeString object to the characters
   * in <TT>srcChars</TT>. <TT>srcChars</TT> is not modified.
   * @param srcChars the source for the new characters
   * @param srcLength the number of Unicode characters in srcChars.
   * @return a reference to this
   * @stable ICU 2.0
   */
  inline UnicodeString& setTo(const char16_t *srcChars,
               int32_t srcLength);

  /**
   * Set the characters in the UnicodeString object to the code unit
   * <TT>srcChar</TT>.
   * @param srcChar the code unit which becomes the UnicodeString's character
   * content
   * @return a reference to this
   * @stable ICU 2.0
   */
  UnicodeString& setTo(char16_t srcChar);

  /**
   * Set the characters in the UnicodeString object to the code point
   * <TT>srcChar</TT>.
   * @param srcChar the code point which becomes the UnicodeString's character
   * content
   * @return a reference to this
   * @stable ICU 2.0
   */
  UnicodeString& setTo(UChar32 srcChar);

  /**
   * Aliasing setTo() function, analogous to the readonly-aliasing char16_t* constructor.
   * The text will be used for the UnicodeString object, but
   * it will not be released when the UnicodeString is destroyed.
   * This has copy-on-write semantics:
   * When the string is modified, then the buffer is first copied into
   * newly allocated memory.
   * The aliased buffer is never modified.
   *
   * In an assignment to another UnicodeString, when using the copy constructor
   * or the assignment operator, the text will be copied.
   * When using fastCopyFrom(), the text will be aliased again,
   * so that both strings then alias the same readonly-text.
   *
   * @param isTerminated specifies if <code>text</code> is <code>NUL</code>-terminated.
   *                     This must be true if <code>textLength==-1</code>.
   * @param text The characters to alias for the UnicodeString.
   * @param textLength The number of Unicode characters in <code>text</code> to alias.
   *                   If -1, then this constructor will determine the length
   *                   by calling <code>u_strlen()</code>.
   * @return a reference to this
   * @stable ICU 2.0
   */
  UnicodeString &setTo(UBool isTerminated,
                       ConstChar16Ptr text,
                       int32_t textLength);

  /**
   * Aliasing setTo() function, analogous to the writable-aliasing char16_t* constructor.
   * The text will be used for the UnicodeString object, but
   * it will not be released when the UnicodeString is destroyed.
   * This has write-through semantics:
   * For as long as the capacity of the buffer is sufficient, write operations
   * will directly affect the buffer. When more capacity is necessary, then
   * a new buffer will be allocated and the contents copied as with regularly
   * constructed strings.
   * In an assignment to another UnicodeString, the buffer will be copied.
   * The extract(Char16Ptr dst) function detects whether the dst pointer is the same
   * as the string buffer itself and will in this case not copy the contents.
   *
   * @param buffer The characters to alias for the UnicodeString.
   * @param buffLength The number of Unicode characters in <code>buffer</code> to alias.
   * @param buffCapacity The size of <code>buffer</code> in char16_ts.
   * @return a reference to this
   * @stable ICU 2.0
   */
  UnicodeString &setTo(char16_t *buffer,
                       int32_t buffLength,
                       int32_t buffCapacity);

  /**
   * Make this UnicodeString object invalid.
   * The string will test TRUE with isBogus().
   *
   * A bogus string has no value. It is different from an empty string.
   * It can be used to indicate that no string value is available.
   * getBuffer() and getTerminatedBuffer() return NULL, and
   * length() returns 0.
   *
   * This utility function is used throughout the UnicodeString
   * implementation to indicate that a UnicodeString operation failed,
   * and may be used in other functions,
   * especially but not exclusively when such functions do not
   * take a UErrorCode for simplicity.
   *
   * The following methods, and no others, will clear a string object's bogus flag:
   * - remove()
   * - remove(0, INT32_MAX)
   * - truncate(0)
   * - operator=() (assignment operator)
   * - setTo(...)
   *
   * The simplest ways to turn a bogus string into an empty one
   * is to use the remove() function.
   * Examples for other functions that are equivalent to "set to empty string":
   * \code
   * if(s.isBogus()) {
   *   s.remove();           // set to an empty string (remove all), or
   *   s.remove(0, INT32_MAX); // set to an empty string (remove all), or
   *   s.truncate(0);        // set to an empty string (complete truncation), or
   *   s=UnicodeString();    // assign an empty string, or
   *   s.setTo((UChar32)-1); // set to a pseudo code point that is out of range, or
   *   static const char16_t nul=0;
   *   s.setTo(&nul, 0);     // set to an empty C Unicode string
   * }
   * \endcode
   *
   * @see isBogus()
   * @stable ICU 2.0
   */
  void setToBogus();

  /**
   * Set the character at the specified offset to the specified character.
   * @param offset A valid offset into the text of the character to set
   * @param ch The new character
   * @return A reference to this
   * @stable ICU 2.0
   */
  UnicodeString& setCharAt(int32_t offset,
               char16_t ch);


  /* Append operations */

  /**
   * Append operator. Append the code unit <TT>ch</TT> to the UnicodeString
   * object.
   * @param ch the code unit to be appended
   * @return a reference to this
   * @stable ICU 2.0
   */
 inline  UnicodeString& operator+= (char16_t ch);

  /**
   * Append operator. Append the code point <TT>ch</TT> to the UnicodeString
   * object.
   * @param ch the code point to be appended
   * @return a reference to this
   * @stable ICU 2.0
   */
 inline  UnicodeString& operator+= (UChar32 ch);

  /**
   * Append operator. Append the characters in <TT>srcText</TT> to the
   * UnicodeString object. <TT>srcText</TT> is not modified.
   * @param srcText the source for the new characters
   * @return a reference to this
   * @stable ICU 2.0
   */
  inline UnicodeString& operator+= (const UnicodeString& srcText);

  /**
   * Append the characters
   * in <TT>srcText</TT> in the range
   * [<TT>srcStart</TT>, <TT>srcStart + srcLength</TT>) to the
   * UnicodeString object at offset <TT>start</TT>. <TT>srcText</TT>
   * is not modified.
   * @param srcText the source for the new characters
   * @param srcStart the offset into <TT>srcText</TT> where new characters
   * will be obtained
   * @param srcLength the number of characters in <TT>srcText</TT> in
   * the append string
   * @return a reference to this
   * @stable ICU 2.0
   */
  inline UnicodeString& append(const UnicodeString& srcText,
            int32_t srcStart,
            int32_t srcLength);

  /**
   * Append the characters in <TT>srcText</TT> to the UnicodeString object.
   * <TT>srcText</TT> is not modified.
   * @param srcText the source for the new characters
   * @return a reference to this
   * @stable ICU 2.0
   */
  inline UnicodeString& append(const UnicodeString& srcText);

  /**
   * Append the characters in <TT>srcChars</TT> in the range
   * [<TT>srcStart</TT>, <TT>srcStart + srcLength</TT>) to the UnicodeString
   * object at offset
   * <TT>start</TT>. <TT>srcChars</TT> is not modified.
   * @param srcChars the source for the new characters
   * @param srcStart the offset into <TT>srcChars</TT> where new characters
   * will be obtained
   * @param srcLength the number of characters in <TT>srcChars</TT> in
   *                  the append string; can be -1 if <TT>srcChars</TT> is NUL-terminated
   * @return a reference to this
   * @stable ICU 2.0
   */
  inline UnicodeString& append(const char16_t *srcChars,
            int32_t srcStart,
            int32_t srcLength);

  /**
   * Append the characters in <TT>srcChars</TT> to the UnicodeString object
   * at offset <TT>start</TT>. <TT>srcChars</TT> is not modified.
   * @param srcChars the source for the new characters
   * @param srcLength the number of Unicode characters in <TT>srcChars</TT>;
   *                  can be -1 if <TT>srcChars</TT> is NUL-terminated
   * @return a reference to this
   * @stable ICU 2.0
   */
  inline UnicodeString& append(ConstChar16Ptr srcChars,
            int32_t srcLength);

  /**
   * Append the code unit <TT>srcChar</TT> to the UnicodeString object.
   * @param srcChar the code unit to append
   * @return a reference to this
   * @stable ICU 2.0
   */
  inline UnicodeString& append(char16_t srcChar);

  /**
   * Append the code point <TT>srcChar</TT> to the UnicodeString object.
   * @param srcChar the code point to append
   * @return a reference to this
   * @stable ICU 2.0
   */
  UnicodeString& append(UChar32 srcChar);


  /* Insert operations */

  /**
   * Insert the characters in <TT>srcText</TT> in the range
   * [<TT>srcStart</TT>, <TT>srcStart + srcLength</TT>) into the UnicodeString
   * object at offset <TT>start</TT>. <TT>srcText</TT> is not modified.
   * @param start the offset where the insertion begins
   * @param srcText the source for the new characters
   * @param srcStart the offset into <TT>srcText</TT> where new characters
   * will be obtained
   * @param srcLength the number of characters in <TT>srcText</TT> in
   * the insert string
   * @return a reference to this
   * @stable ICU 2.0
   */
  inline UnicodeString& insert(int32_t start,
            const UnicodeString& srcText,
            int32_t srcStart,
            int32_t srcLength);

  /**
   * Insert the characters in <TT>srcText</TT> into the UnicodeString object
   * at offset <TT>start</TT>. <TT>srcText</TT> is not modified.
   * @param start the offset where the insertion begins
   * @param srcText the source for the new characters
   * @return a reference to this
   * @stable ICU 2.0
   */
  inline UnicodeString& insert(int32_t start,
            const UnicodeString& srcText);

  /**
   * Insert the characters in <TT>srcChars</TT> in the range
   * [<TT>srcStart</TT>, <TT>srcStart + srcLength</TT>) into the UnicodeString
   *  object at offset <TT>start</TT>. <TT>srcChars</TT> is not modified.
   * @param start the offset at which the insertion begins
   * @param srcChars the source for the new characters
   * @param srcStart the offset into <TT>srcChars</TT> where new characters
   * will be obtained
   * @param srcLength the number of characters in <TT>srcChars</TT>
   * in the insert string
   * @return a reference to this
   * @stable ICU 2.0
   */
  inline UnicodeString& insert(int32_t start,
            const char16_t *srcChars,
            int32_t srcStart,
            int32_t srcLength);

  /**
   * Insert the characters in <TT>srcChars</TT> into the UnicodeString object
   * at offset <TT>start</TT>. <TT>srcChars</TT> is not modified.
   * @param start the offset where the insertion begins
   * @param srcChars the source for the new characters
   * @param srcLength the number of Unicode characters in srcChars.
   * @return a reference to this
   * @stable ICU 2.0
   */
  inline UnicodeString& insert(int32_t start,
            ConstChar16Ptr srcChars,
            int32_t srcLength);

  /**
   * Insert the code unit <TT>srcChar</TT> into the UnicodeString object at
   * offset <TT>start</TT>.
   * @param start the offset at which the insertion occurs
   * @param srcChar the code unit to insert
   * @return a reference to this
   * @stable ICU 2.0
   */
  inline UnicodeString& insert(int32_t start,
            char16_t srcChar);

  /**
   * Insert the code point <TT>srcChar</TT> into the UnicodeString object at
   * offset <TT>start</TT>.
   * @param start the offset at which the insertion occurs
   * @param srcChar the code point to insert
   * @return a reference to this
   * @stable ICU 2.0
   */
  inline UnicodeString& insert(int32_t start,
            UChar32 srcChar);


  /* Replace operations */

  /**
   * Replace the characters in the range
   * [<TT>start</TT>, <TT>start + length</TT>) with the characters in
   * <TT>srcText</TT> in the range
   * [<TT>srcStart</TT>, <TT>srcStart + srcLength</TT>).
   * <TT>srcText</TT> is not modified.
   * @param start the offset at which the replace operation begins
   * @param length the number of characters to replace. The character at
   * <TT>start + length</TT> is not modified.
   * @param srcText the source for the new characters
   * @param srcStart the offset into <TT>srcText</TT> where new characters
   * will be obtained
   * @param srcLength the number of characters in <TT>srcText</TT> in
   * the replace string
   * @return a reference to this
   * @stable ICU 2.0
   */
  UnicodeString& replace(int32_t start,
             int32_t length,
             const UnicodeString& srcText,
             int32_t srcStart,
             int32_t srcLength);

  /**
   * Replace the characters in the range
   * [<TT>start</TT>, <TT>start + length</TT>)
   * with the characters in <TT>srcText</TT>.  <TT>srcText</TT> is
   *  not modified.
   * @param start the offset at which the replace operation begins
   * @param length the number of characters to replace. The character at
   * <TT>start + length</TT> is not modified.
   * @param srcText the source for the new characters
   * @return a reference to this
   * @stable ICU 2.0
   */
  UnicodeString& replace(int32_t start,
             int32_t length,
             const UnicodeString& srcText);

  /**
   * Replace the characters in the range
   * [<TT>start</TT>, <TT>start + length</TT>) with the characters in
   * <TT>srcChars</TT> in the range
   * [<TT>srcStart</TT>, <TT>srcStart + srcLength</TT>). <TT>srcChars</TT>
   * is not modified.
   * @param start the offset at which the replace operation begins
   * @param length the number of characters to replace.  The character at
   * <TT>start + length</TT> is not modified.
   * @param srcChars the source for the new characters
   * @param srcStart the offset into <TT>srcChars</TT> where new characters
   * will be obtained
   * @param srcLength the number of characters in <TT>srcChars</TT>
   * in the replace string
   * @return a reference to this
   * @stable ICU 2.0
   */
  UnicodeString& replace(int32_t start,
             int32_t length,
             const char16_t *srcChars,
             int32_t srcStart,
             int32_t srcLength);

  /**
   * Replace the characters in the range
   * [<TT>start</TT>, <TT>start + length</TT>) with the characters in
   * <TT>srcChars</TT>.  <TT>srcChars</TT> is not modified.
   * @param start the offset at which the replace operation begins
   * @param length number of characters to replace.  The character at
   * <TT>start + length</TT> is not modified.
   * @param srcChars the source for the new characters
   * @param srcLength the number of Unicode characters in srcChars
   * @return a reference to this
   * @stable ICU 2.0
   */
  inline UnicodeString& replace(int32_t start,
             int32_t length,
             ConstChar16Ptr srcChars,
             int32_t srcLength);

  /**
   * Replace the characters in the range
   * [<TT>start</TT>, <TT>start + length</TT>) with the code unit
   * <TT>srcChar</TT>.
   * @param start the offset at which the replace operation begins
   * @param length the number of characters to replace.  The character at
   * <TT>start + length</TT> is not modified.
   * @param srcChar the new code unit
   * @return a reference to this
   * @stable ICU 2.0
   */
  inline UnicodeString& replace(int32_t start,
             int32_t length,
             char16_t srcChar);

  /**
   * Replace the characters in the range
   * [<TT>start</TT>, <TT>start + length</TT>) with the code point
   * <TT>srcChar</TT>.
   * @param start the offset at which the replace operation begins
   * @param length the number of characters to replace.  The character at
   * <TT>start + length</TT> is not modified.
   * @param srcChar the new code point
   * @return a reference to this
   * @stable ICU 2.0
   */
  UnicodeString& replace(int32_t start, int32_t length, UChar32 srcChar);

  /**
   * Replace the characters in the range [<TT>start</TT>, <TT>limit</TT>)
   * with the characters in <TT>srcText</TT>. <TT>srcText</TT> is not modified.
   * @param start the offset at which the replace operation begins
   * @param limit the offset immediately following the replace range
   * @param srcText the source for the new characters
   * @return a reference to this
   * @stable ICU 2.0
   */
  inline UnicodeString& replaceBetween(int32_t start,
                int32_t limit,
                const UnicodeString& srcText);

  /**
   * Replace the characters in the range [<TT>start</TT>, <TT>limit</TT>)
   * with the characters in <TT>srcText</TT> in the range
   * [<TT>srcStart</TT>, <TT>srcLimit</TT>). <TT>srcText</TT> is not modified.
   * @param start the offset at which the replace operation begins
   * @param limit the offset immediately following the replace range
   * @param srcText the source for the new characters
   * @param srcStart the offset into <TT>srcChars</TT> where new characters
   * will be obtained
   * @param srcLimit the offset immediately following the range to copy
   * in <TT>srcText</TT>
   * @return a reference to this
   * @stable ICU 2.0
   */
  inline UnicodeString& replaceBetween(int32_t start,
                int32_t limit,
                const UnicodeString& srcText,
                int32_t srcStart,
                int32_t srcLimit);

  /**
   * Replace a substring of this object with the given text.
   * @param start the beginning index, inclusive; <code>0 <= start
   * <= limit</code>.
   * @param limit the ending index, exclusive; <code>start <= limit
   * <= length()</code>.
   * @param text the text to replace characters <code>start</code>
   * to <code>limit - 1</code>
   * @stable ICU 2.0
   */
  virtual void handleReplaceBetween(int32_t start,
                                    int32_t limit,
                                    const UnicodeString& text);

  /**
   * Replaceable API
   * @return TRUE if it has MetaData
   * @stable ICU 2.4
   */
  virtual UBool hasMetaData() const;

  /**
   * Copy a substring of this object, retaining attribute (out-of-band)
   * information.  This method is used to duplicate or reorder substrings.
   * The destination index must not overlap the source range.
   *
   * @param start the beginning index, inclusive; <code>0 <= start <=
   * limit</code>.
   * @param limit the ending index, exclusive; <code>start <= limit <=
   * length()</code>.
   * @param dest the destination index.  The characters from
   * <code>start..limit-1</code> will be copied to <code>dest</code>.
   * Implementations of this method may assume that <code>dest <= start ||
   * dest >= limit</code>.
   * @stable ICU 2.0
   */
  virtual void copy(int32_t start, int32_t limit, int32_t dest);

  /* Search and replace operations */

  /**
   * Replace all occurrences of characters in oldText with the characters
   * in newText
   * @param oldText the text containing the search text
   * @param newText the text containing the replacement text
   * @return a reference to this
   * @stable ICU 2.0
   */
  inline UnicodeString& findAndReplace(const UnicodeString& oldText,
                const UnicodeString& newText);

  /**
   * Replace all occurrences of characters in oldText with characters
   * in newText
   * in the range [<TT>start</TT>, <TT>start + length</TT>).
   * @param start the start of the range in which replace will performed
   * @param length the length of the range in which replace will be performed
   * @param oldText the text containing the search text
   * @param newText the text containing the replacement text
   * @return a reference to this
   * @stable ICU 2.0
   */
  inline UnicodeString& findAndReplace(int32_t start,
                int32_t length,
                const UnicodeString& oldText,
                const UnicodeString& newText);

  /**
   * Replace all occurrences of characters in oldText in the range
   * [<TT>oldStart</TT>, <TT>oldStart + oldLength</TT>) with the characters
   * in newText in the range
   * [<TT>newStart</TT>, <TT>newStart + newLength</TT>)
   * in the range [<TT>start</TT>, <TT>start + length</TT>).
   * @param start the start of the range in which replace will performed
   * @param length the length of the range in which replace will be performed
   * @param oldText the text containing the search text
   * @param oldStart the start of the search range in <TT>oldText</TT>
   * @param oldLength the length of the search range in <TT>oldText</TT>
   * @param newText the text containing the replacement text
   * @param newStart the start of the replacement range in <TT>newText</TT>
   * @param newLength the length of the replacement range in <TT>newText</TT>
   * @return a reference to this
   * @stable ICU 2.0
   */
  UnicodeString& findAndReplace(int32_t start,
                int32_t length,
                const UnicodeString& oldText,
                int32_t oldStart,
                int32_t oldLength,
                const UnicodeString& newText,
                int32_t newStart,
                int32_t newLength);


  /* Remove operations */

  /**
   * Remove all characters from the UnicodeString object.
   * @return a reference to this
   * @stable ICU 2.0
   */
  inline UnicodeString& remove(void);

  /**
   * Remove the characters in the range
   * [<TT>start</TT>, <TT>start + length</TT>) from the UnicodeString object.
   * @param start the offset of the first character to remove
   * @param length the number of characters to remove
   * @return a reference to this
   * @stable ICU 2.0
   */
  inline UnicodeString& remove(int32_t start,
                               int32_t length = (int32_t)INT32_MAX);

  /**
   * Remove the characters in the range
   * [<TT>start</TT>, <TT>limit</TT>) from the UnicodeString object.
   * @param start the offset of the first character to remove
   * @param limit the offset immediately following the range to remove
   * @return a reference to this
   * @stable ICU 2.0
   */
  inline UnicodeString& removeBetween(int32_t start,
                                      int32_t limit = (int32_t)INT32_MAX);

  /**
   * Retain only the characters in the range
   * [<code>start</code>, <code>limit</code>) from the UnicodeString object.
   * Removes characters before <code>start</code> and at and after <code>limit</code>.
   * @param start the offset of the first character to retain
   * @param limit the offset immediately following the range to retain
   * @return a reference to this
   * @stable ICU 4.4
   */
  inline UnicodeString &retainBetween(int32_t start, int32_t limit = INT32_MAX);

  /* Length operations */

  /**
   * Pad the start of this UnicodeString with the character <TT>padChar</TT>.
   * If the length of this UnicodeString is less than targetLength,
   * length() - targetLength copies of padChar will be added to the
   * beginning of this UnicodeString.
   * @param targetLength the desired length of the string
   * @param padChar the character to use for padding. Defaults to
   * space (U+0020)
   * @return TRUE if the text was padded, FALSE otherwise.
   * @stable ICU 2.0
   */
  UBool padLeading(int32_t targetLength,
                    char16_t padChar = 0x0020);

  /**
   * Pad the end of this UnicodeString with the character <TT>padChar</TT>.
   * If the length of this UnicodeString is less than targetLength,
   * length() - targetLength copies of padChar will be added to the
   * end of this UnicodeString.
   * @param targetLength the desired length of the string
   * @param padChar the character to use for padding. Defaults to
   * space (U+0020)
   * @return TRUE if the text was padded, FALSE otherwise.
   * @stable ICU 2.0
   */
  UBool padTrailing(int32_t targetLength,
                     char16_t padChar = 0x0020);

  /**
   * Truncate this UnicodeString to the <TT>targetLength</TT>.
   * @param targetLength the desired length of this UnicodeString.
   * @return TRUE if the text was truncated, FALSE otherwise
   * @stable ICU 2.0
   */
  inline UBool truncate(int32_t targetLength);

  /**
   * Trims leading and trailing whitespace from this UnicodeString.
   * @return a reference to this
   * @stable ICU 2.0
   */
  UnicodeString& trim(void);


  /* Miscellaneous operations */

  /**
   * Reverse this UnicodeString in place.
   * @return a reference to this
   * @stable ICU 2.0
   */
  inline UnicodeString& reverse(void);

  /**
   * Reverse the range [<TT>start</TT>, <TT>start + length</TT>) in
   * this UnicodeString.
   * @param start the start of the range to reverse
   * @param length the number of characters to to reverse
   * @return a reference to this
   * @stable ICU 2.0
   */
  inline UnicodeString& reverse(int32_t start,
             int32_t length);

  /**
   * Convert the characters in this to UPPER CASE following the conventions of
   * the default locale.
   * @return A reference to this.
   * @stable ICU 2.0
   */
  UnicodeString& toUpper(void);

  /**
   * Convert the characters in this to UPPER CASE following the conventions of
   * a specific locale.
   * @param locale The locale containing the conventions to use.
   * @return A reference to this.
   * @stable ICU 2.0
   */
  UnicodeString& toUpper(const Locale& locale);

  /**
   * Convert the characters in this to lower case following the conventions of
   * the default locale.
   * @return A reference to this.
   * @stable ICU 2.0
   */
  UnicodeString& toLower(void);

  /**
   * Convert the characters in this to lower case following the conventions of
   * a specific locale.
   * @param locale The locale containing the conventions to use.
   * @return A reference to this.
   * @stable ICU 2.0
   */
  UnicodeString& toLower(const Locale& locale);

#if !UCONFIG_NO_BREAK_ITERATION

  /**
   * Titlecase this string, convenience function using the default locale.
   *
   * Casing is locale-dependent and context-sensitive.
   * Titlecasing uses a break iterator to find the first characters of words
   * that are to be titlecased. It titlecases those characters and lowercases
   * all others.
   *
   * The titlecase break iterator can be provided to customize for arbitrary
   * styles, using rules and dictionaries beyond the standard iterators.
   * It may be more efficient to always provide an iterator to avoid
   * opening and closing one for each string.
   * The standard titlecase iterator for the root locale implements the
   * algorithm of Unicode TR 21.
   *
   * This function uses only the setText(), first() and next() methods of the
   * provided break iterator.
   *
   * @param titleIter A break iterator to find the first characters of words
   *                  that are to be titlecased.
   *                  If none is provided (0), then a standard titlecase
   *                  break iterator is opened.
   *                  Otherwise the provided iterator is set to the string's text.
   * @return A reference to this.
   * @stable ICU 2.1
   */
  UnicodeString &toTitle(BreakIterator *titleIter);

  /**
   * Titlecase this string.
   *
   * Casing is locale-dependent and context-sensitive.
   * Titlecasing uses a break iterator to find the first characters of words
   * that are to be titlecased. It titlecases those characters and lowercases
   * all others.
   *
   * The titlecase break iterator can be provided to customize for arbitrary
   * styles, using rules and dictionaries beyond the standard iterators.
   * It may be more efficient to always provide an iterator to avoid
   * opening and closing one for each string.
   * The standard titlecase iterator for the root locale implements the
   * algorithm of Unicode TR 21.
   *
   * This function uses only the setText(), first() and next() methods of the
   * provided break iterator.
   *
   * @param titleIter A break iterator to find the first characters of words
   *                  that are to be titlecased.
   *                  If none is provided (0), then a standard titlecase
   *                  break iterator is opened.
   *                  Otherwise the provided iterator is set to the string's text.
   * @param locale    The locale to consider.
   * @return A reference to this.
   * @stable ICU 2.1
   */
  UnicodeString &toTitle(BreakIterator *titleIter, const Locale &locale);

  /**
   * Titlecase this string, with options.
   *
   * Casing is locale-dependent and context-sensitive.
   * Titlecasing uses a break iterator to find the first characters of words
   * that are to be titlecased. It titlecases those characters and lowercases
   * all others. (This can be modified with options.)
   *
   * The titlecase break iterator can be provided to customize for arbitrary
   * styles, using rules and dictionaries beyond the standard iterators.
   * It may be more efficient to always provide an iterator to avoid
   * opening and closing one for each string.
   * The standard titlecase iterator for the root locale implements the
   * algorithm of Unicode TR 21.
   *
   * This function uses only the setText(), first() and next() methods of the
   * provided break iterator.
   *
   * @param titleIter A break iterator to find the first characters of words
   *                  that are to be titlecased.
   *                  If none is provided (0), then a standard titlecase
   *                  break iterator is opened.
   *                  Otherwise the provided iterator is set to the string's text.
   * @param locale    The locale to consider.
   * @param options Options bit set, see ucasemap_open().
   * @return A reference to this.
   * @see U_TITLECASE_NO_LOWERCASE
   * @see U_TITLECASE_NO_BREAK_ADJUSTMENT
   * @see ucasemap_open
   * @stable ICU 3.8
   */
  UnicodeString &toTitle(BreakIterator *titleIter, const Locale &locale, uint32_t options);

#endif

  /**
   * Case-folds the characters in this string.
   *
   * Case-folding is locale-independent and not context-sensitive,
   * but there is an option for whether to include or exclude mappings for dotted I
   * and dotless i that are marked with 'T' in CaseFolding.txt.
   *
   * The result may be longer or shorter than the original.
   *
   * @param options Either U_FOLD_CASE_DEFAULT or U_FOLD_CASE_EXCLUDE_SPECIAL_I
   * @return A reference to this.
   * @stable ICU 2.0
   */
  UnicodeString &foldCase(uint32_t options=0 /*U_FOLD_CASE_DEFAULT*/);

  //========================================
  // Access to the internal buffer
  //========================================

  /**
   * Get a read/write pointer to the internal buffer.
   * The buffer is guaranteed to be large enough for at least minCapacity char16_ts,
   * writable, and is still owned by the UnicodeString object.
   * Calls to getBuffer(minCapacity) must not be nested, and
   * must be matched with calls to releaseBuffer(newLength).
   * If the string buffer was read-only or shared,
   * then it will be reallocated and copied.
   *
   * An attempted nested call will return 0, and will not further modify the
   * state of the UnicodeString object.
   * It also returns 0 if the string is bogus.
   *
   * The actual capacity of the string buffer may be larger than minCapacity.
   * getCapacity() returns the actual capacity.
   * For many operations, the full capacity should be used to avoid reallocations.
   *
   * While the buffer is "open" between getBuffer(minCapacity)
   * and releaseBuffer(newLength), the following applies:
   * - The string length is set to 0.
   * - Any read API call on the UnicodeString object will behave like on a 0-length string.
   * - Any write API call on the UnicodeString object is disallowed and will have no effect.
   * - You can read from and write to the returned buffer.
   * - The previous string contents will still be in the buffer;
   *   if you want to use it, then you need to call length() before getBuffer(minCapacity).
   *   If the length() was greater than minCapacity, then any contents after minCapacity
   *   may be lost.
   *   The buffer contents is not NUL-terminated by getBuffer().
   *   If length()<getCapacity() then you can terminate it by writing a NUL
   *   at index length().
   * - You must call releaseBuffer(newLength) before and in order to
   *   return to normal UnicodeString operation.
   *
   * @param minCapacity the minimum number of char16_ts that are to be available
   *        in the buffer, starting at the returned pointer;
   *        default to the current string capacity if minCapacity==-1
   * @return a writable pointer to the internal string buffer,
   *         or nullptr if an error occurs (nested calls, out of memory)
   *
   * @see releaseBuffer
   * @see getTerminatedBuffer()
   * @stable ICU 2.0
   */
  char16_t *getBuffer(int32_t minCapacity);

  /**
   * Release a read/write buffer on a UnicodeString object with an
   * "open" getBuffer(minCapacity).
   * This function must be called in a matched pair with getBuffer(minCapacity).
   * releaseBuffer(newLength) must be called if and only if a getBuffer(minCapacity) is "open".
   *
   * It will set the string length to newLength, at most to the current capacity.
   * If newLength==-1 then it will set the length according to the
   * first NUL in the buffer, or to the capacity if there is no NUL.
   *
   * After calling releaseBuffer(newLength) the UnicodeString is back to normal operation.
   *
   * @param newLength the new length of the UnicodeString object;
   *        defaults to the current capacity if newLength is greater than that;
   *        if newLength==-1, it defaults to u_strlen(buffer) but not more than
   *        the current capacity of the string
   *
   * @see getBuffer(int32_t minCapacity)
   * @stable ICU 2.0
   */
  void releaseBuffer(int32_t newLength=-1);

  /**
   * Get a read-only pointer to the internal buffer.
   * This can be called at any time on a valid UnicodeString.
   *
   * It returns 0 if the string is bogus, or
   * during an "open" getBuffer(minCapacity).
   *
   * It can be called as many times as desired.
   * The pointer that it returns will remain valid until the UnicodeString object is modified,
   * at which time the pointer is semantically invalidated and must not be used any more.
   *
   * The capacity of the buffer can be determined with getCapacity().
   * The part after length() may or may not be initialized and valid,
   * depending on the history of the UnicodeString object.
   *
   * The buffer contents is (probably) not NUL-terminated.
   * You can check if it is with
   * <code>(s.length()<s.getCapacity() && buffer[s.length()]==0)</code>.
   * (See getTerminatedBuffer().)
   *
   * The buffer may reside in read-only memory. Its contents must not
   * be modified.
   *
   * @return a read-only pointer to the internal string buffer,
   *         or nullptr if the string is empty or bogus
   *
   * @see getBuffer(int32_t minCapacity)
   * @see getTerminatedBuffer()
   * @stable ICU 2.0
   */
  inline const char16_t *getBuffer() const;

  /**
   * Get a read-only pointer to the internal buffer,
   * making sure that it is NUL-terminated.
   * This can be called at any time on a valid UnicodeString.
   *
   * It returns 0 if the string is bogus, or
   * during an "open" getBuffer(minCapacity), or if the buffer cannot
   * be NUL-terminated (because memory allocation failed).
   *
   * It can be called as many times as desired.
   * The pointer that it returns will remain valid until the UnicodeString object is modified,
   * at which time the pointer is semantically invalidated and must not be used any more.
   *
   * The capacity of the buffer can be determined with getCapacity().
   * The part after length()+1 may or may not be initialized and valid,
   * depending on the history of the UnicodeString object.
   *
   * The buffer contents is guaranteed to be NUL-terminated.
   * getTerminatedBuffer() may reallocate the buffer if a terminating NUL
   * is written.
   * For this reason, this function is not const, unlike getBuffer().
   * Note that a UnicodeString may also contain NUL characters as part of its contents.
   *
   * The buffer may reside in read-only memory. Its contents must not
   * be modified.
   *
   * @return a read-only pointer to the internal string buffer,
   *         or 0 if the string is empty or bogus
   *
   * @see getBuffer(int32_t minCapacity)
   * @see getBuffer()
   * @stable ICU 2.2
   */
  const char16_t *getTerminatedBuffer();

  //========================================
  // Constructors
  //========================================

  /** Construct an empty UnicodeString.
   * @stable ICU 2.0
   */
  inline UnicodeString();

  /**
   * Construct a UnicodeString with capacity to hold <TT>capacity</TT> char16_ts
   * @param capacity the number of char16_ts this UnicodeString should hold
   * before a resize is necessary; if count is greater than 0 and count
   * code points c take up more space than capacity, then capacity is adjusted
   * accordingly.
   * @param c is used to initially fill the string
   * @param count specifies how many code points c are to be written in the
   *              string
   * @stable ICU 2.0
   */
  UnicodeString(int32_t capacity, UChar32 c, int32_t count);

  /**
   * Single char16_t (code unit) constructor.
   *
   * It is recommended to mark this constructor "explicit" by
   * <code>-DUNISTR_FROM_CHAR_EXPLICIT=explicit</code>
   * on the compiler command line or similar.
   * @param ch the character to place in the UnicodeString
   * @stable ICU 2.0
   */
  UNISTR_FROM_CHAR_EXPLICIT UnicodeString(char16_t ch);

  /**
   * Single UChar32 (code point) constructor.
   *
   * It is recommended to mark this constructor "explicit" by
   * <code>-DUNISTR_FROM_CHAR_EXPLICIT=explicit</code>
   * on the compiler command line or similar.
   * @param ch the character to place in the UnicodeString
   * @stable ICU 2.0
   */
  UNISTR_FROM_CHAR_EXPLICIT UnicodeString(UChar32 ch);

  /**
   * char16_t* constructor.
   *
   * It is recommended to mark this constructor "explicit" by
   * <code>-DUNISTR_FROM_STRING_EXPLICIT=explicit</code>
   * on the compiler command line or similar.
   * @param text The characters to place in the UnicodeString.  <TT>text</TT>
   * must be NULL (U+0000) terminated.
   * @stable ICU 2.0
   */
  UNISTR_FROM_STRING_EXPLICIT UnicodeString(const char16_t *text);

  /*
   * Do not use #ifndef U_HIDE_DRAFT_API for the following constructor,
   * it should always be available regardless of U_HIDE_DRAFT_API status
   */
#if !U_CHAR16_IS_TYPEDEF
  /**
   * uint16_t * constructor.
   * Delegates to UnicodeString(const char16_t *).
   *
   * It is recommended to mark this constructor "explicit" by
   * <code>-DUNISTR_FROM_STRING_EXPLICIT=explicit</code>
   * on the compiler command line or similar.
   * @param text NUL-terminated UTF-16 string
   * @draft ICU 59
   */
  UNISTR_FROM_STRING_EXPLICIT UnicodeString(const uint16_t *text) :
      UnicodeString(ConstChar16Ptr(text)) {}
#endif

  /*
   * Do not use #ifndef U_HIDE_DRAFT_API for the following constructor,
   * it should always be available regardless of U_HIDE_DRAFT_API status
   */
#if U_SIZEOF_WCHAR_T==2 || defined(U_IN_DOXYGEN)
  /**
   * wchar_t * constructor.
   * (Only defined if U_SIZEOF_WCHAR_T==2.)
   * Delegates to UnicodeString(const char16_t *).
   *
   * It is recommended to mark this constructor "explicit" by
   * <code>-DUNISTR_FROM_STRING_EXPLICIT=explicit</code>
   * on the compiler command line or similar.
   * @param text NUL-terminated UTF-16 string
   * @draft ICU 59
   */
  UNISTR_FROM_STRING_EXPLICIT UnicodeString(const wchar_t *text) :
      UnicodeString(ConstChar16Ptr(text)) {}
#endif

  /*
   * Do not use #ifndef U_HIDE_DRAFT_API for the following constructor,
   * it should always be available regardless of U_HIDE_DRAFT_API status
   */
  /**
   * nullptr_t constructor.
   * Effectively the same as the default constructor, makes an empty string object.
   *
   * It is recommended to mark this constructor "explicit" by
   * <code>-DUNISTR_FROM_STRING_EXPLICIT=explicit</code>
   * on the compiler command line or similar.
   * @param text nullptr
   * @draft ICU 59
   */
  UNISTR_FROM_STRING_EXPLICIT inline UnicodeString(const std::nullptr_t text);

  /**
   * char16_t* constructor.
   * @param text The characters to place in the UnicodeString.
   * @param textLength The number of Unicode characters in <TT>text</TT>
   * to copy.
   * @stable ICU 2.0
   */
  UnicodeString(const char16_t *text,
        int32_t textLength);

  /*
   * Do not use #ifndef U_HIDE_DRAFT_API for the following constructor,
   * it should always be available regardless of U_HIDE_DRAFT_API status
   */
#if !U_CHAR16_IS_TYPEDEF
  /**
   * uint16_t * constructor.
   * Delegates to UnicodeString(const char16_t *, int32_t).
   * @param text UTF-16 string
   * @param length string length
   * @draft ICU 59
   */
  UnicodeString(const uint16_t *text, int32_t length) :
      UnicodeString(ConstChar16Ptr(text), length) {}
#endif

  /*
   * Do not use #ifndef U_HIDE_DRAFT_API for the following constructor,
   * it should always be available regardless of U_HIDE_DRAFT_API status
   */
#if U_SIZEOF_WCHAR_T==2 || defined(U_IN_DOXYGEN)
  /**
   * wchar_t * constructor.
   * (Only defined if U_SIZEOF_WCHAR_T==2.)
   * Delegates to UnicodeString(const char16_t *, int32_t).
   * @param text NUL-terminated UTF-16 string
   * @param length string length
   * @draft ICU 59
   */
  UnicodeString(const wchar_t *text, int32_t length) :
      UnicodeString(ConstChar16Ptr(text), length) {}
#endif

  /*
   * Do not use #ifndef U_HIDE_DRAFT_API for the following constructor,
   * it should always be available regardless of U_HIDE_DRAFT_API status
   */
  /**
   * nullptr_t constructor.
   * Effectively the same as the default constructor, makes an empty string object.
   * @param text nullptr
   * @param length ignored
   * @draft ICU 59
   */
  inline UnicodeString(const std::nullptr_t text, int32_t length);

  /**
   * Readonly-aliasing char16_t* constructor.
   * The text will be used for the UnicodeString object, but
   * it will not be released when the UnicodeString is destroyed.
   * This has copy-on-write semantics:
   * When the string is modified, then the buffer is first copied into
   * newly allocated memory.
   * The aliased buffer is never modified.
   *
   * In an assignment to another UnicodeString, when using the copy constructor
   * or the assignment operator, the text will be copied.
   * When using fastCopyFrom(), the text will be aliased again,
   * so that both strings then alias the same readonly-text.
   *
   * @param isTerminated specifies if <code>text</code> is <code>NUL</code>-terminated.
   *                     This must be true if <code>textLength==-1</code>.
   * @param text The characters to alias for the UnicodeString.
   * @param textLength The number of Unicode characters in <code>text</code> to alias.
   *                   If -1, then this constructor will determine the length
   *                   by calling <code>u_strlen()</code>.
   * @stable ICU 2.0
   */
  UnicodeString(UBool isTerminated,
                ConstChar16Ptr text,
                int32_t textLength);

  /**
   * Writable-aliasing char16_t* constructor.
   * The text will be used for the UnicodeString object, but
   * it will not be released when the UnicodeString is destroyed.
   * This has write-through semantics:
   * For as long as the capacity of the buffer is sufficient, write operations
   * will directly affect the buffer. When more capacity is necessary, then
   * a new buffer will be allocated and the contents copied as with regularly
   * constructed strings.
   * In an assignment to another UnicodeString, the buffer will be copied.
   * The extract(Char16Ptr dst) function detects whether the dst pointer is the same
   * as the string buffer itself and will in this case not copy the contents.
   *
   * @param buffer The characters to alias for the UnicodeString.
   * @param buffLength The number of Unicode characters in <code>buffer</code> to alias.
   * @param buffCapacity The size of <code>buffer</code> in char16_ts.
   * @stable ICU 2.0
   */
  UnicodeString(char16_t *buffer, int32_t buffLength, int32_t buffCapacity);

  /*
   * Do not use #ifndef U_HIDE_DRAFT_API for the following constructor,
   * it should always be available regardless of U_HIDE_DRAFT_API status
   */
#if !U_CHAR16_IS_TYPEDEF
  /**
   * Writable-aliasing uint16_t * constructor.
   * Delegates to UnicodeString(const char16_t *, int32_t, int32_t).
   * @param buffer writable buffer of/for UTF-16 text
   * @param buffLength length of the current buffer contents
   * @param buffCapacity buffer capacity
   * @draft ICU 59
   */
  UnicodeString(uint16_t *buffer, int32_t buffLength, int32_t buffCapacity) :
      UnicodeString(Char16Ptr(buffer), buffLength, buffCapacity) {}
#endif

  /*
   * Do not use #ifndef U_HIDE_DRAFT_API for the following constructor,
   * it should always be available regardless of U_HIDE_DRAFT_API status
   */
#if U_SIZEOF_WCHAR_T==2 || defined(U_IN_DOXYGEN)
  /**
   * Writable-aliasing wchar_t * constructor.
   * (Only defined if U_SIZEOF_WCHAR_T==2.)
   * Delegates to UnicodeString(const char16_t *, int32_t, int32_t).
   * @param buffer writable buffer of/for UTF-16 text
   * @param buffLength length of the current buffer contents
   * @param buffCapacity buffer capacity
   * @draft ICU 59
   */
  UnicodeString(wchar_t *buffer, int32_t buffLength, int32_t buffCapacity) :
      UnicodeString(Char16Ptr(buffer), buffLength, buffCapacity) {}
#endif

  /*
   * Do not use #ifndef U_HIDE_DRAFT_API for the following constructor,
   * it should always be available regardless of U_HIDE_DRAFT_API status
   */
  /**
   * Writable-aliasing nullptr_t constructor.
   * Effectively the same as the default constructor, makes an empty string object.
   * @param buffer nullptr
   * @param buffLength ignored
   * @param buffCapacity ignored
   * @draft ICU 59
   */
  inline UnicodeString(std::nullptr_t buffer, int32_t buffLength, int32_t buffCapacity);

#if U_CHARSET_IS_UTF8 || !UCONFIG_NO_CONVERSION

  /**
   * char* constructor.
   * Uses the default converter (and thus depends on the ICU conversion code)
   * unless U_CHARSET_IS_UTF8 is set to 1.
   *
   * For ASCII (really "invariant character") strings it is more efficient to use
   * the constructor that takes a US_INV (for its enum EInvariant).
   * For ASCII (invariant-character) string literals, see UNICODE_STRING and
   * UNICODE_STRING_SIMPLE.
   *
   * It is recommended to mark this constructor "explicit" by
   * <code>-DUNISTR_FROM_STRING_EXPLICIT=explicit</code>
   * on the compiler command line or similar.
   * @param codepageData an array of bytes, null-terminated,
   *                     in the platform's default codepage.
   * @stable ICU 2.0
   * @see UNICODE_STRING
   * @see UNICODE_STRING_SIMPLE
   */
  UNISTR_FROM_STRING_EXPLICIT UnicodeString(const char *codepageData);

  /**
   * char* constructor.
   * Uses the default converter (and thus depends on the ICU conversion code)
   * unless U_CHARSET_IS_UTF8 is set to 1.
   * @param codepageData an array of bytes in the platform's default codepage.
   * @param dataLength The number of bytes in <TT>codepageData</TT>.
   * @stable ICU 2.0
   */
  UnicodeString(const char *codepageData, int32_t dataLength);

#endif

#if !UCONFIG_NO_CONVERSION

  /**
   * char* constructor.
   * @param codepageData an array of bytes, null-terminated
   * @param codepage the encoding of <TT>codepageData</TT>.  The special
   * value 0 for <TT>codepage</TT> indicates that the text is in the
   * platform's default codepage.
   *
   * If <code>codepage</code> is an empty string (<code>""</code>),
   * then a simple conversion is performed on the codepage-invariant
   * subset ("invariant characters") of the platform encoding. See utypes.h.
   * Recommendation: For invariant-character strings use the constructor
   * UnicodeString(const char *src, int32_t length, enum EInvariant inv)
   * because it avoids object code dependencies of UnicodeString on
   * the conversion code.
   *
   * @stable ICU 2.0
   */
  UnicodeString(const char *codepageData, const char *codepage);

  /**
   * char* constructor.
   * @param codepageData an array of bytes.
   * @param dataLength The number of bytes in <TT>codepageData</TT>.
   * @param codepage the encoding of <TT>codepageData</TT>.  The special
   * value 0 for <TT>codepage</TT> indicates that the text is in the
   * platform's default codepage.
   * If <code>codepage</code> is an empty string (<code>""</code>),
   * then a simple conversion is performed on the codepage-invariant
   * subset ("invariant characters") of the platform encoding. See utypes.h.
   * Recommendation: For invariant-character strings use the constructor
   * UnicodeString(const char *src, int32_t length, enum EInvariant inv)
   * because it avoids object code dependencies of UnicodeString on
   * the conversion code.
   *
   * @stable ICU 2.0
   */
  UnicodeString(const char *codepageData, int32_t dataLength, const char *codepage);

  /**
   * char * / UConverter constructor.
   * This constructor uses an existing UConverter object to
   * convert the codepage string to Unicode and construct a UnicodeString
   * from that.
   *
   * The converter is reset at first.
   * If the error code indicates a failure before this constructor is called,
   * or if an error occurs during conversion or construction,
   * then the string will be bogus.
   *
   * This function avoids the overhead of opening and closing a converter if
   * multiple strings are constructed.
   *
   * @param src input codepage string
   * @param srcLength length of the input string, can be -1 for NUL-terminated strings
   * @param cnv converter object (ucnv_resetToUnicode() will be called),
   *        can be NULL for the default converter
   * @param errorCode normal ICU error code
   * @stable ICU 2.0
   */
  UnicodeString(
        const char *src, int32_t srcLength,
        UConverter *cnv,
        UErrorCode &errorCode);

#endif

  /**
   * Constructs a Unicode string from an invariant-character char * string.
   * About invariant characters see utypes.h.
   * This constructor has no runtime dependency on conversion code and is
   * therefore recommended over ones taking a charset name string
   * (where the empty string "" indicates invariant-character conversion).
   *
   * Use the macro US_INV as the third, signature-distinguishing parameter.
   *
   * For example:
   * \code
   * void fn(const char *s) {
   *   UnicodeString ustr(s, -1, US_INV);
   *   // use ustr ...
   * }
   * \endcode
   *
   * @param src String using only invariant characters.
   * @param length Length of src, or -1 if NUL-terminated.
   * @param inv Signature-distinguishing paramater, use US_INV.
   *
   * @see US_INV
   * @stable ICU 3.2
   */
  UnicodeString(const char *src, int32_t length, enum EInvariant inv);


  /**
   * Copy constructor.
   *
   * Starting with ICU 2.4, the assignment operator and the copy constructor
   * allocate a new buffer and copy the buffer contents even for readonly aliases.
   * By contrast, the fastCopyFrom() function implements the old,
   * more efficient but less safe behavior
   * of making this string also a readonly alias to the same buffer.
   *
   * If the source object has an "open" buffer from getBuffer(minCapacity),
   * then the copy is an empty string.
   *
   * @param that The UnicodeString object to copy.
   * @stable ICU 2.0
   * @see fastCopyFrom
   */
  UnicodeString(const UnicodeString& that);

#if U_HAVE_RVALUE_REFERENCES
  /**
   * Move constructor, might leave src in bogus state.
   * This string will have the same contents and state that the source string had.
   * @param src source string
   * @stable ICU 56
   */
  UnicodeString(UnicodeString &&src) U_NOEXCEPT;
#endif

  /**
   * 'Substring' constructor from tail of source string.
   * @param src The UnicodeString object to copy.
   * @param srcStart The offset into <tt>src</tt> at which to start copying.
   * @stable ICU 2.2
   */
  UnicodeString(const UnicodeString& src, int32_t srcStart);

  /**
   * 'Substring' constructor from subrange of source string.
   * @param src The UnicodeString object to copy.
   * @param srcStart The offset into <tt>src</tt> at which to start copying.
   * @param srcLength The number of characters from <tt>src</tt> to copy.
   * @stable ICU 2.2
   */
  UnicodeString(const UnicodeString& src, int32_t srcStart, int32_t srcLength);

  /**
   * Clone this object, an instance of a subclass of Replaceable.
   * Clones can be used concurrently in multiple threads.
   * If a subclass does not implement clone(), or if an error occurs,
   * then NULL is returned.
   * The clone functions in all subclasses return a pointer to a Replaceable
   * because some compilers do not support covariant (same-as-this)
   * return types; cast to the appropriate subclass if necessary.
   * The caller must delete the clone.
   *
   * @return a clone of this object
   *
   * @see Replaceable::clone
   * @see getDynamicClassID
   * @stable ICU 2.6
   */
  virtual Replaceable *clone() const;

  /** Destructor.
   * @stable ICU 2.0
   */
  virtual ~UnicodeString();

  /**
   * Create a UnicodeString from a UTF-8 string.
   * Illegal input is replaced with U+FFFD. Otherwise, errors result in a bogus string.
   * Calls u_strFromUTF8WithSub().
   *
   * @param utf8 UTF-8 input string.
   *             Note that a StringPiece can be implicitly constructed
   *             from a std::string or a NUL-terminated const char * string.
   * @return A UnicodeString with equivalent UTF-16 contents.
   * @see toUTF8
   * @see toUTF8String
   * @stable ICU 4.2
   */
  static UnicodeString fromUTF8(StringPiece utf8);

  /**
   * Create a UnicodeString from a UTF-32 string.
   * Illegal input is replaced with U+FFFD. Otherwise, errors result in a bogus string.
   * Calls u_strFromUTF32WithSub().
   *
   * @param utf32 UTF-32 input string. Must not be NULL.
   * @param length Length of the input string, or -1 if NUL-terminated.
   * @return A UnicodeString with equivalent UTF-16 contents.
   * @see toUTF32
   * @stable ICU 4.2
   */
  static UnicodeString fromUTF32(const UChar32 *utf32, int32_t length);

  /* Miscellaneous operations */

  /**
   * Unescape a string of characters and return a string containing
   * the result.  The following escape sequences are recognized:
   *
   * \\uhhhh       4 hex digits; h in [0-9A-Fa-f]
   * \\Uhhhhhhhh   8 hex digits
   * \\xhh         1-2 hex digits
   * \\ooo         1-3 octal digits; o in [0-7]
   * \\cX          control-X; X is masked with 0x1F
   *
   * as well as the standard ANSI C escapes:
   *
   * \\a => U+0007, \\b => U+0008, \\t => U+0009, \\n => U+000A,
   * \\v => U+000B, \\f => U+000C, \\r => U+000D, \\e => U+001B,
   * \\&quot; => U+0022, \\' => U+0027, \\? => U+003F, \\\\ => U+005C
   *
   * Anything else following a backslash is generically escaped.  For
   * example, "[a\\-z]" returns "[a-z]".
   *
   * If an escape sequence is ill-formed, this method returns an empty
   * string.  An example of an ill-formed sequence is "\\u" followed by
   * fewer than 4 hex digits.
   *
   * This function is similar to u_unescape() but not identical to it.
   * The latter takes a source char*, so it does escape recognition
   * and also invariant conversion.
   *
   * @return a string with backslash escapes interpreted, or an
   * empty string on error.
   * @see UnicodeString#unescapeAt()
   * @see u_unescape()
   * @see u_unescapeAt()
   * @stable ICU 2.0
   */
  UnicodeString unescape() const;

  /**
   * Unescape a single escape sequence and return the represented
   * character.  See unescape() for a listing of the recognized escape
   * sequences.  The character at offset-1 is assumed (without
   * checking) to be a backslash.  If the escape sequence is
   * ill-formed, or the offset is out of range, U_SENTINEL=-1 is
   * returned.
   *
   * @param offset an input output parameter.  On input, it is the
   * offset into this string where the escape sequence is located,
   * after the initial backslash.  On output, it is advanced after the
   * last character parsed.  On error, it is not advanced at all.
   * @return the character represented by the escape sequence at
   * offset, or U_SENTINEL=-1 on error.
   * @see UnicodeString#unescape()
   * @see u_unescape()
   * @see u_unescapeAt()
   * @stable ICU 2.0
   */
  UChar32 unescapeAt(int32_t &offset) const;

  /**
   * ICU "poor man's RTTI", returns a UClassID for this class.
   *
   * @stable ICU 2.2
   */
  static UClassID U_EXPORT2 getStaticClassID();

  /**
   * ICU "poor man's RTTI", returns a UClassID for the actual class.
   *
   * @stable ICU 2.2
   */
  virtual UClassID getDynamicClassID() const;

  //========================================
  // Implementation methods
  //========================================

protected:
  /**
   * Implement Replaceable::getLength() (see jitterbug 1027).
   * @stable ICU 2.4
   */
  virtual int32_t getLength() const;

  /**
   * The change in Replaceable to use virtual getCharAt() allows
   * UnicodeString::charAt() to be inline again (see jitterbug 709).
   * @stable ICU 2.4
   */
  virtual char16_t getCharAt(int32_t offset) const;

  /**
   * The change in Replaceable to use virtual getChar32At() allows
   * UnicodeString::char32At() to be inline again (see jitterbug 709).
   * @stable ICU 2.4
   */
  virtual UChar32 getChar32At(int32_t offset) const;

private:
  // For char* constructors. Could be made public.
  UnicodeString &setToUTF8(StringPiece utf8);
  // For extract(char*).
  // We could make a toUTF8(target, capacity, errorCode) public but not
  // this version: New API will be cleaner if we make callers create substrings
  // rather than having start+length on every method,
  // and it should take a UErrorCode&.
  int32_t
  toUTF8(int32_t start, int32_t len,
         char *target, int32_t capacity) const;

  /**
   * Internal string contents comparison, called by operator==.
   * Requires: this & text not bogus and have same lengths.
   */
  UBool doEquals(const UnicodeString &text, int32_t len) const;

  inline int8_t
  doCompare(int32_t start,
           int32_t length,
           const UnicodeString& srcText,
           int32_t srcStart,
           int32_t srcLength) const;

  int8_t doCompare(int32_t start,
           int32_t length,
           const char16_t *srcChars,
           int32_t srcStart,
           int32_t srcLength) const;

  inline int8_t
  doCompareCodePointOrder(int32_t start,
                          int32_t length,
                          const UnicodeString& srcText,
                          int32_t srcStart,
                          int32_t srcLength) const;

  int8_t doCompareCodePointOrder(int32_t start,
                                 int32_t length,
                                 const char16_t *srcChars,
                                 int32_t srcStart,
                                 int32_t srcLength) const;

  inline int8_t
  doCaseCompare(int32_t start,
                int32_t length,
                const UnicodeString &srcText,
                int32_t srcStart,
                int32_t srcLength,
                uint32_t options) const;

  int8_t
  doCaseCompare(int32_t start,
                int32_t length,
                const char16_t *srcChars,
                int32_t srcStart,
                int32_t srcLength,
                uint32_t options) const;

  int32_t doIndexOf(char16_t c,
            int32_t start,
            int32_t length) const;

  int32_t doIndexOf(UChar32 c,
                        int32_t start,
                        int32_t length) const;

  int32_t doLastIndexOf(char16_t c,
                int32_t start,
                int32_t length) const;

  int32_t doLastIndexOf(UChar32 c,
                            int32_t start,
                            int32_t length) const;

  void doExtract(int32_t start,
         int32_t length,
         char16_t *dst,
         int32_t dstStart) const;

  inline void doExtract(int32_t start,
         int32_t length,
         UnicodeString& target) const;

  inline char16_t doCharAt(int32_t offset)  const;

  UnicodeString& doReplace(int32_t start,
               int32_t length,
               const UnicodeString& srcText,
               int32_t srcStart,
               int32_t srcLength);

  UnicodeString& doReplace(int32_t start,
               int32_t length,
               const char16_t *srcChars,
               int32_t srcStart,
               int32_t srcLength);

  UnicodeString& doAppend(const UnicodeString& src, int32_t srcStart, int32_t srcLength);
  UnicodeString& doAppend(const char16_t *srcChars, int32_t srcStart, int32_t srcLength);

  UnicodeString& doReverse(int32_t start,
               int32_t length);

  // calculate hash code
  int32_t doHashCode(void) const;

  // get pointer to start of array
  // these do not check for kOpenGetBuffer, unlike the public getBuffer() function
  inline char16_t* getArrayStart(void);
  inline const char16_t* getArrayStart(void) const;

  inline UBool hasShortLength() const;
  inline int32_t getShortLength() const;

  // A UnicodeString object (not necessarily its current buffer)
  // is writable unless it isBogus() or it has an "open" getBuffer(minCapacity).
  inline UBool isWritable() const;

  // Is the current buffer writable?
  inline UBool isBufferWritable() const;

  // None of the following does releaseArray().
  inline void setZeroLength();
  inline void setShortLength(int32_t len);
  inline void setLength(int32_t len);
  inline void setToEmpty();
  inline void setArray(char16_t *array, int32_t len, int32_t capacity); // sets length but not flags

  // allocate the array; result may be the stack buffer
  // sets refCount to 1 if appropriate
  // sets fArray, fCapacity, and flags
  // sets length to 0
  // returns boolean for success or failure
  UBool allocate(int32_t capacity);

  // release the array if owned
  void releaseArray(void);

  // turn a bogus string into an empty one
  void unBogus();

  // implements assigment operator, copy constructor, and fastCopyFrom()
  UnicodeString &copyFrom(const UnicodeString &src, UBool fastCopy=FALSE);

  // Copies just the fields without memory management.
  void copyFieldsFrom(UnicodeString &src, UBool setSrcToBogus) U_NOEXCEPT;

  // Pin start and limit to acceptable values.
  inline void pinIndex(int32_t& start) const;
  inline void pinIndices(int32_t& start,
                         int32_t& length) const;

#if !UCONFIG_NO_CONVERSION

  /* Internal extract() using UConverter. */
  int32_t doExtract(int32_t start, int32_t length,
                    char *dest, int32_t destCapacity,
                    UConverter *cnv,
                    UErrorCode &errorCode) const;

  /*
   * Real constructor for converting from codepage data.
   * It assumes that it is called with !fRefCounted.
   *
   * If <code>codepage==0</code>, then the default converter
   * is used for the platform encoding.
   * If <code>codepage</code> is an empty string (<code>""</code>),
   * then a simple conversion is performed on the codepage-invariant
   * subset ("invariant characters") of the platform encoding. See utypes.h.
   */
  void doCodepageCreate(const char *codepageData,
                        int32_t dataLength,
                        const char *codepage);

  /*
   * Worker function for creating a UnicodeString from
   * a codepage string using a UConverter.
   */
  void
  doCodepageCreate(const char *codepageData,
                   int32_t dataLength,
                   UConverter *converter,
                   UErrorCode &status);

#endif

  /*
   * This function is called when write access to the array
   * is necessary.
   *
   * We need to make a copy of the array if
   * the buffer is read-only, or
   * the buffer is refCounted (shared), and refCount>1, or
   * the buffer is too small.
   *
   * Return FALSE if memory could not be allocated.
   */
  UBool cloneArrayIfNeeded(int32_t newCapacity = -1,
                            int32_t growCapacity = -1,
                            UBool doCopyArray = TRUE,
                            int32_t **pBufferToDelete = 0,
                            UBool forceClone = FALSE);

  /**
   * Common function for UnicodeString case mappings.
   * The stringCaseMapper has the same type UStringCaseMapper
   * as in ustr_imp.h for ustrcase_map().
   */
  UnicodeString &
  caseMap(int32_t caseLocale, uint32_t options,
#if !UCONFIG_NO_BREAK_ITERATION
          BreakIterator *iter,
#endif
          UStringCaseMapper *stringCaseMapper);

  // ref counting
  void addRef(void);
  int32_t removeRef(void);
  int32_t refCount(void) const;

  // constants
  enum {
    /**
     * Size of stack buffer for short strings.
     * Must be at least U16_MAX_LENGTH for the single-code point constructor to work.
     * @see UNISTR_OBJECT_SIZE
     */
    US_STACKBUF_SIZE=(int32_t)(UNISTR_OBJECT_SIZE-sizeof(void *)-2)/U_SIZEOF_UCHAR,
    kInvalidUChar=0xffff, // U+FFFF returned by charAt(invalid index)
    kInvalidHashCode=0, // invalid hash code
    kEmptyHashCode=1, // hash code for empty string

    // bit flag values for fLengthAndFlags
    kIsBogus=1,         // this string is bogus, i.e., not valid or NULL
    kUsingStackBuffer=2,// using fUnion.fStackFields instead of fUnion.fFields
    kRefCounted=4,      // there is a refCount field before the characters in fArray
    kBufferIsReadonly=8,// do not write to this buffer
    kOpenGetBuffer=16,  // getBuffer(minCapacity) was called (is "open"),
                        // and releaseBuffer(newLength) must be called
    kAllStorageFlags=0x1f,

    kLengthShift=5,     // remaining 11 bits for non-negative short length, or negative if long
    kLength1=1<<kLengthShift,
    kMaxShortLength=0x3ff,  // max non-negative short length (leaves top bit 0)
    kLengthIsLarge=0xffe0,  // short length < 0, real length is in fUnion.fFields.fLength

    // combined values for convenience
    kShortString=kUsingStackBuffer,
    kLongString=kRefCounted,
    kReadonlyAlias=kBufferIsReadonly,
    kWritableAlias=0
  };

  friend class UnicodeStringAppendable;

  union StackBufferOrFields;        // forward declaration necessary before friend declaration
  friend union StackBufferOrFields; // make US_STACKBUF_SIZE visible inside fUnion

  /*
   * The following are all the class fields that are stored
   * in each UnicodeString object.
   * Note that UnicodeString has virtual functions,
   * therefore there is an implicit vtable pointer
   * as the first real field.
   * The fields should be aligned such that no padding is necessary.
   * On 32-bit machines, the size should be 32 bytes,
   * on 64-bit machines (8-byte pointers), it should be 40 bytes.
   *
   * We use a hack to achieve this.
   *
   * With at least some compilers, each of the following is forced to
   * a multiple of sizeof(pointer) [the largest field base unit here is a data pointer],
   * rounded up with additional padding if the fields do not already fit that requirement:
   * - sizeof(class UnicodeString)
   * - offsetof(UnicodeString, fUnion)
   * - sizeof(fUnion)
   * - sizeof(fStackFields)
   *
   * We optimize for the longest possible internal buffer for short strings.
   * fUnion.fStackFields begins with 2 bytes for storage flags
   * and the length of relatively short strings,
   * followed by the buffer for short string contents.
   * There is no padding inside fStackFields.
   *
   * Heap-allocated and aliased strings use fUnion.fFields.
   * Both fStackFields and fFields must begin with the same fields for flags and short length,
   * that is, those must have the same memory offsets inside the object,
   * because the flags must be inspected in order to decide which half of fUnion is being used.
   * We assume that the compiler does not reorder the fields.
   *
   * (Padding at the end of fFields is ok:
   * As long as it is no larger than fStackFields, it is not wasted space.)
   *
   * For some of the history of the UnicodeString class fields layout, see
   * - ICU ticket #11551 "longer UnicodeString contents in stack buffer"
   * - ICU ticket #11336 "UnicodeString: recombine stack buffer arrays"
   * - ICU ticket #8322 "why is sizeof(UnicodeString)==48?"
   */
  // (implicit) *vtable;
  union StackBufferOrFields {
    // fStackFields is used iff (fLengthAndFlags&kUsingStackBuffer) else fFields is used.
    // Each struct of the union must begin with fLengthAndFlags.
    struct {
      int16_t fLengthAndFlags;          // bit fields: see constants above
      char16_t fBuffer[US_STACKBUF_SIZE];  // buffer for short strings
    } fStackFields;
    struct {
      int16_t fLengthAndFlags;          // bit fields: see constants above
      int32_t fLength;    // number of characters in fArray if >127; else undefined
      int32_t fCapacity;  // capacity of fArray (in char16_ts)
      // array pointer last to minimize padding for machines with P128 data model
      // or pointer sizes that are not a power of 2
      char16_t   *fArray;    // the Unicode data
    } fFields;
  } fUnion;
};

/**
 * Create a new UnicodeString with the concatenation of two others.
 *
 * @param s1 The first string to be copied to the new one.
 * @param s2 The second string to be copied to the new one, after s1.
 * @return UnicodeString(s1).append(s2)
 * @stable ICU 2.8
 */
U_COMMON_API UnicodeString U_EXPORT2
operator+ (const UnicodeString &s1, const UnicodeString &s2);

//========================================
// Inline members
//========================================

//========================================
// Privates
//========================================

inline void
UnicodeString::pinIndex(int32_t& start) const
{
  // pin index
  if(start < 0) {
    start = 0;
  } else if(start > length()) {
    start = length();
  }
}

inline void
UnicodeString::pinIndices(int32_t& start,
                          int32_t& _length) const
{
  // pin indices
  int32_t len = length();
  if(start < 0) {
    start = 0;
  } else if(start > len) {
    start = len;
  }
  if(_length < 0) {
    _length = 0;
  } else if(_length > (len - start)) {
    _length = (len - start);
  }
}

inline char16_t*
UnicodeString::getArrayStart() {
  return (fUnion.fFields.fLengthAndFlags&kUsingStackBuffer) ?
    fUnion.fStackFields.fBuffer : fUnion.fFields.fArray;
}

inline const char16_t*
UnicodeString::getArrayStart() const {
  return (fUnion.fFields.fLengthAndFlags&kUsingStackBuffer) ?
    fUnion.fStackFields.fBuffer : fUnion.fFields.fArray;
}

//========================================
// Default constructor
//========================================

inline
UnicodeString::UnicodeString() {
  fUnion.fStackFields.fLengthAndFlags=kShortString;
}

inline UnicodeString::UnicodeString(const std::nullptr_t /*text*/) {
  fUnion.fStackFields.fLengthAndFlags=kShortString;
}

inline UnicodeString::UnicodeString(const std::nullptr_t /*text*/, int32_t /*length*/) {
  fUnion.fStackFields.fLengthAndFlags=kShortString;
}

inline UnicodeString::UnicodeString(std::nullptr_t /*buffer*/, int32_t /*buffLength*/, int32_t /*buffCapacity*/) {
  fUnion.fStackFields.fLengthAndFlags=kShortString;
}

//========================================
// Read-only implementation methods
//========================================
inline UBool
UnicodeString::hasShortLength() const {
  return fUnion.fFields.fLengthAndFlags>=0;
}

inline int32_t
UnicodeString::getShortLength() const {
  // fLengthAndFlags must be non-negative -> short length >= 0
  // and arithmetic or logical shift does not matter.
  return fUnion.fFields.fLengthAndFlags>>kLengthShift;
}

inline int32_t
UnicodeString::length() const {
  return hasShortLength() ? getShortLength() : fUnion.fFields.fLength;
}

inline int32_t
UnicodeString::getCapacity() const {
  return (fUnion.fFields.fLengthAndFlags&kUsingStackBuffer) ?
    US_STACKBUF_SIZE : fUnion.fFields.fCapacity;
}

inline int32_t
UnicodeString::hashCode() const
{ return doHashCode(); }

inline UBool
UnicodeString::isBogus() const
{ return (UBool)(fUnion.fFields.fLengthAndFlags & kIsBogus); }

inline UBool
UnicodeString::isWritable() const
{ return (UBool)!(fUnion.fFields.fLengthAndFlags&(kOpenGetBuffer|kIsBogus)); }

inline UBool
UnicodeString::isBufferWritable() const
{
  return (UBool)(
      !(fUnion.fFields.fLengthAndFlags&(kOpenGetBuffer|kIsBogus|kBufferIsReadonly)) &&
      (!(fUnion.fFields.fLengthAndFlags&kRefCounted) || refCount()==1));
}

inline const char16_t *
UnicodeString::getBuffer() const {
  if(fUnion.fFields.fLengthAndFlags&(kIsBogus|kOpenGetBuffer)) {
    return nullptr;
  } else if(fUnion.fFields.fLengthAndFlags&kUsingStackBuffer) {
    return fUnion.fStackFields.fBuffer;
  } else {
    return fUnion.fFields.fArray;
  }
}

//========================================
// Read-only alias methods
//========================================
inline int8_t
UnicodeString::doCompare(int32_t start,
              int32_t thisLength,
              const UnicodeString& srcText,
              int32_t srcStart,
              int32_t srcLength) const
{
  if(srcText.isBogus()) {
    return (int8_t)!isBogus(); // 0 if both are bogus, 1 otherwise
  } else {
    srcText.pinIndices(srcStart, srcLength);
    return doCompare(start, thisLength, srcText.getArrayStart(), srcStart, srcLength);
  }
}

inline UBool
UnicodeString::operator== (const UnicodeString& text) const
{
  if(isBogus()) {
    return text.isBogus();
  } else {
    int32_t len = length(), textLength = text.length();
    return !text.isBogus() && len == textLength && doEquals(text, len);
  }
}

inline UBool
UnicodeString::operator!= (const UnicodeString& text) const
{ return (! operator==(text)); }

inline UBool
UnicodeString::operator> (const UnicodeString& text) const
{ return doCompare(0, length(), text, 0, text.length()) == 1; }

inline UBool
UnicodeString::operator< (const UnicodeString& text) const
{ return doCompare(0, length(), text, 0, text.length()) == -1; }

inline UBool
UnicodeString::operator>= (const UnicodeString& text) const
{ return doCompare(0, length(), text, 0, text.length()) != -1; }

inline UBool
UnicodeString::operator<= (const UnicodeString& text) const
{ return doCompare(0, length(), text, 0, text.length()) != 1; }

inline int8_t
UnicodeString::compare(const UnicodeString& text) const
{ return doCompare(0, length(), text, 0, text.length()); }

inline int8_t
UnicodeString::compare(int32_t start,
               int32_t _length,
               const UnicodeString& srcText) const
{ return doCompare(start, _length, srcText, 0, srcText.length()); }

inline int8_t
UnicodeString::compare(ConstChar16Ptr srcChars,
               int32_t srcLength) const
{ return doCompare(0, length(), srcChars, 0, srcLength); }

inline int8_t
UnicodeString::compare(int32_t start,
               int32_t _length,
               const UnicodeString& srcText,
               int32_t srcStart,
               int32_t srcLength) const
{ return doCompare(start, _length, srcText, srcStart, srcLength); }

inline int8_t
UnicodeString::compare(int32_t start,
               int32_t _length,
               const char16_t *srcChars) const
{ return doCompare(start, _length, srcChars, 0, _length); }

inline int8_t
UnicodeString::compare(int32_t start,
               int32_t _length,
               const char16_t *srcChars,
               int32_t srcStart,
               int32_t srcLength) const
{ return doCompare(start, _length, srcChars, srcStart, srcLength); }

inline int8_t
UnicodeString::compareBetween(int32_t start,
                  int32_t limit,
                  const UnicodeString& srcText,
                  int32_t srcStart,
                  int32_t srcLimit) const
{ return doCompare(start, limit - start,
           srcText, srcStart, srcLimit - srcStart); }

inline int8_t
UnicodeString::doCompareCodePointOrder(int32_t start,
                                       int32_t thisLength,
                                       const UnicodeString& srcText,
                                       int32_t srcStart,
                                       int32_t srcLength) const
{
  if(srcText.isBogus()) {
    return (int8_t)!isBogus(); // 0 if both are bogus, 1 otherwise
  } else {
    srcText.pinIndices(srcStart, srcLength);
    return doCompareCodePointOrder(start, thisLength, srcText.getArrayStart(), srcStart, srcLength);
  }
}

inline int8_t
UnicodeString::compareCodePointOrder(const UnicodeString& text) const
{ return doCompareCodePointOrder(0, length(), text, 0, text.length()); }

inline int8_t
UnicodeString::compareCodePointOrder(int32_t start,
                                     int32_t _length,
                                     const UnicodeString& srcText) const
{ return doCompareCodePointOrder(start, _length, srcText, 0, srcText.length()); }

inline int8_t
UnicodeString::compareCodePointOrder(ConstChar16Ptr srcChars,
                                     int32_t srcLength) const
{ return doCompareCodePointOrder(0, length(), srcChars, 0, srcLength); }

inline int8_t
UnicodeString::compareCodePointOrder(int32_t start,
                                     int32_t _length,
                                     const UnicodeString& srcText,
                                     int32_t srcStart,
                                     int32_t srcLength) const
{ return doCompareCodePointOrder(start, _length, srcText, srcStart, srcLength); }

inline int8_t
UnicodeString::compareCodePointOrder(int32_t start,
                                     int32_t _length,
                                     const char16_t *srcChars) const
{ return doCompareCodePointOrder(start, _length, srcChars, 0, _length); }

inline int8_t
UnicodeString::compareCodePointOrder(int32_t start,
                                     int32_t _length,
                                     const char16_t *srcChars,
                                     int32_t srcStart,
                                     int32_t srcLength) const
{ return doCompareCodePointOrder(start, _length, srcChars, srcStart, srcLength); }

inline int8_t
UnicodeString::compareCodePointOrderBetween(int32_t start,
                                            int32_t limit,
                                            const UnicodeString& srcText,
                                            int32_t srcStart,
                                            int32_t srcLimit) const
{ return doCompareCodePointOrder(start, limit - start,
           srcText, srcStart, srcLimit - srcStart); }

inline int8_t
UnicodeString::doCaseCompare(int32_t start,
                             int32_t thisLength,
                             const UnicodeString &srcText,
                             int32_t srcStart,
                             int32_t srcLength,
                             uint32_t options) const
{
  if(srcText.isBogus()) {
    return (int8_t)!isBogus(); // 0 if both are bogus, 1 otherwise
  } else {
    srcText.pinIndices(srcStart, srcLength);
    return doCaseCompare(start, thisLength, srcText.getArrayStart(), srcStart, srcLength, options);
  }
}

inline int8_t
UnicodeString::caseCompare(const UnicodeString &text, uint32_t options) const {
  return doCaseCompare(0, length(), text, 0, text.length(), options);
}

inline int8_t
UnicodeString::caseCompare(int32_t start,
                           int32_t _length,
                           const UnicodeString &srcText,
                           uint32_t options) const {
  return doCaseCompare(start, _length, srcText, 0, srcText.length(), options);
}

inline int8_t
UnicodeString::caseCompare(ConstChar16Ptr srcChars,
                           int32_t srcLength,
                           uint32_t options) const {
  return doCaseCompare(0, length(), srcChars, 0, srcLength, options);
}

inline int8_t
UnicodeString::caseCompare(int32_t start,
                           int32_t _length,
                           const UnicodeString &srcText,
                           int32_t srcStart,
                           int32_t srcLength,
                           uint32_t options) const {
  return doCaseCompare(start, _length, srcText, srcStart, srcLength, options);
}

inline int8_t
UnicodeString::caseCompare(int32_t start,
                           int32_t _length,
                           const char16_t *srcChars,
                           uint32_t options) const {
  return doCaseCompare(start, _length, srcChars, 0, _length, options);
}

inline int8_t
UnicodeString::caseCompare(int32_t start,
                           int32_t _length,
                           const char16_t *srcChars,
                           int32_t srcStart,
                           int32_t srcLength,
                           uint32_t options) const {
  return doCaseCompare(start, _length, srcChars, srcStart, srcLength, options);
}

inline int8_t
UnicodeString::caseCompareBetween(int32_t start,
                                  int32_t limit,
                                  const UnicodeString &srcText,
                                  int32_t srcStart,
                                  int32_t srcLimit,
                                  uint32_t options) const {
  return doCaseCompare(start, limit - start, srcText, srcStart, srcLimit - srcStart, options);
}

inline int32_t
UnicodeString::indexOf(const UnicodeString& srcText,
               int32_t srcStart,
               int32_t srcLength,
               int32_t start,
               int32_t _length) const
{
  if(!srcText.isBogus()) {
    srcText.pinIndices(srcStart, srcLength);
    if(srcLength > 0) {
      return indexOf(srcText.getArrayStart(), srcStart, srcLength, start, _length);
    }
  }
  return -1;
}

inline int32_t
UnicodeString::indexOf(const UnicodeString& text) const
{ return indexOf(text, 0, text.length(), 0, length()); }

inline int32_t
UnicodeString::indexOf(const UnicodeString& text,
               int32_t start) const {
  pinIndex(start);
  return indexOf(text, 0, text.length(), start, length() - start);
}

inline int32_t
UnicodeString::indexOf(const UnicodeString& text,
               int32_t start,
               int32_t _length) const
{ return indexOf(text, 0, text.length(), start, _length); }

inline int32_t
UnicodeString::indexOf(const char16_t *srcChars,
               int32_t srcLength,
               int32_t start) const {
  pinIndex(start);
  return indexOf(srcChars, 0, srcLength, start, length() - start);
}

inline int32_t
UnicodeString::indexOf(ConstChar16Ptr srcChars,
               int32_t srcLength,
               int32_t start,
               int32_t _length) const
{ return indexOf(srcChars, 0, srcLength, start, _length); }

inline int32_t
UnicodeString::indexOf(char16_t c,
               int32_t start,
               int32_t _length) const
{ return doIndexOf(c, start, _length); }

inline int32_t
UnicodeString::indexOf(UChar32 c,
               int32_t start,
               int32_t _length) const
{ return doIndexOf(c, start, _length); }

inline int32_t
UnicodeString::indexOf(char16_t c) const
{ return doIndexOf(c, 0, length()); }

inline int32_t
UnicodeString::indexOf(UChar32 c) const
{ return indexOf(c, 0, length()); }

inline int32_t
UnicodeString::indexOf(char16_t c,
               int32_t start) const {
  pinIndex(start);
  return doIndexOf(c, start, length() - start);
}

inline int32_t
UnicodeString::indexOf(UChar32 c,
               int32_t start) const {
  pinIndex(start);
  return indexOf(c, start, length() - start);
}

inline int32_t
UnicodeString::lastIndexOf(ConstChar16Ptr srcChars,
               int32_t srcLength,
               int32_t start,
               int32_t _length) const
{ return lastIndexOf(srcChars, 0, srcLength, start, _length); }

inline int32_t
UnicodeString::lastIndexOf(const char16_t *srcChars,
               int32_t srcLength,
               int32_t start) const {
  pinIndex(start);
  return lastIndexOf(srcChars, 0, srcLength, start, length() - start);
}

inline int32_t
UnicodeString::lastIndexOf(const UnicodeString& srcText,
               int32_t srcStart,
               int32_t srcLength,
               int32_t start,
               int32_t _length) const
{
  if(!srcText.isBogus()) {
    srcText.pinIndices(srcStart, srcLength);
    if(srcLength > 0) {
      return lastIndexOf(srcText.getArrayStart(), srcStart, srcLength, start, _length);
    }
  }
  return -1;
}

inline int32_t
UnicodeString::lastIndexOf(const UnicodeString& text,
               int32_t start,
               int32_t _length) const
{ return lastIndexOf(text, 0, text.length(), start, _length); }

inline int32_t
UnicodeString::lastIndexOf(const UnicodeString& text,
               int32_t start) const {
  pinIndex(start);
  return lastIndexOf(text, 0, text.length(), start, length() - start);
}

inline int32_t
UnicodeString::lastIndexOf(const UnicodeString& text) const
{ return lastIndexOf(text, 0, text.length(), 0, length()); }

inline int32_t
UnicodeString::lastIndexOf(char16_t c,
               int32_t start,
               int32_t _length) const
{ return doLastIndexOf(c, start, _length); }

inline int32_t
UnicodeString::lastIndexOf(UChar32 c,
               int32_t start,
               int32_t _length) const {
  return doLastIndexOf(c, start, _length);
}

inline int32_t
UnicodeString::lastIndexOf(char16_t c) const
{ return doLastIndexOf(c, 0, length()); }

inline int32_t
UnicodeString::lastIndexOf(UChar32 c) const {
  return lastIndexOf(c, 0, length());
}

inline int32_t
UnicodeString::lastIndexOf(char16_t c,
               int32_t start) const {
  pinIndex(start);
  return doLastIndexOf(c, start, length() - start);
}

inline int32_t
UnicodeString::lastIndexOf(UChar32 c,
               int32_t start) const {
  pinIndex(start);
  return lastIndexOf(c, start, length() - start);
}

inline UBool
UnicodeString::startsWith(const UnicodeString& text) const
{ return compare(0, text.length(), text, 0, text.length()) == 0; }

inline UBool
UnicodeString::startsWith(const UnicodeString& srcText,
              int32_t srcStart,
              int32_t srcLength) const
{ return doCompare(0, srcLength, srcText, srcStart, srcLength) == 0; }

inline UBool
UnicodeString::startsWith(ConstChar16Ptr srcChars, int32_t srcLength) const {
  if(srcLength < 0) {
    srcLength = u_strlen(toUCharPtr(srcChars));
  }
  return doCompare(0, srcLength, srcChars, 0, srcLength) == 0;
}

inline UBool
UnicodeString::startsWith(const char16_t *srcChars, int32_t srcStart, int32_t srcLength) const {
  if(srcLength < 0) {
    srcLength = u_strlen(toUCharPtr(srcChars));
  }
  return doCompare(0, srcLength, srcChars, srcStart, srcLength) == 0;
}

inline UBool
UnicodeString::endsWith(const UnicodeString& text) const
{ return doCompare(length() - text.length(), text.length(),
           text, 0, text.length()) == 0; }

inline UBool
UnicodeString::endsWith(const UnicodeString& srcText,
            int32_t srcStart,
            int32_t srcLength) const {
  srcText.pinIndices(srcStart, srcLength);
  return doCompare(length() - srcLength, srcLength,
                   srcText, srcStart, srcLength) == 0;
}

inline UBool
UnicodeString::endsWith(ConstChar16Ptr srcChars,
            int32_t srcLength) const {
  if(srcLength < 0) {
    srcLength = u_strlen(toUCharPtr(srcChars));
  }
  return doCompare(length() - srcLength, srcLength,
                   srcChars, 0, srcLength) == 0;
}

inline UBool
UnicodeString::endsWith(const char16_t *srcChars,
            int32_t srcStart,
            int32_t srcLength) const {
  if(srcLength < 0) {
    srcLength = u_strlen(toUCharPtr(srcChars + srcStart));
  }
  return doCompare(length() - srcLength, srcLength,
                   srcChars, srcStart, srcLength) == 0;
}

//========================================
// replace
//========================================
inline UnicodeString&
UnicodeString::replace(int32_t start,
               int32_t _length,
               const UnicodeString& srcText)
{ return doReplace(start, _length, srcText, 0, srcText.length()); }

inline UnicodeString&
UnicodeString::replace(int32_t start,
               int32_t _length,
               const UnicodeString& srcText,
               int32_t srcStart,
               int32_t srcLength)
{ return doReplace(start, _length, srcText, srcStart, srcLength); }

inline UnicodeString&
UnicodeString::replace(int32_t start,
               int32_t _length,
               ConstChar16Ptr srcChars,
               int32_t srcLength)
{ return doReplace(start, _length, srcChars, 0, srcLength); }

inline UnicodeString&
UnicodeString::replace(int32_t start,
               int32_t _length,
               const char16_t *srcChars,
               int32_t srcStart,
               int32_t srcLength)
{ return doReplace(start, _length, srcChars, srcStart, srcLength); }

inline UnicodeString&
UnicodeString::replace(int32_t start,
               int32_t _length,
               char16_t srcChar)
{ return doReplace(start, _length, &srcChar, 0, 1); }

inline UnicodeString&
UnicodeString::replaceBetween(int32_t start,
                  int32_t limit,
                  const UnicodeString& srcText)
{ return doReplace(start, limit - start, srcText, 0, srcText.length()); }

inline UnicodeString&
UnicodeString::replaceBetween(int32_t start,
                  int32_t limit,
                  const UnicodeString& srcText,
                  int32_t srcStart,
                  int32_t srcLimit)
{ return doReplace(start, limit - start, srcText, srcStart, srcLimit - srcStart); }

inline UnicodeString&
UnicodeString::findAndReplace(const UnicodeString& oldText,
                  const UnicodeString& newText)
{ return findAndReplace(0, length(), oldText, 0, oldText.length(),
            newText, 0, newText.length()); }

inline UnicodeString&
UnicodeString::findAndReplace(int32_t start,
                  int32_t _length,
                  const UnicodeString& oldText,
                  const UnicodeString& newText)
{ return findAndReplace(start, _length, oldText, 0, oldText.length(),
            newText, 0, newText.length()); }

// ============================
// extract
// ============================
inline void
UnicodeString::doExtract(int32_t start,
             int32_t _length,
             UnicodeString& target) const
{ target.replace(0, target.length(), *this, start, _length); }

inline void
UnicodeString::extract(int32_t start,
               int32_t _length,
               Char16Ptr target,
               int32_t targetStart) const
{ doExtract(start, _length, target, targetStart); }

inline void
UnicodeString::extract(int32_t start,
               int32_t _length,
               UnicodeString& target) const
{ doExtract(start, _length, target); }

#if !UCONFIG_NO_CONVERSION

inline int32_t
UnicodeString::extract(int32_t start,
               int32_t _length,
               char *dst,
               const char *codepage) const

{
  // This dstSize value will be checked explicitly
  return extract(start, _length, dst, dst!=0 ? 0xffffffff : 0, codepage);
}

#endif

inline void
UnicodeString::extractBetween(int32_t start,
                  int32_t limit,
                  char16_t *dst,
                  int32_t dstStart) const {
  pinIndex(start);
  pinIndex(limit);
  doExtract(start, limit - start, dst, dstStart);
}

inline UnicodeString
UnicodeString::tempSubStringBetween(int32_t start, int32_t limit) const {
    return tempSubString(start, limit - start);
}

inline char16_t
UnicodeString::doCharAt(int32_t offset) const
{
  if((uint32_t)offset < (uint32_t)length()) {
    return getArrayStart()[offset];
  } else {
    return kInvalidUChar;
  }
}

inline char16_t
UnicodeString::charAt(int32_t offset) const
{ return doCharAt(offset); }

inline char16_t
UnicodeString::operator[] (int32_t offset) const
{ return doCharAt(offset); }

inline UBool
UnicodeString::isEmpty() const {
  // Arithmetic or logical right shift does not matter: only testing for 0.
  return (fUnion.fFields.fLengthAndFlags>>kLengthShift) == 0;
}

//========================================
// Write implementation methods
//========================================
inline void
UnicodeString::setZeroLength() {
  fUnion.fFields.fLengthAndFlags &= kAllStorageFlags;
}

inline void
UnicodeString::setShortLength(int32_t len) {
  // requires 0 <= len <= kMaxShortLength
  fUnion.fFields.fLengthAndFlags =
    (int16_t)((fUnion.fFields.fLengthAndFlags & kAllStorageFlags) | (len << kLengthShift));
}

inline void
UnicodeString::setLength(int32_t len) {
  if(len <= kMaxShortLength) {
    setShortLength(len);
  } else {
    fUnion.fFields.fLengthAndFlags |= kLengthIsLarge;
    fUnion.fFields.fLength = len;
  }
}

inline void
UnicodeString::setToEmpty() {
  fUnion.fFields.fLengthAndFlags = kShortString;
}

inline void
UnicodeString::setArray(char16_t *array, int32_t len, int32_t capacity) {
  setLength(len);
  fUnion.fFields.fArray = array;
  fUnion.fFields.fCapacity = capacity;
}

inline UnicodeString&
UnicodeString::operator= (char16_t ch)
{ return doReplace(0, length(), &ch, 0, 1); }

inline UnicodeString&
UnicodeString::operator= (UChar32 ch)
{ return replace(0, length(), ch); }

inline UnicodeString&
UnicodeString::setTo(const UnicodeString& srcText,
             int32_t srcStart,
             int32_t srcLength)
{
  unBogus();
  return doReplace(0, length(), srcText, srcStart, srcLength);
}

inline UnicodeString&
UnicodeString::setTo(const UnicodeString& srcText,
             int32_t srcStart)
{
  unBogus();
  srcText.pinIndex(srcStart);
  return doReplace(0, length(), srcText, srcStart, srcText.length() - srcStart);
}

inline UnicodeString&
UnicodeString::setTo(const UnicodeString& srcText)
{
  return copyFrom(srcText);
}

inline UnicodeString&
UnicodeString::setTo(const char16_t *srcChars,
             int32_t srcLength)
{
  unBogus();
  return doReplace(0, length(), srcChars, 0, srcLength);
}

inline UnicodeString&
UnicodeString::setTo(char16_t srcChar)
{
  unBogus();
  return doReplace(0, length(), &srcChar, 0, 1);
}

inline UnicodeString&
UnicodeString::setTo(UChar32 srcChar)
{
  unBogus();
  return replace(0, length(), srcChar);
}

inline UnicodeString&
UnicodeString::append(const UnicodeString& srcText,
              int32_t srcStart,
              int32_t srcLength)
{ return doAppend(srcText, srcStart, srcLength); }

inline UnicodeString&
UnicodeString::append(const UnicodeString& srcText)
{ return doAppend(srcText, 0, srcText.length()); }

inline UnicodeString&
UnicodeString::append(const char16_t *srcChars,
              int32_t srcStart,
              int32_t srcLength)
{ return doAppend(srcChars, srcStart, srcLength); }

inline UnicodeString&
UnicodeString::append(ConstChar16Ptr srcChars,
              int32_t srcLength)
{ return doAppend(srcChars, 0, srcLength); }

inline UnicodeString&
UnicodeString::append(char16_t srcChar)
{ return doAppend(&srcChar, 0, 1); }

inline UnicodeString&
UnicodeString::operator+= (char16_t ch)
{ return doAppend(&ch, 0, 1); }

inline UnicodeString&
UnicodeString::operator+= (UChar32 ch) {
  return append(ch);
}

inline UnicodeString&
UnicodeString::operator+= (const UnicodeString& srcText)
{ return doAppend(srcText, 0, srcText.length()); }

inline UnicodeString&
UnicodeString::insert(int32_t start,
              const UnicodeString& srcText,
              int32_t srcStart,
              int32_t srcLength)
{ return doReplace(start, 0, srcText, srcStart, srcLength); }

inline UnicodeString&
UnicodeString::insert(int32_t start,
              const UnicodeString& srcText)
{ return doReplace(start, 0, srcText, 0, srcText.length()); }

inline UnicodeString&
UnicodeString::insert(int32_t start,
              const char16_t *srcChars,
              int32_t srcStart,
              int32_t srcLength)
{ return doReplace(start, 0, srcChars, srcStart, srcLength); }

inline UnicodeString&
UnicodeString::insert(int32_t start,
              ConstChar16Ptr srcChars,
              int32_t srcLength)
{ return doReplace(start, 0, srcChars, 0, srcLength); }

inline UnicodeString&
UnicodeString::insert(int32_t start,
              char16_t srcChar)
{ return doReplace(start, 0, &srcChar, 0, 1); }

inline UnicodeString&
UnicodeString::insert(int32_t start,
              UChar32 srcChar)
{ return replace(start, 0, srcChar); }


inline UnicodeString&
UnicodeString::remove()
{
  // remove() of a bogus string makes the string empty and non-bogus
  if(isBogus()) {
    setToEmpty();
  } else {
    setZeroLength();
  }
  return *this;
}

inline UnicodeString&
UnicodeString::remove(int32_t start,
             int32_t _length)
{
    if(start <= 0 && _length == INT32_MAX) {
        // remove(guaranteed everything) of a bogus string makes the string empty and non-bogus
        return remove();
    }
    return doReplace(start, _length, NULL, 0, 0);
}

inline UnicodeString&
UnicodeString::removeBetween(int32_t start,
                int32_t limit)
{ return doReplace(start, limit - start, NULL, 0, 0); }

inline UnicodeString &
UnicodeString::retainBetween(int32_t start, int32_t limit) {
  truncate(limit);
  return doReplace(0, start, NULL, 0, 0);
}

inline UBool
UnicodeString::truncate(int32_t targetLength)
{
  if(isBogus() && targetLength == 0) {
    // truncate(0) of a bogus string makes the string empty and non-bogus
    unBogus();
    return FALSE;
  } else if((uint32_t)targetLength < (uint32_t)length()) {
    setLength(targetLength);
    return TRUE;
  } else {
    return FALSE;
  }
}

inline UnicodeString&
UnicodeString::reverse()
{ return doReverse(0, length()); }

inline UnicodeString&
UnicodeString::reverse(int32_t start,
               int32_t _length)
{ return doReverse(start, _length); }

U_NAMESPACE_END

#endif<|MERGE_RESOLUTION|>--- conflicted
+++ resolved
@@ -1,8 +1,4 @@
-<<<<<<< HEAD
-// Copyright (C) 2016 and later: Unicode, Inc. and others.
-=======
 // © 2016 and later: Unicode, Inc. and others.
->>>>>>> a17af05f
 // License & terms of use: http://www.unicode.org/copyright.html
 /*
 **********************************************************************
@@ -88,12 +84,6 @@
 
 U_NAMESPACE_BEGIN
 
-<<<<<<< HEAD
-#if !UCONFIG_NO_BREAK_ITERATION
-class BreakIterator;        // unicode/brkiter.h
-#endif
-=======
->>>>>>> a17af05f
 class Locale;               // unicode/locid.h
 class StringCharacterIterator;
 class UnicodeStringAppendable;  // unicode/appendable.h
@@ -247,11 +237,7 @@
  * <p>In ICU, a Unicode string consists of 16-bit Unicode <em>code units</em>.
  * A Unicode character may be stored with either one code unit
  * (the most common case) or with a matched pair of special code units
-<<<<<<< HEAD
- * ("surrogates"). The data type for code units is UChar.
-=======
  * ("surrogates"). The data type for code units is char16_t.
->>>>>>> a17af05f
  * For single-character handling, a Unicode character code <em>point</em> is a value
  * in the range 0..0x10ffff. ICU uses the UChar32 type for code points.</p>
  *
