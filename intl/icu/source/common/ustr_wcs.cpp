--- conflicted
+++ resolved
@@ -1,8 +1,4 @@
-<<<<<<< HEAD
-// Copyright (C) 2016 and later: Unicode, Inc. and others.
-=======
 // © 2016 and later: Unicode, Inc. and others.
->>>>>>> a17af05f
 // License & terms of use: http://www.unicode.org/copyright.html
 /*
 *******************************************************************************
@@ -258,11 +254,7 @@
         srcLength = u_strlen(src);
     }
     if(0 < srcLength && srcLength <= destCapacity){
-<<<<<<< HEAD
-        u_memcpy(dest, src, srcLength);
-=======
         u_memcpy((UChar *)dest, src, srcLength);
->>>>>>> a17af05f
     }
     if(pDestLength){
        *pDestLength = srcLength;
@@ -517,11 +509,7 @@
         srcLength = u_strlen((const UChar *)src);
     }
     if(0 < srcLength && srcLength <= destCapacity){
-<<<<<<< HEAD
-        u_memcpy(dest, src, srcLength);
-=======
         u_memcpy(dest, (const UChar *)src, srcLength);
->>>>>>> a17af05f
     }
     if(pDestLength){
        *pDestLength = srcLength;
