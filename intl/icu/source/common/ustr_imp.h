<<<<<<< HEAD
// Copyright (C) 2016 and later: Unicode, Inc. and others.
=======
// © 2016 and later: Unicode, Inc. and others.
>>>>>>> a17af05f
// License & terms of use: http://www.unicode.org/copyright.html
/*  
**********************************************************************
*   Copyright (C) 1999-2015, International Business Machines
*   Corporation and others.  All Rights Reserved.
**********************************************************************
*   file name:  ustr_imp.h
*   encoding:   UTF-8
*   tab size:   8 (not used)
*   indentation:4
*
*   created on: 2001jan30
*   created by: Markus W. Scherer
*/

#ifndef __USTR_IMP_H__
#define __USTR_IMP_H__

#include "unicode/utypes.h"

/**
 * Internal option for unorm_cmpEquivFold() for strncmp style.
 * If set, checks for both string length and terminating NUL.
 */
#define _STRNCMP_STYLE 0x1000

/**
 * Compare two strings in code point order or code unit order.
 * Works in strcmp style (both lengths -1),
 * strncmp style (lengths equal and >=0, flag TRUE),
 * and memcmp/UnicodeString style (at least one length >=0).
 */
U_CFUNC int32_t U_EXPORT2
uprv_strCompare(const UChar *s1, int32_t length1,
                const UChar *s2, int32_t length2,
                UBool strncmpStyle, UBool codePointOrder);

<<<<<<< HEAD
/**
 * Internal API, used by u_strcasecmp() etc.
 * Compare strings case-insensitively,
 * in code point order or code unit order.
 */
U_CFUNC int32_t
u_strcmpFold(const UChar *s1, int32_t length1,
             const UChar *s2, int32_t length2,
             uint32_t options,
             UErrorCode *pErrorCode);

/**
 * Interanl API, used for detecting length of
 * shared prefix case-insensitively.
 * @param s1            input string 1
 * @param length1       length of string 1, or -1 (NULL terminated)
 * @param s2            input string 2
 * @param length2       length of string 2, or -1 (NULL terminated)
 * @param options       compare options
 * @param matchLen1     (output) length of partial prefix match in s1
 * @param matchLen2     (output) length of partial prefix match in s2
 * @param pErrorCode    receives error status
 */
U_CAPI void
u_caseInsensitivePrefixMatch(const UChar *s1, int32_t length1,
                             const UChar *s2, int32_t length2,
                             uint32_t options,
                             int32_t *matchLen1, int32_t *matchLen2,
                             UErrorCode *pErrorCode);

/**
 * Are the Unicode properties loaded?
 * This must be used before internal functions are called that do
 * not perform this check.
 * Generate a debug assertion failure if data is not loaded.
 */
U_CFUNC UBool
uprv_haveProperties(UErrorCode *pErrorCode);

/**
  * Load the Unicode property data.
  * Intended primarily for use from u_init().
  * Has no effect if property data is already loaded.
  * NOT thread safe.
  */
/*U_CFUNC int8_t
uprv_loadPropsData(UErrorCode *errorCode);*/

/*
 * Internal string casing functions implementing
 * ustring.h/ustrcase.c and UnicodeString case mapping functions.
 */

struct UCaseMap {
    const UCaseProps *csp;
#if !UCONFIG_NO_BREAK_ITERATION
    UBreakIterator *iter;  /* We adopt the iterator, so we own it. */
#endif
    char locale[32];
    int32_t locCache;
    uint32_t options;
};

#ifndef __UCASEMAP_H__
typedef struct UCaseMap UCaseMap;
#endif

#if UCONFIG_NO_BREAK_ITERATION
#   define UCASEMAP_INITIALIZER { NULL, { 0 }, 0, 0 }
#else
#   define UCASEMAP_INITIALIZER { NULL, NULL, { 0 }, 0, 0 }
#endif

U_CFUNC void
ustrcase_setTempCaseMapLocale(UCaseMap *csm, const char *locale);

#ifndef U_STRING_CASE_MAPPER_DEFINED
#define U_STRING_CASE_MAPPER_DEFINED

/**
 * String case mapping function type, used by ustrcase_map().
 * All error checking must be done.
 * The UCaseMap must be fully initialized, with locale and/or iter set as needed.
 * src and dest must not overlap.
 */
typedef int32_t U_CALLCONV
UStringCaseMapper(const UCaseMap *csm,
                  UChar *dest, int32_t destCapacity,
                  const UChar *src, int32_t srcLength,
                  UErrorCode *pErrorCode);

#endif

/** Implements UStringCaseMapper. */
U_CFUNC int32_t U_CALLCONV
ustrcase_internalToLower(const UCaseMap *csm,
                         UChar *dest, int32_t destCapacity,
                         const UChar *src, int32_t srcLength,
                         UErrorCode *pErrorCode);

/** Implements UStringCaseMapper. */
U_CFUNC int32_t U_CALLCONV
ustrcase_internalToUpper(const UCaseMap *csm,
                         UChar *dest, int32_t destCapacity,
                         const UChar *src, int32_t srcLength,
                         UErrorCode *pErrorCode);

#if !UCONFIG_NO_BREAK_ITERATION

/** Implements UStringCaseMapper. */
U_CFUNC int32_t U_CALLCONV
ustrcase_internalToTitle(const UCaseMap *csm,
                         UChar *dest, int32_t destCapacity,
                         const UChar *src, int32_t srcLength,
                         UErrorCode *pErrorCode);

#endif

/** Implements UStringCaseMapper. */
U_CFUNC int32_t U_CALLCONV
ustrcase_internalFold(const UCaseMap *csm,
                      UChar *dest, int32_t destCapacity,
                      const UChar *src, int32_t srcLength,
                      UErrorCode *pErrorCode);

/**
 * Implements argument checking and buffer handling
 * for string case mapping as a common function.
 */
U_CFUNC int32_t
ustrcase_map(const UCaseMap *csm,
             UChar *dest, int32_t destCapacity,
             const UChar *src, int32_t srcLength,
             UStringCaseMapper *stringCaseMapper,
             UErrorCode *pErrorCode);

/**
 * UTF-8 string case mapping function type, used by ucasemap_mapUTF8().
 * UTF-8 version of UStringCaseMapper.
 * All error checking must be done.
 * The UCaseMap must be fully initialized, with locale and/or iter set as needed.
 * src and dest must not overlap.
 */
typedef int32_t U_CALLCONV
UTF8CaseMapper(const UCaseMap *csm,
               uint8_t *dest, int32_t destCapacity,
               const uint8_t *src, int32_t srcLength,
               UErrorCode *pErrorCode);

/** Implements UTF8CaseMapper. */
U_CFUNC int32_t U_CALLCONV
ucasemap_internalUTF8ToTitle(const UCaseMap *csm,
         uint8_t *dest, int32_t destCapacity,
         const uint8_t *src, int32_t srcLength,
         UErrorCode *pErrorCode);

/**
 * Implements argument checking and buffer handling
 * for UTF-8 string case mapping as a common function.
 */
U_CFUNC int32_t
ucasemap_mapUTF8(const UCaseMap *csm,
                 uint8_t *dest, int32_t destCapacity,
                 const uint8_t *src, int32_t srcLength,
                 UTF8CaseMapper *stringCaseMapper,
                 UErrorCode *pErrorCode);

#ifdef __cplusplus

U_NAMESPACE_BEGIN
namespace GreekUpper {

// Data bits.
static const uint32_t UPPER_MASK = 0x3ff;
static const uint32_t HAS_VOWEL = 0x1000;
static const uint32_t HAS_YPOGEGRAMMENI = 0x2000;
static const uint32_t HAS_ACCENT = 0x4000;
static const uint32_t HAS_DIALYTIKA = 0x8000;
// Further bits during data building and processing, not stored in the data map.
static const uint32_t HAS_COMBINING_DIALYTIKA = 0x10000;
static const uint32_t HAS_OTHER_GREEK_DIACRITIC = 0x20000;

static const uint32_t HAS_VOWEL_AND_ACCENT = HAS_VOWEL | HAS_ACCENT;
static const uint32_t HAS_VOWEL_AND_ACCENT_AND_DIALYTIKA =
        HAS_VOWEL_AND_ACCENT | HAS_DIALYTIKA;
static const uint32_t HAS_EITHER_DIALYTIKA = HAS_DIALYTIKA | HAS_COMBINING_DIALYTIKA;

// State bits.
static const uint32_t AFTER_CASED = 1;
static const uint32_t AFTER_VOWEL_WITH_ACCENT = 2;

uint32_t getLetterData(UChar32 c);

/**
 * Returns a non-zero value for each of the Greek combining diacritics
 * listed in The Unicode Standard, version 8, chapter 7.2 Greek,
 * plus some perispomeni look-alikes.
 */
uint32_t getDiacriticData(UChar32 c);

}  // namespace GreekUpper
U_NAMESPACE_END

#endif  // __cplusplus

=======
>>>>>>> a17af05f
U_CAPI int32_t U_EXPORT2 
ustr_hashUCharsN(const UChar *str, int32_t length);

U_CAPI int32_t U_EXPORT2 
ustr_hashCharsN(const char *str, int32_t length);

U_CAPI int32_t U_EXPORT2
ustr_hashICharsN(const char *str, int32_t length);

/**
 * NUL-terminate a UChar * string if possible.
 * If length  < destCapacity then NUL-terminate.
 * If length == destCapacity then do not terminate but set U_STRING_NOT_TERMINATED_WARNING.
 * If length  > destCapacity then do not terminate but set U_BUFFER_OVERFLOW_ERROR.
 *
 * @param dest Destination buffer, can be NULL if destCapacity==0.
 * @param destCapacity Number of UChars available at dest.
 * @param length Number of UChars that were (to be) written to dest.
 * @param pErrorCode ICU error code.
 * @return length
 */
U_CAPI int32_t U_EXPORT2
u_terminateUChars(UChar *dest, int32_t destCapacity, int32_t length, UErrorCode *pErrorCode);

/**
 * NUL-terminate a char * string if possible.
 * Same as u_terminateUChars() but for a different string type.
 */
U_CAPI int32_t U_EXPORT2
u_terminateChars(char *dest, int32_t destCapacity, int32_t length, UErrorCode *pErrorCode);

/**
 * NUL-terminate a UChar32 * string if possible.
 * Same as u_terminateUChars() but for a different string type.
 */
U_CAPI int32_t U_EXPORT2
u_terminateUChar32s(UChar32 *dest, int32_t destCapacity, int32_t length, UErrorCode *pErrorCode);

/**
 * NUL-terminate a wchar_t * string if possible.
 * Same as u_terminateUChars() but for a different string type.
 */
U_CAPI int32_t U_EXPORT2
u_terminateWChars(wchar_t *dest, int32_t destCapacity, int32_t length, UErrorCode *pErrorCode);

#endif<|MERGE_RESOLUTION|>--- conflicted
+++ resolved
@@ -1,8 +1,4 @@
-<<<<<<< HEAD
-// Copyright (C) 2016 and later: Unicode, Inc. and others.
-=======
 // © 2016 and later: Unicode, Inc. and others.
->>>>>>> a17af05f
 // License & terms of use: http://www.unicode.org/copyright.html
 /*  
 **********************************************************************
@@ -40,214 +36,6 @@
                 const UChar *s2, int32_t length2,
                 UBool strncmpStyle, UBool codePointOrder);
 
-<<<<<<< HEAD
-/**
- * Internal API, used by u_strcasecmp() etc.
- * Compare strings case-insensitively,
- * in code point order or code unit order.
- */
-U_CFUNC int32_t
-u_strcmpFold(const UChar *s1, int32_t length1,
-             const UChar *s2, int32_t length2,
-             uint32_t options,
-             UErrorCode *pErrorCode);
-
-/**
- * Interanl API, used for detecting length of
- * shared prefix case-insensitively.
- * @param s1            input string 1
- * @param length1       length of string 1, or -1 (NULL terminated)
- * @param s2            input string 2
- * @param length2       length of string 2, or -1 (NULL terminated)
- * @param options       compare options
- * @param matchLen1     (output) length of partial prefix match in s1
- * @param matchLen2     (output) length of partial prefix match in s2
- * @param pErrorCode    receives error status
- */
-U_CAPI void
-u_caseInsensitivePrefixMatch(const UChar *s1, int32_t length1,
-                             const UChar *s2, int32_t length2,
-                             uint32_t options,
-                             int32_t *matchLen1, int32_t *matchLen2,
-                             UErrorCode *pErrorCode);
-
-/**
- * Are the Unicode properties loaded?
- * This must be used before internal functions are called that do
- * not perform this check.
- * Generate a debug assertion failure if data is not loaded.
- */
-U_CFUNC UBool
-uprv_haveProperties(UErrorCode *pErrorCode);
-
-/**
-  * Load the Unicode property data.
-  * Intended primarily for use from u_init().
-  * Has no effect if property data is already loaded.
-  * NOT thread safe.
-  */
-/*U_CFUNC int8_t
-uprv_loadPropsData(UErrorCode *errorCode);*/
-
-/*
- * Internal string casing functions implementing
- * ustring.h/ustrcase.c and UnicodeString case mapping functions.
- */
-
-struct UCaseMap {
-    const UCaseProps *csp;
-#if !UCONFIG_NO_BREAK_ITERATION
-    UBreakIterator *iter;  /* We adopt the iterator, so we own it. */
-#endif
-    char locale[32];
-    int32_t locCache;
-    uint32_t options;
-};
-
-#ifndef __UCASEMAP_H__
-typedef struct UCaseMap UCaseMap;
-#endif
-
-#if UCONFIG_NO_BREAK_ITERATION
-#   define UCASEMAP_INITIALIZER { NULL, { 0 }, 0, 0 }
-#else
-#   define UCASEMAP_INITIALIZER { NULL, NULL, { 0 }, 0, 0 }
-#endif
-
-U_CFUNC void
-ustrcase_setTempCaseMapLocale(UCaseMap *csm, const char *locale);
-
-#ifndef U_STRING_CASE_MAPPER_DEFINED
-#define U_STRING_CASE_MAPPER_DEFINED
-
-/**
- * String case mapping function type, used by ustrcase_map().
- * All error checking must be done.
- * The UCaseMap must be fully initialized, with locale and/or iter set as needed.
- * src and dest must not overlap.
- */
-typedef int32_t U_CALLCONV
-UStringCaseMapper(const UCaseMap *csm,
-                  UChar *dest, int32_t destCapacity,
-                  const UChar *src, int32_t srcLength,
-                  UErrorCode *pErrorCode);
-
-#endif
-
-/** Implements UStringCaseMapper. */
-U_CFUNC int32_t U_CALLCONV
-ustrcase_internalToLower(const UCaseMap *csm,
-                         UChar *dest, int32_t destCapacity,
-                         const UChar *src, int32_t srcLength,
-                         UErrorCode *pErrorCode);
-
-/** Implements UStringCaseMapper. */
-U_CFUNC int32_t U_CALLCONV
-ustrcase_internalToUpper(const UCaseMap *csm,
-                         UChar *dest, int32_t destCapacity,
-                         const UChar *src, int32_t srcLength,
-                         UErrorCode *pErrorCode);
-
-#if !UCONFIG_NO_BREAK_ITERATION
-
-/** Implements UStringCaseMapper. */
-U_CFUNC int32_t U_CALLCONV
-ustrcase_internalToTitle(const UCaseMap *csm,
-                         UChar *dest, int32_t destCapacity,
-                         const UChar *src, int32_t srcLength,
-                         UErrorCode *pErrorCode);
-
-#endif
-
-/** Implements UStringCaseMapper. */
-U_CFUNC int32_t U_CALLCONV
-ustrcase_internalFold(const UCaseMap *csm,
-                      UChar *dest, int32_t destCapacity,
-                      const UChar *src, int32_t srcLength,
-                      UErrorCode *pErrorCode);
-
-/**
- * Implements argument checking and buffer handling
- * for string case mapping as a common function.
- */
-U_CFUNC int32_t
-ustrcase_map(const UCaseMap *csm,
-             UChar *dest, int32_t destCapacity,
-             const UChar *src, int32_t srcLength,
-             UStringCaseMapper *stringCaseMapper,
-             UErrorCode *pErrorCode);
-
-/**
- * UTF-8 string case mapping function type, used by ucasemap_mapUTF8().
- * UTF-8 version of UStringCaseMapper.
- * All error checking must be done.
- * The UCaseMap must be fully initialized, with locale and/or iter set as needed.
- * src and dest must not overlap.
- */
-typedef int32_t U_CALLCONV
-UTF8CaseMapper(const UCaseMap *csm,
-               uint8_t *dest, int32_t destCapacity,
-               const uint8_t *src, int32_t srcLength,
-               UErrorCode *pErrorCode);
-
-/** Implements UTF8CaseMapper. */
-U_CFUNC int32_t U_CALLCONV
-ucasemap_internalUTF8ToTitle(const UCaseMap *csm,
-         uint8_t *dest, int32_t destCapacity,
-         const uint8_t *src, int32_t srcLength,
-         UErrorCode *pErrorCode);
-
-/**
- * Implements argument checking and buffer handling
- * for UTF-8 string case mapping as a common function.
- */
-U_CFUNC int32_t
-ucasemap_mapUTF8(const UCaseMap *csm,
-                 uint8_t *dest, int32_t destCapacity,
-                 const uint8_t *src, int32_t srcLength,
-                 UTF8CaseMapper *stringCaseMapper,
-                 UErrorCode *pErrorCode);
-
-#ifdef __cplusplus
-
-U_NAMESPACE_BEGIN
-namespace GreekUpper {
-
-// Data bits.
-static const uint32_t UPPER_MASK = 0x3ff;
-static const uint32_t HAS_VOWEL = 0x1000;
-static const uint32_t HAS_YPOGEGRAMMENI = 0x2000;
-static const uint32_t HAS_ACCENT = 0x4000;
-static const uint32_t HAS_DIALYTIKA = 0x8000;
-// Further bits during data building and processing, not stored in the data map.
-static const uint32_t HAS_COMBINING_DIALYTIKA = 0x10000;
-static const uint32_t HAS_OTHER_GREEK_DIACRITIC = 0x20000;
-
-static const uint32_t HAS_VOWEL_AND_ACCENT = HAS_VOWEL | HAS_ACCENT;
-static const uint32_t HAS_VOWEL_AND_ACCENT_AND_DIALYTIKA =
-        HAS_VOWEL_AND_ACCENT | HAS_DIALYTIKA;
-static const uint32_t HAS_EITHER_DIALYTIKA = HAS_DIALYTIKA | HAS_COMBINING_DIALYTIKA;
-
-// State bits.
-static const uint32_t AFTER_CASED = 1;
-static const uint32_t AFTER_VOWEL_WITH_ACCENT = 2;
-
-uint32_t getLetterData(UChar32 c);
-
-/**
- * Returns a non-zero value for each of the Greek combining diacritics
- * listed in The Unicode Standard, version 8, chapter 7.2 Greek,
- * plus some perispomeni look-alikes.
- */
-uint32_t getDiacriticData(UChar32 c);
-
-}  // namespace GreekUpper
-U_NAMESPACE_END
-
-#endif  // __cplusplus
-
-=======
->>>>>>> a17af05f
 U_CAPI int32_t U_EXPORT2 
 ustr_hashUCharsN(const UChar *str, int32_t length);
 
