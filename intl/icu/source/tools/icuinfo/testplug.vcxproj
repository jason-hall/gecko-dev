--- conflicted
+++ resolved
@@ -1,4 +1,3 @@
-<<<<<<< HEAD
 ﻿<?xml version="1.0" encoding="utf-8"?>
 <Project DefaultTargets="Build" ToolsVersion="14.0" xmlns="http://schemas.microsoft.com/developer/msbuild/2003">
   <ItemGroup Label="ProjectConfigurations">
@@ -260,267 +259,4 @@
   <Import Project="$(VCTargetsPath)\Microsoft.Cpp.targets" />
   <ImportGroup Label="ExtensionTargets">
   </ImportGroup>
-=======
-﻿<?xml version="1.0" encoding="utf-8"?>
-<Project DefaultTargets="Build" ToolsVersion="14.0" xmlns="http://schemas.microsoft.com/developer/msbuild/2003">
-  <ItemGroup Label="ProjectConfigurations">
-    <ProjectConfiguration Include="Debug|Win32">
-      <Configuration>Debug</Configuration>
-      <Platform>Win32</Platform>
-    </ProjectConfiguration>
-    <ProjectConfiguration Include="Debug|x64">
-      <Configuration>Debug</Configuration>
-      <Platform>x64</Platform>
-    </ProjectConfiguration>
-    <ProjectConfiguration Include="Release|Win32">
-      <Configuration>Release</Configuration>
-      <Platform>Win32</Platform>
-    </ProjectConfiguration>
-    <ProjectConfiguration Include="Release|x64">
-      <Configuration>Release</Configuration>
-      <Platform>x64</Platform>
-    </ProjectConfiguration>
-  </ItemGroup>
-  <PropertyGroup Label="Globals">
-    <ProjectGuid>{659D0C08-D4ED-4BF3-B02B-2D8D4B5A7A7A}</ProjectGuid>
-  </PropertyGroup>
-  <Import Project="$(VCTargetsPath)\Microsoft.Cpp.Default.props" />
-  <PropertyGroup Condition="'$(Configuration)|$(Platform)'=='Debug|Win32'" Label="Configuration">
-    <ConfigurationType>DynamicLibrary</ConfigurationType>
-    <UseOfMfc>false</UseOfMfc>
-    <CharacterSet>MultiByte</CharacterSet>
-    <PlatformToolset>v140</PlatformToolset>
-  </PropertyGroup>
-  <PropertyGroup Condition="'$(Configuration)|$(Platform)'=='Release|Win32'" Label="Configuration">
-    <ConfigurationType>DynamicLibrary</ConfigurationType>
-    <UseOfMfc>false</UseOfMfc>
-    <CharacterSet>MultiByte</CharacterSet>
-    <PlatformToolset>v140</PlatformToolset>
-  </PropertyGroup>
-  <PropertyGroup Condition="'$(Configuration)|$(Platform)'=='Debug|x64'" Label="Configuration">
-    <ConfigurationType>DynamicLibrary</ConfigurationType>
-    <UseOfMfc>false</UseOfMfc>
-    <CharacterSet>MultiByte</CharacterSet>
-    <PlatformToolset>v140</PlatformToolset>
-  </PropertyGroup>
-  <PropertyGroup Condition="'$(Configuration)|$(Platform)'=='Release|x64'" Label="Configuration">
-    <ConfigurationType>DynamicLibrary</ConfigurationType>
-    <UseOfMfc>false</UseOfMfc>
-    <CharacterSet>MultiByte</CharacterSet>
-    <PlatformToolset>v140</PlatformToolset>
-  </PropertyGroup>
-  <Import Project="$(VCTargetsPath)\Microsoft.Cpp.props" />
-  <ImportGroup Label="ExtensionSettings">
-  </ImportGroup>
-  <ImportGroup Condition="'$(Configuration)|$(Platform)'=='Debug|Win32'" Label="PropertySheets">
-    <Import Project="$(UserRootDir)\Microsoft.Cpp.$(Platform).user.props" Condition="exists('$(UserRootDir)\Microsoft.Cpp.$(Platform).user.props')" Label="LocalAppDataPlatform" />
-    <Import Project="$(VCTargetsPath)Microsoft.CPP.UpgradeFromVC71.props" />
-  </ImportGroup>
-  <ImportGroup Condition="'$(Configuration)|$(Platform)'=='Release|Win32'" Label="PropertySheets">
-    <Import Project="$(UserRootDir)\Microsoft.Cpp.$(Platform).user.props" Condition="exists('$(UserRootDir)\Microsoft.Cpp.$(Platform).user.props')" Label="LocalAppDataPlatform" />
-    <Import Project="$(VCTargetsPath)Microsoft.CPP.UpgradeFromVC71.props" />
-  </ImportGroup>
-  <ImportGroup Condition="'$(Configuration)|$(Platform)'=='Debug|x64'" Label="PropertySheets">
-    <Import Project="$(UserRootDir)\Microsoft.Cpp.$(Platform).user.props" Condition="exists('$(UserRootDir)\Microsoft.Cpp.$(Platform).user.props')" Label="LocalAppDataPlatform" />
-    <Import Project="$(VCTargetsPath)Microsoft.CPP.UpgradeFromVC71.props" />
-  </ImportGroup>
-  <ImportGroup Condition="'$(Configuration)|$(Platform)'=='Release|x64'" Label="PropertySheets">
-    <Import Project="$(UserRootDir)\Microsoft.Cpp.$(Platform).user.props" Condition="exists('$(UserRootDir)\Microsoft.Cpp.$(Platform).user.props')" Label="LocalAppDataPlatform" />
-    <Import Project="$(VCTargetsPath)Microsoft.CPP.UpgradeFromVC71.props" />
-  </ImportGroup>
-  <PropertyGroup Label="UserMacros" />
-  <PropertyGroup>
-    <_ProjectFileVersion>10.0.30319.1</_ProjectFileVersion>
-    <OutDir Condition="'$(Configuration)|$(Platform)'=='Release|Win32'">.\..\..\..\lib\</OutDir>
-    <IntDir Condition="'$(Configuration)|$(Platform)'=='Release|Win32'">.\x86\Release-testplug\</IntDir>
-    <LinkIncremental Condition="'$(Configuration)|$(Platform)'=='Release|Win32'">false</LinkIncremental>
-    <OutDir Condition="'$(Configuration)|$(Platform)'=='Debug|Win32'">.\..\..\..\lib\</OutDir>
-    <IntDir Condition="'$(Configuration)|$(Platform)'=='Debug|Win32'">.\x86\Debug-testplug\</IntDir>
-    <LinkIncremental Condition="'$(Configuration)|$(Platform)'=='Debug|Win32'">true</LinkIncremental>
-    <OutDir Condition="'$(Configuration)|$(Platform)'=='Release|x64'">.\x64\Release-testplug\</OutDir>
-    <IntDir Condition="'$(Configuration)|$(Platform)'=='Release|x64'">.\x64\Release-testplug\</IntDir>
-    <LinkIncremental Condition="'$(Configuration)|$(Platform)'=='Release|x64'">false</LinkIncremental>
-    <OutDir Condition="'$(Configuration)|$(Platform)'=='Debug|x64'">.\x64\Debug-testplug\</OutDir>
-    <IntDir Condition="'$(Configuration)|$(Platform)'=='Debug|x64'">.\x64\Debug-testplug\</IntDir>
-    <LinkIncremental Condition="'$(Configuration)|$(Platform)'=='Debug|x64'">true</LinkIncremental>
-  </PropertyGroup>
-  <ItemDefinitionGroup Condition="'$(Configuration)|$(Platform)'=='Release|Win32'">
-    <Midl>
-      <PreprocessorDefinitions>NDEBUG;%(PreprocessorDefinitions)</PreprocessorDefinitions>
-      <MkTypLibCompatible>true</MkTypLibCompatible>
-      <SuppressStartupBanner>true</SuppressStartupBanner>
-      <TargetEnvironment>Win32</TargetEnvironment>
-      <TypeLibraryName>.\..\..\..\lib\testplug.tlb</TypeLibraryName>
-    </Midl>
-    <ClCompile>
-      <WholeProgramOptimization>true</WholeProgramOptimization>
-      <AdditionalIncludeDirectories>..\..\..\include;..\..\common;..\toolutil;..\ctestfw;%(AdditionalIncludeDirectories)</AdditionalIncludeDirectories>
-      <PreprocessorDefinitions>WIN32;NDEBUG;_CRT_SECURE_NO_DEPRECATE;T_CTEST_IMPLEMENTATION;%(PreprocessorDefinitions)</PreprocessorDefinitions>
-      <StringPooling>true</StringPooling>
-      <RuntimeLibrary>MultiThreadedDLL</RuntimeLibrary>
-      <FunctionLevelLinking>true</FunctionLevelLinking>
-      <DisableLanguageExtensions>true</DisableLanguageExtensions>
-      <TreatWChar_tAsBuiltInType>true</TreatWChar_tAsBuiltInType>
-      <PrecompiledHeaderOutputFile>.\x86\Release-testplug/testplug.pch</PrecompiledHeaderOutputFile>
-      <AssemblerListingLocation>.\x86\Release-testplug/</AssemblerListingLocation>
-      <ObjectFileName>.\x86\Release-testplug/</ObjectFileName>
-      <ProgramDataBaseFileName>.\x86\Release-testplug/</ProgramDataBaseFileName>
-      <WarningLevel>Level3</WarningLevel>
-      <SuppressStartupBanner>true</SuppressStartupBanner>
-      <CompileAs>Default</CompileAs>
-    </ClCompile>
-    <ResourceCompile>
-      <PreprocessorDefinitions>NDEBUG;%(PreprocessorDefinitions)</PreprocessorDefinitions>
-      <Culture>0x0409</Culture>
-    </ResourceCompile>
-    <Link>
-      <OutputFile>..\..\..\bin\testplug.dll</OutputFile>
-      <SuppressStartupBanner>true</SuppressStartupBanner>
-      <ProgramDatabaseFile>.\..\..\..\lib\testplug.pdb</ProgramDatabaseFile>
-      <EnableCOMDATFolding>true</EnableCOMDATFolding>
-      <LinkTimeCodeGeneration>UseLinkTimeCodeGeneration</LinkTimeCodeGeneration>
-      <RandomizedBaseAddress>false</RandomizedBaseAddress>
-      <DataExecutionPrevention>
-      </DataExecutionPrevention>
-      <ImportLibrary>.\..\..\..\lib\testplug.lib</ImportLibrary>
-    </Link>
-  </ItemDefinitionGroup>
-  <ItemDefinitionGroup Condition="'$(Configuration)|$(Platform)'=='Debug|Win32'">
-    <Midl>
-      <PreprocessorDefinitions>_DEBUG;%(PreprocessorDefinitions)</PreprocessorDefinitions>
-      <MkTypLibCompatible>true</MkTypLibCompatible>
-      <SuppressStartupBanner>true</SuppressStartupBanner>
-      <TargetEnvironment>Win32</TargetEnvironment>
-      <TypeLibraryName>.\..\..\..\lib\testplugd.tlb</TypeLibraryName>
-    </Midl>
-    <ClCompile>
-      <Optimization>Disabled</Optimization>
-      <AdditionalIncludeDirectories>..\..\..\include;..\..\common;..\toolutil;..\ctestfw;%(AdditionalIncludeDirectories)</AdditionalIncludeDirectories>
-      <PreprocessorDefinitions>WIN32;_DEBUG;_CRT_SECURE_NO_DEPRECATE;T_CTEST_IMPLEMENTATION;%(PreprocessorDefinitions)</PreprocessorDefinitions>
-      <BasicRuntimeChecks>EnableFastChecks</BasicRuntimeChecks>
-      <RuntimeLibrary>MultiThreadedDebugDLL</RuntimeLibrary>
-      <BufferSecurityCheck>true</BufferSecurityCheck>
-      <DisableLanguageExtensions>true</DisableLanguageExtensions>
-      <TreatWChar_tAsBuiltInType>true</TreatWChar_tAsBuiltInType>
-      <PrecompiledHeaderOutputFile>.\x86\Debug-testplug/testplug.pch</PrecompiledHeaderOutputFile>
-      <AssemblerListingLocation>.\x86\Debug-testplug/</AssemblerListingLocation>
-      <ObjectFileName>.\x86\Debug-testplug/</ObjectFileName>
-      <ProgramDataBaseFileName>.\x86\Debug-testplug/</ProgramDataBaseFileName>
-      <BrowseInformation>true</BrowseInformation>
-      <WarningLevel>Level3</WarningLevel>
-      <SuppressStartupBanner>true</SuppressStartupBanner>
-      <DebugInformationFormat>EditAndContinue</DebugInformationFormat>
-      <CompileAs>Default</CompileAs>
-    </ClCompile>
-    <ResourceCompile>
-      <PreprocessorDefinitions>_DEBUG;%(PreprocessorDefinitions)</PreprocessorDefinitions>
-      <Culture>0x0409</Culture>
-    </ResourceCompile>
-    <Link>
-      <OutputFile>..\..\..\bin\testplug.dll</OutputFile>
-      <SuppressStartupBanner>true</SuppressStartupBanner>
-      <GenerateDebugInformation>true</GenerateDebugInformation>
-      <ProgramDatabaseFile>.\..\..\..\lib\testplugd.pdb</ProgramDatabaseFile>
-      <RandomizedBaseAddress>false</RandomizedBaseAddress>
-      <DataExecutionPrevention>
-      </DataExecutionPrevention>
-      <ImportLibrary>.\..\..\..\lib\testplugd.lib</ImportLibrary>
-    </Link>
-  </ItemDefinitionGroup>
-  <ItemDefinitionGroup Condition="'$(Configuration)|$(Platform)'=='Release|x64'">
-    <Midl>
-      <PreprocessorDefinitions>NDEBUG;%(PreprocessorDefinitions)</PreprocessorDefinitions>
-      <MkTypLibCompatible>true</MkTypLibCompatible>
-      <SuppressStartupBanner>true</SuppressStartupBanner>
-      <TargetEnvironment>X64</TargetEnvironment>
-      <TypeLibraryName>.\..\..\..\lib64\testplug.tlb</TypeLibraryName>
-    </Midl>
-    <ClCompile>
-      <WholeProgramOptimization>true</WholeProgramOptimization>
-      <AdditionalIncludeDirectories>..\..\..\include;..\..\common;..\toolutil;..\ctestfw;%(AdditionalIncludeDirectories)</AdditionalIncludeDirectories>
-      <PreprocessorDefinitions>WIN64;WIN32;NDEBUG;_CRT_SECURE_NO_DEPRECATE;T_CTEST_IMPLEMENTATION;%(PreprocessorDefinitions)</PreprocessorDefinitions>
-      <StringPooling>true</StringPooling>
-      <RuntimeLibrary>MultiThreadedDLL</RuntimeLibrary>
-      <FunctionLevelLinking>true</FunctionLevelLinking>
-      <DisableLanguageExtensions>true</DisableLanguageExtensions>
-      <TreatWChar_tAsBuiltInType>true</TreatWChar_tAsBuiltInType>
-      <PrecompiledHeaderOutputFile>.\x64\Release-testplug/testplug.pch</PrecompiledHeaderOutputFile>
-      <AssemblerListingLocation>.\x64\Release-testplug/</AssemblerListingLocation>
-      <ObjectFileName>.\x64\Release-testplug/</ObjectFileName>
-      <ProgramDataBaseFileName>.\x64\Release-testplug/</ProgramDataBaseFileName>
-      <WarningLevel>Level3</WarningLevel>
-      <SuppressStartupBanner>true</SuppressStartupBanner>
-      <CompileAs>Default</CompileAs>
-    </ClCompile>
-    <ResourceCompile>
-      <PreprocessorDefinitions>NDEBUG;%(PreprocessorDefinitions)</PreprocessorDefinitions>
-      <Culture>0x0409</Culture>
-    </ResourceCompile>
-    <Link>
-      <OutputFile>..\..\..\bin64\testplug.dll</OutputFile>
-      <SuppressStartupBanner>true</SuppressStartupBanner>
-      <ProgramDatabaseFile>.\..\..\..\lib64\testplug.pdb</ProgramDatabaseFile>
-      <EnableCOMDATFolding>true</EnableCOMDATFolding>
-      <LinkTimeCodeGeneration>UseLinkTimeCodeGeneration</LinkTimeCodeGeneration>
-      <ImportLibrary>.\..\..\..\lib64\testplug.lib</ImportLibrary>
-      <TargetMachine>MachineX64</TargetMachine>
-    </Link>
-  </ItemDefinitionGroup>
-  <ItemDefinitionGroup Condition="'$(Configuration)|$(Platform)'=='Debug|x64'">
-    <Midl>
-      <PreprocessorDefinitions>_DEBUG;%(PreprocessorDefinitions)</PreprocessorDefinitions>
-      <MkTypLibCompatible>true</MkTypLibCompatible>
-      <SuppressStartupBanner>true</SuppressStartupBanner>
-      <TargetEnvironment>X64</TargetEnvironment>
-      <TypeLibraryName>.\..\..\..\lib64\testplugd.tlb</TypeLibraryName>
-    </Midl>
-    <ClCompile>
-      <Optimization>Disabled</Optimization>
-      <AdditionalIncludeDirectories>..\..\..\include;..\..\common;..\toolutil;..\ctestfw;%(AdditionalIncludeDirectories)</AdditionalIncludeDirectories>
-      <PreprocessorDefinitions>WIN64;WIN32;_DEBUG;_CRT_SECURE_NO_DEPRECATE;T_CTEST_IMPLEMENTATION;%(PreprocessorDefinitions)</PreprocessorDefinitions>
-      <BasicRuntimeChecks>EnableFastChecks</BasicRuntimeChecks>
-      <RuntimeLibrary>MultiThreadedDebugDLL</RuntimeLibrary>
-      <BufferSecurityCheck>true</BufferSecurityCheck>
-      <DisableLanguageExtensions>true</DisableLanguageExtensions>
-      <TreatWChar_tAsBuiltInType>true</TreatWChar_tAsBuiltInType>
-      <PrecompiledHeaderOutputFile>.\x64\Debug-testplug/testplug.pch</PrecompiledHeaderOutputFile>
-      <AssemblerListingLocation>.\x64\Debug-testplug/</AssemblerListingLocation>
-      <ObjectFileName>.\x64\Debug-testplug/</ObjectFileName>
-      <ProgramDataBaseFileName>.\x64\Debug-testplug/</ProgramDataBaseFileName>
-      <BrowseInformation>true</BrowseInformation>
-      <WarningLevel>Level3</WarningLevel>
-      <SuppressStartupBanner>true</SuppressStartupBanner>
-      <DebugInformationFormat>ProgramDatabase</DebugInformationFormat>
-      <CompileAs>Default</CompileAs>
-    </ClCompile>
-    <ResourceCompile>
-      <PreprocessorDefinitions>_DEBUG;%(PreprocessorDefinitions)</PreprocessorDefinitions>
-      <Culture>0x0409</Culture>
-    </ResourceCompile>
-    <Link>
-      <OutputFile>..\..\..\bin64\testplug.dll</OutputFile>
-      <SuppressStartupBanner>true</SuppressStartupBanner>
-      <GenerateDebugInformation>true</GenerateDebugInformation>
-      <ProgramDatabaseFile>.\..\..\..\lib64\testplugd.pdb</ProgramDatabaseFile>
-      <ImportLibrary>.\..\..\..\lib64\testplugd.lib</ImportLibrary>
-      <TargetMachine>MachineX64</TargetMachine>
-    </Link>
-  </ItemDefinitionGroup>
-  <ItemGroup>
-    <ClCompile Include="testplug.c" />
-  </ItemGroup>
-  <ItemGroup>
-    <ProjectReference Include="..\..\common\common.vcxproj">
-      <Project>{73c0a65b-d1f2-4de1-b3a6-15dad2c23f3d}</Project>
-      <ReferenceOutputAssembly>false</ReferenceOutputAssembly>
-    </ProjectReference>
-    <ProjectReference Include="..\toolutil\toolutil.vcxproj">
-      <Project>{6b231032-3cb5-4eed-9210-810d666a23a0}</Project>
-      <ReferenceOutputAssembly>false</ReferenceOutputAssembly>
-    </ProjectReference>
-  </ItemGroup>
-  <Import Project="$(VCTargetsPath)\Microsoft.Cpp.targets" />
-  <ImportGroup Label="ExtensionTargets">
-  </ImportGroup>
->>>>>>> a17af05f
 </Project>