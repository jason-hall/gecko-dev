--- conflicted
+++ resolved
@@ -112,11 +112,7 @@
       <Culture>0x0409</Culture>
     </ResourceCompile>
     <Link>
-<<<<<<< HEAD
-      <OutputFile>..\..\..\bin\icutu58.dll</OutputFile>
-=======
       <OutputFile>..\..\..\bin\icutu59.dll</OutputFile>
->>>>>>> a17af05f
       <SuppressStartupBanner>true</SuppressStartupBanner>
       <AdditionalLibraryDirectories>..\..\..\lib;%(AdditionalLibraryDirectories)</AdditionalLibraryDirectories>
       <ProgramDatabaseFile>.\..\..\..\lib\icutu.pdb</ProgramDatabaseFile>
@@ -161,11 +157,7 @@
       <Culture>0x0409</Culture>
     </ResourceCompile>
     <Link>
-<<<<<<< HEAD
-      <OutputFile>..\..\..\bin\icutu58d.dll</OutputFile>
-=======
       <OutputFile>..\..\..\bin\icutu59d.dll</OutputFile>
->>>>>>> a17af05f
       <SuppressStartupBanner>true</SuppressStartupBanner>
       <AdditionalLibraryDirectories>..\..\..\lib;%(AdditionalLibraryDirectories)</AdditionalLibraryDirectories>
       <GenerateDebugInformation>true</GenerateDebugInformation>
@@ -208,11 +200,7 @@
       <Culture>0x0409</Culture>
     </ResourceCompile>
     <Link>
-<<<<<<< HEAD
-      <OutputFile>..\..\..\bin64\icutu58.dll</OutputFile>
-=======
       <OutputFile>..\..\..\bin64\icutu59.dll</OutputFile>
->>>>>>> a17af05f
       <SuppressStartupBanner>true</SuppressStartupBanner>
       <AdditionalLibraryDirectories>..\..\..\lib64;%(AdditionalLibraryDirectories)</AdditionalLibraryDirectories>
       <ProgramDatabaseFile>.\..\..\..\lib64\icutu.pdb</ProgramDatabaseFile>
@@ -255,11 +243,7 @@
       <Culture>0x0409</Culture>
     </ResourceCompile>
     <Link>
-<<<<<<< HEAD
-      <OutputFile>..\..\..\bin64\icutu58d.dll</OutputFile>
-=======
       <OutputFile>..\..\..\bin64\icutu59d.dll</OutputFile>
->>>>>>> a17af05f
       <SuppressStartupBanner>true</SuppressStartupBanner>
       <AdditionalLibraryDirectories>..\..\..\lib64;%(AdditionalLibraryDirectories)</AdditionalLibraryDirectories>
       <GenerateDebugInformation>true</GenerateDebugInformation>
@@ -278,17 +262,10 @@
     <ClCompile Include="filetools.cpp" />
     <ClCompile Include="flagparser.cpp" />
     <ClCompile Include="package.cpp" />
-<<<<<<< HEAD
-    <ClCompile Include="pkg_genc.c">
-      <DisableLanguageExtensions>false</DisableLanguageExtensions>
-    </ClCompile>
-    <ClCompile Include="pkg_gencmn.c">
-=======
     <ClCompile Include="pkg_genc.cpp">
       <DisableLanguageExtensions>false</DisableLanguageExtensions>
     </ClCompile>
     <ClCompile Include="pkg_gencmn.cpp">
->>>>>>> a17af05f
       <DisableLanguageExtensions>false</DisableLanguageExtensions>
     </ClCompile>
     <ClCompile Include="pkg_icu.cpp" />
@@ -303,21 +280,12 @@
       <DisableLanguageExtensions>false</DisableLanguageExtensions>
     </ClCompile>
     <ClCompile Include="ucbuf.cpp" />
-<<<<<<< HEAD
-    <ClCompile Include="ucm.c" />
-    <ClCompile Include="ucmstate.c" />
-    <ClCompile Include="unewdata.c" />
-    <ClCompile Include="uoptions.c" />
-    <ClCompile Include="uparse.c" />
-    <ClCompile Include="writesrc.c" />
-=======
     <ClCompile Include="ucm.cpp" />
     <ClCompile Include="ucmstate.cpp" />
     <ClCompile Include="unewdata.cpp" />
     <ClCompile Include="uoptions.cpp" />
     <ClCompile Include="uparse.cpp" />
     <ClCompile Include="writesrc.cpp" />
->>>>>>> a17af05f
     <ClCompile Include="xmlparser.cpp">
       <DisableLanguageExtensions>false</DisableLanguageExtensions>
     </ClCompile>
