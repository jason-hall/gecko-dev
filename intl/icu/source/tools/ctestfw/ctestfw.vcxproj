--- conflicted
+++ resolved
@@ -1,4 +1,3 @@
-<<<<<<< HEAD
 ﻿<?xml version="1.0" encoding="utf-8"?>
 <Project DefaultTargets="Build" ToolsVersion="14.0" xmlns="http://schemas.microsoft.com/developer/msbuild/2003">
   <ItemGroup Label="ProjectConfigurations">
@@ -106,13 +105,14 @@
       <WarningLevel>Level3</WarningLevel>
       <SuppressStartupBanner>true</SuppressStartupBanner>
       <CompileAs>Default</CompileAs>
-    </ClCompile>
-    <ResourceCompile>
-      <PreprocessorDefinitions>NDEBUG;%(PreprocessorDefinitions)</PreprocessorDefinitions>
-      <Culture>0x0409</Culture>
-    </ResourceCompile>
-    <Link>
-      <OutputFile>..\..\..\bin\icutest58.dll</OutputFile>
+      <AdditionalOptions>/utf-8 %(AdditionalOptions)</AdditionalOptions>
+    </ClCompile>
+    <ResourceCompile>
+      <PreprocessorDefinitions>NDEBUG;%(PreprocessorDefinitions)</PreprocessorDefinitions>
+      <Culture>0x0409</Culture>
+    </ResourceCompile>
+    <Link>
+      <OutputFile>..\..\..\bin\icutest59.dll</OutputFile>
       <SuppressStartupBanner>true</SuppressStartupBanner>
       <ProgramDatabaseFile>.\..\..\..\lib\icutest.pdb</ProgramDatabaseFile>
       <EnableCOMDATFolding>true</EnableCOMDATFolding>
@@ -149,13 +149,14 @@
       <SuppressStartupBanner>true</SuppressStartupBanner>
       <DebugInformationFormat>EditAndContinue</DebugInformationFormat>
       <CompileAs>Default</CompileAs>
-    </ClCompile>
-    <ResourceCompile>
-      <PreprocessorDefinitions>_DEBUG;%(PreprocessorDefinitions)</PreprocessorDefinitions>
-      <Culture>0x0409</Culture>
-    </ResourceCompile>
-    <Link>
-      <OutputFile>..\..\..\bin\icutest58d.dll</OutputFile>
+      <AdditionalOptions>/utf-8 %(AdditionalOptions)</AdditionalOptions>
+    </ClCompile>
+    <ResourceCompile>
+      <PreprocessorDefinitions>_DEBUG;%(PreprocessorDefinitions)</PreprocessorDefinitions>
+      <Culture>0x0409</Culture>
+    </ResourceCompile>
+    <Link>
+      <OutputFile>..\..\..\bin\icutest59d.dll</OutputFile>
       <SuppressStartupBanner>true</SuppressStartupBanner>
       <GenerateDebugInformation>true</GenerateDebugInformation>
       <ProgramDatabaseFile>.\..\..\..\lib\icutestd.pdb</ProgramDatabaseFile>
@@ -189,13 +190,14 @@
       <WarningLevel>Level3</WarningLevel>
       <SuppressStartupBanner>true</SuppressStartupBanner>
       <CompileAs>Default</CompileAs>
-    </ClCompile>
-    <ResourceCompile>
-      <PreprocessorDefinitions>NDEBUG;%(PreprocessorDefinitions)</PreprocessorDefinitions>
-      <Culture>0x0409</Culture>
-    </ResourceCompile>
-    <Link>
-      <OutputFile>..\..\..\bin64\icutest58.dll</OutputFile>
+      <AdditionalOptions>/utf-8 %(AdditionalOptions)</AdditionalOptions>
+    </ClCompile>
+    <ResourceCompile>
+      <PreprocessorDefinitions>NDEBUG;%(PreprocessorDefinitions)</PreprocessorDefinitions>
+      <Culture>0x0409</Culture>
+    </ResourceCompile>
+    <Link>
+      <OutputFile>..\..\..\bin64\icutest59.dll</OutputFile>
       <SuppressStartupBanner>true</SuppressStartupBanner>
       <ProgramDatabaseFile>.\..\..\..\lib64\icutest.pdb</ProgramDatabaseFile>
       <EnableCOMDATFolding>true</EnableCOMDATFolding>
@@ -230,13 +232,14 @@
       <SuppressStartupBanner>true</SuppressStartupBanner>
       <DebugInformationFormat>ProgramDatabase</DebugInformationFormat>
       <CompileAs>Default</CompileAs>
-    </ClCompile>
-    <ResourceCompile>
-      <PreprocessorDefinitions>_DEBUG;%(PreprocessorDefinitions)</PreprocessorDefinitions>
-      <Culture>0x0409</Culture>
-    </ResourceCompile>
-    <Link>
-      <OutputFile>..\..\..\bin64\icutest58d.dll</OutputFile>
+      <AdditionalOptions>/utf-8 %(AdditionalOptions)</AdditionalOptions>
+    </ClCompile>
+    <ResourceCompile>
+      <PreprocessorDefinitions>_DEBUG;%(PreprocessorDefinitions)</PreprocessorDefinitions>
+      <Culture>0x0409</Culture>
+    </ResourceCompile>
+    <Link>
+      <OutputFile>..\..\..\bin64\icutest59d.dll</OutputFile>
       <SuppressStartupBanner>true</SuppressStartupBanner>
       <GenerateDebugInformation>true</GenerateDebugInformation>
       <ProgramDatabaseFile>.\..\..\..\lib64\icutestd.pdb</ProgramDatabaseFile>
@@ -283,294 +286,4 @@
   <Import Project="$(VCTargetsPath)\Microsoft.Cpp.targets" />
   <ImportGroup Label="ExtensionTargets">
   </ImportGroup>
-=======
-﻿<?xml version="1.0" encoding="utf-8"?>
-<Project DefaultTargets="Build" ToolsVersion="14.0" xmlns="http://schemas.microsoft.com/developer/msbuild/2003">
-  <ItemGroup Label="ProjectConfigurations">
-    <ProjectConfiguration Include="Debug|Win32">
-      <Configuration>Debug</Configuration>
-      <Platform>Win32</Platform>
-    </ProjectConfiguration>
-    <ProjectConfiguration Include="Debug|x64">
-      <Configuration>Debug</Configuration>
-      <Platform>x64</Platform>
-    </ProjectConfiguration>
-    <ProjectConfiguration Include="Release|Win32">
-      <Configuration>Release</Configuration>
-      <Platform>Win32</Platform>
-    </ProjectConfiguration>
-    <ProjectConfiguration Include="Release|x64">
-      <Configuration>Release</Configuration>
-      <Platform>x64</Platform>
-    </ProjectConfiguration>
-  </ItemGroup>
-  <PropertyGroup Label="Globals">
-    <ProjectGuid>{ECA6B435-B4FA-4F9F-BF95-F451D078FC47}</ProjectGuid>
-  </PropertyGroup>
-  <Import Project="$(VCTargetsPath)\Microsoft.Cpp.Default.props" />
-  <PropertyGroup Condition="'$(Configuration)|$(Platform)'=='Debug|Win32'" Label="Configuration">
-    <ConfigurationType>DynamicLibrary</ConfigurationType>
-    <UseOfMfc>false</UseOfMfc>
-    <CharacterSet>MultiByte</CharacterSet>
-    <PlatformToolset>v140</PlatformToolset>
-  </PropertyGroup>
-  <PropertyGroup Condition="'$(Configuration)|$(Platform)'=='Release|Win32'" Label="Configuration">
-    <ConfigurationType>DynamicLibrary</ConfigurationType>
-    <UseOfMfc>false</UseOfMfc>
-    <CharacterSet>MultiByte</CharacterSet>
-    <PlatformToolset>v140</PlatformToolset>
-  </PropertyGroup>
-  <PropertyGroup Condition="'$(Configuration)|$(Platform)'=='Debug|x64'" Label="Configuration">
-    <ConfigurationType>DynamicLibrary</ConfigurationType>
-    <UseOfMfc>false</UseOfMfc>
-    <CharacterSet>MultiByte</CharacterSet>
-    <PlatformToolset>v140</PlatformToolset>
-  </PropertyGroup>
-  <PropertyGroup Condition="'$(Configuration)|$(Platform)'=='Release|x64'" Label="Configuration">
-    <ConfigurationType>DynamicLibrary</ConfigurationType>
-    <UseOfMfc>false</UseOfMfc>
-    <CharacterSet>MultiByte</CharacterSet>
-    <PlatformToolset>v140</PlatformToolset>
-  </PropertyGroup>
-  <Import Project="$(VCTargetsPath)\Microsoft.Cpp.props" />
-  <ImportGroup Label="ExtensionSettings">
-  </ImportGroup>
-  <ImportGroup Condition="'$(Configuration)|$(Platform)'=='Debug|Win32'" Label="PropertySheets">
-    <Import Project="$(UserRootDir)\Microsoft.Cpp.$(Platform).user.props" Condition="exists('$(UserRootDir)\Microsoft.Cpp.$(Platform).user.props')" Label="LocalAppDataPlatform" />
-    <Import Project="$(VCTargetsPath)Microsoft.CPP.UpgradeFromVC71.props" />
-  </ImportGroup>
-  <ImportGroup Condition="'$(Configuration)|$(Platform)'=='Release|Win32'" Label="PropertySheets">
-    <Import Project="$(UserRootDir)\Microsoft.Cpp.$(Platform).user.props" Condition="exists('$(UserRootDir)\Microsoft.Cpp.$(Platform).user.props')" Label="LocalAppDataPlatform" />
-    <Import Project="$(VCTargetsPath)Microsoft.CPP.UpgradeFromVC71.props" />
-  </ImportGroup>
-  <ImportGroup Condition="'$(Configuration)|$(Platform)'=='Debug|x64'" Label="PropertySheets">
-    <Import Project="$(UserRootDir)\Microsoft.Cpp.$(Platform).user.props" Condition="exists('$(UserRootDir)\Microsoft.Cpp.$(Platform).user.props')" Label="LocalAppDataPlatform" />
-    <Import Project="$(VCTargetsPath)Microsoft.CPP.UpgradeFromVC71.props" />
-  </ImportGroup>
-  <ImportGroup Condition="'$(Configuration)|$(Platform)'=='Release|x64'" Label="PropertySheets">
-    <Import Project="$(UserRootDir)\Microsoft.Cpp.$(Platform).user.props" Condition="exists('$(UserRootDir)\Microsoft.Cpp.$(Platform).user.props')" Label="LocalAppDataPlatform" />
-    <Import Project="$(VCTargetsPath)Microsoft.CPP.UpgradeFromVC71.props" />
-  </ImportGroup>
-  <PropertyGroup Label="UserMacros" />
-  <PropertyGroup>
-    <_ProjectFileVersion>10.0.30319.1</_ProjectFileVersion>
-    <OutDir Condition="'$(Configuration)|$(Platform)'=='Release|Win32'">.\..\..\..\lib\</OutDir>
-    <IntDir Condition="'$(Configuration)|$(Platform)'=='Release|Win32'">.\x86\Release\</IntDir>
-    <LinkIncremental Condition="'$(Configuration)|$(Platform)'=='Release|Win32'">false</LinkIncremental>
-    <OutDir Condition="'$(Configuration)|$(Platform)'=='Debug|Win32'">.\..\..\..\lib\</OutDir>
-    <IntDir Condition="'$(Configuration)|$(Platform)'=='Debug|Win32'">.\x86\Debug\</IntDir>
-    <LinkIncremental Condition="'$(Configuration)|$(Platform)'=='Debug|Win32'">true</LinkIncremental>
-    <OutDir Condition="'$(Configuration)|$(Platform)'=='Release|x64'">.\x64\Release\</OutDir>
-    <IntDir Condition="'$(Configuration)|$(Platform)'=='Release|x64'">.\x64\Release\</IntDir>
-    <LinkIncremental Condition="'$(Configuration)|$(Platform)'=='Release|x64'">false</LinkIncremental>
-    <OutDir Condition="'$(Configuration)|$(Platform)'=='Debug|x64'">.\x64\Debug\</OutDir>
-    <IntDir Condition="'$(Configuration)|$(Platform)'=='Debug|x64'">.\x64\Debug\</IntDir>
-    <LinkIncremental Condition="'$(Configuration)|$(Platform)'=='Debug|x64'">true</LinkIncremental>
-  </PropertyGroup>
-  <ItemDefinitionGroup Condition="'$(Configuration)|$(Platform)'=='Release|Win32'">
-    <Midl>
-      <PreprocessorDefinitions>NDEBUG;%(PreprocessorDefinitions)</PreprocessorDefinitions>
-      <MkTypLibCompatible>true</MkTypLibCompatible>
-      <SuppressStartupBanner>true</SuppressStartupBanner>
-      <TargetEnvironment>Win32</TargetEnvironment>
-      <TypeLibraryName>.\..\..\..\lib\icutest.tlb</TypeLibraryName>
-    </Midl>
-    <ClCompile>
-      <WholeProgramOptimization>true</WholeProgramOptimization>
-      <AdditionalIncludeDirectories>..\..\..\include;..\..\common;..\toolutil;%(AdditionalIncludeDirectories)</AdditionalIncludeDirectories>
-      <PreprocessorDefinitions>WIN32;NDEBUG;_CRT_SECURE_NO_DEPRECATE;T_CTEST_IMPLEMENTATION;%(PreprocessorDefinitions)</PreprocessorDefinitions>
-      <StringPooling>true</StringPooling>
-      <RuntimeLibrary>MultiThreadedDLL</RuntimeLibrary>
-      <FunctionLevelLinking>true</FunctionLevelLinking>
-      <DisableLanguageExtensions>true</DisableLanguageExtensions>
-      <TreatWChar_tAsBuiltInType>true</TreatWChar_tAsBuiltInType>
-      <PrecompiledHeaderOutputFile>.\x86\Release/icutest.pch</PrecompiledHeaderOutputFile>
-      <AssemblerListingLocation>.\x86\Release/</AssemblerListingLocation>
-      <ObjectFileName>.\x86\Release/</ObjectFileName>
-      <ProgramDataBaseFileName>.\x86\Release/</ProgramDataBaseFileName>
-      <WarningLevel>Level3</WarningLevel>
-      <SuppressStartupBanner>true</SuppressStartupBanner>
-      <CompileAs>Default</CompileAs>
-      <AdditionalOptions>/utf-8 %(AdditionalOptions)</AdditionalOptions>
-    </ClCompile>
-    <ResourceCompile>
-      <PreprocessorDefinitions>NDEBUG;%(PreprocessorDefinitions)</PreprocessorDefinitions>
-      <Culture>0x0409</Culture>
-    </ResourceCompile>
-    <Link>
-      <OutputFile>..\..\..\bin\icutest59.dll</OutputFile>
-      <SuppressStartupBanner>true</SuppressStartupBanner>
-      <ProgramDatabaseFile>.\..\..\..\lib\icutest.pdb</ProgramDatabaseFile>
-      <EnableCOMDATFolding>true</EnableCOMDATFolding>
-      <LinkTimeCodeGeneration>UseLinkTimeCodeGeneration</LinkTimeCodeGeneration>
-      <RandomizedBaseAddress>false</RandomizedBaseAddress>
-      <DataExecutionPrevention>
-      </DataExecutionPrevention>
-      <ImportLibrary>.\..\..\..\lib\icutest.lib</ImportLibrary>
-    </Link>
-  </ItemDefinitionGroup>
-  <ItemDefinitionGroup Condition="'$(Configuration)|$(Platform)'=='Debug|Win32'">
-    <Midl>
-      <PreprocessorDefinitions>_DEBUG;%(PreprocessorDefinitions)</PreprocessorDefinitions>
-      <MkTypLibCompatible>true</MkTypLibCompatible>
-      <SuppressStartupBanner>true</SuppressStartupBanner>
-      <TargetEnvironment>Win32</TargetEnvironment>
-      <TypeLibraryName>.\..\..\..\lib\icutestd.tlb</TypeLibraryName>
-    </Midl>
-    <ClCompile>
-      <Optimization>Disabled</Optimization>
-      <AdditionalIncludeDirectories>..\..\..\include;..\..\common;..\toolutil;%(AdditionalIncludeDirectories)</AdditionalIncludeDirectories>
-      <PreprocessorDefinitions>WIN32;_DEBUG;_CRT_SECURE_NO_DEPRECATE;T_CTEST_IMPLEMENTATION;%(PreprocessorDefinitions)</PreprocessorDefinitions>
-      <BasicRuntimeChecks>EnableFastChecks</BasicRuntimeChecks>
-      <RuntimeLibrary>MultiThreadedDebugDLL</RuntimeLibrary>
-      <BufferSecurityCheck>true</BufferSecurityCheck>
-      <DisableLanguageExtensions>true</DisableLanguageExtensions>
-      <TreatWChar_tAsBuiltInType>true</TreatWChar_tAsBuiltInType>
-      <PrecompiledHeaderOutputFile>.\x86\Debug/icutest.pch</PrecompiledHeaderOutputFile>
-      <AssemblerListingLocation>.\x86\Debug/</AssemblerListingLocation>
-      <ObjectFileName>.\x86\Debug/</ObjectFileName>
-      <ProgramDataBaseFileName>.\x86\Debug/</ProgramDataBaseFileName>
-      <BrowseInformation>true</BrowseInformation>
-      <WarningLevel>Level3</WarningLevel>
-      <SuppressStartupBanner>true</SuppressStartupBanner>
-      <DebugInformationFormat>EditAndContinue</DebugInformationFormat>
-      <CompileAs>Default</CompileAs>
-      <AdditionalOptions>/utf-8 %(AdditionalOptions)</AdditionalOptions>
-    </ClCompile>
-    <ResourceCompile>
-      <PreprocessorDefinitions>_DEBUG;%(PreprocessorDefinitions)</PreprocessorDefinitions>
-      <Culture>0x0409</Culture>
-    </ResourceCompile>
-    <Link>
-      <OutputFile>..\..\..\bin\icutest59d.dll</OutputFile>
-      <SuppressStartupBanner>true</SuppressStartupBanner>
-      <GenerateDebugInformation>true</GenerateDebugInformation>
-      <ProgramDatabaseFile>.\..\..\..\lib\icutestd.pdb</ProgramDatabaseFile>
-      <RandomizedBaseAddress>false</RandomizedBaseAddress>
-      <DataExecutionPrevention>
-      </DataExecutionPrevention>
-      <ImportLibrary>.\..\..\..\lib\icutestd.lib</ImportLibrary>
-    </Link>
-  </ItemDefinitionGroup>
-  <ItemDefinitionGroup Condition="'$(Configuration)|$(Platform)'=='Release|x64'">
-    <Midl>
-      <PreprocessorDefinitions>NDEBUG;%(PreprocessorDefinitions)</PreprocessorDefinitions>
-      <MkTypLibCompatible>true</MkTypLibCompatible>
-      <SuppressStartupBanner>true</SuppressStartupBanner>
-      <TargetEnvironment>X64</TargetEnvironment>
-      <TypeLibraryName>.\..\..\..\lib64\icutest.tlb</TypeLibraryName>
-    </Midl>
-    <ClCompile>
-      <WholeProgramOptimization>true</WholeProgramOptimization>
-      <AdditionalIncludeDirectories>..\..\..\include;..\..\common;..\toolutil;%(AdditionalIncludeDirectories)</AdditionalIncludeDirectories>
-      <PreprocessorDefinitions>WIN64;WIN32;NDEBUG;_CRT_SECURE_NO_DEPRECATE;T_CTEST_IMPLEMENTATION;%(PreprocessorDefinitions)</PreprocessorDefinitions>
-      <StringPooling>true</StringPooling>
-      <RuntimeLibrary>MultiThreadedDLL</RuntimeLibrary>
-      <FunctionLevelLinking>true</FunctionLevelLinking>
-      <DisableLanguageExtensions>true</DisableLanguageExtensions>
-      <TreatWChar_tAsBuiltInType>true</TreatWChar_tAsBuiltInType>
-      <PrecompiledHeaderOutputFile>.\x64\Release/icutest.pch</PrecompiledHeaderOutputFile>
-      <AssemblerListingLocation>.\x64\Release/</AssemblerListingLocation>
-      <ObjectFileName>.\x64\Release/</ObjectFileName>
-      <ProgramDataBaseFileName>.\x64\Release/</ProgramDataBaseFileName>
-      <WarningLevel>Level3</WarningLevel>
-      <SuppressStartupBanner>true</SuppressStartupBanner>
-      <CompileAs>Default</CompileAs>
-      <AdditionalOptions>/utf-8 %(AdditionalOptions)</AdditionalOptions>
-    </ClCompile>
-    <ResourceCompile>
-      <PreprocessorDefinitions>NDEBUG;%(PreprocessorDefinitions)</PreprocessorDefinitions>
-      <Culture>0x0409</Culture>
-    </ResourceCompile>
-    <Link>
-      <OutputFile>..\..\..\bin64\icutest59.dll</OutputFile>
-      <SuppressStartupBanner>true</SuppressStartupBanner>
-      <ProgramDatabaseFile>.\..\..\..\lib64\icutest.pdb</ProgramDatabaseFile>
-      <EnableCOMDATFolding>true</EnableCOMDATFolding>
-      <LinkTimeCodeGeneration>UseLinkTimeCodeGeneration</LinkTimeCodeGeneration>
-      <ImportLibrary>.\..\..\..\lib64\icutest.lib</ImportLibrary>
-      <TargetMachine>MachineX64</TargetMachine>
-    </Link>
-  </ItemDefinitionGroup>
-  <ItemDefinitionGroup Condition="'$(Configuration)|$(Platform)'=='Debug|x64'">
-    <Midl>
-      <PreprocessorDefinitions>_DEBUG;%(PreprocessorDefinitions)</PreprocessorDefinitions>
-      <MkTypLibCompatible>true</MkTypLibCompatible>
-      <SuppressStartupBanner>true</SuppressStartupBanner>
-      <TargetEnvironment>X64</TargetEnvironment>
-      <TypeLibraryName>.\..\..\..\lib64\icutestd.tlb</TypeLibraryName>
-    </Midl>
-    <ClCompile>
-      <Optimization>Disabled</Optimization>
-      <AdditionalIncludeDirectories>..\..\..\include;..\..\common;..\toolutil;%(AdditionalIncludeDirectories)</AdditionalIncludeDirectories>
-      <PreprocessorDefinitions>WIN64;WIN32;_DEBUG;_CRT_SECURE_NO_DEPRECATE;T_CTEST_IMPLEMENTATION;%(PreprocessorDefinitions)</PreprocessorDefinitions>
-      <BasicRuntimeChecks>EnableFastChecks</BasicRuntimeChecks>
-      <RuntimeLibrary>MultiThreadedDebugDLL</RuntimeLibrary>
-      <BufferSecurityCheck>true</BufferSecurityCheck>
-      <DisableLanguageExtensions>true</DisableLanguageExtensions>
-      <TreatWChar_tAsBuiltInType>true</TreatWChar_tAsBuiltInType>
-      <PrecompiledHeaderOutputFile>.\x64\Debug/icutest.pch</PrecompiledHeaderOutputFile>
-      <AssemblerListingLocation>.\x64\Debug/</AssemblerListingLocation>
-      <ObjectFileName>.\x64\Debug/</ObjectFileName>
-      <ProgramDataBaseFileName>.\x64\Debug/</ProgramDataBaseFileName>
-      <BrowseInformation>true</BrowseInformation>
-      <WarningLevel>Level3</WarningLevel>
-      <SuppressStartupBanner>true</SuppressStartupBanner>
-      <DebugInformationFormat>ProgramDatabase</DebugInformationFormat>
-      <CompileAs>Default</CompileAs>
-      <AdditionalOptions>/utf-8 %(AdditionalOptions)</AdditionalOptions>
-    </ClCompile>
-    <ResourceCompile>
-      <PreprocessorDefinitions>_DEBUG;%(PreprocessorDefinitions)</PreprocessorDefinitions>
-      <Culture>0x0409</Culture>
-    </ResourceCompile>
-    <Link>
-      <OutputFile>..\..\..\bin64\icutest59d.dll</OutputFile>
-      <SuppressStartupBanner>true</SuppressStartupBanner>
-      <GenerateDebugInformation>true</GenerateDebugInformation>
-      <ProgramDatabaseFile>.\..\..\..\lib64\icutestd.pdb</ProgramDatabaseFile>
-      <ImportLibrary>.\..\..\..\lib64\icutestd.lib</ImportLibrary>
-      <TargetMachine>MachineX64</TargetMachine>
-    </Link>
-  </ItemDefinitionGroup>
-  <ItemGroup>
-    <ClCompile Include="ctest.c" />
-    <ClCompile Include="datamap.cpp" />
-    <ClCompile Include="testdata.cpp">
-      <DisableLanguageExtensions>false</DisableLanguageExtensions>
-    </ClCompile>
-    <ClCompile Include="tstdtmod.cpp">
-      <DisableLanguageExtensions>false</DisableLanguageExtensions>
-    </ClCompile>
-    <ClCompile Include="ucln_ct.c">
-      <DisableLanguageExtensions>false</DisableLanguageExtensions>
-    </ClCompile>
-    <ClCompile Include="uperf.cpp">
-      <DisableLanguageExtensions>false</DisableLanguageExtensions>
-    </ClCompile>
-  </ItemGroup>
-  <ItemGroup>
-    <ClInclude Include="unicode\ctest.h" />
-    <ClInclude Include="unicode\datamap.h" />
-    <ClInclude Include="unicode\testdata.h" />
-    <ClInclude Include="unicode\testlog.h" />
-    <ClInclude Include="unicode\testtype.h" />
-    <ClInclude Include="unicode\tstdtmod.h" />
-    <ClInclude Include="unicode\uperf.h" />
-    <ClInclude Include="unicode\utimer.h" />
-  </ItemGroup>
-  <ItemGroup>
-    <ProjectReference Include="..\..\common\common.vcxproj">
-      <Project>{73c0a65b-d1f2-4de1-b3a6-15dad2c23f3d}</Project>
-      <ReferenceOutputAssembly>false</ReferenceOutputAssembly>
-    </ProjectReference>
-    <ProjectReference Include="..\toolutil\toolutil.vcxproj">
-      <Project>{6b231032-3cb5-4eed-9210-810d666a23a0}</Project>
-      <ReferenceOutputAssembly>false</ReferenceOutputAssembly>
-    </ProjectReference>
-  </ItemGroup>
-  <Import Project="$(VCTargetsPath)\Microsoft.Cpp.targets" />
-  <ImportGroup Label="ExtensionTargets">
-  </ImportGroup>
->>>>>>> a17af05f
 </Project>