# -*- Mode: python; indent-tabs-mode: nil; tab-width: 40 -*-
# vim: set filetype=python:
# This Source Code Form is subject to the terms of the Mozilla Public
# License, v. 2.0. If a copy of the MPL was not distributed with this
# file, You can obtain one at http://mozilla.org/MPL/2.0/.

XPCSHELL_TESTS_MANIFESTS += ['tests/unit/xpcshell.ini']

toolkit = CONFIG['MOZ_WIDGET_TOOLKIT']

if toolkit == 'windows':
    DIRS += ['windows']
elif toolkit == 'cocoa':
    DIRS += ['mac']
else:
    DIRS += ['unix']
    if 'gtk' in CONFIG['MOZ_WIDGET_TOOLKIT']:
        DIRS += ['gtk']
    elif CONFIG['MOZ_WIDGET_TOOLKIT'] == 'android':
        DIRS += ['android']

XPIDL_SOURCES += [
    'mozILocaleService.idl',
    'mozIOSPreferences.idl',
    'nsICollation.idl',
]

XPIDL_MODULE = 'locale'

EXPORTS += [
    'DateTimeFormat.h',
    'nsCollationCID.h',
<<<<<<< HEAD
    'nsILanguageAtomService.h',
=======
>>>>>>> a17af05f
    'nsIPlatformCharset.h',
    'nsLanguageAtomService.h',
    'nsUConvPropertySearch.h',
]

EXPORTS.mozilla.intl += [
    'LocaleService.h',
    'OSPreferences.h',
]

EXPORTS.mozilla.intl += [
    'LocaleService.h',
    'OSPreferences.h',
]

UNIFIED_SOURCES += [
    'LocaleService.cpp',
    'nsCollationFactory.cpp',
    'nsLanguageAtomService.cpp',
    'nsUConvPropertySearch.cpp',
    'OSPreferences.cpp',
]

<<<<<<< HEAD
=======

>>>>>>> a17af05f
if CONFIG['ENABLE_INTL_API']:
    UNIFIED_SOURCES += [
        'DateTimeFormat.cpp',
        'nsCollation.cpp',
    ]
else:
    UNIFIED_SOURCES += [
        'DateTimeFormatAndroid.cpp',
        'nsCollationAndroid.cpp',
    ]

EXTRA_JS_MODULES += [
    'PluralForm.jsm',
]

FINAL_LIBRARY = 'xul'

LOCAL_INCLUDES += [
    '/intl/uconv',
]

RESOURCE_FILES += [
    'language.properties',
]

<<<<<<< HEAD
GENERATED_FILES += [
    'langGroups.properties.h',
]
langgroups = GENERATED_FILES['langGroups.properties.h']
langgroups.script = 'props2arrays.py'
langgroups.inputs = ['langGroups.properties']
=======
prefixes = (
    'encodingsgroups',
    'langGroups',
)

for prefix in prefixes:
    input_file = prefix + '.properties'
    header = prefix + '.properties.h'
    GENERATED_FILES += [header]
    props = GENERATED_FILES[header]
    props.script = 'props2arrays.py'
    props.inputs = [input_file]
>>>>>>> a17af05f

if CONFIG['ENABLE_TESTS']:
    DIRS += ['tests/gtest']<|MERGE_RESOLUTION|>--- conflicted
+++ resolved
@@ -30,18 +30,9 @@
 EXPORTS += [
     'DateTimeFormat.h',
     'nsCollationCID.h',
-<<<<<<< HEAD
-    'nsILanguageAtomService.h',
-=======
->>>>>>> a17af05f
     'nsIPlatformCharset.h',
     'nsLanguageAtomService.h',
     'nsUConvPropertySearch.h',
-]
-
-EXPORTS.mozilla.intl += [
-    'LocaleService.h',
-    'OSPreferences.h',
 ]
 
 EXPORTS.mozilla.intl += [
@@ -57,10 +48,7 @@
     'OSPreferences.cpp',
 ]
 
-<<<<<<< HEAD
-=======
 
->>>>>>> a17af05f
 if CONFIG['ENABLE_INTL_API']:
     UNIFIED_SOURCES += [
         'DateTimeFormat.cpp',
@@ -86,14 +74,6 @@
     'language.properties',
 ]
 
-<<<<<<< HEAD
-GENERATED_FILES += [
-    'langGroups.properties.h',
-]
-langgroups = GENERATED_FILES['langGroups.properties.h']
-langgroups.script = 'props2arrays.py'
-langgroups.inputs = ['langGroups.properties']
-=======
 prefixes = (
     'encodingsgroups',
     'langGroups',
@@ -106,7 +86,6 @@
     props = GENERATED_FILES[header]
     props.script = 'props2arrays.py'
     props.inputs = [input_file]
->>>>>>> a17af05f
 
 if CONFIG['ENABLE_TESTS']:
     DIRS += ['tests/gtest']