--- conflicted
+++ resolved
@@ -25,25 +25,6 @@
   using Encoding = mozilla::Encoding;
   template <typename T> using NotNull = mozilla::NotNull<T>;
 public:
-<<<<<<< HEAD
-  NS_DECL_ISUPPORTS
-
-  // nsILanguageAtomService
-  virtual nsIAtom*
-    LookupLanguage(const nsACString &aLanguage, nsresult *aError) override;
-
-  virtual already_AddRefed<nsIAtom>
-    LookupCharSet(const nsACString& aCharSet) override;
-
-  virtual nsIAtom* GetLocaleLanguage() override;
-
-  virtual nsIAtom* GetLanguageGroup(nsIAtom* aLanguage,
-                                    nsresult* aError) override;
-  virtual already_AddRefed<nsIAtom> GetUncachedLanguageGroup(nsIAtom* aLanguage,
-                                                             nsresult* aError) const final;
-
-  nsLanguageAtomService();
-=======
   static nsLanguageAtomService* GetService();
 
   nsIAtom* LookupLanguage(const nsACString &aLanguage);
@@ -67,7 +48,6 @@
   // recomputing the language group again later.
   nsIAtom* GetLanguageGroup(nsIAtom* aLanguage, bool* aNeedsToCache = nullptr);
   already_AddRefed<nsIAtom> GetUncachedLanguageGroup(nsIAtom* aLanguage) const;
->>>>>>> a17af05f
 
 private:
   nsInterfaceHashtable<nsISupportsHashKey, nsIAtom> mLangToGroup;
