--- conflicted
+++ resolved
@@ -4,13 +4,8 @@
  * file, You can obtain one at http://mozilla.org/MPL/2.0/. */
 
 #include "nsCollation.h"
-<<<<<<< HEAD
-#include "nsIServiceManager.h"
-#include "prmem.h"
-=======
 #include "mozilla/intl/LocaleService.h"
 #include "nsIServiceManager.h"
->>>>>>> a17af05f
 #include "nsString.h"
 
 NS_IMPL_ISUPPORTS(nsCollation, nsICollation)
@@ -123,9 +118,6 @@
 {
   NS_ENSURE_TRUE((!mInit), NS_ERROR_ALREADY_INITIALIZED);
 
-<<<<<<< HEAD
-  mLocale = locale;
-=======
   // Check whether locale parameter is valid.  If no, use application locale
   UErrorCode status = U_ZERO_ERROR;
   UCollator* collator = ucol_open(PromiseFlatCString(locale).get(), &status);
@@ -140,7 +132,6 @@
     }
   }
   ucol_close(collator);
->>>>>>> a17af05f
 
   mInit = true;
   return NS_OK;
@@ -158,25 +149,14 @@
   NS_ENSURE_SUCCESS(res, res);
 
   uint32_t stringInLen = stringIn.Length();
-<<<<<<< HEAD
 
   const UChar* str = (const UChar*)stringIn.BeginReading();
 
   int32_t keyLength = ucol_getSortKey(mCollatorICU, str, stringInLen, nullptr, 0);
   NS_ENSURE_TRUE((stringInLen == 0 || keyLength > 0), NS_ERROR_FAILURE);
 
-  // Since key is freed elsewhere with PR_Free, allocate with PR_Malloc.
-  uint8_t* newKey = (uint8_t*)PR_Malloc(keyLength + 1);
-=======
-
-  const UChar* str = (const UChar*)stringIn.BeginReading();
-
-  int32_t keyLength = ucol_getSortKey(mCollatorICU, str, stringInLen, nullptr, 0);
-  NS_ENSURE_TRUE((stringInLen == 0 || keyLength > 0), NS_ERROR_FAILURE);
-
   // Since key is freed elsewhere with free, allocate with malloc.
   uint8_t* newKey = (uint8_t*)malloc(keyLength + 1);
->>>>>>> a17af05f
   if (!newKey) {
       return NS_ERROR_OUT_OF_MEMORY;
   }
