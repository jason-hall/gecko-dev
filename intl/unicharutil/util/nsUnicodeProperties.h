/* -*- Mode: C++; tab-width: 20; indent-tabs-mode: nil; c-basic-offset: 4 -*- */
/* vim:set ts=4 sw=4 sts=4 et cindent: */
/* This Source Code Form is subject to the terms of the Mozilla Public
 * License, v. 2.0. If a copy of the MPL was not distributed with this
 * file, You can obtain one at http://mozilla.org/MPL/2.0/. */

#ifndef NS_UNICODEPROPERTIES_H
#define NS_UNICODEPROPERTIES_H

#include "nsBidiUtils.h"
#include "nsUGenCategory.h"
#include "nsUnicodeScriptCodes.h"
#include "harfbuzz/hb.h"

#if ENABLE_INTL_API
#include "unicode/uchar.h"
#include "unicode/uscript.h"
#endif

const nsCharProps2& GetCharProps2(uint32_t aCh);

namespace mozilla {

namespace unicode {

extern const nsUGenCategory sDetailedToGeneralCategory[];

/* This MUST match the values assigned by genUnicodePropertyData.pl! */
enum VerticalOrientation {
  VERTICAL_ORIENTATION_U  = 0,
  VERTICAL_ORIENTATION_R  = 1,
  VERTICAL_ORIENTATION_Tu = 2,
  VERTICAL_ORIENTATION_Tr = 3
};

/* This MUST match the values assigned by genUnicodePropertyData.pl! */
enum PairedBracketType {
  PAIRED_BRACKET_TYPE_NONE = 0,
  PAIRED_BRACKET_TYPE_OPEN = 1,
  PAIRED_BRACKET_TYPE_CLOSE = 2
};

/* Flags for Unicode security IdentifierType.txt attributes. Only a subset
   of these are currently checked by Gecko, so we only define flags for the
   ones we need. */
enum IdentifierType {
  IDTYPE_RESTRICTED = 0,
  IDTYPE_ALLOWED = 1,
<<<<<<< HEAD
  IDTYPE_ASPIRATIONAL = 2,
=======
>>>>>>> a17af05f
};

#if ENABLE_INTL_API // ICU is available, so simply forward to its API

extern const hb_unicode_general_category_t sICUtoHBcategory[];

inline uint32_t
GetMirroredChar(uint32_t aCh)
{
  return u_charMirror(aCh);
}

inline bool
HasMirroredChar(uint32_t aCh)
{
  return u_isMirrored(aCh);
}

inline uint8_t
GetCombiningClass(uint32_t aCh)
{
  return u_getCombiningClass(aCh);
}

inline uint8_t
GetGeneralCategory(uint32_t aCh)
{
  return sICUtoHBcategory[u_charType(aCh)];
}

inline nsCharType
GetBidiCat(uint32_t aCh)
{
  return nsCharType(u_charDirection(aCh));
}

inline int8_t
GetNumericValue(uint32_t aCh)
{
  UNumericType type =
    UNumericType(u_getIntPropertyValue(aCh, UCHAR_NUMERIC_TYPE));
  return type == U_NT_DECIMAL || type == U_NT_DIGIT
         ? int8_t(u_getNumericValue(aCh)) : -1;
}

inline uint8_t
GetLineBreakClass(uint32_t aCh)
{
  return u_getIntPropertyValue(aCh, UCHAR_LINE_BREAK);
}

inline Script
GetScriptCode(uint32_t aCh)
{
  UErrorCode err = U_ZERO_ERROR;
  return Script(uscript_getScript(aCh, &err));
}

inline bool
HasScript(uint32_t aCh, Script aScript)
{
  return uscript_hasScript(aCh, UScriptCode(aScript));
}

inline uint32_t
GetScriptTagForCode(Script aScriptCode)
{
  const char* tag = uscript_getShortName(UScriptCode(aScriptCode));
  return HB_TAG(tag[0], tag[1], tag[2], tag[3]);
}

inline PairedBracketType
GetPairedBracketType(uint32_t aCh)
{
  return PairedBracketType
           (u_getIntPropertyValue(aCh, UCHAR_BIDI_PAIRED_BRACKET_TYPE));
}

inline uint32_t
GetPairedBracket(uint32_t aCh)
{
  return u_getBidiPairedBracket(aCh);
}

inline uint32_t
GetUppercase(uint32_t aCh)
{
  return u_toupper(aCh);
}

inline uint32_t
GetLowercase(uint32_t aCh)
{
  return u_tolower(aCh);
}

inline uint32_t
GetTitlecaseForLower(uint32_t aCh) // maps LC to titlecase, UC unchanged
{
  return u_isULowercase(aCh) ? u_totitle(aCh) : aCh;
}

inline uint32_t
GetTitlecaseForAll(uint32_t aCh) // maps both UC and LC to titlecase
{
  return u_totitle(aCh);
}

inline bool
IsEastAsianWidthFWH(uint32_t aCh)
{
  switch (u_getIntPropertyValue(aCh, UCHAR_EAST_ASIAN_WIDTH)) {
    case U_EA_FULLWIDTH:
    case U_EA_WIDE:
    case U_EA_HALFWIDTH:
      return true;
    case U_EA_AMBIGUOUS:
    case U_EA_NARROW:
    case U_EA_NEUTRAL:
      return false;
  }
  return false;
}

inline bool
IsDefaultIgnorable(uint32_t aCh)
{
  return u_hasBinaryProperty(aCh, UCHAR_DEFAULT_IGNORABLE_CODE_POINT);
}

#else // not ENABLE_INTL_API

// Return whether the char has a mirrored-pair counterpart.
uint32_t GetMirroredChar(uint32_t aCh);

bool HasMirroredChar(uint32_t aChr);

uint8_t GetCombiningClass(uint32_t aCh);

// returns the detailed General Category in terms of HB_UNICODE_* values
uint8_t GetGeneralCategory(uint32_t aCh);

nsCharType GetBidiCat(uint32_t aCh);

uint8_t GetLineBreakClass(uint32_t aCh);

Script GetScriptCode(uint32_t aCh);

// We don't support ScriptExtensions.txt data when building without ICU.
// The most important cases will still be handled in gfxScriptItemizer
// by checking IsClusterExtender to avoid breaking script runs within
// a cluster.
inline bool
HasScript(uint32_t aCh, Script aScript)
{
  return false;
}

uint32_t GetScriptTagForCode(Script aScriptCode);

PairedBracketType GetPairedBracketType(uint32_t aCh);
uint32_t GetPairedBracket(uint32_t aCh);

/**
 * Return the numeric value of the character. The value returned is the value
 * of the Numeric_Value in field 7 of the UCD, or -1 if field 7 is empty.
 * To restrict to decimal digits, the caller should also check whether
 * GetGeneralCategory returns HB_UNICODE_GENERAL_CATEGORY_DECIMAL_NUMBER
 */
int8_t GetNumericValue(uint32_t aCh);

uint32_t GetUppercase(uint32_t aCh);
uint32_t GetLowercase(uint32_t aCh);
uint32_t GetTitlecaseForLower(uint32_t aCh); // maps LC to titlecase, UC unchanged
uint32_t GetTitlecaseForAll(uint32_t aCh); // maps both UC and LC to titlecase

// Return whether the char has EastAsianWidth class F or W or H.
bool IsEastAsianWidthFWH(uint32_t aCh);

// Return whether the char is default-ignorable.
inline bool IsDefaultIgnorable(uint32_t aCh)
{
  return GetCharProps2(aCh).mDefaultIgnorable;
}

#endif // !ENABLE_INTL_API

// returns the simplified Gen Category as defined in nsUGenCategory
inline nsUGenCategory GetGenCategory(uint32_t aCh) {
  return sDetailedToGeneralCategory[GetGeneralCategory(aCh)];
}

inline VerticalOrientation GetVerticalOrientation(uint32_t aCh) {
  return VerticalOrientation(GetCharProps2(aCh).mVertOrient);
}

inline IdentifierType GetIdentifierType(uint32_t aCh) {
  return IdentifierType(GetCharProps2(aCh).mIdType);
}

uint32_t GetFullWidth(uint32_t aCh);
// This is the reverse function of GetFullWidth which guarantees that
// for every codepoint c, GetFullWidthInverse(GetFullWidth(c)) == c.
// Note that, this function does not guarantee to convert all wide
// form characters to their possible narrow form.
uint32_t GetFullWidthInverse(uint32_t aCh);

bool IsClusterExtender(uint32_t aCh, uint8_t aCategory);

inline bool IsClusterExtender(uint32_t aCh) {
  return IsClusterExtender(aCh, GetGeneralCategory(aCh));
}

// A simple iterator for a string of char16_t codepoints that advances
// by Unicode grapheme clusters
class ClusterIterator
{
public:
    ClusterIterator(const char16_t* aText, uint32_t aLength)
        : mPos(aText), mLimit(aText + aLength)
#ifdef DEBUG
        , mText(aText)
#endif
    { }

    operator const char16_t* () const {
        return mPos;
    }

    bool AtEnd() const {
        return mPos >= mLimit;
    }

    void Next();

private:
    const char16_t* mPos;
    const char16_t* mLimit;
#ifdef DEBUG
    const char16_t* mText;
#endif
};

// Count the number of grapheme clusters in the given string
uint32_t CountGraphemeClusters(const char16_t* aText, uint32_t aLength);

// A simple reverse iterator for a string of char16_t codepoints that
// advances by Unicode grapheme clusters
class ClusterReverseIterator
{
public:
    ClusterReverseIterator(const char16_t* aText, uint32_t aLength)
        : mPos(aText + aLength), mLimit(aText)
    { }

    operator const char16_t* () const {
        return mPos;
    }

    bool AtEnd() const {
        return mPos <= mLimit;
    }

    void Next();

private:
    const char16_t* mPos;
    const char16_t* mLimit;
};

} // end namespace unicode

} // end namespace mozilla

#endif /* NS_UNICODEPROPERTIES_H */<|MERGE_RESOLUTION|>--- conflicted
+++ resolved
@@ -46,10 +46,6 @@
 enum IdentifierType {
   IDTYPE_RESTRICTED = 0,
   IDTYPE_ALLOWED = 1,
-<<<<<<< HEAD
-  IDTYPE_ASPIRATIONAL = 2,
-=======
->>>>>>> a17af05f
 };
 
 #if ENABLE_INTL_API // ICU is available, so simply forward to its API
