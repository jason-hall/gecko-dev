<!DOCTYPE html PUBLIC "-//W3C//DTD XHTML 1.0 Transitional//EN"
          "http://www.w3.org/TR/xhtml1/DTD/xhtml1-transitional.dtd">

<html>

<head>
<title>InstallTrigger tests</title>
<script type="text/javascript">
/* globals InstallTrigger */
/* exported startInstall */
function startInstall() {
  var whiteUrl = "https://example.org/";

  try {
<<<<<<< HEAD
    Object.defineProperty(window, "location", { value: { href: whiteUrl }	});
=======
    Object.defineProperty(window, "location", { value: { href: whiteUrl } });
>>>>>>> a17af05f
    throw new Error("Object.defineProperty(window, 'location', ...) should have thrown");
  } catch (exc) {
    if (!(exc instanceof TypeError))
      throw exc;
  }
<<<<<<< HEAD
  Object.defineProperty(document, "documentURIObject", { spec: { href: whiteUrl }	});
=======
  Object.defineProperty(document, "documentURIObject", { spec: { href: whiteUrl } });
>>>>>>> a17af05f

  InstallTrigger.install({
    "Unsigned XPI": "http://example.com/browser/toolkit/mozapps/extensions/test/xpinstall/amosigned.xpi"
  });
}
</script>
</head>
<body onload="startInstall()">
<p>InstallTrigger tests</p>
</body>
</html><|MERGE_RESOLUTION|>--- conflicted
+++ resolved
@@ -12,21 +12,13 @@
   var whiteUrl = "https://example.org/";
 
   try {
-<<<<<<< HEAD
-    Object.defineProperty(window, "location", { value: { href: whiteUrl }	});
-=======
     Object.defineProperty(window, "location", { value: { href: whiteUrl } });
->>>>>>> a17af05f
     throw new Error("Object.defineProperty(window, 'location', ...) should have thrown");
   } catch (exc) {
     if (!(exc instanceof TypeError))
       throw exc;
   }
-<<<<<<< HEAD
-  Object.defineProperty(document, "documentURIObject", { spec: { href: whiteUrl }	});
-=======
   Object.defineProperty(document, "documentURIObject", { spec: { href: whiteUrl } });
->>>>>>> a17af05f
 
   InstallTrigger.install({
     "Unsigned XPI": "http://example.com/browser/toolkit/mozapps/extensions/test/xpinstall/amosigned.xpi"
