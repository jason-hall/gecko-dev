// ----------------------------------------------------------------------------
// Test whether an install fails when the xpi is corrupt.
function test() {
  Harness.downloadFailedCallback = download_failed;
  Harness.installsCompletedCallback = finish_test;
  Harness.finalContentEvent = "InstallComplete";
  Harness.setup();

  var pm = Services.perms;
  pm.add(makeURI("http://example.com/"), "install", pm.ALLOW_ACTION);

  var triggers = encodeURIComponent(JSON.stringify({
    "Corrupt XPI": TESTROOT + "corrupt.xpi"
  }));
  gBrowser.selectedTab = BrowserTestUtils.addTab(gBrowser);
  gBrowser.loadURI(TESTROOT + "installtrigger.html?" + triggers);
}

function download_failed(install) {
  is(install.error, AddonManager.ERROR_CORRUPT_FILE, "Install should fail");
}

<<<<<<< HEAD
const finish_test = Task.async(function*(count) {
  is(count, 0, "No add-ons should have been installed");
  Services.perms.remove(makeURI("http://example.com"), "install");

  const results = yield ContentTask.spawn(gBrowser.selectedBrowser, null, () => {
=======
const finish_test = async function(count) {
  is(count, 0, "No add-ons should have been installed");
  Services.perms.remove(makeURI("http://example.com"), "install");

  const results = await ContentTask.spawn(gBrowser.selectedBrowser, null, () => {
>>>>>>> a17af05f
    return {
      return: content.document.getElementById("return").textContent,
      status: content.document.getElementById("status").textContent,
    }
  })

  is(results.status, "-207", "Callback should have seen the failure");

  gBrowser.removeCurrentTab();
  Harness.finish();
<<<<<<< HEAD
});
=======
};
>>>>>>> a17af05f
<|MERGE_RESOLUTION|>--- conflicted
+++ resolved
@@ -20,19 +20,11 @@
   is(install.error, AddonManager.ERROR_CORRUPT_FILE, "Install should fail");
 }
 
-<<<<<<< HEAD
-const finish_test = Task.async(function*(count) {
-  is(count, 0, "No add-ons should have been installed");
-  Services.perms.remove(makeURI("http://example.com"), "install");
-
-  const results = yield ContentTask.spawn(gBrowser.selectedBrowser, null, () => {
-=======
 const finish_test = async function(count) {
   is(count, 0, "No add-ons should have been installed");
   Services.perms.remove(makeURI("http://example.com"), "install");
 
   const results = await ContentTask.spawn(gBrowser.selectedBrowser, null, () => {
->>>>>>> a17af05f
     return {
       return: content.document.getElementById("return").textContent,
       status: content.document.getElementById("status").textContent,
@@ -43,8 +35,4 @@
 
   gBrowser.removeCurrentTab();
   Harness.finish();
-<<<<<<< HEAD
-});
-=======
-};
->>>>>>> a17af05f
+};