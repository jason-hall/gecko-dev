// ----------------------------------------------------------------------------
// Tests that InstallTrigger deals with relative urls correctly.
function test() {
  Harness.installConfirmCallback = confirm_install;
  Harness.installEndedCallback = install_ended;
  Harness.installsCompletedCallback = finish_test;
  Harness.finalContentEvent = "InstallComplete";
  Harness.setup();

  var pm = Services.perms;
  pm.add(makeURI("http://example.com/"), "install", pm.ALLOW_ACTION);

  var triggers = encodeURIComponent(JSON.stringify({
    "Unsigned XPI": {
      URL: "amosigned.xpi",
      IconURL: "icon.png",
      toString() { return this.URL; }
    }
  }));
  gBrowser.selectedTab = BrowserTestUtils.addTab(gBrowser);
  gBrowser.loadURI(TESTROOT + "installtrigger.html?" + triggers);
}

function confirm_install(window) {
  var items = window.document.getElementById("itemList").childNodes;
  is(items.length, 1, "Should only be 1 item listed in the confirmation dialog");
  is(items[0].name, "XPI Test", "Should have seen the name");
  is(items[0].url, TESTROOT + "amosigned.xpi", "Should have listed the correct url for the item");
  is(items[0].icon, TESTROOT + "icon.png", "Should have listed the correct icon for the item");
  return true;
}

function install_ended(install, addon) {
  install.cancel();
}

<<<<<<< HEAD
const finish_test = Task.async(function*(count) {
=======
const finish_test = async function(count) {
>>>>>>> a17af05f
  is(count, 1, "1 Add-on should have been successfully installed");

  Services.perms.remove(makeURI("http://example.com"), "install");

<<<<<<< HEAD
  const results = yield ContentTask.spawn(gBrowser.selectedBrowser, null, () => {
=======
  const results = await ContentTask.spawn(gBrowser.selectedBrowser, null, () => {
>>>>>>> a17af05f
    return {
      return: content.document.getElementById("return").textContent,
      status: content.document.getElementById("status").textContent,
    }
  })

  is(results.return, "true", "installTrigger should have claimed success");
  is(results.status, "0", "Callback should have seen a success");

  gBrowser.removeCurrentTab();
  Harness.finish();
<<<<<<< HEAD
});
=======
};
>>>>>>> a17af05f
<|MERGE_RESOLUTION|>--- conflicted
+++ resolved
@@ -34,20 +34,12 @@
   install.cancel();
 }
 
-<<<<<<< HEAD
-const finish_test = Task.async(function*(count) {
-=======
 const finish_test = async function(count) {
->>>>>>> a17af05f
   is(count, 1, "1 Add-on should have been successfully installed");
 
   Services.perms.remove(makeURI("http://example.com"), "install");
 
-<<<<<<< HEAD
-  const results = yield ContentTask.spawn(gBrowser.selectedBrowser, null, () => {
-=======
   const results = await ContentTask.spawn(gBrowser.selectedBrowser, null, () => {
->>>>>>> a17af05f
     return {
       return: content.document.getElementById("return").textContent,
       status: content.document.getElementById("status").textContent,
@@ -59,8 +51,4 @@
 
   gBrowser.removeCurrentTab();
   Harness.finish();
-<<<<<<< HEAD
-});
-=======
-};
->>>>>>> a17af05f
+};