--- conflicted
+++ resolved
@@ -1,26 +1,15 @@
 // ----------------------------------------------------------------------------
 // Test whether setting a new property in InstallTrigger then persists to other
 // page loads
-<<<<<<< HEAD
-add_task(function* test() {
-  yield BrowserTestUtils.withNewTab({ gBrowser, url: TESTROOT + "enabled.html" }, function* (browser) {
-    yield ContentTask.spawn(browser, null, () => {
-=======
 add_task(async function test() {
   await BrowserTestUtils.withNewTab({ gBrowser, url: TESTROOT + "enabled.html" }, async function(browser) {
     await ContentTask.spawn(browser, null, () => {
->>>>>>> a17af05f
       content.wrappedJSObject.InstallTrigger.enabled.k = function() { };
     });
 
     BrowserTestUtils.loadURI(browser, TESTROOT2 + "enabled.html");
-<<<<<<< HEAD
-    yield BrowserTestUtils.browserLoaded(browser);
-    yield ContentTask.spawn(browser, null, () => {
-=======
     await BrowserTestUtils.browserLoaded(browser);
     await ContentTask.spawn(browser, null, () => {
->>>>>>> a17af05f
       is(content.wrappedJSObject.InstallTrigger.enabled.k, undefined, "Property should not be defined");
     });
   });
