--- conflicted
+++ resolved
@@ -1,11 +1,7 @@
 // ----------------------------------------------------------------------------
 // Test whether an install fails if the url is a local file when requested from
 // web content
-<<<<<<< HEAD
-add_task(function* test() {
-=======
 add_task(async function test() {
->>>>>>> a17af05f
   var cr = Components.classes["@mozilla.org/chrome/chrome-registry;1"]
                      .getService(Components.interfaces.nsIChromeRegistry);
 
@@ -26,22 +22,13 @@
     expectUncaughtException();
 
   let URI = TESTROOT + "installtrigger.html?" + triggers;
-<<<<<<< HEAD
-  yield BrowserTestUtils.withNewTab({ gBrowser, url: "about:blank" }, function* (browser) {
-    yield ContentTask.spawn(browser, URI, function* (URI) {
-=======
   await BrowserTestUtils.withNewTab({ gBrowser, url: "about:blank" }, async function(browser) {
     await ContentTask.spawn(browser, URI, async function(URI) {
->>>>>>> a17af05f
       content.location.href = URI;
 
       let loaded = ContentTaskUtils.waitForEvent(this, "load", true);
       let installTriggered = ContentTaskUtils.waitForEvent(this, "InstallTriggered", true, null, true);
-<<<<<<< HEAD
-      yield Promise.all([ loaded, installTriggered ]);
-=======
       await Promise.all([ loaded, installTriggered ]);
->>>>>>> a17af05f
 
       let doc = content.document;
       is(doc.getElementById("return").textContent, "exception", "installTrigger should have failed");
