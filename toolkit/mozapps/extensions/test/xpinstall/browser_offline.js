--- conflicted
+++ resolved
@@ -34,13 +34,8 @@
     info("Checking if the browser is still offline...");
 
     let tab = gBrowser.selectedTab;
-<<<<<<< HEAD
-    ContentTask.spawn(tab.linkedBrowser, null, function*() {
-      yield ContentTaskUtils.waitForEvent(this, "DOMContentLoaded", true);
-=======
     ContentTask.spawn(tab.linkedBrowser, null, async function() {
       await ContentTaskUtils.waitForEvent(this, "DOMContentLoaded", true);
->>>>>>> a17af05f
       return content.document.documentURI;
     }).then(url => {
       info("loaded: " + url);
