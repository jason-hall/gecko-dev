--- conflicted
+++ resolved
@@ -1,11 +1,6 @@
 /* Any copyright is dedicated to the Public Domain.
  * http://creativecommons.org/publicdomain/zero/1.0/ */
 
-<<<<<<< HEAD
-var scope = Components.utils.import("resource://gre/modules/addons/XPIProvider.jsm", {});
-const XPIProvider = scope.XPIProvider;
-=======
->>>>>>> a17af05f
 const ID = "experiment1@tests.mozilla.org";
 
 var gIsNightly = false;
