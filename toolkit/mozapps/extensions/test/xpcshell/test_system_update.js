// Tests that system add-on upgrades work.

Components.utils.import("resource://testing-common/httpd.js");

BootstrapMonitor.init();

createAppInfo("xpcshell@tests.mozilla.org", "XPCShell", "2");

var testserver = new HttpServer();
testserver.registerDirectory("/data/", do_get_file("data/system_addons"));
testserver.start();
var root = testserver.identity.primaryScheme + "://" +
           testserver.identity.primaryHost + ":" +
           testserver.identity.primaryPort + "/data/"
Services.prefs.setCharPref(PREF_SYSTEM_ADDON_UPDATE_URL, root + "update.xml");

let distroDir = FileUtils.getDir("ProfD", ["sysfeatures", "empty"], true);
registerDirectory("XREAppFeat", distroDir);
initSystemAddonDirs();

/**
 * Defines the set of initial conditions to run each test against. Each should
 * define the following properties:
 *
 * setup:        A task to setup the profile into the initial state.
 * initialState: The initial expected system add-on state after setup has run.
 */
const TEST_CONDITIONS = {
  // Runs tests with no updated or default system add-ons initially installed
  blank: {
<<<<<<< HEAD
    *setup() {
=======
    setup() {
>>>>>>> a17af05f
      clearSystemAddonUpdatesDir();
      distroDir.leafName = "empty";
    },
    initialState: [
      { isUpgrade: false, version: null},
      { isUpgrade: false, version: null},
      { isUpgrade: false, version: null},
      { isUpgrade: false, version: null},
      { isUpgrade: false, version: null}
    ],
  },
  // Runs tests with default system add-ons installed
  withAppSet: {
<<<<<<< HEAD
    *setup() {
=======
    setup() {
>>>>>>> a17af05f
      clearSystemAddonUpdatesDir();
      distroDir.leafName = "prefilled";
    },
    initialState: [
      { isUpgrade: false, version: null},
      { isUpgrade: false, version: "2.0"},
      { isUpgrade: false, version: "2.0"},
      { isUpgrade: false, version: null},
      { isUpgrade: false, version: null}
    ]
  },

  // Runs tests with updated system add-ons installed
  withProfileSet: {
<<<<<<< HEAD
    *setup() {
=======
    setup() {
>>>>>>> a17af05f
      buildPrefilledUpdatesDir();
      distroDir.leafName = "empty";
    },
    initialState: [
      { isUpgrade: false, version: null},
      { isUpgrade: true, version: "2.0"},
      { isUpgrade: true, version: "2.0"},
      { isUpgrade: false, version: null},
      { isUpgrade: false, version: null}
    ]
  },

  // Runs tests with both default and updated system add-ons installed
  withBothSets: {
<<<<<<< HEAD
    *setup() {
=======
    setup() {
>>>>>>> a17af05f
      buildPrefilledUpdatesDir();
      distroDir.leafName = "hidden";
    },
    initialState: [
      { isUpgrade: false, version: "1.0"},
      { isUpgrade: true, version: "2.0"},
      { isUpgrade: true, version: "2.0"},
      { isUpgrade: false, version: null},
      { isUpgrade: false, version: null}
    ]
  },
};


/**
 * The tests to run. Each test must define an updateList or test. The following
 * properties are used:
 *
 * updateList: The set of add-ons the server should respond with.
 * test:       A function to run to perform the update check (replaces
 *             updateList)
 * fails:      An optional property, if true the update check is expected to
 *             fail.
 * finalState: An optional property, the expected final state of system add-ons,
 *             if missing the test condition's initialState is used.
 */
const TESTS = {
  // Test that a blank response does nothing
  blank: {
    updateList: null,
  },

  // Test that an empty list removes existing updates, leaving defaults.
  empty: {
    updateList: [],
    finalState: {
      blank: [
        { isUpgrade: false, version: null},
        { isUpgrade: false, version: null},
        { isUpgrade: false, version: null},
        { isUpgrade: false, version: null},
        { isUpgrade: false, version: null}
      ],
      withAppSet: [
        { isUpgrade: false, version: null},
        { isUpgrade: false, version: "2.0"},
        { isUpgrade: false, version: "2.0"},
        { isUpgrade: false, version: null},
        { isUpgrade: false, version: null}
      ],
      withProfileSet: [
        { isUpgrade: false, version: null},
        { isUpgrade: false, version: null},
        { isUpgrade: false, version: null},
        { isUpgrade: false, version: null},
        { isUpgrade: false, version: null}
      ],
      withBothSets: [
        { isUpgrade: false, version: "1.0"},
        { isUpgrade: false, version: "1.0"},
        { isUpgrade: false, version: null},
        { isUpgrade: false, version: null},
        // Set this to `true` to so `verifySystemAddonState()` expects a blank profile dir
        { isUpgrade: true, version: null}
      ]
    },
  },
  // Tests that a new set of system add-ons gets installed
  newset: {
    updateList: [
      { id: "system4@tests.mozilla.org", version: "1.0", path: "system4_1.xpi" },
      { id: "system5@tests.mozilla.org", version: "1.0", path: "system5_1.xpi" }
    ],
    finalState: {
      blank: [
        { isUpgrade: false, version: null},
        { isUpgrade: false, version: null},
        { isUpgrade: false, version: null},
        { isUpgrade: true, version: "1.0"},
        { isUpgrade: true, version: "1.0"}
      ],
      withAppSet: [
        { isUpgrade: false, version: null},
        { isUpgrade: false, version: "2.0"},
        { isUpgrade: false, version: "2.0"},
        { isUpgrade: true, version: "1.0"},
        { isUpgrade: true, version: "1.0"}
      ],
      withProfileSet: [
        { isUpgrade: false, version: null},
        { isUpgrade: false, version: null},
        { isUpgrade: false, version: null},
        { isUpgrade: true, version: "1.0"},
        { isUpgrade: true, version: "1.0"}
      ],
      withBothSets: [
        { isUpgrade: false, version: "1.0"},
        { isUpgrade: false, version: "1.0"},
        { isUpgrade: false, version: null},
        { isUpgrade: true, version: "1.0"},
        { isUpgrade: true, version: "1.0"}
      ]
    }
  },

  // Tests that an upgraded set of system add-ons gets installed
  upgrades: {
    updateList: [
      { id: "system2@tests.mozilla.org", version: "3.0", path: "system2_3.xpi" },
      { id: "system3@tests.mozilla.org", version: "3.0", path: "system3_3.xpi" }
    ],
    finalState: {
      blank: [
        { isUpgrade: false, version: null},
        { isUpgrade: true, version: "3.0"},
        { isUpgrade: true, version: "3.0"},
        { isUpgrade: false, version: null},
        { isUpgrade: false, version: null}
      ],
      withAppSet: [
        { isUpgrade: false, version: null},
        { isUpgrade: true, version: "3.0"},
        { isUpgrade: true, version: "3.0"},
        { isUpgrade: false, version: null},
        { isUpgrade: false, version: null}
      ],
      withProfileSet: [
        { isUpgrade: false, version: null},
        { isUpgrade: true, version: "3.0"},
        { isUpgrade: true, version: "3.0"},
        { isUpgrade: false, version: null},
        { isUpgrade: false, version: null}
      ],
      withBothSets: [
        { isUpgrade: false, version: "1.0"},
        { isUpgrade: true, version: "3.0"},
        { isUpgrade: true, version: "3.0"},
        { isUpgrade: false, version: null},
        { isUpgrade: false, version: null}
      ]
    }
  },

  // Tests that a set of system add-ons, some new, some existing gets installed
  overlapping: {
    updateList: [
      { id: "system1@tests.mozilla.org", version: "2.0", path: "system1_2.xpi" },
      { id: "system2@tests.mozilla.org", version: "2.0", path: "system2_2.xpi" },
      { id: "system3@tests.mozilla.org", version: "3.0", path: "system3_3.xpi" },
      { id: "system4@tests.mozilla.org", version: "1.0", path: "system4_1.xpi" }
    ],
    finalState: {
      blank: [
        { isUpgrade: true, version: "2.0"},
        { isUpgrade: true, version: "2.0"},
        { isUpgrade: true, version: "3.0"},
        { isUpgrade: true, version: "1.0"},
        { isUpgrade: false, version: null}
      ],
      withAppSet: [
        { isUpgrade: true, version: "2.0"},
        { isUpgrade: true, version: "2.0"},
        { isUpgrade: true, version: "3.0"},
        { isUpgrade: true, version: "1.0"},
        { isUpgrade: false, version: null}
      ],
      withProfileSet: [
        { isUpgrade: true, version: "2.0"},
        { isUpgrade: true, version: "2.0"},
        { isUpgrade: true, version: "3.0"},
        { isUpgrade: true, version: "1.0"},
        { isUpgrade: false, version: null}
      ],
      withBothSets: [
        { isUpgrade: true, version: "2.0"},
        { isUpgrade: true, version: "2.0"},
        { isUpgrade: true, version: "3.0"},
        { isUpgrade: true, version: "1.0"},
        { isUpgrade: false, version: null}
      ]
    }
  },

  // Correct sizes and hashes should work
  checkSizeHash: {
    updateList: [
      { id: "system2@tests.mozilla.org", version: "3.0", path: "system2_3.xpi", size: 4697 },
      { id: "system3@tests.mozilla.org", version: "3.0", path: "system3_3.xpi", hashFunction: "sha1", hashValue: "a4c7198d56deb315511c02937fd96c696de6cb84" },
      { id: "system5@tests.mozilla.org", version: "1.0", path: "system5_1.xpi", size: 4691, hashFunction: "sha1", hashValue: "6887b916a1a9a5338b0df4181f6187f5396861eb" }
    ],
    finalState: {
      blank: [
        { isUpgrade: false, version: null},
        { isUpgrade: true, version: "3.0"},
        { isUpgrade: true, version: "3.0"},
        { isUpgrade: false, version: null},
        { isUpgrade: true, version: "1.0"}
      ],
      withAppSet: [
        { isUpgrade: false, version: null},
        { isUpgrade: true, version: "3.0"},
        { isUpgrade: true, version: "3.0"},
        { isUpgrade: false, version: null},
        { isUpgrade: true, version: "1.0"}
      ],
      withProfileSet: [
        { isUpgrade: false, version: null},
        { isUpgrade: true, version: "3.0"},
        { isUpgrade: true, version: "3.0"},
        { isUpgrade: false, version: null},
        { isUpgrade: true, version: "1.0"}
      ],
      withBothSets: [
        { isUpgrade: false, version: "1.0"},
        { isUpgrade: true, version: "3.0"},
        { isUpgrade: true, version: "3.0"},
        { isUpgrade: false, version: null},
        { isUpgrade: true, version: "1.0"}
      ]
    }
  }
}

add_task(async function setup() {
  // Initialise the profile
  startupManager();
<<<<<<< HEAD
  yield promiseShutdownManager();
});

add_task(function*() {
  for (let setupName of Object.keys(TEST_CONDITIONS)) {
    for (let testName of Object.keys(TESTS)) {
        do_print("Running test " + setupName + " " + testName);

        let setup = TEST_CONDITIONS[setupName];
        let test = TESTS[testName];

        yield execSystemAddonTest(setupName, setup, test, distroDir, root, testserver);
=======
  await promiseShutdownManager();
});

add_task(async function() {
  for (let setupName of Object.keys(TEST_CONDITIONS)) {
    for (let testName of Object.keys(TESTS)) {
        do_print("Running test " + setupName + " " + testName);

        let setup = TEST_CONDITIONS[setupName];
        let test = TESTS[testName];

        await execSystemAddonTest(setupName, setup, test, distroDir, root, testserver);
>>>>>>> a17af05f
    }
  }
});

// Some custom tests
// Test that the update check is performed as part of the regular add-on update
// check
<<<<<<< HEAD
add_task(function* test_addon_update() {
  yield setupSystemAddonConditions(TEST_CONDITIONS.blank, distroDir);

  yield updateAllSystemAddons(yield buildSystemAddonUpdates([
=======
add_task(async function test_addon_update() {
  await setupSystemAddonConditions(TEST_CONDITIONS.blank, distroDir);

  await updateAllSystemAddons(await buildSystemAddonUpdates([
>>>>>>> a17af05f
    { id: "system2@tests.mozilla.org", version: "2.0", path: "system2_2.xpi" },
    { id: "system3@tests.mozilla.org", version: "2.0", path: "system3_2.xpi" }
  ], root), testserver);

<<<<<<< HEAD
  yield verifySystemAddonState(TEST_CONDITIONS.blank.initialState, [
=======
  await verifySystemAddonState(TEST_CONDITIONS.blank.initialState, [
>>>>>>> a17af05f
    {isUpgrade: false, version: null},
    {isUpgrade: true, version: "2.0"},
    {isUpgrade: true, version: "2.0"},
    {isUpgrade: false, version: null},
    {isUpgrade: false, version: null}
  ], false, distroDir);

  await promiseShutdownManager();
});

// Disabling app updates should block system add-on updates
<<<<<<< HEAD
add_task(function* test_app_update_disabled() {
  yield setupSystemAddonConditions(TEST_CONDITIONS.blank, distroDir);

  Services.prefs.setBoolPref(PREF_APP_UPDATE_ENABLED, false);
  yield updateAllSystemAddons(yield buildSystemAddonUpdates([
=======
add_task(async function test_app_update_disabled() {
  await setupSystemAddonConditions(TEST_CONDITIONS.blank, distroDir);

  Services.prefs.setBoolPref(PREF_APP_UPDATE_ENABLED, false);
  await updateAllSystemAddons(await buildSystemAddonUpdates([
>>>>>>> a17af05f
    { id: "system2@tests.mozilla.org", version: "2.0", path: "system2_2.xpi" },
    { id: "system3@tests.mozilla.org", version: "2.0", path: "system3_2.xpi" }
  ], root), testserver);
  Services.prefs.clearUserPref(PREF_APP_UPDATE_ENABLED);

<<<<<<< HEAD
  yield verifySystemAddonState(TEST_CONDITIONS.blank.initialState, undefined, false, distroDir);
=======
  await verifySystemAddonState(TEST_CONDITIONS.blank.initialState, undefined, false, distroDir);
>>>>>>> a17af05f

  await promiseShutdownManager();
});

// Safe mode should block system add-on updates
add_task(async function test_safe_mode() {
  gAppInfo.inSafeMode = true;

<<<<<<< HEAD
  yield setupSystemAddonConditions(TEST_CONDITIONS.blank, distroDir);

  Services.prefs.setBoolPref(PREF_APP_UPDATE_ENABLED, false);
  yield updateAllSystemAddons(yield buildSystemAddonUpdates([
=======
  await setupSystemAddonConditions(TEST_CONDITIONS.blank, distroDir);

  Services.prefs.setBoolPref(PREF_APP_UPDATE_ENABLED, false);
  await updateAllSystemAddons(await buildSystemAddonUpdates([
>>>>>>> a17af05f
    { id: "system2@tests.mozilla.org", version: "2.0", path: "system2_2.xpi" },
    { id: "system3@tests.mozilla.org", version: "2.0", path: "system3_2.xpi" }
  ], root), testserver);
  Services.prefs.clearUserPref(PREF_APP_UPDATE_ENABLED);

<<<<<<< HEAD
  yield verifySystemAddonState(TEST_CONDITIONS.blank.initialState, undefined, false, distroDir);
=======
  await verifySystemAddonState(TEST_CONDITIONS.blank.initialState, undefined, false, distroDir);
>>>>>>> a17af05f

  await promiseShutdownManager();

  gAppInfo.inSafeMode = false;
});

// Tests that a set that matches the default set does nothing
<<<<<<< HEAD
add_task(function* test_match_default() {
  yield setupSystemAddonConditions(TEST_CONDITIONS.withAppSet, distroDir);

  yield installSystemAddons(yield buildSystemAddonUpdates([
=======
add_task(async function test_match_default() {
  await setupSystemAddonConditions(TEST_CONDITIONS.withAppSet, distroDir);

  await installSystemAddons(await buildSystemAddonUpdates([
>>>>>>> a17af05f
    { id: "system2@tests.mozilla.org", version: "2.0", path: "system2_2.xpi" },
    { id: "system3@tests.mozilla.org", version: "2.0", path: "system3_2.xpi" }
  ], root), testserver);

  // Shouldn't have installed an updated set
<<<<<<< HEAD
  yield verifySystemAddonState(TEST_CONDITIONS.withAppSet.initialState, undefined, false, distroDir);
=======
  await verifySystemAddonState(TEST_CONDITIONS.withAppSet.initialState, undefined, false, distroDir);
>>>>>>> a17af05f

  await promiseShutdownManager();
});

// Tests that a set that matches the hidden default set works
<<<<<<< HEAD
add_task(function* test_match_default_revert() {
  yield setupSystemAddonConditions(TEST_CONDITIONS.withBothSets, distroDir);

  yield installSystemAddons(yield buildSystemAddonUpdates([
=======
add_task(async function test_match_default_revert() {
  await setupSystemAddonConditions(TEST_CONDITIONS.withBothSets, distroDir);

  await installSystemAddons(await buildSystemAddonUpdates([
>>>>>>> a17af05f
    { id: "system1@tests.mozilla.org", version: "1.0", path: "system1_1.xpi" },
    { id: "system2@tests.mozilla.org", version: "1.0", path: "system2_1.xpi" }
  ], root), testserver);

  // This should revert to the default set instead of installing new versions
  // into an updated set.
<<<<<<< HEAD
  yield verifySystemAddonState(TEST_CONDITIONS.withBothSets.initialState, [
=======
  await verifySystemAddonState(TEST_CONDITIONS.withBothSets.initialState, [
>>>>>>> a17af05f
    {isUpgrade: false, version: "1.0"},
    {isUpgrade: false, version: "1.0"},
    {isUpgrade: false, version: null},
    {isUpgrade: false, version: null},
    {isUpgrade: false, version: null}
  ], false, distroDir);

  await promiseShutdownManager();
});

// Tests that a set that matches the current set works
<<<<<<< HEAD
add_task(function* test_match_current() {
  yield setupSystemAddonConditions(TEST_CONDITIONS.withBothSets, distroDir);

  yield installSystemAddons(yield buildSystemAddonUpdates([
=======
add_task(async function test_match_current() {
  await setupSystemAddonConditions(TEST_CONDITIONS.withBothSets, distroDir);

  await installSystemAddons(await buildSystemAddonUpdates([
>>>>>>> a17af05f
    { id: "system2@tests.mozilla.org", version: "2.0", path: "system2_2.xpi" },
    { id: "system3@tests.mozilla.org", version: "2.0", path: "system3_2.xpi" }
  ], root), testserver);

  // This should remain with the current set instead of creating a new copy
  let set = JSON.parse(Services.prefs.getCharPref(PREF_SYSTEM_ADDON_SET));
  do_check_eq(set.directory, "prefilled");

<<<<<<< HEAD
  yield verifySystemAddonState(TEST_CONDITIONS.withBothSets.initialState, undefined, false, distroDir);
=======
  await verifySystemAddonState(TEST_CONDITIONS.withBothSets.initialState, undefined, false, distroDir);
>>>>>>> a17af05f

  await promiseShutdownManager();
});

// Tests that a set with a minor change doesn't re-download existing files
<<<<<<< HEAD
add_task(function* test_no_download() {
  yield setupSystemAddonConditions(TEST_CONDITIONS.withBothSets, distroDir);

  // The missing file here is unneeded since there is a local version already
  yield installSystemAddons(yield buildSystemAddonUpdates([
=======
add_task(async function test_no_download() {
  await setupSystemAddonConditions(TEST_CONDITIONS.withBothSets, distroDir);

  // The missing file here is unneeded since there is a local version already
  await installSystemAddons(await buildSystemAddonUpdates([
>>>>>>> a17af05f
    { id: "system2@tests.mozilla.org", version: "2.0", path: "missing.xpi" },
    { id: "system4@tests.mozilla.org", version: "1.0", path: "system4_1.xpi" }
  ], root), testserver);

<<<<<<< HEAD
  yield verifySystemAddonState(TEST_CONDITIONS.withBothSets.initialState, [
=======
  await verifySystemAddonState(TEST_CONDITIONS.withBothSets.initialState, [
>>>>>>> a17af05f
    {isUpgrade: false, version: "1.0"},
    {isUpgrade: true, version: "2.0"},
    {isUpgrade: false, version: null},
    {isUpgrade: true, version: "1.0"},
    {isUpgrade: false, version: null}
  ], false, distroDir);

  await promiseShutdownManager();
});

// Tests that a second update before a restart works
<<<<<<< HEAD
add_task(function* test_double_update() {
  yield setupSystemAddonConditions(TEST_CONDITIONS.withAppSet, distroDir);

  yield installSystemAddons(yield buildSystemAddonUpdates([
=======
add_task(async function test_double_update() {
  await setupSystemAddonConditions(TEST_CONDITIONS.withAppSet, distroDir);

  await installSystemAddons(await buildSystemAddonUpdates([
>>>>>>> a17af05f
    { id: "system2@tests.mozilla.org", version: "2.0", path: "system2_2.xpi" },
    { id: "system3@tests.mozilla.org", version: "1.0", path: "system3_1.xpi" }
  ], root), testserver);

<<<<<<< HEAD
  yield installSystemAddons(yield buildSystemAddonUpdates([
=======
  await installSystemAddons(await buildSystemAddonUpdates([
>>>>>>> a17af05f
    { id: "system3@tests.mozilla.org", version: "2.0", path: "system3_2.xpi" },
    { id: "system4@tests.mozilla.org", version: "1.0", path: "system4_1.xpi" }
  ], root), testserver);

<<<<<<< HEAD
  yield verifySystemAddonState(TEST_CONDITIONS.withAppSet.initialState, [
=======
  await verifySystemAddonState(TEST_CONDITIONS.withAppSet.initialState, [
>>>>>>> a17af05f
    {isUpgrade: false, version: null},
    {isUpgrade: false, version: "2.0"},
    {isUpgrade: true, version: "2.0"},
    {isUpgrade: true, version: "1.0"},
    {isUpgrade: false, version: null}
  ], true, distroDir);

  await promiseShutdownManager();
});

// A second update after a restart will delete the original unused set
<<<<<<< HEAD
add_task(function* test_update_purges() {
  yield setupSystemAddonConditions(TEST_CONDITIONS.withBothSets, distroDir);

  yield installSystemAddons(yield buildSystemAddonUpdates([
=======
add_task(async function test_update_purges() {
  await setupSystemAddonConditions(TEST_CONDITIONS.withBothSets, distroDir);

  await installSystemAddons(await buildSystemAddonUpdates([
>>>>>>> a17af05f
    { id: "system2@tests.mozilla.org", version: "2.0", path: "system2_2.xpi" },
    { id: "system3@tests.mozilla.org", version: "1.0", path: "system3_1.xpi" }
  ], root), testserver);

<<<<<<< HEAD
  yield verifySystemAddonState(TEST_CONDITIONS.withBothSets.initialState, [
=======
  await verifySystemAddonState(TEST_CONDITIONS.withBothSets.initialState, [
>>>>>>> a17af05f
    {isUpgrade: false, version: "1.0"},
    {isUpgrade: true, version: "2.0"},
    {isUpgrade: true, version: "1.0"},
    {isUpgrade: false, version: null},
    {isUpgrade: false, version: null}
  ], false, distroDir);

<<<<<<< HEAD
  yield installSystemAddons(yield buildSystemAddonUpdates(null), testserver);

  let dirs = yield getSystemAddonDirectories();
=======
  await installSystemAddons(await buildSystemAddonUpdates(null), testserver);

  let dirs = await getSystemAddonDirectories();
>>>>>>> a17af05f
  do_check_eq(dirs.length, 1);

  await promiseShutdownManager();
});<|MERGE_RESOLUTION|>--- conflicted
+++ resolved
@@ -28,11 +28,7 @@
 const TEST_CONDITIONS = {
   // Runs tests with no updated or default system add-ons initially installed
   blank: {
-<<<<<<< HEAD
-    *setup() {
-=======
     setup() {
->>>>>>> a17af05f
       clearSystemAddonUpdatesDir();
       distroDir.leafName = "empty";
     },
@@ -46,11 +42,7 @@
   },
   // Runs tests with default system add-ons installed
   withAppSet: {
-<<<<<<< HEAD
-    *setup() {
-=======
     setup() {
->>>>>>> a17af05f
       clearSystemAddonUpdatesDir();
       distroDir.leafName = "prefilled";
     },
@@ -65,11 +57,7 @@
 
   // Runs tests with updated system add-ons installed
   withProfileSet: {
-<<<<<<< HEAD
-    *setup() {
-=======
     setup() {
->>>>>>> a17af05f
       buildPrefilledUpdatesDir();
       distroDir.leafName = "empty";
     },
@@ -84,11 +72,7 @@
 
   // Runs tests with both default and updated system add-ons installed
   withBothSets: {
-<<<<<<< HEAD
-    *setup() {
-=======
     setup() {
->>>>>>> a17af05f
       buildPrefilledUpdatesDir();
       distroDir.leafName = "hidden";
     },
@@ -315,20 +299,6 @@
 add_task(async function setup() {
   // Initialise the profile
   startupManager();
-<<<<<<< HEAD
-  yield promiseShutdownManager();
-});
-
-add_task(function*() {
-  for (let setupName of Object.keys(TEST_CONDITIONS)) {
-    for (let testName of Object.keys(TESTS)) {
-        do_print("Running test " + setupName + " " + testName);
-
-        let setup = TEST_CONDITIONS[setupName];
-        let test = TESTS[testName];
-
-        yield execSystemAddonTest(setupName, setup, test, distroDir, root, testserver);
-=======
   await promiseShutdownManager();
 });
 
@@ -341,7 +311,6 @@
         let test = TESTS[testName];
 
         await execSystemAddonTest(setupName, setup, test, distroDir, root, testserver);
->>>>>>> a17af05f
     }
   }
 });
@@ -349,26 +318,15 @@
 // Some custom tests
 // Test that the update check is performed as part of the regular add-on update
 // check
-<<<<<<< HEAD
-add_task(function* test_addon_update() {
-  yield setupSystemAddonConditions(TEST_CONDITIONS.blank, distroDir);
-
-  yield updateAllSystemAddons(yield buildSystemAddonUpdates([
-=======
 add_task(async function test_addon_update() {
   await setupSystemAddonConditions(TEST_CONDITIONS.blank, distroDir);
 
   await updateAllSystemAddons(await buildSystemAddonUpdates([
->>>>>>> a17af05f
     { id: "system2@tests.mozilla.org", version: "2.0", path: "system2_2.xpi" },
     { id: "system3@tests.mozilla.org", version: "2.0", path: "system3_2.xpi" }
   ], root), testserver);
 
-<<<<<<< HEAD
-  yield verifySystemAddonState(TEST_CONDITIONS.blank.initialState, [
-=======
   await verifySystemAddonState(TEST_CONDITIONS.blank.initialState, [
->>>>>>> a17af05f
     {isUpgrade: false, version: null},
     {isUpgrade: true, version: "2.0"},
     {isUpgrade: true, version: "2.0"},
@@ -380,29 +338,17 @@
 });
 
 // Disabling app updates should block system add-on updates
-<<<<<<< HEAD
-add_task(function* test_app_update_disabled() {
-  yield setupSystemAddonConditions(TEST_CONDITIONS.blank, distroDir);
-
-  Services.prefs.setBoolPref(PREF_APP_UPDATE_ENABLED, false);
-  yield updateAllSystemAddons(yield buildSystemAddonUpdates([
-=======
 add_task(async function test_app_update_disabled() {
   await setupSystemAddonConditions(TEST_CONDITIONS.blank, distroDir);
 
   Services.prefs.setBoolPref(PREF_APP_UPDATE_ENABLED, false);
   await updateAllSystemAddons(await buildSystemAddonUpdates([
->>>>>>> a17af05f
     { id: "system2@tests.mozilla.org", version: "2.0", path: "system2_2.xpi" },
     { id: "system3@tests.mozilla.org", version: "2.0", path: "system3_2.xpi" }
   ], root), testserver);
   Services.prefs.clearUserPref(PREF_APP_UPDATE_ENABLED);
 
-<<<<<<< HEAD
-  yield verifySystemAddonState(TEST_CONDITIONS.blank.initialState, undefined, false, distroDir);
-=======
   await verifySystemAddonState(TEST_CONDITIONS.blank.initialState, undefined, false, distroDir);
->>>>>>> a17af05f
 
   await promiseShutdownManager();
 });
@@ -411,27 +357,16 @@
 add_task(async function test_safe_mode() {
   gAppInfo.inSafeMode = true;
 
-<<<<<<< HEAD
-  yield setupSystemAddonConditions(TEST_CONDITIONS.blank, distroDir);
-
-  Services.prefs.setBoolPref(PREF_APP_UPDATE_ENABLED, false);
-  yield updateAllSystemAddons(yield buildSystemAddonUpdates([
-=======
   await setupSystemAddonConditions(TEST_CONDITIONS.blank, distroDir);
 
   Services.prefs.setBoolPref(PREF_APP_UPDATE_ENABLED, false);
   await updateAllSystemAddons(await buildSystemAddonUpdates([
->>>>>>> a17af05f
     { id: "system2@tests.mozilla.org", version: "2.0", path: "system2_2.xpi" },
     { id: "system3@tests.mozilla.org", version: "2.0", path: "system3_2.xpi" }
   ], root), testserver);
   Services.prefs.clearUserPref(PREF_APP_UPDATE_ENABLED);
 
-<<<<<<< HEAD
-  yield verifySystemAddonState(TEST_CONDITIONS.blank.initialState, undefined, false, distroDir);
-=======
   await verifySystemAddonState(TEST_CONDITIONS.blank.initialState, undefined, false, distroDir);
->>>>>>> a17af05f
 
   await promiseShutdownManager();
 
@@ -439,54 +374,32 @@
 });
 
 // Tests that a set that matches the default set does nothing
-<<<<<<< HEAD
-add_task(function* test_match_default() {
-  yield setupSystemAddonConditions(TEST_CONDITIONS.withAppSet, distroDir);
-
-  yield installSystemAddons(yield buildSystemAddonUpdates([
-=======
 add_task(async function test_match_default() {
   await setupSystemAddonConditions(TEST_CONDITIONS.withAppSet, distroDir);
 
   await installSystemAddons(await buildSystemAddonUpdates([
->>>>>>> a17af05f
     { id: "system2@tests.mozilla.org", version: "2.0", path: "system2_2.xpi" },
     { id: "system3@tests.mozilla.org", version: "2.0", path: "system3_2.xpi" }
   ], root), testserver);
 
   // Shouldn't have installed an updated set
-<<<<<<< HEAD
-  yield verifySystemAddonState(TEST_CONDITIONS.withAppSet.initialState, undefined, false, distroDir);
-=======
   await verifySystemAddonState(TEST_CONDITIONS.withAppSet.initialState, undefined, false, distroDir);
->>>>>>> a17af05f
 
   await promiseShutdownManager();
 });
 
 // Tests that a set that matches the hidden default set works
-<<<<<<< HEAD
-add_task(function* test_match_default_revert() {
-  yield setupSystemAddonConditions(TEST_CONDITIONS.withBothSets, distroDir);
-
-  yield installSystemAddons(yield buildSystemAddonUpdates([
-=======
 add_task(async function test_match_default_revert() {
   await setupSystemAddonConditions(TEST_CONDITIONS.withBothSets, distroDir);
 
   await installSystemAddons(await buildSystemAddonUpdates([
->>>>>>> a17af05f
     { id: "system1@tests.mozilla.org", version: "1.0", path: "system1_1.xpi" },
     { id: "system2@tests.mozilla.org", version: "1.0", path: "system2_1.xpi" }
   ], root), testserver);
 
   // This should revert to the default set instead of installing new versions
   // into an updated set.
-<<<<<<< HEAD
-  yield verifySystemAddonState(TEST_CONDITIONS.withBothSets.initialState, [
-=======
   await verifySystemAddonState(TEST_CONDITIONS.withBothSets.initialState, [
->>>>>>> a17af05f
     {isUpgrade: false, version: "1.0"},
     {isUpgrade: false, version: "1.0"},
     {isUpgrade: false, version: null},
@@ -498,17 +411,10 @@
 });
 
 // Tests that a set that matches the current set works
-<<<<<<< HEAD
-add_task(function* test_match_current() {
-  yield setupSystemAddonConditions(TEST_CONDITIONS.withBothSets, distroDir);
-
-  yield installSystemAddons(yield buildSystemAddonUpdates([
-=======
 add_task(async function test_match_current() {
   await setupSystemAddonConditions(TEST_CONDITIONS.withBothSets, distroDir);
 
   await installSystemAddons(await buildSystemAddonUpdates([
->>>>>>> a17af05f
     { id: "system2@tests.mozilla.org", version: "2.0", path: "system2_2.xpi" },
     { id: "system3@tests.mozilla.org", version: "2.0", path: "system3_2.xpi" }
   ], root), testserver);
@@ -517,38 +423,22 @@
   let set = JSON.parse(Services.prefs.getCharPref(PREF_SYSTEM_ADDON_SET));
   do_check_eq(set.directory, "prefilled");
 
-<<<<<<< HEAD
-  yield verifySystemAddonState(TEST_CONDITIONS.withBothSets.initialState, undefined, false, distroDir);
-=======
   await verifySystemAddonState(TEST_CONDITIONS.withBothSets.initialState, undefined, false, distroDir);
->>>>>>> a17af05f
 
   await promiseShutdownManager();
 });
 
 // Tests that a set with a minor change doesn't re-download existing files
-<<<<<<< HEAD
-add_task(function* test_no_download() {
-  yield setupSystemAddonConditions(TEST_CONDITIONS.withBothSets, distroDir);
-
-  // The missing file here is unneeded since there is a local version already
-  yield installSystemAddons(yield buildSystemAddonUpdates([
-=======
 add_task(async function test_no_download() {
   await setupSystemAddonConditions(TEST_CONDITIONS.withBothSets, distroDir);
 
   // The missing file here is unneeded since there is a local version already
   await installSystemAddons(await buildSystemAddonUpdates([
->>>>>>> a17af05f
     { id: "system2@tests.mozilla.org", version: "2.0", path: "missing.xpi" },
     { id: "system4@tests.mozilla.org", version: "1.0", path: "system4_1.xpi" }
   ], root), testserver);
 
-<<<<<<< HEAD
-  yield verifySystemAddonState(TEST_CONDITIONS.withBothSets.initialState, [
-=======
   await verifySystemAddonState(TEST_CONDITIONS.withBothSets.initialState, [
->>>>>>> a17af05f
     {isUpgrade: false, version: "1.0"},
     {isUpgrade: true, version: "2.0"},
     {isUpgrade: false, version: null},
@@ -560,35 +450,20 @@
 });
 
 // Tests that a second update before a restart works
-<<<<<<< HEAD
-add_task(function* test_double_update() {
-  yield setupSystemAddonConditions(TEST_CONDITIONS.withAppSet, distroDir);
-
-  yield installSystemAddons(yield buildSystemAddonUpdates([
-=======
 add_task(async function test_double_update() {
   await setupSystemAddonConditions(TEST_CONDITIONS.withAppSet, distroDir);
 
   await installSystemAddons(await buildSystemAddonUpdates([
->>>>>>> a17af05f
     { id: "system2@tests.mozilla.org", version: "2.0", path: "system2_2.xpi" },
     { id: "system3@tests.mozilla.org", version: "1.0", path: "system3_1.xpi" }
   ], root), testserver);
 
-<<<<<<< HEAD
-  yield installSystemAddons(yield buildSystemAddonUpdates([
-=======
-  await installSystemAddons(await buildSystemAddonUpdates([
->>>>>>> a17af05f
+  await installSystemAddons(await buildSystemAddonUpdates([
     { id: "system3@tests.mozilla.org", version: "2.0", path: "system3_2.xpi" },
     { id: "system4@tests.mozilla.org", version: "1.0", path: "system4_1.xpi" }
   ], root), testserver);
 
-<<<<<<< HEAD
-  yield verifySystemAddonState(TEST_CONDITIONS.withAppSet.initialState, [
-=======
   await verifySystemAddonState(TEST_CONDITIONS.withAppSet.initialState, [
->>>>>>> a17af05f
     {isUpgrade: false, version: null},
     {isUpgrade: false, version: "2.0"},
     {isUpgrade: true, version: "2.0"},
@@ -600,26 +475,15 @@
 });
 
 // A second update after a restart will delete the original unused set
-<<<<<<< HEAD
-add_task(function* test_update_purges() {
-  yield setupSystemAddonConditions(TEST_CONDITIONS.withBothSets, distroDir);
-
-  yield installSystemAddons(yield buildSystemAddonUpdates([
-=======
 add_task(async function test_update_purges() {
   await setupSystemAddonConditions(TEST_CONDITIONS.withBothSets, distroDir);
 
   await installSystemAddons(await buildSystemAddonUpdates([
->>>>>>> a17af05f
     { id: "system2@tests.mozilla.org", version: "2.0", path: "system2_2.xpi" },
     { id: "system3@tests.mozilla.org", version: "1.0", path: "system3_1.xpi" }
   ], root), testserver);
 
-<<<<<<< HEAD
-  yield verifySystemAddonState(TEST_CONDITIONS.withBothSets.initialState, [
-=======
   await verifySystemAddonState(TEST_CONDITIONS.withBothSets.initialState, [
->>>>>>> a17af05f
     {isUpgrade: false, version: "1.0"},
     {isUpgrade: true, version: "2.0"},
     {isUpgrade: true, version: "1.0"},
@@ -627,15 +491,9 @@
     {isUpgrade: false, version: null}
   ], false, distroDir);
 
-<<<<<<< HEAD
-  yield installSystemAddons(yield buildSystemAddonUpdates(null), testserver);
-
-  let dirs = yield getSystemAddonDirectories();
-=======
   await installSystemAddons(await buildSystemAddonUpdates(null), testserver);
 
   let dirs = await getSystemAddonDirectories();
->>>>>>> a17af05f
   do_check_eq(dirs.length, 1);
 
   await promiseShutdownManager();
