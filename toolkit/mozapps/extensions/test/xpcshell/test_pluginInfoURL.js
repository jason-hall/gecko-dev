--- conflicted
+++ resolved
@@ -65,11 +65,7 @@
  * Test that the blocklist service correctly loads and returns the infoURL for
  * a plugin that partially matches an earlier entry in the blocklist.
  */
-<<<<<<< HEAD
-add_task(function* test_altInfoURL() {
-=======
 add_task(async function test_altInfoURL() {
->>>>>>> a17af05f
   let altTestInfoURL = "http://alt.test.url.com/";
 
   Assert.strictEqual(Services.blocklist.getPluginInfoURL(PLUGINS[1]),
@@ -85,11 +81,7 @@
     "Should be null when no infoURL tag is available.");
 });
 
-<<<<<<< HEAD
-add_task(function* test_intoURL_newVersion() {
-=======
 add_task(async function test_intoURL_newVersion() {
->>>>>>> a17af05f
   let testInfoURL = "http://test.url2.com/";
   Assert.strictEqual(Services.blocklist.getPluginInfoURL(PLUGINS[3]),
     testInfoURL, "Old plugin should match");
