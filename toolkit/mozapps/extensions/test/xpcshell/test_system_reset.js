--- conflicted
+++ resolved
@@ -376,19 +376,11 @@
 
   await check_installed(conditions);
 
-<<<<<<< HEAD
-  yield promiseShutdownManager();
-});
-
-// A failed upgrade should revert to the default set.
-add_task(function* test_updated_bad_update_set() {
-=======
   await promiseShutdownManager();
 });
 
 // A failed upgrade should revert to the default set.
 add_task(async function test_updated_bad_update_set() {
->>>>>>> a17af05f
   // Create a random dir to install into
   let dirname = makeUUID();
   FileUtils.getDir("ProfD", ["features", dirname], true);
@@ -421,13 +413,7 @@
       { isUpgrade: false, version: "1.0" },
   ];
 
-<<<<<<< HEAD
-  yield check_installed(conditions);
-
-  yield promiseShutdownManager();
-=======
-  await check_installed(conditions);
-
-  await promiseShutdownManager();
->>>>>>> a17af05f
-});
+  await check_installed(conditions);
+
+  await promiseShutdownManager();
+});
