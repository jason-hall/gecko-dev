/* Any copyright is dedicated to the Public Domain.
 * http://creativecommons.org/publicdomain/zero/1.0/
 */

// Tests that trying to upgrade or uninstall an extension that has a file locked
// will roll back the upgrade or uninstall and retry at the next restart

const profileDir = gProfD.clone();
profileDir.append("extensions");

function run_test() {
  // This is only an issue on windows.
  if (!("nsIWindowsRegKey" in AM_Ci))
    return;

  do_test_pending();
  createAppInfo("xpcshell@tests.mozilla.org", "XPCShell", "1", "1.9.2");

  startupManager();
  run_test_1();
}

function check_addon(aAddon, aVersion) {
  do_check_neq(aAddon, null);
  do_check_eq(aAddon.version, aVersion);
  do_check_true(aAddon.isActive);
  do_check_true(isExtensionInAddonsList(profileDir, aAddon.id));

  do_check_true(aAddon.hasResource("testfile"));
  if (aVersion == "1.0") {
    do_check_true(aAddon.hasResource("testfile1"));
    do_check_false(aAddon.hasResource("testfile2"));
  } else {
    do_check_false(aAddon.hasResource("testfile1"));
    do_check_true(aAddon.hasResource("testfile2"));
  }

  do_check_eq(aAddon.pendingOperations, AddonManager.PENDING_NONE);
}

function check_addon_upgrading(aAddon) {
  do_check_neq(aAddon, null);
  do_check_eq(aAddon.version, "1.0");
  do_check_true(aAddon.isActive);
  do_check_true(isExtensionInAddonsList(profileDir, aAddon.id));

  do_check_true(aAddon.hasResource("testfile"));
  do_check_true(aAddon.hasResource("testfile1"));
  do_check_false(aAddon.hasResource("testfile2"));

  do_check_eq(aAddon.pendingOperations, AddonManager.PENDING_UPGRADE);

  do_check_eq(aAddon.pendingUpgrade.version, "2.0");
}

function check_addon_uninstalling(aAddon, aAfterRestart) {
  do_check_neq(aAddon, null);
  do_check_eq(aAddon.version, "1.0");

  if (aAfterRestart) {
    do_check_false(aAddon.isActive);
    do_check_false(isExtensionInAddonsList(profileDir, aAddon.id));
  } else {
    do_check_true(aAddon.isActive);
    do_check_true(isExtensionInAddonsList(profileDir, aAddon.id));
  }

  do_check_true(aAddon.hasResource("testfile"));
  do_check_true(aAddon.hasResource("testfile1"));
  do_check_false(aAddon.hasResource("testfile2"));

  do_check_eq(aAddon.pendingOperations, AddonManager.PENDING_UNINSTALL);
}

function run_test_1() {
  installAllFiles([do_get_addon("test_bug587088_1")], function() {
    restartManager();

    AddonManager.getAddonByID("addon1@tests.mozilla.org", function(a1) {
      check_addon(a1, "1.0");

      // Lock either install.rdf for unpacked add-ons or the xpi for packed add-ons.
      let uri = a1.getResourceURI("install.rdf");
      if (uri.schemeIs("jar"))
        uri = a1.getResourceURI();

      let fstream = AM_Cc["@mozilla.org/network/file-input-stream;1"].
                    createInstance(AM_Ci.nsIFileInputStream);
      fstream.init(uri.QueryInterface(AM_Ci.nsIFileURL).file, -1, 0, 0);

      installAllFiles([do_get_addon("test_bug587088_2")], function() {

        check_addon_upgrading(a1);

        restartManager();

        AddonManager.getAddonByID("addon1@tests.mozilla.org", callback_soon(function(a1_2) {
          check_addon_upgrading(a1_2);

          restartManager();

          AddonManager.getAddonByID("addon1@tests.mozilla.org", callback_soon(function(a1_3) {
            check_addon_upgrading(a1_3);

            fstream.close();

            restartManager();

            AddonManager.getAddonByID("addon1@tests.mozilla.org", function(a1_4) {
              check_addon(a1_4, "2.0");

              a1_4.uninstall();
              do_execute_soon(run_test_2);
            });
          }));
        }));
      });
    });
  });
}

// Test that a failed uninstall gets rolled back
function run_test_2() {
  restartManager();

  installAllFiles([do_get_addon("test_bug587088_1")], async function() {
    await promiseRestartManager();

    AddonManager.getAddonByID("addon1@tests.mozilla.org", callback_soon(async function(a1) {
      check_addon(a1, "1.0");

      // Lock either install.rdf for unpacked add-ons or the xpi for packed add-ons.
      let uri = a1.getResourceURI("install.rdf");
      if (uri.schemeIs("jar"))
        uri = a1.getResourceURI();

      let fstream = AM_Cc["@mozilla.org/network/file-input-stream;1"].
                    createInstance(AM_Ci.nsIFileInputStream);
      fstream.init(uri.QueryInterface(AM_Ci.nsIFileURL).file, -1, 0, 0);

      a1.uninstall();

      check_addon_uninstalling(a1);

      await promiseRestartManager();

<<<<<<< HEAD
      AddonManager.getAddonByID("addon1@tests.mozilla.org", callback_soon(function(a1_2) {
=======
      AddonManager.getAddonByID("addon1@tests.mozilla.org", callback_soon(async function(a1_2) {
>>>>>>> a17af05f
        check_addon_uninstalling(a1_2, true);

        await promiseRestartManager();

<<<<<<< HEAD
        AddonManager.getAddonByID("addon1@tests.mozilla.org", callback_soon(function(a1_3) {
=======
        AddonManager.getAddonByID("addon1@tests.mozilla.org", callback_soon(async function(a1_3) {
>>>>>>> a17af05f
          check_addon_uninstalling(a1_3, true);

          fstream.close();

          await promiseRestartManager();

          AddonManager.getAddonByID("addon1@tests.mozilla.org", function(a1_4) {
            do_check_eq(a1_4, null);
            var dir = profileDir.clone();
            dir.append(do_get_expected_addon_name("addon1@tests.mozilla.org"));
            do_check_false(dir.exists());
            do_check_false(isExtensionInAddonsList(profileDir, "addon1@tests.mozilla.org"));

            do_execute_soon(do_test_finished);
          });
        }));
      }));
    }));
  });
}<|MERGE_RESOLUTION|>--- conflicted
+++ resolved
@@ -144,20 +144,12 @@
 
       await promiseRestartManager();
 
-<<<<<<< HEAD
-      AddonManager.getAddonByID("addon1@tests.mozilla.org", callback_soon(function(a1_2) {
-=======
       AddonManager.getAddonByID("addon1@tests.mozilla.org", callback_soon(async function(a1_2) {
->>>>>>> a17af05f
         check_addon_uninstalling(a1_2, true);
 
         await promiseRestartManager();
 
-<<<<<<< HEAD
-        AddonManager.getAddonByID("addon1@tests.mozilla.org", callback_soon(function(a1_3) {
-=======
         AddonManager.getAddonByID("addon1@tests.mozilla.org", callback_soon(async function(a1_3) {
->>>>>>> a17af05f
           check_addon_uninstalling(a1_3, true);
 
           fstream.close();
