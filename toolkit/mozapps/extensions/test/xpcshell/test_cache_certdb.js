--- conflicted
+++ resolved
@@ -14,21 +14,7 @@
 add_task(async function() {
   createAppInfo("xpcshell@tests.mozilla.org", "XPCShell", "1", "1.9.2");
 
-<<<<<<< HEAD
-  let certDBFactory = {
-    createInstance(outer, iid) {
-      if (outer != null) {
-        throw Components.results.NS_ERROR_NO_AGGREGATION;
-      }
-      return fakeCertDB.QueryInterface(iid);
-    }
-  };
-  registrar.registerFactory(CERTDB_CID, "CertDB",
-                            CERTDB_CONTRACTID, certDBFactory);
-}
-=======
   AddonTestUtils.manuallyInstall(do_get_addon("test_cache_certdb"), profileDir, ID);
->>>>>>> a17af05f
 
   startupManager();
 
@@ -36,13 +22,8 @@
   const { XPIProvider } = Components.utils.import("resource://gre/modules/addons/XPIProvider.jsm", {});
   await XPIProvider.verifySignatures();
 
-<<<<<<< HEAD
-  let install = yield AddonManager.getInstallForFile(do_get_addon("test_bootstrap1_1"));
-  do_check_eq(install.state, AddonManager.STATE_DOWNLOAD_FAILED);
-=======
   let addon = await AddonManager.getAddonByID(ID);
   do_check_eq(addon.signedState, AddonManager.SIGNEDSTATE_MISSING);
   do_check_false(addon.isActive);
   do_check_true(addon.appDisabled);
->>>>>>> a17af05f
 });