--- conflicted
+++ resolved
@@ -28,11 +28,7 @@
   equal(addon, null, "Add-on is not installed");
 
   let xpifile = do_get_file(IMPLICIT_ID_XPI);
-<<<<<<< HEAD
-  yield Promise.all([
-=======
   await Promise.all([
->>>>>>> a17af05f
     promiseInstallAllFiles([xpifile]),
     promiseWebExtensionStartup(),
   ]);
@@ -55,11 +51,7 @@
   equal(addon, null, "Add-on is not installed");
 
   let xpifile = do_get_file(IMPLICIT_ID_XPI);
-<<<<<<< HEAD
-  yield Promise.all([
-=======
   await Promise.all([
->>>>>>> a17af05f
     AddonManager.installTemporaryAddon(xpifile),
     promiseWebExtensionStartup(),
   ]);
@@ -90,11 +82,7 @@
   const addonDir = await promiseWriteWebManifestForExtension(manifest, gTmpD,
                                                 "the-addon-sub-dir");
   const testDate = new Date();
-<<<<<<< HEAD
-  const [addon] = yield Promise.all([
-=======
   const [addon] = await Promise.all([
->>>>>>> a17af05f
     AddonManager.installTemporaryAddon(addonDir),
     promiseWebExtensionStartup(),
   ]);
@@ -110,11 +98,7 @@
         "SourceURI of the add-on has the expected value");
 
   // Install the same directory again, as if re-installing or reloading.
-<<<<<<< HEAD
-  const [secondAddon] = yield Promise.all([
-=======
   const [secondAddon] = await Promise.all([
->>>>>>> a17af05f
     AddonManager.installTemporaryAddon(addonDir),
     promiseWebExtensionStartup(),
   ]);
@@ -154,11 +138,6 @@
 
   const allAddons = await AddonManager.getAllAddons();
 
-<<<<<<< HEAD
-  const allAddons = yield AddonManager.getAllAddons();
-
-=======
->>>>>>> a17af05f
   do_print(`Found these add-ons: ${allAddons.map(a => a.name).join(", ")}`);
   const filtered = allAddons.filter(addon => addon.name === manifest.name);
   // Make sure we have two add-ons by the same name.
@@ -473,20 +452,12 @@
       useAddonManager: "temporary",
     });
 
-<<<<<<< HEAD
-    yield Assert.rejects(
-=======
     await Assert.rejects(
->>>>>>> a17af05f
       minStarExtension.startup(),
       /The use of '\*' in strict_min_version is invalid/,
       "loading an extension with a * in strict_min_version throws an exception");
 
-<<<<<<< HEAD
-    let minStarAddon = yield promiseAddonByID(newId);
-=======
     let minStarAddon = await promiseAddonByID(newId);
->>>>>>> a17af05f
     equal(minStarAddon, null, "Add-on is not installed");
   }
 
@@ -520,11 +491,7 @@
 });
 
 // Check permissions prompt
-<<<<<<< HEAD
-add_task(function* test_permissions_prompt() {
-=======
 add_task(async function test_permissions_prompt() {
->>>>>>> a17af05f
   const manifest = {
     name: "permissions test",
     description: "permissions test",
@@ -536,11 +503,7 @@
 
   let xpi = ExtensionTestCommon.generateXPI({manifest});
 
-<<<<<<< HEAD
-  let install = yield AddonManager.getInstallForFile(xpi);
-=======
   let install = await AddonManager.getInstallForFile(xpi);
->>>>>>> a17af05f
 
   let perminfo;
   install.promptHandler = info => {
@@ -548,11 +511,7 @@
     return Promise.resolve();
   };
 
-<<<<<<< HEAD
-  yield promiseCompleteInstall(install);
-=======
   await promiseCompleteInstall(install);
->>>>>>> a17af05f
 
   notEqual(perminfo, undefined, "Permission handler was invoked");
   equal(perminfo.existingAddon, null, "Permission info does not include an existing addon");
@@ -562,17 +521,6 @@
   deepEqual(perms.origins, ["https://*.example.com/*", "<all_urls>"], "Host permissions are correct");
   deepEqual(perms.apis, ["test"], "Experiments permissions are correct");
 
-<<<<<<< HEAD
-  let addon = yield promiseAddonByID(perminfo.addon.id);
-  notEqual(addon, null, "Extension was installed");
-
-  addon.uninstall();
-  yield OS.File.remove(xpi.path);
-});
-
-// Check permissions prompt cancellation
-add_task(function* test_permissions_prompt_cancel() {
-=======
   let addon = await promiseAddonByID(perminfo.addon.id);
   notEqual(addon, null, "Extension was installed");
 
@@ -582,7 +530,6 @@
 
 // Check permissions prompt cancellation
 add_task(async function test_permissions_prompt_cancel() {
->>>>>>> a17af05f
   const manifest = {
     name: "permissions test",
     description: "permissions test",
@@ -594,11 +541,7 @@
 
   let xpi = ExtensionTestCommon.generateXPI({manifest});
 
-<<<<<<< HEAD
-  let install = yield AddonManager.getInstallForFile(xpi);
-=======
   let install = await AddonManager.getInstallForFile(xpi);
->>>>>>> a17af05f
 
   let perminfo;
   install.promptHandler = info => {
@@ -606,16 +549,6 @@
     return Promise.reject();
   };
 
-<<<<<<< HEAD
-  yield promiseCompleteInstall(install);
-
-  notEqual(perminfo, undefined, "Permission handler was invoked");
-
-  let addon = yield promiseAddonByID(perminfo.addon.id);
-  equal(addon, null, "Extension was not installed");
-
-  yield OS.File.remove(xpi.path);
-=======
   await promiseCompleteInstall(install);
 
   notEqual(perminfo, undefined, "Permission handler was invoked");
@@ -624,5 +557,4 @@
   equal(addon, null, "Extension was not installed");
 
   await OS.File.remove(xpi.path);
->>>>>>> a17af05f
 });