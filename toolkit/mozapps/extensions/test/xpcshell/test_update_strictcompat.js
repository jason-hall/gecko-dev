/* Any copyright is dedicated to the Public Domain.
 * http://creativecommons.org/publicdomain/zero/1.0/
 */

// This verifies that add-on update checks work

const PREF_MATCH_OS_LOCALE = "intl.locale.matchOS";
const PREF_SELECTED_LOCALE = "general.useragent.locale";
const PREF_GETADDONS_CACHE_ENABLED = "extensions.getAddons.cache.enabled";

// The test extension uses an insecure update url.
Services.prefs.setBoolPref(PREF_EM_CHECK_UPDATE_SECURITY, false);
Services.prefs.setBoolPref(PREF_EM_STRICT_COMPATIBILITY, true);
// This test requires lightweight themes update to be enabled even if the app
// doesn't support lightweight themes.
Services.prefs.setBoolPref("lightweightThemes.update.enabled", true);

Components.utils.import("resource://gre/modules/LightweightThemeManager.jsm");

const PARAMS = "?%REQ_VERSION%/%ITEM_ID%/%ITEM_VERSION%/%ITEM_MAXAPPVERSION%/" +
               "%ITEM_STATUS%/%APP_ID%/%APP_VERSION%/%CURRENT_APP_VERSION%/" +
               "%APP_OS%/%APP_ABI%/%APP_LOCALE%/%UPDATE_TYPE%";

var gInstallDate;

var testserver = createHttpServer();
gPort = testserver.identity.primaryPort;
mapFile("/data/test_update.rdf", testserver);
mapFile("/data/test_update.json", testserver);
mapFile("/data/test_update.xml", testserver);
testserver.registerDirectory("/addons/", do_get_file("addons"));

const profileDir = gProfD.clone();
profileDir.append("extensions");

function run_test() {
  createAppInfo("xpcshell@tests.mozilla.org", "XPCShell", "1", "1");

  Services.prefs.setBoolPref(PREF_MATCH_OS_LOCALE, false);
  Services.prefs.setCharPref(PREF_SELECTED_LOCALE, "fr-FR");

  run_next_test();
}

let testParams = [
  { updateFile: "test_update.rdf",
    appId: "xpcshell@tests.mozilla.org" },
  { updateFile: "test_update.json",
    appId: "toolkit@mozilla.org" },
];

for (let test of testParams) {
  let { updateFile, appId } = test;

  add_test(function() {
    writeInstallRDFForExtension({
      id: "addon1@tests.mozilla.org",
      version: "1.0",
      updateURL: "http://localhost:" + gPort + "/data/" + updateFile,
      targetApplications: [{
        id: appId,
        minVersion: "1",
        maxVersion: "1"
      }],
      name: "Test Addon 1",
    }, profileDir);

    writeInstallRDFForExtension({
      id: "addon2@tests.mozilla.org",
      version: "1.0",
      updateURL: "http://localhost:" + gPort + "/data/" + updateFile,
      targetApplications: [{
        id: appId,
        minVersion: "0",
        maxVersion: "0"
      }],
      name: "Test Addon 2",
    }, profileDir);

    writeInstallRDFForExtension({
      id: "addon3@tests.mozilla.org",
      version: "1.0",
      updateURL: "http://localhost:" + gPort + "/data/" + updateFile,
      targetApplications: [{
        id: appId,
        minVersion: "5",
        maxVersion: "5"
      }],
      name: "Test Addon 3",
    }, profileDir);

    startupManager();

    run_next_test();
  });

  // Verify that an update is available and can be installed.
  let check_test_1;
  add_test(function run_test_1() {
    AddonManager.getAddonByID("addon1@tests.mozilla.org", function(a1) {
      do_check_neq(a1, null);
      do_check_eq(a1.version, "1.0");
      do_check_eq(a1.applyBackgroundUpdates, AddonManager.AUTOUPDATE_DEFAULT);
      do_check_eq(a1.releaseNotesURI, null);

      a1.applyBackgroundUpdates = AddonManager.AUTOUPDATE_DEFAULT;

      prepare_test({
        "addon1@tests.mozilla.org": [
          ["onPropertyChanged", ["applyBackgroundUpdates"]]
        ]
      });
      a1.applyBackgroundUpdates = AddonManager.AUTOUPDATE_DISABLE;
      check_test_completed();

      a1.applyBackgroundUpdates = AddonManager.AUTOUPDATE_DISABLE;

      prepare_test({}, [
        "onNewInstall",
      ]);

      a1.findUpdates({
        onNoCompatibilityUpdateAvailable(addon) {
          ok(false, "Should not have seen onNoCompatibilityUpdateAvailable notification");
        },

        onUpdateAvailable(addon, install) {
          ensure_test_completed();

          AddonManager.getAllInstalls(function(aInstalls) {
            do_check_eq(aInstalls.length, 1);
            do_check_eq(aInstalls[0], install);

            do_check_eq(addon, a1);
            do_check_eq(install.name, addon.name);
            do_check_eq(install.version, "2.0");
            do_check_eq(install.state, AddonManager.STATE_AVAILABLE);
            do_check_eq(install.existingAddon, addon);
            do_check_eq(install.releaseNotesURI.spec, "http://example.com/updateInfo.xhtml");

            // Verify that another update check returns the same AddonInstall
            a1.findUpdates({
              onNoCompatibilityUpdateAvailable() {
                ok(false, "Should not have seen onNoCompatibilityUpdateAvailable notification");
              },

              onUpdateAvailable(newAddon, newInstall) {
                AddonManager.getAllInstalls(function(aInstalls2) {
                  do_check_eq(aInstalls2.length, 1);
                  do_check_eq(aInstalls2[0], install);
                  do_check_eq(newAddon, addon);
                  do_check_eq(newInstall, install);

                  prepare_test({}, [
                    "onDownloadStarted",
                    "onDownloadEnded",
                  ], check_test_1);
                  install.install();
                });
              },

              onNoUpdateAvailable() {
                ok(false, "Should not have seen onNoUpdateAvailable notification");
              }
            }, AddonManager.UPDATE_WHEN_USER_REQUESTED);
          });
        },

        onNoUpdateAvailable(addon) {
          ok(false, "Should not have seen onNoUpdateAvailable notification");
        }
      }, AddonManager.UPDATE_WHEN_USER_REQUESTED);
    });
  });

  let run_test_2;
  check_test_1 = (install) => {
    ensure_test_completed();
    do_check_eq(install.state, AddonManager.STATE_DOWNLOADED);
    run_test_2(install);
    return false;
  };

  // Continue installing the update.
  let check_test_2;
  run_test_2 = (install) => {
    // Verify that another update check returns no new update
    install.existingAddon.findUpdates({
      onNoCompatibilityUpdateAvailable(addon) {
        ok(false, "Should not have seen onNoCompatibilityUpdateAvailable notification");
      },

      onUpdateAvailable() {
        ok(false, "Should find no available update when one is already downloading");
      },

      onNoUpdateAvailable(addon) {
        AddonManager.getAllInstalls(function(aInstalls) {
          do_check_eq(aInstalls.length, 1);
          do_check_eq(aInstalls[0], install);

          prepare_test({
            "addon1@tests.mozilla.org": [
              "onInstalling"
            ]
          }, [
            "onInstallStarted",
            "onInstallEnded",
          ], check_test_2);
          install.install();
        });
      }
    }, AddonManager.UPDATE_WHEN_USER_REQUESTED);
  };

  check_test_2 = () => {
    ensure_test_completed();

    AddonManager.getAddonByID("addon1@tests.mozilla.org", callback_soon(async function(olda1) {
      await AddonTestUtils.loadAddonsList(true);

      do_check_neq(olda1, null);
      do_check_eq(olda1.version, "1.0");
      do_check_true(isExtensionInAddonsList(profileDir, olda1.id));

      shutdownManager();

      await promiseStartupManager();

      do_check_true(isExtensionInAddonsList(profileDir, "addon1@tests.mozilla.org"));

      AddonManager.getAddonByID("addon1@tests.mozilla.org", function(a1) {
        do_check_neq(a1, null);
        do_check_eq(a1.version, "2.0");
        do_check_true(isExtensionInAddonsList(profileDir, a1.id));
        do_check_eq(a1.applyBackgroundUpdates, AddonManager.AUTOUPDATE_DISABLE);
        do_check_eq(a1.releaseNotesURI.spec, "http://example.com/updateInfo.xhtml");

        a1.uninstall();
        run_next_test();
      });
    }));
  };


  // Check that an update check finds compatibility updates and applies them
  let check_test_3;
  add_test(function run_test_3() {
    restartManager();

    AddonManager.getAddonByID("addon2@tests.mozilla.org", function(a2) {
      do_check_neq(a2, null);
      do_check_false(a2.isActive);
      do_check_false(a2.isCompatible);
      do_check_true(a2.appDisabled);
      do_check_true(a2.isCompatibleWith("0", "0"));

      a2.findUpdates({
        onCompatibilityUpdateAvailable(addon) {
          do_check_true(a2.isCompatible);
          do_check_false(a2.appDisabled);
          do_check_false(a2.isActive);
        },

        onUpdateAvailable(addon, install) {
          ok(false, "Should not have seen an available update");
        },

        onNoUpdateAvailable(addon) {
          do_check_eq(addon, a2);
          do_execute_soon(check_test_3);
        }
      }, AddonManager.UPDATE_WHEN_USER_REQUESTED);
    });
  });

  check_test_3 = () => {
    restartManager();
    AddonManager.getAddonByID("addon2@tests.mozilla.org", function(a2) {
      do_check_neq(a2, null);
      do_check_true(a2.isActive);
      do_check_true(a2.isCompatible);
      do_check_false(a2.appDisabled);
      a2.uninstall();

      run_next_test();
    });
  }

  // Checks that we see no compatibility information when there is none.
  add_test(function run_test_4() {
    AddonManager.getAddonByID("addon3@tests.mozilla.org", function(a3) {
      do_check_neq(a3, null);
      do_check_false(a3.isActive);
      do_check_false(a3.isCompatible);
      do_check_true(a3.appDisabled);
      do_check_true(a3.isCompatibleWith("5", "5"));
      do_check_false(a3.isCompatibleWith("2", "2"));

      a3.findUpdates({
        sawUpdate: false,
        onCompatibilityUpdateAvailable(addon) {
          ok(false, "Should not have seen compatibility information");
        },

        onNoCompatibilityUpdateAvailable(addon) {
          this.sawUpdate = true;
        },

        onUpdateAvailable(addon, install) {
          ok(false, "Should not have seen an available update");
        },

        onNoUpdateAvailable(addon) {
          do_check_true(this.sawUpdate);
          run_next_test();
        }
      }, AddonManager.UPDATE_WHEN_USER_REQUESTED);
    });
  });

  // Checks that compatibility info for future apps are detected but don't make
  // the item compatibile.
  let check_test_5;
  add_test(function run_test_5() {
    AddonManager.getAddonByID("addon3@tests.mozilla.org", function(a3) {
      do_check_neq(a3, null);
      do_check_false(a3.isActive);
      do_check_false(a3.isCompatible);
      do_check_true(a3.appDisabled);
      do_check_true(a3.isCompatibleWith("5", "5"));
      do_check_false(a3.isCompatibleWith("2", "2"));

      a3.findUpdates({
        sawUpdate: false,
        onCompatibilityUpdateAvailable(addon) {
          do_check_false(a3.isCompatible);
          do_check_true(a3.appDisabled);
          do_check_false(a3.isActive);
          this.sawUpdate = true;
        },

        onNoCompatibilityUpdateAvailable(addon) {
          ok(false, "Should have seen some compatibility information");
        },

        onUpdateAvailable(addon, install) {
          ok(false, "Should not have seen an available update");
        },

        onNoUpdateAvailable(addon) {
          do_check_true(this.sawUpdate);
          do_execute_soon(check_test_5);
        }
      }, AddonManager.UPDATE_WHEN_USER_REQUESTED, "3.0", "3.0");
    });
  });

  check_test_5 = () => {
    restartManager();
    AddonManager.getAddonByID("addon3@tests.mozilla.org", function(a3) {
      do_check_neq(a3, null);
      do_check_false(a3.isActive);
      do_check_false(a3.isCompatible);
      do_check_true(a3.appDisabled);

      a3.uninstall();
      run_next_test();
    });
  }

  // Test that background update checks work
  let continue_test_6;
  add_test(function run_test_6() {
    restartManager();

    writeInstallRDFForExtension({
      id: "addon1@tests.mozilla.org",
      version: "1.0",
      updateURL: "http://localhost:" + gPort + "/data/" + updateFile,
      targetApplications: [{
        id: appId,
        minVersion: "1",
        maxVersion: "1"
      }],
      name: "Test Addon 1",
    }, profileDir);
    restartManager();

    prepare_test({}, [
      "onNewInstall",
      "onDownloadStarted",
      "onDownloadEnded"
    ], continue_test_6);

    AddonManagerInternal.backgroundUpdateCheck();
  });

  let check_test_6;
  continue_test_6 = (install) => {
    do_check_neq(install.existingAddon, null);
    do_check_eq(install.existingAddon.id, "addon1@tests.mozilla.org");

    prepare_test({
      "addon1@tests.mozilla.org": [
        "onInstalling"
      ]
    }, [
      "onInstallStarted",
      "onInstallEnded",
    ], callback_soon(check_test_6));
  }

  check_test_6 = (install) => {
    do_check_eq(install.existingAddon.pendingUpgrade.install, install);

    restartManager();
    AddonManager.getAddonByID("addon1@tests.mozilla.org", function(a1) {
      do_check_neq(a1, null);
      do_check_eq(a1.version, "2.0");
      do_check_eq(a1.releaseNotesURI.spec, "http://example.com/updateInfo.xhtml");
      a1.uninstall();
      run_next_test();
    });
  }

  // Verify the parameter escaping in update urls.
  add_test(function run_test_8() {
    restartManager();

    writeInstallRDFForExtension({
      id: "addon1@tests.mozilla.org",
      version: "5.0",
      updateURL: "http://localhost:" + gPort + "/data/param_test.rdf" + PARAMS,
      targetApplications: [{
        id: appId,
        minVersion: "1",
        maxVersion: "2"
      }],
      name: "Test Addon 1",
    }, profileDir);

    writeInstallRDFForExtension({
      id: "addon2@tests.mozilla.org",
      version: "67.0.5b1",
      updateURL: "http://localhost:" + gPort + "/data/param_test.rdf" + PARAMS,
      targetApplications: [{
        id: "toolkit@mozilla.org",
        minVersion: "0",
        maxVersion: "3"
      }],
      name: "Test Addon 2",
    }, profileDir);

    writeInstallRDFForExtension({
      id: "addon3@tests.mozilla.org",
      version: "1.3+",
      updateURL: "http://localhost:" + gPort + "/data/param_test.rdf" + PARAMS,
      targetApplications: [{
        id: appId,
        minVersion: "0",
        maxVersion: "0"
      }, {
        id: "toolkit@mozilla.org",
        minVersion: "0",
        maxVersion: "3"
      }],
      name: "Test Addon 3",
    }, profileDir);

    writeInstallRDFForExtension({
      id: "addon4@tests.mozilla.org",
      version: "0.5ab6",
      updateURL: "http://localhost:" + gPort + "/data/param_test.rdf" + PARAMS,
      targetApplications: [{
        id: appId,
        minVersion: "1",
        maxVersion: "5"
      }],
      name: "Test Addon 4",
    }, profileDir);

    writeInstallRDFForExtension({
      id: "addon5@tests.mozilla.org",
      version: "1.0",
      updateURL: "http://localhost:" + gPort + "/data/param_test.rdf" + PARAMS,
      targetApplications: [{
        id: appId,
        minVersion: "1",
        maxVersion: "1"
      }],
      name: "Test Addon 5",
    }, profileDir);

    writeInstallRDFForExtension({
      id: "addon6@tests.mozilla.org",
      version: "1.0",
      updateURL: "http://localhost:" + gPort + "/data/param_test.rdf" + PARAMS,
      targetApplications: [{
        id: appId,
        minVersion: "1",
        maxVersion: "1"
      }],
      name: "Test Addon 6",
    }, profileDir);

    restartManager();

    AddonManager.getAddonByID("addon2@tests.mozilla.org", callback_soon(function(a2) {
      a2.userDisabled = true;
      restartManager();

      testserver.registerPathHandler("/data/param_test.rdf", function(request, response) {
        do_check_neq(request.queryString, "");
        let [req_version, item_id, item_version,
             item_maxappversion, item_status,
             app_id, app_version, current_app_version,
             app_os, app_abi, app_locale, update_type] =
             request.queryString.split("/").map(a => decodeURIComponent(a));

        do_check_eq(req_version, "2");

        switch (item_id) {
        case "addon1@tests.mozilla.org":
          do_check_eq(item_version, "5.0");
          do_check_eq(item_maxappversion, "2");
          do_check_eq(item_status, "userEnabled");
          do_check_eq(app_version, "1");
          do_check_eq(update_type, "97");
          break;
        case "addon2@tests.mozilla.org":
          do_check_eq(item_version, "67.0.5b1");
          do_check_eq(item_maxappversion, "3");
          do_check_eq(item_status, "userDisabled");
          do_check_eq(app_version, "1");
          do_check_eq(update_type, "49");
          break;
        case "addon3@tests.mozilla.org":
          do_check_eq(item_version, "1.3+");
          do_check_eq(item_maxappversion, "0");
          do_check_eq(item_status, "userEnabled,incompatible");
          do_check_eq(app_version, "1");
          do_check_eq(update_type, "112");
          break;
        case "addon4@tests.mozilla.org":
          do_check_eq(item_version, "0.5ab6");
          do_check_eq(item_maxappversion, "5");
          do_check_eq(item_status, "userEnabled");
          do_check_eq(app_version, "2");
          do_check_eq(update_type, "98");
          break;
        case "addon5@tests.mozilla.org":
          do_check_eq(item_version, "1.0");
          do_check_eq(item_maxappversion, "1");
          do_check_eq(item_status, "userEnabled");
          do_check_eq(app_version, "1");
          do_check_eq(update_type, "35");
          break;
        case "addon6@tests.mozilla.org":
          do_check_eq(item_version, "1.0");
          do_check_eq(item_maxappversion, "1");
          do_check_eq(item_status, "userEnabled");
          do_check_eq(app_version, "1");
          do_check_eq(update_type, "99");
          break;
        default:
          ok(false, "Update request for unexpected add-on " + item_id);
        }

        do_check_eq(app_id, "xpcshell@tests.mozilla.org");
        do_check_eq(current_app_version, "1");
        do_check_eq(app_os, "XPCShell");
        do_check_eq(app_abi, "noarch-spidermonkey");
        do_check_eq(app_locale, "fr-FR");

        request.setStatusLine(null, 500, "Server Error");
      });

      AddonManager.getAddonsByIDs(["addon1@tests.mozilla.org",
                                   "addon2@tests.mozilla.org",
                                   "addon3@tests.mozilla.org",
                                   "addon4@tests.mozilla.org",
                                   "addon5@tests.mozilla.org",
                                   "addon6@tests.mozilla.org"],
                                   function([a1_2, a2_2, a3_2, a4_2, a5_2, a6_2]) {
        let count = 6;

        function next_test() {
          a1_2.uninstall();
          a2_2.uninstall();
          a3_2.uninstall();
          a4_2.uninstall();
          a5_2.uninstall();
          a6_2.uninstall();

          restartManager();
          run_next_test();
        }

        let compatListener = {
          onUpdateFinished(addon, error) {
            if (--count == 0)
              do_execute_soon(next_test);
          }
        };

        let updateListener = {
          onUpdateAvailable(addon, update) {
            // Dummy so the update checker knows we care about new versions
          },

          onUpdateFinished(addon, error) {
            if (--count == 0)
              do_execute_soon(next_test);
          }
        };

        a1_2.findUpdates(updateListener, AddonManager.UPDATE_WHEN_USER_REQUESTED);
        a2_2.findUpdates(compatListener, AddonManager.UPDATE_WHEN_ADDON_INSTALLED);
        a3_2.findUpdates(updateListener, AddonManager.UPDATE_WHEN_PERIODIC_UPDATE);
        a4_2.findUpdates(updateListener, AddonManager.UPDATE_WHEN_NEW_APP_DETECTED, "2");
        a5_2.findUpdates(compatListener, AddonManager.UPDATE_WHEN_NEW_APP_INSTALLED);
        a6_2.findUpdates(updateListener, AddonManager.UPDATE_WHEN_NEW_APP_INSTALLED);
      });
    }));
  });

  // Tests that if an install.rdf claims compatibility then the add-on will be
  // seen as compatible regardless of what the update.rdf says.
  add_test(function run_test_9() {
    writeInstallRDFForExtension({
      id: "addon4@tests.mozilla.org",
      version: "5.0",
      updateURL: "http://localhost:" + gPort + "/data/" + updateFile,
      targetApplications: [{
        id: appId,
        minVersion: "0",
        maxVersion: "1"
      }],
      name: "Test Addon 1",
    }, profileDir);

    restartManager();

    AddonManager.getAddonByID("addon4@tests.mozilla.org", function(a4) {
      do_check_true(a4.isActive, "addon4 is active");
      do_check_true(a4.isCompatible, "addon4 is compatible");

      run_next_test();
    });
  });

  // Tests that a normal update check won't decrease a targetApplication's
  // maxVersion.
  add_test(function run_test_10() {
    AddonManager.getAddonByID("addon4@tests.mozilla.org", function(a4) {
      a4.findUpdates({
        onUpdateFinished(addon) {
          do_check_true(addon.isCompatible, "addon4 is compatible");

          run_next_test();
        }
      }, AddonManager.UPDATE_WHEN_PERIODIC_UPDATE);
    });
  });

  // Tests that an update check for a new application will decrease a
  // targetApplication's maxVersion.
  add_test(function run_test_11() {
    AddonManager.getAddonByID("addon4@tests.mozilla.org", function(a4) {
      a4.findUpdates({
        onUpdateFinished(addon) {
          do_check_false(addon.isCompatible, "addon4 is compatible");

          run_next_test();
        }
      }, AddonManager.UPDATE_WHEN_NEW_APP_INSTALLED);
    });
  });

  // Check that the decreased maxVersion applied and disables the add-on
  add_test(function run_test_12() {
    restartManager();

    AddonManager.getAddonByID("addon4@tests.mozilla.org", function(a4) {
      do_check_false(a4.isActive, "addon4 is active");
      do_check_false(a4.isCompatible, "addon4 is compatible");

      a4.uninstall();
      run_next_test();
    });
  });

  // Tests that no compatibility update is passed to the listener when there is
  // compatibility info for the current version of the app but not for the
  // version of the app that the caller requested an update check for.
  let check_test_13;
  add_test(function run_test_13() {
    restartManager();

    // Not initially compatible but the update check will make it compatible
    writeInstallRDFForExtension({
      id: "addon7@tests.mozilla.org",
      version: "1.0",
      updateURL: "http://localhost:" + gPort + "/data/" + updateFile,
      targetApplications: [{
        id: appId,
        minVersion: "0",
        maxVersion: "0"
      }],
      name: "Test Addon 7",
    }, profileDir);
    restartManager();

    AddonManager.getAddonByID("addon7@tests.mozilla.org", function(a7) {
      do_check_neq(a7, null);
      do_check_false(a7.isActive);
      do_check_false(a7.isCompatible);
      do_check_true(a7.appDisabled);
      do_check_true(a7.isCompatibleWith("0", "0"));

      a7.findUpdates({
        sawUpdate: false,
        onCompatibilityUpdateAvailable(addon) {
          ok(false, "Should not have seen compatibility information");
        },

        onUpdateAvailable(addon, install) {
          ok(false, "Should not have seen an available update");
        },

        onUpdateFinished(addon) {
          do_check_true(addon.isCompatible);
          do_execute_soon(check_test_13);
        }
      }, AddonManager.UPDATE_WHEN_NEW_APP_DETECTED, "3.0", "3.0");
    });
  });

  check_test_13 = () => {
    restartManager();
    AddonManager.getAddonByID("addon7@tests.mozilla.org", function(a7) {
      do_check_neq(a7, null);
      do_check_true(a7.isActive);
      do_check_true(a7.isCompatible);
      do_check_false(a7.appDisabled);

      a7.uninstall();
      run_next_test();
    });
  }

  // Test that background update checks doesn't update an add-on that isn't
  // allowed to update automatically.
  let check_test_14;
  add_test(function run_test_14() {
    restartManager();

    // Have an add-on there that will be updated so we see some events from it
    writeInstallRDFForExtension({
      id: "addon1@tests.mozilla.org",
      version: "1.0",
      updateURL: "http://localhost:" + gPort + "/data/" + updateFile,
      targetApplications: [{
        id: appId,
        minVersion: "1",
        maxVersion: "1"
      }],
      name: "Test Addon 1",
    }, profileDir);

    writeInstallRDFForExtension({
      id: "addon8@tests.mozilla.org",
      version: "1.0",
      updateURL: "http://localhost:" + gPort + "/data/" + updateFile,
      targetApplications: [{
        id: appId,
        minVersion: "1",
        maxVersion: "1"
      }],
      name: "Test Addon 8",
    }, profileDir);
    restartManager();

    AddonManager.getAddonByID("addon8@tests.mozilla.org", function(a8) {
      a8.applyBackgroundUpdates = AddonManager.AUTOUPDATE_DISABLE;

      // The background update check will find updates for both add-ons but only
      // proceed to install one of them.
      AddonManager.addInstallListener({
        onNewInstall(aInstall) {
          let id = aInstall.existingAddon.id;
          ok((id == "addon1@tests.mozilla.org" || id == "addon8@tests.mozilla.org"),
             "Saw unexpected onNewInstall for " + id);
        },

        onDownloadStarted(aInstall) {
          do_check_eq(aInstall.existingAddon.id, "addon1@tests.mozilla.org");
        },

        onDownloadEnded(aInstall) {
          do_check_eq(aInstall.existingAddon.id, "addon1@tests.mozilla.org");
        },

        onDownloadFailed(aInstall) {
          ok(false, "Should not have seen onDownloadFailed event");
        },

        onDownloadCancelled(aInstall) {
          ok(false, "Should not have seen onDownloadCancelled event");
        },

        onInstallStarted(aInstall) {
          do_check_eq(aInstall.existingAddon.id, "addon1@tests.mozilla.org");
        },

        onInstallEnded(aInstall) {
          do_check_eq(aInstall.existingAddon.id, "addon1@tests.mozilla.org");
          do_check_eq(aInstall.existingAddon.pendingUpgrade.install, aInstall);

          do_execute_soon(check_test_14);
        },

        onInstallFailed(aInstall) {
          ok(false, "Should not have seen onInstallFailed event");
        },

        onInstallCancelled(aInstall) {
          ok(false, "Should not have seen onInstallCancelled event");
        },
      });

      AddonManagerInternal.backgroundUpdateCheck();
    });
  });

  check_test_14 = () => {
    restartManager();
    AddonManager.getAddonsByIDs(["addon1@tests.mozilla.org",
                                 "addon8@tests.mozilla.org"], function([a1, a8]) {
      do_check_neq(a1, null);
      do_check_eq(a1.version, "2.0");
      a1.uninstall();

      do_check_neq(a8, null);
      do_check_eq(a8.version, "1.0");
      a8.uninstall();

      run_next_test();
    });
  }

  // Test that background update checks doesn't update an add-on that is
  // pending uninstall
  let check_test_15;
  add_test(function run_test_15() {
    restartManager();

    // Have an add-on there that will be updated so we see some events from it
    writeInstallRDFForExtension({
      id: "addon1@tests.mozilla.org",
      version: "1.0",
      updateURL: "http://localhost:" + gPort + "/data/" + updateFile,
      targetApplications: [{
        id: appId,
        minVersion: "1",
        maxVersion: "1"
      }],
      name: "Test Addon 1",
    }, profileDir);

    writeInstallRDFForExtension({
      id: "addon8@tests.mozilla.org",
      version: "1.0",
      updateURL: "http://localhost:" + gPort + "/data/" + updateFile,
      targetApplications: [{
        id: appId,
        minVersion: "1",
        maxVersion: "1"
      }],
      name: "Test Addon 8",
    }, profileDir);
    restartManager();

    AddonManager.getAddonByID("addon8@tests.mozilla.org", function(a8) {
      a8.uninstall();
      do_check_false(hasFlag(a8.permissions, AddonManager.PERM_CAN_UPGRADE));

      // The background update check will find updates for both add-ons but only
      // proceed to install one of them.
      AddonManager.addInstallListener({
        onNewInstall(aInstall) {
          let id = aInstall.existingAddon.id;
          ok((id == "addon1@tests.mozilla.org" || id == "addon8@tests.mozilla.org"),
             "Saw unexpected onNewInstall for " + id);
        },

        onDownloadStarted(aInstall) {
          do_check_eq(aInstall.existingAddon.id, "addon1@tests.mozilla.org");
        },

        onDownloadEnded(aInstall) {
          do_check_eq(aInstall.existingAddon.id, "addon1@tests.mozilla.org");
        },

        onDownloadFailed(aInstall) {
          ok(false, "Should not have seen onDownloadFailed event");
        },

        onDownloadCancelled(aInstall) {
          ok(false, "Should not have seen onDownloadCancelled event");
        },

        onInstallStarted(aInstall) {
          do_check_eq(aInstall.existingAddon.id, "addon1@tests.mozilla.org");
        },

        onInstallEnded(aInstall) {
          do_check_eq(aInstall.existingAddon.id, "addon1@tests.mozilla.org");
          do_execute_soon(check_test_15);
        },

        onInstallFailed(aInstall) {
          ok(false, "Should not have seen onInstallFailed event");
        },

        onInstallCancelled(aInstall) {
          ok(false, "Should not have seen onInstallCancelled event");
        },
      });

      AddonManagerInternal.backgroundUpdateCheck();
    });
  });

  check_test_15 = () => {
    restartManager();
    AddonManager.getAddonsByIDs(["addon1@tests.mozilla.org",
                                 "addon8@tests.mozilla.org"], function([a1, a8]) {
      do_check_neq(a1, null);
      do_check_eq(a1.version, "2.0");
      a1.uninstall();

      do_check_eq(a8, null);

      run_next_test();
    });
  }

  // Test that the update check correctly observes the
  // extensions.strictCompatibility pref and compatibility overrides.
  add_test(function run_test_17() {
    restartManager();

    writeInstallRDFForExtension({
      id: "addon9@tests.mozilla.org",
      version: "1.0",
      updateURL: "http://localhost:" + gPort + "/data/" + updateFile,
      targetApplications: [{
        id: appId,
        minVersion: "0.1",
        maxVersion: "0.2"
      }],
      name: "Test Addon 9",
    }, profileDir);
    restartManager();

    AddonManager.addInstallListener({
      onNewInstall(aInstall) {
        equal(aInstall.existingAddon.id, "addon9@tests.mozilla.org",
              "Saw unexpected onNewInstall for " + aInstall.existingAddon.id);
        do_check_eq(aInstall.version, "2.0");
      },
      onDownloadFailed(aInstall) {
        AddonManager.getAddonByID("addon9@tests.mozilla.org", function(a9) {
          a9.uninstall();
          run_next_test();
        });
      }
    });

    Services.prefs.setCharPref(PREF_GETADDONS_BYIDS,
                               "http://localhost:" + gPort + "/data/test_update.xml");
    Services.prefs.setCharPref(PREF_GETADDONS_BYIDS_PERFORMANCE,
                               "http://localhost:" + gPort + "/data/test_update.xml");
    Services.prefs.setBoolPref(PREF_GETADDONS_CACHE_ENABLED, true);

    AddonManagerInternal.backgroundUpdateCheck();
  });

  // Test that the update check correctly observes when an addon opts-in to
  // strict compatibility checking.
  add_test(function run_test_19() {
    restartManager();
    writeInstallRDFForExtension({
      id: "addon11@tests.mozilla.org",
      version: "1.0",
      updateURL: "http://localhost:" + gPort + "/data/" + updateFile,
      targetApplications: [{
        id: appId,
        minVersion: "0.1",
        maxVersion: "0.2"
      }],
      name: "Test Addon 11",
    }, profileDir);
    restartManager();

    AddonManager.getAddonByID("addon11@tests.mozilla.org", function(a11) {
      do_check_neq(a11, null);

      a11.findUpdates({
        onCompatibilityUpdateAvailable() {
          ok(false, "Should have not have seen compatibility information");
        },

        onUpdateAvailable() {
          ok(false, "Should not have seen an available update");
        },

        onUpdateFinished() {
          run_next_test();
        }
      }, AddonManager.UPDATE_WHEN_USER_REQUESTED);
    });
  });

<<<<<<< HEAD
  add_task(function* cleanup() {
    let addons = yield AddonManager.getAddonsByTypes(["extension"]);
=======
  add_task(async function cleanup() {
    let addons = await AddonManager.getAddonsByTypes(["extension"]);
>>>>>>> a17af05f

    for (let addon of addons)
      addon.uninstall();

    await promiseRestartManager();

    shutdownManager();

    await new Promise(do_execute_soon);
  });
}

// Test that background update checks work for lightweight themes
add_test(function run_test_7() {
  startupManager();

  LightweightThemeManager.currentTheme = {
    id: "1",
    version: "1",
    name: "Test LW Theme",
    description: "A test theme",
    author: "Mozilla",
    homepageURL: "http://localhost:" + gPort + "/data/index.html",
    headerURL: "http://localhost:" + gPort + "/data/header.png",
    footerURL: "http://localhost:" + gPort + "/data/footer.png",
    previewURL: "http://localhost:" + gPort + "/data/preview.png",
    iconURL: "http://localhost:" + gPort + "/data/icon.png",
    updateURL: "http://localhost:" + gPort + "/data/lwtheme.js"
  };

  // XXX The lightweight theme manager strips non-https updateURLs so hack it
  // back in.
  let themes = JSON.parse(Services.prefs.getCharPref("lightweightThemes.usedThemes"));
  do_check_eq(themes.length, 1);
  themes[0].updateURL = "http://localhost:" + gPort + "/data/lwtheme.js";
  Services.prefs.setCharPref("lightweightThemes.usedThemes", JSON.stringify(themes));

  testserver.registerPathHandler("/data/lwtheme.js", function(request, response) {
    response.write(JSON.stringify({
      id: "1",
      version: "2",
      name: "Updated Theme",
      description: "A test theme",
      author: "Mozilla",
      homepageURL: "http://localhost:" + gPort + "/data/index2.html",
      headerURL: "http://localhost:" + gPort + "/data/header.png",
      footerURL: "http://localhost:" + gPort + "/data/footer.png",
      previewURL: "http://localhost:" + gPort + "/data/preview.png",
      iconURL: "http://localhost:" + gPort + "/data/icon2.png",
      updateURL: "http://localhost:" + gPort + "/data/lwtheme.js"
    }));
  });

  AddonManager.getAddonByID("1@personas.mozilla.org", function(p1) {
    do_check_neq(p1, null);
    do_check_eq(p1.version, "1");
    do_check_eq(p1.name, "Test LW Theme");
    do_check_true(p1.isActive);
    do_check_eq(p1.installDate.getTime(), p1.updateDate.getTime());

    // 5 seconds leeway seems like a lot, but tests can run slow and really if
    // this is within 5 seconds it is fine. If it is going to be wrong then it
    // is likely to be hours out at least
    do_check_true((Date.now() - p1.installDate.getTime()) < 5000);

    gInstallDate = p1.installDate.getTime();

    prepare_test({
      "1@personas.mozilla.org": [
        ["onInstalling", false],
        "onInstalled"
      ]
    }, [
      "onExternalInstall"
    ], check_test_7);

    AddonManagerInternal.backgroundUpdateCheck();
  });
});

function check_test_7() {
  AddonManager.getAddonByID("1@personas.mozilla.org", function(p1) {
    do_check_neq(p1, null);
    do_check_eq(p1.version, "2");
    do_check_eq(p1.name, "Updated Theme");
    do_check_eq(p1.installDate.getTime(), gInstallDate);
    do_check_true(p1.installDate.getTime() < p1.updateDate.getTime());

    // 5 seconds leeway seems like a lot, but tests can run slow and really if
    // this is within 5 seconds it is fine. If it is going to be wrong then it
    // is likely to be hours out at least
    do_check_true((Date.now() - p1.updateDate.getTime()) < 5000);

    gInstallDate = p1.installDate.getTime();

    run_next_test();
  });
}<|MERGE_RESOLUTION|>--- conflicted
+++ resolved
@@ -1024,13 +1024,8 @@
     });
   });
 
-<<<<<<< HEAD
-  add_task(function* cleanup() {
-    let addons = yield AddonManager.getAddonsByTypes(["extension"]);
-=======
   add_task(async function cleanup() {
     let addons = await AddonManager.getAddonsByTypes(["extension"]);
->>>>>>> a17af05f
 
     for (let addon of addons)
       addon.uninstall();
