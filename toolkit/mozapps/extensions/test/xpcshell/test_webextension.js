/* Any copyright is dedicated to the Public Domain.
 * http://creativecommons.org/publicdomain/zero/1.0/
 */

Components.utils.import("resource://gre/modules/AppConstants.jsm");

const ID = "webextension1@tests.mozilla.org";

const PREF_SELECTED_LOCALE = "general.useragent.locale";

const profileDir = gProfD.clone();
profileDir.append("extensions");

createAppInfo("xpcshell@tests.mozilla.org", "XPCShell", "1", "42");
startupManager();

const { GlobalManager } = Components.utils.import("resource://gre/modules/Extension.jsm", {});

<<<<<<< HEAD
add_task(function*() {
=======
add_task(async function() {
>>>>>>> a17af05f
  equal(GlobalManager.extensionMap.size, 0);

  await Promise.all([
    promiseInstallAllFiles([do_get_addon("webextension_1")], true),
    promiseWebExtensionStartup()
  ]);

  equal(GlobalManager.extensionMap.size, 1);
  ok(GlobalManager.extensionMap.has(ID));

  let chromeReg = AM_Cc["@mozilla.org/chrome/chrome-registry;1"].
                  getService(AM_Ci.nsIChromeRegistry);
  try {
    chromeReg.convertChromeURL(NetUtil.newURI("chrome://webex/content/webex.xul"));
    do_throw("Chrome manifest should not have been registered");
  } catch (e) {
    // Expected the chrome url to not be registered
  }

  let addon = await promiseAddonByID(ID);
  do_check_neq(addon, null);
  do_check_eq(addon.version, "1.0");
  do_check_eq(addon.name, "Web Extension Name");
  do_check_true(addon.isCompatible);
  do_check_false(addon.appDisabled);
  do_check_true(addon.isActive);
  do_check_false(addon.isSystem);
  do_check_eq(addon.type, "extension");
  do_check_true(addon.isWebExtension);
  do_check_eq(addon.signedState, mozinfo.addon_signing ? AddonManager.SIGNEDSTATE_PRIVILEGED : AddonManager.SIGNEDSTATE_NOT_REQUIRED);

  let uri = do_get_addon_root_uri(profileDir, ID);

  do_check_eq(addon.iconURL, uri + "icon48.png");
  do_check_eq(addon.icon64URL, uri + "icon64.png");

  // Should persist through a restart
  await promiseShutdownManager();

  equal(GlobalManager.extensionMap.size, 0);

  startupManager();
<<<<<<< HEAD
  yield promiseWebExtensionStartup();
=======
  await promiseWebExtensionStartup();
>>>>>>> a17af05f

  equal(GlobalManager.extensionMap.size, 1);
  ok(GlobalManager.extensionMap.has(ID));

  addon = await promiseAddonByID(ID);
  do_check_neq(addon, null);
  do_check_eq(addon.version, "1.0");
  do_check_eq(addon.name, "Web Extension Name");
  do_check_true(addon.isCompatible);
  do_check_false(addon.appDisabled);
  do_check_true(addon.isActive);
  do_check_false(addon.isSystem);
  do_check_eq(addon.type, "extension");
  do_check_eq(addon.signedState, mozinfo.addon_signing ? AddonManager.SIGNEDSTATE_PRIVILEGED : AddonManager.SIGNEDSTATE_NOT_REQUIRED);

  let file = getFileForAddon(profileDir, ID);
  do_check_true(file.exists());

  uri = do_get_addon_root_uri(profileDir, ID);

  do_check_eq(addon.iconURL, uri + "icon48.png");
  do_check_eq(addon.icon64URL, uri + "icon64.png");

  addon.userDisabled = true;

  equal(GlobalManager.extensionMap.size, 0);

  addon.userDisabled = false;
<<<<<<< HEAD
  yield promiseWebExtensionStartup();
=======
  await promiseWebExtensionStartup();
>>>>>>> a17af05f

  equal(GlobalManager.extensionMap.size, 1);
  ok(GlobalManager.extensionMap.has(ID));

  addon.uninstall();

  equal(GlobalManager.extensionMap.size, 0);
  do_check_false(GlobalManager.extensionMap.has(ID));

  await promiseShutdownManager();
});

// Writing the manifest direct to the profile should work
add_task(async function() {
  await promiseWriteWebManifestForExtension({
    name: "Web Extension Name",
    version: "1.0",
    manifest_version: 2,
    applications: {
      gecko: {
        id: ID
      }
    }
  }, profileDir);

  startupManager();
<<<<<<< HEAD
  yield promiseWebExtensionStartup();
=======
  await promiseWebExtensionStartup();
>>>>>>> a17af05f

  let addon = await promiseAddonByID(ID);
  do_check_neq(addon, null);
  do_check_eq(addon.version, "1.0");
  do_check_eq(addon.name, "Web Extension Name");
  do_check_true(addon.isCompatible);
  do_check_false(addon.appDisabled);
  do_check_true(addon.isActive);
  do_check_false(addon.isSystem);
  do_check_eq(addon.type, "extension");
  do_check_eq(addon.signedState, mozinfo.addon_signing ? AddonManager.SIGNEDSTATE_PRIVILEGED : AddonManager.SIGNEDSTATE_NOT_REQUIRED);

  let file = getFileForAddon(profileDir, ID);
  do_check_true(file.exists());

  addon.uninstall();

  await promiseRestartManager();
});

<<<<<<< HEAD
add_task(function* test_manifest_localization() {
  const extensionId = "webextension3@tests.mozilla.org";

  yield promiseInstallAllFiles([do_get_addon("webextension_3")], true);
  yield promiseWebExtensionStartup();

  let addon = yield promiseAddonByID(extensionId);
=======
add_task(async function test_manifest_localization() {
  const extensionId = "webextension3@tests.mozilla.org";

  await promiseInstallAllFiles([do_get_addon("webextension_3")], true);
  await promiseWebExtensionStartup();

  let addon = await promiseAddonByID(extensionId);
>>>>>>> a17af05f
  addon.userDisabled = true;

  equal(addon.name, "Web Extensiøn foo ☹");
  equal(addon.description, "Descriptïon bar ☹ of add-on");

  Services.prefs.setCharPref(PREF_SELECTED_LOCALE, "fr-FR");
  await promiseRestartManager();

<<<<<<< HEAD
  addon = yield promiseAddonByID(extensionId);
=======
  addon = await promiseAddonByID(extensionId);
>>>>>>> a17af05f

  equal(addon.name, "Web Extensiøn le foo ☺");
  equal(addon.description, "Descriptïon le bar ☺ of add-on");

  Services.prefs.setCharPref(PREF_SELECTED_LOCALE, "de");
  await promiseRestartManager();

<<<<<<< HEAD
  addon = yield promiseAddonByID(extensionId);
=======
  addon = await promiseAddonByID(extensionId);
>>>>>>> a17af05f

  equal(addon.name, "Web Extensiøn foo ☹");
  equal(addon.description, "Descriptïon bar ☹ of add-on");

  addon.uninstall();
});

// Missing version should cause a failure
add_task(async function() {
  await promiseWriteWebManifestForExtension({
    name: "Web Extension Name",
    manifest_version: 2,
    applications: {
      gecko: {
        id: ID
      }
    }
  }, profileDir);

  await promiseRestartManager();

  let addon = await promiseAddonByID(ID);
  do_check_eq(addon, null);

  let file = getFileForAddon(profileDir, ID);
  do_check_false(file.exists());

  await promiseRestartManager();
});

// Incorrect manifest version should cause a failure
add_task(async function() {
  await promiseWriteWebManifestForExtension({
    name: "Web Extension Name",
    version: "1.0",
    manifest_version: 1,
    applications: {
      gecko: {
        id: ID
      }
    }
  }, profileDir);

  await promiseRestartManager();

  let addon = await promiseAddonByID(ID);
  do_check_eq(addon, null);

  let file = getFileForAddon(profileDir, ID);
  do_check_false(file.exists());

  await promiseRestartManager();
});

// install.rdf should be read before manifest.json
add_task(async function() {

  await Promise.all([
    promiseInstallAllFiles([do_get_addon("webextension_2")], true)
  ]);

  await promiseRestartManager();

  let installrdf_id = "first-webextension2@tests.mozilla.org";
  let first_addon = await promiseAddonByID(installrdf_id);
  do_check_neq(first_addon, null);
  do_check_false(first_addon.appDisabled);
  do_check_true(first_addon.isActive);
  do_check_false(first_addon.isSystem);

  let manifestjson_id = "last-webextension2@tests.mozilla.org";
<<<<<<< HEAD
  let last_addon = yield promiseAddonByID(manifestjson_id);
=======
  let last_addon = await promiseAddonByID(manifestjson_id);
>>>>>>> a17af05f
  do_check_eq(last_addon, null);

  await promiseRestartManager();
});

// Test that the "options_ui" manifest section is processed correctly.
add_task(async function test_options_ui() {
  let OPTIONS_RE = /^moz-extension:\/\/[\da-f]{8}-[\da-f]{4}-[\da-f]{4}-[\da-f]{4}-[\da-f]{12}\/options\.html$/;

  const extensionId = "webextension@tests.mozilla.org";
<<<<<<< HEAD
  yield promiseInstallWebExtension({
=======
  await promiseInstallWebExtension({
>>>>>>> a17af05f
    manifest: {
      applications: {gecko: {id: extensionId}},
      "options_ui": {
        "page": "options.html",
      },
    },
  });

<<<<<<< HEAD
  let addon = yield promiseAddonByID(extensionId);
=======
  let addon = await promiseAddonByID(extensionId);
>>>>>>> a17af05f
  equal(addon.optionsType, AddonManager.OPTIONS_TYPE_INLINE_BROWSER,
        "Addon should have an INLINE_BROWSER options type");

  ok(OPTIONS_RE.test(addon.optionsURL),
     "Addon should have a moz-extension: options URL for /options.html");

  addon.uninstall();

  const ID2 = "webextension2@tests.mozilla.org";
  await promiseInstallWebExtension({
    manifest: {
      applications: {gecko: {id: ID2}},
      "options_ui": {
        "page": "options.html",
        "open_in_tab": true,
      },
    },
  });

  addon = await promiseAddonByID(ID2);
  equal(addon.optionsType, AddonManager.OPTIONS_TYPE_TAB,
        "Addon should have a TAB options type");

  ok(OPTIONS_RE.test(addon.optionsURL),
     "Addon should have a moz-extension: options URL for /options.html");

  addon.uninstall();
});

// Test that experiments permissions add the appropriate dependencies.
<<<<<<< HEAD
add_task(function* test_experiments_dependencies() {
  if (AppConstants.RELEASE_OR_BETA)
    // Experiments are not enabled on release builds.
    return;

=======
add_task(async function test_experiments_dependencies() {
>>>>>>> a17af05f
  let addonFile = createTempWebExtensionFile({
    manifest: {
      applications: {gecko: {id: "meh@experiment"}},
      "permissions": ["experiments.meh"],
    },
  });

  await promiseInstallAllFiles([addonFile]);

<<<<<<< HEAD
  let addon = yield AddonManager.getAddonByID("meh@experiment");
=======
  let addon = await AddonManager.getAddonByID("meh@experiment");
>>>>>>> a17af05f

  deepEqual(addon.dependencies, ["meh@experiments.addons.mozilla.org"],
            "Addon should have the expected dependencies");

  equal(addon.appDisabled, true, "Add-on should be app disabled due to missing dependencies");

  addon.uninstall();
});

// Test that experiments API extensions install correctly.
<<<<<<< HEAD
add_task(function* test_experiments_api() {
  if (AppConstants.RELEASE_OR_BETA)
    // Experiments are not enabled on release builds.
    return;

=======
add_task(async function test_experiments_api() {
>>>>>>> a17af05f
  const extensionId = "meh@experiments.addons.mozilla.org";

  let addonFile = createTempXPIFile({
    id: extensionId,
    type: 256,
    version: "0.1",
    name: "Meh API",
  });

  await promiseInstallAllFiles([addonFile]);

<<<<<<< HEAD
  let addons = yield AddonManager.getAddonsByTypes(["apiextension"]);
  let addon = addons.pop();
  equal(addon.id, extensionId, "Add-on should be installed as an API extension");

  addons = yield AddonManager.getAddonsByTypes(["extension"]);
=======
  let addons = await AddonManager.getAddonsByTypes(["extension"]);
  let addon = addons.pop();
  equal(addon.id, extensionId, "Add-on should be installed as an API extension");

  addons = await AddonManager.getAddonsByTypes(["extension"]);
>>>>>>> a17af05f
  equal(addons.pop().id, extensionId, "Add-on type should be aliased to extension");

  addon.uninstall();
});

<<<<<<< HEAD
add_task(function* developerShouldOverride() {
  let addon = yield promiseInstallWebExtension({
=======
add_task(async function developerShouldOverride() {
  let addon = await promiseInstallWebExtension({
>>>>>>> a17af05f
    manifest: {
      default_locale: "en",
      developer: {
        name: "__MSG_name__",
        url: "__MSG_url__"
      },
      author: "Will be overridden by developer",
      homepage_url: "https://will.be.overridden",
    },
    files: {
      "_locales/en/messages.json": `{
        "name": {
          "message": "en name"
        },
        "url": {
          "message": "https://example.net/en"
        }
      }`
    }
  });
<<<<<<< HEAD

  addon = yield promiseAddonByID(addon.id);
  equal(addon.creator, "en name");
  equal(addon.homepageURL, "https://example.net/en");
  addon.uninstall();
});

add_task(function* developerEmpty() {
  for (let developer of [{}, null, {name: null, url: null}]) {
    let addon = yield promiseInstallWebExtension({
      manifest: {
        author: "Some author",
        developer,
        homepage_url: "https://example.net",
        manifest_version: 2,
        name: "Web Extension Name",
        version: "1.0",
      }
    });

    addon = yield promiseAddonByID(addon.id);
    equal(addon.creator, "Some author");
    equal(addon.homepageURL, "https://example.net");
    addon.uninstall();
  }
});

add_task(function* authorNotString() {
  for (let author of [{}, [], 42]) {
    let addon = yield promiseInstallWebExtension({
      manifest: {
        author,
        manifest_version: 2,
        name: "Web Extension Name",
        version: "1.0",
      }
    });

    addon = yield promiseAddonByID(addon.id);
    equal(addon.creator, null);
    addon.uninstall();
  }
});

add_task(function* testThemeExtension() {
  let addon = yield promiseInstallWebExtension({
    manifest: {
      "author": "Some author",
      manifest_version: 2,
      name: "Web Extension Name",
      version: "1.0",
      theme: { images: { headerURL: "example.png" } },
    }
  });

  addon = yield promiseAddonByID(addon.id);
  do_check_neq(addon, null);
  do_check_eq(addon.creator, "Some author");
  do_check_eq(addon.version, "1.0");
  do_check_eq(addon.name, "Web Extension Name");
  do_check_true(addon.isCompatible);
  do_check_false(addon.appDisabled);
  do_check_false(addon.isActive);
  do_check_true(addon.userDisabled);
  do_check_false(addon.isSystem);
  do_check_eq(addon.type, "theme");
  do_check_true(addon.isWebExtension);
  do_check_eq(addon.signedState, mozinfo.addon_signing ? AddonManager.SIGNEDSTATE_SIGNED : AddonManager.SIGNEDSTATE_NOT_REQUIRED);

  addon.uninstall();

  // Also test one without a proper 'theme' section.
  addon = yield promiseInstallWebExtension({
    manifest: {
      "author": "Some author",
      manifest_version: 2,
      name: "Web Extension Name",
      version: "1.0",
      theme: null,
    }
  });

  addon = yield promiseAddonByID(addon.id);
  do_check_eq(addon.type, "extension");
=======

  addon = await promiseAddonByID(addon.id);
  equal(addon.creator, "en name");
  equal(addon.homepageURL, "https://example.net/en");
  addon.uninstall();
});

add_task(async function developerEmpty() {
  for (let developer of [{}, null, {name: null, url: null}]) {
    let addon = await promiseInstallWebExtension({
      manifest: {
        author: "Some author",
        developer,
        homepage_url: "https://example.net",
        manifest_version: 2,
        name: "Web Extension Name",
        version: "1.0",
      }
    });

    addon = await promiseAddonByID(addon.id);
    equal(addon.creator, "Some author");
    equal(addon.homepageURL, "https://example.net");
    addon.uninstall();
  }
});

add_task(async function authorNotString() {
  for (let author of [{}, [], 42]) {
    let addon = await promiseInstallWebExtension({
      manifest: {
        author,
        manifest_version: 2,
        name: "Web Extension Name",
        version: "1.0",
      }
    });

    addon = await promiseAddonByID(addon.id);
    equal(addon.creator, null);
    addon.uninstall();
  }
});

add_task(async function testThemeExtension() {
  let addon = await promiseInstallWebExtension({
    manifest: {
      "author": "Some author",
      manifest_version: 2,
      name: "Web Extension Name",
      version: "1.0",
      theme: { images: { headerURL: "example.png" } },
    }
  });

  addon = await promiseAddonByID(addon.id);
  do_check_neq(addon, null);
  do_check_eq(addon.creator, "Some author");
  do_check_eq(addon.version, "1.0");
  do_check_eq(addon.name, "Web Extension Name");
  do_check_true(addon.isCompatible);
  do_check_false(addon.appDisabled);
  do_check_false(addon.isActive);
  do_check_true(addon.userDisabled);
  do_check_false(addon.isSystem);
  do_check_eq(addon.type, "theme");
  do_check_true(addon.isWebExtension);
  do_check_eq(addon.signedState, mozinfo.addon_signing ? AddonManager.SIGNEDSTATE_PRIVILEGED : AddonManager.SIGNEDSTATE_NOT_REQUIRED);

  addon.uninstall();

  // Also test one without a proper 'theme' section.
  addon = await promiseInstallWebExtension({
    manifest: {
      "author": "Some author",
      manifest_version: 2,
      name: "Web Extension Name",
      version: "1.0",
      theme: null,
    }
  });

  addon = await promiseAddonByID(addon.id);
  do_check_eq(addon.type, "extension");
  do_check_true(addon.isWebExtension);

  addon.uninstall();
});

// Test that we can update from a webextension to a webextension-theme
add_task(async function test_theme_upgrade() {
  // First install a regular webextension
  let webext = createTempWebExtensionFile({
    manifest: {
      version: "1.0",
      name: "Test WebExtension 1 (temporary)",
      applications: {
        gecko: {
          id: ID
        }
      }
    }
  });

  await Promise.all([
    AddonManager.installTemporaryAddon(webext),
    promiseWebExtensionStartup(),
  ]);
  let addon = await promiseAddonByID(ID);

  // temporary add-on is installed and started
  do_check_neq(addon, null);
  do_check_eq(addon.version, "1.0");
  do_check_eq(addon.name, "Test WebExtension 1 (temporary)");
  do_check_true(addon.isCompatible);
  do_check_false(addon.appDisabled);
  do_check_true(addon.isActive);
  do_check_eq(addon.type, "extension");
  do_check_eq(addon.signedState, mozinfo.addon_signing ? AddonManager.SIGNEDSTATE_PRIVILEGED : AddonManager.SIGNEDSTATE_NOT_REQUIRED);

  // Create a webextension theme with the same ID
  let webext2 = createTempWebExtensionFile({
    manifest: {
      version: "2.0",
      name: "Test WebExtension 1 (temporary)",
      applications: {
        gecko: {
          id: ID
        }
      },
      theme: { images: { headerURL: "example.png" } }
    }
  });

  await Promise.all([
    AddonManager.installTemporaryAddon(webext2),
    promiseWebExtensionStartup(),
  ]);
  addon = await promiseAddonByID(ID);

  do_check_neq(addon, null);
  do_check_eq(addon.version, "2.0");
  do_check_eq(addon.name, "Test WebExtension 1 (temporary)");
  do_check_true(addon.isCompatible);
  do_check_false(addon.appDisabled);
  do_check_true(addon.isActive);
  // This is what we're really interested in:
  do_check_eq(addon.type, "theme");
>>>>>>> a17af05f
  do_check_true(addon.isWebExtension);

  addon.uninstall();

  addon = await promiseAddonByID(ID);
  do_check_eq(addon, null);
});<|MERGE_RESOLUTION|>--- conflicted
+++ resolved
@@ -16,11 +16,7 @@
 
 const { GlobalManager } = Components.utils.import("resource://gre/modules/Extension.jsm", {});
 
-<<<<<<< HEAD
-add_task(function*() {
-=======
 add_task(async function() {
->>>>>>> a17af05f
   equal(GlobalManager.extensionMap.size, 0);
 
   await Promise.all([
@@ -63,11 +59,7 @@
   equal(GlobalManager.extensionMap.size, 0);
 
   startupManager();
-<<<<<<< HEAD
-  yield promiseWebExtensionStartup();
-=======
   await promiseWebExtensionStartup();
->>>>>>> a17af05f
 
   equal(GlobalManager.extensionMap.size, 1);
   ok(GlobalManager.extensionMap.has(ID));
@@ -96,11 +88,7 @@
   equal(GlobalManager.extensionMap.size, 0);
 
   addon.userDisabled = false;
-<<<<<<< HEAD
-  yield promiseWebExtensionStartup();
-=======
   await promiseWebExtensionStartup();
->>>>>>> a17af05f
 
   equal(GlobalManager.extensionMap.size, 1);
   ok(GlobalManager.extensionMap.has(ID));
@@ -127,11 +115,7 @@
   }, profileDir);
 
   startupManager();
-<<<<<<< HEAD
-  yield promiseWebExtensionStartup();
-=======
   await promiseWebExtensionStartup();
->>>>>>> a17af05f
 
   let addon = await promiseAddonByID(ID);
   do_check_neq(addon, null);
@@ -152,15 +136,6 @@
   await promiseRestartManager();
 });
 
-<<<<<<< HEAD
-add_task(function* test_manifest_localization() {
-  const extensionId = "webextension3@tests.mozilla.org";
-
-  yield promiseInstallAllFiles([do_get_addon("webextension_3")], true);
-  yield promiseWebExtensionStartup();
-
-  let addon = yield promiseAddonByID(extensionId);
-=======
 add_task(async function test_manifest_localization() {
   const extensionId = "webextension3@tests.mozilla.org";
 
@@ -168,7 +143,6 @@
   await promiseWebExtensionStartup();
 
   let addon = await promiseAddonByID(extensionId);
->>>>>>> a17af05f
   addon.userDisabled = true;
 
   equal(addon.name, "Web Extensiøn foo ☹");
@@ -177,11 +151,7 @@
   Services.prefs.setCharPref(PREF_SELECTED_LOCALE, "fr-FR");
   await promiseRestartManager();
 
-<<<<<<< HEAD
-  addon = yield promiseAddonByID(extensionId);
-=======
   addon = await promiseAddonByID(extensionId);
->>>>>>> a17af05f
 
   equal(addon.name, "Web Extensiøn le foo ☺");
   equal(addon.description, "Descriptïon le bar ☺ of add-on");
@@ -189,11 +159,7 @@
   Services.prefs.setCharPref(PREF_SELECTED_LOCALE, "de");
   await promiseRestartManager();
 
-<<<<<<< HEAD
-  addon = yield promiseAddonByID(extensionId);
-=======
   addon = await promiseAddonByID(extensionId);
->>>>>>> a17af05f
 
   equal(addon.name, "Web Extensiøn foo ☹");
   equal(addon.description, "Descriptïon bar ☹ of add-on");
@@ -265,11 +231,7 @@
   do_check_false(first_addon.isSystem);
 
   let manifestjson_id = "last-webextension2@tests.mozilla.org";
-<<<<<<< HEAD
-  let last_addon = yield promiseAddonByID(manifestjson_id);
-=======
   let last_addon = await promiseAddonByID(manifestjson_id);
->>>>>>> a17af05f
   do_check_eq(last_addon, null);
 
   await promiseRestartManager();
@@ -280,11 +242,7 @@
   let OPTIONS_RE = /^moz-extension:\/\/[\da-f]{8}-[\da-f]{4}-[\da-f]{4}-[\da-f]{4}-[\da-f]{12}\/options\.html$/;
 
   const extensionId = "webextension@tests.mozilla.org";
-<<<<<<< HEAD
-  yield promiseInstallWebExtension({
-=======
   await promiseInstallWebExtension({
->>>>>>> a17af05f
     manifest: {
       applications: {gecko: {id: extensionId}},
       "options_ui": {
@@ -293,11 +251,7 @@
     },
   });
 
-<<<<<<< HEAD
-  let addon = yield promiseAddonByID(extensionId);
-=======
   let addon = await promiseAddonByID(extensionId);
->>>>>>> a17af05f
   equal(addon.optionsType, AddonManager.OPTIONS_TYPE_INLINE_BROWSER,
         "Addon should have an INLINE_BROWSER options type");
 
@@ -328,15 +282,7 @@
 });
 
 // Test that experiments permissions add the appropriate dependencies.
-<<<<<<< HEAD
-add_task(function* test_experiments_dependencies() {
-  if (AppConstants.RELEASE_OR_BETA)
-    // Experiments are not enabled on release builds.
-    return;
-
-=======
 add_task(async function test_experiments_dependencies() {
->>>>>>> a17af05f
   let addonFile = createTempWebExtensionFile({
     manifest: {
       applications: {gecko: {id: "meh@experiment"}},
@@ -346,11 +292,7 @@
 
   await promiseInstallAllFiles([addonFile]);
 
-<<<<<<< HEAD
-  let addon = yield AddonManager.getAddonByID("meh@experiment");
-=======
   let addon = await AddonManager.getAddonByID("meh@experiment");
->>>>>>> a17af05f
 
   deepEqual(addon.dependencies, ["meh@experiments.addons.mozilla.org"],
             "Addon should have the expected dependencies");
@@ -361,15 +303,7 @@
 });
 
 // Test that experiments API extensions install correctly.
-<<<<<<< HEAD
-add_task(function* test_experiments_api() {
-  if (AppConstants.RELEASE_OR_BETA)
-    // Experiments are not enabled on release builds.
-    return;
-
-=======
 add_task(async function test_experiments_api() {
->>>>>>> a17af05f
   const extensionId = "meh@experiments.addons.mozilla.org";
 
   let addonFile = createTempXPIFile({
@@ -381,31 +315,18 @@
 
   await promiseInstallAllFiles([addonFile]);
 
-<<<<<<< HEAD
-  let addons = yield AddonManager.getAddonsByTypes(["apiextension"]);
-  let addon = addons.pop();
-  equal(addon.id, extensionId, "Add-on should be installed as an API extension");
-
-  addons = yield AddonManager.getAddonsByTypes(["extension"]);
-=======
   let addons = await AddonManager.getAddonsByTypes(["extension"]);
   let addon = addons.pop();
   equal(addon.id, extensionId, "Add-on should be installed as an API extension");
 
   addons = await AddonManager.getAddonsByTypes(["extension"]);
->>>>>>> a17af05f
   equal(addons.pop().id, extensionId, "Add-on type should be aliased to extension");
 
   addon.uninstall();
 });
 
-<<<<<<< HEAD
-add_task(function* developerShouldOverride() {
-  let addon = yield promiseInstallWebExtension({
-=======
 add_task(async function developerShouldOverride() {
   let addon = await promiseInstallWebExtension({
->>>>>>> a17af05f
     manifest: {
       default_locale: "en",
       developer: {
@@ -426,92 +347,6 @@
       }`
     }
   });
-<<<<<<< HEAD
-
-  addon = yield promiseAddonByID(addon.id);
-  equal(addon.creator, "en name");
-  equal(addon.homepageURL, "https://example.net/en");
-  addon.uninstall();
-});
-
-add_task(function* developerEmpty() {
-  for (let developer of [{}, null, {name: null, url: null}]) {
-    let addon = yield promiseInstallWebExtension({
-      manifest: {
-        author: "Some author",
-        developer,
-        homepage_url: "https://example.net",
-        manifest_version: 2,
-        name: "Web Extension Name",
-        version: "1.0",
-      }
-    });
-
-    addon = yield promiseAddonByID(addon.id);
-    equal(addon.creator, "Some author");
-    equal(addon.homepageURL, "https://example.net");
-    addon.uninstall();
-  }
-});
-
-add_task(function* authorNotString() {
-  for (let author of [{}, [], 42]) {
-    let addon = yield promiseInstallWebExtension({
-      manifest: {
-        author,
-        manifest_version: 2,
-        name: "Web Extension Name",
-        version: "1.0",
-      }
-    });
-
-    addon = yield promiseAddonByID(addon.id);
-    equal(addon.creator, null);
-    addon.uninstall();
-  }
-});
-
-add_task(function* testThemeExtension() {
-  let addon = yield promiseInstallWebExtension({
-    manifest: {
-      "author": "Some author",
-      manifest_version: 2,
-      name: "Web Extension Name",
-      version: "1.0",
-      theme: { images: { headerURL: "example.png" } },
-    }
-  });
-
-  addon = yield promiseAddonByID(addon.id);
-  do_check_neq(addon, null);
-  do_check_eq(addon.creator, "Some author");
-  do_check_eq(addon.version, "1.0");
-  do_check_eq(addon.name, "Web Extension Name");
-  do_check_true(addon.isCompatible);
-  do_check_false(addon.appDisabled);
-  do_check_false(addon.isActive);
-  do_check_true(addon.userDisabled);
-  do_check_false(addon.isSystem);
-  do_check_eq(addon.type, "theme");
-  do_check_true(addon.isWebExtension);
-  do_check_eq(addon.signedState, mozinfo.addon_signing ? AddonManager.SIGNEDSTATE_SIGNED : AddonManager.SIGNEDSTATE_NOT_REQUIRED);
-
-  addon.uninstall();
-
-  // Also test one without a proper 'theme' section.
-  addon = yield promiseInstallWebExtension({
-    manifest: {
-      "author": "Some author",
-      manifest_version: 2,
-      name: "Web Extension Name",
-      version: "1.0",
-      theme: null,
-    }
-  });
-
-  addon = yield promiseAddonByID(addon.id);
-  do_check_eq(addon.type, "extension");
-=======
 
   addon = await promiseAddonByID(addon.id);
   equal(addon.creator, "en name");
@@ -660,7 +495,6 @@
   do_check_true(addon.isActive);
   // This is what we're really interested in:
   do_check_eq(addon.type, "theme");
->>>>>>> a17af05f
   do_check_true(addon.isWebExtension);
 
   addon.uninstall();
