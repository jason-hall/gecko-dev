--- conflicted
+++ resolved
@@ -4,11 +4,6 @@
 
 const LIST_UPDATED_TOPIC     = "plugins-list-updated";
 
-<<<<<<< HEAD
-// We need to use the same algorithm for generating IDs for plugins
-var { getIDHashForString } = Components.utils.import("resource://gre/modules/addons/PluginProvider.jsm", {});
-=======
->>>>>>> a17af05f
 var { MockRegistrar } = Components.utils.import("resource://testing-common/MockRegistrar.jsm", {});
 
 function PluginTag(name, description) {
