--- conflicted
+++ resolved
@@ -31,21 +31,12 @@
   await promiseShutdownManager();
 }
 
-<<<<<<< HEAD
-add_task(function* test_reloading_a_temp_addon() {
-  if (AppConstants.MOZ_APP_NAME == "thunderbird")
-    return;
-  yield promiseRestartManager();
-  yield AddonManager.installTemporaryAddon(do_get_addon(sampleAddon.name));
-  const addon = yield promiseAddonByID(sampleAddon.id)
-=======
 add_task(async function test_reloading_a_temp_addon() {
   if (AppConstants.MOZ_APP_NAME == "thunderbird")
     return;
   await promiseRestartManager();
   await AddonManager.installTemporaryAddon(do_get_addon(sampleAddon.name));
   const addon = await promiseAddonByID(sampleAddon.id)
->>>>>>> a17af05f
 
   var receivedOnUninstalled = false;
   var receivedOnUninstalling = false;
@@ -79,19 +70,11 @@
     AddonManager.addAddonListener(listener);
   });
 
-<<<<<<< HEAD
-  yield Promise.all([
-    addon.reload(),
-    promiseAddonStartup(),
-  ]);
-  yield onReload;
-=======
   await Promise.all([
     addon.reload(),
     promiseWebExtensionStartup(),
   ]);
   await onReload;
->>>>>>> a17af05f
 
   // Make sure reload() doesn't trigger uninstall events.
   equal(receivedOnUninstalled, false, "reload should not trigger onUninstalled");
@@ -121,15 +104,9 @@
     }
   })
 
-<<<<<<< HEAD
-  yield Promise.all([
-    addon.reload(),
-    promiseAddonStartup(),
-=======
   await Promise.all([
     addon.reload(),
     promiseWebExtensionStartup(),
->>>>>>> a17af05f
   ]);
 
   do_check_true(disabledCalled);
