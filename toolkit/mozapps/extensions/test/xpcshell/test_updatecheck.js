/* Any copyright is dedicated to the Public Domain.
 * http://creativecommons.org/publicdomain/zero/1.0/
 */

// This verifies that AddonUpdateChecker works correctly

Components.utils.import("resource://gre/modules/addons/AddonUpdateChecker.jsm");

Components.utils.import("resource://testing-common/httpd.js");

var testserver = createHttpServer(4444);
testserver.registerDirectory("/data/", do_get_file("data"));

function checkUpdates(aId, aUpdateKey, aUpdateFile) {
  return new Promise((resolve, reject) => {
    AddonUpdateChecker.checkForUpdates(aId, aUpdateKey, `http://localhost:4444/data/${aUpdateFile}`, {
      onUpdateCheckComplete: resolve,

      onUpdateCheckError(status) {
        let error = new Error("Update check failed with status " + status);
        error.status = status;
        reject(error);
      }
    });
  });
}

function run_test() {
  createAppInfo("xpcshell@tests.mozilla.org", "XPCShell", "1", "1");

  run_next_test();
}

// Test that a basic update check returns the expected available updates
add_task(async function() {
  for (let file of ["test_updatecheck.rdf", "test_updatecheck.json"]) {
    let updates = await checkUpdates("updatecheck1@tests.mozilla.org", null, file);

    equal(updates.length, 5);
    let update = AddonUpdateChecker.getNewestCompatibleUpdate(updates);
    notEqual(update, null);
    equal(update.version, "3.0");
    update = AddonUpdateChecker.getCompatibilityUpdate(updates, "2");
    notEqual(update, null);
    equal(update.version, "2.0");
    equal(update.targetApplications[0].minVersion, "1");
    equal(update.targetApplications[0].maxVersion, "2");
  }
});

/*
 * Tests that the security checks are applied correctly
 *
 * Test     signature   updateHash  updateLink   expected
 *--------------------------------------------------------
 * 2        absent      absent      http         fail
 * 3        broken      absent      http         fail
 * 4        correct     absent      http         no update
 * 5        correct     sha1        http         update
 * 6        corrent     absent      https        update
 * 7        corrent     sha1        https        update
 * 8        corrent     md2         http         no update
 * 9        corrent     md2         https        update
 */

var updateKey = "MIGfMA0GCSqGSIb3DQEBAQUAA4GNADCBiQKBgQDK426erD/H3XtsjvaB5+PJqbhj" +
                "Zc9EDI5OCJS8R3FIObJ9ZHJK1TXeaE7JWqt9WUmBWTEFvwS+FI9vWu8058N9CHhD" +
                "NyeP6i4LuUYjTURnn7Yw/IgzyIJ2oKsYa32RuxAyteqAWqPT/J63wBixIeCxmysf" +
                "awB/zH4KaPiY3vnrzQIDAQAB";

add_task(async function() {
  for (let file of ["test_updatecheck.rdf", "test_updatecheck.json"]) {
    try {
      await checkUpdates("test_bug378216_5@tests.mozilla.org",
                         updateKey, file);
      throw "Expected the update check to fail";
    } catch (e) {}
  }
});

add_task(async function() {
  for (let file of ["test_updatecheck.rdf", "test_updatecheck.json"]) {
    try {
      await checkUpdates("test_bug378216_7@tests.mozilla.org",
                         updateKey, file);

      throw "Expected the update check to fail";
    } catch (e) {}
  }
});

add_task(async function() {
  // Make sure that the JSON manifest is rejected when an update key is
  // required, but perform the remaining tests which aren't expected to fail
  // because of the update key, without requiring one for the JSON variant.

  try {
<<<<<<< HEAD
    yield checkUpdates("test_bug378216_8@tests.mozilla.org",
=======
    await checkUpdates("test_bug378216_8@tests.mozilla.org",
>>>>>>> a17af05f
                       updateKey, "test_updatecheck.json");

    throw "Expected the update check to fail";
  } catch (e) {}

  for (let [file, key] of [["test_updatecheck.rdf", updateKey],
                           ["test_updatecheck.json", null]]) {
    let updates = await checkUpdates("test_bug378216_8@tests.mozilla.org",
                                     key, file);
    equal(updates.length, 1);
    ok(!("updateURL" in updates[0]));
  }
});

add_task(async function() {
  for (let [file, key] of [["test_updatecheck.rdf", updateKey],
                           ["test_updatecheck.json", null]]) {
    let updates = await checkUpdates("test_bug378216_9@tests.mozilla.org",
                                     key, file);
    equal(updates.length, 1);
    equal(updates[0].version, "2.0");
    ok("updateURL" in updates[0]);
  }
});

add_task(async function() {
  for (let [file, key] of [["test_updatecheck.rdf", updateKey],
                           ["test_updatecheck.json", null]]) {
    let updates = await checkUpdates("test_bug378216_10@tests.mozilla.org",
                                     key, file);
    equal(updates.length, 1);
    equal(updates[0].version, "2.0");
    ok("updateURL" in updates[0]);
  }
});

add_task(async function() {
  for (let [file, key] of [["test_updatecheck.rdf", updateKey],
                           ["test_updatecheck.json", null]]) {
    let updates = await checkUpdates("test_bug378216_11@tests.mozilla.org",
                                     key, file);
    equal(updates.length, 1);
    equal(updates[0].version, "2.0");
    ok("updateURL" in updates[0]);
  }
});

add_task(async function() {
  for (let [file, key] of [["test_updatecheck.rdf", updateKey],
                           ["test_updatecheck.json", null]]) {
    let updates = await checkUpdates("test_bug378216_12@tests.mozilla.org",
                                     key, file);
    equal(updates.length, 1);
    do_check_false("updateURL" in updates[0]);
  }
});

add_task(async function() {
  for (let [file, key] of [["test_updatecheck.rdf", updateKey],
                           ["test_updatecheck.json", null]]) {
    let updates = await checkUpdates("test_bug378216_13@tests.mozilla.org",
                                     key, file);
    equal(updates.length, 1);
    equal(updates[0].version, "2.0");
    ok("updateURL" in updates[0]);
  }
});

add_task(async function() {
  for (let file of ["test_updatecheck.rdf", "test_updatecheck.json"]) {
    let updates = await checkUpdates("test_bug378216_14@tests.mozilla.org",
                                     null, file);
    equal(updates.length, 0);
  }
});

add_task(async function() {
  for (let file of ["test_updatecheck.rdf", "test_updatecheck.json"]) {
    try {
      await checkUpdates("test_bug378216_15@tests.mozilla.org",
                         null, file);

      throw "Update check should have failed";
    } catch (e) {
      equal(e.status, AddonManager.ERROR_PARSE_ERROR);
    }
  }
});

add_task(async function() {
  for (let file of ["test_updatecheck.rdf", "test_updatecheck.json"]) {
    let updates = await checkUpdates("ignore-compat@tests.mozilla.org",
                                     null, file);
    equal(updates.length, 3);
    let update = AddonUpdateChecker.getNewestCompatibleUpdate(
      updates, null, null, true);
    notEqual(update, null);
    equal(update.version, 2);
  }
});

add_task(async function() {
  for (let file of ["test_updatecheck.rdf", "test_updatecheck.json"]) {
    let updates = await checkUpdates("compat-override@tests.mozilla.org",
                                     null, file);
    equal(updates.length, 3);
    let overrides = [{
      type: "incompatible",
      minVersion: 1,
      maxVersion: 2,
      appID: "xpcshell@tests.mozilla.org",
      appMinVersion: 0.1,
      appMaxVersion: 0.2
    }, {
      type: "incompatible",
      minVersion: 2,
      maxVersion: 2,
      appID: "xpcshell@tests.mozilla.org",
      appMinVersion: 1,
      appMaxVersion: 2
    }];
    let update = AddonUpdateChecker.getNewestCompatibleUpdate(
      updates, null, null, true, false, overrides);
    notEqual(update, null);
    equal(update.version, 1);
  }
});

add_task(async function() {
  for (let file of ["test_updatecheck.rdf", "test_updatecheck.json"]) {
    let updates = await checkUpdates("compat-strict-optin@tests.mozilla.org",
                                     null, file);
    equal(updates.length, 1);
    let update = AddonUpdateChecker.getNewestCompatibleUpdate(
      updates, null, null, true, false);
    equal(update, null);
  }
});<|MERGE_RESOLUTION|>--- conflicted
+++ resolved
@@ -95,11 +95,7 @@
   // because of the update key, without requiring one for the JSON variant.
 
   try {
-<<<<<<< HEAD
-    yield checkUpdates("test_bug378216_8@tests.mozilla.org",
-=======
     await checkUpdates("test_bug378216_8@tests.mozilla.org",
->>>>>>> a17af05f
                        updateKey, "test_updatecheck.json");
 
     throw "Expected the update check to fail";
