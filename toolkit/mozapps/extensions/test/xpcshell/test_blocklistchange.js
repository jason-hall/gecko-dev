/* Any copyright is dedicated to the Public Domain.
 * http://creativecommons.org/publicdomain/zero/1.0/
 */

// Checks that changes that cause an add-on to become unblocked or blocked have
// the right effect

// The tests follow a mostly common pattern. First they start with the add-ons
// unblocked, then they make a change that causes the add-ons to become blocked
// then they make a similar change that keeps the add-ons blocked then they make
// a change that unblocks the add-ons. Some tests skip the initial part and
// start with add-ons detected as blocked.

// softblock1 is enabled/disabled by the blocklist changes so its softDisabled
// property should always match its userDisabled property

// softblock2 gets manually enabled then disabled after it becomes blocked so
// its softDisabled property should never become true after that

// softblock3 does the same as softblock2 however it remains disabled

// softblock4 is disabled while unblocked and so should never have softDisabled
// set to true and stay userDisabled. This add-on is not used in tests that
// start with add-ons blocked as it would be identical to softblock3

var Cc = Components.classes;
var Ci = Components.interfaces;
var Cu = Components.utils;
var Cr = Components.results;

const URI_EXTENSION_BLOCKLIST_DIALOG = "chrome://mozapps/content/extensions/blocklist.xul";

Cu.import("resource://gre/modules/NetUtil.jsm");
Cu.import("resource://testing-common/MockRegistrar.jsm");

// Allow insecure updates
Services.prefs.setBoolPref("extensions.checkUpdateSecurity", false);

var testserver = createHttpServer();
gPort = testserver.identity.primaryPort;

// register static files with server and interpolate port numbers in them
mapFile("/data/blocklistchange/addon_update1.rdf", testserver);
mapFile("/data/blocklistchange/addon_update2.rdf", testserver);
mapFile("/data/blocklistchange/addon_update3.rdf", testserver);
mapFile("/data/blocklistchange/addon_change.xml", testserver);
mapFile("/data/blocklistchange/app_update.xml", testserver);
mapFile("/data/blocklistchange/blocklist_update1.xml", testserver);
mapFile("/data/blocklistchange/blocklist_update2.xml", testserver);
mapFile("/data/blocklistchange/manual_update.xml", testserver);

testserver.registerDirectory("/addons/", do_get_file("addons"));


var softblock1_1 = {
  id: "softblock1@tests.mozilla.org",
  version: "1.0",
  name: "Softblocked add-on",
  updateURL: "http://localhost:" + gPort + "/data/blocklistchange/addon_update1.rdf",
  targetApplications: [{
    id: "xpcshell@tests.mozilla.org",
    minVersion: "1",
    maxVersion: "3"
  }]
};

var softblock1_2 = {
  id: "softblock1@tests.mozilla.org",
  version: "2.0",
  name: "Softblocked add-on",
  updateURL: "http://localhost:" + gPort + "/data/blocklistchange/addon_update2.rdf",
  targetApplications: [{
    id: "xpcshell@tests.mozilla.org",
    minVersion: "1",
    maxVersion: "3"
  }]
};

var softblock1_3 = {
  id: "softblock1@tests.mozilla.org",
  version: "3.0",
  name: "Softblocked add-on",
  updateURL: "http://localhost:" + gPort + "/data/blocklistchange/addon_update3.rdf",
  targetApplications: [{
    id: "xpcshell@tests.mozilla.org",
    minVersion: "1",
    maxVersion: "3"
  }]
};

var softblock2_1 = {
  id: "softblock2@tests.mozilla.org",
  version: "1.0",
  name: "Softblocked add-on",
  updateURL: "http://localhost:" + gPort + "/data/blocklistchange/addon_update1.rdf",
  targetApplications: [{
    id: "xpcshell@tests.mozilla.org",
    minVersion: "1",
    maxVersion: "3"
  }]
};

var softblock2_2 = {
  id: "softblock2@tests.mozilla.org",
  version: "2.0",
  name: "Softblocked add-on",
  updateURL: "http://localhost:" + gPort + "/data/blocklistchange/addon_update2.rdf",
  targetApplications: [{
    id: "xpcshell@tests.mozilla.org",
    minVersion: "1",
    maxVersion: "3"
  }]
};

var softblock2_3 = {
  id: "softblock2@tests.mozilla.org",
  version: "3.0",
  name: "Softblocked add-on",
  updateURL: "http://localhost:" + gPort + "/data/blocklistchange/addon_update3.rdf",
  targetApplications: [{
    id: "xpcshell@tests.mozilla.org",
    minVersion: "1",
    maxVersion: "3"
  }]
};

var softblock3_1 = {
  id: "softblock3@tests.mozilla.org",
  version: "1.0",
  name: "Softblocked add-on",
  updateURL: "http://localhost:" + gPort + "/data/blocklistchange/addon_update1.rdf",
  targetApplications: [{
    id: "xpcshell@tests.mozilla.org",
    minVersion: "1",
    maxVersion: "3"
  }]
};

var softblock3_2 = {
  id: "softblock3@tests.mozilla.org",
  version: "2.0",
  name: "Softblocked add-on",
  updateURL: "http://localhost:" + gPort + "/data/blocklistchange/addon_update2.rdf",
  targetApplications: [{
    id: "xpcshell@tests.mozilla.org",
    minVersion: "1",
    maxVersion: "3"
  }]
};

var softblock3_3 = {
  id: "softblock3@tests.mozilla.org",
  version: "3.0",
  name: "Softblocked add-on",
  updateURL: "http://localhost:" + gPort + "/data/blocklistchange/addon_update3.rdf",
  targetApplications: [{
    id: "xpcshell@tests.mozilla.org",
    minVersion: "1",
    maxVersion: "3"
  }]
};

var softblock4_1 = {
  id: "softblock4@tests.mozilla.org",
  version: "1.0",
  name: "Softblocked add-on",
  updateURL: "http://localhost:" + gPort + "/data/blocklistchange/addon_update1.rdf",
  targetApplications: [{
    id: "xpcshell@tests.mozilla.org",
    minVersion: "1",
    maxVersion: "3"
  }]
};

var softblock4_2 = {
  id: "softblock4@tests.mozilla.org",
  version: "2.0",
  name: "Softblocked add-on",
  updateURL: "http://localhost:" + gPort + "/data/blocklistchange/addon_update2.rdf",
  targetApplications: [{
    id: "xpcshell@tests.mozilla.org",
    minVersion: "1",
    maxVersion: "3"
  }]
};

var softblock4_3 = {
  id: "softblock4@tests.mozilla.org",
  version: "3.0",
  name: "Softblocked add-on",
  updateURL: "http://localhost:" + gPort + "/data/blocklistchange/addon_update3.rdf",
  targetApplications: [{
    id: "xpcshell@tests.mozilla.org",
    minVersion: "1",
    maxVersion: "3"
  }]
};

var hardblock_1 = {
  id: "hardblock@tests.mozilla.org",
  version: "1.0",
  name: "Hardblocked add-on",
  updateURL: "http://localhost:" + gPort + "/data/blocklistchange/addon_update1.rdf",
  targetApplications: [{
    id: "xpcshell@tests.mozilla.org",
    minVersion: "1",
    maxVersion: "3"
  }]
};

var hardblock_2 = {
  id: "hardblock@tests.mozilla.org",
  version: "2.0",
  name: "Hardblocked add-on",
  updateURL: "http://localhost:" + gPort + "/data/blocklistchange/addon_update2.rdf",
  targetApplications: [{
    id: "xpcshell@tests.mozilla.org",
    minVersion: "1",
    maxVersion: "3"
  }]
};

var hardblock_3 = {
  id: "hardblock@tests.mozilla.org",
  version: "3.0",
  name: "Hardblocked add-on",
  updateURL: "http://localhost:" + gPort + "/data/blocklistchange/addon_update3.rdf",
  targetApplications: [{
    id: "xpcshell@tests.mozilla.org",
    minVersion: "1",
    maxVersion: "3"
  }]
};

var regexpblock_1 = {
  id: "regexpblock@tests.mozilla.org",
  version: "1.0",
  name: "RegExp-blocked add-on",
  updateURL: "http://localhost:" + gPort + "/data/blocklistchange/addon_update1.rdf",
  targetApplications: [{
    id: "xpcshell@tests.mozilla.org",
    minVersion: "1",
    maxVersion: "3"
  }]
};

var regexpblock_2 = {
  id: "regexpblock@tests.mozilla.org",
  version: "2.0",
  name: "RegExp-blocked add-on",
  updateURL: "http://localhost:" + gPort + "/data/blocklistchange/addon_update2.rdf",
  targetApplications: [{
    id: "xpcshell@tests.mozilla.org",
    minVersion: "1",
    maxVersion: "3"
  }]
};

var regexpblock_3 = {
  id: "regexpblock@tests.mozilla.org",
  version: "3.0",
  name: "RegExp-blocked add-on",
  updateURL: "http://localhost:" + gPort + "/data/blocklistchange/addon_update3.rdf",
  targetApplications: [{
    id: "xpcshell@tests.mozilla.org",
    minVersion: "1",
    maxVersion: "3"
  }]
};

const ADDON_IDS = ["softblock1@tests.mozilla.org",
                   "softblock2@tests.mozilla.org",
                   "softblock3@tests.mozilla.org",
                   "softblock4@tests.mozilla.org",
                   "hardblock@tests.mozilla.org",
                   "regexpblock@tests.mozilla.org"];

// Don't need the full interface, attempts to call other methods will just
// throw which is just fine
var WindowWatcher = {
  openWindow(parent, url, name, features, openArgs) {
    // Should be called to list the newly blocklisted items
    do_check_eq(url, URI_EXTENSION_BLOCKLIST_DIALOG);

    // Simulate auto-disabling any softblocks
    var list = openArgs.wrappedJSObject.list;
    list.forEach(function(aItem) {
      if (!aItem.blocked)
        aItem.disable = true;
    });

    // run the code after the blocklist is closed
<<<<<<< HEAD
    Services.obs.notifyObservers(null, "addon-blocklist-closed", null);
=======
    Services.obs.notifyObservers(null, "addon-blocklist-closed");
>>>>>>> a17af05f

  },

  QueryInterface(iid) {
    if (iid.equals(Ci.nsIWindowWatcher)
     || iid.equals(Ci.nsISupports))
      return this;

    throw Cr.NS_ERROR_NO_INTERFACE;
  }
};

MockRegistrar.register("@mozilla.org/embedcomp/window-watcher;1", WindowWatcher);

var InstallConfirm = {
  confirm(aWindow, aUrl, aInstalls, aInstallCount) {
    aInstalls.forEach(function(aInstall) {
      aInstall.install();
    });
  },

  QueryInterface(iid) {
    if (iid.equals(Ci.amIWebInstallPrompt)
     || iid.equals(Ci.nsISupports))
      return this;

    throw Cr.NS_ERROR_NO_INTERFACE;
  }
};

var InstallConfirmFactory = {
  createInstance: function createInstance(outer, iid) {
    if (outer != null)
      throw Components.results.NS_ERROR_NO_AGGREGATION;
    return InstallConfirm.QueryInterface(iid);
  }
};

var registrar = Components.manager.QueryInterface(Components.interfaces.nsIComponentRegistrar);
registrar.registerFactory(Components.ID("{f0863905-4dde-42e2-991c-2dc8209bc9ca}"),
                          "Fake Install Prompt",
                          "@mozilla.org/addons/web-install-prompt;1", InstallConfirmFactory);

const profileDir = gProfD.clone();
profileDir.append("extensions");

function Pload_blocklist(aFile) {
  let blocklist_updated = new Promise((resolve, reject) => {
    Services.obs.addObserver(function observer() {
      Services.obs.removeObserver(observer, "blocklist-updated");

      resolve();
    }, "blocklist-updated");
  });

  Services.prefs.setCharPref("extensions.blocklist.url", "http://localhost:" + gPort + "/data/blocklistchange/" + aFile);
  var blocklist = Cc["@mozilla.org/extensions/blocklist;1"].
                  getService(Ci.nsITimerCallback);
  blocklist.notify(null);
  return blocklist_updated;
}

// Does a background update check for add-ons and returns a promise that
// resolves when any started installs complete
function Pbackground_update() {
  var installCount = 0;
  var backgroundCheckCompleted = false;

  let updated = new Promise((resolve, reject) => {
    AddonManager.addInstallListener({
      onNewInstall(aInstall) {
        installCount++;
      },

      onInstallEnded(aInstall) {
        installCount--;
        // Wait until all started installs have completed
        if (installCount)
          return;

        AddonManager.removeInstallListener(this);

        // If the background check hasn't yet completed then let that call the
        // callback when it is done
        if (!backgroundCheckCompleted)
          return;

        resolve();
      }
    })

    Services.obs.addObserver(function observer() {
      Services.obs.removeObserver(observer, "addons-background-update-complete");
      backgroundCheckCompleted = true;

      // If any new installs have started then we'll call the callback once they
      // are completed
      if (installCount)
        return;

      resolve();
    }, "addons-background-update-complete");
  });

  AddonManagerPrivate.backgroundUpdateCheck();
  return updated;
}

// Manually updates the test add-ons to the given version
function Pmanual_update(aVersion) {
  let Pinstalls = [];
<<<<<<< HEAD
  for (let name of ["soft1", "soft2", "soft3", "soft4", "soft5", "hard1", "regexp1"]) {
=======
  for (let name of ["soft1", "soft2", "soft3", "soft4", "hard1", "regexp1"]) {
>>>>>>> a17af05f
    Pinstalls.push(
      AddonManager.getInstallForURL(
        `http://localhost:${gPort}/addons/blocklist_${name}_${aVersion}.xpi`,
        null, "application/x-xpinstall"));
  }

  return Promise.all(Pinstalls).then(installs => {
    let completePromises = [];
    for (let install of installs) {
      completePromises.push(new Promise(resolve => {
        install.addListener({
          onDownloadCancelled: resolve,
          onInstallEnded: resolve
        })
      }));

      AddonManager.installAddonFromAOM(null, null, install);
    }

    return Promise.all(completePromises);
  });
}

// Checks that an add-ons properties match expected values
function check_addon(aAddon, aExpectedVersion, aExpectedUserDisabled,
                     aExpectedSoftDisabled, aExpectedState) {
  do_check_neq(aAddon, null);
  do_print("Testing " + aAddon.id + " version " + aAddon.version + " user "
           + aAddon.userDisabled + " soft " + aAddon.softDisabled
           + " perms " + aAddon.permissions);

  do_check_eq(aAddon.version, aExpectedVersion);
  do_check_eq(aAddon.blocklistState, aExpectedState);
  do_check_eq(aAddon.userDisabled, aExpectedUserDisabled);
  do_check_eq(aAddon.softDisabled, aExpectedSoftDisabled);
  if (aAddon.softDisabled)
    do_check_true(aAddon.userDisabled);

  if (aExpectedState == Ci.nsIBlocklistService.STATE_BLOCKED) {
    do_print("blocked, PERM_CAN_ENABLE " + aAddon.id);
    do_check_false(hasFlag(aAddon.permissions, AddonManager.PERM_CAN_ENABLE));
    do_print("blocked, PERM_CAN_DISABLE " + aAddon.id);
    do_check_false(hasFlag(aAddon.permissions, AddonManager.PERM_CAN_DISABLE));
  } else if (aAddon.userDisabled) {
    do_print("userDisabled, PERM_CAN_ENABLE " + aAddon.id);
    do_check_true(hasFlag(aAddon.permissions, AddonManager.PERM_CAN_ENABLE));
    do_print("userDisabled, PERM_CAN_DISABLE " + aAddon.id);
    do_check_false(hasFlag(aAddon.permissions, AddonManager.PERM_CAN_DISABLE));
  } else {
    do_print("other, PERM_CAN_ENABLE " + aAddon.id);
    do_check_false(hasFlag(aAddon.permissions, AddonManager.PERM_CAN_ENABLE));
    if (aAddon.type != "theme") {
      do_print("other, PERM_CAN_DISABLE " + aAddon.id);
      do_check_true(hasFlag(aAddon.permissions, AddonManager.PERM_CAN_DISABLE));
    }
  }
  do_check_eq(aAddon.appDisabled, aExpectedState == Ci.nsIBlocklistService.STATE_BLOCKED);

  let willBeActive = aAddon.isActive;
  if (hasFlag(aAddon.pendingOperations, AddonManager.PENDING_DISABLE))
    willBeActive = false;
  else if (hasFlag(aAddon.pendingOperations, AddonManager.PENDING_ENABLE))
    willBeActive = true;

  if (aExpectedUserDisabled || aExpectedState == Ci.nsIBlocklistService.STATE_BLOCKED) {
    do_check_false(willBeActive);
  } else {
    do_check_true(willBeActive);
  }
}

function run_test() {
  createAppInfo("xpcshell@tests.mozilla.org", "XPCShell", "1", "1");
  run_next_test();
}

add_task(async function init() {
  writeInstallRDFForExtension(softblock1_1, profileDir);
  writeInstallRDFForExtension(softblock2_1, profileDir);
  writeInstallRDFForExtension(softblock3_1, profileDir);
  writeInstallRDFForExtension(softblock4_1, profileDir);
  writeInstallRDFForExtension(hardblock_1, profileDir);
  writeInstallRDFForExtension(regexpblock_1, profileDir);
  startupManager();

<<<<<<< HEAD
  let [/* s1 */, /* s2 */, /* s3 */, s4, s5, /* h, r */] = yield promiseAddonsByIDs(ADDON_IDS);
=======
  let [/* s1 */, /* s2 */, /* s3 */, s4, /* h, r */] = await promiseAddonsByIDs(ADDON_IDS);
>>>>>>> a17af05f
  s4.userDisabled = true;
});

// Starts with add-ons unblocked and then switches application versions to
// change add-ons to blocked and back
add_task(async function run_app_update_test() {
  await promiseRestartManager();
  await Pload_blocklist("app_update.xml");
  await promiseRestartManager();

  let [s1, s2, s3, s4, h, r] = await promiseAddonsByIDs(ADDON_IDS);

  check_addon(s1, "1.0", false, false, Ci.nsIBlocklistService.STATE_NOT_BLOCKED);
  check_addon(s2, "1.0", false, false, Ci.nsIBlocklistService.STATE_NOT_BLOCKED);
  check_addon(s3, "1.0", false, false, Ci.nsIBlocklistService.STATE_NOT_BLOCKED);
  check_addon(s4, "1.0", true, false, Ci.nsIBlocklistService.STATE_NOT_BLOCKED);
  check_addon(h, "1.0", false, false, Ci.nsIBlocklistService.STATE_NOT_BLOCKED);
  check_addon(r, "1.0", false, false, Ci.nsIBlocklistService.STATE_NOT_BLOCKED);
});

add_task(async function app_update_step_2() {
  await promiseRestartManager("2");

  let [s1, s2, s3, s4, h, r] = await promiseAddonsByIDs(ADDON_IDS);

  check_addon(s1, "1.0", true, true, Ci.nsIBlocklistService.STATE_SOFTBLOCKED);
  check_addon(s2, "1.0", true, true, Ci.nsIBlocklistService.STATE_SOFTBLOCKED);
  check_addon(s3, "1.0", true, true, Ci.nsIBlocklistService.STATE_SOFTBLOCKED);
  check_addon(s4, "1.0", true, false, Ci.nsIBlocklistService.STATE_SOFTBLOCKED);
  check_addon(h, "1.0", false, false, Ci.nsIBlocklistService.STATE_BLOCKED);
  check_addon(r, "1.0", false, false, Ci.nsIBlocklistService.STATE_BLOCKED);

  s2.userDisabled = false;
  s2.userDisabled = true;
  check_addon(s2, "1.0", true, false, Ci.nsIBlocklistService.STATE_SOFTBLOCKED);
  s3.userDisabled = false;
  check_addon(s3, "1.0", false, false, Ci.nsIBlocklistService.STATE_SOFTBLOCKED);
});

add_task(async function app_update_step_3() {
  await promiseRestartManager();

  await promiseRestartManager("2.5");

  let [s1, s2, s3, s4, h, r] = await promiseAddonsByIDs(ADDON_IDS);

  check_addon(s1, "1.0", true, true, Ci.nsIBlocklistService.STATE_SOFTBLOCKED);
  check_addon(s2, "1.0", true, false, Ci.nsIBlocklistService.STATE_SOFTBLOCKED);
  check_addon(s3, "1.0", false, false, Ci.nsIBlocklistService.STATE_SOFTBLOCKED);
  check_addon(s4, "1.0", true, false, Ci.nsIBlocklistService.STATE_SOFTBLOCKED);
  check_addon(h, "1.0", false, false, Ci.nsIBlocklistService.STATE_BLOCKED);
  check_addon(r, "1.0", false, false, Ci.nsIBlocklistService.STATE_BLOCKED);
});

add_task(async function app_update_step_4() {
  await promiseRestartManager("1");

  let [s1, s2, s3, s4, h, r] = await promiseAddonsByIDs(ADDON_IDS);

  check_addon(s1, "1.0", false, false, Ci.nsIBlocklistService.STATE_NOT_BLOCKED);
  check_addon(s2, "1.0", true, false, Ci.nsIBlocklistService.STATE_NOT_BLOCKED);
  check_addon(s3, "1.0", false, false, Ci.nsIBlocklistService.STATE_NOT_BLOCKED);
  check_addon(s4, "1.0", true, false, Ci.nsIBlocklistService.STATE_NOT_BLOCKED);
  check_addon(h, "1.0", false, false, Ci.nsIBlocklistService.STATE_NOT_BLOCKED);
  check_addon(r, "1.0", false, false, Ci.nsIBlocklistService.STATE_NOT_BLOCKED);

  s1.userDisabled = false;
  s2.userDisabled = false;
});

// Starts with add-ons unblocked and then switches application versions to
// change add-ons to blocked and back. A DB schema change is faked to force a
// rebuild when the application version changes
add_task(async function run_app_update_schema_test() {
  await promiseRestartManager();

  let [s1, s2, s3, s4, h, r] = await promiseAddonsByIDs(ADDON_IDS);

  check_addon(s1, "1.0", false, false, Ci.nsIBlocklistService.STATE_NOT_BLOCKED);
  check_addon(s2, "1.0", false, false, Ci.nsIBlocklistService.STATE_NOT_BLOCKED);
  check_addon(s3, "1.0", false, false, Ci.nsIBlocklistService.STATE_NOT_BLOCKED);
  check_addon(s4, "1.0", true, false, Ci.nsIBlocklistService.STATE_NOT_BLOCKED);
  check_addon(h, "1.0", false, false, Ci.nsIBlocklistService.STATE_NOT_BLOCKED);
  check_addon(r, "1.0", false, false, Ci.nsIBlocklistService.STATE_NOT_BLOCKED);
});

add_task(async function update_schema_2() {
  await promiseShutdownManager();

  changeXPIDBVersion(100);
  gAppInfo.version = "2";
  startupManager(true);

  let [s1, s2, s3, s4, h, r] = await promiseAddonsByIDs(ADDON_IDS);

  check_addon(s1, "1.0", true, true, Ci.nsIBlocklistService.STATE_SOFTBLOCKED);
  check_addon(s2, "1.0", true, true, Ci.nsIBlocklistService.STATE_SOFTBLOCKED);
  check_addon(s3, "1.0", true, true, Ci.nsIBlocklistService.STATE_SOFTBLOCKED);
  check_addon(s4, "1.0", true, false, Ci.nsIBlocklistService.STATE_SOFTBLOCKED);
  check_addon(h, "1.0", false, false, Ci.nsIBlocklistService.STATE_BLOCKED);
  check_addon(r, "1.0", false, false, Ci.nsIBlocklistService.STATE_BLOCKED);

  s2.userDisabled = false;
  s2.userDisabled = true;
  check_addon(s2, "1.0", true, false, Ci.nsIBlocklistService.STATE_SOFTBLOCKED);
  s3.userDisabled = false;
  check_addon(s3, "1.0", false, false, Ci.nsIBlocklistService.STATE_SOFTBLOCKED);
});

add_task(async function update_schema_3() {
  await promiseRestartManager();

  await promiseShutdownManager();
  changeXPIDBVersion(100);
  gAppInfo.version = "2.5";
  startupManager(true);

  let [s1, s2, s3, s4, h, r] = await promiseAddonsByIDs(ADDON_IDS);

  check_addon(s1, "1.0", true, true, Ci.nsIBlocklistService.STATE_SOFTBLOCKED);
  check_addon(s2, "1.0", true, false, Ci.nsIBlocklistService.STATE_SOFTBLOCKED);
  check_addon(s3, "1.0", false, false, Ci.nsIBlocklistService.STATE_SOFTBLOCKED);
  check_addon(s4, "1.0", true, false, Ci.nsIBlocklistService.STATE_SOFTBLOCKED);
  check_addon(h, "1.0", false, false, Ci.nsIBlocklistService.STATE_BLOCKED);
  check_addon(r, "1.0", false, false, Ci.nsIBlocklistService.STATE_BLOCKED);
});

add_task(async function update_schema_4() {
  await promiseShutdownManager();

  changeXPIDBVersion(100);
  startupManager(false);

  let [s1, s2, s3, s4, h, r] = await promiseAddonsByIDs(ADDON_IDS);

  check_addon(s1, "1.0", true, true, Ci.nsIBlocklistService.STATE_SOFTBLOCKED);
  check_addon(s2, "1.0", true, false, Ci.nsIBlocklistService.STATE_SOFTBLOCKED);
  check_addon(s3, "1.0", false, false, Ci.nsIBlocklistService.STATE_SOFTBLOCKED);
  check_addon(s4, "1.0", true, false, Ci.nsIBlocklistService.STATE_SOFTBLOCKED);
  check_addon(h, "1.0", false, false, Ci.nsIBlocklistService.STATE_BLOCKED);
  check_addon(r, "1.0", false, false, Ci.nsIBlocklistService.STATE_BLOCKED);
});

add_task(async function update_schema_5() {
  await promiseShutdownManager();

  changeXPIDBVersion(100);
  gAppInfo.version = "1";
  startupManager(true);

  let [s1, s2, s3, s4, h, r] = await promiseAddonsByIDs(ADDON_IDS);

  check_addon(s1, "1.0", false, false, Ci.nsIBlocklistService.STATE_NOT_BLOCKED);
  check_addon(s2, "1.0", true, false, Ci.nsIBlocklistService.STATE_NOT_BLOCKED);
  check_addon(s3, "1.0", false, false, Ci.nsIBlocklistService.STATE_NOT_BLOCKED);
  check_addon(s4, "1.0", true, false, Ci.nsIBlocklistService.STATE_NOT_BLOCKED);
  check_addon(h, "1.0", false, false, Ci.nsIBlocklistService.STATE_NOT_BLOCKED);
  check_addon(r, "1.0", false, false, Ci.nsIBlocklistService.STATE_NOT_BLOCKED);

  s1.userDisabled = false;
  s2.userDisabled = false;
});

// Starts with add-ons unblocked and then loads new blocklists to change add-ons
// to blocked and back again.
add_task(async function run_blocklist_update_test() {
  await Pload_blocklist("blocklist_update1.xml");
  await promiseRestartManager();

  let [s1, s2, s3, s4, h, r] = await promiseAddonsByIDs(ADDON_IDS);

  check_addon(s1, "1.0", false, false, Ci.nsIBlocklistService.STATE_NOT_BLOCKED);
  check_addon(s2, "1.0", false, false, Ci.nsIBlocklistService.STATE_NOT_BLOCKED);
  check_addon(s3, "1.0", false, false, Ci.nsIBlocklistService.STATE_NOT_BLOCKED);
  check_addon(s4, "1.0", true, false, Ci.nsIBlocklistService.STATE_NOT_BLOCKED);
  check_addon(h, "1.0", false, false, Ci.nsIBlocklistService.STATE_NOT_BLOCKED);
  check_addon(r, "1.0", false, false, Ci.nsIBlocklistService.STATE_NOT_BLOCKED);

  await Pload_blocklist("blocklist_update2.xml");
  await promiseRestartManager();

  [s1, s2, s3, s4, h, r] = await promiseAddonsByIDs(ADDON_IDS);

  check_addon(s1, "1.0", true, true, Ci.nsIBlocklistService.STATE_SOFTBLOCKED);
  check_addon(s2, "1.0", true, true, Ci.nsIBlocklistService.STATE_SOFTBLOCKED);
  check_addon(s3, "1.0", true, true, Ci.nsIBlocklistService.STATE_SOFTBLOCKED);
  check_addon(s4, "1.0", true, false, Ci.nsIBlocklistService.STATE_SOFTBLOCKED);
  check_addon(h, "1.0", false, false, Ci.nsIBlocklistService.STATE_BLOCKED);
  check_addon(r, "1.0", false, false, Ci.nsIBlocklistService.STATE_BLOCKED);

  s2.userDisabled = false;
  s2.userDisabled = true;
  check_addon(s2, "1.0", true, false, Ci.nsIBlocklistService.STATE_SOFTBLOCKED);
  s3.userDisabled = false;
  check_addon(s3, "1.0", false, false, Ci.nsIBlocklistService.STATE_SOFTBLOCKED);

  await promiseRestartManager();

  await Pload_blocklist("blocklist_update2.xml");
  await promiseRestartManager();

  [s1, s2, s3, s4, h, r] = await promiseAddonsByIDs(ADDON_IDS);

  check_addon(s1, "1.0", true, true, Ci.nsIBlocklistService.STATE_SOFTBLOCKED);
  check_addon(s2, "1.0", true, false, Ci.nsIBlocklistService.STATE_SOFTBLOCKED);
  check_addon(s3, "1.0", false, false, Ci.nsIBlocklistService.STATE_SOFTBLOCKED);
  check_addon(s4, "1.0", true, false, Ci.nsIBlocklistService.STATE_SOFTBLOCKED);
  check_addon(h, "1.0", false, false, Ci.nsIBlocklistService.STATE_BLOCKED);
  check_addon(r, "1.0", false, false, Ci.nsIBlocklistService.STATE_BLOCKED);

  await Pload_blocklist("blocklist_update1.xml");
  await promiseRestartManager();

  [s1, s2, s3, s4, h, r] = await promiseAddonsByIDs(ADDON_IDS);

  check_addon(s1, "1.0", false, false, Ci.nsIBlocklistService.STATE_NOT_BLOCKED);
  check_addon(s2, "1.0", true, false, Ci.nsIBlocklistService.STATE_NOT_BLOCKED);
  check_addon(s3, "1.0", false, false, Ci.nsIBlocklistService.STATE_NOT_BLOCKED);
  check_addon(s4, "1.0", true, false, Ci.nsIBlocklistService.STATE_NOT_BLOCKED);
  check_addon(h, "1.0", false, false, Ci.nsIBlocklistService.STATE_NOT_BLOCKED);
  check_addon(r, "1.0", false, false, Ci.nsIBlocklistService.STATE_NOT_BLOCKED);

  s1.userDisabled = false;
  s2.userDisabled = false;
});

// Starts with add-ons unblocked and then new versions are installed outside of
// the app to change them to blocked and back again.
add_task(async function run_addon_change_test() {
  await Pload_blocklist("addon_change.xml");
  await promiseRestartManager();

  let [s1, s2, s3, s4, h, r] = await promiseAddonsByIDs(ADDON_IDS);

  check_addon(s1, "1.0", false, false, Ci.nsIBlocklistService.STATE_NOT_BLOCKED);
  check_addon(s2, "1.0", false, false, Ci.nsIBlocklistService.STATE_NOT_BLOCKED);
  check_addon(s3, "1.0", false, false, Ci.nsIBlocklistService.STATE_NOT_BLOCKED);
  check_addon(s4, "1.0", true, false, Ci.nsIBlocklistService.STATE_NOT_BLOCKED);
  check_addon(h, "1.0", false, false, Ci.nsIBlocklistService.STATE_NOT_BLOCKED);
  check_addon(r, "1.0", false, false, Ci.nsIBlocklistService.STATE_NOT_BLOCKED);
});

add_task(async function run_addon_change_2() {
  await promiseShutdownManager();

  writeInstallRDFForExtension(softblock1_2, profileDir);
  setExtensionModifiedTime(getFileForAddon(profileDir, softblock1_2.id), Date.now() + 10000);
  writeInstallRDFForExtension(softblock2_2, profileDir);
  setExtensionModifiedTime(getFileForAddon(profileDir, softblock2_2.id), Date.now() + 10000);
  writeInstallRDFForExtension(softblock3_2, profileDir);
  setExtensionModifiedTime(getFileForAddon(profileDir, softblock3_2.id), Date.now() + 10000);
  writeInstallRDFForExtension(softblock4_2, profileDir);
  setExtensionModifiedTime(getFileForAddon(profileDir, softblock4_2.id), Date.now() + 10000);
  writeInstallRDFForExtension(hardblock_2, profileDir);
  setExtensionModifiedTime(getFileForAddon(profileDir, hardblock_2.id), Date.now() + 10000);
  writeInstallRDFForExtension(regexpblock_2, profileDir);
  setExtensionModifiedTime(getFileForAddon(profileDir, regexpblock_2.id), Date.now() + 10000);

  startupManager(false);

  let [s1, s2, s3, s4, h, r] = await promiseAddonsByIDs(ADDON_IDS);

  check_addon(s1, "2.0", true, true, Ci.nsIBlocklistService.STATE_SOFTBLOCKED);
  check_addon(s2, "2.0", true, true, Ci.nsIBlocklistService.STATE_SOFTBLOCKED);
  check_addon(s3, "2.0", true, true, Ci.nsIBlocklistService.STATE_SOFTBLOCKED);
  check_addon(s4, "2.0", true, false, Ci.nsIBlocklistService.STATE_SOFTBLOCKED);
  check_addon(h, "2.0", false, false, Ci.nsIBlocklistService.STATE_BLOCKED);
  check_addon(r, "2.0", false, false, Ci.nsIBlocklistService.STATE_BLOCKED);

  s2.userDisabled = false;
  s2.userDisabled = true;
  check_addon(s2, "2.0", true, false, Ci.nsIBlocklistService.STATE_SOFTBLOCKED);
  s3.userDisabled = false;
  check_addon(s3, "2.0", false, false, Ci.nsIBlocklistService.STATE_SOFTBLOCKED);
});

add_task(async function run_addon_change_3() {
  await promiseRestartManager();

  await promiseShutdownManager();

  writeInstallRDFForExtension(softblock1_3, profileDir);
  setExtensionModifiedTime(getFileForAddon(profileDir, softblock1_3.id), Date.now() + 20000);
  writeInstallRDFForExtension(softblock2_3, profileDir);
  setExtensionModifiedTime(getFileForAddon(profileDir, softblock2_3.id), Date.now() + 20000);
  writeInstallRDFForExtension(softblock3_3, profileDir);
  setExtensionModifiedTime(getFileForAddon(profileDir, softblock3_3.id), Date.now() + 20000);
  writeInstallRDFForExtension(softblock4_3, profileDir);
  setExtensionModifiedTime(getFileForAddon(profileDir, softblock4_3.id), Date.now() + 20000);
  writeInstallRDFForExtension(hardblock_3, profileDir);
  setExtensionModifiedTime(getFileForAddon(profileDir, hardblock_3.id), Date.now() + 20000);
  writeInstallRDFForExtension(regexpblock_3, profileDir);
  setExtensionModifiedTime(getFileForAddon(profileDir, regexpblock_3.id), Date.now() + 20000);

  startupManager(false);

  let [s1, s2, s3, s4, h, r] = await promiseAddonsByIDs(ADDON_IDS);

  check_addon(s1, "3.0", true, true, Ci.nsIBlocklistService.STATE_SOFTBLOCKED);
  check_addon(s2, "3.0", true, false, Ci.nsIBlocklistService.STATE_SOFTBLOCKED);
  check_addon(s3, "3.0", false, false, Ci.nsIBlocklistService.STATE_SOFTBLOCKED);
  check_addon(s4, "3.0", true, false, Ci.nsIBlocklistService.STATE_SOFTBLOCKED);
  check_addon(h, "3.0", false, false, Ci.nsIBlocklistService.STATE_BLOCKED);
  check_addon(r, "3.0", false, false, Ci.nsIBlocklistService.STATE_BLOCKED);
});

add_task(async function run_addon_change_4() {
  await promiseShutdownManager();

  writeInstallRDFForExtension(softblock1_1, profileDir);
  setExtensionModifiedTime(getFileForAddon(profileDir, softblock1_1.id), Date.now() + 30000);
  writeInstallRDFForExtension(softblock2_1, profileDir);
  setExtensionModifiedTime(getFileForAddon(profileDir, softblock2_1.id), Date.now() + 30000);
  writeInstallRDFForExtension(softblock3_1, profileDir);
  setExtensionModifiedTime(getFileForAddon(profileDir, softblock3_1.id), Date.now() + 30000);
  writeInstallRDFForExtension(softblock4_1, profileDir);
  setExtensionModifiedTime(getFileForAddon(profileDir, softblock4_1.id), Date.now() + 30000);
  writeInstallRDFForExtension(hardblock_1, profileDir);
  setExtensionModifiedTime(getFileForAddon(profileDir, hardblock_1.id), Date.now() + 30000);
  writeInstallRDFForExtension(regexpblock_1, profileDir);
  setExtensionModifiedTime(getFileForAddon(profileDir, regexpblock_1.id), Date.now() + 30000);

  startupManager(false);

  let [s1, s2, s3, s4, h, r] = await promiseAddonsByIDs(ADDON_IDS);

  check_addon(s1, "1.0", false, false, Ci.nsIBlocklistService.STATE_NOT_BLOCKED);
  check_addon(s2, "1.0", true, false, Ci.nsIBlocklistService.STATE_NOT_BLOCKED);
  check_addon(s3, "1.0", false, false, Ci.nsIBlocklistService.STATE_NOT_BLOCKED);
  check_addon(s4, "1.0", true, false, Ci.nsIBlocklistService.STATE_NOT_BLOCKED);
  check_addon(h, "1.0", false, false, Ci.nsIBlocklistService.STATE_NOT_BLOCKED);
  check_addon(r, "1.0", false, false, Ci.nsIBlocklistService.STATE_NOT_BLOCKED);

  s1.userDisabled = false;
  s2.userDisabled = false;
});

// Starts with add-ons blocked and then new versions are installed outside of
// the app to change them to unblocked.
add_task(async function run_addon_change_2_test() {
  await promiseShutdownManager();

  getFileForAddon(profileDir, softblock1_1.id).remove(true);
  getFileForAddon(profileDir, softblock2_1.id).remove(true);
  getFileForAddon(profileDir, softblock3_1.id).remove(true);
  getFileForAddon(profileDir, softblock4_1.id).remove(true);
  getFileForAddon(profileDir, hardblock_1.id).remove(true);
  getFileForAddon(profileDir, regexpblock_1.id).remove(true);

  startupManager(false);
  await promiseShutdownManager();

  writeInstallRDFForExtension(softblock1_2, profileDir);
  writeInstallRDFForExtension(softblock2_2, profileDir);
  writeInstallRDFForExtension(softblock3_2, profileDir);
  writeInstallRDFForExtension(softblock4_2, profileDir);
  writeInstallRDFForExtension(hardblock_2, profileDir);
  writeInstallRDFForExtension(regexpblock_2, profileDir);

  startupManager(false);

<<<<<<< HEAD
  let [s1, s2, s3, /* s4 */, /* s5 */, h, r] = yield promiseAddonsByIDs(ADDON_IDS);
=======
  let [s1, s2, s3, /* s4 */, h, r] = await promiseAddonsByIDs(ADDON_IDS);
>>>>>>> a17af05f

  check_addon(s1, "2.0", true, true, Ci.nsIBlocklistService.STATE_SOFTBLOCKED);
  check_addon(s2, "2.0", true, true, Ci.nsIBlocklistService.STATE_SOFTBLOCKED);
  check_addon(s3, "2.0", true, true, Ci.nsIBlocklistService.STATE_SOFTBLOCKED);
  check_addon(h, "2.0", false, false, Ci.nsIBlocklistService.STATE_BLOCKED);
  check_addon(r, "2.0", false, false, Ci.nsIBlocklistService.STATE_BLOCKED);

  s2.userDisabled = false;
  s2.userDisabled = true;
  check_addon(s2, "2.0", true, false, Ci.nsIBlocklistService.STATE_SOFTBLOCKED);
  s3.userDisabled = false;
  check_addon(s3, "2.0", false, false, Ci.nsIBlocklistService.STATE_SOFTBLOCKED);
});

add_task(async function addon_change_2_test_2() {
  await promiseRestartManager();

  await promiseShutdownManager();

  writeInstallRDFForExtension(softblock1_3, profileDir);
  setExtensionModifiedTime(getFileForAddon(profileDir, softblock1_3.id), Date.now() + 10000);
  writeInstallRDFForExtension(softblock2_3, profileDir);
  setExtensionModifiedTime(getFileForAddon(profileDir, softblock2_3.id), Date.now() + 10000);
  writeInstallRDFForExtension(softblock3_3, profileDir);
  setExtensionModifiedTime(getFileForAddon(profileDir, softblock3_3.id), Date.now() + 10000);
  writeInstallRDFForExtension(softblock4_3, profileDir);
  setExtensionModifiedTime(getFileForAddon(profileDir, softblock4_3.id), Date.now() + 10000);
  writeInstallRDFForExtension(hardblock_3, profileDir);
  setExtensionModifiedTime(getFileForAddon(profileDir, hardblock_3.id), Date.now() + 10000);
  writeInstallRDFForExtension(regexpblock_3, profileDir);
  setExtensionModifiedTime(getFileForAddon(profileDir, regexpblock_3.id), Date.now() + 10000);

  startupManager(false);

<<<<<<< HEAD
  let [s1, s2, s3, /* s4 */, /* s5 */, h, r] = yield promiseAddonsByIDs(ADDON_IDS);
=======
  let [s1, s2, s3, /* s4 */, h, r] = await promiseAddonsByIDs(ADDON_IDS);
>>>>>>> a17af05f

  check_addon(s1, "3.0", true, true, Ci.nsIBlocklistService.STATE_SOFTBLOCKED);
  check_addon(s2, "3.0", true, false, Ci.nsIBlocklistService.STATE_SOFTBLOCKED);
  check_addon(s3, "3.0", false, false, Ci.nsIBlocklistService.STATE_SOFTBLOCKED);
  check_addon(h, "3.0", false, false, Ci.nsIBlocklistService.STATE_BLOCKED);
  check_addon(r, "3.0", false, false, Ci.nsIBlocklistService.STATE_BLOCKED);
});

add_task(async function addon_change_2_test_3() {
  await promiseShutdownManager();

  writeInstallRDFForExtension(softblock1_1, profileDir);
  setExtensionModifiedTime(getFileForAddon(profileDir, softblock1_1.id), Date.now() + 20000);
  writeInstallRDFForExtension(softblock2_1, profileDir);
  setExtensionModifiedTime(getFileForAddon(profileDir, softblock2_1.id), Date.now() + 20000);
  writeInstallRDFForExtension(softblock3_1, profileDir);
  setExtensionModifiedTime(getFileForAddon(profileDir, softblock3_1.id), Date.now() + 20000);
  writeInstallRDFForExtension(softblock4_1, profileDir);
  setExtensionModifiedTime(getFileForAddon(profileDir, softblock4_1.id), Date.now() + 20000);
  writeInstallRDFForExtension(hardblock_1, profileDir);
  setExtensionModifiedTime(getFileForAddon(profileDir, hardblock_1.id), Date.now() + 20000);
  writeInstallRDFForExtension(regexpblock_1, profileDir);
  setExtensionModifiedTime(getFileForAddon(profileDir, regexpblock_1.id), Date.now() + 20000);

  startupManager(false);

  let [s1, s2, s3, s4, h, r] = await promiseAddonsByIDs(ADDON_IDS);

  check_addon(s1, "1.0", false, false, Ci.nsIBlocklistService.STATE_NOT_BLOCKED);
  check_addon(s2, "1.0", true, false, Ci.nsIBlocklistService.STATE_NOT_BLOCKED);
  check_addon(s3, "1.0", false, false, Ci.nsIBlocklistService.STATE_NOT_BLOCKED);
  check_addon(h, "1.0", false, false, Ci.nsIBlocklistService.STATE_NOT_BLOCKED);
  check_addon(r, "1.0", false, false, Ci.nsIBlocklistService.STATE_NOT_BLOCKED);

  s1.userDisabled = false;
  s2.userDisabled = false;
  s4.userDisabled = true;
});

// Add-ons are initially unblocked then attempts to upgrade to blocked versions
// in the background which should fail
add_task(async function run_background_update_test() {
  await promiseRestartManager();

  let [s1, s2, s3, s4, h, r] = await promiseAddonsByIDs(ADDON_IDS);

  check_addon(s1, "1.0", false, false, Ci.nsIBlocklistService.STATE_NOT_BLOCKED);
  check_addon(s2, "1.0", false, false, Ci.nsIBlocklistService.STATE_NOT_BLOCKED);
  check_addon(s3, "1.0", false, false, Ci.nsIBlocklistService.STATE_NOT_BLOCKED);
  check_addon(s4, "1.0", true, false, Ci.nsIBlocklistService.STATE_NOT_BLOCKED);
  check_addon(h, "1.0", false, false, Ci.nsIBlocklistService.STATE_NOT_BLOCKED);
  check_addon(r, "1.0", false, false, Ci.nsIBlocklistService.STATE_NOT_BLOCKED);

  await Pbackground_update();
  await promiseRestartManager();

  [s1, s2, s3, s4, h, r] = await promiseAddonsByIDs(ADDON_IDS);

  check_addon(s1, "1.0", false, false, Ci.nsIBlocklistService.STATE_NOT_BLOCKED);
  check_addon(s2, "1.0", false, false, Ci.nsIBlocklistService.STATE_NOT_BLOCKED);
  check_addon(s3, "1.0", false, false, Ci.nsIBlocklistService.STATE_NOT_BLOCKED);
  check_addon(s4, "1.0", true, false, Ci.nsIBlocklistService.STATE_NOT_BLOCKED);
  check_addon(h, "1.0", false, false, Ci.nsIBlocklistService.STATE_NOT_BLOCKED);
  check_addon(r, "1.0", false, false, Ci.nsIBlocklistService.STATE_NOT_BLOCKED);
});

// Starts with add-ons blocked and then new versions are detected and installed
// automatically for unblocked versions.
add_task(async function run_background_update_2_test() {
  await promiseShutdownManager();

  getFileForAddon(profileDir, softblock1_1.id).remove(true);
  getFileForAddon(profileDir, softblock2_1.id).remove(true);
  getFileForAddon(profileDir, softblock3_1.id).remove(true);
  getFileForAddon(profileDir, softblock4_1.id).remove(true);
  getFileForAddon(profileDir, hardblock_1.id).remove(true);
  getFileForAddon(profileDir, regexpblock_1.id).remove(true);

  startupManager(false);
  await promiseShutdownManager();

  writeInstallRDFForExtension(softblock1_3, profileDir);
  writeInstallRDFForExtension(softblock2_3, profileDir);
  writeInstallRDFForExtension(softblock3_3, profileDir);
  writeInstallRDFForExtension(softblock4_3, profileDir);
  writeInstallRDFForExtension(hardblock_3, profileDir);
  writeInstallRDFForExtension(regexpblock_3, profileDir);

  startupManager(false);

  let [s1, s2, s3, s4, h, r] = await promiseAddonsByIDs(ADDON_IDS);

  check_addon(s1, "3.0", true, true, Ci.nsIBlocklistService.STATE_SOFTBLOCKED);
  check_addon(s2, "3.0", true, true, Ci.nsIBlocklistService.STATE_SOFTBLOCKED);
  check_addon(s3, "3.0", true, true, Ci.nsIBlocklistService.STATE_SOFTBLOCKED);
  check_addon(h, "3.0", false, false, Ci.nsIBlocklistService.STATE_BLOCKED);
  check_addon(r, "3.0", false, false, Ci.nsIBlocklistService.STATE_BLOCKED);

  s2.userDisabled = false;
  s2.userDisabled = true;
  check_addon(s2, "3.0", true, false, Ci.nsIBlocklistService.STATE_SOFTBLOCKED);
  s3.userDisabled = false;
  check_addon(s3, "3.0", false, false, Ci.nsIBlocklistService.STATE_SOFTBLOCKED);

  await promiseRestartManager();

  await Pbackground_update();
  await promiseRestartManager();

  [s1, s2, s3, s4, h, r] = await promiseAddonsByIDs(ADDON_IDS);

  check_addon(s1, "1.0", false, false, Ci.nsIBlocklistService.STATE_NOT_BLOCKED);
  check_addon(s2, "1.0", true, false, Ci.nsIBlocklistService.STATE_NOT_BLOCKED);
  check_addon(s3, "1.0", false, false, Ci.nsIBlocklistService.STATE_NOT_BLOCKED);
  check_addon(h, "1.0", false, false, Ci.nsIBlocklistService.STATE_NOT_BLOCKED);
  check_addon(r, "1.0", false, false, Ci.nsIBlocklistService.STATE_NOT_BLOCKED);

  s1.userDisabled = false;
  s2.userDisabled = false;
  s4.userDisabled = true;
});

// Starts with add-ons blocked and then simulates the user upgrading them to
// unblocked versions.
add_task(async function run_manual_update_test() {
  await promiseRestartManager();
  await Pload_blocklist("manual_update.xml");
  await promiseRestartManager();

  let [s1, s2, s3, s4, h, r] = await promiseAddonsByIDs(ADDON_IDS);

  check_addon(s1, "1.0", true, true, Ci.nsIBlocklistService.STATE_SOFTBLOCKED);
  check_addon(s2, "1.0", true, true, Ci.nsIBlocklistService.STATE_SOFTBLOCKED);
  check_addon(s3, "1.0", true, true, Ci.nsIBlocklistService.STATE_SOFTBLOCKED);
  check_addon(s4, "1.0", true, false, Ci.nsIBlocklistService.STATE_SOFTBLOCKED);
  check_addon(h, "1.0", false, false, Ci.nsIBlocklistService.STATE_BLOCKED);
  check_addon(r, "1.0", false, false, Ci.nsIBlocklistService.STATE_BLOCKED);

  s2.userDisabled = false;
  s2.userDisabled = true;
  check_addon(s2, "1.0", true, false, Ci.nsIBlocklistService.STATE_SOFTBLOCKED);
  s3.userDisabled = false;
  check_addon(s3, "1.0", false, false, Ci.nsIBlocklistService.STATE_SOFTBLOCKED);

  await promiseRestartManager();

  await Pmanual_update("2");
  await promiseRestartManager();

  [s1, s2, s3, s4, h, r] = await promiseAddonsByIDs(ADDON_IDS);

  check_addon(s1, "2.0", true, true, Ci.nsIBlocklistService.STATE_SOFTBLOCKED);
  check_addon(s2, "2.0", true, false, Ci.nsIBlocklistService.STATE_SOFTBLOCKED);
  check_addon(s3, "2.0", false, false, Ci.nsIBlocklistService.STATE_SOFTBLOCKED);
  check_addon(s4, "2.0", true, false, Ci.nsIBlocklistService.STATE_SOFTBLOCKED);
  // Can't manually update to a hardblocked add-on
  check_addon(h, "1.0", false, false, Ci.nsIBlocklistService.STATE_BLOCKED);
  check_addon(r, "1.0", false, false, Ci.nsIBlocklistService.STATE_BLOCKED);

  await Pmanual_update("3");
  await promiseRestartManager();

  [s1, s2, s3, s4, h, r] = await promiseAddonsByIDs(ADDON_IDS);

  check_addon(s1, "3.0", false, false, Ci.nsIBlocklistService.STATE_NOT_BLOCKED);
  check_addon(s2, "3.0", true, false, Ci.nsIBlocklistService.STATE_NOT_BLOCKED);
  check_addon(s3, "3.0", false, false, Ci.nsIBlocklistService.STATE_NOT_BLOCKED);
  check_addon(s4, "3.0", true, false, Ci.nsIBlocklistService.STATE_NOT_BLOCKED);
  check_addon(h, "3.0", false, false, Ci.nsIBlocklistService.STATE_NOT_BLOCKED);
  check_addon(r, "3.0", false, false, Ci.nsIBlocklistService.STATE_NOT_BLOCKED);
});

// Starts with add-ons blocked and then new versions are installed outside of
// the app to change them to unblocked.
add_task(async function run_manual_update_2_test() {
  await promiseShutdownManager();

  getFileForAddon(profileDir, softblock1_1.id).remove(true);
  getFileForAddon(profileDir, softblock2_1.id).remove(true);
  getFileForAddon(profileDir, softblock3_1.id).remove(true);
  getFileForAddon(profileDir, softblock4_1.id).remove(true);
  getFileForAddon(profileDir, hardblock_1.id).remove(true);
  getFileForAddon(profileDir, regexpblock_1.id).remove(true);

  startupManager(false);
  await promiseShutdownManager();

  writeInstallRDFForExtension(softblock1_1, profileDir);
  writeInstallRDFForExtension(softblock2_1, profileDir);
  writeInstallRDFForExtension(softblock3_1, profileDir);
  writeInstallRDFForExtension(softblock4_1, profileDir);
  writeInstallRDFForExtension(hardblock_1, profileDir);
  writeInstallRDFForExtension(regexpblock_1, profileDir);

  startupManager(false);

<<<<<<< HEAD
  let [s1, s2, s3, s4, /* s5 */, h, r] = yield promiseAddonsByIDs(ADDON_IDS);
=======
  let [s1, s2, s3, s4, h, r] = await promiseAddonsByIDs(ADDON_IDS);
>>>>>>> a17af05f

  check_addon(s1, "1.0", true, true, Ci.nsIBlocklistService.STATE_SOFTBLOCKED);
  check_addon(s2, "1.0", true, true, Ci.nsIBlocklistService.STATE_SOFTBLOCKED);
  check_addon(s3, "1.0", true, true, Ci.nsIBlocklistService.STATE_SOFTBLOCKED);
  check_addon(h, "1.0", false, false, Ci.nsIBlocklistService.STATE_BLOCKED);
  check_addon(r, "1.0", false, false, Ci.nsIBlocklistService.STATE_BLOCKED);

  s2.userDisabled = false;
  s2.userDisabled = true;
  check_addon(s2, "1.0", true, false, Ci.nsIBlocklistService.STATE_SOFTBLOCKED);
  s3.userDisabled = false;
  check_addon(s3, "1.0", false, false, Ci.nsIBlocklistService.STATE_SOFTBLOCKED);
  await promiseRestartManager();

  await Pmanual_update("2");
  await promiseRestartManager();

<<<<<<< HEAD
  [s1, s2, s3, s4, /* s5 */, h, r] = yield promiseAddonsByIDs(ADDON_IDS);
=======
  [s1, s2, s3, s4, h, r] = await promiseAddonsByIDs(ADDON_IDS);
>>>>>>> a17af05f

  check_addon(s1, "2.0", true, true, Ci.nsIBlocklistService.STATE_SOFTBLOCKED);
  check_addon(s2, "2.0", true, false, Ci.nsIBlocklistService.STATE_SOFTBLOCKED);
  check_addon(s3, "2.0", false, false, Ci.nsIBlocklistService.STATE_SOFTBLOCKED);
  // Can't manually update to a hardblocked add-on
  check_addon(h, "1.0", false, false, Ci.nsIBlocklistService.STATE_BLOCKED);
  check_addon(r, "1.0", false, false, Ci.nsIBlocklistService.STATE_BLOCKED);

  await promiseRestartManager();

  await Pmanual_update("3");
  await promiseRestartManager();

<<<<<<< HEAD
  [s1, s2, s3, s4, /* s5 */, h, r] = yield promiseAddonsByIDs(ADDON_IDS);
=======
  [s1, s2, s3, s4, h, r] = await promiseAddonsByIDs(ADDON_IDS);
>>>>>>> a17af05f

  check_addon(s1, "3.0", false, false, Ci.nsIBlocklistService.STATE_NOT_BLOCKED);
  check_addon(s2, "3.0", true, false, Ci.nsIBlocklistService.STATE_NOT_BLOCKED);
  check_addon(s3, "3.0", false, false, Ci.nsIBlocklistService.STATE_NOT_BLOCKED);
  check_addon(h, "3.0", false, false, Ci.nsIBlocklistService.STATE_NOT_BLOCKED);
  check_addon(r, "3.0", false, false, Ci.nsIBlocklistService.STATE_NOT_BLOCKED);

  s1.userDisabled = false;
  s2.userDisabled = false;
  s4.userDisabled = true;
});

// Uses the API to install blocked add-ons from the local filesystem
add_task(async function run_local_install_test() {
  await promiseShutdownManager();

  getFileForAddon(profileDir, softblock1_1.id).remove(true);
  getFileForAddon(profileDir, softblock2_1.id).remove(true);
  getFileForAddon(profileDir, softblock3_1.id).remove(true);
  getFileForAddon(profileDir, softblock4_1.id).remove(true);
  getFileForAddon(profileDir, hardblock_1.id).remove(true);
  getFileForAddon(profileDir, regexpblock_1.id).remove(true);

  startupManager(false);

  await promiseInstallAllFiles([
    do_get_file("addons/blocklist_soft1_1.xpi"),
    do_get_file("addons/blocklist_soft2_1.xpi"),
    do_get_file("addons/blocklist_soft3_1.xpi"),
    do_get_file("addons/blocklist_soft4_1.xpi"),
    do_get_file("addons/blocklist_hard1_1.xpi"),
    do_get_file("addons/blocklist_regexp1_1.xpi")
  ]);

<<<<<<< HEAD
  let aInstalls = yield AddonManager.getAllInstalls();
  // Should have finished all installs without needing to restart
  do_check_eq(aInstalls.length, 0);

  let [s1, s2, s3, /* s4 */, /* s5 */, h, r] = yield promiseAddonsByIDs(ADDON_IDS);
=======
  let aInstalls = await AddonManager.getAllInstalls();
  // Should have finished all installs without needing to restart
  do_check_eq(aInstalls.length, 0);

  let [s1, s2, s3, /* s4 */, h, r] = await promiseAddonsByIDs(ADDON_IDS);
>>>>>>> a17af05f

  check_addon(s1, "1.0", true, true, Ci.nsIBlocklistService.STATE_SOFTBLOCKED);
  check_addon(s2, "1.0", true, true, Ci.nsIBlocklistService.STATE_SOFTBLOCKED);
  check_addon(s3, "1.0", true, true, Ci.nsIBlocklistService.STATE_SOFTBLOCKED);
  check_addon(h, "1.0", false, false, Ci.nsIBlocklistService.STATE_BLOCKED);
  check_addon(r, "1.0", false, false, Ci.nsIBlocklistService.STATE_BLOCKED);
});<|MERGE_RESOLUTION|>--- conflicted
+++ resolved
@@ -290,11 +290,7 @@
     });
 
     // run the code after the blocklist is closed
-<<<<<<< HEAD
-    Services.obs.notifyObservers(null, "addon-blocklist-closed", null);
-=======
     Services.obs.notifyObservers(null, "addon-blocklist-closed");
->>>>>>> a17af05f
 
   },
 
@@ -406,11 +402,7 @@
 // Manually updates the test add-ons to the given version
 function Pmanual_update(aVersion) {
   let Pinstalls = [];
-<<<<<<< HEAD
-  for (let name of ["soft1", "soft2", "soft3", "soft4", "soft5", "hard1", "regexp1"]) {
-=======
   for (let name of ["soft1", "soft2", "soft3", "soft4", "hard1", "regexp1"]) {
->>>>>>> a17af05f
     Pinstalls.push(
       AddonManager.getInstallForURL(
         `http://localhost:${gPort}/addons/blocklist_${name}_${aVersion}.xpi`,
@@ -496,11 +488,7 @@
   writeInstallRDFForExtension(regexpblock_1, profileDir);
   startupManager();
 
-<<<<<<< HEAD
-  let [/* s1 */, /* s2 */, /* s3 */, s4, s5, /* h, r */] = yield promiseAddonsByIDs(ADDON_IDS);
-=======
   let [/* s1 */, /* s2 */, /* s3 */, s4, /* h, r */] = await promiseAddonsByIDs(ADDON_IDS);
->>>>>>> a17af05f
   s4.userDisabled = true;
 });
 
@@ -862,11 +850,7 @@
 
   startupManager(false);
 
-<<<<<<< HEAD
-  let [s1, s2, s3, /* s4 */, /* s5 */, h, r] = yield promiseAddonsByIDs(ADDON_IDS);
-=======
   let [s1, s2, s3, /* s4 */, h, r] = await promiseAddonsByIDs(ADDON_IDS);
->>>>>>> a17af05f
 
   check_addon(s1, "2.0", true, true, Ci.nsIBlocklistService.STATE_SOFTBLOCKED);
   check_addon(s2, "2.0", true, true, Ci.nsIBlocklistService.STATE_SOFTBLOCKED);
@@ -901,11 +885,7 @@
 
   startupManager(false);
 
-<<<<<<< HEAD
-  let [s1, s2, s3, /* s4 */, /* s5 */, h, r] = yield promiseAddonsByIDs(ADDON_IDS);
-=======
   let [s1, s2, s3, /* s4 */, h, r] = await promiseAddonsByIDs(ADDON_IDS);
->>>>>>> a17af05f
 
   check_addon(s1, "3.0", true, true, Ci.nsIBlocklistService.STATE_SOFTBLOCKED);
   check_addon(s2, "3.0", true, false, Ci.nsIBlocklistService.STATE_SOFTBLOCKED);
@@ -1102,11 +1082,7 @@
 
   startupManager(false);
 
-<<<<<<< HEAD
-  let [s1, s2, s3, s4, /* s5 */, h, r] = yield promiseAddonsByIDs(ADDON_IDS);
-=======
-  let [s1, s2, s3, s4, h, r] = await promiseAddonsByIDs(ADDON_IDS);
->>>>>>> a17af05f
+  let [s1, s2, s3, s4, h, r] = await promiseAddonsByIDs(ADDON_IDS);
 
   check_addon(s1, "1.0", true, true, Ci.nsIBlocklistService.STATE_SOFTBLOCKED);
   check_addon(s2, "1.0", true, true, Ci.nsIBlocklistService.STATE_SOFTBLOCKED);
@@ -1124,11 +1100,7 @@
   await Pmanual_update("2");
   await promiseRestartManager();
 
-<<<<<<< HEAD
-  [s1, s2, s3, s4, /* s5 */, h, r] = yield promiseAddonsByIDs(ADDON_IDS);
-=======
   [s1, s2, s3, s4, h, r] = await promiseAddonsByIDs(ADDON_IDS);
->>>>>>> a17af05f
 
   check_addon(s1, "2.0", true, true, Ci.nsIBlocklistService.STATE_SOFTBLOCKED);
   check_addon(s2, "2.0", true, false, Ci.nsIBlocklistService.STATE_SOFTBLOCKED);
@@ -1142,11 +1114,7 @@
   await Pmanual_update("3");
   await promiseRestartManager();
 
-<<<<<<< HEAD
-  [s1, s2, s3, s4, /* s5 */, h, r] = yield promiseAddonsByIDs(ADDON_IDS);
-=======
   [s1, s2, s3, s4, h, r] = await promiseAddonsByIDs(ADDON_IDS);
->>>>>>> a17af05f
 
   check_addon(s1, "3.0", false, false, Ci.nsIBlocklistService.STATE_NOT_BLOCKED);
   check_addon(s2, "3.0", true, false, Ci.nsIBlocklistService.STATE_NOT_BLOCKED);
@@ -1181,19 +1149,11 @@
     do_get_file("addons/blocklist_regexp1_1.xpi")
   ]);
 
-<<<<<<< HEAD
-  let aInstalls = yield AddonManager.getAllInstalls();
-  // Should have finished all installs without needing to restart
-  do_check_eq(aInstalls.length, 0);
-
-  let [s1, s2, s3, /* s4 */, /* s5 */, h, r] = yield promiseAddonsByIDs(ADDON_IDS);
-=======
   let aInstalls = await AddonManager.getAllInstalls();
   // Should have finished all installs without needing to restart
   do_check_eq(aInstalls.length, 0);
 
   let [s1, s2, s3, /* s4 */, h, r] = await promiseAddonsByIDs(ADDON_IDS);
->>>>>>> a17af05f
 
   check_addon(s1, "1.0", true, true, Ci.nsIBlocklistService.STATE_SOFTBLOCKED);
   check_addon(s2, "1.0", true, true, Ci.nsIBlocklistService.STATE_SOFTBLOCKED);
