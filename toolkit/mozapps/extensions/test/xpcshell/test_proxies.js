/* Any copyright is dedicated to the Public Domain.
 * http://creativecommons.org/publicdomain/zero/1.0/
 */

// Tests the semantics of extension proxy files and symlinks

Components.utils.import("resource://gre/modules/AppConstants.jsm");
Components.utils.import("resource://gre/modules/osfile.jsm");

var ADDONS = [
  {
    id: "proxy1@tests.mozilla.org",
    dirId: "proxy1@tests.mozilla.com",
    type: "proxy"
  },
  {
    id: "proxy2@tests.mozilla.org",
    type: "proxy"
  },
  {
    id: "symlink1@tests.mozilla.org",
    dirId: "symlink1@tests.mozilla.com",
    type: "symlink"
  },
  {
    id: "symlink2@tests.mozilla.org",
    type: "symlink"
  }
];

var METADATA = {
  version: "2.0",
  targetApplications: [{
    id: "xpcshell@tests.mozilla.org",
    minVersion: "2",
    maxVersion: "2"
  }]
}

const ios = AM_Cc["@mozilla.org/network/io-service;1"].getService(AM_Ci.nsIIOService);

const gHaveSymlinks = AppConstants.platform != "win";


function createSymlink(aSource, aDest) {
  if (aSource instanceof AM_Ci.nsIFile)
    aSource = aSource.path;
  if (aDest instanceof AM_Ci.nsIFile)
    aDest = aDest.path;

  return OS.File.unixSymLink(aSource, aDest);
}

function writeFile(aData, aFile) {
  if (!aFile.parent.exists())
    aFile.parent.create(AM_Ci.nsIFile.DIRECTORY_TYPE, 0o755);

  var fos = AM_Cc["@mozilla.org/network/file-output-stream;1"].
            createInstance(AM_Ci.nsIFileOutputStream);
  fos.init(aFile,
           FileUtils.MODE_WRONLY | FileUtils.MODE_CREATE | FileUtils.MODE_TRUNCATE,
           FileUtils.PERMS_FILE, 0);
  fos.write(aData, aData.length);
  fos.close();
}

function checkAddonsExist() {
  for (let addon of ADDONS) {
    let file = addon.directory.clone();
    file.append("install.rdf");
    do_check_true(file.exists(), Components.stack.caller);
  }
}


const profileDir = gProfD.clone();
profileDir.append("extensions");


function run_test() {
  createAppInfo("xpcshell@tests.mozilla.org", "XPCShell", "2", "2");

  add_task(run_proxy_tests);

  if (gHaveSymlinks)
    add_task(run_symlink_tests);

  run_next_test();
}

async function run_proxy_tests() {
  if (!gHaveSymlinks) {
    ADDONS = ADDONS.filter(a => a.type != "symlink");
  }

  for (let addon of ADDONS) {
    addon.directory = gTmpD.clone();
    addon.directory.append(addon.id);

    addon.proxyFile = profileDir.clone();
    addon.proxyFile.append(addon.dirId || addon.id);

    METADATA.id = addon.id;
    METADATA.name = addon.id;
    writeInstallRDFToDir(METADATA, gTmpD);

    if (addon.type == "proxy") {
      writeFile(addon.directory.path, addon.proxyFile)
    } else if (addon.type == "symlink") {
<<<<<<< HEAD
      yield createSymlink(addon.directory, addon.proxyFile)
=======
      await createSymlink(addon.directory, addon.proxyFile)
>>>>>>> a17af05f
    }
  }

  startupManager();

  // Check that all add-ons original sources still exist after invalid
  // add-ons have been removed at startup.
  checkAddonsExist();

  return AddonManager.getAddonsByIDs(ADDONS.map(addon => addon.id)).then(addons => {
    try {
      for (let [i, addon] of addons.entries()) {
        // Ensure that valid proxied add-ons were installed properly on
        // platforms that support the installation method.
        print(ADDONS[i].id,
              ADDONS[i].dirId,
              ADDONS[i].dirId != null,
              ADDONS[i].type == "symlink");
        do_check_eq(addon == null,
                    ADDONS[i].dirId != null);

        if (addon != null) {
          let fixURL = url => {
            if (AppConstants.platform == "macosx")
              return url.replace(RegExp(`^file:///private/`), "file:///");
            return url;
          };

          // Check that proxied add-ons do not have upgrade permissions.
          do_check_eq(addon.permissions & AddonManager.PERM_CAN_UPGRADE, 0);

          // Check that getResourceURI points to the right place.
          do_check_eq(ios.newFileURI(ADDONS[i].directory).spec,
                      fixURL(addon.getResourceURI().spec),
                      `Base resource URL resolves as expected`);

          let file = ADDONS[i].directory.clone();
          file.append("install.rdf");

          do_check_eq(ios.newFileURI(file).spec,
                      fixURL(addon.getResourceURI("install.rdf").spec),
                      `Resource URLs resolve as expected`);

          addon.uninstall();
        }
      }

      // Check that original sources still exist after explicit uninstall.
      restartManager();
      checkAddonsExist();

      shutdownManager();

      // Check that all of the proxy files have been removed and remove
      // the original targets.
      for (let addon of ADDONS) {
        equal(addon.proxyFile.exists(), addon.dirId != null,
              `Proxy file ${addon.proxyFile.path} should exist?`);
        addon.directory.remove(true);
        try {
          addon.proxyFile.remove(false);
        } catch (e) {}
      }
    } catch (e) {
      do_throw(e);
    }
  });
}

async function run_symlink_tests() {
  // Check that symlinks are not followed out of a directory tree
  // when deleting an add-on.

  METADATA.id = "unpacked@test.mozilla.org";
  METADATA.name = METADATA.id;
  METADATA.unpack = "true";

  let tempDirectory = gTmpD.clone();
  tempDirectory.append(METADATA.id);

  let tempFile = tempDirectory.clone();
  tempFile.append("test.txt");
  tempFile.create(AM_Ci.nsIFile.NORMAL_FILE_TYPE, 0o644);

  let addonDirectory = profileDir.clone();
  addonDirectory.append(METADATA.id);

  writeInstallRDFToDir(METADATA, profileDir);

  let symlink = addonDirectory.clone();
  symlink.append(tempDirectory.leafName);
  await createSymlink(tempDirectory, symlink);

  // Make sure that the symlink was created properly.
  let file = symlink.clone();
  file.append(tempFile.leafName);
  file.normalize();
  do_check_eq(file.path.replace(/^\/private\//, "/"), tempFile.path);

  startupManager();

  return AddonManager.getAddonByID(METADATA.id).then(addon => {
    do_check_neq(addon, null);

    addon.uninstall();

    restartManager();
    shutdownManager();

    // Check that the install directory is gone.
    do_check_false(addonDirectory.exists());

    // Check that the temp file is not gone.
    do_check_true(tempFile.exists());

    tempDirectory.remove(true);
  });
}
<|MERGE_RESOLUTION|>--- conflicted
+++ resolved
@@ -107,11 +107,7 @@
     if (addon.type == "proxy") {
       writeFile(addon.directory.path, addon.proxyFile)
     } else if (addon.type == "symlink") {
-<<<<<<< HEAD
-      yield createSymlink(addon.directory, addon.proxyFile)
-=======
       await createSymlink(addon.directory, addon.proxyFile)
->>>>>>> a17af05f
     }
   }
 
