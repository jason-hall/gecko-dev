--- conflicted
+++ resolved
@@ -342,11 +342,7 @@
       let id = `updatecheck-typedetection-${i}@tests.mozilla.org`;
       let updates;
       try {
-<<<<<<< HEAD
-        updates = yield checkUpdates({
-=======
         updates = await checkUpdates({
->>>>>>> a17af05f
           id,
           version: "0.1",
           contentType: test.contentType,
