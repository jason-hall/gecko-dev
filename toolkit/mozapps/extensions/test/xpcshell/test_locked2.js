--- conflicted
+++ resolved
@@ -158,11 +158,7 @@
   if (OS.Constants.libc.O_EXLOCK)
     options.unixFlags = OS.Constants.libc.O_EXLOCK;
 
-<<<<<<< HEAD
-  let file = yield OS.File.open(gExtensionsJSON.path, {read: true, write: true, existing: true}, options);
-=======
   let file = await OS.File.open(gExtensionsJSON.path, {read: true, write: true, existing: true}, options);
->>>>>>> a17af05f
 
   let filePermissions = gExtensionsJSON.permissions;
   if (!OS.Constants.Win) {
