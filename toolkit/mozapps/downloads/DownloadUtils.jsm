/* vim: sw=2 ts=2 sts=2 expandtab filetype=javascript
 * This Source Code Form is subject to the terms of the Mozilla Public
 * License, v. 2.0. If a copy of the MPL was not distributed with this
 * file, You can obtain one at http://mozilla.org/MPL/2.0/. */

"use strict";

this.EXPORTED_SYMBOLS = [ "DownloadUtils" ];

/**
 * This module provides the DownloadUtils object which contains useful methods
 * for downloads such as displaying file sizes, transfer times, and download
 * locations.
 *
 * List of methods:
 *
 * [string status, double newLast]
 * getDownloadStatus(int aCurrBytes, [optional] int aMaxBytes,
 *                   [optional] double aSpeed, [optional] double aLastSec)
 *
 * string progress
 * getTransferTotal(int aCurrBytes, [optional] int aMaxBytes)
 *
 * [string timeLeft, double newLast]
 * getTimeLeft(double aSeconds, [optional] double aLastSec)
 *
 * [string dateCompact, string dateComplete]
 * getReadableDates(Date aDate, [optional] Date aNow)
 *
 * [string displayHost, string fullHost]
 * getURIHost(string aURIString)
 *
 * [string convertedBytes, string units]
 * convertByteUnits(int aBytes)
 *
 * [int time, string units, int subTime, string subUnits]
 * convertTimeUnits(double aSecs)
 */

const Cc = Components.classes;
const Ci = Components.interfaces;
const Cu = Components.utils;

Cu.import("resource://gre/modules/XPCOMUtils.jsm");
Cu.import("resource://gre/modules/Services.jsm");

XPCOMUtils.defineLazyModuleGetter(this, "PluralForm",
                                  "resource://gre/modules/PluralForm.jsm");

const MS_PER_DAY = 24 * 60 * 60 * 1000;

var localeNumberFormatCache = new Map();
function getLocaleNumberFormat(fractionDigits) {
  // Backward compatibility: don't use localized digits
  let locale = Intl.NumberFormat().resolvedOptions().locale +
               "-u-nu-latn";
  let key = locale + "_" + fractionDigits;
  if (!localeNumberFormatCache.has(key)) {
    localeNumberFormatCache.set(key,
      Intl.NumberFormat(locale,
                        { maximumFractionDigits: fractionDigits,
                          minimumFractionDigits: fractionDigits }));
  }
  return localeNumberFormatCache.get(key);
}

const kDownloadProperties =
  "chrome://mozapps/locale/downloads/downloads.properties";

var gStr = {
  statusFormat: "statusFormat3",
  statusFormatInfiniteRate: "statusFormatInfiniteRate",
  statusFormatNoRate: "statusFormatNoRate",
  transferSameUnits: "transferSameUnits2",
  transferDiffUnits: "transferDiffUnits2",
  transferNoTotal: "transferNoTotal2",
  timePair: "timePair3",
  timeLeftSingle: "timeLeftSingle3",
  timeLeftDouble: "timeLeftDouble3",
  timeFewSeconds: "timeFewSeconds2",
  timeUnknown: "timeUnknown2",
  monthDate: "monthDate2",
  yesterday: "yesterday",
  doneScheme: "doneScheme2",
  doneFileScheme: "doneFileScheme",
  units: ["bytes", "kilobyte", "megabyte", "gigabyte"],
  // Update timeSize in convertTimeUnits if changing the length of this array
  timeUnits: ["shortSeconds", "shortMinutes", "shortHours", "shortDays"],
  infiniteRate: "infiniteRate",
};

// This lazily initializes the string bundle upon first use.
Object.defineProperty(this, "gBundle", {
  configurable: true,
  enumerable: true,
  get() {
    delete this.gBundle;
    return this.gBundle = Cc["@mozilla.org/intl/stringbundle;1"].
                          getService(Ci.nsIStringBundleService).
                          createBundle(kDownloadProperties);
  },
});

// Keep track of at most this many second/lastSec pairs so that multiple calls
// to getTimeLeft produce the same time left
const kCachedLastMaxSize = 10;
var gCachedLast = [];

this.DownloadUtils = {
  /**
   * Generate a full status string for a download given its current progress,
   * total size, speed, last time remaining
   *
   * @param aCurrBytes
   *        Number of bytes transferred so far
   * @param [optional] aMaxBytes
   *        Total number of bytes or -1 for unknown
   * @param [optional] aSpeed
   *        Current transfer rate in bytes/sec or -1 for unknown
   * @param [optional] aLastSec
   *        Last time remaining in seconds or Infinity for unknown
   * @return A pair: [download status text, new value of "last seconds"]
   */
  getDownloadStatus: function DU_getDownloadStatus(aCurrBytes, aMaxBytes,
                                                   aSpeed, aLastSec) {
    let [transfer, timeLeft, newLast, normalizedSpeed]
      = this._deriveTransferRate(aCurrBytes, aMaxBytes, aSpeed, aLastSec);

    let [rate, unit] = DownloadUtils.convertByteUnits(normalizedSpeed);

    let status;
    if (rate === "Infinity") {
      // Infinity download speed doesn't make sense. Show a localized phrase instead.
      let params = [transfer, gBundle.GetStringFromName(gStr.infiniteRate), timeLeft];
      status = gBundle.formatStringFromName(gStr.statusFormatInfiniteRate, params,
                                            params.length);
    } else {
      let params = [transfer, rate, unit, timeLeft];
      status = gBundle.formatStringFromName(gStr.statusFormat, params,
                                            params.length);
    }
    return [status, newLast];
  },

  /**
   * Generate a status string for a download given its current progress,
   * total size, speed, last time remaining. The status string contains the
   * time remaining, as well as the total bytes downloaded. Unlike
   * getDownloadStatus, it does not include the rate of download.
   *
   * @param aCurrBytes
   *        Number of bytes transferred so far
   * @param [optional] aMaxBytes
   *        Total number of bytes or -1 for unknown
   * @param [optional] aSpeed
   *        Current transfer rate in bytes/sec or -1 for unknown
   * @param [optional] aLastSec
   *        Last time remaining in seconds or Infinity for unknown
   * @return A pair: [download status text, new value of "last seconds"]
   */
  getDownloadStatusNoRate:
  function DU_getDownloadStatusNoRate(aCurrBytes, aMaxBytes, aSpeed,
                                      aLastSec) {
    let [transfer, timeLeft, newLast]
      = this._deriveTransferRate(aCurrBytes, aMaxBytes, aSpeed, aLastSec);

    let params = [transfer, timeLeft];
    let status = gBundle.formatStringFromName(gStr.statusFormatNoRate, params,
                                              params.length);
    return [status, newLast];
  },

  /**
   * Helper function that returns a transfer string, a time remaining string,
   * and a new value of "last seconds".
   * @param aCurrBytes
   *        Number of bytes transferred so far
   * @param [optional] aMaxBytes
   *        Total number of bytes or -1 for unknown
   * @param [optional] aSpeed
   *        Current transfer rate in bytes/sec or -1 for unknown
   * @param [optional] aLastSec
   *        Last time remaining in seconds or Infinity for unknown
   * @return A triple: [amount transferred string, time remaining string,
   *                    new value of "last seconds"]
   */
  _deriveTransferRate: function DU__deriveTransferRate(aCurrBytes,
                                                       aMaxBytes, aSpeed,
                                                       aLastSec) {
    if (aMaxBytes == null)
      aMaxBytes = -1;
    if (aSpeed == null)
      aSpeed = -1;
    if (aLastSec == null)
      aLastSec = Infinity;

    // Calculate the time remaining if we have valid values
    let seconds = (aSpeed > 0) && (aMaxBytes > 0) ?
      (aMaxBytes - aCurrBytes) / aSpeed : -1;

    let transfer = DownloadUtils.getTransferTotal(aCurrBytes, aMaxBytes);
    let [timeLeft, newLast] = DownloadUtils.getTimeLeft(seconds, aLastSec);
    return [transfer, timeLeft, newLast, aSpeed];
  },

  /**
   * Generate the transfer progress string to show the current and total byte
   * size. Byte units will be as large as possible and the same units for
   * current and max will be suppressed for the former.
   *
   * @param aCurrBytes
   *        Number of bytes transferred so far
   * @param [optional] aMaxBytes
   *        Total number of bytes or -1 for unknown
   * @return The transfer progress text
   */
  getTransferTotal: function DU_getTransferTotal(aCurrBytes, aMaxBytes) {
    if (aMaxBytes == null)
      aMaxBytes = -1;

    let [progress, progressUnits] = DownloadUtils.convertByteUnits(aCurrBytes);
    let [total, totalUnits] = DownloadUtils.convertByteUnits(aMaxBytes);

    // Figure out which byte progress string to display
    let name, values;
    if (aMaxBytes < 0) {
      name = gStr.transferNoTotal;
      values = [
        progress,
        progressUnits,
      ];
    } else if (progressUnits == totalUnits) {
      name = gStr.transferSameUnits;
      values = [
        progress,
        total,
        totalUnits,
      ];
    } else {
      name = gStr.transferDiffUnits;
      values = [
        progress,
        progressUnits,
        total,
        totalUnits,
      ];
    }

    return gBundle.formatStringFromName(name, values, values.length);
  },

  /**
   * Generate a "time left" string given an estimate on the time left and the
   * last time. The extra time is used to give a better estimate on the time to
   * show. Both the time values are doubles instead of integers to help get
   * sub-second accuracy for current and future estimates.
   *
   * @param aSeconds
   *        Current estimate on number of seconds left for the download
   * @param [optional] aLastSec
   *        Last time remaining in seconds or Infinity for unknown
   * @return A pair: [time left text, new value of "last seconds"]
   */
  getTimeLeft: function DU_getTimeLeft(aSeconds, aLastSec) {
    if (aLastSec == null)
      aLastSec = Infinity;

    if (aSeconds < 0)
      return [gBundle.GetStringFromName(gStr.timeUnknown), aLastSec];

    // Try to find a cached lastSec for the given second
    aLastSec = gCachedLast.reduce((aResult, aItem) =>
      aItem[0] == aSeconds ? aItem[1] : aResult, aLastSec);

    // Add the current second/lastSec pair unless we have too many
    gCachedLast.push([aSeconds, aLastSec]);
    if (gCachedLast.length > kCachedLastMaxSize)
      gCachedLast.shift();

    // Apply smoothing only if the new time isn't a huge change -- e.g., if the
    // new time is more than half the previous time; this is useful for
    // downloads that start/resume slowly
    if (aSeconds > aLastSec / 2) {
      // Apply hysteresis to favor downward over upward swings
      // 30% of down and 10% of up (exponential smoothing)
      let diff = aSeconds - aLastSec;
      aSeconds = aLastSec + (diff < 0 ? .3 : .1) * diff;

      // If the new time is similar, reuse something close to the last seconds,
      // but subtract a little to provide forward progress
      let diffPct = diff / aLastSec * 100;
      if (Math.abs(diff) < 5 || Math.abs(diffPct) < 5)
        aSeconds = aLastSec - (diff < 0 ? .4 : .2);
    }

    // Decide what text to show for the time
    let timeLeft;
    if (aSeconds < 4) {
      // Be friendly in the last few seconds
      timeLeft = gBundle.GetStringFromName(gStr.timeFewSeconds);
    } else {
      // Convert the seconds into its two largest units to display
      let [time1, unit1, time2, unit2] =
        DownloadUtils.convertTimeUnits(aSeconds);

      let pair1 =
        gBundle.formatStringFromName(gStr.timePair, [time1, unit1], 2);
      let pair2 =
        gBundle.formatStringFromName(gStr.timePair, [time2, unit2], 2);

      // Only show minutes for under 1 hour unless there's a few minutes left;
      // or the second pair is 0.
      if ((aSeconds < 3600 && time1 >= 4) || time2 == 0) {
        timeLeft = gBundle.formatStringFromName(gStr.timeLeftSingle,
                                                [pair1], 1);
      } else {
        // We've got 2 pairs of times to display
        timeLeft = gBundle.formatStringFromName(gStr.timeLeftDouble,
                                                [pair1, pair2], 2);
      }
    }

    return [timeLeft, aSeconds];
  },

  /**
   * Converts a Date object to two readable formats, one compact, one complete.
   * The compact format is relative to the current date, and is not an accurate
   * representation. For example, only the time is displayed for today. The
   * complete format always includes both the date and the time, excluding the
   * seconds, and is often shown when hovering the cursor over the compact
   * representation.
   *
   * @param aDate
   *        Date object representing the date and time to format. It is assumed
   *        that this value represents a past date.
   * @param [optional] aNow
   *        Date object representing the current date and time. The real date
   *        and time of invocation is used if this parameter is omitted.
   * @return A pair: [compact text, complete text]
   */
  getReadableDates: function DU_getReadableDates(aDate, aNow) {
    if (!aNow) {
      aNow = new Date();
    }

    // Figure out when today begins
    let today = new Date(aNow.getFullYear(), aNow.getMonth(), aNow.getDate());

    let dateTimeCompact;
    let dateTimeFull;

    // Figure out if the time is from today, yesterday, this week, etc.
    if (aDate >= today) {
      let dts = Services.intl.createDateTimeFormat(undefined, {
        timeStyle: "short"
      });
      dateTimeCompact = dts.format(aDate);
    } else if (today - aDate < (MS_PER_DAY)) {
      // After yesterday started, show yesterday
      dateTimeCompact = gBundle.GetStringFromName(gStr.yesterday);
    } else if (today - aDate < (6 * MS_PER_DAY)) {
      // After last week started, show day of week
<<<<<<< HEAD
      dateTimeCompact = typeof Intl === "undefined"
                        ? aDate.toLocaleFormat("%A")
                        : aDate.toLocaleDateString(undefined, { weekday: "long" });
    } else {
      // Show month/day
      let month = typeof Intl === "undefined"
                  ? aDate.toLocaleFormat("%B")
                  : aDate.toLocaleDateString(undefined, { month: "long" });
=======
      dateTimeCompact = aDate.toLocaleDateString(undefined, { weekday: "long" });
    } else {
      // Show month/day
      let month = aDate.toLocaleDateString(undefined, { month: "long" });
>>>>>>> a17af05f
      let date = aDate.getDate();
      dateTimeCompact = gBundle.formatStringFromName(gStr.monthDate, [month, date], 2);
    }

    const dtOptions = { dateStyle: "long", timeStyle: "short" };
    dateTimeFull =
      Services.intl.createDateTimeFormat(undefined, dtOptions).format(aDate);

    return [dateTimeCompact, dateTimeFull];
  },

  /**
   * Get the appropriate display host string for a URI string depending on if
   * the URI has an eTLD + 1, is an IP address, a local file, or other protocol
   *
   * @param aURIString
   *        The URI string to try getting an eTLD + 1, etc.
   * @return A pair: [display host for the URI string, full host name]
   */
  getURIHost: function DU_getURIHost(aURIString) {
    let ioService = Cc["@mozilla.org/network/io-service;1"].
                    getService(Ci.nsIIOService);
    let eTLDService = Cc["@mozilla.org/network/effective-tld-service;1"].
                      getService(Ci.nsIEffectiveTLDService);
    let idnService = Cc["@mozilla.org/network/idn-service;1"].
                     getService(Ci.nsIIDNService);

    // Get a URI that knows about its components
    let uri;
    try {
      uri = ioService.newURI(aURIString);
    } catch (ex) {
      return ["", ""];
    }

    // Get the inner-most uri for schemes like jar:
    if (uri instanceof Ci.nsINestedURI)
      uri = uri.innermostURI;

    let fullHost;
    try {
      // Get the full host name; some special URIs fail (data: jar:)
      fullHost = uri.host;
    } catch (e) {
      fullHost = "";
    }

    let displayHost;
    try {
      // This might fail if it's an IP address or doesn't have more than 1 part
      let baseDomain = eTLDService.getBaseDomain(uri);

      // Convert base domain for display; ignore the isAscii out param
      displayHost = idnService.convertToDisplayIDN(baseDomain, {});
    } catch (e) {
      // Default to the host name
      displayHost = fullHost;
    }

    // Check if we need to show something else for the host
    if (uri.scheme == "file") {
      // Display special text for file protocol
      displayHost = gBundle.GetStringFromName(gStr.doneFileScheme);
      fullHost = displayHost;
    } else if (displayHost.length == 0) {
      // Got nothing; show the scheme (data: about: moz-icon:)
      displayHost =
        gBundle.formatStringFromName(gStr.doneScheme, [uri.scheme], 1);
      fullHost = displayHost;
    } else if (uri.port != -1) {
      // Tack on the port if it's not the default port
      let port = ":" + uri.port;
      displayHost += port;
      fullHost += port;
    }

    return [displayHost, fullHost];
  },

  /**
   * Converts a number of bytes to the appropriate unit that results in an
   * internationalized number that needs fewer than 4 digits.
   *
   * @param aBytes
   *        Number of bytes to convert
   * @return A pair: [new value with 3 sig. figs., its unit]
   */
  convertByteUnits: function DU_convertByteUnits(aBytes) {
    let unitIndex = 0;

    // Convert to next unit if it needs 4 digits (after rounding), but only if
    // we know the name of the next unit
    while ((aBytes >= 999.5) && (unitIndex < gStr.units.length - 1)) {
      aBytes /= 1024;
      unitIndex++;
    }

    // Get rid of insignificant bits by truncating to 1 or 0 decimal points
    // 0 -> 0; 1.2 -> 1.2; 12.3 -> 12.3; 123.4 -> 123; 234.5 -> 235
    // added in bug 462064: (unitIndex != 0) makes sure that no decimal digit for bytes appears when aBytes < 100
    let fractionDigits = (aBytes > 0) && (aBytes < 100) && (unitIndex != 0) ? 1 : 0;

    // Don't try to format Infinity values using NumberFormat.
    if (aBytes === Infinity) {
      aBytes = "Infinity";
    } else {
<<<<<<< HEAD
      // FIXME: Fall back to the old hack, will be fixed in bug 1344543.
      aBytes = aBytes.toFixed(fractionDigits);
      if (gDecimalSymbol != ".") {
        aBytes = aBytes.replace(".", gDecimalSymbol);
      }
=======
      aBytes = getLocaleNumberFormat(fractionDigits).format(aBytes);
>>>>>>> a17af05f
    }

    return [aBytes, gBundle.GetStringFromName(gStr.units[unitIndex])];
  },

  /**
   * Converts a number of seconds to the two largest units. Time values are
   * whole numbers, and units have the correct plural/singular form.
   *
   * @param aSecs
   *        Seconds to convert into the appropriate 2 units
   * @return 4-item array [first value, its unit, second value, its unit]
   */
  convertTimeUnits: function DU_convertTimeUnits(aSecs) {
    // These are the maximum values for seconds, minutes, hours corresponding
    // with gStr.timeUnits without the last item
    let timeSize = [60, 60, 24];

    let time = aSecs;
    let scale = 1;
    let unitIndex = 0;

    // Keep converting to the next unit while we have units left and the
    // current one isn't the largest unit possible
    while ((unitIndex < timeSize.length) && (time >= timeSize[unitIndex])) {
      time /= timeSize[unitIndex];
      scale *= timeSize[unitIndex];
      unitIndex++;
    }

    let value = convertTimeUnitsValue(time);
    let units = convertTimeUnitsUnits(value, unitIndex);

    let extra = aSecs - value * scale;
    let nextIndex = unitIndex - 1;

    // Convert the extra time to the next largest unit
    for (let index = 0; index < nextIndex; index++)
      extra /= timeSize[index];

    let value2 = convertTimeUnitsValue(extra);
    let units2 = convertTimeUnitsUnits(value2, nextIndex);

    return [value, units, value2, units2];
  },
};

/**
 * Private helper for convertTimeUnits that gets the display value of a time
 *
 * @param aTime
 *        Time value for display
 * @return An integer value for the time rounded down
 */
function convertTimeUnitsValue(aTime) {
  return Math.floor(aTime);
}

/**
 * Private helper for convertTimeUnits that gets the display units of a time
 *
 * @param aTime
 *        Time value for display
 * @param aIndex
 *        Index into gStr.timeUnits for the appropriate unit
 * @return The appropriate plural form of the unit for the time
 */
function convertTimeUnitsUnits(aTime, aIndex) {
  // Negative index would be an invalid unit, so just give empty
  if (aIndex < 0)
    return "";

  return PluralForm.get(aTime, gBundle.GetStringFromName(gStr.timeUnits[aIndex]));
}

/**
 * Private helper function to log errors to the error console and command line
 *
 * @param aMsg
 *        Error message to log or an array of strings to concat
 */
function log(aMsg) {
  let msg = "DownloadUtils.jsm: " + (aMsg.join ? aMsg.join("") : aMsg);
  Cc["@mozilla.org/consoleservice;1"].getService(Ci.nsIConsoleService).
    logStringMessage(msg);
  dump(msg + "\n");
}<|MERGE_RESOLUTION|>--- conflicted
+++ resolved
@@ -361,21 +361,10 @@
       dateTimeCompact = gBundle.GetStringFromName(gStr.yesterday);
     } else if (today - aDate < (6 * MS_PER_DAY)) {
       // After last week started, show day of week
-<<<<<<< HEAD
-      dateTimeCompact = typeof Intl === "undefined"
-                        ? aDate.toLocaleFormat("%A")
-                        : aDate.toLocaleDateString(undefined, { weekday: "long" });
-    } else {
-      // Show month/day
-      let month = typeof Intl === "undefined"
-                  ? aDate.toLocaleFormat("%B")
-                  : aDate.toLocaleDateString(undefined, { month: "long" });
-=======
       dateTimeCompact = aDate.toLocaleDateString(undefined, { weekday: "long" });
     } else {
       // Show month/day
       let month = aDate.toLocaleDateString(undefined, { month: "long" });
->>>>>>> a17af05f
       let date = aDate.getDate();
       dateTimeCompact = gBundle.formatStringFromName(gStr.monthDate, [month, date], 2);
     }
@@ -482,15 +471,7 @@
     if (aBytes === Infinity) {
       aBytes = "Infinity";
     } else {
-<<<<<<< HEAD
-      // FIXME: Fall back to the old hack, will be fixed in bug 1344543.
-      aBytes = aBytes.toFixed(fractionDigits);
-      if (gDecimalSymbol != ".") {
-        aBytes = aBytes.replace(".", gDecimalSymbol);
-      }
-=======
       aBytes = getLocaleNumberFormat(fractionDigits).format(aBytes);
->>>>>>> a17af05f
     }
 
     return [aBytes, gBundle.GetStringFromName(gStr.units[unitIndex])];
