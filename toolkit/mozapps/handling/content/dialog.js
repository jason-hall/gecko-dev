--- conflicted
+++ resolved
@@ -132,11 +132,7 @@
         }
         elm.setAttribute("description", uri.prePath);
       } else if (app instanceof Ci.nsIDBusHandlerApp) {
-<<<<<<< HEAD
-	  elm.setAttribute("description", app.method);
-=======
         elm.setAttribute("description", app.method);
->>>>>>> a17af05f
       } else
         throw "unknown handler type";
 
