--- conflicted
+++ resolved
@@ -122,22 +122,13 @@
   endif
   PKG_SUFFIX	= .zip
   INNER_MAKE_PACKAGE = $(call py_action,make_zip,'$(MOZ_PKG_DIR)' '$(PACKAGE)')
-<<<<<<< HEAD
-  INNER_UNMAKE_PACKAGE = $(call py_action,make_unzip,'$(UNPACKAGE)')
-=======
   INNER_UNMAKE_PACKAGE = $(call py_action,make_unzip,$(UNPACKAGE))
->>>>>>> a17af05f
 endif
 
 ifeq ($(MOZ_PKG_FORMAT),SFX7Z)
   PKG_SUFFIX	= .exe
-<<<<<<< HEAD
-  INNER_MAKE_PACKAGE = $(call py_action,7z_exe_archive,'$(MOZ_PKG_DIR)' '$(MOZ_INSTALLER_PATH)/app.tag' '$(MOZ_SFX_PACKAGE)' '$(PACKAGE)')
-  INNER_UNMAKE_PACKAGE = $(call py_action,7z_exe_extract,'$(UNPACKAGE)' '$(MOZ_PKG_DIR)')
-=======
   INNER_MAKE_PACKAGE = $(call py_action,exe_7z_archive,'$(MOZ_PKG_DIR)' '$(MOZ_INSTALLER_PATH)/app.tag' '$(MOZ_SFX_PACKAGE)' '$(PACKAGE)')
   INNER_UNMAKE_PACKAGE = $(call py_action,exe_7z_extract,$(UNPACKAGE) $(MOZ_PKG_DIR))
->>>>>>> a17af05f
 endif
 
 #Create an RPM file
@@ -230,11 +221,7 @@
         $(if $(MOZ_PKG_MAC_DSSTORE),--dsstore '$(MOZ_PKG_MAC_DSSTORE)') \
         $(if $(MOZ_PKG_MAC_BACKGROUND),--background '$(MOZ_PKG_MAC_BACKGROUND)') \
         $(if $(MOZ_PKG_MAC_ICON),--icon '$(MOZ_PKG_MAC_ICON)') \
-<<<<<<< HEAD
-        '$(UNPACKAGE)' '$(MOZ_PKG_DIR)' \
-=======
         $(UNPACKAGE) $(MOZ_PKG_DIR) \
->>>>>>> a17af05f
         )
 endif
 
@@ -252,30 +239,15 @@
 
 ifdef MOZ_SIGN_PREPARED_PACKAGE_CMD
   ifeq (Darwin, $(OS_ARCH))
-<<<<<<< HEAD
-    MAKE_PACKAGE    = $(or $(call MAKE_SIGN_EME_VOUCHER,$(MOZ_PKG_DIR)$(_BINPATH)/$(MOZ_CHILD_PROCESS_NAME).app/Contents/MacOS,$(MOZ_PKG_DIR)$(_RESPATH)),true) \
-                      && (cd $(MOZ_PKG_DIR)$(_RESPATH) && $(CREATE_PRECOMPLETE_CMD)) \
-                      && cd ./$(PKG_DMG_SOURCE) && $(MOZ_SIGN_PREPARED_PACKAGE_CMD) $(MOZ_MACBUNDLE_NAME) \
-                      && cd $(PACKAGE_BASE_DIR) && $(INNER_MAKE_PACKAGE)
-  else
-    MAKE_PACKAGE    = $(MOZ_SIGN_PREPARED_PACKAGE_CMD) $(MOZ_PKG_DIR) \
-                      && $(or $(call MAKE_SIGN_EME_VOUCHER,$(MOZ_PKG_DIR)),true) \
-                      && (cd $(MOZ_PKG_DIR)$(_RESPATH) && $(CREATE_PRECOMPLETE_CMD)) \
-=======
     MAKE_PACKAGE    = cd ./$(PKG_DMG_SOURCE) && $(MOZ_SIGN_PREPARED_PACKAGE_CMD) $(MOZ_MACBUNDLE_NAME) \
                       && cd $(PACKAGE_BASE_DIR) && $(INNER_MAKE_PACKAGE)
   else
     MAKE_PACKAGE    = $(MOZ_SIGN_PREPARED_PACKAGE_CMD) $(MOZ_PKG_DIR) \
->>>>>>> a17af05f
                       && $(INNER_MAKE_PACKAGE)
   endif #Darwin
 
 else
-<<<<<<< HEAD
-  MAKE_PACKAGE    = (cd $(MOZ_PKG_DIR)$(_RESPATH) && $(CREATE_PRECOMPLETE_CMD)) && $(INNER_MAKE_PACKAGE)
-=======
   MAKE_PACKAGE    = $(INNER_MAKE_PACKAGE)
->>>>>>> a17af05f
 endif
 
 ifdef MOZ_SIGN_PACKAGE_CMD
@@ -363,10 +335,7 @@
 
 ifneq (android,$(MOZ_WIDGET_TOOLKIT))
   OPTIMIZEJARS = 1
-<<<<<<< HEAD
-=======
   JAR_COMPRESSION ?= none
->>>>>>> a17af05f
 endif
 
 # A js binary is needed to perform verification of JavaScript minification.
@@ -428,10 +397,7 @@
   $(call QUOTED_WILDCARD,$(DIST)/$(PKG_PATH)$(WP_TEST_PACKAGE)) \
   $(call QUOTED_WILDCARD,$(DIST)/$(PKG_PATH)$(GTEST_PACKAGE)) \
   $(call QUOTED_WILDCARD,$(DIST)/$(PKG_PATH)$(SYMBOL_ARCHIVE_BASENAME).zip) \
-<<<<<<< HEAD
-=======
   $(call QUOTED_WILDCARD,$(DIST)/$(PKG_PATH)$(GENERATED_SOURCE_FILE_PACKAGE)) \
->>>>>>> a17af05f
   $(call QUOTED_WILDCARD,$(MOZ_SOURCESTAMP_FILE)) \
   $(call QUOTED_WILDCARD,$(MOZ_BUILDINFO_FILE)) \
   $(call QUOTED_WILDCARD,$(MOZ_BUILDID_INFO_TXT_FILE)) \
@@ -439,10 +405,6 @@
   $(call QUOTED_WILDCARD,$(MOZ_TEST_PACKAGES_FILE)) \
   $(call QUOTED_WILDCARD,$(PKG_JSSHELL)) \
   $(call QUOTED_WILDCARD,$(DIST)/$(PKG_PATH)$(SYMBOL_FULL_ARCHIVE_BASENAME).zip) \
-<<<<<<< HEAD
-  $(if $(UPLOAD_EXTRA_FILES), $(foreach f, $(UPLOAD_EXTRA_FILES), $(wildcard $(DIST)/$(f))))
-
-=======
   $(call QUOTED_WILDCARD,$(topobjdir)/browser/installer/windows/instgen/setup.exe) \
   $(call QUOTED_WILDCARD,$(topobjdir)/browser/installer/windows/instgen/setup-stub.exe) \
   $(call QUOTED_WILDCARD,$(topsrcdir)/toolchains.json) \
@@ -455,7 +417,6 @@
 endif
 
 
->>>>>>> a17af05f
 ifdef MOZ_CODE_COVERAGE
   UPLOAD_FILES += \
     $(call QUOTED_WILDCARD,$(DIST)/$(PKG_PATH)$(CODE_COVERAGE_ARCHIVE_BASENAME).zip)
