--- conflicted
+++ resolved
@@ -5,10 +5,7 @@
 import sys
 import hashlib
 import re
-<<<<<<< HEAD
-=======
 import os
->>>>>>> a17af05f
 from mozbuild.preprocessor import Preprocessor
 from mozbuild.util import DefinesAction
 from mozpack.packager.unpack import UnpackFinder
@@ -36,37 +33,11 @@
         return '/'.join(bits[3:])
     return p
 
-<<<<<<< HEAD
-
-def normalize_l10n_path(p):
-    '''
-    Normalizes localized paths to en-US
-
-    >>> normalize_l10n_path('chrome/es-ES/locale/branding/brand.properties')
-    'chrome/en-US/locale/branding/brand.properties'
-    >>> normalize_l10n_path('chrome/fr/locale/fr/browser/aboutHome.dtd')
-    'chrome/en-US/locale/en-US/browser/aboutHome.dtd'
-    '''
-    # Keep a trailing slash here! e.g. locales like 'br' can transform
-    # 'chrome/br/locale/branding/' into 'chrome/en-US/locale/en-USanding/'
-    p = re.sub(r'chrome/(\S+)/locale/\1/',
-               'chrome/en-US/locale/en-US/',
-               p)
-    p = re.sub(r'chrome/(\S+)/locale/',
-               'chrome/en-US/locale/',
-               p)
-    return p
-
-
-def normalize_path(p):
-    return normalize_osx_path(normalize_l10n_path(p))
-=======
 def is_l10n_file(path):
     return '/locale/' in path
 
 def normalize_path(p):
     return normalize_osx_path(p)
->>>>>>> a17af05f
 
 
 def find_dupes(source, allowed_dupes, bail=True):
@@ -97,13 +68,9 @@
             total_compressed += (len(paths) - 1) * compressed
             num_dupes += 1
 
-<<<<<<< HEAD
-            unexpected_dupes.extend([p for p in paths if normalize_path(p) not in allowed_dupes])
-=======
             for p in paths:
                 if not is_l10n_file(p) and normalize_path(p) not in allowed_dupes:
                     unexpected_dupes.append(p)
->>>>>>> a17af05f
 
     if num_dupes:
         print "WARNING: Found %d duplicated files taking %d bytes (%s)" % \
