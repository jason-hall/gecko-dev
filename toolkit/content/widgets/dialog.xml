--- conflicted
+++ resolved
@@ -310,11 +310,7 @@
             if (/Win/.test(navigator.platform)) {
               var spacer = document.getAnonymousElementByAttribute(this, "anonid", "spacer");
               spacer.removeAttribute("hidden");
-<<<<<<< HEAD
-              spacer.setAttribute("flex", shown["extra2"] ? "1" : "0");
-=======
               spacer.setAttribute("flex", shown.extra2 ? "1" : "0");
->>>>>>> a17af05f
             }
           }
         ]]>
