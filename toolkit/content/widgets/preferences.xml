<?xml version="1.0"?>

<!DOCTYPE bindings [
  <!ENTITY % preferencesDTD SYSTEM "chrome://global/locale/preferences.dtd">
  %preferencesDTD;
  <!ENTITY % globalKeysDTD SYSTEM "chrome://global/locale/globalKeys.dtd">
  %globalKeysDTD;
]>

<bindings id="preferencesBindings"
          xmlns="http://www.mozilla.org/xbl"
          xmlns:xbl="http://www.mozilla.org/xbl"
          xmlns:xul="http://www.mozilla.org/keymaster/gatekeeper/there.is.only.xul">

#
# = Preferences Window Framework
#
#   The syntax for use looks something like:
#
#   <prefwindow>
#     <prefpane id="prefPaneA">
#       <preferences>
#         <preference id="preference1" name="app.preference1" type="bool" onchange="foo();"/>
#         <preference id="preference2" name="app.preference2" type="bool" useDefault="true"/>
#       </preferences>
#       <checkbox label="Preference" preference="preference1"/>
#     </prefpane>
#   </prefwindow>
#

  <binding id="preferences">
    <implementation implements="nsIObserver">
      <method name="_constructAfterChildren">
      <body>
      <![CDATA[
      // This method will be called after the last of the child
      // <preference> elements is constructed. Its purpose is to propagate
      // the values to the associated form elements. Sometimes the code for
      // some <preference> initializers depend on other <preference> elements
      // being initialized so we wait and call updateElements on all of them
      // once the last one has been constructed. See bugs 997570 and 992185.

      var elements = this.getElementsByTagName("preference");
      for (let element of elements) {
        element.updateElements();
      }

      this._constructAfterChildrenCalled = true;
      ]]>
      </body>
      </method>
      <method name="observe">
        <parameter name="aSubject"/>
        <parameter name="aTopic"/>
        <parameter name="aData"/>
        <body>
        <![CDATA[
          for (var i = 0; i < this.childNodes.length; ++i) {
            var preference = this.childNodes[i];
            if (preference.name == aData) {
              preference.value = preference.valueFromPreferences;
            }
          }
        ]]>
        </body>
      </method>

      <method name="fireChangedEvent">
        <parameter name="aPreference"/>
        <body>
        <![CDATA[
          // Value changed, synthesize an event
          try {
            var event = document.createEvent("Events");
            event.initEvent("change", true, true);
            aPreference.dispatchEvent(event);
          } catch (e) {
            Components.utils.reportError(e);
          }
        ]]>
        </body>
      </method>

      <field name="service">
        Components.classes["@mozilla.org/preferences-service;1"]
                  .getService(Components.interfaces.nsIPrefService);
      </field>
      <field name="rootBranch">
        Components.classes["@mozilla.org/preferences-service;1"]
                  .getService(Components.interfaces.nsIPrefBranch);
      </field>
      <field name="defaultBranch">
        this.service.getDefaultBranch("");
      </field>
      <field name="rootBranchInternal">
        Components.classes["@mozilla.org/preferences-service;1"]
                  .getService(Components.interfaces.nsIPrefBranch);
      </field>
      <property name="type" readonly="true">
        <getter>
          <![CDATA[
            return document.documentElement.type || "";
          ]]>
        </getter>
      </property>
      <property name="instantApply" readonly="true">
        <getter>
          <![CDATA[
            var doc = document.documentElement;
            return this.type == "child" ? doc.instantApply
                                        : doc.instantApply || this.rootBranch.getBoolPref("browser.preferences.instantApply");
          ]]>
        </getter>
      </property>

      <!-- We want to call _constructAfterChildren after all child
           <preference> elements have been constructed. To do this, we get
           and store the node list of all child <preference> elements in the
           constructor, and maintain a count which is incremented in the
           constructor of <preference>. _constructAfterChildren is called
           when the count matches the length of the list. -->
      <field name="_constructedChildrenCount">0</field>
      <field name="_preferenceChildren">null</field>
      <!-- Some <preference> elements are added dynamically after
           _constructAfterChildren has already been called - we want to
           avoid looping over all of them again in this case so we remember
           if we already called it. -->
      <field name="_constructAfterChildrenCalled">false</field>
      <constructor>
      <![CDATA[
        this._preferenceChildren = this.getElementsByTagName("preference");
      ]]>
      </constructor>
    </implementation>
  </binding>

  <binding id="preference">
    <implementation>
      <constructor>
      <![CDATA[
        // if the element has been inserted without the name attribute set,
        // we have nothing to do here
        if (!this.name)
          return;

        this.preferences.rootBranchInternal
            .addObserver(this.name, this.preferences);
        // In non-instant apply mode, we must try and use the last saved state
        // from any previous opens of a child dialog instead of the value from
        // preferences, to pick up any edits a user may have made.

        var secMan = Components.classes["@mozilla.org/scriptsecuritymanager;1"]
                    .getService(Components.interfaces.nsIScriptSecurityManager);
        if (this.preferences.type == "child" &&
            !this.instantApply && window.opener &&
            secMan.isSystemPrincipal(window.opener.document.nodePrincipal)) {
          var pdoc = window.opener.document;

          // Try to find a preference element for the same preference.
          var preference = null;
          var parentPreferences = pdoc.getElementsByTagName("preferences");
          for (var k = 0; (k < parentPreferences.length && !preference); ++k) {
            var parentPrefs = parentPreferences[k]
                                    .getElementsByAttribute("name", this.name);
            for (var l = 0; (l < parentPrefs.length && !preference); ++l) {
              if (parentPrefs[l].localName == "preference")
                preference = parentPrefs[l];
            }
          }

          // Don't use the value setter here, we don't want updateElements to be prematurely fired.
          this._value = preference ? preference.value : this.valueFromPreferences;
<<<<<<< HEAD
        } else
=======
        } else {
>>>>>>> a17af05f
          this._value = this.valueFromPreferences;
        }
        if (this.preferences._constructAfterChildrenCalled) {
          // This <preference> was added after _constructAfterChildren() was already called.
          // We can directly call updateElements().
          this.updateElements();
          return;
        }
        this.preferences._constructedChildrenCount++;
        if (this.preferences._constructedChildrenCount ==
            this.preferences._preferenceChildren.length) {
          // This is the last <preference>, time to updateElements() on all of them.
          this.preferences._constructAfterChildren();
        }
      ]]>
      </constructor>
      <destructor>
        this.preferences.rootBranchInternal
            .removeObserver(this.name, this.preferences);
      </destructor>
      <field name="_constructed">false</field>
      <property name="instantApply">
        <getter>
          if (this.getAttribute("instantApply") == "false")
            return false;
          return this.getAttribute("instantApply") == "true" || this.preferences.instantApply;
        </getter>
      </property>

      <property name="preferences" onget="return this.parentNode"/>
      <property name="name" onget="return this.getAttribute('name');">
        <setter>
          if (val == this.name)
            return val;

          this.preferences.rootBranchInternal
              .removeObserver(this.name, this.preferences);
          this.setAttribute("name", val);
          this.preferences.rootBranchInternal
              .addObserver(val, this.preferences);

          return val;
        </setter>
      </property>
      <property name="type" onget="return this.getAttribute('type');"
                            onset="this.setAttribute('type', val); return val;"/>
      <property name="inverted" onget="return this.getAttribute('inverted') == 'true';"
                                onset="this.setAttribute('inverted', val); return val;"/>
      <property name="readonly" onget="return this.getAttribute('readonly') == 'true';"
                                onset="this.setAttribute('readonly', val); return val;"/>

      <field name="_value">null</field>
      <method name="_setValue">
        <parameter name="aValue"/>
        <body>
        <![CDATA[
          if (this.value !== aValue) {
            this._value = aValue;
            if (this.instantApply)
              this.valueFromPreferences = aValue;
            this.preferences.fireChangedEvent(this);
          }
          return aValue;
        ]]>
        </body>
      </method>
      <property name="value" onget="return this._value" onset="return this._setValue(val);"/>

      <property name="locked">
        <getter>
          return this.preferences.rootBranch.prefIsLocked(this.name);
        </getter>
      </property>

      <property name="disabled">
        <getter>
          return this.getAttribute("disabled") == "true";
        </getter>
        <setter>
        <![CDATA[
          if (val)
            this.setAttribute("disabled", "true");
          else
            this.removeAttribute("disabled");

          if (!this.id)
            return val;

          var elements = document.getElementsByAttribute("preference", this.id);
          for (var i = 0; i < elements.length; ++i) {
            elements[i].disabled = val;

            var labels = document.getElementsByAttribute("control", elements[i].id);
            for (var j = 0; j < labels.length; ++j)
              labels[j].disabled = val;
          }

          return val;
        ]]>
        </setter>
      </property>

      <property name="tabIndex">
        <getter>
          return parseInt(this.getAttribute("tabindex"));
        </getter>
        <setter>
        <![CDATA[
          if (val)
            this.setAttribute("tabindex", val);
          else
            this.removeAttribute("tabindex");

          if (!this.id)
            return val;

          var elements = document.getElementsByAttribute("preference", this.id);
          for (var i = 0; i < elements.length; ++i) {
            elements[i].tabIndex = val;

            var labels = document.getElementsByAttribute("control", elements[i].id);
            for (var j = 0; j < labels.length; ++j)
              labels[j].tabIndex = val;
          }

          return val;
        ]]>
        </setter>
      </property>

      <property name="hasUserValue">
        <getter>
        <![CDATA[
          return this.preferences.rootBranch.prefHasUserValue(this.name) &&
                 this.value !== undefined;
        ]]>
        </getter>
      </property>

      <method name="reset">
        <body>
          // defer reset until preference update
          this.value = undefined;
        </body>
      </method>

      <field name="_useDefault">false</field>
      <property name="defaultValue">
        <getter>
        <![CDATA[
          this._useDefault = true;
          var val = this.valueFromPreferences;
          this._useDefault = false;
          return val;
        ]]>
        </getter>
      </property>

      <property name="_branch">
        <getter>
          return this._useDefault ? this.preferences.defaultBranch : this.preferences.rootBranch;
        </getter>
      </property>

      <field name="batching">false</field>

      <method name="_reportUnknownType">
        <body>
        <![CDATA[
          var consoleService = Components.classes["@mozilla.org/consoleservice;1"]
                                         .getService(Components.interfaces.nsIConsoleService);
          var msg = "<preference> with id='" + this.id + "' and name='" +
                    this.name + "' has unknown type '" + this.type + "'.";
          consoleService.logStringMessage(msg);
        ]]>
        </body>
      </method>

      <property name="valueFromPreferences">
        <getter>
        <![CDATA[
          try {
            // Force a resync of value with preferences.
            switch (this.type) {
            case "int":
              return this._branch.getIntPref(this.name);
            case "bool":
              var val = this._branch.getBoolPref(this.name);
              return this.inverted ? !val : val;
            case "wstring":
              return this._branch
                         .getComplexValue(this.name, Components.interfaces.nsIPrefLocalizedString)
                         .data;
            case "string":
            case "unichar":
              return this._branch.getStringPref(this.name);
            case "fontname":
              var family = this._branch.getStringPref(this.name);
              var fontEnumerator = Components.classes["@mozilla.org/gfx/fontenumerator;1"]
                                             .createInstance(Components.interfaces.nsIFontEnumerator);
              return fontEnumerator.getStandardFamilyName(family);
            case "file":
              var f = this._branch
                          .getComplexValue(this.name, Components.interfaces.nsIFile);
              return f;
            default:
              this._reportUnknownType();
            }
          } catch (e) { }
          return null;
        ]]>
        </getter>
        <setter>
        <![CDATA[
          // Exit early if nothing to do.
          if (this.readonly || this.valueFromPreferences == val)
            return val;

          // The special value undefined means 'reset preference to default'.
          if (val === undefined) {
            this.preferences.rootBranch.clearUserPref(this.name);
            return val;
          }

          // Force a resync of preferences with value.
          switch (this.type) {
          case "int":
            this.preferences.rootBranch.setIntPref(this.name, val);
            break;
          case "bool":
            this.preferences.rootBranch.setBoolPref(this.name, this.inverted ? !val : val);
            break;
          case "wstring":
            var pls = Components.classes["@mozilla.org/pref-localizedstring;1"]
                                .createInstance(Components.interfaces.nsIPrefLocalizedString);
            pls.data = val;
            this.preferences.rootBranch
                .setComplexValue(this.name, Components.interfaces.nsIPrefLocalizedString, pls);
            break;
          case "string":
          case "unichar":
          case "fontname":
            this.preferences.rootBranch.setStringPref(this.name, val);
            break;
          case "file":
            var lf;
            if (typeof(val) == "string") {
              lf = Components.classes["@mozilla.org/file/local;1"]
                             .createInstance(Components.interfaces.nsIFile);
              lf.persistentDescriptor = val;
              if (!lf.exists())
                lf.initWithPath(val);
            } else
<<<<<<< HEAD
              lf = val.QueryInterface(Components.interfaces.nsILocalFile);
=======
              lf = val.QueryInterface(Components.interfaces.nsIFile);
>>>>>>> a17af05f
            this.preferences.rootBranch
                .setComplexValue(this.name, Components.interfaces.nsIFile, lf);
            break;
          default:
            this._reportUnknownType();
          }
          if (!this.batching)
            this.preferences.service.savePrefFile(null);
          return val;
        ]]>
        </setter>
      </property>

      <method name="setElementValue">
        <parameter name="aElement"/>
        <body>
        <![CDATA[
          if (this.locked)
            aElement.disabled = true;

          if (!this.isElementEditable(aElement))
            return;

          var rv = undefined;
          if (aElement.hasAttribute("onsyncfrompreference")) {
            // Value changed, synthesize an event
            try {
              var event = document.createEvent("Events");
              event.initEvent("syncfrompreference", true, true);
              var f = new Function("event",
                                   aElement.getAttribute("onsyncfrompreference"));
              rv = f.call(aElement, event);
            } catch (e) {
              Components.utils.reportError(e);
            }
          }
          var val = rv;
          if (val === undefined)
            val = this.instantApply ? this.valueFromPreferences : this.value;
          // if the preference is marked for reset, show default value in UI
          if (val === undefined)
            val = this.defaultValue;

          /**
           * Initialize a UI element property with a value. Handles the case
           * where an element has not yet had a XBL binding attached for it and
           * the property setter does not yet exist by setting the same attribute
           * on the XUL element using DOM apis and assuming the element's
           * constructor or property getters appropriately handle this state.
           */
          function setValue(element, attribute, value) {
            if (attribute in element)
              element[attribute] = value;
            else
              element.setAttribute(attribute, value);
          }
          if (aElement.localName == "checkbox" ||
              aElement.localName == "listitem")
            setValue(aElement, "checked", val);
          else if (aElement.localName == "colorpicker")
            setValue(aElement, "color", val);
          else if (aElement.localName == "textbox") {
            // XXXmano Bug 303998: Avoid a caret placement issue if either the
            // preference observer or its setter calls updateElements as a result
            // of the input event handler.
            if (aElement.value !== val)
              setValue(aElement, "value", val);
          } else
            setValue(aElement, "value", val);
        ]]>
        </body>
      </method>

      <method name="getElementValue">
        <parameter name="aElement"/>
        <body>
        <![CDATA[
          if (aElement.hasAttribute("onsynctopreference")) {
            // Value changed, synthesize an event
            try {
              var event = document.createEvent("Events");
              event.initEvent("synctopreference", true, true);
              var f = new Function("event",
                                   aElement.getAttribute("onsynctopreference"));
              var rv = f.call(aElement, event);
              if (rv !== undefined)
                return rv;
            } catch (e) {
              Components.utils.reportError(e);
            }
          }

          /**
           * Read the value of an attribute from an element, assuming the
           * attribute is a property on the element's node API. If the property
           * is not present in the API, then assume its value is contained in
           * an attribute, as is the case before a binding has been attached.
           */
          function getValue(element, attribute) {
            if (attribute in element)
              return element[attribute];
            return element.getAttribute(attribute);
          }
          if (aElement.localName == "checkbox" ||
              aElement.localName == "listitem")
            var value = getValue(aElement, "checked");
          else if (aElement.localName == "colorpicker")
            value = getValue(aElement, "color");
          else
            value = getValue(aElement, "value");

          switch (this.type) {
          case "int":
            return parseInt(value, 10) || 0;
          case "bool":
            return typeof(value) == "boolean" ? value : value == "true";
          }
          return value;
        ]]>
        </body>
      </method>

      <method name="isElementEditable">
        <parameter name="aElement"/>
        <body>
        <![CDATA[
          switch (aElement.localName) {
          case "checkbox":
          case "colorpicker":
          case "radiogroup":
          case "textbox":
          case "listitem":
          case "listbox":
          case "menulist":
            return true;
          }
          return aElement.getAttribute("preference-editable") == "true";
        ]]>
        </body>
      </method>

      <method name="updateElements">
        <body>
        <![CDATA[
          if (!this.id)
            return;

          // This "change" event handler tracks changes made to preferences by
          // sources other than the user in this window.
          var elements = document.getElementsByAttribute("preference", this.id);
          for (var i = 0; i < elements.length; ++i)
            this.setElementValue(elements[i]);
        ]]>
        </body>
      </method>
    </implementation>

    <handlers>
      <handler event="change">
        this.updateElements();
      </handler>
    </handlers>
  </binding>

  <binding id="prefwindow"
           extends="chrome://global/content/bindings/dialog.xml#dialog">
    <resources>
      <stylesheet src="chrome://global/skin/preferences.css"/>
    </resources>
    <content dlgbuttons="accept,cancel" persist="lastSelected screenX screenY"
             closebuttonlabel="&preferencesCloseButton.label;"
             closebuttonaccesskey="&preferencesCloseButton.accesskey;"
             role="dialog"
#ifdef XP_WIN
             title="&preferencesDefaultTitleWin.title;">
#else
             title="&preferencesDefaultTitleMac.title;">
#endif
      <xul:windowdragbox orient="vertical">
        <xul:radiogroup anonid="selector" orient="horizontal" class="paneSelector chromeclass-toolbar"
                        role="listbox"/> <!-- Expose to accessibility APIs as a listbox -->
      </xul:windowdragbox>
      <xul:hbox flex="1" class="paneDeckContainer">
        <xul:deck anonid="paneDeck" flex="1">
          <children includes="prefpane"/>
        </xul:deck>
      </xul:hbox>
      <xul:hbox anonid="dlg-buttons" class="prefWindow-dlgbuttons" pack="end">
#ifdef XP_UNIX
        <xul:button dlgtype="disclosure" class="dialog-button" hidden="true"/>
        <xul:button dlgtype="help" class="dialog-button" hidden="true" icon="help"/>
        <xul:button dlgtype="extra2" class="dialog-button" hidden="true"/>
        <xul:button dlgtype="extra1" class="dialog-button" hidden="true"/>
        <xul:spacer anonid="spacer" flex="1"/>
        <xul:button dlgtype="cancel" class="dialog-button" icon="cancel"/>
        <xul:button dlgtype="accept" class="dialog-button" icon="accept"/>
#else
        <xul:button dlgtype="extra2" class="dialog-button" hidden="true"/>
        <xul:spacer anonid="spacer" flex="1"/>
        <xul:button dlgtype="accept" class="dialog-button" icon="accept"/>
        <xul:button dlgtype="extra1" class="dialog-button" hidden="true"/>
        <xul:button dlgtype="cancel" class="dialog-button" icon="cancel"/>
        <xul:button dlgtype="help" class="dialog-button" hidden="true" icon="help"/>
        <xul:button dlgtype="disclosure" class="dialog-button" hidden="true"/>
#endif
      </xul:hbox>
      <xul:hbox>
        <children/>
      </xul:hbox>
    </content>
    <implementation implements="nsITimerCallback">
      <constructor>
      <![CDATA[
        if (this.type != "child") {
          if (!this._instantApplyInitialized) {
            let psvc = Components.classes["@mozilla.org/preferences-service;1"]
                                 .getService(Components.interfaces.nsIPrefBranch);
            this.instantApply = psvc.getBoolPref("browser.preferences.instantApply");
          }
          if (this.instantApply) {
            var docElt = document.documentElement;
            var acceptButton = docElt.getButton("accept");
            acceptButton.hidden = true;
            var cancelButton  = docElt.getButton("cancel");
            if (/Mac/.test(navigator.platform)) {
              // no buttons on Mac except Help
              cancelButton.hidden = true;
              // Move Help button to the end
              document.getAnonymousElementByAttribute(this, "anonid", "spacer").hidden = true;
              // Also, don't fire onDialogAccept on enter
              acceptButton.disabled = true;
            } else {
              // morph the Cancel button into the Close button
              cancelButton.setAttribute("icon", "close");
              cancelButton.label = docElt.getAttribute("closebuttonlabel");
              cancelButton.accesskey = docElt.getAttribute("closebuttonaccesskey");
            }
          }
        }
        this.setAttribute("animated", this._shouldAnimate ? "true" : "false");
        var panes = this.preferencePanes;

        var lastPane = null;
        if (this.lastSelected) {
          lastPane = document.getElementById(this.lastSelected);
          if (!lastPane) {
            this.lastSelected = "";
          }
        }

        var paneToLoad;
        if ("arguments" in window && window.arguments[0] && document.getElementById(window.arguments[0]) && document.getElementById(window.arguments[0]).nodeName == "prefpane") {
          paneToLoad = document.getElementById(window.arguments[0]);
          this.lastSelected = paneToLoad.id;
        } else if (lastPane)
          paneToLoad = lastPane;
        else
          paneToLoad = panes[0];

        for (var i = 0; i < panes.length; ++i) {
          this._makePaneButton(panes[i]);
          if (panes[i].loaded) {
            // Inline pane content, fire load event to force initialization.
            this._fireEvent("paneload", panes[i]);
          }
        }
        this.showPane(paneToLoad);

        if (panes.length == 1)
          this._selector.setAttribute("collapsed", "true");
      ]]>
      </constructor>

      <destructor>
      <![CDATA[
        // Release timers to avoid reference cycles.
        if (this._animateTimer) {
          this._animateTimer.cancel();
          this._animateTimer = null;
        }
        if (this._fadeTimer) {
          this._fadeTimer.cancel();
          this._fadeTimer = null;
        }
      ]]>
      </destructor>

      <!-- Derived bindings can set this to true to cause us to skip
           reading the browser.preferences.instantApply pref in the constructor.
           Then they can set instantApply to their wished value. -->
      <field name="_instantApplyInitialized">false</field>
      <!-- Controls whether changed pref values take effect immediately. -->
      <field name="instantApply">false</field>

      <property name="preferencePanes"
                onget="return this.getElementsByTagName('prefpane');"/>

      <property name="type" onget="return this.getAttribute('type');"/>
      <property name="_paneDeck"
                onget="return document.getAnonymousElementByAttribute(this, 'anonid', 'paneDeck');"/>
      <property name="_paneDeckContainer"
                onget="return document.getAnonymousElementByAttribute(this, 'class', 'paneDeckContainer');"/>
      <property name="_selector"
                onget="return document.getAnonymousElementByAttribute(this, 'anonid', 'selector');"/>
      <property name="lastSelected"
                onget="return this.getAttribute('lastSelected');">
        <setter>
          this.setAttribute("lastSelected", val);
          document.persist(this.id, "lastSelected");
          return val;
        </setter>
      </property>
      <property name="currentPane"
                onset="return this._currentPane = val;">
        <getter>
          if (!this._currentPane)
            this._currentPane = this.preferencePanes[0];

          return this._currentPane;
        </getter>
      </property>
      <field name="_currentPane">null</field>


      <method name="_makePaneButton">
        <parameter name="aPaneElement"/>
        <body>
        <![CDATA[
          var radio = document.createElement("radio");
          radio.setAttribute("pane", aPaneElement.id);
          radio.setAttribute("label", aPaneElement.label);
          // Expose preference group choice to accessibility APIs as an unchecked list item
          // The parent group is exposed to accessibility APIs as a list
          if (aPaneElement.image)
            radio.setAttribute("src", aPaneElement.image);
          radio.style.listStyleImage = aPaneElement.style.listStyleImage;
          this._selector.appendChild(radio);
          return radio;
        ]]>
        </body>
      </method>

      <method name="showPane">
        <parameter name="aPaneElement"/>
        <body>
        <![CDATA[
          if (!aPaneElement)
            return;

          this._selector.selectedItem = document.getAnonymousElementByAttribute(this, "pane", aPaneElement.id);
          if (!aPaneElement.loaded) {
            let OverlayLoadObserver = function(aPane) {
              this._pane = aPane;
            }
            OverlayLoadObserver.prototype = {
              _outer: this,
              observe(aSubject, aTopic, aData) {
                this._pane.loaded = true;
                this._outer._fireEvent("paneload", this._pane);
                this._outer._selectPane(this._pane);
              }
            };

            var obs = new OverlayLoadObserver(aPaneElement);
            document.loadOverlay(aPaneElement.src, obs);
          } else
            this._selectPane(aPaneElement);
        ]]>
        </body>
      </method>

      <method name="_fireEvent">
        <parameter name="aEventName"/>
        <parameter name="aTarget"/>
        <body>
        <![CDATA[
          // Panel loaded, synthesize a load event.
          try {
            var event = document.createEvent("Events");
            event.initEvent(aEventName, true, true);
            var cancel = !aTarget.dispatchEvent(event);
            if (aTarget.hasAttribute("on" + aEventName)) {
              var fn = new Function("event", aTarget.getAttribute("on" + aEventName));
              var rv = fn.call(aTarget, event);
              if (rv == false)
                cancel = true;
            }
            return !cancel;
          } catch (e) {
            Components.utils.reportError(e);
          }
          return false;
        ]]>
        </body>
      </method>

      <field name="_initialized">false</field>
      <method name="_selectPane">
        <parameter name="aPaneElement"/>
        <body>
        <![CDATA[
          if (/Mac/.test(navigator.platform)) {
            var paneTitle = aPaneElement.label;
            if (paneTitle != "")
              document.title = paneTitle;
          }
          var helpButton = document.documentElement.getButton("help");
          if (aPaneElement.helpTopic)
            helpButton.hidden = false;
          else
            helpButton.hidden = true;

          // Find this pane's index in the deck and set the deck's
          // selectedIndex to that value to switch to it.
          var prefpanes = this.preferencePanes;
          for (var i = 0; i < prefpanes.length; ++i) {
            if (prefpanes[i] == aPaneElement) {
              this._paneDeck.selectedIndex = i;

              if (this.type != "child") {
                if (aPaneElement.hasAttribute("flex") && this._shouldAnimate &&
                    prefpanes.length > 1)
                  aPaneElement.removeAttribute("flex");
                // Calling sizeToContent after the first prefpane is loaded
                // will size the windows contents so style information is
                // available to calculate correct sizing.
                if (!this._initialized && prefpanes.length > 1) {
                  if (this._shouldAnimate)
                    this.style.minHeight = 0;
                  window.sizeToContent();
                }

                var oldPane = this.lastSelected ? document.getElementById(this.lastSelected) : this.preferencePanes[0];
                oldPane.selected = !(aPaneElement.selected = true);
                this.lastSelected = aPaneElement.id;
                this.currentPane = aPaneElement;
                this._initialized = true;

                // Only animate if we've switched between prefpanes
                if (this._shouldAnimate && oldPane.id != aPaneElement.id) {
                  aPaneElement.style.opacity = 0.0;
                  this.animate(oldPane, aPaneElement);
                } else if (!this._shouldAnimate && prefpanes.length > 1) {
                  var targetHeight = parseInt(window.getComputedStyle(this._paneDeckContainer).height);
                  var verticalPadding = parseInt(window.getComputedStyle(aPaneElement).paddingTop);
                  verticalPadding += parseInt(window.getComputedStyle(aPaneElement).paddingBottom);
                  if (aPaneElement.contentHeight > targetHeight - verticalPadding) {
                    // To workaround the bottom border of a groupbox from being
                    // cutoff an hbox with a class of bottomBox may enclose it.
                    // This needs to include its padding to resize properly.
                    // See bug 394433
                    var bottomPadding = 0;
                    var bottomBox = aPaneElement.getElementsByAttribute("class", "bottomBox")[0];
                    if (bottomBox)
                      bottomPadding = parseInt(window.getComputedStyle(bottomBox).paddingBottom);
                    window.innerHeight += bottomPadding + verticalPadding + aPaneElement.contentHeight - targetHeight;
                  }

                  // XXX rstrong - extend the contents of the prefpane to
                  // prevent elements from being cutoff (see bug 349098).
                  if (aPaneElement.contentHeight + verticalPadding < targetHeight)
                    aPaneElement._content.style.height = targetHeight - verticalPadding + "px";
                }
              }
              break;
            }
          }
        ]]>
        </body>
      </method>

      <property name="_shouldAnimate">
        <getter>
        <![CDATA[
          var psvc = Components.classes["@mozilla.org/preferences-service;1"]
                               .getService(Components.interfaces.nsIPrefBranch);
          return psvc.getBoolPref("browser.preferences.animateFadeIn",
                                  /Mac/.test(navigator.platform));
        ]]>
        </getter>
      </property>

      <method name="animate">
        <parameter name="aOldPane"/>
        <parameter name="aNewPane"/>
        <body>
        <![CDATA[
          // if we are already resizing, use currentHeight
          var oldHeight = this._currentHeight ? this._currentHeight : aOldPane.contentHeight;

          this._multiplier = aNewPane.contentHeight > oldHeight ? 1 : -1;
          var sizeDelta = Math.abs(oldHeight - aNewPane.contentHeight);
          this._animateRemainder = sizeDelta % this._animateIncrement;

          this._setUpAnimationTimer(oldHeight);
        ]]>
        </body>
      </method>

      <property name="_sizeIncrement">
        <getter>
        <![CDATA[
          var lastSelectedPane = document.getElementById(this.lastSelected);
          var increment = this._animateIncrement * this._multiplier;
          var newHeight = this._currentHeight + increment;
          if ((this._multiplier > 0 && this._currentHeight >= lastSelectedPane.contentHeight) ||
              (this._multiplier < 0 && this._currentHeight <= lastSelectedPane.contentHeight))
            return 0;

          if ((this._multiplier > 0 && newHeight > lastSelectedPane.contentHeight) ||
              (this._multiplier < 0 && newHeight < lastSelectedPane.contentHeight))
            increment = this._animateRemainder * this._multiplier;
          return increment;
        ]]>
        </getter>
      </property>

      <method name="notify">
        <parameter name="aTimer"/>
        <body>
        <![CDATA[
          if (!document)
            aTimer.cancel();

          if (aTimer == this._animateTimer) {
            var increment = this._sizeIncrement;
            if (increment != 0) {
              window.innerHeight += increment;
              this._currentHeight += increment;
            } else {
              aTimer.cancel();
              this._setUpFadeTimer();
            }
          } else if (aTimer == this._fadeTimer) {
            var elt = document.getElementById(this.lastSelected);
            var newOpacity = parseFloat(window.getComputedStyle(elt).opacity) + this._fadeIncrement;
            if (newOpacity < 1.0)
              elt.style.opacity = newOpacity;
            else {
              aTimer.cancel();
              elt.style.opacity = 1.0;
            }
          }
        ]]>
        </body>
      </method>

      <method name="_setUpAnimationTimer">
        <parameter name="aStartHeight"/>
        <body>
        <![CDATA[
          if (!this._animateTimer)
            this._animateTimer = Components.classes["@mozilla.org/timer;1"]
                                           .createInstance(Components.interfaces.nsITimer);
          else
            this._animateTimer.cancel();
          this._currentHeight = aStartHeight;

          this._animateTimer.initWithCallback(this, this._animateDelay,
                                              Components.interfaces.nsITimer.TYPE_REPEATING_SLACK);
        ]]>
        </body>
      </method>

      <method name="_setUpFadeTimer">
        <body>
        <![CDATA[
          if (!this._fadeTimer)
            this._fadeTimer = Components.classes["@mozilla.org/timer;1"]
                                        .createInstance(Components.interfaces.nsITimer);
          else
            this._fadeTimer.cancel();

          this._fadeTimer.initWithCallback(this, this._fadeDelay,
                                           Components.interfaces.nsITimer.TYPE_REPEATING_SLACK);
        ]]>
        </body>
      </method>

      <field name="_animateTimer">null</field>
      <field name="_fadeTimer">null</field>
      <field name="_animateDelay">15</field>
      <field name="_animateIncrement">40</field>
      <field name="_fadeDelay">5</field>
      <field name="_fadeIncrement">0.40</field>
      <field name="_animateRemainder">0</field>
      <field name="_currentHeight">0</field>
      <field name="_multiplier">0</field>

      <method name="addPane">
        <parameter name="aPaneElement"/>
        <body>
        <![CDATA[
          this.appendChild(aPaneElement);

          // Set up pane button
          this._makePaneButton(aPaneElement);
        ]]>
        </body>
      </method>

      <method name="openSubDialog">
        <parameter name="aURL"/>
        <parameter name="aFeatures"/>
        <parameter name="aParams"/>
        <body>
          return openDialog(aURL, "", "modal,centerscreen,resizable=no" + (aFeatures != "" ? ("," + aFeatures) : ""), aParams);
        </body>
      </method>

      <method name="openWindow">
        <parameter name="aWindowType"/>
        <parameter name="aURL"/>
        <parameter name="aFeatures"/>
        <parameter name="aParams"/>
        <body>
        <![CDATA[
          var wm = Components.classes["@mozilla.org/appshell/window-mediator;1"]
                             .getService(Components.interfaces.nsIWindowMediator);
          var win = aWindowType ? wm.getMostRecentWindow(aWindowType) : null;
          if (win) {
            if ("initWithParams" in win)
              win.initWithParams(aParams);
            win.focus();
          } else {
            var features = "resizable,dialog=no,centerscreen" + (aFeatures != "" ? ("," + aFeatures) : "");
            var parentWindow = (this.instantApply || !window.opener || window.opener.closed) ? window : window.opener;
            win = parentWindow.openDialog(aURL, "_blank", features, aParams);
          }
          return win;
        ]]>
        </body>
      </method>
    </implementation>
    <handlers>
      <handler event="dialogaccept">
      <![CDATA[
        if (!this._fireEvent("beforeaccept", this)) {
          return false;
        }

        var secMan = Components.classes["@mozilla.org/scriptsecuritymanager;1"]
                    .getService(Components.interfaces.nsIScriptSecurityManager);
        if (this.type == "child" && window.opener &&
            secMan.isSystemPrincipal(window.opener.document.nodePrincipal)) {
          var pdocEl = window.opener.document.documentElement;
          if (pdocEl.instantApply) {
            let panes = this.preferencePanes;
            for (let i = 0; i < panes.length; ++i)
              panes[i].writePreferences(true);
          } else {
            // Clone all the preferences elements from the child document and
            // insert them into the pane collection of the parent.
            var pdoc = window.opener.document;
            if (pdoc.documentElement.localName == "prefwindow") {
              var currentPane = pdoc.documentElement.currentPane;
              var id = window.location.href + "#childprefs";
              var childPrefs = pdoc.getElementById(id);
              if (!childPrefs) {
                childPrefs = pdoc.createElement("preferences");
                currentPane.appendChild(childPrefs);
                childPrefs.id = id;
              }
              let panes = this.preferencePanes;
              for (let i = 0; i < panes.length; ++i) {
                var preferences = panes[i].preferences;
                for (var j = 0; j < preferences.length; ++j) {
                  // Try to find a preference element for the same preference.
                  var preference = null;
                  var parentPreferences = pdoc.getElementsByTagName("preferences");
                  for (var k = 0; (k < parentPreferences.length && !preference); ++k) {
                    var parentPrefs = parentPreferences[k]
                                         .getElementsByAttribute("name", preferences[j].name);
                    for (var l = 0; (l < parentPrefs.length && !preference); ++l) {
                      if (parentPrefs[l].localName == "preference")
                        preference = parentPrefs[l];
                    }
                  }
                  if (!preference) {
                    // No matching preference in the parent window.
                    preference = pdoc.createElement("preference");
                    childPrefs.appendChild(preference);
                    preference.name     = preferences[j].name;
                    preference.type     = preferences[j].type;
                    preference.inverted = preferences[j].inverted;
                    preference.readonly = preferences[j].readonly;
                    preference.disabled = preferences[j].disabled;
                  }
                  preference.value = preferences[j].value;
                }
              }
            }
          }
        } else {
          let panes = this.preferencePanes;
          for (var i = 0; i < panes.length; ++i)
            panes[i].writePreferences(false);

          let psvc = Components.classes["@mozilla.org/preferences-service;1"]
                               .getService(Components.interfaces.nsIPrefService);
          psvc.savePrefFile(null);
        }

        return true;
      ]]>
      </handler>
      <handler event="command">
        if (event.originalTarget.hasAttribute("pane")) {
          var pane = document.getElementById(event.originalTarget.getAttribute("pane"));
          this.showPane(pane);
        }
      </handler>

      <handler event="keypress" key="&windowClose.key;" modifiers="accel" phase="capturing">
      <![CDATA[
        if (this.instantApply)
          window.close();
        event.stopPropagation();
        event.preventDefault();
      ]]>
      </handler>

      <handler event="keypress"
#ifdef XP_MACOSX
               key="&openHelpMac.commandkey;" modifiers="accel"
#else
               keycode="&openHelp.commandkey;"
#endif
               phase="capturing">
      <![CDATA[
        var helpButton = this.getButton("help");
        if (helpButton.disabled || helpButton.hidden)
          return;
        this._fireEvent("dialoghelp", this);
        event.stopPropagation();
        event.preventDefault();
      ]]>
      </handler>
    </handlers>
  </binding>

  <binding id="prefpane">
    <resources>
      <stylesheet src="chrome://global/skin/preferences.css"/>
    </resources>
    <content>
      <xul:vbox class="content-box" xbl:inherits="flex">
        <children/>
      </xul:vbox>
    </content>
    <implementation>
      <method name="writePreferences">
        <parameter name="aFlushToDisk"/>
        <body>
        <![CDATA[
          // Write all values to preferences.
          if (this._deferredValueUpdateElements.size) {
            this._finalizeDeferredElements();
          }

          var preferences = this.preferences;
          for (var i = 0; i < preferences.length; ++i) {
            var preference = preferences[i];
            preference.batching = true;
            preference.valueFromPreferences = preference.value;
            preference.batching = false;
          }
          if (aFlushToDisk) {
            var psvc = Components.classes["@mozilla.org/preferences-service;1"]
                                 .getService(Components.interfaces.nsIPrefService);
            psvc.savePrefFile(null);
          }
        ]]>
        </body>
      </method>

      <property name="src"
                onget="return this.getAttribute('src');"
                onset="this.setAttribute('src', val); return val;"/>
      <property name="selected"
                onget="return this.getAttribute('selected') == 'true';"
                onset="this.setAttribute('selected', val); return val;"/>
      <property name="image"
                onget="return this.getAttribute('image');"
                onset="this.setAttribute('image', val); return val;"/>
      <property name="label"
                onget="return this.getAttribute('label');"
                onset="this.setAttribute('label', val); return val;"/>

      <property name="preferenceElements"
                onget="return this.getElementsByAttribute('preference', '*');"/>
      <property name="preferences"
                onget="return this.getElementsByTagName('preference');"/>

      <property name="helpTopic">
        <getter>
        <![CDATA[
          // if there are tabs, and the selected tab provides a helpTopic, return that
          var box = this.getElementsByTagName("tabbox");
          if (box[0]) {
            var tab = box[0].selectedTab;
            if (tab && tab.hasAttribute("helpTopic"))
              return tab.getAttribute("helpTopic");
          }

          // otherwise, return the helpTopic of the current panel
          return this.getAttribute("helpTopic");
        ]]>
        </getter>
      </property>

      <field name="_loaded">false</field>
      <property name="loaded"
                onget="return !this.src ? true : this._loaded;"
                onset="this._loaded = val; return val;"/>

      <method name="preferenceForElement">
        <parameter name="aElement"/>
        <body>
          return document.getElementById(aElement.getAttribute("preference"));
        </body>
      </method>

      <method name="getPreferenceElement">
        <parameter name="aStartElement"/>
        <body>
        <![CDATA[
          var temp = aStartElement;
          while (temp && temp.nodeType == Node.ELEMENT_NODE &&
                 !temp.hasAttribute("preference"))
            temp = temp.parentNode;
          return temp && temp.nodeType == Node.ELEMENT_NODE ?
                 temp : aStartElement;
        ]]>
        </body>
      </method>

      <property name="DeferredTask" readonly="true">
        <getter><![CDATA[
          let module = {};
          Components.utils.import("resource://gre/modules/DeferredTask.jsm", module);
          Object.defineProperty(this, "DeferredTask", {
            configurable: true,
            enumerable: true,
            writable: true,
            value: module.DeferredTask
          });
          return module.DeferredTask;
        ]]></getter>
      </property>
      <method name="_deferredValueUpdate">
        <parameter name="aElement"/>
        <body>
        <![CDATA[
          delete aElement._deferredValueUpdateTask;
          let preference = document.getElementById(aElement.getAttribute("preference"));
          let prefVal = preference.getElementValue(aElement);
          preference.value = prefVal;
          this._deferredValueUpdateElements.delete(aElement);
        ]]>
        </body>
      </method>
      <field name="_deferredValueUpdateElements">
        new Set();
      </field>
      <method name="_finalizeDeferredElements">
        <body>
        <![CDATA[
          for (let el of this._deferredValueUpdateElements) {
            if (el._deferredValueUpdateTask) {
              el._deferredValueUpdateTask.finalize();
            }
          }
        ]]>
        </body>
      </method>
      <method name="userChangedValue">
        <parameter name="aElement"/>
        <body>
        <![CDATA[
          let element = this.getPreferenceElement(aElement);
          if (element.hasAttribute("preference")) {
            if (element.getAttribute("delayprefsave") != "true") {
              var preference = document.getElementById(element.getAttribute("preference"));
              var prefVal = preference.getElementValue(element);
              preference.value = prefVal;
            } else {
              if (!element._deferredValueUpdateTask) {
                element._deferredValueUpdateTask = new this.DeferredTask(this._deferredValueUpdate.bind(this, element), 1000);
                this._deferredValueUpdateElements.add(element);
              } else {
                // Each time the preference is changed, restart the delay.
                element._deferredValueUpdateTask.disarm();
              }
              element._deferredValueUpdateTask.arm();
            }
          }
        ]]>
        </body>
      </method>

      <property name="contentHeight">
        <getter>
          var targetHeight = parseInt(window.getComputedStyle(this._content).height);
          targetHeight += parseInt(window.getComputedStyle(this._content).marginTop);
          targetHeight += parseInt(window.getComputedStyle(this._content).marginBottom);
          return targetHeight;
        </getter>
      </property>
      <field name="_content">
        document.getAnonymousElementByAttribute(this, "class", "content-box");
      </field>
    </implementation>
    <handlers>
      <handler event="command">
        // This "command" event handler tracks changes made to preferences by
        // the user in this window.
        if (event.sourceEvent)
          event = event.sourceEvent;
        this.userChangedValue(event.target);
      </handler>
      <handler event="select">
        // This "select" event handler tracks changes made to colorpicker
        // preferences by the user in this window.
        if (event.target.localName == "colorpicker")
          this.userChangedValue(event.target);
      </handler>
      <handler event="change">
        // This "change" event handler tracks changes made to preferences by
        // the user in this window.
        this.userChangedValue(event.target);
      </handler>
      <handler event="input">
        // This "input" event handler tracks changes made to preferences by
        // the user in this window.
        this.userChangedValue(event.target);
      </handler>
      <handler event="paneload">
      <![CDATA[
        // Initialize all values from preferences.
        var elements = this.preferenceElements;
        for (var i = 0; i < elements.length; ++i) {
          try {
            var preference = this.preferenceForElement(elements[i]);
            preference.setElementValue(elements[i]);
          } catch (e) {
            dump("*** No preference found for " + elements[i].getAttribute("preference") + "\n");
          }
        }
      ]]>
      </handler>
    </handlers>
  </binding>

  <binding id="panebutton" role="xul:listitem"
           extends="chrome://global/content/bindings/radio.xml#radio">
    <resources>
      <stylesheet src="chrome://global/skin/preferences.css"/>
    </resources>
    <content>
      <xul:image class="paneButtonIcon" xbl:inherits="src"/>
      <xul:label class="paneButtonLabel" xbl:inherits="value=label"/>
    </content>
  </binding>

</bindings>

# -*- Mode: Java; tab-width: 4; indent-tabs-mode: nil; c-basic-offset: 4 -*-
# This Source Code Form is subject to the terms of the Mozilla Public
# License, v. 2.0. If a copy of the MPL was not distributed with this
# file, You can obtain one at http://mozilla.org/MPL/2.0/.

#
# This is PrefWindow 6. The Code Could Well Be Ready, Are You?
#
#    Historical References:
#    PrefWindow V   (February 1, 2003)
#    PrefWindow IV  (April 24, 2000)
#    PrefWindow III (January 6, 2000)
#    PrefWindow II  (???)
#    PrefWindow I   (June 4, 1999)
#<|MERGE_RESOLUTION|>--- conflicted
+++ resolved
@@ -170,11 +170,7 @@
 
           // Don't use the value setter here, we don't want updateElements to be prematurely fired.
           this._value = preference ? preference.value : this.valueFromPreferences;
-<<<<<<< HEAD
-        } else
-=======
         } else {
->>>>>>> a17af05f
           this._value = this.valueFromPreferences;
         }
         if (this.preferences._constructAfterChildrenCalled) {
@@ -428,11 +424,7 @@
               if (!lf.exists())
                 lf.initWithPath(val);
             } else
-<<<<<<< HEAD
-              lf = val.QueryInterface(Components.interfaces.nsILocalFile);
-=======
               lf = val.QueryInterface(Components.interfaces.nsIFile);
->>>>>>> a17af05f
             this.preferences.rootBranch
                 .setComplexValue(this.name, Components.interfaces.nsIFile, lf);
             break;
