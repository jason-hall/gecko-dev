<?xml version="1.0"?>
<!-- This Source Code Form is subject to the terms of the Mozilla Public
   - License, v. 2.0. If a copy of the MPL was not distributed with this
   - file, You can obtain one at http://mozilla.org/MPL/2.0/. -->

<bindings id="autocompleteBindings"
          xmlns="http://www.mozilla.org/xbl"
          xmlns:html="http://www.w3.org/1999/xhtml"
          xmlns:xul="http://www.mozilla.org/keymaster/gatekeeper/there.is.only.xul"
          xmlns:xbl="http://www.mozilla.org/xbl">

  <binding id="autocomplete" role="xul:combobox"
           extends="chrome://global/content/bindings/textbox.xml#textbox">
    <resources>
      <stylesheet src="chrome://global/content/autocomplete.css"/>
      <stylesheet src="chrome://global/skin/autocomplete.css"/>
    </resources>

    <content sizetopopup="pref">
      <xul:hbox class="autocomplete-textbox-container" flex="1" xbl:inherits="focused">
        <children includes="image|deck|stack|box">
          <xul:image class="autocomplete-icon" allowevents="true"/>
        </children>

        <xul:hbox anonid="textbox-input-box" class="textbox-input-box" flex="1" xbl:inherits="tooltiptext=inputtooltiptext">
          <children/>
          <html:input anonid="input" class="autocomplete-textbox textbox-input"
                      allowevents="true"
                      xbl:inherits="tooltiptext=inputtooltiptext,value,type=inputtype,maxlength,disabled,size,readonly,placeholder,tabindex,accesskey,mozactionhint"/>
        </xul:hbox>
        <children includes="hbox"/>
      </xul:hbox>

      <xul:dropmarker anonid="historydropmarker" class="autocomplete-history-dropmarker"
                      allowevents="true"
                      xbl:inherits="open,enablehistory,parentfocused=focused"/>

      <xul:popupset anonid="popupset" class="autocomplete-result-popupset"/>

      <children includes="toolbarbutton"/>
    </content>

    <implementation implements="nsIAutoCompleteInput, nsIDOMXULMenuListElement">
      <field name="mController">null</field>
      <field name="mSearchNames">null</field>
      <field name="mIgnoreInput">false</field>

      <field name="_searchBeginHandler">null</field>
      <field name="_searchCompleteHandler">null</field>
      <field name="_textEnteredHandler">null</field>
      <field name="_textRevertedHandler">null</field>

      <constructor><![CDATA[
        this.mController = Components.classes["@mozilla.org/autocomplete/controller;1"].
          getService(Components.interfaces.nsIAutoCompleteController);

        this._searchBeginHandler = this.initEventHandler("searchbegin");
        this._searchCompleteHandler = this.initEventHandler("searchcomplete");
        this._textEnteredHandler = this.initEventHandler("textentered");
        this._textRevertedHandler = this.initEventHandler("textreverted");

        // For security reasons delay searches on pasted values.
        this.inputField.controllers.insertControllerAt(0, this._pasteController);
      ]]></constructor>

      <destructor><![CDATA[
        this.inputField.controllers.removeController(this._pasteController);
      ]]></destructor>

      <!-- =================== nsIAutoCompleteInput =================== -->

      <field name="_popup">null</field>
      <property name="popup" readonly="true">
        <getter><![CDATA[
          // Memoize the result in a field rather than replacing this property,
          // so that it can be reset along with the binding.
          if (this._popup) {
            return this._popup;
          }

          let popup = null;
          let popupId = this.getAttribute("autocompletepopup");
          if (popupId) {
            popup = document.getElementById(popupId);
          }
          if (!popup) {
            popup = document.createElement("panel");
            popup.setAttribute("type", "autocomplete");
            popup.setAttribute("noautofocus", "true");

            let popupset = document.getAnonymousElementByAttribute(this, "anonid", "popupset");
            popupset.appendChild(popup);
          }
          popup.mInput = this;

          return this._popup = popup;
        ]]></getter>
      </property>

      <property name="controller" onget="return this.mController;" readonly="true"/>

      <property name="popupOpen"
                onget="return this.popup.popupOpen;"
                onset="if (val) this.openPopup(); else this.closePopup();"/>

      <property name="disableAutoComplete"
                onset="this.setAttribute('disableautocomplete', val); return val;"
                onget="return this.getAttribute('disableautocomplete') == 'true';"/>

      <property name="completeDefaultIndex"
                onset="this.setAttribute('completedefaultindex', val); return val;"
                onget="return this.getAttribute('completedefaultindex') == 'true';"/>

      <property name="completeSelectedIndex"
                onset="this.setAttribute('completeselectedindex', val); return val;"
                onget="return this.getAttribute('completeselectedindex') == 'true';"/>

      <property name="forceComplete"
                onset="this.setAttribute('forcecomplete', val); return val;"
                onget="return this.getAttribute('forcecomplete') == 'true';"/>

      <property name="minResultsForPopup"
                onset="this.setAttribute('minresultsforpopup', val); return val;"
                onget="var m = parseInt(this.getAttribute('minresultsforpopup')); return isNaN(m) ? 1 : m;"/>

      <property name="showCommentColumn"
                onset="this.setAttribute('showcommentcolumn', val); return val;"
                onget="return this.getAttribute('showcommentcolumn') == 'true';"/>

      <property name="showImageColumn"
                onset="this.setAttribute('showimagecolumn', val); return val;"
                onget="return this.getAttribute('showimagecolumn') == 'true';"/>

      <property name="timeout"
                onset="this.setAttribute('timeout', val); return val;">
        <getter><![CDATA[
          // For security reasons delay searches on pasted values.
          if (this._valueIsPasted) {
            let t = parseInt(this.getAttribute("pastetimeout"));
            return isNaN(t) ? 1000 : t;
          }

          let t = parseInt(this.getAttribute("timeout"));
          return isNaN(t) ? 50 : t;
        ]]></getter>
      </property>

      <property name="searchParam"
                onget="return this.getAttribute('autocompletesearchparam') || '';"
                onset="this.setAttribute('autocompletesearchparam', val); return val;"/>

      <property name="searchCount" readonly="true"
                onget="this.initSearchNames(); return this.mSearchNames.length;"/>

      <field name="shrinkDelay" readonly="true">
        parseInt(this.getAttribute("shrinkdelay")) || 0
      </field>

      <property name="PrivateBrowsingUtils" readonly="true">
        <getter><![CDATA[
          let module = {};
          Components.utils.import("resource://gre/modules/PrivateBrowsingUtils.jsm", module);
          Object.defineProperty(this, "PrivateBrowsingUtils", {
            configurable: true,
            enumerable: true,
            writable: true,
            value: module.PrivateBrowsingUtils
          });
          return module.PrivateBrowsingUtils;
        ]]></getter>
      </property>

      <property name="inPrivateContext" readonly="true"
                onget="return this.PrivateBrowsingUtils.isWindowPrivate(window);"/>

      <property name="noRollupOnCaretMove" readonly="true"
                onget="return this.popup.getAttribute('norolluponanchor') == 'true'"/>

      <!-- This is the maximum number of drop-down rows we get when we
            hit the drop marker beside fields that have it (like the URLbar).-->
      <field name="maxDropMarkerRows" readonly="true">14</field>

      <method name="getSearchAt">
        <parameter name="aIndex"/>
        <body><![CDATA[
          this.initSearchNames();
          return this.mSearchNames[aIndex];
        ]]></body>
      </method>

      <method name="setTextValueWithReason">
        <parameter name="aValue"/>
        <parameter name="aReason"/>
        <body><![CDATA[
          if (aReason == Components.interfaces.nsIAutoCompleteInput
                                   .TEXTVALUE_REASON_COMPLETEDEFAULT) {
            this._disableTrim = true;
          }
          this.textValue = aValue;
          this._disableTrim = false;
        ]]></body>
      </method>
<<<<<<< HEAD

      <property name="textValue">
        <getter><![CDATA[
          if (typeof this.onBeforeTextValueGet == "function") {
            let result = this.onBeforeTextValueGet();
            if (result) {
              return result.value;
            }
          }
          return this.value;
        ]]></getter>
        <setter><![CDATA[
          if (typeof this.onBeforeTextValueSet == "function")
            val = this.onBeforeTextValueSet(val);

          this.value = val;

=======

      <property name="textValue">
        <getter><![CDATA[
          if (typeof this.onBeforeTextValueGet == "function") {
            let result = this.onBeforeTextValueGet();
            if (result) {
              return result.value;
            }
          }
          return this.value;
        ]]></getter>
        <setter><![CDATA[
          if (typeof this.onBeforeTextValueSet == "function")
            val = this.onBeforeTextValueSet(val);

          this.value = val;

>>>>>>> a17af05f
          // Completing a result should simulate the user typing the result, so
          // fire an input event.
          let evt = document.createEvent("UIEvents");
          evt.initUIEvent("input", true, false, window, 0);
          this.mIgnoreInput = true;
          this.dispatchEvent(evt);
          this.mIgnoreInput = false;

          return this.value;
        ]]></setter>
      </property>

      <method name="selectTextRange">
        <parameter name="aStartIndex"/>
        <parameter name="aEndIndex"/>
        <body><![CDATA[
          this.inputField.setSelectionRange(aStartIndex, aEndIndex);
        ]]></body>
      </method>

      <method name="onSearchBegin">
        <body><![CDATA[
          if (this.popup && typeof this.popup.onSearchBegin == "function")
            this.popup.onSearchBegin();
          if (this._searchBeginHandler)
            this._searchBeginHandler();
        ]]></body>
      </method>

      <method name="onSearchComplete">
        <body><![CDATA[
          if (this.mController.matchCount == 0)
            this.setAttribute("nomatch", "true");
          else
            this.removeAttribute("nomatch");

          if (this.ignoreBlurWhileSearching && !this.focused) {
            this.handleEnter();
            this.detachController();
          }

          if (this._searchCompleteHandler)
            this._searchCompleteHandler();
        ]]></body>
      </method>

      <method name="onTextEntered">
        <parameter name="event"/>
        <body><![CDATA[
          let rv = false;
          if (this._textEnteredHandler) {
            rv = this._textEnteredHandler(event);
          }
          return rv;
        ]]></body>
      </method>

      <method name="onTextReverted">
        <body><![CDATA[
          if (this._textRevertedHandler)
            return this._textRevertedHandler();
          return false;
        ]]></body>
      </method>

      <!-- =================== nsIDOMXULMenuListElement =================== -->

      <property name="editable" readonly="true"
                onget="return true;" />

      <property name="crop"
                onset="this.setAttribute('crop',val); return val;"
                onget="return this.getAttribute('crop');"/>

      <property name="open"
                onget="return this.getAttribute('open') == 'true';">
        <setter><![CDATA[
          if (val)
            this.showHistoryPopup();
          else
            this.closePopup();
        ]]></setter>
      </property>

      <!-- =================== PUBLIC MEMBERS =================== -->

      <field name="valueIsTyped">false</field>
      <field name="_disableTrim">false</field>
      <property name="value">
        <getter><![CDATA[
          if (typeof this.onBeforeValueGet == "function") {
            var result = this.onBeforeValueGet();
            if (result)
              return result.value;
          }
          return this.inputField.value;
        ]]></getter>
        <setter><![CDATA[
          this.mIgnoreInput = true;

          if (typeof this.onBeforeValueSet == "function")
            val = this.onBeforeValueSet(val);

          if (typeof this.trimValue == "function" && !this._disableTrim)
            val = this.trimValue(val);

          this.valueIsTyped = false;
          this.inputField.value = val;

          if (typeof this.formatValue == "function")
            this.formatValue();

          this.mIgnoreInput = false;
          var event = document.createEvent("Events");
          event.initEvent("ValueChange", true, true);
          this.inputField.dispatchEvent(event);
          return val;
        ]]></setter>
      </property>

      <property name="focused" readonly="true"
                onget="return this.getAttribute('focused') == 'true';"/>

      <!-- maximum number of rows to display at a time -->
      <property name="maxRows"
                onset="this.setAttribute('maxrows', val); return val;"
                onget="return parseInt(this.getAttribute('maxrows')) || 0;"/>

      <!-- option to allow scrolling through the list via the tab key, rather than
           tab moving focus out of the textbox -->
      <property name="tabScrolling"
                onset="this.setAttribute('tabscrolling', val); return val;"
                onget="return this.getAttribute('tabscrolling') == 'true';"/>

      <!-- option to completely ignore any blur events while searches are
           still going on. -->
      <property name="ignoreBlurWhileSearching"
                onset="this.setAttribute('ignoreblurwhilesearching', val); return val;"
                onget="return this.getAttribute('ignoreblurwhilesearching') == 'true';"/>

      <!-- disable key navigation handling in the popup results -->
      <property name="disableKeyNavigation"
                onset="this.setAttribute('disablekeynavigation', val); return val;"
                onget="return this.getAttribute('disablekeynavigation') == 'true';"/>

      <!-- option to highlight entries that don't have any matches -->
      <property name="highlightNonMatches"
                onset="this.setAttribute('highlightnonmatches', val); return val;"
                onget="return this.getAttribute('highlightnonmatches') == 'true';"/>

      <!-- =================== PRIVATE MEMBERS =================== -->

      <!-- ::::::::::::: autocomplete controller ::::::::::::: -->

      <method name="attachController">
        <body><![CDATA[
          this.mController.input = this;
        ]]></body>
      </method>

      <method name="detachController">
        <body><![CDATA[
          if (this.mController.input == this)
            this.mController.input = null;
        ]]></body>
      </method>

      <!-- ::::::::::::: popup opening ::::::::::::: -->

      <method name="openPopup">
        <body><![CDATA[
          if (this.focused)
            this.popup.openAutocompletePopup(this, this);
        ]]></body>
      </method>

      <method name="closePopup">
        <body><![CDATA[
          this.popup.closePopup();
        ]]></body>
      </method>

      <method name="showHistoryPopup">
        <body><![CDATA[
          // history dropmarker pushed state
          function cleanup(popup) {
            popup.removeEventListener("popupshowing", onShow);
          }
          function onShow(event) {
            var popup = event.target, input = popup.input;
            cleanup(popup);
            input.setAttribute("open", "true");
            function onHide() {
              input.removeAttribute("open");
              popup.removeEventListener("popuphiding", onHide);
            }
            popup.addEventListener("popuphiding", onHide);
          }
          this.popup.addEventListener("popupshowing", onShow);
          setTimeout(cleanup, 1000, this.popup);

          // Store our "normal" maxRows on the popup, so that it can reset the
          // value when the popup is hidden.
          this.popup._normalMaxRows = this.maxRows;

          // Increase our maxRows temporarily, since we want the dropdown to
          // be bigger in this case. The popup's popupshowing/popuphiding
          // handlers will take care of resetting this.
          this.maxRows = this.maxDropMarkerRows;

          // Ensure that we have focus.
          if (!this.focused)
            this.focus();
          this.attachController();
          this.mController.startSearch("");
        ]]></body>
      </method>

      <method name="toggleHistoryPopup">
        <body><![CDATA[
          // If this method is called on the same event tick as the popup gets
          // hidden, do nothing to avoid re-opening the popup when the drop
          // marker is clicked while the popup is still open.
          if (!this.popup.isPopupHidingTick && !this.popup.popupOpen)
            this.showHistoryPopup();
          else
            this.closePopup();
        ]]></body>
      </method>

      <!-- ::::::::::::: event dispatching ::::::::::::: -->

      <method name="initEventHandler">
        <parameter name="aEventType"/>
        <body><![CDATA[
          let handlerString = this.getAttribute("on" + aEventType);
          if (handlerString) {
            return (new Function("eventType", "param", handlerString)).bind(this, aEventType);
          }
          return null;
        ]]></body>
      </method>

      <!-- ::::::::::::: key handling ::::::::::::: -->

      <field name="_selectionDetails">null</field>
      <method name="onKeyPress">
        <parameter name="aEvent"/>
        <body><![CDATA[
          return this.handleKeyPress(aEvent);
        ]]></body>
      </method>

      <method name="handleKeyPress">
        <parameter name="aEvent"/>
        <body><![CDATA[
          if (aEvent.target.localName != "textbox")
            return true; // Let child buttons of autocomplete take input

<<<<<<< HEAD
          // XXXpch this is so bogus...
          if (aEvent.defaultPrevented)
=======
          // Re: urlbarDeferred, see the comment in urlbarBindings.xml.
          if (aEvent.defaultPrevented && !aEvent.urlbarDeferred) {
>>>>>>> a17af05f
            return false;
          }

          var cancel = false;

          // Catch any keys that could potentially move the caret. Ctrl can be
          // used in combination with these keys on Windows and Linux; and Alt
          // can be used on OS X, so make sure the unused one isn't used.
          let metaKey = /Mac/.test(navigator.platform) ? aEvent.ctrlKey : aEvent.altKey;
          if (!this.disableKeyNavigation && !metaKey) {
            switch (aEvent.keyCode) {
              case KeyEvent.DOM_VK_LEFT:
              case KeyEvent.DOM_VK_RIGHT:
              case KeyEvent.DOM_VK_HOME:
                cancel = this.mController.handleKeyNavigation(aEvent.keyCode);
                break;
            }
          }

          // Handle keys that are not part of a keyboard shortcut (no Ctrl or Alt)
          if (!this.disableKeyNavigation && !aEvent.ctrlKey && !aEvent.altKey) {
            switch (aEvent.keyCode) {
              case KeyEvent.DOM_VK_TAB:
                if (this.tabScrolling && this.popup.popupOpen)
                  cancel = this.mController.handleKeyNavigation(aEvent.shiftKey ?
                                                                KeyEvent.DOM_VK_UP :
                                                                KeyEvent.DOM_VK_DOWN);
                else if (this.forceComplete && this.mController.matchCount >= 1)
                  this.mController.handleTab();
                break;
              case KeyEvent.DOM_VK_UP:
              case KeyEvent.DOM_VK_DOWN:
              case KeyEvent.DOM_VK_PAGE_UP:
              case KeyEvent.DOM_VK_PAGE_DOWN:
                cancel = this.mController.handleKeyNavigation(aEvent.keyCode);
                break;
            }
          }

          // Handle keys we know aren't part of a shortcut, even with Alt or
          // Ctrl.
          switch (aEvent.keyCode) {
            case KeyEvent.DOM_VK_ESCAPE:
              cancel = this.mController.handleEscape();
              break;
            case KeyEvent.DOM_VK_RETURN:
              if (/Mac/.test(navigator.platform)) {
                // Prevent the default action, since it will beep on Mac
                if (aEvent.metaKey)
                  aEvent.preventDefault();
              }
              if (this.mController.selection) {
                this._selectionDetails = {
                  index: this.mController.selection.currentIndex,
                  kind: "key"
                };
              }
              cancel = this.handleEnter(aEvent);
              break;
            case KeyEvent.DOM_VK_DELETE:
              if (/Mac/.test(navigator.platform) && !aEvent.shiftKey) {
                break;
              }
              cancel = this.handleDelete();
              break;
            case KeyEvent.DOM_VK_BACK_SPACE:
              if (/Mac/.test(navigator.platform) && aEvent.shiftKey) {
                cancel = this.handleDelete();
              }
              break;
            case KeyEvent.DOM_VK_DOWN:
            case KeyEvent.DOM_VK_UP:
              if (aEvent.altKey)
                this.toggleHistoryPopup();
              break;
            case KeyEvent.DOM_VK_F4:
              if (!/Mac/.test(navigator.platform)) {
                this.toggleHistoryPopup();
              }
              break;
          }

          if (cancel) {
            aEvent.stopPropagation();
            aEvent.preventDefault();
          }

          return true;
        ]]></body>
      </method>

      <method name="handleEnter">
        <parameter name="event"/>
        <body><![CDATA[
          return this.mController.handleEnter(false, event || null);
        ]]></body>
      </method>

      <method name="handleDelete">
        <body><![CDATA[
          return this.mController.handleDelete();
        ]]></body>
      </method>

      <!-- ::::::::::::: miscellaneous ::::::::::::: -->

      <method name="initSearchNames">
        <body><![CDATA[
          if (!this.mSearchNames) {
            var names = this.getAttribute("autocompletesearch");
            if (!names)
              this.mSearchNames = [];
            else
              this.mSearchNames = names.split(" ");
          }
        ]]></body>
      </method>

      <method name="_focus">
        <!-- doesn't reset this.mController -->
        <body><![CDATA[
          this._dontBlur = true;
          this.focus();
          this._dontBlur = false;
        ]]></body>
      </method>

      <method name="resetActionType">
        <body><![CDATA[
          if (this.mIgnoreInput)
            return;
          this.removeAttribute("actiontype");
        ]]></body>
      </method>

      <field name="_valueIsPasted">false</field>
      <field name="_pasteController"><![CDATA[
        ({
          _autocomplete: this,
          _kGlobalClipboard: Components.interfaces.nsIClipboard.kGlobalClipboard,
          supportsCommand: aCommand => aCommand == "cmd_paste",
          doCommand(aCommand) {
            this._autocomplete._valueIsPasted = true;
            this._autocomplete.editor.paste(this._kGlobalClipboard);
            this._autocomplete._valueIsPasted = false;
          },
          isCommandEnabled(aCommand) {
            return this._autocomplete.editor.isSelectionEditable &&
                   this._autocomplete.editor.canPaste(this._kGlobalClipboard);
          },
          onEvent() {}
        })
      ]]></field>

      <method name="onInput">
        <parameter name="aEvent"/>
        <body><![CDATA[
          if (!this.mIgnoreInput && this.mController.input == this) {
            this.valueIsTyped = true;
            this.mController.handleText();
          }
          this.resetActionType();
        ]]></body>
      </method>
    </implementation>

    <handlers>
      <handler event="input"><![CDATA[
        this.onInput(event);
      ]]></handler>

      <handler event="keypress" phase="capturing"
               action="return this.onKeyPress(event);"/>

      <handler event="compositionstart" phase="capturing"
               action="if (this.mController.input == this) this.mController.handleStartComposition();"/>

      <handler event="compositionend" phase="capturing"
               action="if (this.mController.input == this) this.mController.handleEndComposition();"/>

      <handler event="focus" phase="capturing"><![CDATA[
        this.attachController();
        if (window.gBrowser && window.gBrowser.selectedBrowser.hasAttribute("usercontextid")) {
          this.userContextId = parseInt(window.gBrowser.selectedBrowser.getAttribute("usercontextid"));
        } else {
          this.userContextId = 0;
        }
      ]]></handler>

      <handler event="blur" phase="capturing"><![CDATA[
        if (!this._dontBlur) {
          if (this.forceComplete && this.mController.matchCount >= 1) {
            // mousemove sets selected index. Don't blindly use that selected
            // index in this blur handler since if the popup is open you can
            // easily "select" another match just by moving the mouse over it.
            let filledVal = this.value.replace(/.+ >> /, "").toLowerCase();
            let selectedVal = null;
            if (this.popup.selectedIndex >= 0) {
              selectedVal = this.mController.getFinalCompleteValueAt(
                this.popup.selectedIndex);
            }
            if (selectedVal && filledVal != selectedVal.toLowerCase()) {
              for (let i = 0; i < this.mController.matchCount; i++) {
                let matchVal = this.mController.getFinalCompleteValueAt(i);
                if (matchVal.toLowerCase() == filledVal) {
                  this.popup.selectedIndex = i;
                  break;
                }
              }
            }
            this.mController.handleEnter(false);
          }
          if (!this.ignoreBlurWhileSearching)
            this.detachController();
        }
      ]]></handler>
    </handlers>
  </binding>

  <binding id="autocomplete-result-popup" extends="chrome://global/content/bindings/autocomplete.xml#autocomplete-base-popup">
    <resources>
      <stylesheet src="chrome://global/content/autocomplete.css"/>
      <stylesheet src="chrome://global/skin/tree.css"/>
      <stylesheet src="chrome://global/skin/autocomplete.css"/>
    </resources>

    <content ignorekeys="true" level="top" consumeoutsideclicks="never">
      <xul:tree anonid="tree" class="autocomplete-tree plain" hidecolumnpicker="true" flex="1" seltype="single">
        <xul:treecols anonid="treecols">
          <xul:treecol id="treecolAutoCompleteValue" class="autocomplete-treecol" flex="1" overflow="true"/>
        </xul:treecols>
        <xul:treechildren class="autocomplete-treebody"/>
      </xul:tree>
    </content>

    <implementation>
      <field name="mShowCommentColumn">false</field>
      <field name="mShowImageColumn">false</field>

      <property name="showCommentColumn"
                   onget="return this.mShowCommentColumn;">
        <setter>
          <![CDATA[
          if (!val && this.mShowCommentColumn) {
            // reset the flex on the value column and remove the comment column
            document.getElementById("treecolAutoCompleteValue").setAttribute("flex", 1);
            this.removeColumn("treecolAutoCompleteComment");
          } else if (val && !this.mShowCommentColumn) {
            // reset the flex on the value column and add the comment column
            document.getElementById("treecolAutoCompleteValue").setAttribute("flex", 2);
            this.addColumn({id: "treecolAutoCompleteComment", flex: 1});
          }
          this.mShowCommentColumn = val;
          return val;
        ]]>
        </setter>
      </property>

      <property name="showImageColumn"
                onget="return this.mShowImageColumn;">
        <setter>
          <![CDATA[
          if (!val && this.mShowImageColumn) {
            // remove the image column
            this.removeColumn("treecolAutoCompleteImage");
          } else if (val && !this.mShowImageColumn) {
            // add the image column
            this.addColumn({id: "treecolAutoCompleteImage", flex: 1});
          }
          this.mShowImageColumn = val;
          return val;
        ]]>
        </setter>
      </property>


      <method name="addColumn">
        <parameter name="aAttrs"/>
        <body>
          <![CDATA[
          var col = document.createElement("treecol");
          col.setAttribute("class", "autocomplete-treecol");
          for (var name in aAttrs)
            col.setAttribute(name, aAttrs[name]);
          this.treecols.appendChild(col);
          return col;
        ]]>
        </body>
      </method>

      <method name="removeColumn">
        <parameter name="aColId"/>
        <body>
          <![CDATA[
          return this.treecols.removeChild(document.getElementById(aColId));
        ]]>
        </body>
      </method>

      <property name="selectedIndex"
                onget="return this.tree.currentIndex;">
        <setter>
          <![CDATA[
          this.tree.view.selection.select(val);
          if (this.tree.treeBoxObject.height > 0)
            this.tree.treeBoxObject.ensureRowIsVisible(val < 0 ? 0 : val);
          // Fire select event on xul:tree so that accessibility API
          // support layer can fire appropriate accessibility events.
          var event = document.createEvent("Events");
          event.initEvent("select", true, true);
          this.tree.dispatchEvent(event);
          return val;
        ]]></setter>
      </property>

      <method name="adjustHeight">
        <body>
          <![CDATA[
          // detect the desired height of the tree
          var bx = this.tree.treeBoxObject;
          var view = this.tree.view;
          if (!view)
            return;
          var rows = this.maxRows;
          if (!view.rowCount || (rows && view.rowCount < rows))
            rows = view.rowCount;

          var height = rows * bx.rowHeight;

          if (height == 0) {
            this.tree.setAttribute("collapsed", "true");
          } else {
            if (this.tree.hasAttribute("collapsed"))
              this.tree.removeAttribute("collapsed");

            this.tree.setAttribute("height", height);
          }
          this.tree.setAttribute("hidescrollbar", view.rowCount <= rows);
        ]]>
        </body>
      </method>

      <method name="openAutocompletePopup">
        <parameter name="aInput"/>
        <parameter name="aElement"/>
        <body><![CDATA[
          // until we have "baseBinding", (see bug #373652) this allows
          // us to override openAutocompletePopup(), but still call
          // the method on the base class
          this._openAutocompletePopup(aInput, aElement);
        ]]></body>
      </method>

      <method name="_openAutocompletePopup">
        <parameter name="aInput"/>
        <parameter name="aElement"/>
        <body><![CDATA[
          if (!this.mPopupOpen) {
            this.mInput = aInput;
            this.view = aInput.controller.QueryInterface(Components.interfaces.nsITreeView);
            this.invalidate();

            this.showCommentColumn = this.mInput.showCommentColumn;
            this.showImageColumn = this.mInput.showImageColumn;

            var rect = aElement.getBoundingClientRect();
            var nav = aElement.ownerGlobal.QueryInterface(Components.interfaces.nsIInterfaceRequestor)
                              .getInterface(Components.interfaces.nsIWebNavigation);
            var docShell = nav.QueryInterface(Components.interfaces.nsIDocShell);
            var docViewer = docShell.contentViewer;
            var width = (rect.right - rect.left) * docViewer.fullZoom;
            this.setAttribute("width", width > 100 ? width : 100);

            // Adjust the direction of the autocomplete popup list based on the textbox direction, bug 649840
            var popupDirection = aElement.ownerGlobal.getComputedStyle(aElement).direction;
            this.style.direction = popupDirection;

            this.openPopup(aElement, "after_start", 0, 0, false, false);
          }
        ]]></body>
      </method>

      <method name="invalidate">
        <body><![CDATA[
          this.adjustHeight();
          this.tree.treeBoxObject.invalidate();
        ]]></body>
      </method>

      <method name="selectBy">
        <parameter name="aReverse"/>
        <parameter name="aPage"/>
        <body><![CDATA[
          try {
            var amount = aPage ? 5 : 1;
            this.selectedIndex = this.getNextIndex(aReverse, amount, this.selectedIndex, this.tree.view.rowCount - 1);
            if (this.selectedIndex == -1) {
              this.input._focus();
            }
          } catch (ex) {
            // do nothing - occasionally timer-related js errors happen here
            // e.g. "this.selectedIndex has no properties", when you type fast and hit a
            // navigation key before this popup has opened
          }
        ]]></body>
      </method>

      <!-- =================== PUBLIC MEMBERS =================== -->

      <field name="tree">
        document.getAnonymousElementByAttribute(this, "anonid", "tree");
      </field>

      <field name="treecols">
        document.getAnonymousElementByAttribute(this, "anonid", "treecols");
      </field>

      <property name="view"
                onget="return this.mView;">
        <setter><![CDATA[
          // We must do this by hand because the tree binding may not be ready yet
          this.mView = val;
          this.tree.boxObject.view = val;
        ]]></setter>
      </property>

    </implementation>
  </binding>

  <binding id="autocomplete-base-popup" role="none"
extends="chrome://global/content/bindings/popup.xml#popup">
    <implementation implements="nsIAutoCompletePopup">
      <field name="mInput">null</field>
      <field name="mPopupOpen">false</field>
      <field name="mIsPopupHidingTick">false</field>

      <!-- =================== nsIAutoCompletePopup =================== -->

      <property name="input" readonly="true"
                onget="return this.mInput"/>

      <property name="overrideValue" readonly="true"
                onget="return null;"/>

      <property name="popupOpen" readonly="true"
                onget="return this.mPopupOpen;"/>

      <property name="isPopupHidingTick" readonly="true"
                onget="return this.mIsPopupHidingTick;"/>

      <method name="closePopup">
        <body>
          <![CDATA[
          if (this.mPopupOpen) {
            this.hidePopup();
            this.removeAttribute("width");
          }
        ]]>
        </body>
      </method>

      <!-- This is the default number of rows that we give the autocomplete
           popup when the textbox doesn't have a "maxrows" attribute
           for us to use. -->
      <field name="defaultMaxRows" readonly="true">6</field>

      <!-- In some cases (e.g. when the input's dropmarker button is clicked),
           the input wants to display a popup with more rows. In that case, it
           should increase its maxRows property and store the "normal" maxRows
           in this field. When the popup is hidden, we restore the input's
           maxRows to the value stored in this field.

           This field is set to -1 between uses so that we can tell when it's
           been set by the input and when we need to set it in the popupshowing
           handler. -->
      <field name="_normalMaxRows">-1</field>

      <property name="maxRows" readonly="true">
        <getter>
          <![CDATA[
          return (this.mInput && this.mInput.maxRows) || this.defaultMaxRows;
        ]]>
        </getter>
      </property>

      <method name="getNextIndex">
        <parameter name="aReverse"/>
        <parameter name="aAmount"/>
        <parameter name="aIndex"/>
        <parameter name="aMaxRow"/>
        <body><![CDATA[
          if (aMaxRow < 0)
            return -1;

          var newIdx = aIndex + (aReverse ? -1 : 1) * aAmount;
          if (aReverse && aIndex == -1 || newIdx > aMaxRow && aIndex != aMaxRow)
            newIdx = aMaxRow;
          else if (!aReverse && aIndex == -1 || newIdx < 0 && aIndex != 0)
            newIdx = 0;

          if (newIdx < 0 && aIndex == 0 || newIdx > aMaxRow && aIndex == aMaxRow)
            aIndex = -1;
          else
            aIndex = newIdx;

          return aIndex;
        ]]></body>
      </method>

      <method name="onPopupClick">
        <parameter name="aEvent"/>
        <body><![CDATA[
          var controller = this.view.QueryInterface(Components.interfaces.nsIAutoCompleteController);
          controller.handleEnter(true, aEvent);
        ]]></body>
      </method>
    </implementation>

    <handlers>
      <handler event="popupshowing"><![CDATA[
        // If normalMaxRows wasn't already set by the input, then set it here
        // so that we restore the correct number when the popup is hidden.

        // Null-check this.mInput; see bug 1017914
        if (this._normalMaxRows < 0 && this.mInput) {
          this._normalMaxRows = this.mInput.maxRows;
        }

        // Set an attribute for styling the popup based on the input.
        let inputID = "";
        if (this.mInput && this.mInput.ownerDocument &&
            this.mInput.ownerDocument.documentURIObject.schemeIs("chrome")) {
          inputID = this.mInput.id;
          // Take care of elements with no id that are inside xbl bindings
          if (!inputID) {
            let bindingParent = this.mInput.ownerDocument.getBindingParent(this.mInput);
            if (bindingParent) {
              inputID = bindingParent.id;
            }
          }
        }
        this.setAttribute("autocompleteinput", inputID);

        this.mPopupOpen = true;
      ]]></handler>

      <handler event="popuphiding"><![CDATA[
        var isListActive = true;
        if (this.selectedIndex == -1)
          isListActive = false;
        var controller = this.view.QueryInterface(Components.interfaces.nsIAutoCompleteController);
        controller.stopSearch();

        this.removeAttribute("autocompleteinput");
        this.mPopupOpen = false;

        // Prevent opening popup from historydropmarker mousedown handler
        // on the same event tick the popup is hidden by the same mousedown
        // event.
        this.mIsPopupHidingTick = true;
        setTimeout(() => {
          this.mIsPopupHidingTick = false;
        }, 0);

        // Reset the maxRows property to the cached "normal" value (if there's
        // any), and reset normalMaxRows so that we can detect whether it was set
        // by the input when the popupshowing handler runs.

        // Null-check this.mInput; see bug 1017914
        if (this.mInput && this._normalMaxRows > 0) {
          this.mInput.maxRows = this._normalMaxRows;
        }
        this._normalMaxRows = -1;
        // If the list was being navigated and then closed, make sure
        // we fire accessible focus event back to textbox

        // Null-check this.mInput; see bug 1017914
        if (isListActive && this.mInput) {
          this.mInput.mIgnoreFocus = true;
          this.mInput._focus();
          this.mInput.mIgnoreFocus = false;
        }
      ]]></handler>
    </handlers>
  </binding>

  <binding id="autocomplete-rich-result-popup" extends="chrome://global/content/bindings/autocomplete.xml#autocomplete-base-popup">
    <resources>
      <stylesheet src="chrome://global/content/autocomplete.css"/>
      <stylesheet src="chrome://global/skin/autocomplete.css"/>
    </resources>

    <content ignorekeys="true" level="top" consumeoutsideclicks="never">
      <xul:richlistbox anonid="richlistbox" class="autocomplete-richlistbox" flex="1"/>
      <xul:hbox>
        <children/>
      </xul:hbox>
    </content>

    <implementation implements="nsIAutoCompletePopup">
      <field name="_currentIndex">0</field>
      <field name="_rlbAnimated">false</field>

      <!-- =================== nsIAutoCompletePopup =================== -->

      <property name="selectedIndex"
                onget="return this.richlistbox.selectedIndex;">
        <setter>
          <![CDATA[
          this.richlistbox.selectedIndex = val;
          // Since ensureElementIsVisible may cause an expensive Layout flush,
          // invoke it only if there may be a scrollbar, so if we could fetch
          // more results than we can show at once.
          // maxResults is the maximum number of fetched results, maxRows is the
          // maximum number of rows we show at once, without a scrollbar.
<<<<<<< HEAD
          if (this.maxResults > this.maxRows) {
=======
          if (this.mPopupOpen && this.maxResults > this.maxRows) {
>>>>>>> a17af05f
            // when clearing the selection (val == -1, so selectedItem will be
            // null), we want to scroll back to the top.  see bug #406194
            this.richlistbox.ensureElementIsVisible(
              this.richlistbox.selectedItem || this.richlistbox.firstChild);
          }
          return val;
        ]]>
        </setter>
      </property>

      <method name="onSearchBegin">
        <body><![CDATA[
          this.richlistbox.mousedOverIndex = -1;

          if (typeof this._onSearchBegin == "function") {
            this._onSearchBegin();
          }
        ]]></body>
      </method>

      <method name="openAutocompletePopup">
        <parameter name="aInput"/>
        <parameter name="aElement"/>
        <body>
          <![CDATA[
          // until we have "baseBinding", (see bug #373652) this allows
          // us to override openAutocompletePopup(), but still call
          // the method on the base class
          this._openAutocompletePopup(aInput, aElement);
        ]]>
        </body>
      </method>

      <method name="_openAutocompletePopup">
        <parameter name="aInput"/>
        <parameter name="aElement"/>
        <body>
          <![CDATA[
          if (!this.mPopupOpen) {
            // It's possible that the panel is hidden initially
            // to avoid impacting startup / new window performance
            aInput.popup.hidden = false;

            this.mInput = aInput;
            // clear any previous selection, see bugs 400671 and 488357
            this.selectedIndex = -1;

            var width = aElement.getBoundingClientRect().width;
            this.setAttribute("width", width > 100 ? width : 100);
            // invalidate() depends on the width attribute
            this._invalidate();

            this.openPopup(aElement, "after_start", 0, 0, false, false);
          }
        ]]>
        </body>
      </method>

      <method name="invalidate">
        <parameter name="reason"/>
        <body>
          <![CDATA[
          // Don't bother doing work if we're not even showing
          if (!this.mPopupOpen)
            return;

          this._invalidate(reason);
          ]]>
        </body>
      </method>

      <method name="_invalidate">
        <parameter name="reason"/>
        <body>
          <![CDATA[
          // collapsed if no matches
          this.richlistbox.collapsed = (this._matchCount == 0);

          // Update the richlistbox height.
          if (this._adjustHeightTimeout) {
            clearTimeout(this._adjustHeightTimeout);
          }
          if (this._shrinkTimeout) {
            clearTimeout(this._shrinkTimeout);
          }

          if (this.mPopupOpen) {
            delete this._adjustHeightOnPopupShown;
            this._adjustHeightTimeout = setTimeout(() => this.adjustHeight(), 0);
          } else {
            this._adjustHeightOnPopupShown = true;
          }

          this._currentIndex = 0;
          if (this._appendResultTimeout) {
            clearTimeout(this._appendResultTimeout);
          }
          this._appendCurrentResult(reason);
        ]]>
        </body>
      </method>

      <property name="maxResults" readonly="true">
        <getter>
          <![CDATA[
            // This is how many richlistitems will be kept around.
            // Note, this getter may be overridden, or instances
            // can have the nomaxresults attribute set to have no
            // limit.
            if (this.getAttribute("nomaxresults") == "true") {
              return Infinity;
            }

            return 20;
          ]]>
        </getter>
      </property>

      <property name="_matchCount" readonly="true">
        <getter>
          <![CDATA[
          return Math.min(this.mInput.controller.matchCount, this.maxResults);
          ]]>
        </getter>
      </property>

      <method name="_collapseUnusedItems">
        <body>
          <![CDATA[
            let existingItemsCount = this.richlistbox.childNodes.length;
            for (let i = this._matchCount; i < existingItemsCount; ++i) {
              let item = this.richlistbox.childNodes[i];

              item.collapsed = true;
              if (typeof item._onCollapse == "function") {
                item._onCollapse();
              }
            }
          ]]>
        </body>
      </method>

      <method name="adjustHeight">
        <body>
          <![CDATA[
          // Figure out how many rows to show
          let rows = this.richlistbox.childNodes;
          let numRows = Math.min(this._matchCount, this.maxRows, rows.length);

          this.removeAttribute("height");

          // Default the height to 0 if we have no rows to show
          let height = 0;
          if (numRows) {
            let firstRowRect = rows[0].getBoundingClientRect();
            if (this._rlbPadding == undefined) {
              let style = window.getComputedStyle(this.richlistbox);

              let transition = style.transitionProperty;
              this._rlbAnimated = transition && transition != "none";

              let paddingTop = parseInt(style.paddingTop) || 0;
              let paddingBottom = parseInt(style.paddingBottom) || 0;
              this._rlbPadding = paddingTop + paddingBottom;
            }

            if (numRows > this.maxRows) {
              // Set a fixed max-height to avoid flicker when growing the panel.
              let lastVisibleRowRect = rows[this.maxRows - 1].getBoundingClientRect();
              let visibleHeight = lastVisibleRowRect.bottom - firstRowRect.top;
              this.richlistbox.style.maxHeight =
                visibleHeight + this._rlbPadding + "px";
            }

            // The class `forceHandleUnderflow` is for the item might need to
            // handle OverUnderflow or Overflow when the height of an item will
            // be changed dynamically.
            for (let i = 0; i < numRows; i++) {
              if (rows[i].classList.contains("forceHandleUnderflow")) {
                rows[i].handleOverUnderflow();
              }
            }

            let lastRowRect = rows[numRows - 1].getBoundingClientRect();
            // Calculate the height to have the first row to last row shown
            height = lastRowRect.bottom - firstRowRect.top +
                     this._rlbPadding;
          }

          let animate = this._rlbAnimated &&
                        this.getAttribute("dontanimate") != "true";
          let currentHeight = this.richlistbox.getBoundingClientRect().height;
          if (height > currentHeight) {
            // Grow immediately.
            if (animate) {
              this.richlistbox.removeAttribute("height");
              this.richlistbox.style.height = height + "px";
            } else {
              this.richlistbox.style.removeProperty("height");
              this.richlistbox.height = height;
            }
          } else {
            // Delay shrinking to avoid flicker.
            this._shrinkTimeout = setTimeout(() => {
              this._collapseUnusedItems();
              if (animate) {
                this.richlistbox.removeAttribute("height");
                this.richlistbox.style.height = height + "px";
              } else {
                this.richlistbox.style.removeProperty("height");
                this.richlistbox.height = height;
              }
            }, this.mInput.shrinkDelay);
          }
          ]]>
        </body>
      </method>

      <method name="_appendCurrentResult">
        <parameter name="invalidateReason"/>
        <body>
          <![CDATA[
          var controller = this.mInput.controller;
          var matchCount = this._matchCount;
          var existingItemsCount = this.richlistbox.childNodes.length;

          // Process maxRows per chunk to improve performance and user experience
          for (let i = 0; i < this.maxRows; i++) {
            if (this._currentIndex >= matchCount) {
              break;
            }
            let item;
            let reusable = false;
            let itemExists = this._currentIndex < existingItemsCount;

            let originalValue, originalText, originalType;
            let value = controller.getValueAt(this._currentIndex);
            let label = controller.getLabelAt(this._currentIndex);
            let comment = controller.getCommentAt(this._currentIndex);
            let style = controller.getStyleAt(this._currentIndex);
            let image = controller.getImageAt(this._currentIndex);
            // trim the leading/trailing whitespace
            let trimmedSearchString = controller.searchString.replace(/^\s+/, "").replace(/\s+$/, "");

            if (itemExists) {
              item = this.richlistbox.childNodes[this._currentIndex];

              originalValue = item.getAttribute("ac-value");
              originalText = item.getAttribute("ac-text");
              originalType = item.getAttribute("originaltype");

              // All of types are reusable except for autofill-profile,
              // which has different structure of <content> and overrides
              // _adjustAcItem().
              reusable = originalType === style ||
<<<<<<< HEAD
                         (style !== "autofill-profile" && originalType !== "autofill-profile");
=======
                         (style !== "autofill-profile" && originalType !== "autofill-profile" &&
                         style !== "autofill-footer" && originalType !== "autofill-footer");
>>>>>>> a17af05f
            } else {
              // need to create a new item
              item = document.createElementNS("http://www.mozilla.org/keymaster/gatekeeper/there.is.only.xul", "richlistitem");
            }

            item.setAttribute("dir", this.style.direction);
            item.setAttribute("ac-image", image);
            item.setAttribute("ac-value", value);
            item.setAttribute("ac-label", label);
            item.setAttribute("ac-comment", comment);
            item.setAttribute("ac-text", trimmedSearchString);

            // Completely reuse the existing richlistitem for invalidation
            // due to new results, but only when: the item is the same, *OR*
<<<<<<< HEAD
            // we are about to replace the currently mouse-selected item, to
=======
            // we are about to replace the currently moused-over item, to
>>>>>>> a17af05f
            // avoid surprising the user.
            let iface = Components.interfaces.nsIAutoCompletePopup;
            if (reusable &&
                originalText == trimmedSearchString &&
                invalidateReason == iface.INVALIDATE_REASON_NEW_RESULT &&
                (originalValue == value ||
<<<<<<< HEAD
                 this.richlistbox.mouseSelectedIndex === this._currentIndex)) {
=======
                 this.richlistbox.mousedOverIndex === this._currentIndex)) {
>>>>>>> a17af05f

              // try to re-use the existing item
              let reused = item._reuseAcItem();
              if (reused) {
                this._currentIndex++;
                continue;
              }
            } else {
              if (typeof item._cleanup == "function") {
                item._cleanup();
              }

              item.setAttribute("originaltype", style);
            }

            if (itemExists) {
              // Adjust only when the result's type is reusable for existing
              // item's. Otherwise, we might insensibly call old _adjustAcItem()
              // as new binding has not been attached yet.
              // We don't need to worry about switching to new binding, since
              // _adjustAcItem() will fired by its own constructor accordingly.
              if (reusable) {
                item._adjustAcItem();
              }
              item.collapsed = false;
            } else {
              // set the class at the end so we can use the attributes
              // in the xbl constructor
              item.className = "autocomplete-richlistitem";
              this.richlistbox.appendChild(item);
            }

            if (typeof item._onChanged == "function") {
              // The binding may have not been applied yet.
              setTimeout(() => {
                item._onChanged();
              }, 0);
            }

            this._currentIndex++;
          }

          if (typeof this.onResultsAdded == "function")
            this.onResultsAdded();

          if (this._currentIndex < matchCount) {
            // yield after each batch of items so that typing the url bar is
            // responsive
            this._appendResultTimeout = setTimeout(() => this._appendCurrentResult(), 0);
          }
        ]]>
        </body>
      </method>

      <!-- The x-coordinate relative to the leading edge of the window of the
           items' site icons (favicons). -->
      <property name="siteIconStart"
                onget="return this._siteIconStart;">
        <setter>
          <![CDATA[
          if (val != this._siteIconStart) {
            this._siteIconStart = val;
            for (let item of this.richlistbox.childNodes) {
              let changed = item.adjustSiteIconStart(val);
              if (changed) {
                item.handleOverUnderflow();
              }
            }
          }
          return val;
          ]]>
        </setter>
      </property>

      <property name="overflowPadding"
                onget="return Number(this.getAttribute('overflowpadding'))"
                readonly="true" />

      <method name="selectBy">
        <parameter name="aReverse"/>
        <parameter name="aPage"/>
        <body>
          <![CDATA[
          try {
            var amount = aPage ? 5 : 1;

            // because we collapsed unused items, we can't use this.richlistbox.getRowCount(), we need to use the matchCount
            this.selectedIndex = this.getNextIndex(aReverse, amount, this.selectedIndex, this._matchCount - 1);
            if (this.selectedIndex == -1) {
              this.input._focus();
            }
          } catch (ex) {
            // do nothing - occasionally timer-related js errors happen here
            // e.g. "this.selectedIndex has no properties", when you type fast and hit a
            // navigation key before this popup has opened
          }
            ]]>
        </body>
      </method>

      <field name="richlistbox">
        document.getAnonymousElementByAttribute(this, "anonid", "richlistbox");
      </field>

      <property name="view"
                onget="return this.mInput.controller;"
                onset="return val;"/>

    </implementation>
    <handlers>
      <handler event="popupshown">
        <![CDATA[
          if (this._adjustHeightOnPopupShown) {
            delete this._adjustHeightOnPopupShown;
            this.adjustHeight();
          }
      ]]>
      </handler>
    </handlers>
  </binding>

  <binding id="autocomplete-richlistitem-insecure-field" extends="chrome://global/content/bindings/autocomplete.xml#autocomplete-richlistitem">
    <content align="center"
             onoverflow="this._onOverflow();"
             onunderflow="this._onUnderflow();">
<<<<<<< HEAD
=======
      <xul:spacer anonid="type-icon-spacer"/>
>>>>>>> a17af05f
      <xul:image anonid="type-icon"
                 class="ac-type-icon"
                 xbl:inherits="selected,current,type"/>
      <xul:image anonid="site-icon"
                 class="ac-site-icon"
                 xbl:inherits="src=image,selected,type"/>
      <xul:vbox class="ac-title"
                align="left"
                xbl:inherits="">
        <xul:description class="ac-text-overflow-container">
          <xul:description anonid="title-text"
                           class="ac-title-text"
                           xbl:inherits="selected"/>
        </xul:description>
      </xul:vbox>
      <xul:hbox anonid="tags"
                class="ac-tags"
                align="center"
                xbl:inherits="selected">
        <xul:description class="ac-text-overflow-container">
          <xul:description anonid="tags-text"
                           class="ac-tags-text"
                           xbl:inherits="selected"/>
        </xul:description>
      </xul:hbox>
      <xul:hbox anonid="separator"
                class="ac-separator"
                align="center"
                xbl:inherits="selected,actiontype,type">
        <xul:description class="ac-separator-text">—</xul:description>
      </xul:hbox>
      <xul:hbox class="ac-url"
                align="center"
                xbl:inherits="selected,actiontype">
        <xul:description class="ac-text-overflow-container">
          <xul:description anonid="url-text"
                           class="ac-url-text"
                           xbl:inherits="selected"/>
        </xul:description>
      </xul:hbox>
      <xul:hbox class="ac-action"
                align="center"
                xbl:inherits="selected,actiontype">
        <xul:description class="ac-text-overflow-container">
          <xul:description anonid="action-text"
                           class="ac-action-text"
                           xbl:inherits="selected"/>
        </xul:description>
      </xul:hbox>
    </content>

    <handlers>
      <handler event="click" button="0"><![CDATA[
        let baseURL = Services.urlFormatter.formatURLPref("app.support.baseURL");
        window.openUILinkIn(baseURL + "insecure-password", "tab", {
          relatedToCurrent: true,
        });
      ]]></handler>
    </handlers>

    <implementation>
      <constructor><![CDATA[
        // Unlike other autocomplete items, the height of the insecure warning
        // increases by wrapping. So "forceHandleUnderflow" is for container to
        // recalculate an item's height and width.
        this.classList.add("forceHandleUnderflow");
      ]]></constructor>

      <property name="_learnMoreString">
        <getter><![CDATA[
          if (!this.__learnMoreString) {
            this.__learnMoreString =
              Services.strings.createBundle("chrome://passwordmgr/locale/passwordmgr.properties").
              GetStringFromName("insecureFieldWarningLearnMore");
          }
          return this.__learnMoreString;
        ]]></getter>
      </property>

      <!-- Override _getSearchTokens to have the Learn More text emphasized -->
      <method name="_getSearchTokens">
        <parameter name="aSearch"/>
        <body>
          <![CDATA[
            return [this._learnMoreString.toLowerCase()];
          ]]>
        </body>
      </method>

    </implementation>
  </binding>

  <binding id="autocomplete-richlistitem" extends="chrome://global/content/bindings/richlistbox.xml#richlistitem">

    <content align="center"
             onoverflow="this._onOverflow();"
             onunderflow="this._onUnderflow();">
      <xul:spacer anonid="type-icon-spacer"/>
      <xul:image anonid="type-icon"
                 class="ac-type-icon"
                 xbl:inherits="selected,current,type"/>
      <xul:image anonid="site-icon"
                 class="ac-site-icon"
                 xbl:inherits="src=image,selected,type"/>
      <xul:hbox class="ac-title"
                align="center"
                xbl:inherits="selected">
        <xul:description class="ac-text-overflow-container">
          <xul:description anonid="title-text"
                           class="ac-title-text"
                           xbl:inherits="selected"/>
        </xul:description>
      </xul:hbox>
      <xul:hbox anonid="tags"
                class="ac-tags"
                align="center"
                xbl:inherits="selected">
        <xul:description class="ac-text-overflow-container">
          <xul:description anonid="tags-text"
                           class="ac-tags-text"
                           xbl:inherits="selected"/>
        </xul:description>
      </xul:hbox>
      <xul:hbox anonid="separator"
                class="ac-separator"
                align="center"
                xbl:inherits="selected,actiontype,type">
        <xul:description class="ac-separator-text">—</xul:description>
      </xul:hbox>
      <xul:hbox class="ac-url"
                align="center"
                xbl:inherits="selected,actiontype">
        <xul:description class="ac-text-overflow-container">
          <xul:description anonid="url-text"
                           class="ac-url-text"
                           xbl:inherits="selected"/>
        </xul:description>
      </xul:hbox>
      <xul:hbox class="ac-action"
                align="center"
                xbl:inherits="selected,actiontype">
        <xul:description class="ac-text-overflow-container">
          <xul:description anonid="action-text"
                           class="ac-action-text"
                           xbl:inherits="selected"/>
        </xul:description>
      </xul:hbox>
    </content>

    <implementation implements="nsIDOMXULSelectControlItemElement">
      <constructor>
        <![CDATA[
          this._typeIconSpacer = document.getAnonymousElementByAttribute(
            this, "anonid", "type-icon-spacer"
          );
          this._typeIcon = document.getAnonymousElementByAttribute(
            this, "anonid", "type-icon"
          );
          this._siteIcon = document.getAnonymousElementByAttribute(
            this, "anonid", "site-icon"
          );
          this._titleText = document.getAnonymousElementByAttribute(
            this, "anonid", "title-text"
          );
          this._tags = document.getAnonymousElementByAttribute(
            this, "anonid", "tags"
          );
          this._tagsText = document.getAnonymousElementByAttribute(
            this, "anonid", "tags-text"
          );
          this._separator = document.getAnonymousElementByAttribute(
            this, "anonid", "separator"
          );
          this._urlText = document.getAnonymousElementByAttribute(
            this, "anonid", "url-text"
          );
          this._actionText = document.getAnonymousElementByAttribute(
            this, "anonid", "action-text"
          );
          this._adjustAcItem();
        ]]>
      </constructor>

      <method name="_cleanup">
        <body>
        <![CDATA[
          this.removeAttribute("url");
          this.removeAttribute("image");
          this.removeAttribute("title");
          this.removeAttribute("text");
          this.removeAttribute("displayurl");
        ]]>
        </body>
      </method>

      <property name="label" readonly="true">
        <getter>
          <![CDATA[
            // This property is a string that is read aloud by screen readers,
            // so it must not contain anything that should not be user-facing.

            let parts = [
              this.getAttribute("title"),
              this.getAttribute("displayurl"),
            ];
            let label = parts.filter(str => str).join(" ")

            // allow consumers that have extended popups to override
            // the label values for the richlistitems
            let panel = this.parentNode.parentNode;
            if (panel.createResultLabel) {
              return panel.createResultLabel(this, label);
            }

            return label;
          ]]>
        </getter>
      </property>

      <property name="_stringBundle">
        <getter><![CDATA[
          if (!this.__stringBundle) {
            this.__stringBundle = Services.strings.createBundle("chrome://global/locale/autocomplete.properties");
          }
          return this.__stringBundle;
        ]]></getter>
      </property>

      <field name="_boundaryCutoff">null</field>

      <property name="boundaryCutoff" readonly="true">
        <getter>
          <![CDATA[
          if (!this._boundaryCutoff) {
            this._boundaryCutoff =
              Components.classes["@mozilla.org/preferences-service;1"].
              getService(Components.interfaces.nsIPrefBranch).
              getIntPref("toolkit.autocomplete.richBoundaryCutoff");
          }
          return this._boundaryCutoff;
          ]]>
        </getter>
      </property>

      <field name="_inOverflow">false</field>

      <method name="_onOverflow">
        <body>
          <![CDATA[
          this._inOverflow = true;
          this._handleOverflow();
          ]]>
        </body>
      </method>

      <method name="_onUnderflow">
        <body>
          <![CDATA[
          this._inOverflow = false;
          this._handleOverflow();
          ]]>
        </body>
      </method>

      <method name="_getBoundaryIndices">
        <parameter name="aText"/>
        <parameter name="aSearchTokens"/>
        <body>
          <![CDATA[
          // Short circuit for empty search ([""] == "")
          if (aSearchTokens == "")
            return [0, aText.length];

          // Find which regions of text match the search terms
          let regions = [];
          for (let search of Array.prototype.slice.call(aSearchTokens)) {
            let matchIndex = -1;
            let searchLen = search.length;

            // Find all matches of the search terms, but stop early for perf
            let lowerText = aText.substr(0, this.boundaryCutoff).toLowerCase();
            while ((matchIndex = lowerText.indexOf(search, matchIndex + 1)) >= 0) {
              regions.push([matchIndex, matchIndex + searchLen]);
            }
          }

          // Sort the regions by start position then end position
          regions = regions.sort((a, b) => {
            let start = a[0] - b[0];
            return (start == 0) ? a[1] - b[1] : start;
          });

          // Generate the boundary indices from each region
          let start = 0;
          let end = 0;
          let boundaries = [];
          let len = regions.length;
          for (let i = 0; i < len; i++) {
            // We have a new boundary if the start of the next is past the end
            let region = regions[i];
            if (region[0] > end) {
              // First index is the beginning of match
              boundaries.push(start);
              // Second index is the beginning of non-match
              boundaries.push(end);

              // Track the new region now that we've stored the previous one
              start = region[0];
            }

            // Push back the end index for the current or new region
            end = Math.max(end, region[1]);
          }

          // Add the last region
          boundaries.push(start);
          boundaries.push(end);

          // Put on the end boundary if necessary
          if (end < aText.length)
            boundaries.push(aText.length);

          // Skip the first item because it's always 0
          return boundaries.slice(1);
          ]]>
        </body>
      </method>

      <method name="_getSearchTokens">
        <parameter name="aSearch"/>
        <body>
          <![CDATA[
          let search = aSearch.toLowerCase();
          return search.split(/\s+/);
          ]]>
        </body>
      </method>

      <method name="_setUpDescription">
        <parameter name="aDescriptionElement"/>
        <parameter name="aText"/>
        <parameter name="aNoEmphasis"/>
        <body>
          <![CDATA[
          // Get rid of all previous text
          if (!aDescriptionElement) {
            return;
          }
          while (aDescriptionElement.hasChildNodes())
            aDescriptionElement.firstChild.remove();

          // If aNoEmphasis is specified, don't add any emphasis
          if (aNoEmphasis) {
            aDescriptionElement.appendChild(document.createTextNode(aText));
            return;
          }

          // Get the indices that separate match and non-match text
          let search = this.getAttribute("text");
          let tokens = this._getSearchTokens(search);
          let indices = this._getBoundaryIndices(aText, tokens);

          this._appendDescriptionSpans(indices, aText, aDescriptionElement,
                                       aDescriptionElement);
          ]]>
        </body>
      </method>

      <method name="_appendDescriptionSpans">
        <parameter name="indices"/>
        <parameter name="text"/>
        <parameter name="spansParentElement"/>
        <parameter name="descriptionElement"/>
        <body>
          <![CDATA[
          let next;
          let start = 0;
          let len = indices.length;
          // Even indexed boundaries are matches, so skip the 0th if it's empty
          for (let i = indices[0] == 0 ? 1 : 0; i < len; i++) {
            next = indices[i];
            let spanText = text.substr(start, next - start);
            start = next;

            if (i % 2 == 0) {
              // Emphasize the text for even indices
              let span = spansParentElement.appendChild(
                document.createElementNS("http://www.w3.org/1999/xhtml", "span"));
              this._setUpEmphasisSpan(span, descriptionElement);
              span.textContent = spanText;
            } else {
              // Otherwise, it's plain text
              spansParentElement.appendChild(document.createTextNode(spanText));
            }
          }
          ]]>
        </body>
      </method>

      <method name="_setUpTags">
        <parameter name="tags"/>
        <body>
          <![CDATA[
          while (this._tagsText.hasChildNodes()) {
            this._tagsText.firstChild.remove();
          }

          let anyTagsMatch = false;

          // Include only tags that match the search string.
          for (let tag of tags) {
            // Check if the tag matches the search string.
            let search = this.getAttribute("text");
            let tokens = this._getSearchTokens(search);
            let indices = this._getBoundaryIndices(tag, tokens);

            if (indices.length == 2 &&
                indices[0] == 0 &&
                indices[1] == tag.length) {
              // The tag doesn't match the search string, so don't include it.
              continue;
            }

            anyTagsMatch = true;

            let tagSpan =
              document.createElementNS("http://www.w3.org/1999/xhtml", "span");
            tagSpan.classList.add("ac-tag");
            this._tagsText.appendChild(tagSpan);

            this._appendDescriptionSpans(indices, tag, tagSpan, this._tagsText);
          }

          return anyTagsMatch;
          ]]>
        </body>
      </method>

      <method name="_setUpEmphasisSpan">
        <parameter name="aSpan"/>
        <parameter name="aDescriptionElement"/>
        <body>
          <![CDATA[
          aSpan.classList.add("ac-emphasize-text");
          switch (aDescriptionElement) {
            case this._titleText:
              aSpan.classList.add("ac-emphasize-text-title");
              break;
            case this._tagsText:
              aSpan.classList.add("ac-emphasize-text-tag");
              break;
            case this._urlText:
              aSpan.classList.add("ac-emphasize-text-url");
              break;
            case this._actionText:
              aSpan.classList.add("ac-emphasize-text-action");
              break;
          }
          ]]>
        </body>
      </method>

      <!--
        This will generate an array of emphasis pairs for use with
        _setUpEmphasisedSections(). Each pair is a tuple (array) that
        represents a block of text - containing the text of that block, and a
        boolean for whether that block should have an emphasis styling applied
        to it.

        These pairs are generated by parsing a localised string (aSourceString)
        with parameters, in the format that is used by
        nsIStringBundle.formatStringFromName():

          "textA %1$S textB textC %2$S"

        Or:

          "textA %S"

        Where "%1$S", "%2$S", and "%S" are intended to be replaced by provided
        replacement strings. These are specified an array of tuples
        (aReplacements), each containing the replacement text and a boolean for
        whether that text should have an emphasis styling applied. This is used
        as a 1-based array - ie, "%1$S" is replaced by the item in the first
        index of aReplacements, "%2$S" by the second, etc. "%S" will always
        match the first index.
      -->
      <method name="_generateEmphasisPairs">
        <parameter name="aSourceString"/>
        <parameter name="aReplacements"/>
        <body>
          <![CDATA[
            let pairs = [];

            // Split on %S, %1$S, %2$S, etc. ie:
            //   "textA %S"
            //     becomes ["textA ", "%S"]
            //   "textA %1$S textB textC %2$S"
            //     becomes ["textA ", "%1$S", " textB textC ", "%2$S"]
            let parts = aSourceString.split(/(%(?:[0-9]+\$)?S)/);

            for (let part of parts) {
              // The above regex will actually give us an empty string at the
              // end - we don't want that, as we don't want to later generate an
              // empty text node for it.
              if (part.length === 0)
                continue;

              // Determine if this token is a replacement token or a normal text
              // token. If it is a replacement token, we want to extract the
              // numerical number. However, we still want to match on "$S".
              let match = part.match(/^%(?:([0-9]+)\$)?S$/);

              if (match) {
                // "%S" doesn't have a numerical number in it, but will always
                // be assumed to be 1. Furthermore, the input string specifies
                // these with a 1-based index, but we want a 0-based index.
                let index = (match[1] || 1) - 1;

                if (index >= 0 && index < aReplacements.length) {
                  pairs.push([...aReplacements[index]]);
                }
              } else {
                pairs.push([part]);
              }
            }

            return pairs;
          ]]>
        </body>
      </method>

      <!--
        _setUpEmphasisedSections() has the same use as _setUpDescription,
        except instead of taking a string and highlighting given tokens, it takes
        an array of pairs generated by _generateEmphasisPairs(). This allows
        control over emphasising based on specific blocks of text, rather than
        search for substrings.
      -->
      <method name="_setUpEmphasisedSections">
        <parameter name="aDescriptionElement"/>
        <parameter name="aTextPairs"/>
        <body>
          <![CDATA[
          // Get rid of all previous text
          while (aDescriptionElement.hasChildNodes())
            aDescriptionElement.firstChild.remove();

          for (let [text, emphasise] of aTextPairs) {
            if (emphasise) {
              let span = aDescriptionElement.appendChild(
                document.createElementNS("http://www.w3.org/1999/xhtml", "span"));
              span.textContent = text;
              switch (emphasise) {
                case "match":
                  this._setUpEmphasisSpan(span, aDescriptionElement);
                  break;
              }
            } else {
              aDescriptionElement.appendChild(document.createTextNode(text));
            }
          }
          ]]>
        </body>
      </method>

      <field name="_textToSubURI">null</field>
      <method name="_unescapeUrl">
        <parameter name="url"/>
        <body>
          <![CDATA[
          if (!this._textToSubURI) {
            this._textToSubURI =
              Components.classes["@mozilla.org/intl/texttosuburi;1"]
                        .getService(Components.interfaces.nsITextToSubURI);
          }
          return this._textToSubURI.unEscapeURIForUI("UTF-8", url);
          ]]>
        </body>
      </method>

      <method name="_onChanged">
        <body>
          <![CDATA[
            let popup = this.parentNode.parentNode;
            let iconChanged = this.adjustSiteIconStart(popup._siteIconStart);

            if (iconChanged) {
              this.handleOverUnderflow();
            }
          ]]>
        </body>
      </method>


      <method name="_reuseAcItem">
        <body>
          <![CDATA[
            let action = this._parseActionUrl(this.getAttribute("url"));
            let popup = this.parentNode.parentNode;

            // If the item is a searchengine action, then it should
            // only be reused if the engine name is the same as the
            // popup's override engine name, if any.
            if (!action ||
                action.type != "searchengine" ||
                !popup.overrideSearchEngineName ||
                action.params.engineName == popup.overrideSearchEngineName) {

              this.collapsed = false;
              // Call adjustSiteIconStart only after setting collapsed=
              // false.  The calculations it does may be wrong otherwise.
              this.adjustSiteIconStart(popup._siteIconStart);
              // The popup may have changed size between now and the last
              // time the item was shown, so always handle over/underflow.
              this.handleOverUnderflow();

              return true;
            }

            return false;
          ]]>
        </body>
      </method>


      <method name="_adjustAcItem">
        <body>
          <![CDATA[
          this.setAttribute("url", this.getAttribute("ac-value"));
          this.setAttribute("image", this.getAttribute("ac-image"));
          this.setAttribute("title", this.getAttribute("ac-comment"));
          this.setAttribute("text", this.getAttribute("ac-text"));

          let popup = this.parentNode.parentNode;
          if (!popup.popupOpen) {
            // Removing the max-width and resetting it later when overflow is
            // handled is jarring when the item is visible, so skip this when
            // the popup is open.
            this._removeMaxWidths();
          }

          let title = this.getAttribute("title");
          let titleLooksLikeUrl = false;

          let displayUrl;
          let originalUrl = this.getAttribute("url");
          let emphasiseUrl = true;

          let type = this.getAttribute("originaltype");
          let types = new Set(type.split(/\s+/));
          let initialTypes = new Set(types);
          // Remove types that should ultimately not be in the `type` string.
          types.delete("action");
          types.delete("autofill");
          types.delete("heuristic");
          type = [...types][0] || "";

          let action;

          if (initialTypes.has("autofill")) {
            // Treat autofills as visiturl actions.
            action = {
              type: "visiturl",
              params: {
                url: this.getAttribute("title"),
              },
            };
          }

          this.removeAttribute("actiontype");
          this.classList.remove("overridable-action");

          // If the type includes an action, set up the item appropriately.
          if (initialTypes.has("action") || action) {
            action = action || this._parseActionUrl(originalUrl);
            this.setAttribute("actiontype", action.type);

            if (action.type == "switchtab") {
              this.classList.add("overridable-action");
              displayUrl = this._unescapeUrl(action.params.url);
              let desc = this._stringBundle.GetStringFromName("switchToTab2");
              this._setUpDescription(this._actionText, desc, true);
            } else if (action.type == "remotetab") {
              displayUrl = this._unescapeUrl(action.params.url);
              let desc = action.params.deviceName;
              this._setUpDescription(this._actionText, desc, true);
            } else if (action.type == "searchengine") {
              emphasiseUrl = false;

              // The order here is not localizable, we default to appending
              // "- Search with Engine" to the search string, to be able to
              // properly generate emphasis pairs. That said, no localization
              // changed the order while it was possible, so doesn't look like
              // there's a strong need for that.
              let {engineName, searchSuggestion, searchQuery} = action.params;

              // Override the engine name if the popup defines an override.
              let override = popup.overrideSearchEngineName;
              if (override && override != engineName) {
                engineName = override;
                action.params.engineName = override;
                let newURL =
                  PlacesUtils.mozActionURI(action.type, action.params);
                this.setAttribute("url", newURL);
              }

              let engineStr =
                this._stringBundle.formatStringFromName("searchWithEngine",
                                                        [engineName], 1);
              this._setUpDescription(this._actionText, engineStr, true);

              // Make the title by generating an array of pairs and its
              // corresponding interpolation string (e.g., "%1$S") to pass to
              // _generateEmphasisPairs.
              let pairs;
              if (searchSuggestion) {
                // Check if the search query appears in the suggestion.  It may
                // not.  If it does, then emphasize the query in the suggestion
                // and otherwise just include the suggestion without emphasis.
                let idx = searchSuggestion.indexOf(searchQuery);
                if (idx >= 0) {
                  pairs = [
                    [searchSuggestion.substring(0, idx), ""],
                    [searchQuery, "match"],
                    [searchSuggestion.substring(idx + searchQuery.length), ""],
                  ];
                } else {
                  pairs = [
                    [searchSuggestion, ""],
                  ];
                }
              } else {
                pairs = [
                  [searchQuery, ""],
                ];
              }
              let interpStr = pairs.map((pair, i) => `%${i + 1}$S`).join("");
              title = this._generateEmphasisPairs(interpStr, pairs);

              // If this is a default search match, we remove the image so we
              // can style it ourselves with a generic search icon.
              // We don't do this when matching an aliased search engine,
              // because the icon helps with recognising which engine will be
              // used (when using the default engine, we don't need that
              // recognition).
              if (!action.params.alias && !initialTypes.has("favicon")) {
                this.removeAttribute("image");
              }
            } else if (action.type == "visiturl") {
              emphasiseUrl = false;
              displayUrl = this._unescapeUrl(action.params.url);
              title = displayUrl;
              titleLooksLikeUrl = true;
              let visitStr = this._stringBundle.GetStringFromName("visit");
              this._setUpDescription(this._actionText, visitStr, true);
            } else if (action.type == "extension") {
              let content = action.params.content;
              displayUrl = content;
              this._setUpDescription(this._actionText, content, true);
            }
          }

          if (!displayUrl) {
            let input = popup.input;
            let url = typeof(input.trimValue) == "function" ?
                      input.trimValue(originalUrl) :
                      originalUrl;
            displayUrl = this._unescapeUrl(url);
          }
          // For performance reasons we may want to limit the displayUrl size.
          if (popup.textRunsMaxLen) {
            displayUrl = displayUrl.substr(0, popup.textRunsMaxLen);
          }
          this.setAttribute("displayurl", displayUrl);

          // Show the domain as the title if we don't have a title.
          if (!title) {
            title = displayUrl;
            titleLooksLikeUrl = true;
            try {
              let uri = Services.io.newURI(originalUrl);
              // Not all valid URLs have a domain.
              if (uri.host)
                title = uri.host;
            } catch (e) {}
          }

          this._tags.setAttribute("empty", "true");

          if (type == "tag" || type == "bookmark-tag") {
            // The title is separated from the tags by an endash
            let tags;
            [, title, tags] = title.match(/^(.+) \u2013 (.+)$/);

            // Each tag is split by a comma in an undefined order, so sort it
            let sortedTags = tags.split(/\s*,\s*/).sort((a, b) => {
              return a.localeCompare(a);
            });

            let anyTagsMatch = this._setUpTags(sortedTags);
            if (anyTagsMatch) {
              this._tags.removeAttribute("empty");
            }
            if (type == "bookmark-tag") {
              type = "bookmark";
            }
          } else if (type == "keyword") {
            // Note that this is a moz-action with action.type == keyword.
            emphasiseUrl = false;
            let keywordArg = this.getAttribute("text").replace(/^[^\s]+\s*/, "");
            if (!keywordArg) {
              // Treat keyword searches without arguments as visiturl actions.
              type = "visiturl";
              this.setAttribute("actiontype", "visiturl");
              let visitStr = this._stringBundle.GetStringFromName("visit");
              this._setUpDescription(this._actionText, visitStr, true);
            } else {
              let pairs = [[title, ""], [keywordArg, "match"]];
              let interpStr =
                this._stringBundle.GetStringFromName("bookmarkKeywordSearch");
              title = this._generateEmphasisPairs(interpStr, pairs);
              // The action box will be visible since this is a moz-action, but
              // we want it to appear as if it were not visible, so set its text
              // to the empty string.
              this._setUpDescription(this._actionText, "", false);
            }
          }

          this.setAttribute("type", type);

          if (titleLooksLikeUrl) {
            this._titleText.setAttribute("lookslikeurl", "true");
          } else {
            this._titleText.removeAttribute("lookslikeurl");
          }

          if (Array.isArray(title)) {
            // For performance reasons we may want to limit the title size.
            if (popup.textRunsMaxLen) {
              title = title.map(t => t.substr(0, popup.textRunsMaxLen));
            }
            this._setUpEmphasisedSections(this._titleText, title);
          } else {
            // For performance reasons we may want to limit the title size.
            if (popup.textRunsMaxLen) {
              title = title.substr(0, popup.textRunsMaxLen);
            }
            this._setUpDescription(this._titleText, title, false);
          }
          this._setUpDescription(this._urlText, displayUrl, !emphasiseUrl);

          if (this._inOverflow) {
            this._handleOverflow();
          }
          ]]>
        </body>
      </method>

      <method name="_removeMaxWidths">
        <body>
          <![CDATA[
          this._titleText.style.removeProperty("max-width");
          this._tagsText.style.removeProperty("max-width");
          this._urlText.style.removeProperty("max-width");
          this._actionText.style.removeProperty("max-width");
          ]]>
        </body>
      </method>

      <!-- Sets the x-coordinate of the leading edge of the site icon (favicon)
           relative the the leading edge of the window.
           @param newStart The new x-coordinate, relative to the leading edge of
                  the window.  Pass undefined to reset the icon's position to
                  whatever is specified in CSS.
           @return True if the icon's position changed, false if not. -->
      <method name="adjustSiteIconStart">
        <parameter name="newStart"/>
        <body>
          <![CDATA[
          if (typeof(newStart) != "number") {
            this._typeIconSpacer.style.removeProperty("width");
            return true;
          }

          let utils = window.QueryInterface(Ci.nsIInterfaceRequestor)
                            .getInterface(Ci.nsIDOMWindowUtils);
          let rect = utils.getBoundsWithoutFlushing(this._siteIcon);

          let dir = this.getAttribute("dir");
          let delta = dir == "rtl" ? rect.right - Math.round(newStart)
                                   : Math.round(newStart) - rect.left;
          if (delta) {
            let currentSpacerWidth = this._typeIconSpacer.style.width || "0px";
            this._typeIconSpacer.style.width =
              (parseInt(currentSpacerWidth, 10) + delta) + "px";
            return true;
          }

          return false;
          ]]>
        </body>
      </method>

      <!-- This method truncates the displayed strings as necessary. -->
      <method name="_handleOverflow">
        <body><![CDATA[
          let itemRect = this.parentNode.getBoundingClientRect();
          let titleRect = this._titleText.getBoundingClientRect();
          let tagsRect = this._tagsText.getBoundingClientRect();
          let separatorRect = this._separator.getBoundingClientRect();
          let urlRect = this._urlText.getBoundingClientRect();
          let actionRect = this._actionText.getBoundingClientRect();
          let separatorURLActionWidth =
            separatorRect.width + Math.max(urlRect.width, actionRect.width);

          // Total width for the title and URL/action is the width of the item
          // minus the start of the title text minus a little optional extra padding.
          // This extra padding amount is basically arbitrary but keeps the text
          // from getting too close to the popup's edge.
          let dir = this.getAttribute("dir");
          let titleStart = dir == "rtl" ? itemRect.right - titleRect.right
                                        : titleRect.left - itemRect.left;

          let popup = this.parentNode.parentNode;
          let itemWidth = itemRect.width - titleStart - popup.overflowPadding;

          if (this._tags.hasAttribute("empty")) {
            // The tags box is not displayed in this case.
            tagsRect.width = 0;
          }

          let titleTagsWidth = titleRect.width + tagsRect.width;
          if (titleTagsWidth + separatorURLActionWidth > itemWidth) {
            // Title + tags + URL/action overflows the item width.

            // The percentage of the item width allocated to the title and tags.
            let titleTagsPct = 0.66;

            let titleTagsAvailable = itemWidth - separatorURLActionWidth;
            let titleTagsMaxWidth = Math.max(
              titleTagsAvailable,
              itemWidth * titleTagsPct
            );
            if (titleTagsWidth > titleTagsMaxWidth) {
              // Title + tags overflows the max title + tags width.

              // The percentage of the title + tags width allocated to the
              // title.
              let titlePct = 0.33;

              let titleAvailable = titleTagsMaxWidth - tagsRect.width;
              let titleMaxWidth = Math.max(
                titleAvailable,
                titleTagsMaxWidth * titlePct
              );
              let tagsAvailable = titleTagsMaxWidth - titleRect.width;
              let tagsMaxWidth = Math.max(
                tagsAvailable,
                titleTagsMaxWidth * (1 - titlePct)
              );
              this._titleText.style.maxWidth = titleMaxWidth + "px";
              this._tagsText.style.maxWidth = tagsMaxWidth + "px";
            }
            let urlActionMaxWidth = Math.max(
              itemWidth - titleTagsWidth,
              itemWidth * (1 - titleTagsPct)
            );
            urlActionMaxWidth -= separatorRect.width;
            this._urlText.style.maxWidth = urlActionMaxWidth + "px";
            this._actionText.style.maxWidth = urlActionMaxWidth + "px";
          }
        ]]></body>
      </method>

      <method name="handleOverUnderflow">
        <body>
          <![CDATA[
          this._removeMaxWidths();
          this._handleOverflow();
          ]]>
        </body>
      </method>

      <method name="_parseActionUrl">
        <parameter name="aUrl"/>
        <body><![CDATA[
          if (!aUrl.startsWith("moz-action:"))
            return null;

          // URL is in the format moz-action:ACTION,PARAMS
          // Where PARAMS is a JSON encoded object.
          let [, type, params] = aUrl.match(/^moz-action:([^,]+),(.*)$/);

          let action = {
            type,
          };

          try {
            action.params = JSON.parse(params);
            for (let key in action.params) {
              action.params[key] = decodeURIComponent(action.params[key]);
            }
          } catch (e) {
            // If this failed, we assume that params is not a JSON object, and
            // is instead just a flat string. This may happen for legacy
            // search components.
            action.params = {
              url: params,
            }
          }

          return action;
        ]]></body>
      </method>
    </implementation>

    <handlers>
      <!--
        This overrides listitem's mousedown handler because we want to set the
        selected item even when the shift or accel keys are pressed.
      -->
      <handler event="mousedown"><![CDATA[
        // Call this.control only once since it's not a simple getter.
        let control = this.control;
        if (!control || control.disabled) {
          return;
        }
        if (!this.selected) {
          control.selectItem(this);
        }
        control.currentItem = this;
      ]]></handler>

      <handler event="mouseover"><![CDATA[
        // The point of implementing this handler is to allow drags to change
        // the selected item.  If the user mouses down on an item, it becomes
        // selected.  If they then drag the mouse to another item, select it.
        // Handle all three primary mouse buttons: right, left, and wheel, since
        // all three change the selection on mousedown.
        let mouseDown = event.buttons & 0b111;
        if (!mouseDown) {
          return;
        }
        // Call this.control only once since it's not a simple getter.
        let control = this.control;
        if (!control || control.disabled) {
          return;
        }
        if (!this.selected) {
          control.selectItem(this);
        }
        control.currentItem = this;
      ]]></handler>
    </handlers>
  </binding>

  <binding id="autocomplete-tree" extends="chrome://global/content/bindings/tree.xml#tree">
    <content>
      <children includes="treecols"/>
      <xul:treerows class="autocomplete-treerows tree-rows" xbl:inherits="hidescrollbar" flex="1">
        <children/>
      </xul:treerows>
    </content>
  </binding>

  <binding id="autocomplete-richlistbox" extends="chrome://global/content/bindings/richlistbox.xml#richlistbox">
    <implementation>
      <field name="mLastMoveTime">Date.now()</field>
      <field name="mousedOverIndex">-1</field>
    </implementation>
    <handlers>
      <handler event="mouseup">
        <![CDATA[
        // don't call onPopupClick for the scrollbar buttons, thumb, slider, etc.
        let item = event.originalTarget;
        while (item && item.localName != "richlistitem") {
          item = item.parentNode;
        }

        if (!item)
          return;

        this.parentNode.onPopupClick(event);
      ]]>
      </handler>

      <handler event="mousemove">
        <![CDATA[
        if (Date.now() - this.mLastMoveTime <= 30) {
          return;
        }

        let item = event.target;
        while (item && item.localName != "richlistitem") {
          item = item.parentNode;
        }

        if (!item) {
          return;
        }

        let index = this.getIndexOfItem(item);

        this.mousedOverIndex = index;

        if (item.selectedByMouseOver) {
          this.selectedIndex = index;
        }

        this.mLastMoveTime = Date.now();
      ]]>
      </handler>
    </handlers>
  </binding>

  <binding id="autocomplete-treebody">
    <implementation>
      <field name="mLastMoveTime">Date.now()</field>
    </implementation>

    <handlers>
      <handler event="mouseup" action="this.parentNode.parentNode.onPopupClick(event);"/>

      <handler event="mousedown"><![CDATA[
         var rc = this.parentNode.treeBoxObject.getRowAt(event.clientX, event.clientY);
         if (rc != this.parentNode.currentIndex)
            this.parentNode.view.selection.select(rc);
      ]]></handler>

      <handler event="mousemove"><![CDATA[
        if (event.defaultPrevented) {
          // Allow bindings that extend this one to cancel the event so that
          // nothing is selected.
          return;
        }
        if (Date.now() - this.mLastMoveTime > 30) {
         var rc = this.parentNode.treeBoxObject.getRowAt(event.clientX, event.clientY);
         if (rc != this.parentNode.currentIndex)
            this.parentNode.view.selection.select(rc);
         this.mLastMoveTime = Date.now();
        }
      ]]></handler>
    </handlers>
  </binding>

  <binding id="autocomplete-treerows">
    <content>
      <xul:hbox flex="1" class="tree-bodybox">
        <children/>
      </xul:hbox>
      <xul:scrollbar xbl:inherits="collapsed=hidescrollbar" orient="vertical" class="tree-scrollbar"/>
    </content>
  </binding>

  <binding id="history-dropmarker" extends="chrome://global/content/bindings/general.xml#dropmarker">
    <handlers>
      <handler event="mousedown" button="0"><![CDATA[
        document.getBindingParent(this).toggleHistoryPopup();
      ]]></handler>
    </handlers>
  </binding>

</bindings><|MERGE_RESOLUTION|>--- conflicted
+++ resolved
@@ -200,7 +200,6 @@
           this._disableTrim = false;
         ]]></body>
       </method>
-<<<<<<< HEAD
 
       <property name="textValue">
         <getter><![CDATA[
@@ -218,25 +217,6 @@
 
           this.value = val;
 
-=======
-
-      <property name="textValue">
-        <getter><![CDATA[
-          if (typeof this.onBeforeTextValueGet == "function") {
-            let result = this.onBeforeTextValueGet();
-            if (result) {
-              return result.value;
-            }
-          }
-          return this.value;
-        ]]></getter>
-        <setter><![CDATA[
-          if (typeof this.onBeforeTextValueSet == "function")
-            val = this.onBeforeTextValueSet(val);
-
-          this.value = val;
-
->>>>>>> a17af05f
           // Completing a result should simulate the user typing the result, so
           // fire an input event.
           let evt = document.createEvent("UIEvents");
@@ -496,13 +476,8 @@
           if (aEvent.target.localName != "textbox")
             return true; // Let child buttons of autocomplete take input
 
-<<<<<<< HEAD
-          // XXXpch this is so bogus...
-          if (aEvent.defaultPrevented)
-=======
           // Re: urlbarDeferred, see the comment in urlbarBindings.xml.
           if (aEvent.defaultPrevented && !aEvent.urlbarDeferred) {
->>>>>>> a17af05f
             return false;
           }
 
@@ -1118,11 +1093,7 @@
           // more results than we can show at once.
           // maxResults is the maximum number of fetched results, maxRows is the
           // maximum number of rows we show at once, without a scrollbar.
-<<<<<<< HEAD
-          if (this.maxResults > this.maxRows) {
-=======
           if (this.mPopupOpen && this.maxResults > this.maxRows) {
->>>>>>> a17af05f
             // when clearing the selection (val == -1, so selectedItem will be
             // null), we want to scroll back to the top.  see bug #406194
             this.richlistbox.ensureElementIsVisible(
@@ -1378,12 +1349,8 @@
               // which has different structure of <content> and overrides
               // _adjustAcItem().
               reusable = originalType === style ||
-<<<<<<< HEAD
-                         (style !== "autofill-profile" && originalType !== "autofill-profile");
-=======
                          (style !== "autofill-profile" && originalType !== "autofill-profile" &&
                          style !== "autofill-footer" && originalType !== "autofill-footer");
->>>>>>> a17af05f
             } else {
               // need to create a new item
               item = document.createElementNS("http://www.mozilla.org/keymaster/gatekeeper/there.is.only.xul", "richlistitem");
@@ -1398,22 +1365,14 @@
 
             // Completely reuse the existing richlistitem for invalidation
             // due to new results, but only when: the item is the same, *OR*
-<<<<<<< HEAD
-            // we are about to replace the currently mouse-selected item, to
-=======
             // we are about to replace the currently moused-over item, to
->>>>>>> a17af05f
             // avoid surprising the user.
             let iface = Components.interfaces.nsIAutoCompletePopup;
             if (reusable &&
                 originalText == trimmedSearchString &&
                 invalidateReason == iface.INVALIDATE_REASON_NEW_RESULT &&
                 (originalValue == value ||
-<<<<<<< HEAD
-                 this.richlistbox.mouseSelectedIndex === this._currentIndex)) {
-=======
                  this.richlistbox.mousedOverIndex === this._currentIndex)) {
->>>>>>> a17af05f
 
               // try to re-use the existing item
               let reused = item._reuseAcItem();
@@ -1539,10 +1498,7 @@
     <content align="center"
              onoverflow="this._onOverflow();"
              onunderflow="this._onUnderflow();">
-<<<<<<< HEAD
-=======
       <xul:spacer anonid="type-icon-spacer"/>
->>>>>>> a17af05f
       <xul:image anonid="type-icon"
                  class="ac-type-icon"
                  xbl:inherits="selected,current,type"/>
