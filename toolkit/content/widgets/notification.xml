<?xml version="1.0"?>
<!-- This Source Code Form is subject to the terms of the Mozilla Public
   - License, v. 2.0. If a copy of the MPL was not distributed with this
   - file, You can obtain one at http://mozilla.org/MPL/2.0/. -->


<!DOCTYPE bindings [
<!ENTITY % notificationDTD SYSTEM "chrome://global/locale/notification.dtd">
%notificationDTD;
]>

<bindings id="notificationBindings"
          xmlns="http://www.mozilla.org/xbl"
          xmlns:xbl="http://www.mozilla.org/xbl"
          xmlns:xul="http://www.mozilla.org/keymaster/gatekeeper/there.is.only.xul">

  <binding id="notificationbox">
    <content>
      <xul:stack xbl:inherits="hidden=notificationshidden"
                 class="notificationbox-stack">
        <xul:spacer/>
        <children includes="notification"/>
      </xul:stack>
      <children/>
    </content>

    <implementation>
      <field name="PRIORITY_INFO_LOW" readonly="true">1</field>
      <field name="PRIORITY_INFO_MEDIUM" readonly="true">2</field>
      <field name="PRIORITY_INFO_HIGH" readonly="true">3</field>
      <field name="PRIORITY_WARNING_LOW" readonly="true">4</field>
      <field name="PRIORITY_WARNING_MEDIUM" readonly="true">5</field>
      <field name="PRIORITY_WARNING_HIGH" readonly="true">6</field>
      <field name="PRIORITY_CRITICAL_LOW" readonly="true">7</field>
      <field name="PRIORITY_CRITICAL_MEDIUM" readonly="true">8</field>
      <field name="PRIORITY_CRITICAL_HIGH" readonly="true">9</field>
      <field name="PRIORITY_CRITICAL_BLOCK" readonly="true">10</field>

      <field name="currentNotification">null</field>

      <field name="_closedNotification">null</field>
      <field name="_blockingCanvas">null</field>
      <field name="_animating">false</field>

      <property name="_allowAnimation">
        <getter>
          <![CDATA[
            var prefs = Components.classes["@mozilla.org/preferences-service;1"]
                                  .getService(Components.interfaces.nsIPrefBranch);
            return prefs.getBoolPref("toolkit.cosmeticAnimations.enabled");
          ]]>
        </getter>
      </property>

      <property name="notificationsHidden"
                onget="return this.getAttribute('notificationshidden') == 'true';">
        <setter>
<<<<<<< HEAD
          if (val)
            this.setAttribute("notificationshidden", true);
          else this.removeAttribute("notificationshidden");
          return val;
=======
          <![CDATA[
            if (val)
              this.setAttribute("notificationshidden", true);
            else this.removeAttribute("notificationshidden");
            return val;
          ]]>
>>>>>>> a17af05f
        </setter>
      </property>

      <property name="allNotifications" readonly="true">
        <getter>
<<<<<<< HEAD
        <![CDATA[
          var closedNotification = this._closedNotification;
          var notifications = this.getElementsByTagName("notification");
          return Array.filter(notifications, n => n != closedNotification);
        ]]>
=======
          <![CDATA[
            var closedNotification = this._closedNotification;
            var notifications = this.getElementsByTagName("notification");
            return Array.filter(notifications, n => n != closedNotification);
          ]]>
>>>>>>> a17af05f
        </getter>
      </property>

      <method name="getNotificationWithValue">
        <parameter name="aValue"/>
        <body>
          <![CDATA[
            var notifications = this.allNotifications;
            for (var n = notifications.length - 1; n >= 0; n--) {
              if (aValue == notifications[n].getAttribute("value"))
                return notifications[n];
            }
            return null;
          ]]>
        </body>
      </method>

      <method name="appendNotification">
        <parameter name="aLabel"/>
        <parameter name="aValue"/>
        <parameter name="aImage"/>
        <parameter name="aPriority"/>
        <parameter name="aButtons"/>
        <parameter name="aEventCallback"/>
        <body>
          <![CDATA[
            if (aPriority < this.PRIORITY_INFO_LOW ||
                aPriority > this.PRIORITY_CRITICAL_BLOCK)
              throw "Invalid notification priority " + aPriority;

            // check for where the notification should be inserted according to
            // priority. If two are equal, the existing one appears on top.
            var notifications = this.allNotifications;
            var insertPos = null;
            for (var n = notifications.length - 1; n >= 0; n--) {
              if (notifications[n].priority < aPriority)
                break;
              insertPos = notifications[n];
            }

            const XULNS = "http://www.mozilla.org/keymaster/gatekeeper/there.is.only.xul";
            var newitem = document.createElementNS(XULNS, "notification");
            // Can't use instanceof in case this was created from a different document:
            let labelIsDocFragment = aLabel && typeof aLabel == "object" && aLabel.nodeType &&
                                     aLabel.nodeType == aLabel.DOCUMENT_FRAGMENT_NODE;
            if (!labelIsDocFragment)
              newitem.setAttribute("label", aLabel);
            newitem.setAttribute("value", aValue);
            if (aImage)
              newitem.setAttribute("image", aImage);
            newitem.eventCallback = aEventCallback;

            if (aButtons) {
              // The notification-button-default class is added to the button
              // with isDefault set to true. If there is no such button, it is
              // added to the first button (unless that button has isDefault
              // set to false). There cannot be multiple default buttons.
              var defaultElem;

              for (var b = 0; b < aButtons.length; b++) {
                var button = aButtons[b];
                var buttonElem = document.createElementNS(XULNS, "button");
                buttonElem.setAttribute("label", button.label);
                if (typeof button.accessKey == "string")
                  buttonElem.setAttribute("accesskey", button.accessKey);
                if (typeof button.type == "string") {
                  buttonElem.setAttribute("type", button.type);
                  if ((button.type == "menu-button" || button.type == "menu") &&
                      "popup" in button) {
                    buttonElem.appendChild(button.popup);
                    delete button.popup;
                  }
                  if (typeof button.anchor == "string")
                    buttonElem.setAttribute("anchor", button.anchor);
                }
                buttonElem.classList.add("notification-button");

                if (button.isDefault ||
                    b == 0 && !("isDefault" in button))
                  defaultElem = buttonElem;

                newitem.appendChild(buttonElem);
                buttonElem.buttonInfo = button;
              }

              if (defaultElem)
                defaultElem.classList.add("notification-button-default");
            }

            newitem.setAttribute("priority", aPriority);
            if (aPriority >= this.PRIORITY_CRITICAL_LOW)
              newitem.setAttribute("type", "critical");
            else if (aPriority <= this.PRIORITY_INFO_HIGH)
              newitem.setAttribute("type", "info");
            else
              newitem.setAttribute("type", "warning");

            if (!insertPos) {
              newitem.style.position = "fixed";
              newitem.style.top = "100%";
              newitem.style.marginTop = "-15px";
              newitem.style.opacity = "0";
            }
            this.insertBefore(newitem, insertPos);
            // Can only insert the document fragment after the item has been created because
            // otherwise the XBL structure isn't there yet:
            if (labelIsDocFragment) {
              document.getAnonymousElementByAttribute(newitem, "anonid", "messageText")
                .appendChild(aLabel);
            }

            if (!insertPos)
              this._showNotification(newitem, true);

            // Fire event for accessibility APIs
            var event = document.createEvent("Events");
            event.initEvent("AlertActive", true, true);
            newitem.dispatchEvent(event);

            return newitem;
          ]]>
        </body>
      </method>

      <method name="removeNotification">
        <parameter name="aItem"/>
        <parameter name="aSkipAnimation"/>
        <body>
          <![CDATA[
            if (aItem == this.currentNotification)
              this.removeCurrentNotification(aSkipAnimation);
            else if (aItem != this._closedNotification)
              this._removeNotificationElement(aItem);
            return aItem;
          ]]>
        </body>
      </method>

      <method name="_removeNotificationElement">
        <parameter name="aChild"/>
        <body>
          <![CDATA[
            if (aChild.eventCallback)
              aChild.eventCallback("removed");
            this.removeChild(aChild);

            // make sure focus doesn't get lost (workaround for bug 570835)
            let fm = Components.classes["@mozilla.org/focus-manager;1"]
                               .getService(Components.interfaces.nsIFocusManager);
            if (!fm.getFocusedElementForWindow(window, false, {}))
              fm.moveFocus(window, this, fm.MOVEFOCUS_FORWARD, 0);
          ]]>
        </body>
      </method>

      <method name="removeCurrentNotification">
        <parameter name="aSkipAnimation"/>
        <body>
          <![CDATA[
            this._showNotification(this.currentNotification, false, aSkipAnimation);
          ]]>
        </body>
      </method>

      <method name="removeAllNotifications">
        <parameter name="aImmediate"/>
        <body>
          <![CDATA[
            var notifications = this.allNotifications;
            for (var n = notifications.length - 1; n >= 0; n--) {
              if (aImmediate)
                this._removeNotificationElement(notifications[n]);
              else
                this.removeNotification(notifications[n]);
            }
            this.currentNotification = null;

            // Clean up any currently-animating notification; this is necessary
            // if a notification was just opened and is still animating, but we
            // want to close it *without* animating.  This can even happen if
            // the user toggled `toolkit.cosmeticAnimations.enabled` to false
            // and called this method immediately after an animated notification
            // displayed (although this case isn't very likely).
            if (aImmediate || !this._allowAnimation)
              this._finishAnimation();
          ]]>
        </body>
      </method>

      <method name="removeTransientNotifications">
        <body>
          <![CDATA[
            var notifications = this.allNotifications;
            for (var n = notifications.length - 1; n >= 0; n--) {
              var notification = notifications[n];
              if (notification.persistence)
                notification.persistence--;
              else if (Date.now() > notification.timeout)
                this.removeNotification(notification);
            }
          ]]>
        </body>
      </method>

      <method name="_showNotification">
        <parameter name="aNotification"/>
        <parameter name="aSlideIn"/>
        <parameter name="aSkipAnimation"/>
        <body>
          <![CDATA[
            this._finishAnimation();

            var height = aNotification.boxObject.height;
            var skipAnimation = aSkipAnimation || height == 0 ||
                                !this._allowAnimation;
            aNotification.classList.toggle("animated", !skipAnimation);

            if (aSlideIn) {
              this.currentNotification = aNotification;
              aNotification.style.removeProperty("position");
              aNotification.style.removeProperty("top");
              aNotification.style.removeProperty("margin-top");
              aNotification.style.removeProperty("opacity");

              if (skipAnimation) {
                this._setBlockingState(this.currentNotification);
                return;
              }
            } else {
              this._closedNotification = aNotification;
              var notifications = this.allNotifications;
              var idx = notifications.length - 1;
              this.currentNotification = (idx >= 0) ? notifications[idx] : null;

              if (skipAnimation) {
                this._removeNotificationElement(this._closedNotification);
                this._closedNotification = null;
                this._setBlockingState(this.currentNotification);
                return;
              }

              aNotification.style.marginTop = -height + "px";
              aNotification.style.opacity = 0;
            }

            this._animating = true;
          ]]>
        </body>
      </method>

      <method name="_finishAnimation">
        <body><![CDATA[
          if (this._animating) {
            this._animating = false;
            if (this._closedNotification) {
              this._removeNotificationElement(this._closedNotification);
              this._closedNotification = null;
            }
            this._setBlockingState(this.currentNotification);
          }
        ]]></body>
      </method>

      <method name="_setBlockingState">
        <parameter name="aNotification"/>
        <body>
          <![CDATA[
            var isblock = aNotification &&
                          aNotification.priority == this.PRIORITY_CRITICAL_BLOCK;
            var canvas = this._blockingCanvas;
            if (isblock) {
              if (!canvas)
                canvas = document.createElementNS("http://www.w3.org/1999/xhtml", "canvas");
              const XULNS = "http://www.mozilla.org/keymaster/gatekeeper/there.is.only.xul";
              let content = this.firstChild;
              if (!content ||
                   content.namespaceURI != XULNS ||
                   content.localName != "browser")
                return;

              var width = content.boxObject.width;
              var height = content.boxObject.height;
              content.collapsed = true;

              canvas.setAttribute("width", width);
              canvas.setAttribute("height", height);
              canvas.setAttribute("flex", "1");

              this.appendChild(canvas);
              this._blockingCanvas = canvas;

              var bgcolor = "white";
              try {
                var prefService = Components.classes["@mozilla.org/preferences-service;1"].
                                    getService(Components.interfaces.nsIPrefBranch);
                bgcolor = prefService.getCharPref("browser.display.background_color");

                var win = content.contentWindow;
                var context = canvas.getContext("2d");
                context.globalAlpha = 0.5;
                context.drawWindow(win, win.scrollX, win.scrollY,
                                   width, height, bgcolor);
              } catch (ex) { }
            } else if (canvas) {
              canvas.remove();
              this._blockingCanvas = null;
              let content = this.firstChild;
              if (content)
                content.collapsed = false;
            }
          ]]>
        </body>
      </method>

    </implementation>

    <handlers>
      <handler event="transitionend"><![CDATA[
        if (event.target.localName == "notification" &&
            event.propertyName == "margin-top")
          this._finishAnimation();
      ]]></handler>
    </handlers>

  </binding>

  <binding id="notification" role="xul:alert">
    <content>
      <xul:hbox class="notification-inner" flex="1" xbl:inherits="type">
        <xul:hbox anonid="details" align="center" flex="1"
                  oncommand="this.parentNode.parentNode._doButtonCommand(event);">
          <xul:image anonid="messageImage" class="messageImage" xbl:inherits="src=image,type,value"/>
          <xul:description anonid="messageText" class="messageText" flex="1" xbl:inherits="xbl:text=label"/>
          <xul:spacer flex="1"/>
          <children/>
        </xul:hbox>
        <xul:toolbarbutton ondblclick="event.stopPropagation();"
                           class="messageCloseButton close-icon tabbable"
                           xbl:inherits="hidden=hideclose"
                           tooltiptext="&closeNotification.tooltip;"
                           oncommand="document.getBindingParent(this).dismiss();"/>
      </xul:hbox>
    </content>
    <resources>
      <stylesheet src="chrome://global/skin/notification.css"/>
    </resources>
    <implementation>
      <property name="label" onset="this.setAttribute('label', val); return val;"
                             onget="return this.getAttribute('label');"/>
      <property name="value" onset="this.setAttribute('value', val); return val;"
                             onget="return this.getAttribute('value');"/>
      <property name="image" onset="this.setAttribute('image', val); return val;"
                             onget="return this.getAttribute('image');"/>
      <property name="type" onset="this.setAttribute('type', val); return val;"
                            onget="return this.getAttribute('type');"/>
      <property name="priority" onget="return parseInt(this.getAttribute('priority')) || 0;"
                                onset="this.setAttribute('priority', val); return val;"/>
      <property name="persistence" onget="return parseInt(this.getAttribute('persistence')) || 0;"
                                   onset="this.setAttribute('persistence', val); return val;"/>
      <field name="timeout">0</field>

      <property name="control" readonly="true">
        <getter>
          <![CDATA[
            var parent = this.parentNode;
            while (parent) {
              if (parent.localName == "notificationbox")
                return parent;
              parent = parent.parentNode;
            }
            return null;
          ]]>
        </getter>
      </property>

      <!-- This method should only be called when the user has
           manually closed the notification. If you want to
           programmatically close the notification, you should
           call close() instead. -->
      <method name="dismiss">
        <body>
          <![CDATA[
            if (this.eventCallback) {
              this.eventCallback("dismissed");
            }
            this.close();
          ]]>
        </body>
      </method>

      <method name="close">
        <body>
          <![CDATA[
            var control = this.control;
            if (control)
              control.removeNotification(this);
            else
              this.hidden = true;
          ]]>
        </body>
      </method>

      <method name="_doButtonCommand">
        <parameter name="aEvent"/>
        <body>
          <![CDATA[
            if (!("buttonInfo" in aEvent.target))
              return;

            var button = aEvent.target.buttonInfo;
            if (button.popup) {
              document.getElementById(button.popup).
                openPopup(aEvent.originalTarget, "after_start", 0, 0, false, false, aEvent);
              aEvent.stopPropagation();
            } else {
              var callback = button.callback;
              if (callback) {
                var result = callback(this, button, aEvent.target);
                if (!result)
                  this.close();
                aEvent.stopPropagation();
              }
            }
          ]]>
        </body>
      </method>
    </implementation>
  </binding>

  <binding id="popup-notification">
    <content orient="vertical">
      <xul:hbox align="start" class="popup-notification-body-container">
        <xul:image class="popup-notification-icon"
                   xbl:inherits="popupid,src=icon,class=iconclass"/>
        <xul:vbox flex="1" pack="start"
                  class="popup-notification-body" xbl:inherits="popupid">
          <xul:hbox align="start">
            <xul:vbox flex="1">
              <xul:label class="popup-notification-origin header"
                         xbl:inherits="value=origin,tooltiptext=origin"
                         crop="center"/>
              <xul:description class="popup-notification-description"
                               xbl:inherits="xbl:text=label,popupid"/>
            </xul:vbox>
            <xul:toolbarbutton anonid="closebutton"
                               class="messageCloseButton close-icon popup-notification-closebutton tabbable"
                               xbl:inherits="oncommand=closebuttoncommand,hidden=closebuttonhidden"
                               tooltiptext="&closeNotification.tooltip;"/>
          </xul:hbox>
          <children includes="popupnotificationcontent"/>
          <xul:label class="text-link popup-notification-learnmore-link"
                     xbl:inherits="onclick=learnmoreclick,href=learnmoreurl">&learnMore;</xul:label>
          <xul:checkbox anonid="checkbox"
                        xbl:inherits="hidden=checkboxhidden,checked=checkboxchecked,label=checkboxlabel,oncommand=checkboxcommand" />
          <xul:description class="popup-notification-warning" xbl:inherits="hidden=warninghidden,xbl:text=warninglabel"/>
        </xul:vbox>
      </xul:hbox>
      <xul:hbox class="popup-notification-button-container">
        <children includes="button"/>
        <xul:button anonid="secondarybutton"
                    class="popup-notification-button"
                    xbl:inherits="oncommand=secondarybuttoncommand,label=secondarybuttonlabel,accesskey=secondarybuttonaccesskey,hidden=secondarybuttonhidden"/>
        <xul:toolbarseparator xbl:inherits="hidden=dropmarkerhidden"/>
        <xul:button anonid="menubutton"
                    type="menu"
                    class="popup-notification-button popup-notification-dropmarker"
                    xbl:inherits="onpopupshown=dropmarkerpopupshown,hidden=dropmarkerhidden">
          <xul:menupopup anonid="menupopup"
                         position="after_end"
                         xbl:inherits="oncommand=menucommand">
            <children/>
          </xul:menupopup>
        </xul:button>
        <xul:button anonid="button"
                    class="popup-notification-button"
                    default="true"
                    label="&defaultButton.label;"
                    accesskey="&defaultButton.accesskey;"
                    xbl:inherits="oncommand=buttoncommand,label=buttonlabel,accesskey=buttonaccesskey,disabled=mainactiondisabled"/>
      </xul:hbox>
    </content>
    <resources>
      <stylesheet src="chrome://global/skin/notification.css"/>
    </resources>
    <implementation>
      <field name="checkbox" readonly="true">
        document.getAnonymousElementByAttribute(this, "anonid", "checkbox");
      </field>
      <field name="closebutton" readonly="true">
        document.getAnonymousElementByAttribute(this, "anonid", "closebutton");
      </field>
      <field name="button" readonly="true">
        document.getAnonymousElementByAttribute(this, "anonid", "button");
      </field>
      <field name="secondaryButton" readonly="true">
        document.getAnonymousElementByAttribute(this, "anonid", "secondarybutton");
      </field>
      <field name="menubutton" readonly="true">
        document.getAnonymousElementByAttribute(this, "anonid", "menubutton");
      </field>
      <field name="menupopup" readonly="true">
        document.getAnonymousElementByAttribute(this, "anonid", "menupopup");
      </field>
    </implementation>
  </binding>
</bindings><|MERGE_RESOLUTION|>--- conflicted
+++ resolved
@@ -55,37 +55,22 @@
       <property name="notificationsHidden"
                 onget="return this.getAttribute('notificationshidden') == 'true';">
         <setter>
-<<<<<<< HEAD
-          if (val)
-            this.setAttribute("notificationshidden", true);
-          else this.removeAttribute("notificationshidden");
-          return val;
-=======
           <![CDATA[
             if (val)
               this.setAttribute("notificationshidden", true);
             else this.removeAttribute("notificationshidden");
             return val;
           ]]>
->>>>>>> a17af05f
         </setter>
       </property>
 
       <property name="allNotifications" readonly="true">
         <getter>
-<<<<<<< HEAD
-        <![CDATA[
-          var closedNotification = this._closedNotification;
-          var notifications = this.getElementsByTagName("notification");
-          return Array.filter(notifications, n => n != closedNotification);
-        ]]>
-=======
           <![CDATA[
             var closedNotification = this._closedNotification;
             var notifications = this.getElementsByTagName("notification");
             return Array.filter(notifications, n => n != closedNotification);
           ]]>
->>>>>>> a17af05f
         </getter>
       </property>
 
