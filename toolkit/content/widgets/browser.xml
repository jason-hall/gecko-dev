--- conflicted
+++ resolved
@@ -240,11 +240,7 @@
           return this._sameProcessAsFrameLoader && this._sameProcessAsFrameLoader.get();
         ]]></getter>
         <setter><![CDATA[
-<<<<<<< HEAD
-          this._sameProcessAsFrameLoader = Cu.getWeakReference(val);
-=======
           this._sameProcessAsFrameLoader = Components.utils.getWeakReference(val);
->>>>>>> a17af05f
         ]]></setter>
       </property>
 
@@ -329,28 +325,6 @@
                 readonly="true"/>
 
       <property name="remoteType"
-<<<<<<< HEAD
-                readonly="true">
-        <getter>
-          <![CDATA[
-            if (!this.isRemoteBrowser) {
-              return null;
-            }
-
-            let remoteType = this.getAttribute("remoteType");
-            if (remoteType) {
-              return remoteType;
-            }
-
-            let E10SUtils = Components.utils.import("resource://gre/modules/E10SUtils.jsm", {}).E10SUtils;
-            return E10SUtils.DEFAULT_REMOTE_TYPE;
-          ]]>
-        </getter>
-      </property>
-
-      <property name="messageManager"
-=======
->>>>>>> a17af05f
                 readonly="true">
         <getter>
           <![CDATA[
@@ -745,12 +719,6 @@
         </body>
       </method>
 
-<<<<<<< HEAD
-      <method name="audioPlaybackBlockStarted">
-        <body>
-          <![CDATA[
-            this._audioBlocked = true;
-=======
       <!--
         When the pref "media.block-autoplay-until-in-foreground" is on, all
         windows would be blocked by default in gecko. The "block" means the
@@ -768,7 +736,6 @@
         <body>
           <![CDATA[
             this._hasAnyPlayingMediaBeenBlocked = true;
->>>>>>> a17af05f
             let event = document.createEvent("Events");
             event.initEvent("DOMAudioPlaybackBlockStarted", true, false);
             this.dispatchEvent(event);
@@ -776,15 +743,6 @@
         </body>
       </method>
 
-<<<<<<< HEAD
-      <method name="audioPlaybackBlockStopped">
-        <body>
-          <![CDATA[
-            if (!this._audioBlocked) {
-              return;
-            }
-            this._audioBlocked = false;
-=======
       <method name="activeMediaBlockStopped">
         <body>
           <![CDATA[
@@ -792,7 +750,6 @@
               return;
             }
             this._hasAnyPlayingMediaBeenBlocked = false;
->>>>>>> a17af05f
             let event = document.createEvent("Events");
             event.initEvent("DOMAudioPlaybackBlockStopped", true, false);
             this.dispatchEvent(event);
@@ -800,8 +757,6 @@
         </body>
       </method>
 
-<<<<<<< HEAD
-=======
       <method name="mediaBlockStopped">
         <body>
           <![CDATA[
@@ -810,19 +765,11 @@
         </body>
       </method>
 
->>>>>>> a17af05f
       <field name="_audioMuted">false</field>
       <property name="audioMuted"
                 onget="return this._audioMuted;"
                 readonly="true"/>
 
-<<<<<<< HEAD
-
-      <field name="_audioBlocked">false</field>
-      <property name="audioBlocked"
-                onget="return this._audioBlocked;"
-                readonly="true"/>
-=======
       <field name="_mediaBlocked">true</field>
       <property name="mediaBlocked" readonly="true">
         <getter>
@@ -836,7 +783,6 @@
       </property>
 
       <field name="_hasAnyPlayingMediaBeenBlocked">false</field>
->>>>>>> a17af05f
 
       <method name="mute">
         <parameter name="transientState"/>
@@ -890,11 +836,7 @@
       <method name="resumeMedia">
         <body>
           <![CDATA[
-<<<<<<< HEAD
-            this._audioBlocked = true;
-=======
             this._mediaBlocked = false;
->>>>>>> a17af05f
             this.messageManager.sendAsyncMessage("AudioPlayback",
                                                  {type: "resumeMedia"});
             if (this._hasAnyPlayingMediaBeenBlocked) {
@@ -921,20 +863,11 @@
         <parameter name="hovered"/>
         <body>
           <![CDATA[
-<<<<<<< HEAD
-            this._audioBlocked = false;
-            this.messageManager.sendAsyncMessage("AudioPlayback",
-                                                 {type: "resumeMedia"});
-            let event = document.createEvent("Events");
-            event.initEvent("DOMAudioPlaybackBlockStopped", true, false);
-            this.dispatchEvent(event);
-=======
             if (!this._shouldSendUnselectedTabHover) {
               return;
             }
             this.messageManager.sendAsyncMessage("Browser:UnselectedTabHover",
               { hovered });
->>>>>>> a17af05f
           ]]>
         </body>
       </method>
@@ -1067,15 +1000,10 @@
             this.messageManager.addMessageListener("Autoscroll:Cancel", this);
             this.messageManager.addMessageListener("AudioPlayback:Start", this);
             this.messageManager.addMessageListener("AudioPlayback:Stop", this);
-<<<<<<< HEAD
-            this.messageManager.addMessageListener("AudioPlayback:BlockStart", this);
-            this.messageManager.addMessageListener("AudioPlayback:BlockStop", this);
-=======
             this.messageManager.addMessageListener("AudioPlayback:ActiveMediaBlockStart", this);
             this.messageManager.addMessageListener("AudioPlayback:ActiveMediaBlockStop", this);
             this.messageManager.addMessageListener("AudioPlayback:MediaBlockStop", this);
             this.messageManager.addMessageListener("UnselectedTabHover:Toggle", this);
->>>>>>> a17af05f
 
             if (this.hasAttribute("selectmenulist")) {
               this.messageManager.addMessageListener("Forms:ShowDropDown", this);
@@ -1191,13 +1119,6 @@
             case "AudioPlayback:Stop":
               this.audioPlaybackStopped();
               break;
-<<<<<<< HEAD
-            case "AudioPlayback:BlockStart":
-              this.audioPlaybackBlockStarted();
-              break;
-            case "AudioPlayback:BlockStop":
-              this.audioPlaybackBlockStopped();
-=======
             case "AudioPlayback:ActiveMediaBlockStart":
               this.activeMediaBlockStarted();
               break;
@@ -1211,7 +1132,6 @@
               this._shouldSendUnselectedTabHover = data.enable ?
                 ++this._unselectedTabHoverMessageListenerCount > 0 :
                 --this._unselectedTabHoverMessageListenerCount == 0;
->>>>>>> a17af05f
               break;
             case "Forms:ShowDropDown": {
               if (!this._selectParentHelper) {
@@ -1224,11 +1144,7 @@
               this._selectParentHelper.populate(menulist, data.options, data.selectedIndex, this._fullZoom,
                                                 data.uaBackgroundColor, data.uaColor,
                                                 data.uaSelectBackgroundColor, data.uaSelectColor,
-<<<<<<< HEAD
-                                                data.selectBackgroundColor, data.selectColor);
-=======
                                                 data.selectBackgroundColor, data.selectColor, data.selectTextShadow);
->>>>>>> a17af05f
               this._selectParentHelper.open(this, menulist, data.rect, data.isOpenedViaTouch);
               break;
             }
@@ -1351,10 +1267,7 @@
             // events can be handled by browser-content.js.
             popup.setAttribute("mousethrough", "always");
             popup.setAttribute("rolluponmousewheel", "true");
-<<<<<<< HEAD
-=======
             popup.setAttribute("hidden", "true");
->>>>>>> a17af05f
             return popup;
           ]]>
         </body>
