<?xml version="1.0"?>
<!-- This Source Code Form is subject to the terms of the Mozilla Public
   - License, v. 2.0. If a copy of the MPL was not distributed with this
   - file, You can obtain one at http://mozilla.org/MPL/2.0/. -->


<bindings id="arrowscrollboxBindings"
   xmlns="http://www.mozilla.org/xbl"
   xmlns:xul="http://www.mozilla.org/keymaster/gatekeeper/there.is.only.xul"
   xmlns:xbl="http://www.mozilla.org/xbl">

  <binding id="scrollbox-base" extends="chrome://global/content/bindings/general.xml#basecontrol">
    <resources>
      <stylesheet src="chrome://global/skin/scrollbox.css"/>
    </resources>
  </binding>

  <binding id="scrollbox" extends="chrome://global/content/bindings/scrollbox.xml#scrollbox-base">
    <content>
      <xul:box class="box-inherit scrollbox-innerbox" xbl:inherits="orient,align,pack,dir" flex="1">
        <children/>
      </xul:box>
    </content>

    <implementation>
      <method name="scrollByIndex">
        <parameter name="index"/>
        <body>
          this.boxObject.scrollByIndex(index);
        </body>
      </method>
    </implementation>
  </binding>

  <binding id="arrowscrollbox" extends="chrome://global/content/bindings/scrollbox.xml#scrollbox-base">
    <content>
      <xul:autorepeatbutton class="autorepeatbutton-up"
                            anonid="scrollbutton-up"
                            xbl:inherits="orient,collapsed=notoverflowing,disabled=scrolledtostart"
                            oncommand="_autorepeatbuttonScroll(event);"/>
      <xul:spacer class="arrowscrollbox-overflow-start-indicator"
                  xbl:inherits="collapsed=scrolledtostart"/>
      <xul:scrollbox class="arrowscrollbox-scrollbox"
                     anonid="scrollbox"
                     flex="1"
                     xbl:inherits="orient,align,pack,dir,smoothscroll">
        <children/>
      </xul:scrollbox>
      <xul:spacer class="arrowscrollbox-overflow-end-indicator"
                  xbl:inherits="collapsed=scrolledtoend"/>
      <xul:autorepeatbutton class="autorepeatbutton-down"
                            anonid="scrollbutton-down"
                            xbl:inherits="orient,collapsed=notoverflowing,disabled=scrolledtoend"
                            oncommand="_autorepeatbuttonScroll(event);"/>
    </content>

    <implementation>
      <constructor><![CDATA[
        if (!this.hasAttribute("smoothscroll")) {
          this.smoothScroll = this._prefBranch
                                  .getBoolPref("toolkit.scrollbox.smoothScroll", true);
        }

        this.setAttribute("notoverflowing", "true");
        this._updateScrollButtonsDisabledState();
      ]]></constructor>

      <field name="_scrollbox">
        document.getAnonymousElementByAttribute(this, "anonid", "scrollbox");
      </field>
      <field name="_scrollButtonUp">
        document.getAnonymousElementByAttribute(this, "anonid", "scrollbutton-up");
      </field>
      <field name="_scrollButtonDown">
        document.getAnonymousElementByAttribute(this, "anonid", "scrollbutton-down");
      </field>

      <field name="__prefBranch">null</field>
      <property name="_prefBranch" readonly="true">
        <getter><![CDATA[
          if (this.__prefBranch === null) {
            this.__prefBranch = Components.classes["@mozilla.org/preferences-service;1"]
                                          .getService(Components.interfaces.nsIPrefBranch);
          }
          return this.__prefBranch;
        ]]></getter>
      </property>

      <field name="_scrollIncrement">null</field>
      <property name="scrollIncrement" readonly="true">
        <getter><![CDATA[
          if (this._scrollIncrement === null) {
            this._scrollIncrement = this._prefBranch
                                        .getIntPref("toolkit.scrollbox.scrollIncrement", 20);
          }
          return this._scrollIncrement;
        ]]></getter>
      </property>

      <property name="smoothScroll">
        <getter><![CDATA[
<<<<<<< HEAD
          if (this._smoothScroll === null) {
            if (this.hasAttribute("smoothscroll")) {
              this._smoothScroll = (this.getAttribute("smoothscroll") == "true");
            } else {
              this._smoothScroll = this._prefBranch
                                       .getBoolPref("toolkit.scrollbox.smoothScroll", true);
            }
          }
          return this._smoothScroll;
=======
          return this.getAttribute("smoothscroll") == "true";
>>>>>>> a17af05f
        ]]></getter>
        <setter><![CDATA[
          this.setAttribute("smoothscroll", !!val);
          return val;
        ]]></setter>
      </property>

      <field name="_scrollBoxObject">null</field>
      <property name="scrollBoxObject" readonly="true">
        <getter><![CDATA[
          if (!this._scrollBoxObject) {
            this._scrollBoxObject = this._scrollbox.boxObject;
          }
          return this._scrollBoxObject;
        ]]></getter>
      </property>

      <property name="scrollClientRect" readonly="true">
        <getter><![CDATA[
          return this._scrollbox.getBoundingClientRect();
        ]]></getter>
      </property>

      <property name="scrollClientSize" readonly="true">
        <getter><![CDATA[
          return this.orient == "vertical" ?
                 this._scrollbox.clientHeight :
                 this._scrollbox.clientWidth;
        ]]></getter>
      </property>

      <property name="scrollSize" readonly="true">
        <getter><![CDATA[
          return this.orient == "vertical" ?
                 this._scrollbox.scrollHeight :
                 this._scrollbox.scrollWidth;
        ]]></getter>
      </property>
<<<<<<< HEAD

      <property name="lineScrollAmount" readonly="true">
        <getter><![CDATA[
          // line scroll amout should be the width (at horizontal scrollbox) or
          // the height (at vertical scrollbox) of the scrolled elements.
          // However, the elements may have different width or height.  So,
          // for consistent speed, let's use avalage with of the elements.
          var elements = this._getScrollableElements();
          if (!elements.length) {
            // Returning 0 shouldn't be problem because if there is no
            // scrollable elements, it's impossible to scroll anyway.
            return 0;
          }

          if (this._isRTLScrollbox)
            elements.reverse();

          var [start, end] = this._startEndProps;
          var low = 0;
          var high = elements.length - 1;
          // XXX If the total width is 0, do we need something more?
          var totalWidth =
            elements[high].getBoundingClientRect()[end] - elements[low].getBoundingClientRect()[start];
          return totalWidth / elements.length;
        ]]></getter>
      </property>

      <property name="scrollPaddingRect" readonly="true">
        <getter><![CDATA[
          // This assumes that this._scrollbox doesn't have any border.
          var outerRect = this.scrollClientRect;
          var innerRect = {};
          innerRect.left = outerRect.left - this._scrollbox.scrollLeft;
          innerRect.top = outerRect.top - this._scrollbox.scrollTop;
          innerRect.right = innerRect.left + this._scrollbox.scrollWidth;
          innerRect.bottom = innerRect.top + this._scrollbox.scrollHeight;
          return innerRect;
        ]]></getter>
      </property>
      <property name="scrollboxPaddingStart" readonly="true">
        <getter><![CDATA[
          var ltr = (window.getComputedStyle(this).direction == "ltr");
          var paddingStartName = ltr ? "padding-left" : "padding-right";
          var scrollboxStyle = window.getComputedStyle(this._scrollbox);
          return parseFloat(scrollboxStyle.getPropertyValue(paddingStartName));
        ]]></getter>
      </property>
      <property name="scrollPosition">
        <getter><![CDATA[
          return this.orient == "vertical" ?
                 this._scrollbox.scrollTop :
                 this._scrollbox.scrollLeft;
        ]]></getter>
        <setter><![CDATA[
          if (this.orient == "vertical")
            this._scrollbox.scrollTop = val;
          else
            this._scrollbox.scrollLeft = val;
          return val;
        ]]></setter>
      </property>
=======
>>>>>>> a17af05f

      <property name="lineScrollAmount" readonly="true">
        <getter><![CDATA[
          // line scroll amout should be the width (at horizontal scrollbox) or
          // the height (at vertical scrollbox) of the scrolled elements.
          // However, the elements may have different width or height.  So,
          // for consistent speed, let's use avalage with of the elements.
          var elements = this._getScrollableElements();
          return elements.length && (this.scrollSize / elements.length);
        ]]></getter>
      </property>

      <field name="_startEndProps"><![CDATA[
        this.orient == "vertical" ? ["top", "bottom"] : ["left", "right"];
      ]]></field>

      <field name="_isRTLScrollbox"><![CDATA[
        this.orient != "vertical" &&
        document.defaultView.getComputedStyle(this._scrollbox).direction == "rtl";
      ]]></field>

      <field name="_scrollTarget">null</field>

      <method name="_boundsWithoutFlushing">
        <parameter name="element"/>
        <body><![CDATA[
          if (!("_DOMWindowUtils" in this)) {
            try {
              this._DOMWindowUtils =
                window.QueryInterface(Components.interfaces.nsIInterfaceRequestor)
                      .getInterface(Components.interfaces.nsIDOMWindowUtils);
            } catch (e) {
              // Can't access nsIDOMWindowUtils if we're unprivileged.
              this._DOMWindowUtils = null;
            }
          }

          return this._DOMWindowUtils ?
                 this._DOMWindowUtils.getBoundsWithoutFlushing(element) :
                 element.getBoundingClientRect();
        ]]></body>
      </method>

      <method name="_canScrollToElement">
        <parameter name="element"/>
        <body><![CDATA[
<<<<<<< HEAD
          if (!this._canScrollToElement(element))
            return;

          var vertical = this.orient == "vertical";
          var rect = this.scrollClientRect;
          var containerStart = vertical ? rect.top : rect.left;
          var containerEnd = vertical ? rect.bottom : rect.right;
          rect = element.getBoundingClientRect();
          var elementStart = vertical ? rect.top : rect.left;
          var elementEnd = vertical ? rect.bottom : rect.right;

          var scrollPaddingRect = this.scrollPaddingRect;
          let style = window.getComputedStyle(this._scrollbox);
          var scrollContentRect = {
            left: scrollPaddingRect.left + parseFloat(style.paddingLeft),
            top: scrollPaddingRect.top + parseFloat(style.paddingTop),
            right: scrollPaddingRect.right - parseFloat(style.paddingRight),
            bottom: scrollPaddingRect.bottom - parseFloat(style.paddingBottom)
          };

          // Provide an entry point for derived bindings to adjust these values.
          if (this._adjustElementStartAndEnd) {
            [elementStart, elementEnd] =
              this._adjustElementStartAndEnd(element, elementStart, elementEnd);
          }

          if (elementStart <= (vertical ? scrollContentRect.top : scrollContentRect.left)) {
            elementStart = vertical ? scrollPaddingRect.top : scrollPaddingRect.left;
          }
          if (elementEnd >= (vertical ? scrollContentRect.bottom : scrollContentRect.right)) {
            elementEnd = vertical ? scrollPaddingRect.bottom : scrollPaddingRect.right;
=======
          if (element.hidden) {
            return false;
>>>>>>> a17af05f
          }

          // See if the element is hidden via CSS without the hidden attribute.
          // If we get only zeros for the client rect, this means the element
          // is hidden. As a performance optimization, we don't flush layout
          // here which means that on the fly changes aren't fully supported.
          let rect = this._boundsWithoutFlushing(element);
          return !!(rect.top || rect.left || rect.width || rect.height);
        ]]></body>
      </method>

      <method name="ensureElementIsVisible">
        <parameter name="element"/>
        <parameter name="aInstant"/>
        <body><![CDATA[
<<<<<<< HEAD
          if (amountToScroll == 0)
            return;

          // Shouldn't forget pending scroll amount if the scroll direction
          // isn't changed because this may be called high frequency with very
          // small pixel values.
          var scrollDirection = 0;
          if (amountToScroll) {
            // Positive amountToScroll makes us scroll right (elements fly left),
            // negative scrolls left.
            scrollDirection = amountToScroll < 0 ? -1 : 1;
          }

          // However, if the scroll direction is changed, let's cancel the
          // pending scroll because user must want to scroll from current
          // position.
          if (this._isScrolling && this._isScrolling != scrollDirection)
            this._stopSmoothScroll();

          this._scrollTarget = element;
          this._isScrolling = scrollDirection;

          this._scrollAnim.start(amountToScroll, !this._scrollTarget);
        ]]></body>
      </method>

      <field name="_scrollAnim"><![CDATA[({
        scrollbox: this,
        distance: 0.0,
        requestHandle: 0, /* 0 indicates there is no pending request */

        // Be aware, |distance| may be dounble. I.e., the absolute value of it can
        // be less than 1.  Set |isContinuousScroll| to true when the scroll may be
        // a part of continous scroll, for example, it's caused by turning mosue wheel.
        start: function scrollAnim_start(distance, isContinuousScroll) {
          // When it's a continous scroll and the scroll was started, this needs to
          // respect preceding scroll requests.  For example, 1.5px scroll occurs 2 times,
          // 3px should be scrolled.  So, fractional values shouldn't be discarded.
          if (isContinuousScroll && this.distance) {
            // |this.startPos| is integer due to cache of |.scrollPosition|.  Therefore,
            // we need to manage actual destination with |this.destination|.
            this.destination += distance;

            // If the integer part of the destination isn't changed, we need to do
            // nothing now, wait next event.
            if (Math.trunc(this.destination) == Math.trunc(this.destination - distance))
              return;

            // Let's restart animation from current position to the new destination.
            if (this.requestHandle) {
              this.stop();
              this.startPos = this.scrollbox.scrollPosition;
              // The call of |.stop()| causes clearing |this.distance| but let's recover it
              // for keeping continuous scroll.
              this.distance = this.destination - this.startPos;
            }
          } else {
            this.startPos = this.scrollbox.scrollPosition;
            this.destination = this.startPos + distance;
            this.distance = this.destination - this.startPos;

            // If absolute value of |this.distance| is less than 1px and this call is
            // start of a continous scroll, should wait to scroll until accumulated
            // scroll amount becomes 1px or greater.
            if (isContinuousScroll && Math.abs(this.distance) < 1)
              return;
          }
          this.duration = Math.min(1000, Math.round(50 * Math.sqrt(Math.abs(distance))));
          this.startTime = window.performance.now();

          if (!this.requestHandle)
            this.requestHandle = window.requestAnimationFrame(this.sample.bind(this));
        },

        stop: function scrollAnim_stop() {
          window.cancelAnimationFrame(this.requestHandle);
          this.requestHandle = 0;
          // Reset continouos scroll transaction at stopping the scroll animation.
          this.distance = 0;
        },

        sample: function scrollAnim_handleEvent(timeStamp) {
          // Note that timeStamp sometimes older than start time.  If we use
          // native value below, it causes scrolling revese direction.
          // So, if the timeStamp is older, let's treat it as same as the start time.
          const timePassed = Math.max(0, timeStamp - this.startTime);
          const pos = timePassed >= this.duration ? 1 :
                      1 - Math.pow(1 - timePassed / this.duration, 4);

          this.scrollbox.scrollPosition = this.startPos + (this.distance * pos);

          if (pos == 1)
            this.scrollbox._stopSmoothScroll();
          else
            this.requestHandle = window.requestAnimationFrame(this.sample.bind(this));
        }
      })]]></field>

=======
          if (!this._canScrollToElement(element))
            return;

          element.scrollIntoView({ behavior: aInstant ? "instant" : "auto" });
        ]]></body>
      </method>

>>>>>>> a17af05f
      <method name="scrollByIndex">
        <parameter name="index"/>
        <parameter name="aInstant"/>
        <body><![CDATA[
          if (index == 0)
            return;

          // Each scrollByIndex call is expected to scroll the given number of
          // items. If a previous call is still in progress because of smooth
          // scrolling, we need to complete it before starting a new one.
          if (this._scrollTarget) {
            let elements = this._getScrollableElements();
            if (this._scrollTarget != elements[0] &&
                this._scrollTarget != elements[elements.length - 1])
              this.ensureElementIsVisible(this._scrollTarget, true);
          }

          var rect = this.scrollClientRect;
          var [start, end] = this._startEndProps;
          var x = index > 0 ? rect[end] + 1 : rect[start] - 1;
          var nextElement = this._elementFromPoint(x, index);
          if (!nextElement)
            return;

          var targetElement;
          if (this._isRTLScrollbox)
            index *= -1;
          while (index < 0 && nextElement) {
            if (this._canScrollToElement(nextElement))
              targetElement = nextElement;
            nextElement = nextElement.previousSibling;
            index++;
          }
          while (index > 0 && nextElement) {
            if (this._canScrollToElement(nextElement))
              targetElement = nextElement;
            nextElement = nextElement.nextSibling;
            index--;
          }
          if (!targetElement)
            return;

          this.ensureElementIsVisible(targetElement, aInstant);
        ]]></body>
      </method>

      <method name="scrollByPage">
        <parameter name="pageDelta"/>
        <parameter name="aInstant"/>
        <body><![CDATA[
          if (pageDelta == 0)
            return;

          // If a previous call is still in progress because of smooth
          // scrolling, we need to complete it before starting a new one.
          if (this._scrollTarget) {
            let elements = this._getScrollableElements();
            if (this._scrollTarget != elements[0] &&
                this._scrollTarget != elements[elements.length - 1])
              this.ensureElementIsVisible(this._scrollTarget, true);
          }

          var [start, end] = this._startEndProps;
          var rect = this.scrollClientRect;
          var containerEdge = pageDelta > 0 ? rect[end] + 1 : rect[start] - 1;
          var pixelDelta = pageDelta * (rect[end] - rect[start]);
          var destinationPosition = containerEdge + pixelDelta;
          var nextElement = this._elementFromPoint(containerEdge, pageDelta);
          if (!nextElement)
            return;

          // We need to iterate over our elements in the direction of pageDelta.
          // pageDelta is the physical direction, so in a horizontal scroll box,
          // positive values scroll to the right no matter if the scrollbox is
          // LTR or RTL. But RTL changes how we need to advance the iteration
          // (whether to get the next or the previous sibling of the current
          // element).
          var logicalAdvanceDir = pageDelta * (this._isRTLScrollbox ? -1 : 1);
          var advance = logicalAdvanceDir > 0 ? (e => e.nextSibling) : (e => e.previousSibling);

          var extendsPastTarget = (pageDelta > 0)
            ? (e => e.getBoundingClientRect()[end] > destinationPosition)
            : (e => e.getBoundingClientRect()[start] < destinationPosition);

          // We want to scroll to the last element we encounter before we find
          // an element which extends past destinationPosition.
          var targetElement;
          do {
            if (this._canScrollToElement(nextElement))
              targetElement = nextElement;
            nextElement = advance(nextElement);
          } while (nextElement && !extendsPastTarget(nextElement));

          if (!targetElement)
            return;

          this.ensureElementIsVisible(targetElement, aInstant);
        ]]></body>
      </method>

      <method name="_getScrollableElements">
        <body><![CDATA[
          var nodes = this.childNodes;
          if (nodes.length == 1 &&
              nodes[0].localName == "children" &&
              nodes[0].namespaceURI == "http://www.mozilla.org/xbl") {
            nodes = document.getBindingParent(this).childNodes;
          }

          return Array.filter(nodes, this._canScrollToElement, this);
        ]]></body>
      </method>

      <method name="_elementFromPoint">
        <parameter name="aX"/>
        <parameter name="aPhysicalScrollDir"/>
        <body><![CDATA[
          var elements = this._getScrollableElements();
          if (!elements.length)
            return null;

          if (this._isRTLScrollbox)
            elements.reverse();

          var [start, end] = this._startEndProps;
          var low = 0;
          var high = elements.length - 1;

          if (aX < elements[low].getBoundingClientRect()[start] ||
              aX > elements[high].getBoundingClientRect()[end])
            return null;

          var mid, rect;
          while (low <= high) {
            mid = Math.floor((low + high) / 2);
            rect = elements[mid].getBoundingClientRect();
            if (rect[start] > aX)
              high = mid - 1;
            else if (rect[end] < aX)
              low = mid + 1;
            else
              return elements[mid];
          }

          // There's no element at the requested coordinate, but the algorithm
          // from above yields an element next to it, in a random direction.
          // The desired scrolling direction leads to the correct element.

          if (!aPhysicalScrollDir)
            return null;

          if (aPhysicalScrollDir < 0 && rect[start] > aX)
            mid = Math.max(mid - 1, 0);
          else if (aPhysicalScrollDir > 0 && rect[end] < aX)
            mid = Math.min(mid + 1, elements.length - 1);

          return elements[mid];
        ]]></body>
      </method>

      <method name="_autorepeatbuttonScroll">
        <parameter name="event"/>
        <body><![CDATA[
          var dir = event.originalTarget == this._scrollButtonUp ? -1 : 1;
          if (this._isRTLScrollbox)
            dir *= -1;

          this.scrollByPixels(this.scrollIncrement * dir);

          event.stopPropagation();
        ]]></body>
      </method>

      <method name="scrollByPixels">
        <parameter name="aPixels"/>
        <parameter name="aInstant"/>
        <body><![CDATA[
          let scrollOptions = { behavior: aInstant ? "instant" : "auto" };
          scrollOptions[this._startEndProps[0]] = aPixels;
          this._scrollbox.scrollBy(scrollOptions);
        ]]></body>
      </method>

      <field name="_prevMouseScrolls">[null, null]</field>

      <field name="_touchStart">-1</field>

      <field name="_scrollButtonUpdatePending">false</field>
      <method name="_updateScrollButtonsDisabledState">
        <body><![CDATA[
          if (this.hasAttribute("notoverflowing")) {
<<<<<<< HEAD
            scrolledToStart = true;
            scrolledToEnd = true;
          } else if (this.scrollPosition == 0) {
            // In the RTL case, this means the _last_ element in the
            // scrollbox is visible
            if (this._isRTLScrollbox)
              scrolledToEnd = true;
            else
              scrolledToStart = true;
          } else if (this.scrollClientSize + this.scrollPosition == this.scrollSize) {
            // In the RTL case, this means the _first_ element in the
            // scrollbox is visible
            if (this._isRTLScrollbox)
              scrolledToStart = true;
            else
              scrolledToEnd = true;
=======
            this.setAttribute("scrolledtoend", "true");
            this.setAttribute("scrolledtostart", "true");
            return;
          }

          if (this._scrollButtonUpdatePending) {
            return;
>>>>>>> a17af05f
          }
          this._scrollButtonUpdatePending = true;

          // Wait until after the next paint to get current layout data from
          // getBoundsWithoutFlushing.
          window.requestAnimationFrame(() => {
            setTimeout(() => {
              this._scrollButtonUpdatePending = false;

              let scrolledToStart = false;
              let scrolledToEnd = false;

              if (this.hasAttribute("notoverflowing")) {
                scrolledToStart = true;
                scrolledToEnd = true;
              } else {
                let [leftOrTop, rightOrBottom] = this._startEndProps;
                let leftOrTopEdge = ele => Math.round(this._boundsWithoutFlushing(ele)[leftOrTop]);
                let rightOrBottomEdge = ele => Math.round(this._boundsWithoutFlushing(ele)[rightOrBottom]);

                let elements = this._getScrollableElements();
                let [leftOrTopElement, rightOrBottomElement] = [elements[0], elements[elements.length - 1]];
                if (this._isRTLScrollbox) {
                  [leftOrTopElement, rightOrBottomElement] = [rightOrBottomElement, leftOrTopElement];
                }

                if (leftOrTopElement &&
                    leftOrTopEdge(leftOrTopElement) >= leftOrTopEdge(this._scrollbox)) {
                  scrolledToStart = !this._isRTLScrollbox;
                  scrolledToEnd = this._isRTLScrollbox;
                } else if (rightOrBottomElement &&
                           rightOrBottomEdge(rightOrBottomElement) <= rightOrBottomEdge(this._scrollbox)) {
                  scrolledToStart = this._isRTLScrollbox;
                  scrolledToEnd = !this._isRTLScrollbox;
                }
              }

              if (scrolledToEnd) {
                this.setAttribute("scrolledtoend", "true");
              } else {
                this.removeAttribute("scrolledtoend");
              }

              if (scrolledToStart) {
                this.setAttribute("scrolledtostart", "true");
              } else {
                this.removeAttribute("scrolledtostart");
              }
            }, 0);
          });
        ]]></body>
      </method>
    </implementation>

    <handlers>
      <handler event="wheel"><![CDATA[
        let doScroll = false;
<<<<<<< HEAD
        let useSmoothScroll = event.deltaMode != event.DOM_DELTA_PIXEL && this.smoothScroll;
=======
        let instant;
>>>>>>> a17af05f
        let scrollAmount = 0;
        if (this.orient == "vertical") {
          doScroll = true;
          if (event.deltaMode == event.DOM_DELTA_PIXEL)
            scrollAmount = event.deltaY;
          else if (event.deltaMode == event.DOM_DELTA_PAGE)
            scrollAmount = event.deltaY * this.scrollClientSize;
          else
            scrollAmount = event.deltaY * this.lineScrollAmount;
        } else {
          // We allow vertical scrolling to scroll a horizontal scrollbox
          // because many users have a vertical scroll wheel but no
          // horizontal support.
          // Because of this, we need to avoid scrolling chaos on trackpads
          // and mouse wheels that support simultaneous scrolling in both axes.
          // We do this by scrolling only when the last two scroll events were
          // on the same axis as the current scroll event.
          // For diagonal scroll events we only respect the dominant axis.
          let isVertical = Math.abs(event.deltaY) > Math.abs(event.deltaX);
          let delta = isVertical ? event.deltaY : event.deltaX;
          let scrollByDelta = isVertical && this._isRTLScrollbox ? -delta : delta;

          if (this._prevMouseScrolls.every(prev => prev == isVertical)) {
            doScroll = true;
<<<<<<< HEAD
            if (event.deltaMode == event.DOM_DELTA_PIXEL)
              scrollAmount = scrollByDelta;
            else if (event.deltaMode == event.DOM_DELTA_PAGE)
              scrollAmount = scrollByDelta * this.scrollClientSize;
            else
              scrollAmount = scrollByDelta * this.lineScrollAmount;
=======
            if (event.deltaMode == event.DOM_DELTA_PIXEL) {
              scrollAmount = scrollByDelta;
              instant = true;
            } else if (event.deltaMode == event.DOM_DELTA_PAGE) {
              scrollAmount = scrollByDelta * this.scrollClientSize;
            } else {
              scrollAmount = scrollByDelta * this.lineScrollAmount;
            }
>>>>>>> a17af05f
          }

          if (this._prevMouseScrolls.length > 1)
            this._prevMouseScrolls.shift();
          this._prevMouseScrolls.push(isVertical);
        }

        if (doScroll) {
<<<<<<< HEAD
          if (useSmoothScroll)
            this._smoothScrollByPixels(scrollAmount);
          else
            this.scrollByPixels(scrollAmount);
=======
          this.scrollByPixels(scrollAmount, instant);
>>>>>>> a17af05f
        }

        event.stopPropagation();
        event.preventDefault();
      ]]></handler>

      <handler event="touchstart"><![CDATA[
        if (event.touches.length > 1) {
          // Multiple touch points detected, abort. In particular this aborts
          // the panning gesture when the user puts a second finger down after
          // already panning with one finger. Aborting at this point prevents
          // the pan gesture from being resumed until all fingers are lifted
          // (as opposed to when the user is back down to one finger).
          this._touchStart = -1;
        } else {
          this._touchStart = (this.orient == "vertical"
                ? event.touches[0].screenY
                : event.touches[0].screenX);
        }
      ]]></handler>

      <handler event="touchmove"><![CDATA[
        if (event.touches.length == 1 &&
            this._touchStart >= 0) {
          var touchPoint = (this.orient == "vertical"
                ? event.touches[0].screenY
                : event.touches[0].screenX);
          var delta = this._touchStart - touchPoint;
          if (Math.abs(delta) > 0) {
            this.scrollByPixels(delta, true);
            this._touchStart = touchPoint;
          }
          event.preventDefault();
        }
      ]]></handler>

      <handler event="touchend"><![CDATA[
        this._touchStart = -1;
      ]]></handler>

      <handler event="underflow" phase="capturing"><![CDATA[
        // filter underflow events which were dispatched on nested scrollboxes
        if (event.target != this)
          return;

        // Ignore events that doesn't match our orientation.
        // Scrollport event orientation:
        //   0: vertical
        //   1: horizontal
        //   2: both
        if (this.orient == "vertical") {
          if (event.detail == 1)
            return;
        } else if (event.detail == 0) {
          // horizontal scrollbox
          return;
        }

        this.setAttribute("notoverflowing", "true");
<<<<<<< HEAD

        try {
          // See bug 341047 and comments in overflow handler as to why
          // try..catch is needed here
          this._updateScrollButtonsDisabledState();

          let childNodes = this._getScrollableElements();
          if (childNodes && childNodes.length)
            this.ensureElementIsVisible(childNodes[0], false);
        } catch (e) {
          this.removeAttribute("notoverflowing");
        }
=======
        this._updateScrollButtonsDisabledState();
>>>>>>> a17af05f
      ]]></handler>

      <handler event="overflow" phase="capturing"><![CDATA[
        // filter underflow events which were dispatched on nested scrollboxes
        if (event.target != this)
          return;

        // Ignore events that doesn't match our orientation.
        // Scrollport event orientation:
        //   0: vertical
        //   1: horizontal
        //   2: both
        if (this.orient == "vertical") {
          if (event.detail == 1)
            return;
        } else if (event.detail == 0) {
          // horizontal scrollbox
          return;
        }

        this.removeAttribute("notoverflowing");
<<<<<<< HEAD

        try {
          // See bug 341047, the overflow event is dispatched when the
          // scrollbox already is mostly destroyed. This causes some code in
          // _updateScrollButtonsDisabledState() to throw an error. It also
          // means that the notoverflowing attribute was removed erroneously,
          // as the whole overflow event should not be happening in that case.
          this._updateScrollButtonsDisabledState();
        } catch (e) {
          this.setAttribute("notoverflowing", "true");
        }
=======
        this._updateScrollButtonsDisabledState();
>>>>>>> a17af05f
      ]]></handler>

      <handler event="scroll"><![CDATA[
        this._updateScrollButtonsDisabledState();
      ]]></handler>
    </handlers>
  </binding>

  <binding id="autorepeatbutton" extends="chrome://global/content/bindings/scrollbox.xml#scrollbox-base">
    <content repeat="hover">
      <xul:image class="autorepeatbutton-icon"/>
    </content>
  </binding>

  <binding id="arrowscrollbox-clicktoscroll" extends="chrome://global/content/bindings/scrollbox.xml#arrowscrollbox">
    <content>
      <xul:toolbarbutton class="scrollbutton-up"
                         xbl:inherits="orient,collapsed=notoverflowing,disabled=scrolledtostart"
                         anonid="scrollbutton-up"
                         onclick="_distanceScroll(event);"
                         onmousedown="if (event.button == 0) _startScroll(-1);"
                         onmouseup="if (event.button == 0) _stopScroll();"
                         onmouseover="_continueScroll(-1);"
                         onmouseout="_pauseScroll();"/>
      <xul:spacer class="arrowscrollbox-overflow-start-indicator"
                  xbl:inherits="collapsed=scrolledtostart"/>
      <xul:scrollbox class="arrowscrollbox-scrollbox"
                     anonid="scrollbox"
                     flex="1"
                     xbl:inherits="orient,align,pack,dir,smoothscroll">
        <children/>
      </xul:scrollbox>
      <xul:spacer class="arrowscrollbox-overflow-end-indicator"
                  xbl:inherits="collapsed=scrolledtoend"/>
      <xul:toolbarbutton class="scrollbutton-down"
                         xbl:inherits="orient,collapsed=notoverflowing,disabled=scrolledtoend"
                         anonid="scrollbutton-down"
                         onclick="_distanceScroll(event);"
                         onmousedown="if (event.button == 0) _startScroll(1);"
                         onmouseup="if (event.button == 0) _stopScroll();"
                         onmouseover="_continueScroll(1);"
                         onmouseout="_pauseScroll();"/>
    </content>
    <implementation implements="nsITimerCallback, nsIDOMEventListener">
      <constructor><![CDATA[
        this._scrollDelay =
          this._prefBranch.getIntPref("toolkit.scrollbox.clickToScroll.scrollDelay",
                                      this._scrollDelay);
      ]]></constructor>

      <destructor><![CDATA[
        // Release timer to avoid reference cycles.
        if (this._scrollTimer) {
          this._scrollTimer.cancel();
          this._scrollTimer = null;
        }
      ]]></destructor>

      <field name="_scrollIndex">0</field>
      <field name="_scrollDelay">150</field>

      <method name="notify">
        <parameter name="aTimer"/>
        <body>
        <![CDATA[
          if (!document)
            aTimer.cancel();

          this.scrollByIndex(this._scrollIndex);
        ]]>
        </body>
      </method>

      <method name="_startScroll">
        <parameter name="index"/>
        <body><![CDATA[
          if (this._isRTLScrollbox)
            index *= -1;
          this._scrollIndex = index;
          this._mousedown = true;

          if (!this._scrollTimer)
            this._scrollTimer =
              Components.classes["@mozilla.org/timer;1"]
                        .createInstance(Components.interfaces.nsITimer);
          else
            this._scrollTimer.cancel();

          this._scrollTimer.initWithCallback(this, this._scrollDelay,
                                             this._scrollTimer.TYPE_REPEATING_SLACK);
          this.notify(this._scrollTimer);
        ]]>
        </body>
      </method>

      <method name="_stopScroll">
        <body><![CDATA[
          if (this._scrollTimer)
            this._scrollTimer.cancel();
          this._mousedown = false;
          this._scrollIndex = 0;
        ]]></body>
      </method>

      <method name="_pauseScroll">
        <body><![CDATA[
          if (this._mousedown) {
            this._stopScroll();
            this._mousedown = true;
            document.addEventListener("mouseup", this);
            document.addEventListener("blur", this, true);
          }
        ]]></body>
      </method>

      <method name="_continueScroll">
        <parameter name="index"/>
        <body><![CDATA[
          if (this._mousedown)
            this._startScroll(index);
        ]]></body>
      </method>

      <method name="handleEvent">
        <parameter name="aEvent"/>
        <body><![CDATA[
          if (aEvent.type == "mouseup" ||
              aEvent.type == "blur" && aEvent.target == document) {
            this._mousedown = false;
            document.removeEventListener("mouseup", this);
            document.removeEventListener("blur", this, true);
          }
        ]]></body>
      </method>

      <method name="_distanceScroll">
        <parameter name="aEvent"/>
        <body><![CDATA[
          if (aEvent.detail < 2 || aEvent.detail > 3)
            return;

          var scrollBack = (aEvent.originalTarget == this._scrollButtonUp);
          var scrollLeftOrUp = this._isRTLScrollbox ? !scrollBack : scrollBack;
          var targetElement;

          if (aEvent.detail == 2) {
            // scroll by the size of the scrollbox
            let [start, end] = this._startEndProps;
            let x;
            if (scrollLeftOrUp)
              x = this.scrollClientRect[start] - this.scrollClientSize;
            else
              x = this.scrollClientRect[end] + this.scrollClientSize;
            targetElement = this._elementFromPoint(x, scrollLeftOrUp ? -1 : 1);

            // the next partly-hidden element will become fully visible,
            // so don't scroll too far
            if (targetElement)
              targetElement = scrollBack ?
                              targetElement.nextSibling :
                              targetElement.previousSibling;
          }

          if (!targetElement) {
            // scroll to the first resp. last element
            let elements = this._getScrollableElements();
            targetElement = scrollBack ?
                            elements[0] :
                            elements[elements.length - 1];
          }

          this.ensureElementIsVisible(targetElement);
        ]]></body>
      </method>

    </implementation>
  </binding>
</bindings><|MERGE_RESOLUTION|>--- conflicted
+++ resolved
@@ -99,19 +99,7 @@
 
       <property name="smoothScroll">
         <getter><![CDATA[
-<<<<<<< HEAD
-          if (this._smoothScroll === null) {
-            if (this.hasAttribute("smoothscroll")) {
-              this._smoothScroll = (this.getAttribute("smoothscroll") == "true");
-            } else {
-              this._smoothScroll = this._prefBranch
-                                       .getBoolPref("toolkit.scrollbox.smoothScroll", true);
-            }
-          }
-          return this._smoothScroll;
-=======
           return this.getAttribute("smoothscroll") == "true";
->>>>>>> a17af05f
         ]]></getter>
         <setter><![CDATA[
           this.setAttribute("smoothscroll", !!val);
@@ -150,70 +138,6 @@
                  this._scrollbox.scrollWidth;
         ]]></getter>
       </property>
-<<<<<<< HEAD
-
-      <property name="lineScrollAmount" readonly="true">
-        <getter><![CDATA[
-          // line scroll amout should be the width (at horizontal scrollbox) or
-          // the height (at vertical scrollbox) of the scrolled elements.
-          // However, the elements may have different width or height.  So,
-          // for consistent speed, let's use avalage with of the elements.
-          var elements = this._getScrollableElements();
-          if (!elements.length) {
-            // Returning 0 shouldn't be problem because if there is no
-            // scrollable elements, it's impossible to scroll anyway.
-            return 0;
-          }
-
-          if (this._isRTLScrollbox)
-            elements.reverse();
-
-          var [start, end] = this._startEndProps;
-          var low = 0;
-          var high = elements.length - 1;
-          // XXX If the total width is 0, do we need something more?
-          var totalWidth =
-            elements[high].getBoundingClientRect()[end] - elements[low].getBoundingClientRect()[start];
-          return totalWidth / elements.length;
-        ]]></getter>
-      </property>
-
-      <property name="scrollPaddingRect" readonly="true">
-        <getter><![CDATA[
-          // This assumes that this._scrollbox doesn't have any border.
-          var outerRect = this.scrollClientRect;
-          var innerRect = {};
-          innerRect.left = outerRect.left - this._scrollbox.scrollLeft;
-          innerRect.top = outerRect.top - this._scrollbox.scrollTop;
-          innerRect.right = innerRect.left + this._scrollbox.scrollWidth;
-          innerRect.bottom = innerRect.top + this._scrollbox.scrollHeight;
-          return innerRect;
-        ]]></getter>
-      </property>
-      <property name="scrollboxPaddingStart" readonly="true">
-        <getter><![CDATA[
-          var ltr = (window.getComputedStyle(this).direction == "ltr");
-          var paddingStartName = ltr ? "padding-left" : "padding-right";
-          var scrollboxStyle = window.getComputedStyle(this._scrollbox);
-          return parseFloat(scrollboxStyle.getPropertyValue(paddingStartName));
-        ]]></getter>
-      </property>
-      <property name="scrollPosition">
-        <getter><![CDATA[
-          return this.orient == "vertical" ?
-                 this._scrollbox.scrollTop :
-                 this._scrollbox.scrollLeft;
-        ]]></getter>
-        <setter><![CDATA[
-          if (this.orient == "vertical")
-            this._scrollbox.scrollTop = val;
-          else
-            this._scrollbox.scrollLeft = val;
-          return val;
-        ]]></setter>
-      </property>
-=======
->>>>>>> a17af05f
 
       <property name="lineScrollAmount" readonly="true">
         <getter><![CDATA[
@@ -260,42 +184,8 @@
       <method name="_canScrollToElement">
         <parameter name="element"/>
         <body><![CDATA[
-<<<<<<< HEAD
-          if (!this._canScrollToElement(element))
-            return;
-
-          var vertical = this.orient == "vertical";
-          var rect = this.scrollClientRect;
-          var containerStart = vertical ? rect.top : rect.left;
-          var containerEnd = vertical ? rect.bottom : rect.right;
-          rect = element.getBoundingClientRect();
-          var elementStart = vertical ? rect.top : rect.left;
-          var elementEnd = vertical ? rect.bottom : rect.right;
-
-          var scrollPaddingRect = this.scrollPaddingRect;
-          let style = window.getComputedStyle(this._scrollbox);
-          var scrollContentRect = {
-            left: scrollPaddingRect.left + parseFloat(style.paddingLeft),
-            top: scrollPaddingRect.top + parseFloat(style.paddingTop),
-            right: scrollPaddingRect.right - parseFloat(style.paddingRight),
-            bottom: scrollPaddingRect.bottom - parseFloat(style.paddingBottom)
-          };
-
-          // Provide an entry point for derived bindings to adjust these values.
-          if (this._adjustElementStartAndEnd) {
-            [elementStart, elementEnd] =
-              this._adjustElementStartAndEnd(element, elementStart, elementEnd);
-          }
-
-          if (elementStart <= (vertical ? scrollContentRect.top : scrollContentRect.left)) {
-            elementStart = vertical ? scrollPaddingRect.top : scrollPaddingRect.left;
-          }
-          if (elementEnd >= (vertical ? scrollContentRect.bottom : scrollContentRect.right)) {
-            elementEnd = vertical ? scrollPaddingRect.bottom : scrollPaddingRect.right;
-=======
           if (element.hidden) {
             return false;
->>>>>>> a17af05f
           }
 
           // See if the element is hidden via CSS without the hidden attribute.
@@ -311,106 +201,6 @@
         <parameter name="element"/>
         <parameter name="aInstant"/>
         <body><![CDATA[
-<<<<<<< HEAD
-          if (amountToScroll == 0)
-            return;
-
-          // Shouldn't forget pending scroll amount if the scroll direction
-          // isn't changed because this may be called high frequency with very
-          // small pixel values.
-          var scrollDirection = 0;
-          if (amountToScroll) {
-            // Positive amountToScroll makes us scroll right (elements fly left),
-            // negative scrolls left.
-            scrollDirection = amountToScroll < 0 ? -1 : 1;
-          }
-
-          // However, if the scroll direction is changed, let's cancel the
-          // pending scroll because user must want to scroll from current
-          // position.
-          if (this._isScrolling && this._isScrolling != scrollDirection)
-            this._stopSmoothScroll();
-
-          this._scrollTarget = element;
-          this._isScrolling = scrollDirection;
-
-          this._scrollAnim.start(amountToScroll, !this._scrollTarget);
-        ]]></body>
-      </method>
-
-      <field name="_scrollAnim"><![CDATA[({
-        scrollbox: this,
-        distance: 0.0,
-        requestHandle: 0, /* 0 indicates there is no pending request */
-
-        // Be aware, |distance| may be dounble. I.e., the absolute value of it can
-        // be less than 1.  Set |isContinuousScroll| to true when the scroll may be
-        // a part of continous scroll, for example, it's caused by turning mosue wheel.
-        start: function scrollAnim_start(distance, isContinuousScroll) {
-          // When it's a continous scroll and the scroll was started, this needs to
-          // respect preceding scroll requests.  For example, 1.5px scroll occurs 2 times,
-          // 3px should be scrolled.  So, fractional values shouldn't be discarded.
-          if (isContinuousScroll && this.distance) {
-            // |this.startPos| is integer due to cache of |.scrollPosition|.  Therefore,
-            // we need to manage actual destination with |this.destination|.
-            this.destination += distance;
-
-            // If the integer part of the destination isn't changed, we need to do
-            // nothing now, wait next event.
-            if (Math.trunc(this.destination) == Math.trunc(this.destination - distance))
-              return;
-
-            // Let's restart animation from current position to the new destination.
-            if (this.requestHandle) {
-              this.stop();
-              this.startPos = this.scrollbox.scrollPosition;
-              // The call of |.stop()| causes clearing |this.distance| but let's recover it
-              // for keeping continuous scroll.
-              this.distance = this.destination - this.startPos;
-            }
-          } else {
-            this.startPos = this.scrollbox.scrollPosition;
-            this.destination = this.startPos + distance;
-            this.distance = this.destination - this.startPos;
-
-            // If absolute value of |this.distance| is less than 1px and this call is
-            // start of a continous scroll, should wait to scroll until accumulated
-            // scroll amount becomes 1px or greater.
-            if (isContinuousScroll && Math.abs(this.distance) < 1)
-              return;
-          }
-          this.duration = Math.min(1000, Math.round(50 * Math.sqrt(Math.abs(distance))));
-          this.startTime = window.performance.now();
-
-          if (!this.requestHandle)
-            this.requestHandle = window.requestAnimationFrame(this.sample.bind(this));
-        },
-
-        stop: function scrollAnim_stop() {
-          window.cancelAnimationFrame(this.requestHandle);
-          this.requestHandle = 0;
-          // Reset continouos scroll transaction at stopping the scroll animation.
-          this.distance = 0;
-        },
-
-        sample: function scrollAnim_handleEvent(timeStamp) {
-          // Note that timeStamp sometimes older than start time.  If we use
-          // native value below, it causes scrolling revese direction.
-          // So, if the timeStamp is older, let's treat it as same as the start time.
-          const timePassed = Math.max(0, timeStamp - this.startTime);
-          const pos = timePassed >= this.duration ? 1 :
-                      1 - Math.pow(1 - timePassed / this.duration, 4);
-
-          this.scrollbox.scrollPosition = this.startPos + (this.distance * pos);
-
-          if (pos == 1)
-            this.scrollbox._stopSmoothScroll();
-          else
-            this.requestHandle = window.requestAnimationFrame(this.sample.bind(this));
-        }
-      })]]></field>
-
-=======
           if (!this._canScrollToElement(element))
             return;
 
@@ -418,7 +208,6 @@
         ]]></body>
       </method>
 
->>>>>>> a17af05f
       <method name="scrollByIndex">
         <parameter name="index"/>
         <parameter name="aInstant"/>
@@ -610,24 +399,6 @@
       <method name="_updateScrollButtonsDisabledState">
         <body><![CDATA[
           if (this.hasAttribute("notoverflowing")) {
-<<<<<<< HEAD
-            scrolledToStart = true;
-            scrolledToEnd = true;
-          } else if (this.scrollPosition == 0) {
-            // In the RTL case, this means the _last_ element in the
-            // scrollbox is visible
-            if (this._isRTLScrollbox)
-              scrolledToEnd = true;
-            else
-              scrolledToStart = true;
-          } else if (this.scrollClientSize + this.scrollPosition == this.scrollSize) {
-            // In the RTL case, this means the _first_ element in the
-            // scrollbox is visible
-            if (this._isRTLScrollbox)
-              scrolledToStart = true;
-            else
-              scrolledToEnd = true;
-=======
             this.setAttribute("scrolledtoend", "true");
             this.setAttribute("scrolledtostart", "true");
             return;
@@ -635,7 +406,6 @@
 
           if (this._scrollButtonUpdatePending) {
             return;
->>>>>>> a17af05f
           }
           this._scrollButtonUpdatePending = true;
 
@@ -693,11 +463,7 @@
     <handlers>
       <handler event="wheel"><![CDATA[
         let doScroll = false;
-<<<<<<< HEAD
-        let useSmoothScroll = event.deltaMode != event.DOM_DELTA_PIXEL && this.smoothScroll;
-=======
         let instant;
->>>>>>> a17af05f
         let scrollAmount = 0;
         if (this.orient == "vertical") {
           doScroll = true;
@@ -722,14 +488,6 @@
 
           if (this._prevMouseScrolls.every(prev => prev == isVertical)) {
             doScroll = true;
-<<<<<<< HEAD
-            if (event.deltaMode == event.DOM_DELTA_PIXEL)
-              scrollAmount = scrollByDelta;
-            else if (event.deltaMode == event.DOM_DELTA_PAGE)
-              scrollAmount = scrollByDelta * this.scrollClientSize;
-            else
-              scrollAmount = scrollByDelta * this.lineScrollAmount;
-=======
             if (event.deltaMode == event.DOM_DELTA_PIXEL) {
               scrollAmount = scrollByDelta;
               instant = true;
@@ -738,7 +496,6 @@
             } else {
               scrollAmount = scrollByDelta * this.lineScrollAmount;
             }
->>>>>>> a17af05f
           }
 
           if (this._prevMouseScrolls.length > 1)
@@ -747,14 +504,7 @@
         }
 
         if (doScroll) {
-<<<<<<< HEAD
-          if (useSmoothScroll)
-            this._smoothScrollByPixels(scrollAmount);
-          else
-            this.scrollByPixels(scrollAmount);
-=======
           this.scrollByPixels(scrollAmount, instant);
->>>>>>> a17af05f
         }
 
         event.stopPropagation();
@@ -814,22 +564,7 @@
         }
 
         this.setAttribute("notoverflowing", "true");
-<<<<<<< HEAD
-
-        try {
-          // See bug 341047 and comments in overflow handler as to why
-          // try..catch is needed here
-          this._updateScrollButtonsDisabledState();
-
-          let childNodes = this._getScrollableElements();
-          if (childNodes && childNodes.length)
-            this.ensureElementIsVisible(childNodes[0], false);
-        } catch (e) {
-          this.removeAttribute("notoverflowing");
-        }
-=======
         this._updateScrollButtonsDisabledState();
->>>>>>> a17af05f
       ]]></handler>
 
       <handler event="overflow" phase="capturing"><![CDATA[
@@ -851,21 +586,7 @@
         }
 
         this.removeAttribute("notoverflowing");
-<<<<<<< HEAD
-
-        try {
-          // See bug 341047, the overflow event is dispatched when the
-          // scrollbox already is mostly destroyed. This causes some code in
-          // _updateScrollButtonsDisabledState() to throw an error. It also
-          // means that the notoverflowing attribute was removed erroneously,
-          // as the whole overflow event should not be happening in that case.
-          this._updateScrollButtonsDisabledState();
-        } catch (e) {
-          this.setAttribute("notoverflowing", "true");
-        }
-=======
         this._updateScrollButtonsDisabledState();
->>>>>>> a17af05f
       ]]></handler>
 
       <handler event="scroll"><![CDATA[
