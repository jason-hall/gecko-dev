--- conflicted
+++ resolved
@@ -465,11 +465,7 @@
               this._selectParentHelper.populate(menulist, data.options, data.selectedIndex,
                                                 zoom, data.uaBackgroundColor, data.uaColor,
                                                 data.uaSelectBackgroundColor, data.uaSelectColor,
-<<<<<<< HEAD
-                                                data.selectBackgroundColor, data.selectColor);
-=======
                                                 data.selectBackgroundColor, data.selectColor, data.selectTextShadow);
->>>>>>> a17af05f
               this._selectParentHelper.open(this, menulist, data.rect, data.isOpenedViaTouch);
               break;
             }
@@ -563,12 +559,7 @@
             // needed to create a document with the given principal.
             let permissionPrincipal =
               BrowserUtils.principalWithMatchingOA(aPrincipal, this.contentPrincipal);
-<<<<<<< HEAD
-            let {frameLoader} = this.QueryInterface(Components.interfaces.nsIFrameLoaderOwner);
-            frameLoader.tabParent.transmitPermissionsForPrincipal(permissionPrincipal);
-=======
             this.frameLoader.tabParent.transmitPermissionsForPrincipal(permissionPrincipal);
->>>>>>> a17af05f
 
             // Create the about blank content viewer in the content process
             this.messageManager.sendAsyncMessage("Browser:CreateAboutBlank", aPrincipal);
