<?xml version="1.0"?>

<!-- This Source Code Form is subject to the terms of the Mozilla Public
   - License, v. 2.0. If a copy of the MPL was not distributed with this
   - file, You can obtain one at http://mozilla.org/MPL/2.0/. -->

<?xml-stylesheet href="chrome://global/skin" type="text/css"?>
<?xml-stylesheet href="chrome://mochikit/content/tests/SimpleTest/test.css"?>

<window id="451540test"
        xmlns="http://www.mozilla.org/keymaster/gatekeeper/there.is.only.xul"
        width="600"
        height="600"
        title="451540 test">

  <script type="application/javascript"><![CDATA[
    const {interfaces: Ci, classes: Cc, results: Cr, utils: Cu} = Components;
    Cu.import("resource://testing-common/BrowserTestUtils.jsm");
    Cu.import("resource://testing-common/ContentTask.jsm");
    ContentTask.setTestScope(window.opener.wrappedJSObject);
    const SEARCH_TEXT = "minefield";

    let gFindBar = null;
    let gPrefsvc = Cc["@mozilla.org/preferences-service;1"].getService(Ci.nsIPrefBranch);
    let gBrowser;

    let sendCtrl = true;
    let sendMeta = false;
    if (navigator.platform.indexOf("Mac") >= 0) {
      sendCtrl = false;
      sendMeta = true;
    }

    let imports = [ "SimpleTest", "ok", "is", "info"];
    for (let name of imports) {
      window[name] = window.opener.wrappedJSObject[name];
    }

    SimpleTest.requestLongerTimeout(2);

    function startTest() {
      gFindBar = document.getElementById("FindToolbar");
      gBrowser = document.getElementById("content");
      gBrowser.addEventListener("pageshow", onPageShow, false);
      let data = `data:text/html,<input id="inp" type="text" />
                                 <textarea id="tarea"/>`;
      gBrowser.loadURI(data);
    }

    function promiseHighlightFinished() {
      return new Promise(resolve => {
        let listener = {
          onHighlightFinished() {
            gFindBar.browser.finder.removeResultListener(listener);
            resolve();
          }
        };
        gFindBar.browser.finder.addResultListener(listener);
      });
    }

<<<<<<< HEAD
    function* resetForNextTest(elementId, aText) {
=======
    async function resetForNextTest(elementId, aText) {
>>>>>>> a17af05f
      if (!aText)
        aText = SEARCH_TEXT;

      // Turn off highlighting
      let highlightButton = gFindBar.getElement("highlight");
      if (highlightButton.checked) {
        highlightButton.click();
      }

      // Initialise input
      info(`setting element value to ${aText}`);
      await ContentTask.spawn(gBrowser, {elementId, aText}, async function(args) {
        let {elementId, aText} = args;
        let doc = content.document;
        let element = doc.getElementById(elementId);
        element.value = aText;
        element.focus();
      });
      info(`just set element value to ${aText}`);
      gFindBar._findField.value = SEARCH_TEXT;

      // Perform search and turn on highlighting
      gFindBar._find();
      highlightButton.click();
<<<<<<< HEAD
      yield promiseHighlightFinished();
=======
      await promiseHighlightFinished();
>>>>>>> a17af05f

      // Move caret to start of element
      info(`focusing element`);
      await ContentTask.spawn(gBrowser, elementId, async function(elementId) {
        let doc = content.document;
        let element = doc.getElementById(elementId);
        element.focus();
      });
      info(`focused element`);
      if (navigator.platform.indexOf("Mac") >= 0) {
        await BrowserTestUtils.synthesizeKey("VK_LEFT", { metaKey: true }, gBrowser);
      } else {
        await BrowserTestUtils.synthesizeKey("VK_HOME", {}, gBrowser);
      }
    }

    async function testSelection(elementId, expectedRangeCount, message) {
      await ContentTask.spawn(gBrowser, {elementId, expectedRangeCount, message}, async function(args) {
        let {elementId, expectedRangeCount, message} = args;
        let doc = content.document;
        let element = doc.getElementById(elementId);
        let controller = element.editor.selectionController;
        let selection = controller.getSelection(controller.SELECTION_FIND);
        Assert.equal(selection.rangeCount, expectedRangeCount, message);
      });
    }

    async function testInput(elementId, testTypeText) {
      let isEditableElement = await ContentTask.spawn(gBrowser, elementId, async function(elementId) {
        let doc = content.document;
        let element = doc.getElementById(elementId);
        return element instanceof Ci.nsIDOMNSEditableElement;
      });
      if (!isEditableElement) {
        return;
      }

      // Initialize the findbar
      let matchCase = gFindBar.getElement("find-case-sensitive");
      if (matchCase.checked) {
        matchCase.doCommand();
      }

      // First check match has been correctly highlighted
      await resetForNextTest(elementId);

      await testSelection(elementId, 1, testTypeText + " correctly highlighted match");

      // Test 2: check highlight removed when text added within the highlight
      await BrowserTestUtils.synthesizeKey("VK_RIGHT", {}, gBrowser);
      await BrowserTestUtils.synthesizeKey("a", {}, gBrowser);

      await testSelection(elementId, 0, testTypeText + " correctly removed highlight on text insertion");

      // Test 3: check highlighting remains when text added before highlight
      await resetForNextTest(elementId);
      await BrowserTestUtils.synthesizeKey("a", {}, gBrowser);
      await testSelection(elementId, 1, testTypeText + " highlight correctly remained on text insertion at start");

      //  Test 4: check highlighting remains when text added after highlight
      await resetForNextTest(elementId);
      for (let x = 0; x < SEARCH_TEXT.length; x++) {
        await BrowserTestUtils.synthesizeKey("VK_RIGHT", {}, gBrowser);
      }
      await BrowserTestUtils.synthesizeKey("a", {}, gBrowser);
      await testSelection(elementId, 1, testTypeText + " highlight correctly remained on text insertion at end");

      // Test 5: deleting text within the highlight
      await resetForNextTest(elementId);
      await BrowserTestUtils.synthesizeKey("VK_RIGHT", {}, gBrowser);
      await BrowserTestUtils.synthesizeKey("VK_BACK_SPACE", {}, gBrowser);
      await testSelection(elementId, 0, testTypeText + " correctly removed highlight on text deletion");

      // Test 6: deleting text at end of highlight
      await resetForNextTest(elementId, SEARCH_TEXT + "A");
      for (let x = 0; x < (SEARCH_TEXT + "A").length; x++) {
        await BrowserTestUtils.synthesizeKey("VK_RIGHT", {}, gBrowser);
      }
      await BrowserTestUtils.synthesizeKey("VK_BACK_SPACE", {}, gBrowser);
      await testSelection(elementId, 1, testTypeText + " highlight correctly remained on text deletion at end");

      // Test 7: deleting text at start of highlight
      await resetForNextTest(elementId, "A" + SEARCH_TEXT);
      await BrowserTestUtils.synthesizeKey("VK_RIGHT", {}, gBrowser);
      await BrowserTestUtils.synthesizeKey("VK_BACK_SPACE", {}, gBrowser);
      await testSelection(elementId, 1, testTypeText + " highlight correctly remained on text deletion at start");

      // Test 8: deleting selection
      await resetForNextTest(elementId);
      await BrowserTestUtils.synthesizeKey("VK_RIGHT", { shiftKey: true }, gBrowser);
      await BrowserTestUtils.synthesizeKey("VK_RIGHT", { shiftKey: true }, gBrowser);
      await BrowserTestUtils.synthesizeKey("x", { ctrlKey: sendCtrl, metaKey: sendMeta }, gBrowser);
      await testSelection(elementId, 0, testTypeText + " correctly removed highlight on selection deletion");

      // Test 9: Multiple matches within one editor (part 1)
      // Check second match remains highlighted after inserting text into
      // first match, and that its highlighting gets removed when the
      // second match is edited
      await resetForNextTest(elementId, SEARCH_TEXT + " " + SEARCH_TEXT);
      await testSelection(elementId, 2, testTypeText + " correctly highlighted both matches");
      await BrowserTestUtils.synthesizeKey("VK_RIGHT", {}, gBrowser);
      await BrowserTestUtils.synthesizeKey("a", {}, gBrowser);
      await testSelection(elementId, 1, testTypeText + " correctly removed only the first highlight on text insertion");
      await BrowserTestUtils.synthesizeKey("VK_RIGHT", { ctrlKey: sendCtrl, metaKey: sendMeta }, gBrowser);
      await BrowserTestUtils.synthesizeKey("VK_RIGHT", { ctrlKey: sendCtrl, metaKey: sendMeta }, gBrowser);
      await BrowserTestUtils.synthesizeKey("VK_LEFT", {}, gBrowser);
      await BrowserTestUtils.synthesizeKey("a", {}, gBrowser);
      await testSelection(elementId, 0, testTypeText + " correctly removed second highlight on text insertion");

      // Test 10: Multiple matches within one editor (part 2)
      // Check second match remains highlighted after deleting text in
      // first match, and that its highlighting gets removed when the
      // second match is edited
      await resetForNextTest(elementId, SEARCH_TEXT + " " + SEARCH_TEXT);
      await testSelection(elementId, 2, testTypeText + " correctly highlighted both matches");
      await BrowserTestUtils.synthesizeKey("VK_RIGHT", {}, gBrowser);
      await BrowserTestUtils.synthesizeKey("VK_BACK_SPACE", {}, gBrowser);
      await testSelection(elementId, 1, testTypeText + " correctly removed only the first highlight on text deletion");
      await BrowserTestUtils.synthesizeKey("VK_RIGHT", { ctrlKey: sendCtrl, metaKey: sendMeta }, gBrowser);
      await BrowserTestUtils.synthesizeKey("VK_RIGHT", { ctrlKey: sendCtrl, metaKey: sendMeta }, gBrowser);
      await BrowserTestUtils.synthesizeKey("VK_LEFT", {}, gBrowser);
      await BrowserTestUtils.synthesizeKey("VK_BACK_SPACE", {}, gBrowser);
      await testSelection(elementId, 0, testTypeText + " correctly removed second highlight on text deletion");

      // Test 11: Multiple matches within one editor (part 3)
      // Check second match remains highlighted after deleting selection
      // in first match, and that second match highlighting gets correctly
      // removed when it has a selection deleted from it
      await resetForNextTest(elementId, SEARCH_TEXT + " " + SEARCH_TEXT);
      await BrowserTestUtils.synthesizeKey("VK_RIGHT", { shiftKey: true }, gBrowser);
      await BrowserTestUtils.synthesizeKey("VK_RIGHT", { shiftKey: true }, gBrowser);
      await BrowserTestUtils.synthesizeKey("x", { ctrlKey: sendCtrl, metaKey: sendMeta }, gBrowser);
      await testSelection(elementId, 1, testTypeText + " correctly removed only first highlight on selection deletion");
      await BrowserTestUtils.synthesizeKey("VK_RIGHT", { ctrlKey: sendCtrl, metaKey: sendMeta }, gBrowser);
      await BrowserTestUtils.synthesizeKey("VK_RIGHT", { ctrlKey: sendCtrl, metaKey: sendMeta }, gBrowser);
      await BrowserTestUtils.synthesizeKey("VK_LEFT", { shiftKey: true }, gBrowser);
      await BrowserTestUtils.synthesizeKey("VK_LEFT", { shiftKey: true }, gBrowser);
      await BrowserTestUtils.synthesizeKey("x", { ctrlKey: sendCtrl, metaKey: sendMeta }, gBrowser);
      await testSelection(elementId, 0, testTypeText + " correctly removed second highlight on selection deletion");
    }

    function onPageShow() {
      gBrowser.removeEventListener("load", onPageShow, true);
      (async function() {
        gFindBar.open();
        await testInput("inp", "Input:");
        await testInput("tarea", "Textarea:");
      })().then(() => {
        window.close();
        SimpleTest.finish();
      });
    }

    SimpleTest.waitForFocus(startTest, window);
  ]]></script>

  <browser type="content" primary="true" flex="1" id="content" src="about:blank"/>
  <browser type="content" primary="true" flex="1" id="content-remote" remote="true" src="about:blank"/>
  <findbar id="FindToolbar" browserid="content"/>
</window><|MERGE_RESOLUTION|>--- conflicted
+++ resolved
@@ -59,11 +59,7 @@
       });
     }
 
-<<<<<<< HEAD
-    function* resetForNextTest(elementId, aText) {
-=======
     async function resetForNextTest(elementId, aText) {
->>>>>>> a17af05f
       if (!aText)
         aText = SEARCH_TEXT;
 
@@ -88,11 +84,7 @@
       // Perform search and turn on highlighting
       gFindBar._find();
       highlightButton.click();
-<<<<<<< HEAD
-      yield promiseHighlightFinished();
-=======
       await promiseHighlightFinished();
->>>>>>> a17af05f
 
       // Move caret to start of element
       info(`focusing element`);
