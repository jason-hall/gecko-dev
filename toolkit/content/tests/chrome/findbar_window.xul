<?xml version="1.0"?>

<!-- This Source Code Form is subject to the terms of the Mozilla Public
   - License, v. 2.0. If a copy of the MPL was not distributed with this
   - file, You can obtain one at http://mozilla.org/MPL/2.0/. -->

<?xml-stylesheet href="chrome://global/skin" type="text/css"?>
<?xml-stylesheet
  href="chrome://mochikit/content/tests/SimpleTest/test.css"
  type="text/css"?>

<window id="FindbarTest"
        xmlns="http://www.mozilla.org/keymaster/gatekeeper/there.is.only.xul"
        width="600"
        height="600"
        onload="onLoad();"
        title="findbar test">

  <script type="application/javascript"
          src="chrome://mochikit/content/tests/SimpleTest/EventUtils.js"/>

  <script type="application/javascript"><![CDATA[
    const {interfaces: Ci, classes: Cc, results: Cr, utils: Cu} = Components;
    Cu.import("resource://gre/modules/AppConstants.jsm");
<<<<<<< HEAD
    Cu.import("resource://gre/modules/Task.jsm");
=======
>>>>>>> a17af05f
    Cu.import("resource://testing-common/BrowserTestUtils.jsm");
    Cu.import("resource://testing-common/ContentTask.jsm");
    ContentTask.setTestScope(window.opener.wrappedJSObject);

    var gPrefsvc = Cc["@mozilla.org/preferences-service;1"].getService(Ci.nsIPrefBranch);

    const SAMPLE_URL = "http://www.mozilla.org/";
    const SAMPLE_TEXT = "Some text in a text field.";
    const SEARCH_TEXT = "Text Test";
    const NOT_FOUND_TEXT = "This text is not on the page."
    const ITERATOR_TIMEOUT = gPrefsvc.getIntPref("findbar.iteratorTimeout");

    var gFindBar = null;
    var gBrowser;

    var gClipboard = Cc["@mozilla.org/widget/clipboard;1"].getService(Ci.nsIClipboard);
    var gHasFindClipboard = gClipboard.supportsFindClipboard();

    var gStatusText;
    var gXULBrowserWindow = {
      QueryInterface: function(aIID) {
        if (aIID.Equals(Ci.nsIXULBrowserWindow) ||
            aIID.Equals(Ci.nsISupports))
         return this;

        throw Cr.NS_NOINTERFACE;
      },

      setJSStatus: function() { },

      setOverLink: function(aStatusText, aLink) {
        gStatusText = aStatusText;
      },

      onBeforeLinkTraversal: function() { }
    };

    var imports = ["SimpleTest", "ok", "is", "info"];
    for (var name of imports) {
      window[name] = window.opener.wrappedJSObject[name];
    }
    SimpleTest.requestLongerTimeout(2);

    function onLoad() {
      (async function() {
        window.QueryInterface(Ci.nsIInterfaceRequestor)
              .getInterface(Ci.nsIWebNavigation)
              .QueryInterface(Ci.nsIDocShellTreeItem)
              .treeOwner
              .QueryInterface(Ci.nsIInterfaceRequestor)
              .getInterface(Ci.nsIXULWindow)
              .XULBrowserWindow = gXULBrowserWindow;

        gFindBar = document.getElementById("FindToolbar");
        for (let browserId of ["content", "content-remote"]) {
          await startTestWithBrowser(browserId);
        }
      })().then(() => {
        window.close();
        SimpleTest.finish();
      });
    }

    async function startTestWithBrowser(browserId) {
      info("Starting test with browser '" + browserId + "'");
      gBrowser = document.getElementById(browserId);
      gFindBar.browser = gBrowser;

      // Tests delays the loading of a document for one second.
      await new Promise(resolve => setTimeout(resolve, 1000));

      let promise = BrowserTestUtils.browserLoaded(gBrowser);
      gBrowser.loadURI("data:text/html,<h2 id='h2'>" + SEARCH_TEXT +
        "</h2><h2><a href='" + SAMPLE_URL + "'>Link Test</a></h2><input id='text' type='text' value='" +
        SAMPLE_TEXT + "'></input><input id='button' type='button'></input><img id='img' width='50' height='50'/>");
      await promise;
      await onDocumentLoaded();
    }

    async function onDocumentLoaded() {
      await testNormalFind();
      gFindBar.close();
      ok(gFindBar.hidden, "Failed to close findbar after testNormalFind");
      await openFindbar();
      await testNormalFindWithComposition();
      gFindBar.close();
      ok(gFindBar.hidden, "findbar should be hidden after testNormalFindWithComposition");
      await openFindbar();
      await testAutoCaseSensitivityUI();
      await testQuickFindText();
      gFindBar.close();
      ok(gFindBar.hidden, "Failed to close findbar after testQuickFindText");
      // TODO: `testFindWithHighlight` tests fastFind integrity, which can not
      //       be accessed with RemoteFinder. We're skipping it for now.
      if (gFindBar._browser.finder._fastFind) {
        await testFindWithHighlight();
        gFindBar.close();
        ok(gFindBar.hidden, "Failed to close findbar after testFindWithHighlight");
      }
      await testFindbarSelection();
      ok(gFindBar.hidden, "Failed to close findbar after testFindbarSelection");
      // TODO: I don't know how to drop a content element on a chrome input.
      if (!gBrowser.hasAttribute("remote"))
        testDrop();
      await testQuickFindLink();
      if (gHasFindClipboard) {
        await testStatusText();
      }

      if (!AppConstants.DEBUG) {
<<<<<<< HEAD
        yield testFindCountUI();
        gFindBar.close();
        ok(gFindBar.hidden, "Failed to close findbar after testFindCountUI");
        yield testFindCountUI(true);
=======
        await testFindCountUI();
        gFindBar.close();
        ok(gFindBar.hidden, "Failed to close findbar after testFindCountUI");
        await testFindCountUI(true);
>>>>>>> a17af05f
        gFindBar.close();
        ok(gFindBar.hidden, "Failed to close findbar after testFindCountUI - linksOnly");
      }

<<<<<<< HEAD
      yield openFindbar();
      yield testFindAfterCaseChanged();
=======
      await openFindbar();
      await testFindAfterCaseChanged();
>>>>>>> a17af05f
      gFindBar.close();
      await openFindbar();
      await testFailedStringReset();
      gFindBar.close();
      await testQuickFindClose();
      // TODO: This doesn't seem to work when the findbar is connected to a
      //       remote browser element.
      if (!gBrowser.hasAttribute("remote"))
        await testFindAgainNotFound();
      await testToggleEntireWord();
    }

<<<<<<< HEAD
    function testFindButtonsState(enabled = null) {
      // If `enabled` is not explicitly passed in, we set it to its most logical
      // value.
      if (enabled === null)
        enabled = !!gFindBar._findField.value;
      is(gFindBar.getElement("find-next").disabled, !enabled,
        `Expected the 'next' button to be ${enabled ? 'enabled' : 'disabled'}`);
      is(gFindBar.getElement("find-previous").disabled, !enabled,
        `Expected the 'previous' button to be ${enabled ? 'enabled' : 'disabled'}`);
    }

    function* testFindbarSelection() {
=======
    async function testFindbarSelection() {
>>>>>>> a17af05f
      function checkFindbarState(aTestName, aExpSelection) {
        ok(!gFindBar.hidden, "testFindbarSelection: failed to open findbar: " + aTestName);
        ok(document.commandDispatcher.focusedElement == gFindBar._findField.inputField,
           "testFindbarSelection: find field is not focused: " + aTestName);
        if (!gHasFindClipboard) {
          ok(gFindBar._findField.value == aExpSelection,
             "Incorrect selection in testFindbarSelection: "  + aTestName +
             ". Selection: " + gFindBar._findField.value);
        }
        testFindButtonsState();

        // Clear the value, close the findbar.
        gFindBar._findField.value = "";
        gFindBar.close();
      }

      // Test normal selected text.
      await ContentTask.spawn(gBrowser, null, async function() {
        let document = content.document;
        let cH2 = document.getElementById("h2");
        let cSelection = content.getSelection();
        let cRange = document.createRange();
        cRange.setStart(cH2, 0);
        cRange.setEnd(cH2, 1);
        cSelection.removeAllRanges();
        cSelection.addRange(cRange);
      });
      await openFindbar();
      checkFindbarState("plain text", SEARCH_TEXT);

      // Test nsIDOMNSEditableElement with selection.
      await ContentTask.spawn(gBrowser, null, async function() {
        let textInput = content.document.getElementById("text");
        textInput.focus();
        textInput.select();
      });
      await openFindbar();
      checkFindbarState("text input", SAMPLE_TEXT);

      // Test non-editable nsIDOMNSEditableElement (button).
      await ContentTask.spawn(gBrowser, null, async function() {
        content.document.getElementById("button").focus();
      });
      await openFindbar();
      checkFindbarState("button", "");
    }

    function testDrop() {
      gFindBar.open();
      // use an dummy image to start the drag so it doesn't get interrupted by a selection
      var img = gBrowser.contentDocument.getElementById("img");
      synthesizeDrop(img, gFindBar._findField, [[ {type: "text/plain", data: "Rabbits" } ]], "copy", window);
      is(gFindBar._findField.inputField.value, "Rabbits", "drop on findbar");
      gFindBar.close();
    }

    function testQuickFindClose() {
      return new Promise(resolve => {
        var _isClosedCallback = function() {
          ok(gFindBar.hidden,
             "_isClosedCallback: Failed to auto-close quick find bar after " +
             gFindBar._quickFindTimeoutLength + "ms");
          resolve();
        };
        setTimeout(_isClosedCallback, gFindBar._quickFindTimeoutLength + 100);
      });
    }

    function testStatusText() {
      return new Promise(resolve => {
        var _delayedCheckStatusText = function() {
          ok(gStatusText == SAMPLE_URL, "testStatusText: Failed to set status text of found link");
          resolve();
        };
        setTimeout(_delayedCheckStatusText, 100);
      });
    }

    function promiseFindResult() {
      return new Promise(resolve => {
        let listener = {
          onFindResult: function(result) {
            gFindBar.browser.finder.removeResultListener(listener);
            resolve(result);
          }
        };
        gFindBar.browser.finder.addResultListener(listener);
      });
    }

    function promiseMatchesCountResult() {
      return new Promise(resolve => {
        let listener = {
          onMatchesCountResult: function() {
            gFindBar.browser.finder.removeResultListener(listener);
            resolve();
          }
        };
        gFindBar.browser.finder.addResultListener(listener);
        // Make sure we resolve _at least_ after five times the find iterator timeout.
        setTimeout(resolve, (ITERATOR_TIMEOUT * 5) + 20);
<<<<<<< HEAD
      });
    }

    function promiseHighlightFinished() {
      return new Promise(resolve => {
        let listener = {
          onHighlightFinished() {
            gFindBar.browser.finder.removeResultListener(listener);
            resolve();
          }
        };
        gFindBar.browser.finder.addResultListener(listener);
=======
>>>>>>> a17af05f
      });
    }

    function promiseHighlightFinished() {
      return new Promise(resolve => {
        let listener = {
          onHighlightFinished() {
            gFindBar.browser.finder.removeResultListener(listener);
            resolve();
          }
        };
        gFindBar.browser.finder.addResultListener(listener);
      });
    }

    var enterStringIntoFindField = async function(str, waitForResult = true) {
      for (let promise, i = 0; i < str.length; i++) {
        if (waitForResult) {
          promise = promiseFindResult();
        }
        let event = document.createEvent("KeyboardEvent");
        event.initKeyEvent("keypress", true, true, null, false, false,
                           false, false, 0, str.charCodeAt(i));
        gFindBar._findField.inputField.dispatchEvent(event);
        if (waitForResult) {
          await promise;
        }
      }
    };

    function promiseExpectRangeCount(rangeCount) {
      return ContentTask.spawn(gBrowser, { rangeCount }, async function(args) {
        let controller = docShell.QueryInterface(Ci.nsIInterfaceRequestor)
                                 .getInterface(Ci.nsISelectionDisplay)
                                 .QueryInterface(Ci.nsISelectionController);
        let sel = controller.getSelection(Ci.nsISelectionController.SELECTION_FIND);
        Assert.equal(sel.rangeCount, args.rangeCount,
          "Expected the correct amount of ranges inside the Find selection");
      });
    }

    function promiseExpectRangeCount(rangeCount) {
      return ContentTask.spawn(gBrowser, { rangeCount }, function* (args) {
        let controller = docShell.QueryInterface(Ci.nsIInterfaceRequestor)
                                 .getInterface(Ci.nsISelectionDisplay)
                                 .QueryInterface(Ci.nsISelectionController);
        let sel = controller.getSelection(Ci.nsISelectionController.SELECTION_FIND);
        Assert.equal(sel.rangeCount, args.rangeCount,
          "Expected the correct amount of ranges inside the Find selection");
      });
    }

    // also test match-case
    async function testNormalFind() {
      document.getElementById("cmd_find").doCommand();

      ok(!gFindBar.hidden, "testNormalFind: failed to open findbar");
      ok(document.commandDispatcher.focusedElement == gFindBar._findField.inputField,
         "testNormalFind: find field is not focused");

      let promise;
      let matchCaseCheckbox = gFindBar.getElement("find-case-sensitive");
      if (!matchCaseCheckbox.hidden && matchCaseCheckbox.checked) {
        promise = promiseFindResult();
        matchCaseCheckbox.click();
        await promise;
      }

      var searchStr = "text tes";
      await enterStringIntoFindField(searchStr);

      let sel = await ContentTask.spawn(gBrowser, { searchStr }, async function(args) {
        let sel = content.getSelection().toString();
        Assert.equal(sel.toLowerCase(), args.searchStr,
          "testNormalFind: failed to find '" + args.searchStr + "'");
        return sel;
      });
      testFindButtonsState();
      testClipboardSearchString(sel);

      if (!matchCaseCheckbox.hidden) {
        promise = promiseFindResult();
        matchCaseCheckbox.click();
        await promise;
        enterStringIntoFindField("t");
        await ContentTask.spawn(gBrowser, { searchStr }, async function(args) {
          Assert.notEqual(content.getSelection().toString(), args.searchStr,
            "testNormalFind: Case-sensitivy is broken '" + args.searchStr + "'");
        });
        promise = promiseFindResult();
        matchCaseCheckbox.click();
<<<<<<< HEAD
        yield promise;
        testFindButtonsState();
=======
        await promise;
>>>>>>> a17af05f
      }
    }

    function openFindbar() {
      document.getElementById("cmd_find").doCommand();
      return gFindBar._startFindDeferred && gFindBar._startFindDeferred.promise;
    }

    async function testNormalFindWithComposition() {
      ok(!gFindBar.hidden, "testNormalFindWithComposition: findbar should be open");
      ok(document.commandDispatcher.focusedElement == gFindBar._findField.inputField,
         "testNormalFindWithComposition: find field should be focused");

      var matchCaseCheckbox = gFindBar.getElement("find-case-sensitive");
      var clicked = false;
      if (!matchCaseCheckbox.hidden & matchCaseCheckbox.checked) {
        matchCaseCheckbox.click();
        clicked = true;
      }

      gFindBar._findField.inputField.focus();

      var searchStr = "text";

      synthesizeCompositionChange(
        { "composition":
          { "string": searchStr,
            "clauses":
            [
              { "length": searchStr.length, "attr": COMPOSITION_ATTR_RAW_CLAUSE }
            ]
          },
          "caret": { "start": searchStr.length, "length": 0 }
        });

      await ContentTask.spawn(gBrowser, { searchStr }, async function(args) {
        Assert.notEqual(content.getSelection().toString().toLowerCase(), args.searchStr,
          "testNormalFindWithComposition: text shouldn't be found during composition");
      });
      testFindButtonsState();

      synthesizeComposition({ type: "compositioncommitasis" });

      let sel = await ContentTask.spawn(gBrowser, { searchStr }, async function(args) {
        let sel = content.getSelection().toString();
        Assert.equal(sel.toLowerCase(), args.searchStr,
          "testNormalFindWithComposition: text should be found after committing composition");
        return sel;
      });
      testClipboardSearchString(sel);
      testFindButtonsState();

      if (clicked) {
        matchCaseCheckbox.click();
      }
    }

    async function testAutoCaseSensitivityUI() {
      var matchCaseCheckbox = gFindBar.getElement("find-case-sensitive");
      var matchCaseLabel = gFindBar.getElement("match-case-status");
      ok(!matchCaseCheckbox.hidden, "match case box is hidden in manual mode");
      ok(matchCaseLabel.hidden, "match case label is visible in manual mode");

      gPrefsvc.setIntPref("accessibility.typeaheadfind.casesensitive", 2);

      ok(matchCaseCheckbox.hidden,
         "match case box is visible in automatic mode");
      ok(!matchCaseLabel.hidden,
         "match case label is hidden in automatic mode");

      await enterStringIntoFindField("a");
      var insensitiveLabel = matchCaseLabel.value;
      await enterStringIntoFindField("A");
      var sensitiveLabel = matchCaseLabel.value;
      ok(insensitiveLabel != sensitiveLabel,
         "Case Sensitive label was not correctly updated");

      // bug 365551
      gFindBar.onFindAgainCommand();
      ok(matchCaseCheckbox.hidden && !matchCaseLabel.hidden,
         "bug 365551: case sensitivity UI is broken after find-again");
      gPrefsvc.setIntPref("accessibility.typeaheadfind.casesensitive", 0);
      gFindBar.close();
    }

    async function clearFocus() {
      document.commandDispatcher.focusedElement = null;
      document.commandDispatcher.focusedWindow = null;
      await ContentTask.spawn(gBrowser, null, async function() {
        content.focus();
      });
    }

    async function testQuickFindLink() {
      await clearFocus();

      await ContentTask.spawn(gBrowser, null, async function() {
        let document = content.document;
        let event = document.createEvent("KeyboardEvent");
        event.initKeyEvent("keypress", true, true, null, false, false,
                           false, false, 0, "'".charCodeAt(0));
        document.documentElement.dispatchEvent(event);
      });

      ok(!gFindBar.hidden, "testQuickFindLink: failed to open findbar");
      ok(document.commandDispatcher.focusedElement == gFindBar._findField.inputField,
         "testQuickFindLink: find field is not focused");

      var searchStr = "Link Test";
      await enterStringIntoFindField(searchStr);
      await ContentTask.spawn(gBrowser, { searchStr }, async function(args) {
        Assert.equal(content.getSelection().toString(), args.searchStr,
          "testQuickFindLink: failed to find sample link");
      });
      testFindButtonsState();
      testClipboardSearchString(searchStr);
    }

    // See bug 963925 for more details on this test.
<<<<<<< HEAD
    function* testFindWithHighlight() {
=======
    async function testFindWithHighlight() {
>>>>>>> a17af05f
      gFindBar._findField.value = "";

      // For this test, we want to closely control the selection. The easiest
      // way to do so is to replace the implementation of
      // Finder.getInitialSelection with a no-op and call the findbar's callback
      // (onCurrentSelection(..., true)) ourselves with our hand-picked
      // selection.
      let oldGetInitialSelection = gFindBar.browser.finder.getInitialSelection;
      let searchStr;
      gFindBar.browser.finder.getInitialSelection = function(){};

      let findCommand = document.getElementById("cmd_find");
      findCommand.doCommand();

      gFindBar.onCurrentSelection("", true);

      searchStr = "e";
      await enterStringIntoFindField(searchStr);

      let a = gFindBar._findField.value;
      let b = gFindBar._browser.finder._fastFind.searchString;
      let c = gFindBar._browser.finder.searchString;
      ok(a == b && b == c, "testFindWithHighlight 1: " + a + ", " + b + ", " + c + ".");

      searchStr = "t";
      findCommand.doCommand();

      gFindBar.onCurrentSelection(searchStr, true);
      gFindBar.browser.finder.getInitialSelection = oldGetInitialSelection;

      a = gFindBar._findField.value;
      b = gFindBar._browser.finder._fastFind.searchString;
      c = gFindBar._browser.finder.searchString;
      ok(a == searchStr && b == c, "testFindWithHighlight 2: " + searchStr +
         ", " + a + ", " + b + ", " + c + ".");

      let highlightButton = gFindBar.getElement("highlight");
      highlightButton.click();
      ok(highlightButton.checked, "testFindWithHighlight 3: Highlight All should be checked.");

      a = gFindBar._findField.value;
      b = gFindBar._browser.finder._fastFind.searchString;
      c = gFindBar._browser.finder.searchString;
      ok(a == searchStr && b == c, "testFindWithHighlight 4: " + a + ", " + b + ", " + c + ".");

      gFindBar.onFindAgainCommand();
      a = gFindBar._findField.value;
      b = gFindBar._browser.finder._fastFind.searchString;
      c = gFindBar._browser.finder.searchString;
      ok(a == b && b == c, "testFindWithHighlight 5: " + a + ", " + b + ", " + c + ".");

      highlightButton.click();
      ok(!highlightButton.checked, "testFindWithHighlight: Highlight All should be unchecked.");

      // Regression test for bug 1316515.
      searchStr = "e";
      gFindBar.clear();
<<<<<<< HEAD
      yield enterStringIntoFindField(searchStr);
      yield promiseExpectRangeCount(0);

      highlightButton.click();
      ok(highlightButton.checked, "testFindWithHighlight: Highlight All should be checked.");
      yield promiseHighlightFinished();
      yield promiseExpectRangeCount(3);

      synthesizeKey("VK_BACK_SPACE", {});
      yield promiseExpectRangeCount(0);
=======
      await enterStringIntoFindField(searchStr);
      await promiseExpectRangeCount(0);

      highlightButton.click();
      ok(highlightButton.checked, "testFindWithHighlight: Highlight All should be checked.");
      await promiseHighlightFinished();
      await promiseExpectRangeCount(3);

      synthesizeKey("VK_BACK_SPACE", {});
      await promiseExpectRangeCount(0);
>>>>>>> a17af05f

      // Regression test for bug 1316513.
      highlightButton.click();
      ok(!highlightButton.checked, "testFindWithHighlight - 1316513: Highlight All should be unchecked.");
<<<<<<< HEAD
      yield enterStringIntoFindField(searchStr);

      highlightButton.click();
      ok(highlightButton.checked, "testFindWithHighlight - 1316513: Highlight All should be checked.");
      yield promiseHighlightFinished();
      yield promiseExpectRangeCount(3);

      let promise = BrowserTestUtils.browserLoaded(gBrowser);
      gBrowser.reload();
      yield promise;
=======
      await enterStringIntoFindField(searchStr);

      highlightButton.click();
      ok(highlightButton.checked, "testFindWithHighlight - 1316513: Highlight All should be checked.");
      await promiseHighlightFinished();
      await promiseExpectRangeCount(3);

      let promise = BrowserTestUtils.browserLoaded(gBrowser);
      gBrowser.reload();
      await promise;
>>>>>>> a17af05f

      ok(highlightButton.checked, "testFindWithHighlight - 1316513: Highlight All " +
         "should still be checked after a reload.");
      synthesizeKey("VK_RETURN", {});
<<<<<<< HEAD
      yield promiseHighlightFinished();
      yield promiseExpectRangeCount(3);
=======
      await promiseHighlightFinished();
      await promiseExpectRangeCount(3);
>>>>>>> a17af05f

      // Uncheck at test end to not interfere with other test functions that are
      // run after this one.
      highlightButton.click();
    }

    async function testQuickFindText() {
      await clearFocus();

      await ContentTask.spawn(gBrowser, null, async function() {
        let document = content.document;
        let event = document.createEvent("KeyboardEvent");
        event.initKeyEvent("keypress", true, true, null, false, false,
                           false, false, 0, "/".charCodeAt(0));
        document.documentElement.dispatchEvent(event);
      });

      ok(!gFindBar.hidden, "testQuickFindText: failed to open findbar");
      ok(document.commandDispatcher.focusedElement == gFindBar._findField.inputField,
        "testQuickFindText: find field is not focused");

      await enterStringIntoFindField(SEARCH_TEXT);
      await ContentTask.spawn(gBrowser, { SEARCH_TEXT }, async function(args) {
        Assert.equal(content.getSelection().toString(), args.SEARCH_TEXT,
          "testQuickFindText: failed to find '" + args.SEARCH_TEXT + "'");
      });
      testFindButtonsState();
      testClipboardSearchString(SEARCH_TEXT);
    }

<<<<<<< HEAD
    function* testFindCountUI(linksOnly = false) {
      yield clearFocus();

      if (linksOnly) {
        yield ContentTask.spawn(gBrowser, null, function* () {
=======
    async function testFindCountUI(linksOnly = false) {
      await clearFocus();

      if (linksOnly) {
        await ContentTask.spawn(gBrowser, null, async function() {
>>>>>>> a17af05f
          let document = content.document;
          let event = document.createEvent("KeyboardEvent");
          event.initKeyEvent("keypress", true, true, null, false, false,
                             false, false, 0, "'".charCodeAt(0));
          document.documentElement.dispatchEvent(event);
        });
      } else {
        document.getElementById("cmd_find").doCommand();
      }

      ok(!gFindBar.hidden, "testFindCountUI: failed to open findbar");
      ok(document.commandDispatcher.focusedElement == gFindBar._findField.inputField,
         "testFindCountUI: find field is not focused");

      let promise;
      let matchCase = gFindBar.getElement("find-case-sensitive");
      if (matchCase.checked) {
        promise = promiseFindResult();
        matchCase.click();
<<<<<<< HEAD
        yield new Promise(resolve => setTimeout(resolve, ITERATOR_TIMEOUT + 20));
        yield promise;
=======
        await new Promise(resolve => setTimeout(resolve, ITERATOR_TIMEOUT + 20));
        await promise;
>>>>>>> a17af05f
      }

      let foundMatches = gFindBar._foundMatches;
      let tests = [{
        text: "t",
        current: linksOnly ? 1 : 5,
        total: linksOnly ? 2 : 10,
      }, {
        text: "te",
        current: linksOnly ? 1 : 3,
        total: linksOnly ? 1 : 5,
      }, {
        text: "tes",
        current: 1,
        total: linksOnly ? 1 : 2,
      }, {
        text: "texxx",
        current: 0,
        total: 0
      }];
      let regex = /([\d]*)\sof\s([\d]*)/;

      function assertMatches(aTest, aMatches) {
        is(aMatches[1], String(aTest.current),
          `${linksOnly ? "[Links-only] " : ""}Currently highlighted match should be at ${aTest.current} for '${aTest.text}'`);
        is(aMatches[2], String(aTest.total),
          `${linksOnly ? "[Links-only] " : ""}Total amount of matches should be ${aTest.total} for '${aTest.text}'`);
<<<<<<< HEAD
        testFindButtonsState(aMatches.total !== 0);
=======
>>>>>>> a17af05f
      }

      for (let test of tests) {
        gFindBar._findField.select();
        gFindBar._findField.focus();

        let timeout = ITERATOR_TIMEOUT;
        if (test.text.length == 1)
          timeout *= 4;
        else if (test.text.length == 2)
          timeout *= 2;
        timeout += 20;
<<<<<<< HEAD
        yield new Promise(resolve => setTimeout(resolve, timeout));
        yield enterStringIntoFindField(test.text, false);
        yield promiseMatchesCountResult();
=======
        await new Promise(resolve => setTimeout(resolve, timeout));
        await enterStringIntoFindField(test.text, false);
        await promiseMatchesCountResult();
>>>>>>> a17af05f
        let matches = foundMatches.value.match(regex);
        if (!test.total) {
          ok(!matches, "No message should be shown when 0 matches are expected");
        } else {
          assertMatches(test, matches);
          for (let i = 1; i < test.total; i++) {
<<<<<<< HEAD
            yield new Promise(resolve => setTimeout(resolve, timeout));
=======
            await new Promise(resolve => setTimeout(resolve, timeout));
>>>>>>> a17af05f
            gFindBar.onFindAgainCommand();
            await promiseMatchesCountResult();
            // test.current + 1, test.current + 2, ..., test.total, 1, ..., test.current
            let current = (test.current + i - 1) % test.total + 1;
            assertMatches({
              text: test.text,
              current: current,
              total: test.total
            }, foundMatches.value.match(regex));
          }
        }
      }
    }

    // See bug 1051187.
    async function testFindAfterCaseChanged() {
      // Search to set focus on "Text Test" so that searching for "t" selects first
      // (upper case!) "T".
      await enterStringIntoFindField(SEARCH_TEXT);
      gFindBar.clear();

      gPrefsvc.setIntPref("accessibility.typeaheadfind.casesensitive", 0);

      await enterStringIntoFindField("t");
      await ContentTask.spawn(gBrowser, null, async function() {
        Assert.equal(content.getSelection().toString(), "T", "First T should be selected.");
      });
      testFindButtonsState();

      gPrefsvc.setIntPref("accessibility.typeaheadfind.casesensitive", 1);
      await ContentTask.spawn(gBrowser, null, async function() {
        Assert.equal(content.getSelection().toString(), "t", "First t should be selected.");
      });
      testFindButtonsState();
    }

    // Make sure that _findFailedString is cleared:
    // 1. Do a search that fails with case sensitivity but matches with no case sensitivity.
    // 2. Uncheck case sensitivity button to match the string.
    async function testFailedStringReset() {
      gPrefsvc.setIntPref("accessibility.typeaheadfind.casesensitive", 1);

      await enterStringIntoFindField(SEARCH_TEXT.toUpperCase(), false);
      await ContentTask.spawn(gBrowser, null, async function() {
        Assert.equal(content.getSelection().toString(), "", "Not found.");
      });
      testFindButtonsState(false);

      gPrefsvc.setIntPref("accessibility.typeaheadfind.casesensitive", 0);
      await ContentTask.spawn(gBrowser, { SEARCH_TEXT }, async function(args) {
        Assert.equal(content.getSelection().toString(), args.SEARCH_TEXT,
          "Search text should be selected.");
      });
      testFindButtonsState();
    }

    function testClipboardSearchString(aExpected) {
      if (!gHasFindClipboard)
        return;

      if (!aExpected)
        aExpected = "";
      var searchStr = gFindBar.browser.finder.clipboardSearchString;
      ok(searchStr.toLowerCase() == aExpected.toLowerCase(),
        "testClipboardSearchString: search string not set to '" + aExpected +
        "', instead found '" + searchStr + "'");
    }

    // See bug 967982.
<<<<<<< HEAD
    function* testFindAgainNotFound() {
      yield openFindbar();
      yield enterStringIntoFindField(NOT_FOUND_TEXT, false);
      testFindButtonsState(false);
=======
    async function testFindAgainNotFound() {
      await openFindbar();
      await enterStringIntoFindField(NOT_FOUND_TEXT, false);
>>>>>>> a17af05f
      gFindBar.close();
      ok(gFindBar.hidden, "The findbar is closed.");
      let promise = promiseFindResult();
      gFindBar.onFindAgainCommand();
      await promise;
      ok(!gFindBar.hidden, "Unsuccessful Find Again opens the find bar.");
      testFindButtonsState(false);

<<<<<<< HEAD
      yield enterStringIntoFindField(SEARCH_TEXT);
      testFindButtonsState();
=======
      await enterStringIntoFindField(SEARCH_TEXT);
>>>>>>> a17af05f
      gFindBar.close();
      ok(gFindBar.hidden, "The findbar is closed.");
      promise = promiseFindResult();
      gFindBar.onFindAgainCommand();
      await promise;
      ok(gFindBar.hidden, "Successful Find Again leaves the find bar closed.");
    }

    async function testToggleEntireWord() {
      await openFindbar();
      let promise = promiseFindResult();
      await enterStringIntoFindField("Tex", false);
      let result = await promise;
      is(result.result, Ci.nsITypeAheadFind.FIND_FOUND, "Text should be found");
      testFindButtonsState();

<<<<<<< HEAD
      yield new Promise(resolve => setTimeout(resolve, ITERATOR_TIMEOUT + 20));
=======
      await new Promise(resolve => setTimeout(resolve, ITERATOR_TIMEOUT + 20));
>>>>>>> a17af05f
      promise = promiseFindResult();
      let check = gFindBar.getElement("find-entire-word");
      check.click();
      result = await promise;
      is(result.result, Ci.nsITypeAheadFind.FIND_NOTFOUND, "Text should NOT be found");
      testFindButtonsState(false);

      check.click();
      gFindBar.close(true);
    }
  ]]></script>

  <commandset>
    <command id="cmd_find" oncommand="document.getElementById('FindToolbar').onFindCommand();"/>
  </commandset>
  <browser type="content" primary="true" flex="1" id="content" src="about:blank"/>
  <browser type="content" primary="true" flex="1" id="content-remote" remote="true" src="about:blank"/>
  <findbar id="FindToolbar" browserid="content"/>
</window><|MERGE_RESOLUTION|>--- conflicted
+++ resolved
@@ -22,10 +22,6 @@
   <script type="application/javascript"><![CDATA[
     const {interfaces: Ci, classes: Cc, results: Cr, utils: Cu} = Components;
     Cu.import("resource://gre/modules/AppConstants.jsm");
-<<<<<<< HEAD
-    Cu.import("resource://gre/modules/Task.jsm");
-=======
->>>>>>> a17af05f
     Cu.import("resource://testing-common/BrowserTestUtils.jsm");
     Cu.import("resource://testing-common/ContentTask.jsm");
     ContentTask.setTestScope(window.opener.wrappedJSObject);
@@ -136,28 +132,16 @@
       }
 
       if (!AppConstants.DEBUG) {
-<<<<<<< HEAD
-        yield testFindCountUI();
-        gFindBar.close();
-        ok(gFindBar.hidden, "Failed to close findbar after testFindCountUI");
-        yield testFindCountUI(true);
-=======
         await testFindCountUI();
         gFindBar.close();
         ok(gFindBar.hidden, "Failed to close findbar after testFindCountUI");
         await testFindCountUI(true);
->>>>>>> a17af05f
         gFindBar.close();
         ok(gFindBar.hidden, "Failed to close findbar after testFindCountUI - linksOnly");
       }
 
-<<<<<<< HEAD
-      yield openFindbar();
-      yield testFindAfterCaseChanged();
-=======
       await openFindbar();
       await testFindAfterCaseChanged();
->>>>>>> a17af05f
       gFindBar.close();
       await openFindbar();
       await testFailedStringReset();
@@ -170,22 +154,7 @@
       await testToggleEntireWord();
     }
 
-<<<<<<< HEAD
-    function testFindButtonsState(enabled = null) {
-      // If `enabled` is not explicitly passed in, we set it to its most logical
-      // value.
-      if (enabled === null)
-        enabled = !!gFindBar._findField.value;
-      is(gFindBar.getElement("find-next").disabled, !enabled,
-        `Expected the 'next' button to be ${enabled ? 'enabled' : 'disabled'}`);
-      is(gFindBar.getElement("find-previous").disabled, !enabled,
-        `Expected the 'previous' button to be ${enabled ? 'enabled' : 'disabled'}`);
-    }
-
-    function* testFindbarSelection() {
-=======
     async function testFindbarSelection() {
->>>>>>> a17af05f
       function checkFindbarState(aTestName, aExpSelection) {
         ok(!gFindBar.hidden, "testFindbarSelection: failed to open findbar: " + aTestName);
         ok(document.commandDispatcher.focusedElement == gFindBar._findField.inputField,
@@ -195,7 +164,6 @@
              "Incorrect selection in testFindbarSelection: "  + aTestName +
              ". Selection: " + gFindBar._findField.value);
         }
-        testFindButtonsState();
 
         // Clear the value, close the findbar.
         gFindBar._findField.value = "";
@@ -287,21 +255,6 @@
         gFindBar.browser.finder.addResultListener(listener);
         // Make sure we resolve _at least_ after five times the find iterator timeout.
         setTimeout(resolve, (ITERATOR_TIMEOUT * 5) + 20);
-<<<<<<< HEAD
-      });
-    }
-
-    function promiseHighlightFinished() {
-      return new Promise(resolve => {
-        let listener = {
-          onHighlightFinished() {
-            gFindBar.browser.finder.removeResultListener(listener);
-            resolve();
-          }
-        };
-        gFindBar.browser.finder.addResultListener(listener);
-=======
->>>>>>> a17af05f
       });
     }
 
@@ -343,17 +296,6 @@
       });
     }
 
-    function promiseExpectRangeCount(rangeCount) {
-      return ContentTask.spawn(gBrowser, { rangeCount }, function* (args) {
-        let controller = docShell.QueryInterface(Ci.nsIInterfaceRequestor)
-                                 .getInterface(Ci.nsISelectionDisplay)
-                                 .QueryInterface(Ci.nsISelectionController);
-        let sel = controller.getSelection(Ci.nsISelectionController.SELECTION_FIND);
-        Assert.equal(sel.rangeCount, args.rangeCount,
-          "Expected the correct amount of ranges inside the Find selection");
-      });
-    }
-
     // also test match-case
     async function testNormalFind() {
       document.getElementById("cmd_find").doCommand();
@@ -379,7 +321,6 @@
           "testNormalFind: failed to find '" + args.searchStr + "'");
         return sel;
       });
-      testFindButtonsState();
       testClipboardSearchString(sel);
 
       if (!matchCaseCheckbox.hidden) {
@@ -393,12 +334,7 @@
         });
         promise = promiseFindResult();
         matchCaseCheckbox.click();
-<<<<<<< HEAD
-        yield promise;
-        testFindButtonsState();
-=======
         await promise;
->>>>>>> a17af05f
       }
     }
 
@@ -438,7 +374,6 @@
         Assert.notEqual(content.getSelection().toString().toLowerCase(), args.searchStr,
           "testNormalFindWithComposition: text shouldn't be found during composition");
       });
-      testFindButtonsState();
 
       synthesizeComposition({ type: "compositioncommitasis" });
 
@@ -449,7 +384,6 @@
         return sel;
       });
       testClipboardSearchString(sel);
-      testFindButtonsState();
 
       if (clicked) {
         matchCaseCheckbox.click();
@@ -513,16 +447,11 @@
         Assert.equal(content.getSelection().toString(), args.searchStr,
           "testQuickFindLink: failed to find sample link");
       });
-      testFindButtonsState();
       testClipboardSearchString(searchStr);
     }
 
     // See bug 963925 for more details on this test.
-<<<<<<< HEAD
-    function* testFindWithHighlight() {
-=======
     async function testFindWithHighlight() {
->>>>>>> a17af05f
       gFindBar._findField.value = "";
 
       // For this test, we want to closely control the selection. The easiest
@@ -580,18 +509,6 @@
       // Regression test for bug 1316515.
       searchStr = "e";
       gFindBar.clear();
-<<<<<<< HEAD
-      yield enterStringIntoFindField(searchStr);
-      yield promiseExpectRangeCount(0);
-
-      highlightButton.click();
-      ok(highlightButton.checked, "testFindWithHighlight: Highlight All should be checked.");
-      yield promiseHighlightFinished();
-      yield promiseExpectRangeCount(3);
-
-      synthesizeKey("VK_BACK_SPACE", {});
-      yield promiseExpectRangeCount(0);
-=======
       await enterStringIntoFindField(searchStr);
       await promiseExpectRangeCount(0);
 
@@ -602,23 +519,10 @@
 
       synthesizeKey("VK_BACK_SPACE", {});
       await promiseExpectRangeCount(0);
->>>>>>> a17af05f
 
       // Regression test for bug 1316513.
       highlightButton.click();
       ok(!highlightButton.checked, "testFindWithHighlight - 1316513: Highlight All should be unchecked.");
-<<<<<<< HEAD
-      yield enterStringIntoFindField(searchStr);
-
-      highlightButton.click();
-      ok(highlightButton.checked, "testFindWithHighlight - 1316513: Highlight All should be checked.");
-      yield promiseHighlightFinished();
-      yield promiseExpectRangeCount(3);
-
-      let promise = BrowserTestUtils.browserLoaded(gBrowser);
-      gBrowser.reload();
-      yield promise;
-=======
       await enterStringIntoFindField(searchStr);
 
       highlightButton.click();
@@ -629,18 +533,12 @@
       let promise = BrowserTestUtils.browserLoaded(gBrowser);
       gBrowser.reload();
       await promise;
->>>>>>> a17af05f
 
       ok(highlightButton.checked, "testFindWithHighlight - 1316513: Highlight All " +
          "should still be checked after a reload.");
       synthesizeKey("VK_RETURN", {});
-<<<<<<< HEAD
-      yield promiseHighlightFinished();
-      yield promiseExpectRangeCount(3);
-=======
       await promiseHighlightFinished();
       await promiseExpectRangeCount(3);
->>>>>>> a17af05f
 
       // Uncheck at test end to not interfere with other test functions that are
       // run after this one.
@@ -667,23 +565,14 @@
         Assert.equal(content.getSelection().toString(), args.SEARCH_TEXT,
           "testQuickFindText: failed to find '" + args.SEARCH_TEXT + "'");
       });
-      testFindButtonsState();
       testClipboardSearchString(SEARCH_TEXT);
     }
 
-<<<<<<< HEAD
-    function* testFindCountUI(linksOnly = false) {
-      yield clearFocus();
-
-      if (linksOnly) {
-        yield ContentTask.spawn(gBrowser, null, function* () {
-=======
     async function testFindCountUI(linksOnly = false) {
       await clearFocus();
 
       if (linksOnly) {
         await ContentTask.spawn(gBrowser, null, async function() {
->>>>>>> a17af05f
           let document = content.document;
           let event = document.createEvent("KeyboardEvent");
           event.initKeyEvent("keypress", true, true, null, false, false,
@@ -703,13 +592,8 @@
       if (matchCase.checked) {
         promise = promiseFindResult();
         matchCase.click();
-<<<<<<< HEAD
-        yield new Promise(resolve => setTimeout(resolve, ITERATOR_TIMEOUT + 20));
-        yield promise;
-=======
         await new Promise(resolve => setTimeout(resolve, ITERATOR_TIMEOUT + 20));
         await promise;
->>>>>>> a17af05f
       }
 
       let foundMatches = gFindBar._foundMatches;
@@ -737,10 +621,6 @@
           `${linksOnly ? "[Links-only] " : ""}Currently highlighted match should be at ${aTest.current} for '${aTest.text}'`);
         is(aMatches[2], String(aTest.total),
           `${linksOnly ? "[Links-only] " : ""}Total amount of matches should be ${aTest.total} for '${aTest.text}'`);
-<<<<<<< HEAD
-        testFindButtonsState(aMatches.total !== 0);
-=======
->>>>>>> a17af05f
       }
 
       for (let test of tests) {
@@ -753,26 +633,16 @@
         else if (test.text.length == 2)
           timeout *= 2;
         timeout += 20;
-<<<<<<< HEAD
-        yield new Promise(resolve => setTimeout(resolve, timeout));
-        yield enterStringIntoFindField(test.text, false);
-        yield promiseMatchesCountResult();
-=======
         await new Promise(resolve => setTimeout(resolve, timeout));
         await enterStringIntoFindField(test.text, false);
         await promiseMatchesCountResult();
->>>>>>> a17af05f
         let matches = foundMatches.value.match(regex);
         if (!test.total) {
           ok(!matches, "No message should be shown when 0 matches are expected");
         } else {
           assertMatches(test, matches);
           for (let i = 1; i < test.total; i++) {
-<<<<<<< HEAD
-            yield new Promise(resolve => setTimeout(resolve, timeout));
-=======
             await new Promise(resolve => setTimeout(resolve, timeout));
->>>>>>> a17af05f
             gFindBar.onFindAgainCommand();
             await promiseMatchesCountResult();
             // test.current + 1, test.current + 2, ..., test.total, 1, ..., test.current
@@ -800,13 +670,11 @@
       await ContentTask.spawn(gBrowser, null, async function() {
         Assert.equal(content.getSelection().toString(), "T", "First T should be selected.");
       });
-      testFindButtonsState();
 
       gPrefsvc.setIntPref("accessibility.typeaheadfind.casesensitive", 1);
       await ContentTask.spawn(gBrowser, null, async function() {
         Assert.equal(content.getSelection().toString(), "t", "First t should be selected.");
       });
-      testFindButtonsState();
     }
 
     // Make sure that _findFailedString is cleared:
@@ -819,14 +687,12 @@
       await ContentTask.spawn(gBrowser, null, async function() {
         Assert.equal(content.getSelection().toString(), "", "Not found.");
       });
-      testFindButtonsState(false);
 
       gPrefsvc.setIntPref("accessibility.typeaheadfind.casesensitive", 0);
       await ContentTask.spawn(gBrowser, { SEARCH_TEXT }, async function(args) {
         Assert.equal(content.getSelection().toString(), args.SEARCH_TEXT,
           "Search text should be selected.");
       });
-      testFindButtonsState();
     }
 
     function testClipboardSearchString(aExpected) {
@@ -842,30 +708,17 @@
     }
 
     // See bug 967982.
-<<<<<<< HEAD
-    function* testFindAgainNotFound() {
-      yield openFindbar();
-      yield enterStringIntoFindField(NOT_FOUND_TEXT, false);
-      testFindButtonsState(false);
-=======
     async function testFindAgainNotFound() {
       await openFindbar();
       await enterStringIntoFindField(NOT_FOUND_TEXT, false);
->>>>>>> a17af05f
       gFindBar.close();
       ok(gFindBar.hidden, "The findbar is closed.");
       let promise = promiseFindResult();
       gFindBar.onFindAgainCommand();
       await promise;
       ok(!gFindBar.hidden, "Unsuccessful Find Again opens the find bar.");
-      testFindButtonsState(false);
-
-<<<<<<< HEAD
-      yield enterStringIntoFindField(SEARCH_TEXT);
-      testFindButtonsState();
-=======
+
       await enterStringIntoFindField(SEARCH_TEXT);
->>>>>>> a17af05f
       gFindBar.close();
       ok(gFindBar.hidden, "The findbar is closed.");
       promise = promiseFindResult();
@@ -880,19 +733,13 @@
       await enterStringIntoFindField("Tex", false);
       let result = await promise;
       is(result.result, Ci.nsITypeAheadFind.FIND_FOUND, "Text should be found");
-      testFindButtonsState();
-
-<<<<<<< HEAD
-      yield new Promise(resolve => setTimeout(resolve, ITERATOR_TIMEOUT + 20));
-=======
+
       await new Promise(resolve => setTimeout(resolve, ITERATOR_TIMEOUT + 20));
->>>>>>> a17af05f
       promise = promiseFindResult();
       let check = gFindBar.getElement("find-entire-word");
       check.click();
       result = await promise;
       is(result.result, Ci.nsITypeAheadFind.FIND_NOTFOUND, "Text should NOT be found");
-      testFindButtonsState(false);
 
       check.click();
       gFindBar.close(true);
