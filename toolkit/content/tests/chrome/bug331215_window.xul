--- conflicted
+++ resolved
@@ -18,10 +18,6 @@
 
   <script type="application/javascript"><![CDATA[
     const {interfaces: Ci, classes: Cc, results: Cr, utils: Cu} = Components;
-<<<<<<< HEAD
-    Cu.import("resource://gre/modules/Task.jsm");
-=======
->>>>>>> a17af05f
     Cu.import("resource://testing-common/BrowserTestUtils.jsm");
     Cu.import("resource://testing-common/ContentTask.jsm");
     ContentTask.setTestScope(window.opener.wrappedJSObject);
@@ -59,16 +55,6 @@
 
     async function onDocumentLoaded() {
       document.getElementById("cmd_find").doCommand();
-<<<<<<< HEAD
-      yield promiseEnterStringIntoFindField("test");
-      document.commandDispatcher
-              .getControllerForCommand("cmd_moveTop")
-              .doCommand("cmd_moveTop");
-      yield promiseEnterStringIntoFindField("l");
-      ok(gFindBar._findField.getAttribute("status") == "notfound",
-         "Findfield status attribute should have been 'notfound' after entering test");
-      yield promiseEnterStringIntoFindField("a");
-=======
       await promiseEnterStringIntoFindField("test");
       document.commandDispatcher
               .getControllerForCommand("cmd_moveTop")
@@ -77,7 +63,6 @@
       ok(gFindBar._findField.getAttribute("status") == "notfound",
          "Findfield status attribute should have been 'notfound' after entering test");
       await promiseEnterStringIntoFindField("a");
->>>>>>> a17af05f
       ok(gFindBar._findField.getAttribute("status") != "notfound",
          "Findfield status attribute should not have been 'notfound' after entering latest");
     }
