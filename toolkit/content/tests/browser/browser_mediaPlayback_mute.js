const PAGE = "https://example.com/browser/toolkit/content/tests/browser/file_mediaPlayback2.html";
const FRAME = "https://example.com/browser/toolkit/content/tests/browser/file_mediaPlaybackFrame2.html";

function wait_for_event(browser, event) {
  return BrowserTestUtils.waitForEvent(browser, event, false, (event) => {
    is(event.originalTarget, browser, "Event must be dispatched to correct browser.");
    return true;
  });
}

function test_audio_in_browser() {
  function get_audio_element() {
    var doc = content.document;
    var list = doc.getElementsByTagName("audio");
    if (list.length == 1) {
      return list[0];
    }

    // iframe?
    list = doc.getElementsByTagName("iframe");

    var iframe = list[0];
    list = iframe.contentDocument.getElementsByTagName("audio");
    return list[0];
  }

  var audio = get_audio_element();
  return {
    computedVolume: audio.computedVolume,
    computedMuted: audio.computedMuted
  }
}

async function test_on_browser(url, browser) {
  browser.loadURI(url);
  await wait_for_event(browser, "DOMAudioPlaybackStarted");

  var result = await ContentTask.spawn(browser, null, test_audio_in_browser);
  is(result.computedVolume, 1, "Audio volume is 1");
  is(result.computedMuted, false, "Audio is not muted");

  ok(!browser.audioMuted, "Audio should not be muted by default");
  browser.mute();
  ok(browser.audioMuted, "Audio should be muted now");

  await wait_for_event(browser, "DOMAudioPlaybackStopped");

  result = await ContentTask.spawn(browser, null, test_audio_in_browser);
  is(result.computedVolume, 0, "Audio volume is 0 when muted");
  is(result.computedMuted, true, "Audio is muted");
}

async function test_visibility(url, browser) {
  browser.loadURI(url);
  await wait_for_event(browser, "DOMAudioPlaybackStarted");

  var result = await ContentTask.spawn(browser, null, test_audio_in_browser);
  is(result.computedVolume, 1, "Audio volume is 1");
  is(result.computedMuted, false, "Audio is not muted");

  await BrowserTestUtils.withNewTab({
    gBrowser,
    url: "about:blank",
  }, function() {});

  ok(!browser.audioMuted, "Audio should not be muted by default");
  browser.mute();
  ok(browser.audioMuted, "Audio should be muted now");

  await wait_for_event(browser, "DOMAudioPlaybackStopped");

  result = await ContentTask.spawn(browser, null, test_audio_in_browser);
  is(result.computedVolume, 0, "Audio volume is 0 when muted");
  is(result.computedMuted, true, "Audio is muted");
}

<<<<<<< HEAD
add_task(function*() {
  yield SpecialPowers.pushPrefEnv({"set": [
=======
add_task(async function() {
  await SpecialPowers.pushPrefEnv({"set": [
>>>>>>> a17af05f
    ["media.useAudioChannelService.testing", true]
  ]});
});

add_task(async function test_page() {
  await BrowserTestUtils.withNewTab({
    gBrowser,
    url: "about:blank",
  }, test_on_browser.bind(undefined, PAGE));
});

add_task(async function test_frame() {
  await BrowserTestUtils.withNewTab({
    gBrowser,
    url: "about:blank",
  }, test_on_browser.bind(undefined, FRAME));
});

add_task(async function test_frame() {
  await BrowserTestUtils.withNewTab({
    gBrowser,
    url: "about:blank",
  }, test_visibility.bind(undefined, PAGE));
});<|MERGE_RESOLUTION|>--- conflicted
+++ resolved
@@ -74,13 +74,8 @@
   is(result.computedMuted, true, "Audio is muted");
 }
 
-<<<<<<< HEAD
-add_task(function*() {
-  yield SpecialPowers.pushPrefEnv({"set": [
-=======
 add_task(async function() {
   await SpecialPowers.pushPrefEnv({"set": [
->>>>>>> a17af05f
     ["media.useAudioChannelService.testing", true]
   ]});
 });
