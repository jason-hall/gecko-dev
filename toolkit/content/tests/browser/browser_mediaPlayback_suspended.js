--- conflicted
+++ resolved
@@ -11,31 +11,6 @@
   return BrowserTestUtils.waitForEvent(browser, event, false, (event) => {
     is(event.originalTarget, browser, "Event must be dispatched to correct browser.");
     return true;
-  });
-}
-
-function check_audio_onplay() {
-  var list = content.document.getElementsByTagName("audio");
-  if (list.length != 1) {
-    ok(false, "There should be only one audio element in page!")
-  }
-
-  var audio = list[0];
-  return new Promise((resolve, reject) => {
-    audio.onplay = () => {
-      ok(false, "Should not receive play event!");
-      this.onplay = null;
-      reject();
-    };
-
-    audio.pause();
-    audio.play();
-
-    setTimeout(() => {
-      ok(true, "Doesn't receive play event when media was blocked.");
-      audio.onplay = null;
-      resolve();
-    }, 1000)
   });
 }
 
@@ -134,33 +109,8 @@
                                    check_audio_suspended);
 }
 
-<<<<<<< HEAD
-function* suspended_block(url, browser) {
-  info("### Start test for suspended-block ###");
-  browser.loadURI(url);
-
-  info("- page should have playing audio -");
-  yield wait_for_event(browser, "DOMAudioPlaybackStarted");
-
-  info("- block playing audio -");
-  browser.blockMedia();
-  yield ContentTask.spawn(browser, SuspendedType.SUSPENDED_BLOCK,
-                                   check_audio_suspended);
-  yield ContentTask.spawn(browser, null,
-                                   check_audio_onplay);
-
-  info("- resume blocked audio -");
-  browser.resumeMedia();
-  yield ContentTask.spawn(browser, SuspendedType.NONE_SUSPENDED,
-                                   check_audio_suspended);
-}
-
-add_task(function* setup_test_preference() {
-  yield SpecialPowers.pushPrefEnv({"set": [
-=======
 add_task(async function setup_test_preference() {
   await SpecialPowers.pushPrefEnv({"set": [
->>>>>>> a17af05f
     ["media.useAudioChannelService.testing", true]
   ]});
 });
