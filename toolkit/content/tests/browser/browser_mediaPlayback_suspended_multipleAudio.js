--- conflicted
+++ resolved
@@ -136,21 +136,7 @@
   is(autoPlay.paused && nonAutoPlay.paused, true, "No audio was resumed.");
 }
 
-<<<<<<< HEAD
-function play_nonautoplay_audio_should_be_blocked(suspendedType) {
-  var nonAutoPlay = content.document.getElementById("nonautoplay");
-  if (!nonAutoPlay) {
-    ok(false, "Can't get the audio element!");
-  }
-
-  nonAutoPlay.play();
-  ok(nonAutoPlay.paused, "The blocked audio can't be playback.");
-}
-
-function* suspended_pause(url, browser) {
-=======
 async function suspended_pause(url, browser) {
->>>>>>> a17af05f
   info("### Start test for suspended-pause ###");
   browser.loadURI(url);
 
@@ -250,13 +236,8 @@
                                    check_all_audio_suspended);
 }
 
-<<<<<<< HEAD
-add_task(function* setup_test_preference() {
-  yield SpecialPowers.pushPrefEnv({"set": [
-=======
 add_task(async function setup_test_preference() {
   await SpecialPowers.pushPrefEnv({"set": [
->>>>>>> a17af05f
     ["media.useAudioChannelService.testing", true]
   ]});
 });
