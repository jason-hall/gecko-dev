<!DOCTYPE HTML>
<html>
<head>
  <title>Video controls test</title>
  <script type="text/javascript" src="/tests/SimpleTest/SimpleTest.js"></script>
  <script type="text/javascript" src="/tests/SimpleTest/EventUtils.js"></script>
  <link rel="stylesheet" type="text/css" href="/tests/SimpleTest/test.css" />
</head>
<body>

<pre id="test">
<script class="testbody" type="text/javascript">

function runTest(event) {
  info(true, "----- test #" + testnum + " -----");

  switch (testnum) {
    case 1:
      is(event.type, "timeupdate", "checking event type");
      is(video.paused, false, "checking video play state");
      video.removeEventListener("timeupdate", runTest);

      // Click to toggle play/pause (now pausing)
      synthesizeMouseAtCenter(video, {}, win);
      break;

    case 2:
      is(event.type, "pause", "checking event type");
      is(video.paused, true, "checking video play state");
      win.close();

      SimpleTest.finish();
      break;

    default:
      ok(false, "unexpected test #" + testnum + " w/ event " + event.type);
      throw "unexpected test #" + testnum + " w/ event " + event.type;
  }

  testnum++;
}

SpecialPowers.pushPrefEnv({"set": [["javascript.enabled", false]]}, startTest);

var testnum = 1;

var video;
function loadevent(event) {
  is(win.testExpando, undefined, "expando shouldn't exist because js is disabled");
  video = win.document.querySelector("video");
  // Other events expected by the test.
  video.addEventListener("timeupdate", runTest);
  video.addEventListener("pause", runTest);
}

var win;
function startTest() {
<<<<<<< HEAD
  var videoURL = new URL("seek_with_sound.ogg", document.documentURI).href;

  // eslint-disable-next-line no-useless-concat
  var url = "data:text/html,<video src=" + videoURL + " controls autoplay=true></video><script>window.testExpando = true;</scr" + "ipt>";

  win = window.open(url);
=======
  const TEST_FILE = location.href.replace("test_videocontrols_jsdisabled.html",
                                          "file_videocontrols_jsdisabled.html");
  win = window.open(TEST_FILE);
>>>>>>> a17af05f
  win.addEventListener("load", loadevent);
}

SimpleTest.waitForExplicitFinish();

</script>
</pre>
</body>
</html><|MERGE_RESOLUTION|>--- conflicted
+++ resolved
@@ -55,18 +55,9 @@
 
 var win;
 function startTest() {
-<<<<<<< HEAD
-  var videoURL = new URL("seek_with_sound.ogg", document.documentURI).href;
-
-  // eslint-disable-next-line no-useless-concat
-  var url = "data:text/html,<video src=" + videoURL + " controls autoplay=true></video><script>window.testExpando = true;</scr" + "ipt>";
-
-  win = window.open(url);
-=======
   const TEST_FILE = location.href.replace("test_videocontrols_jsdisabled.html",
                                           "file_videocontrols_jsdisabled.html");
   win = window.open(TEST_FILE);
->>>>>>> a17af05f
   win.addEventListener("load", loadevent);
 }
 
