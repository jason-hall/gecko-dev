--- conflicted
+++ resolved
@@ -382,20 +382,6 @@
 
       SimpleTest.executeSoon(() => {
         synthesizeKey(" ", {});
-<<<<<<< HEAD
-      });
-      break;
-
-    case 28:
-      is(event.type, "pause", "checking event type");
-
-      SimpleTest.executeSoon(() => {
-        SimpleTest.finish();
-      });
-      break;
-
-
-=======
       });
       break;
 
@@ -442,7 +428,6 @@
       is(event.type, "pause", "checking event type");
       SimpleTest.finish();
       break;
->>>>>>> a17af05f
 
     default:
       throw "unexpected test #" + testnum + " w/ event " + event.type;
