// -*- indent-tabs-mode: nil; js-indent-level: 2 -*-
// This Source Code Form is subject to the terms of the Mozilla Public
// License, v. 2.0. If a copy of the MPL was not distributed with this
// file, You can obtain one at http://mozilla.org/MPL/2.0/.

this.EXPORTED_SYMBOLS = ["RemoteWebProgressManager"];

const Ci = Components.interfaces;
const Cc = Components.classes;
const Cu = Components.utils;

Cu.import("resource://gre/modules/XPCOMUtils.jsm");

function newURI(spec) {
  return Cc["@mozilla.org/network/io-service;1"].getService(Ci.nsIIOService)
                                                .newURI(spec);
}

function RemoteWebProgressRequest(spec, originalSpec, requestCPOW) {
  this.wrappedJSObject = this;

  this._uri = newURI(spec);
  this._originalURI = newURI(originalSpec);
  this._requestCPOW = requestCPOW;
}

RemoteWebProgressRequest.prototype = {
  QueryInterface: XPCOMUtils.generateQI([Ci.nsIChannel]),

  get URI() { return this._uri.clone(); },
  get originalURI() { return this._originalURI.clone(); }
};

function RemoteWebProgress(aManager, aIsTopLevel) {
  this.wrappedJSObject = this;

  this._manager = aManager;

  this._isLoadingDocument = false;
  this._DOMWindow = null;
  this._DOMWindowID = 0;
  this._isTopLevel = aIsTopLevel;
  this._loadType = 0;
}

RemoteWebProgress.prototype = {
  NOTIFY_STATE_REQUEST:  0x00000001,
  NOTIFY_STATE_DOCUMENT: 0x00000002,
  NOTIFY_STATE_NETWORK:  0x00000004,
  NOTIFY_STATE_WINDOW:   0x00000008,
  NOTIFY_STATE_ALL:      0x0000000f,
  NOTIFY_PROGRESS:       0x00000010,
  NOTIFY_STATUS:         0x00000020,
  NOTIFY_SECURITY:       0x00000040,
  NOTIFY_LOCATION:       0x00000080,
  NOTIFY_REFRESH:        0x00000100,
  NOTIFY_ALL:            0x000001ff,

  get isLoadingDocument() { return this._isLoadingDocument },
  get DOMWindow() { return this._DOMWindow; },
  get DOMWindowID() { return this._DOMWindowID; },
  get isTopLevel() { return this._isTopLevel },
  get loadType() { return this._loadType; },

<<<<<<< HEAD
  addProgressListener(aListener) {
    this._manager.addProgressListener(aListener);
=======
  addProgressListener(aListener, aNotifyMask) {
    this._manager.addProgressListener(aListener, aNotifyMask);
>>>>>>> a17af05f
  },

  removeProgressListener(aListener) {
    this._manager.removeProgressListener(aListener);
  }
};

function RemoteWebProgressManager(aBrowser) {
  this._topLevelWebProgress = new RemoteWebProgress(this, true);
  this._progressListeners = [];

  this.swapBrowser(aBrowser);
}

RemoteWebProgressManager.argumentsForAddonListener = function(kind, args) {
  function checkType(arg, typ) {
    if (!arg) {
      return false;
    }
    return (arg instanceof typ) ||
      (arg instanceof Ci.nsISupports && arg.wrappedJSObject instanceof typ);
  }

  // Arguments for a tabs listener are shifted over one since the
  // <browser> element is passed as the first argument.
  let webProgressIndex = 0;
  let requestIndex = 1;
  if (kind == "tabs") {
    webProgressIndex = 1;
    requestIndex = 2;
  }

  if (checkType(args[webProgressIndex], RemoteWebProgress)) {
    args[webProgressIndex] = args[webProgressIndex].wrappedJSObject._webProgressCPOW;
  }

  if (checkType(args[requestIndex], RemoteWebProgressRequest)) {
    args[requestIndex] = args[requestIndex].wrappedJSObject._requestCPOW;
  }

  return args;
};

RemoteWebProgressManager.prototype = {
  swapBrowser(aBrowser) {
    if (this._messageManager) {
      this._messageManager.removeMessageListener("Content:StateChange", this);
      this._messageManager.removeMessageListener("Content:LocationChange", this);
      this._messageManager.removeMessageListener("Content:SecurityChange", this);
      this._messageManager.removeMessageListener("Content:StatusChange", this);
      this._messageManager.removeMessageListener("Content:ProgressChange", this);
      this._messageManager.removeMessageListener("Content:LoadURIResult", this);
    }

    this._browser = aBrowser;
    this._messageManager = aBrowser.messageManager;
    this._messageManager.addMessageListener("Content:StateChange", this);
    this._messageManager.addMessageListener("Content:LocationChange", this);
    this._messageManager.addMessageListener("Content:SecurityChange", this);
    this._messageManager.addMessageListener("Content:StatusChange", this);
    this._messageManager.addMessageListener("Content:ProgressChange", this);
    this._messageManager.addMessageListener("Content:LoadURIResult", this);
  },

  get topLevelWebProgress() {
    return this._topLevelWebProgress;
  },

<<<<<<< HEAD
  addProgressListener(aListener) {
=======
  addProgressListener(aListener, aNotifyMask) {
>>>>>>> a17af05f
    let listener = aListener.QueryInterface(Ci.nsIWebProgressListener);
    this._progressListeners.push({
      listener,
      mask: aNotifyMask || Ci.nsIWebProgress.NOTIFY_ALL
    });
  },

  removeProgressListener(aListener) {
    this._progressListeners =
      this._progressListeners.filter(l => l.listener != aListener);
  },

  _fixSSLStatusAndState(aStatus, aState) {
    let deserialized = null;
    if (aStatus) {
      let helper = Cc["@mozilla.org/network/serialization-helper;1"]
                    .getService(Components.interfaces.nsISerializationHelper);

      deserialized = helper.deserializeObject(aStatus)
      deserialized.QueryInterface(Ci.nsISSLStatus);
    }

    return [deserialized, aState];
  },

  setCurrentURI(aURI) {
    // This function is simpler than nsDocShell::SetCurrentURI since
    // it doesn't have to deal with child docshells.
    let remoteWebNav = this._browser._remoteWebNavigationImpl;
    remoteWebNav._currentURI = aURI;

    let webProgress = this.topLevelWebProgress;
    for (let { listener, mask } of this._progressListeners) {
      if (mask & Ci.nsIWebProgress.NOTIFY_LOCATION) {
        listener.onLocationChange(webProgress, null, aURI);
      }
    }
  },

<<<<<<< HEAD
  _callProgressListeners(methodName, ...args) {
    for (let p of this._progressListeners) {
      if (p[methodName]) {
=======
  _callProgressListeners(type, methodName, ...args) {
    for (let { listener, mask } of this._progressListeners) {
      if ((mask & type) && listener[methodName]) {
>>>>>>> a17af05f
        try {
          listener[methodName].apply(listener, args);
        } catch (ex) {
          Cu.reportError("RemoteWebProgress failed to call " + methodName + ": " + ex + "\n");
        }
      }
    }
  },

  receiveMessage(aMessage) {
    let json = aMessage.json;
    let objects = aMessage.objects;
    // This message is a custom one we send as a result of a loadURI call.
    // It shouldn't go through the same processing as all the forwarded
    // webprogresslistener messages.
    if (aMessage.name == "Content:LoadURIResult") {
      this._browser.inLoadURI = false;
      return;
    }

    let webProgress = null;
    let isTopLevel = json.webProgress && json.webProgress.isTopLevel;
    // The top-level WebProgress is always the same, but because we don't
    // really have a concept of subframes/content we always create a new object
    // for those.
    if (json.webProgress) {
      webProgress = isTopLevel ? this._topLevelWebProgress
                               : new RemoteWebProgress(this, false);

      // Update the actual WebProgress fields.
      webProgress._isLoadingDocument = json.webProgress.isLoadingDocument;
      webProgress._DOMWindow = objects.DOMWindow;
      webProgress._DOMWindowID = json.webProgress.DOMWindowID;
      webProgress._loadType = json.webProgress.loadType;
      webProgress._webProgressCPOW = objects.webProgress;
    }

    // The WebProgressRequest object however is always dynamic.
    let request = null;
    if (json.requestURI) {
      request = new RemoteWebProgressRequest(json.requestURI,
                                             json.originalRequestURI,
                                             objects.request);
    }

    if (isTopLevel) {
      this._browser._contentWindow = objects.contentWindow;
      this._browser._documentContentType = json.documentContentType;
      if (typeof json.inLoadURI != "undefined") {
        this._browser.inLoadURI = json.inLoadURI;
      }
      if (json.charset) {
        this._browser._characterSet = json.charset;
        this._browser._mayEnableCharacterEncodingMenu = json.mayEnableCharacterEncodingMenu;
      }
    }

    switch (aMessage.name) {
    case "Content:StateChange":
      if (isTopLevel) {
        this._browser._documentURI = newURI(json.documentURI);
      }
      this._callProgressListeners(
        Ci.nsIWebProgress.NOTIFY_STATE_ALL, "onStateChange", webProgress,
        request, json.stateFlags, json.status
      );
      break;

    case "Content:LocationChange":
      let location = newURI(json.location);
      let flags = json.flags;
      let remoteWebNav = this._browser._remoteWebNavigationImpl;

      // These properties can change even for a sub-frame navigation.
      remoteWebNav.canGoBack = json.canGoBack;
      remoteWebNav.canGoForward = json.canGoForward;

      if (isTopLevel) {
        remoteWebNav._currentURI = location;
        this._browser._documentURI = newURI(json.documentURI);
        this._browser._contentTitle = json.title;
        this._browser._imageDocument = null;
        this._browser._contentPrincipal = json.principal;
        this._browser._isSyntheticDocument = json.synthetic;
        this._browser._innerWindowID = json.innerWindowID;
      }

      this._callProgressListeners(
        Ci.nsIWebProgress.NOTIFY_LOCATION, "onLocationChange", webProgress,
        request, location, flags
      );
      break;

    case "Content:SecurityChange":
      let [status, state] = this._fixSSLStatusAndState(json.status, json.state);

      if (isTopLevel) {
        // Invoking this getter triggers the generation of the underlying object,
        // which we need to access with ._securityUI, because .securityUI returns
        // a wrapper that makes _update inaccessible.
        void this._browser.securityUI;
        this._browser._securityUI._update(status, state);
      }

      this._callProgressListeners(
        Ci.nsIWebProgress.NOTIFY_SECURITY, "onSecurityChange", webProgress,
        request, state
      );
      break;

    case "Content:StatusChange":
      this._callProgressListeners(
        Ci.nsIWebProgress.NOTIFY_STATUS, "onStatusChange", webProgress, request,
        json.status, json.message
      );
      break;

    case "Content:ProgressChange":
      this._callProgressListeners(
        Ci.nsIWebProgress.NOTIFY_PROGRESS, "onProgressChange", webProgress,
        request, json.curSelf, json.maxSelf, json.curTotal, json.maxTotal
      );
      break;
    }
  },
};<|MERGE_RESOLUTION|>--- conflicted
+++ resolved
@@ -62,13 +62,8 @@
   get isTopLevel() { return this._isTopLevel },
   get loadType() { return this._loadType; },
 
-<<<<<<< HEAD
-  addProgressListener(aListener) {
-    this._manager.addProgressListener(aListener);
-=======
   addProgressListener(aListener, aNotifyMask) {
     this._manager.addProgressListener(aListener, aNotifyMask);
->>>>>>> a17af05f
   },
 
   removeProgressListener(aListener) {
@@ -137,11 +132,7 @@
     return this._topLevelWebProgress;
   },
 
-<<<<<<< HEAD
-  addProgressListener(aListener) {
-=======
   addProgressListener(aListener, aNotifyMask) {
->>>>>>> a17af05f
     let listener = aListener.QueryInterface(Ci.nsIWebProgressListener);
     this._progressListeners.push({
       listener,
@@ -181,15 +172,9 @@
     }
   },
 
-<<<<<<< HEAD
-  _callProgressListeners(methodName, ...args) {
-    for (let p of this._progressListeners) {
-      if (p[methodName]) {
-=======
   _callProgressListeners(type, methodName, ...args) {
     for (let { listener, mask } of this._progressListeners) {
       if ((mask & type) && listener[methodName]) {
->>>>>>> a17af05f
         try {
           listener[methodName].apply(listener, args);
         } catch (ex) {
