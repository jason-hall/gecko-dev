--- conflicted
+++ resolved
@@ -49,12 +49,6 @@
 with Files('tests/xpcshell/test_client_id.js'):
     BUG_COMPONENT = ('Toolkit', 'Telemetry')
 
-<<<<<<< HEAD
-with Files('tests/xpcshell/test_session_recorder.js'):
-    BUG_COMPONENT = ('Toolkit', 'Telemetry')
-
-=======
->>>>>>> a17af05f
 with Files('AsyncPrefs.jsm'):
     BUG_COMPONENT = ('Core', 'Security: Process Sandboxing')
 
@@ -100,12 +94,6 @@
 with Files('LoadContextInfo.jsm'):
     BUG_COMPONENT = ('Core', 'Networking: Cache')
 
-<<<<<<< HEAD
-with Files('Locale.jsm'):
-    BUG_COMPONENT = ('Core', 'Internationalization')
-
-=======
->>>>>>> a17af05f
 with Files('Memory.jsm'):
     BUG_COMPONENT = ('Core', 'DOM: Content Processes')
 
@@ -133,11 +121,7 @@
 with Files('Promise*.jsm'):
     BUG_COMPONENT = ('Toolkit', 'Async Tooling')
 
-<<<<<<< HEAD
-with Files('RemoteController.jsm'):
-=======
 with Files('RemoteController.js'):
->>>>>>> a17af05f
     BUG_COMPONENT = ('Core', 'Widget')
 
 with Files('RemoteFinder.jsm'):
@@ -152,12 +136,6 @@
 with Files('ResponsivenessMonitor.jsm'):
     BUG_COMPONENT = ('Firefox', 'Migration')
 
-<<<<<<< HEAD
-with Files('SessionRecorder.jsm'):
-    BUG_COMPONENT = ('Toolkit', 'Telemetry')
-
-=======
->>>>>>> a17af05f
 with Files('ShortcutUtils.jsm'):
     BUG_COMPONENT = ('Firefox', 'Toolbars and Customization')
 
@@ -203,10 +181,7 @@
     'ClientID.jsm',
     'Color.jsm',
     'Console.jsm',
-<<<<<<< HEAD
-=======
     'css-selector.js',
->>>>>>> a17af05f
     'DateTimePickerHelper.jsm',
     'debug.js',
     'DeferredTask.jsm',
@@ -261,10 +236,6 @@
     'sessionstore/FormData.jsm',
     'sessionstore/ScrollPosition.jsm',
     'ShortcutUtils.jsm',
-<<<<<<< HEAD
-    'Sntp.jsm',
-=======
->>>>>>> a17af05f
     'Sqlite.jsm',
     'Task.jsm',
     'Timer.jsm',
