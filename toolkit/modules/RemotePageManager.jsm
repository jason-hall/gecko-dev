/* This Source Code Form is subject to the terms of the Mozilla Public
 * License, v. 2.0. If a copy of the MPL was not distributed with this
 * file, You can obtain one at http://mozilla.org/MPL/2.0/. */

"use strict";

this.EXPORTED_SYMBOLS = ["RemotePages", "RemotePageManager", "PageListener"];

const { classes: Cc, interfaces: Ci, utils: Cu, results: Cr } = Components;

Cu.import("resource://gre/modules/XPCOMUtils.jsm");
Cu.import("resource://gre/modules/Services.jsm");

function MessageListener() {
  this.listeners = new Map();
}

MessageListener.prototype = {
  keys() {
    return this.listeners.keys();
  },

  has(name) {
    return this.listeners.has(name);
  },

  callListeners(message) {
    let listeners = this.listeners.get(message.name);
    if (!listeners) {
      return;
    }

    for (let listener of listeners.values()) {
      try {
        listener(message);
      } catch (e) {
        Cu.reportError(e);
      }
    }
  },

  addMessageListener(name, callback) {
    if (!this.listeners.has(name))
      this.listeners.set(name, new Set([callback]));
    else
      this.listeners.get(name).add(callback);
  },

  removeMessageListener(name, callback) {
    if (!this.listeners.has(name))
      return;

    this.listeners.get(name).delete(callback);
  },
}


/**
 * Creates a RemotePages object which listens for new remote pages of some
 * particular URLs. A "RemotePage:Init" message will be dispatched to this
 * object for every page loaded. Message listeners added to this object receive
 * messages from all loaded pages from the requested urls.
 */
this.RemotePages = function(urls) {
  this.urls = Array.isArray(urls) ? urls : [urls];
  this.messagePorts = new Set();
  this.listener = new MessageListener();
  this.destroyed = false;

  this.portCreated = this.portCreated.bind(this);
  this.portMessageReceived = this.portMessageReceived.bind(this);

  for (const url of this.urls) {
    RemotePageManager.addRemotePageListener(url, this.portCreated);
  }
}

RemotePages.prototype = {
  urls: null,
  messagePorts: null,
  listener: null,
  destroyed: null,

  destroy() {
<<<<<<< HEAD
    RemotePageManager.removeRemotePageListener(this.url);
=======
    for (const url of this.urls) {
      RemotePageManager.removeRemotePageListener(url);
    }
>>>>>>> a17af05f

    for (let port of this.messagePorts.values()) {
      this.removeMessagePort(port);
    }

    this.messagePorts = null;
    this.listener = null;
    this.destroyed = true;
  },

<<<<<<< HEAD
  // Called when a page matching the url has loaded in a frame.
=======
  // Called when a page matching one of the urls has loaded in a frame.
>>>>>>> a17af05f
  portCreated(port) {
    this.messagePorts.add(port);

    port.loaded = false;
    port.addMessageListener("RemotePage:Load", this.portMessageReceived);
    port.addMessageListener("RemotePage:Unload", this.portMessageReceived);

    for (let name of this.listener.keys()) {
      this.registerPortListener(port, name);
    }

    this.listener.callListeners({ target: port, name: "RemotePage:Init" });
  },

  // A message has been received from one of the pages
  portMessageReceived(message) {
<<<<<<< HEAD
    if (message.name == "RemotePage:Unload")
      this.removeMessagePort(message.target);
=======
    switch (message.name) {
      case "RemotePage:Load":
        message.target.loaded = true;
        break;
      case "RemotePage:Unload":
        message.target.loaded = false;
        this.removeMessagePort(message.target);
        break;
    }
>>>>>>> a17af05f

    this.listener.callListeners(message);
  },

  // A page has closed
  removeMessagePort(port) {
    for (let name of this.listener.keys()) {
      port.removeMessageListener(name, this.portMessageReceived);
    }

    port.removeMessageListener("RemotePage:Load", this.portMessageReceived);
    port.removeMessageListener("RemotePage:Unload", this.portMessageReceived);
    this.messagePorts.delete(port);
  },

  registerPortListener(port, name) {
    port.addMessageListener(name, this.portMessageReceived);
  },

  // Sends a message to all known pages
  sendAsyncMessage(name, data = null) {
    for (let port of this.messagePorts.values()) {
      try {
        port.sendAsyncMessage(name, data);
      } catch (e) {
        // Unless the port is in the process of unloading, something strange
        // happened but allow other ports to receive the message
        if (e.result !== Cr.NS_ERROR_NOT_INITIALIZED)
          Cu.reportError(e);
      }
    }
  },

  addMessageListener(name, callback) {
    if (this.destroyed) {
      throw new Error("RemotePages has been destroyed");
    }

    if (!this.listener.has(name)) {
      for (let port of this.messagePorts.values()) {
        this.registerPortListener(port, name)
      }
    }

    this.listener.addMessageListener(name, callback);
  },

  removeMessageListener(name, callback) {
    if (this.destroyed) {
      throw new Error("RemotePages has been destroyed");
    }

    this.listener.removeMessageListener(name, callback);
  },

  portsForBrowser(browser) {
    return [...this.messagePorts].filter(port => port.browser == browser);
  },
};


// Only exposes the public properties of the MessagePort
function publicMessagePort(port) {
  let properties = ["addMessageListener", "removeMessageListener",
                    "sendAsyncMessage", "destroy"];

  let clean = {};
  for (let property of properties) {
    clean[property] = port[property].bind(port);
  }

  Object.defineProperty(clean, "portID", {
<<<<<<< HEAD
=======
    enumerable: true,
>>>>>>> a17af05f
    get() {
      return port.portID;
    }
  });

  if (port instanceof ChromeMessagePort) {
    Object.defineProperty(clean, "browser", {
<<<<<<< HEAD
=======
      enumerable: true,
>>>>>>> a17af05f
      get() {
        return port.browser;
      }
    });
  }

  return clean;
}


/*
 * A message port sits on each side of the process boundary for every remote
 * page. Each has a port ID that is unique to the message manager it talks
 * through.
 *
 * We roughly implement the same contract as nsIMessageSender and
 * nsIMessageListenerManager
 */
function MessagePort(messageManager, portID) {
  this.messageManager = messageManager;
  this.portID = portID;
  this.destroyed = false;
  this.listener = new MessageListener();

  this.message = this.message.bind(this);
  this.messageManager.addMessageListener("RemotePage:Message", this.message);
}

MessagePort.prototype = {
  messageManager: null,
  portID: null,
  destroyed: null,
  listener: null,
  _browser: null,
  remotePort: null,

  // Called when the message manager used to connect to the other process has
  // changed, i.e. when a tab is detached.
  swapMessageManager(messageManager) {
    this.messageManager.removeMessageListener("RemotePage:Message", this.message);

    this.messageManager = messageManager;

    this.messageManager.addMessageListener("RemotePage:Message", this.message);
  },

  /* Adds a listener for messages. Many callbacks can be registered for the
   * same message if necessary. An attempt to register the same callback for the
   * same message twice will be ignored. When called the callback is passed an
   * object with these properties:
   *   target: This message port
   *   name:   The message name
   *   data:   Any data sent with the message
   */
  addMessageListener(name, callback) {
    if (this.destroyed) {
      throw new Error("Message port has been destroyed");
    }

    this.listener.addMessageListener(name, callback);
  },

  /*
   * Removes a listener for messages.
   */
  removeMessageListener(name, callback) {
    if (this.destroyed) {
      throw new Error("Message port has been destroyed");
    }

    this.listener.removeMessageListener(name, callback);
  },

  // Sends a message asynchronously to the other process
  sendAsyncMessage(name, data = null) {
    if (this.destroyed) {
      throw new Error("Message port has been destroyed");
    }

    this.messageManager.sendAsyncMessage("RemotePage:Message", {
      portID: this.portID,
      name,
      data,
    });
  },

  // Called to destroy this port
  destroy() {
    try {
      // This can fail in the child process if the tab has already been closed
      this.messageManager.removeMessageListener("RemotePage:Message", this.message);
    } catch (e) { }
    this.messageManager = null;
    this.destroyed = true;
    this.portID = null;
    this.listener = null;
  },
};


// The chome side of a message port
function ChromeMessagePort(browser, portID) {
  MessagePort.call(this, browser.messageManager, portID);

  this._browser = browser;
  this._permanentKey = browser.permanentKey;

  Services.obs.addObserver(this, "message-manager-disconnect");
  this.publicPort = publicMessagePort(this);

  this.swapBrowsers = this.swapBrowsers.bind(this);
  this._browser.addEventListener("SwapDocShells", this.swapBrowsers);
}

ChromeMessagePort.prototype = Object.create(MessagePort.prototype);

Object.defineProperty(ChromeMessagePort.prototype, "browser", {
  get() {
    return this._browser;
  }
});

// Called when the docshell is being swapped with another browser. We have to
// update to use the new browser's message manager
ChromeMessagePort.prototype.swapBrowsers = function({ detail: newBrowser }) {
  // We can see this event for the new browser before the swap completes so
  // check that the browser we're tracking has our permanentKey.
  if (this._browser.permanentKey != this._permanentKey)
    return;

  this._browser.removeEventListener("SwapDocShells", this.swapBrowsers);

  this._browser = newBrowser;
  this.swapMessageManager(newBrowser.messageManager);

  this._browser.addEventListener("SwapDocShells", this.swapBrowsers);
}

// Called when a message manager has been disconnected indicating that the
// tab has closed or crashed
ChromeMessagePort.prototype.observe = function(messageManager) {
  if (messageManager != this.messageManager)
    return;

  this.listener.callListeners({
    target: this.publicPort,
    name: "RemotePage:Unload",
    data: null,
  });
  this.destroy();
};

// Called when a message is received from the message manager. This could
// have come from any port in the message manager so verify the port ID.
ChromeMessagePort.prototype.message = function({ data: messagedata }) {
  if (this.destroyed || (messagedata.portID != this.portID)) {
    return;
  }

  let message = {
    target: this.publicPort,
    name: messagedata.name,
    data: messagedata.data,
  };
  this.listener.callListeners(message);

  if (messagedata.name == "RemotePage:Unload")
    this.destroy();
};

ChromeMessagePort.prototype.destroy = function() {
  try {
    this._browser.removeEventListener(
        "SwapDocShells", this.swapBrowsers);
  } catch (e) {
    // It's possible the browser instance is already dead so we can just ignore
    // this error.
  }

  this._browser = null;
  Services.obs.removeObserver(this, "message-manager-disconnect");
  MessagePort.prototype.destroy.call(this);
};


// The content side of a message port
function ChildMessagePort(contentFrame, window) {
  let portID = Services.appinfo.processID + ":" + ChildMessagePort.prototype.nextPortID++;
  MessagePort.call(this, contentFrame, portID);

  this.window = window;

  // Add functionality to the content page
  Cu.exportFunction(this.sendAsyncMessage.bind(this), window, {
    defineAs: "sendAsyncMessage",
  });
  Cu.exportFunction(this.addMessageListener.bind(this), window, {
    defineAs: "addMessageListener",
    allowCallbacks: true,
  });
  Cu.exportFunction(this.removeMessageListener.bind(this), window, {
    defineAs: "removeMessageListener",
    allowCallbacks: true,
  });

  // Send a message for load events
  let loadListener = () => {
    this.sendAsyncMessage("RemotePage:Load");
    window.removeEventListener("load", loadListener);
  };
  window.addEventListener("load", loadListener);

  // Destroy the port when the window is unloaded
  window.addEventListener("unload", () => {
    try {
      this.sendAsyncMessage("RemotePage:Unload");
    } catch (e) {
      // If the tab has been closed the frame message manager has already been
      // destroyed
    }
    this.destroy();
  });

  // Tell the main process to set up its side of the message pipe.
  this.messageManager.sendAsyncMessage("RemotePage:InitPort", {
    portID,
    url: window.document.documentURI.replace(/[\#|\?].*$/, ""),
  });
}

ChildMessagePort.prototype = Object.create(MessagePort.prototype);

ChildMessagePort.prototype.nextPortID = 0;

// Called when a message is received from the message manager. This could
// have come from any port in the message manager so verify the port ID.
ChildMessagePort.prototype.message = function({ data: messagedata }) {
  if (this.destroyed || (messagedata.portID != this.portID)) {
    return;
  }

  let message = {
    name: messagedata.name,
    data: messagedata.data,
  };
  this.listener.callListeners(Cu.cloneInto(message, this.window));
};

ChildMessagePort.prototype.destroy = function() {
  this.window = null;
  MessagePort.prototype.destroy.call(this);
}

// Allows callers to register to connect to specific content pages. Registration
// is done through the addRemotePageListener method
var RemotePageManagerInternal = {
  // The currently registered remote pages
  pages: new Map(),

  // Initialises all the needed listeners
  init() {
<<<<<<< HEAD
    Services.ppmm.addMessageListener("RemotePage:InitListener", this.initListener.bind(this));
=======
>>>>>>> a17af05f
    Services.mm.addMessageListener("RemotePage:InitPort", this.initPort.bind(this));
    this.updateProcessUrls();
  },

  updateProcessUrls() {
    Services.ppmm.initialProcessData["RemotePageManager:urls"] = Array.from(this.pages.keys());
  },

  // Registers interest in a remote page. A callback is called with a port for
  // the new page when loading begins (i.e. the page hasn't actually loaded yet).
  // Only one callback can be registered per URL.
  addRemotePageListener(url, callback) {
    if (Services.appinfo.processType != Ci.nsIXULRuntime.PROCESS_TYPE_DEFAULT)
      throw new Error("RemotePageManager can only be used in the main process.");

    if (this.pages.has(url)) {
      throw new Error("Remote page already registered: " + url);
    }

    this.pages.set(url, callback);
    this.updateProcessUrls();

    // Notify all the frame scripts of the new registration
    Services.ppmm.broadcastAsyncMessage("RemotePage:Register", { urls: [url] });
  },

  // Removes any interest in a remote page.
  removeRemotePageListener(url) {
    if (Services.appinfo.processType != Ci.nsIXULRuntime.PROCESS_TYPE_DEFAULT)
      throw new Error("RemotePageManager can only be used in the main process.");

    if (!this.pages.has(url)) {
      throw new Error("Remote page is not registered: " + url);
    }

    // Notify all the frame scripts of the removed registration
    Services.ppmm.broadcastAsyncMessage("RemotePage:Unregister", { urls: [url] });
    this.pages.delete(url);
<<<<<<< HEAD
  },

  // A listener is requesting the list of currently registered urls
  initListener({ target: messageManager }) {
    messageManager.sendAsyncMessage("RemotePage:Register", { urls: Array.from(this.pages.keys()) })
=======
    this.updateProcessUrls();
>>>>>>> a17af05f
  },

  // A remote page has been created and a port is ready in the content side
  initPort({ target: browser, data: { url, portID } }) {
    let callback = this.pages.get(url);
    if (!callback) {
      Cu.reportError("Unexpected remote page load: " + url);
      return;
    }

    let port = new ChromeMessagePort(browser, portID);
    callback(port.publicPort);
  }
};

if (Services.appinfo.processType == Ci.nsIXULRuntime.PROCESS_TYPE_DEFAULT)
  RemotePageManagerInternal.init();

// The public API for the above object
this.RemotePageManager = {
  addRemotePageListener: RemotePageManagerInternal.addRemotePageListener.bind(RemotePageManagerInternal),
  removeRemotePageListener: RemotePageManagerInternal.removeRemotePageListener.bind(RemotePageManagerInternal),
};

// Listen for pages in any process we're loaded in
var registeredURLs = new Set(Services.cpmm.initialProcessData["RemotePageManager:urls"]);

var observer = (window) => {
  // Strip the hash from the URL, because it's not part of the origin.
  let url = window.document.documentURI.replace(/[\#|\?].*$/, "");
  if (!registeredURLs.has(url))
    return;

  // Get the frame message manager for this window so we can associate this
  // page with a browser element
  let messageManager = window.QueryInterface(Ci.nsIInterfaceRequestor)
                             .getInterface(Ci.nsIDocShell)
                             .QueryInterface(Ci.nsIInterfaceRequestor)
                             .getInterface(Ci.nsIContentFrameMessageManager);
  // Set up the child side of the message port
  new ChildMessagePort(messageManager, window);
};
Services.obs.addObserver(observer, "chrome-document-global-created");
Services.obs.addObserver(observer, "content-document-global-created");

// A message from chrome telling us what pages to listen for
Services.cpmm.addMessageListener("RemotePage:Register", ({ data }) => {
  for (let url of data.urls)
    registeredURLs.add(url);
});

// A message from chrome telling us what pages to stop listening for
Services.cpmm.addMessageListener("RemotePage:Unregister", ({ data }) => {
  for (let url of data.urls)
    registeredURLs.delete(url);
});<|MERGE_RESOLUTION|>--- conflicted
+++ resolved
@@ -82,13 +82,9 @@
   destroyed: null,
 
   destroy() {
-<<<<<<< HEAD
-    RemotePageManager.removeRemotePageListener(this.url);
-=======
     for (const url of this.urls) {
       RemotePageManager.removeRemotePageListener(url);
     }
->>>>>>> a17af05f
 
     for (let port of this.messagePorts.values()) {
       this.removeMessagePort(port);
@@ -99,11 +95,7 @@
     this.destroyed = true;
   },
 
-<<<<<<< HEAD
-  // Called when a page matching the url has loaded in a frame.
-=======
   // Called when a page matching one of the urls has loaded in a frame.
->>>>>>> a17af05f
   portCreated(port) {
     this.messagePorts.add(port);
 
@@ -120,10 +112,6 @@
 
   // A message has been received from one of the pages
   portMessageReceived(message) {
-<<<<<<< HEAD
-    if (message.name == "RemotePage:Unload")
-      this.removeMessagePort(message.target);
-=======
     switch (message.name) {
       case "RemotePage:Load":
         message.target.loaded = true;
@@ -133,7 +121,6 @@
         this.removeMessagePort(message.target);
         break;
     }
->>>>>>> a17af05f
 
     this.listener.callListeners(message);
   },
@@ -206,10 +193,7 @@
   }
 
   Object.defineProperty(clean, "portID", {
-<<<<<<< HEAD
-=======
     enumerable: true,
->>>>>>> a17af05f
     get() {
       return port.portID;
     }
@@ -217,10 +201,7 @@
 
   if (port instanceof ChromeMessagePort) {
     Object.defineProperty(clean, "browser", {
-<<<<<<< HEAD
-=======
       enumerable: true,
->>>>>>> a17af05f
       get() {
         return port.browser;
       }
@@ -482,10 +463,6 @@
 
   // Initialises all the needed listeners
   init() {
-<<<<<<< HEAD
-    Services.ppmm.addMessageListener("RemotePage:InitListener", this.initListener.bind(this));
-=======
->>>>>>> a17af05f
     Services.mm.addMessageListener("RemotePage:InitPort", this.initPort.bind(this));
     this.updateProcessUrls();
   },
@@ -524,15 +501,7 @@
     // Notify all the frame scripts of the removed registration
     Services.ppmm.broadcastAsyncMessage("RemotePage:Unregister", { urls: [url] });
     this.pages.delete(url);
-<<<<<<< HEAD
-  },
-
-  // A listener is requesting the list of currently registered urls
-  initListener({ target: messageManager }) {
-    messageManager.sendAsyncMessage("RemotePage:Register", { urls: Array.from(this.pages.keys()) })
-=======
     this.updateProcessUrls();
->>>>>>> a17af05f
   },
 
   // A remote page has been created and a port is ready in the content side
