--- conflicted
+++ resolved
@@ -18,28 +18,13 @@
 // Minimum elements required to show select search
 const SEARCH_MINIMUM_ELEMENTS = 40;
 
-<<<<<<< HEAD
-=======
 // Make sure to clear these objects when the popup closes to avoid leaking.
->>>>>>> a17af05f
 var currentBrowser = null;
 var currentMenulist = null;
 var selectRect = null;
 
 var currentZoom = 1;
 var closedWithEnter = false;
-<<<<<<< HEAD
-var selectRect;
-var customStylingEnabled = Services.prefs.getBoolPref("dom.forms.select.customstyling");
-var usedSelectBackgroundColor;
-
-this.SelectParentHelper = {
-  populate(menulist, items, selectedIndex, zoom, uaBackgroundColor, uaColor,
-           uaSelectBackgroundColor, uaSelectColor, selectBackgroundColor, selectColor) {
-    // Clear the current contents of the popup
-    menulist.menupopup.textContent = "";
-    let stylesheet = menulist.querySelector("#ContentSelectDropdownScopedStylesheet");
-=======
 var customStylingEnabled = Services.prefs.getBoolPref("dom.forms.select.customstyling");
 
 this.SelectParentHelper = {
@@ -78,7 +63,6 @@
     // Clear the current contents of the popup
     menulist.menupopup.textContent = "";
     let stylesheet = menulist.querySelector("#ContentSelectDropdownStylesheet");
->>>>>>> a17af05f
     if (stylesheet) {
       stylesheet.remove();
     }
@@ -87,24 +71,16 @@
     let sheet;
     if (customStylingEnabled) {
       stylesheet = doc.createElementNS("http://www.w3.org/1999/xhtml", "style");
-<<<<<<< HEAD
-      stylesheet.setAttribute("id", "ContentSelectDropdownScopedStylesheet");
-      stylesheet.scoped = true;
-=======
       stylesheet.setAttribute("id", "ContentSelectDropdownStylesheet");
->>>>>>> a17af05f
       stylesheet.hidden = true;
       stylesheet = menulist.appendChild(stylesheet);
       sheet = stylesheet.sheet;
     }
 
     let ruleBody = "";
-<<<<<<< HEAD
-=======
     let usedSelectBackgroundColor;
     let usedSelectColor;
     let selectBackgroundSet = false;
->>>>>>> a17af05f
 
     // Some webpages set the <select> backgroundColor to transparent,
     // but they don't intend to change the popup to transparent.
@@ -113,28 +89,13 @@
         selectBackgroundColor != "rgba(0, 0, 0, 0)") {
       ruleBody = `background-image: linear-gradient(${selectBackgroundColor}, ${selectBackgroundColor});`;
       usedSelectBackgroundColor = selectBackgroundColor;
-<<<<<<< HEAD
-=======
       selectBackgroundSet = true;
->>>>>>> a17af05f
     } else {
       usedSelectBackgroundColor = uaSelectBackgroundColor;
     }
 
     if (customStylingEnabled &&
         selectColor != uaSelectColor &&
-<<<<<<< HEAD
-        selectColor != selectBackgroundColor &&
-        (selectBackgroundColor != "rgba(0, 0, 0, 0)" ||
-         selectColor != uaSelectBackgroundColor)) {
-      ruleBody += `color: ${selectColor};`;
-    }
-
-    if (ruleBody) {
-      sheet.insertRule(`menupopup {
-        ${ruleBody}
-      }`, 0);
-=======
         selectColor != usedSelectBackgroundColor) {
       ruleBody += `color: ${selectColor};`;
       usedSelectColor = selectColor;
@@ -163,7 +124,6 @@
     // manually set. This prevents the overlap between moz-appearance and
     // background-color. `color` and `text-shadow` do not interfere with it.
     if (selectBackgroundSet) {
->>>>>>> a17af05f
       menulist.menupopup.setAttribute("customoptionstyling", "true");
     } else {
       menulist.menupopup.removeAttribute("customoptionstyling");
@@ -172,11 +132,7 @@
     currentZoom = zoom;
     currentMenulist = menulist;
     populateChildren(menulist, items, selectedIndex, zoom,
-<<<<<<< HEAD
-                     uaBackgroundColor, uaColor, sheet);
-=======
                      usedSelectBackgroundColor, usedSelectColor, selectTextShadow, selectBackgroundSet, sheet);
->>>>>>> a17af05f
   },
 
   open(browser, menulist, rect, isOpenedViaTouch) {
@@ -207,13 +163,6 @@
 
     menupopup.classList.toggle("isOpenedViaTouch", isOpenedViaTouch);
 
-<<<<<<< HEAD
-    let constraintRect = browser.getBoundingClientRect();
-    constraintRect = new win.DOMRect(constraintRect.left + win.mozInnerScreenX,
-                                     constraintRect.top + win.mozInnerScreenY,
-                                     constraintRect.width, constraintRect.height);
-    menupopup.setConstraintRect(constraintRect);
-=======
     if (browser.getAttribute("selectmenuconstrained") != "false") {
       let constraintRect = browser.getBoundingClientRect();
       constraintRect = new win.DOMRect(constraintRect.left + win.mozInnerScreenX,
@@ -223,7 +172,6 @@
     } else {
       menupopup.setConstraintRect(new win.DOMRect(0, 0, 0, 0));
     }
->>>>>>> a17af05f
     menupopup.openPopupAtScreenRect(AppConstants.platform == "macosx" ? "selection" : "after_start", rect.left, rect.top, rect.width, rect.height, false, false);
   },
 
@@ -311,12 +259,6 @@
       let uaSelectColor = msg.data.uaSelectColor;
       let selectBackgroundColor = msg.data.selectBackgroundColor;
       let selectColor = msg.data.selectColor;
-<<<<<<< HEAD
-      this.populate(currentMenulist, options, selectedIndex,
-                    currentZoom, uaBackgroundColor, uaColor,
-                    uaSelectBackgroundColor, uaSelectColor,
-                    selectBackgroundColor, selectColor);
-=======
       let selectTextShadow = msg.data.selectTextShadow;
       this.populate(currentMenulist, options, selectedIndex,
                     currentZoom, uaBackgroundColor, uaColor,
@@ -327,7 +269,6 @@
       scrollBox.scrollTop = scrollTop;
     } else if (msg.name == "Forms:BlurDropDown-Ping") {
       currentBrowser.messageManager.sendAsyncMessage("Forms:BlurDropDown-Pong", {});
->>>>>>> a17af05f
     }
   },
 
@@ -382,17 +323,11 @@
  * @returns {Number}
  */
 function populateChildren(menulist, options, selectedIndex, zoom,
-<<<<<<< HEAD
-                          uaBackgroundColor, uaColor, sheet,
-                          parentElement = null, isGroupDisabled = false,
-                          adjustedTextSize = -1, addSearch = true, nthChildIndex = 1) {
-=======
                           usedSelectBackgroundColor, usedSelectColor,
                           selectTextShadow, selectBackgroundSet, sheet,
                           parentElement = null, isGroupDisabled = false,
                           adjustedTextSize = -1, addSearch = true,
                           nthChildIndex = 1) {
->>>>>>> a17af05f
   let element = menulist.menupopup;
   let win = element.ownerGlobal;
 
@@ -420,38 +355,22 @@
     item.setAttribute("tooltiptext", option.tooltip);
 
     let ruleBody = "";
-<<<<<<< HEAD
-=======
     let usedBackgroundColor;
     let optionBackgroundSet = false;
 
->>>>>>> a17af05f
     if (customStylingEnabled &&
         option.backgroundColor &&
         option.backgroundColor != "rgba(0, 0, 0, 0)" &&
         option.backgroundColor != usedSelectBackgroundColor) {
       ruleBody = `background-color: ${option.backgroundColor};`;
-<<<<<<< HEAD
-=======
       usedBackgroundColor = option.backgroundColor;
       optionBackgroundSet = true;
     } else {
       usedBackgroundColor = usedSelectBackgroundColor;
->>>>>>> a17af05f
     }
 
     if (customStylingEnabled &&
         option.color &&
-<<<<<<< HEAD
-        option.color != uaColor) {
-      ruleBody += `color: ${option.color};`;
-    }
-
-    if (ruleBody) {
-      sheet.insertRule(`menupopup > :nth-child(${nthChildIndex}):not([_moz-menuactive="true"]) {
-        ${ruleBody}
-      }`, 0);
-=======
         option.color != usedBackgroundColor &&
         option.color != usedSelectColor) {
       ruleBody += `color: ${option.color};`;
@@ -480,7 +399,6 @@
 
     if (customStylingEnabled &&
         (optionBackgroundSet || selectBackgroundSet)) {
->>>>>>> a17af05f
       item.setAttribute("customoptionstyling", "true");
     } else {
       item.removeAttribute("customoptionstyling");
@@ -498,12 +416,8 @@
     if (isOptGroup) {
       nthChildIndex =
         populateChildren(menulist, option.children, selectedIndex, zoom,
-<<<<<<< HEAD
-                         uaBackgroundColor, uaColor, sheet,
-=======
                          usedSelectBackgroundColor, usedSelectColor,
                          selectTextShadow, selectBackgroundSet, sheet,
->>>>>>> a17af05f
                          item, isDisabled, adjustedTextSize, false, nthChildIndex);
     } else {
       if (option.index == selectedIndex) {
@@ -645,10 +559,7 @@
   let menupopup = searchObj.parentElement;
   menupopup.parentElement.menuBoxObject.activeChild = null;
   menupopup.setAttribute("ignorekeys", "true");
-<<<<<<< HEAD
-=======
   currentBrowser.messageManager.sendAsyncMessage("Forms:SearchFocused", {});
->>>>>>> a17af05f
 }
 
 function onSearchBlur() {
