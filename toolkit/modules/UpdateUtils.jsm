--- conflicted
+++ resolved
@@ -132,36 +132,16 @@
 /* Get the distribution pref values, from defaults only */
 function getDistributionPrefValue(aPrefName) {
   return Services.prefs.getDefaultBranch(null).getCharPref(aPrefName, "default");
-<<<<<<< HEAD
-=======
 }
 
 function getSystemCapabilities() {
   return "ISET:" + gInstructionSet + ",MEM:" + getMemoryMB();
->>>>>>> a17af05f
 }
 
 /**
  * Gets the RAM size in megabytes. This will round the value because sysinfo
  * doesn't always provide RAM in multiples of 1024.
  */
-<<<<<<< HEAD
-XPCOMUtils.defineLazyGetter(UpdateUtils, "Locale", function() {
-  let channel;
-  let locale;
-  for (let res of ["app", "gre"]) {
-    channel = NetUtil.newChannel({
-      uri: "resource://" + res + "/" + FILE_UPDATE_LOCALE,
-      contentPolicyType: Ci.nsIContentPolicy.TYPE_INTERNAL_XMLHTTPREQUEST,
-      loadUsingSystemPrincipal: true
-    });
-    try {
-      let inputStream = channel.open2();
-      locale = NetUtil.readInputStreamToString(inputStream, inputStream.available());
-    } catch (e) {}
-    if (locale)
-      return locale.trim();
-=======
 function getMemoryMB() {
   let memoryMB = "unknown";
   try {
@@ -172,7 +152,6 @@
   } catch (e) {
     Cu.reportError("Error getting system info memsize property. " +
                    "Exception: " + e);
->>>>>>> a17af05f
   }
   return memoryMB;
 }
