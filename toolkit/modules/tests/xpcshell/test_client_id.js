/* Any copyright is dedicated to the Public Domain.
 * http://creativecommons.org/publicdomain/zero/1.0/ */

"use strict";

var {classes: Cc, interfaces: Ci, utils: Cu} = Components;

Cu.import("resource://gre/modules/ClientID.jsm");
Cu.import("resource://services-common/utils.js");
Cu.import("resource://gre/modules/osfile.jsm");
Cu.import("resource://gre/modules/XPCOMUtils.jsm");

function run_test() {
  do_get_profile();
  run_next_test();
}

add_task(async function() {
  const drsPath = OS.Path.join(OS.Constants.Path.profileDir, "datareporting", "state.json");
  const fhrDir  = OS.Path.join(OS.Constants.Path.profileDir, "healthreport");
  const fhrPath = OS.Path.join(fhrDir, "state.json");
  const uuidRegex = /^[0-9a-f]{8}-[0-9a-f]{4}-[0-9a-f]{4}-[0-9a-f]{4}-[0-9a-f]{12}$/i;
  const invalidIDs = [
    [-1, "setIntPref"],
    [0.5, "setIntPref"],
    ["INVALID-UUID", "setStringPref"],
    [true, "setBoolPref"],
    ["", "setStringPref"],
    ["3d1e1560-682a-4043-8cf2-aaaaaaaaaaaZ", "setStringPref"],
  ];
  const PREF_CACHED_CLIENTID = "toolkit.telemetry.cachedClientID";

  await OS.File.makeDir(fhrDir);

  // Check that we are importing the FHR client ID.
  let clientID = CommonUtils.generateUUID();
<<<<<<< HEAD
  yield CommonUtils.writeJSON({clientID}, fhrPath);
  Assert.equal(clientID, yield ClientID.getClientID());
=======
  await CommonUtils.writeJSON({clientID}, fhrPath);
  Assert.equal(clientID, await ClientID.getClientID());
>>>>>>> a17af05f

  // We should persist the ID in DRS now and not pick up a differing ID from FHR.
  await ClientID._reset();
  await CommonUtils.writeJSON({clientID: CommonUtils.generateUUID()}, fhrPath);
  Assert.equal(clientID, await ClientID.getClientID());

  // We should be guarded against broken FHR data.
  for (let invalidID of invalidIDs) {
<<<<<<< HEAD
    yield ClientID._reset();
    yield OS.File.remove(drsPath);
    yield CommonUtils.writeJSON({clientID: invalidID}, fhrPath);
    clientID = yield ClientID.getClientID();
=======
    await ClientID._reset();
    await OS.File.remove(drsPath);
    await CommonUtils.writeJSON({clientID: invalidID}, fhrPath);
    clientID = await ClientID.getClientID();
>>>>>>> a17af05f
    Assert.equal(typeof(clientID), "string");
    Assert.ok(uuidRegex.test(clientID));
  }

  // We should be guarded against invalid FHR json.
<<<<<<< HEAD
  yield ClientID._reset();
  yield OS.File.remove(drsPath);
  yield OS.File.writeAtomic(fhrPath, "abcd", {encoding: "utf-8", tmpPath: fhrPath + ".tmp"});
  clientID = yield ClientID.getClientID();
=======
  await ClientID._reset();
  await OS.File.remove(drsPath);
  await OS.File.writeAtomic(fhrPath, "abcd", {encoding: "utf-8", tmpPath: fhrPath + ".tmp"});
  clientID = await ClientID.getClientID();
>>>>>>> a17af05f
  Assert.equal(typeof(clientID), "string");
  Assert.ok(uuidRegex.test(clientID));

  // We should be guarded against broken DRS data too and fall back to loading
  // the FHR ID.
  for (let invalidID of invalidIDs) {
    await ClientID._reset();
    clientID = CommonUtils.generateUUID();
<<<<<<< HEAD
    yield CommonUtils.writeJSON({clientID}, fhrPath);
    yield CommonUtils.writeJSON({clientID: invalidID}, drsPath);
    Assert.equal(clientID, yield ClientID.getClientID());
  }

  // We should be guarded against invalid DRS json too.
  yield ClientID._reset();
  yield OS.File.remove(fhrPath);
  yield OS.File.writeAtomic(drsPath, "abcd", {encoding: "utf-8", tmpPath: drsPath + ".tmp"});
  clientID = yield ClientID.getClientID();
=======
    await CommonUtils.writeJSON({clientID}, fhrPath);
    await CommonUtils.writeJSON({clientID: invalidID}, drsPath);
    Assert.equal(clientID, await ClientID.getClientID());
  }

  // We should be guarded against invalid DRS json too.
  await ClientID._reset();
  await OS.File.remove(fhrPath);
  await OS.File.writeAtomic(drsPath, "abcd", {encoding: "utf-8", tmpPath: drsPath + ".tmp"});
  clientID = await ClientID.getClientID();
>>>>>>> a17af05f
  Assert.equal(typeof(clientID), "string");
  Assert.ok(uuidRegex.test(clientID));

  // If both the FHR and DSR data are broken, we should end up with a new client ID.
<<<<<<< HEAD
  for (let invalidID of invalidIDs) {
    yield ClientID._reset();
    yield CommonUtils.writeJSON({clientID: invalidID}, fhrPath);
    yield CommonUtils.writeJSON({clientID: invalidID}, drsPath);
    clientID = yield ClientID.getClientID();
=======
  for (let [invalidID, ] of invalidIDs) {
    await ClientID._reset();
    await CommonUtils.writeJSON({clientID: invalidID}, fhrPath);
    await CommonUtils.writeJSON({clientID: invalidID}, drsPath);
    clientID = await ClientID.getClientID();
>>>>>>> a17af05f
    Assert.equal(typeof(clientID), "string");
    Assert.ok(uuidRegex.test(clientID));
  }

  // Assure that cached IDs are being checked for validity.
  for (let [invalidID, prefFunc] of invalidIDs) {
    await ClientID._reset();
    Services.prefs[prefFunc](PREF_CACHED_CLIENTID, invalidID);
    let cachedID = ClientID.getCachedClientID();
    Assert.strictEqual(cachedID, null, "ClientID should ignore invalid cached IDs");
    Assert.ok(!Services.prefs.prefHasUserValue(PREF_CACHED_CLIENTID),
              "ClientID should reset invalid cached IDs");
    Assert.ok(Services.prefs.getPrefType(PREF_CACHED_CLIENTID) == Ci.nsIPrefBranch.PREF_INVALID,
              "ClientID should reset invalid cached IDs");
  }
});<|MERGE_RESOLUTION|>--- conflicted
+++ resolved
@@ -34,13 +34,8 @@
 
   // Check that we are importing the FHR client ID.
   let clientID = CommonUtils.generateUUID();
-<<<<<<< HEAD
-  yield CommonUtils.writeJSON({clientID}, fhrPath);
-  Assert.equal(clientID, yield ClientID.getClientID());
-=======
   await CommonUtils.writeJSON({clientID}, fhrPath);
   Assert.equal(clientID, await ClientID.getClientID());
->>>>>>> a17af05f
 
   // We should persist the ID in DRS now and not pick up a differing ID from FHR.
   await ClientID._reset();
@@ -49,33 +44,19 @@
 
   // We should be guarded against broken FHR data.
   for (let invalidID of invalidIDs) {
-<<<<<<< HEAD
-    yield ClientID._reset();
-    yield OS.File.remove(drsPath);
-    yield CommonUtils.writeJSON({clientID: invalidID}, fhrPath);
-    clientID = yield ClientID.getClientID();
-=======
     await ClientID._reset();
     await OS.File.remove(drsPath);
     await CommonUtils.writeJSON({clientID: invalidID}, fhrPath);
     clientID = await ClientID.getClientID();
->>>>>>> a17af05f
     Assert.equal(typeof(clientID), "string");
     Assert.ok(uuidRegex.test(clientID));
   }
 
   // We should be guarded against invalid FHR json.
-<<<<<<< HEAD
-  yield ClientID._reset();
-  yield OS.File.remove(drsPath);
-  yield OS.File.writeAtomic(fhrPath, "abcd", {encoding: "utf-8", tmpPath: fhrPath + ".tmp"});
-  clientID = yield ClientID.getClientID();
-=======
   await ClientID._reset();
   await OS.File.remove(drsPath);
   await OS.File.writeAtomic(fhrPath, "abcd", {encoding: "utf-8", tmpPath: fhrPath + ".tmp"});
   clientID = await ClientID.getClientID();
->>>>>>> a17af05f
   Assert.equal(typeof(clientID), "string");
   Assert.ok(uuidRegex.test(clientID));
 
@@ -84,18 +65,6 @@
   for (let invalidID of invalidIDs) {
     await ClientID._reset();
     clientID = CommonUtils.generateUUID();
-<<<<<<< HEAD
-    yield CommonUtils.writeJSON({clientID}, fhrPath);
-    yield CommonUtils.writeJSON({clientID: invalidID}, drsPath);
-    Assert.equal(clientID, yield ClientID.getClientID());
-  }
-
-  // We should be guarded against invalid DRS json too.
-  yield ClientID._reset();
-  yield OS.File.remove(fhrPath);
-  yield OS.File.writeAtomic(drsPath, "abcd", {encoding: "utf-8", tmpPath: drsPath + ".tmp"});
-  clientID = yield ClientID.getClientID();
-=======
     await CommonUtils.writeJSON({clientID}, fhrPath);
     await CommonUtils.writeJSON({clientID: invalidID}, drsPath);
     Assert.equal(clientID, await ClientID.getClientID());
@@ -106,24 +75,15 @@
   await OS.File.remove(fhrPath);
   await OS.File.writeAtomic(drsPath, "abcd", {encoding: "utf-8", tmpPath: drsPath + ".tmp"});
   clientID = await ClientID.getClientID();
->>>>>>> a17af05f
   Assert.equal(typeof(clientID), "string");
   Assert.ok(uuidRegex.test(clientID));
 
   // If both the FHR and DSR data are broken, we should end up with a new client ID.
-<<<<<<< HEAD
-  for (let invalidID of invalidIDs) {
-    yield ClientID._reset();
-    yield CommonUtils.writeJSON({clientID: invalidID}, fhrPath);
-    yield CommonUtils.writeJSON({clientID: invalidID}, drsPath);
-    clientID = yield ClientID.getClientID();
-=======
   for (let [invalidID, ] of invalidIDs) {
     await ClientID._reset();
     await CommonUtils.writeJSON({clientID: invalidID}, fhrPath);
     await CommonUtils.writeJSON({clientID: invalidID}, drsPath);
     clientID = await ClientID.getClientID();
->>>>>>> a17af05f
     Assert.equal(typeof(clientID), "string");
     Assert.ok(uuidRegex.test(clientID));
   }
