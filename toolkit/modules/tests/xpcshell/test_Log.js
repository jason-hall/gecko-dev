/* Any copyright is dedicated to the Public Domain.
   http://creativecommons.org/publicdomain/zero/1.0/ */

/* eslint-disable block-spacing */

var {utils: Cu} = Components;

Cu.import("resource://gre/modules/NetUtil.jsm");
Cu.import("resource://gre/modules/osfile.jsm");

Cu.import("resource://gre/modules/Log.jsm");

var testFormatter = {
  format: function format(message) {
    return message.loggerName + "\t" +
      message.levelDesc + "\t" +
      message.message;
  }
};

function MockAppender(formatter) {
  Log.Appender.call(this, formatter);
  this.messages = [];
}
MockAppender.prototype = {
  __proto__: Log.Appender.prototype,

  doAppend: function DApp_doAppend(message) {
    this.messages.push(message);
  }
};

add_task(function test_Logger() {
  let log = Log.repository.getLogger("test.logger");
  let appender = new MockAppender(new Log.BasicFormatter());

  log.level = Log.Level.Debug;
  appender.level = Log.Level.Info;
  log.addAppender(appender);
  log.info("info test");
  log.debug("this should be logged but not appended.");

  do_check_eq(appender.messages.length, 1);

  let msgRe = /\d+\ttest.logger\t\INFO\tinfo test/;
  do_check_true(msgRe.test(appender.messages[0]));
});

add_task(function test_Logger_parent() {
  // Check whether parenting is correct
  let grandparentLog = Log.repository.getLogger("grandparent");
  let childLog = Log.repository.getLogger("grandparent.parent.child");
  do_check_eq(childLog.parent.name, "grandparent");

  Log.repository.getLogger("grandparent.parent");
  do_check_eq(childLog.parent.name, "grandparent.parent");

  // Check that appends are exactly in scope
  let gpAppender = new MockAppender(new Log.BasicFormatter());
  gpAppender.level = Log.Level.Info;
  grandparentLog.addAppender(gpAppender);
  childLog.info("child info test");
  Log.repository.rootLogger.info("this shouldn't show up in gpAppender");

  do_check_eq(gpAppender.messages.length, 1);
  do_check_true(gpAppender.messages[0].indexOf("child info test") > 0);
});

add_test(function test_LoggerWithMessagePrefix() {
  let log = Log.repository.getLogger("test.logger.prefix");
  let appender = new MockAppender(new Log.MessageOnlyFormatter());
  log.addAppender(appender);

  let prefixed = Log.repository.getLoggerWithMessagePrefix(
    "test.logger.prefix", "prefix: ");

  log.warn("no prefix");
  prefixed.warn("with prefix");

  Assert.equal(appender.messages.length, 2, "2 messages were logged.");
  Assert.deepEqual(appender.messages, [
    "no prefix",
    "prefix: with prefix",
  ], "Prefix logger works.");

  run_next_test();
});

/*
 * A utility method for checking object equivalence.
 * Fields with a reqular expression value in expected will be tested
 * against the corresponding value in actual. Otherwise objects
 * are expected to have the same keys and equal values.
 */
function checkObjects(expected, actual) {
  do_check_true(expected instanceof Object);
  do_check_true(actual instanceof Object);
  for (let key in expected) {
    do_check_neq(actual[key], undefined);
    if (expected[key] instanceof RegExp) {
      do_check_true(expected[key].test(actual[key].toString()));
    } else if (expected[key] instanceof Object) {
      checkObjects(expected[key], actual[key]);
    } else {
      do_check_eq(expected[key], actual[key]);
    }
  }

  for (let key in actual) {
    do_check_neq(expected[key], undefined);
  }
}

add_task(function test_StructuredLogCommands() {
  let appender = new MockAppender(new Log.StructuredFormatter());
  let logger = Log.repository.getLogger("test.StructuredOutput");
  logger.addAppender(appender);
  logger.level = Log.Level.Info;

  logger.logStructured("test_message", {_message: "message string one"});
  logger.logStructured("test_message", {_message: "message string two",
                                        _level: "ERROR",
                                        source_file: "test_Log.js"});
  logger.logStructured("test_message");
  logger.logStructured("test_message", {source_file: "test_Log.js",
                                        message_position: 4});

  let messageOne = {"_time": /\d+/,
                    "_namespace": "test.StructuredOutput",
                    "_level": "INFO",
                    "_message": "message string one",
                    "action": "test_message"};

  let messageTwo = {"_time": /\d+/,
                    "_namespace": "test.StructuredOutput",
                    "_level": "ERROR",
                    "_message": "message string two",
                    "action": "test_message",
                    "source_file": "test_Log.js"};

  let messageThree = {"_time": /\d+/,
                      "_namespace": "test.StructuredOutput",
                      "_level": "INFO",
                      "action": "test_message"};

  let messageFour = {"_time": /\d+/,
                     "_namespace": "test.StructuredOutput",
                     "_level": "INFO",
                     "action": "test_message",
                     "source_file": "test_Log.js",
                     "message_position": 4};

  checkObjects(messageOne, JSON.parse(appender.messages[0]));
  checkObjects(messageTwo, JSON.parse(appender.messages[1]));
  checkObjects(messageThree, JSON.parse(appender.messages[2]));
  checkObjects(messageFour, JSON.parse(appender.messages[3]));

  let errored = false;
  try {
    logger.logStructured("", {_message: "invalid message"});
  } catch (e) {
    errored = true;
    do_check_eq(e, "An action is required when logging a structured message.");
  } finally {
    do_check_true(errored);
  }

  errored = false;
  try {
    logger.logStructured("message_action", "invalid params");
  } catch (e) {
    errored = true;
    do_check_eq(e, "The params argument is required to be an object.");
  } finally {
    do_check_true(errored);
  }

  // Logging with unstructured interface should produce the same messages
  // as the structured interface for these cases.
  appender = new MockAppender(new Log.StructuredFormatter());
  logger = Log.repository.getLogger("test.StructuredOutput1");
  messageOne._namespace = "test.StructuredOutput1";
  messageTwo._namespace = "test.StructuredOutput1";
  logger.addAppender(appender);
  logger.level = Log.Level.All;
  logger.info("message string one", {action: "test_message"});
  logger.error("message string two", {action: "test_message",
                                      source_file: "test_Log.js"});

  checkObjects(messageOne, JSON.parse(appender.messages[0]));
  checkObjects(messageTwo, JSON.parse(appender.messages[1]));
});

add_task(function test_StorageStreamAppender() {
  let appender = new Log.StorageStreamAppender(testFormatter);
  do_check_eq(appender.getInputStream(), null);

  // Log to the storage stream and verify the log was written and can be
  // read back.
  let logger = Log.repository.getLogger("test.StorageStreamAppender");
  logger.addAppender(appender);
  logger.info("OHAI");
  let inputStream = appender.getInputStream();
  let data = NetUtil.readInputStreamToString(inputStream,
                                             inputStream.available());
  do_check_eq(data, "test.StorageStreamAppender\tINFO\tOHAI\n");

  // We can read it again even.
  let sndInputStream = appender.getInputStream();
  let sameData = NetUtil.readInputStreamToString(sndInputStream,
                                                 sndInputStream.available());
  do_check_eq(data, sameData);

  // Reset the appender and log some more.
  appender.reset();
  do_check_eq(appender.getInputStream(), null);
  logger.debug("wut?!?");
  inputStream = appender.getInputStream();
  data = NetUtil.readInputStreamToString(inputStream,
                                         inputStream.available());
  do_check_eq(data, "test.StorageStreamAppender\tDEBUG\twut?!?\n");
});

function fileContents(path) {
  let decoder = new TextDecoder();
  return OS.File.read(path).then(array => {
    return decoder.decode(array);
  });
}

add_task(async function test_FileAppender() {
  // This directory does not exist yet
  let dir = OS.Path.join(do_get_profile().path, "test_Log");
  do_check_false(await OS.File.exists(dir));
  let path = OS.Path.join(dir, "test_FileAppender");
  let appender = new Log.FileAppender(path, testFormatter);
  let logger = Log.repository.getLogger("test.FileAppender");
  logger.addAppender(appender);

  // Logging to a file that can't be created won't do harm.
  do_check_false(await OS.File.exists(path));
  logger.info("OHAI!");

  await OS.File.makeDir(dir);
  logger.info("OHAI");
  await appender._lastWritePromise;

  do_check_eq((await fileContents(path)),
              "test.FileAppender\tINFO\tOHAI\n");

  logger.info("OHAI");
  await appender._lastWritePromise;

  do_check_eq((await fileContents(path)),
              "test.FileAppender\tINFO\tOHAI\n" +
              "test.FileAppender\tINFO\tOHAI\n");

  // Reset the appender and log some more.
  await appender.reset();
  do_check_false(await OS.File.exists(path));

  logger.debug("O RLY?!?");
  await appender._lastWritePromise;
  do_check_eq((await fileContents(path)),
              "test.FileAppender\tDEBUG\tO RLY?!?\n");

  await appender.reset();
  logger.debug("1");
  logger.info("2");
  logger.info("3");
  logger.info("4");
  logger.info("5");
  // Waiting on only the last promise should account for all of these.
  await appender._lastWritePromise;

  // Messages ought to be logged in order.
  do_check_eq((await fileContents(path)),
              "test.FileAppender\tDEBUG\t1\n" +
              "test.FileAppender\tINFO\t2\n" +
              "test.FileAppender\tINFO\t3\n" +
              "test.FileAppender\tINFO\t4\n" +
              "test.FileAppender\tINFO\t5\n");
});

add_task(async function test_BoundedFileAppender() {
  let dir = OS.Path.join(do_get_profile().path, "test_Log");

  if (!(await OS.File.exists(dir))) {
    await OS.File.makeDir(dir);
  }

  let path = OS.Path.join(dir, "test_BoundedFileAppender");
  // This appender will hold about two lines at a time.
  let appender = new Log.BoundedFileAppender(path, testFormatter, 40);
  let logger = Log.repository.getLogger("test.BoundedFileAppender");
  logger.addAppender(appender);

  logger.info("ONE");
  logger.info("TWO");
  await appender._lastWritePromise;

  do_check_eq((await fileContents(path)),
              "test.BoundedFileAppender\tINFO\tONE\n" +
              "test.BoundedFileAppender\tINFO\tTWO\n");

  logger.info("THREE");
  logger.info("FOUR");

  do_check_neq(appender._removeFilePromise, undefined);
  await appender._removeFilePromise;
  await appender._lastWritePromise;

  do_check_eq((await fileContents(path)),
              "test.BoundedFileAppender\tINFO\tTHREE\n" +
              "test.BoundedFileAppender\tINFO\tFOUR\n");

  await appender.reset();
  logger.info("ONE");
  logger.info("TWO");
  logger.info("THREE");
  logger.info("FOUR");

  do_check_neq(appender._removeFilePromise, undefined);
  await appender._removeFilePromise;
  await appender._lastWritePromise;

  do_check_eq((await fileContents(path)),
              "test.BoundedFileAppender\tINFO\tTHREE\n" +
              "test.BoundedFileAppender\tINFO\tFOUR\n");

});

/*
 * Test parameter formatting.
 */
add_task(async function log_message_with_params() {
  let formatter = new Log.BasicFormatter();

  function formatMessage(text, params) {
    let full = formatter.format(new Log.LogMessage("test.logger", Log.Level.Warn, text, params));
    return full.split("\t")[3];
  }

  // Strings are substituted directly.
  do_check_eq(formatMessage("String is ${foo}", {foo: "bar"}),
              "String is bar");

  // Numbers are substituted.
  do_check_eq(formatMessage("Number is ${number}", {number: 47}),
              "Number is 47")

  // The entire params object is JSON-formatted and substituted.
  do_check_eq(formatMessage("Object is ${}", {foo: "bar"}),
              'Object is {"foo":"bar"}');

  // An object nested inside params is JSON-formatted and substituted.
  do_check_eq(formatMessage("Sub object is ${sub}", {sub: {foo: "bar"}}),
                'Sub object is {"foo":"bar"}');

  // The substitution field is missing from params. Leave the placeholder behind
  // to make the mistake obvious.
  do_check_eq(formatMessage("Missing object is ${missing}", {}),
              "Missing object is ${missing}");

  // Make sure we don't treat the parameter name 'false' as a falsey value.
  do_check_eq(formatMessage("False is ${false}", {false: true}),
              "False is true");

  // If an object has a .toJSON method, the formatter uses it.
  let ob = function() {};
  ob.toJSON = function() {return {sneaky: "value"}};
  do_check_eq(formatMessage("JSON is ${sub}", {sub: ob}),
              'JSON is {"sneaky":"value"}');

  // Fall back to .toSource() if JSON.stringify() fails on an object.
  ob = function() {};
  ob.toJSON = function() {throw "oh noes JSON"};
  do_check_eq(formatMessage("Fail is ${sub}", {sub: ob}),
              "Fail is (function() {})");

  // Fall back to .toString if both .toJSON and .toSource fail.
  ob.toSource = function() {throw "oh noes SOURCE"};
  do_check_eq(formatMessage("Fail is ${sub}", {sub: ob}),
              "Fail is function() {}");

  // Fall back to '[object]' if .toJSON, .toSource and .toString fail.
  ob.toString = function() {throw "oh noes STRING"};
  do_check_eq(formatMessage("Fail is ${sub}", {sub: ob}),
              "Fail is [object]");

  // If params are passed but there are no substitution in the text
  // we JSON format and append the entire parameters object.
  do_check_eq(formatMessage("Text with no subs", {a: "b", c: "d"}),
              'Text with no subs: {"a":"b","c":"d"}');

  // If we substitute one parameter but not the other,
  // we ignore any params that aren't substituted.
  do_check_eq(formatMessage("Text with partial sub ${a}", {a: "b", c: "d"}),
              "Text with partial sub b");

  // We don't format internal fields stored in params.
  do_check_eq(formatMessage("Params with _ ${}", {a: "b", _c: "d", _level: 20, _message: "froo",
                                                  _time: 123456, _namespace: "here.there"}),
              'Params with _ {"a":"b","_c":"d"}');

  // Don't print an empty params holder if all params are internal.
  do_check_eq(formatMessage("All params internal", {_level: 20, _message: "froo",
                                                    _time: 123456, _namespace: "here.there"}),
              "All params internal");

  // Format params with null and undefined values.
  do_check_eq(formatMessage("Null ${n} undefined ${u}", {n: null, u: undefined}),
              "Null null undefined undefined");

  // Format params with number, bool, and String type.
  do_check_eq(formatMessage("number ${n} boolean ${b} boxed Boolean ${bx} String ${s}",
<<<<<<< HEAD
                            {n: 45, b: false, bx: new Boolean(true), s: new String("whatevs")}),
=======
                            {n: 45, b: false, bx: Boolean(true), s: String("whatevs")}),
>>>>>>> a17af05f
              "number 45 boolean false boxed Boolean true String whatevs");

  /*
   * Check that errors get special formatting if they're formatted directly as
   * a named param or they're the only param, but not if they're a field in a
   * larger structure.
   */
  let err = Components.Exception("test exception", Components.results.NS_ERROR_FAILURE);
  let str = formatMessage("Exception is ${}", err);
  do_check_true(str.includes('Exception is [Exception... "test exception"'));
  do_check_true(str.includes("(NS_ERROR_FAILURE)"));
  str = formatMessage("Exception is", err);
  do_check_true(str.includes('Exception is: [Exception... "test exception"'));
  str = formatMessage("Exception is ${error}", {error: err});
  do_check_true(str.includes('Exception is [Exception... "test exception"'));
  str = formatMessage("Exception is", {_error: err});
  do_print(str);
  // Exceptions buried inside objects are formatted badly.
  do_check_true(str.includes('Exception is: {"_error":{}'));
  // If the message text is null, the message contains only the formatted params object.
  str = formatMessage(null, err);
  do_check_true(str.startsWith('[Exception... "test exception"'));
  // If the text is null and 'params' is a string, the message is exactly that string.
  str = formatMessage(null, "String in place of params");
  do_check_eq(str, "String in place of params");

  // We use object.valueOf() internally; make sure a broken valueOf() method
  // doesn't cause the logger to fail.
  /* eslint-disable object-shorthand */
  let vOf = {a: 1, valueOf: function() {throw "oh noes valueOf"}};
  do_check_eq(formatMessage("Broken valueOf ${}", vOf),
              'Broken valueOf ({a:1, valueOf:(function() {throw "oh noes valueOf"})})');
  /* eslint-enable object-shorthand */

  // Test edge cases of bad data to formatter:
  // If 'params' is not an object, format it as a basic type.
  do_check_eq(formatMessage("non-object no subst", 1),
              "non-object no subst: 1");
  do_check_eq(formatMessage("non-object all subst ${}", 2),
              "non-object all subst 2");
  do_check_eq(formatMessage("false no subst", false),
              "false no subst: false");
  do_check_eq(formatMessage("null no subst", null),
              "null no subst: null");
  // If 'params' is undefined and there are no substitutions expected,
  // the message should still be output.
  do_check_eq(formatMessage("undefined no subst", undefined),
              "undefined no subst");
  // If 'params' is not an object, no named substitutions can succeed;
  // therefore we leave the placeholder and append the formatted params.
  do_check_eq(formatMessage("non-object named subst ${junk} space", 3),
              "non-object named subst ${junk} space: 3");
  // If there are no params, we leave behind the placeholders in the text.
  do_check_eq(formatMessage("no params ${missing}", undefined),
              "no params ${missing}");
  // If params doesn't contain any of the tags requested in the text,
  // we leave them all behind and append the formatted params.
  do_check_eq(formatMessage("object missing tag ${missing} space", {mising: "not here"}),
              'object missing tag ${missing} space: {"mising":"not here"}');
  // If we are given null text and no params, the resulting formatted message is empty.
  do_check_eq(formatMessage(null), "");
});

/*
 * If we call a log function with a non-string object in place of the text
 * argument, and no parameters, treat that the same as logging empty text
 * with the object argument as parameters. This makes the log useful when the
 * caller does "catch(err) {logger.error(err)}"
 */
add_task(async function test_log_err_only() {
  let log = Log.repository.getLogger("error.only");
  let mockFormatter = { format: msg => msg };
  let appender = new MockAppender(mockFormatter);
  log.addAppender(appender);

  /*
   * Check that log.error(err) is treated the same as
   * log.error(null, err) by the logMessage constructor; the formatMessage()
   * tests above ensure that the combination of null text and an error object
   * is formatted correctly.
   */
  try {
    // eslint-disable-next-line no-eval
    eval("javascript syntax error");
  } catch (e) {
    log.error(e);
    let msg = appender.messages.pop();
    do_check_eq(msg.message, null);
    do_check_eq(msg.params, e);
  }
});

/*
 * Test logStructured() messages through basic formatter.
 */
add_task(async function test_structured_basic() {
  let log = Log.repository.getLogger("test.logger");
  let appender = new MockAppender(new Log.BasicFormatter());

  log.level = Log.Level.Info;
  appender.level = Log.Level.Info;
  log.addAppender(appender);

  // A structured entry with no _message is treated the same as log./level/(null, params)
  // except the 'action' field is added to the object.
  log.logStructured("action", {data: "structure"});
  do_check_eq(appender.messages.length, 1);
  do_check_true(appender.messages[0].includes('{"data":"structure","action":"action"}'));

  // A structured entry with _message and substitution is treated the same as
  // log./level/(null, params).
  log.logStructured("action", {_message: "Structured sub ${data}", data: "structure"});
  do_check_eq(appender.messages.length, 2);
  do_print(appender.messages[1]);
  do_check_true(appender.messages[1].includes("Structured sub structure"));
});

/*
 * Test that all the basic logger methods pass the message and params through to the appender.
 */
add_task(async function log_message_with_params() {
  let log = Log.repository.getLogger("error.logger");
  let mockFormatter = { format: msg => msg };
  let appender = new MockAppender(mockFormatter);
  log.addAppender(appender);

  let testParams = {a: 1, b: 2};
  log.fatal("Test fatal", testParams);
  log.error("Test error", testParams);
  log.warn("Test warn", testParams);
  log.info("Test info", testParams);
  log.config("Test config", testParams);
  log.debug("Test debug", testParams);
  log.trace("Test trace", testParams);
  do_check_eq(appender.messages.length, 7);
  for (let msg of appender.messages) {
    do_check_true(msg.params === testParams);
    do_check_true(msg.message.startsWith("Test "));
  }
});

/*
 * Check that we format JS Errors reasonably.
 * This needs to stay a generator to exercise Task.jsm's stack rewriting.
 */
add_task(function *format_errors() {
  let pFormat = new Log.ParameterFormatter();

  // Test that subclasses of Error are recognized as errors.
  let err = new ReferenceError("Ref Error", "ERROR_FILE", 28);
  let str = pFormat.format(err);
  do_check_true(str.includes("ReferenceError"));
  do_check_true(str.includes("ERROR_FILE:28"));
  do_check_true(str.includes("Ref Error"));

  // Test that JS-generated Errors are recognized and formatted.
  try {
    yield Promise.resolve();  // Scrambles the stack
    // eslint-disable-next-line no-eval
    eval("javascript syntax error");
  } catch (e) {
    str = pFormat.format(e);
    do_check_true(str.includes("SyntaxError: missing ;"));
    // Make sure we identified it as an Error and formatted the error location as
    // lineNumber:columnNumber.
    do_check_true(str.includes(":1:11)"));
    // Make sure that we use human-readable stack traces
    // Check that the error doesn't contain any reference to "Promise.jsm" or "Task.jsm"
    do_check_false(str.includes("Promise.jsm"));
    do_check_false(str.includes("Task.jsm"));
    do_check_true(str.includes("format_errors"));
  }
});<|MERGE_RESOLUTION|>--- conflicted
+++ resolved
@@ -414,11 +414,7 @@
 
   // Format params with number, bool, and String type.
   do_check_eq(formatMessage("number ${n} boolean ${b} boxed Boolean ${bx} String ${s}",
-<<<<<<< HEAD
-                            {n: 45, b: false, bx: new Boolean(true), s: new String("whatevs")}),
-=======
                             {n: 45, b: false, bx: Boolean(true), s: String("whatevs")}),
->>>>>>> a17af05f
               "number 45 boolean false boxed Boolean true String whatevs");
 
   /*
