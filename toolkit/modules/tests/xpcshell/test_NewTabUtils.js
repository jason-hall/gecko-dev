/* Any copyright is dedicated to the Public Domain.
   http://creativecommons.org/publicdomain/zero/1.0/ */

// See also browser/base/content/test/newtab/.

add_task(async function validCacheMidPopulation() {
  let expectedLinks = makeLinks(0, 3, 1);

  let provider = new TestProvider(done => done(expectedLinks));
  provider.maxNumLinks = expectedLinks.length;

  NewTabUtils.initWithoutProviders();
  NewTabUtils.links.addProvider(provider);
  let promise = new Promise(resolve => NewTabUtils.links.populateCache(resolve));

  // isTopSiteGivenProvider() and getProviderLinks() should still return results
  // even when cache is empty or being populated.
  do_check_false(NewTabUtils.isTopSiteGivenProvider("example1.com", provider));
  do_check_links(NewTabUtils.getProviderLinks(provider), []);

  await promise;

  // Once the cache is populated, we get the expected results
  do_check_true(NewTabUtils.isTopSiteGivenProvider("example1.com", provider));
  do_check_links(NewTabUtils.getProviderLinks(provider), expectedLinks);
  NewTabUtils.links.removeProvider(provider);
});

add_task(async function notifyLinkDelete() {
  let expectedLinks = makeLinks(0, 3, 1);

  let provider = new TestProvider(done => done(expectedLinks));
  provider.maxNumLinks = expectedLinks.length;

  NewTabUtils.initWithoutProviders();
  NewTabUtils.links.addProvider(provider);
  await new Promise(resolve => NewTabUtils.links.populateCache(resolve));

  do_check_links(NewTabUtils.links.getLinks(), expectedLinks);

  // Remove a link.
  let removedLink = expectedLinks[2];
  provider.notifyLinkChanged(removedLink, 2, true);
  let links = NewTabUtils.links._providers.get(provider);

  // Check that sortedLinks is correctly updated.
  do_check_links(NewTabUtils.links.getLinks(), expectedLinks.slice(0, 2));

  // Check that linkMap is accurately updated.
  do_check_eq(links.linkMap.size, 2);
  do_check_true(links.linkMap.get(expectedLinks[0].url));
  do_check_true(links.linkMap.get(expectedLinks[1].url));
  do_check_false(links.linkMap.get(removedLink.url));

  // Check that siteMap is correctly updated.
  do_check_eq(links.siteMap.size, 2);
  do_check_true(links.siteMap.has(NewTabUtils.extractSite(expectedLinks[0].url)));
  do_check_true(links.siteMap.has(NewTabUtils.extractSite(expectedLinks[1].url)));
  do_check_false(links.siteMap.has(NewTabUtils.extractSite(removedLink.url)));

  NewTabUtils.links.removeProvider(provider);
});

add_task(async function populatePromise() {
  let count = 0;
  let expectedLinks = makeLinks(0, 10, 2);

<<<<<<< HEAD
  let getLinksFcn = Task.async(function* (callback) {
=======
  let getLinksFcn = async function(callback) {
>>>>>>> a17af05f
    // Should not be calling getLinksFcn twice
    count++;
    do_check_eq(count, 1);
    await Promise.resolve();
    callback(expectedLinks);
  };

  let provider = new TestProvider(getLinksFcn);

  NewTabUtils.initWithoutProviders();
  NewTabUtils.links.addProvider(provider);

  NewTabUtils.links.populateProviderCache(provider, () => {});
  NewTabUtils.links.populateProviderCache(provider, () => {
    do_check_links(NewTabUtils.links.getLinks(), expectedLinks);
    NewTabUtils.links.removeProvider(provider);
  });
});

add_task(async function isTopSiteGivenProvider() {
  let expectedLinks = makeLinks(0, 10, 2);

  // The lowest 2 frecencies have the same base domain.
  expectedLinks[expectedLinks.length - 2].url = expectedLinks[expectedLinks.length - 1].url + "Test";

  let provider = new TestProvider(done => done(expectedLinks));
  provider.maxNumLinks = expectedLinks.length;

  NewTabUtils.initWithoutProviders();
  NewTabUtils.links.addProvider(provider);
  await new Promise(resolve => NewTabUtils.links.populateCache(resolve));

  do_check_eq(NewTabUtils.isTopSiteGivenProvider("example2.com", provider), true);
  do_check_eq(NewTabUtils.isTopSiteGivenProvider("example1.com", provider), false);

  // Push out frecency 2 because the maxNumLinks is reached when adding frecency 3
  let newLink = makeLink(3);
  provider.notifyLinkChanged(newLink);

  // There is still a frecent url with example2 domain, so it's still frecent.
  do_check_eq(NewTabUtils.isTopSiteGivenProvider("example3.com", provider), true);
  do_check_eq(NewTabUtils.isTopSiteGivenProvider("example2.com", provider), true);

  // Push out frecency 3
  newLink = makeLink(5);
  provider.notifyLinkChanged(newLink);

  // Push out frecency 4
  newLink = makeLink(9);
  provider.notifyLinkChanged(newLink);

  // Our count reached 0 for the example2.com domain so it's no longer a frecent site.
  do_check_eq(NewTabUtils.isTopSiteGivenProvider("example5.com", provider), true);
  do_check_eq(NewTabUtils.isTopSiteGivenProvider("example2.com", provider), false);

  NewTabUtils.links.removeProvider(provider);
});

add_task(async function multipleProviders() {
  // Make each provider generate NewTabUtils.links.maxNumLinks links to check
  // that no more than maxNumLinks are actually returned in the merged list.
  let evenLinks = makeLinks(0, 2 * NewTabUtils.links.maxNumLinks, 2);
  let evenProvider = new TestProvider(done => done(evenLinks));
  let oddLinks = makeLinks(0, 2 * NewTabUtils.links.maxNumLinks - 1, 2);
  let oddProvider = new TestProvider(done => done(oddLinks));

  NewTabUtils.initWithoutProviders();
  NewTabUtils.links.addProvider(evenProvider);
  NewTabUtils.links.addProvider(oddProvider);

  await new Promise(resolve => NewTabUtils.links.populateCache(resolve));

  let links = NewTabUtils.links.getLinks();
  let expectedLinks = makeLinks(NewTabUtils.links.maxNumLinks,
                                2 * NewTabUtils.links.maxNumLinks,
                                1);
  do_check_eq(links.length, NewTabUtils.links.maxNumLinks);
  do_check_links(links, expectedLinks);

  NewTabUtils.links.removeProvider(evenProvider);
  NewTabUtils.links.removeProvider(oddProvider);
});

add_task(async function changeLinks() {
  let expectedLinks = makeLinks(0, 20, 2);
  let provider = new TestProvider(done => done(expectedLinks));

  NewTabUtils.initWithoutProviders();
  NewTabUtils.links.addProvider(provider);

  await new Promise(resolve => NewTabUtils.links.populateCache(resolve));

  do_check_links(NewTabUtils.links.getLinks(), expectedLinks);

  // Notify of a new link.
  let newLink = makeLink(19);
  expectedLinks.splice(1, 0, newLink);
  provider.notifyLinkChanged(newLink);
  do_check_links(NewTabUtils.links.getLinks(), expectedLinks);

  // Notify of a link that's changed sort criteria.
  newLink.frecency = 17;
  expectedLinks.splice(1, 1);
  expectedLinks.splice(2, 0, newLink);
  provider.notifyLinkChanged({
    url: newLink.url,
    frecency: 17,
  });
  do_check_links(NewTabUtils.links.getLinks(), expectedLinks);

  // Notify of a link that's changed title.
  newLink.title = "My frecency is now 17";
  provider.notifyLinkChanged({
    url: newLink.url,
    title: newLink.title,
  });
  do_check_links(NewTabUtils.links.getLinks(), expectedLinks);

  // Notify of a new link again, but this time make it overflow maxNumLinks.
  provider.maxNumLinks = expectedLinks.length;
  newLink = makeLink(21);
  expectedLinks.unshift(newLink);
  expectedLinks.pop();
  do_check_eq(expectedLinks.length, provider.maxNumLinks); // Sanity check.
  provider.notifyLinkChanged(newLink);
  do_check_links(NewTabUtils.links.getLinks(), expectedLinks);

  // Notify of many links changed.
  expectedLinks = makeLinks(0, 3, 1);
  provider.notifyManyLinksChanged();

  // Since _populateProviderCache() is async, we must wait until the provider's
  // populate promise has been resolved.
  await NewTabUtils.links._providers.get(provider).populatePromise;

  // NewTabUtils.links will now repopulate its cache
  do_check_links(NewTabUtils.links.getLinks(), expectedLinks);

  NewTabUtils.links.removeProvider(provider);
});

add_task(async function oneProviderAlreadyCached() {
  let links1 = makeLinks(0, 10, 1);
  let provider1 = new TestProvider(done => done(links1));

  NewTabUtils.initWithoutProviders();
  NewTabUtils.links.addProvider(provider1);

  await new Promise(resolve => NewTabUtils.links.populateCache(resolve));
  do_check_links(NewTabUtils.links.getLinks(), links1);

  let links2 = makeLinks(10, 20, 1);
  let provider2 = new TestProvider(done => done(links2));
  NewTabUtils.links.addProvider(provider2);

  await new Promise(resolve => NewTabUtils.links.populateCache(resolve));
  do_check_links(NewTabUtils.links.getLinks(), links2.concat(links1));

  NewTabUtils.links.removeProvider(provider1);
  NewTabUtils.links.removeProvider(provider2);
});

add_task(async function newLowRankedLink() {
  // Init a provider with 10 links and make its maximum number also 10.
  let links = makeLinks(0, 10, 1);
  let provider = new TestProvider(done => done(links));
  provider.maxNumLinks = links.length;

  NewTabUtils.initWithoutProviders();
  NewTabUtils.links.addProvider(provider);

  await new Promise(resolve => NewTabUtils.links.populateCache(resolve));
  do_check_links(NewTabUtils.links.getLinks(), links);

  // Notify of a new link that's low-ranked enough not to make the list.
  let newLink = makeLink(0);
  provider.notifyLinkChanged(newLink);
  do_check_links(NewTabUtils.links.getLinks(), links);

  // Notify about the new link's title change.
  provider.notifyLinkChanged({
    url: newLink.url,
    title: "a new title",
  });
  do_check_links(NewTabUtils.links.getLinks(), links);

  NewTabUtils.links.removeProvider(provider);
});

add_task(async function extractSite() {
  // All these should extract to the same site
  [ "mozilla.org",
    "m.mozilla.org",
    "mobile.mozilla.org",
    "www.mozilla.org",
    "www3.mozilla.org",
  ].forEach(host => {
    let url = "http://" + host;
    do_check_eq(NewTabUtils.extractSite(url), "mozilla.org", "extracted same " + host);
  });

  // All these should extract to the same subdomain
  [ "bugzilla.mozilla.org",
    "www.bugzilla.mozilla.org",
  ].forEach(host => {
    let url = "http://" + host;
    do_check_eq(NewTabUtils.extractSite(url), "bugzilla.mozilla.org", "extracted eTLD+2 " + host);
  });

  // All these should not extract to the same site
  [ "bugzilla.mozilla.org",
    "bug123.bugzilla.mozilla.org",
    "too.many.levels.bugzilla.mozilla.org",
    "m2.mozilla.org",
    "mobile30.mozilla.org",
    "ww.mozilla.org",
    "ww2.mozilla.org",
    "wwwww.mozilla.org",
    "wwwww50.mozilla.org",
    "wwws.mozilla.org",
    "secure.mozilla.org",
    "secure10.mozilla.org",
    "many.levels.deep.mozilla.org",
    "just.check.in",
    "192.168.0.1",
    "localhost",
  ].forEach(host => {
    let url = "http://" + host;
    do_check_neq(NewTabUtils.extractSite(url), "mozilla.org", "extracted diff " + host);
  });

  // All these should not extract to the same site
  [ "about:blank",
    "file:///Users/user/file",
    "chrome://browser/something",
    "ftp://ftp.mozilla.org/",
  ].forEach(url => {
    do_check_neq(NewTabUtils.extractSite(url), "mozilla.org", "extracted diff url " + url);
  });
});

add_task(async function faviconBytesToDataURI() {
  let tests = [
        [{favicon: "bar".split("").map(s => s.charCodeAt(0)), mimeType: "foo"}],
        [{favicon: "bar".split("").map(s => s.charCodeAt(0)), mimeType: "foo", xxyy: "quz"}]
      ];
  let provider = NewTabUtils.activityStreamProvider;

  for (let test of tests) {
    let clone = JSON.parse(JSON.stringify(test));
    delete clone[0].mimeType;
    clone[0].favicon = `data:foo;base64,${btoa("bar")}`;
    let result = provider._faviconBytesToDataURI(test);
    Assert.deepEqual(JSON.stringify(clone), JSON.stringify(result), "favicon converted to data uri");
  }
});

add_task(async function addFavicons() {
  await setUpActivityStreamTest();
  let provider = NewTabUtils.activityStreamProvider;

  // start by passing in a bad uri and check that we get a null favicon back
  let links = [{url: "mozilla.com"}];
  await provider._addFavicons(links);
  Assert.equal(links[0].favicon, null, "Got a null favicon because we passed in a bad url");
  Assert.equal(links[0].mimeType, null, "Got a null mime type because we passed in a bad url");

  // now fix the url and try again - this time we get good favicon data back
  links[0].url = "https://mozilla.com";
  let base64URL = "data:image/png;base64,iVBORw0KGgoAAAANSUhEUgAAAAEAAAABCAA" +
    "AAAA6fptVAAAACklEQVQI12NgAAAAAgAB4iG8MwAAAABJRU5ErkJggg==";

  let visit = [
    {uri: links[0].url, visitDate: timeDaysAgo(0), transition: PlacesUtils.history.TRANSITION_TYPED}
  ];
  await PlacesTestUtils.addVisits(visit);

  let faviconData = new Map();
  faviconData.set("https://mozilla.com", base64URL);
  await PlacesTestUtils.addFavicons(faviconData);

  await provider._addFavicons(links);
  Assert.equal(links[0].mimeType, "image/png", "Got the right mime type before deleting it");
  Assert.equal(links[0].faviconLength, links[0].favicon.length, "Got the right length for the byte array");
  Assert.equal(provider._faviconBytesToDataURI(links)[0].favicon, base64URL, "Got the right favicon");
});

add_task(async function getTopFrecentSites() {
  await setUpActivityStreamTest();

  let provider = NewTabUtils.activityStreamLinks;
  let links = await provider.getTopSites();
  Assert.equal(links.length, 0, "empty history yields empty links");

  // add a visit
  let testURI = "http://mozilla.com/";
  await PlacesTestUtils.addVisits(testURI);

  links = await provider.getTopSites();
  Assert.equal(links.length, 1, "adding a visit yields a link");
  Assert.equal(links[0].url, testURI, "added visit corresponds to added url");
  Assert.equal(links[0].eTLD, "com", "added visit mozilla.com has 'com' eTLD");
});

add_task(async function getTopFrecentSites_dedupeWWW() {
  await setUpActivityStreamTest();

  let provider = NewTabUtils.activityStreamLinks;

  let links = await provider.getTopSites();
  Assert.equal(links.length, 0, "empty history yields empty links");

  // add a visit without www
  let testURI = "http://mozilla.com";
  await PlacesTestUtils.addVisits(testURI);

  // add a visit with www
  testURI = "http://www.mozilla.com";
  await PlacesTestUtils.addVisits(testURI);

  // Test combined frecency score
  links = await provider.getTopSites();
  Assert.equal(links.length, 1, "adding both www. and no-www. yields one link");
  Assert.equal(links[0].frecency, 200, "frecency scores are combined");

  // add another page visit with www and without www
  let noWWW = "http://mozilla.com/page";
  await PlacesTestUtils.addVisits(noWWW);
  let withWWW = "http://www.mozilla.com/page";
  await PlacesTestUtils.addVisits(withWWW);
  links = await provider.getTopSites();
  Assert.equal(links.length, 1, "adding both www. and no-www. yields one link");
  Assert.equal(links[0].frecency, 200, "frecency scores are combined ignoring extra pages");

  // add another visit with www
  await PlacesTestUtils.addVisits(withWWW);
  links = await provider.getTopSites();
  Assert.equal(links.length, 1, "still yields one link");
  Assert.equal(links[0].url, withWWW, "more frecent www link is used");
  Assert.equal(links[0].frecency, 300, "frecency scores are combined ignoring extra pages");

  // add a couple more visits to the no-www page
  await PlacesTestUtils.addVisits(noWWW);
  await PlacesTestUtils.addVisits(noWWW);
  links = await provider.getTopSites();
  Assert.equal(links.length, 1, "still yields one link");
  Assert.equal(links[0].url, noWWW, "now more frecent no-www link is used");
  Assert.equal(links[0].frecency, 500, "frecency scores are combined ignoring extra pages");
});

add_task(async function getTopFrencentSites_maxLimit() {
  await setUpActivityStreamTest();

  let provider = NewTabUtils.activityStreamLinks;

  // add many visits
  const MANY_LINKS = 20;
  for (let i = 0; i < MANY_LINKS; i++) {
    let testURI = `http://mozilla${i}.com`;
    await PlacesTestUtils.addVisits(testURI);
  }

  let links = await provider.getTopSites();
  Assert.ok(links.length < MANY_LINKS, "query default limited to less than many");
  Assert.ok(links.length > 6, "query default to more than visible count");
});

add_task(async function getTopFrencentSites_allowedProtocols() {
  await setUpActivityStreamTest();

  let provider = NewTabUtils.activityStreamLinks;

  // add a visit from a file:// site
  let testURI = "file:///some/file/path.png";
  await PlacesTestUtils.addVisits(testURI);

  let links = await provider.getTopSites();
  Assert.equal(links.length, 0, "don't get sites with the file:// protocol");

  // now add a site with an allowed protocol
  testURI = "http://www.mozilla.com";
  await PlacesTestUtils.addVisits(testURI);

  links = await provider.getTopSites();
  Assert.equal(links.length, 1, "http:// is an allowed protocol");

  // and just to be sure, add a visit to a site with ftp:// protocol
  testURI = "ftp://bad/example";
  await PlacesTestUtils.addVisits(testURI);

  links = await provider.getTopSites();
  Assert.equal(links.length, 1, "we still only accept http:// and https:// for top sites");

  // add a different allowed protocol
  testURI = "https://https";
  await PlacesTestUtils.addVisits(testURI);

  links = await provider.getTopSites();
  Assert.equal(links.length, 2, "we now accept both http:// and https:// for top sites");
});

add_task(async function getTopFrecentSites_order() {
  await setUpActivityStreamTest();

  let provider = NewTabUtils.activityStreamLinks;
  let {TRANSITION_TYPED} = PlacesUtils.history;

  let timeEarlier = timeDaysAgo(0);
  let timeLater = timeDaysAgo(2);

  let visits = [
    // frecency 200
    {uri: "https://mozilla1.com/0", visitDate: timeEarlier, transition: TRANSITION_TYPED},
    // sort by url, frecency 200
    {uri: "https://mozilla2.com/1", visitDate: timeEarlier, transition: TRANSITION_TYPED},
    // sort by last visit date, frecency 200
    {uri: "https://mozilla3.com/2", visitDate: timeLater, transition: TRANSITION_TYPED},
    // sort by frecency, frecency 10
    {uri: "https://mozilla4.com/3", visitDate: timeLater}
  ];

  let links = await provider.getTopSites();
  Assert.equal(links.length, 0, "empty history yields empty links");

  let base64URL = "data:image/png;base64,iVBORw0KGgoAAAANSUhEUgAAAAEAAAABCAA" +
    "AAAA6fptVAAAACklEQVQI12NgAAAAAgAB4iG8MwAAAABJRU5ErkJggg==";

  // map of page url to favicon url
  let faviconData = new Map();
  faviconData.set("https://mozilla3.com/2", base64URL);

  await PlacesTestUtils.addVisits(visits);
  await PlacesTestUtils.addFavicons(faviconData);

  links = await provider.getTopSites();
  Assert.equal(links.length, visits.length, "number of links added is the same as obtain by getTopFrecentSites");

  // first link doesn't have a favicon
  Assert.equal(links[0].url, visits[0].uri, "links are obtained in the expected order");
  Assert.equal(null, links[0].favicon, "favicon data is stored as expected");
  Assert.ok(isVisitDateOK(links[0].lastVisitDate), "visit date within expected range");

  // second link doesn't have a favicon
  Assert.equal(links[1].url, visits[1].uri, "links are obtained in the expected order");
  Assert.equal(null, links[1].favicon, "favicon data is stored as expected");
  Assert.ok(isVisitDateOK(links[1].lastVisitDate), "visit date within expected range");

  // third link should have the favicon data that we added
  Assert.equal(links[2].url, visits[2].uri, "links are obtained in the expected order");
  Assert.equal(faviconData.get(links[2].url), links[2].favicon, "favicon data is stored as expected");
  Assert.ok(isVisitDateOK(links[2].lastVisitDate), "visit date within expected range");

  // fourth link doesn't have a favicon
  Assert.equal(links[3].url, visits[3].uri, "links are obtained in the expected order");
  Assert.equal(null, links[3].favicon, "favicon data is stored as expected");
  Assert.ok(isVisitDateOK(links[3].lastVisitDate), "visit date within expected range");
});

add_task(async function activitySteamProvider_deleteHistoryLink() {
  await setUpActivityStreamTest();

  let provider = NewTabUtils.activityStreamLinks;

  let {TRANSITION_TYPED} = PlacesUtils.history;

  let visits = [
    // frecency 200
    {uri: "https://mozilla1.com/0", visitDate: timeDaysAgo(1), transition: TRANSITION_TYPED},
    // sort by url, frecency 200
    {uri: "https://mozilla2.com/1", visitDate: timeDaysAgo(0)}
  ];

  let size = await NewTabUtils.activityStreamProvider.getHistorySize();
  Assert.equal(size, 0, "empty history has size 0");

  await PlacesTestUtils.addVisits(visits);

  size = await NewTabUtils.activityStreamProvider.getHistorySize();
  Assert.equal(size, 2, "expected history size");

  // delete a link
  let deleted = await provider.deleteHistoryEntry("https://mozilla2.com/1");
  Assert.equal(deleted, true, "link is deleted");

  // ensure that there's only one link left
  size = await NewTabUtils.activityStreamProvider.getHistorySize();
  Assert.equal(size, 1, "expected history size");

  // pin the link and delete it
  const linkToPin = {"url": "https://mozilla1.com/0"};
  NewTabUtils.pinnedLinks.pin(linkToPin, 0);

  // sanity check that the correct link was pinned
  Assert.equal(NewTabUtils.pinnedLinks.links.length, 1, "added a link to pinned sites");
  Assert.equal(NewTabUtils.pinnedLinks.isPinned(linkToPin), true, "pinned the correct link");

  // delete the pinned link and ensure it was both deleted from history and unpinned
  deleted = await provider.deleteHistoryEntry("https://mozilla1.com/0");
  size = await NewTabUtils.activityStreamProvider.getHistorySize();
  Assert.equal(deleted, true, "link is deleted");
  Assert.equal(size, 0, "expected history size");
  Assert.equal(NewTabUtils.pinnedLinks.links.length, 0, "unpinned the deleted link");
});

add_task(async function activityStream_deleteBookmark() {
  await setUpActivityStreamTest();

  let provider = NewTabUtils.activityStreamLinks;
  let bookmarks = [
    {url: "https://mozilla1.com/0", parentGuid: PlacesUtils.bookmarks.unfiledGuid, type: PlacesUtils.bookmarks.TYPE_BOOKMARK},
    {url: "https://mozilla1.com/1", parentGuid: PlacesUtils.bookmarks.unfiledGuid, type: PlacesUtils.bookmarks.TYPE_BOOKMARK}
  ];

  let bookmarksSize = await NewTabUtils.activityStreamProvider.getBookmarksSize();
  Assert.equal(bookmarksSize, 0, "empty bookmarks yields 0 size");

  for (let placeInfo of bookmarks) {
    await PlacesUtils.bookmarks.insert(placeInfo);
  }

  bookmarksSize = await NewTabUtils.activityStreamProvider.getBookmarksSize();
  Assert.equal(bookmarksSize, 2, "size 2 for 2 bookmarks added");

  let bookmarkGuid = await new Promise(resolve => PlacesUtils.bookmarks.fetch(
    {url: bookmarks[0].url}, bookmark => resolve(bookmark.guid)));
  let deleted = await provider.deleteBookmark(bookmarkGuid);
  Assert.equal(deleted.guid, bookmarkGuid, "the correct bookmark was deleted");

  bookmarksSize = await NewTabUtils.activityStreamProvider.getBookmarksSize();
  Assert.equal(bookmarksSize, 1, "size 1 after deleting");
});

add_task(async function activityStream_blockedURLs() {
  await setUpActivityStreamTest();

  let provider = NewTabUtils.activityStreamLinks;
  NewTabUtils.blockedLinks.addObserver(provider);

  let {TRANSITION_TYPED} = PlacesUtils.history;

  let timeToday = timeDaysAgo(0);
  let timeEarlier = timeDaysAgo(2);

  let visits = [
    {uri: "https://example1.com/", visitDate: timeToday, transition: TRANSITION_TYPED},
    {uri: "https://example2.com/", visitDate: timeToday, transition: TRANSITION_TYPED},
    {uri: "https://example3.com/", visitDate: timeEarlier, transition: TRANSITION_TYPED},
    {uri: "https://example4.com/", visitDate: timeEarlier, transition: TRANSITION_TYPED}
  ];
  await PlacesTestUtils.addVisits(visits);
  await PlacesUtils.bookmarks.insert({url: "https://example5.com/", parentGuid: PlacesUtils.bookmarks.unfiledGuid, type: PlacesUtils.bookmarks.TYPE_BOOKMARK});

  let sizeQueryResult;

  // bookmarks
  sizeQueryResult = await NewTabUtils.activityStreamProvider.getBookmarksSize();
  Assert.equal(sizeQueryResult, 1, "got the correct bookmark size");
});

function TestProvider(getLinksFn) {
  this.getLinks = getLinksFn;
  this._observers = new Set();
}

TestProvider.prototype = {
  addObserver(observer) {
    this._observers.add(observer);
  },
  notifyLinkChanged(link, index = -1, deleted = false) {
    this._notifyObservers("onLinkChanged", link, index, deleted);
  },
  notifyManyLinksChanged() {
    this._notifyObservers("onManyLinksChanged");
  },
  _notifyObservers() {
    let observerMethodName = arguments[0];
    let args = Array.prototype.slice.call(arguments, 1);
    args.unshift(this);
    for (let obs of this._observers) {
      if (obs[observerMethodName])
        obs[observerMethodName].apply(NewTabUtils.links, args);
    }
  },
};
<<<<<<< HEAD

function do_check_links(actualLinks, expectedLinks) {
  do_check_true(Array.isArray(actualLinks));
  do_check_eq(actualLinks.length, expectedLinks.length);
  for (let i = 0; i < expectedLinks.length; i++) {
    let expected = expectedLinks[i];
    let actual = actualLinks[i];
    do_check_eq(actual.url, expected.url);
    do_check_eq(actual.title, expected.title);
    do_check_eq(actual.frecency, expected.frecency);
    do_check_eq(actual.lastVisitDate, expected.lastVisitDate);
  }
}

function makeLinks(frecRangeStart, frecRangeEnd, step) {
  let links = [];
  // Remember, links are ordered by frecency descending.
  for (let i = frecRangeEnd; i > frecRangeStart; i -= step) {
    links.push(makeLink(i));
  }
  return links;
}

function makeLink(frecency) {
  return {
    url: "http://example" + frecency + ".com/",
    title: "My frecency is " + frecency,
    frecency,
    lastVisitDate: 0,
  };
}
=======
>>>>>>> a17af05f
<|MERGE_RESOLUTION|>--- conflicted
+++ resolved
@@ -65,11 +65,7 @@
   let count = 0;
   let expectedLinks = makeLinks(0, 10, 2);
 
-<<<<<<< HEAD
-  let getLinksFcn = Task.async(function* (callback) {
-=======
   let getLinksFcn = async function(callback) {
->>>>>>> a17af05f
     // Should not be calling getLinksFcn twice
     count++;
     do_check_eq(count, 1);
@@ -654,37 +650,3 @@
     }
   },
 };
-<<<<<<< HEAD
-
-function do_check_links(actualLinks, expectedLinks) {
-  do_check_true(Array.isArray(actualLinks));
-  do_check_eq(actualLinks.length, expectedLinks.length);
-  for (let i = 0; i < expectedLinks.length; i++) {
-    let expected = expectedLinks[i];
-    let actual = actualLinks[i];
-    do_check_eq(actual.url, expected.url);
-    do_check_eq(actual.title, expected.title);
-    do_check_eq(actual.frecency, expected.frecency);
-    do_check_eq(actual.lastVisitDate, expected.lastVisitDate);
-  }
-}
-
-function makeLinks(frecRangeStart, frecRangeEnd, step) {
-  let links = [];
-  // Remember, links are ordered by frecency descending.
-  for (let i = frecRangeEnd; i > frecRangeStart; i -= step) {
-    links.push(makeLink(i));
-  }
-  return links;
-}
-
-function makeLink(frecency) {
-  return {
-    url: "http://example" + frecency + ".com/",
-    title: "My frecency is " + frecency,
-    frecency,
-    lastVisitDate: 0,
-  };
-}
-=======
->>>>>>> a17af05f
