"use strict";

var {classes: Cc, interfaces: Ci, utils: Cu} = Components;

do_get_profile();

Cu.import("resource://gre/modules/Promise.jsm");
Cu.import("resource://gre/modules/PromiseUtils.jsm");
Cu.import("resource://gre/modules/osfile.jsm");
Cu.import("resource://gre/modules/FileUtils.jsm");
Cu.import("resource://gre/modules/Services.jsm");
Cu.import("resource://gre/modules/Sqlite.jsm");
Cu.import("resource://gre/modules/XPCOMUtils.jsm");

// To spin the event loop in test.
Cu.import("resource://services-common/async.js");

function sleep(ms) {
  return new Promise(resolve => {

    let timer = Cc["@mozilla.org/timer;1"]
                  .createInstance(Ci.nsITimer);

<<<<<<< HEAD
  timer.initWithCallback({
    notify() {
      deferred.resolve();
    },
  }, ms, timer.TYPE_ONE_SHOT);
=======
    timer.initWithCallback({
      notify() {
        resolve();
      },
    }, ms, timer.TYPE_ONE_SHOT);
>>>>>>> a17af05f

  });
}

// When testing finalization, use this to tell Sqlite.jsm to not throw
// an uncatchable `Promise.reject`
function failTestsOnAutoClose(enabled) {
<<<<<<< HEAD
  Cu.getGlobalForObject(Sqlite).Debugging.failTestsOnAutoClose = enabled;
=======
  Sqlite.failTestsOnAutoClose(enabled);
>>>>>>> a17af05f
}

function getConnection(dbName, extraOptions = {}) {
  let path = dbName + ".sqlite";
  let options = {path};
  for (let [k, v] of Object.entries(extraOptions)) {
    options[k] = v;
  }

  return Sqlite.openConnection(options);
}

<<<<<<< HEAD
function* getDummyDatabase(name, extraOptions = {}) {
  const TABLES = {
    dirs: "id INTEGER PRIMARY KEY AUTOINCREMENT, path TEXT",
    files: "id INTEGER PRIMARY KEY AUTOINCREMENT, dir_id INTEGER, path TEXT",
  };

  let c = yield getConnection(name, extraOptions);
=======
async function getDummyDatabase(name, extraOptions = {}) {
  let c = await getConnection(name, extraOptions);
>>>>>>> a17af05f
  c._initialStatementCount = 0;

  if (!extraOptions.readOnly) {
    const TABLES = new Map([
      ["dirs", "id INTEGER PRIMARY KEY AUTOINCREMENT, path TEXT"],
      ["files", "id INTEGER PRIMARY KEY AUTOINCREMENT, dir_id INTEGER, path TEXT"],
    ]);
    for (let [k, v] of TABLES) {
      await c.execute("CREATE TABLE " + k + "(" + v + ")");
      c._initialStatementCount++;
    }
  }

  return c;
}

<<<<<<< HEAD
function* getDummyTempDatabase(name, extraOptions = {}) {
=======
async function getDummyTempDatabase(name, extraOptions = {}) {
>>>>>>> a17af05f
  const TABLES = {
    dirs: "id INTEGER PRIMARY KEY AUTOINCREMENT, path TEXT",
    files: "id INTEGER PRIMARY KEY AUTOINCREMENT, dir_id INTEGER, path TEXT",
  };

  let c = await getConnection(name, extraOptions);
  c._initialStatementCount = 0;

  for (let [k, v] of Object.entries(TABLES)) {
    await c.execute("CREATE TEMP TABLE " + k + "(" + v + ")");
    c._initialStatementCount++;
  }

  return c;
}

<<<<<<< HEAD
add_task(function* test_setup() {
=======
add_task(async function test_setup() {
>>>>>>> a17af05f
  Cu.import("resource://testing-common/services/common/logging.js");
  initTestLogging("Trace");
});

<<<<<<< HEAD
add_task(function* test_open_normal() {
  let c = yield Sqlite.openConnection({path: "test_open_normal.sqlite"});
  yield c.close();
=======
add_task(async function test_open_normal() {
  let c = await Sqlite.openConnection({path: "test_open_normal.sqlite"});
  await c.close();
>>>>>>> a17af05f
});

add_task(async function test_open_unshared() {
  let path = OS.Path.join(OS.Constants.Path.profileDir, "test_open_unshared.sqlite");

<<<<<<< HEAD
  let c = yield Sqlite.openConnection({path, sharedMemoryCache: false});
  yield c.close();
=======
  let c = await Sqlite.openConnection({path, sharedMemoryCache: false});
  await c.close();
>>>>>>> a17af05f
});

add_task(async function test_get_dummy_database() {
  let db = await getDummyDatabase("get_dummy_database");

  do_check_eq(typeof(db), "object");
  await db.close();
});

add_task(async function test_schema_version() {
  let db = await getDummyDatabase("schema_version");

  let version = await db.getSchemaVersion();
  do_check_eq(version, 0);

  db.setSchemaVersion(14);
  version = await db.getSchemaVersion();
  do_check_eq(version, 14);

  for (let v of [0.5, "foobar", NaN]) {
    let success;
    try {
      await db.setSchemaVersion(v);
      do_print("Schema version " + v + " should have been rejected");
      success = false;
    } catch (ex) {
      if (!ex.message.startsWith("Schema version must be an integer."))
        throw ex;
      success = true;
    }
    do_check_true(success);

    version = await db.getSchemaVersion();
    do_check_eq(version, 14);
  }

  await db.close();
});

add_task(async function test_simple_insert() {
  let c = await getDummyDatabase("simple_insert");

  let result = await c.execute("INSERT INTO dirs VALUES (NULL, 'foo')");
  do_check_true(Array.isArray(result));
  do_check_eq(result.length, 0);
  await c.close();
});

add_task(async function test_simple_bound_array() {
  let c = await getDummyDatabase("simple_bound_array");

  let result = await c.execute("INSERT INTO dirs VALUES (?, ?)", [1, "foo"]);
  do_check_eq(result.length, 0);
  await c.close();
});

add_task(async function test_simple_bound_object() {
  let c = await getDummyDatabase("simple_bound_object");
  let result = await c.execute("INSERT INTO dirs VALUES (:id, :path)",
                               {id: 1, path: "foo"});
  do_check_eq(result.length, 0);
  result = await c.execute("SELECT id, path FROM dirs");
  do_check_eq(result.length, 1);
  do_check_eq(result[0].getResultByName("id"), 1);
  do_check_eq(result[0].getResultByName("path"), "foo");
  await c.close();
});

// This is mostly a sanity test to ensure simple executions work.
add_task(async function test_simple_insert_then_select() {
  let c = await getDummyDatabase("simple_insert_then_select");

  await c.execute("INSERT INTO dirs VALUES (NULL, 'foo')");
  await c.execute("INSERT INTO dirs (path) VALUES (?)", ["bar"]);

  let result = await c.execute("SELECT * FROM dirs");
  do_check_eq(result.length, 2);

  let i = 0;
  for (let row of result) {
    i++;

    do_check_eq(row.numEntries, 2);
    do_check_eq(row.getResultByIndex(0), i);

    let expected = {1: "foo", 2: "bar"}[i];
    do_check_eq(row.getResultByName("path"), expected);
  }

  await c.close();
});

add_task(async function test_repeat_execution() {
  let c = await getDummyDatabase("repeat_execution");

  let sql = "INSERT INTO dirs (path) VALUES (:path)";
  await c.executeCached(sql, {path: "foo"});
  await c.executeCached(sql);

  let result = await c.execute("SELECT * FROM dirs");

  do_check_eq(result.length, 2);

  await c.close();
});

add_task(async function test_table_exists() {
  let c = await getDummyDatabase("table_exists");

  do_check_false(await c.tableExists("does_not_exist"));
  do_check_true(await c.tableExists("dirs"));
  do_check_true(await c.tableExists("files"));

  await c.close();
});

add_task(async function test_index_exists() {
  let c = await getDummyDatabase("index_exists");

  do_check_false(await c.indexExists("does_not_exist"));

  await c.execute("CREATE INDEX my_index ON dirs (path)");
  do_check_true(await c.indexExists("my_index"));

  await c.close();
});

add_task(async function test_temp_table_exists() {
  let c = await getDummyTempDatabase("temp_table_exists");

  do_check_false(await c.tableExists("temp_does_not_exist"));
  do_check_true(await c.tableExists("dirs"));
  do_check_true(await c.tableExists("files"));

  await c.close();
});

add_task(async function test_temp_index_exists() {
  let c = await getDummyTempDatabase("temp_index_exists");

  do_check_false(await c.indexExists("temp_does_not_exist"));

  await c.execute("CREATE INDEX my_index ON dirs (path)");
  do_check_true(await c.indexExists("my_index"));

  await c.close();
});

add_task(async function test_close_cached() {
  let c = await getDummyDatabase("close_cached");

  await c.executeCached("SELECT * FROM dirs");
  await c.executeCached("SELECT * FROM files");

  await c.close();
});

add_task(async function test_execute_invalid_statement() {
  let c = await getDummyDatabase("invalid_statement");

  await new Promise(resolve => {

    do_check_eq(c._connectionData._anonymousStatements.size, 0);

    c.execute("SELECT invalid FROM unknown").then(do_throw, function onError(error) {
      resolve();
    });

  });

  // Ensure we don't leak the statement instance.
  do_check_eq(c._connectionData._anonymousStatements.size, 0);

  await c.close();
});

add_task(async function test_incorrect_like_bindings() {
  let c = await getDummyDatabase("incorrect_like_bindings");

  let sql = "select * from dirs where path LIKE 'non%'";
  Assert.throws(() => c.execute(sql), /Please enter a LIKE clause/);
  Assert.throws(() => c.executeCached(sql), /Please enter a LIKE clause/);

  await c.close();
});
add_task(async function test_on_row_exception_ignored() {
  let c = await getDummyDatabase("on_row_exception_ignored");

  let sql = "INSERT INTO dirs (path) VALUES (?)";
  for (let i = 0; i < 10; i++) {
    await c.executeCached(sql, ["dir" + i]);
  }

  let i = 0;
  let hasResult = await c.execute("SELECT * FROM DIRS", null, function onRow(row) {
    i++;

    throw new Error("Some silly error.");
  });

  do_check_eq(hasResult, true);
  do_check_eq(i, 10);

  await c.close();
});

// Ensure StopIteration during onRow causes processing to stop.
add_task(async function test_on_row_stop_iteration() {
  let c = await getDummyDatabase("on_row_stop_iteration");

  let sql = "INSERT INTO dirs (path) VALUES (?)";
  for (let i = 0; i < 10; i++) {
    await c.executeCached(sql, ["dir" + i]);
  }

  let i = 0;
  let hasResult = await c.execute("SELECT * FROM dirs", null, function onRow(row, cancel) {
    i++;

    if (i == 5) {
      cancel();
    }
  });

  do_check_eq(hasResult, true);
  do_check_eq(i, 5);

  await c.close();
});

// Ensure execute resolves to false when no rows are selected.
add_task(async function test_on_row_stop_iteration() {
  let c = await getDummyDatabase("no_on_row");

  let i = 0;
  let hasResult = await c.execute(`SELECT * FROM dirs WHERE path="nonexistent"`, null, function onRow(row) {
    i++;
  });

  do_check_eq(hasResult, false);
  do_check_eq(i, 0);

  await c.close();
});

add_task(async function test_invalid_transaction_type() {
  let c = await getDummyDatabase("invalid_transaction_type");

  Assert.throws(() => c.executeTransaction(function() {}, "foobar"),
                /Unknown transaction type/,
                "Unknown transaction type should throw");

  await c.close();
});

add_task(async function test_execute_transaction_success() {
  let c = await getDummyDatabase("execute_transaction_success");

  do_check_false(c.transactionInProgress);

  await c.executeTransaction(async function transaction(conn) {
    do_check_eq(c, conn);
    do_check_true(conn.transactionInProgress);

    await conn.execute("INSERT INTO dirs (path) VALUES ('foo')");
  });

  do_check_false(c.transactionInProgress);
  let rows = await c.execute("SELECT * FROM dirs");
  do_check_true(Array.isArray(rows));
  do_check_eq(rows.length, 1);

  await c.close();
});

add_task(async function test_execute_transaction_rollback() {
  let c = await getDummyDatabase("execute_transaction_rollback");

  let deferred = Promise.defer();

  c.executeTransaction(async function transaction(conn) {
    await conn.execute("INSERT INTO dirs (path) VALUES ('foo')");
    print("Expecting error with next statement.");
    await conn.execute("INSERT INTO invalid VALUES ('foo')");

    // We should never get here.
    do_throw();
  }).then(do_throw, function onError(error) {
    deferred.resolve();
  });

  await deferred.promise;

  let rows = await c.execute("SELECT * FROM dirs");
  do_check_eq(rows.length, 0);

  await c.close();
});

add_task(async function test_close_during_transaction() {
  let c = await getDummyDatabase("close_during_transaction");

  await c.execute("INSERT INTO dirs (path) VALUES ('foo')");

  let promise = c.executeTransaction(async function transaction(conn) {
    await c.execute("INSERT INTO dirs (path) VALUES ('bar')");
  });
  await c.close();

  await Assert.rejects(promise,
                       /Transaction canceled due to a closed connection/,
                       "closing a connection in the middle of a transaction should reject it");

  let c2 = await getConnection("close_during_transaction");
  let rows = await c2.execute("SELECT * FROM dirs");
  do_check_eq(rows.length, 1);

  await c2.close();
});

// Verify that we support concurrent transactions.
add_task(async function test_multiple_transactions() {
  let c = await getDummyDatabase("detect_multiple_transactions");

  for (let i = 0; i < 10; ++i) {
    // We don't wait for these transactions.
    c.executeTransaction(async function() {
      await c.execute("INSERT INTO dirs (path) VALUES (:path)",
                      { path: `foo${i}` });
      await c.execute("SELECT * FROM dirs");
    });
  }
  for (let i = 0; i < 10; ++i) {
    await c.executeTransaction(async function() {
      await c.execute("INSERT INTO dirs (path) VALUES (:path)",
                      { path: `bar${i}` });
      await c.execute("SELECT * FROM dirs");
    });
  }

  let rows = await c.execute("SELECT * FROM dirs");
  do_check_eq(rows.length, 20);

  await c.close();
});

// Verify that wrapped transactions ignore a BEGIN TRANSACTION failure, when
// an externally opened transaction exists.
add_task(async function test_wrapped_connection_transaction() {
  let file = new FileUtils.File(OS.Path.join(OS.Constants.Path.profileDir,
                                             "test_wrapStorageConnection.sqlite"));
  let c = await new Promise((resolve, reject) => {
    Services.storage.openAsyncDatabase(file, null, (status, db) => {
      if (Components.isSuccessCode(status)) {
        resolve(db.QueryInterface(Ci.mozIStorageAsyncConnection));
      } else {
        reject(new Error(status));
      }
    });
  });

  let wrapper = await Sqlite.wrapStorageConnection({ connection: c });
  // Start a transaction on the raw connection.
  await c.executeSimpleSQLAsync("BEGIN");
  // Now use executeTransaction, it will be executed, but not in a transaction.
  await wrapper.executeTransaction(async function() {
    await wrapper.execute("CREATE TABLE test (id INTEGER PRIMARY KEY AUTOINCREMENT)");
  });
  // This should not fail cause the internal transaction has not been created.
  await c.executeSimpleSQLAsync("COMMIT");

  await wrapper.execute("SELECT * FROM test");

  // Closing the wrapper should just finalize statements but not close the
  // database.
  await wrapper.close();
  await c.asyncClose();
});

add_task(async function test_shrink_memory() {
  let c = await getDummyDatabase("shrink_memory");

  // It's just a simple sanity test. We have no way of measuring whether this
  // actually does anything.

  await c.shrinkMemory();
  await c.close();
});

add_task(async function test_no_shrink_on_init() {
  let c = await getConnection("no_shrink_on_init",
                              {shrinkMemoryOnConnectionIdleMS: 200});

  let count = 0;
  Object.defineProperty(c._connectionData, "shrinkMemory", {
    value() {
      count++;
    },
  });

  // We should not shrink until a statement has been executed.
  await sleep(220);
  do_check_eq(count, 0);

  await c.execute("SELECT 1");
  await sleep(220);
  do_check_eq(count, 1);

  await c.close();
});

add_task(async function test_idle_shrink_fires() {
  let c = await getDummyDatabase("idle_shrink_fires",
                                 {shrinkMemoryOnConnectionIdleMS: 200});
  c._connectionData._clearIdleShrinkTimer();

  let oldShrink = c._connectionData.shrinkMemory;
  let shrinkPromises = [];

  let count = 0;
  Object.defineProperty(c._connectionData, "shrinkMemory", {
    value() {
      count++;
      let promise = oldShrink.call(c._connectionData);
      shrinkPromises.push(promise);
      return promise;
    },
  });

  // We reset the idle shrink timer after monkeypatching because otherwise the
  // installed timer callback will reference the non-monkeypatched function.
  c._connectionData._startIdleShrinkTimer();

  await sleep(220);
  do_check_eq(count, 1);
  do_check_eq(shrinkPromises.length, 1);
  await shrinkPromises[0];
  shrinkPromises.shift();

  // We shouldn't shrink again unless a statement was executed.
  await sleep(300);
  do_check_eq(count, 1);

  await c.execute("SELECT 1");
  await sleep(300);

  do_check_eq(count, 2);
  do_check_eq(shrinkPromises.length, 1);
  await shrinkPromises[0];

  await c.close();
});

add_task(async function test_idle_shrink_reset_on_operation() {
  const INTERVAL = 500;
  let c = await getDummyDatabase("idle_shrink_reset_on_operation",
                                 {shrinkMemoryOnConnectionIdleMS: INTERVAL});

  c._connectionData._clearIdleShrinkTimer();

  let oldShrink = c._connectionData.shrinkMemory;
  let shrinkPromises = [];
  let count = 0;

  Object.defineProperty(c._connectionData, "shrinkMemory", {
    value() {
      count++;
      let promise = oldShrink.call(c._connectionData);
      shrinkPromises.push(promise);
      return promise;
    },
  });

  let now = new Date();
  c._connectionData._startIdleShrinkTimer();

  let initialIdle = new Date(now.getTime() + INTERVAL);

  // Perform database operations until initial scheduled time has been passed.
  let i = 0;
  while (new Date() < initialIdle) {
    await c.execute("INSERT INTO dirs (path) VALUES (?)", ["" + i]);
    i++;
  }

  do_check_true(i > 0);

  // We should not have performed an idle while doing operations.
  do_check_eq(count, 0);

  // Wait for idle timer.
  await sleep(INTERVAL);

  // Ensure we fired.
  do_check_eq(count, 1);
  do_check_eq(shrinkPromises.length, 1);
  await shrinkPromises[0];

  await c.close();
});

add_task(async function test_in_progress_counts() {
  let c = await getDummyDatabase("in_progress_counts");
  do_check_eq(c._connectionData._statementCounter, c._initialStatementCount);
  do_check_eq(c._connectionData._pendingStatements.size, 0);
  await c.executeCached("INSERT INTO dirs (path) VALUES ('foo')");
  do_check_eq(c._connectionData._statementCounter, c._initialStatementCount + 1);
  do_check_eq(c._connectionData._pendingStatements.size, 0);

  let expectOne;
  let expectTwo;

  // Please forgive me.
  let inner = Async.makeSpinningCallback();
  let outer = Async.makeSpinningCallback();

  // We want to make sure that two queries executing simultaneously
  // result in `_pendingStatements.size` reaching 2, then dropping back to 0.
  //
  // To do so, we kick off a second statement within the row handler
  // of the first, then wait for both to finish.

  await c.executeCached("SELECT * from dirs", null, function onRow() {
    // In the onRow handler, we're still an outstanding query.
    // Expect a single in-progress entry.
    expectOne = c._connectionData._pendingStatements.size;

    // Start another query, checking that after its statement has been created
    // there are two statements in progress.
    let p = c.executeCached("SELECT 10, path from dirs");
    expectTwo = c._connectionData._pendingStatements.size;

    // Now wait for it to be done before we return from the row handler …
    p.then(function onInner() {
      inner();
    });
  }).then(function onOuter() {
    // … and wait for the inner to be done before we finish …
    inner.wait();
    outer();
  });

  // … and wait for both queries to have finished before we go on and
  // test postconditions.
  outer.wait();

  do_check_eq(expectOne, 1);
  do_check_eq(expectTwo, 2);
  do_check_eq(c._connectionData._statementCounter, c._initialStatementCount + 3);
  do_check_eq(c._connectionData._pendingStatements.size, 0);

  await c.close();
});

add_task(async function test_discard_while_active() {
  let c = await getDummyDatabase("discard_while_active");

  await c.executeCached("INSERT INTO dirs (path) VALUES ('foo')");
  await c.executeCached("INSERT INTO dirs (path) VALUES ('bar')");

  let discarded = -1;
  let first = true;
  let sql = "SELECT * FROM dirs";
  await c.executeCached(sql, null, function onRow(row) {
    if (!first) {
      return;
    }
    first = false;
    discarded = c.discardCachedStatements();
  });

  // We discarded everything, because the SELECT had already started to run.
  do_check_eq(3, discarded);

  // And again is safe.
  do_check_eq(0, c.discardCachedStatements());

  await c.close();
});

add_task(async function test_discard_cached() {
  let c = await getDummyDatabase("discard_cached");

  await c.executeCached("SELECT * from dirs");
  do_check_eq(1, c._connectionData._cachedStatements.size);

  await c.executeCached("SELECT * from files");
  do_check_eq(2, c._connectionData._cachedStatements.size);

  await c.executeCached("SELECT * from dirs");
  do_check_eq(2, c._connectionData._cachedStatements.size);

  c.discardCachedStatements();
  do_check_eq(0, c._connectionData._cachedStatements.size);

  await c.close();
});

add_task(async function test_programmatic_binding() {
  let c = await getDummyDatabase("programmatic_binding");

  let bindings = [
    {id: 1,    path: "foobar"},
    {id: null, path: "baznoo"},
    {id: 5,    path: "toofoo"},
  ];

  let sql = "INSERT INTO dirs VALUES (:id, :path)";
  let result = await c.execute(sql, bindings);
  do_check_eq(result.length, 0);

  let rows = await c.executeCached("SELECT * from dirs");
  do_check_eq(rows.length, 3);
  await c.close();
});

add_task(async function test_programmatic_binding_transaction() {
  let c = await getDummyDatabase("programmatic_binding_transaction");

  let bindings = [
    {id: 1,    path: "foobar"},
    {id: null, path: "baznoo"},
    {id: 5,    path: "toofoo"},
  ];

  let sql = "INSERT INTO dirs VALUES (:id, :path)";
  await c.executeTransaction(async function transaction() {
    let result = await c.execute(sql, bindings);
    do_check_eq(result.length, 0);

    let rows = await c.executeCached("SELECT * from dirs");
    do_check_eq(rows.length, 3);
  });

  // Transaction committed.
  let rows = await c.executeCached("SELECT * from dirs");
  do_check_eq(rows.length, 3);
  await c.close();
});

add_task(async function test_programmatic_binding_transaction_partial_rollback() {
  let c = await getDummyDatabase("programmatic_binding_transaction_partial_rollback");

  let bindings = [
    {id: 2, path: "foobar"},
    {id: 3, path: "toofoo"},
  ];

  let sql = "INSERT INTO dirs VALUES (:id, :path)";

  // Add some data in an implicit transaction before beginning the batch insert.
  await c.execute(sql, {id: 1, path: "works"});

  let secondSucceeded = false;
  try {
    await c.executeTransaction(async function transaction() {
      // Insert one row. This won't implicitly start a transaction.
<<<<<<< HEAD
      yield c.execute(sql, bindings[0]);

      // Insert multiple rows. mozStorage will want to start a transaction.
      // One of the inserts will fail, so the transaction should be rolled back.
      yield c.execute(sql, bindings);
=======
      await c.execute(sql, bindings[0]);

      // Insert multiple rows. mozStorage will want to start a transaction.
      // One of the inserts will fail, so the transaction should be rolled back.
      await c.execute(sql, bindings);
>>>>>>> a17af05f
      secondSucceeded = true;
    });
  } catch (ex) {
    print("Caught expected exception: " + ex);
  }

  // We did not get to the end of our in-transaction block.
  do_check_false(secondSucceeded);

  // Everything that happened in *our* transaction, not mozStorage's, got
  // rolled back, but the first row still exists.
  let rows = await c.executeCached("SELECT * from dirs");
  do_check_eq(rows.length, 1);
  do_check_eq(rows[0].getResultByName("path"), "works");
  await c.close();
});

// Just like the previous test, but relying on the implicit
// transaction established by mozStorage.
add_task(async function test_programmatic_binding_implicit_transaction() {
  let c = await getDummyDatabase("programmatic_binding_implicit_transaction");

  let bindings = [
    {id: 2, path: "foobar"},
    {id: 1, path: "toofoo"},
  ];

  let sql = "INSERT INTO dirs VALUES (:id, :path)";
  let secondSucceeded = false;
  await c.execute(sql, {id: 1, path: "works"});
  try {
<<<<<<< HEAD
    yield c.execute(sql, bindings);
=======
    await c.execute(sql, bindings);
>>>>>>> a17af05f
    secondSucceeded = true;
  } catch (ex) {
    print("Caught expected exception: " + ex);
  }

  do_check_false(secondSucceeded);

  // The entire batch failed.
  let rows = await c.executeCached("SELECT * from dirs");
  do_check_eq(rows.length, 1);
  do_check_eq(rows[0].getResultByName("path"), "works");
  await c.close();
});

// Test that direct binding of params and execution through mozStorage doesn't
// error when we manually create a transaction. See Bug 856925.
add_task(async function test_direct() {
  let file = FileUtils.getFile("TmpD", ["test_direct.sqlite"]);
  file.createUnique(Ci.nsIFile.NORMAL_FILE_TYPE, FileUtils.PERMS_FILE);
  print("Opening " + file.path);

  let db = Services.storage.openDatabase(file);
  print("Opened " + db);

  db.executeSimpleSQL("CREATE TABLE types (id INTEGER PRIMARY KEY AUTOINCREMENT, name TEXT, UNIQUE (name))");
  print("Executed setup.");

  let statement = db.createAsyncStatement("INSERT INTO types (name) VALUES (:name)");
  let params = statement.newBindingParamsArray();
  let one = params.newBindingParams();
  one.bindByName("name", null);
  params.addParams(one);
  let two = params.newBindingParams();
  two.bindByName("name", "bar");
  params.addParams(two);

  print("Beginning transaction.");
  let begin = db.createAsyncStatement("BEGIN DEFERRED TRANSACTION");
  let end = db.createAsyncStatement("COMMIT TRANSACTION");

  let deferred = Promise.defer();
  begin.executeAsync({
    handleCompletion(reason) {
      deferred.resolve();
    }
  });
  await deferred.promise;

  statement.bindParameters(params);

  deferred = Promise.defer();
  print("Executing async.");
  statement.executeAsync({
    handleResult(resultSet) {
    },

    handleError(error) {
      print("Error when executing SQL (" + error.result + "): " +
            error.message);
      print("Original error: " + error.error);
      deferred.reject();
    },

    handleCompletion(reason) {
      print("Completed.");
      deferred.resolve();
    }
  });

  await deferred.promise;

  deferred = Promise.defer();
  end.executeAsync({
    handleCompletion(reason) {
      deferred.resolve();
    }
  });
  await deferred.promise;

  statement.finalize();
  begin.finalize();
  end.finalize();

  deferred = Promise.defer();
  db.asyncClose(function() {
    deferred.resolve()
  });
  await deferred.promise;
});

// Test Sqlite.cloneStorageConnection.
add_task(async function test_cloneStorageConnection() {
  let file = new FileUtils.File(OS.Path.join(OS.Constants.Path.profileDir,
                                             "test_cloneStorageConnection.sqlite"));
  let c = await new Promise((resolve, reject) => {
    Services.storage.openAsyncDatabase(file, null, (status, db) => {
      if (Components.isSuccessCode(status)) {
        resolve(db.QueryInterface(Ci.mozIStorageAsyncConnection));
      } else {
        reject(new Error(status));
      }
    });
  });

  let clone = await Sqlite.cloneStorageConnection({ connection: c, readOnly: true });
  // Just check that it works.
  await clone.execute("SELECT 1");

  let clone2 = await Sqlite.cloneStorageConnection({ connection: c, readOnly: false });
  // Just check that it works.
  await clone2.execute("CREATE TABLE test (id INTEGER PRIMARY KEY)");

  // Closing order should not matter.
  await c.asyncClose();
  await clone2.close();
  await clone.close();
});

// Test Sqlite.cloneStorageConnection invalid argument.
add_task(async function test_cloneStorageConnection() {
  try {
<<<<<<< HEAD
    yield Sqlite.cloneStorageConnection({ connection: null });
=======
    await Sqlite.cloneStorageConnection({ connection: null });
>>>>>>> a17af05f
    do_throw(new Error("Should throw on invalid connection"));
  } catch (ex) {
    if (ex.name != "TypeError") {
      throw ex;
    }
  }
});

// Test clone() method.
add_task(async function test_clone() {
  let c = await getDummyDatabase("clone");

  let clone = await c.clone();
  // Just check that it works.
  await clone.execute("SELECT 1");
  // Closing order should not matter.
  await c.close();
  await clone.close();
});

// Test clone(readOnly) method.
add_task(async function test_readOnly_clone() {
  let path = OS.Path.join(OS.Constants.Path.profileDir, "test_readOnly_clone.sqlite");
<<<<<<< HEAD
  let c = yield Sqlite.openConnection({path, sharedMemoryCache: false});
=======
  let c = await Sqlite.openConnection({path, sharedMemoryCache: false});
>>>>>>> a17af05f

  let clone = await c.clone(true);
  // Just check that it works.
  await clone.execute("SELECT 1");
  // But should not be able to write.

  await Assert.rejects(clone.execute("CREATE TABLE test (id INTEGER PRIMARY KEY)"),
                       /readonly/);
  // Closing order should not matter.
  await c.close();
  await clone.close();
});

// Test Sqlite.wrapStorageConnection.
add_task(async function test_wrapStorageConnection() {
  let file = new FileUtils.File(OS.Path.join(OS.Constants.Path.profileDir,
                                             "test_wrapStorageConnection.sqlite"));
  let c = await new Promise((resolve, reject) => {
    Services.storage.openAsyncDatabase(file, null, (status, db) => {
      if (Components.isSuccessCode(status)) {
        resolve(db.QueryInterface(Ci.mozIStorageAsyncConnection));
      } else {
        reject(new Error(status));
      }
    });
  });

  let wrapper = await Sqlite.wrapStorageConnection({ connection: c });
  // Just check that it works.
  await wrapper.execute("SELECT 1");
  await wrapper.executeCached("SELECT 1");

  // Closing the wrapper should just finalize statements but not close the
  // database.
  await wrapper.close();
  await c.asyncClose();
});

// Test finalization
add_task(async function test_closed_by_witness() {
  failTestsOnAutoClose(false);
  let c = await getDummyDatabase("closed_by_witness");

  Services.obs.notifyObservers(null, "sqlite-finalization-witness",
                               c._connectionData._identifier);
  // Since we triggered finalization ourselves, tell the witness to
  // forget the connection so it does not trigger a finalization again
  c._witness.forget();
  await c._connectionData._deferredClose.promise;
  do_check_false(c._connectionData._open);
  failTestsOnAutoClose(true);
});

add_task(async function test_warning_message_on_finalization() {
  failTestsOnAutoClose(false);
  let c = await getDummyDatabase("warning_message_on_finalization");
  let identifier = c._connectionData._identifier;
  let deferred = Promise.defer();

  let listener = {
    observe(msg) {
      let messageText = msg.message;
      // Make sure the message starts with a warning containing the
      // connection identifier
      if (messageText.indexOf("Warning: Sqlite connection '" + identifier + "'") !== -1) {
        deferred.resolve();
      }
    }
  };
  Services.console.registerListener(listener);

  Services.obs.notifyObservers(null, "sqlite-finalization-witness", identifier);
  // Since we triggered finalization ourselves, tell the witness to
  // forget the connection so it does not trigger a finalization again
  c._witness.forget();

  await deferred.promise;
  Services.console.unregisterListener(listener);
  failTestsOnAutoClose(true);
});

add_task(async function test_error_message_on_unknown_finalization() {
  failTestsOnAutoClose(false);
  let deferred = Promise.defer();

  let listener = {
    observe(msg) {
      let messageText = msg.message;
      if (messageText.indexOf("Error: Attempt to finalize unknown " +
                              "Sqlite connection: foo") !== -1) {
        deferred.resolve();
      }
    }
  };
  Services.console.registerListener(listener);
  Services.obs.notifyObservers(null, "sqlite-finalization-witness", "foo");

  await deferred.promise;
  Services.console.unregisterListener(listener);
  failTestsOnAutoClose(true);
});

add_task(async function test_forget_witness_on_close() {
  let c = await getDummyDatabase("forget_witness_on_close");

  let forgetCalled = false;
  let oldWitness = c._witness;
  c._witness = {
    forget() {
      forgetCalled = true;
      oldWitness.forget();
    },
  };

  await c.close();
  // After close, witness should have forgotten the connection
  do_check_true(forgetCalled);
});

add_task(async function test_close_database_on_gc() {
  failTestsOnAutoClose(false);
  let finalPromise;

  {
    let collectedPromises = [];
    for (let i = 0; i < 100; ++i) {
      let deferred = PromiseUtils.defer();
      let c = await getDummyDatabase("gc_" + i);
      c._connectionData._deferredClose.promise.then(deferred.resolve);
      collectedPromises.push(deferred.promise);
    }
    finalPromise = Promise.all(collectedPromises);
  }

  // Call getDummyDatabase once more to clear any remaining
  // references. This is needed at the moment, otherwise
  // garbage-collection takes place after the shutdown barrier and the
  // test will timeout. Once that is fixed, we can remove this line
  // and be fine as long as the connections are garbage-collected.
  let last = await getDummyDatabase("gc_last");
  await last.close();

  Components.utils.forceGC();
  Components.utils.forceCC();
  Components.utils.forceShrinkingGC();

  await finalPromise;
  failTestsOnAutoClose(true);
});

// Test all supported datatypes
<<<<<<< HEAD
add_task(function* test_datatypes() {
  let c = yield getConnection("datatypes");
  yield c.execute("DROP TABLE IF EXISTS datatypes");
  yield c.execute(`CREATE TABLE datatypes (
=======
add_task(async function test_datatypes() {
  let c = await getConnection("datatypes");
  await c.execute("DROP TABLE IF EXISTS datatypes");
  await c.execute(`CREATE TABLE datatypes (
>>>>>>> a17af05f
                     null_col    NULL,
                     integer_col INTEGER NOT NULL,
                     text_col    TEXT    NOT NULL,
                     blob_col    BLOB    NOT NULL,
                     real_col    REAL    NOT NULL,
                     numeric_col NUMERIC NOT NULL
                   )`);
  const bindings = [
    {
      null_col: null,
      integer_col: 12345,
      text_col: "qwerty",
      blob_col: new Uint8Array(256).map( (value, index) => index % 256 ),
      real_col: 3.14159265359,
      numeric_col: true
    },
    {
      null_col: null,
      integer_col: -12345,
      text_col: "",
      blob_col: new Uint8Array(256 * 2).map( (value, index) => index % 256 ),
      real_col: Number.NEGATIVE_INFINITY,
      numeric_col: false
    }
  ];

<<<<<<< HEAD
  yield c.execute(`INSERT INTO datatypes VALUES (
=======
  await c.execute(`INSERT INTO datatypes VALUES (
>>>>>>> a17af05f
                     :null_col,
                     :integer_col,
                     :text_col,
                     :blob_col,
                     :real_col,
                     :numeric_col
                   )`, bindings);

<<<<<<< HEAD
  let rows = yield c.execute("SELECT * FROM datatypes");
=======
  let rows = await c.execute("SELECT * FROM datatypes");
>>>>>>> a17af05f
  Assert.ok(Array.isArray(rows));
  Assert.equal(rows.length, bindings.length);
  for (let i = 0 ; i < bindings.length; ++i) {
    let binding = bindings[i];
    let row = rows[i];
    for (let colName in binding) {
      // In Sqlite bool is stored and then retrieved as numeric.
      let val = typeof binding[colName] == "boolean" ? +binding[colName]
                                                       : binding[colName];
      Assert.deepEqual(val, row.getResultByName(colName));
    }
  }
<<<<<<< HEAD
  yield c.close();
=======
  await c.close();
});

add_task(async function test_interrupt() {
  // Testing the interrupt functionality is left to mozStorage unit tests, here
  // we'll just test error conditions.
  let c = await getDummyDatabase("interrupt");
  Assert.throws(() => c.interrupt(),
                /NS_ERROR_ILLEGAL_VALUE/,
                "Sqlite.interrupt() should throw on a writable connection");
  await c.close();
  Assert.throws(() => c.interrupt(),
                /Connection is not open/,
                "Sqlite.interrupt() should throw on a closed connection");
>>>>>>> a17af05f
});<|MERGE_RESOLUTION|>--- conflicted
+++ resolved
@@ -21,19 +21,11 @@
     let timer = Cc["@mozilla.org/timer;1"]
                   .createInstance(Ci.nsITimer);
 
-<<<<<<< HEAD
-  timer.initWithCallback({
-    notify() {
-      deferred.resolve();
-    },
-  }, ms, timer.TYPE_ONE_SHOT);
-=======
     timer.initWithCallback({
       notify() {
         resolve();
       },
     }, ms, timer.TYPE_ONE_SHOT);
->>>>>>> a17af05f
 
   });
 }
@@ -41,11 +33,7 @@
 // When testing finalization, use this to tell Sqlite.jsm to not throw
 // an uncatchable `Promise.reject`
 function failTestsOnAutoClose(enabled) {
-<<<<<<< HEAD
-  Cu.getGlobalForObject(Sqlite).Debugging.failTestsOnAutoClose = enabled;
-=======
   Sqlite.failTestsOnAutoClose(enabled);
->>>>>>> a17af05f
 }
 
 function getConnection(dbName, extraOptions = {}) {
@@ -58,18 +46,8 @@
   return Sqlite.openConnection(options);
 }
 
-<<<<<<< HEAD
-function* getDummyDatabase(name, extraOptions = {}) {
-  const TABLES = {
-    dirs: "id INTEGER PRIMARY KEY AUTOINCREMENT, path TEXT",
-    files: "id INTEGER PRIMARY KEY AUTOINCREMENT, dir_id INTEGER, path TEXT",
-  };
-
-  let c = yield getConnection(name, extraOptions);
-=======
 async function getDummyDatabase(name, extraOptions = {}) {
   let c = await getConnection(name, extraOptions);
->>>>>>> a17af05f
   c._initialStatementCount = 0;
 
   if (!extraOptions.readOnly) {
@@ -86,11 +64,7 @@
   return c;
 }
 
-<<<<<<< HEAD
-function* getDummyTempDatabase(name, extraOptions = {}) {
-=======
 async function getDummyTempDatabase(name, extraOptions = {}) {
->>>>>>> a17af05f
   const TABLES = {
     dirs: "id INTEGER PRIMARY KEY AUTOINCREMENT, path TEXT",
     files: "id INTEGER PRIMARY KEY AUTOINCREMENT, dir_id INTEGER, path TEXT",
@@ -107,36 +81,21 @@
   return c;
 }
 
-<<<<<<< HEAD
-add_task(function* test_setup() {
-=======
 add_task(async function test_setup() {
->>>>>>> a17af05f
   Cu.import("resource://testing-common/services/common/logging.js");
   initTestLogging("Trace");
 });
 
-<<<<<<< HEAD
-add_task(function* test_open_normal() {
-  let c = yield Sqlite.openConnection({path: "test_open_normal.sqlite"});
-  yield c.close();
-=======
 add_task(async function test_open_normal() {
   let c = await Sqlite.openConnection({path: "test_open_normal.sqlite"});
   await c.close();
->>>>>>> a17af05f
 });
 
 add_task(async function test_open_unshared() {
   let path = OS.Path.join(OS.Constants.Path.profileDir, "test_open_unshared.sqlite");
 
-<<<<<<< HEAD
-  let c = yield Sqlite.openConnection({path, sharedMemoryCache: false});
-  yield c.close();
-=======
   let c = await Sqlite.openConnection({path, sharedMemoryCache: false});
   await c.close();
->>>>>>> a17af05f
 });
 
 add_task(async function test_get_dummy_database() {
@@ -794,19 +753,11 @@
   try {
     await c.executeTransaction(async function transaction() {
       // Insert one row. This won't implicitly start a transaction.
-<<<<<<< HEAD
-      yield c.execute(sql, bindings[0]);
-
-      // Insert multiple rows. mozStorage will want to start a transaction.
-      // One of the inserts will fail, so the transaction should be rolled back.
-      yield c.execute(sql, bindings);
-=======
       await c.execute(sql, bindings[0]);
 
       // Insert multiple rows. mozStorage will want to start a transaction.
       // One of the inserts will fail, so the transaction should be rolled back.
       await c.execute(sql, bindings);
->>>>>>> a17af05f
       secondSucceeded = true;
     });
   } catch (ex) {
@@ -838,11 +789,7 @@
   let secondSucceeded = false;
   await c.execute(sql, {id: 1, path: "works"});
   try {
-<<<<<<< HEAD
-    yield c.execute(sql, bindings);
-=======
     await c.execute(sql, bindings);
->>>>>>> a17af05f
     secondSucceeded = true;
   } catch (ex) {
     print("Caught expected exception: " + ex);
@@ -964,11 +911,7 @@
 // Test Sqlite.cloneStorageConnection invalid argument.
 add_task(async function test_cloneStorageConnection() {
   try {
-<<<<<<< HEAD
-    yield Sqlite.cloneStorageConnection({ connection: null });
-=======
     await Sqlite.cloneStorageConnection({ connection: null });
->>>>>>> a17af05f
     do_throw(new Error("Should throw on invalid connection"));
   } catch (ex) {
     if (ex.name != "TypeError") {
@@ -992,11 +935,7 @@
 // Test clone(readOnly) method.
 add_task(async function test_readOnly_clone() {
   let path = OS.Path.join(OS.Constants.Path.profileDir, "test_readOnly_clone.sqlite");
-<<<<<<< HEAD
-  let c = yield Sqlite.openConnection({path, sharedMemoryCache: false});
-=======
   let c = await Sqlite.openConnection({path, sharedMemoryCache: false});
->>>>>>> a17af05f
 
   let clone = await c.clone(true);
   // Just check that it works.
@@ -1148,17 +1087,10 @@
 });
 
 // Test all supported datatypes
-<<<<<<< HEAD
-add_task(function* test_datatypes() {
-  let c = yield getConnection("datatypes");
-  yield c.execute("DROP TABLE IF EXISTS datatypes");
-  yield c.execute(`CREATE TABLE datatypes (
-=======
 add_task(async function test_datatypes() {
   let c = await getConnection("datatypes");
   await c.execute("DROP TABLE IF EXISTS datatypes");
   await c.execute(`CREATE TABLE datatypes (
->>>>>>> a17af05f
                      null_col    NULL,
                      integer_col INTEGER NOT NULL,
                      text_col    TEXT    NOT NULL,
@@ -1185,11 +1117,7 @@
     }
   ];
 
-<<<<<<< HEAD
-  yield c.execute(`INSERT INTO datatypes VALUES (
-=======
   await c.execute(`INSERT INTO datatypes VALUES (
->>>>>>> a17af05f
                      :null_col,
                      :integer_col,
                      :text_col,
@@ -1198,11 +1126,7 @@
                      :numeric_col
                    )`, bindings);
 
-<<<<<<< HEAD
-  let rows = yield c.execute("SELECT * FROM datatypes");
-=======
   let rows = await c.execute("SELECT * FROM datatypes");
->>>>>>> a17af05f
   Assert.ok(Array.isArray(rows));
   Assert.equal(rows.length, bindings.length);
   for (let i = 0 ; i < bindings.length; ++i) {
@@ -1215,9 +1139,6 @@
       Assert.deepEqual(val, row.getResultByName(colName));
     }
   }
-<<<<<<< HEAD
-  yield c.close();
-=======
   await c.close();
 });
 
@@ -1232,5 +1153,4 @@
   Assert.throws(() => c.interrupt(),
                 /Connection is not open/,
                 "Sqlite.interrupt() should throw on a closed connection");
->>>>>>> a17af05f
 });