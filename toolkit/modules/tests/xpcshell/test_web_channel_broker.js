--- conflicted
+++ resolved
@@ -11,13 +11,6 @@
 const VALID_WEB_CHANNEL_ID = "id";
 const URL_STRING = "http://example.com";
 const VALID_WEB_CHANNEL_ORIGIN = Services.io.newURI(URL_STRING);
-<<<<<<< HEAD
-
-function run_test() {
-  run_next_test();
-}
-=======
->>>>>>> a17af05f
 
 /**
  * Test WebChannelBroker channel map
