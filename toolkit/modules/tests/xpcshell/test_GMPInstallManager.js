/* Any copyright is dedicated to the Public Domain.
 * http://creativecommons.org/publicdomain/zero/1.0/ */
/* eslint-disable mozilla/no-arbitrary-setTimeout */

var {classes: Cc, interfaces: Ci, results: Cr, utils: Cu, manager: Cm} = Components;
const URL_HOST = "http://localhost";

var GMPScope = Cu.import("resource://gre/modules/GMPInstallManager.jsm", {});
var GMPInstallManager = GMPScope.GMPInstallManager;

<<<<<<< HEAD
=======
Cu.import("resource://gre/modules/Timer.jsm");
>>>>>>> a17af05f
Cu.import("resource://gre/modules/Services.jsm");
Cu.import("resource://gre/modules/XPCOMUtils.jsm");
Cu.import("resource://gre/modules/FileUtils.jsm");
Cu.import("resource://testing-common/httpd.js");
Cu.import("resource://gre/modules/Preferences.jsm")
Cu.import("resource://gre/modules/UpdateUtils.jsm");

var ProductAddonCheckerScope = Cu.import("resource://gre/modules/addons/ProductAddonChecker.jsm", {});

do_get_profile();

function run_test() {
 Cu.import("resource://gre/modules/Preferences.jsm")
  Preferences.set("media.gmp.log.dump", true);
  Preferences.set("media.gmp.log.level", 0);
  run_next_test();
}

/**
 * Tests that the helper used for preferences works correctly
 */
add_task(async function test_prefs() {
  let addon1 = "addon1", addon2 = "addon2";

  GMPScope.GMPPrefs.setString(GMPScope.GMPPrefs.KEY_URL, "http://not-really-used");
  GMPScope.GMPPrefs.setString(GMPScope.GMPPrefs.KEY_URL_OVERRIDE, "http://not-really-used-2");
  GMPScope.GMPPrefs.setInt(GMPScope.GMPPrefs.KEY_PLUGIN_LAST_UPDATE, 1, addon1);
  GMPScope.GMPPrefs.setString(GMPScope.GMPPrefs.KEY_PLUGIN_VERSION, "2", addon1);
  GMPScope.GMPPrefs.setInt(GMPScope.GMPPrefs.KEY_PLUGIN_LAST_UPDATE, 3, addon2);
  GMPScope.GMPPrefs.setInt(GMPScope.GMPPrefs.KEY_PLUGIN_VERSION, 4, addon2);
  GMPScope.GMPPrefs.setBool(GMPScope.GMPPrefs.KEY_PLUGIN_AUTOUPDATE, false, addon2);
  GMPScope.GMPPrefs.setBool(GMPScope.GMPPrefs.KEY_CERT_CHECKATTRS, true);

  do_check_eq(GMPScope.GMPPrefs.getString(GMPScope.GMPPrefs.KEY_URL), "http://not-really-used");
  do_check_eq(GMPScope.GMPPrefs.getString(GMPScope.GMPPrefs.KEY_URL_OVERRIDE),
              "http://not-really-used-2");
  do_check_eq(GMPScope.GMPPrefs.getInt(GMPScope.GMPPrefs.KEY_PLUGIN_LAST_UPDATE, "", addon1), 1);
  do_check_eq(GMPScope.GMPPrefs.getString(GMPScope.GMPPrefs.KEY_PLUGIN_VERSION, "", addon1), "2");
  do_check_eq(GMPScope.GMPPrefs.getInt(GMPScope.GMPPrefs.KEY_PLUGIN_LAST_UPDATE, "", addon2), 3);
  do_check_eq(GMPScope.GMPPrefs.getInt(GMPScope.GMPPrefs.KEY_PLUGIN_VERSION, "", addon2), 4);
  do_check_eq(GMPScope.GMPPrefs.getBool(GMPScope.GMPPrefs.KEY_PLUGIN_AUTOUPDATE, undefined, addon2),
              false);
  do_check_true(GMPScope.GMPPrefs.getBool(GMPScope.GMPPrefs.KEY_CERT_CHECKATTRS));
  GMPScope.GMPPrefs.setBool(GMPScope.GMPPrefs.KEY_PLUGIN_AUTOUPDATE, true, addon2);
});

/**
 * Tests that an uninit without a check works fine
 */
add_task(async function test_checkForAddons_uninitWithoutCheck() {
  let installManager = new GMPInstallManager();
  installManager.uninit();
});

/**
 * Tests that an uninit without an install works fine
 */
add_test(function test_checkForAddons_uninitWithoutInstall() {
  overrideXHR(200, "");
  let installManager = new GMPInstallManager();
  let promise = installManager.checkForAddons();
  promise.then(res => {
    do_check_true(res.usedFallback);
    installManager.uninit();
    run_next_test();
  });
});

/**
 * Tests that no response returned rejects
 */
add_test(function test_checkForAddons_noResponse() {
  overrideXHR(200, "");
  let installManager = new GMPInstallManager();
  let promise = installManager.checkForAddons();
  promise.then(res => {
    do_check_true(res.usedFallback);
    installManager.uninit();
    run_next_test();
  });
});

/**
 * Tests that no addons element returned resolves with no addons
 */
add_task(async function test_checkForAddons_noAddonsElement() {
  overrideXHR(200, "<updates></updates>");
  let installManager = new GMPInstallManager();
  let res = await installManager.checkForAddons();
  do_check_eq(res.gmpAddons.length, 0);
  installManager.uninit();
});

/**
 * Tests that empty addons element returned resolves with no addons
 */
add_task(async function test_checkForAddons_emptyAddonsElement() {
  overrideXHR(200, "<updates><addons/></updates>");
  let installManager = new GMPInstallManager();
  let res = await installManager.checkForAddons();
  do_check_eq(res.gmpAddons.length, 0);
  installManager.uninit();
});

/**
 * Tests that a response with the wrong root element rejects
 */
add_test(function test_checkForAddons_wrongResponseXML() {
  overrideXHR(200, "<digits_of_pi>3.141592653589793....</digits_of_pi>");
  let installManager = new GMPInstallManager();
  let promise = installManager.checkForAddons();
  promise.then(res => {
    do_check_true(res.usedFallback);
    installManager.uninit();
    run_next_test();
  });
});

/**
 * Tests that a 404 error works as expected
 */
add_test(function test_checkForAddons_404Error() {
  overrideXHR(404, "");
  let installManager = new GMPInstallManager();
  let promise = installManager.checkForAddons();
  promise.then(res => {
    do_check_true(res.usedFallback);
    installManager.uninit();
    run_next_test();
  });
});

/**
 * Tests that a xhr abort() works as expected
 */
add_test(function test_checkForAddons_abort() {
  let overriddenXhr = overrideXHR(200, "", { dropRequest: true} );
  let installManager = new GMPInstallManager();
  let promise = installManager.checkForAddons();
<<<<<<< HEAD
  overriddenXhr.abort();
=======

  // Since the XHR is created in checkForAddons asynchronously,
  // we need to delay aborting till the XHR is running.
  // Since checkForAddons returns a Promise already only after
  // the abort is triggered, we can't use that, and instead
  // we'll use a fake timer.
  setTimeout(() => {
    overriddenXhr.abort();
  }, 100);

>>>>>>> a17af05f
  promise.then(res => {
    do_check_true(res.usedFallback);
    installManager.uninit();
    run_next_test();
  });
});

/**
 * Tests that a defensive timeout works as expected
 */
add_test(function test_checkForAddons_timeout() {
  overrideXHR(200, "", { dropRequest: true, timeout: true });
  let installManager = new GMPInstallManager();
  let promise = installManager.checkForAddons();
  promise.then(res => {
    do_check_true(res.usedFallback);
    installManager.uninit();
    run_next_test();
  });
});

/**
 * Tests that we throw correctly in case of ssl certification error.
 */
add_test(function test_checkForAddons_bad_ssl() {
  //
  // Add random stuff that cause CertUtil to require https.
  //
  let PREF_KEY_URL_OVERRIDE_BACKUP =
    Preferences.get(GMPScope.GMPPrefs.KEY_URL_OVERRIDE, "");
  Preferences.reset(GMPScope.GMPPrefs.KEY_URL_OVERRIDE);

  let CERTS_BRANCH_DOT_ONE = GMPScope.GMPPrefs.KEY_CERTS_BRANCH + ".1";
  let PREF_CERTS_BRANCH_DOT_ONE_BACKUP =
    Preferences.get(CERTS_BRANCH_DOT_ONE, "");
  Services.prefs.setCharPref(CERTS_BRANCH_DOT_ONE, "funky value");


  overrideXHR(200, "");
  let installManager = new GMPInstallManager();
  let promise = installManager.checkForAddons();
  promise.then(res => {
    do_check_true(res.usedFallback);
    installManager.uninit();
    if (PREF_KEY_URL_OVERRIDE_BACKUP) {
      Preferences.set(GMPScope.GMPPrefs.KEY_URL_OVERRIDE,
        PREF_KEY_URL_OVERRIDE_BACKUP);
    }
    if (PREF_CERTS_BRANCH_DOT_ONE_BACKUP) {
      Preferences.set(CERTS_BRANCH_DOT_ONE,
        PREF_CERTS_BRANCH_DOT_ONE_BACKUP);
    }
    run_next_test();
  });
});

/**
 * Tests that gettinga a funky non XML response works as expected
 */
add_test(function test_checkForAddons_notXML() {
  overrideXHR(200, "3.141592653589793....");
  let installManager = new GMPInstallManager();
  let promise = installManager.checkForAddons();

  promise.then(res => {
    do_check_true(res.usedFallback);
    installManager.uninit();
    run_next_test();
  });
});

/**
 * Tests that getting a response with a single addon works as expected
 */
add_task(async function test_checkForAddons_singleAddon() {
  let responseXML =
    "<?xml version=\"1.0\"?>" +
    "<updates>" +
    "    <addons>" +
    "        <addon id=\"gmp-gmpopenh264\"" +
    "               URL=\"http://127.0.0.1:8011/gmp-gmpopenh264-1.1.zip\"" +
    "               hashFunction=\"sha256\"" +
    "               hashValue=\"1118b90d6f645eefc2b99af17bae396636ace1e33d079c88de715177584e2aee\"" +
    "               version=\"1.1\"/>" +
    "  </addons>" +
    "</updates>"
  overrideXHR(200, responseXML);
  let installManager = new GMPInstallManager();
  let res = await installManager.checkForAddons();
  do_check_eq(res.gmpAddons.length, 1);
  let gmpAddon = res.gmpAddons[0];
  do_check_eq(gmpAddon.id, "gmp-gmpopenh264");
  do_check_eq(gmpAddon.URL, "http://127.0.0.1:8011/gmp-gmpopenh264-1.1.zip");
  do_check_eq(gmpAddon.hashFunction, "sha256");
  do_check_eq(gmpAddon.hashValue, "1118b90d6f645eefc2b99af17bae396636ace1e33d079c88de715177584e2aee");
  do_check_eq(gmpAddon.version, "1.1");
  do_check_eq(gmpAddon.size, undefined);
  do_check_true(gmpAddon.isValid);
  do_check_false(gmpAddon.isInstalled);
  installManager.uninit();
});

/**
 * Tests that getting a response with a single addon with the optional size
 * attribute parses as expected.
 */
add_task(async function test_checkForAddons_singleAddonWithSize() {
  let responseXML =
    "<?xml version=\"1.0\"?>" +
    "<updates>" +
    "    <addons>" +
    "        <addon id=\"openh264-plugin-no-at-symbol\"" +
    "               URL=\"http://127.0.0.1:8011/gmp-gmpopenh264-1.1.zip\"" +
    "               hashFunction=\"sha256\"" +
    "               size=\"42\"" +
    "               hashValue=\"1118b90d6f645eefc2b99af17bae396636ace1e33d079c88de715177584e2aee\"" +
    "               version=\"1.1\"/>" +
    "  </addons>" +
    "</updates>"
  overrideXHR(200, responseXML);
  let installManager = new GMPInstallManager();
  let res = await installManager.checkForAddons();
  do_check_eq(res.gmpAddons.length, 1);
  let gmpAddon = res.gmpAddons[0];
  do_check_eq(gmpAddon.id, "openh264-plugin-no-at-symbol");
  do_check_eq(gmpAddon.URL, "http://127.0.0.1:8011/gmp-gmpopenh264-1.1.zip");
  do_check_eq(gmpAddon.hashFunction, "sha256");
  do_check_eq(gmpAddon.hashValue, "1118b90d6f645eefc2b99af17bae396636ace1e33d079c88de715177584e2aee");
  do_check_eq(gmpAddon.size, 42);
  do_check_eq(gmpAddon.version, "1.1");
  do_check_true(gmpAddon.isValid);
  do_check_false(gmpAddon.isInstalled);
  installManager.uninit();
});

/**
 * Tests that checking for multiple addons work correctly.
 * Also tests that invalid addons work correctly.
 */
add_task(async function test_checkForAddons_multipleAddonNoUpdatesSomeInvalid() {
  let responseXML =
    "<?xml version=\"1.0\"?>" +
    "<updates>" +
    "    <addons>" +
    // valid openh264
    "        <addon id=\"gmp-gmpopenh264\"" +
    "               URL=\"http://127.0.0.1:8011/gmp-gmpopenh264-1.1.zip\"" +
    "               hashFunction=\"sha256\"" +
    "               hashValue=\"1118b90d6f645eefc2b99af17bae396636ace1e33d079c88de715177584e2aee\"" +
    "               version=\"1.1\"/>" +
    // valid not openh264
    "        <addon id=\"NOT-gmp-gmpopenh264\"" +
    "               URL=\"http://127.0.0.1:8011/NOT-gmp-gmpopenh264-1.1.zip\"" +
    "               hashFunction=\"sha512\"" +
    "               hashValue=\"141592656f645eefc2b99af17bae396636ace1e33d079c88de715177584e2aee\"" +
    "               version=\"9.1\"/>" +
    // noid
    "        <addon notid=\"NOT-gmp-gmpopenh264\"" +
    "               URL=\"http://127.0.0.1:8011/NOT-gmp-gmpopenh264-1.1.zip\"" +
    "               hashFunction=\"sha512\"" +
    "               hashValue=\"141592656f645eefc2b99af17bae396636ace1e33d079c88de715177584e2aee\"" +
    "               version=\"9.1\"/>" +
    // no URL
    "        <addon id=\"NOT-gmp-gmpopenh264\"" +
    "               notURL=\"http://127.0.0.1:8011/NOT-gmp-gmpopenh264-1.1.zip\"" +
    "               hashFunction=\"sha512\"" +
    "               hashValue=\"141592656f645eefc2b99af17bae396636ace1e33d079c88de715177584e2aee\"" +
    "               version=\"9.1\"/>" +
    // no hash function
    "        <addon id=\"NOT-gmp-gmpopenh264\"" +
    "               URL=\"http://127.0.0.1:8011/NOT-gmp-gmpopenh264-1.1.zip\"" +
    "               nothashFunction=\"sha512\"" +
    "               hashValue=\"141592656f645eefc2b99af17bae396636ace1e33d079c88de715177584e2aee\"" +
    "               version=\"9.1\"/>" +
    // no hash function
    "        <addon id=\"NOT-gmp-gmpopenh264\"" +
    "               URL=\"http://127.0.0.1:8011/NOT-gmp-gmpopenh264-1.1.zip\"" +
    "               hashFunction=\"sha512\"" +
    "               nothashValue=\"141592656f645eefc2b99af17bae396636ace1e33d079c88de715177584e2aee\"" +
    "               version=\"9.1\"/>" +
    // not version
    "        <addon id=\"NOT-gmp-gmpopenh264\"" +
    "               URL=\"http://127.0.0.1:8011/NOT-gmp-gmpopenh264-1.1.zip\"" +
    "               hashFunction=\"sha512\"" +
    "               hashValue=\"141592656f645eefc2b99af17bae396636ace1e33d079c88de715177584e2aee\"" +
    "               notversion=\"9.1\"/>" +
    "  </addons>" +
    "</updates>"
  overrideXHR(200, responseXML);
  let installManager = new GMPInstallManager();
  let res = await installManager.checkForAddons();
  do_check_eq(res.gmpAddons.length, 7);
  let gmpAddon = res.gmpAddons[0];
  do_check_eq(gmpAddon.id, "gmp-gmpopenh264");
  do_check_eq(gmpAddon.URL, "http://127.0.0.1:8011/gmp-gmpopenh264-1.1.zip");
  do_check_eq(gmpAddon.hashFunction, "sha256");
  do_check_eq(gmpAddon.hashValue, "1118b90d6f645eefc2b99af17bae396636ace1e33d079c88de715177584e2aee");
  do_check_eq(gmpAddon.version, "1.1");
  do_check_true(gmpAddon.isValid);
  do_check_false(gmpAddon.isInstalled);

  gmpAddon = res.gmpAddons[1];
  do_check_eq(gmpAddon.id, "NOT-gmp-gmpopenh264");
  do_check_eq(gmpAddon.URL, "http://127.0.0.1:8011/NOT-gmp-gmpopenh264-1.1.zip");
  do_check_eq(gmpAddon.hashFunction, "sha512");
  do_check_eq(gmpAddon.hashValue, "141592656f645eefc2b99af17bae396636ace1e33d079c88de715177584e2aee");
  do_check_eq(gmpAddon.version, "9.1");
  do_check_true(gmpAddon.isValid);
  do_check_false(gmpAddon.isInstalled);

  for (let i = 2; i < res.gmpAddons.length; i++) {
    do_check_false(res.gmpAddons[i].isValid);
    do_check_false(res.gmpAddons[i].isInstalled);
  }
  installManager.uninit();
});

/**
 * Tests that checking for addons when there are also updates available
 * works as expected.
 */
add_task(async function test_checkForAddons_updatesWithAddons() {
  let responseXML =
    "<?xml version=\"1.0\"?>" +
    "    <updates>" +
    "        <update type=\"minor\" displayVersion=\"33.0a1\" appVersion=\"33.0a1\" platformVersion=\"33.0a1\" buildID=\"20140628030201\">" +
    "        <patch type=\"complete\" URL=\"http://ftp.mozilla.org/pub/mozilla.org/firefox/nightly/2014/06/2014-06-28-03-02-01-mozilla-central/firefox-33.0a1.en-US.mac.complete.mar\" hashFunction=\"sha512\" hashValue=\"f3f90d71dff03ae81def80e64bba3e4569da99c9e15269f731c2b167c4fc30b3aed9f5fee81c19614120230ca333e73a5e7def1b8e45d03135b2069c26736219\" size=\"85249896\"/>" +
    "    </update>" +
    "    <addons>" +
    "        <addon id=\"gmp-gmpopenh264\"" +
    "               URL=\"http://127.0.0.1:8011/gmp-gmpopenh264-1.1.zip\"" +
    "               hashFunction=\"sha256\"" +
    "               hashValue=\"1118b90d6f645eefc2b99af17bae396636ace1e33d079c88de715177584e2aee\"" +
    "               version=\"1.1\"/>" +
    "  </addons>" +
    "</updates>"
  overrideXHR(200, responseXML);
  let installManager = new GMPInstallManager();
  let res = await installManager.checkForAddons();
  do_check_eq(res.gmpAddons.length, 1);
  let gmpAddon = res.gmpAddons[0];
  do_check_eq(gmpAddon.id, "gmp-gmpopenh264");
  do_check_eq(gmpAddon.URL, "http://127.0.0.1:8011/gmp-gmpopenh264-1.1.zip");
  do_check_eq(gmpAddon.hashFunction, "sha256");
  do_check_eq(gmpAddon.hashValue, "1118b90d6f645eefc2b99af17bae396636ace1e33d079c88de715177584e2aee");
  do_check_eq(gmpAddon.version, "1.1");
  do_check_true(gmpAddon.isValid);
  do_check_false(gmpAddon.isInstalled);
  installManager.uninit();
});

/**
 * Tests that installing found addons works as expected
 */
async function test_checkForAddons_installAddon(id, includeSize, wantInstallReject) {
  do_print("Running installAddon for id: " + id +
           ", includeSize: " + includeSize +
           " and wantInstallReject: " + wantInstallReject);
  let httpServer = new HttpServer();
  let dir = FileUtils.getDir("TmpD", [], true);
  httpServer.registerDirectory("/", dir);
  httpServer.start(-1);
  let testserverPort = httpServer.identity.primaryPort;
  let zipFileName = "test_" + id + "_GMP.zip";

  let zipURL = URL_HOST + ":" + testserverPort + "/" + zipFileName;
  do_print("zipURL: " + zipURL);

  let data = "e~=0.5772156649";
  let zipFile = createNewZipFile(zipFileName, data);
  let hashFunc = "sha256";
<<<<<<< HEAD
  let expectedDigest = yield ProductAddonCheckerScope.computeHash(hashFunc, zipFile.path);
=======
  let expectedDigest = await ProductAddonCheckerScope.computeHash(hashFunc, zipFile.path);
>>>>>>> a17af05f
  let fileSize = zipFile.fileSize;
  if (wantInstallReject) {
    fileSize = 1;
  }

  let responseXML =
    "<?xml version=\"1.0\"?>" +
    "<updates>" +
    "    <addons>" +
    "        <addon id=\"" + id + "-gmp-gmpopenh264\"" +
    "               URL=\"" + zipURL + "\"" +
    "               hashFunction=\"" + hashFunc + "\"" +
    "               hashValue=\"" + expectedDigest + "\"" +
    (includeSize ? " size=\"" + fileSize + "\"" : "") +
    "               version=\"1.1\"/>" +
    "  </addons>" +
    "</updates>"

  overrideXHR(200, responseXML);
  let installManager = new GMPInstallManager();
  let res = await installManager.checkForAddons();
  do_check_eq(res.gmpAddons.length, 1);
  let gmpAddon = res.gmpAddons[0];
  do_check_false(gmpAddon.isInstalled);

  try {
    let extractedPaths = await installManager.installAddon(gmpAddon);
    if (wantInstallReject) {
      do_check_true(false); // installAddon() should have thrown.
    }
    do_check_eq(extractedPaths.length, 1);
    let extractedPath = extractedPaths[0];

    do_print("Extracted path: " + extractedPath);

    let extractedFile = Cc["@mozilla.org/file/local;1"].
                        createInstance(Ci.nsIFile);
    extractedFile.initWithPath(extractedPath);
    do_check_true(extractedFile.exists());
    let readData = readStringFromFile(extractedFile);
    do_check_eq(readData, data);

    // Make sure the prefs are set correctly
    do_check_true(!!GMPScope.GMPPrefs.getInt(
      GMPScope.GMPPrefs.KEY_PLUGIN_LAST_UPDATE, "", gmpAddon.id));
    do_check_eq(GMPScope.GMPPrefs.getString(GMPScope.GMPPrefs.KEY_PLUGIN_VERSION, "",
                                            gmpAddon.id),
                "1.1");
    do_check_eq(GMPScope.GMPPrefs.getString(GMPScope.GMPPrefs.KEY_PLUGIN_ABI, "",
                                            gmpAddon.id),
                UpdateUtils.ABI);
    // Make sure it reports as being installed
    do_check_true(gmpAddon.isInstalled);

    // Cleanup
    extractedFile.parent.remove(true);
    zipFile.remove(false);
    httpServer.stop(function() {});
    installManager.uninit();
  } catch (ex) {
    zipFile.remove(false);
    if (!wantInstallReject) {
      do_throw("install update should not reject " + ex.message);
    }
  }
}

add_task(test_checkForAddons_installAddon.bind(null, "1", true, false));
add_task(test_checkForAddons_installAddon.bind(null, "2", false, false));
add_task(test_checkForAddons_installAddon.bind(null, "3", true, true));

/**
 * Tests simpleCheckAndInstall when autoupdate is disabled for a GMP
 */
add_task(async function test_simpleCheckAndInstall_autoUpdateDisabled() {
  GMPScope.GMPPrefs.setBool(GMPScope.GMPPrefs.KEY_PLUGIN_AUTOUPDATE, false, GMPScope.OPEN_H264_ID);
  let responseXML =
    "<?xml version=\"1.0\"?>" +
    "<updates>" +
    "    <addons>" +
    // valid openh264
    "        <addon id=\"gmp-gmpopenh264\"" +
    "               URL=\"http://127.0.0.1:8011/gmp-gmpopenh264-1.1.zip\"" +
    "               hashFunction=\"sha256\"" +
    "               hashValue=\"1118b90d6f645eefc2b99af17bae396636ace1e33d079c88de715177584e2aee\"" +
    "               version=\"1.1\"/>" +
    "  </addons>" +
    "</updates>"

  overrideXHR(200, responseXML);
  let installManager = new GMPInstallManager();
  let result = await installManager.simpleCheckAndInstall();
  do_check_eq(result.status, "nothing-new-to-install");
  Preferences.reset(GMPScope.GMPPrefs.KEY_UPDATE_LAST_CHECK);
  GMPScope.GMPPrefs.setBool(GMPScope.GMPPrefs.KEY_PLUGIN_AUTOUPDATE, true, GMPScope.OPEN_H264_ID);
});

/**
 * Tests simpleCheckAndInstall nothing to install
 */
add_task(async function test_simpleCheckAndInstall_nothingToInstall() {
  let responseXML =
    "<?xml version=\"1.0\"?>" +
    "<updates>" +
    "</updates>"

  overrideXHR(200, responseXML);
  let installManager = new GMPInstallManager();
  let result = await installManager.simpleCheckAndInstall();
  do_check_eq(result.status, "nothing-new-to-install");
});

/**
 * Tests simpleCheckAndInstall too frequent
 */
add_task(async function test_simpleCheckAndInstall_tooFrequent() {
  let responseXML =
    "<?xml version=\"1.0\"?>" +
    "<updates>" +
    "</updates>"

  overrideXHR(200, responseXML);
  let installManager = new GMPInstallManager();
  let result = await installManager.simpleCheckAndInstall();
  do_check_eq(result.status, "too-frequent-no-check");
});

/**
 * Tests that installing addons when there is no server works as expected
 */
add_test(function test_installAddon_noServer() {
  let zipFileName = "test_GMP.zip";
  let zipURL = URL_HOST + ":0/" + zipFileName;

  let responseXML =
    "<?xml version=\"1.0\"?>" +
    "<updates>" +
    "    <addons>" +
    "        <addon id=\"gmp-gmpopenh264\"" +
    "               URL=\"" + zipURL + "\"" +
    "               hashFunction=\"sha256\"" +
    "               hashValue=\"11221cbda000347b054028b527a60e578f919cb10f322ef8077d3491c6fcb474\"" +
    "               version=\"1.1\"/>" +
    "  </addons>" +
    "</updates>"

  overrideXHR(200, responseXML);
  let installManager = new GMPInstallManager();
  let checkPromise = installManager.checkForAddons();
  checkPromise.then(res => {
    do_check_eq(res.gmpAddons.length, 1);
    let gmpAddon = res.gmpAddons[0];

    GMPInstallManager.overrideLeaveDownloadedZip = true;
    let installPromise = installManager.installAddon(gmpAddon);
    installPromise.then(extractedPaths => {
      do_throw("No server for install should reject");
    }, err => {
      do_check_true(!!err);
      installManager.uninit();
      run_next_test();
    });
  }, () => {
    do_throw("check should not reject for install no server");
  });
});

/**
 * Returns the read stream into a string
 */
function readStringFromInputStream(inputStream) {
  let sis = Cc["@mozilla.org/scriptableinputstream;1"].
            createInstance(Ci.nsIScriptableInputStream);
  sis.init(inputStream);
  let text = sis.read(sis.available());
  sis.close();
  return text;
}

/**
 * Reads a string of text from a file.
 * This function only works with ASCII text.
 */
function readStringFromFile(file) {
  if (!file.exists()) {
    do_print("readStringFromFile - file doesn't exist: " + file.path);
    return null;
  }
  let fis = Cc["@mozilla.org/network/file-input-stream;1"].
            createInstance(Ci.nsIFileInputStream);
  fis.init(file, FileUtils.MODE_RDONLY, FileUtils.PERMS_FILE, 0);
  return readStringFromInputStream(fis);
}

/**
 * Bare bones XMLHttpRequest implementation for testing onprogress, onerror,
 * and onload nsIDomEventListener handleEvent.
 */
function makeHandler(aVal) {
  if (typeof aVal == "function")
    return { handleEvent: aVal };
  return aVal;
}
/**
 * Constructs a mock xhr which is used for testing different aspects
 * of responses.
 */
function xhr(inputStatus, inputResponse, options) {
  this.inputStatus = inputStatus;
  this.inputResponse = inputResponse;
  this.status = 0;
  this.responseXML = null;
  this._aborted = false;
  this._onabort = null;
  this._onprogress = null;
  this._onerror = null;
  this._onload = null;
  this._onloadend = null;
  this._ontimeout = null;
  this._url = null;
  this._method = null;
  this._timeout = 0;
  this._notified = false;
  this._options = options || {};
}
xhr.prototype = {
  overrideMimeType(aMimetype) { },
  setRequestHeader(aHeader, aValue) { },
  status: null,
  channel: { set notificationCallbacks(aVal) { } },
  open(aMethod, aUrl) {
    this.channel.originalURI = Services.io.newURI(aUrl);
    this._method = aMethod; this._url = aUrl;
  },
  abort() {
    this._dropRequest = true;
    this._notify(["abort", "loadend"]);
  },
  responseXML: null,
  responseText: null,
  send(aBody) {
<<<<<<< HEAD
    do_execute_soon(function() {
=======
    do_execute_soon(() => {
>>>>>>> a17af05f
      try {
        if (this._options.dropRequest) {
          if (this._timeout > 0 && this._options.timeout) {
            this._notify(["timeout", "loadend"]);
          }
          return;
        }
        this.status = this.inputStatus;
        this.responseText = this.inputResponse;
        try {
          let parser = Cc["@mozilla.org/xmlextras/domparser;1"].
                createInstance(Ci.nsIDOMParser);
          this.responseXML = parser.parseFromString(this.inputResponse,
            "application/xml");
        } catch (e) {
          this.responseXML = null;
        }
        if (this.inputStatus === 200) {
          this._notify(["load", "loadend"]);
        } else {
          this._notify(["error", "loadend"]);
        }
      } catch (ex) {
        do_throw(ex);
      }
    });
  },
  set onabort(aValue) { this._onabort = makeHandler(aValue); },
  get onabort() { return this._onabort; },
  set onprogress(aValue) { this._onprogress = makeHandler(aValue); },
  get onprogress() { return this._onprogress; },
  set onerror(aValue) { this._onerror = makeHandler(aValue); },
  get onerror() { return this._onerror; },
  set onload(aValue) { this._onload = makeHandler(aValue); },
  get onload() { return this._onload; },
  set onloadend(aValue) { this._onloadend = makeHandler(aValue); },
  get onloadend() { return this._onloadend; },
  set ontimeout(aValue) { this._ontimeout = makeHandler(aValue); },
  get ontimeout() { return this._ontimeout; },
  set timeout(aValue) { this._timeout = aValue; },
  _notify(events) {
    if (this._notified) {
      return;
    }
    this._notified = true;
    for (let item of events) {
      let k = "on" + item;
      if (this[k]) {
        do_print("Notifying " + item);
        let e = {
          target: this,
          type: item,
        };
        this[k](e);
      } else {
        do_print("Notifying " + item + ", but there are no listeners");
      }
    }
  },
  addEventListener(aEvent, aValue, aCapturing) {
<<<<<<< HEAD
=======
    // eslint-disable-next-line no-eval
>>>>>>> a17af05f
    eval("this._on" + aEvent + " = aValue");
  },
  flags: Ci.nsIClassInfo.SINGLETON,
  getScriptableHelper: () => null,
  getInterfaces(aCount) {
    let interfaces = [Ci.nsISupports];
    aCount.value = interfaces.length;
    return interfaces;
  },
  classDescription: "XMLHttpRequest",
  contractID: "@mozilla.org/xmlextras/xmlhttprequest;1",
  classID: Components.ID("{c9b37f43-4278-4304-a5e0-600991ab08cb}"),
  createInstance(aOuter, aIID) {
    if (aOuter == null)
      return this.QueryInterface(aIID);
    throw Cr.NS_ERROR_NO_AGGREGATION;
  },
  QueryInterface(aIID) {
    if (aIID.equals(Ci.nsIClassInfo) ||
        aIID.equals(Ci.nsISupports))
      return this;
    throw Cr.NS_ERROR_NO_INTERFACE;
  },
  get wrappedJSObject() { return this; }
};

/**
 * Helper used to overrideXHR requests (no matter to what URL) with the
 * specified status and response.
 * @param status The status you want to get back when an XHR request is made
 * @param response The response you want to get back when an XHR request is made
 */
function overrideXHR(status, response, options) {
  overrideXHR.myxhr = new xhr(status, response, options);
  ProductAddonCheckerScope.CreateXHR = function() {
    return overrideXHR.myxhr;
  };
  return overrideXHR.myxhr;
}

/**
 * Creates a new zip file containing a file with the specified data
 * @param zipName The name of the zip file
 * @param data The data to go inside the zip for the filename entry1.info
 */
function createNewZipFile(zipName, data) {
   // Create a zip file which will be used for extracting
    let stream = Cc["@mozilla.org/io/string-input-stream;1"].
                 createInstance(Ci.nsIStringInputStream);
    stream.setData(data, data.length);
    let zipWriter = Cc["@mozilla.org/zipwriter;1"].
                    createInstance(Components.interfaces.nsIZipWriter);
    let zipFile = FileUtils.getFile("TmpD", [zipName]);
    if (zipFile.exists()) {
      zipFile.remove(false);
    }
    // From prio.h
    const PR_RDWR = 0x04;
    const PR_CREATE_FILE = 0x08;
    const PR_TRUNCATE    = 0x20;
    zipWriter.open(zipFile, PR_RDWR | PR_CREATE_FILE | PR_TRUNCATE);
    zipWriter.addEntryStream("entry1.info", Date.now(),
                             Ci.nsIZipWriter.COMPRESSION_BEST, stream, false);
    zipWriter.close();
    stream.close();
    do_print("zip file created on disk at: " + zipFile.path);
    return zipFile;
}<|MERGE_RESOLUTION|>--- conflicted
+++ resolved
@@ -8,10 +8,7 @@
 var GMPScope = Cu.import("resource://gre/modules/GMPInstallManager.jsm", {});
 var GMPInstallManager = GMPScope.GMPInstallManager;
 
-<<<<<<< HEAD
-=======
 Cu.import("resource://gre/modules/Timer.jsm");
->>>>>>> a17af05f
 Cu.import("resource://gre/modules/Services.jsm");
 Cu.import("resource://gre/modules/XPCOMUtils.jsm");
 Cu.import("resource://gre/modules/FileUtils.jsm");
@@ -151,9 +148,6 @@
   let overriddenXhr = overrideXHR(200, "", { dropRequest: true} );
   let installManager = new GMPInstallManager();
   let promise = installManager.checkForAddons();
-<<<<<<< HEAD
-  overriddenXhr.abort();
-=======
 
   // Since the XHR is created in checkForAddons asynchronously,
   // we need to delay aborting till the XHR is running.
@@ -164,7 +158,6 @@
     overriddenXhr.abort();
   }, 100);
 
->>>>>>> a17af05f
   promise.then(res => {
     do_check_true(res.usedFallback);
     installManager.uninit();
@@ -436,11 +429,7 @@
   let data = "e~=0.5772156649";
   let zipFile = createNewZipFile(zipFileName, data);
   let hashFunc = "sha256";
-<<<<<<< HEAD
-  let expectedDigest = yield ProductAddonCheckerScope.computeHash(hashFunc, zipFile.path);
-=======
   let expectedDigest = await ProductAddonCheckerScope.computeHash(hashFunc, zipFile.path);
->>>>>>> a17af05f
   let fileSize = zipFile.fileSize;
   if (wantInstallReject) {
     fileSize = 1;
@@ -682,11 +671,7 @@
   responseXML: null,
   responseText: null,
   send(aBody) {
-<<<<<<< HEAD
-    do_execute_soon(function() {
-=======
     do_execute_soon(() => {
->>>>>>> a17af05f
       try {
         if (this._options.dropRequest) {
           if (this._timeout > 0 && this._options.timeout) {
@@ -747,10 +732,7 @@
     }
   },
   addEventListener(aEvent, aValue, aCapturing) {
-<<<<<<< HEAD
-=======
     // eslint-disable-next-line no-eval
->>>>>>> a17af05f
     eval("this._on" + aEvent + " = aValue");
   },
   flags: Ci.nsIClassInfo.SINGLETON,
