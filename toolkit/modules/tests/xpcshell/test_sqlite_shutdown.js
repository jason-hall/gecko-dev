/* Any copyright is dedicated to the Public Domain.
 * http://creativecommons.org/publicdomain/zero/1.0/ */

"use strict";

var {classes: Cc, interfaces: Ci, utils: Cu} = Components;

do_get_profile();

Cu.import("resource://gre/modules/osfile.jsm");
  // OS.File doesn't like to be first imported during shutdown
Cu.import("resource://gre/modules/Sqlite.jsm");
Cu.import("resource://gre/modules/Services.jsm");
Cu.import("resource://gre/modules/AsyncShutdown.jsm");

function getConnection(dbName, extraOptions = {}) {
  let path = dbName + ".sqlite";
  let options = {path};
  for (let [k, v] of Object.entries(extraOptions)) {
    options[k] = v;
  }

  return Sqlite.openConnection(options);
}

<<<<<<< HEAD
function* getDummyDatabase(name, extraOptions = {}) {
=======
async function getDummyDatabase(name, extraOptions = {}) {
>>>>>>> a17af05f
  const TABLES = {
    dirs: "id INTEGER PRIMARY KEY AUTOINCREMENT, path TEXT",
    files: "id INTEGER PRIMARY KEY AUTOINCREMENT, dir_id INTEGER, path TEXT",
  };

  let c = await getConnection(name, extraOptions);
  c._initialStatementCount = 0;

  for (let [k, v] of Object.entries(TABLES)) {
    await c.execute("CREATE TABLE " + k + "(" + v + ")");
    c._initialStatementCount++;
  }

  return c;
}

function sleep(ms) {
  return new Promise(resolve => {

    let timer = Cc["@mozilla.org/timer;1"]
                  .createInstance(Ci.nsITimer);

<<<<<<< HEAD
  timer.initWithCallback({
    notify() {
      deferred.resolve();
    },
  }, ms, timer.TYPE_ONE_SHOT);
=======
    timer.initWithCallback({
      notify() {
        resolve();
      },
    }, ms, timer.TYPE_ONE_SHOT);
>>>>>>> a17af05f

  });
}


//
// -----------  Don't add a test after this one, as it shuts down Sqlite.jsm
//
add_task(async function test_shutdown_clients() {
  do_print("Ensuring that Sqlite.jsm doesn't shutdown before its clients");

  let assertions = [];

  let sleepStarted = false;
  let sleepComplete = false;
  Sqlite.shutdown.addBlocker("test_sqlite.js shutdown blocker (sleep)",
    async function() {
      sleepStarted = true;
      await sleep(100);
      sleepComplete = true;
    });
  assertions.push({name: "sleepStarted", value: () => sleepStarted});
  assertions.push({name: "sleepComplete", value: () => sleepComplete});

  Sqlite.shutdown.addBlocker("test_sqlite.js shutdown blocker (immediate)",
    true);

  let dbOpened = false;
  let dbClosed = false;

  Sqlite.shutdown.addBlocker("test_sqlite.js shutdown blocker (open a connection during shutdown)",
    async function() {
      let db = await getDummyDatabase("opened during shutdown");
      dbOpened = true;
      db.close().then(
        () => dbClosed = true
      ); // Don't wait for this task to complete, Sqlite.jsm must wait automatically
  });

  assertions.push({name: "dbOpened", value: () => dbOpened});
  assertions.push({name: "dbClosed", value: () => dbClosed});

  do_print("Now shutdown Sqlite.jsm synchronously");
  Services.prefs.setBoolPref("toolkit.asyncshutdown.testing", true);
  AsyncShutdown.profileBeforeChange._trigger();
  Services.prefs.clearUserPref("toolkit.asyncshutdown.testing");


  for (let {name, value} of assertions) {
    do_print("Checking: " + name);
    do_check_true(value());
  }

  do_print("Ensure that we cannot open databases anymore");
  let exn;
  try {
    await getDummyDatabase("opened after shutdown");
  } catch (ex) {
    exn = ex;
  }
  do_check_true(!!exn);
  do_check_true(exn.message.indexOf("Sqlite.jsm has been shutdown") != -1);
});<|MERGE_RESOLUTION|>--- conflicted
+++ resolved
@@ -23,11 +23,7 @@
   return Sqlite.openConnection(options);
 }
 
-<<<<<<< HEAD
-function* getDummyDatabase(name, extraOptions = {}) {
-=======
 async function getDummyDatabase(name, extraOptions = {}) {
->>>>>>> a17af05f
   const TABLES = {
     dirs: "id INTEGER PRIMARY KEY AUTOINCREMENT, path TEXT",
     files: "id INTEGER PRIMARY KEY AUTOINCREMENT, dir_id INTEGER, path TEXT",
@@ -50,19 +46,11 @@
     let timer = Cc["@mozilla.org/timer;1"]
                   .createInstance(Ci.nsITimer);
 
-<<<<<<< HEAD
-  timer.initWithCallback({
-    notify() {
-      deferred.resolve();
-    },
-  }, ms, timer.TYPE_ONE_SHOT);
-=======
     timer.initWithCallback({
       notify() {
         resolve();
       },
     }, ms, timer.TYPE_ONE_SHOT);
->>>>>>> a17af05f
 
   });
 }
