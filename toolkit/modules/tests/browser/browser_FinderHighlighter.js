--- conflicted
+++ resolved
@@ -239,11 +239,7 @@
         timeout *= 4;
       else if (word.length == 2)
         timeout *= 2;
-<<<<<<< HEAD
-      yield new Promise(resolve => setTimeout(resolve, timeout));
-=======
       await new Promise(resolve => setTimeout(resolve, timeout));
->>>>>>> a17af05f
       let promise = promiseTestHighlighterOutput(browser, word, expectedResult,
         expectedResult.extraTest);
       await promiseEnterStringIntoFindField(findbar, word);
@@ -476,24 +472,14 @@
   });
 });
 
-<<<<<<< HEAD
-add_task(function* testRectsAndTexts() {
-=======
 add_task(async function testRectsAndTexts() {
->>>>>>> a17af05f
   let url = "data:text/html;charset=utf-8," +
     encodeURIComponent("<div style=\"width: 150px; border: 1px solid black\">" +
     "Here are a lot of words Please use find to highlight some words that wrap" +
     " across a line boundary and see what happens.</div>");
-<<<<<<< HEAD
-  yield BrowserTestUtils.withNewTab(url, function* (browser) {
-    let findbar = gBrowser.getFindBar();
-    yield promiseOpenFindbar(findbar);
-=======
-  await BrowserTestUtils.withNewTab(url, async function(browser) {
-    let findbar = gBrowser.getFindBar();
-    await promiseOpenFindbar(findbar);
->>>>>>> a17af05f
+  await BrowserTestUtils.withNewTab(url, async function(browser) {
+    let findbar = gBrowser.getFindBar();
+    await promiseOpenFindbar(findbar);
 
     let word = "words please use find to";
     let expectedResult = {
@@ -507,20 +493,6 @@
       Assert.equal(boxes[0].textContent.trim(), "words", "First text should match");
       Assert.equal(boxes[1].textContent.trim(), "Please use find to", "Second word should match");
     });
-<<<<<<< HEAD
-    yield promiseEnterStringIntoFindField(findbar, word);
-    yield promise;
-  });
-});
-
-add_task(function* testTooLargeToggle() {
-  let url = kFixtureBaseURL + "file_FinderSample.html";
-  yield BrowserTestUtils.withNewTab(url, function* (browser) {
-    let findbar = gBrowser.getFindBar();
-    yield promiseOpenFindbar(findbar);
-
-    yield ContentTask.spawn(browser, null, function* () {
-=======
     await promiseEnterStringIntoFindField(findbar, word);
     await promise;
   });
@@ -533,7 +505,6 @@
     await promiseOpenFindbar(findbar);
 
     await ContentTask.spawn(browser, null, async function() {
->>>>>>> a17af05f
       let dwu = content.QueryInterface(Ci.nsIInterfaceRequestor)
         .getInterface(Ci.nsIDOMWindowUtils);
       let uri = "data:text/css;charset=utf-8," + encodeURIComponent(`
@@ -554,12 +525,7 @@
       animationCalls: [0, 0]
     };
     let promise = promiseTestHighlighterOutput(browser, word, expectedResult);
-<<<<<<< HEAD
-    yield promiseEnterStringIntoFindField(findbar, word);
-    yield promise;
-=======
-    await promiseEnterStringIntoFindField(findbar, word);
-    await promise;
->>>>>>> a17af05f
+    await promiseEnterStringIntoFindField(findbar, word);
+    await promise;
   });
 });