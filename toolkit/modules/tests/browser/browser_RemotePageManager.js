--- conflicted
+++ resolved
@@ -112,11 +112,7 @@
   port = await waitForPort(TEST_URL, false);
 
   port.sendAsyncMessage("Ping2");
-<<<<<<< HEAD
-  yield waitForMessage(port, "Pong2");
-=======
   await waitForMessage(port, "Pong2");
->>>>>>> a17af05f
   port.destroy();
 
   gBrowser.removeCurrentTab();
