--- conflicted
+++ resolved
@@ -138,8 +138,6 @@
         numRemoteWindows: {
           type: "number",
         },
-<<<<<<< HEAD
-=======
         currentContentProcesses: {
           type: "number",
         },
@@ -155,7 +153,6 @@
         styloResult: {
           type: "boolean",
         },
->>>>>>> a17af05f
         keyGoogleFound: {
           type: "boolean",
         },
@@ -270,13 +267,8 @@
         windowLayerManagerRemote: {
           type: "boolean",
         },
-<<<<<<< HEAD
-        currentAudioBackend: {
-          type: "string",
-=======
         windowUsingAdvancedLayers: {
           type: "boolean",
->>>>>>> a17af05f
         },
         numAcceleratedWindowsMessage: {
           type: "array",
@@ -704,44 +696,6 @@
           required: AppConstants.MOZ_CONTENT_SANDBOX,
           type: "number"
         },
-<<<<<<< HEAD
-	syscallLog: {
-	  required: AppConstants.platform == "linux",
-	  type: "array",
-	  items: {
-	    type: "object",
-	    properties: {
-	      index: {
-		required: true,
-		type: "number",
-	      },
-	      pid: {
-		required: true,
-		type: "number",
-	      },
-	      tid: {
-		required: true,
-		type: "number",
-	      },
-	      procType: {
-		required: true,
-		type: "string",
-	      },
-	      syscall: {
-		required: true,
-		type: "number",
-	      },
-	      args: {
-		required: true,
-		type: "array",
-		items: {
-		  type: "string",
-		},
-	      },
-	    },
-	  },
-	},
-=======
         effectiveContentSandboxLevel: {
           required: AppConstants.MOZ_CONTENT_SANDBOX,
           type: "number"
@@ -782,7 +736,6 @@
             },
           },
         },
->>>>>>> a17af05f
       },
     },
   },
