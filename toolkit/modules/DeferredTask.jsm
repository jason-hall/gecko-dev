/* -*- indent-tabs-mode: nil; js-indent-level: 2 -*- */
/* vim: set ts=2 et sw=2 tw=80 filetype=javascript: */
/* This Source Code Form is subject to the terms of the Mozilla Public
 * License, v. 2.0. If a copy of the MPL was not distributed with this
 * file, You can obtain one at http://mozilla.org/MPL/2.0/. */

"use strict";

this.EXPORTED_SYMBOLS = [
  "DeferredTask",
];

/**
 * Sets up a function or an asynchronous task whose execution can be triggered
 * after a defined delay.  Multiple attempts to run the task before the delay
 * has passed are coalesced.  The task cannot be re-entered while running, but
 * can be executed again after a previous run finished.
 *
 * A common use case occurs when a data structure should be saved into a file
 * every time the data changes, using asynchronous calls, and multiple changes
 * to the data may happen within a short time:
 *
 *   let saveDeferredTask = new DeferredTask(function* () {
 *     yield OS.File.writeAtomic(...);
 *     // Any uncaught exception will be reported.
 *   }, 2000);
 *
 *   // The task is ready, but will not be executed until requested.
 *
 * The "arm" method can be used to start the internal timer that will result in
 * the eventual execution of the task.  Multiple attempts to arm the timer don't
 * introduce further delays:
 *
 *   saveDeferredTask.arm();
 *
 *   // The task will be executed in 2 seconds from now.
 *
 *   yield waitOneSecond();
 *   saveDeferredTask.arm();
 *
 *   // The task will be executed in 1 second from now.
 *
 * The timer can be disarmed to reset the delay, or just to cancel execution:
 *
 *   saveDeferredTask.disarm();
 *   saveDeferredTask.arm();
 *
 *   // The task will be executed in 2 seconds from now.
 *
 * When the internal timer fires and the execution of the task starts, the task
 * cannot be canceled anymore.  It is however possible to arm the timer again
 * during the execution of the task, in which case the task will need to finish
 * before the timer is started again, thus guaranteeing a time of inactivity
 * between executions that is at least equal to the provided delay.
 *
 * The "finalize" method can be used to ensure that the task terminates
 * properly.  The promise it returns is resolved only after the last execution
 * of the task is finished.  To guarantee that the task is executed for the
 * last time, the method prevents any attempt to arm the timer again.
 *
 * If the timer is already armed when the "finalize" method is called, then the
 * task is executed immediately.  If the task was already running at this point,
 * then one last execution from start to finish will happen again, immediately
 * after the current execution terminates.  If the timer is not armed, the
 * "finalize" method only ensures that any running task terminates.
 *
 * For example, during shutdown, you may want to ensure that any pending write
 * is processed, using the latest version of the data if the timer is armed:
 *
 *   AsyncShutdown.profileBeforeChange.addBlocker(
 *     "Example service: shutting down",
 *     () => saveDeferredTask.finalize()
 *   );
 *
 * Instead, if you are going to delete the saved data from disk anyways, you
 * might as well prevent any pending write from starting, while still ensuring
 * that any write that is currently in progress terminates, so that the file is
 * not in use anymore:
 *
 *   saveDeferredTask.disarm();
 *   saveDeferredTask.finalize().then(() => OS.File.remove(...))
 *                              .then(null, Components.utils.reportError);
 */

// Globals

const { classes: Cc, interfaces: Ci, utils: Cu, results: Cr } = Components;

Cu.import("resource://gre/modules/XPCOMUtils.jsm");

XPCOMUtils.defineLazyModuleGetter(this, "PromiseUtils",
                                  "resource://gre/modules/PromiseUtils.jsm");
XPCOMUtils.defineLazyModuleGetter(this, "Task",
                                  "resource://gre/modules/Task.jsm");

const Timer = Components.Constructor("@mozilla.org/timer;1", "nsITimer",
                                     "initWithCallback");

// DeferredTask

/**
 * Sets up a task whose execution can be triggered after a delay.
 *
 * @param aTaskFn
 *        Function or generator function to execute.  This argument is passed to
 *        the "Task.spawn" method every time the task should be executed.  This
 *        task is never re-entered while running.
 * @param aDelayMs
 *        Time between executions, in milliseconds.  Multiple attempts to run
 *        the task before the delay has passed are coalesced.  This time of
 *        inactivity is guaranteed to pass between multiple executions of the
 *        task, except on finalization, when the task may restart immediately
 *        after the previous execution finished.
 */
this.DeferredTask = function(aTaskFn, aDelayMs) {
  this._taskFn = aTaskFn;
  this._delayMs = aDelayMs;
}

this.DeferredTask.prototype = {
  /**
   * Function or generator function to execute.
   */
  _taskFn: null,

  /**
   * Time between executions, in milliseconds.
   */
  _delayMs: null,

  /**
   * Indicates whether the task is currently requested to start again later,
   * regardless of whether it is currently running.
   */
  get isArmed() {
    return this._armed;
  },
  _armed: false,

  /**
   * Indicates whether the task is currently running.  This is always true when
   * read from code inside the task function, but can also be true when read
   * from external code, in case the task is an asynchronous generator function.
   */
  get isRunning() {
    return !!this._runningPromise;
  },

  /**
   * Promise resolved when the current execution of the task terminates, or null
   * if the task is not currently running.
   */
  _runningPromise: null,

  /**
   * nsITimer used for triggering the task after a delay, or null in case the
   * task is running or there is no task scheduled for execution.
   */
  _timer: null,

  /**
   * Actually starts the timer with the delay specified on construction.
   */
  _startTimer() {
    this._timer = new Timer(this._timerCallback.bind(this), this._delayMs,
                            Ci.nsITimer.TYPE_ONE_SHOT);
  },

  /**
   * Requests the execution of the task after the delay specified on
   * construction.  Multiple calls don't introduce further delays.  If the task
   * is running, the delay will start when the current execution finishes.
   *
   * The task will always be executed on a different tick of the event loop,
   * even if the delay specified on construction is zero.  Multiple "arm" calls
   * within the same tick of the event loop are guaranteed to result in a single
   * execution of the task.
   *
   * @note By design, this method doesn't provide a way for the caller to detect
   *       when the next execution terminates, or collect a result.  In fact,
   *       doing that would often result in duplicate processing or logging.  If
   *       a special operation or error logging is needed on completion, it can
   *       be better handled from within the task itself, for example using a
   *       try/catch/finally clause in the task.  The "finalize" method can be
   *       used in the common case of waiting for completion on shutdown.
   */
  arm() {
    if (this._finalized) {
      throw new Error("Unable to arm timer, the object has been finalized.");
    }

    this._armed = true;

    // In case the timer callback is running, do not create the timer now,
    // because this will be handled by the timer callback itself.  Also, the
    // timer is not restarted in case it is already running.
    if (!this._runningPromise && !this._timer) {
      this._startTimer();
    }
  },

  /**
   * Cancels any request for a delayed the execution of the task, though the
   * task itself cannot be canceled in case it is already running.
   *
   * This method stops any currently running timer, thus the delay will restart
   * from its original value in case the "arm" method is called again.
   */
  disarm() {
    this._armed = false;
    if (this._timer) {
      // Calling the "cancel" method and discarding the timer reference makes
      // sure that the timer callback will not be called later, even if the
      // timer thread has already posted the timer event on the main thread.
      this._timer.cancel();
      this._timer = null;
    }
  },

  /**
   * Ensures that any pending task is executed from start to finish, while
   * preventing any attempt to arm the timer again.
   *
   * - If the task is running and the timer is armed, then one last execution
   *   from start to finish will happen again, immediately after the current
   *   execution terminates, then the returned promise will be resolved.
   * - If the task is running and the timer is not armed, the returned promise
   *   will be resolved when the current execution terminates.
   * - If the task is not running and the timer is armed, then the task is
   *   started immediately, and the returned promise resolves when the new
   *   execution terminates.
   * - If the task is not running and the timer is not armed, the method returns
   *   a resolved promise.
   *
   * @return {Promise}
   * @resolves After the last execution of the task is finished.
   * @rejects Never.
   */
  finalize() {
    if (this._finalized) {
      throw new Error("The object has been already finalized.");
    }
    this._finalized = true;

    // If the timer is armed, it means that the task is not running but it is
    // scheduled for execution.  Cancel the timer and run the task immediately.
    if (this._timer) {
      this.disarm();
      this._timerCallback();
    }

    // Wait for the operation to be completed, or resolve immediately.
    if (this._runningPromise) {
      return this._runningPromise;
    }
    return Promise.resolve();
  },
  _finalized: false,

  /**
   * Timer callback used to run the delayed task.
   */
  _timerCallback() {
<<<<<<< HEAD
    let runningDeferred = Promise.defer();
=======
    let runningDeferred = PromiseUtils.defer();
>>>>>>> a17af05f

    // All these state changes must occur at the same time directly inside the
    // timer callback, to prevent race conditions and to ensure that all the
    // methods behave consistently even if called from inside the task.  This
    // means that the assignment of "this._runningPromise" must complete before
    // the task gets a chance to start.
    this._timer = null;
    this._armed = false;
    this._runningPromise = runningDeferred.promise;

    runningDeferred.resolve((async () => {
      // Execute the provided function asynchronously.
      await this._runTask();

      // Now that the task has finished, we check the state of the object to
      // determine if we should restart the task again.
      if (this._armed) {
        if (!this._finalized) {
          this._startTimer();
        } else {
          // Execute the task again immediately, for the last time.  The isArmed
          // property should return false while the task is running, and should
          // remain false after the last execution terminates.
          this._armed = false;
          await this._runTask();
        }
      }

      // Indicate that the execution of the task has finished.  This happens
      // synchronously with the previous state changes in the function.
      this._runningPromise = null;
    })().catch(Cu.reportError));
  },

  /**
   * Executes the associated task and catches exceptions.
   */
  async _runTask() {
    try {
      let result = this._taskFn();
      if (Object.prototype.toString.call(result) == "[object Generator]") {
        await Task.spawn(result); // eslint-disable-line mozilla/no-task
      } else {
        await result;
      }
    } catch (ex) {
      Cu.reportError(ex);
    }
  },
};<|MERGE_RESOLUTION|>--- conflicted
+++ resolved
@@ -261,11 +261,7 @@
    * Timer callback used to run the delayed task.
    */
   _timerCallback() {
-<<<<<<< HEAD
-    let runningDeferred = Promise.defer();
-=======
     let runningDeferred = PromiseUtils.defer();
->>>>>>> a17af05f
 
     // All these state changes must occur at the same time directly inside the
     // timer callback, to prevent race conditions and to ensure that all the
