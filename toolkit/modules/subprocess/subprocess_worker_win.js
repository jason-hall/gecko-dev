/* -*- Mode: indent-tabs-mode: nil; js-indent-level: 2 -*- */
/* vim: set sts=2 sw=2 et tw=80: */
/* This Source Code Form is subject to the terms of the Mozilla Public
 * License, v. 2.0. If a copy of the MPL was not distributed with this
 * file, You can obtain one at http://mozilla.org/MPL/2.0/. */
"use strict";

/* exported Process */

/* import-globals-from subprocess_shared.js */
/* import-globals-from subprocess_shared_win.js */
/* import-globals-from subprocess_worker_common.js */
importScripts("resource://gre/modules/subprocess/subprocess_shared.js",
              "resource://gre/modules/subprocess/subprocess_shared_win.js",
              "resource://gre/modules/subprocess/subprocess_worker_common.js");

const POLL_TIMEOUT = 5000;

// The exit code that we send when we forcibly terminate a process.
const TERMINATE_EXIT_CODE = 0x7f;

let io;

let nextPipeId = 0;

class Pipe extends BasePipe {
  constructor(process, origHandle) {
    super();

    let handle = win32.HANDLE();

    let curProc = libc.GetCurrentProcess();
    libc.DuplicateHandle(curProc, origHandle, curProc, handle.address(),
                         0, false /* inheritable */, win32.DUPLICATE_SAME_ACCESS);

    origHandle.dispose();

    this.id = nextPipeId++;
    this.process = process;

    this.handle = win32.Handle(handle);

    let event = libc.CreateEventW(null, false, false, null);

    this.overlapped = win32.OVERLAPPED();
    this.overlapped.hEvent = event;

    this._event = win32.Handle(event);

    this.buffer = null;
  }

  get event() {
    if (this.pending.length) {
      return this._event;
    }
    return null;
  }

  maybeClose() {}

  /**
   * Closes the file handle.
   *
   * @param {boolean} [force=false]
   *        If true, the file handle is closed immediately. If false, the
   *        file handle is closed after all current pending IO operations
   *        have completed.
   *
   * @returns {Promise<void>}
   *          Resolves when the file handle has been closed.
   */
  close(force = false) {
    if (!force && this.pending.length) {
      this.closing = true;
      return this.closedPromise;
    }

    for (let {reject} of this.pending) {
      let error = new Error("File closed");
      error.errorCode = SubprocessConstants.ERROR_END_OF_FILE;
      reject(error);
    }
    this.pending.length = 0;

    this.buffer = null;

    if (!this.closed) {
      this.handle.dispose();
      this._event.dispose();

      io.pipes.delete(this.id);

      this.handle = null;
      this.closed = true;
      this.resolveClosed();

      io.updatePollEvents();
    }
    return this.closedPromise;
  }

  /**
   * Called when an error occurred while attempting an IO operation on our file
   * handle.
   */
  onError() {
    this.close(true);
  }
}

class InputPipe extends Pipe {
  /**
   * Queues the next chunk of data to be read from the pipe if, and only if,
   * there is no IO operation currently pending.
   */
  readNext() {
    if (this.buffer === null) {
      this.readBuffer(this.pending[0].length);
    }
  }

  /**
   * Closes the pipe if there is a pending read operation with no more
   * buffered data to be read.
   */
  maybeClose() {
    if (this.buffer) {
      let read = win32.DWORD();

      let ok = libc.GetOverlappedResult(
        this.handle, this.overlapped.address(),
        read.address(), false);

      if (!ok) {
        this.onError();
      }
    }
  }

  /**
   * Asynchronously reads at most `length` bytes of binary data from the file
   * descriptor into an ArrayBuffer of the same size. Returns a promise which
   * resolves when the operation is complete.
   *
   * @param {integer} length
   *        The number of bytes to read.
   *
   * @returns {Promise<ArrayBuffer>}
   */
  read(length) {
    if (this.closing || this.closed) {
      throw new Error("Attempt to read from closed pipe");
    }

    return new Promise((resolve, reject) => {
      this.pending.push({resolve, reject, length});
      this.readNext();
    });
  }

  /**
   * Initializes an overlapped IO read operation to read exactly `count` bytes
   * into a new ArrayBuffer, which is stored in the `buffer` property until the
   * operation completes.
   *
   * @param {integer} count
   *        The number of bytes to read.
   */
  readBuffer(count) {
    this.buffer = new ArrayBuffer(count);

    let ok = libc.ReadFile(this.handle, this.buffer, count,
                           null, this.overlapped.address());

    if (!ok && (!this.process.handle || libc.winLastError)) {
      this.onError();
    } else {
      io.updatePollEvents();
    }
  }

  /**
   * Called when our pending overlapped IO operation has completed, whether
   * successfully or in failure.
   */
  onReady() {
    let read = win32.DWORD();

    let ok = libc.GetOverlappedResult(
      this.handle, this.overlapped.address(),
      read.address(), false);

    read = read.value;

    if (!ok) {
      this.onError();
    } else if (read > 0) {
      let buffer = this.buffer;
      this.buffer = null;

      let {resolve} = this.shiftPending();

      if (read == buffer.byteLength) {
        resolve(buffer);
      } else {
        resolve(ArrayBuffer.transfer(buffer, read));
      }

      if (this.pending.length) {
        this.readNext();
      } else {
        io.updatePollEvents();
      }
    }
  }
}

class OutputPipe extends Pipe {
  /**
   * Queues the next chunk of data to be written to the pipe if, and only if,
   * there is no IO operation currently pending.
   */
  writeNext() {
    if (this.buffer === null) {
      this.writeBuffer(this.pending[0].buffer);
    }
  }

  /**
   * Asynchronously writes the given buffer to our file descriptor, and returns
   * a promise which resolves when the operation is complete.
   *
   * @param {ArrayBuffer} buffer
   *        The buffer to write.
   *
   * @returns {Promise<integer>}
   *          Resolves to the number of bytes written when the operation is
   *          complete.
   */
  write(buffer) {
    if (this.closing || this.closed) {
      throw new Error("Attempt to write to closed pipe");
    }

    return new Promise((resolve, reject) => {
      this.pending.push({resolve, reject, buffer});
      this.writeNext();
    });
  }

  /**
   * Initializes an overapped IO read operation to write the data in `buffer` to
   * our file descriptor.
   *
   * @param {ArrayBuffer} buffer
   *        The buffer to write.
   */
  writeBuffer(buffer) {
    this.buffer = buffer;

    let ok = libc.WriteFile(this.handle, buffer, buffer.byteLength,
                            null, this.overlapped.address());

    if (!ok && libc.winLastError) {
      this.onError();
    } else {
      io.updatePollEvents();
    }
  }

  /**
   * Called when our pending overlapped IO operation has completed, whether
   * successfully or in failure.
   */
  onReady() {
    let written = win32.DWORD();

    let ok = libc.GetOverlappedResult(
      this.handle, this.overlapped.address(),
      written.address(), false);

    written = written.value;

    if (!ok || written != this.buffer.byteLength) {
      this.onError();
    } else if (written > 0) {
      let {resolve} = this.shiftPending();

      this.buffer = null;
      resolve(written);

      if (this.pending.length) {
        this.writeNext();
      } else {
        io.updatePollEvents();
      }
    }
  }
}

class Signal {
  constructor(event) {
    this.event = event;
  }

  cleanup() {
    libc.CloseHandle(this.event);
    this.event = null;
  }

  onError() {
    io.shutdown();
  }

  onReady() {
    io.messageCount += 1;
  }
}

class Process extends BaseProcess {
  constructor(...args) {
    super(...args);

    this.killed = false;
  }

  /**
   * Returns our process handle for use as an event in a WaitForMultipleObjects
   * call.
   */
  get event() {
    return this.handle;
  }

  /**
   * Forcibly terminates the process.
   */
  kill() {
    this.killed = true;
    libc.TerminateJobObject(this.jobHandle, TERMINATE_EXIT_CODE);
  }

  /**
   * Initializes the IO pipes for use as standard input, output, and error
   * descriptors in the spawned process.
   *
   * @returns {win32.Handle[]}
   *          The array of file handles belonging to the spawned process.
   */
  initPipes({stderr}) {
    let our_pipes = [];
    let their_pipes = [];

    let secAttr = new win32.SECURITY_ATTRIBUTES();
    secAttr.nLength = win32.SECURITY_ATTRIBUTES.size;
    secAttr.bInheritHandle = true;

    let pipe = input => {
      if (input) {
        let handles = win32.createPipe(secAttr, win32.FILE_FLAG_OVERLAPPED);
        our_pipes.push(new InputPipe(this, handles[0]));
        return handles[1];
      }
      let handles = win32.createPipe(secAttr, 0, win32.FILE_FLAG_OVERLAPPED);
      our_pipes.push(new OutputPipe(this, handles[1]));
      return handles[0];
    };

    their_pipes[0] = pipe(false);
    their_pipes[1] = pipe(true);

    if (stderr == "pipe") {
      their_pipes[2] = pipe(true);
    } else {
      let srcHandle;
      if (stderr == "stdout") {
        srcHandle = their_pipes[1];
      } else {
        srcHandle = libc.GetStdHandle(win32.STD_ERROR_HANDLE);
      }

      // If we don't have a valid stderr handle, just pass it along without duplicating.
      if (String(srcHandle) == win32.INVALID_HANDLE_VALUE ||
          String(srcHandle) == win32.NULL_HANDLE_VALUE) {
        their_pipes[2] = srcHandle;
      } else {
        let handle = win32.HANDLE();

        let curProc = libc.GetCurrentProcess();
        let ok = libc.DuplicateHandle(curProc, srcHandle, curProc, handle.address(),
                                      0, true /* inheritable */,
                                      win32.DUPLICATE_SAME_ACCESS);

        their_pipes[2] = ok && win32.Handle(handle);
      }
    }

    if (!their_pipes.every(handle => handle)) {
      throw new Error("Failed to create pipe");
    }

    this.pipes = our_pipes;

    return their_pipes;
  }

  /**
   * Creates a null-separated, null-terminated string list.
   *
   * @param {Array<string>} strings
   * @returns {win32.WCHAR.array}
   */
  stringList(strings) {
    // Remove empty strings, which would terminate the list early.
    strings = strings.filter(string => string);

    let string = strings.join("\0") + "\0\0";

    return win32.WCHAR.array()(string);
  }

  /**
   * Quotes a string for use as a single command argument, using Windows quoting
   * conventions.
   *
   * @see https://msdn.microsoft.com/en-us/library/17w5ykft(v=vs.85).aspx
   *
   * @param {string} str
   *        The argument string to quote.
   * @returns {string}
   */
  quoteString(str) {
    if (!/[\s"]/.test(str)) {
      return str;
    }

    let escaped = str.replace(/(\\*)("|$)/g, (m0, m1, m2) => {
      if (m2) {
        m2 = `\\${m2}`;
      }
      return `${m1}${m1}${m2}`;
    });

    return `"${escaped}"`;
  }

  spawn(options) {
    let {command, arguments: args} = options;

    if (/\\cmd\.exe$/i.test(command) && args.length == 3 && /^(\/S)?\/C$/i.test(args[1])) {
      // cmd.exe is insane and requires special treatment.
      args = [this.quoteString(args[0]), "/S/C", `"${args[2]}"`];
    } else {
      args = args.map(arg => this.quoteString(arg));
    }

<<<<<<< HEAD
    if (/\.bat$/i.test(command)) {
=======
    if (/\.(bat|cmd)$/i.test(command)) {
>>>>>>> a17af05f
      command = io.comspec;
      args = ["cmd.exe", "/s/c", `"${args.join(" ")}"`];
    }

    let envp = this.stringList(options.environment);

    let handles = this.initPipes(options);

    let processFlags = win32.CREATE_NO_WINDOW
                     | win32.CREATE_SUSPENDED
                     | win32.CREATE_UNICODE_ENVIRONMENT;

    if (io.breakAwayFromJob) {
      processFlags |= win32.CREATE_BREAKAWAY_FROM_JOB;
    }

    let startupInfoEx = new win32.STARTUPINFOEXW();
    let startupInfo = startupInfoEx.StartupInfo;

    startupInfo.cb = win32.STARTUPINFOW.size;
    startupInfo.dwFlags = win32.STARTF_USESTDHANDLES;

    startupInfo.hStdInput = handles[0];
    startupInfo.hStdOutput = handles[1];
    startupInfo.hStdError = handles[2];

    // Note: This needs to be kept alive until we destroy the attribute list.
    let handleArray = win32.HANDLE.array()(handles);

    let threadAttrs = win32.createThreadAttributeList(handleArray);
    if (threadAttrs) {
      // If have thread attributes to pass, pass the size of the full extended
      // startup info struct.
      processFlags |= win32.EXTENDED_STARTUPINFO_PRESENT;
      startupInfo.cb = win32.STARTUPINFOEXW.size;

      startupInfoEx.lpAttributeList = threadAttrs;
    }

    let procInfo = new win32.PROCESS_INFORMATION();

    let errorMessage = "Failed to create process";
    let ok = libc.CreateProcessW(
      command, args.join(" "),
      null, /* Security attributes */
      null, /* Thread security attributes */
      true, /* Inherits handles */
      processFlags, envp, options.workdir,
      startupInfo.address(),
      procInfo.address());

    for (let handle of new Set(handles)) {
      // If any of our handles are invalid, they don't have finalizers.
      if (handle && handle.dispose) {
        handle.dispose();
      }
    }

    if (threadAttrs) {
      libc.DeleteProcThreadAttributeList(threadAttrs);
    }

    if (ok) {
      this.jobHandle = win32.Handle(libc.CreateJobObjectW(null, null));

      let info = win32.JOBOBJECT_EXTENDED_LIMIT_INFORMATION();
      info.BasicLimitInformation.LimitFlags = win32.JOB_OBJECT_LIMIT_BREAKAWAY_OK;

      ok = libc.SetInformationJobObject(this.jobHandle, win32.JobObjectExtendedLimitInformation,
                                        ctypes.cast(info.address(), ctypes.voidptr_t),
                                        info.constructor.size);
      errorMessage = `Failed to set job limits: 0x${(ctypes.winLastError || 0).toString(16)}`;
    }

    if (ok) {
      ok = libc.AssignProcessToJobObject(this.jobHandle, procInfo.hProcess);
      if (!ok) {
        errorMessage = `Failed to attach process to job object: 0x${(ctypes.winLastError || 0).toString(16)}`;
        libc.TerminateProcess(procInfo.hProcess, TERMINATE_EXIT_CODE);
      }
    }

    if (!ok) {
      for (let pipe of this.pipes) {
        pipe.close();
      }
      throw new Error(errorMessage);
    }

    this.handle = win32.Handle(procInfo.hProcess);
    this.pid = procInfo.dwProcessId;

    libc.ResumeThread(procInfo.hThread);
    libc.CloseHandle(procInfo.hThread);
  }

  /**
   * Called when our process handle is signaled as active, meaning the process
   * has exited.
   */
  onReady() {
    this.wait();
  }

  /**
   * Attempts to wait for the process's exit status, without blocking. If
   * successful, resolves the `exitPromise` to the process's exit value.
   *
   * @returns {integer|null}
   *          The process's exit status, if it has already exited.
   */
  wait() {
    if (this.exitCode !== null) {
      return this.exitCode;
    }

    let status = win32.DWORD();

    let ok = libc.GetExitCodeProcess(this.handle, status.address());
    if (ok && status.value != win32.STILL_ACTIVE) {
      let exitCode = status.value;
      if (this.killed && exitCode == TERMINATE_EXIT_CODE) {
        // If we forcibly terminated the process, return the force kill exit
        // code that we return on other platforms.
        exitCode = -9;
      }

      this.resolveExit(exitCode);
      this.exitCode = exitCode;

      this.handle.dispose();
      this.handle = null;

      libc.TerminateJobObject(this.jobHandle, TERMINATE_EXIT_CODE);
      this.jobHandle.dispose();
      this.jobHandle = null;

      for (let pipe of this.pipes) {
        pipe.maybeClose();
      }

      io.updatePollEvents();

      return exitCode;
    }
  }
}

io = {
  events: null,
  eventHandlers: null,

  pipes: new Map(),

  processes: new Map(),

  messageCount: 0,

  running: true,

  init(details) {
    this.comspec = details.comspec;

    let signalEvent = ctypes.cast(ctypes.uintptr_t(details.signalEvent),
                                  win32.HANDLE);
    this.signal = new Signal(signalEvent);
    this.updatePollEvents();

    this.breakAwayFromJob = details.breakAwayFromJob;

    setTimeout(this.loop.bind(this), 0);
  },

  shutdown() {
    if (this.running) {
      this.running = false;

      this.signal.cleanup();
      this.signal = null;

      self.postMessage({msg: "close"});
      self.close();
    }
  },

  getPipe(pipeId) {
    let pipe = this.pipes.get(pipeId);

    if (!pipe) {
      let error = new Error("File closed");
      error.errorCode = SubprocessConstants.ERROR_END_OF_FILE;
      throw error;
    }
    return pipe;
  },

  getProcess(processId) {
    let process = this.processes.get(processId);

    if (!process) {
      throw new Error(`Invalid process ID: ${processId}`);
    }
    return process;
  },

  updatePollEvents() {
    let handlers = [this.signal,
                    ...this.pipes.values(),
                    ...this.processes.values()];

    handlers = handlers.filter(handler => handler.event);

    this.eventHandlers = handlers;

    let handles = handlers.map(handler => handler.event);
    this.events = win32.HANDLE.array()(handles);
  },

  loop() {
    this.poll();
    if (this.running) {
      setTimeout(this.loop.bind(this), 0);
    }
  },


  poll() {
    let timeout = this.messageCount > 0 ? 0 : POLL_TIMEOUT;
    for (;; timeout = 0) {
      let events = this.events;
      let handlers = this.eventHandlers;

      let result = libc.WaitForMultipleObjects(events.length, events,
                                               false, timeout);

      if (result < handlers.length) {
        try {
          handlers[result].onReady();
        } catch (e) {
          console.error(e);
          debug(`Worker error: ${e} :: ${e.stack}`);
          handlers[result].onError();
        }
      } else {
        break;
      }
    }
  },

  addProcess(process) {
    this.processes.set(process.id, process);

    for (let pipe of process.pipes) {
      this.pipes.set(pipe.id, pipe);
    }
  },

  cleanupProcess(process) {
    this.processes.delete(process.id);
  },
};<|MERGE_RESOLUTION|>--- conflicted
+++ resolved
@@ -455,11 +455,7 @@
       args = args.map(arg => this.quoteString(arg));
     }
 
-<<<<<<< HEAD
-    if (/\.bat$/i.test(command)) {
-=======
     if (/\.(bat|cmd)$/i.test(command)) {
->>>>>>> a17af05f
       command = io.comspec;
       args = ["cmd.exe", "/s/c", `"${args.join(" ")}"`];
     }
