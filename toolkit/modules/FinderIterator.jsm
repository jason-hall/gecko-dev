/* This Source Code Form is subject to the terms of the Mozilla Public
 * License, v. 2.0. If a copy of the MPL was not distributed with this
 * file, You can obtain one at http://mozilla.org/MPL/2.0/. */

"use strict";

this.EXPORTED_SYMBOLS = ["FinderIterator"];

const { interfaces: Ci, classes: Cc, utils: Cu } = Components;

Cu.import("resource://gre/modules/Services.jsm");
Cu.import("resource://gre/modules/Timer.jsm");
Cu.import("resource://gre/modules/XPCOMUtils.jsm");

XPCOMUtils.defineLazyModuleGetter(this, "NLP", "resource://gre/modules/NLP.jsm");

const kDebug = false;
const kIterationSizeMax = 100;
const kTimeoutPref = "findbar.iteratorTimeout";

/**
 * FinderIterator singleton. See the documentation for the `start()` method to
 * learn more.
 */
this.FinderIterator = {
  _currentParams: null,
  _listeners: new Map(),
  _catchingUp: new Set(),
  _previousParams: null,
  _previousRanges: [],
  _spawnId: 0,
  _timeout: Services.prefs.getIntPref(kTimeoutPref),
  _timer: null,
  ranges: [],
  running: false,

  // Expose `kIterationSizeMax` to the outside world for unit tests to use.
  get kIterationSizeMax() { return kIterationSizeMax },

  get params() {
    if (!this._currentParams && !this._previousParams)
      return null;
    return Object.assign({}, this._currentParams || this._previousParams);
  },

  /**
   * Start iterating the active Finder docShell, using the options below. When
   * it already started at the request of another consumer, we first yield the
   * results we already collected before continuing onward to yield fresh results.
   * We make sure to pause every `kIterationSizeMax` iterations to make sure we
   * don't block the host process too long. In the case of a break like this, we
   * yield `undefined`, instead of a range.
   * Upon re-entrance after a break, we check if `stop()` was called during the
   * break and if so, we stop iterating.
   * Results are also passed to the `listener.onIteratorRangeFound` callback
   * method, along with a flag that specifies if the result comes from the cache
   * or is fresh. The callback also adheres to the `limit` flag.
   * The returned promise is resolved when 1) the limit is reached, 2) when all
   * the ranges have been found or 3) when `stop()` is called whilst iterating.
   *
   * @param {Number}  [options.allowDistance] Allowed edit distance between the
   *                                          current word and `options.word`
   *                                          when the iterator is already running
   * @param {Boolean} options.caseSensitive   Whether to search in case sensitive
   *                                          mode
   * @param {Boolean} options.entireWord      Whether to search in entire-word mode
   * @param {Finder}  options.finder          Currently active Finder instance
   * @param {Number}  [options.limit]         Limit the amount of results to be
   *                                          passed back. Optional, defaults to no
   *                                          limit.
   * @param {Boolean} [options.linksOnly]     Only yield ranges that are inside a
   *                                          hyperlink (used by QuickFind).
   *                                          Optional, defaults to `false`.
   * @param {Object}  options.listener        Listener object that implements the
   *                                          following callback functions:
   *                                           - onIteratorRangeFound({nsIDOMRange} range);
   *                                           - onIteratorReset();
   *                                           - onIteratorRestart({Object} iterParams);
   *                                           - onIteratorStart({Object} iterParams);
   * @param {Boolean} [options.useCache]        Whether to allow results already
   *                                            present in the cache or demand fresh.
   *                                            Optional, defaults to `false`.
   * @param {String}  options.word              Word to search for
   * @return {Promise}
   */
  start({ allowDistance, caseSensitive, entireWord, finder, limit, linksOnly, listener, useCache, word }) {
    // Take care of default values for non-required options.
    if (typeof allowDistance != "number")
      allowDistance = 0;
    if (typeof limit != "number")
      limit = -1;
    if (typeof linksOnly != "boolean")
      linksOnly = false;
    if (typeof useCache != "boolean")
      useCache = false;

    // Validate the options.
    if (typeof caseSensitive != "boolean")
      throw new Error("Missing required option 'caseSensitive'");
    if (typeof entireWord != "boolean")
      throw new Error("Missing required option 'entireWord'");
    if (!finder)
      throw new Error("Missing required option 'finder'");
    if (!word)
      throw new Error("Missing required option 'word'");
    if (typeof listener != "object" || !listener.onIteratorRangeFound)
      throw new TypeError("Missing valid, required option 'listener'");

    // If the listener was added before, make sure the promise is resolved before
    // we replace it with another.
    if (this._listeners.has(listener)) {
      let { onEnd } = this._listeners.get(listener);
      if (onEnd)
        onEnd();
    }

    let window = finder._getWindow();
    let resolver;
    let promise = new Promise(resolve => resolver = resolve);
    let iterParams = { caseSensitive, entireWord, linksOnly, useCache, window, word };

    this._listeners.set(listener, { limit, onEnd: resolver });

    // If we're not running anymore and we're requesting the previous result, use it.
    if (!this.running && this._previousResultAvailable(iterParams)) {
      this._yieldPreviousResult(listener, window);
      return promise;
    }

    if (this.running) {
      // Double-check if we're not running the iterator with a different set of
      // parameters, otherwise report an error with the most common reason.
      if (!this._areParamsEqual(this._currentParams, iterParams, allowDistance)) {
        if (kDebug) {
          Cu.reportError(`We're currently iterating over '${this._currentParams.word}', not '${word}'\n` +
            new Error().stack);
        }
        this._listeners.delete(listener);
        resolver();
        return promise;
      }

      // if we're still running, yield the set we have built up this far.
      this._yieldIntermediateResult(listener, window);

      return promise;
    }

    // Start!
    this.running = true;
    this._currentParams = iterParams;
    this._findAllRanges(finder, ++this._spawnId);

    return promise;
  },

  /**
   * Stop the currently running iterator as soon as possible and optionally cache
   * the result for later.
   *
   * @param {Boolean} [cachePrevious] Whether to save the result for later.
   *                                  Optional.
   */
  stop(cachePrevious = false) {
    if (!this.running)
      return;

    if (this._timer) {
      clearTimeout(this._timer);
      this._timer = null;
    }
    if (this._runningFindResolver) {
      this._runningFindResolver();
      this._runningFindResolver = null;
    }

    if (cachePrevious) {
      this._previousRanges = [].concat(this.ranges);
      this._previousParams = Object.assign({}, this._currentParams);
    } else {
      this._previousRanges = [];
      this._previousParams = null;
    }

    this._catchingUp.clear();
    this._currentParams = null;
    this.ranges = [];
    this.running = false;

    for (let [, { onEnd }] of this._listeners)
      onEnd();
  },

  /**
   * Stops the iteration that currently running, if it is, and start a new one
   * with the exact same params as before.
   *
   * @param {Finder} finder Currently active Finder instance
   */
  restart(finder) {
    // Capture current iterator params before we stop the show.
    let iterParams = this.params;
    if (!iterParams)
      return;
    this.stop();

    // Restart manually.
    this.running = true;
    this._currentParams = iterParams;

    this._findAllRanges(finder, ++this._spawnId);
    this._notifyListeners("restart", iterParams);
  },

  /**
   * Reset the internal state of the iterator. Typically this would be called
   * when the docShell is not active anymore, which makes the current and cached
   * previous result invalid.
   * If the iterator is running, it will be stopped as soon as possible.
   */
  reset() {
    if (this._timer) {
      clearTimeout(this._timer);
      this._timer = null;
    }
    if (this._runningFindResolver) {
      this._runningFindResolver();
      this._runningFindResolver = null;
    }

    this._catchingUp.clear();
    this._currentParams = this._previousParams = null;
    this._previousRanges = [];
    this.ranges = [];
    this.running = false;

    this._notifyListeners("reset");
    for (let [, { onEnd }] of this._listeners)
      onEnd();
    this._listeners.clear();
  },

  /**
   * Check if the currently running iterator parameters are the same as the ones
   * passed through the arguments. When `true`, we can keep it running as-is and
   * the consumer should stop the iterator when `false`.
   *
   * @param {Boolean}  options.caseSensitive Whether to search in case sensitive
   *                                         mode
   * @param {Boolean}  options.entireWord    Whether to search in entire-word mode
   * @param  {Boolean} options.linksOnly     Whether to search for the word to be
   *                                         present in links only
   * @param  {String}  options.word          The word being searched for
   * @return {Boolean}
   */
  continueRunning({ caseSensitive, entireWord, linksOnly, word }) {
    return (this.running &&
      this._currentParams.caseSensitive === caseSensitive &&
      this._currentParams.entireWord === entireWord &&
      this._currentParams.linksOnly === linksOnly &&
      this._currentParams.word == word);
  },

  /**
   * The default mode of operation of the iterator is to not accept duplicate
   * listeners, resolve the promise of the older listeners and replace it with
   * the new listener.
   * Consumers may opt-out of this behavior by using this check and not call
   * start().
   *
   * @param  {Object} paramSet Property bag with the same signature as you would
   *                           pass into `start()`
   * @return {Boolean}
   */
  isAlreadyRunning(paramSet) {
    return (this.running &&
      this._areParamsEqual(this._currentParams, paramSet) &&
      this._listeners.has(paramSet.listener));
  },

  /**
   * Safely notify all registered listeners that an event has occurred.
   *
   * @param {String}   callback    Name of the callback to invoke
   * @param {mixed}    [params]    Optional argument that will be passed to the
   *                               callback
   * @param {Iterable} [listeners] Set of listeners to notify. Optional, defaults
   *                               to `this._listeners.keys()`.
   */
  _notifyListeners(callback, params, listeners = this._listeners.keys()) {
    callback = "onIterator" + callback.charAt(0).toUpperCase() + callback.substr(1);
    for (let listener of listeners) {
      try {
        listener[callback](params);
      } catch (ex) {
        Cu.reportError("FinderIterator Error: " + ex);
      }
    }
  },

  /**
   * Internal; check if an iteration request is available in the previous result
   * that we cached.
   *
   * @param  {Boolean} options.caseSensitive Whether to search in case sensitive
   *                                         mode
   * @param  {Boolean} options.entireWord    Whether to search in entire-word mode
   * @param  {Boolean} options.linksOnly     Whether to search for the word to be
   *                                         present in links only
   * @param  {Boolean} options.useCache      Whether the consumer wants to use the
   *                                         cached previous result at all
   * @param  {String}  options.word          The word being searched for
   * @return {Boolean}
   */
  _previousResultAvailable({ caseSensitive, entireWord, linksOnly, useCache, word }) {
    return !!(useCache &&
      this._areParamsEqual(this._previousParams, { caseSensitive, entireWord, linksOnly, word }) &&
      this._previousRanges.length);
  },

  /**
   * Internal; compare if two sets of iterator parameters are equivalent.
   *
   * @param  {Object} paramSet1       First set of params (left hand side)
   * @param  {Object} paramSet2       Second set of params (right hand side)
   * @param  {Number} [allowDistance] Allowed edit distance between the two words.
   *                                  Optional, defaults to '0', which means 'no
   *                                  distance'.
   * @return {Boolean}
   */
  _areParamsEqual(paramSet1, paramSet2, allowDistance = 0) {
    return (!!paramSet1 && !!paramSet2 &&
      paramSet1.caseSensitive === paramSet2.caseSensitive &&
      paramSet1.entireWord === paramSet2.entireWord &&
      paramSet1.linksOnly === paramSet2.linksOnly &&
      paramSet1.window === paramSet2.window &&
      NLP.levenshtein(paramSet1.word, paramSet2.word) <= allowDistance);
  },

  /**
   * Internal; iterate over a predefined set of ranges that have been collected
   * before.
   * Also here, we make sure to pause every `kIterationSizeMax` iterations to
   * make sure we don't block the host process too long. In the case of a break
   * like this, we yield `undefined`, instead of a range.
   *
   * @param {Object}       listener    Listener object
   * @param {Array}        rangeSource Set of ranges to iterate over
   * @param {nsIDOMWindow} window      The window object is only really used
   *                                   for access to `setTimeout`
   * @param {Boolean}      [withPause] Whether to pause after each `kIterationSizeMax`
   *                                   number of ranges yielded. Optional, defaults
   *                                   to `true`.
   * @yield {nsIDOMRange}
   */
<<<<<<< HEAD
  *_yieldResult(listener, rangeSource, window, withPause = true) {
=======
  async _yieldResult(listener, rangeSource, window, withPause = true) {
>>>>>>> a17af05f
    // We keep track of the number of iterations to allow a short pause between
    // every `kIterationSizeMax` number of iterations.
    let iterCount = 0;
    let { limit, onEnd } = this._listeners.get(listener);
    let ranges = rangeSource.slice(0, limit > -1 ? limit : undefined);
    for (let range of ranges) {
      try {
        range.startContainer;
      } catch (ex) {
        // Don't yield dead objects, so use the escape hatch.
        if (ex.message.includes("dead object"))
          return;
      }

      // Pass a flag that is `true` when we're returning the result from a
      // cached previous iteration.
      listener.onIteratorRangeFound(range, !this.running);
      await range;

      if (withPause && ++iterCount >= kIterationSizeMax) {
        iterCount = 0;
        // Make sure to save the current limit for later.
        this._listeners.set(listener, { limit, onEnd });
        // Sleep for the rest of this cycle.
        await new Promise(resolve => window.setTimeout(resolve, 0));
        // After a sleep, the set of ranges may have updated.
        ranges = rangeSource.slice(0, limit > -1 ? limit : undefined);
      }

      if (limit !== -1 && --limit === 0) {
        // We've reached our limit; no need to do more work.
        this._listeners.delete(listener);
        onEnd();
        return;
      }
    }

    // Save the updated limit globally.
    this._listeners.set(listener, { limit, onEnd });
  },

  /**
   * Internal; iterate over the set of previously found ranges. Meanwhile it'll
   * mark the listener as 'catching up', meaning it will not receive fresh
   * results from a running iterator.
   *
   * @param {Object}       listener Listener object
   * @param {nsIDOMWindow} window   The window object is only really used
   *                                for access to `setTimeout`
   * @yield {nsIDOMRange}
   */
  async _yieldPreviousResult(listener, window) {
    this._notifyListeners("start", this.params, [listener]);
    this._catchingUp.add(listener);
    await this._yieldResult(listener, this._previousRanges, window);
    this._catchingUp.delete(listener);
    let { onEnd } = this._listeners.get(listener);
    if (onEnd)
      onEnd();
  },

  /**
   * Internal; iterate over the set of already found ranges. Meanwhile it'll
   * mark the listener as 'catching up', meaning it will not receive fresh
   * results from the running iterator.
   *
   * @param {Object}       listener Listener object
   * @param {nsIDOMWindow} window   The window object is only really used
   *                                for access to `setTimeout`
   * @yield {nsIDOMRange}
   */
  async _yieldIntermediateResult(listener, window) {
    this._notifyListeners("start", this.params, [listener]);
    this._catchingUp.add(listener);
    await this._yieldResult(listener, this.ranges, window, false);
    this._catchingUp.delete(listener);
  },

  /**
   * Internal; see the documentation of the start() method above.
   *
   * @param {Finder}       finder  Currently active Finder instance
   * @param {Number}       spawnId Since `stop()` is synchronous and this method
   *                               is not, this identifier is used to learn if
   *                               it's supposed to still continue after a pause.
   * @yield {nsIDOMRange}
   */
<<<<<<< HEAD
  _findAllRanges: Task.async(function* (finder, spawnId) {
=======
  async _findAllRanges(finder, spawnId) {
>>>>>>> a17af05f
    if (this._timeout) {
      if (this._timer)
        clearTimeout(this._timer);
      if (this._runningFindResolver)
        this._runningFindResolver();

      let timeout = this._timeout;
      let searchTerm = this._currentParams.word;
      // Wait a little longer when the first or second character is typed into
      // the findbar.
      if (searchTerm.length == 1)
        timeout *= 4;
      else if (searchTerm.length == 2)
        timeout *= 2;
<<<<<<< HEAD
      yield new Promise(resolve => {
=======
      await new Promise(resolve => {
>>>>>>> a17af05f
        this._runningFindResolver = resolve;
        this._timer = setTimeout(resolve, timeout);
      });
      this._timer = this._runningFindResolver = null;
      // During the timeout, we could have gotten the signal to stop iterating.
      // Make sure we do here.
      if (!this.running || spawnId !== this._spawnId)
        return;
    }

    this._notifyListeners("start", this.params);

    let { linksOnly, window } = this._currentParams;
    // First we collect all frames we need to search through, whilst making sure
    // that the parent window gets dibs.
    let frames = [window].concat(this._collectFrames(window, finder));
    let iterCount = 0;
    for (let frame of frames) {
      for (let range of this._iterateDocument(this._currentParams, frame)) {
        // Between iterations, for example after a sleep of one cycle, we could
        // have gotten the signal to stop iterating. Make sure we do here.
        if (!this.running || spawnId !== this._spawnId)
          return;

        // Deal with links-only mode here.
        if (linksOnly && !this._rangeStartsInLink(range))
          continue;

        this.ranges.push(range);

        // Call each listener with the range we just found.
        for (let [listener, { limit, onEnd }] of this._listeners) {
          if (this._catchingUp.has(listener))
            continue;

          listener.onIteratorRangeFound(range);

          if (limit !== -1 && --limit === 0) {
            // We've reached our limit; no need to do more work for this listener.
            this._listeners.delete(listener);
            onEnd();
            continue;
          }

          // Save the updated limit globally.
          this._listeners.set(listener, { limit, onEnd });
        }

        await range;

        if (++iterCount >= kIterationSizeMax) {
          iterCount = 0;
          // Sleep for the rest of this cycle.
          await new Promise(resolve => window.setTimeout(resolve, 0));
        }
      }
    }

    // When the iterating has finished, make sure we reset and save the state
    // properly.
    this.stop(true);
  },

  /**
   * Internal; basic wrapper around nsIFind that provides a generator yielding
   * a range each time an occurence of `word` string is found.
   *
   * @param {Boolean}      options.caseSensitive Whether to search in case
   *                                             sensitive mode
   * @param {Boolean}      options.entireWord    Whether to search in entire-word
   *                                             mode
   * @param {String}       options.word          The word to search for
   * @param {nsIDOMWindow} window                The window to search in
   * @yield {nsIDOMRange}
   */
  *_iterateDocument({ caseSensitive, entireWord, word }, window) {
    let doc = window.document;
    let body = (doc instanceof Ci.nsIDOMHTMLDocument && doc.body) ?
               doc.body : doc.documentElement;

    if (!body)
      return;

    let searchRange = doc.createRange();
    searchRange.selectNodeContents(body);

    let startPt = searchRange.cloneRange();
    startPt.collapse(true);

    let endPt = searchRange.cloneRange();
    endPt.collapse(false);

    let retRange = null;

    let nsIFind = Cc["@mozilla.org/embedcomp/rangefind;1"]
                    .createInstance()
                    .QueryInterface(Ci.nsIFind);
    nsIFind.caseSensitive = caseSensitive;
    nsIFind.entireWord = entireWord;

    while ((retRange = nsIFind.Find(word, searchRange, startPt, endPt))) {
      yield retRange;
      startPt = retRange.cloneRange();
      startPt.collapse(false);
    }
  },

  /**
   * Internal; helper method for the iterator that recursively collects all
   * visible (i)frames inside a window.
   *
   * @param  {nsIDOMWindow} window The window to extract the (i)frames from
   * @param  {Finder}       finder The Finder instance
   * @return {Array}        Stack of frames to iterate over
   */
  _collectFrames(window, finder) {
    let frames = [];
    if (!("frames" in window) || !window.frames.length)
      return frames;

    // Casting `window.frames` to an Iterator doesn't work, so we're stuck with
    // a plain, old for-loop.
    for (let i = 0, l = window.frames.length; i < l; ++i) {
      let frame = window.frames[i];
      // Don't count matches in hidden frames.
      let frameEl = frame && frame.frameElement;
      if (!frameEl)
        continue;
      // Construct a range around the frame element to check its visiblity.
      let range = window.document.createRange();
      range.setStart(frameEl, 0);
      range.setEnd(frameEl, 0);
      if (!finder._fastFind.isRangeVisible(range, this._getDocShell(range), true))
        continue;
      // All conditions pass, so push the current frame and its children on the
      // stack.
      frames.push(frame, ...this._collectFrames(frame, finder));
    }

    return frames;
  },

  /**
   * Internal; helper method to extract the docShell reference from a Window or
   * Range object.
   *
   * @param  {nsIDOMRange} windowOrRange Window object to query. May also be a
   *                                     Range, from which the owner window will
   *                                     be queried.
   * @return {nsIDocShell}
   */
  _getDocShell(windowOrRange) {
    let window = windowOrRange;
    // Ranges may also be passed in, so fetch its window.
    if (windowOrRange instanceof Ci.nsIDOMRange)
      window = windowOrRange.startContainer.ownerGlobal;
    return window.QueryInterface(Ci.nsIInterfaceRequestor)
                 .getInterface(Ci.nsIWebNavigation)
                 .QueryInterface(Ci.nsIDocShell);
  },

  /**
   * Internal; determines whether a range is inside a link.
   *
   * @param  {nsIDOMRange} range the range to check
   * @return {Boolean}     True if the range starts in a link
   */
  _rangeStartsInLink(range) {
    let isInsideLink = false;
    let node = range.startContainer;

    if (node.nodeType == node.ELEMENT_NODE) {
      if (node.hasChildNodes) {
        let childNode = node.item(range.startOffset);
        if (childNode)
          node = childNode;
      }
    }

    const XLink_NS = "http://www.w3.org/1999/xlink";
    const HTMLAnchorElement = (node.ownerDocument || node).defaultView.HTMLAnchorElement;
    do {
      if (node instanceof HTMLAnchorElement) {
        isInsideLink = node.hasAttribute("href");
        break;
      } else if (typeof node.hasAttributeNS == "function" &&
                 node.hasAttributeNS(XLink_NS, "href")) {
        isInsideLink = (node.getAttributeNS(XLink_NS, "type") == "simple");
        break;
      }

      node = node.parentNode;
    } while (node);

    return isInsideLink;
  }
};<|MERGE_RESOLUTION|>--- conflicted
+++ resolved
@@ -353,11 +353,7 @@
    *                                   to `true`.
    * @yield {nsIDOMRange}
    */
-<<<<<<< HEAD
-  *_yieldResult(listener, rangeSource, window, withPause = true) {
-=======
   async _yieldResult(listener, rangeSource, window, withPause = true) {
->>>>>>> a17af05f
     // We keep track of the number of iterations to allow a short pause between
     // every `kIterationSizeMax` number of iterations.
     let iterCount = 0;
@@ -445,11 +441,7 @@
    *                               it's supposed to still continue after a pause.
    * @yield {nsIDOMRange}
    */
-<<<<<<< HEAD
-  _findAllRanges: Task.async(function* (finder, spawnId) {
-=======
   async _findAllRanges(finder, spawnId) {
->>>>>>> a17af05f
     if (this._timeout) {
       if (this._timer)
         clearTimeout(this._timer);
@@ -464,11 +456,7 @@
         timeout *= 4;
       else if (searchTerm.length == 2)
         timeout *= 2;
-<<<<<<< HEAD
-      yield new Promise(resolve => {
-=======
       await new Promise(resolve => {
->>>>>>> a17af05f
         this._runningFindResolver = resolve;
         this._timer = setTimeout(resolve, timeout);
       });
