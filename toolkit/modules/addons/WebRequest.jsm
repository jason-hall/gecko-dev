/* This Source Code Form is subject to the terms of the Mozilla Public
 * License, v. 2.0. If a copy of the MPL was not distributed with this
 * file, You can obtain one at http://mozilla.org/MPL/2.0/. */

"use strict";

const EXPORTED_SYMBOLS = ["WebRequest"];

/* exported WebRequest */

const Ci = Components.interfaces;
const Cc = Components.classes;
const Cu = Components.utils;
const Cr = Components.results;

const {nsIHttpActivityObserver, nsISocketTransport} = Ci;

Cu.import("resource://gre/modules/Services.jsm");
<<<<<<< HEAD
Cu.import("resource://gre/modules/Task.jsm");
Cu.import("resource://gre/modules/XPCOMUtils.jsm");

XPCOMUtils.defineLazyModuleGetter(this, "BrowserUtils",
                                  "resource://gre/modules/BrowserUtils.jsm");
=======
Cu.import("resource://gre/modules/XPCOMUtils.jsm");

XPCOMUtils.defineLazyServiceGetter(this, "NSSErrorsService",
                                   "@mozilla.org/nss_errors_service;1",
                                   "nsINSSErrorsService");

>>>>>>> a17af05f
XPCOMUtils.defineLazyModuleGetter(this, "ExtensionUtils",
                                  "resource://gre/modules/ExtensionUtils.jsm");
XPCOMUtils.defineLazyModuleGetter(this, "WebRequestCommon",
                                  "resource://gre/modules/WebRequestCommon.jsm");
XPCOMUtils.defineLazyModuleGetter(this, "WebRequestUpload",
                                  "resource://gre/modules/WebRequestUpload.jsm");

<<<<<<< HEAD
XPCOMUtils.defineLazyGetter(this, "ExtensionError", () => ExtensionUtils.ExtensionError);

=======
XPCOMUtils.defineLazyServiceGetter(this, "webReqService",
                                   "@mozilla.org/addons/webrequest-service;1",
                                   "mozIWebRequestService");

XPCOMUtils.defineLazyGetter(this, "ExtensionError", () => ExtensionUtils.ExtensionError);

let WebRequestListener = Components.Constructor("@mozilla.org/webextensions/webRequestListener;1",
                                                "nsIWebRequestListener", "init");

>>>>>>> a17af05f
function attachToChannel(channel, key, data) {
  if (channel instanceof Ci.nsIWritablePropertyBag2) {
    let wrapper = {wrappedJSObject: data};
    channel.setPropertyAsInterface(key, wrapper);
  }
  return data;
}

function extractFromChannel(channel, key) {
  if (channel instanceof Ci.nsIPropertyBag2 && channel.hasKey(key)) {
    let data = channel.get(key);
    return data && data.wrappedJSObject;
  }
  return null;
}

function getData(channel) {
  const key = "mozilla.webRequest.data";
  return (extractFromChannel(channel, key) ||
          attachToChannel(channel, key, {registeredFilters: new Map()}));
}

function getFinalChannelURI(channel) {
  let {loadInfo} = channel;
  // resultPrincipalURI may be null, but originalURI never will be.
  return (loadInfo && loadInfo.resultPrincipalURI) || channel.originalURI;
}

var RequestId = {
  count: 1,
  create(channel = null) {
    let id = (this.count++).toString();
    if (channel) {
      getData(channel).requestId = id;
    }
    return id;
  },

  get(channel) {
    return (channel && getData(channel).requestId) || this.create(channel);
  },
};

function runLater(job) {
  Services.tm.dispatchToMainThread(job);
}

function parseFilter(filter) {
  if (!filter) {
    filter = {};
  }

  // FIXME: Support windowId filtering.
  return {urls: filter.urls || null, types: filter.types || null};
}

function parseExtra(extra, allowed = [], optionsObj = {}) {
  if (extra) {
    for (let ex of extra) {
      if (allowed.indexOf(ex) == -1) {
        throw new ExtensionError(`Invalid option ${ex}`);
      }
    }
  }

  let result = Object.assign({}, optionsObj);
  for (let al of allowed) {
    if (extra && extra.indexOf(al) != -1) {
      result[al] = true;
    }
  }
  return result;
}

function mergeStatus(data, channel, event) {
  try {
    data.statusCode = channel.responseStatus;
    let statusText = channel.responseStatusText;
    let maj = {};
    let min = {};
    channel.QueryInterface(Ci.nsIHttpChannelInternal).getResponseVersion(maj, min);
    data.statusLine = `HTTP/${maj.value}.${min.value} ${data.statusCode} ${statusText}`;
  } catch (e) {
    // NS_ERROR_NOT_AVAILABLE might be thrown if it's an internal redirect, happening before
    // any actual HTTP traffic. Otherwise, let's report.
    if (event !== "onRedirect" || e.result !== Cr.NS_ERROR_NOT_AVAILABLE) {
      Cu.reportError(`webRequest Error: ${e} trying to merge status in ${event}@${channel.name}`);
    }
  }
}

function isThenable(value) {
  return value && typeof value === "object" && typeof value.then === "function";
}

class HeaderChanger {
  constructor(channel) {
    this.channel = channel;

    this.originalHeaders = new Map();
    this.visitHeaders((name, value) => {
      this.originalHeaders.set(name.toLowerCase(), {name, value});
    });
  }

  toArray() {
    return Array.from(this.originalHeaders,
                      ([key, {name, value}]) => ({name, value}));
  }

  validateHeaders(headers) {
    // We should probably use schema validation for this.

    if (!Array.isArray(headers)) {
      return false;
    }

    return headers.every(header => {
      if (typeof header !== "object" || header === null) {
        return false;
      }

      if (typeof header.name !== "string") {
        return false;
      }

      return (typeof header.value === "string" ||
              Array.isArray(header.binaryValue));
    });
  }

  applyChanges(headers) {
    if (!this.validateHeaders(headers)) {
      /* globals uneval */
      Cu.reportError(`Invalid header array: ${uneval(headers)}`);
      return;
    }

    let newHeaders = new Set(headers.map(
      ({name}) => name.toLowerCase()));

    // Remove missing headers.
    for (let name of this.originalHeaders.keys()) {
      if (!newHeaders.has(name)) {
        this.setHeader(name, "");
      }
    }

    // Set new or changed headers.
    for (let {name, value, binaryValue} of headers) {
      if (binaryValue) {
        value = String.fromCharCode(...binaryValue);
      }
      let original = this.originalHeaders.get(name.toLowerCase());
      if (!original || value !== original.value) {
        this.setHeader(name, value);
      }
    }
  }
}

class RequestHeaderChanger extends HeaderChanger {
  setHeader(name, value) {
    try {
      this.channel.setRequestHeader(name, value, false);
    } catch (e) {
      Cu.reportError(new Error(`Error setting request header ${name}: ${e}`));
    }
  }

  visitHeaders(visitor) {
    if (this.channel instanceof Ci.nsIHttpChannel) {
      this.channel.visitRequestHeaders(visitor);
    }
  }
}

class ResponseHeaderChanger extends HeaderChanger {
  setHeader(name, value) {
    try {
      if (name.toLowerCase() === "content-type" && value) {
        // The Content-Type header value can't be modified, so we
        // set the channel's content type directly, instead, and
        // record that we made the change for the sake of
        // subsequent observers.
        this.channel.contentType = value;

        getData(this.channel).contentType = value;
      } else {
        this.channel.setResponseHeader(name, value, false);
      }
    } catch (e) {
      Cu.reportError(new Error(`Error setting response header ${name}: ${e}`));
    }
  }

  visitHeaders(visitor) {
    if (this.channel instanceof Ci.nsIHttpChannel) {
      try {
        this.channel.visitResponseHeaders((name, value) => {
          if (name.toLowerCase() === "content-type") {
            value = getData(this.channel).contentType || value;
          }

          visitor(name, value);
        });
      } catch (e) {
        // Throws if response headers aren't available yet.
      }
    }
  }
}

var HttpObserverManager;

var ContentPolicyManager = {
  policyData: new Map(),
  policies: new Map(),
  idMap: new Map(),
  nextId: 0,

  init() {
    Services.ppmm.initialProcessData.webRequestContentPolicies = this.policyData;

    Services.ppmm.addMessageListener("WebRequest:ShouldLoad", this);
    Services.mm.addMessageListener("WebRequest:ShouldLoad", this);
  },

  receiveMessage(msg) {
    let browser = msg.target instanceof Ci.nsIDOMXULElement ? msg.target : null;

    let requestId = RequestId.create();
    for (let id of msg.data.ids) {
      let callback = this.policies.get(id);
      if (!callback) {
        // It's possible that this listener has been removed and the
        // child hasn't learned yet.
        continue;
      }
      let response = null;
      let listenerKind = "onStop";
      let data = Object.assign({requestId, browser}, msg.data);
      delete data.ids;
      try {
        response = callback(data);
        if (response) {
          if (response.cancel) {
            listenerKind = "onError";
            data.error = "NS_ERROR_ABORT";
            return {cancel: true};
          }
          // FIXME: Need to handle redirection here (for non-HTTP URIs only)
        }
      } catch (e) {
        Cu.reportError(e);
      } finally {
        runLater(() => this.runChannelListener(listenerKind, data));
      }
    }

    return {};
  },

  runChannelListener(kind, data) {
    let listeners = HttpObserverManager.listeners[kind];
    let uri = Services.io.newURI(data.url);
    let policyType = data.type;
    for (let [callback, opts] of listeners.entries()) {
      if (!HttpObserverManager.shouldRunListener(policyType, uri, opts.filter)) {
        continue;
      }
      callback(data);
    }
  },

  addListener(callback, opts) {
    // Clone opts, since we're going to modify them for IPC.
    opts = Object.assign({}, opts);
    let id = this.nextId++;
    opts.id = id;
    if (opts.filter.urls) {
      opts.filter = Object.assign({}, opts.filter);
      opts.filter.urls = opts.filter.urls.patterns.map(url => url.pattern);
    }
    Services.ppmm.broadcastAsyncMessage("WebRequest:AddContentPolicy", opts);

    this.policyData.set(id, opts);

    this.policies.set(id, callback);
    this.idMap.set(callback, id);
  },

  removeListener(callback) {
    let id = this.idMap.get(callback);
    Services.ppmm.broadcastAsyncMessage("WebRequest:RemoveContentPolicy", {id});

    this.policyData.delete(id);
    this.idMap.delete(callback);
    this.policies.delete(id);
  },
};
ContentPolicyManager.init();

function StartStopListener(manager, channel, loadContext) {
  this.manager = manager;
  this.loadContext = loadContext;
  new WebRequestListener(this, channel);
}

StartStopListener.prototype = {
  QueryInterface: XPCOMUtils.generateQI([Ci.nsIRequestObserver,
                                         Ci.nsIStreamListener]),

  onStartRequest: function(request, context) {
    this.manager.onStartRequest(request, this.loadContext);
<<<<<<< HEAD
    this.orig.onStartRequest(request, context);
  },

  onStopRequest(request, context, statusCode) {
    try {
      this.orig.onStopRequest(request, context, statusCode);
    } catch (e) {
      Cu.reportError(e);
    }
    this.manager.onStopRequest(request, this.loadContext);
  },

  onDataAvailable(...args) {
    return this.orig.onDataAvailable(...args);
=======
  },

  onStopRequest(request, context, statusCode) {
    this.manager.onStopRequest(request, this.loadContext);
>>>>>>> a17af05f
  },
};

var ChannelEventSink = {
  _classDescription: "WebRequest channel event sink",
  _classID: Components.ID("115062f8-92f1-11e5-8b7f-080027b0f7ec"),
  _contractID: "@mozilla.org/webrequest/channel-event-sink;1",

  QueryInterface: XPCOMUtils.generateQI([Ci.nsIChannelEventSink,
                                         Ci.nsIFactory]),

  init() {
    Components.manager.QueryInterface(Ci.nsIComponentRegistrar)
      .registerFactory(this._classID, this._classDescription, this._contractID, this);
  },

  register() {
    let catMan = Cc["@mozilla.org/categorymanager;1"].getService(Ci.nsICategoryManager);
    catMan.addCategoryEntry("net-channel-event-sinks", this._contractID, this._contractID, false, true);
  },

  unregister() {
    let catMan = Cc["@mozilla.org/categorymanager;1"].getService(Ci.nsICategoryManager);
    catMan.deleteCategoryEntry("net-channel-event-sinks", this._contractID, false);
  },

  // nsIChannelEventSink implementation
  asyncOnChannelRedirect(oldChannel, newChannel, flags, redirectCallback) {
    runLater(() => redirectCallback.onRedirectVerifyCallback(Cr.NS_OK));
    try {
      HttpObserverManager.onChannelReplaced(oldChannel, newChannel);
    } catch (e) {
      // we don't wanna throw: it would abort the redirection
    }
  },

  // nsIFactory implementation
  createInstance(outer, iid) {
    if (outer) {
      throw Cr.NS_ERROR_NO_AGGREGATION;
    }
    return this.QueryInterface(iid);
  },
};

ChannelEventSink.init();

// nsIAuthPrompt2 implementation for onAuthRequired
class AuthRequestor {
  constructor(channel, httpObserver) {
    this.notificationCallbacks = channel.notificationCallbacks;
    this.loadGroupCallbacks = channel.loadGroup && channel.loadGroup.notificationCallbacks;
    this.httpObserver = httpObserver;
  }

  QueryInterface(iid) {
    if (iid.equals(Ci.nsISupports) ||
        iid.equals(Ci.nsIInterfaceRequestor) ||
        iid.equals(Ci.nsIAuthPromptProvider) ||
        iid.equals(Ci.nsIAuthPrompt2)) {
      return this;
    }
    try {
      return this.notificationCallbacks.QueryInterface(iid);
    } catch (e) {}
    throw Cr.NS_ERROR_NO_INTERFACE;
  }

  getInterface(iid) {
    if (iid.equals(Ci.nsIAuthPromptProvider) || iid.equals(Ci.nsIAuthPrompt2)) {
      return this;
    }
    try {
      return this.notificationCallbacks.getInterface(iid);
    } catch (e) {}
    throw Cr.NS_ERROR_NO_INTERFACE;
  }

  _getForwardedInterface(iid) {
    try {
      return this.notificationCallbacks.getInterface(iid);
    } catch (e) {
      return this.loadGroupCallbacks.getInterface(iid);
    }
  }

  // nsIAuthPromptProvider getAuthPrompt
  getAuthPrompt(reason, iid) {
    // This should never get called without getInterface having been called first.
    if (iid.equals(Ci.nsIAuthPrompt2)) {
      return this;
    }
    return this._getForwardedInterface(Ci.nsIAuthPromptProvider).getAuthPrompt(reason, iid);
  }

  // nsIAuthPrompt2 promptAuth
  promptAuth(channel, level, authInfo) {
    this._getForwardedInterface(Ci.nsIAuthPrompt2).promptAuth(channel, level, authInfo);
  }

  _getForwardPrompt(data) {
    let reason = data.isProxy ? Ci.nsIAuthPromptProvider.PROMPT_PROXY : Ci.nsIAuthPromptProvider.PROMPT_NORMAL;
    for (let callbacks of [this.notificationCallbacks, this.loadGroupCallbacks]) {
      try {
        return callbacks.getInterface(Ci.nsIAuthPromptProvider).getAuthPrompt(reason, Ci.nsIAuthPrompt2);
      } catch (e) {}
      try {
        return callbacks.getInterface(Ci.nsIAuthPrompt2);
      } catch (e) {}
    }
    throw Cr.NS_ERROR_NO_INTERFACE;
  }

  // nsIAuthPrompt2 asyncPromptAuth
  asyncPromptAuth(channel, callback, context, level, authInfo) {
    let uri = channel.URI;
<<<<<<< HEAD
    let data = {
      scheme: authInfo.authenticationScheme,
      realm: authInfo.realm,
      isProxy: !!(authInfo.flags & authInfo.AUTH_PROXY),
      challenger: {
        host: uri.host,
        port: uri.port,
=======
    let proxyInfo;
    let isProxy = !!(authInfo.flags & authInfo.AUTH_PROXY);
    if (isProxy && channel instanceof Ci.nsIProxiedChannel) {
      proxyInfo = channel.proxyInfo;
    }
    let data = {
      scheme: authInfo.authenticationScheme,
      realm: authInfo.realm,
      isProxy,
      challenger: {
        host: proxyInfo ? proxyInfo.host : uri.host,
        port: proxyInfo ? proxyInfo.port : uri.port,
>>>>>>> a17af05f
      },
    };

    let channelData = getData(channel);
    // In the case that no listener provides credentials, we fallback to the
    // previously set callback class for authentication.
    channelData.authPromptForward = () => {
      try {
        let prompt = this._getForwardPrompt(data);
        prompt.asyncPromptAuth(channel, callback, context, level, authInfo);
      } catch (e) {
        Cu.reportError(`webRequest asyncPromptAuth failure ${e}`);
        callback.onAuthCancelled(context, false);
      }
      channelData.authPromptForward = null;
      channelData.authPromptCallback = null;
    };
    channelData.authPromptCallback = (authCredentials) => {
      // The API allows for canceling the request, providing credentials or
      // doing nothing, so we do not provide a way to call onAuthCanceled.
      // Canceling the request will result in canceling the authentication.
      if (authCredentials &&
          typeof authCredentials.username === "string" &&
          typeof authCredentials.password === "string") {
        authInfo.username = authCredentials.username;
        authInfo.password = authCredentials.password;
        try {
          callback.onAuthAvailable(context, authInfo);
        } catch (e) {
          Cu.reportError(`webRequest onAuthAvailable failure ${e}`);
        }
        // At least one addon has responded, so we wont forward to the regular
        // prompt handlers.
        channelData.authPromptForward = null;
        channelData.authPromptCallback = null;
      }
    };

    let loadContext = this.httpObserver.getLoadContext(channel);
    this.httpObserver.runChannelListener(channel, loadContext, "authRequired", data);

    return {
      QueryInterface: XPCOMUtils.generateQI([Ci.nsICancelable]),
      cancel() {
        try {
          callback.onAuthCancelled(context, false);
        } catch (e) {
          Cu.reportError(`webRequest onAuthCancelled failure ${e}`);
        }
        channelData.authPromptForward = null;
        channelData.authPromptCallback = null;
      },
    };
  }
}

HttpObserverManager = {
  openingInitialized: false,
  modifyInitialized: false,
  examineInitialized: false,
  redirectInitialized: false,
  activityInitialized: false,
  needTracing: false,

  listeners: {
    opening: new Map(),
    modify: new Map(),
    afterModify: new Map(),
    headersReceived: new Map(),
    authRequired: new Map(),
    onRedirect: new Map(),
    onStart: new Map(),
    onError: new Map(),
    onStop: new Map(),
  },

  get activityDistributor() {
    return Cc["@mozilla.org/network/http-activity-distributor;1"].getService(Ci.nsIHttpActivityDistributor);
  },

  addOrRemove() {
    let needOpening = this.listeners.opening.size;
    let needModify = this.listeners.modify.size || this.listeners.afterModify.size;
    if (needOpening && !this.openingInitialized) {
      this.openingInitialized = true;
      Services.obs.addObserver(this, "http-on-modify-request");
    } else if (!needOpening && this.openingInitialized) {
      this.openingInitialized = false;
      Services.obs.removeObserver(this, "http-on-modify-request");
    }
    if (needModify && !this.modifyInitialized) {
      this.modifyInitialized = true;
      Services.obs.addObserver(this, "http-on-before-connect");
    } else if (!needModify && this.modifyInitialized) {
      this.modifyInitialized = false;
      Services.obs.removeObserver(this, "http-on-before-connect");
    }

    let haveBlocking = Object.values(this.listeners)
                             .some(listeners => Array.from(listeners.values())
                                                     .some(listener => listener.blockingAllowed));

    this.needTracing = this.listeners.onStart.size ||
                       this.listeners.onError.size ||
                       this.listeners.onStop.size ||
                       haveBlocking;

    let needExamine = this.needTracing ||
                      this.listeners.headersReceived.size ||
                      this.listeners.authRequired.size;

    if (needExamine && !this.examineInitialized) {
      this.examineInitialized = true;
      Services.obs.addObserver(this, "http-on-examine-response");
      Services.obs.addObserver(this, "http-on-examine-cached-response");
      Services.obs.addObserver(this, "http-on-examine-merged-response");
    } else if (!needExamine && this.examineInitialized) {
      this.examineInitialized = false;
      Services.obs.removeObserver(this, "http-on-examine-response");
      Services.obs.removeObserver(this, "http-on-examine-cached-response");
      Services.obs.removeObserver(this, "http-on-examine-merged-response");
    }

    let needRedirect = this.listeners.onRedirect.size || haveBlocking;
    if (needRedirect && !this.redirectInitialized) {
      this.redirectInitialized = true;
      ChannelEventSink.register();
    } else if (!needRedirect && this.redirectInitialized) {
      this.redirectInitialized = false;
      ChannelEventSink.unregister();
    }

    let needActivity = this.listeners.onError.size;
    if (needActivity && !this.activityInitialized) {
      this.activityInitialized = true;
      this.activityDistributor.addObserver(this);
    } else if (!needActivity && this.activityInitialized) {
      this.activityInitialized = false;
      this.activityDistributor.removeObserver(this);
    }
  },

  addListener(kind, callback, opts) {
    this.listeners[kind].set(callback, opts);
    this.addOrRemove();
  },

  removeListener(kind, callback) {
    this.listeners[kind].delete(callback);
    this.addOrRemove();
  },

  getLoadContext(channel) {
    try {
      return channel.QueryInterface(Ci.nsIChannel)
                    .notificationCallbacks
                    .getInterface(Components.interfaces.nsILoadContext);
    } catch (e) {
      try {
        return channel.loadGroup
                      .notificationCallbacks
                      .getInterface(Components.interfaces.nsILoadContext);
      } catch (e) {
        return null;
      }
    }
  },

  observe(subject, topic, data) {
    let channel = subject.QueryInterface(Ci.nsIHttpChannel);
    switch (topic) {
      case "http-on-modify-request":
<<<<<<< HEAD
        let loadContext = this.getLoadContext(channel);

        this.runChannelListener(channel, loadContext, "opening");
=======
        this.runChannelListener(channel, this.getLoadContext(channel), "opening");
        break;
      case "http-on-before-connect":
        this.runChannelListener(channel, this.getLoadContext(channel), "modify");
>>>>>>> a17af05f
        break;
      case "http-on-examine-cached-response":
      case "http-on-examine-merged-response":
        getData(channel).fromCache = true;
        // falls through
      case "http-on-examine-response":
        this.examine(channel, topic, data);
        break;
    }
  },

  // We map activity values with tentative error names, e.g. "STATUS_RESOLVING" => "NS_ERROR_NET_ON_RESOLVING".
  get activityErrorsMap() {
    let prefix = /^(?:ACTIVITY_SUBTYPE_|STATUS_)/;
    let map = new Map();
    for (let iface of [nsIHttpActivityObserver, nsISocketTransport]) {
      for (let c of Object.keys(iface).filter(name => prefix.test(name))) {
        map.set(iface[c], c.replace(prefix, "NS_ERROR_NET_ON_"));
      }
    }
    delete this.activityErrorsMap;
    this.activityErrorsMap = map;
    return this.activityErrorsMap;
  },
  GOOD_LAST_ACTIVITY: nsIHttpActivityObserver.ACTIVITY_SUBTYPE_RESPONSE_HEADER,
  observeActivity(channel, activityType, activitySubtype /* , aTimestamp, aExtraSizeData, aExtraStringData */) {
    let channelData = getData(channel);

    // StartStopListener has to be activated early in the request to catch
    // SSL connection issues which do not get reported via nsIHttpActivityObserver.
    if (activityType == nsIHttpActivityObserver.ACTIVITY_TYPE_HTTP_TRANSACTION &&
        activitySubtype == nsIHttpActivityObserver.ACTIVITY_SUBTYPE_REQUEST_HEADER) {
      this.attachStartStopListener(channel, channelData);
    }

    let lastActivity = channelData.lastActivity || 0;
    if (activitySubtype === nsIHttpActivityObserver.ACTIVITY_SUBTYPE_RESPONSE_COMPLETE &&
        lastActivity && lastActivity !== this.GOOD_LAST_ACTIVITY) {
      let loadContext = this.getLoadContext(channel);
      if (!this.errorCheck(channel, loadContext, channelData)) {
        this.runChannelListener(channel, loadContext, "onError",
          {error: this.activityErrorsMap.get(lastActivity) ||
                  `NS_ERROR_NET_UNKNOWN_${lastActivity}`});
      }
    } else if (lastActivity !== this.GOOD_LAST_ACTIVITY &&
               lastActivity !== nsIHttpActivityObserver.ACTIVITY_SUBTYPE_TRANSACTION_CLOSE) {
      channelData.lastActivity = activitySubtype;
    }
  },

  shouldRunListener(policyType, uri, filter) {
    // force the protocol to be ws again.
    if (policyType == "websocket" && ["http", "https"].includes(uri.scheme)) {
      uri = new Services.io.newURI(`ws${uri.spec.substring(4)}`);
    }
    return WebRequestCommon.typeMatches(policyType, filter.types) &&
           WebRequestCommon.urlMatches(uri, filter.urls);
  },

  get resultsMap() {
    delete this.resultsMap;
    this.resultsMap = new Map(Object.keys(Cr).map(name => [Cr[name], name]));
    return this.resultsMap;
  },
  maybeError(channel, extraData = null, channelData = null) {
    if (!(extraData && extraData.error) && channel.securityInfo) {
      let securityInfo = channel.securityInfo.QueryInterface(Ci.nsITransportSecurityInfo);
      if (NSSErrorsService.isNSSErrorCode(securityInfo.errorCode)) {
        let nsresult = NSSErrorsService.getXPCOMFromNSSError(securityInfo.errorCode);
        extraData = {error: NSSErrorsService.getErrorMessage(nsresult)};
      }
    }
    if (!(extraData && extraData.error)) {
      if (!Components.isSuccessCode(channel.status)) {
        extraData = {error: this.resultsMap.get(channel.status) || "NS_ERROR_NET_UNKNOWN"};
      }
    }
    return extraData;
  },
  errorCheck(channel, loadContext, channelData = null) {
    let errorData = this.maybeError(channel, null, channelData);
    if (errorData) {
      this.runChannelListener(channel, loadContext, "onError", errorData);
    }
    return errorData;
  },

  /**
   * Resumes the channel if it is currently suspended due to this
   * listener.
   *
   * @param {nsIChannel} channel
   *        The channel to possibly suspend.
   */
  maybeResume(channel) {
    let data = getData(channel);
    if (data.suspended) {
      channel.resume();
      data.suspended = false;
    }
  },

  /**
   * Suspends the channel if it is not currently suspended due to this
   * listener. Returns true if the channel was suspended as a result of
   * this call.
   *
   * @param {nsIChannel} channel
   *        The channel to possibly suspend.
   * @returns {boolean}
   *        True if this call resulted in the channel being suspended.
   */
  maybeSuspend(channel) {
    let data = getData(channel);
    if (!data.suspended) {
      channel.suspend();
      data.suspended = true;
      return true;
    }
  },

  getRequestData(channel, loadContext, policyType, extraData) {
    let {loadInfo} = channel;

<<<<<<< HEAD
    let data = {
      requestId: RequestId.get(channel),
      url: channel.URI.spec,
=======
    let URI = getFinalChannelURI(channel);
    let data = {
      requestId: RequestId.get(channel),
      url: URI.spec,
>>>>>>> a17af05f
      method: channel.requestMethod,
      browser: loadContext && loadContext.topFrameElement,
      type: WebRequestCommon.typeForPolicyType(policyType),
      fromCache: getData(channel).fromCache,
<<<<<<< HEAD
      windowId: 0,
      parentWindowId: 0,
    };

    if (loadInfo) {
      let originPrincipal = loadInfo.triggeringPrincipal;
      if (originPrincipal.URI) {
        data.originUrl = originPrincipal.URI.spec;
      }
      let docPrincipal = loadInfo.loadingPrincipal;
      if (docPrincipal && docPrincipal.URI) {
=======
      // Defaults for a top level request
      windowId: 0,
      parentWindowId: -1,
    };

    // force the protocol to be ws again.
    if (data.type == "websocket" && data.url.startsWith("http")) {
      data.url = `ws${data.url.substring(4)}`;
    }

    if (loadInfo) {
      let originPrincipal = loadInfo.triggeringPrincipal;
      if (!originPrincipal.isNullPrincipal && originPrincipal.URI) {
        data.originUrl = originPrincipal.URI.spec;
      }
      let docPrincipal = loadInfo.loadingPrincipal;
      if (docPrincipal && !docPrincipal.isNullPrincipal && docPrincipal.URI) {
>>>>>>> a17af05f
        data.documentUrl = docPrincipal.URI.spec;
      }

      // If there is no loadingPrincipal, check that the request is not going to
      // inherit a system principal.  triggeringPrincipal is the context that
      // initiated the load, but is not necessarily the principal that the
      // request results in, only rely on that if no other principal is available.
      let {isSystemPrincipal} = Services.scriptSecurityManager;
      let isTopLevel = !loadInfo.loadingPrincipal && !!data.browser;
      data.isSystemPrincipal = !isTopLevel &&
                               isSystemPrincipal(loadInfo.loadingPrincipal ||
                                                 loadInfo.principalToInherit ||
                                                 loadInfo.triggeringPrincipal);

<<<<<<< HEAD
      if (loadInfo.frameOuterWindowID) {
        Object.assign(data, {
          windowId: loadInfo.frameOuterWindowID,
          parentWindowId: loadInfo.outerWindowID,
        });
      } else {
        Object.assign(data, {
          windowId: loadInfo.outerWindowID,
          parentWindowId: loadInfo.parentOuterWindowID,
        });
      }
    }

    if (channel instanceof Ci.nsIHttpChannelInternal) {
      try {
        data.ip = channel.remoteAddress;
      } catch (e) {
        // The remoteAddress getter throws if the address is unavailable,
        // but ip is an optional property so just ignore the exception.
      }
=======
      // Handle window and parent id values for sub_frame requests or requests
      // inside a sub_frame.
      if (loadInfo.frameOuterWindowID != 0) {
        // This is a sub_frame.  Only frames (ie. iframe; a request with a frameloader)
        // have a non-zero frameOuterWindowID.  For a sub_frame, outerWindowID
        // points at the frames parent.  The parent frame is the main_frame if
        // outerWindowID == parentOuterWindowID, in which case set parentWindowId
        // to zero.
        Object.assign(data, {
          windowId: loadInfo.frameOuterWindowID,
          parentWindowId: loadInfo.outerWindowID == loadInfo.parentOuterWindowID ? 0 : loadInfo.outerWindowID,
        });
      } else if (loadInfo.outerWindowID != loadInfo.parentOuterWindowID) {
        // This is a non-frame (e.g. script, image, etc) request within a
        // sub_frame.  We have to check parentOuterWindowID against the browser
        // to see if it is the main_frame in which case the parenteWindowId
        // available to the caller must be set to zero.
        let parentMainFrame = data.browser && data.browser.outerWindowID == loadInfo.parentOuterWindowID;
        Object.assign(data, {
          windowId: loadInfo.outerWindowID,
          parentWindowId: parentMainFrame ? 0 : loadInfo.parentOuterWindowID,
        });
      }
    }

    if (channel instanceof Ci.nsIHttpChannelInternal) {
      try {
        data.ip = channel.remoteAddress;
      } catch (e) {
        // The remoteAddress getter throws if the address is unavailable,
        // but ip is an optional property so just ignore the exception.
      }
    }

    if (channel instanceof Ci.nsIProxiedChannel && channel.proxyInfo) {
      let pi = channel.proxyInfo;
      data.proxyInfo = {
        host: pi.host,
        port: pi.port,
        type: pi.type,
        username: pi.username,
        proxyDNS: pi.flags == Ci.nsIProxyInfo.TRANSPARENT_PROXY_RESOLVES_HOST,
        failoverTimeout: pi.failoverTimeout,
      };
>>>>>>> a17af05f
    }

    return Object.assign(data, extraData);
  },

  canModify(channel) {
    let {isHostPermitted} = AddonManagerPermissions;

<<<<<<< HEAD
    if (isHostPermitted(channel.URI.host)) {
=======
    // Bug 1334550 introduced the possibility of having a JAR uri here,
    // use the result uri if possible in that case.
    let URI = getFinalChannelURI(channel);
    if (URI && isHostPermitted(URI.host)) {
>>>>>>> a17af05f
      return false;
    }

    let {loadInfo} = channel;
    if (loadInfo && loadInfo.loadingPrincipal) {
      let {loadingPrincipal} = loadInfo;
<<<<<<< HEAD

      return loadingPrincipal.URI && !isHostPermitted(loadingPrincipal.URI.host);
    }

    return true;
  },

  runChannelListener(channel, loadContext = null, kind, extraData = null) {
    let handlerResults = [];
    let requestHeaders;
    let responseHeaders;

    try {
      if (this.activityInitialized) {
        let channelData = getData(channel);
        if (kind === "onError") {
          if (channelData.errorNotified) {
            return;
          }
          channelData.errorNotified = true;
        } else if (this.errorCheck(channel, loadContext, channelData)) {
          return;
        }
=======
      try {
        return loadingPrincipal.URI && !isHostPermitted(loadingPrincipal.URI.host);
      } catch (e) {
        // about:newtab and other non-host URIs will throw.  Those wont be in
        // the host permitted list, so we pass on the error.
>>>>>>> a17af05f
      }
    }

    return true;
  },

  registerChannel(channel, opts) {
    if (!opts.blockingAllowed || !opts.addonId) {
      return;
    }

    let data = getData(channel);
    if (data.registeredFilters.has(opts.addonId)) {
      return;
    }

    let filter = webReqService.registerTraceableChannel(
      parseInt(data.requestId, 10),
      channel,
      opts.addonId,
      opts.tabParent);

<<<<<<< HEAD
      let {loadInfo} = channel;
      let policyType = (loadInfo ? loadInfo.externalContentPolicyType
                                 : Ci.nsIContentPolicy.TYPE_OTHER);

      let includeStatus = (["headersReceived", "authRequired", "onRedirect", "onStart", "onStop"].includes(kind) &&
                           channel instanceof Ci.nsIHttpChannel);

      let canModify = this.canModify(channel);
      let commonData = null;
      let uri = channel.URI;
      let requestBody;
      for (let [callback, opts] of this.listeners[kind].entries()) {
        if (!this.shouldRunListener(policyType, uri, opts.filter)) {
          continue;
        }

        if (!commonData) {
          commonData = this.getRequestData(channel, loadContext, policyType, extraData);
        }
        let data = Object.assign({}, commonData);

        if (opts.requestHeaders) {
          requestHeaders = requestHeaders || new RequestHeaderChanger(channel);
          data.requestHeaders = requestHeaders.toArray();
        }

        if (opts.responseHeaders) {
          responseHeaders = responseHeaders || new ResponseHeaderChanger(channel);
          data.responseHeaders = responseHeaders.toArray();
        }

        if (opts.requestBody) {
          requestBody = requestBody || WebRequestUpload.createRequestBody(channel);
          data.requestBody = requestBody;
        }

        if (includeStatus) {
          mergeStatus(data, channel, kind);
        }

        try {
          let result = callback(data);

          if (canModify && result && typeof result === "object" && opts.blocking) {
            handlerResults.push({opts, result});
          }
        } catch (e) {
          Cu.reportError(e);
        }
      }
    } catch (e) {
      Cu.reportError(e);
    }

    return this.applyChanges(kind, channel, loadContext, handlerResults,
                             requestHeaders, responseHeaders);
  },

  applyChanges: Task.async(function* (kind, channel, loadContext, handlerResults, requestHeaders, responseHeaders) {
    let asyncHandlers = handlerResults.filter(({result}) => isThenable(result));
    let isAsync = asyncHandlers.length > 0;
    let shouldResume = false;

    try {
      if (isAsync) {
        shouldResume = this.maybeSuspend(channel);

        for (let value of asyncHandlers) {
          try {
            value.result = yield value.result;
          } catch (e) {
            Cu.reportError(e);
            value.result = {};
          }
        }
      }

      for (let {opts, result} of handlerResults) {
        if (!result || typeof result !== "object") {
          continue;
        }

        if (result.cancel) {
          this.maybeResume(channel);
          channel.cancel(Cr.NS_ERROR_ABORT);

          this.errorCheck(channel, loadContext);
          return;
        }

        if (result.redirectUrl) {
          try {
            this.maybeResume(channel);

            channel.redirectTo(BrowserUtils.makeURI(result.redirectUrl));
=======
    data.registeredFilters.set(opts.addonId, filter);
  },

  destroyFilters(channel) {
    let filters = getData(channel).registeredFilters;
    for (let [key, filter] of filters.entries()) {
      filter.destruct();
      filters.delete(key);
    }
  },

  runChannelListener(channel, loadContext = null, kind, extraData = null) {
    let handlerResults = [];
    let requestHeaders;
    let responseHeaders;

    try {
      if (this.activityInitialized) {
        let channelData = getData(channel);
        if (kind === "onError") {
          this.destroyFilters(channel);
          if (channelData.errorNotified) {
            return;
          }
          channelData.errorNotified = true;
        } else if (this.errorCheck(channel, loadContext, channelData)) {
          return;
        }
      }

      let {loadInfo} = channel;
      let policyType = (loadInfo ? loadInfo.externalContentPolicyType
                                 : Ci.nsIContentPolicy.TYPE_OTHER);

      let includeStatus = ["headersReceived", "authRequired", "onRedirect", "onStart", "onStop"].includes(kind);
      let registerFilter = ["opening", "modify", "afterModify", "headersReceived", "authRequired", "onRedirect"].includes(kind);

      let canModify = this.canModify(channel);
      let commonData = null;
      let uri = getFinalChannelURI(channel);
      let requestBody;
      for (let [callback, opts] of this.listeners[kind].entries()) {
        if (!this.shouldRunListener(policyType, uri, opts.filter)) {
          continue;
        }

        if (!commonData) {
          commonData = this.getRequestData(channel, loadContext, policyType, extraData);
        }
        let data = Object.assign({}, commonData);

        if (registerFilter) {
          this.registerChannel(channel, opts);
        }

        if (opts.requestHeaders) {
          requestHeaders = requestHeaders || new RequestHeaderChanger(channel);
          data.requestHeaders = requestHeaders.toArray();
        }

        if (opts.responseHeaders) {
          responseHeaders = responseHeaders || new ResponseHeaderChanger(channel);
          data.responseHeaders = responseHeaders.toArray();
        }

        if (opts.requestBody) {
          requestBody = requestBody || WebRequestUpload.createRequestBody(channel);
          data.requestBody = requestBody;
        }

        if (includeStatus) {
          mergeStatus(data, channel, kind);
        }

        try {
          let result = callback(data);

          if (canModify && result && typeof result === "object" && opts.blocking) {
            handlerResults.push({opts, result});
          }
        } catch (e) {
          Cu.reportError(e);
        }
      }
    } catch (e) {
      Cu.reportError(e);
    }

    return this.applyChanges(kind, channel, loadContext, handlerResults,
                             requestHeaders, responseHeaders);
  },

  async applyChanges(kind, channel, loadContext, handlerResults, requestHeaders, responseHeaders) {
    let asyncHandlers = handlerResults.filter(({result}) => isThenable(result));
    let isAsync = asyncHandlers.length > 0;
    let shouldResume = false;

    try {
      if (isAsync) {
        shouldResume = this.maybeSuspend(channel);

        for (let value of asyncHandlers) {
          try {
            value.result = await value.result;
          } catch (e) {
            Cu.reportError(e);
            value.result = {};
          }
        }
      }

      for (let {opts, result} of handlerResults) {
        if (!result || typeof result !== "object") {
          continue;
        }

        if (result.cancel) {
          this.maybeResume(channel);
          channel.cancel(Cr.NS_ERROR_ABORT);

          this.errorCheck(channel, loadContext);
          return;
        }

        if (result.redirectUrl) {
          try {
            this.maybeResume(channel);

            channel.redirectTo(Services.io.newURI(result.redirectUrl));
>>>>>>> a17af05f
            return;
          } catch (e) {
            Cu.reportError(e);
          }
        }

        if (opts.requestHeaders && result.requestHeaders && requestHeaders) {
          requestHeaders.applyChanges(result.requestHeaders);
        }

        if (opts.responseHeaders && result.responseHeaders && responseHeaders) {
          responseHeaders.applyChanges(result.responseHeaders);
        }

        if (kind === "authRequired" && opts.blocking && result.authCredentials) {
          let channelData = getData(channel);
          if (channelData.authPromptCallback) {
            channelData.authPromptCallback(result.authCredentials);
          }
        }
      }
      // If a listener did not cancel the request or provide credentials, we
      // forward the auth request to the base handler.
      if (kind === "authRequired") {
        let channelData = getData(channel);
        if (channelData.authPromptForward) {
          channelData.authPromptForward();
        }
      }

<<<<<<< HEAD
      if (kind === "opening") {
        yield this.runChannelListener(channel, loadContext, "modify");
      } else if (kind === "modify") {
        yield this.runChannelListener(channel, loadContext, "afterModify");
=======
      if (kind === "modify") {
        await this.runChannelListener(channel, loadContext, "afterModify");
>>>>>>> a17af05f
      }
    } catch (e) {
      Cu.reportError(e);
    }

    // Only resume the channel if it was suspended by this call.
    if (shouldResume) {
      this.maybeResume(channel);
    }
<<<<<<< HEAD
  }),
=======
  },
>>>>>>> a17af05f

  shouldHookListener(listener, channel) {
    if (listener.size == 0) {
      return false;
    }
<<<<<<< HEAD

    let {loadInfo} = channel;
    let policyType = (loadInfo ? loadInfo.externalContentPolicyType
                               : Ci.nsIContentPolicy.TYPE_OTHER);
    let uri = channel.URI;
    for (let opts of listener.values()) {
      if (this.shouldRunListener(policyType, uri, opts.filter)) {
        return true;
      }
=======

    let {loadInfo} = channel;
    let policyType = (loadInfo ? loadInfo.externalContentPolicyType
                               : Ci.nsIContentPolicy.TYPE_OTHER);
    let uri = channel.URI;
    for (let opts of listener.values()) {
      if (this.shouldRunListener(policyType, uri, opts.filter)) {
        return true;
      }
    }
    return false;
  },

  attachStartStopListener(channel, channelData) {
    // Check whether we've already added a listener to this channel,
    // so we don't wind up chaining multiple listeners.
    if (!this.needTracing || channelData.hasListener || !(channel instanceof Ci.nsITraceableChannel)) {
      return;
    }
    let responseStatus = 0;
    try {
      responseStatus = channel.QueryInterface(Ci.nsIHttpChannel).responseStatus;
    } catch (e) {
      /* NS_ERROR_NOT_AVAILABLE if checked prior to onStartRequest. */
    }
    // skip redirections, https://bugzilla.mozilla.org/show_bug.cgi?id=728901#c8
    if (responseStatus < 300 || responseStatus >= 400) {
      let loadContext = this.getLoadContext(channel);
      new StartStopListener(this, channel, loadContext);
      channelData.hasListener = true;
>>>>>>> a17af05f
    }
    return false;
  },

  examine(channel, topic, data) {
<<<<<<< HEAD
    let loadContext = this.getLoadContext(channel);

    let channelData = getData(channel);
    if (this.needTracing) {
      // Check whether we've already added a listener to this channel,
      // so we don't wind up chaining multiple listeners.
      if (!channelData.hasListener && channel instanceof Ci.nsITraceableChannel) {
        let responseStatus = channel.responseStatus;
        // skip redirections, https://bugzilla.mozilla.org/show_bug.cgi?id=728901#c8
        if (responseStatus < 300 || responseStatus >= 400) {
          let listener = new StartStopListener(this, loadContext);
          let orig = channel.setNewListener(listener);
          listener.orig = orig;
          channelData.hasListener = true;
        }
      }
    }

    if (this.listeners.headersReceived.size) {
      this.runChannelListener(channel, loadContext, "headersReceived");
    }

=======
    let channelData = getData(channel);
    this.attachStartStopListener(channel, channelData);

    if (this.listeners.headersReceived.size) {
      this.runChannelListener(channel, this.getLoadContext(channel), "headersReceived");
    }

>>>>>>> a17af05f
    if (!channelData.hasAuthRequestor && this.shouldHookListener(this.listeners.authRequired, channel)) {
      channel.notificationCallbacks = new AuthRequestor(channel, this);
      channelData.hasAuthRequestor = true;
    }
  },

  onChannelReplaced(oldChannel, newChannel) {
    // We want originalURI, this will provide a moz-ext rather than jar or file
    // uri on redirects.
    this.destroyFilters(oldChannel);
    this.runChannelListener(oldChannel, this.getLoadContext(oldChannel),
                            "onRedirect", {redirectUrl: newChannel.originalURI.spec});
  },

  onStartRequest(channel, loadContext) {
    this.destroyFilters(channel);
    this.runChannelListener(channel, loadContext, "onStart");
  },

  onStopRequest(channel, loadContext) {
    this.runChannelListener(channel, loadContext, "onStop");
  },
};

var onBeforeRequest = {
  allowedOptions: ["blocking", "requestBody"],

<<<<<<< HEAD
  addListener(callback, filter = null, opt_extraInfoSpec = null) {
    let opts = parseExtra(opt_extraInfoSpec, this.allowedOptions);
=======
  addListener(callback, filter = null, options = null, optionsObject = null) {
    let opts = parseExtra(options, this.allowedOptions);
>>>>>>> a17af05f
    opts.filter = parseFilter(filter);
    ContentPolicyManager.addListener(callback, opts);

    opts = Object.assign({}, opts, optionsObject);
    HttpObserverManager.addListener("opening", callback, opts);
  },

  removeListener(callback) {
    HttpObserverManager.removeListener("opening", callback);
    ContentPolicyManager.removeListener(callback);
  },
};

function HttpEvent(internalEvent, options) {
  this.internalEvent = internalEvent;
  this.options = options;
}

HttpEvent.prototype = {
  addListener(callback, filter = null, options = null, optionsObject = null) {
    let opts = parseExtra(options, this.options, optionsObject);
    opts.filter = parseFilter(filter);
    HttpObserverManager.addListener(this.internalEvent, callback, opts);
  },

  removeListener(callback) {
    HttpObserverManager.removeListener(this.internalEvent, callback);
  },
};

var onBeforeSendHeaders = new HttpEvent("modify", ["requestHeaders", "blocking"]);
var onSendHeaders = new HttpEvent("afterModify", ["requestHeaders"]);
var onHeadersReceived = new HttpEvent("headersReceived", ["blocking", "responseHeaders"]);
<<<<<<< HEAD
var onAuthRequired = new HttpEvent("authRequired", ["blocking", "responseHeaders"]); // TODO asyncBlocking
=======
var onAuthRequired = new HttpEvent("authRequired", ["blocking", "responseHeaders"]);
>>>>>>> a17af05f
var onBeforeRedirect = new HttpEvent("onRedirect", ["responseHeaders"]);
var onResponseStarted = new HttpEvent("onStart", ["responseHeaders"]);
var onCompleted = new HttpEvent("onStop", ["responseHeaders"]);
var onErrorOccurred = new HttpEvent("onError");

var WebRequest = {
  // http-on-modify observer for HTTP(S), content policy for the other protocols (notably, data:)
  onBeforeRequest: onBeforeRequest,

  // http-on-modify observer.
  onBeforeSendHeaders: onBeforeSendHeaders,

  // http-on-modify observer.
  onSendHeaders: onSendHeaders,

  // http-on-examine-*observer.
  onHeadersReceived: onHeadersReceived,

  // http-on-examine-*observer.
  onAuthRequired: onAuthRequired,

  // nsIChannelEventSink.
  onBeforeRedirect: onBeforeRedirect,

  // OnStartRequest channel listener.
  onResponseStarted: onResponseStarted,

  // OnStopRequest channel listener.
  onCompleted: onCompleted,

  // nsIHttpActivityObserver.
  onErrorOccurred: onErrorOccurred,
};

Services.ppmm.loadProcessScript("resource://gre/modules/WebRequestContent.js", true);<|MERGE_RESOLUTION|>--- conflicted
+++ resolved
@@ -16,20 +16,12 @@
 const {nsIHttpActivityObserver, nsISocketTransport} = Ci;
 
 Cu.import("resource://gre/modules/Services.jsm");
-<<<<<<< HEAD
-Cu.import("resource://gre/modules/Task.jsm");
-Cu.import("resource://gre/modules/XPCOMUtils.jsm");
-
-XPCOMUtils.defineLazyModuleGetter(this, "BrowserUtils",
-                                  "resource://gre/modules/BrowserUtils.jsm");
-=======
 Cu.import("resource://gre/modules/XPCOMUtils.jsm");
 
 XPCOMUtils.defineLazyServiceGetter(this, "NSSErrorsService",
                                    "@mozilla.org/nss_errors_service;1",
                                    "nsINSSErrorsService");
 
->>>>>>> a17af05f
 XPCOMUtils.defineLazyModuleGetter(this, "ExtensionUtils",
                                   "resource://gre/modules/ExtensionUtils.jsm");
 XPCOMUtils.defineLazyModuleGetter(this, "WebRequestCommon",
@@ -37,10 +29,6 @@
 XPCOMUtils.defineLazyModuleGetter(this, "WebRequestUpload",
                                   "resource://gre/modules/WebRequestUpload.jsm");
 
-<<<<<<< HEAD
-XPCOMUtils.defineLazyGetter(this, "ExtensionError", () => ExtensionUtils.ExtensionError);
-
-=======
 XPCOMUtils.defineLazyServiceGetter(this, "webReqService",
                                    "@mozilla.org/addons/webrequest-service;1",
                                    "mozIWebRequestService");
@@ -50,7 +38,6 @@
 let WebRequestListener = Components.Constructor("@mozilla.org/webextensions/webRequestListener;1",
                                                 "nsIWebRequestListener", "init");
 
->>>>>>> a17af05f
 function attachToChannel(channel, key, data) {
   if (channel instanceof Ci.nsIWritablePropertyBag2) {
     let wrapper = {wrappedJSObject: data};
@@ -366,27 +353,10 @@
 
   onStartRequest: function(request, context) {
     this.manager.onStartRequest(request, this.loadContext);
-<<<<<<< HEAD
-    this.orig.onStartRequest(request, context);
-  },
-
-  onStopRequest(request, context, statusCode) {
-    try {
-      this.orig.onStopRequest(request, context, statusCode);
-    } catch (e) {
-      Cu.reportError(e);
-    }
-    this.manager.onStopRequest(request, this.loadContext);
-  },
-
-  onDataAvailable(...args) {
-    return this.orig.onDataAvailable(...args);
-=======
   },
 
   onStopRequest(request, context, statusCode) {
     this.manager.onStopRequest(request, this.loadContext);
->>>>>>> a17af05f
   },
 };
 
@@ -503,15 +473,6 @@
   // nsIAuthPrompt2 asyncPromptAuth
   asyncPromptAuth(channel, callback, context, level, authInfo) {
     let uri = channel.URI;
-<<<<<<< HEAD
-    let data = {
-      scheme: authInfo.authenticationScheme,
-      realm: authInfo.realm,
-      isProxy: !!(authInfo.flags & authInfo.AUTH_PROXY),
-      challenger: {
-        host: uri.host,
-        port: uri.port,
-=======
     let proxyInfo;
     let isProxy = !!(authInfo.flags & authInfo.AUTH_PROXY);
     if (isProxy && channel instanceof Ci.nsIProxiedChannel) {
@@ -524,7 +485,6 @@
       challenger: {
         host: proxyInfo ? proxyInfo.host : uri.host,
         port: proxyInfo ? proxyInfo.port : uri.port,
->>>>>>> a17af05f
       },
     };
 
@@ -697,16 +657,10 @@
     let channel = subject.QueryInterface(Ci.nsIHttpChannel);
     switch (topic) {
       case "http-on-modify-request":
-<<<<<<< HEAD
-        let loadContext = this.getLoadContext(channel);
-
-        this.runChannelListener(channel, loadContext, "opening");
-=======
         this.runChannelListener(channel, this.getLoadContext(channel), "opening");
         break;
       case "http-on-before-connect":
         this.runChannelListener(channel, this.getLoadContext(channel), "modify");
->>>>>>> a17af05f
         break;
       case "http-on-examine-cached-response":
       case "http-on-examine-merged-response":
@@ -831,33 +785,14 @@
   getRequestData(channel, loadContext, policyType, extraData) {
     let {loadInfo} = channel;
 
-<<<<<<< HEAD
-    let data = {
-      requestId: RequestId.get(channel),
-      url: channel.URI.spec,
-=======
     let URI = getFinalChannelURI(channel);
     let data = {
       requestId: RequestId.get(channel),
       url: URI.spec,
->>>>>>> a17af05f
       method: channel.requestMethod,
       browser: loadContext && loadContext.topFrameElement,
       type: WebRequestCommon.typeForPolicyType(policyType),
       fromCache: getData(channel).fromCache,
-<<<<<<< HEAD
-      windowId: 0,
-      parentWindowId: 0,
-    };
-
-    if (loadInfo) {
-      let originPrincipal = loadInfo.triggeringPrincipal;
-      if (originPrincipal.URI) {
-        data.originUrl = originPrincipal.URI.spec;
-      }
-      let docPrincipal = loadInfo.loadingPrincipal;
-      if (docPrincipal && docPrincipal.URI) {
-=======
       // Defaults for a top level request
       windowId: 0,
       parentWindowId: -1,
@@ -875,7 +810,6 @@
       }
       let docPrincipal = loadInfo.loadingPrincipal;
       if (docPrincipal && !docPrincipal.isNullPrincipal && docPrincipal.URI) {
->>>>>>> a17af05f
         data.documentUrl = docPrincipal.URI.spec;
       }
 
@@ -890,28 +824,6 @@
                                                  loadInfo.principalToInherit ||
                                                  loadInfo.triggeringPrincipal);
 
-<<<<<<< HEAD
-      if (loadInfo.frameOuterWindowID) {
-        Object.assign(data, {
-          windowId: loadInfo.frameOuterWindowID,
-          parentWindowId: loadInfo.outerWindowID,
-        });
-      } else {
-        Object.assign(data, {
-          windowId: loadInfo.outerWindowID,
-          parentWindowId: loadInfo.parentOuterWindowID,
-        });
-      }
-    }
-
-    if (channel instanceof Ci.nsIHttpChannelInternal) {
-      try {
-        data.ip = channel.remoteAddress;
-      } catch (e) {
-        // The remoteAddress getter throws if the address is unavailable,
-        // but ip is an optional property so just ignore the exception.
-      }
-=======
       // Handle window and parent id values for sub_frame requests or requests
       // inside a sub_frame.
       if (loadInfo.frameOuterWindowID != 0) {
@@ -956,7 +868,6 @@
         proxyDNS: pi.flags == Ci.nsIProxyInfo.TRANSPARENT_PROXY_RESOLVES_HOST,
         failoverTimeout: pi.failoverTimeout,
       };
->>>>>>> a17af05f
     }
 
     return Object.assign(data, extraData);
@@ -965,51 +876,21 @@
   canModify(channel) {
     let {isHostPermitted} = AddonManagerPermissions;
 
-<<<<<<< HEAD
-    if (isHostPermitted(channel.URI.host)) {
-=======
     // Bug 1334550 introduced the possibility of having a JAR uri here,
     // use the result uri if possible in that case.
     let URI = getFinalChannelURI(channel);
     if (URI && isHostPermitted(URI.host)) {
->>>>>>> a17af05f
       return false;
     }
 
     let {loadInfo} = channel;
     if (loadInfo && loadInfo.loadingPrincipal) {
       let {loadingPrincipal} = loadInfo;
-<<<<<<< HEAD
-
-      return loadingPrincipal.URI && !isHostPermitted(loadingPrincipal.URI.host);
-    }
-
-    return true;
-  },
-
-  runChannelListener(channel, loadContext = null, kind, extraData = null) {
-    let handlerResults = [];
-    let requestHeaders;
-    let responseHeaders;
-
-    try {
-      if (this.activityInitialized) {
-        let channelData = getData(channel);
-        if (kind === "onError") {
-          if (channelData.errorNotified) {
-            return;
-          }
-          channelData.errorNotified = true;
-        } else if (this.errorCheck(channel, loadContext, channelData)) {
-          return;
-        }
-=======
       try {
         return loadingPrincipal.URI && !isHostPermitted(loadingPrincipal.URI.host);
       } catch (e) {
         // about:newtab and other non-host URIs will throw.  Those wont be in
         // the host permitted list, so we pass on the error.
->>>>>>> a17af05f
       }
     }
 
@@ -1032,103 +913,6 @@
       opts.addonId,
       opts.tabParent);
 
-<<<<<<< HEAD
-      let {loadInfo} = channel;
-      let policyType = (loadInfo ? loadInfo.externalContentPolicyType
-                                 : Ci.nsIContentPolicy.TYPE_OTHER);
-
-      let includeStatus = (["headersReceived", "authRequired", "onRedirect", "onStart", "onStop"].includes(kind) &&
-                           channel instanceof Ci.nsIHttpChannel);
-
-      let canModify = this.canModify(channel);
-      let commonData = null;
-      let uri = channel.URI;
-      let requestBody;
-      for (let [callback, opts] of this.listeners[kind].entries()) {
-        if (!this.shouldRunListener(policyType, uri, opts.filter)) {
-          continue;
-        }
-
-        if (!commonData) {
-          commonData = this.getRequestData(channel, loadContext, policyType, extraData);
-        }
-        let data = Object.assign({}, commonData);
-
-        if (opts.requestHeaders) {
-          requestHeaders = requestHeaders || new RequestHeaderChanger(channel);
-          data.requestHeaders = requestHeaders.toArray();
-        }
-
-        if (opts.responseHeaders) {
-          responseHeaders = responseHeaders || new ResponseHeaderChanger(channel);
-          data.responseHeaders = responseHeaders.toArray();
-        }
-
-        if (opts.requestBody) {
-          requestBody = requestBody || WebRequestUpload.createRequestBody(channel);
-          data.requestBody = requestBody;
-        }
-
-        if (includeStatus) {
-          mergeStatus(data, channel, kind);
-        }
-
-        try {
-          let result = callback(data);
-
-          if (canModify && result && typeof result === "object" && opts.blocking) {
-            handlerResults.push({opts, result});
-          }
-        } catch (e) {
-          Cu.reportError(e);
-        }
-      }
-    } catch (e) {
-      Cu.reportError(e);
-    }
-
-    return this.applyChanges(kind, channel, loadContext, handlerResults,
-                             requestHeaders, responseHeaders);
-  },
-
-  applyChanges: Task.async(function* (kind, channel, loadContext, handlerResults, requestHeaders, responseHeaders) {
-    let asyncHandlers = handlerResults.filter(({result}) => isThenable(result));
-    let isAsync = asyncHandlers.length > 0;
-    let shouldResume = false;
-
-    try {
-      if (isAsync) {
-        shouldResume = this.maybeSuspend(channel);
-
-        for (let value of asyncHandlers) {
-          try {
-            value.result = yield value.result;
-          } catch (e) {
-            Cu.reportError(e);
-            value.result = {};
-          }
-        }
-      }
-
-      for (let {opts, result} of handlerResults) {
-        if (!result || typeof result !== "object") {
-          continue;
-        }
-
-        if (result.cancel) {
-          this.maybeResume(channel);
-          channel.cancel(Cr.NS_ERROR_ABORT);
-
-          this.errorCheck(channel, loadContext);
-          return;
-        }
-
-        if (result.redirectUrl) {
-          try {
-            this.maybeResume(channel);
-
-            channel.redirectTo(BrowserUtils.makeURI(result.redirectUrl));
-=======
     data.registeredFilters.set(opts.addonId, filter);
   },
 
@@ -1258,7 +1042,6 @@
             this.maybeResume(channel);
 
             channel.redirectTo(Services.io.newURI(result.redirectUrl));
->>>>>>> a17af05f
             return;
           } catch (e) {
             Cu.reportError(e);
@@ -1289,15 +1072,8 @@
         }
       }
 
-<<<<<<< HEAD
-      if (kind === "opening") {
-        yield this.runChannelListener(channel, loadContext, "modify");
-      } else if (kind === "modify") {
-        yield this.runChannelListener(channel, loadContext, "afterModify");
-=======
       if (kind === "modify") {
         await this.runChannelListener(channel, loadContext, "afterModify");
->>>>>>> a17af05f
       }
     } catch (e) {
       Cu.reportError(e);
@@ -1307,17 +1083,12 @@
     if (shouldResume) {
       this.maybeResume(channel);
     }
-<<<<<<< HEAD
-  }),
-=======
-  },
->>>>>>> a17af05f
+  },
 
   shouldHookListener(listener, channel) {
     if (listener.size == 0) {
       return false;
     }
-<<<<<<< HEAD
 
     let {loadInfo} = channel;
     let policyType = (loadInfo ? loadInfo.externalContentPolicyType
@@ -1327,16 +1098,6 @@
       if (this.shouldRunListener(policyType, uri, opts.filter)) {
         return true;
       }
-=======
-
-    let {loadInfo} = channel;
-    let policyType = (loadInfo ? loadInfo.externalContentPolicyType
-                               : Ci.nsIContentPolicy.TYPE_OTHER);
-    let uri = channel.URI;
-    for (let opts of listener.values()) {
-      if (this.shouldRunListener(policyType, uri, opts.filter)) {
-        return true;
-      }
     }
     return false;
   },
@@ -1358,36 +1119,10 @@
       let loadContext = this.getLoadContext(channel);
       new StartStopListener(this, channel, loadContext);
       channelData.hasListener = true;
->>>>>>> a17af05f
-    }
-    return false;
+    }
   },
 
   examine(channel, topic, data) {
-<<<<<<< HEAD
-    let loadContext = this.getLoadContext(channel);
-
-    let channelData = getData(channel);
-    if (this.needTracing) {
-      // Check whether we've already added a listener to this channel,
-      // so we don't wind up chaining multiple listeners.
-      if (!channelData.hasListener && channel instanceof Ci.nsITraceableChannel) {
-        let responseStatus = channel.responseStatus;
-        // skip redirections, https://bugzilla.mozilla.org/show_bug.cgi?id=728901#c8
-        if (responseStatus < 300 || responseStatus >= 400) {
-          let listener = new StartStopListener(this, loadContext);
-          let orig = channel.setNewListener(listener);
-          listener.orig = orig;
-          channelData.hasListener = true;
-        }
-      }
-    }
-
-    if (this.listeners.headersReceived.size) {
-      this.runChannelListener(channel, loadContext, "headersReceived");
-    }
-
-=======
     let channelData = getData(channel);
     this.attachStartStopListener(channel, channelData);
 
@@ -1395,7 +1130,6 @@
       this.runChannelListener(channel, this.getLoadContext(channel), "headersReceived");
     }
 
->>>>>>> a17af05f
     if (!channelData.hasAuthRequestor && this.shouldHookListener(this.listeners.authRequired, channel)) {
       channel.notificationCallbacks = new AuthRequestor(channel, this);
       channelData.hasAuthRequestor = true;
@@ -1423,13 +1157,8 @@
 var onBeforeRequest = {
   allowedOptions: ["blocking", "requestBody"],
 
-<<<<<<< HEAD
-  addListener(callback, filter = null, opt_extraInfoSpec = null) {
-    let opts = parseExtra(opt_extraInfoSpec, this.allowedOptions);
-=======
   addListener(callback, filter = null, options = null, optionsObject = null) {
     let opts = parseExtra(options, this.allowedOptions);
->>>>>>> a17af05f
     opts.filter = parseFilter(filter);
     ContentPolicyManager.addListener(callback, opts);
 
@@ -1463,11 +1192,7 @@
 var onBeforeSendHeaders = new HttpEvent("modify", ["requestHeaders", "blocking"]);
 var onSendHeaders = new HttpEvent("afterModify", ["requestHeaders"]);
 var onHeadersReceived = new HttpEvent("headersReceived", ["blocking", "responseHeaders"]);
-<<<<<<< HEAD
-var onAuthRequired = new HttpEvent("authRequired", ["blocking", "responseHeaders"]); // TODO asyncBlocking
-=======
 var onAuthRequired = new HttpEvent("authRequired", ["blocking", "responseHeaders"]);
->>>>>>> a17af05f
 var onBeforeRedirect = new HttpEvent("onRedirect", ["responseHeaders"]);
 var onResponseStarted = new HttpEvent("onStart", ["responseHeaders"]);
 var onCompleted = new HttpEvent("onStop", ["responseHeaders"]);
