/* This Source Code Form is subject to the terms of the Mozilla Public
 * License, v. 2.0. If a copy of the MPL was not distributed with this
 * file, You can obtain one at http://mozilla.org/MPL/2.0/. */

"use strict";

const Cu = Components.utils;
const Ci = Components.interfaces;

Cu.import("resource://gre/modules/XPCOMUtils.jsm");

XPCOMUtils.defineLazyModuleGetter(this, "NetUtil",
                                  "resource://gre/modules/NetUtil.jsm");
XPCOMUtils.defineLazyModuleGetter(this, "Services",
                                  "resource://gre/modules/Services.jsm");

this.EXPORTED_SYMBOLS = ["MatchPattern", "MatchGlobs", "MatchURLFilters"];

/* globals MatchPattern, MatchGlobs */

const PERMITTED_SCHEMES = ["http", "https", "ws", "wss", "file", "ftp", "data"];
const PERMITTED_SCHEMES_REGEXP = [...PERMITTED_SCHEMES, "moz-extension"].join("|");

// The basic RE for matching patterns
const PATTERN_REGEXP = new RegExp(`^(${PERMITTED_SCHEMES_REGEXP}|\\*)://(\\*|\\*\\.[^*/]+|[^*/]+|)(/.*)$`);

// The schemes/protocols implied by a pattern that starts with *://
const WILDCARD_SCHEMES = ["http", "https"];

// The basic RE for matching patterns
const PATTERN_REGEXP = new RegExp(`^(${PERMITTED_SCHEMES_REGEXP}|\\*)://(\\*|\\*\\.[^*/]+|[^*/]+|)(/.*)$`);

// The schemes/protocols implied by a pattern that starts with *://
const WILDCARD_SCHEMES = ["http", "https"];

// This function converts a glob pattern (containing * and possibly ?
// as wildcards) to a regular expression.
function globToRegexp(pat, allowQuestion) {
  // Escape everything except ? and *.
  pat = pat.replace(/[.+^${}()|[\]\\]/g, "\\$&");

  if (allowQuestion) {
    pat = pat.replace(/\?/g, ".");
  } else {
    pat = pat.replace(/\?/g, "\\?");
  }
  pat = pat.replace(/\*/g, ".*");
  return new RegExp("^" + pat + "$");
}

// These patterns follow the syntax in
// https://developer.chrome.com/extensions/match_patterns
function SingleMatchPattern(pat) {
  this.pat = pat;
  if (pat == "<all_urls>") {
    this.schemes = PERMITTED_SCHEMES;
    this.hostMatch = () => true;
    this.pathMatch = () => true;
  } else if (!pat) {
    this.schemes = [];
  } else {
    let match = PATTERN_REGEXP.exec(pat);
    if (!match) {
      Cu.reportError(`Invalid match pattern: '${pat}'`);
      this.schemes = [];
      return;
    }

    if (match[1] == "*") {
      this.schemes = WILDCARD_SCHEMES;
    } else {
      this.schemes = [match[1]];
    }

    // We allow the host to be empty for file URLs.
    if (match[2] == "" && this.schemes[0] != "file") {
      Cu.reportError(`Invalid match pattern: '${pat}'`);
      this.schemes = [];
      return;
    }

<<<<<<< HEAD
=======
    // We disallow the host to be * for moz-extension URLs.
    if (match[2] == "*" && this.schemes[0] == "moz-extension") {
      Cu.reportError(`Invalid match pattern: '${pat}'`);
      this.schemes = [];
      return;
    }

>>>>>>> a17af05f
    this.host = match[2];
    this.hostMatch = this.getHostMatcher(match[2]);

    let pathMatch = globToRegexp(match[3], false);
    this.pathMatch = pathMatch.test.bind(pathMatch);
  }
}

SingleMatchPattern.prototype = {
  getHostMatcher(host) {
    // This code ignores the port, as Chrome does.
    if (host == "*") {
      return () => true;
    }
    if (host.startsWith("*.")) {
      let suffix = host.substr(2);
      let dotSuffix = "." + suffix;

      return ({host}) => host === suffix || host.endsWith(dotSuffix);
    }
    return uri => uri.host === host;
  },

  matches(uri, ignorePath = false) {
    return (
      this.schemes.includes(uri.scheme) &&
      this.hostMatch(uri) &&
      (ignorePath || (
<<<<<<< HEAD
        this.pathMatch(uri.cloneIgnoringRef().path)
      ))
    );
  },

  // Tests if this can possibly overlap with the |other| SingleMatchPattern.
  overlapsIgnoringPath(other) {
    return this.schemes.some(scheme => other.schemes.includes(scheme)) &&
           (this.hostMatch(other) || other.hostMatch(this));
=======
        this.pathMatch(uri.cloneIgnoringRef().pathQueryRef)
      ))
    );
>>>>>>> a17af05f
  },

  // Tests if this can possibly overlap with the |other| SingleMatchPattern.
  overlapsIgnoringPath(other) {
    return this.schemes.some(scheme => other.schemes.includes(scheme)) &&
           (this.hostMatch(other) || other.hostMatch(this));
  },

  get pattern() { return this.pat; },
};

this.MatchPattern = function(pat) {
  this.pat = pat;
  if (!pat) {
    this.matchers = [];
  } else if (pat instanceof String || typeof(pat) == "string") {
    this.matchers = [new SingleMatchPattern(pat)];
  } else {
    this.matchers = pat.map(p => new SingleMatchPattern(p));
  }

  XPCOMUtils.defineLazyGetter(this, "explicitMatchers", () => {
    return this.matchers.filter(matcher => matcher.pat != "<all_urls>" &&
                                           matcher.host &&
                                           !matcher.host.startsWith("*"));
  });
};

MatchPattern.prototype = {
  // |uri| should be an nsIURI.
  matches(uri) {
    return this.matchers.some(matcher => matcher.matches(uri));
  },

<<<<<<< HEAD
=======
  get patterns() { return this.matchers; },

>>>>>>> a17af05f
  matchesIgnoringPath(uri, explicit = false) {
    if (explicit) {
      return this.explicitMatchers.some(matcher => matcher.matches(uri, true));
    }
    return this.matchers.some(matcher => matcher.matches(uri, true));
  },

  // Checks that this match pattern grants access to read the given
  // cookie. |cookie| should be an |nsICookie2| instance.
  matchesCookie(cookie) {
    // First check for simple matches.
    let secureURI = NetUtil.newURI(`https://${cookie.rawHost}/`);
    if (this.matchesIgnoringPath(secureURI)) {
      return true;
    }

    let plainURI = NetUtil.newURI(`http://${cookie.rawHost}/`);
    if (!cookie.isSecure && this.matchesIgnoringPath(plainURI)) {
      return true;
    }

    if (!cookie.isDomain) {
      return false;
    }

    // Things get tricker for domain cookies. The extension needs to be able
    // to read any cookies that could be read any host it has permissions
    // for. This means that our normal host matching checks won't work,
    // since the pattern "*://*.foo.example.com/" doesn't match ".example.com",
    // but it does match "bar.foo.example.com", which can read cookies
    // with the domain ".example.com".
    //
    // So, instead, we need to manually check our filters, and accept any
    // with hosts that end with our cookie's host.

    let {host, isSecure} = cookie;

    for (let matcher of this.matchers) {
      let schemes = matcher.schemes;
      if (schemes.includes("https") || (!isSecure && schemes.includes("http"))) {
        if (matcher.host.endsWith(host)) {
          return true;
        }
      }
    }

    return false;
  },

  // Checks if every part of this filter overlaps with
  // some of the |hosts| or |optional| permissions MatchPatterns.
  overlapsPermissions(hosts, optional) {
    const perms = hosts.matchers.concat(optional.matchers);
    return this.matchers.length &&
           this.matchers.every(m => perms.some(p => p.overlapsIgnoringPath(m)));
  },

  // Test if this MatchPattern subsumes the given pattern (i.e., whether
  // this pattern matches everything the given pattern does).
  // Note, this method considers only to protocols and hosts/domains,
  // paths are ignored.
  subsumes(pattern) {
    let match = PATTERN_REGEXP.exec(pattern);
    if (!match) {
      throw new Error("Invalid match pattern");
    }

    if (match[1] == "*") {
      return WILDCARD_SCHEMES.every(scheme => this.matchesIgnoringPath({scheme, host: match[2]}));
    }

    return this.matchesIgnoringPath({scheme: match[1], host: match[2]});
  },

  serialize() {
    return this.pat;
  },

  removeOne(pattern) {
    if (!Array.isArray(this.pat)) {
      return;
    }

    let index = this.pat.indexOf(pattern);
    if (index >= 0) {
      if (this.matchers[index].pat != pattern) {
        throw new Error("pat/matcher mismatch in removeOne()");
      }
      this.pat.splice(index, 1);
      this.matchers.splice(index, 1);
    }
  },
};

// Globs can match everything. Be careful, this DOES NOT filter by allowed schemes!
this.MatchGlobs = function(globs) {
  this.original = globs;
  if (globs) {
    this.regexps = Array.from(globs, (glob) => globToRegexp(glob, true));
  } else {
    this.regexps = [];
  }
};

MatchGlobs.prototype = {
  matches(str) {
    return this.regexps.some(regexp => regexp.test(str));
  },
  serialize() {
    return this.original;
  },
};

// Match WebNavigation URL Filters.
this.MatchURLFilters = function(filters) {
  if (!Array.isArray(filters)) {
    throw new TypeError("filters should be an array");
  }

  if (filters.length == 0) {
    throw new Error("filters array should not be empty");
  }

  this.filters = filters;
};

MatchURLFilters.prototype = {
  matches(url) {
    let uri = NetUtil.newURI(url);
    // Set uriURL to an empty object (needed because some schemes, e.g. about doesn't support nsIURL).
    let uriURL = {};
    if (uri instanceof Ci.nsIURL) {
      uriURL = uri;
    }

    // Set host to a empty string by default (needed so that schemes without an host,
    // e.g. about, can pass an empty string for host based event filtering as expected).
    let host = "";
    try {
      host = uri.host;
    } catch (e) {
      // 'uri.host' throws an exception with some uri schemes (e.g. about).
    }

    let port;
    try {
      port = uri.port;
    } catch (e) {
      // 'uri.port' throws an exception with some uri schemes (e.g. about),
      // in which case it will be |undefined|.
    }

    let data = {
      // NOTE: This properties are named after the name of their related
      // filters (e.g. `pathContains/pathEquals/...` will be tested against the
      // `data.path` property, and the same is done for the `host`, `query` and `url`
      // components as well).
      path: uriURL.filePath,
      query: uriURL.query,
      host,
      port,
      url,
    };

    // If any of the filters matches, matches returns true.
    return this.filters.some(filter => this.matchURLFilter({filter, data, uri, uriURL}));
  },

  matchURLFilter({filter, data, uri, uriURL}) {
    // Test for scheme based filtering.
    if (filter.schemes) {
      // Return false if none of the schemes matches.
      if (!filter.schemes.some((scheme) => uri.schemeIs(scheme))) {
        return false;
      }
    }

    // Test for exact port matching or included in a range of ports.
    if (filter.ports) {
      let port = data.port;
      if (port === -1) {
        // NOTE: currently defaultPort for "resource" and "chrome" schemes defaults to -1,
        // for "about", "data" and "javascript" schemes defaults to undefined.
        if (["resource", "chrome"].includes(uri.scheme)) {
          port = undefined;
        } else {
          port = Services.io.getProtocolHandler(uri.scheme).defaultPort;
        }
      }

      // Return false if none of the ports (or port ranges) is verified
      return filter.ports.some((filterPort) => {
        if (Array.isArray(filterPort)) {
          let [lower, upper] = filterPort;
          return port >= lower && port <= upper;
        }

        return port === filterPort;
      });
    }

    // Filters on host, url, path, query:
    // hostContains, hostEquals, hostSuffix, hostPrefix,
    // urlContains, urlEquals, ...
    for (let urlComponent of ["host", "path", "query", "url"]) {
      if (!this.testMatchOnURLComponent({urlComponent, data, filter})) {
        return false;
      }
    }

    // urlMatches is a regular expression string and it is tested for matches
    // on the "url without the ref".
    if (filter.urlMatches) {
      let urlWithoutRef = uri.specIgnoringRef;
      if (!urlWithoutRef.match(filter.urlMatches)) {
        return false;
      }
    }

    // originAndPathMatches is a regular expression string and it is tested for matches
    // on the "url without the query and the ref".
    if (filter.originAndPathMatches) {
      let urlWithoutQueryAndRef = uri.resolve(uriURL.filePath);
      // The above 'uri.resolve(...)' will be null for some URI schemes
      // (e.g. about).
      // TODO: handle schemes which will not be able to resolve the filePath
      // (e.g. for "about:blank", 'urlWithoutQueryAndRef' should be "about:blank" instead
      // of null)
      if (!urlWithoutQueryAndRef ||
          !urlWithoutQueryAndRef.match(filter.originAndPathMatches)) {
        return false;
      }
    }

    return true;
  },

  testMatchOnURLComponent({urlComponent: key, data, filter}) {
    // Test for equals.
    // NOTE: an empty string should not be considered a filter to skip.
    if (filter[`${key}Equals`] != null) {
      if (data[key] !== filter[`${key}Equals`]) {
        return false;
      }
    }

    // Test for contains.
    if (filter[`${key}Contains`]) {
      let value = (key == "host" ? "." : "") + data[key];
      if (!data[key] || !value.includes(filter[`${key}Contains`])) {
        return false;
      }
    }

    // Test for prefix.
    if (filter[`${key}Prefix`]) {
      if (!data[key] || !data[key].startsWith(filter[`${key}Prefix`])) {
        return false;
      }
    }

    // Test for suffix.
    if (filter[`${key}Suffix`]) {
      if (!data[key] || !data[key].endsWith(filter[`${key}Suffix`])) {
        return false;
      }
    }

    return true;
  },

  serialize() {
    return this.filters;
  },
};<|MERGE_RESOLUTION|>--- conflicted
+++ resolved
@@ -20,12 +20,6 @@
 
 const PERMITTED_SCHEMES = ["http", "https", "ws", "wss", "file", "ftp", "data"];
 const PERMITTED_SCHEMES_REGEXP = [...PERMITTED_SCHEMES, "moz-extension"].join("|");
-
-// The basic RE for matching patterns
-const PATTERN_REGEXP = new RegExp(`^(${PERMITTED_SCHEMES_REGEXP}|\\*)://(\\*|\\*\\.[^*/]+|[^*/]+|)(/.*)$`);
-
-// The schemes/protocols implied by a pattern that starts with *://
-const WILDCARD_SCHEMES = ["http", "https"];
 
 // The basic RE for matching patterns
 const PATTERN_REGEXP = new RegExp(`^(${PERMITTED_SCHEMES_REGEXP}|\\*)://(\\*|\\*\\.[^*/]+|[^*/]+|)(/.*)$`);
@@ -79,8 +73,6 @@
       return;
     }
 
-<<<<<<< HEAD
-=======
     // We disallow the host to be * for moz-extension URLs.
     if (match[2] == "*" && this.schemes[0] == "moz-extension") {
       Cu.reportError(`Invalid match pattern: '${pat}'`);
@@ -88,7 +80,6 @@
       return;
     }
 
->>>>>>> a17af05f
     this.host = match[2];
     this.hostMatch = this.getHostMatcher(match[2]);
 
@@ -117,21 +108,9 @@
       this.schemes.includes(uri.scheme) &&
       this.hostMatch(uri) &&
       (ignorePath || (
-<<<<<<< HEAD
-        this.pathMatch(uri.cloneIgnoringRef().path)
-      ))
-    );
-  },
-
-  // Tests if this can possibly overlap with the |other| SingleMatchPattern.
-  overlapsIgnoringPath(other) {
-    return this.schemes.some(scheme => other.schemes.includes(scheme)) &&
-           (this.hostMatch(other) || other.hostMatch(this));
-=======
         this.pathMatch(uri.cloneIgnoringRef().pathQueryRef)
       ))
     );
->>>>>>> a17af05f
   },
 
   // Tests if this can possibly overlap with the |other| SingleMatchPattern.
@@ -166,11 +145,8 @@
     return this.matchers.some(matcher => matcher.matches(uri));
   },
 
-<<<<<<< HEAD
-=======
   get patterns() { return this.matchers; },
 
->>>>>>> a17af05f
   matchesIgnoringPath(uri, explicit = false) {
     if (explicit) {
       return this.explicitMatchers.some(matcher => matcher.matches(uri, true));
