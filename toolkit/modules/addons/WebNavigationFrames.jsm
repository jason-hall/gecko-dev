/* This Source Code Form is subject to the terms of the Mozilla Public
 * License, v. 2.0. If a copy of the MPL was not distributed with this
 * file, You can obtain one at http://mozilla.org/MPL/2.0/. */

"use strict";

const EXPORTED_SYMBOLS = ["WebNavigationFrames"];

var Ci = Components.interfaces;

/* exported WebNavigationFrames */

<<<<<<< HEAD
function getWindowId(window) {
  return window.QueryInterface(Ci.nsIInterfaceRequestor)
               .getInterface(Ci.nsIDOMWindowUtils)
               .outerWindowID;
}

function getParentWindowId(window) {
  return getWindowId(window.parent);
}

function getDocShellWindowId(docShell) {
  if (!docShell) {
    return undefined;
  }

  return docShell.QueryInterface(Ci.nsIInterfaceRequestor)
                 .getInterface(Ci.nsIDOMWindow)
                 .getInterface(Ci.nsIDOMWindowUtils)
                 .outerWindowID;
}

=======
>>>>>>> a17af05f
/**
 * Retrieve the DOMWindow associated to the docShell passed as parameter.
 *
 * @param    {nsIDocShell}  docShell - the docShell that we want to get the DOMWindow from.
 * @returns  {nsIDOMWindow}          - the DOMWindow associated to the docShell.
 */
function docShellToWindow(docShell) {
  return docShell.QueryInterface(Ci.nsIInterfaceRequestor)
                 .getInterface(Ci.nsIDOMWindow);
}

/**
 * The FrameDetail object which represents a frame in WebExtensions APIs.
 *
 * @typedef  {Object}  FrameDetail
 * @inner
 * @property {number}  frameId        - Represents the numeric id which identify the frame in its tab.
 * @property {number}  parentFrameId  - Represents the numeric id which identify the parent frame.
 * @property {string}  url            - Represents the current location URL loaded in the frame.
 * @property {boolean} errorOccurred  - Indicates whether an error is occurred during the last load
 *                                      happened on this frame (NOT YET SUPPORTED).
 */

/**
 * A generator function which iterates over a docShell tree, given a root docShell.
 *
 * @param   {nsIDocShell} docShell - the root docShell object
 */
function* iterateDocShellTree(docShell) {
  let docShellsEnum = docShell.getDocShellEnumerator(
    docShell.typeContent, docShell.ENUMERATE_FORWARDS);

  while (docShellsEnum.hasMoreElements()) {
    yield docShellsEnum.getNext();
  }
}

/**
 * Returns the frame ID of the given window. If the window is the
 * top-level content window, its frame ID is 0. Otherwise, its frame ID
 * is its outer window ID.
 *
 * @param {Window} window - The window to retrieve the frame ID for.
 * @returns {number}
 */
function getFrameId(window) {
  if (window.parent === window) {
    return 0;
  }

  let utils = window.getInterface(Ci.nsIDOMWindowUtils);
  return utils.outerWindowID;
}

/**
 * Returns the frame ID of the given window's parent.
 *
 * @param {Window} window - The window to retrieve the parent frame ID for.
 * @returns {number}
 */
function getParentFrameId(window) {
  if (window.parent === window) {
    return -1;
  }

  return getFrameId(window.parent);
}

function getDocShellFrameId(docShell) {
  if (!docShell) {
    return undefined;
  }

  return getFrameId(docShell.QueryInterface(Ci.nsIInterfaceRequestor)
                            .getInterface(Ci.nsIDOMWindow));
}

/**
 * Convert a docShell object into its internal FrameDetail representation.
 *
 * @param    {nsIDocShell} docShell - the docShell object to be converted into a FrameDetail JSON object.
 * @returns  {FrameDetail} the FrameDetail JSON object which represents the docShell.
 */
function convertDocShellToFrameDetail(docShell) {
  let window = docShellToWindow(docShell);

  return {
    frameId: getFrameId(window),
    parentFrameId: getParentFrameId(window),
    url: window.location.href,
  };
}

/**
 * Search for a frame starting from the passed root docShell and
 * convert it to its related frame detail representation.
 *
 * @param  {number}      frameId - the frame ID of the frame to retrieve, as
 *                                 described in getFrameId.
 * @param   {nsIDocShell} rootDocShell - the root docShell object
 * @returns {nsIDocShell?} the docShell with the given frameId, or null
 *                         if no match.
 */
function findDocShell(frameId, rootDocShell) {
  for (let docShell of iterateDocShellTree(rootDocShell)) {
    if (frameId == getFrameId(docShellToWindow(docShell))) {
      return docShell;
    }
  }

  return null;
}

function isDescendantDocShell(targetDocShell, rootDocShell) {
  return (rootDocShell === targetDocShell.sameTypeRootTreeItem
                                         .QueryInterface(Ci.nsIDocShell));
}

var WebNavigationFrames = {
  iterateDocShellTree,
  isDescendantDocShell,

  findDocShell,

  getFrame(docShell, frameId) {
    let result = findDocShell(frameId, docShell);
    if (result) {
      return convertDocShellToFrameDetail(result);
    }
    return null;
  },

  getFrameId,
  getParentFrameId,

  getAllFrames(docShell) {
    return Array.from(iterateDocShellTree(docShell), convertDocShellToFrameDetail);
  },

<<<<<<< HEAD
  getWindowId,
  getParentWindowId,
  getDocShellWindowId,
=======
  getDocShellFrameId,
>>>>>>> a17af05f
};<|MERGE_RESOLUTION|>--- conflicted
+++ resolved
@@ -10,30 +10,6 @@
 
 /* exported WebNavigationFrames */
 
-<<<<<<< HEAD
-function getWindowId(window) {
-  return window.QueryInterface(Ci.nsIInterfaceRequestor)
-               .getInterface(Ci.nsIDOMWindowUtils)
-               .outerWindowID;
-}
-
-function getParentWindowId(window) {
-  return getWindowId(window.parent);
-}
-
-function getDocShellWindowId(docShell) {
-  if (!docShell) {
-    return undefined;
-  }
-
-  return docShell.QueryInterface(Ci.nsIInterfaceRequestor)
-                 .getInterface(Ci.nsIDOMWindow)
-                 .getInterface(Ci.nsIDOMWindowUtils)
-                 .outerWindowID;
-}
-
-=======
->>>>>>> a17af05f
 /**
  * Retrieve the DOMWindow associated to the docShell passed as parameter.
  *
@@ -147,14 +123,8 @@
   return null;
 }
 
-function isDescendantDocShell(targetDocShell, rootDocShell) {
-  return (rootDocShell === targetDocShell.sameTypeRootTreeItem
-                                         .QueryInterface(Ci.nsIDocShell));
-}
-
 var WebNavigationFrames = {
   iterateDocShellTree,
-  isDescendantDocShell,
 
   findDocShell,
 
@@ -173,11 +143,5 @@
     return Array.from(iterateDocShellTree(docShell), convertDocShellToFrameDetail);
   },
 
-<<<<<<< HEAD
-  getWindowId,
-  getParentWindowId,
-  getDocShellWindowId,
-=======
   getDocShellFrameId,
->>>>>>> a17af05f
 };