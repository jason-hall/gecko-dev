--- conflicted
+++ resolved
@@ -13,8 +13,6 @@
 XPCOMUtils.defineLazyModuleGetter(this, "LightweightThemeImageOptimizer",
   "resource://gre/modules/addons/LightweightThemeImageOptimizer.jsm");
 
-<<<<<<< HEAD
-=======
 const kCSSVarsMap = new Map([
   ["--lwt-background-alignment", "backgroundsAlignment"],
   ["--lwt-background-tiling", "backgroundsTiling"],
@@ -23,7 +21,6 @@
   ["--url-and-searchbar-color", "toolbar_field_text"]
 ]);
 
->>>>>>> a17af05f
 this.LightweightThemeConsumer =
  function LightweightThemeConsumer(aDocument) {
   this._doc = aDocument;
@@ -155,12 +152,7 @@
     _setImage(root, active, "--lwt-header-image", aData.headerURL);
     _setImage(root, active, "--lwt-footer-image", aData.footerURL);
     _setImage(root, active, "--lwt-additional-images", aData.additionalBackgrounds);
-<<<<<<< HEAD
-    _setProperty(root, active, "--lwt-background-alignment", aData.backgroundsAlignment);
-    _setProperty(root, active, "--lwt-background-tiling", aData.backgroundsTiling);
-=======
     _setProperties(root, active, aData);
->>>>>>> a17af05f
 
     if (active && aData.footerURL)
       root.setAttribute("lwthemefooter", "true");
@@ -206,15 +198,12 @@
   } else {
     root.style.removeProperty(variableName);
   }
-<<<<<<< HEAD
-=======
 }
 
 function _setProperties(root, active, vars) {
   for (let [cssVarName, varsKey] of kCSSVarsMap) {
     _setProperty(root, active, cssVarName, vars[varsKey]);
   }
->>>>>>> a17af05f
 }
 
 function _parseRGB(aColorString) {
