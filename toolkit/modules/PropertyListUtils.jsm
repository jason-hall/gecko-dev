/* This Source Code Form is subject to the terms of the Mozilla Public
 * License, v. 2.0. If a copy of the MPL was not distributed with this file,
 * You can obtain one at http://mozilla.org/MPL/2.0/. */

/**
 * Module for reading Property Lists (.plist) files
 * ------------------------------------------------
 * This module functions as a reader for Apple Property Lists (.plist files).
 * It supports both binary and xml formatted property lists.  It does not
 * support the legacy ASCII format.  Reading of Cocoa's Keyed Archives serialized
 * to binary property lists isn't supported either.
 *
 * Property Lists objects are represented by standard JS and Mozilla types,
 * namely:
 *
 * XML type            Cocoa Class    Returned type(s)
 * --------------------------------------------------------------------------
 * <true/> / <false/>  NSNumber       TYPE_PRIMITIVE    boolean
 * <integer> / <real>  NSNumber       TYPE_PRIMITIVE    number
 *                                    TYPE_INT64        String [1]
 * Not Available       NSNull         TYPE_PRIMITIVE    null   [2]
 *                                    TYPE_PRIMITIVE    undefined [3]
 * <date/>             NSDate         TYPE_DATE         Date
 * <data/>             NSData         TYPE_UINT8_ARRAY  Uint8Array
 * <array/>            NSArray        TYPE_ARRAY        Array
 * Not Available       NSSet          TYPE_ARRAY        Array  [2][4]
 * <dict/>             NSDictionary   TYPE_DICTIONARY   Map
 *
 * Use PropertyListUtils.getObjectType to detect the type of a Property list
 * object.
 *
 * -------------
 * 1) Property lists supports storing U/Int64 numbers, while JS can only handle
 *    numbers that are in this limits of float-64 (±2^53).  For numbers that
 *    do not outbound this limits, simple primitive number are always used.
 *    Otherwise, a String object.
 * 2) About NSNull and NSSet values: While the xml format has no support for
 *    representing null and set values, the documentation for the binary format
 *    states that it supports storing both types.  However, the Cocoa APIs for
 *    serializing property lists do not seem to support either types (test with
 *    NSPropertyListSerialization::propertyList:isValidForFormat). Furthermore,
 *    if an array or a dictionary (Map) contains a NSNull or a NSSet value, they cannot
 *    be serialized to a property list.
 *    As for usage within OS X, not surprisingly there's no known usage of
 *    storing either of these types in a property list.  It seems that, for now,
 *    Apple is keeping the features of binary and xml formats in sync, probably as
 *    long as the XML format is not officially deprecated.
 * 3) Not used anywhere.
 * 4) About NSSet representation: For the time being, we represent those
 *    theoretical NSSet objects the same way NSArray is represented.
 *    While this would most certainly work, it is not the right way to handle
 *    it.  A more correct representation for a set is a js generator, which would
 *    read the set lazily and has no indices semantics.
 */

"use strict";

this.EXPORTED_SYMBOLS = ["PropertyListUtils"];

const Cc = Components.classes;
const Ci = Components.interfaces;
const Cu = Components.utils;

Cu.importGlobalProperties(["File", "FileReader"]);
Cu.import("resource://gre/modules/XPCOMUtils.jsm");

XPCOMUtils.defineLazyModuleGetter(this, "ctypes",
                                  "resource://gre/modules/ctypes.jsm");
XPCOMUtils.defineLazyModuleGetter(this, "Services",
                                  "resource://gre/modules/Services.jsm");

this.PropertyListUtils = Object.freeze({
  /**
   * Asynchronously reads a file as a property list.
   *
   * @param aFile (nsIDOMBlob/nsIFile)
   *        the file to be read as a property list.
   * @param aCallback
   *        If the property list is read successfully, aPropertyListRoot is set
   *        to the root object of the property list.
   *        Use getPropertyListObjectType to detect its type.
   *        If it's not read successfully, aPropertyListRoot is set to null.
   *        The reaon for failure is reported to the Error Console.
   */
  read: function PLU_read(aFile, aCallback) {
    if (!(aFile instanceof Ci.nsIFile || aFile instanceof File))
      throw new Error("aFile is not a file object");
    if (typeof(aCallback) != "function")
      throw new Error("Invalid value for aCallback");

    // We guarantee not to throw directly for any other exceptions, and always
    // call aCallback.
<<<<<<< HEAD
    Services.tm.mainThread.dispatch(function() {
=======
    Services.tm.dispatchToMainThread(() => {
>>>>>>> a17af05f
      let self = this;
      function readDOMFile(aFile) {
        let fileReader = new FileReader();
        let onLoadEnd = function() {
          let root = null;
          try {
            fileReader.removeEventListener("loadend", onLoadEnd);
            if (fileReader.readyState != fileReader.DONE)
              throw new Error("Could not read file contents: " + fileReader.error);

            root = self._readFromArrayBufferSync(fileReader.result);
          } finally {
            aCallback(root);
          }
        }
        fileReader.addEventListener("loadend", onLoadEnd);
        fileReader.readAsArrayBuffer(aFile);
      }

      try {
<<<<<<< HEAD
        if (aFile instanceof Ci.nsILocalFile) {
=======
        if (aFile instanceof Ci.nsIFile) {
>>>>>>> a17af05f
          if (!aFile.exists()) {
            throw new Error("The file pointed by aFile does not exist");
          }

          File.createFromNsIFile(aFile).then(function(aFile) {
            readDOMFile(aFile);
          });
          return;
        }
        readDOMFile(aFile);
      } catch (ex) {
        aCallback(null);
        throw ex;
      }
    });
  },

  /**
   * DO NOT USE ME.  Once Bug 718189 is fixed, this method won't be public.
   *
   * Synchronously read an ArrayBuffer contents as a property list.
   */
  _readFromArrayBufferSync: function PLU__readFromArrayBufferSync(aBuffer) {
    if (BinaryPropertyListReader.prototype.canProcess(aBuffer))
      return new BinaryPropertyListReader(aBuffer).root;

    // Convert the buffer into an XML tree.
    let domParser = Cc["@mozilla.org/xmlextras/domparser;1"].
                    createInstance(Ci.nsIDOMParser);
    let bytesView = new Uint8Array(aBuffer);
    try {
      let doc = domParser.parseFromBuffer(bytesView, bytesView.length,
                                          "application/xml");
      return new XMLPropertyListReader(doc).root;
    } catch (ex) {
      throw new Error("aBuffer cannot be parsed as a DOM document: " + ex);
    }
  },

  TYPE_PRIMITIVE:    0,
  TYPE_DATE:         1,
  TYPE_UINT8_ARRAY:  2,
  TYPE_ARRAY:        3,
  TYPE_DICTIONARY:   4,
  TYPE_INT64:        5,

  /**
   * Get the type in which the given property list object is represented.
   * Check the header for the mapping between the TYPE* constants to js types
   * and objects.
   *
   * @return one of the TYPE_* constants listed above.
   * @note this method is merely for convenience.  It has no magic to detect
   * that aObject is indeed a property list object created by this module.
   */
  getObjectType: function PLU_getObjectType(aObject) {
    if (aObject === null || typeof(aObject) != "object")
      return this.TYPE_PRIMITIVE;

    // Given current usage, we could assume that aObject was created in the
    // scope of this module, but in future, this util may be used as part of
    // serializing js objects to a property list - in which case the object
    // would most likely be created in the caller's scope.
    let global = Cu.getGlobalForObject(aObject);

    if (aObject instanceof global.Map)
      return this.TYPE_DICTIONARY;
    if (Array.isArray(aObject))
      return this.TYPE_ARRAY;
    if (aObject instanceof global.Date)
      return this.TYPE_DATE;
    if (aObject instanceof global.Uint8Array)
      return this.TYPE_UINT8_ARRAY;
    if (aObject instanceof global.String && "__INT_64_WRAPPER__" in aObject)
      return this.TYPE_INT64;

    throw new Error("aObject is not as a property list object.");
  },

  /**
   * Wraps a 64-bit stored in the form of a string primitive as a String object,
   * which we can later distiguish from regular string values.
   * @param aPrimitive
   *        a number in the form of either a primitive string or a primitive number.
   * @return a String wrapper around aNumberStr that can later be identified
   * as holding 64-bit number using getObjectType.
   */
  wrapInt64: function PLU_wrapInt64(aPrimitive) {
    if (typeof(aPrimitive) != "string" && typeof(aPrimitive) != "number")
      throw new Error("aPrimitive should be a string primitive");

    // The function converts string or number to object
    // So eslint rule is disabled
    // eslint-disable-next-line no-new-wrappers
    let wrapped = new String(aPrimitive);
    Object.defineProperty(wrapped, "__INT_64_WRAPPER__", { value: true });
    return wrapped;
  }
});

/**
 * Here's the base structure of binary-format property lists.
 * 1) Header - magic number
 *   - 6 bytes - "bplist"
 *   - 2 bytes - version number. This implementation only supports version 00.
 * 2) Objects Table
 *    Variable-sized objects, see _readObject for how various types of objects
 *    are constructed.
 * 3) Offsets Table
 *    The offset of each object in the objects table. The integer size is
 *    specified in the trailer.
 * 4) Trailer
 *    - 6 unused bytes
 *    - 1 byte:  the size of integers in the offsets table
 *    - 1 byte:  the size of object references for arrays, sets and
 *               dictionaries.
 *    - 8 bytes: the number of objects in the objects table
 *    - 8 bytes: the index of the root object's offset in the offsets table.
 *    - 8 bytes: the offset of the offsets table.
 *
 * Note: all integers are stored in big-endian form.
 */

/**
 * Reader for binary-format property lists.
 *
 * @param aBuffer
 *        ArrayBuffer object from which the binary plist should be read.
 */
function BinaryPropertyListReader(aBuffer) {
  this._dataView = new DataView(aBuffer);

  const JS_MAX_INT = Math.pow(2, 53);
  this._JS_MAX_INT_SIGNED = ctypes.Int64(JS_MAX_INT);
  this._JS_MAX_INT_UNSIGNED = ctypes.UInt64(JS_MAX_INT);
  this._JS_MIN_INT = ctypes.Int64(-JS_MAX_INT);

  try {
    this._readTrailerInfo();
    this._readObjectsOffsets();
  } catch (ex) {
    throw new Error("Could not read aBuffer as a binary property list");
  }
  this._objects = [];
}

BinaryPropertyListReader.prototype = {
  /**
   * Checks if the given ArrayBuffer can be read as a binary property list.
   * It can be called on the prototype.
   */
  canProcess: function BPLR_canProcess(aBuffer) {
    return Array.from(new Uint8Array(aBuffer, 0, 8)).map(c => String.fromCharCode(c)).
           join("") == "bplist00";
  },

  get root() {
    return this._readObject(this._rootObjectIndex);
  },

  _readTrailerInfo: function BPLR__readTrailer() {
    // The first 6 bytes of the 32-bytes trailer are unused
    let trailerOffset = this._dataView.byteLength - 26;
    [this._offsetTableIntegerSize, this._objectRefSize] =
      this._readUnsignedInts(trailerOffset, 1, 2);

    [this._numberOfObjects, this._rootObjectIndex, this._offsetTableOffset] =
      this._readUnsignedInts(trailerOffset + 2, 8, 3);
  },

  _readObjectsOffsets: function BPLR__readObjectsOffsets() {
    this._offsetTable = this._readUnsignedInts(this._offsetTableOffset,
                                               this._offsetTableIntegerSize,
                                               this._numberOfObjects);
  },

  _readSignedInt64: function BPLR__readSignedInt64(aByteOffset) {
    let lo = this._dataView.getUint32(aByteOffset + 4);
    let hi = this._dataView.getInt32(aByteOffset);
    let int64 = ctypes.Int64.join(hi, lo);
    if (ctypes.Int64.compare(int64, this._JS_MAX_INT_SIGNED) == 1 ||
        ctypes.Int64.compare(int64, this._JS_MIN_INT) == -1)
      return PropertyListUtils.wrapInt64(int64.toString());

    return parseInt(int64.toString(), 10);
  },

  _readReal: function BPLR__readReal(aByteOffset, aRealSize) {
    if (aRealSize == 4)
      return this._dataView.getFloat32(aByteOffset);
    if (aRealSize == 8)
      return this._dataView.getFloat64(aByteOffset);

    throw new Error("Unsupported real size: " + aRealSize);
  },

  OBJECT_TYPE_BITS: {
    SIMPLE:                  parseInt("0000", 2),
    INTEGER:                 parseInt("0001", 2),
    REAL:                    parseInt("0010", 2),
    DATE:                    parseInt("0011", 2),
    DATA:                    parseInt("0100", 2),
    ASCII_STRING:            parseInt("0101", 2),
    UNICODE_STRING:          parseInt("0110", 2),
    UID:                     parseInt("1000", 2),
    ARRAY:                   parseInt("1010", 2),
    SET:                     parseInt("1100", 2),
    DICTIONARY:              parseInt("1101", 2)
  },

  ADDITIONAL_INFO_BITS: {
    // Applies to OBJECT_TYPE_BITS.SIMPLE
    NULL:                    parseInt("0000", 2),
    FALSE:                   parseInt("1000", 2),
    TRUE:                    parseInt("1001", 2),
    FILL_BYTE:               parseInt("1111", 2),
    // Applies to OBJECT_TYPE_BITS.DATE
    DATE:                    parseInt("0011", 2),
    // Applies to OBJECT_TYPE_BITS.DATA, ASCII_STRING, UNICODE_STRING, ARRAY,
    // SET and DICTIONARY.
    LENGTH_INT_SIZE_FOLLOWS: parseInt("1111", 2)
  },

  /**
   * Returns an object descriptor in the form of two integers: object type and
   * additional info.
   *
   * @param aByteOffset
   *        the descriptor's offset.
   * @return [objType, additionalInfo] - the object type and additional info.
   * @see OBJECT_TYPE_BITS and ADDITIONAL_INFO_BITS
   */
  _readObjectDescriptor: function BPLR__readObjectDescriptor(aByteOffset) {
    // The first four bits hold the object type.  For some types, additional
    // info is held in the other 4 bits.
    let byte = this._readUnsignedInts(aByteOffset, 1, 1)[0];
    return [(byte & 0xF0) >> 4, byte & 0x0F];
  },

  _readDate: function BPLR__readDate(aByteOffset) {
    // That's the reference date of NSDate.
    let date = new Date("1 January 2001, GMT");

    // NSDate values are float values, but setSeconds takes an integer.
    date.setMilliseconds(this._readReal(aByteOffset, 8) * 1000);
    return date;
  },

  /**
   * Reads a portion of the buffer as a string.
   *
   * @param aByteOffset
   *        The offset in the buffer at which the string starts
   * @param aNumberOfChars
   *        The length of the string to be read (that is the number of
   *        characters, not bytes).
   * @param aUnicode
   *        Whether or not it is a unicode string.
   * @return the string read.
   *
   * @note this is tested to work well with unicode surrogate pairs.  Because
   * all unicode characters are read as 2-byte integers, unicode surrogate
   * pairs are read from the buffer in the form of two integers, as required
   * by String.fromCharCode.
   */
  _readString:
  function BPLR__readString(aByteOffset, aNumberOfChars, aUnicode) {
    let codes = this._readUnsignedInts(aByteOffset, aUnicode ? 2 : 1,
                                       aNumberOfChars);
    return codes.map(c => String.fromCharCode(c)).join("");
  },

  /**
   * Reads an array of unsigned integers from the buffer.  Integers larger than
   * one byte are read in big endian form.
   *
   * @param aByteOffset
   *        The offset in the buffer at which the array starts.
   * @param aIntSize
   *        The size of each int in the array.
   * @param aLength
   *        The number of ints in the array.
   * @param [optional] aBigIntAllowed (default: false)
   *        Whether or not to accept integers which outbounds JS limits for
   *        numbers (±2^53) in the form of a String.
   * @return an array of integers (number primitive and/or Strings for large
   * numbers (see header)).
   * @throws if aBigIntAllowed is false and one of the integers in the array
   * cannot be represented by a primitive js number.
   */
  _readUnsignedInts:
  function BPLR__readUnsignedInts(aByteOffset, aIntSize, aLength, aBigIntAllowed) {
    let uints = [];
    for (let offset = aByteOffset;
         offset < aByteOffset + aIntSize * aLength;
         offset += aIntSize) {
      if (aIntSize == 1) {
        uints.push(this._dataView.getUint8(offset));
      } else if (aIntSize == 2) {
        uints.push(this._dataView.getUint16(offset));
      } else if (aIntSize == 3) {
        let int24 = Uint8Array(4);
        int24[3] = 0;
        int24[2] = this._dataView.getUint8(offset);
        int24[1] = this._dataView.getUint8(offset + 1);
        int24[0] = this._dataView.getUint8(offset + 2);
        uints.push(Uint32Array(int24.buffer)[0]);
      } else if (aIntSize == 4) {
        uints.push(this._dataView.getUint32(offset));
      } else if (aIntSize == 8) {
        let lo = this._dataView.getUint32(offset + 4);
        let hi = this._dataView.getUint32(offset);
        let uint64 = ctypes.UInt64.join(hi, lo);
        if (ctypes.UInt64.compare(uint64, this._JS_MAX_INT_UNSIGNED) == 1) {
          if (aBigIntAllowed === true)
            uints.push(PropertyListUtils.wrapInt64(uint64.toString()));
          else
            throw new Error("Integer too big to be read as float 64");
        } else {
          uints.push(parseInt(uint64, 10));
        }
      } else {
        throw new Error("Unsupported size: " + aIntSize);
      }
    }

    return uints;
  },

  /**
   * Reads from the buffer the data object-count and the offset at which the
   * first object starts.
   *
   * @param aObjectOffset
   *        the object's offset.
   * @return [offset, count] - the offset in the buffer at which the first
   * object in data starts, and the number of objects.
   */
  _readDataOffsetAndCount:
  function BPLR__readDataOffsetAndCount(aObjectOffset) {
    // The length of some objects in the data can be stored in two ways:
    // * If it is small enough, it is stored in the second four bits of the
    //   object descriptors.
    // * Otherwise, those bits are set to 1111, indicating that the next byte
    //   consists of the integer size of the data-length (also stored in the form
    //   of an object descriptor).  The length follows this byte.
    let [, maybeLength] = this._readObjectDescriptor(aObjectOffset);
    if (maybeLength != this.ADDITIONAL_INFO_BITS.LENGTH_INT_SIZE_FOLLOWS)
      return [aObjectOffset + 1, maybeLength];

    let [, intSizeInfo] = this._readObjectDescriptor(aObjectOffset + 1);

    // The int size is 2^intSizeInfo.
    let intSize = Math.pow(2, intSizeInfo);
    let dataLength = this._readUnsignedInts(aObjectOffset + 2, intSize, 1)[0];
    return [aObjectOffset + 2 + intSize, dataLength];
  },

  /**
   * Read array from the buffer and wrap it as a js array.
   * @param aObjectOffset
   *        the offset in the buffer at which the array starts.
   * @param aNumberOfObjects
   *        the number of objects in the array.
   * @return a js array.
   */
  _wrapArray: function BPLR__wrapArray(aObjectOffset, aNumberOfObjects) {
    let refs = this._readUnsignedInts(aObjectOffset,
                                      this._objectRefSize,
                                      aNumberOfObjects);

    let array = new Array(aNumberOfObjects);
    let readObjectBound = this._readObject.bind(this);

    // Each index in the returned array is a lazy getter for its object.
    Array.prototype.forEach.call(refs, function(ref, objIndex) {
      Object.defineProperty(array, objIndex, {
        get() {
          delete array[objIndex];
          return array[objIndex] = readObjectBound(ref);
        },
        configurable: true,
        enumerable: true
      });
    }, this);
    return array;
  },

  /**
   * Reads dictionary from the buffer and wraps it as a Map object.
   * @param aObjectOffset
   *        the offset in the buffer at which the dictionary starts
   * @param aNumberOfObjects
   *        the number of keys in the dictionary
   * @return Map-style dictionary.
   */
  _wrapDictionary(aObjectOffset, aNumberOfObjects) {
    // A dictionary in the binary format is stored as a list of references to
    // key-objects, followed by a list of references to the value-objects for
    // those keys. The size of each list is aNumberOfObjects * this._objectRefSize.
    let dict = new Proxy(new Map(), LazyMapProxyHandler());
    if (aNumberOfObjects == 0)
      return dict;

    let keyObjsRefs = this._readUnsignedInts(aObjectOffset, this._objectRefSize,
                                             aNumberOfObjects);
    let valObjsRefs =
      this._readUnsignedInts(aObjectOffset + aNumberOfObjects * this._objectRefSize,
                             this._objectRefSize, aNumberOfObjects);
    for (let i = 0; i < aNumberOfObjects; i++) {
      let key = this._readObject(keyObjsRefs[i]);
      let readBound = this._readObject.bind(this, valObjsRefs[i]);

      dict.setAsLazyGetter(key, readBound);
    }
    return dict;
  },

  /**
   * Reads an object at the spcified index in the object table
   * @param aObjectIndex
   *        index at the object table
   * @return the property list object at the given index.
   */
  _readObject: function BPLR__readObject(aObjectIndex) {
    // If the object was previously read, return the cached object.
    if (this._objects[aObjectIndex] !== undefined)
      return this._objects[aObjectIndex];

    let objOffset = this._offsetTable[aObjectIndex];
    let [objType, additionalInfo] = this._readObjectDescriptor(objOffset);
    let value;
    switch (objType) {
      case this.OBJECT_TYPE_BITS.SIMPLE: {
        switch (additionalInfo) {
          case this.ADDITIONAL_INFO_BITS.NULL:
            value = null;
            break;
          case this.ADDITIONAL_INFO_BITS.FILL_BYTE:
            value = undefined;
            break;
          case this.ADDITIONAL_INFO_BITS.FALSE:
            value = false;
            break;
          case this.ADDITIONAL_INFO_BITS.TRUE:
            value = true;
            break;
          default:
            throw new Error("Unexpected value!");
        }
        break;
      }

      case this.OBJECT_TYPE_BITS.INTEGER: {
        // The integer is sized 2^additionalInfo.
        let intSize = Math.pow(2, additionalInfo);

        // For objects, 64-bit integers are always signed.  Negative integers
        // are always represented by a 64-bit integer.
        if (intSize == 8)
          value = this._readSignedInt64(objOffset + 1);
        else
          value = this._readUnsignedInts(objOffset + 1, intSize, 1, true)[0];
        break;
      }

      case this.OBJECT_TYPE_BITS.REAL: {
        // The real is sized 2^additionalInfo.
        value = this._readReal(objOffset + 1, Math.pow(2, additionalInfo));
        break;
      }

      case this.OBJECT_TYPE_BITS.DATE: {
        if (additionalInfo != this.ADDITIONAL_INFO_BITS.DATE)
          throw new Error("Unexpected value");

        value = this._readDate(objOffset + 1);
        break;
      }

      case this.OBJECT_TYPE_BITS.DATA: {
        let [offset, bytesCount] = this._readDataOffsetAndCount(objOffset);
        value = new Uint8Array(this._readUnsignedInts(offset, 1, bytesCount));
        break;
      }

      case this.OBJECT_TYPE_BITS.ASCII_STRING: {
        let [offset, charsCount] = this._readDataOffsetAndCount(objOffset);
        value = this._readString(offset, charsCount, false);
        break;
      }

      case this.OBJECT_TYPE_BITS.UNICODE_STRING: {
        let [offset, unicharsCount] = this._readDataOffsetAndCount(objOffset);
        value = this._readString(offset, unicharsCount, true);
        break;
      }

      case this.OBJECT_TYPE_BITS.UID: {
        // UIDs are only used in Keyed Archives, which are not yet supported.
        throw new Error("Keyed Archives are not supported");
      }

      case this.OBJECT_TYPE_BITS.ARRAY:
      case this.OBJECT_TYPE_BITS.SET: {
        // Note: For now, we fallback to handle sets the same way we handle
        // arrays.  See comments in the header of this file.

        // The bytes following the count are references to objects (indices).
        // Each reference is an unsigned int with size=this._objectRefSize.
        let [offset, objectsCount] = this._readDataOffsetAndCount(objOffset);
        value = this._wrapArray(offset, objectsCount);
        break;
      }

      case this.OBJECT_TYPE_BITS.DICTIONARY: {
        let [offset, objectsCount] = this._readDataOffsetAndCount(objOffset);
        value = this._wrapDictionary(offset, objectsCount);
        break;
      }

      default: {
        throw new Error("Unknown object type: " + objType);
      }
    }

    return this._objects[aObjectIndex] = value;
  }
};

/**
 * Reader for XML property lists.
 *
 * @param aDOMDoc
 *        the DOM document to be read as a property list.
 */
function XMLPropertyListReader(aDOMDoc) {
  let docElt = aDOMDoc.documentElement;
  if (!docElt || docElt.localName != "plist" || !docElt.firstElementChild)
    throw new Error("aDoc is not a property list document");

  this._plistRootElement = docElt.firstElementChild;
}

XMLPropertyListReader.prototype = {
  get root() {
    return this._readObject(this._plistRootElement);
  },

  /**
   * Convert a dom element to a property list object.
   * @param aDOMElt
   *        a dom element in a xml tree of a property list.
   * @return a js object representing the property list object.
   */
  _readObject: function XPLR__readObject(aDOMElt) {
    switch (aDOMElt.localName) {
      case "true":
        return true;
      case "false":
        return false;
      case "string":
      case "key":
        return aDOMElt.textContent;
      case "integer":
        return this._readInteger(aDOMElt);
      case "real": {
        let number = parseFloat(aDOMElt.textContent.trim());
        if (isNaN(number))
          throw "Could not parse float value";
        return number;
      }
      case "date":
        return new Date(aDOMElt.textContent);
      case "data":
        // Strip spaces and new lines.
        let base64str = aDOMElt.textContent.replace(/\s*/g, "");
        let decoded = atob(base64str);
        return new Uint8Array(Array.from(decoded, c => c.charCodeAt(0)));
      case "dict":
        return this._wrapDictionary(aDOMElt);
      case "array":
        return this._wrapArray(aDOMElt);
      default:
        throw new Error("Unexpected tagname");
    }
  },

  _readInteger: function XPLR__readInteger(aDOMElt) {
    // The integer may outbound js's max/min integer value.  We recognize this
    // case by comparing the parsed number to the original string value.
    // In case of an outbound, we fallback to return the number as a string.
    let numberAsString = aDOMElt.textContent.toString();
    let parsedNumber = parseInt(numberAsString, 10);
    if (isNaN(parsedNumber))
      throw new Error("Could not parse integer value");

    if (parsedNumber.toString() == numberAsString)
      return parsedNumber;

    return PropertyListUtils.wrapInt64(numberAsString);
  },

  _wrapDictionary: function XPLR__wrapDictionary(aDOMElt) {
    // <dict>
    //   <key>my true bool</key>
    //   <true/>
    //   <key>my string key</key>
    //   <string>My String Key</string>
    // </dict>
    if (aDOMElt.children.length % 2 != 0)
      throw new Error("Invalid dictionary");
    let dict = new Proxy(new Map(), LazyMapProxyHandler());
    for (let i = 0; i < aDOMElt.children.length; i += 2) {
      let keyElem = aDOMElt.children[i];
      let valElem = aDOMElt.children[i + 1];

      if (keyElem.localName != "key")
        throw new Error("Invalid dictionary");

      let keyName = this._readObject(keyElem);
      let readBound = this._readObject.bind(this, valElem);

      dict.setAsLazyGetter(keyName, readBound);
    }
    return dict;
  },

  _wrapArray: function XPLR__wrapArray(aDOMElt) {
    // <array>
    //   <string>...</string>
    //   <integer></integer>
    //   <dict>
    //     ....
    //   </dict>
    // </array>

    // Each element in the array is a lazy getter for its property list object.
    let array = [];
    let readObjectBound = this._readObject.bind(this);
    Array.prototype.forEach.call(aDOMElt.children, function(elem, elemIndex) {
      Object.defineProperty(array, elemIndex, {
        get() {
          delete array[elemIndex];
          return array[elemIndex] = readObjectBound(elem);
        },
        configurable: true,
        enumerable: true
      });
    });
    return array;
  }
};

/**
   * Simple handler method to proxy calls to dict/Map objects to implement the
   * setAsLazyGetter API. With this, a value can be set as a function that will
   * evaluate its value and only be called when it's first retrieved.
   * @member _lazyGetters
   *         Set() object to hold keys invoking LazyGetter.
   * @method get
   *         Trap for getting property values. Ensures that if a lazyGetter is present
   *         as value for key, then the function is evaluated, the value is cached,
   *         and its value will be returned.
   * @param  target
   *         Target object. (dict/Map)
   * @param  name
   *         Name of operation to be invoked on target.
   * @param  key
   *         Key to be set, retrieved or deleted. Keys are checked for laziness.
   * @return Returns value of "name" property of target by default. Otherwise returns
   *         updated target.
   */
function LazyMapProxyHandler() {
  return {
    _lazyGetters: new Set(),
    get(target, name) {
      switch (name) {
        case "setAsLazyGetter":
          return (key, value) => {
            this._lazyGetters.add(key);
            target.set(key, value);
          };
        case "get":
          return key => {
            if (this._lazyGetters.has(key)) {
              target.set(key, target.get(key)());
              this._lazyGetters.delete(key);
            }
            return target.get(key);
          };
        case "delete":
          return key => {
            if (this._lazyGetters.has(key)) {
              this._lazyGetters.delete(key);
            }
            return target.delete(key);
          };
        case "has":
          return key => target.has(key);
        default:
          return target[name];
      }
    }
  }
}<|MERGE_RESOLUTION|>--- conflicted
+++ resolved
@@ -90,11 +90,7 @@
 
     // We guarantee not to throw directly for any other exceptions, and always
     // call aCallback.
-<<<<<<< HEAD
-    Services.tm.mainThread.dispatch(function() {
-=======
     Services.tm.dispatchToMainThread(() => {
->>>>>>> a17af05f
       let self = this;
       function readDOMFile(aFile) {
         let fileReader = new FileReader();
@@ -115,11 +111,7 @@
       }
 
       try {
-<<<<<<< HEAD
-        if (aFile instanceof Ci.nsILocalFile) {
-=======
         if (aFile instanceof Ci.nsIFile) {
->>>>>>> a17af05f
           if (!aFile.exists()) {
             throw new Error("The file pointed by aFile does not exist");
           }
