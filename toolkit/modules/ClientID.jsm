--- conflicted
+++ resolved
@@ -8,10 +8,6 @@
 
 const {classes: Cc, interfaces: Ci, results: Cr, utils: Cu} = Components;
 
-<<<<<<< HEAD
-Cu.import("resource://gre/modules/Task.jsm");
-=======
->>>>>>> a17af05f
 Cu.import("resource://gre/modules/XPCOMUtils.jsm");
 Cu.import("resource://gre/modules/Services.jsm");
 Cu.import("resource://gre/modules/Log.jsm");
@@ -22,11 +18,7 @@
 XPCOMUtils.defineLazyModuleGetter(this, "CommonUtils",
                                   "resource://services-common/utils.js");
 XPCOMUtils.defineLazyModuleGetter(this, "OS",
-<<<<<<< HEAD
-				  "resource://gre/modules/osfile.jsm");
-=======
                                   "resource://gre/modules/osfile.jsm");
->>>>>>> a17af05f
 
 XPCOMUtils.defineLazyGetter(this, "gDatareportingPath", () => {
   return OS.Path.join(OS.Constants.Path.profileDir, "datareporting");
