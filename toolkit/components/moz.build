--- conflicted
+++ resolved
@@ -20,13 +20,9 @@
     'alerts',
     'apppicker',
     'asyncshutdown',
-<<<<<<< HEAD
-    'browser',
-=======
     'backgroundhangmonitor',
     'browser',
     'cloudstorage',
->>>>>>> a17af05f
     'commandlines',
     'contentprefs',
     'contextualidentity',
