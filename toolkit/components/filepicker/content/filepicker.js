--- conflicted
+++ resolved
@@ -136,11 +136,7 @@
   setTimeout(setInitialDirectory, 0, { directory, specialDirectory });
 }
 
-<<<<<<< HEAD
-function setInitialDirectory(directory) {
-=======
 function setInitialDirectory(directories) {
->>>>>>> a17af05f
   // Start in the user's home directory
   var dirService = Components.classes[NS_DIRECTORYSERVICE_CONTRACTID]
                              .getService(nsIProperties);
@@ -722,11 +718,7 @@
 // returns an array of the files listed,
 // or false if an error occurred.
 function processPath(path) {
-<<<<<<< HEAD
-  var fileArray = new Array();
-=======
   var fileArray = [];
->>>>>>> a17af05f
   var strLength = path.length;
 
   if (path[0] == '"' && filePickerMode == nsIFilePicker.modeOpenMultiple &&
