/* -*- Mode: C++; tab-width: 2; indent-tabs-mode: nil; c-basic-offset: 2 -*- */
/* This Source Code Form is subject to the terms of the Mozilla Public
 * License, v. 2.0. If a copy of the MPL was not distributed with this
 * file, You can obtain one at http://mozilla.org/MPL/2.0/. */

#include "DateTimeFormat.h"
#include "nsIFileView.h"
#include "nsITreeView.h"
#include "mozilla/ModuleUtils.h"
#include "nsITreeSelection.h"
#include "nsITreeColumns.h"
#include "nsITreeBoxObject.h"
#include "nsIFile.h"
#include "nsString.h"
#include "nsReadableUtils.h"
#include "nsCRT.h"
#include "nsPrintfCString.h"
#include "nsQuickSort.h"
#include "nsIAtom.h"
#include "nsIAutoCompleteResult.h"
#include "nsIAutoCompleteSearch.h"
#include "nsISimpleEnumerator.h"
#include "nsAutoPtr.h"
#include "nsIMutableArray.h"
#include "nsTArray.h"
#include "mozilla/Attributes.h"

#include "nsWildCard.h"

class nsIDOMDataTransfer;

#define NS_FILECOMPLETE_CID { 0xcb60980e, 0x18a5, 0x4a77, \
                            { 0x91, 0x10, 0x81, 0x46, 0x61, 0x4c, 0xa7, 0xf0 } }
#define NS_FILECOMPLETE_CONTRACTID "@mozilla.org/autocomplete/search;1?name=file"

class nsFileResult final : public nsIAutoCompleteResult
{
public:
  // aSearchString is the text typed into the autocomplete widget
  // aSearchParam is the picker's currently displayed directory
  nsFileResult(const nsAString& aSearchString, const nsAString& aSearchParam);

  NS_DECL_ISUPPORTS
  NS_DECL_NSIAUTOCOMPLETERESULT

  nsTArray<nsString> mValues;
  nsString mSearchString;
  uint16_t mSearchResult;
private:
  ~nsFileResult() = default;
};

NS_IMPL_ISUPPORTS(nsFileResult, nsIAutoCompleteResult)

nsFileResult::nsFileResult(const nsAString& aSearchString,
                           const nsAString& aSearchParam):
  mSearchString(aSearchString)
{
  if (aSearchString.IsEmpty())
    mSearchResult = RESULT_IGNORED;
  else {
    int32_t slashPos = mSearchString.RFindChar('/');
    mSearchResult = RESULT_FAILURE;
    nsCOMPtr<nsIFile> directory;
    nsDependentSubstring parent(Substring(mSearchString, 0, slashPos + 1));
    if (!parent.IsEmpty() && parent.First() == '/')
      NS_NewLocalFile(parent, true, getter_AddRefs(directory));
    if (!directory) {
      if (NS_FAILED(NS_NewLocalFile(aSearchParam, true, getter_AddRefs(directory))))
        return;
      if (slashPos > 0)
        directory->AppendRelativePath(Substring(mSearchString, 0, slashPos));
    }
    nsCOMPtr<nsISimpleEnumerator> dirEntries;
    if (NS_FAILED(directory->GetDirectoryEntries(getter_AddRefs(dirEntries))))
      return;
    mSearchResult = RESULT_NOMATCH;
    bool hasMore = false;
    nsDependentSubstring prefix(Substring(mSearchString, slashPos + 1));
    while (NS_SUCCEEDED(dirEntries->HasMoreElements(&hasMore)) && hasMore) {
      nsCOMPtr<nsISupports> nextItem;
      dirEntries->GetNext(getter_AddRefs(nextItem));
      nsCOMPtr<nsIFile> nextFile(do_QueryInterface(nextItem));
      nsAutoString fileName;
      nextFile->GetLeafName(fileName);
      if (StringBeginsWith(fileName, prefix)) {
        fileName.Insert(parent, 0);
        if (mSearchResult == RESULT_NOMATCH && fileName.Equals(mSearchString))
          mSearchResult = RESULT_IGNORED;
        else
          mSearchResult = RESULT_SUCCESS;
        bool isDirectory = false;
        nextFile->IsDirectory(&isDirectory);
        if (isDirectory)
          fileName.Append('/');
        mValues.AppendElement(fileName);
      }
    }
    mValues.Sort();
  }
}

NS_IMETHODIMP nsFileResult::GetSearchString(nsAString & aSearchString)
{
  aSearchString.Assign(mSearchString);
  return NS_OK;
}

NS_IMETHODIMP nsFileResult::GetSearchResult(uint16_t *aSearchResult)
{
  NS_ENSURE_ARG_POINTER(aSearchResult);
  *aSearchResult = mSearchResult;
  return NS_OK;
}

NS_IMETHODIMP nsFileResult::GetDefaultIndex(int32_t *aDefaultIndex)
{
  NS_ENSURE_ARG_POINTER(aDefaultIndex);
  *aDefaultIndex = -1;
  return NS_OK;
}

NS_IMETHODIMP nsFileResult::GetErrorDescription(nsAString & aErrorDescription)
{
  aErrorDescription.Truncate();
  return NS_OK;
}

NS_IMETHODIMP nsFileResult::GetMatchCount(uint32_t *aMatchCount)
{
  NS_ENSURE_ARG_POINTER(aMatchCount);
  *aMatchCount = mValues.Length();
  return NS_OK;
}

NS_IMETHODIMP nsFileResult::GetValueAt(int32_t index, nsAString & aValue)
{
  aValue = mValues[index];
  if (aValue.Last() == '/')
    aValue.Truncate(aValue.Length() - 1);
  return NS_OK;
}

NS_IMETHODIMP nsFileResult::GetLabelAt(int32_t index, nsAString & aValue)
{
  return GetValueAt(index, aValue);
}

NS_IMETHODIMP nsFileResult::GetCommentAt(int32_t index, nsAString & aComment)
{
  aComment.Truncate();
  return NS_OK;
}

NS_IMETHODIMP nsFileResult::GetStyleAt(int32_t index, nsAString & aStyle)
{
  if (mValues[index].Last() == '/')
    aStyle.AssignLiteral("directory");
  else
    aStyle.AssignLiteral("file");
  return NS_OK;
}

NS_IMETHODIMP nsFileResult::GetImageAt(int32_t index, nsAString & aImage)
{
  aImage.Truncate();
  return NS_OK;
}
NS_IMETHODIMP nsFileResult::GetFinalCompleteValueAt(int32_t index,
                                                    nsAString & aValue)
{
  return GetValueAt(index, aValue);
}

NS_IMETHODIMP nsFileResult::RemoveValueAt(int32_t rowIndex, bool removeFromDb)
{
  return NS_OK;
}

class nsFileComplete final : public nsIAutoCompleteSearch
{
  ~nsFileComplete() = default;
public:
  NS_DECL_ISUPPORTS
  NS_DECL_NSIAUTOCOMPLETESEARCH
};

NS_IMPL_ISUPPORTS(nsFileComplete, nsIAutoCompleteSearch)

NS_IMETHODIMP
nsFileComplete::StartSearch(const nsAString& aSearchString,
                            const nsAString& aSearchParam,
                            nsIAutoCompleteResult *aPreviousResult,
                            nsIAutoCompleteObserver *aListener)
{
  NS_ENSURE_ARG_POINTER(aListener);
  RefPtr<nsFileResult> result = new nsFileResult(aSearchString, aSearchParam);
  NS_ENSURE_TRUE(result, NS_ERROR_OUT_OF_MEMORY);
  return aListener->OnSearchResult(this, result);
}

NS_IMETHODIMP
nsFileComplete::StopSearch()
{
  return NS_OK;
}

#define NS_FILEVIEW_CID { 0xa5570462, 0x1dd1, 0x11b2, \
                         { 0x9d, 0x19, 0xdf, 0x30, 0xa2, 0x7f, 0xbd, 0xc4 } }

class nsFileView : public nsIFileView,
                   public nsITreeView
{
public:
  nsFileView();
  nsresult Init();

  NS_DECL_ISUPPORTS
  NS_DECL_NSIFILEVIEW
  NS_DECL_NSITREEVIEW

protected:
  virtual ~nsFileView();

  void FilterFiles();
  void ReverseArray(nsTArray<nsCOMPtr<nsIFile> >& aArray);
  void SortArray(nsTArray<nsCOMPtr<nsIFile> >& aArray);
  void SortInternal();

  nsTArray<nsCOMPtr<nsIFile> > mFileList;
  nsTArray<nsCOMPtr<nsIFile> > mDirList;
  nsTArray<nsCOMPtr<nsIFile> > mFilteredFiles;

  nsCOMPtr<nsIFile> mDirectoryPath;
  nsCOMPtr<nsITreeBoxObject> mTree;
  nsCOMPtr<nsITreeSelection> mSelection;

  int16_t mSortType;
  int32_t mTotalRows;

  nsTArray<char16_t*> mCurrentFilters;

  bool mShowHiddenFiles;
  bool mDirectoryFilter;
  bool mReverseSort;
};

// Factory constructor
NS_GENERIC_FACTORY_CONSTRUCTOR(nsFileComplete)
NS_GENERIC_FACTORY_CONSTRUCTOR_INIT(nsFileView, Init)
NS_DEFINE_NAMED_CID(NS_FILECOMPLETE_CID);
NS_DEFINE_NAMED_CID(NS_FILEVIEW_CID);

static const mozilla::Module::CIDEntry kFileViewCIDs[] = {
  { &kNS_FILECOMPLETE_CID, false, nullptr, nsFileCompleteConstructor },
  { &kNS_FILEVIEW_CID, false, nullptr, nsFileViewConstructor },
  { nullptr }
};

static const mozilla::Module::ContractIDEntry kFileViewContracts[] = {
  { NS_FILECOMPLETE_CONTRACTID, &kNS_FILECOMPLETE_CID },
  { NS_FILEVIEW_CONTRACTID, &kNS_FILEVIEW_CID },
  { nullptr }
};

static const mozilla::Module kFileViewModule = {
  mozilla::Module::kVersion,
  kFileViewCIDs,
  kFileViewContracts
};

NSMODULE_DEFN(nsFileViewModule) = &kFileViewModule;

nsFileView::nsFileView() :
  mSortType(-1),
  mTotalRows(0),
  mShowHiddenFiles(false),
  mDirectoryFilter(false),
  mReverseSort(false)
{
}

nsFileView::~nsFileView()
{
  uint32_t count = mCurrentFilters.Length();
  for (uint32_t i = 0; i < count; ++i)
    free(mCurrentFilters[i]);
}

nsresult
nsFileView::Init()
{
  return NS_OK;
}

// nsISupports implementation

NS_IMPL_ISUPPORTS(nsFileView, nsITreeView, nsIFileView)

// nsIFileView implementation

NS_IMETHODIMP
nsFileView::SetShowHiddenFiles(bool aShowHidden)
{
  if (aShowHidden != mShowHiddenFiles) {
    mShowHiddenFiles = aShowHidden;

    // This could be better optimized, but since the hidden
    // file functionality is not currently used, this will be fine.
    SetDirectory(mDirectoryPath);
  }

  return NS_OK;
}

NS_IMETHODIMP
nsFileView::GetShowHiddenFiles(bool* aShowHidden)
{
  *aShowHidden = mShowHiddenFiles;
  return NS_OK;
}

NS_IMETHODIMP
nsFileView::SetShowOnlyDirectories(bool aOnlyDirs)
{
  if (aOnlyDirs == mDirectoryFilter)
    return NS_OK;

  mDirectoryFilter = aOnlyDirs;
  uint32_t dirCount = mDirList.Length();
  if (mDirectoryFilter) {
    int32_t rowDiff = mTotalRows - dirCount;

    mFilteredFiles.Clear();
    mTotalRows = dirCount;
    if (mTree)
      mTree->RowCountChanged(mTotalRows, -rowDiff);
  } else {
    // Run the filter again to get the file list back
    FilterFiles();

    SortArray(mFilteredFiles);
    if (mReverseSort)
      ReverseArray(mFilteredFiles);

    if (mTree)
      mTree->RowCountChanged(dirCount, mTotalRows - dirCount);
  }

  return NS_OK;
}

NS_IMETHODIMP
nsFileView::GetShowOnlyDirectories(bool* aOnlyDirs)
{
  *aOnlyDirs = mDirectoryFilter;
  return NS_OK;
}

NS_IMETHODIMP
nsFileView::GetSortType(int16_t* aSortType)
{
  *aSortType = mSortType;
  return NS_OK;
}

NS_IMETHODIMP
nsFileView::GetReverseSort(bool* aReverseSort)
{
  *aReverseSort = mReverseSort;
  return NS_OK;
}

NS_IMETHODIMP
nsFileView::Sort(int16_t aSortType, bool aReverseSort)
{
  if (aSortType == mSortType) {
    if (aReverseSort == mReverseSort)
      return NS_OK;

    mReverseSort = aReverseSort;
    ReverseArray(mDirList);
    ReverseArray(mFilteredFiles);
  } else {
    mSortType = aSortType;
    mReverseSort = aReverseSort;
    SortInternal();
  }

  if (mTree)
    mTree->Invalidate();

  return NS_OK;
}

NS_IMETHODIMP
nsFileView::SetDirectory(nsIFile* aDirectory)
{
  NS_ENSURE_ARG_POINTER(aDirectory);

  nsCOMPtr<nsISimpleEnumerator> dirEntries;
  aDirectory->GetDirectoryEntries(getter_AddRefs(dirEntries));

  if (!dirEntries) {
    // Couldn't read in the directory, this can happen if the user does not
    // have permission to list it.
    return NS_ERROR_FAILURE;
  }

  mDirectoryPath = aDirectory;
  mFileList.Clear();
  mDirList.Clear();

  bool hasMore = false;

  while (NS_SUCCEEDED(dirEntries->HasMoreElements(&hasMore)) && hasMore) {
    nsCOMPtr<nsISupports> nextItem;
    dirEntries->GetNext(getter_AddRefs(nextItem));
    nsCOMPtr<nsIFile> theFile = do_QueryInterface(nextItem);

    bool isDirectory = false;
    if (theFile) {
      theFile->IsDirectory(&isDirectory);

      if (isDirectory) {
        bool isHidden;
        theFile->IsHidden(&isHidden);
        if (mShowHiddenFiles || !isHidden) {
          mDirList.AppendElement(theFile);
        }
      }
      else {
        mFileList.AppendElement(theFile);
      }
    }
  }

  if (mTree) {
    mTree->BeginUpdateBatch();
    mTree->RowCountChanged(0, -mTotalRows);
  }

  FilterFiles();
  SortInternal();

  if (mTree) {
    mTree->EndUpdateBatch();
    mTree->ScrollToRow(0);
  }

  return NS_OK;
}

NS_IMETHODIMP
nsFileView::SetFilter(const nsAString& aFilterString)
{
  uint32_t filterCount = mCurrentFilters.Length();
  for (uint32_t i = 0; i < filterCount; ++i)
    free(mCurrentFilters[i]);
  mCurrentFilters.Clear();

  nsAString::const_iterator start, iter, end;
  aFilterString.BeginReading(iter);
  aFilterString.EndReading(end);

  while (true) {
    // skip over delimiters
    while (iter != end && (*iter == ';' || *iter == ' '))
      ++iter;

    if (iter == end)
      break;

    start = iter; // start of a filter

    // we know this is neither ';' nor ' ', skip to next char
    ++iter;

    // find next delimiter or end of string
    while (iter != end && (*iter != ';' && *iter != ' '))
      ++iter;

    char16_t* filter = ToNewUnicode(Substring(start, iter));
    if (!filter)
      return NS_ERROR_OUT_OF_MEMORY;

    if (!mCurrentFilters.AppendElement(filter)) {
      free(filter);
      return NS_ERROR_OUT_OF_MEMORY;
    }

    if (iter == end)
      break;

    ++iter; // we know this is either ';' or ' ', skip to next char
  }

  if (mTree) {
    mTree->BeginUpdateBatch();
    uint32_t count = mDirList.Length();
    mTree->RowCountChanged(count, count - mTotalRows);
  }

  mFilteredFiles.Clear();

  FilterFiles();

  SortArray(mFilteredFiles);
  if (mReverseSort)
    ReverseArray(mFilteredFiles);

  if (mTree)
    mTree->EndUpdateBatch();

  return NS_OK;
}

NS_IMETHODIMP
nsFileView::GetSelectedFiles(nsIArray** aFiles)
{
  *aFiles = nullptr;
  if (!mSelection)
    return NS_OK;

  int32_t numRanges;
  mSelection->GetRangeCount(&numRanges);

  uint32_t dirCount = mDirList.Length();
  nsCOMPtr<nsIMutableArray> fileArray =
    do_CreateInstance(NS_ARRAY_CONTRACTID);
  NS_ENSURE_STATE(fileArray);

  for (int32_t range = 0; range < numRanges; ++range) {
    int32_t rangeBegin, rangeEnd;
    mSelection->GetRangeAt(range, &rangeBegin, &rangeEnd);

    for (int32_t itemIndex = rangeBegin; itemIndex <= rangeEnd; ++itemIndex) {
      nsIFile* curFile = nullptr;

      if (itemIndex < (int32_t) dirCount)
        curFile = mDirList[itemIndex];
      else {
        if (itemIndex < mTotalRows)
          curFile = mFilteredFiles[itemIndex - dirCount];
      }

      if (curFile)
        fileArray->AppendElement(curFile, false);
    }
  }

  fileArray.forget(aFiles);
  return NS_OK;
}


// nsITreeView implementation

NS_IMETHODIMP
nsFileView::GetRowCount(int32_t* aRowCount)
{
  *aRowCount = mTotalRows;
  return NS_OK;
}

NS_IMETHODIMP
nsFileView::GetSelection(nsITreeSelection** aSelection)
{
  *aSelection = mSelection;
  NS_IF_ADDREF(*aSelection);
  return NS_OK;
}

NS_IMETHODIMP
nsFileView::SetSelection(nsITreeSelection* aSelection)
{
  mSelection = aSelection;
  return NS_OK;
}

NS_IMETHODIMP
nsFileView::GetRowProperties(int32_t aIndex, nsAString& aProps)
{
  return NS_OK;
}

NS_IMETHODIMP
nsFileView::GetCellProperties(int32_t aRow, nsITreeColumn* aCol,
                              nsAString& aProps)
{
  uint32_t dirCount = mDirList.Length();

  if (aRow < (int32_t) dirCount)
    aProps.AppendLiteral("directory");
  else if (aRow < mTotalRows)
    aProps.AppendLiteral("file");

  return NS_OK;
}

NS_IMETHODIMP
nsFileView::GetColumnProperties(nsITreeColumn* aCol, nsAString& aProps)
{
  return NS_OK;
}

NS_IMETHODIMP
nsFileView::IsContainer(int32_t aIndex, bool* aIsContainer)
{
  *aIsContainer = false;
  return NS_OK;
}

NS_IMETHODIMP
nsFileView::IsContainerOpen(int32_t aIndex, bool* aIsOpen)
{
  *aIsOpen = false;
  return NS_OK;
}

NS_IMETHODIMP
nsFileView::IsContainerEmpty(int32_t aIndex, bool* aIsEmpty)
{
  *aIsEmpty = false;
  return NS_OK;
}

NS_IMETHODIMP
nsFileView::IsSeparator(int32_t aIndex, bool* aIsSeparator)
{
  *aIsSeparator = false;
  return NS_OK;
}

NS_IMETHODIMP
nsFileView::IsSorted(bool* aIsSorted)
{
  *aIsSorted = (mSortType >= 0);
  return NS_OK;
}

NS_IMETHODIMP
nsFileView::CanDrop(int32_t aIndex, int32_t aOrientation,
                    nsIDOMDataTransfer* dataTransfer, bool* aCanDrop)
{
  *aCanDrop = false;
  return NS_OK;
}

NS_IMETHODIMP
nsFileView::Drop(int32_t aRow, int32_t aOrientation, nsIDOMDataTransfer* dataTransfer)
{
  return NS_OK;
}

NS_IMETHODIMP
nsFileView::GetParentIndex(int32_t aRowIndex, int32_t* aParentIndex)
{
  *aParentIndex = -1;
  return NS_OK;
}

NS_IMETHODIMP
nsFileView::HasNextSibling(int32_t aRowIndex, int32_t aAfterIndex,
                           bool* aHasSibling)
{
  *aHasSibling = (aAfterIndex < (mTotalRows - 1));
  return NS_OK;
}

NS_IMETHODIMP
nsFileView::GetLevel(int32_t aIndex, int32_t* aLevel)
{
  *aLevel = 0;
  return NS_OK;
}

NS_IMETHODIMP
nsFileView::GetImageSrc(int32_t aRow, nsITreeColumn* aCol,
                        nsAString& aImageSrc)
{
  return NS_OK;
}

NS_IMETHODIMP
nsFileView::GetProgressMode(int32_t aRow, nsITreeColumn* aCol,
                            int32_t* aProgressMode)
{
  return NS_OK;
}

NS_IMETHODIMP
nsFileView::GetCellValue(int32_t aRow, nsITreeColumn* aCol,
                         nsAString& aCellValue)
{
  return NS_OK;
}

NS_IMETHODIMP
nsFileView::GetCellText(int32_t aRow, nsITreeColumn* aCol,
                        nsAString& aCellText)
{
  uint32_t dirCount = mDirList.Length();
  bool isDirectory;
  nsIFile* curFile = nullptr;

  if (aRow < (int32_t) dirCount) {
    isDirectory = true;
    curFile = mDirList[aRow];
  } else if (aRow < mTotalRows) {
    isDirectory = false;
    curFile = mFilteredFiles[aRow - dirCount];
  } else {
    // invalid row
    aCellText.SetCapacity(0);
    return NS_OK;
  }

  const char16_t* colID;
  aCol->GetIdConst(&colID);
  if (NS_LITERAL_STRING("FilenameColumn").Equals(colID)) {
    curFile->GetLeafName(aCellText);
  } else if (NS_LITERAL_STRING("LastModifiedColumn").Equals(colID)) {
    PRTime lastModTime;
    curFile->GetLastModifiedTime(&lastModTime);
    // XXX FormatPRTime could take an nsAString&
    nsAutoString temp;
<<<<<<< HEAD
    mozilla::DateTimeFormat::FormatPRTime(kDateFormatShort, kTimeFormatSeconds,
=======
    mozilla::DateTimeFormat::FormatPRTime(mozilla::kDateFormatShort,
                                          mozilla::kTimeFormatSeconds,
>>>>>>> a17af05f
                                          lastModTime * 1000, temp);
    aCellText = temp;
  } else {
    // file size
    if (isDirectory)
      aCellText.SetCapacity(0);
    else {
      int64_t fileSize;
      curFile->GetFileSize(&fileSize);
      CopyUTF8toUTF16(nsPrintfCString("%" PRId64, fileSize), aCellText);
    }
  }

  return NS_OK;
}

NS_IMETHODIMP
nsFileView::SetTree(nsITreeBoxObject* aTree)
{
  mTree = aTree;
  return NS_OK;
}

NS_IMETHODIMP
nsFileView::ToggleOpenState(int32_t aIndex)
{
  return NS_OK;
}

NS_IMETHODIMP
nsFileView::CycleHeader(nsITreeColumn* aCol)
{
  return NS_OK;
}

NS_IMETHODIMP
nsFileView::SelectionChanged()
{
  return NS_OK;
}

NS_IMETHODIMP
nsFileView::CycleCell(int32_t aRow, nsITreeColumn* aCol)
{
  return NS_OK;
}

NS_IMETHODIMP
nsFileView::IsEditable(int32_t aRow, nsITreeColumn* aCol,
                       bool* aIsEditable)
{
  *aIsEditable = false;
  return NS_OK;
}

NS_IMETHODIMP
nsFileView::IsSelectable(int32_t aRow, nsITreeColumn* aCol,
                         bool* aIsSelectable)
{
  *aIsSelectable = false;
  return NS_OK;
}

NS_IMETHODIMP
nsFileView::SetCellValue(int32_t aRow, nsITreeColumn* aCol,
                         const nsAString& aValue)
{
  return NS_OK;
}

NS_IMETHODIMP
nsFileView::SetCellText(int32_t aRow, nsITreeColumn* aCol,
                        const nsAString& aValue)
{
  return NS_OK;
}

NS_IMETHODIMP
nsFileView::PerformAction(const char16_t* aAction)
{
  return NS_OK;
}

NS_IMETHODIMP
nsFileView::PerformActionOnRow(const char16_t* aAction, int32_t aRow)
{
  return NS_OK;
}

NS_IMETHODIMP
nsFileView::PerformActionOnCell(const char16_t* aAction, int32_t aRow,
                                nsITreeColumn* aCol)
{
  return NS_OK;
}

// Private methods

void
nsFileView::FilterFiles()
{
  uint32_t count = mDirList.Length();
  mTotalRows = count;
  count = mFileList.Length();
  mFilteredFiles.Clear();
  uint32_t filterCount = mCurrentFilters.Length();

  for (uint32_t i = 0; i < count; ++i) {
    nsIFile* file = mFileList[i];
    bool isHidden = false;
    if (!mShowHiddenFiles)
      file->IsHidden(&isHidden);

    nsAutoString ucsLeafName;
    if(NS_FAILED(file->GetLeafName(ucsLeafName))) {
      // need to check return value for GetLeafName()
      continue;
    }

    if (!isHidden) {
      for (uint32_t j = 0; j < filterCount; ++j) {
        bool matched = false;
        if (!nsCRT::strcmp(mCurrentFilters.ElementAt(j),
                           u"..apps"))
        {
          file->IsExecutable(&matched);
        } else
          matched = (NS_WildCardMatch(ucsLeafName.get(),
                                      mCurrentFilters.ElementAt(j),
                                      true) == MATCH);

        if (matched) {
          mFilteredFiles.AppendElement(file);
          ++mTotalRows;
          break;
        }
      }
    }
  }
}

void
nsFileView::ReverseArray(nsTArray<nsCOMPtr<nsIFile> >& aArray)
{
  uint32_t count = aArray.Length();
  for (uint32_t i = 0; i < count/2; ++i) {
    // If we get references to the COMPtrs in the array, and then .swap() them
    // we avoid AdRef() / Release() calls.
    nsCOMPtr<nsIFile>& element = aArray[i];
    nsCOMPtr<nsIFile>& element2 = aArray[count - i - 1];
    element.swap(element2);
  }
}

static int
SortNameCallback(const void* aElement1, const void* aElement2, void* aContext)
{
  nsIFile* file1 = *static_cast<nsIFile* const *>(aElement1);
  nsIFile* file2 = *static_cast<nsIFile* const *>(aElement2);

  nsAutoString leafName1, leafName2;
  file1->GetLeafName(leafName1);
  file2->GetLeafName(leafName2);

  return Compare(leafName1, leafName2);
}

static int
SortSizeCallback(const void* aElement1, const void* aElement2, void* aContext)
{
  nsIFile* file1 = *static_cast<nsIFile* const *>(aElement1);
  nsIFile* file2 = *static_cast<nsIFile* const *>(aElement2);

  int64_t size1, size2;
  file1->GetFileSize(&size1);
  file2->GetFileSize(&size2);

  if (size1 == size2)
    return 0;

  return size1 < size2 ? -1 : 1;
}

static int
SortDateCallback(const void* aElement1, const void* aElement2, void* aContext)
{
  nsIFile* file1 = *static_cast<nsIFile* const *>(aElement1);
  nsIFile* file2 = *static_cast<nsIFile* const *>(aElement2);

  PRTime time1, time2;
  file1->GetLastModifiedTime(&time1);
  file2->GetLastModifiedTime(&time2);

  if (time1 == time2)
    return 0;

  return time1 < time2 ? -1 : 1;
}

void
nsFileView::SortArray(nsTArray<nsCOMPtr<nsIFile> >& aArray)
{
  // We assume the array to be in filesystem order, which
  // for our purposes, is completely unordered.

  int (*compareFunc)(const void*, const void*, void*);

  switch (mSortType) {
  case sortName:
    compareFunc = SortNameCallback;
    break;
  case sortSize:
    compareFunc = SortSizeCallback;
    break;
  case sortDate:
    compareFunc = SortDateCallback;
    break;
  default:
    return;
  }

  uint32_t count = aArray.Length();

  nsIFile** array = new nsIFile*[count];
  for (uint32_t i = 0; i < count; ++i) {
    array[i] = aArray[i];
  }

  NS_QuickSort(array, count, sizeof(nsIFile*), compareFunc, nullptr);

  for (uint32_t i = 0; i < count; ++i) {
    // Use swap() to avoid refcounting.
    aArray[i].swap(array[i]);
  }

  delete[] array;
}

void
nsFileView::SortInternal()
{
  SortArray(mDirList);
  SortArray(mFilteredFiles);

  if (mReverseSort) {
    ReverseArray(mDirList);
    ReverseArray(mFilteredFiles);
  }
}<|MERGE_RESOLUTION|>--- conflicted
+++ resolved
@@ -725,12 +725,8 @@
     curFile->GetLastModifiedTime(&lastModTime);
     // XXX FormatPRTime could take an nsAString&
     nsAutoString temp;
-<<<<<<< HEAD
-    mozilla::DateTimeFormat::FormatPRTime(kDateFormatShort, kTimeFormatSeconds,
-=======
     mozilla::DateTimeFormat::FormatPRTime(mozilla::kDateFormatShort,
                                           mozilla::kTimeFormatSeconds,
->>>>>>> a17af05f
                                           lastModTime * 1000, temp);
     aCellText = temp;
   } else {
