/* -*- indent-tabs-mode: nil; js-indent-level: 2 -*-*/
/* vim: set ts=8 sts=2 et sw=2 tw=80: */
/* This Source Code Form is subject to the terms of the Mozilla Public
 * License, v. 2.0. If a copy of the MPL was not distributed with this
 * file, You can obtain one at http://mozilla.org/MPL/2.0/. */

// You can direct about:memory to immediately load memory reports from a file
// by providing a file= query string.  For example,
//
//     about:memory?file=/home/username/reports.json.gz
//
// "file=" is not case-sensitive.  We'll URI-unescape the contents of the
// "file=" argument, and obviously the filename is case-sensitive iff you're on
// a case-sensitive filesystem.  If you specify more than one "file=" argument,
// only the first one is used.

"use strict";

// ---------------------------------------------------------------------------

var Cc = Components.classes;
var Ci = Components.interfaces;
var Cu = Components.utils;
var CC = Components.Constructor;

const KIND_NONHEAP           = Ci.nsIMemoryReporter.KIND_NONHEAP;
const KIND_HEAP              = Ci.nsIMemoryReporter.KIND_HEAP;
const KIND_OTHER             = Ci.nsIMemoryReporter.KIND_OTHER;

const UNITS_BYTES            = Ci.nsIMemoryReporter.UNITS_BYTES;
const UNITS_COUNT            = Ci.nsIMemoryReporter.UNITS_COUNT;
const UNITS_COUNT_CUMULATIVE = Ci.nsIMemoryReporter.UNITS_COUNT_CUMULATIVE;
const UNITS_PERCENTAGE       = Ci.nsIMemoryReporter.UNITS_PERCENTAGE;

Cu.import("resource://gre/modules/Services.jsm");
Cu.import("resource://gre/modules/XPCOMUtils.jsm");
Cu.import("resource://gre/modules/NetUtil.jsm");
XPCOMUtils.defineLazyModuleGetter(this, "Downloads",
 "resource://gre/modules/Downloads.jsm");
XPCOMUtils.defineLazyModuleGetter(this, "FileUtils",
 "resource://gre/modules/FileUtils.jsm");

XPCOMUtils.defineLazyGetter(this, "nsBinaryStream",
                            () => CC("@mozilla.org/binaryinputstream;1",
                                     "nsIBinaryInputStream",
                                     "setInputStream"));
XPCOMUtils.defineLazyGetter(this, "nsFile",
                            () => CC("@mozilla.org/file/local;1",
                                     "nsIFile", "initWithPath"));
XPCOMUtils.defineLazyGetter(this, "nsGzipConverter",
                            () => CC("@mozilla.org/streamconv;1?from=gzip&to=uncompressed",
                                     "nsIStreamConverter"));

var gMgr = Cc["@mozilla.org/memory-reporter-manager;1"]
             .getService(Ci.nsIMemoryReporterManager);

const gPageName = "about:memory";
document.title = gPageName;

const gUnnamedProcessStr = "Main Process";

var gIsDiff = false;

// ---------------------------------------------------------------------------

// Forward slashes in URLs in paths are represented with backslashes to avoid
// being mistaken for path separators.  Paths/names where this hasn't been
// undone are prefixed with "unsafe"; the rest are prefixed with "safe".
function flipBackslashes(aUnsafeStr) {
  // Save memory by only doing the replacement if it's necessary.
  return (aUnsafeStr.indexOf("\\") === -1)
         ? aUnsafeStr
         : aUnsafeStr.replace(/\\/g, "/");
}

const gAssertionFailureMsgPrefix = "aboutMemory.js assertion failed: ";

// This is used for things that should never fail, and indicate a defect in
// this file if they do.
function assert(aCond, aMsg) {
  if (!aCond) {
    reportAssertionFailure(aMsg)
    throw new Error(gAssertionFailureMsgPrefix + aMsg);
  }
}

// This is used for malformed input from memory reporters.
function assertInput(aCond, aMsg) {
  if (!aCond) {
    throw new Error("Invalid memory report(s): " + aMsg);
  }
}

function handleException(ex) {
  let str = "" + ex;
  if (str.startsWith(gAssertionFailureMsgPrefix)) {
    // Argh, assertion failure within this file!  Give up.
    throw ex;
  } else {
    // File or memory reporter problem.  Print a message.
    updateMainAndFooter(str, NO_TIMESTAMP, HIDE_FOOTER, "badInputWarning");
  }
}

function reportAssertionFailure(aMsg) {
  let debug = Cc["@mozilla.org/xpcom/debug;1"].getService(Ci.nsIDebug2);
  if (debug.isDebugBuild) {
    debug.assertion(aMsg, "false", "aboutMemory.js", 0);
  }
}

function debug(x) {
  let section = appendElement(document.body, "div", "section");
  appendElementWithText(section, "div", "debug", JSON.stringify(x));
}

// ---------------------------------------------------------------------------

function onUnload() {
}

// ---------------------------------------------------------------------------

// The <div> holding everything but the header and footer (if they're present).
// It's what is updated each time the page changes.
var gMain;

// The <div> holding the footer.
var gFooter;

// The "verbose" checkbox.
var gVerbose;

// The "anonymize" checkbox.
var gAnonymize;

// Values for the |aFooterAction| argument to updateTitleMainAndFooter.
const HIDE_FOOTER = 0;
const SHOW_FOOTER = 1;

// Values for the |aShowTimestamp| argument to updateTitleMainAndFooter.
const NO_TIMESTAMP = 0;
const SHOW_TIMESTAMP = 1;

function updateTitleMainAndFooter(aTitleNote, aMsg, aShowTimestamp,
                                  aFooterAction, aClassName) {
  document.title = gPageName;
  if (aTitleNote) {
    document.title += " (" + aTitleNote + ")";
  }

  // Clear gMain by replacing it with an empty node.
  let tmp = gMain.cloneNode(false);
  gMain.parentNode.replaceChild(tmp, gMain);
  gMain = tmp;

  gMain.classList.remove("hidden");
  gMain.classList.remove("verbose");
  gMain.classList.remove("non-verbose");
  if (gVerbose) {
    gMain.classList.add(gVerbose.checked ? "verbose" : "non-verbose");
  }

  let msgElement;
  if (aMsg) {
    let className = "section"
    if (aClassName) {
      className = className + " " + aClassName;
    }
    if (aShowTimestamp == SHOW_TIMESTAMP) {
      // JS has many options for pretty-printing timestamps. We use
      // toISOString() because it has sub-second granularity, which is useful
      // if you quickly and repeatedly click one of the buttons.
      aMsg += " (" + (new Date()).toISOString() + ")";
    }
    msgElement = appendElementWithText(gMain, "div", className, aMsg);
  }

  switch (aFooterAction) {
   case HIDE_FOOTER: gFooter.classList.add("hidden"); break;
   case SHOW_FOOTER: gFooter.classList.remove("hidden"); break;
   default: assert(false, "bad footer action in updateTitleMainAndFooter");
  }
  return msgElement;
}

function updateMainAndFooter(aMsg, aShowTimestamp, aFooterAction, aClassName) {
  return updateTitleMainAndFooter("", aMsg, aShowTimestamp, aFooterAction,
                                  aClassName);
}

function appendTextNode(aP, aText) {
  let e = document.createTextNode(aText);
  aP.appendChild(e);
  return e;
}

function appendElement(aP, aTagName, aClassName) {
  let e = document.createElement(aTagName);
  if (aClassName) {
    e.className = aClassName;
  }
  aP.appendChild(e);
  return e;
}

function appendElementWithText(aP, aTagName, aClassName, aText) {
  let e = appendElement(aP, aTagName, aClassName);
  // Setting textContent clobbers existing children, but there are none.  More
  // importantly, it avoids creating a JS-land object for the node, saving
  // memory.
  e.textContent = aText;
  return e;
}

// ---------------------------------------------------------------------------

const explicitTreeDescription =
"This tree covers explicit memory allocations by the application.  It includes \
\n\n\
* allocations made at the operating system level (via calls to functions such as \
VirtualAlloc, vm_allocate, and mmap), \
\n\n\
* allocations made at the heap allocation level (via functions such as malloc, \
calloc, realloc, memalign, operator new, and operator new[]) that have not been \
explicitly decommitted (i.e. evicted from memory and swap), and \
\n\n\
* where possible, the overhead of the heap allocator itself.\
\n\n\
It excludes memory that is mapped implicitly such as code and data segments, \
and thread stacks. \
\n\n\
'explicit' is not guaranteed to cover every explicit allocation, but it does cover \
most (including the entire heap), and therefore it is the single best number to \
focus on when trying to reduce memory usage.";

// ---------------------------------------------------------------------------

function appendButton(aP, aTitle, aOnClick, aText, aId) {
  let b = appendElementWithText(aP, "button", "", aText);
  b.title = aTitle;
  b.onclick = aOnClick;
  if (aId) {
    b.id = aId;
  }
  return b;
}

function appendHiddenFileInput(aP, aId, aChangeListener) {
  let input = appendElementWithText(aP, "input", "hidden", "");
  input.type = "file";
  input.id = aId;      // used in testing
  input.addEventListener("change", aChangeListener);
  return input;
}

function onLoad() {
  // Generate the header.

  let header = appendElement(document.body, "div", "ancillary");

  // A hidden file input element that can be invoked when necessary.
  let fileInput1 = appendHiddenFileInput(header, "fileInput1", function() {
    let file = this.files[0];
    let filename = file.mozFullPath;
    updateAboutMemoryFromFile(filename);
  });

  // Ditto.
  let fileInput2 =
      appendHiddenFileInput(header, "fileInput2", function(e) {
    let file = this.files[0];
    // First time around, we stash a copy of the filename and reinvoke.  Second
    // time around we do the diff and display.
    if (!this.filename1) {
      this.filename1 = file.mozFullPath;

      // e.skipClick is only true when testing -- it allows fileInput2's
      // onchange handler to be re-called without having to go via the file
      // picker.
      if (!e.skipClick) {
        this.click();
      }
    } else {
      let filename1 = this.filename1;
      delete this.filename1;
      updateAboutMemoryFromTwoFiles(filename1, file.mozFullPath);
    }
  });

  const CuDesc = "Measure current memory reports and show.";
  const LdDesc = "Load memory reports from file and show.";
  const DfDesc = "Load memory report data from two files and show the " +
                 "difference.";

  const SvDesc = "Save memory reports to file.";

  const GCDesc = "Do a global garbage collection.";
  const CCDesc = "Do a cycle collection.";
  const MMDesc = "Send three \"heap-minimize\" notifications in a " +
                 "row.  Each notification triggers a global garbage " +
                 "collection followed by a cycle collection, and causes the " +
                 "process to reduce memory usage in other ways, e.g. by " +
                 "flushing various caches.";

  const GCAndCCLogDesc = "Save garbage collection log and concise cycle " +
                         "collection log.\n" +
                         "WARNING: These logs may be large (>1GB).";
  const GCAndCCAllLogDesc = "Save garbage collection log and verbose cycle " +
                            "collection log.\n" +
                            "WARNING: These logs may be large (>1GB).";

  const DMDEnabledDesc = "Analyze memory reports coverage and save the " +
                         "output to the temp directory.\n";
  const DMDDisabledDesc = "DMD is not running. Please re-start with $DMD and " +
                          "the other relevant environment variables set " +
                          "appropriately.";

  let ops = appendElement(header, "div", "");

  let row1 = appendElement(ops, "div", "opsRow");

  let labelDiv1 =
   appendElementWithText(row1, "div", "opsRowLabel", "Show memory reports");
  let label1 = appendElementWithText(labelDiv1, "label", "");
  gVerbose = appendElement(label1, "input", "");
  gVerbose.type = "checkbox";
  gVerbose.id = "verbose";   // used for testing
  appendTextNode(label1, "verbose");

  const kEllipsis = "\u2026";

  // The "measureButton" id is used for testing.
  appendButton(row1, CuDesc, doMeasure, "Measure", "measureButton");
  appendButton(row1, LdDesc, () => fileInput1.click(), "Load" + kEllipsis);
  appendButton(row1, DfDesc, () => fileInput2.click(),
               "Load and diff" + kEllipsis);

  let row2 = appendElement(ops, "div", "opsRow");

  let labelDiv2 =
    appendElementWithText(row2, "div", "opsRowLabel", "Save memory reports");
  appendButton(row2, SvDesc, saveReportsToFile, "Measure and save" + kEllipsis);

  // XXX: this isn't a great place for this checkbox, but I can't think of
  // anywhere better.
  let label2 = appendElementWithText(labelDiv2, "label", "");
  gAnonymize = appendElement(label2, "input", "");
  gAnonymize.type = "checkbox";
  appendTextNode(label2, "anonymize");

  let row3 = appendElement(ops, "div", "opsRow");

  appendElementWithText(row3, "div", "opsRowLabel", "Free memory");
  appendButton(row3, GCDesc, doGC, "GC");
  appendButton(row3, CCDesc, doCC, "CC");
  appendButton(row3, MMDesc, doMMU, "Minimize memory usage");

  let row4 = appendElement(ops, "div", "opsRow");

  appendElementWithText(row4, "div", "opsRowLabel", "Save GC & CC logs");
  appendButton(row4, GCAndCCLogDesc,
               saveGCLogAndConciseCCLog, "Save concise", "saveLogsConcise");
  appendButton(row4, GCAndCCAllLogDesc,
               saveGCLogAndVerboseCCLog, "Save verbose", "saveLogsVerbose");

  // Three cases here:
  // - DMD is disabled (i.e. not built): don't show the button.
  // - DMD is enabled but is not running: show the button, but disable it.
  // - DMD is enabled and is running: show the button and enable it.
  if (gMgr.isDMDEnabled) {
    let row5 = appendElement(ops, "div", "opsRow");

    appendElementWithText(row5, "div", "opsRowLabel", "Save DMD output");
    let enableButtons = gMgr.isDMDRunning;

    let dmdButton =
      appendButton(row5, enableButtons ? DMDEnabledDesc : DMDDisabledDesc,
                   doDMD, "Save");
    dmdButton.disabled = !enableButtons;
  }

  // Generate the main div, where content ("section" divs) will go.  It's
  // hidden at first.

  gMain = appendElement(document.body, "div", "");
  gMain.id = "mainDiv";

  // Generate the footer.  It's hidden at first.

  gFooter = appendElement(document.body, "div", "ancillary hidden");

  let a = appendElementWithText(gFooter, "a", "option",
                                "Troubleshooting information");
  a.href = "about:support";

  let legendText1 = "Click on a non-leaf node in a tree to expand ('++') " +
                    "or collapse ('--') its children.";
  let legendText2 = "Hover the pointer over the name of a memory report " +
                    "to see a description of what it measures.";

  appendElementWithText(gFooter, "div", "legend", legendText1);
  appendElementWithText(gFooter, "div", "legend hiddenOnMobile", legendText2);

  // See if we're loading from a file.  (Because about:memory is a non-standard
  // URL, location.search is undefined, so we have to use location.href
  // instead.)
  let search = location.href.split("?")[1];
  if (search) {
    let searchSplit = search.split("&");
    for (let i = 0; i < searchSplit.length; i++) {
      if (searchSplit[i].toLowerCase().startsWith("file=")) {
        let filename = searchSplit[i].substring("file=".length);
        updateAboutMemoryFromFile(decodeURIComponent(filename));
        return;
      }
    }
  }
}

// ---------------------------------------------------------------------------

function doGC() {
<<<<<<< HEAD
  Services.obs.notifyObservers(null, "child-gc-request", null);
=======
  Services.obs.notifyObservers(null, "child-gc-request");
>>>>>>> a17af05f
  Cu.forceGC();
  updateMainAndFooter("Garbage collection completed", SHOW_TIMESTAMP,
                      HIDE_FOOTER);
}

function doCC() {
<<<<<<< HEAD
  Services.obs.notifyObservers(null, "child-cc-request", null);
=======
  Services.obs.notifyObservers(null, "child-cc-request");
>>>>>>> a17af05f
  window.QueryInterface(Ci.nsIInterfaceRequestor)
        .getInterface(Ci.nsIDOMWindowUtils)
        .cycleCollect();
  updateMainAndFooter("Cycle collection completed", SHOW_TIMESTAMP,
                      HIDE_FOOTER);
}

function doMMU() {
<<<<<<< HEAD
  Services.obs.notifyObservers(null, "child-mmu-request", null);
=======
  Services.obs.notifyObservers(null, "child-mmu-request");
>>>>>>> a17af05f
  gMgr.minimizeMemoryUsage(
    () => updateMainAndFooter("Memory minimization completed",
                              SHOW_TIMESTAMP, HIDE_FOOTER));
}

function doMeasure() {
  updateAboutMemoryFromReporters();
}

function saveGCLogAndConciseCCLog() {
  dumpGCLogAndCCLog(false);
}

function saveGCLogAndVerboseCCLog() {
  dumpGCLogAndCCLog(true);
}

function doDMD() {
  updateMainAndFooter("Saving memory reports and DMD output...",
                      NO_TIMESTAMP, HIDE_FOOTER);
  try {
    let dumper = Cc["@mozilla.org/memory-info-dumper;1"]
                   .getService(Ci.nsIMemoryInfoDumper);

    dumper.dumpMemoryInfoToTempDir(/* identifier = */ "",
                                   gAnonymize.checked,
                                   /* minimize = */ false);
    updateMainAndFooter("Saved memory reports and DMD reports analysis " +
                        "to the temp directory",
                        SHOW_TIMESTAMP, HIDE_FOOTER);
  } catch (ex) {
    updateMainAndFooter(ex.toString(), NO_TIMESTAMP, HIDE_FOOTER);
  }
}

function dumpGCLogAndCCLog(aVerbose) {
  let dumper = Cc["@mozilla.org/memory-info-dumper;1"]
                .getService(Ci.nsIMemoryInfoDumper);

  let inProgress = updateMainAndFooter("Saving logs...",
                                       NO_TIMESTAMP, HIDE_FOOTER);
  let section = appendElement(gMain, "div", "section");

  function displayInfo(gcLog, ccLog, isParent) {
    appendElementWithText(section, "div", "",
                          "Saved GC log to " + gcLog.path);

    let ccLogType = aVerbose ? "verbose" : "concise";
    appendElementWithText(section, "div", "",
                          "Saved " + ccLogType + " CC log to " + ccLog.path);
  }

  dumper.dumpGCAndCCLogsToFile("", aVerbose, /* dumpChildProcesses = */ true,
                               { onDump: displayInfo,
                                 onFinish() {
                                   inProgress.remove();
                                 }
                               });
}

/**
 * Top-level function that does the work of generating the page from the memory
 * reporters.
 */
function updateAboutMemoryFromReporters() {
  updateMainAndFooter("Measuring...", NO_TIMESTAMP, HIDE_FOOTER);

  try {
    let processLiveMemoryReports =
        function(aHandleReport, aDisplayReports) {
      let handleReport = function(aProcess, aUnsafePath, aKind, aUnits,
                                  aAmount, aDescription) {
        aHandleReport(aProcess, aUnsafePath, aKind, aUnits, aAmount,
                      aDescription, /* presence = */ undefined);
      }

      let displayReportsAndFooter = function() {
        updateTitleMainAndFooter("live measurement", "", NO_TIMESTAMP,
                                 SHOW_FOOTER);
        aDisplayReports();
      }

      gMgr.getReports(handleReport, null, displayReportsAndFooter, null,
                      gAnonymize.checked);
    }

    // Process the reports from the live memory reporters.
    appendAboutMemoryMain(processLiveMemoryReports,
                          gMgr.hasMozMallocUsableSize);

  } catch (ex) {
    handleException(ex);
  }
}

// Increment this if the JSON format changes.
//
var gCurrentFileFormatVersion = 1;


/**
 * Parse a string as JSON and extract the |memory_report| property if it has
 * one, which indicates the string is from a crash dump.
 *
 * @param aStr
 *        The string.
 * @return The extracted object.
 */
function parseAndUnwrapIfCrashDump(aStr) {
  let obj = JSON.parse(aStr);
  if (obj.memory_report !== undefined) {
    // It looks like a crash dump. The memory reports should be in the
    // |memory_report| property.
    obj = obj.memory_report;
  }
  return obj;
}

/**
 * Populate about:memory using the data in the given JSON object.
 *
 * @param aObj
 *        An object that (hopefully!) conforms to the JSON schema used by
 *        nsIMemoryInfoDumper.
 */
function updateAboutMemoryFromJSONObject(aObj) {
  try {
    assertInput(aObj.version === gCurrentFileFormatVersion,
                "data version number missing or doesn't match");
    assertInput(aObj.hasMozMallocUsableSize !== undefined,
                "missing 'hasMozMallocUsableSize' property");
    assertInput(aObj.reports && aObj.reports instanceof Array,
                "missing or non-array 'reports' property");

    let processMemoryReportsFromFile =
        function(aHandleReport, aDisplayReports) {
      for (let i = 0; i < aObj.reports.length; i++) {
        let r = aObj.reports[i];
        aHandleReport(r.process, r.path, r.kind, r.units, r.amount,
                      r.description, r._presence);
      }
      aDisplayReports();
    }
    appendAboutMemoryMain(processMemoryReportsFromFile,
                          aObj.hasMozMallocUsableSize);
  } catch (ex) {
    handleException(ex);
  }
}

/**
 * Populate about:memory using the data in the given JSON string.
 *
 * @param aStr
 *        A string containing JSON data conforming to the schema used by
 *        nsIMemoryReporterManager::dumpReports.
 */
function updateAboutMemoryFromJSONString(aStr) {
  try {
    let obj = parseAndUnwrapIfCrashDump(aStr);
    updateAboutMemoryFromJSONObject(obj);
  } catch (ex) {
    handleException(ex);
  }
}

/**
 * Loads the contents of a file into a string and passes that to a callback.
 *
 * @param aFilename
 *        The name of the file being read from.
 * @param aTitleNote
 *        A description to put in the page title upon completion.
 * @param aFn
 *        The function to call and pass the read string to upon completion.
 */
function loadMemoryReportsFromFile(aFilename, aTitleNote, aFn) {
  updateMainAndFooter("Loading...", NO_TIMESTAMP, HIDE_FOOTER);

  try {
    let reader = new FileReader();
    reader.onerror = () => { throw new Error("FileReader.onerror"); };
    reader.onabort = () => { throw new Error("FileReader.onabort"); };
    reader.onload = (aEvent) => {
      // Clear "Loading..." from above.
      updateTitleMainAndFooter(aTitleNote, "", NO_TIMESTAMP, SHOW_FOOTER);
      aFn(aEvent.target.result);
    };

    // If it doesn't have a .gz suffix, read it as a (legacy) ungzipped file.
    if (!aFilename.endsWith(".gz")) {
      File.createFromFileName(aFilename).then(file => {
        reader.readAsText(file);
      });
      return;
    }

    // Read compressed gzip file.
    let converter = new nsGzipConverter();
    converter.asyncConvertData("gzip", "uncompressed", {
      data: [],
      onStartRequest(aR, aC) {},
      onDataAvailable(aR, aC, aStream, aO, aCount) {
        let bi = new nsBinaryStream(aStream);
        this.data.push(bi.readBytes(aCount));
      },
      onStopRequest(aR, aC, aStatusCode) {
        try {
          if (!Components.isSuccessCode(aStatusCode)) {
            throw new Components.Exception("Error while reading gzip file", aStatusCode);
          }
          reader.readAsText(new Blob(this.data));
        } catch (ex) {
          handleException(ex);
        }
      }
    }, null);

    let file = new nsFile(aFilename);
    let fileChan = NetUtil.newChannel({
                     uri: Services.io.newFileURI(file),
                     loadUsingSystemPrincipal: true
                   });
    fileChan.asyncOpen2(converter);

  } catch (ex) {
    handleException(ex);
  }
}

/**
 * Like updateAboutMemoryFromReporters(), but gets its data from a file instead
 * of the memory reporters.
 *
 * @param aFilename
 *        The name of the file being read from.  The expected format of the
 *        file's contents is described in a comment in nsIMemoryInfoDumper.idl.
 */
function updateAboutMemoryFromFile(aFilename) {
  loadMemoryReportsFromFile(aFilename, /* title note */ aFilename,
                            updateAboutMemoryFromJSONString);
}

/**
 * Like updateAboutMemoryFromFile(), but gets its data from a two files and
 * diffs them.
 *
 * @param aFilename1
 *        The name of the first file being read from.
 * @param aFilename2
 *        The name of the first file being read from.
 */
function updateAboutMemoryFromTwoFiles(aFilename1, aFilename2) {
  let titleNote = "diff of " + aFilename1 + " and " + aFilename2;
  loadMemoryReportsFromFile(aFilename1, titleNote, function(aStr1) {
    loadMemoryReportsFromFile(aFilename2, titleNote, function(aStr2) {
      try {
        let obj1 = parseAndUnwrapIfCrashDump(aStr1);
        let obj2 = parseAndUnwrapIfCrashDump(aStr2);
        gIsDiff = true;
        updateAboutMemoryFromJSONObject(diffJSONObjects(obj1, obj2));
        gIsDiff = false;
      } catch (ex) {
        handleException(ex);
      }
    });
  });
}

// ---------------------------------------------------------------------------

// Something unlikely to appear in a process name.
var kProcessPathSep = "^:^:^";

// Short for "diff report".
function DReport(aKind, aUnits, aAmount, aDescription, aNMerged, aPresence) {
  this._kind = aKind;
  this._units = aUnits;
  this._amount = aAmount;
  this._description = aDescription;
  this._nMerged = aNMerged;
  if (aPresence !== undefined) {
    this._presence = aPresence;
  }
}

DReport.prototype = {
  assertCompatible(aKind, aUnits) {
    assert(this._kind == aKind, "Mismatched kinds");
    assert(this._units == aUnits, "Mismatched units");

    // We don't check that the "description" properties match.  This is because
    // on Linux we can get cases where the paths are the same but the
    // descriptions differ, like this:
    //
    //   "path": "size/other-files/icon-theme.cache/[r--p]",
    //   "description": "/usr/share/icons/gnome/icon-theme.cache (read-only, not executable, private)"
    //
    //   "path": "size/other-files/icon-theme.cache/[r--p]"
    //   "description": "/usr/share/icons/hicolor/icon-theme.cache (read-only, not executable, private)"
    //
    // In those cases, we just use the description from the first-encountered
    // one, which is what about:memory also does.
    // (Note: reports with those paths are no longer generated, but allowing
    // the descriptions to differ seems reasonable.)
  },

  merge(aJr) {
    this.assertCompatible(aJr.kind, aJr.units);
    this._amount += aJr.amount;
    this._nMerged++;
  },

  toJSON(aProcess, aPath, aAmount) {
    return {
      process:     aProcess,
      path:        aPath,
      kind:        this._kind,
      units:       this._units,
      amount:      aAmount,
      description: this._description,
      _presence:   this._presence
    };
  }
};

// Constants that indicate if a DReport was present only in one of the data
// sets, or had to be added for balance.
DReport.PRESENT_IN_FIRST_ONLY  = 1;
DReport.PRESENT_IN_SECOND_ONLY = 2;
DReport.ADDED_FOR_BALANCE = 3;

/**
 * Make a report map, which has combined path+process strings for keys, and
 * DReport objects for values.
 *
 * @param aJSONReports
 *        The |reports| field of a JSON object.
 * @return The constructed report map.
 */
function makeDReportMap(aJSONReports) {
  let dreportMap = {};
  for (let i = 0; i < aJSONReports.length; i++) {
    let jr = aJSONReports[i];

    assert(jr.process !== undefined, "Missing process");
    assert(jr.path !== undefined, "Missing path");
    assert(jr.kind !== undefined, "Missing kind");
    assert(jr.units !== undefined, "Missing units");
    assert(jr.amount !== undefined, "Missing amount");
    assert(jr.description !== undefined, "Missing description");

    // Strip out some non-deterministic stuff that prevents clean diffs.
    // Ideally the memory reports themselves would contain information about
    // which parts of the the process and path need to be stripped -- saving us
    // from hardwiring knowledge of specific reporters here -- but we have no
    // mechanism for that. (Any future redesign of how memory reporters work
    // should include such a mechanism.)

    // Strip PIDs:
    // - pid 123
    // - pid=123
    let pidRegex = /pid([ =])\d+/g;
    let pidSubst = "pid$1NNN";
    let process = jr.process.replace(pidRegex, pidSubst);
    let path = jr.path.replace(pidRegex, pidSubst);

    // Strip addresses:
    // - .../js-zone(0x12345678)/...
    // - .../zone(0x12345678)/...
    // - .../worker(<URL>, 0x12345678)/...
    path = path.replace(/zone\(0x[0-9A-Fa-f]+\)\//, "zone(0xNNN)/");
    path = path.replace(/\/worker\((.+), 0x[0-9A-Fa-f]+\)\//,
                        "/worker($1, 0xNNN)/");

    // Strip top window IDs:
    // - explicit/window-objects/top(<URL>, id=123)/...
    path = path.replace(/^(explicit\/window-objects\/top\(.*, id=)\d+\)/,
                        "$1NNN)");

    // Strip null principal UUIDs (but not other UUIDs, because they may be
    // deterministic, such as those used by add-ons).
    path = path.replace(
      /moz-nullprincipal:{........-....-....-....-............}/g,
      "moz-nullprincipal:{NNNNNNNN-NNNN-NNNN-NNNN-NNNNNNNNNNNN}");

    // Normalize omni.ja! paths.
    path = path.replace(/jar:file:\\\\\\(.+)\\omni.ja!/,
                        "jar:file:\\\\\\...\\omni.ja!");

    // Normalize script source counts.
    path = path.replace(/source\(scripts=(\d+), /,
                        "source\(scripts=NNN, ");

    let processPath = process + kProcessPathSep + path;
    let rOld = dreportMap[processPath];
    if (rOld === undefined) {
      dreportMap[processPath] =
        new DReport(jr.kind, jr.units, jr.amount, jr.description, 1, undefined);
    } else {
      rOld.merge(jr);
    }
  }
  return dreportMap;
}

// Return a new dreportMap which is the diff of two dreportMaps.  Empties
// aDReportMap2 along the way.
function diffDReportMaps(aDReportMap1, aDReportMap2) {
  let result = {};

  for (let processPath in aDReportMap1) {
    let r1 = aDReportMap1[processPath];
    let r2 = aDReportMap2[processPath];
    let r2_amount, r2_nMerged;
    let presence;
    if (r2 !== undefined) {
      r1.assertCompatible(r2._kind, r2._units);
      r2_amount = r2._amount;
      r2_nMerged = r2._nMerged;
      delete aDReportMap2[processPath];
      presence = undefined;   // represents that it's present in both
    } else {
      r2_amount = 0;
      r2_nMerged = 0;
      presence = DReport.PRESENT_IN_FIRST_ONLY;
    }
    result[processPath] =
      new DReport(r1._kind, r1._units, r2_amount - r1._amount, r1._description,
                  Math.max(r1._nMerged, r2_nMerged), presence);
  }

  for (let processPath in aDReportMap2) {
    let r2 = aDReportMap2[processPath];
    result[processPath] = new DReport(r2._kind, r2._units, r2._amount,
                                      r2._description, r2._nMerged,
                                      DReport.PRESENT_IN_SECOND_ONLY);
  }

  return result;
}

function makeJSONReports(aDReportMap) {
  let reports = [];
  for (let processPath in aDReportMap) {
    let r = aDReportMap[processPath];
    if (r._amount !== 0) {
      // If _nMerged > 1, we give the full (aggregated) amount in the first
      // copy, and then use amount=0 in the remainder.  When viewed in
      // about:memory, this shows up as an entry with a "[2]"-style suffix
      // and the correct amount.
      let split = processPath.split(kProcessPathSep);
      assert(split.length >= 2);
      let process = split.shift();
      let path = split.join();
      reports.push(r.toJSON(process, path, r._amount));
      for (let i = 1; i < r._nMerged; i++) {
        reports.push(r.toJSON(process, path, 0));
      }
    }
  }

  return reports;
}

// Diff two JSON objects holding memory reports.
function diffJSONObjects(aJson1, aJson2) {
  function simpleProp(aProp) {
    assert(aJson1[aProp] !== undefined && aJson1[aProp] === aJson2[aProp],
           aProp + " properties don't match");
    return aJson1[aProp];
  }

  return {
    version: simpleProp("version"),

    hasMozMallocUsableSize: simpleProp("hasMozMallocUsableSize"),

    reports: makeJSONReports(diffDReportMaps(makeDReportMap(aJson1.reports),
                                             makeDReportMap(aJson2.reports)))
  };
}

// ---------------------------------------------------------------------------

// |PColl| is short for "process collection".
function PColl() {
  this._trees = {};
  this._degenerates = {};
  this._heapTotal = 0;
}

/**
 * Processes reports (whether from reporters or from a file) and append the
 * main part of the page.
 *
 * @param aProcessReports
 *        Function that extracts the memory reports from the reporters or from
 *        file.
 * @param aHasMozMallocUsableSize
 *        Boolean indicating if moz_malloc_usable_size works.
 */
function appendAboutMemoryMain(aProcessReports, aHasMozMallocUsableSize) {
  let pcollsByProcess = {};

  function handleReport(aProcess, aUnsafePath, aKind, aUnits, aAmount,
                        aDescription, aPresence) {
    if (aUnsafePath.startsWith("explicit/")) {
      assertInput(aKind === KIND_HEAP || aKind === KIND_NONHEAP,
                  "bad explicit kind");
      assertInput(aUnits === UNITS_BYTES, "bad explicit units");
    }

    assert(aPresence === undefined ||
           aPresence == DReport.PRESENT_IN_FIRST_ONLY ||
           aPresence == DReport.PRESENT_IN_SECOND_ONLY,
           "bad presence");

    let process = aProcess === "" ? gUnnamedProcessStr : aProcess;
    let unsafeNames = aUnsafePath.split("/");
    let unsafeName0 = unsafeNames[0];
    let isDegenerate = unsafeNames.length === 1;

    // Get the PColl table for the process, creating it if necessary.
    let pcoll = pcollsByProcess[process];
    if (!pcollsByProcess[process]) {
      pcoll = pcollsByProcess[process] = new PColl();
    }

    // Get the root node, creating it if necessary.
    let psubcoll = isDegenerate ? pcoll._degenerates : pcoll._trees;
    let t = psubcoll[unsafeName0];
    if (!t) {
      t = psubcoll[unsafeName0] =
        new TreeNode(unsafeName0, aUnits, isDegenerate);
    }

    if (!isDegenerate) {
      // Add any missing nodes in the tree implied by aUnsafePath, and fill in
      // the properties that we can with a top-down traversal.
      for (let i = 1; i < unsafeNames.length; i++) {
        let unsafeName = unsafeNames[i];
        let u = t.findKid(unsafeName);
        if (!u) {
          u = new TreeNode(unsafeName, aUnits, isDegenerate);
          if (!t._kids) {
            t._kids = [];
          }
          t._kids.push(u);
        }
        t = u;
      }

      // Update the heap total if necessary.
      if (unsafeName0 === "explicit" && aKind == KIND_HEAP) {
        pcollsByProcess[process]._heapTotal += aAmount;
      }
    }

    if (t._amount) {
      // Duplicate!  Sum the values and mark it as a dup.
      t._amount += aAmount;
      t._nMerged = t._nMerged ? t._nMerged + 1 : 2;
      assert(t._presence === aPresence, "presence mismatch");
    } else {
      // New leaf node.  Fill in extra node details from the report.
      t._amount = aAmount;
      t._description = aDescription;
      if (aPresence !== undefined) {
        t._presence = aPresence;
      }
    }
  }

  function displayReports() {
    // Sort the processes.
    let processes = Object.keys(pcollsByProcess);
    processes.sort(function(aProcessA, aProcessB) {
      assert(aProcessA != aProcessB,
             "Elements of Object.keys() should be unique, but " +
             "saw duplicate '" + aProcessA + "' elem.");

      // Always put the main process first.
      if (aProcessA == gUnnamedProcessStr) {
        return -1;
      }
      if (aProcessB == gUnnamedProcessStr) {
        return 1;
      }

      // Then sort by resident size.
<<<<<<< HEAD
      let nodeA = pcollsByProcess[aProcessA]._degenerates["resident"];
      let nodeB = pcollsByProcess[aProcessB]._degenerates["resident"];
=======
      let nodeA = pcollsByProcess[aProcessA]._degenerates.resident;
      let nodeB = pcollsByProcess[aProcessB]._degenerates.resident;
>>>>>>> a17af05f
      let residentA = nodeA ? nodeA._amount : -1;
      let residentB = nodeB ? nodeB._amount : -1;

      if (residentA > residentB) {
        return -1;
      }
      if (residentA < residentB) {
        return 1;
      }

      // Then sort by process name.
      if (aProcessA < aProcessB) {
        return -1;
      }
      if (aProcessA > aProcessB) {
        return 1;
      }

      return 0;
    });

    // Generate output for each process.
    for (let i = 0; i < processes.length; i++) {
      let process = processes[i];
      let section = appendElement(gMain, "div", "section");

      appendProcessAboutMemoryElements(section, i, process,
                                       pcollsByProcess[process]._trees,
                                       pcollsByProcess[process]._degenerates,
                                       pcollsByProcess[process]._heapTotal,
                                       aHasMozMallocUsableSize);
    }
  }

  aProcessReports(handleReport, displayReports);
}

// ---------------------------------------------------------------------------

// There are two kinds of TreeNode.
// - Leaf TreeNodes correspond to reports.
// - Non-leaf TreeNodes are just scaffolding nodes for the tree;  their values
//   are derived from their children.
// Some trees are "degenerate", i.e. they contain a single node, i.e. they
// correspond to a report whose path has no '/' separators.
function TreeNode(aUnsafeName, aUnits, aIsDegenerate) {
  this._units = aUnits;
  this._unsafeName = aUnsafeName;
  if (aIsDegenerate) {
    this._isDegenerate = true;
  }

  // Leaf TreeNodes have these properties added immediately after construction:
  // - _amount
  // - _description
  // - _nMerged (only defined if > 1)
  // - _presence (only defined if value is PRESENT_IN_{FIRST,SECOND}_ONLY)
  //
  // Non-leaf TreeNodes have these properties added later:
  // - _kids
  // - _amount
  // - _description
  // - _hideKids (only defined if true)
  // - _maxAbsDescendant (on-demand, only when gIsDiff is set)
}

TreeNode.prototype = {
  findKid(aUnsafeName) {
    if (this._kids) {
      for (let i = 0; i < this._kids.length; i++) {
        if (this._kids[i]._unsafeName === aUnsafeName) {
          return this._kids[i];
        }
      }
    }
    return undefined;
  },

  // When gIsDiff is false, tree operations -- sorting and determining if a
  // sub-tree is significant -- are straightforward. But when gIsDiff is true,
  // the combination of positive and negative values within a tree complicates
  // things. So for a non-leaf node, instead of just looking at _amount, we
  // instead look at the maximum absolute value of the node and all of its
  // descendants.
  maxAbsDescendant() {
    if (!this._kids) {
      // No kids? Just return the absolute value of the amount.
      return Math.abs(this._amount);
    }

    if ("_maxAbsDescendant" in this) {
      // We've computed this before? Return the saved value.
      return this._maxAbsDescendant;
    }

    // Compute the maximum absolute value of all descendants.
    let max = Math.abs(this._amount);
    for (let i = 0; i < this._kids.length; i++) {
      max = Math.max(max, this._kids[i].maxAbsDescendant());
    }
    this._maxAbsDescendant = max;
    return max;
  },

  toString() {
    switch (this._units) {
      case UNITS_BYTES: return formatBytes(this._amount);
      case UNITS_COUNT:
      case UNITS_COUNT_CUMULATIVE: return formatInt(this._amount);
      case UNITS_PERCENTAGE: return formatPercentage(this._amount);
      default:
        throw "Invalid memory report(s): bad units in TreeNode.toString";
    }
  }
};

// Sort TreeNodes first by size, then by name.  The latter is important for the
// about:memory tests, which need a predictable ordering of reporters which
// have the same amount.
TreeNode.compareAmounts = function(aA, aB) {
  let a, b;
  if (gIsDiff) {
    a = aA.maxAbsDescendant();
    b = aB.maxAbsDescendant();
  } else {
    a = aA._amount;
    b = aB._amount;
  }
  if (a > b) {
    return -1;
  }
  if (a < b) {
    return 1;
  }
  return TreeNode.compareUnsafeNames(aA, aB);
};

TreeNode.compareUnsafeNames = function(aA, aB) {
  return aA._unsafeName.localeCompare(aB._unsafeName);
};


/**
 * Fill in the remaining properties for the specified tree in a bottom-up
 * fashion.
 *
 * @param aRoot
 *        The tree root.
 */
function fillInTree(aRoot) {
  // Fill in the remaining properties bottom-up.
  function fillInNonLeafNodes(aT) {
    if (!aT._kids) {
      // Leaf node.  Has already been filled in.

    } else if (aT._kids.length === 1 && aT != aRoot) {
      // Non-root, non-leaf node with one child.  Merge the child with the node
      // to avoid redundant entries.
      let kid = aT._kids[0];
      let kidBytes = fillInNonLeafNodes(kid);
      aT._unsafeName += "/" + kid._unsafeName;
      if (kid._kids) {
        aT._kids = kid._kids;
      } else {
        delete aT._kids;
      }
      aT._amount = kidBytes;
      aT._description = kid._description;
      if (kid._nMerged !== undefined) {
        aT._nMerged = kid._nMerged
      }
      assert(!aT._hideKids && !kid._hideKids, "_hideKids set when merging");

    } else {
      // Non-leaf node with multiple children.  Derive its _amount and
      // _description entirely from its children...
      let kidsBytes = 0;
      for (let i = 0; i < aT._kids.length; i++) {
        kidsBytes += fillInNonLeafNodes(aT._kids[i]);
      }

      // ... except in one special case. When diffing two memory report sets,
      // if one set has a node with children and the other has the same node
      // but without children -- e.g. the first has "a/b/c" and "a/b/d", but
      // the second only has "a/b" -- we need to add a fake node "a/b/(fake)"
      // to the second to make the trees comparable. It's ugly, but it works.
      if (aT._amount !== undefined &&
          (aT._presence === DReport.PRESENT_IN_FIRST_ONLY ||
           aT._presence === DReport.PRESENT_IN_SECOND_ONLY)) {
        aT._amount += kidsBytes;
        let fake = new TreeNode("(fake child)", aT._units);
        fake._presence = DReport.ADDED_FOR_BALANCE;
        fake._amount = aT._amount - kidsBytes;
        aT._kids.push(fake);
        delete aT._presence;
      } else {
        assert(aT._amount === undefined,
               "_amount already set for non-leaf node")
        aT._amount = kidsBytes;
      }
      aT._description = "The sum of all entries below this one.";
    }
    return aT._amount;
  }

  // cannotMerge is set because don't want to merge into a tree's root node.
  fillInNonLeafNodes(aRoot);
}

/**
 * Compute the "heap-unclassified" value and insert it into the "explicit"
 * tree.
 *
 * @param aT
 *        The "explicit" tree.
 * @param aHeapAllocatedNode
 *        The "heap-allocated" tree node.
 * @param aHeapTotal
 *        The sum of all explicit HEAP reports for this process.
 * @return A boolean indicating if "heap-allocated" is known for the process.
 */
function addHeapUnclassifiedNode(aT, aHeapAllocatedNode, aHeapTotal) {
  if (aHeapAllocatedNode === undefined)
    return false;

  if (aT.findKid("heap-unclassified")) {
    // heap-unclassified was already calculated, there's nothing left to do.
    // This can happen when memory reports are exported from areweslimyet.com.
    return true;
  }

  assert(aHeapAllocatedNode._isDegenerate, "heap-allocated is not degenerate");
  let heapAllocatedBytes = aHeapAllocatedNode._amount;
  let heapUnclassifiedT = new TreeNode("heap-unclassified", UNITS_BYTES);
  heapUnclassifiedT._amount = heapAllocatedBytes - aHeapTotal;
  heapUnclassifiedT._description =
      "Memory not classified by a more specific report. This includes " +
      "slop bytes due to internal fragmentation in the heap allocator " +
      "(caused when the allocator rounds up request sizes).";
  aT._kids.push(heapUnclassifiedT);
  aT._amount += heapUnclassifiedT._amount;
  return true;
}

/**
 * Sort all kid nodes from largest to smallest, and insert aggregate nodes
 * where appropriate.
 *
 * @param aTotalBytes
 *        The size of the tree's root node.
 * @param aT
 *        The tree.
 */
function sortTreeAndInsertAggregateNodes(aTotalBytes, aT) {
  const kSignificanceThresholdPerc = 1;

  function isInsignificant(aT) {
    if (gVerbose.checked)
      return false;

    let perc = gIsDiff
             ? 100 * aT.maxAbsDescendant() / Math.abs(aTotalBytes)
             : 100 * aT._amount / aTotalBytes;
    return perc < kSignificanceThresholdPerc;
  }

  if (!aT._kids) {
    return;
  }

  aT._kids.sort(TreeNode.compareAmounts);

  // If the first child is insignificant, they all are, and there's no point
  // creating an aggregate node that lacks siblings.  Just set the parent's
  // _hideKids property and process all children.
  if (isInsignificant(aT._kids[0])) {
    aT._hideKids = true;
    for (let i = 0; i < aT._kids.length; i++) {
      sortTreeAndInsertAggregateNodes(aTotalBytes, aT._kids[i]);
    }
    return;
  }

  // Look at all children except the last one.
  let i;
  for (i = 0; i < aT._kids.length - 1; i++) {
    if (isInsignificant(aT._kids[i])) {
      // This child is below the significance threshold.  If there are other
      // (smaller) children remaining, move them under an aggregate node.
      let i0 = i;
      let nAgg = aT._kids.length - i0;
      // Create an aggregate node.  Inherit units from the parent;  everything
      // in the tree should have the same units anyway (we test this later).
      let aggT = new TreeNode("(" + nAgg + " tiny)", aT._units);
      aggT._kids = [];
      let aggBytes = 0;
      for ( ; i < aT._kids.length; i++) {
        aggBytes += aT._kids[i]._amount;
        aggT._kids.push(aT._kids[i]);
      }
      aggT._hideKids = true;
      aggT._amount = aggBytes;
      aggT._description =
        nAgg + " sub-trees that are below the " + kSignificanceThresholdPerc +
        "% significance threshold.";
      aT._kids.splice(i0, nAgg, aggT);
      aT._kids.sort(TreeNode.compareAmounts);

      // Process the moved children.
      for (i = 0; i < aggT._kids.length; i++) {
        sortTreeAndInsertAggregateNodes(aTotalBytes, aggT._kids[i]);
      }
      return;
    }

    sortTreeAndInsertAggregateNodes(aTotalBytes, aT._kids[i]);
  }

  // The first n-1 children were significant.  Don't consider if the last child
  // is significant;  there's no point creating an aggregate node that only has
  // one child.  Just process it.
  sortTreeAndInsertAggregateNodes(aTotalBytes, aT._kids[i]);
}

// Global variable indicating if we've seen any invalid values for this
// process;  it holds the unsafePaths of any such reports.  It is reset for
// each new process.
var gUnsafePathsWithInvalidValuesForThisProcess = [];

function appendWarningElements(aP, aHasKnownHeapAllocated,
                               aHasMozMallocUsableSize) {
  if (!aHasKnownHeapAllocated && !aHasMozMallocUsableSize) {
    appendElementWithText(aP, "p", "",
      "WARNING: the 'heap-allocated' memory reporter and the " +
      "moz_malloc_usable_size() function do not work for this platform " +
      "and/or configuration.  This means that 'heap-unclassified' is not " +
      "shown and the 'explicit' tree shows much less memory than it should.\n\n");

  } else if (!aHasKnownHeapAllocated) {
    appendElementWithText(aP, "p", "",
      "WARNING: the 'heap-allocated' memory reporter does not work for this " +
      "platform and/or configuration. This means that 'heap-unclassified' " +
      "is not shown and the 'explicit' tree shows less memory than it should.\n\n");

  } else if (!aHasMozMallocUsableSize) {
    appendElementWithText(aP, "p", "",
      "WARNING: the moz_malloc_usable_size() function does not work for " +
      "this platform and/or configuration.  This means that much of the " +
      "heap-allocated memory is not measured by individual memory reporters " +
      "and so will fall under 'heap-unclassified'.\n\n");
  }

  if (gUnsafePathsWithInvalidValuesForThisProcess.length > 0) {
    let div = appendElement(aP, "div");
    appendElementWithText(div, "p", "",
      "WARNING: the following values are negative or unreasonably large.\n");

    let ul = appendElement(div, "ul");
    for (let i = 0;
         i < gUnsafePathsWithInvalidValuesForThisProcess.length;
         i++) {
      appendTextNode(ul, " ");
      appendElementWithText(ul, "li", "",
        flipBackslashes(gUnsafePathsWithInvalidValuesForThisProcess[i]) + "\n");
    }

    appendElementWithText(div, "p", "",
      "This indicates a defect in one or more memory reporters.  The " +
      "invalid values are highlighted.\n\n");
    gUnsafePathsWithInvalidValuesForThisProcess = [];  // reset for the next process
  }
}

/**
 * Appends the about:memory elements for a single process.
 *
 * @param aP
 *        The parent DOM node.
 * @param aN
 *        The number of the process, starting at 0.
 * @param aProcess
 *        The name of the process.
 * @param aTrees
 *        The table of non-degenerate trees for this process.
 * @param aDegenerates
 *        The table of degenerate trees for this process.
 * @param aHasMozMallocUsableSize
 *        Boolean indicating if moz_malloc_usable_size works.
 * @return The generated text.
 */
function appendProcessAboutMemoryElements(aP, aN, aProcess, aTrees,
                                          aDegenerates, aHeapTotal,
                                          aHasMozMallocUsableSize) {
  const kUpwardsArrow   = "\u2191",
        kDownwardsArrow = "\u2193";

  let appendLink = function(aHere, aThere, aArrow) {
    let link = appendElementWithText(aP, "a", "upDownArrow", aArrow);
    link.href = "#" + aThere + aN;
    link.id = aHere + aN;
    link.title = "Go to the " + aThere + " of " + aProcess;
    link.style = "text-decoration: none";

    // This jumps to the anchor without the page location getting the anchor
    // name tacked onto its end, which is what happens with a vanilla link.
    link.addEventListener("click", function(event) {
      document.documentElement.scrollTop =
        document.querySelector(event.target.href).offsetTop;
      event.preventDefault();
    });

    // This gives nice spacing when we copy and paste.
    appendElementWithText(aP, "span", "", "\n");
  }

  appendElementWithText(aP, "h1", "", aProcess);
  appendLink("start", "end", kDownwardsArrow);

  // We'll fill this in later.
  let warningsDiv = appendElement(aP, "div", "accuracyWarning");

  // The explicit tree.
  let hasExplicitTree;
  let hasKnownHeapAllocated;
  {
    let treeName = "explicit";
    let t = aTrees[treeName];
    if (t) {
      let pre = appendSectionHeader(aP, "Explicit Allocations");
      hasExplicitTree = true;
      fillInTree(t);
      // Using the "heap-allocated" reporter here instead of
      // nsMemoryReporterManager.heapAllocated goes against the usual pattern.
      // But the "heap-allocated" node will go in the tree like the others, so
      // we have to deal with it, and once we're dealing with it, it's easier
      // to keep doing so rather than switching to the distinguished amount.
      hasKnownHeapAllocated =
        aDegenerates &&
        addHeapUnclassifiedNode(t, aDegenerates["heap-allocated"], aHeapTotal);
      sortTreeAndInsertAggregateNodes(t._amount, t);
      t._description = explicitTreeDescription;
      appendTreeElements(pre, t, aProcess, "");
      delete aTrees[treeName];
    }
    appendTextNode(aP, "\n");  // gives nice spacing when we copy and paste
  }

  // Fill in and sort all the non-degenerate other trees.
  let otherTrees = [];
  for (let unsafeName in aTrees) {
    let t = aTrees[unsafeName];
    assert(!t._isDegenerate, "tree is degenerate");
    fillInTree(t);
    sortTreeAndInsertAggregateNodes(t._amount, t);
    otherTrees.push(t);
  }
  otherTrees.sort(TreeNode.compareUnsafeNames);

  // Get the length of the longest root value among the degenerate other trees,
  // and sort them as well.
  let otherDegenerates = [];
  let maxStringLength = 0;
  for (let unsafeName in aDegenerates) {
    let t = aDegenerates[unsafeName];
    assert(t._isDegenerate, "tree is not degenerate");
    let length = t.toString().length;
    if (length > maxStringLength) {
      maxStringLength = length;
    }
    otherDegenerates.push(t);
  }
  otherDegenerates.sort(TreeNode.compareUnsafeNames);

  // Now generate the elements, putting non-degenerate trees first.
  let pre = appendSectionHeader(aP, "Other Measurements");
  for (let i = 0; i < otherTrees.length; i++) {
    let t = otherTrees[i];
    appendTreeElements(pre, t, aProcess, "");
    appendTextNode(pre, "\n");  // blank lines after non-degenerate trees
  }
  for (let i = 0; i < otherDegenerates.length; i++) {
    let t = otherDegenerates[i];
    let padText = pad("", maxStringLength - t.toString().length, " ");
    appendTreeElements(pre, t, aProcess, padText);
  }
  appendTextNode(aP, "\n");  // gives nice spacing when we copy and paste

  // Add any warnings about inaccuracies in the "explicit" tree due to platform
  // limitations.  These must be computed after generating all the text.  The
  // newlines give nice spacing if we copy+paste into a text buffer.
  if (hasExplicitTree) {
    appendWarningElements(warningsDiv, hasKnownHeapAllocated,
                          aHasMozMallocUsableSize);
  }

  appendElementWithText(aP, "h3", "", "End of " + aProcess);
  appendLink("end", "start", kUpwardsArrow);
}

/**
 * Determines if a number has a negative sign when converted to a string.
 * Works even for -0.
 *
 * @param aN
 *        The number.
 * @return A boolean.
 */
function hasNegativeSign(aN) {
  if (aN === 0) {                   // this succeeds for 0 and -0
    return 1 / aN === -Infinity;    // this succeeds for -0
  }
  return aN < 0;
}

/**
 * Formats an int as a human-readable string.
 *
 * @param aN
 *        The integer to format.
 * @param aExtra
 *        An extra string to tack onto the end.
 * @return A human-readable string representing the int.
 *
 * Note: building an array of chars and converting that to a string with
 * Array.join at the end is more memory efficient than using string
 * concatenation.  See bug 722972 for details.
 */
function formatInt(aN, aExtra) {
  let neg = false;
  if (hasNegativeSign(aN)) {
    neg = true;
    aN = -aN;
  }
  let s = [];
  while (true) {
    let k = aN % 1000;
    aN = Math.floor(aN / 1000);
    if (aN > 0) {
      if (k < 10) {
        s.unshift(",00", k);
      } else if (k < 100) {
        s.unshift(",0", k);
      } else {
        s.unshift(",", k);
      }
    } else {
      s.unshift(k);
      break;
    }
  }
  if (neg) {
    s.unshift("-");
  }
  if (aExtra) {
    s.push(aExtra);
  }
  return s.join("");
}

/**
 * Converts a byte count to an appropriate string representation.
 *
 * @param aBytes
 *        The byte count.
 * @return The string representation.
 */
function formatBytes(aBytes) {
  let unit = gVerbose.checked ? " B" : " MB";

  let s;
  if (gVerbose.checked) {
    s = formatInt(aBytes, unit);
  } else {
    let mbytes = (aBytes / (1024 * 1024)).toFixed(2);
    let a = String(mbytes).split(".");
    // If the argument to formatInt() is -0, it will print the negative sign.
    s = formatInt(Number(a[0])) + "." + a[1] + unit;
  }
  return s;
}

/**
 * Converts a percentage to an appropriate string representation.
 *
 * @param aPerc100x
 *        The percentage, multiplied by 100 (see nsIMemoryReporter).
 * @return The string representation
 */
function formatPercentage(aPerc100x) {
  return (aPerc100x / 100).toFixed(2) + "%";
}

/**
 * Right-justifies a string in a field of a given width, padding as necessary.
 *
 * @param aS
 *        The string.
 * @param aN
 *        The field width.
 * @param aC
 *        The char used to pad.
 * @return The string representation.
 */
function pad(aS, aN, aC) {
  let padding = "";
  let n2 = aN - aS.length;
  for (let i = 0; i < n2; i++) {
    padding += aC;
  }
  return padding + aS;
}

// There's a subset of the Unicode "light" box-drawing chars that is widely
// implemented in terminals, and this code sticks to that subset to maximize
// the chance that copying and pasting about:memory output to a terminal will
// work correctly.
const kHorizontal                   = "\u2500",
      kVertical                     = "\u2502",
      kUpAndRight                   = "\u2514",
      kUpAndRight_Right_Right       = "\u2514\u2500\u2500",
      kVerticalAndRight             = "\u251c",
      kVerticalAndRight_Right_Right = "\u251c\u2500\u2500",
      kVertical_Space_Space         = "\u2502  ";

const kNoKidsSep                    = " \u2500\u2500 ",
      kHideKidsSep                  = " ++ ",
      kShowKidsSep                  = " -- ";

function appendMrNameSpan(aP, aDescription, aUnsafeName, aIsInvalid, aNMerged,
                          aPresence) {
  let safeName = flipBackslashes(aUnsafeName);
  if (!aIsInvalid && !aNMerged && !aPresence) {
    safeName += "\n";
  }
  let nameSpan = appendElementWithText(aP, "span", "mrName", safeName);
  nameSpan.title = aDescription;

  if (aIsInvalid) {
    let noteText = " [?!]";
    if (!aNMerged) {
      noteText += "\n";
    }
    let noteSpan = appendElementWithText(aP, "span", "mrNote", noteText);
    noteSpan.title =
      "Warning: this value is invalid and indicates a bug in one or more " +
      "memory reporters. ";
  }

  if (aNMerged) {
    let noteText = " [" + aNMerged + "]";
    if (!aPresence) {
      noteText += "\n";
    }
    let noteSpan = appendElementWithText(aP, "span", "mrNote", noteText);
    noteSpan.title =
      "This value is the sum of " + aNMerged +
      " memory reports that all have the same path.";
  }

  if (aPresence) {
    let c, title;
    switch (aPresence) {
     case DReport.PRESENT_IN_FIRST_ONLY:
      c = "-";
      title = "This value was only present in the first set of memory reports.";
      break;
     case DReport.PRESENT_IN_SECOND_ONLY:
      c = "+";
      title = "This value was only present in the second set of memory reports.";
      break;
     case DReport.ADDED_FOR_BALANCE:
      c = "!";
      title = "One of the sets of memory reports lacked children for this " +
              "node's parent. This is a fake child node added to make the " +
              "two memory sets comparable.";
      break;
     default: assert(false, "bad presence");
      break;
    }
    let noteSpan = appendElementWithText(aP, "span", "mrNote",
                                         " [" + c + "]\n");
    noteSpan.title = title;
  }
}

// This is used to record the (safe) IDs of which sub-trees have been manually
// expanded (marked as true) and collapsed (marked as false).  It's used to
// replicate the collapsed/expanded state when the page is updated.  It can end
// up holding IDs of nodes that no longer exist, e.g. for compartments that
// have been closed.  This doesn't seem like a big deal, because the number is
// limited by the number of entries the user has changed from their original
// state.
var gShowSubtreesBySafeTreeId = {};

function assertClassListContains(e, className) {
  assert(e, "undefined " + className);
  assert(e.classList.contains(className), "classname isn't " + className);
}

function toggle(aEvent) {
  // This relies on each line being a span that contains at least four spans:
  // mrValue, mrPerc, mrSep, mrName, and then zero or more mrNotes.  All
  // whitespace must be within one of these spans for this function to find the
  // right nodes.  And the span containing the children of this line must
  // immediately follow.  Assertions check this.

  // |aEvent.target| will be one of the spans.  Get the outer span.
  let outerSpan = aEvent.target.parentNode;
  assertClassListContains(outerSpan, "hasKids");

  // Toggle the '++'/'--' separator.
  let isExpansion;
  let sepSpan = outerSpan.childNodes[2];
  assertClassListContains(sepSpan, "mrSep");
  if (sepSpan.textContent === kHideKidsSep) {
    isExpansion = true;
    sepSpan.textContent = kShowKidsSep;
  } else if (sepSpan.textContent === kShowKidsSep) {
    isExpansion = false;
    sepSpan.textContent = kHideKidsSep;
  } else {
    assert(false, "bad sepSpan textContent");
  }

  // Toggle visibility of the span containing this node's children.
  let subTreeSpan = outerSpan.nextSibling;
  assertClassListContains(subTreeSpan, "kids");
  subTreeSpan.classList.toggle("hidden");

  // Record/unrecord that this sub-tree was toggled.
  let safeTreeId = outerSpan.id;
  if (gShowSubtreesBySafeTreeId[safeTreeId] !== undefined) {
    delete gShowSubtreesBySafeTreeId[safeTreeId];
  } else {
    gShowSubtreesBySafeTreeId[safeTreeId] = isExpansion;
  }
}

function expandPathToThisElement(aElement) {
  if (aElement.classList.contains("kids")) {
    // Unhide the kids.
    aElement.classList.remove("hidden");
    expandPathToThisElement(aElement.previousSibling);  // hasKids

  } else if (aElement.classList.contains("hasKids")) {
    // Change the separator to '--'.
    let sepSpan = aElement.childNodes[2];
    assertClassListContains(sepSpan, "mrSep");
    sepSpan.textContent = kShowKidsSep;
    expandPathToThisElement(aElement.parentNode);       // kids or pre.entries

  } else {
    assertClassListContains(aElement, "entries");
  }
}

/**
 * Appends the elements for the tree, including its heading.
 *
 * @param aP
 *        The parent DOM node.
 * @param aRoot
 *        The tree root.
 * @param aProcess
 *        The process the tree corresponds to.
 * @param aPadText
 *        A string to pad the start of each entry.
 */
function appendTreeElements(aP, aRoot, aProcess, aPadText) {
  /**
   * Appends the elements for a particular tree, without a heading.
   *
   * @param aP
   *        The parent DOM node.
   * @param aProcess
   *        The process the tree corresponds to.
   * @param aUnsafeNames
   *        An array of the names forming the path to aT.
   * @param aRoot
   *        The root of the tree this sub-tree belongs to.
   * @param aT
   *        The tree.
   * @param aTreelineText1
   *        The first part of the treeline for this entry and this entry's
   *        children.
   * @param aTreelineText2a
   *        The second part of the treeline for this entry.
   * @param aTreelineText2b
   *        The second part of the treeline for this entry's children.
   * @param aParentStringLength
   *        The length of the formatted byte count of the top node in the tree.
   */
  function appendTreeElements2(aP, aProcess, aUnsafeNames, aRoot, aT,
                               aTreelineText1, aTreelineText2a,
                               aTreelineText2b, aParentStringLength) {
    function appendN(aS, aC, aN) {
      for (let i = 0; i < aN; i++) {
        aS += aC;
      }
      return aS;
    }

    // The tree line.  Indent more if this entry is narrower than its parent.
    let valueText = aT.toString();
    let extraTreelineLength =
      Math.max(aParentStringLength - valueText.length, 0);
    if (extraTreelineLength > 0) {
      aTreelineText2a =
        appendN(aTreelineText2a, kHorizontal, extraTreelineLength);
      aTreelineText2b =
        appendN(aTreelineText2b, " ", extraTreelineLength);
    }
    let treelineText = aTreelineText1 + aTreelineText2a;
    appendElementWithText(aP, "span", "treeline", treelineText);

    // Detect and record invalid values.  But not if gIsDiff is true, because
    // we expect negative values in that case.
    assertInput(aRoot._units === aT._units,
                "units within a tree are inconsistent");
    let tIsInvalid = false;
    if (!gIsDiff && !(0 <= aT._amount && aT._amount <= aRoot._amount)) {
      tIsInvalid = true;
      let unsafePath = aUnsafeNames.join("/");
      gUnsafePathsWithInvalidValuesForThisProcess.push(unsafePath);
      reportAssertionFailure("Invalid value (" + aT._amount + " / " +
                             aRoot._amount + ") for " +
                             flipBackslashes(unsafePath));
    }

    // For non-leaf nodes, the entire sub-tree is put within a span so it can
    // be collapsed if the node is clicked on.
    let d;
    let sep;
    let showSubtrees;
    if (aT._kids) {
      // Determine if we should show the sub-tree below this entry;  this
      // involves reinstating any previous toggling of the sub-tree.
      let unsafePath = aUnsafeNames.join("/");
      let safeTreeId = aProcess + ":" + flipBackslashes(unsafePath);
      showSubtrees = !aT._hideKids;
      if (gShowSubtreesBySafeTreeId[safeTreeId] !== undefined) {
        showSubtrees = gShowSubtreesBySafeTreeId[safeTreeId];
      }
      d = appendElement(aP, "span", "hasKids");
      d.id = safeTreeId;
      d.onclick = toggle;
      sep = showSubtrees ? kShowKidsSep : kHideKidsSep;
    } else {
      assert(!aT._hideKids, "leaf node with _hideKids set")
      sep = kNoKidsSep;
      d = aP;
    }

    // The value.
    appendElementWithText(d, "span", "mrValue" + (tIsInvalid ? " invalid" : ""),
                          valueText);

    // The percentage (omitted for single entries).
    let percText;
    if (!aT._isDegenerate) {
      // Treat 0 / 0 as 100%.
      let num = aRoot._amount === 0 ? 100 : (100 * aT._amount / aRoot._amount);
      let numText = num.toFixed(2);
      percText = numText === "100.00"
               ? " (100.0%)"
               : (0 <= num && num < 10 ? " (0" : " (") + numText + "%)";
      appendElementWithText(d, "span", "mrPerc", percText);
    }

    // The separator.
    appendElementWithText(d, "span", "mrSep", sep);

    // The entry's name.
    appendMrNameSpan(d, aT._description, aT._unsafeName,
                     tIsInvalid, aT._nMerged, aT._presence);

    // In non-verbose mode, invalid nodes can be hidden in collapsed sub-trees.
    // But it's good to always see them, so force this.
    if (!gVerbose.checked && tIsInvalid) {
      expandPathToThisElement(d);
    }

    // Recurse over children.
    if (aT._kids) {
      // The 'kids' class is just used for sanity checking in toggle().
      d = appendElement(aP, "span", showSubtrees ? "kids" : "kids hidden");

      let kidTreelineText1 = aTreelineText1 + aTreelineText2b;
      for (let i = 0; i < aT._kids.length; i++) {
        let kidTreelineText2a, kidTreelineText2b;
        if (i < aT._kids.length - 1) {
          kidTreelineText2a = kVerticalAndRight_Right_Right;
          kidTreelineText2b = kVertical_Space_Space;
        } else {
          kidTreelineText2a = kUpAndRight_Right_Right;
          kidTreelineText2b = "   ";
        }
        aUnsafeNames.push(aT._kids[i]._unsafeName);
        appendTreeElements2(d, aProcess, aUnsafeNames, aRoot, aT._kids[i],
                            kidTreelineText1, kidTreelineText2a,
                            kidTreelineText2b, valueText.length);
        aUnsafeNames.pop();
      }
    }
  }

  let rootStringLength = aRoot.toString().length;
  appendTreeElements2(aP, aProcess, [aRoot._unsafeName], aRoot, aRoot,
                      aPadText, "", "", rootStringLength);
}

// ---------------------------------------------------------------------------

function appendSectionHeader(aP, aText) {
  appendElementWithText(aP, "h2", "", aText + "\n");
  return appendElement(aP, "pre", "entries");
}

// ---------------------------------------------------------------------------

function saveReportsToFile() {
  let fp = Cc["@mozilla.org/filepicker;1"].createInstance(Ci.nsIFilePicker);
  fp.appendFilter("Zipped JSON files", "*.json.gz");
  fp.appendFilters(Ci.nsIFilePicker.filterAll);
  fp.filterIndex = 0;
  fp.addToRecentDocs = true;
  fp.defaultString = "memory-report.json.gz";

  let fpFinish = function(file) {
    let dumper = Cc["@mozilla.org/memory-info-dumper;1"]
                   .getService(Ci.nsIMemoryInfoDumper);
    let finishDumping = () => {
      updateMainAndFooter("Saved memory reports to " + file.path,
                          SHOW_TIMESTAMP, HIDE_FOOTER);
    }
    dumper.dumpMemoryReportsToNamedFile(file.path, finishDumping, null,
                                        gAnonymize.checked);
  }

  let fpCallback = function(aResult) {
    if (aResult == Ci.nsIFilePicker.returnOK ||
        aResult == Ci.nsIFilePicker.returnReplace) {
      fpFinish(fp.file);
    }
  };

  try {
    fp.init(window, "Save Memory Reports", Ci.nsIFilePicker.modeSave);
  } catch (ex) {
    // This will fail on Android, since there is no Save as file picker there.
    // Just save to the default downloads dir if it does.
    Downloads.getSystemDownloadsDirectory().then(function(dirPath) {
      let file = FileUtils.File(dirPath);
      file.append(fp.defaultString);
      fpFinish(file);
    });

    return;
  }
  fp.open(fpCallback);
}<|MERGE_RESOLUTION|>--- conflicted
+++ resolved
@@ -421,22 +421,14 @@
 // ---------------------------------------------------------------------------
 
 function doGC() {
-<<<<<<< HEAD
-  Services.obs.notifyObservers(null, "child-gc-request", null);
-=======
   Services.obs.notifyObservers(null, "child-gc-request");
->>>>>>> a17af05f
   Cu.forceGC();
   updateMainAndFooter("Garbage collection completed", SHOW_TIMESTAMP,
                       HIDE_FOOTER);
 }
 
 function doCC() {
-<<<<<<< HEAD
-  Services.obs.notifyObservers(null, "child-cc-request", null);
-=======
   Services.obs.notifyObservers(null, "child-cc-request");
->>>>>>> a17af05f
   window.QueryInterface(Ci.nsIInterfaceRequestor)
         .getInterface(Ci.nsIDOMWindowUtils)
         .cycleCollect();
@@ -445,11 +437,7 @@
 }
 
 function doMMU() {
-<<<<<<< HEAD
-  Services.obs.notifyObservers(null, "child-mmu-request", null);
-=======
   Services.obs.notifyObservers(null, "child-mmu-request");
->>>>>>> a17af05f
   gMgr.minimizeMemoryUsage(
     () => updateMainAndFooter("Memory minimization completed",
                               SHOW_TIMESTAMP, HIDE_FOOTER));
@@ -1041,13 +1029,8 @@
       }
 
       // Then sort by resident size.
-<<<<<<< HEAD
-      let nodeA = pcollsByProcess[aProcessA]._degenerates["resident"];
-      let nodeB = pcollsByProcess[aProcessB]._degenerates["resident"];
-=======
       let nodeA = pcollsByProcess[aProcessA]._degenerates.resident;
       let nodeB = pcollsByProcess[aProcessB]._degenerates.resident;
->>>>>>> a17af05f
       let residentA = nodeA ? nodeA._amount : -1;
       let residentB = nodeB ? nodeB._amount : -1;
 
