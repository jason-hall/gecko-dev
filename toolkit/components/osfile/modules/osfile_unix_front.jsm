/* This Source Code Form is subject to the terms of the Mozilla Public
 * License, v. 2.0. If a copy of the MPL was not distributed with this file,
 * You can obtain one at http://mozilla.org/MPL/2.0/. */

/**
 * Synchronous front-end for the JavaScript OS.File library.
 * Unix implementation.
 *
 * This front-end is meant to be imported by a worker thread.
 */

/* eslint-env mozilla/chrome-worker, node */
/* global OS */

// eslint-disable-next-line no-lone-blocks
{
  if (typeof Components != "undefined") {
    // We do not wish osfile_unix_front.jsm to be used directly as a main thread
    // module yet.

    throw new Error("osfile_unix_front.jsm cannot be used from the main thread yet");
  }
  (function(exports) {
     "use strict";

     // exports.OS.Unix is created by osfile_unix_back.jsm
     if (exports.OS && exports.OS.File) {
       return; // Avoid double-initialization
     }

     let SharedAll = require("resource://gre/modules/osfile/osfile_shared_allthreads.jsm");
     let Path = require("resource://gre/modules/osfile/ospath.jsm");
     let SysAll = require("resource://gre/modules/osfile/osfile_unix_allthreads.jsm");
     exports.OS.Unix.File._init();
     SharedAll.LOG.bind(SharedAll, "Unix front-end");
     let Const = SharedAll.Constants.libc;
     let UnixFile = exports.OS.Unix.File;
     let Type = UnixFile.Type;

     /**
      * Representation of a file.
      *
      * You generally do not need to call this constructor yourself. Rather,
      * to open a file, use function |OS.File.open|.
      *
      * @param fd A OS-specific file descriptor.
      * @param {string} path File path of the file handle, used for error-reporting.
      * @constructor
      */
     let File = function File(fd, path) {
       exports.OS.Shared.AbstractFile.call(this, fd, path);
       this._closeResult = null;
     };
     File.prototype = Object.create(exports.OS.Shared.AbstractFile.prototype);

     /**
      * Close the file.
      *
      * This method has no effect if the file is already closed. However,
      * if the first call to |close| has thrown an error, further calls
      * will throw the same error.
      *
      * @throws File.Error If closing the file revealed an error that could
      * not be reported earlier.
      */
     File.prototype.close = function close() {
       if (this._fd) {
         let fd = this._fd;
         this._fd = null;
        // Call |close(fd)|, detach finalizer if any
         // (|fd| may not be a CDataFinalizer if it has been
         // instantiated from a controller thread).
         let result = UnixFile._close(fd);
         if (typeof fd == "object" && "forget" in fd) {
           fd.forget();
         }
         if (result == -1) {
           this._closeResult = new File.Error("close", ctypes.errno, this._path);
         }
       }
       if (this._closeResult) {
         throw this._closeResult;
       }

     };

     /**
      * Read some bytes from a file.
      *
      * @param {C pointer} buffer A buffer for holding the data
      * once it is read.
      * @param {number} nbytes The number of bytes to read. It must not
      * exceed the size of |buffer| in bytes but it may exceed the number
      * of bytes unread in the file.
      * @param {*=} options Additional options for reading. Ignored in
      * this implementation.
      *
      * @return {number} The number of bytes effectively read. If zero,
      * the end of the file has been reached.
      * @throws {OS.File.Error} In case of I/O error.
      */
     File.prototype._read = function _read(buffer, nbytes, options = {}) {
      // Populate the page cache with data from a file so the subsequent reads
      // from that file will not block on disk I/O.
       if (typeof(UnixFile.posix_fadvise) === "function" &&
           (options.sequential || !("sequential" in options))) {
         UnixFile.posix_fadvise(this.fd, 0, nbytes,
          OS.Constants.libc.POSIX_FADV_SEQUENTIAL);
       }
       return throw_on_negative("read",
         UnixFile.read(this.fd, buffer, nbytes),
         this._path
       );
     };

     /**
      * Write some bytes to a file.
      *
      * @param {Typed array} buffer A buffer holding the data that must be
      * written.
      * @param {number} nbytes The number of bytes to write. It must not
      * exceed the size of |buffer| in bytes.
      * @param {*=} options Additional options for writing. Ignored in
      * this implementation.
      *
      * @return {number} The number of bytes effectively written.
      * @throws {OS.File.Error} In case of I/O error.
      */
     File.prototype._write = function _write(buffer, nbytes, options = {}) {
       return throw_on_negative("write",
         UnixFile.write(this.fd, buffer, nbytes),
         this._path
       );
     };

     /**
      * Return the current position in the file.
      */
     File.prototype.getPosition = function getPosition(pos) {
         return this.setPosition(0, File.POS_CURRENT);
     };

     /**
      * Change the current position in the file.
      *
      * @param {number} pos The new position. Whether this position
      * is considered from the current position, from the start of
      * the file or from the end of the file is determined by
      * argument |whence|.  Note that |pos| may exceed the length of
      * the file.
      * @param {number=} whence The reference position. If omitted
      * or |OS.File.POS_START|, |pos| is relative to the start of the
      * file.  If |OS.File.POS_CURRENT|, |pos| is relative to the
      * current position in the file. If |OS.File.POS_END|, |pos| is
      * relative to the end of the file.
      *
      * @return The new position in the file.
      */
     File.prototype.setPosition = function setPosition(pos, whence) {
       if (whence === undefined) {
         whence = Const.SEEK_SET;
       }
       return throw_on_negative("setPosition",
         UnixFile.lseek(this.fd, pos, whence),
         this._path
       );
     };

     /**
      * Fetch the information on the file.
      *
      * @return File.Info The information on |this| file.
      */
     File.prototype.stat = function stat() {
       throw_on_negative("stat", UnixFile.fstat(this.fd, gStatDataPtr),
                         this._path);
       return new File.Info(gStatData, this._path);
     };

     /**
      * Set the file's access permissions.
      *
      * This operation is likely to fail if applied to a file that was
      * not created by the currently running program (more precisely,
      * if it was created by a program running under a different OS-level
      * user account).  It may also fail, or silently do nothing, if the
      * filesystem containing the file does not support access permissions.
      *
      * @param {*=} options Object specifying the requested permissions:
      *
      * - {number} unixMode The POSIX file mode to set on the file.  If omitted,
      *  the POSIX file mode is reset to the default used by |OS.file.open|.  If
      *  specified, the permissions will respect the process umask as if they
      *  had been specified as arguments of |OS.File.open|, unless the
      *  |unixHonorUmask| parameter tells otherwise.
      * - {bool} unixHonorUmask If omitted or true, any |unixMode| value is
      *  modified by the process umask, as |OS.File.open| would have done.  If
      *  false, the exact value of |unixMode| will be applied.
      */
     File.prototype.setPermissions = function setPermissions(options = {}) {
       throw_on_negative("setPermissions",
                         UnixFile.fchmod(this.fd, unixMode(options)),
                         this._path);
     };

     /**
      * Set the last access and modification date of the file.
      * The time stamp resolution is 1 second at best, but might be worse
      * depending on the platform.
      *
      * WARNING: This method is not implemented on Android/B2G. On Android/B2G,
      * you should use File.setDates instead.
      *
      * @param {Date,number=} accessDate The last access date. If numeric,
      * milliseconds since epoch. If omitted or null, then the current date
      * will be used.
      * @param {Date,number=} modificationDate The last modification date. If
      * numeric, milliseconds since epoch. If omitted or null, then the current
      * date will be used.
      *
      * @throws {TypeError} In case of invalid parameters.
      * @throws {OS.File.Error} In case of I/O error.
      */
     if (SharedAll.Constants.Sys.Name != "Android") {
       File.prototype.setDates = function(accessDate, modificationDate) {
         let { /* value, */ ptr} = datesToTimevals(accessDate, modificationDate);
         throw_on_negative("setDates",
           UnixFile.futimes(this.fd, ptr),
           this._path);
       };
     }

     /**
      * Flushes the file's buffers and causes all buffered data
      * to be written.
      * Disk flushes are very expensive and therefore should be used carefully,
      * sparingly and only in scenarios where it is vital that data survives
      * system crashes. Even though the function will be executed off the
      * main-thread, it might still affect the overall performance of any
      * running application.
      *
      * @throws {OS.File.Error} In case of I/O error.
      */
     File.prototype.flush = function flush() {
       throw_on_negative("flush", UnixFile.fsync(this.fd), this._path);
     };

     // The default unix mode for opening (0600)
     const DEFAULT_UNIX_MODE = 384;

     /**
      * Open a file
      *
      * @param {string} path The path to the file.
      * @param {*=} mode The opening mode for the file, as
      * an object that may contain the following fields:
      *
      * - {bool} truncate If |true|, the file will be opened
      *  for writing. If the file does not exist, it will be
      *  created. If the file exists, its contents will be
      *  erased. Cannot be specified with |create|.
      * - {bool} create If |true|, the file will be opened
      *  for writing. If the file exists, this function fails.
      *  If the file does not exist, it will be created. Cannot
      *  be specified with |truncate| or |existing|.
      * - {bool} existing. If the file does not exist, this function
      *  fails. Cannot be specified with |create|.
      * - {bool} read If |true|, the file will be opened for
      *  reading. The file may also be opened for writing, depending
      *  on the other fields of |mode|.
      * - {bool} write If |true|, the file will be opened for
      *  writing. The file may also be opened for reading, depending
      *  on the other fields of |mode|.
      * - {bool} append If |true|, the file will be opened for appending,
      *  meaning the equivalent of |.setPosition(0, POS_END)| is executed
      *  before each write. The default is |true|, i.e. opening a file for
      *  appending. Specify |append: false| to open the file in regular mode.
      *
      * If neither |truncate|, |create| or |write| is specified, the file
      * is opened for reading.
      *
      * Note that |false|, |null| or |undefined| flags are simply ignored.
      *
      * @param {*=} options Additional options for file opening. This
      * implementation interprets the following fields:
      *
      * - {number} unixFlags If specified, file opening flags, as
      *  per libc function |open|. Replaces |mode|.
      * - {number} unixMode If specified, a file creation mode,
      *  as per libc function |open|. If unspecified, files are
      *  created with a default mode of 0600 (file is private to the
      *  user, the user can read and write).
      *
      * @return {File} A file object.
      * @throws {OS.File.Error} If the file could not be opened.
      */
     File.open = function Unix_open(path, mode, options = {}) {
       // We don't need to filter for the umask because "open" does this for us.
       let omode = options.unixMode !== undefined ?
                     options.unixMode : DEFAULT_UNIX_MODE;
       let flags;
       if (options.unixFlags !== undefined) {
         flags = options.unixFlags;
       } else {
         mode = OS.Shared.AbstractFile.normalizeOpenMode(mode);
         // Handle read/write
         if (!mode.write) {
           flags = Const.O_RDONLY;
         } else if (mode.read) {
           flags = Const.O_RDWR;
         } else {
           flags = Const.O_WRONLY;
         }
         // Finally, handle create/existing/trunc
         if (mode.trunc) {
           if (mode.existing) {
             flags |= Const.O_TRUNC;
           } else {
             flags |= Const.O_CREAT | Const.O_TRUNC;
           }
         } else if (mode.create) {
           flags |= Const.O_CREAT | Const.O_EXCL;
         } else if (mode.read && !mode.write) {
           // flags are sufficient
         } else if (!mode.existing) {
           flags |= Const.O_CREAT;
         }
         if (mode.append) {
           flags |= Const.O_APPEND;
         }
       }
       return error_or_file(UnixFile.open(path, flags, omode), path);
     };

     /**
      * Checks if a file exists
      *
      * @param {string} path The path to the file.
      *
      * @return {bool} true if the file exists, false otherwise.
      */
     File.exists = function Unix_exists(path) {
       if (UnixFile.access(path, Const.F_OK) == -1) {
         return false;
       }
         return true;

     };

     /**
      * Remove an existing file.
      *
      * @param {string} path The name of the file.
      * @param {*=} options Additional options.
      *   - {bool} ignoreAbsent If |false|, throw an error if the file does
      *     not exist. |true| by default.
      *
      * @throws {OS.File.Error} In case of I/O error.
      */
     File.remove = function remove(path, options = {}) {
       let result = UnixFile.unlink(path);
       if (result == -1) {
         if ((!("ignoreAbsent" in options) || options.ignoreAbsent) &&
             ctypes.errno == Const.ENOENT) {
           return;
         }
         throw new File.Error("remove", ctypes.errno, path);
       }
     };

     /**
      * Remove an empty directory.
      *
      * @param {string} path The name of the directory to remove.
      * @param {*=} options Additional options.
      *   - {bool} ignoreAbsent If |false|, throw an error if the directory
      *     does not exist. |true| by default
      */
     File.removeEmptyDir = function removeEmptyDir(path, options = {}) {
       let result = UnixFile.rmdir(path);
       if (result == -1) {
         if ((!("ignoreAbsent" in options) || options.ignoreAbsent) &&
             ctypes.errno == Const.ENOENT) {
           return;
         }
         throw new File.Error("removeEmptyDir", ctypes.errno, path);
       }
     };

     /**
<<<<<<< HEAD
      * Gets the number of bytes available on disk to the current user.
      *
      * @param {string} sourcePath Platform-specific path to a directory on
      * the disk to query for free available bytes.
      *
      * @return {number} The number of bytes available for the current user.
      * @throws {OS.File.Error} In case of any error.
      */
     File.getAvailableFreeSpace = function Unix_getAvailableFreeSpace(sourcePath) {
       let fileSystemInfo = new Type.statvfs.implementation();
       let fileSystemInfoPtr = fileSystemInfo.address();

       throw_on_negative("statvfs",  (UnixFile.statvfs || UnixFile.statfs)(sourcePath, fileSystemInfoPtr));

       let bytes = new Type.uint64_t.implementation(
                        fileSystemInfo.f_frsize * fileSystemInfo.f_bavail);

       return bytes.value;
     };

     /**
=======
>>>>>>> a17af05f
      * Default mode for opening directories.
      */
     const DEFAULT_UNIX_MODE_DIR = Const.S_IRWXU;

     /**
      * Create a directory.
      *
      * @param {string} path The name of the directory.
      * @param {*=} options Additional options. This
      * implementation interprets the following fields:
      *
      * - {number} unixMode If specified, a file creation mode,
      * as per libc function |mkdir|. If unspecified, dirs are
      * created with a default mode of 0700 (dir is private to
      * the user, the user can read, write and execute).
      * - {bool} ignoreExisting If |false|, throw error if the directory
      * already exists. |true| by default
      * - {string} from If specified, the call to |makeDir| creates all the
      * ancestors of |path| that are descendants of |from|. Note that |from|
      * and its existing descendants must be user-writeable and that |path|
      * must be a descendant of |from|.
      * Example:
      *   makeDir(Path.join(profileDir, "foo", "bar"), { from: profileDir });
      *  creates directories profileDir/foo, profileDir/foo/bar
       */
     File._makeDir = function makeDir(path, options = {}) {
       let omode = options.unixMode !== undefined ? options.unixMode : DEFAULT_UNIX_MODE_DIR;
       let result = UnixFile.mkdir(path, omode);
       if (result == -1) {
         if ((!("ignoreExisting" in options) || options.ignoreExisting) &&
             (ctypes.errno == Const.EEXIST || ctypes.errno == Const.EISDIR)) {
           return;
         }
         throw new File.Error("makeDir", ctypes.errno, path);
       }
     };

     /**
      * Copy a file to a destination.
      *
      * @param {string} sourcePath The platform-specific path at which
      * the file may currently be found.
      * @param {string} destPath The platform-specific path at which the
      * file should be copied.
      * @param {*=} options An object which may contain the following fields:
      *
      * @option {bool} noOverwrite - If set, this function will fail if
      * a file already exists at |destPath|. Otherwise, if this file exists,
      * it will be erased silently.
      *
      * @throws {OS.File.Error} In case of any error.
      *
      * General note: The behavior of this function is defined only when
      * it is called on a single file. If it is called on a directory, the
      * behavior is undefined and may not be the same across all platforms.
      *
      * General note: The behavior of this function with respect to metadata
      * is unspecified. Metadata may or may not be copied with the file. The
      * behavior may not be the same across all platforms.
      */
     File.copy = null;

     /**
      * Move a file to a destination.
      *
      * @param {string} sourcePath The platform-specific path at which
      * the file may currently be found.
      * @param {string} destPath The platform-specific path at which the
      * file should be moved.
      * @param {*=} options An object which may contain the following fields:
      *
      * @option {bool} noOverwrite - If set, this function will fail if
      * a file already exists at |destPath|. Otherwise, if this file exists,
      * it will be erased silently.
      * @option {bool} noCopy - If set, this function will fail if the
      * operation is more sophisticated than a simple renaming, i.e. if
      * |sourcePath| and |destPath| are not situated on the same device.
      *
      * @throws {OS.File.Error} In case of any error.
      *
      * General note: The behavior of this function is defined only when
      * it is called on a single file. If it is called on a directory, the
      * behavior is undefined and may not be the same across all platforms.
      *
      * General note: The behavior of this function with respect to metadata
      * is unspecified. Metadata may or may not be moved with the file. The
      * behavior may not be the same across all platforms.
      */
     File.move = null;

     if (UnixFile.copyfile) {
       // This implementation uses |copyfile(3)|, from the BSD library.
       // Adding copying of hierarchies and/or attributes is just a flag
       // away.
       File.copy = function copyfile(sourcePath, destPath, options = {}) {
         let flags = Const.COPYFILE_DATA;
         if (options.noOverwrite) {
           flags |= Const.COPYFILE_EXCL;
         }
         throw_on_negative("copy",
           UnixFile.copyfile(sourcePath, destPath, null, flags),
           sourcePath
         );
       };
     } else {
       // If the OS does not implement file copying for us, we need to
       // implement it ourselves. For this purpose, we need to define
       // a pumping function.

       /**
        * Copy bytes from one file to another one.
        *
        * @param {File} source The file containing the data to be copied. It
        * should be opened for reading.
        * @param {File} dest The file to which the data should be written. It
        * should be opened for writing.
        * @param {*=} options An object which may contain the following fields:
        *
        * @option {number} nbytes The maximal number of bytes to
        * copy. If unspecified, copy everything from the current
        * position.
        * @option {number} bufSize A hint regarding the size of the
        * buffer to use for copying. The implementation may decide to
        * ignore this hint.
        * @option {bool} unixUserland Will force the copy operation to be
        * caried out in user land, instead of using optimized syscalls such
        * as splice(2).
        *
        * @throws {OS.File.Error} In case of error.
        */
       let pump;

       // A buffer used by |pump_userland|
       let pump_buffer = null;

       // An implementation of |pump| using |read|/|write|
       let pump_userland = function pump_userland(source, dest, options = {}) {
         let bufSize = options.bufSize > 0 ? options.bufSize : 4096;
         let nbytes = options.nbytes > 0 ? options.nbytes : Infinity;
         if (!pump_buffer || pump_buffer.length < bufSize) {
           pump_buffer = new (ctypes.ArrayType(ctypes.char))(bufSize);
         }
         let read = source._read.bind(source);
         let write = dest._write.bind(dest);
         // Perform actual copy
         let total_read = 0;
         while (true) {
           let bytes_just_read = read(pump_buffer, bufSize);
           if (bytes_just_read == 0) {
             return total_read;
           }
           total_read += bytes_just_read;
           let bytes_written = 0;
           do {
             bytes_written += write(
               pump_buffer.addressOfElement(bytes_written),
               bytes_just_read - bytes_written
             );
           } while (bytes_written < bytes_just_read);
           nbytes -= bytes_written;
           if (nbytes <= 0) {
             return total_read;
           }
         }
       };

       // Fortunately, under Linux, that pumping function can be optimized.
       if (UnixFile.splice) {
         const BUFSIZE = 1 << 17;

         // An implementation of |pump| using |splice| (for Linux/Android)
         pump = function pump_splice(source, dest, options = {}) {
           let nbytes = options.nbytes > 0 ? options.nbytes : Infinity;
           let pipe = [];
           throw_on_negative("pump", UnixFile.pipe(pipe));
           let pipe_read = pipe[0];
           let pipe_write = pipe[1];
           let source_fd = source.fd;
           let dest_fd = dest.fd;
           let total_read = 0;
           let total_written = 0;
           try {
             while (true) {
               let chunk_size = Math.min(nbytes, BUFSIZE);
               let bytes_read = throw_on_negative("pump",
                 UnixFile.splice(source_fd, null,
                 pipe_write, null, chunk_size, 0)
               );
               if (!bytes_read) {
                 break;
               }
               total_read += bytes_read;
               let bytes_written = throw_on_negative(
                 "pump",
                 UnixFile.splice(pipe_read, null,
                   dest_fd, null, bytes_read,
                     (bytes_read == chunk_size) ? Const.SPLICE_F_MORE : 0
               ));
               if (!bytes_written) {
                 // This should never happen
                 throw new Error("Internal error: pipe disconnected");
               }
               total_written += bytes_written;
               nbytes -= bytes_read;
               if (!nbytes) {
                 break;
               }
             }
             return total_written;
           } catch (x) {
             if (x.unixErrno == Const.EINVAL) {
               // We *might* be on a file system that does not support splice.
               // Try again with a fallback pump.
               if (total_read) {
                 source.setPosition(-total_read, File.POS_CURRENT);
               }
               if (total_written) {
                 dest.setPosition(-total_written, File.POS_CURRENT);
               }
               return pump_userland(source, dest, options);
             }
             throw x;
           } finally {
             pipe_read.dispose();
             pipe_write.dispose();
           }
         };
       } else {
         // Fallback implementation of pump for other Unix platforms.
         pump = pump_userland;
       }

       // Implement |copy| using |pump|.
       // This implementation would require some work before being able to
       // copy directories
       File.copy = function copy(sourcePath, destPath, options = {}) {
         let source, dest;
         try {
           source = File.open(sourcePath);
           // Need to open the output file with |append:false|, or else |splice|
           // won't work.
           if (options.noOverwrite) {
             dest = File.open(destPath, {create: true, append: false});
           } else {
             dest = File.open(destPath, {trunc: true, append: false});
           }
           if (options.unixUserland) {
             pump_userland(source, dest, options);
           } else {
             pump(source, dest, options);
           }
         } catch (x) {
           if (dest) {
             dest.close();
           }
           if (source) {
             source.close();
           }
           throw x;
         }
       };
     } // End of definition of copy

     // Implement |move| using |rename| (wherever possible) or |copy|
     // (if files are on distinct devices).
     File.move = function move(sourcePath, destPath, options = {}) {
       // An implementation using |rename| whenever possible or
       // |File.pump| when required, for other Unices.
       // It can move directories on one file system, not
       // across file systems

       // If necessary, fail if the destination file exists
       if (options.noOverwrite) {
         let fd = UnixFile.open(destPath, Const.O_RDONLY, 0);
         if (fd != -1) {
           fd.dispose();
           // The file exists and we have access
           throw new File.Error("move", Const.EEXIST, sourcePath);
         } else if (ctypes.errno == Const.EACCESS) {
           // The file exists and we don't have access
           throw new File.Error("move", Const.EEXIST, sourcePath);
         }
       }

       // If we can, rename the file
       let result = UnixFile.rename(sourcePath, destPath);
       if (result != -1)
         return;

       // If the error is not EXDEV ("not on the same device"),
       // or if the error is EXDEV and we have passed an option
       // that prevents us from crossing devices, throw the
       // error.
       if (ctypes.errno != Const.EXDEV || options.noCopy) {
         throw new File.Error("move", ctypes.errno, sourcePath);
       }

       // Otherwise, copy and remove.
       File.copy(sourcePath, destPath, options);
       // FIXME: Clean-up in case of copy error?
       File.remove(sourcePath);
     };

     File.unixSymLink = function unixSymLink(sourcePath, destPath) {
       throw_on_negative("symlink", UnixFile.symlink(sourcePath, destPath),
           sourcePath);
     };

     /**
      * Iterate on one directory.
      *
      * This iterator will not enter subdirectories.
      *
      * @param {string} path The directory upon which to iterate.
      * @param {*=} options Ignored in this implementation.
      *
      * @throws {File.Error} If |path| does not represent a directory or
      * if the directory cannot be iterated.
      * @constructor
      */
     File.DirectoryIterator = function DirectoryIterator(path, options) {
       exports.OS.Shared.AbstractFile.AbstractIterator.call(this);
       this._path = path;
       this._dir = UnixFile.opendir(this._path);
       if (this._dir == null) {
         let error = ctypes.errno;
         if (error != Const.ENOENT) {
           throw new File.Error("DirectoryIterator", error, path);
         }
         this._exists = false;
         this._closed = true;
       } else {
         this._exists = true;
         this._closed = false;
       }
     };
     File.DirectoryIterator.prototype = Object.create(exports.OS.Shared.AbstractFile.AbstractIterator.prototype);

     /**
      * Return the next entry in the directory, if any such entry is
      * available.
      *
      * Skip special directories "." and "..".
      *
      * @return By definition of the iterator protocol, either
      * `{value: {File.Entry}, done: false}` if there is an unvisited entry
      * in the directory, or `{value: undefined, done: true}`, otherwise.
      */
     File.DirectoryIterator.prototype.next = function next() {
       if (!this._exists) {
         throw File.Error.noSuchFile("DirectoryIterator.prototype.next", this._path);
       }
       if (this._closed) {
         return {value: undefined, done: true};
       }
       for (let entry = UnixFile.readdir(this._dir);
            entry != null && !entry.isNull();
            entry = UnixFile.readdir(this._dir)) {
         let contents = entry.contents;
         let name = contents.d_name.readString();
         if (name == "." || name == "..") {
           continue;
         }

         let isDir, isSymLink;
         if (!("d_type" in contents)) {
           // |dirent| doesn't have d_type on some platforms (e.g. Solaris).
           let path = Path.join(this._path, name);
           throw_on_negative("lstat", UnixFile.lstat(path, gStatDataPtr), this._path);
           isDir = (gStatData.st_mode & Const.S_IFMT) == Const.S_IFDIR;
           isSymLink = (gStatData.st_mode & Const.S_IFMT) == Const.S_IFLNK;
         } else {
           isDir = contents.d_type == Const.DT_DIR;
           isSymLink = contents.d_type == Const.DT_LNK;
         }

         return {
           value: new File.DirectoryIterator.Entry(isDir, isSymLink, name, this._path),
           done: false
         };
       }
       this.close();
       return {value: undefined, done: true};
     };

     /**
      * Close the iterator and recover all resources.
      * You should call this once you have finished iterating on a directory.
      */
     File.DirectoryIterator.prototype.close = function close() {
       if (this._closed) return;
       this._closed = true;
       UnixFile.closedir(this._dir);
       this._dir = null;
     };

    /**
     * Determine whether the directory exists.
     *
     * @return {boolean}
     */
     File.DirectoryIterator.prototype.exists = function exists() {
       return this._exists;
     };

     /**
      * Return directory as |File|
      */
     File.DirectoryIterator.prototype.unixAsFile = function unixAsFile() {
       if (!this._dir) throw File.Error.closed("unixAsFile", this._path);
       return error_or_file(UnixFile.dirfd(this._dir), this._path);
     };

     /**
      * An entry in a directory.
      */
     File.DirectoryIterator.Entry = function Entry(isDir, isSymLink, name, parent) {
       // Copy the relevant part of |unix_entry| to ensure that
       // our data is not overwritten prematurely.
       this._parent = parent;
       let path = Path.join(this._parent, name);

       SysAll.AbstractEntry.call(this, isDir, isSymLink, name, path);
     };
     File.DirectoryIterator.Entry.prototype = Object.create(SysAll.AbstractEntry.prototype);

     /**
      * Return a version of an instance of
      * File.DirectoryIterator.Entry that can be sent from a worker
      * thread to the main thread. Note that deserialization is
      * asymmetric and returns an object with a different
      * implementation.
      */
     File.DirectoryIterator.Entry.toMsg = function toMsg(value) {
       if (!(value instanceof File.DirectoryIterator.Entry)) {
         throw new TypeError("parameter of " +
           "File.DirectoryIterator.Entry.toMsg must be a " +
           "File.DirectoryIterator.Entry");
       }
       let serialized = {};
       for (let key in File.DirectoryIterator.Entry.prototype) {
         serialized[key] = value[key];
       }
       return serialized;
     };

     let gStatData = new Type.stat.implementation();
     let gStatDataPtr = gStatData.address();

     let MODE_MASK = 4095 /* = 07777*/;
     File.Info = function Info(stat, path) {
       let isDir = (stat.st_mode & Const.S_IFMT) == Const.S_IFDIR;
       let isSymLink = (stat.st_mode & Const.S_IFMT) == Const.S_IFLNK;
       let size = Type.off_t.importFromC(stat.st_size);

       let lastAccessDate = new Date(stat.st_atime * 1000);
       let lastModificationDate = new Date(stat.st_mtime * 1000);
       let unixLastStatusChangeDate = new Date(stat.st_ctime * 1000);

       let unixOwner = Type.uid_t.importFromC(stat.st_uid);
       let unixGroup = Type.gid_t.importFromC(stat.st_gid);
       let unixMode = Type.mode_t.importFromC(stat.st_mode & MODE_MASK);

       SysAll.AbstractInfo.call(this, path, isDir, isSymLink, size,
           lastAccessDate, lastModificationDate, unixLastStatusChangeDate,
           unixOwner, unixGroup, unixMode);

       // Some platforms (e.g. MacOS X, some BSDs) store a file creation date
       if ("OSFILE_OFFSETOF_STAT_ST_BIRTHTIME" in Const) {
         let date = new Date(stat.st_birthtime * 1000);

        /**
         * The date of creation of this file.
         *
         * Note that the date returned by this method is not always
         * reliable. Not all file systems are able to provide this
         * information.
         *
         * @type {Date}
         */
         this.macBirthDate = date;
       }
     };
     File.Info.prototype = Object.create(SysAll.AbstractInfo.prototype);

     // Deprecated, use macBirthDate/winBirthDate instead
     Object.defineProperty(File.Info.prototype, "creationDate", {
      get: function creationDate() {
        // On the Macintosh, returns the birth date if available.
        // On other Unix, as the birth date is not available,
        // returns the epoch.
        return this.macBirthDate || new Date(0);
      }
     });

     /**
      * Return a version of an instance of File.Info that can be sent
      * from a worker thread to the main thread. Note that deserialization
      * is asymmetric and returns an object with a different implementation.
      */
     File.Info.toMsg = function toMsg(stat) {
       if (!(stat instanceof File.Info)) {
         throw new TypeError("parameter of File.Info.toMsg must be a File.Info");
       }
       let serialized = {};
       for (let key in File.Info.prototype) {
         serialized[key] = stat[key];
       }
       return serialized;
     };

     /**
      * Fetch the information on a file.
      *
      * @param {string} path The full name of the file to open.
      * @param {*=} options Additional options. In this implementation:
      *
      * - {bool} unixNoFollowingLinks If set and |true|, if |path|
      * represents a symbolic link, the call will return the information
      * of the link itself, rather than that of the target file.
      *
      * @return {File.Information}
      */
     File.stat = function stat(path, options = {}) {
       if (options.unixNoFollowingLinks) {
         throw_on_negative("stat", UnixFile.lstat(path, gStatDataPtr), path);
       } else {
         throw_on_negative("stat", UnixFile.stat(path, gStatDataPtr), path);
       }
       return new File.Info(gStatData, path);
     };

     /**
      * Set the file's access permissions.
      *
      * This operation is likely to fail if applied to a file that was
      * not created by the currently running program (more precisely,
      * if it was created by a program running under a different OS-level
      * user account).  It may also fail, or silently do nothing, if the
      * filesystem containing the file does not support access permissions.
      *
      * @param {string} path The name of the file to reset the permissions of.
      * @param {*=} options Object specifying the requested permissions:
      *
      * - {number} unixMode The POSIX file mode to set on the file.  If omitted,
      *  the POSIX file mode is reset to the default used by |OS.file.open|.  If
      *  specified, the permissions will respect the process umask as if they
      *  had been specified as arguments of |OS.File.open|, unless the
      *  |unixHonorUmask| parameter tells otherwise.
      * - {bool} unixHonorUmask If omitted or true, any |unixMode| value is
      *  modified by the process umask, as |OS.File.open| would have done.  If
      *  false, the exact value of |unixMode| will be applied.
      */
     File.setPermissions = function setPermissions(path, options = {}) {
       throw_on_negative("setPermissions",
                         UnixFile.chmod(path, unixMode(options)),
                         path);
     };

     /**
      * Convert an access date and a modification date to an array
      * of two |timeval|.
      */
     function datesToTimevals(accessDate, modificationDate) {
       accessDate = normalizeDate("File.setDates", accessDate);
       modificationDate = normalizeDate("File.setDates", modificationDate);

       let timevals = new Type.timevals.implementation();
       let timevalsPtr = timevals.address();

       timevals[0].tv_sec = (accessDate / 1000) | 0;
       timevals[0].tv_usec = 0;
       timevals[1].tv_sec = (modificationDate / 1000) | 0;
       timevals[1].tv_usec = 0;

       return { value: timevals, ptr: timevalsPtr };
     }

     /**
      * Set the last access and modification date of the file.
      * The time stamp resolution is 1 second at best, but might be worse
      * depending on the platform.
      *
      * @param {string} path The full name of the file to set the dates for.
      * @param {Date,number=} accessDate The last access date. If numeric,
      * milliseconds since epoch. If omitted or null, then the current date
      * will be used.
      * @param {Date,number=} modificationDate The last modification date. If
      * numeric, milliseconds since epoch. If omitted or null, then the current
      * date will be used.
      *
      * @throws {TypeError} In case of invalid paramters.
      * @throws {OS.File.Error} In case of I/O error.
      */
     File.setDates = function setDates(path, accessDate, modificationDate) {
       let {/* value, */ ptr} = datesToTimevals(accessDate, modificationDate);
       throw_on_negative("setDates",
                         UnixFile.utimes(path, ptr),
                         path);
     };

     File.read = exports.OS.Shared.AbstractFile.read;
     File.writeAtomic = exports.OS.Shared.AbstractFile.writeAtomic;
     File.openUnique = exports.OS.Shared.AbstractFile.openUnique;
     File.makeDir = exports.OS.Shared.AbstractFile.makeDir;

     /**
      * Remove an existing directory and its contents.
      *
      * @param {string} path The name of the directory.
      * @param {*=} options Additional options.
      *   - {bool} ignoreAbsent If |false|, throw an error if the directory doesn't
      *     exist. |true| by default.
      *   - {boolean} ignorePermissions If |true|, remove the file even when lacking write
      *     permission.
      *
      * @throws {OS.File.Error} In case of I/O error, in particular if |path| is
      *         not a directory.
      *
      * Note: This function will remove a symlink even if it points a directory.
      */
     File.removeDir = function(path, options = {}) {
       let isSymLink;
       try {
         let info = File.stat(path, {unixNoFollowingLinks: true});
         isSymLink = info.isSymLink;
       } catch (e) {
         if ((!("ignoreAbsent" in options) || options.ignoreAbsent) &&
             ctypes.errno == Const.ENOENT) {
           return;
         }
         throw e;
       }
       if (isSymLink) {
         // A Unix symlink itself is not a directory even if it points
         // a directory.
         File.remove(path, options);
         return;
       }
       exports.OS.Shared.AbstractFile.removeRecursive(path, options);
     };

     /**
      * Get the current directory by getCurrentDirectory.
      */
     File.getCurrentDirectory = function getCurrentDirectory() {
       let path, buf;
       if (UnixFile.get_current_dir_name) {
         path = UnixFile.get_current_dir_name();
       } else if (UnixFile.getwd_auto) {
         path = UnixFile.getwd_auto(null);
       } else {
         for (let length = Const.PATH_MAX; !path; length *= 2) {
           buf = new (ctypes.char.array(length));
           path = UnixFile.getcwd(buf, length);
         }
       }
       throw_on_null("getCurrentDirectory", path);
       return path.readString();
     };

     /**
      * Set the current directory by setCurrentDirectory.
      */
     File.setCurrentDirectory = function setCurrentDirectory(path) {
       throw_on_negative("setCurrentDirectory",
         UnixFile.chdir(path),
         path
       );
     };

     /**
      * Get/set the current directory.
      */
     Object.defineProperty(File, "curDir", {
         set(path) {
           this.setCurrentDirectory(path);
         },
         get() {
           return this.getCurrentDirectory();
         }
       }
     );

     // Utility functions

     /**
      * Turn the result of |open| into an Error or a File
      * @param {number} maybe The result of the |open| operation that may
      * represent either an error or a success. If -1, this function raises
      * an error holding ctypes.errno, otherwise it returns the opened file.
      * @param {string=} path The path of the file.
      */
     function error_or_file(maybe, path) {
       if (maybe == -1) {
         throw new File.Error("open", ctypes.errno, path);
       }
       return new File(maybe, path);
     }

     /**
      * Utility function to sort errors represented as "-1" from successes.
      *
      * @param {string=} operation The name of the operation. If unspecified,
      * the name of the caller function.
      * @param {number} result The result of the operation that may
      * represent either an error or a success. If -1, this function raises
      * an error holding ctypes.errno, otherwise it returns |result|.
      * @param {string=} path The path of the file.
      */
     function throw_on_negative(operation, result, path) {
       if (result < 0) {
         throw new File.Error(operation, ctypes.errno, path);
       }
       return result;
     }

     /**
      * Utility function to sort errors represented as |null| from successes.
      *
      * @param {string=} operation The name of the operation. If unspecified,
      * the name of the caller function.
      * @param {pointer} result The result of the operation that may
      * represent either an error or a success. If |null|, this function raises
      * an error holding ctypes.errno, otherwise it returns |result|.
      * @param {string=} path The path of the file.
      */
     function throw_on_null(operation, result, path) {
       if (result == null || (result.isNull && result.isNull())) {
         throw new File.Error(operation, ctypes.errno, path);
       }
       return result;
     }

     /**
      * Normalize and verify a Date or numeric date value.
      *
      * @param {string} fn Function name of the calling function.
      * @param {Date,number} date The date to normalize. If omitted or null,
      * then the current date will be used.
      *
      * @throws {TypeError} Invalid date provided.
      *
      * @return {number} Sanitized, numeric date in milliseconds since epoch.
      */
     function normalizeDate(fn, date) {
       if (typeof date !== "number" && !date) {
         // |date| was Omitted or null.
         date = Date.now();
       } else if (typeof date.getTime === "function") {
         // Input might be a date or date-like object.
         date = date.getTime();
       }

       if (typeof date !== "number" || Number.isNaN(date)) {
         throw new TypeError("|date| parameter of " + fn + " must be a " +
                             "|Date| instance or number");
       }
       return date;
     }

     /**
      * Helper used by both versions of setPermissions.
      */
     function unixMode(options) {
       let mode = options.unixMode !== undefined ?
                    options.unixMode : DEFAULT_UNIX_MODE;
       let unixHonorUmask = true;
       if ("unixHonorUmask" in options) {
         unixHonorUmask = options.unixHonorUmask;
       }
       if (unixHonorUmask) {
         mode &= ~SharedAll.Constants.Sys.umask;
       }
       return mode;
     }

     File.Unix = exports.OS.Unix.File;
     File.Error = SysAll.Error;
     exports.OS.File = File;
     exports.OS.Shared.Type = Type;

     Object.defineProperty(File, "POS_START", { value: SysAll.POS_START });
     Object.defineProperty(File, "POS_CURRENT", { value: SysAll.POS_CURRENT });
     Object.defineProperty(File, "POS_END", { value: SysAll.POS_END });
   })(this);
}<|MERGE_RESOLUTION|>--- conflicted
+++ resolved
@@ -388,30 +388,6 @@
      };
 
      /**
-<<<<<<< HEAD
-      * Gets the number of bytes available on disk to the current user.
-      *
-      * @param {string} sourcePath Platform-specific path to a directory on
-      * the disk to query for free available bytes.
-      *
-      * @return {number} The number of bytes available for the current user.
-      * @throws {OS.File.Error} In case of any error.
-      */
-     File.getAvailableFreeSpace = function Unix_getAvailableFreeSpace(sourcePath) {
-       let fileSystemInfo = new Type.statvfs.implementation();
-       let fileSystemInfoPtr = fileSystemInfo.address();
-
-       throw_on_negative("statvfs",  (UnixFile.statvfs || UnixFile.statfs)(sourcePath, fileSystemInfoPtr));
-
-       let bytes = new Type.uint64_t.implementation(
-                        fileSystemInfo.f_frsize * fileSystemInfo.f_bavail);
-
-       return bytes.value;
-     };
-
-     /**
-=======
->>>>>>> a17af05f
       * Default mode for opening directories.
       */
      const DEFAULT_UNIX_MODE_DIR = Const.S_IRWXU;
