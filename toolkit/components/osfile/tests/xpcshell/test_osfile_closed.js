--- conflicted
+++ resolved
@@ -7,11 +7,7 @@
   run_next_test();
 }
 
-<<<<<<< HEAD
-add_task(function* test_closed() {
-=======
 add_task(async function test_closed() {
->>>>>>> a17af05f
   OS.Shared.DEBUG = true;
   let currentDir = await OS.File.getCurrentDirectory();
   do_print("Open a file, ensure that we can call stat()");
