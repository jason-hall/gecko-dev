"use strict";

Components.utils.import("resource://gre/modules/osfile.jsm");
Components.utils.import("resource://gre/modules/FileUtils.jsm");
Components.utils.import("resource://gre/modules/NetUtil.jsm");
Components.utils.import("resource://gre/modules/Services.jsm");

function run_test() {
  do_test_pending();
  run_next_test();
}

/**
 * A file that we know exists and that can be used for reading.
 */
var EXISTING_FILE = "test_osfile_async_copy.js";

/**
 * Fetch asynchronously the contents of a file using xpcom.
 *
 * Used for comparing xpcom-based results to os.file-based results.
 *
 * @param {string} path The _absolute_ path to the file.
 * @return {promise}
 * @resolves {string} The contents of the file.
 */
var reference_fetch_file = function reference_fetch_file(path) {
  return new Promise((resolve, reject) => {
    let file = new FileUtils.File(path);
    NetUtil.asyncFetch({
      uri: NetUtil.newURI(file),
      loadUsingSystemPrincipal: true
    }, function(stream, status) {
        if (!Components.isSuccessCode(status)) {
          reject(status);
          return;
        }
        let result, reject;
        try {
          result = NetUtil.readInputStreamToString(stream, stream.available());
        } catch (x) {
          reject = x;
        }
        stream.close();
        if (reject) {
          reject(reject);
        } else {
          resolve(result);
        }
      });

  });
};

/**
 * Compare asynchronously the contents two files using xpcom.
 *
 * Used for comparing xpcom-based results to os.file-based results.
 *
 * @param {string} a The _absolute_ path to the first file.
 * @param {string} b The _absolute_ path to the second file.
 *
 * @resolves {null}
 */
var reference_compare_files = async function reference_compare_files(a, b) {
  let a_contents = await reference_fetch_file(a);
  let b_contents = await reference_fetch_file(b);
  // Not using do_check_eq to avoid dumping the whole file to the log.
  // It is OK to === compare here, as both variables contain a string.
  do_check_true(a_contents === b_contents);
};

/**
 * Test to ensure that OS.File.copy works.
 */
<<<<<<< HEAD
function* test_copymove(options = {}) {
  let source = OS.Path.join((yield OS.File.getCurrentDirectory()),
=======
async function test_copymove(options = {}) {
  let source = OS.Path.join((await OS.File.getCurrentDirectory()),
>>>>>>> a17af05f
                            EXISTING_FILE);
  let dest = OS.Path.join(OS.Constants.Path.tmpDir,
                          "test_osfile_async_copy_dest.tmp");
  let dest2 = OS.Path.join(OS.Constants.Path.tmpDir,
                           "test_osfile_async_copy_dest2.tmp");
  try {
    // 1. Test copy.
    await OS.File.copy(source, dest, options);
    await reference_compare_files(source, dest);
    // 2. Test subsequent move.
    await OS.File.move(dest, dest2);
    await reference_compare_files(source, dest2);
    // 3. Check that the moved file was really moved.
    do_check_eq((await OS.File.exists(dest)), false);
  } finally {
    await removeTestFile(dest);
    await removeTestFile(dest2);
  }
}

// Regular copy test.
add_task(test_copymove);
// Userland copy test.
add_task(test_copymove.bind(null, {unixUserland: true}));

add_task(do_test_finished);<|MERGE_RESOLUTION|>--- conflicted
+++ resolved
@@ -73,13 +73,8 @@
 /**
  * Test to ensure that OS.File.copy works.
  */
-<<<<<<< HEAD
-function* test_copymove(options = {}) {
-  let source = OS.Path.join((yield OS.File.getCurrentDirectory()),
-=======
 async function test_copymove(options = {}) {
   let source = OS.Path.join((await OS.File.getCurrentDirectory()),
->>>>>>> a17af05f
                             EXISTING_FILE);
   let dest = OS.Path.join(OS.Constants.Path.tmpDir,
                           "test_osfile_async_copy_dest.tmp");
