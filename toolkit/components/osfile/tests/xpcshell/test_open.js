/* Any copyright is dedicated to the Public Domain.
 * http://creativecommons.org/publicdomain/zero/1.0/ */

"use strict";

Components.utils.import("resource://gre/modules/osfile.jsm");

/**
 * Test OS.File.open for reading:
 * - with an existing file (should succeed);
 * - with a non-existing file (should fail);
 * - with inconsistent arguments (should fail).
 */
<<<<<<< HEAD
add_task(function*() {
=======
add_task(async function() {
>>>>>>> a17af05f
  // Attempt to open a file that does not exist, ensure that it yields the
  // appropriate error.
  try {
    await OS.File.open(OS.Path.join(".", "This file does not exist"));
    do_check_true(false, "File opening 1 succeeded (it should fail)");
  } catch (err) {
    if (err instanceof OS.File.Error && err.becauseNoSuchFile) {
      do_print("File opening 1 failed " + err);
    } else {
      throw err;
    }
  }
  // Attempt to open a file with the wrong args, so that it fails before
  // serialization, ensure that it yields the appropriate error.
  do_print("Attempting to open a file with wrong arguments");
  try {
    let fd = await OS.File.open(1, 2, 3);
    do_check_true(false, "File opening 2 succeeded (it should fail)" + fd);
  } catch (err) {
    do_print("File opening 2 failed " + err);
    do_check_false(err instanceof OS.File.Error,
                   "File opening 2 returned something that is not a file error");
    do_check_true(err.constructor.name == "TypeError",
                  "File opening 2 returned a TypeError");
  }

  // Attempt to open a file correctly
  do_print("Attempting to open a file correctly");
  let openedFile = await OS.File.open(OS.Path.join(do_get_cwd().path, "test_open.js"));
  do_print("File opened correctly");

  do_print("Attempting to close a file correctly");
  await openedFile.close();

  do_print("Attempting to close a file again");
  await openedFile.close();
});

/**
 * Test the error thrown by OS.File.open when attempting to open a directory
 * that does not exist.
 */
<<<<<<< HEAD
add_task(function* test_error_attributes () {
=======
add_task(async function test_error_attributes() {
>>>>>>> a17af05f

  let dir = OS.Path.join(do_get_profile().path, "test_osfileErrorAttrs");
  let fpath = OS.Path.join(dir, "test_error_attributes.txt");

  try {
    await OS.File.open(fpath, {truncate: true}, {});
    do_check_true(false, "Opening path suceeded (it should fail) " + fpath);
  } catch (err) {
    do_check_true(err instanceof OS.File.Error);
    do_check_true(err.becauseNoSuchFile);
  }
});<|MERGE_RESOLUTION|>--- conflicted
+++ resolved
@@ -11,11 +11,7 @@
  * - with a non-existing file (should fail);
  * - with inconsistent arguments (should fail).
  */
-<<<<<<< HEAD
-add_task(function*() {
-=======
 add_task(async function() {
->>>>>>> a17af05f
   // Attempt to open a file that does not exist, ensure that it yields the
   // appropriate error.
   try {
@@ -58,11 +54,7 @@
  * Test the error thrown by OS.File.open when attempting to open a directory
  * that does not exist.
  */
-<<<<<<< HEAD
-add_task(function* test_error_attributes () {
-=======
 add_task(async function test_error_attributes() {
->>>>>>> a17af05f
 
   let dir = OS.Path.join(do_get_profile().path, "test_osfileErrorAttrs");
   let fpath = OS.Path.join(dir, "test_error_attributes.txt");
