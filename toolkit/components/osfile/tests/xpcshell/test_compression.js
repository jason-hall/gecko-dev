/* Any copyright is dedicated to the Public Domain.
 * http://creativecommons.org/publicdomain/zero/1.0/ */

"use strict";

Components.utils.import("resource://gre/modules/osfile.jsm");

function run_test() {
  do_test_pending();
  run_next_test();
}

<<<<<<< HEAD
add_task(function* test_compress_lz4() {
=======
add_task(async function test_compress_lz4() {
>>>>>>> a17af05f
  let path = OS.Path.join(OS.Constants.Path.tmpDir, "compression.lz");
  let length = 1024;
  let array = new Uint8Array(length);
  for (let i = 0; i < array.byteLength; ++i) {
    array[i] = i;
  }
  let arrayAsString = Array.prototype.join.call(array);

  do_print("Writing data with lz4 compression");
  let bytes = await OS.File.writeAtomic(path, array, { compression: "lz4" });
  do_print("Compressed " + length + " bytes into " + bytes);

  do_print("Reading back with lz4 decompression");
  let decompressed = await OS.File.read(path, { compression: "lz4" });
  do_print("Decompressed into " + decompressed.byteLength + " bytes");
  do_check_eq(arrayAsString, Array.prototype.join.call(decompressed));
});

<<<<<<< HEAD
add_task(function* test_uncompressed() {
=======
add_task(async function test_uncompressed() {
>>>>>>> a17af05f
  do_print("Writing data without compression");
  let path = OS.Path.join(OS.Constants.Path.tmpDir, "no_compression.tmp");
  let array = new Uint8Array(1024);
  for (let i = 0; i < array.byteLength; ++i) {
    array[i] = i;
  }
  await OS.File.writeAtomic(path, array); // No compression

  let exn;
  // Force decompression, reading should fail
  try {
    await OS.File.read(path, { compression: "lz4" });
  } catch (ex) {
    exn = ex;
  }
  do_check_true(!!exn);
  // Check the exception message (and that it contains the file name)
  do_check_true(exn.message.indexOf(`Invalid header (no magic number) - Data: ${ path }`) != -1);
});

<<<<<<< HEAD
add_task(function* test_no_header() {
  let path = OS.Path.join(OS.Constants.Path.tmpDir, "no_header.tmp");
  let array = new Uint8Array(8).fill(0,0);  // Small array with no header

  do_print("Writing data with no header");

  let bytes = yield OS.File.writeAtomic(path, array); // No compression
  let exn;
  // Force decompression, reading should fail
  try {
    yield OS.File.read(path, { compression: "lz4" });
=======
add_task(async function test_no_header() {
  let path = OS.Path.join(OS.Constants.Path.tmpDir, "no_header.tmp");
  let array = new Uint8Array(8).fill(0, 0);  // Small array with no header

  do_print("Writing data with no header");

  await OS.File.writeAtomic(path, array); // No compression
  let exn;
  // Force decompression, reading should fail
  try {
    await OS.File.read(path, { compression: "lz4" });
>>>>>>> a17af05f
  } catch (ex) {
    exn = ex;
  }
  do_check_true(!!exn);
  // Check the exception message (and that it contains the file name)
  do_check_true(exn.message.indexOf(`Buffer is too short (no header) - Data: ${ path }`) != -1);
});

<<<<<<< HEAD
add_task(function* test_invalid_content() {
  let path = OS.Path.join(OS.Constants.Path.tmpDir, "invalid_content.tmp");
  let arr1 = new Uint8Array([109, 111, 122, 76, 122, 52, 48, 0]);
  let arr2 = new Uint8Array(248).fill(1,0);
=======
add_task(async function test_invalid_content() {
  let path = OS.Path.join(OS.Constants.Path.tmpDir, "invalid_content.tmp");
  let arr1 = new Uint8Array([109, 111, 122, 76, 122, 52, 48, 0]);
  let arr2 = new Uint8Array(248).fill(1, 0);
>>>>>>> a17af05f

  let array = new Uint8Array(arr1.length + arr2.length);
  array.set(arr1);
  array.set(arr2, arr1.length);

  do_print("Writing invalid data (with a valid header and only ones after that)");

<<<<<<< HEAD
  let bytes = yield OS.File.writeAtomic(path, array); // No compression
  let exn;
  // Force decompression, reading should fail
  try {
    yield OS.File.read(path, { compression: "lz4" });
=======
  await OS.File.writeAtomic(path, array); // No compression
  let exn;
  // Force decompression, reading should fail
  try {
    await OS.File.read(path, { compression: "lz4" });
>>>>>>> a17af05f
  } catch (ex) {
    exn = ex;
  }
  do_check_true(!!exn);
  // Check the exception message (and that it contains the file name)
  do_check_true(exn.message.indexOf(`Invalid content: Decompression stopped at 0 - Data: ${ path }`) != -1);
});

add_task(function() {
  do_test_finished();
});<|MERGE_RESOLUTION|>--- conflicted
+++ resolved
@@ -10,11 +10,7 @@
   run_next_test();
 }
 
-<<<<<<< HEAD
-add_task(function* test_compress_lz4() {
-=======
 add_task(async function test_compress_lz4() {
->>>>>>> a17af05f
   let path = OS.Path.join(OS.Constants.Path.tmpDir, "compression.lz");
   let length = 1024;
   let array = new Uint8Array(length);
@@ -33,11 +29,7 @@
   do_check_eq(arrayAsString, Array.prototype.join.call(decompressed));
 });
 
-<<<<<<< HEAD
-add_task(function* test_uncompressed() {
-=======
 add_task(async function test_uncompressed() {
->>>>>>> a17af05f
   do_print("Writing data without compression");
   let path = OS.Path.join(OS.Constants.Path.tmpDir, "no_compression.tmp");
   let array = new Uint8Array(1024);
@@ -58,19 +50,6 @@
   do_check_true(exn.message.indexOf(`Invalid header (no magic number) - Data: ${ path }`) != -1);
 });
 
-<<<<<<< HEAD
-add_task(function* test_no_header() {
-  let path = OS.Path.join(OS.Constants.Path.tmpDir, "no_header.tmp");
-  let array = new Uint8Array(8).fill(0,0);  // Small array with no header
-
-  do_print("Writing data with no header");
-
-  let bytes = yield OS.File.writeAtomic(path, array); // No compression
-  let exn;
-  // Force decompression, reading should fail
-  try {
-    yield OS.File.read(path, { compression: "lz4" });
-=======
 add_task(async function test_no_header() {
   let path = OS.Path.join(OS.Constants.Path.tmpDir, "no_header.tmp");
   let array = new Uint8Array(8).fill(0, 0);  // Small array with no header
@@ -82,7 +61,6 @@
   // Force decompression, reading should fail
   try {
     await OS.File.read(path, { compression: "lz4" });
->>>>>>> a17af05f
   } catch (ex) {
     exn = ex;
   }
@@ -91,17 +69,10 @@
   do_check_true(exn.message.indexOf(`Buffer is too short (no header) - Data: ${ path }`) != -1);
 });
 
-<<<<<<< HEAD
-add_task(function* test_invalid_content() {
-  let path = OS.Path.join(OS.Constants.Path.tmpDir, "invalid_content.tmp");
-  let arr1 = new Uint8Array([109, 111, 122, 76, 122, 52, 48, 0]);
-  let arr2 = new Uint8Array(248).fill(1,0);
-=======
 add_task(async function test_invalid_content() {
   let path = OS.Path.join(OS.Constants.Path.tmpDir, "invalid_content.tmp");
   let arr1 = new Uint8Array([109, 111, 122, 76, 122, 52, 48, 0]);
   let arr2 = new Uint8Array(248).fill(1, 0);
->>>>>>> a17af05f
 
   let array = new Uint8Array(arr1.length + arr2.length);
   array.set(arr1);
@@ -109,19 +80,11 @@
 
   do_print("Writing invalid data (with a valid header and only ones after that)");
 
-<<<<<<< HEAD
-  let bytes = yield OS.File.writeAtomic(path, array); // No compression
-  let exn;
-  // Force decompression, reading should fail
-  try {
-    yield OS.File.read(path, { compression: "lz4" });
-=======
   await OS.File.writeAtomic(path, array); // No compression
   let exn;
   // Force decompression, reading should fail
   try {
     await OS.File.read(path, { compression: "lz4" });
->>>>>>> a17af05f
   } catch (ex) {
     exn = ex;
   }
