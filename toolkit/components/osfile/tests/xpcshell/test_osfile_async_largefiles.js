/* Any copyright is dedicated to the Public Domain.
 * http://creativecommons.org/publicdomain/zero/1.0/ */

"use strict";

Components.utils.import("resource://gre/modules/ctypes.jsm");
Components.utils.import("resource://gre/modules/osfile.jsm");

/**
 * A test to check that .getPosition/.setPosition work with large files.
 * (see bug 952997)
 */

// Test setPosition/getPosition.
<<<<<<< HEAD
function* test_setPosition(forward, current, backward) {
=======
async function test_setPosition(forward, current, backward) {
>>>>>>> a17af05f
  let path = OS.Path.join(OS.Constants.Path.tmpDir,
                          "test_osfile_async_largefiles.tmp");

  // Clear any left-over files from previous runs.
  await removeTestFile(path);

  try {
    let file = await OS.File.open(path, {write: true, append: false});
    try {
      let pos = 0;

      // 1. seek forward from start
      do_print("Moving forward: " + forward);
      await file.setPosition(forward, OS.File.POS_START);
      pos += forward;
      do_check_eq((await file.getPosition()), pos);

      // 2. seek forward from current position
      do_print("Moving current: " + current);
      await file.setPosition(current, OS.File.POS_CURRENT);
      pos += current;
      do_check_eq((await file.getPosition()), pos);

      // 3. seek backward from current position
      do_print("Moving current backward: " + backward);
      await file.setPosition(-backward, OS.File.POS_CURRENT);
      pos -= backward;
      do_check_eq((await file.getPosition()), pos);

    } finally {
      await file.setPosition(0, OS.File.POS_START);
      await file.close();
    }
  } catch (ex) {
    await removeTestFile(path);
  }
}

// Test setPosition/getPosition expected failures.
<<<<<<< HEAD
function* test_setPosition_failures() {
=======
async function test_setPosition_failures() {
>>>>>>> a17af05f
  let path = OS.Path.join(OS.Constants.Path.tmpDir,
                          "test_osfile_async_largefiles.tmp");

  // Clear any left-over files from previous runs.
  await removeTestFile(path);

  try {
    let file = await OS.File.open(path, {write: true, append: false});
    try {
      // 1. Use an invalid position value
      try {
        await file.setPosition(0.5, OS.File.POS_START);
        do_throw("Shouldn't have succeeded");
      } catch (ex) {
        do_check_true(ex.toString().includes("can't pass"));
      }
      // Since setPosition should have bailed, it shouldn't have moved the
      // file pointer at all.
      do_check_eq((await file.getPosition()), 0);

      // 2. Use an invalid position value
      try {
        await file.setPosition(0xffffffff + 0.5, OS.File.POS_START);
        do_throw("Shouldn't have succeeded");
      } catch (ex) {
        do_check_true(ex.toString().includes("can't pass"));
      }
      // Since setPosition should have bailed, it shouldn't have moved the
      // file pointer at all.
      do_check_eq((await file.getPosition()), 0);

      // 3. Use a position that cannot be represented as a double
      try {
        // Not all numbers after 9007199254740992 can be represented as a
        // double. E.g. in js 9007199254740992 + 1 == 9007199254740992
        await file.setPosition(9007199254740992, OS.File.POS_START);
        await file.setPosition(1, OS.File.POS_CURRENT);
        do_throw("Shouldn't have succeeded");
      } catch (ex) {
        do_print(ex.toString());
        do_check_true(!!ex);
      }

    } finally {
      await file.setPosition(0, OS.File.POS_START);
      await file.close();
      await removeTestFile(path);
    }
  } catch (ex) {
    do_throw(ex);
  }
}

function run_test() {
  // First verify stuff works for small values.
  add_task(test_setPosition.bind(null, 0, 100, 50));
  add_task(test_setPosition.bind(null, 1000, 100, 50));
  add_task(test_setPosition.bind(null, 1000, -100, -50));

  if (OS.Constants.Win || ctypes.off_t.size >= 8) {
    // Now verify stuff still works for large values.
    // 1. Multiple small seeks, which add up to > MAXINT32
    add_task(test_setPosition.bind(null, 0x7fffffff, 0x7fffffff, 0));
    // 2. Plain large seek, that should end up at 0 again.
    // 0xffffffff also happens to be the INVALID_SET_FILE_POINTER value on
    // Windows, so this also tests the error handling
    add_task(test_setPosition.bind(null, 0, 0xffffffff, 0xffffffff));
    // 3. Multiple large seeks that should end up > MAXINT32.
    add_task(test_setPosition.bind(null, 0xffffffff, 0xffffffff, 0xffffffff));
    // 5. Multiple large seeks with negative offsets.
    add_task(test_setPosition.bind(null, 0xffffffff, -0x7fffffff, 0x7fffffff));

    // 6. Check failures
    add_task(test_setPosition_failures);
  }

  run_next_test();
}<|MERGE_RESOLUTION|>--- conflicted
+++ resolved
@@ -12,11 +12,7 @@
  */
 
 // Test setPosition/getPosition.
-<<<<<<< HEAD
-function* test_setPosition(forward, current, backward) {
-=======
 async function test_setPosition(forward, current, backward) {
->>>>>>> a17af05f
   let path = OS.Path.join(OS.Constants.Path.tmpDir,
                           "test_osfile_async_largefiles.tmp");
 
@@ -56,11 +52,7 @@
 }
 
 // Test setPosition/getPosition expected failures.
-<<<<<<< HEAD
-function* test_setPosition_failures() {
-=======
 async function test_setPosition_failures() {
->>>>>>> a17af05f
   let path = OS.Path.join(OS.Constants.Path.tmpDir,
                           "test_osfile_async_largefiles.tmp");
 
