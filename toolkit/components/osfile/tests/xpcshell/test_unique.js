"use strict";

Components.utils.import("resource://gre/modules/osfile.jsm");

function run_test() {
  do_get_profile();
  run_next_test();
}

function testFiles(filename) {
<<<<<<< HEAD
  return Task.spawn(function*() {
=======
  return (async function() {
>>>>>>> a17af05f
    const MAX_TRIES = 10;
    let profileDir = OS.Constants.Path.profileDir;
    let path = OS.Path.join(profileDir, filename);

    // Ensure that openUnique() uses the file name if there is no file with that name already.
    let openedFile = await OS.File.openUnique(path);
    do_print("\nCreate new file: " + openedFile.path);
    await openedFile.file.close();
    let exists = await OS.File.exists(openedFile.path);
    do_check_true(exists);
    do_check_eq(path, openedFile.path);
    let fileInfo = await OS.File.stat(openedFile.path);
    do_check_true(fileInfo.size == 0);

    // Ensure that openUnique() creates a new file name using a HEX number, as the original name is already taken.
    openedFile = await OS.File.openUnique(path);
    do_print("\nCreate unique HEX file: " + openedFile.path);
    await openedFile.file.close();
    exists = await OS.File.exists(openedFile.path);
    do_check_true(exists);
    fileInfo = await OS.File.stat(openedFile.path);
    do_check_true(fileInfo.size == 0);

    // Ensure that openUnique() generates different file names each time, using the HEX number algorithm
    let filenames = new Set();
    for (let i = 0; i < MAX_TRIES; i++) {
      openedFile = await OS.File.openUnique(path);
      await openedFile.file.close();
      filenames.add(openedFile.path);
    }

    do_check_eq(filenames.size, MAX_TRIES);

    // Ensure that openUnique() creates a new human readable file name using, as the original name is already taken.
    openedFile = await OS.File.openUnique(path, {humanReadable: true});
    do_print("\nCreate unique Human Readable file: " + openedFile.path);
    await openedFile.file.close();
    exists = await OS.File.exists(openedFile.path);
    do_check_true(exists);
    fileInfo = await OS.File.stat(openedFile.path);
    do_check_true(fileInfo.size == 0);

    // Ensure that openUnique() generates different human readable file names each time
    filenames = new Set();
    for (let i = 0; i < MAX_TRIES; i++) {
      openedFile = await OS.File.openUnique(path, {humanReadable: true});
      await openedFile.file.close();
      filenames.add(openedFile.path);
    }

    do_check_eq(filenames.size, MAX_TRIES);

    let exn;
    try {
      for (let i = 0; i < 100; i++) {
        openedFile = await OS.File.openUnique(path, {humanReadable: true});
        await openedFile.file.close();
      }
    } catch (ex) {
      exn = ex;
    }

    do_print("Ensure that this raises the correct error");
    do_check_true(!!exn);
    do_check_true(exn instanceof OS.File.Error);
    do_check_true(exn.becauseExists);
  })();
}

<<<<<<< HEAD
add_task(function* test_unique() {
=======
add_task(async function test_unique() {
>>>>>>> a17af05f
  OS.Shared.DEBUG = true;
  // Tests files with extension
  await testFiles("dummy_unique_file.txt");
  // Tests files with no extension
  await testFiles("dummy_unique_file_no_ext");
});<|MERGE_RESOLUTION|>--- conflicted
+++ resolved
@@ -8,11 +8,7 @@
 }
 
 function testFiles(filename) {
-<<<<<<< HEAD
-  return Task.spawn(function*() {
-=======
   return (async function() {
->>>>>>> a17af05f
     const MAX_TRIES = 10;
     let profileDir = OS.Constants.Path.profileDir;
     let path = OS.Path.join(profileDir, filename);
@@ -82,11 +78,7 @@
   })();
 }
 
-<<<<<<< HEAD
-add_task(function* test_unique() {
-=======
 add_task(async function test_unique() {
->>>>>>> a17af05f
   OS.Shared.DEBUG = true;
   // Tests files with extension
   await testFiles("dummy_unique_file.txt");
