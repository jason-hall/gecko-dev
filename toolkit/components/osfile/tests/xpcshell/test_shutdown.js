--- conflicted
+++ resolved
@@ -9,22 +9,14 @@
 /**
  * Test logging of file descriptors leaks.
  */
-<<<<<<< HEAD
-add_task(function* system_shutdown() {
-=======
 add_task(async function system_shutdown() {
->>>>>>> a17af05f
 
   // Test that unclosed files cause warnings
   // Test that unclosed directories cause warnings
   // Test that closed files do not cause warnings
   // Test that closed directories do not cause warnings
   function testLeaksOf(resource, topic) {
-<<<<<<< HEAD
-    return Task.spawn(function*() {
-=======
     return (async function() {
->>>>>>> a17af05f
       let deferred = Promise.defer();
 
       // Register observer
@@ -81,11 +73,7 @@
       Services.prefs.clearUserPref("toolkit.async_shutdown.testing");
 
       return resolved;
-<<<<<<< HEAD
-    });
-=======
     })();
->>>>>>> a17af05f
   }
 
   let TEST_DIR = OS.Path.join((await OS.File.getCurrentDirectory()), "..");
