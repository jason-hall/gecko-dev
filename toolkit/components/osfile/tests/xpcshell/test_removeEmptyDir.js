--- conflicted
+++ resolved
@@ -20,11 +20,7 @@
 /**
  * Test OS.File.removeEmptyDir
  */
-<<<<<<< HEAD
-add_task(function*() {
-=======
 add_task(async function() {
->>>>>>> a17af05f
   // Set up profile. We create the directory in the profile, because the profile
   // is removed after every test run.
   do_get_profile();
