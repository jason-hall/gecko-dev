"use strict";

do_print("starting tests");

Components.utils.import("resource://gre/modules/osfile.jsm");

/**
 * A test to check that the |append| mode flag is correctly implemented.
 * (see bug 925865)
 */

function setup_mode(mode) {
  // Complete mode.
  let realMode = {
    read: true,
    write: true
  };
  for (let k in mode) {
    realMode[k] = mode[k];
  }
  return realMode;
}

// Test append mode.
<<<<<<< HEAD
function* test_append(mode) {
=======
async function test_append(mode) {
>>>>>>> a17af05f
  let path = OS.Path.join(OS.Constants.Path.tmpDir,
                          "test_osfile_async_append.tmp");

  // Clear any left-over files from previous runs.
  await removeTestFile(path)

  try {
    mode = setup_mode(mode);
    mode.append = true;
    if (mode.trunc) {
      // Pre-fill file with some data to see if |trunc| actually works.
      await OS.File.writeAtomic(path, new Uint8Array(500));
    }
    let file = await OS.File.open(path, mode);
    try {
      await file.write(new Uint8Array(1000));
      await file.setPosition(0, OS.File.POS_START);
      await file.read(100);
      // Should be at offset 100, length 1000 now.
      await file.write(new Uint8Array(100));
      // Should be at offset 1100, length 1100 now.
      let stat = await file.stat();
      do_check_eq(1100, stat.size);
    } finally {
      await file.close();
    }
  } catch (ex) {
    await removeTestFile(path)
  }
}

// Test no-append mode.
<<<<<<< HEAD
function* test_no_append(mode) {
=======
async function test_no_append(mode) {
>>>>>>> a17af05f
  let path = OS.Path.join(OS.Constants.Path.tmpDir,
                          "test_osfile_async_noappend.tmp");

  // Clear any left-over files from previous runs.
  await removeTestFile(path)

  try {
    mode = setup_mode(mode);
    mode.append = false;
    if (mode.trunc) {
      // Pre-fill file with some data to see if |trunc| actually works.
      await OS.File.writeAtomic(path, new Uint8Array(500));
    }
    let file = await OS.File.open(path, mode);
    try {
      await file.write(new Uint8Array(1000));
      await file.setPosition(0, OS.File.POS_START);
      await file.read(100);
      // Should be at offset 100, length 1000 now.
      await file.write(new Uint8Array(100));
      // Should be at offset 200, length 1000 now.
      let stat = await file.stat();
      do_check_eq(1000, stat.size);
    } finally {
      await file.close();
    }
  } finally {
    await removeTestFile(path)
  }
}

var test_flags = [
  {},
  {create: true},
  {trunc: true}
];
function run_test() {
  do_test_pending();

  for (let t of test_flags) {
    add_task(test_append.bind(null, t));
    add_task(test_no_append.bind(null, t));
  }
  add_task(do_test_finished);

  run_next_test();
}<|MERGE_RESOLUTION|>--- conflicted
+++ resolved
@@ -22,11 +22,7 @@
 }
 
 // Test append mode.
-<<<<<<< HEAD
-function* test_append(mode) {
-=======
 async function test_append(mode) {
->>>>>>> a17af05f
   let path = OS.Path.join(OS.Constants.Path.tmpDir,
                           "test_osfile_async_append.tmp");
 
@@ -59,11 +55,7 @@
 }
 
 // Test no-append mode.
-<<<<<<< HEAD
-function* test_no_append(mode) {
-=======
 async function test_no_append(mode) {
->>>>>>> a17af05f
   let path = OS.Path.join(OS.Constants.Path.tmpDir,
                           "test_osfile_async_noappend.tmp");
 
