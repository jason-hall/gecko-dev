--- conflicted
+++ resolved
@@ -12,11 +12,7 @@
 
 // Tests on |open|
 
-<<<<<<< HEAD
-add_test_pair(function* test_typeerror() {
-=======
 add_test_pair(async function test_typeerror() {
->>>>>>> a17af05f
   let exn;
   try {
     let fd = await OS.File.open("/tmp", {no_such_key: 1});
