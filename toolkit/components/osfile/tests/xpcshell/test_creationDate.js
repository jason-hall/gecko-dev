--- conflicted
+++ resolved
@@ -9,13 +9,6 @@
  * Test to ensure that deprecation warning is issued on use
  * of creationDate.
  */
-<<<<<<< HEAD
-add_task(function* test_deprecatedCreationDate () {
-  let deferred = Promise.defer();
-  let consoleListener = {
-    observe: function (aMessage) {
-      if(aMessage.message.indexOf("Field 'creationDate' is deprecated.") > -1) {
-=======
 add_task(async function test_deprecatedCreationDate() {
   let currentDir = await OS.File.getCurrentDirectory();
   let path = OS.Path.join(currentDir, "test_creationDate.js");
@@ -24,7 +17,6 @@
     let consoleListener = {
       observe(aMessage) {
         if (aMessage.message.indexOf("Field 'creationDate' is deprecated.") > -1) {
->>>>>>> a17af05f
         do_print("Deprecation message printed");
           do_check_true(true);
           Services.console.unregisterListener(consoleListener);
