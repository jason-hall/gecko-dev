--- conflicted
+++ resolved
@@ -88,11 +88,7 @@
   }
 
   dialog         = {};
-<<<<<<< HEAD
-  dialog.strings = new Array;
-=======
   dialog.strings = [];
->>>>>>> a17af05f
   dialog.title   = document.getElementById("dialog.title");
   dialog.titleLabel = document.getElementById("dialog.titleLabel");
 
