--- conflicted
+++ resolved
@@ -189,8 +189,6 @@
           $("navigatePrevious").label = ltr ? "◂" : "▸";
           $("navigateNext").label = ltr ? "▸" : "◂";
           $("navigateEnd").label = ltr ? rightEnd : leftEnd;
-<<<<<<< HEAD
-=======
         ]]>
         </body>
       </method>
@@ -220,7 +218,6 @@
           this.mPortaitButton.disabled = aDisabled;
           this.mLandscapeButton.disabled = aDisabled;
           this.mSimplifyPageCheckbox.disabled = this.mSimplifyPageNotAllowed || aDisabled;
->>>>>>> a17af05f
         ]]>
         </body>
       </method>
