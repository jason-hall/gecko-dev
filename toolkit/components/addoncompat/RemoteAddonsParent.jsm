// This Source Code Form is subject to the terms of the Mozilla Public
// License, v. 2.0. If a copy of the MPL was not distributed with this
// file, You can obtain one at http://mozilla.org/MPL/2.0/.

this.EXPORTED_SYMBOLS = ["RemoteAddonsParent"];

const Ci = Components.interfaces;
const Cc = Components.classes;
const Cu = Components.utils;
const Cr = Components.results;

Cu.import("resource://gre/modules/XPCOMUtils.jsm");
Cu.import("resource://gre/modules/RemoteWebProgress.jsm");
Cu.import("resource://gre/modules/Services.jsm");

XPCOMUtils.defineLazyModuleGetter(this, "NetUtil",
                                  "resource://gre/modules/NetUtil.jsm");
XPCOMUtils.defineLazyModuleGetter(this, "Prefetcher",
                                  "resource://gre/modules/Prefetcher.jsm");
XPCOMUtils.defineLazyModuleGetter(this, "CompatWarning",
                                  "resource://gre/modules/CompatWarning.jsm");

Cu.permitCPOWsInScope(this);

// Similar to Python. Returns dict[key] if it exists. Otherwise,
// sets dict[key] to default_ and returns default_.
function setDefault(dict, key, default_) {
  if (key in dict) {
    return dict[key];
  }
  dict[key] = default_;
  return default_;
}

// This code keeps track of a set of paths of the form [component_1,
// ..., component_n]. The components can be strings or booleans. The
// child is notified whenever a path is added or removed, and new
// children can request the current set of paths. The purpose is to
// keep track of all the observers and events that the child should
// monitor for the parent.
var NotificationTracker = {
  // _paths is a multi-level dictionary. Let's add paths [A, B] and
  // [A, C]. Then _paths will look like this:
  //   { 'A': { 'B': { '_count': 1 }, 'C': { '_count': 1 } } }
  // Each component in a path will be a key in some dictionary. At the
  // end, the _count property keeps track of how many instances of the
  // given path are present in _paths.
  _paths: {},

  init() {
    let ppmm = Cc["@mozilla.org/parentprocessmessagemanager;1"]
               .getService(Ci.nsIMessageBroadcaster);
    ppmm.initialProcessData.remoteAddonsNotificationPaths = this._paths;
  },

  add(path) {
    let tracked = this._paths;
    for (let component of path) {
      tracked = setDefault(tracked, component, {});
    }
    let count = tracked._count || 0;
    count++;
    tracked._count = count;

    let ppmm = Cc["@mozilla.org/parentprocessmessagemanager;1"]
               .getService(Ci.nsIMessageBroadcaster);
    ppmm.broadcastAsyncMessage("Addons:ChangeNotification", {path, count});
  },

  remove(path) {
    let tracked = this._paths;
    for (let component of path) {
      tracked = setDefault(tracked, component, {});
    }
    tracked._count--;

    let ppmm = Cc["@mozilla.org/parentprocessmessagemanager;1"]
               .getService(Ci.nsIMessageBroadcaster);
    ppmm.broadcastAsyncMessage("Addons:ChangeNotification", {path, count: tracked._count});
  },
};
NotificationTracker.init();

// An interposition is an object with three properties: methods,
// getters, and setters. See multiprocessShims.js for an explanation
// of how these are used. The constructor here just allows one
// interposition to inherit members from another.
function Interposition(name, base) {
  this.name = name;
  if (base) {
    this.methods = Object.create(base.methods);
    this.getters = Object.create(base.getters);
    this.setters = Object.create(base.setters);
  } else {
    this.methods = Object.create(null);
    this.getters = Object.create(null);
    this.setters = Object.create(null);
  }
}

// This object is responsible for notifying the child when a new
// content policy is added or removed. It also runs all the registered
// add-on content policies when the child asks it to do so.
var ContentPolicyParent = {
  init() {
    let ppmm = Cc["@mozilla.org/parentprocessmessagemanager;1"]
               .getService(Ci.nsIMessageBroadcaster);
    ppmm.addMessageListener("Addons:ContentPolicy:Run", this);

    this._policies = new Map();
  },

  addContentPolicy(addon, name, cid) {
    this._policies.set(name, cid);
    NotificationTracker.add(["content-policy", addon]);
  },

  removeContentPolicy(addon, name) {
    this._policies.delete(name);
    NotificationTracker.remove(["content-policy", addon]);
  },

  receiveMessage(aMessage) {
    switch (aMessage.name) {
      case "Addons:ContentPolicy:Run":
        return this.shouldLoad(aMessage.data, aMessage.objects);
    }
    return undefined;
  },

  shouldLoad(aData, aObjects) {
    for (let policyCID of this._policies.values()) {
      let policy;
      try {
        policy = Cc[policyCID].getService(Ci.nsIContentPolicy);
      } catch (e) {
        // Current Gecko behavior is to ignore entries that don't QI.
        continue;
      }
      try {
        let contentLocation = Services.io.newURI(aData.contentLocation);
        let requestOrigin = aData.requestOrigin ? Services.io.newURI(aData.requestOrigin) : null;

        let result = Prefetcher.withPrefetching(aData.prefetched, aObjects, () => {
          return policy.shouldLoad(aData.contentType,
                                   contentLocation,
                                   requestOrigin,
                                   aObjects.node,
                                   aData.mimeTypeGuess,
                                   null,
                                   aData.requestPrincipal);
        });
        if (result != Ci.nsIContentPolicy.ACCEPT && result != 0)
          return result;
      } catch (e) {
        Cu.reportError(e);
      }
    }

    return Ci.nsIContentPolicy.ACCEPT;
  },
};
ContentPolicyParent.init();

// This interposition intercepts calls to add or remove new content
// policies and forwards these requests to ContentPolicyParent.
var CategoryManagerInterposition = new Interposition("CategoryManagerInterposition");

CategoryManagerInterposition.methods.addCategoryEntry =
  function(addon, target, category, entry, value, persist, replace) {
    if (category == "content-policy") {
      CompatWarning.warn("content-policy should be added from the child process only.",
                         addon, CompatWarning.warnings.nsIContentPolicy);
      ContentPolicyParent.addContentPolicy(addon, entry, value);
    }

    target.addCategoryEntry(category, entry, value, persist, replace);
  };

CategoryManagerInterposition.methods.deleteCategoryEntry =
  function(addon, target, category, entry, persist) {
    if (category == "content-policy") {
      CompatWarning.warn("content-policy should be removed from the child process only.",
                         addon, CompatWarning.warnings.nsIContentPolicy);
      ContentPolicyParent.removeContentPolicy(addon, entry);
    }

    target.deleteCategoryEntry(category, entry, persist);
  };

// This shim handles the case where an add-on registers an about:
// protocol handler in the parent and we want the child to be able to
// use it. This code is pretty specific to Adblock's usage.
var AboutProtocolParent = {
  init() {
    let ppmm = Cc["@mozilla.org/parentprocessmessagemanager;1"]
               .getService(Ci.nsIMessageBroadcaster);
    ppmm.addMessageListener("Addons:AboutProtocol:GetURIFlags", this);
    ppmm.addMessageListener("Addons:AboutProtocol:OpenChannel", this);
    this._protocols = [];
  },

  registerFactory(addon, class_, className, contractID, factory) {
    this._protocols.push({contractID, factory});
    NotificationTracker.add(["about-protocol", contractID, addon]);
  },

  unregisterFactory(addon, class_, factory) {
    for (let i = 0; i < this._protocols.length; i++) {
      if (this._protocols[i].factory == factory) {
        NotificationTracker.remove(["about-protocol", this._protocols[i].contractID, addon]);
        this._protocols.splice(i, 1);
        break;
      }
    }
  },

  receiveMessage(msg) {
    switch (msg.name) {
      case "Addons:AboutProtocol:GetURIFlags":
        return this.getURIFlags(msg);
      case "Addons:AboutProtocol:OpenChannel":
        return this.openChannel(msg);
    }
    return undefined;
  },

  getURIFlags(msg) {
<<<<<<< HEAD
    let uri = BrowserUtils.makeURI(msg.data.uri);
=======
    let uri = Services.io.newURI(msg.data.uri);
>>>>>>> a17af05f
    let contractID = msg.data.contractID;
    let module = Cc[contractID].getService(Ci.nsIAboutModule);
    try {
      return module.getURIFlags(uri);
    } catch (e) {
      Cu.reportError(e);
      return undefined;
    }
  },

  // We immediately read all the data out of the channel here and
  // return it to the child.
  openChannel(msg) {
    function wrapGetInterface(cpow) {
      return {
        getInterface(intf) { return cpow.getInterface(intf); }
      };
    }

    let uri = Services.io.newURI(msg.data.uri);
    let channelParams;
    if (msg.data.contentPolicyType === Ci.nsIContentPolicy.TYPE_DOCUMENT) {
      // For TYPE_DOCUMENT loads, we cannot recreate the loadinfo here in the
      // parent. In that case, treat this as a chrome (addon)-requested
      // subload. When we use the data in the child, we'll load it into the
      // correctly-principaled document.
      channelParams = {
        uri,
        contractID: msg.data.contractID,
        loadingPrincipal: Services.scriptSecurityManager.getSystemPrincipal(),
        securityFlags: Ci.nsILoadInfo.SEC_ALLOW_CROSS_ORIGIN_DATA_IS_NULL,
        contentPolicyType: Ci.nsIContentPolicy.TYPE_OTHER
      };
    } else {
      // We can recreate the loadinfo here in the parent for non TYPE_DOCUMENT
      // loads.
      channelParams = {
        uri,
        contractID: msg.data.contractID,
        loadingPrincipal: msg.data.loadingPrincipal,
        securityFlags: msg.data.securityFlags,
        contentPolicyType: msg.data.contentPolicyType
      };
    }

    try {
      let channel = NetUtil.newChannel(channelParams);

      // We're not allowed to set channel.notificationCallbacks to a
      // CPOW, since the setter for notificationCallbacks is in C++,
      // which can't tolerate CPOWs. Instead we just use a JS object
      // that wraps the CPOW.
      channel.notificationCallbacks = wrapGetInterface(msg.objects.notificationCallbacks);
      if (msg.objects.loadGroupNotificationCallbacks) {
        channel.loadGroup = {notificationCallbacks: msg.objects.loadGroupNotificationCallbacks};
      } else {
        channel.loadGroup = null;
      }
      let stream = channel.open2();
      let data = NetUtil.readInputStreamToString(stream, stream.available(), {});
      return {
        data,
        contentType: channel.contentType
      };
    } catch (e) {
      Cu.reportError(e);
      return undefined;
    }
  },
};
AboutProtocolParent.init();

var ComponentRegistrarInterposition = new Interposition("ComponentRegistrarInterposition");

ComponentRegistrarInterposition.methods.registerFactory =
  function(addon, target, class_, className, contractID, factory) {
    if (contractID && contractID.startsWith("@mozilla.org/network/protocol/about;1?")) {
      CompatWarning.warn("nsIAboutModule should be registered in the content process" +
                         " as well as the chrome process. (If you do that already, ignore" +
                         " this warning.)",
                         addon, CompatWarning.warnings.nsIAboutModule);
      AboutProtocolParent.registerFactory(addon, class_, className, contractID, factory);
    }

    target.registerFactory(class_, className, contractID, factory);
  };

ComponentRegistrarInterposition.methods.unregisterFactory =
  function(addon, target, class_, factory) {
    AboutProtocolParent.unregisterFactory(addon, class_, factory);
    target.unregisterFactory(class_, factory);
  };

// This object manages add-on observers that might fire in the child
// process. Rather than managing the observers itself, it uses the
// parent's observer service. When an add-on listens on topic T,
// ObserverParent asks the child process to listen on T. It also adds
// an observer in the parent for the topic e10s-T. When the T observer
// fires in the child, the parent fires all the e10s-T observers,
// passing them CPOWs for the subject and data. We don't want to use T
// in the parent because there might be non-add-on T observers that
// won't expect to get notified in this case.
var ObserverParent = {
  init() {
    let ppmm = Cc["@mozilla.org/parentprocessmessagemanager;1"]
               .getService(Ci.nsIMessageBroadcaster);
    ppmm.addMessageListener("Addons:Observer:Run", this);
  },

  addObserver(addon, observer, topic, ownsWeak) {
    Services.obs.addObserver(observer, "e10s-" + topic, ownsWeak);
    NotificationTracker.add(["observer", topic, addon]);
  },

  removeObserver(addon, observer, topic) {
    Services.obs.removeObserver(observer, "e10s-" + topic);
    NotificationTracker.remove(["observer", topic, addon]);
  },

  receiveMessage(msg) {
    switch (msg.name) {
      case "Addons:Observer:Run":
        this.notify(msg.objects.subject, msg.objects.topic, msg.objects.data);
        break;
    }
  },

  notify(subject, topic, data) {
    let e = Services.obs.enumerateObservers("e10s-" + topic);
    while (e.hasMoreElements()) {
      let obs = e.getNext().QueryInterface(Ci.nsIObserver);
      try {
        obs.observe(subject, topic, data);
      } catch (e) {
        Cu.reportError(e);
      }
    }
  }
};
ObserverParent.init();

// We only forward observers for these topics.
var TOPIC_WHITELIST = [
  "content-document-global-created",
  "document-element-inserted",
  "dom-window-destroyed",
  "inner-window-destroyed",
  "outer-window-destroyed",
  "csp-on-violate-policy",
];

// This interposition listens for
// nsIObserverService.{add,remove}Observer.
var ObserverInterposition = new Interposition("ObserverInterposition");

ObserverInterposition.methods.addObserver =
  function(addon, target, observer, topic, ownsWeak) {
    if (TOPIC_WHITELIST.indexOf(topic) >= 0) {
      CompatWarning.warn(`${topic} observer should be added from the child process only.`,
                         addon, CompatWarning.warnings.observers);

      ObserverParent.addObserver(addon, observer, topic);
    }

    target.addObserver(observer, topic, ownsWeak);
  };

ObserverInterposition.methods.removeObserver =
  function(addon, target, observer, topic) {
    if (TOPIC_WHITELIST.indexOf(topic) >= 0) {
      ObserverParent.removeObserver(addon, observer, topic);
    }

    target.removeObserver(observer, topic);
  };

// This object is responsible for forwarding events from the child to
// the parent.
var EventTargetParent = {
  init() {
    // The _listeners map goes from targets (either <browser> elements
    // or windows) to a dictionary from event types to listeners.
    this._listeners = new WeakMap();

    let mm = Cc["@mozilla.org/globalmessagemanager;1"].
      getService(Ci.nsIMessageListenerManager);
    mm.addMessageListener("Addons:Event:Run", this);
  },

  // If target is not on the path from a <browser> element to the
  // window root, then we return null here to ignore the
  // target. Otherwise, if the target is a browser-specific element
  // (the <browser> or <tab> elements), then we return the
  // <browser>. If it's some generic element, then we return the
  // window itself.
  redirectEventTarget(target) {
    if (Cu.isCrossProcessWrapper(target)) {
      return null;
    }

    if (target instanceof Ci.nsIDOMChromeWindow) {
      return target;
    }

    if (target instanceof Ci.nsIDOMXULElement) {
      if (target.localName == "browser") {
        return target;
      } else if (target.localName == "tab") {
        return target.linkedBrowser;
      }

      // Check if |target| is somewhere on the patch from the
      // <tabbrowser> up to the root element.
      let window = target.ownerGlobal;
      if (window && target.contains(window.gBrowser)) {
        return window;
      }
    }

    return null;
  },

  // When a given event fires in the child, we fire it on the
  // <browser> element and the window since those are the two possible
  // results of redirectEventTarget.
  getTargets(browser) {
    let window = browser.ownerGlobal;
    return [browser, window];
  },

  addEventListener(addon, target, type, listener, useCapture, wantsUntrusted, delayedWarning) {
    let newTarget = this.redirectEventTarget(target);
    if (!newTarget) {
      return;
    }

    useCapture = useCapture || false;
    wantsUntrusted = wantsUntrusted || false;

    NotificationTracker.add(["event", type, useCapture, addon]);

    let listeners = this._listeners.get(newTarget);
    if (!listeners) {
      listeners = {};
      this._listeners.set(newTarget, listeners);
    }
    let forType = setDefault(listeners, type, []);

    // If there's already an identical listener, don't do anything.
    for (let i = 0; i < forType.length; i++) {
      if (forType[i].listener === listener &&
          forType[i].target === target &&
          forType[i].useCapture === useCapture &&
          forType[i].wantsUntrusted === wantsUntrusted) {
        return;
      }
    }

    forType.push({listener,
                  target,
                  wantsUntrusted,
                  useCapture,
                  delayedWarning});
  },

  removeEventListener(addon, target, type, listener, useCapture) {
    let newTarget = this.redirectEventTarget(target);
    if (!newTarget) {
      return;
    }

    useCapture = useCapture || false;

    let listeners = this._listeners.get(newTarget);
    if (!listeners) {
      return;
    }
    let forType = setDefault(listeners, type, []);

    for (let i = 0; i < forType.length; i++) {
      if (forType[i].listener === listener &&
          forType[i].target === target &&
          forType[i].useCapture === useCapture) {
        forType.splice(i, 1);
        NotificationTracker.remove(["event", type, useCapture, addon]);
        break;
      }
    }
  },

  receiveMessage(msg) {
    switch (msg.name) {
      case "Addons:Event:Run":
        this.dispatch(msg.target, msg.data.type, msg.data.capturing,
                      msg.data.isTrusted, msg.data.prefetched, msg.objects);
        break;
    }
  },

  dispatch(browser, type, capturing, isTrusted, prefetched, cpows) {
    let event = cpows.event;
    let eventTarget = cpows.eventTarget;
    let targets = this.getTargets(browser);
    for (let target of targets) {
      let listeners = this._listeners.get(target);
      if (!listeners) {
        continue;
      }
      let forType = setDefault(listeners, type, []);

      // Make a copy in case they call removeEventListener in the listener.
      let handlers = [];
      for (let {listener, target, wantsUntrusted, useCapture, delayedWarning} of forType) {
        if ((wantsUntrusted || isTrusted) && useCapture == capturing) {
          // Issue a warning for this listener.
          delayedWarning();

          handlers.push([listener, target]);
        }
      }

      for (let [handler, target] of handlers) {
        let EventProxy = {
          get(knownProps, name) {
            if (knownProps.hasOwnProperty(name))
              return knownProps[name];
            return event[name];
          }
        }
        let proxyEvent = new Proxy({
          currentTarget: target,
          target: eventTarget,
          type,
          QueryInterface(iid) {
            if (iid.equals(Ci.nsISupports) ||
                iid.equals(Ci.nsIDOMEventTarget))
              return proxyEvent;
            // If event deson't support the interface this will throw. If it
            // does we want to return the proxy
            event.QueryInterface(iid);
            return proxyEvent;
          }
        }, EventProxy);

        try {
          Prefetcher.withPrefetching(prefetched, cpows, () => {
            if ("handleEvent" in handler) {
              handler.handleEvent(proxyEvent);
            } else {
              handler.call(eventTarget, proxyEvent);
            }
          });
        } catch (e) {
          Cu.reportError(e);
        }
      }
    }
  }
};
EventTargetParent.init();

// This function returns a listener that will remove itself the first time
// it is fired.
var selfRemovingListeners = new WeakMap();
function makeSelfRemovingListener(addon, target, type, listener, useCapture) {
  if (selfRemovingListeners.has(listener)) {
    return selfRemovingListeners.get(listener);
  }

  function selfRemovingListener(event) {
    EventTargetInterposition.methods.removeEventListener(addon, target, type,
                                                         listener, useCapture);
    if ("handleEvent" in listener) {
      listener.handleEvent(event);
    } else {
      listener.call(event.target, event);
    }
  }
  selfRemovingListeners.set(listener, selfRemovingListener);

  return selfRemovingListener;
}

// This function returns a listener that will not fire on events where
// the target is a remote xul:browser element itself. We'd rather let
// the child process handle the event and pass it up via
// EventTargetParent.
var filteringListeners = new WeakMap();
function makeFilteringListener(eventType, listener) {
  // Some events are actually targeted at the <browser> element
  // itself, so we only handle the ones where know that won't happen.
  let eventTypes = ["mousedown", "mouseup", "click"];
  if (!eventTypes.includes(eventType) || !listener ||
      (typeof listener != "object" && typeof listener != "function")) {
    return listener;
  }

  if (filteringListeners.has(listener)) {
    return filteringListeners.get(listener);
  }

  function filter(event) {
    let target = event.originalTarget;
    if (target instanceof Ci.nsIDOMXULElement &&
        target.localName == "browser" &&
        target.isRemoteBrowser) {
      return;
    }

    if ("handleEvent" in listener) {
      listener.handleEvent(event);
    } else {
      listener.call(event.target, event);
    }
  }
  filteringListeners.set(listener, filter);
  return filter;
}

// This interposition redirects addEventListener and
// removeEventListener to EventTargetParent.
var EventTargetInterposition = new Interposition("EventTargetInterposition");

EventTargetInterposition.methods.addEventListener =
  function(addon, target, type, listener, options, wantsUntrusted) {
    let delayed = CompatWarning.delayedWarning(
      `Registering a ${type} event listener on content DOM nodes` +
        " needs to happen in the content process.",
      addon, CompatWarning.warnings.DOM_events);

    let useCapture =
      options === true || (typeof options == "object" && options.capture) || false;
    if (typeof options == "object" && options.once) {
      listener = makeSelfRemovingListener(addon, target, type, listener, useCapture);
    }

    EventTargetParent.addEventListener(addon, target, type, listener,
                                       useCapture, wantsUntrusted, delayed);
    target.addEventListener(type, makeFilteringListener(type, listener),
                            useCapture, wantsUntrusted);
  };

EventTargetInterposition.methods.removeEventListener =
  function(addon, target, type, listener, options) {
    let useCapture =
      options === true || (typeof options == "object" && options.capture) || false;

    if (selfRemovingListeners.has(listener)) {
      listener = selfRemovingListeners.get(listener);
    }

    EventTargetParent.removeEventListener(addon, target, type, listener, useCapture);
    target.removeEventListener(type, makeFilteringListener(type, listener), useCapture);
  };

// This interposition intercepts accesses to |rootTreeItem| on a child
// process docshell. In the child, each docshell is its own
// root. However, add-ons expect the root to be the chrome docshell,
// so we make that happen here.
var ContentDocShellTreeItemInterposition = new Interposition("ContentDocShellTreeItemInterposition");

ContentDocShellTreeItemInterposition.getters.rootTreeItem =
  function(addon, target) {
    // The chrome global in the child.
    let chromeGlobal = target.rootTreeItem
      .QueryInterface(Ci.nsIInterfaceRequestor)
      .getInterface(Ci.nsIContentFrameMessageManager);

    // Map it to a <browser> element and window.
    let browser = RemoteAddonsParent.globalToBrowser.get(chromeGlobal);
    if (!browser) {
      // Somehow we have a CPOW from the child, but it hasn't sent us
      // its global yet. That shouldn't happen, but return null just
      // in case.
      return null;
    }

    let chromeWin = browser.ownerGlobal;

    // Return that window's docshell.
    return chromeWin.QueryInterface(Ci.nsIInterfaceRequestor)
      .getInterface(Ci.nsIWebNavigation)
      .QueryInterface(Ci.nsIDocShellTreeItem);
  };

function chromeGlobalForContentWindow(window) {
    return window
      .QueryInterface(Ci.nsIInterfaceRequestor)
      .getInterface(Ci.nsIWebNavigation)
      .QueryInterface(Ci.nsIDocShellTreeItem)
      .rootTreeItem
      .QueryInterface(Ci.nsIInterfaceRequestor)
      .getInterface(Ci.nsIContentFrameMessageManager);
}

// This object manages sandboxes created with content principals in
// the parent. We actually create these sandboxes in the child process
// so that the code loaded into them runs there. The resulting sandbox
// object is a CPOW. This is primarly useful for Greasemonkey.
var SandboxParent = {
  componentsMap: new WeakMap(),

  makeContentSandbox(addon, chromeGlobal, principals, ...rest) {
    CompatWarning.warn("This sandbox should be created from the child process.",
                       addon, CompatWarning.warnings.sandboxes);
    if (rest.length) {
      // Do a shallow copy of the options object into the child
      // process. This way we don't have to access it through a Chrome
      // object wrapper, which would require __exposedProps__.
      //
      // The only object property here is sandboxPrototype. We assume
      // it's a child process object (since that's what Greasemonkey
      // does) and leave it alone.
      let options = rest[0];
      let optionsCopy = new chromeGlobal.Object();
      for (let prop in options) {
        optionsCopy[prop] = options[prop];
      }
      rest[0] = optionsCopy;
    }

    // Make a sandbox in the child.
    let cu = chromeGlobal.Components.utils;
    let sandbox = cu.Sandbox(principals, ...rest);

    // We need to save the sandbox in the child so it won't get
    // GCed. The child will drop this reference at the next
    // navigation.
    chromeGlobal.addSandbox(sandbox);

    // The sandbox CPOW will be kept alive by whomever we return it
    // to. Its lifetime is unrelated to that of the sandbox object in
    // the child.
    this.componentsMap.set(sandbox, cu);
    return sandbox;
  },

  evalInSandbox(code, sandbox, ...rest) {
    let cu = this.componentsMap.get(sandbox);
    return cu.evalInSandbox(code, sandbox, ...rest);
  }
};

// This interposition redirects calls to Cu.Sandbox and
// Cu.evalInSandbox to SandboxParent if the principals are content
// principals.
var ComponentsUtilsInterposition = new Interposition("ComponentsUtilsInterposition");

ComponentsUtilsInterposition.methods.Sandbox =
  function(addon, target, principals, ...rest) {
    // principals can be a window object, a list of window objects, or
    // something else (a string, for example).
    if (principals &&
        typeof(principals) == "object" &&
        Cu.isCrossProcessWrapper(principals) &&
        principals instanceof Ci.nsIDOMWindow) {
      let chromeGlobal = chromeGlobalForContentWindow(principals);
      return SandboxParent.makeContentSandbox(addon, chromeGlobal, principals, ...rest);
    } else if (principals &&
               typeof(principals) == "object" &&
               "every" in principals &&
               principals.length &&
               principals.every(e => e instanceof Ci.nsIDOMWindow && Cu.isCrossProcessWrapper(e))) {
      let chromeGlobal = chromeGlobalForContentWindow(principals[0]);

      // The principals we pass to the content process must use an
      // Array object from the content process.
      let array = new chromeGlobal.Array();
      for (let i = 0; i < principals.length; i++) {
        array[i] = principals[i];
      }
      return SandboxParent.makeContentSandbox(addon, chromeGlobal, array, ...rest);
    }
    return Components.utils.Sandbox(principals, ...rest);
  };

ComponentsUtilsInterposition.methods.evalInSandbox =
  function(addon, target, code, sandbox, ...rest) {
    if (sandbox && Cu.isCrossProcessWrapper(sandbox)) {
      return SandboxParent.evalInSandbox(code, sandbox, ...rest);
    }
    return Components.utils.evalInSandbox(code, sandbox, ...rest);
  };

// This interposition handles cases where an add-on tries to import a
// chrome XUL node into a content document. It doesn't actually do the
// import, which we can't support. It just avoids throwing an
// exception.
var ContentDocumentInterposition = new Interposition("ContentDocumentInterposition");

ContentDocumentInterposition.methods.importNode =
  function(addon, target, node, deep) {
    if (!Cu.isCrossProcessWrapper(node)) {
      // Trying to import a node from the parent process into the
      // child process. We don't support this now. Video Download
      // Helper does this in domhook-service.js to add a XUL
      // popupmenu to content.
      Cu.reportError("Calling contentDocument.importNode on a XUL node is not allowed.");
      return node;
    }

    return target.importNode(node, deep);
  };

// This interposition ensures that calling browser.docShell from an
// add-on returns a CPOW around the docshell.
var RemoteBrowserElementInterposition = new Interposition("RemoteBrowserElementInterposition",
                                                          EventTargetInterposition);

RemoteBrowserElementInterposition.getters.docShell = function(addon, target) {
  CompatWarning.warn("Direct access to content docshell will no longer work in the chrome process.",
                     addon, CompatWarning.warnings.content);
  let remoteChromeGlobal = RemoteAddonsParent.browserToGlobal.get(target);
  if (!remoteChromeGlobal) {
    // We may not have any messages from this tab yet.
    return null;
  }
  return remoteChromeGlobal.docShell;
};

RemoteBrowserElementInterposition.getters.sessionHistory = function(addon, target) {
  CompatWarning.warn("Direct access to browser.sessionHistory will no longer " +
                     "work in the chrome process.",
                     addon, CompatWarning.warnings.content);

  return getSessionHistory(target);
}

// We use this in place of the real browser.contentWindow if we
// haven't yet received a CPOW for the child process's window. This
// happens if the tab has just started loading.
function makeDummyContentWindow(browser) {
  let dummyContentWindow = {
    set location(url) {
      browser.loadURI(url, null, null);
    },
    document: {
      readyState: "loading",
      location: { href: "about:blank" }
    },
    frames: [],
  };
  dummyContentWindow.top = dummyContentWindow;
  dummyContentWindow.document.defaultView = dummyContentWindow;
  browser._contentWindow = dummyContentWindow;
  return dummyContentWindow;
}

RemoteBrowserElementInterposition.getters.contentWindow = function(addon, target) {
  CompatWarning.warn("Direct access to browser.contentWindow will no longer work in the chrome process.",
                     addon, CompatWarning.warnings.content);

  // If we don't have a CPOW yet, just return something we can use for
  // setting the location. This is useful for tests that create a tab
  // and immediately set contentWindow.location.
  if (!target.contentWindowAsCPOW) {
    CompatWarning.warn("CPOW to the content window does not exist yet, dummy content window is created.");
    return makeDummyContentWindow(target);
  }
  return target.contentWindowAsCPOW;
};

function getContentDocument(addon, browser) {
  if (!browser.contentWindowAsCPOW) {
    return makeDummyContentWindow(browser).document;
  }

  let doc = Prefetcher.lookupInCache(addon, browser.contentWindowAsCPOW, "document");
  if (doc) {
    return doc;
  }

  return browser.contentWindowAsCPOW.document;
}

function getSessionHistory(browser) {
  let remoteChromeGlobal = RemoteAddonsParent.browserToGlobal.get(browser);
  if (!remoteChromeGlobal) {
    CompatWarning.warn("CPOW for the remote browser docShell hasn't been received yet.");
    // We may not have any messages from this tab yet.
    return null;
  }
  return remoteChromeGlobal.docShell.QueryInterface(Ci.nsIWebNavigation).sessionHistory;
}

RemoteBrowserElementInterposition.getters.contentDocument = function(addon, target) {
  CompatWarning.warn("Direct access to browser.contentDocument will no longer work in the chrome process.",
                     addon, CompatWarning.warnings.content);

  return getContentDocument(addon, target);
};

var TabBrowserElementInterposition = new Interposition("TabBrowserElementInterposition",
                                                       EventTargetInterposition);

TabBrowserElementInterposition.getters.contentWindow = function(addon, target) {
  CompatWarning.warn("Direct access to gBrowser.contentWindow will no longer work in the chrome process.",
                     addon, CompatWarning.warnings.content);

  if (!target.selectedBrowser.contentWindowAsCPOW) {
    return makeDummyContentWindow(target.selectedBrowser);
  }
  return target.selectedBrowser.contentWindowAsCPOW;
};

TabBrowserElementInterposition.getters.contentDocument = function(addon, target) {
  CompatWarning.warn("Direct access to gBrowser.contentDocument will no longer work in the chrome process.",
                     addon, CompatWarning.warnings.content);

  let browser = target.selectedBrowser;
  return getContentDocument(addon, browser);
};

TabBrowserElementInterposition.getters.sessionHistory = function(addon, target) {
  CompatWarning.warn("Direct access to gBrowser.sessionHistory will no " +
                     "longer work in the chrome process.",
                     addon, CompatWarning.warnings.content);
  let browser = target.selectedBrowser;
  if (!browser.isRemoteBrowser) {
    return browser.sessionHistory;
  }
  return getSessionHistory(browser);
};

// This function returns a wrapper around an
// nsIWebProgressListener. When the wrapper is invoked, it calls the
// real listener but passes CPOWs for the nsIWebProgress and
// nsIRequest arguments.
var progressListeners = {global: new WeakMap(), tabs: new WeakMap()};
function wrapProgressListener(kind, listener) {
  if (progressListeners[kind].has(listener)) {
    return progressListeners[kind].get(listener);
  }

  let ListenerHandler = {
    get(target, name) {
      if (name.startsWith("on")) {
        return function(...args) {
          listener[name].apply(listener, RemoteWebProgressManager.argumentsForAddonListener(kind, args));
        };
      }

      return listener[name];
    }
  };
  let listenerProxy = new Proxy(listener, ListenerHandler);

  progressListeners[kind].set(listener, listenerProxy);
  return listenerProxy;
}

TabBrowserElementInterposition.methods.addProgressListener = function(addon, target, listener) {
  if (!target.ownerGlobal.gMultiProcessBrowser) {
    return target.addProgressListener(listener);
  }

  NotificationTracker.add(["web-progress", addon]);
  return target.addProgressListener(wrapProgressListener("global", listener));
};

TabBrowserElementInterposition.methods.removeProgressListener = function(addon, target, listener) {
  if (!target.ownerGlobal.gMultiProcessBrowser) {
    return target.removeProgressListener(listener);
  }

  NotificationTracker.remove(["web-progress", addon]);
  return target.removeProgressListener(wrapProgressListener("global", listener));
};

TabBrowserElementInterposition.methods.addTabsProgressListener = function(addon, target, listener) {
  if (!target.ownerGlobal.gMultiProcessBrowser) {
    return target.addTabsProgressListener(listener);
  }

  NotificationTracker.add(["web-progress", addon]);
  return target.addTabsProgressListener(wrapProgressListener("tabs", listener));
};

TabBrowserElementInterposition.methods.removeTabsProgressListener = function(addon, target, listener) {
  if (!target.ownerGlobal.gMultiProcessBrowser) {
    return target.removeTabsProgressListener(listener);
  }

  NotificationTracker.remove(["web-progress", addon]);
  return target.removeTabsProgressListener(wrapProgressListener("tabs", listener));
};

var ChromeWindowInterposition = new Interposition("ChromeWindowInterposition",
                                                  EventTargetInterposition);

// _content is for older add-ons like pinboard and all-in-one gestures
// that should be using content instead.
ChromeWindowInterposition.getters.content =
ChromeWindowInterposition.getters._content = function(addon, target) {
  CompatWarning.warn("Direct access to chromeWindow.content will no longer work in the chrome process.",
                     addon, CompatWarning.warnings.content);

  let browser = target.gBrowser.selectedBrowser;
  if (!browser.contentWindowAsCPOW) {
    return makeDummyContentWindow(browser);
  }
  return browser.contentWindowAsCPOW;
};

var RemoteWebNavigationInterposition = new Interposition("RemoteWebNavigation");

RemoteWebNavigationInterposition.getters.sessionHistory = function(addon, target) {
  CompatWarning.warn("Direct access to webNavigation.sessionHistory will no longer " +
                     "work in the chrome process.",
                     addon, CompatWarning.warnings.content);

  if (target instanceof Ci.nsIDocShell) {
    // We must have a non-remote browser, so we can go ahead
    // and just return the real sessionHistory.
    return target.sessionHistory;
  }

  let impl = target.wrappedJSObject;
  if (!impl) {
    return null;
  }

  let browser = impl._browser;

  return getSessionHistory(browser);
}

var RemoteAddonsParent = {
  init() {
    let mm = Cc["@mozilla.org/globalmessagemanager;1"].getService(Ci.nsIMessageListenerManager);
    mm.addMessageListener("Addons:RegisterGlobal", this);

    Services.ppmm.initialProcessData.remoteAddonsParentInitted = true;

    Services.ppmm.loadProcessScript("data:,new " + function() {
      Components.utils.import("resource://gre/modules/RemoteAddonsChild.jsm");
    }, true);

    this.globalToBrowser = new WeakMap();
    this.browserToGlobal = new WeakMap();
  },

  getInterfaceInterpositions() {
    let result = {};

    function register(intf, interp) {
      result[intf.number] = interp;
    }

    register(Ci.nsICategoryManager, CategoryManagerInterposition);
    register(Ci.nsIComponentRegistrar, ComponentRegistrarInterposition);
    register(Ci.nsIObserverService, ObserverInterposition);
    register(Ci.nsIXPCComponents_Utils, ComponentsUtilsInterposition);
    register(Ci.nsIWebNavigation, RemoteWebNavigationInterposition);

    return result;
  },

  getTaggedInterpositions() {
    let result = {};

    function register(tag, interp) {
      result[tag] = interp;
    }

    register("EventTarget", EventTargetInterposition);
    register("ContentDocShellTreeItem", ContentDocShellTreeItemInterposition);
    register("ContentDocument", ContentDocumentInterposition);
    register("RemoteBrowserElement", RemoteBrowserElementInterposition);
    register("TabBrowserElement", TabBrowserElementInterposition);
    register("ChromeWindow", ChromeWindowInterposition);

    return result;
  },

  receiveMessage(msg) {
    switch (msg.name) {
    case "Addons:RegisterGlobal":
      this.browserToGlobal.set(msg.target, msg.objects.global);
      this.globalToBrowser.set(msg.objects.global, msg.target);
      break;
    }
  }
};<|MERGE_RESOLUTION|>--- conflicted
+++ resolved
@@ -226,11 +226,7 @@
   },
 
   getURIFlags(msg) {
-<<<<<<< HEAD
-    let uri = BrowserUtils.makeURI(msg.data.uri);
-=======
     let uri = Services.io.newURI(msg.data.uri);
->>>>>>> a17af05f
     let contractID = msg.data.contractID;
     let module = Cc[contractID].getService(Ci.nsIAboutModule);
     try {
