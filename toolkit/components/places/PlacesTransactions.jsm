/* This Source Code Form is subject to the terms of the Mozilla Public
 * License, v. 2.0. If a copy of the MPL was not distributed with this
 * file, You can obtain one at http://mozilla.org/MPL/2.0/. */

"use strict";

this.EXPORTED_SYMBOLS = ["PlacesTransactions"];

/**
 * Overview
 * --------
 * This modules serves as the transactions manager for Places (hereinafter PTM).
 * It implements all the elementary transactions for its UI commands: creating
 * items, editing their various properties, and so forth.
 *
 * Note that since the effect of invoking a Places command is not limited to the
 * window in which it was performed (e.g. a folder created in the Library may be
 * the parent of a bookmark created in some browser window), PTM is a singleton.
 * It's therefore unnecessary to initialize PTM in any way apart importing this
 * module.
 *
 * PTM shares most of its semantics with common command pattern implementations.
 * However, the asynchronous design of contemporary and future APIs, combined
 * with the commitment to serialize all UI operations, does make things a little
 * bit different.  For example, when |undo| is called in order to undo the top
 * undo entry, the caller cannot tell for sure what entry would it be, because
 * the execution of some transactions is either in process, or enqueued to be.
 *
 * Also note that unlike the nsITransactionManager, for example, this API is by
 * no means generic.  That is, it cannot be used to execute anything but the
 * elementary transactions implemented here (Please file a bug if you find
 * anything uncovered).  More-complex transactions (e.g. creating a folder and
 * moving a bookmark into it) may be implemented as a batch (see below).
 *
 * A note about GUIDs and item-ids
 * -------------------------------
 * There's an ongoing effort (see bug 1071511) to deprecate item-ids in Places
 * in favor of GUIDs.  Both because new APIs (e.g. Bookmark.jsm) expose them to
 * the minimum necessary, and because GUIDs play much better with implementing
 * |redo|, this API doesn't support item-ids at all, and only accepts bookmark
 * GUIDs, both for input (e.g. for setting the parent folder for a new bookmark)
 * and for output (when the GUID for such a bookmark is propagated).
 *
 * When working in conjugation with older Places API which only expose item ids,
 * use PlacesUtils.promiseItemGuid for converting those to GUIDs (note that
 * for result nodes, the guid is available through their bookmarkGuid getter).
 * Should you need to convert GUIDs to item-ids, use PlacesUtils.promiseItemId.
 *
 * Constructing transactions
 * -------------------------
 * At the bottom of this module you will find transactions for all Places UI
 * commands.  They are exposed as constructors set on the PlacesTransactions
 * object (e.g. PlacesTransactions.NewFolder).  The input for this constructors
 * is taken in the form of a single argument, a plain object consisting of the
 * properties for the transaction.  Input properties may be either required or
 * optional (for example, |keyword| is required for the EditKeyword transaction,
 * but optional for the NewBookmark transaction).
 *
 * To make things simple, a given input property has the same basic meaning and
 * valid values across all transactions which accept it in the input object.
 * Here is a list of all supported input properties along with their expected
 * values:
 *  - url: a URL object, an nsIURI object, or a href.
 *  - urls: an array of urls, as above.
 *  - feedUrl: an url (as above), holding the url for a live bookmark.
 *  - siteUrl an url (as above), holding the url for the site with which
 *            a live bookmark is associated.
 *  - tag - a string.
 *  - tags: an array of strings.
 *  - guid, parentGuid, newParentGuid: a valid Places GUID string.
 *  - guids: an array of valid Places GUID strings.
 *  - title: a string
 *  - index, newIndex: the position of an item in its containing folder,
 *    starting from 0.
 *    integer and PlacesUtils.bookmarks.DEFAULT_INDEX
 *  - annotation: see PlacesUtils.setAnnotationsForItem
 *  - annotations: an array of annotation objects as above.
 *  - excludingAnnotation: a string (annotation name).
 *  - excludingAnnotations: an array of string (annotation names).
 *
 * If a required property is missing in the input object (e.g. not specifying
 * parentGuid for NewBookmark), or if the value for any of the input properties
 * is invalid "on the surface" (e.g. a numeric value for GUID, or a string that
 * isn't 12-characters long), the transaction constructor throws right way.
 * More complex errors (e.g. passing a non-existent GUID for parentGuid) only
 * reveal once the transaction is executed.
 *
 * Executing Transactions (the |transact| method of transactions)
 * --------------------------------------------------------------
 * Once a transaction is created, you must call its |transact| method for it to
 * be executed and take effect.  |transact| is an asynchronous method that takes
 * no arguments, and returns a promise that resolves once the transaction is
 * executed.  Executing one of the transactions for creating items (NewBookmark,
 * NewFolder, NewSeparator or NewLivemark) resolve to the new item's GUID.
 * There's no resolution value for other transactions.
 * If a transaction fails to execute, |transact| rejects and the transactions
 * history is not affected.
 *
 * |transact| throws if it's called more than once (successfully or not) on the
 * same transaction object.
 *
 * Batches
 * -------
 * Sometimes it is useful to "batch" or "merge" transactions.  For example,
 * something like "Bookmark All Tabs" may be implemented as one NewFolder
 * transaction followed by numerous NewBookmark transactions - all to be undone
 * or redone in a single undo or redo command.  Use |PlacesTransactions.batch|
 * in such cases.  It can take either an array of transactions which will be
 * executed in the given order and later be treated a a single entry in the
 * transactions history, or a generator function that is passed to Task.spawn,
 * that is to "contain" the batch: once the generator function is called a batch
 * starts, and it lasts until the asynchronous generator iteration is complete
 * All transactions executed by |transact| during this time are to be treated as
 * a single entry in the transactions history.
 *
 * In both modes, |PlacesTransactions.batch| returns a promise that is to be
 * resolved when the batch ends.  In the array-input mode, there's no resolution
 * value.  In the generator mode, the resolution value is whatever the generator
 * function returned (the semantics are the same as in Task.spawn, basically).
 *
 * The array-input mode of |PlacesTransactions.batch| is useful for implementing
 * a batch of mostly-independent transaction (for example, |paste| into a folder
 * can be implemented as a batch of multiple NewBookmark transactions).
 * The generator mode is useful when the resolution value of executing one
 * transaction is the input of one more subsequent transaction.
 *
 * In the array-input mode, if any transactions fails to execute, the batch
 * continues (exceptions are logged).  Only transactions that were executed
 * successfully are added to the transactions history.
 *
 * WARNING: "nested" batches are not supported, if you call batch while another
 * batch is still running, the new batch is enqueued with all other PTM work
 * and thus not run until the running batch ends. The same goes for undo, redo
 * and clearTransactionsHistory (note batches cannot be done partially, meaning
 * undo and redo calls that during a batch are just enqueued).
 *
 * *****************************************************************************
 * IT'S PARTICULARLY IMPORTANT NOT TO await ANY PROMISE RETURNED BY ANY OF
 * THESE METHODS (undo, redo, clearTransactionsHistory) FROM A BATCH FUNCTION.
 * UNTIL WE FIND A WAY TO THROW IN THAT CASE (SEE BUG 1091446) DOING SO WILL
 * COMPLETELY BREAK PTM UNTIL SHUTDOWN, NOT ALLOWING THE EXECUTION OF ANY
 * TRANSACTION!
 * *****************************************************************************
 *
 * Serialization
 * -------------
 * All |PlacesTransaction| operations are serialized.  That is, even though the
 * implementation is asynchronous, the order in which PlacesTransactions methods
 * is called does guarantee the order in which they are to be invoked.
 *
 * The only exception to this rule is |transact| calls done during a batch (see
 * above).  |transact| calls are serialized with each other (and with undo, redo
 * and clearTransactionsHistory), but they  are, of course, not serialized with
 * batches.
 *
 * The transactions-history structure
 * ----------------------------------
 * The transactions-history is a two-dimensional stack of transactions: the
 * transactions are ordered in reverse to the order they were committed.
 * It's two-dimensional because PTM allows batching transactions together for
 * the purpose of undo or redo (see Batches above).
 *
 * The undoPosition property is set to the index of the top entry. If there is
 * no entry at that index, there is nothing to undo.
 * Entries prior to undoPosition, if any, are redo entries, the first one being
 * the top redo entry.
 *
 * [ [2nd redo txn, 1st redo txn],  <= 2nd redo entry
 *   [2nd redo txn, 1st redo txn],  <= 1st redo entry
 *   [1st undo txn, 2nd undo txn],  <= 1st undo entry
 *   [1st undo txn, 2nd undo txn]   <= 2nd undo entry ]
 * undoPostion: 2.
 *
 * Note that when a new entry is created, all redo entries are removed.
 */

const { utils: Cu, classes: Cc, interfaces: Ci } = Components;

const TRANSACTIONS_QUEUE_TIMEOUT_MS = 240000; // 4 Mins.

Cu.import("resource://gre/modules/XPCOMUtils.jsm");
Cu.import("resource://gre/modules/Services.jsm");
XPCOMUtils.defineLazyModuleGetter(this, "PlacesUtils",
                                  "resource://gre/modules/PlacesUtils.jsm");
XPCOMUtils.defineLazyModuleGetter(this, "console",
                                  "resource://gre/modules/Console.jsm");

Cu.importGlobalProperties(["URL"]);

function setTimeout(callback, ms) {
  let timer = Cc["@mozilla.org/timer;1"].createInstance(Ci.nsITimer);
  timer.initWithCallback(callback, ms, timer.TYPE_ONE_SHOT);
}

class TransactionsHistoryArray extends Array {
  constructor() {
    super();

    // The index of the first undo entry (if any) - See the documentation
    // at the top of this file.
    this._undoPosition = 0;
    // Outside of this module, the API of transactions is inaccessible, and so
    // are any internal properties.  To achieve that, transactions are proxified
    // in their constructors.  This maps the proxies to their respective raw
    // objects.
    this.proxifiedToRaw = new WeakMap();
  }

  get undoPosition() {
    return this._undoPosition;
  }

  // Handy shortcuts
  get topUndoEntry() {
    return this.undoPosition < this.length ? this[this.undoPosition] : null;
  }
  get topRedoEntry() {
    return this.undoPosition > 0 ? this[this.undoPosition - 1] : null;
  }

  /**
   * Proxify a transaction object for consumers.
   * @param rawTransaction
   *        the raw transaction object.
   * @return the proxified transaction object.
   * @see getRawTransaction for retrieving the raw transaction.
   */
<<<<<<< HEAD
  proxifyTransaction(aRawTransaction) {
=======
  proxifyTransaction(rawTransaction) {
>>>>>>> a17af05f
    let proxy = Object.freeze({
      transact() {
        return TransactionsManager.transact(this);
      }
    });
    this.proxifiedToRaw.set(proxy, rawTransaction);
    return proxy;
  }

  /**
   * Check if the given object is a the proxy object for some transaction.
   * @param aValue
   *        any JS value.
   * @return true if aValue is the proxy object for some transaction, false
   * otherwise.
   */
  isProxifiedTransactionObject(value) {
    return this.proxifiedToRaw.has(value);
  }

  /**
   * Get the raw transaction for the given proxy.
   * @param aProxy
   *        the proxy object
   * @return the transaction proxified by aProxy; |undefined| is returned if
   * aProxy is not a proxified transaction.
   */
  getRawTransaction(proxy) {
    return this.proxifiedToRaw.get(proxy);
  }

  /**
   * Add a transaction either as a new entry, if forced or if there are no undo
   * entries, or to the top undo entry.
   *
   * @param aProxifiedTransaction
   *        the proxified transaction object to be added to the transaction
   *        history.
   * @param [optional] aForceNewEntry
   *        Force a new entry for the transaction. Default: false.
   *        If false, an entry will we created only if there's no undo entry
   *        to extend.
   */
  add(proxifiedTransaction, forceNewEntry = false) {
    if (!this.isProxifiedTransactionObject(proxifiedTransaction))
      throw new Error("aProxifiedTransaction is not a proxified transaction");

    if (this.length == 0 || forceNewEntry) {
      this.clearRedoEntries();
<<<<<<< HEAD
      this.unshift([aProxifiedTransaction]);
    } else {
      this[this.undoPosition].unshift(aProxifiedTransaction);
=======
      this.unshift([proxifiedTransaction]);
    } else {
      this[this.undoPosition].unshift(proxifiedTransaction);
>>>>>>> a17af05f
    }
  }

  /**
   * Clear all undo entries.
   */
  clearUndoEntries() {
    if (this.undoPosition < this.length)
      this.splice(this.undoPosition);
  }

  /**
   * Clear all redo entries.
   */
  clearRedoEntries() {
    if (this.undoPosition > 0) {
      this.splice(0, this.undoPosition);
      this._undoPosition = 0;
    }
  }

  /**
   * Clear all entries.
   */
  clearAllEntries() {
    if (this.length > 0) {
      this.splice(0);
      this._undoPosition = 0;
    }
  }
}

XPCOMUtils.defineLazyGetter(this, "TransactionsHistory",
                            () => new TransactionsHistoryArray());

var PlacesTransactions = {
  /**
   * @see Batches in the module documentation.
   */
<<<<<<< HEAD
  batch(aToBatch) {
    if (Array.isArray(aToBatch)) {
      if (aToBatch.length == 0)
        throw new Error("aToBatch must not be an empty array");
=======
  batch(transactionsToBatch) {
    if (Array.isArray(transactionsToBatch)) {
      if (transactionsToBatch.length == 0)
        throw new Error("Must pass a non-empty array");
>>>>>>> a17af05f

      if (transactionsToBatch.some(
           o => !TransactionsHistory.isProxifiedTransactionObject(o))) {
        throw new Error("Must pass only transaction entries");
      }
      return TransactionsManager.batch(async function() {
        for (let txn of transactionsToBatch) {
          try {
<<<<<<< HEAD
            yield txn.transact();
=======
            await txn.transact();
>>>>>>> a17af05f
          } catch (ex) {
            console.error(ex);
          }
        }
      });
    }
    if (typeof(transactionsToBatch) == "function") {
      return TransactionsManager.batch(transactionsToBatch);
    }

    throw new Error("Must pass either a function or a transactions array");
  },

  /**
   * Asynchronously undo the transaction immediately after the current undo
   * position in the transactions history in the reverse order, if any, and
   * adjusts the undo position.
   *
   * @return {Promises).  The promise always resolves.
   * @note All undo manager operations are queued. This means that transactions
   * history may change by the time your request is fulfilled.
   */
  undo() {
    return TransactionsManager.undo();
  },

  /**
   * Asynchronously redo the transaction immediately before the current undo
   * position in the transactions history, if any, and adjusts the undo
   * position.
   *
   * @return {Promises).  The promise always resolves.
   * @note All undo manager operations are queued. This means that transactions
   * history may change by the time your request is fulfilled.
   */
  redo() {
    return TransactionsManager.redo();
  },

  /**
   * Asynchronously clear the undo, redo, or all entries from the transactions
   * history.
   *
   * @param [optional] undoEntries
   *        Whether or not to clear undo entries.  Default: true.
   * @param [optional] redoEntries
   *        Whether or not to clear undo entries.  Default: true.
   *
   * @return {Promises).  The promise always resolves.
   * @throws if both aUndoEntries and aRedoEntries are false.
   * @note All undo manager operations are queued. This means that transactions
   * history may change by the time your request is fulfilled.
   */
  clearTransactionsHistory(undoEntries = true, redoEntries = true) {
    return TransactionsManager.clearTransactionsHistory(undoEntries, redoEntries);
  },

  /**
   * The numbers of entries in the transactions history.
   */
  get length() {
    return TransactionsHistory.length;
  },

  /**
   * Get the transaction history entry at a given index.  Each entry consists
   * of one or more transaction objects.
   *
   * @param index
   *        the index of the entry to retrieve.
   * @return an array of transaction objects in their undo order (that is,
   * reversely to the order they were executed).
   * @throw if aIndex is invalid (< 0 or >= length).
   * @note the returned array is a clone of the history entry and is not
   * kept in sync with the original entry if it changes.
   */
  entry(index) {
    if (!Number.isInteger(index) || index < 0 || index >= this.length)
      throw new Error("Invalid index");

    return TransactionsHistory[index];
  },

  /**
   * The index of the top undo entry in the transactions history.
   * If there are no undo entries, it equals to |length|.
   * Entries past this point
   * Entries at and past this point are redo entries.
   */
  get undoPosition() {
    return TransactionsHistory.undoPosition;
  },

  /**
   * Shortcut for accessing the top undo entry in the transaction history.
   */
  get topUndoEntry() {
    return TransactionsHistory.topUndoEntry;
  },

  /**
   * Shortcut for accessing the top redo entry in the transaction history.
   */
  get topRedoEntry() {
    return TransactionsHistory.topRedoEntry;
  }
};

/**
 * Helper for serializing the calls to TransactionsManager methods. It allows
 * us to guarantee that the order in which TransactionsManager asynchronous
 * methods are called also enforces the order in which they're executed, and
 * that they are never executed in parallel.
 *
 * In other words: Enqueuer.enqueue(aFunc1); Enqueuer.enqueue(aFunc2) is roughly
 * the same as Task.spawn(aFunc1).then(Task.spawn(aFunc2)).
 */
function Enqueuer() {
  this._promise = Promise.resolve();
}
Enqueuer.prototype = {
  /**
   * Spawn a functions once all previous functions enqueued are done running,
   * and all promises passed to alsoWaitFor are no longer pending.
   *
   * @param   func
   *          a function returning a promise.
   * @return  a promise that resolves once aFunc is done running. The promise
   *          "mirrors" the promise returned by aFunc.
   */
  enqueue(func) {
    // If a transaction awaits on a never resolved promise, or is mistakenly
    // nested, it could hang the transactions queue forever.  Thus we timeout
    // the execution after a meaningful amount of time, to ensure in any case
    // we'll proceed after a while.
    let timeoutPromise = new Promise((resolve, reject) => {
      setTimeout(() => reject(new Error("PlacesTransaction timeout, most likely caused by unresolved pending work.")),
                 TRANSACTIONS_QUEUE_TIMEOUT_MS);
    });
    let promise = this._promise.then(() => Promise.race([func(), timeoutPromise]));

    // Propagate exceptions to the caller, but dismiss them internally.
    this._promise = promise.catch(console.error);
    return promise;
  },

  /**
   * Same as above, but for a promise returned by a function that already run.
   * This is useful, for example, for serializing transact calls with undo calls,
   * even though transact has its own Enqueuer.
   *
   * @param otherPromise
   *        any promise.
   */
  alsoWaitFor(otherPromise) {
    // We don't care if aPromise resolves or rejects, but just that is not
    // pending anymore.
    // If a transaction awaits on a never resolved promise, or is mistakenly
    // nested, it could hang the transactions queue forever.  Thus we timeout
    // the execution after a meaningful amount of time, to ensure in any case
    // we'll proceed after a while.
    let timeoutPromise = new Promise((resolve, reject) => {
      setTimeout(() => reject(new Error("PlacesTransaction timeout, most likely caused by unresolved pending work.")),
                 TRANSACTIONS_QUEUE_TIMEOUT_MS);
    });
    let promise = Promise.race([otherPromise, timeoutPromise])
                         .catch(console.error);
    this._promise = Promise.all([this._promise, promise]);
  },

  /**
   * The promise for this queue.
   */
  get promise() {
    return this._promise;
  }
};

var TransactionsManager = {
  // See the documentation at the top of this file. |transact| calls are not
  // serialized with |batch| calls.
  _mainEnqueuer: new Enqueuer(),
  _transactEnqueuer: new Enqueuer(),

  // Is a batch in progress? set when we enter a batch function and unset when
  // it's execution is done.
  _batching: false,

  // If a batch started, this indicates if we've already created an entry in the
  // transactions history for the batch (i.e. if at least one transaction was
  // executed successfully).
  _createdBatchEntry: false,

  // Transactions object should never be recycled (that is, |execute| should
  // only be called once (or not at all) after they're constructed.
  // This keeps track of all transactions which were executed.
  _executedTransactions: new WeakSet(),

  transact(txnProxy) {
    let rawTxn = TransactionsHistory.getRawTransaction(txnProxy);
    if (!rawTxn)
      throw new Error("|transact| was called with an unexpected object");

    if (this._executedTransactions.has(rawTxn))
      throw new Error("Transactions objects may not be recycled.");

    // Add it in advance so one doesn't accidentally do
    // sameTxn.transact(); sameTxn.transact();
    this._executedTransactions.add(rawTxn);

    let promise = this._transactEnqueuer.enqueue(async () => {
      // Don't try to catch exceptions. If execute fails, we better not add the
      // transaction to the undo stack.
      let retval = await rawTxn.execute();

      let forceNewEntry = !this._batching || !this._createdBatchEntry;
      TransactionsHistory.add(txnProxy, forceNewEntry);
      if (this._batching)
        this._createdBatchEntry = true;

      this._updateCommandsOnActiveWindow();
      return retval;
    });
    this._mainEnqueuer.alsoWaitFor(promise);
    return promise;
  },

  batch(task) {
    return this._mainEnqueuer.enqueue(async () => {
      this._batching = true;
      this._createdBatchEntry = false;
      let rv;
      try {
<<<<<<< HEAD
        // We should return here, but bug 958949 makes that impossible.
        rv = (yield Task.spawn(aTask));
      } finally {
        this._batching = false;
        this._createdBatchEntry = false;
=======
        rv = await task();
      } finally {
        // We must enqueue clearing batching mode to ensure that any existing
        // transactions have completed before we clear the batching mode.
        this._mainEnqueuer.enqueue(() => {
          this._batching = false;
          this._createdBatchEntry = false;
        });
>>>>>>> a17af05f
      }
      return rv;
    });
  },

  /**
   * Undo the top undo entry, if any, and update the undo position accordingly.
   */
  undo() {
    let promise = this._mainEnqueuer.enqueue(async () => {
      let entry = TransactionsHistory.topUndoEntry;
      if (!entry)
        return;

      for (let txnProxy of entry) {
        try {
<<<<<<< HEAD
          yield TransactionsHistory.getRawTransaction(txnProxy).undo();
=======
          await TransactionsHistory.getRawTransaction(txnProxy).undo();
>>>>>>> a17af05f
        } catch (ex) {
          // If one transaction is broken, it's not safe to work with any other
          // undo entry.  Report the error and clear the undo history.
          console.error(ex, "Can't undo a transaction, clearing undo entries.");
          TransactionsHistory.clearUndoEntries();
          return;
        }
      }
      TransactionsHistory._undoPosition++;
      this._updateCommandsOnActiveWindow();
    });
    this._transactEnqueuer.alsoWaitFor(promise);
    return promise;
  },

  /**
   * Redo the top redo entry, if any, and update the undo position accordingly.
   */
  redo() {
    let promise = this._mainEnqueuer.enqueue(async () => {
      let entry = TransactionsHistory.topRedoEntry;
      if (!entry)
        return;

      for (let i = entry.length - 1; i >= 0; i--) {
        let transaction = TransactionsHistory.getRawTransaction(entry[i]);
        try {
<<<<<<< HEAD
          if (transaction.redo)
            yield transaction.redo();
          else
            yield transaction.execute();
=======
          if (transaction.redo) {
            await transaction.redo();
          } else {
            await transaction.execute();
          }
>>>>>>> a17af05f
        } catch (ex) {
          // If one transaction is broken, it's not safe to work with any other
          // redo entry. Report the error and clear the undo history.
          console.error(ex, "Can't redo a transaction, clearing redo entries.");
          TransactionsHistory.clearRedoEntries();
          return;
        }
      }
      TransactionsHistory._undoPosition--;
      this._updateCommandsOnActiveWindow();
    });

    this._transactEnqueuer.alsoWaitFor(promise);
    return promise;
  },

  clearTransactionsHistory(undoEntries, redoEntries) {
    let promise = this._mainEnqueuer.enqueue(function() {
      if (undoEntries && redoEntries)
        TransactionsHistory.clearAllEntries();
      else if (undoEntries)
        TransactionsHistory.clearUndoEntries();
      else if (redoEntries)
        TransactionsHistory.clearRedoEntries();
      else
        throw new Error("either aUndoEntries or aRedoEntries should be true");
    });

    this._transactEnqueuer.alsoWaitFor(promise);
    return promise;
  },

  // Updates commands in the undo group of the active window commands.
  // Inactive windows commands will be updated on focus.
  _updateCommandsOnActiveWindow() {
    // Updating "undo" will cause a group update including "redo".
    try {
      let win = Services.focus.activeWindow;
      if (win)
        win.updateCommands("undo");
<<<<<<< HEAD
    } catch (ex) { console.error(ex, "Couldn't update undo commands"); }
=======
    } catch (ex) {
      console.error(ex, "Couldn't update undo commands.");
    }
>>>>>>> a17af05f
  }
};

/**
 * Internal helper for defining the standard transactions and their input.
 * It takes the required and optional properties, and generates the public
 * constructor (which takes the input in the form of a plain object) which,
 * when called, creates the argument-less "public" |execute| method by binding
 * the input properties to the function arguments (required properties first,
 * then the optional properties).
 *
 * If this seems confusing, look at the consumers.
 *
 * This magic serves two purposes:
 * (1) It completely hides the transactions' internals from the module
 *     consumers.
 * (2) It keeps each transaction implementation to what is about, bypassing
 *     all this bureaucracy while still validating input appropriately.
 */
function DefineTransaction(requiredProps = [], optionalProps = []) {
  for (let prop of [...requiredProps, ...optionalProps]) {
    if (!DefineTransaction.inputProps.has(prop))
      throw new Error("Property '" + prop + "' is not defined");
  }

<<<<<<< HEAD
  let ctor = function(aInput) {
=======
  let ctor = function(input) {
>>>>>>> a17af05f
    // We want to support both syntaxes:
    // let t = new PlacesTransactions.NewBookmark(),
    // let t = PlacesTransactions.NewBookmark()
    if (this == PlacesTransactions)
      return new ctor(input);

    if (requiredProps.length > 0 || optionalProps.length > 0) {
      // Bind the input properties to the arguments of execute.
      input = DefineTransaction.verifyInput(input, requiredProps, optionalProps);
      this.execute = this.execute.bind(this, input);
    }
    return TransactionsHistory.proxifyTransaction(this);
  };
  return ctor;
}

function simpleValidateFunc(checkFn) {
  return v => {
    if (!checkFn(v))
      throw new Error("Invalid value");
    return v;
  };
}

DefineTransaction.strValidate = simpleValidateFunc(v => typeof(v) == "string");
DefineTransaction.strOrNullValidate =
  simpleValidateFunc(v => typeof(v) == "string" || v === null);
DefineTransaction.indexValidate =
  simpleValidateFunc(v => Number.isInteger(v) &&
                     v >= PlacesUtils.bookmarks.DEFAULT_INDEX);
DefineTransaction.guidValidate =
  simpleValidateFunc(v => /^[a-zA-Z0-9\-_]{12}$/.test(v));

function isPrimitive(v) {
  return v === null || (typeof(v) != "object" && typeof(v) != "function");
}

<<<<<<< HEAD
DefineTransaction.annotationObjectValidate = function(obj) {
  let checkProperty = (aPropName, aRequired, aCheckFunc) => {
    if (aPropName in obj)
      return aCheckFunc(obj[aPropName]);
=======
function checkProperty(obj, prop, required, checkFn) {
  if (prop in obj)
    return checkFn(obj[prop]);
>>>>>>> a17af05f

  return !required;
}

DefineTransaction.annotationObjectValidate = function(obj) {
  if (obj &&
      checkProperty(obj, "name", true, v => typeof(v) == "string" && v.length > 0) &&
      checkProperty(obj, "expires", false, Number.isInteger) &&
      checkProperty(obj, "flags", false, Number.isInteger) &&
      checkProperty(obj, "value", false, isPrimitive) ) {
    // Nothing else should be set
    let validKeys = ["name", "value", "flags", "expires"];
    if (Object.keys(obj).every(k => validKeys.includes(k)))
      return obj;
  }
  throw new Error("Invalid annotation object");
};

DefineTransaction.childObjectValidate = function(obj) {
  if (obj &&
      checkProperty(obj, "title", false, v => typeof(v) == "string") &&
      !("type" in obj && obj.type != PlacesUtils.bookmarks.TYPE_BOOKMARK)) {
    obj.url = DefineTransaction.urlValidate(obj.url);
    let validKeys = ["title", "url"];
    if (Object.keys(obj).every(k => validKeys.includes(k))) {
      return obj;
    }
  }
  throw new Error("Invalid child object");
};

DefineTransaction.urlValidate = function(url) {
  if (url instanceof Ci.nsIURI)
    return new URL(url.spec);
  return new URL(url);
};

DefineTransaction.inputProps = new Map();
<<<<<<< HEAD
DefineTransaction.defineInputProps =
function(aNames, aValidationFunction, aDefaultValue) {
  for (let name of aNames) {
    this.inputProps.set(name, {
      validateValue(aValue) {
        if (aValue === undefined)
          return aDefaultValue;
        try {
          return aValidationFunction(aValue);
        } catch (ex) {
          throw new Error(`Invalid value for input property ${name}`);
        }
      },

      validateInput(aInput, aRequired) {
        if (aRequired && !(name in aInput))
          throw new Error(`Required input property is missing: ${name}`);
        return this.validateValue(aInput[name]);
=======
DefineTransaction.defineInputProps = function(names, validateFn, defaultValue) {
  for (let name of names) {
    this.inputProps.set(name, {
      validateValue(value) {
        if (value === undefined)
          return defaultValue;
        try {
          return validateFn(value);
        } catch (ex) {
          throw new Error(`Invalid value for input property ${name}: ${ex}`);
        }
      },

      validateInput(input, required) {
        if (required && !(name in input))
          throw new Error(`Required input property is missing: ${name}`);
        return this.validateValue(input[name]);
>>>>>>> a17af05f
      },

      isArrayProperty: false
    });
  }
};

<<<<<<< HEAD
DefineTransaction.defineArrayInputProp =
function(aName, aBasePropertyName) {
  let baseProp = this.inputProps.get(aBasePropertyName);
=======
DefineTransaction.defineArrayInputProp = function(name, basePropertyName) {
  let baseProp = this.inputProps.get(basePropertyName);
>>>>>>> a17af05f
  if (!baseProp)
    throw new Error(`Unknown input property: ${basePropertyName}`);

<<<<<<< HEAD
  this.inputProps.set(aName, {
=======
  this.inputProps.set(name, {
>>>>>>> a17af05f
    validateValue(aValue) {
      if (aValue == undefined)
        return [];

      if (!Array.isArray(aValue))
        throw new Error(`${name} input property value must be an array`);

      // We must create a new array in the local scope to avoid a memory leak due
      // to the array global object. We can't use Cu.cloneInto as that doesn't
      // handle the URIs. Slice & map also aren't good enough, so we start off
      // with a clean array and insert what we need into it.
      let newArray = [];
      for (let item of aValue) {
        newArray.push(baseProp.validateValue(item));
      }
      return newArray;
    },

    // We allow setting either the array property itself (e.g. urls), or a
    // single element of it (url, in that example), that is then transformed
    // into a single-element array.
<<<<<<< HEAD
    validateInput(aInput, aRequired) {
      if (aName in aInput) {
=======
    validateInput(input, required) {
      if (name in input) {
>>>>>>> a17af05f
        // It's not allowed to set both though.
        if (basePropertyName in input) {
          throw new Error(`It is not allowed to set both ${name} and
                          ${basePropertyName} as  input properties`);
        }
        let array = this.validateValue(input[name]);
        if (required && array.length == 0) {
          throw new Error(`Empty array passed for required input property:
                           ${name}`);
        }
        return array;
      }
      // If the property is required and it's not set as is, check if the base
      // property is set.
      if (required && !(basePropertyName in input))
        throw new Error(`Required input property is missing: ${name}`);

      if (basePropertyName in input)
        return [baseProp.validateValue(input[basePropertyName])];

      return [];
    },

    isArrayProperty: true
  });
};

<<<<<<< HEAD
DefineTransaction.validatePropertyValue =
function(aProp, aInput, aRequired) {
  return this.inputProps.get(aProp).validateInput(aInput, aRequired);
};

DefineTransaction.getInputObjectForSingleValue =
function(aInput, aRequiredProps, aOptionalProps) {
=======
DefineTransaction.validatePropertyValue = function(prop, input, required) {
  return this.inputProps.get(prop).validateInput(input, required);
};

DefineTransaction.getInputObjectForSingleValue = function(input,
                                                          requiredProps,
                                                          optionalProps) {
>>>>>>> a17af05f
  // The following input forms may be deduced from a single value:
  // * a single required property with or without optional properties (the given
  //   value is set to the required property).
  // * a single optional property with no required properties.
  if (requiredProps.length > 1 ||
      (requiredProps.length == 0 && optionalProps.length > 1)) {
    throw new Error("Transaction input isn't an object");
  }

  let propName = requiredProps.length == 1 ? requiredProps[0]
                                           : optionalProps[0];
  let propValue =
    this.inputProps.get(propName).isArrayProperty && !Array.isArray(input) ?
    [input] : input;
  return { [propName]: propValue };
};

<<<<<<< HEAD
DefineTransaction.verifyInput =
function(aInput, aRequiredProps = [], aOptionalProps = []) {
  if (aRequiredProps.length == 0 && aOptionalProps.length == 0)
=======
DefineTransaction.verifyInput = function(input,
                                         requiredProps = [],
                                         optionalProps = []) {
  if (requiredProps.length == 0 && optionalProps.length == 0)
>>>>>>> a17af05f
    return {};

  // If there's just a single required/optional property, we allow passing it
  // as is, so, for example, one could do PlacesTransactions.Remove(myGuid)
  // rather than PlacesTransactions.Remove({ guid: myGuid}).
  // This shortcut isn't supported for "complex" properties - e.g. one cannot
  // pass an annotation object this way (note there is no use case for this at
  // the moment anyway).
  let isSinglePropertyInput = isPrimitive(input) ||
                              Array.isArray(input) ||
                              (input instanceof Ci.nsISupports);
  if (isSinglePropertyInput) {
    input = this.getInputObjectForSingleValue(input, requiredProps, optionalProps);
  }

  let fixedInput = {};
  for (let prop of requiredProps) {
    fixedInput[prop] = this.validatePropertyValue(prop, input, true);
  }
  for (let prop of optionalProps) {
    fixedInput[prop] = this.validatePropertyValue(prop, input, false);
  }

  return fixedInput;
};

// Update the documentation at the top of this module if you add or
// remove properties.
DefineTransaction.defineInputProps(["url", "feedUrl", "siteUrl"],
                                   DefineTransaction.urlValidate, null);
DefineTransaction.defineInputProps(["guid", "parentGuid", "newParentGuid"],
                                   DefineTransaction.guidValidate);
DefineTransaction.defineInputProps(["title"],
                                   DefineTransaction.strOrNullValidate, null);
DefineTransaction.defineInputProps(["keyword", "oldKeyword", "postData", "tag",
                                    "excludingAnnotation"],
                                   DefineTransaction.strValidate, "");
DefineTransaction.defineInputProps(["index", "newIndex"],
                                   DefineTransaction.indexValidate,
                                   PlacesUtils.bookmarks.DEFAULT_INDEX);
DefineTransaction.defineInputProps(["annotation"],
                                   DefineTransaction.annotationObjectValidate);
DefineTransaction.defineInputProps(["child"],
                                   DefineTransaction.childObjectValidate);
DefineTransaction.defineArrayInputProp("guids", "guid");
DefineTransaction.defineArrayInputProp("urls", "url");
DefineTransaction.defineArrayInputProp("tags", "tag");
DefineTransaction.defineArrayInputProp("annotations", "annotation");
DefineTransaction.defineArrayInputProp("children", "child");
DefineTransaction.defineArrayInputProp("excludingAnnotations",
                                       "excludingAnnotation");

/**
 * Creates items (all types) from a bookmarks tree representation, as defined
 * in PlacesUtils.promiseBookmarksTree.
 *
 * @param tree
 *        the bookmarks tree object.  You may pass either a bookmarks tree
 *        returned by promiseBookmarksTree, or a manually defined one.
 * @param [optional] restoring (default: false)
 *        Whether or not the items are restored.  Only in restore mode, are
 *        the guid, dateAdded and lastModified properties honored.
 * @param [optional] excludingAnnotations
 *        Array of annotations names to ignore in aBookmarksTree. This argument
 *        is ignored if aRestoring is set.
 * @note the id, root and charset properties of items in aBookmarksTree are
 *       always ignored.  The index property is ignored for all items but the
 *       root one.
 * @return {Promise}
 * @resolves to the guid of the new item.
 */
// TODO: Replace most of this with insertTree.
function createItemsFromBookmarksTree(tree, restoring = false,
                                      excludingAnnotations = []) {
  function extractLivemarkDetails(annos) {
    let feedURI = null, siteURI = null;
    annos = annos.filter(anno => {
      switch (anno.name) {
        case PlacesUtils.LMANNO_FEEDURI:
          feedURI = Services.io.newURI(anno.value);
          return false;
        case PlacesUtils.LMANNO_SITEURI:
          siteURI = Services.io.newURI(anno.value);
          return false;
        default:
          return true;
      }
    });
    return [feedURI, siteURI, annos];
  }

  async function createItem(item,
                            parentGuid,
                            index = PlacesUtils.bookmarks.DEFAULT_INDEX) {
    let guid;
    let info = { parentGuid, index };
    if (restoring) {
      info.guid = item.guid;
      info.dateAdded = PlacesUtils.toDate(item.dateAdded);
      info.lastModified = PlacesUtils.toDate(item.lastModified);
    }
    let annos = item.annos ? [...item.annos] : [];
    let shouldResetLastModified = false;
    switch (item.type) {
      case PlacesUtils.TYPE_X_MOZ_PLACE: {
        info.url = item.uri;
        if (typeof(item.title) == "string")
          info.title = item.title;

        guid = (await PlacesUtils.bookmarks.insert(info)).guid;

        if ("keyword" in item) {
          let { uri: url, keyword, postData } = item;
          await PlacesUtils.keywords.insert({ url, keyword, postData });
        }
        if ("tags" in item) {
          PlacesUtils.tagging.tagURI(Services.io.newURI(item.uri),
                                     item.tags.split(","));
          if (restoring)
            shouldResetLastModified = true;
        }
        break;
      }
      case PlacesUtils.TYPE_X_MOZ_PLACE_CONTAINER: {
        // Either a folder or a livemark
        let feedURI, siteURI;
        [feedURI, siteURI, annos] = extractLivemarkDetails(annos);
        if (!feedURI) {
          info.type = PlacesUtils.bookmarks.TYPE_FOLDER;
          if (typeof(item.title) == "string")
            info.title = item.title;
          guid = (await PlacesUtils.bookmarks.insert(info)).guid;
          if ("children" in item) {
            for (let child of item.children) {
              await createItem(child, guid);
            }
          }
<<<<<<< HEAD
        } else {
          let livemark =
            yield PlacesUtils.livemarks.addLivemark({ title: aItem.title
                                                    , feedURI
                                                    , siteURI
                                                    , parentId
                                                    , index: aIndex
                                                    , guid});
          itemId = livemark.id;
=======
          if (restoring)
            shouldResetLastModified = true;
        } else {
          info.parentId = await PlacesUtils.promiseItemId(parentGuid);
          info.feedURI = feedURI;
          info.siteURI = siteURI;
          if (info.dateAdded)
            info.dateAdded = PlacesUtils.toPRTime(info.dateAdded);
          if (info.lastModified)
            info.lastModified = PlacesUtils.toPRTime(info.lastModified);
          if (typeof(item.title) == "string")
            info.title = item.title;
          guid = (await PlacesUtils.livemarks.addLivemark(info)).guid;
>>>>>>> a17af05f
        }
        break;
      }
      case PlacesUtils.TYPE_X_MOZ_PLACE_SEPARATOR: {
        info.type = PlacesUtils.bookmarks.TYPE_SEPARATOR;
        guid = (await PlacesUtils.bookmarks.insert(info)).guid;
        break;
      }
    }
    if (annos.length > 0) {
      if (!restoring && excludingAnnotations.length > 0) {
        annos = annos.filter(a => !excludingAnnotations.includes(a.name));
      }

      if (annos.length > 0) {
        let itemId = await PlacesUtils.promiseItemId(guid);
        PlacesUtils.setAnnotationsForItem(itemId, annos);
        if (restoring)
          shouldResetLastModified = true;
      }
    }

    if (shouldResetLastModified) {
      let lastModified = PlacesUtils.toDate(item.lastModified);
      await PlacesUtils.bookmarks.update({ guid, lastModified });
    }

    return guid;
  }
  return createItem(tree,
                    tree.parentGuid,
                    tree.index);
}

/** ***************************************************************************
 * The Standard Places Transactions.
 *
 * See the documentation at the top of this file. The valid values for input
 * are also documented there.
 *****************************************************************************/

var PT = PlacesTransactions;

/**
 * Transaction for creating a bookmark.
 *
 * Required Input Properties: url, parentGuid.
 * Optional Input Properties: index, title, keyword, annotations, tags.
 *
 * When this transaction is executed, it's resolved to the new bookmark's GUID.
 */
PT.NewBookmark = DefineTransaction(["parentGuid", "url"],
                                   ["index", "title", "annotations", "tags"]);
PT.NewBookmark.prototype = Object.seal({
<<<<<<< HEAD
  execute(aParentGuid, aURI, aIndex, aTitle,
                    aKeyword, aPostData, aAnnos, aTags) {
    return ExecuteCreateItem(this, aParentGuid,
      function* (parentId, guidToRestore = "") {
        let itemId = PlacesUtils.bookmarks.insertBookmark(
          parentId, aURI, aIndex, aTitle, guidToRestore);

        if (aKeyword) {
          yield PlacesUtils.keywords.insert({
            url: aURI.spec,
            keyword: aKeyword,
            postData: aPostData
          });
        }
        if (aAnnos.length) {
          PlacesUtils.setAnnotationsForItem(itemId, aAnnos);
        }
        if (aTags.length > 0) {
          let currentTags = PlacesUtils.tagging.getTagsForURI(aURI);
          aTags = aTags.filter(t => !currentTags.includes(t));
          PlacesUtils.tagging.tagURI(aURI, aTags);
        }
=======
  async execute({ parentGuid, url, index, title, annotations, tags }) {
    let info = { parentGuid, index, url, title };
    // Filter tags to exclude already existing ones.
    if (tags.length > 0) {
      let currentTags = PlacesUtils.tagging
                                   .getTagsForURI(Services.io.newURI(url.href));
      tags = tags.filter(t => !currentTags.includes(t));
    }
>>>>>>> a17af05f

    async function createItem() {
      info = await PlacesUtils.bookmarks.insert(info);
      if (annotations.length > 0) {
        let itemId = await PlacesUtils.promiseItemId(info.guid);
        PlacesUtils.setAnnotationsForItem(itemId, annotations);
      }
      if (tags.length > 0) {
        PlacesUtils.tagging.tagURI(Services.io.newURI(url.href), tags);
      }
    }

    await createItem();

    this.undo = async function() {
      // Pick up the removed info so we have the accurate last-modified value,
      // which could be affected by any annotation we set in createItem.
      await PlacesUtils.bookmarks.remove(info);
      if (tags.length > 0) {
        PlacesUtils.tagging.untagURI(Services.io.newURI(url.href), tags);
      }
    };
    this.redo = async function() {
      await createItem();
      // CreateItem will update the lastModified value if tags or annotations
      // are present, but we don't care to restore it. The likely of a user
      // creating a bookmark, undoing and redoing that, and still caring
      // about lastModified is basically non-existant.
    };
    return info.guid;
  }
});

/**
 * Transaction for creating a folder.
 *
 * Required Input Properties: title, parentGuid.
 * Optional Input Properties: index, annotations, children
 *
 * When this transaction is executed, it's resolved to the new folder's GUID.
 */
PT.NewFolder = DefineTransaction(["parentGuid", "title"],
                                 ["index", "annotations", "children"]);
PT.NewFolder.prototype = Object.seal({
<<<<<<< HEAD
  execute(aParentGuid, aTitle, aIndex, aAnnos) {
    return ExecuteCreateItem(this, aParentGuid,
      function* (parentId, guidToRestore = "") {
        let itemId = PlacesUtils.bookmarks.createFolder(
          parentId, aTitle, aIndex, guidToRestore);
        if (aAnnos.length > 0)
          PlacesUtils.setAnnotationsForItem(itemId, aAnnos);
        return itemId;
      });
=======
  async execute({ parentGuid, title, index, annotations, children }) {
    let folderGuid;
    let info = {
      children: [{
        title,
        type: PlacesUtils.bookmarks.TYPE_FOLDER,
      }],
      // insertTree uses guid as the parent for where it is being inserted
      // into.
      guid: parentGuid,
    };

    if (children && children.length > 0) {
      info.children[0].children = children;
    }

    async function createItem() {
      // Note, insertTree returns an array, rather than the folder/child structure.
      // For simplicity, we only get the new folder id here. This means that
      // an undo then redo won't retain exactly the same information for all
      // the child bookmarks, but we believe that isn't important at the moment.
      let bmInfo = await PlacesUtils.bookmarks.insertTree(info);
      // insertTree returns an array, but we only need to deal with the folder guid.
      folderGuid = bmInfo[0].guid;

      // Bug 1388097: insertTree doesn't handle inserting at a specific index for the folder,
      // therefore we update the bookmark manually afterwards.
      if (index != PlacesUtils.bookmarks.DEFAULT_INDEX) {
        bmInfo[0].index = index;
        bmInfo = await PlacesUtils.bookmarks.update(bmInfo[0]);
      }

      if (annotations.length > 0) {
        let itemId = await PlacesUtils.promiseItemId(folderGuid);
        PlacesUtils.setAnnotationsForItem(itemId, annotations);
      }
    }
    await createItem();

    this.undo = async function() {
      await PlacesUtils.bookmarks.remove(folderGuid);
    };
    this.redo = async function() {
      await createItem();
      // See the reasoning in CreateItem for why we don't care
      // about precisely resetting the lastModified value.
    };
    return folderGuid;
>>>>>>> a17af05f
  }
});

/**
 * Transaction for creating a separator.
 *
 * Required Input Properties: parentGuid.
 * Optional Input Properties: index.
 *
 * When this transaction is executed, it's resolved to the new separator's
 * GUID.
 */
PT.NewSeparator = DefineTransaction(["parentGuid"], ["index"]);
PT.NewSeparator.prototype = Object.seal({
<<<<<<< HEAD
  execute(aParentGuid, aIndex) {
    return ExecuteCreateItem(this, aParentGuid,
      function* (parentId, guidToRestore = "") {
        let itemId = PlacesUtils.bookmarks.insertSeparator(
          parentId, aIndex, guidToRestore);
        return itemId;
      });
=======
  async execute(info) {
    info.type = PlacesUtils.bookmarks.TYPE_SEPARATOR;
    info = await PlacesUtils.bookmarks.insert(info);
    this.undo = PlacesUtils.bookmarks.remove.bind(PlacesUtils.bookmarks, info);
    this.redo = PlacesUtils.bookmarks.insert.bind(PlacesUtils.bookmarks, info);
    return info.guid;
>>>>>>> a17af05f
  }
});

/**
 * Transaction for creating a live bookmark (see mozIAsyncLivemarks for the
 * semantics).
 *
 * Required Input Properties: feedUrl, title, parentGuid.
 * Optional Input Properties: siteUrl, index, annotations.
 *
 * When this transaction is executed, it's resolved to the new livemark's
 * GUID.
 */
PT.NewLivemark = DefineTransaction(["feedUrl", "title", "parentGuid"],
                                   ["siteUrl", "index", "annotations"]);
PT.NewLivemark.prototype = Object.seal({
<<<<<<< HEAD
  *execute(aFeedURI, aTitle, aParentGuid, aSiteURI, aIndex, aAnnos) {
    let livemarkInfo = { title: aTitle
                       , feedURI: aFeedURI
                       , siteURI: aSiteURI
                       , index: aIndex };
    let createItem = function* () {
      livemarkInfo.parentId = yield PlacesUtils.promiseItemId(aParentGuid);
      let livemark = yield PlacesUtils.livemarks.addLivemark(livemarkInfo);
      if (aAnnos.length > 0)
        PlacesUtils.setAnnotationsForItem(livemark.id, aAnnos);

      if ("dateAdded" in livemarkInfo) {
        PlacesUtils.bookmarks.setItemDateAdded(livemark.id,
                                               livemarkInfo.dateAdded);
        PlacesUtils.bookmarks.setItemLastModified(livemark.id,
                                                  livemarkInfo.lastModified);
=======
  async execute({ feedUrl, title, parentGuid, siteUrl, index, annotations }) {
    let livemarkInfo = { title,
                         feedURI: Services.io.newURI(feedUrl.href),
                         siteURI: siteUrl ? Services.io.newURI(siteUrl.href) : null,
                         index,
                         parentGuid};
    let createItem = async function() {
      let livemark = await PlacesUtils.livemarks.addLivemark(livemarkInfo);
      if (annotations.length > 0) {
        PlacesUtils.setAnnotationsForItem(livemark.id, annotations);
>>>>>>> a17af05f
      }
      return livemark;
    };

    let livemark = await createItem();
    livemarkInfo.guid = livemark.guid;
    livemarkInfo.dateAdded = livemark.dateAdded;
    livemarkInfo.lastModified = livemark.lastModified;

    this.undo = async function() {
      await PlacesUtils.livemarks.removeLivemark(livemark);
    };
    this.redo = async function() {
      livemark = await createItem();
    };
    return livemark.guid;
  }
});

/**
 * Transaction for moving an item.
 *
 * Required Input Properties: guid, newParentGuid.
 * Optional Input Properties  newIndex.
 */
PT.Move = DefineTransaction(["guid", "newParentGuid"], ["newIndex"]);
PT.Move.prototype = Object.seal({
<<<<<<< HEAD
  *execute(aGuid, aNewParentGuid, aNewIndex) {
    let itemId = yield PlacesUtils.promiseItemId(aGuid),
        oldParentId = PlacesUtils.bookmarks.getFolderIdForItem(itemId),
        oldIndex = PlacesUtils.bookmarks.getItemIndex(itemId),
        newParentId = yield PlacesUtils.promiseItemId(aNewParentGuid);

    PlacesUtils.bookmarks.moveItem(itemId, newParentId, aNewIndex);

    let undoIndex = PlacesUtils.bookmarks.getItemIndex(itemId);
    this.undo = () => {
      // Moving down in the same parent takes in count removal of the item
      // so to revert positions we must move to oldIndex + 1
      if (newParentId == oldParentId && oldIndex > undoIndex)
        PlacesUtils.bookmarks.moveItem(itemId, oldParentId, oldIndex + 1);
      else
        PlacesUtils.bookmarks.moveItem(itemId, oldParentId, oldIndex);
    };
=======
  async execute({ guid, newParentGuid, newIndex }) {
    let originalInfo = await PlacesUtils.bookmarks.fetch(guid);
    if (!originalInfo)
      throw new Error("Cannot move a non-existent item");
    let updateInfo = { guid, parentGuid: newParentGuid, index: newIndex }
    updateInfo = await PlacesUtils.bookmarks.update(updateInfo);

    // Moving down in the same parent takes in count removal of the item
    // so to revert positions we must move to oldIndex + 1.
    if (newParentGuid == originalInfo.parentGuid &&
        originalInfo.index > updateInfo.index) {
      originalInfo.index++;
    }

    this.undo = PlacesUtils.bookmarks.update.bind(PlacesUtils.bookmarks, originalInfo);
    this.redo = PlacesUtils.bookmarks.update.bind(PlacesUtils.bookmarks, updateInfo);
    return guid;
>>>>>>> a17af05f
  }
});

/**
 * Transaction for setting the title for an item.
 *
 * Required Input Properties: guid, title.
 */
PT.EditTitle = DefineTransaction(["guid", "title"]);
PT.EditTitle.prototype = Object.seal({
<<<<<<< HEAD
  *execute(aGuid, aTitle) {
    let itemId = yield PlacesUtils.promiseItemId(aGuid),
        oldTitle = PlacesUtils.bookmarks.getItemTitle(itemId);
    PlacesUtils.bookmarks.setItemTitle(itemId, aTitle);
    this.undo = () => { PlacesUtils.bookmarks.setItemTitle(itemId, oldTitle); };
=======
  async execute({ guid, title }) {
    let originalInfo = await PlacesUtils.bookmarks.fetch(guid);
    if (!originalInfo)
      throw new Error("cannot update a non-existent item");

    let updateInfo = { guid, title };
    updateInfo = await PlacesUtils.bookmarks.update(updateInfo);

    this.undo = PlacesUtils.bookmarks.update.bind(PlacesUtils.bookmarks, originalInfo);
    this.redo = PlacesUtils.bookmarks.update.bind(PlacesUtils.bookmarks, updateInfo);
>>>>>>> a17af05f
  }
});

/**
 * Transaction for setting the URI for an item.
 *
 * Required Input Properties: guid, url.
 */
PT.EditUrl = DefineTransaction(["guid", "url"]);
PT.EditUrl.prototype = Object.seal({
<<<<<<< HEAD
  *execute(aGuid, aURI) {
    let itemId = yield PlacesUtils.promiseItemId(aGuid),
        oldURI = PlacesUtils.bookmarks.getBookmarkURI(itemId),
        oldURITags = PlacesUtils.tagging.getTagsForURI(oldURI),
        newURIAdditionalTags = null;
    PlacesUtils.bookmarks.changeBookmarkURI(itemId, aURI);

    // Move tags from old URI to new URI.
    if (oldURITags.length > 0) {
      // Only untag the old URI if this is the only bookmark.
      if (PlacesUtils.getBookmarksForURI(oldURI, {}).length == 0)
        PlacesUtils.tagging.untagURI(oldURI, oldURITags);

      let currentNewURITags = PlacesUtils.tagging.getTagsForURI(aURI);
      newURIAdditionalTags = oldURITags.filter(t => !currentNewURITags.includes(t));
      if (newURIAdditionalTags)
        PlacesUtils.tagging.tagURI(aURI, newURIAdditionalTags);
=======
  async execute({ guid, url }) {
    let originalInfo = await PlacesUtils.bookmarks.fetch(guid);
    if (!originalInfo)
      throw new Error("cannot update a non-existent item");
    if (originalInfo.type != PlacesUtils.bookmarks.TYPE_BOOKMARK)
      throw new Error("Cannot edit url for non-bookmark items");

    let uri = Services.io.newURI(url.href);
    let originalURI = Services.io.newURI(originalInfo.url.href);
    let originalTags = PlacesUtils.tagging.getTagsForURI(originalURI);
    let updatedInfo = { guid, url };
    let newURIAdditionalTags = null;

    async function updateItem() {
      updatedInfo = await PlacesUtils.bookmarks.update(updatedInfo);
      // Move tags from the original URI to the new URI.
      if (originalTags.length > 0) {
        // Untag the original URI only if this was the only bookmark.
        if (!(await PlacesUtils.bookmarks.fetch({ url: originalInfo.url })))
          PlacesUtils.tagging.untagURI(originalURI, originalTags);
        let currentNewURITags = PlacesUtils.tagging.getTagsForURI(uri);
        newURIAdditionalTags = originalTags.filter(t => !currentNewURITags.includes(t));
        if (newURIAdditionalTags && newURIAdditionalTags.length > 0)
          PlacesUtils.tagging.tagURI(uri, newURIAdditionalTags);
      }
>>>>>>> a17af05f
    }
    await updateItem();

    this.undo = async function() {
      await PlacesUtils.bookmarks.update(originalInfo);
      // Move tags from new URI to original URI.
      if (originalTags.length > 0) {
         // Only untag the new URI if this is the only bookmark.
         if (newURIAdditionalTags && newURIAdditionalTags.length > 0 &&
            !(await PlacesUtils.bookmarks.fetch({ url }))) {
          PlacesUtils.tagging.untagURI(uri, newURIAdditionalTags);
         }
        PlacesUtils.tagging.tagURI(originalURI, originalTags);
      }
    };

    this.redo = async function() {
      updatedInfo = await updateItem();
    };
  }
});

/**
 * Transaction for setting annotations for an item.
 *
 * Required Input Properties: guid, annotationObject
 */
PT.Annotate = DefineTransaction(["guids", "annotations"]);
PT.Annotate.prototype = {
  async execute({ guids, annotations }) {
    let undoAnnosForItemId = new Map();
    for (let guid of guids) {
      let itemId = await PlacesUtils.promiseItemId(guid);
      let currentAnnos = PlacesUtils.getAnnotationsForItem(itemId);

      let undoAnnos = [];
      for (let newAnno of annotations) {
        let currentAnno = currentAnnos.find(a => a.name == newAnno.name);
        if (currentAnno) {
          undoAnnos.push(currentAnno);
        } else {
          // An unset value removes the annotation.
          undoAnnos.push({ name: newAnno.name });
        }
      }
      undoAnnosForItemId.set(itemId, undoAnnos);

      PlacesUtils.setAnnotationsForItem(itemId, annotations);
    }

    this.undo = function() {
      for (let [itemId, undoAnnos] of undoAnnosForItemId) {
        PlacesUtils.setAnnotationsForItem(itemId, undoAnnos);
      }
    };
    this.redo = async function() {
      for (let guid of guids) {
        let itemId = await PlacesUtils.promiseItemId(guid);
        PlacesUtils.setAnnotationsForItem(itemId, annotations);
      }
    };
  }
};

/**
 * Transaction for setting the keyword for a bookmark.
 *
 * Required Input Properties: guid, keyword.
 * Optional Input Properties: postData, oldKeyword.
 */
PT.EditKeyword = DefineTransaction(["guid", "keyword"],
                                   ["postData", "oldKeyword"]);
PT.EditKeyword.prototype = Object.seal({
<<<<<<< HEAD
  *execute(aGuid, aKeyword, aPostData, aOldKeyword) {
=======
  async execute({ guid, keyword, postData, oldKeyword }) {
>>>>>>> a17af05f
    let url;
    let oldKeywordEntry;
    if (oldKeyword) {
      oldKeywordEntry = await PlacesUtils.keywords.fetch(oldKeyword);
      url = oldKeywordEntry.url;
      await PlacesUtils.keywords.remove(oldKeyword);
    }

    if (keyword) {
      if (!url) {
        url = (await PlacesUtils.bookmarks.fetch(guid)).url;
      }
<<<<<<< HEAD
      yield PlacesUtils.keywords.insert({
        url,
        keyword: aKeyword,
        postData: aPostData || (oldKeywordEntry ? oldKeywordEntry.postData : "")
=======
      await PlacesUtils.keywords.insert({
        url,
        keyword,
        postData: postData || (oldKeywordEntry ? oldKeywordEntry.postData : "")
>>>>>>> a17af05f
      });
    }

    this.undo = async function() {
      if (keyword) {
        await PlacesUtils.keywords.remove(keyword);
      }
      if (oldKeywordEntry) {
        await PlacesUtils.keywords.insert(oldKeywordEntry);
      }
    };
  }
});

/**
 * Transaction for sorting a folder by name.
 *
 * Required Input Properties: guid.
 */
PT.SortByName = DefineTransaction(["guid"]);
PT.SortByName.prototype = {
<<<<<<< HEAD
  *execute(aGuid) {
    let itemId = yield PlacesUtils.promiseItemId(aGuid),
        oldOrder = [],  // [itemId] = old index
        contents = PlacesUtils.getFolderContents(itemId, false, false).root,
        count = contents.childCount;

    // Sort between separators.
    let newOrder = [], // nodes, in the new order.
        preSep   = []; // Temporary array for sorting each group of nodes.
    let sortingMethod = (a, b) => {
      if (PlacesUtils.nodeIsContainer(a) && !PlacesUtils.nodeIsContainer(b))
=======
  async execute({ guid }) {
    let sortingMethod = (node_a, node_b) => {
      if (PlacesUtils.nodeIsContainer(node_a) && !PlacesUtils.nodeIsContainer(node_b))
>>>>>>> a17af05f
        return -1;
      if (!PlacesUtils.nodeIsContainer(node_a) && PlacesUtils.nodeIsContainer(node_b))
        return 1;
      return node_a.title.localeCompare(node_b.title);
    };
    let oldOrderGuids = [];
    let newOrderGuids = [];
    let preSepNodes = [];

    // This is not great, since it does main-thread IO.
    // PromiseBookmarksTree can't be used, since it' won't stop at the first level'.
    let folderId = await PlacesUtils.promiseItemId(guid);
    let root = PlacesUtils.getFolderContents(folderId, false, false).root;
    for (let i = 0; i < root.childCount; ++i) {
      let node = root.getChild(i);
      oldOrderGuids.push(node.bookmarkGuid);
      if (PlacesUtils.nodeIsSeparator(node)) {
        if (preSepNodes.length > 0) {
          preSepNodes.sort(sortingMethod);
          newOrderGuids.push(...preSepNodes.map(n => n.bookmarkGuid));
          preSepNodes = [];
        }
<<<<<<< HEAD
        newOrder.push(node);
      } else
        preSep.push(node);
=======
        newOrderGuids.push(node.bookmarkGuid);
      } else {
        preSepNodes.push(node);
      }
>>>>>>> a17af05f
    }
    root.containerOpen = false;
    if (preSepNodes.length > 0) {
      preSepNodes.sort(sortingMethod);
      newOrderGuids.push(...preSepNodes.map(n => n.bookmarkGuid));
    }
    await PlacesUtils.bookmarks.reorder(guid, newOrderGuids);

<<<<<<< HEAD
    // Set the nex indexes.
    let callback = {
      runBatched() {
        for (let i = 0; i < newOrder.length; ++i) {
          PlacesUtils.bookmarks.setItemIndex(newOrder[i].itemId, i);
        }
      }
    };
    PlacesUtils.bookmarks.runInBatchMode(callback, null);

    this.undo = () => {
      let callback = {
        runBatched() {
          for (let item in oldOrder) {
            PlacesUtils.bookmarks.setItemIndex(item, oldOrder[item]);
          }
        }
      };
      PlacesUtils.bookmarks.runInBatchMode(callback, null);
=======
    this.undo = async function() {
      await PlacesUtils.bookmarks.reorder(guid, oldOrderGuids);
    };
    this.redo = async function() {
      await PlacesUtils.bookmarks.reorder(guid, newOrderGuids);
>>>>>>> a17af05f
    };
  }
};

/**
 * Transaction for removing an item (any type).
 *
 * Required Input Properties: guids.
 */
PT.Remove = DefineTransaction(["guids"]);
PT.Remove.prototype = {
  async execute({ guids }) {
    let promiseBookmarksTree = async function(guid) {
      let tree;
      try {
<<<<<<< HEAD
        return PlacesUtils.promiseBookmarksTree(guid);
=======
        tree = await PlacesUtils.promiseBookmarksTree(guid);
>>>>>>> a17af05f
      } catch (ex) {
        throw new Error("Failed to get info for the specified item (guid: " +
                          guid + "): " + ex);
      }
      return tree;
    };
    let removedItems = [];
    for (let guid of guids) {
      removedItems.push(await promiseBookmarksTree(guid));
    }
    let removeThem = async function() {
      for (let info of removedItems) {
        if (info.annos &&
            info.annos.some(anno => anno.name == PlacesUtils.LMANNO_FEEDURI)) {
          await PlacesUtils.livemarks.removeLivemark({ guid: info.guid });
        } else {
          await PlacesUtils.bookmarks.remove({ guid: info.guid });
        }
      }
    };
    await removeThem();

    this.undo = async function() {
      for (let info of removedItems) {
        await createItemsFromBookmarksTree(info, true);
      }
    };
    this.redo = removeThem;
  }
};

/**
 * Transaction for tagging urls.
 *
 * Required Input Properties: urls, tags.
 */
PT.Tag = DefineTransaction(["urls", "tags"]);
PT.Tag.prototype = {
<<<<<<< HEAD
  *execute(aURIs, aTags) {
    let onUndo = [], onRedo = [];
    for (let uri of aURIs) {

      let promiseIsBookmarked = function* () {
        let deferred = Promise.defer();
        PlacesUtils.asyncGetBookmarkIds(
          uri, ids => { deferred.resolve(ids.length > 0); });
        return deferred.promise;
      };

      if (yield promiseIsBookmarked(uri)) {
        // Tagging is only allowed for bookmarked URIs (but see 424160).
        let createTxn = TransactionsHistory.getRawTransaction(
          PT.NewBookmark({ url: uri
                         , tags: aTags
                         , parentGuid: PlacesUtils.bookmarks.unfiledGuid }));
        yield createTxn.execute();
        onUndo.unshift(createTxn.undo.bind(createTxn));
        onRedo.push(createTxn.redo.bind(createTxn));
      } else {
        let currentTags = PlacesUtils.tagging.getTagsForURI(uri);
        let newTags = aTags.filter(t => !currentTags.includes(t));
=======
  async execute({ urls, tags }) {
    let onUndo = [], onRedo = [];
    for (let url of urls) {
      if (!(await PlacesUtils.bookmarks.fetch({ url }))) {
        // Tagging is only allowed for bookmarked URIs (but see 424160).
        let createTxn = TransactionsHistory.getRawTransaction(
          PT.NewBookmark({ url,
                           tags,
                           parentGuid: PlacesUtils.bookmarks.unfiledGuid })
        );
        await createTxn.execute();
        onUndo.unshift(createTxn.undo.bind(createTxn));
        onRedo.push(createTxn.redo.bind(createTxn));
      } else {
        let uri = Services.io.newURI(url.href);
        let currentTags = PlacesUtils.tagging.getTagsForURI(uri);
        let newTags = tags.filter(t => !currentTags.includes(t));
>>>>>>> a17af05f
        PlacesUtils.tagging.tagURI(uri, newTags);
        onUndo.unshift(() => {
          PlacesUtils.tagging.untagURI(uri, newTags);
        });
        onRedo.push(() => {
          PlacesUtils.tagging.tagURI(uri, newTags);
        });
      }
    }
    this.undo = async function() {
      for (let f of onUndo) {
        await f();
      }
    };
    this.redo = async function() {
      for (let f of onRedo) {
        await f();
      }
    };
  }
};

/**
 * Transaction for removing tags from a URI.
 *
 * Required Input Properties: urls.
 * Optional Input Properties: tags.
 *
 * If |tags| is not set, all tags set for |url| are removed.
 */
PT.Untag = DefineTransaction(["urls"], ["tags"]);
PT.Untag.prototype = {
<<<<<<< HEAD
  *execute(aURIs, aTags) {
    let onUndo = [], onRedo = [];
    for (let uri of aURIs) {
      let tagsToRemove;
      let tagsSet = PlacesUtils.tagging.getTagsForURI(uri);
      if (aTags.length > 0)
        tagsToRemove = aTags.filter(t => tagsSet.includes(t));
      else
        tagsToRemove = tagsSet;
      PlacesUtils.tagging.untagURI(uri, tagsToRemove);
      onUndo.unshift(() => {
        PlacesUtils.tagging.tagURI(uri, tagsToRemove);
      });
      onRedo.push(() => {
        PlacesUtils.tagging.untagURI(uri, tagsToRemove);
=======
  execute({ urls, tags }) {
    let onUndo = [], onRedo = [];
    for (let url of urls) {
      let uri = Services.io.newURI(url.href);
      let tagsToRemove;
      let tagsSet = PlacesUtils.tagging.getTagsForURI(uri);
      if (tags.length > 0) {
        tagsToRemove = tags.filter(t => tagsSet.includes(t));
      } else {
        tagsToRemove = tagsSet;
      }
      if (tagsToRemove.length > 0) {
        PlacesUtils.tagging.untagURI(uri, tagsToRemove);
      }
      onUndo.unshift(() => {
        if (tagsToRemove.length > 0) {
          PlacesUtils.tagging.tagURI(uri, tagsToRemove);
        }
      });
      onRedo.push(() => {
        if (tagsToRemove.length > 0) {
          PlacesUtils.tagging.untagURI(uri, tagsToRemove);
        }
>>>>>>> a17af05f
      });
    }
    this.undo = async function() {
      for (let f of onUndo) {
        await f();
      }
    };
    this.redo = async function() {
      for (let f of onRedo) {
        await f();
      }
    };
  }
};

/**
 * Transaction for copying an item.
 *
 * Required Input Properties: guid, newParentGuid
 * Optional Input Properties: newIndex, excludingAnnotations.
 */
PT.Copy = DefineTransaction(["guid", "newParentGuid"],
                            ["newIndex", "excludingAnnotations"]);
PT.Copy.prototype = {
<<<<<<< HEAD
  *execute(aGuid, aNewParentGuid, aNewIndex, aExcludingAnnotations) {
    let creationInfo = null;
    try {
      creationInfo = yield PlacesUtils.promiseBookmarksTree(aGuid);
=======
  async execute({ guid, newParentGuid, newIndex, excludingAnnotations }) {
    let creationInfo = null;
    try {
      creationInfo = await PlacesUtils.promiseBookmarksTree(guid);
>>>>>>> a17af05f
    } catch (ex) {
      throw new Error("Failed to get info for the specified item (guid: " +
                      guid + "). Ex: " + ex);
    }
    creationInfo.parentGuid = newParentGuid;
    creationInfo.index = newIndex;

    let newItemGuid = await createItemsFromBookmarksTree(creationInfo, false,
                                                         excludingAnnotations);
    let newItemInfo = null;
    this.undo = async function() {
      if (!newItemInfo) {
        newItemInfo = await PlacesUtils.promiseBookmarksTree(newItemGuid);
      }
      await PlacesUtils.bookmarks.remove(newItemGuid);
    };
    this.redo = async function() {
      await createItemsFromBookmarksTree(newItemInfo, true);
    }

    return newItemGuid;
  }
};<|MERGE_RESOLUTION|>--- conflicted
+++ resolved
@@ -225,11 +225,7 @@
    * @return the proxified transaction object.
    * @see getRawTransaction for retrieving the raw transaction.
    */
-<<<<<<< HEAD
-  proxifyTransaction(aRawTransaction) {
-=======
   proxifyTransaction(rawTransaction) {
->>>>>>> a17af05f
     let proxy = Object.freeze({
       transact() {
         return TransactionsManager.transact(this);
@@ -279,15 +275,9 @@
 
     if (this.length == 0 || forceNewEntry) {
       this.clearRedoEntries();
-<<<<<<< HEAD
-      this.unshift([aProxifiedTransaction]);
-    } else {
-      this[this.undoPosition].unshift(aProxifiedTransaction);
-=======
       this.unshift([proxifiedTransaction]);
     } else {
       this[this.undoPosition].unshift(proxifiedTransaction);
->>>>>>> a17af05f
     }
   }
 
@@ -327,17 +317,10 @@
   /**
    * @see Batches in the module documentation.
    */
-<<<<<<< HEAD
-  batch(aToBatch) {
-    if (Array.isArray(aToBatch)) {
-      if (aToBatch.length == 0)
-        throw new Error("aToBatch must not be an empty array");
-=======
   batch(transactionsToBatch) {
     if (Array.isArray(transactionsToBatch)) {
       if (transactionsToBatch.length == 0)
         throw new Error("Must pass a non-empty array");
->>>>>>> a17af05f
 
       if (transactionsToBatch.some(
            o => !TransactionsHistory.isProxifiedTransactionObject(o))) {
@@ -346,11 +329,7 @@
       return TransactionsManager.batch(async function() {
         for (let txn of transactionsToBatch) {
           try {
-<<<<<<< HEAD
-            yield txn.transact();
-=======
             await txn.transact();
->>>>>>> a17af05f
           } catch (ex) {
             console.error(ex);
           }
@@ -584,13 +563,6 @@
       this._createdBatchEntry = false;
       let rv;
       try {
-<<<<<<< HEAD
-        // We should return here, but bug 958949 makes that impossible.
-        rv = (yield Task.spawn(aTask));
-      } finally {
-        this._batching = false;
-        this._createdBatchEntry = false;
-=======
         rv = await task();
       } finally {
         // We must enqueue clearing batching mode to ensure that any existing
@@ -599,7 +571,6 @@
           this._batching = false;
           this._createdBatchEntry = false;
         });
->>>>>>> a17af05f
       }
       return rv;
     });
@@ -616,11 +587,7 @@
 
       for (let txnProxy of entry) {
         try {
-<<<<<<< HEAD
-          yield TransactionsHistory.getRawTransaction(txnProxy).undo();
-=======
           await TransactionsHistory.getRawTransaction(txnProxy).undo();
->>>>>>> a17af05f
         } catch (ex) {
           // If one transaction is broken, it's not safe to work with any other
           // undo entry.  Report the error and clear the undo history.
@@ -648,18 +615,11 @@
       for (let i = entry.length - 1; i >= 0; i--) {
         let transaction = TransactionsHistory.getRawTransaction(entry[i]);
         try {
-<<<<<<< HEAD
-          if (transaction.redo)
-            yield transaction.redo();
-          else
-            yield transaction.execute();
-=======
           if (transaction.redo) {
             await transaction.redo();
           } else {
             await transaction.execute();
           }
->>>>>>> a17af05f
         } catch (ex) {
           // If one transaction is broken, it's not safe to work with any other
           // redo entry. Report the error and clear the undo history.
@@ -700,13 +660,9 @@
       let win = Services.focus.activeWindow;
       if (win)
         win.updateCommands("undo");
-<<<<<<< HEAD
-    } catch (ex) { console.error(ex, "Couldn't update undo commands"); }
-=======
     } catch (ex) {
       console.error(ex, "Couldn't update undo commands.");
     }
->>>>>>> a17af05f
   }
 };
 
@@ -732,11 +688,7 @@
       throw new Error("Property '" + prop + "' is not defined");
   }
 
-<<<<<<< HEAD
-  let ctor = function(aInput) {
-=======
   let ctor = function(input) {
->>>>>>> a17af05f
     // We want to support both syntaxes:
     // let t = new PlacesTransactions.NewBookmark(),
     // let t = PlacesTransactions.NewBookmark()
@@ -774,16 +726,9 @@
   return v === null || (typeof(v) != "object" && typeof(v) != "function");
 }
 
-<<<<<<< HEAD
-DefineTransaction.annotationObjectValidate = function(obj) {
-  let checkProperty = (aPropName, aRequired, aCheckFunc) => {
-    if (aPropName in obj)
-      return aCheckFunc(obj[aPropName]);
-=======
 function checkProperty(obj, prop, required, checkFn) {
   if (prop in obj)
     return checkFn(obj[prop]);
->>>>>>> a17af05f
 
   return !required;
 }
@@ -822,26 +767,6 @@
 };
 
 DefineTransaction.inputProps = new Map();
-<<<<<<< HEAD
-DefineTransaction.defineInputProps =
-function(aNames, aValidationFunction, aDefaultValue) {
-  for (let name of aNames) {
-    this.inputProps.set(name, {
-      validateValue(aValue) {
-        if (aValue === undefined)
-          return aDefaultValue;
-        try {
-          return aValidationFunction(aValue);
-        } catch (ex) {
-          throw new Error(`Invalid value for input property ${name}`);
-        }
-      },
-
-      validateInput(aInput, aRequired) {
-        if (aRequired && !(name in aInput))
-          throw new Error(`Required input property is missing: ${name}`);
-        return this.validateValue(aInput[name]);
-=======
 DefineTransaction.defineInputProps = function(names, validateFn, defaultValue) {
   for (let name of names) {
     this.inputProps.set(name, {
@@ -859,7 +784,6 @@
         if (required && !(name in input))
           throw new Error(`Required input property is missing: ${name}`);
         return this.validateValue(input[name]);
->>>>>>> a17af05f
       },
 
       isArrayProperty: false
@@ -867,22 +791,12 @@
   }
 };
 
-<<<<<<< HEAD
-DefineTransaction.defineArrayInputProp =
-function(aName, aBasePropertyName) {
-  let baseProp = this.inputProps.get(aBasePropertyName);
-=======
 DefineTransaction.defineArrayInputProp = function(name, basePropertyName) {
   let baseProp = this.inputProps.get(basePropertyName);
->>>>>>> a17af05f
   if (!baseProp)
     throw new Error(`Unknown input property: ${basePropertyName}`);
 
-<<<<<<< HEAD
-  this.inputProps.set(aName, {
-=======
   this.inputProps.set(name, {
->>>>>>> a17af05f
     validateValue(aValue) {
       if (aValue == undefined)
         return [];
@@ -904,13 +818,8 @@
     // We allow setting either the array property itself (e.g. urls), or a
     // single element of it (url, in that example), that is then transformed
     // into a single-element array.
-<<<<<<< HEAD
-    validateInput(aInput, aRequired) {
-      if (aName in aInput) {
-=======
     validateInput(input, required) {
       if (name in input) {
->>>>>>> a17af05f
         // It's not allowed to set both though.
         if (basePropertyName in input) {
           throw new Error(`It is not allowed to set both ${name} and
@@ -938,15 +847,6 @@
   });
 };
 
-<<<<<<< HEAD
-DefineTransaction.validatePropertyValue =
-function(aProp, aInput, aRequired) {
-  return this.inputProps.get(aProp).validateInput(aInput, aRequired);
-};
-
-DefineTransaction.getInputObjectForSingleValue =
-function(aInput, aRequiredProps, aOptionalProps) {
-=======
 DefineTransaction.validatePropertyValue = function(prop, input, required) {
   return this.inputProps.get(prop).validateInput(input, required);
 };
@@ -954,7 +854,6 @@
 DefineTransaction.getInputObjectForSingleValue = function(input,
                                                           requiredProps,
                                                           optionalProps) {
->>>>>>> a17af05f
   // The following input forms may be deduced from a single value:
   // * a single required property with or without optional properties (the given
   //   value is set to the required property).
@@ -972,16 +871,10 @@
   return { [propName]: propValue };
 };
 
-<<<<<<< HEAD
-DefineTransaction.verifyInput =
-function(aInput, aRequiredProps = [], aOptionalProps = []) {
-  if (aRequiredProps.length == 0 && aOptionalProps.length == 0)
-=======
 DefineTransaction.verifyInput = function(input,
                                          requiredProps = [],
                                          optionalProps = []) {
   if (requiredProps.length == 0 && optionalProps.length == 0)
->>>>>>> a17af05f
     return {};
 
   // If there's just a single required/optional property, we allow passing it
@@ -1119,17 +1012,6 @@
               await createItem(child, guid);
             }
           }
-<<<<<<< HEAD
-        } else {
-          let livemark =
-            yield PlacesUtils.livemarks.addLivemark({ title: aItem.title
-                                                    , feedURI
-                                                    , siteURI
-                                                    , parentId
-                                                    , index: aIndex
-                                                    , guid});
-          itemId = livemark.id;
-=======
           if (restoring)
             shouldResetLastModified = true;
         } else {
@@ -1143,7 +1025,6 @@
           if (typeof(item.title) == "string")
             info.title = item.title;
           guid = (await PlacesUtils.livemarks.addLivemark(info)).guid;
->>>>>>> a17af05f
         }
         break;
       }
@@ -1198,30 +1079,6 @@
 PT.NewBookmark = DefineTransaction(["parentGuid", "url"],
                                    ["index", "title", "annotations", "tags"]);
 PT.NewBookmark.prototype = Object.seal({
-<<<<<<< HEAD
-  execute(aParentGuid, aURI, aIndex, aTitle,
-                    aKeyword, aPostData, aAnnos, aTags) {
-    return ExecuteCreateItem(this, aParentGuid,
-      function* (parentId, guidToRestore = "") {
-        let itemId = PlacesUtils.bookmarks.insertBookmark(
-          parentId, aURI, aIndex, aTitle, guidToRestore);
-
-        if (aKeyword) {
-          yield PlacesUtils.keywords.insert({
-            url: aURI.spec,
-            keyword: aKeyword,
-            postData: aPostData
-          });
-        }
-        if (aAnnos.length) {
-          PlacesUtils.setAnnotationsForItem(itemId, aAnnos);
-        }
-        if (aTags.length > 0) {
-          let currentTags = PlacesUtils.tagging.getTagsForURI(aURI);
-          aTags = aTags.filter(t => !currentTags.includes(t));
-          PlacesUtils.tagging.tagURI(aURI, aTags);
-        }
-=======
   async execute({ parentGuid, url, index, title, annotations, tags }) {
     let info = { parentGuid, index, url, title };
     // Filter tags to exclude already existing ones.
@@ -1230,7 +1087,6 @@
                                    .getTagsForURI(Services.io.newURI(url.href));
       tags = tags.filter(t => !currentTags.includes(t));
     }
->>>>>>> a17af05f
 
     async function createItem() {
       info = await PlacesUtils.bookmarks.insert(info);
@@ -1275,17 +1131,6 @@
 PT.NewFolder = DefineTransaction(["parentGuid", "title"],
                                  ["index", "annotations", "children"]);
 PT.NewFolder.prototype = Object.seal({
-<<<<<<< HEAD
-  execute(aParentGuid, aTitle, aIndex, aAnnos) {
-    return ExecuteCreateItem(this, aParentGuid,
-      function* (parentId, guidToRestore = "") {
-        let itemId = PlacesUtils.bookmarks.createFolder(
-          parentId, aTitle, aIndex, guidToRestore);
-        if (aAnnos.length > 0)
-          PlacesUtils.setAnnotationsForItem(itemId, aAnnos);
-        return itemId;
-      });
-=======
   async execute({ parentGuid, title, index, annotations, children }) {
     let folderGuid;
     let info = {
@@ -1334,7 +1179,6 @@
       // about precisely resetting the lastModified value.
     };
     return folderGuid;
->>>>>>> a17af05f
   }
 });
 
@@ -1349,22 +1193,12 @@
  */
 PT.NewSeparator = DefineTransaction(["parentGuid"], ["index"]);
 PT.NewSeparator.prototype = Object.seal({
-<<<<<<< HEAD
-  execute(aParentGuid, aIndex) {
-    return ExecuteCreateItem(this, aParentGuid,
-      function* (parentId, guidToRestore = "") {
-        let itemId = PlacesUtils.bookmarks.insertSeparator(
-          parentId, aIndex, guidToRestore);
-        return itemId;
-      });
-=======
   async execute(info) {
     info.type = PlacesUtils.bookmarks.TYPE_SEPARATOR;
     info = await PlacesUtils.bookmarks.insert(info);
     this.undo = PlacesUtils.bookmarks.remove.bind(PlacesUtils.bookmarks, info);
     this.redo = PlacesUtils.bookmarks.insert.bind(PlacesUtils.bookmarks, info);
     return info.guid;
->>>>>>> a17af05f
   }
 });
 
@@ -1381,24 +1215,6 @@
 PT.NewLivemark = DefineTransaction(["feedUrl", "title", "parentGuid"],
                                    ["siteUrl", "index", "annotations"]);
 PT.NewLivemark.prototype = Object.seal({
-<<<<<<< HEAD
-  *execute(aFeedURI, aTitle, aParentGuid, aSiteURI, aIndex, aAnnos) {
-    let livemarkInfo = { title: aTitle
-                       , feedURI: aFeedURI
-                       , siteURI: aSiteURI
-                       , index: aIndex };
-    let createItem = function* () {
-      livemarkInfo.parentId = yield PlacesUtils.promiseItemId(aParentGuid);
-      let livemark = yield PlacesUtils.livemarks.addLivemark(livemarkInfo);
-      if (aAnnos.length > 0)
-        PlacesUtils.setAnnotationsForItem(livemark.id, aAnnos);
-
-      if ("dateAdded" in livemarkInfo) {
-        PlacesUtils.bookmarks.setItemDateAdded(livemark.id,
-                                               livemarkInfo.dateAdded);
-        PlacesUtils.bookmarks.setItemLastModified(livemark.id,
-                                                  livemarkInfo.lastModified);
-=======
   async execute({ feedUrl, title, parentGuid, siteUrl, index, annotations }) {
     let livemarkInfo = { title,
                          feedURI: Services.io.newURI(feedUrl.href),
@@ -1409,7 +1225,6 @@
       let livemark = await PlacesUtils.livemarks.addLivemark(livemarkInfo);
       if (annotations.length > 0) {
         PlacesUtils.setAnnotationsForItem(livemark.id, annotations);
->>>>>>> a17af05f
       }
       return livemark;
     };
@@ -1437,25 +1252,6 @@
  */
 PT.Move = DefineTransaction(["guid", "newParentGuid"], ["newIndex"]);
 PT.Move.prototype = Object.seal({
-<<<<<<< HEAD
-  *execute(aGuid, aNewParentGuid, aNewIndex) {
-    let itemId = yield PlacesUtils.promiseItemId(aGuid),
-        oldParentId = PlacesUtils.bookmarks.getFolderIdForItem(itemId),
-        oldIndex = PlacesUtils.bookmarks.getItemIndex(itemId),
-        newParentId = yield PlacesUtils.promiseItemId(aNewParentGuid);
-
-    PlacesUtils.bookmarks.moveItem(itemId, newParentId, aNewIndex);
-
-    let undoIndex = PlacesUtils.bookmarks.getItemIndex(itemId);
-    this.undo = () => {
-      // Moving down in the same parent takes in count removal of the item
-      // so to revert positions we must move to oldIndex + 1
-      if (newParentId == oldParentId && oldIndex > undoIndex)
-        PlacesUtils.bookmarks.moveItem(itemId, oldParentId, oldIndex + 1);
-      else
-        PlacesUtils.bookmarks.moveItem(itemId, oldParentId, oldIndex);
-    };
-=======
   async execute({ guid, newParentGuid, newIndex }) {
     let originalInfo = await PlacesUtils.bookmarks.fetch(guid);
     if (!originalInfo)
@@ -1473,7 +1269,6 @@
     this.undo = PlacesUtils.bookmarks.update.bind(PlacesUtils.bookmarks, originalInfo);
     this.redo = PlacesUtils.bookmarks.update.bind(PlacesUtils.bookmarks, updateInfo);
     return guid;
->>>>>>> a17af05f
   }
 });
 
@@ -1484,13 +1279,6 @@
  */
 PT.EditTitle = DefineTransaction(["guid", "title"]);
 PT.EditTitle.prototype = Object.seal({
-<<<<<<< HEAD
-  *execute(aGuid, aTitle) {
-    let itemId = yield PlacesUtils.promiseItemId(aGuid),
-        oldTitle = PlacesUtils.bookmarks.getItemTitle(itemId);
-    PlacesUtils.bookmarks.setItemTitle(itemId, aTitle);
-    this.undo = () => { PlacesUtils.bookmarks.setItemTitle(itemId, oldTitle); };
-=======
   async execute({ guid, title }) {
     let originalInfo = await PlacesUtils.bookmarks.fetch(guid);
     if (!originalInfo)
@@ -1501,7 +1289,6 @@
 
     this.undo = PlacesUtils.bookmarks.update.bind(PlacesUtils.bookmarks, originalInfo);
     this.redo = PlacesUtils.bookmarks.update.bind(PlacesUtils.bookmarks, updateInfo);
->>>>>>> a17af05f
   }
 });
 
@@ -1512,25 +1299,6 @@
  */
 PT.EditUrl = DefineTransaction(["guid", "url"]);
 PT.EditUrl.prototype = Object.seal({
-<<<<<<< HEAD
-  *execute(aGuid, aURI) {
-    let itemId = yield PlacesUtils.promiseItemId(aGuid),
-        oldURI = PlacesUtils.bookmarks.getBookmarkURI(itemId),
-        oldURITags = PlacesUtils.tagging.getTagsForURI(oldURI),
-        newURIAdditionalTags = null;
-    PlacesUtils.bookmarks.changeBookmarkURI(itemId, aURI);
-
-    // Move tags from old URI to new URI.
-    if (oldURITags.length > 0) {
-      // Only untag the old URI if this is the only bookmark.
-      if (PlacesUtils.getBookmarksForURI(oldURI, {}).length == 0)
-        PlacesUtils.tagging.untagURI(oldURI, oldURITags);
-
-      let currentNewURITags = PlacesUtils.tagging.getTagsForURI(aURI);
-      newURIAdditionalTags = oldURITags.filter(t => !currentNewURITags.includes(t));
-      if (newURIAdditionalTags)
-        PlacesUtils.tagging.tagURI(aURI, newURIAdditionalTags);
-=======
   async execute({ guid, url }) {
     let originalInfo = await PlacesUtils.bookmarks.fetch(guid);
     if (!originalInfo)
@@ -1556,7 +1324,6 @@
         if (newURIAdditionalTags && newURIAdditionalTags.length > 0)
           PlacesUtils.tagging.tagURI(uri, newURIAdditionalTags);
       }
->>>>>>> a17af05f
     }
     await updateItem();
 
@@ -1630,11 +1397,7 @@
 PT.EditKeyword = DefineTransaction(["guid", "keyword"],
                                    ["postData", "oldKeyword"]);
 PT.EditKeyword.prototype = Object.seal({
-<<<<<<< HEAD
-  *execute(aGuid, aKeyword, aPostData, aOldKeyword) {
-=======
   async execute({ guid, keyword, postData, oldKeyword }) {
->>>>>>> a17af05f
     let url;
     let oldKeywordEntry;
     if (oldKeyword) {
@@ -1647,17 +1410,10 @@
       if (!url) {
         url = (await PlacesUtils.bookmarks.fetch(guid)).url;
       }
-<<<<<<< HEAD
-      yield PlacesUtils.keywords.insert({
-        url,
-        keyword: aKeyword,
-        postData: aPostData || (oldKeywordEntry ? oldKeywordEntry.postData : "")
-=======
       await PlacesUtils.keywords.insert({
         url,
         keyword,
         postData: postData || (oldKeywordEntry ? oldKeywordEntry.postData : "")
->>>>>>> a17af05f
       });
     }
 
@@ -1679,23 +1435,9 @@
  */
 PT.SortByName = DefineTransaction(["guid"]);
 PT.SortByName.prototype = {
-<<<<<<< HEAD
-  *execute(aGuid) {
-    let itemId = yield PlacesUtils.promiseItemId(aGuid),
-        oldOrder = [],  // [itemId] = old index
-        contents = PlacesUtils.getFolderContents(itemId, false, false).root,
-        count = contents.childCount;
-
-    // Sort between separators.
-    let newOrder = [], // nodes, in the new order.
-        preSep   = []; // Temporary array for sorting each group of nodes.
-    let sortingMethod = (a, b) => {
-      if (PlacesUtils.nodeIsContainer(a) && !PlacesUtils.nodeIsContainer(b))
-=======
   async execute({ guid }) {
     let sortingMethod = (node_a, node_b) => {
       if (PlacesUtils.nodeIsContainer(node_a) && !PlacesUtils.nodeIsContainer(node_b))
->>>>>>> a17af05f
         return -1;
       if (!PlacesUtils.nodeIsContainer(node_a) && PlacesUtils.nodeIsContainer(node_b))
         return 1;
@@ -1718,16 +1460,10 @@
           newOrderGuids.push(...preSepNodes.map(n => n.bookmarkGuid));
           preSepNodes = [];
         }
-<<<<<<< HEAD
-        newOrder.push(node);
-      } else
-        preSep.push(node);
-=======
         newOrderGuids.push(node.bookmarkGuid);
       } else {
         preSepNodes.push(node);
       }
->>>>>>> a17af05f
     }
     root.containerOpen = false;
     if (preSepNodes.length > 0) {
@@ -1736,33 +1472,11 @@
     }
     await PlacesUtils.bookmarks.reorder(guid, newOrderGuids);
 
-<<<<<<< HEAD
-    // Set the nex indexes.
-    let callback = {
-      runBatched() {
-        for (let i = 0; i < newOrder.length; ++i) {
-          PlacesUtils.bookmarks.setItemIndex(newOrder[i].itemId, i);
-        }
-      }
-    };
-    PlacesUtils.bookmarks.runInBatchMode(callback, null);
-
-    this.undo = () => {
-      let callback = {
-        runBatched() {
-          for (let item in oldOrder) {
-            PlacesUtils.bookmarks.setItemIndex(item, oldOrder[item]);
-          }
-        }
-      };
-      PlacesUtils.bookmarks.runInBatchMode(callback, null);
-=======
     this.undo = async function() {
       await PlacesUtils.bookmarks.reorder(guid, oldOrderGuids);
     };
     this.redo = async function() {
       await PlacesUtils.bookmarks.reorder(guid, newOrderGuids);
->>>>>>> a17af05f
     };
   }
 };
@@ -1778,11 +1492,7 @@
     let promiseBookmarksTree = async function(guid) {
       let tree;
       try {
-<<<<<<< HEAD
-        return PlacesUtils.promiseBookmarksTree(guid);
-=======
         tree = await PlacesUtils.promiseBookmarksTree(guid);
->>>>>>> a17af05f
       } catch (ex) {
         throw new Error("Failed to get info for the specified item (guid: " +
                           guid + "): " + ex);
@@ -1821,31 +1531,6 @@
  */
 PT.Tag = DefineTransaction(["urls", "tags"]);
 PT.Tag.prototype = {
-<<<<<<< HEAD
-  *execute(aURIs, aTags) {
-    let onUndo = [], onRedo = [];
-    for (let uri of aURIs) {
-
-      let promiseIsBookmarked = function* () {
-        let deferred = Promise.defer();
-        PlacesUtils.asyncGetBookmarkIds(
-          uri, ids => { deferred.resolve(ids.length > 0); });
-        return deferred.promise;
-      };
-
-      if (yield promiseIsBookmarked(uri)) {
-        // Tagging is only allowed for bookmarked URIs (but see 424160).
-        let createTxn = TransactionsHistory.getRawTransaction(
-          PT.NewBookmark({ url: uri
-                         , tags: aTags
-                         , parentGuid: PlacesUtils.bookmarks.unfiledGuid }));
-        yield createTxn.execute();
-        onUndo.unshift(createTxn.undo.bind(createTxn));
-        onRedo.push(createTxn.redo.bind(createTxn));
-      } else {
-        let currentTags = PlacesUtils.tagging.getTagsForURI(uri);
-        let newTags = aTags.filter(t => !currentTags.includes(t));
-=======
   async execute({ urls, tags }) {
     let onUndo = [], onRedo = [];
     for (let url of urls) {
@@ -1863,7 +1548,6 @@
         let uri = Services.io.newURI(url.href);
         let currentTags = PlacesUtils.tagging.getTagsForURI(uri);
         let newTags = tags.filter(t => !currentTags.includes(t));
->>>>>>> a17af05f
         PlacesUtils.tagging.tagURI(uri, newTags);
         onUndo.unshift(() => {
           PlacesUtils.tagging.untagURI(uri, newTags);
@@ -1896,23 +1580,6 @@
  */
 PT.Untag = DefineTransaction(["urls"], ["tags"]);
 PT.Untag.prototype = {
-<<<<<<< HEAD
-  *execute(aURIs, aTags) {
-    let onUndo = [], onRedo = [];
-    for (let uri of aURIs) {
-      let tagsToRemove;
-      let tagsSet = PlacesUtils.tagging.getTagsForURI(uri);
-      if (aTags.length > 0)
-        tagsToRemove = aTags.filter(t => tagsSet.includes(t));
-      else
-        tagsToRemove = tagsSet;
-      PlacesUtils.tagging.untagURI(uri, tagsToRemove);
-      onUndo.unshift(() => {
-        PlacesUtils.tagging.tagURI(uri, tagsToRemove);
-      });
-      onRedo.push(() => {
-        PlacesUtils.tagging.untagURI(uri, tagsToRemove);
-=======
   execute({ urls, tags }) {
     let onUndo = [], onRedo = [];
     for (let url of urls) {
@@ -1936,7 +1603,6 @@
         if (tagsToRemove.length > 0) {
           PlacesUtils.tagging.untagURI(uri, tagsToRemove);
         }
->>>>>>> a17af05f
       });
     }
     this.undo = async function() {
@@ -1961,17 +1627,10 @@
 PT.Copy = DefineTransaction(["guid", "newParentGuid"],
                             ["newIndex", "excludingAnnotations"]);
 PT.Copy.prototype = {
-<<<<<<< HEAD
-  *execute(aGuid, aNewParentGuid, aNewIndex, aExcludingAnnotations) {
-    let creationInfo = null;
-    try {
-      creationInfo = yield PlacesUtils.promiseBookmarksTree(aGuid);
-=======
   async execute({ guid, newParentGuid, newIndex, excludingAnnotations }) {
     let creationInfo = null;
     try {
       creationInfo = await PlacesUtils.promiseBookmarksTree(guid);
->>>>>>> a17af05f
     } catch (ex) {
       throw new Error("Failed to get info for the specified item (guid: " +
                       guid + "). Ex: " + ex);
