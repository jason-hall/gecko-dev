--- conflicted
+++ resolved
@@ -140,10 +140,6 @@
    *      If `guidOrURI` does not have the expected type or if it is a string
    *      that may be parsed neither as a valid URL nor as a valid GUID.
    */
-<<<<<<< HEAD
-  fetch(guidOrURI) {
-    throw new Error("Method not implemented");
-=======
   fetch(guidOrURI, options = {}) {
     // First, normalize to guid or string, and throw if not possible
     guidOrURI = PlacesUtils.normalizeToURLOrGUID(guidOrURI);
@@ -165,7 +161,6 @@
 
     return PlacesUtils.promiseDBConnection()
                       .then(db => fetch(db, guidOrURI, options));
->>>>>>> a17af05f
   },
 
   /**
@@ -208,15 +203,7 @@
    *      If an element of `visits` has an invalid `transition`.
    */
   insert(pageInfo) {
-<<<<<<< HEAD
-    if (typeof pageInfo != "object" || !pageInfo) {
-      throw new TypeError("pageInfo must be an object");
-    }
-
-    let info = validatePageInfo(pageInfo);
-=======
     let info = PlacesUtils.validatePageInfo(pageInfo);
->>>>>>> a17af05f
 
     return PlacesUtils.withConnectionWrapper("History.jsm: insert",
       db => insert(db, info));
@@ -337,10 +324,6 @@
         urls.push(normalized.href);
       }
     }
-<<<<<<< HEAD
-    let normalizedPages = {guids, urls};
-=======
->>>>>>> a17af05f
 
     // At this stage, we know that either `guids` is not-empty
     // or `urls` is not-empty.
@@ -547,10 +530,6 @@
    *      If `guidOrURI` has an unexpected type or if a string provided
    *      is neither not a valid GUID nor a valid URI.
    */
-<<<<<<< HEAD
-  hasVisits(page, onResult) {
-    throw new Error("Method not implemented");
-=======
   hasVisits(guidOrURI) {
     // Quick fallback to the cpp version.
     if (guidOrURI instanceof Ci.nsIURI) {
@@ -573,7 +552,6 @@
                                         { val: isGuid ? guidOrURI : guidOrURI.href });
       return !!rows.length;
     });
->>>>>>> a17af05f
   },
 
   /**
@@ -871,11 +849,7 @@
     // Note, we are already in a transaction, since callers create it.
     // Check relations regardless, to avoid creating orphans in case of
     // async race conditions.
-<<<<<<< HEAD
-    yield db.execute(`DELETE FROM moz_places WHERE id IN ( ${ idsList } )
-=======
     await db.execute(`DELETE FROM moz_places WHERE id IN ( ${ idsList } )
->>>>>>> a17af05f
                       AND foreign_count = 0 AND last_visit_date ISNULL`);
     // Hosts accumulated during the places delete are updated through a trigger
     // (see nsPlacesTriggers.h).
@@ -1074,11 +1048,7 @@
   let pagesToInspect = new Set();
   let onResultData = onResult ? [] : null;
 
-<<<<<<< HEAD
-  yield db.executeCached(
-=======
   await db.executeCached(
->>>>>>> a17af05f
      `SELECT v.id, place_id, visit_date / 1000 AS date, visit_type FROM moz_historyvisits v
              ${optionalJoin}
              WHERE ${ conditions.join(" AND ") }${ args.limit ? " LIMIT :limit" : "" }`,
