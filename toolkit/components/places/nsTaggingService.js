/* -*- indent-tabs-mode: nil; js-indent-level: 2 -*-
 * This Source Code Form is subject to the terms of the Mozilla Public
 * License, v. 2.0. If a copy of the MPL was not distributed with this
 * file, You can obtain one at http://mozilla.org/MPL/2.0/. */

const Cc = Components.classes;
const Ci = Components.interfaces;
const Cr = Components.results;

Components.utils.import("resource://gre/modules/XPCOMUtils.jsm");
Components.utils.import("resource://gre/modules/Services.jsm");
Components.utils.import("resource://gre/modules/PlacesUtils.jsm");
XPCOMUtils.defineLazyModuleGetter(this, "Deprecated",
                                  "resource://gre/modules/Deprecated.jsm");

const TOPIC_SHUTDOWN = "places-shutdown";

/**
 * The Places Tagging Service
 */
function TaggingService() {
  // Observe bookmarks changes.
  PlacesUtils.bookmarks.addObserver(this);

  // Cleanup on shutdown.
  Services.obs.addObserver(this, TOPIC_SHUTDOWN);
}

TaggingService.prototype = {
  /**
   * Creates a tag container under the tags-root with the given name.
   *
   * @param aTagName
   *        the name for the new tag.
   * @param aSource
   *        a change source constant from nsINavBookmarksService::SOURCE_*.
   * @returns the id of the new tag container.
   */
  _createTag: function TS__createTag(aTagName, aSource) {
    var newFolderId = PlacesUtils.bookmarks.createFolder(
      PlacesUtils.tagsFolderId, aTagName, PlacesUtils.bookmarks.DEFAULT_INDEX,
      /* aGuid */ null, aSource
    );
    // Add the folder to our local cache, so we can avoid doing this in the
    // observer that would have to check itemType.
    this._tagFolders[newFolderId] = aTagName;

    return newFolderId;
  },

  /**
   * Checks whether the given uri is tagged with the given tag.
   *
   * @param [in] aURI
   *        url to check for
   * @param [in] aTagName
   *        the tag to check for
   * @returns the item id if the URI is tagged with the given tag, -1
   *          otherwise.
   */
  _getItemIdForTaggedURI: function TS__getItemIdForTaggedURI(aURI, aTagName) {
    var tagId = this._getItemIdForTag(aTagName);
    if (tagId == -1)
      return -1;
    // Using bookmarks service API for this would be a pain.
    // Until tags implementation becomes sane, go the query way.
    let db = PlacesUtils.history.QueryInterface(Ci.nsPIPlacesDatabase)
                                .DBConnection;
    let stmt = db.createStatement(
      `SELECT id FROM moz_bookmarks
       WHERE parent = :tag_id
       AND fk = (SELECT id FROM moz_places WHERE url_hash = hash(:page_url) AND url = :page_url)`
    );
    stmt.params.tag_id = tagId;
    stmt.params.page_url = aURI.spec;
    try {
      if (stmt.executeStep()) {
        return stmt.row.id;
      }
    } finally {
      stmt.finalize();
    }
    return -1;
  },

  /**
   * Returns the folder id for a tag, or -1 if not found.
   * @param [in] aTag
   *        string tag to search for
   * @returns integer id for the bookmark folder for the tag
   */
  _getItemIdForTag: function TS_getItemIdForTag(aTagName) {
    for (var i in this._tagFolders) {
      if (aTagName.toLowerCase() == this._tagFolders[i].toLowerCase())
        return parseInt(i);
    }
    return -1;
  },

  /**
   * Makes a proper array of tag objects like  { id: number, name: string }.
   *
   * @param aTags
   *        Array of tags.  Entries can be tag names or concrete item id.
   * @param trim [optional]
   *        Whether to trim passed-in named tags. Defaults to false.
   * @return Array of tag objects like { id: number, name: string }.
   *
   * @throws Cr.NS_ERROR_INVALID_ARG if any element of the input array is not
   *         a valid tag.
   */
  _convertInputMixedTagsArray(aTags, trim = false) {
    // Handle sparse array with a .filter.
    return aTags.filter(tag => tag !== undefined)
                .map(idOrName => {
      let tag = {};
      if (typeof(idOrName) == "number" && this._tagFolders[idOrName]) {
        // This is a tag folder id.
        tag.id = idOrName;
        // We can't know the name at this point, since a previous tag could
        // want to change it.
        tag.__defineGetter__("name", () => this._tagFolders[tag.id]);
      } else if (typeof(idOrName) == "string" && idOrName.length > 0 &&
               idOrName.length <= Ci.nsITaggingService.MAX_TAG_LENGTH) {
        // This is a tag name.
        tag.name = trim ? idOrName.trim() : idOrName;
        // We can't know the id at this point, since a previous tag could
        // have created it.
        tag.__defineGetter__("id", () => this._getItemIdForTag(tag.name));
      } else {
<<<<<<< HEAD
        throw Cr.NS_ERROR_INVALID_ARG;
=======
        throw Components.Exception("Invalid tag value", Cr.NS_ERROR_INVALID_ARG);
>>>>>>> a17af05f
      }
      return tag;
    });
  },

  // nsITaggingService
  tagURI: function TS_tagURI(aURI, aTags, aSource) {
<<<<<<< HEAD
    if (!aURI || !aTags || !Array.isArray(aTags)) {
      throw Cr.NS_ERROR_INVALID_ARG;
=======
    if (!aURI || !aTags || !Array.isArray(aTags) || aTags.length == 0) {
      throw Components.Exception("Invalid value for tags", Cr.NS_ERROR_INVALID_ARG);
>>>>>>> a17af05f
    }

    // This also does some input validation.
    let tags = this._convertInputMixedTagsArray(aTags, true);

    let taggingFunction = () => {
      for (let tag of tags) {
        if (tag.id == -1) {
          // Tag does not exist yet, create it.
          this._createTag(tag.name, aSource);
        }

        let itemId = this._getItemIdForTaggedURI(aURI, tag.name);
        if (itemId == -1) {
          // The provided URI is not yet tagged, add a tag for it.
          // Note that bookmarks under tag containers must have null titles.
          PlacesUtils.bookmarks.insertBookmark(
            tag.id, aURI, PlacesUtils.bookmarks.DEFAULT_INDEX,
            /* aTitle */ null, /* aGuid */ null, aSource
          );
        } else {
          // Otherwise, bump the tag's timestamp, so that we can increment the
          // sync change counter for all bookmarks with the URI.
          PlacesUtils.bookmarks.setItemLastModified(itemId,
            PlacesUtils.toPRTime(Date.now()), aSource);
        }

        // Try to preserve user's tag name casing.
        // Rename the tag container so the Places view matches the most-recent
        // user-typed value.
        if (PlacesUtils.bookmarks.getItemTitle(tag.id) != tag.name) {
          // this._tagFolders is updated by the bookmarks observer.
          PlacesUtils.bookmarks.setItemTitle(tag.id, tag.name, aSource);
        }
      }
    };

    // Use a batch only if creating more than 2 tags.
    if (tags.length < 3) {
      taggingFunction();
    } else {
      PlacesUtils.bookmarks.runInBatchMode(taggingFunction, null);
    }
  },

  /**
   * Removes the tag container from the tags root if the given tag is empty.
   *
   * @param aTagId
   *        the itemId of the tag element under the tags root
   * @param aSource
   *        a change source constant from nsINavBookmarksService::SOURCE_*
   */
  _removeTagIfEmpty: function TS__removeTagIfEmpty(aTagId, aSource) {
    let count = 0;
    let db = PlacesUtils.history.QueryInterface(Ci.nsPIPlacesDatabase)
                                .DBConnection;
    let stmt = db.createStatement(
      `SELECT count(*) AS count FROM moz_bookmarks
       WHERE parent = :tag_id`
    );
    stmt.params.tag_id = aTagId;
    try {
      if (stmt.executeStep()) {
        count = stmt.row.count;
      }
    } finally {
      stmt.finalize();
    }

    if (count == 0) {
      PlacesUtils.bookmarks.removeItem(aTagId, aSource);
    }
  },

  // nsITaggingService
  untagURI: function TS_untagURI(aURI, aTags, aSource) {
<<<<<<< HEAD
    if (!aURI || (aTags && !Array.isArray(aTags))) {
      throw Cr.NS_ERROR_INVALID_ARG;
=======
    if (!aURI || (aTags && (!Array.isArray(aTags) || aTags.length == 0))) {
      throw Components.Exception("Invalid value for tags", Cr.NS_ERROR_INVALID_ARG);
>>>>>>> a17af05f
    }

    if (!aTags) {
      // Passing null should clear all tags for aURI, see the IDL.
      // XXXmano: write a perf-sensitive version of this code path...
      aTags = this.getTagsForURI(aURI);
    }

    // This also does some input validation.
    let tags = this._convertInputMixedTagsArray(aTags);

    let isAnyTagNotTrimmed = tags.some(tag => /^\s|\s$/.test(tag.name));
    if (isAnyTagNotTrimmed) {
      Deprecated.warning("At least one tag passed to untagURI was not trimmed",
                         "https://bugzilla.mozilla.org/show_bug.cgi?id=967196");
    }

    let untaggingFunction = () => {
      for (let tag of tags) {
        if (tag.id != -1) {
          // A tag could exist.
          let itemId = this._getItemIdForTaggedURI(aURI, tag.name);
          if (itemId != -1) {
            // There is a tagged item.
            PlacesUtils.bookmarks.removeItem(itemId, aSource);
          }
        }
      }
    };

    // Use a batch only if creating more than 2 tags.
    if (tags.length < 3) {
      untaggingFunction();
    } else {
      PlacesUtils.bookmarks.runInBatchMode(untaggingFunction, null);
    }
  },

  // nsITaggingService
  getURIsForTag: function TS_getURIsForTag(aTagName) {
    if (!aTagName || aTagName.length == 0) {
      throw Components.Exception("Invalid tag name", Cr.NS_ERROR_INVALID_ARG);
    }

    if (/^\s|\s$/.test(aTagName)) {
      Deprecated.warning("Tag passed to getURIsForTag was not trimmed",
                         "https://bugzilla.mozilla.org/show_bug.cgi?id=967196");
    }

    let uris = [];
    let tagId = this._getItemIdForTag(aTagName);
    if (tagId == -1)
      return uris;

    let db = PlacesUtils.history.QueryInterface(Ci.nsPIPlacesDatabase)
                                .DBConnection;
    let stmt = db.createStatement(
      `SELECT h.url FROM moz_places h
       JOIN moz_bookmarks b ON b.fk = h.id
       WHERE b.parent = :tag_id`
    );
    stmt.params.tag_id = tagId;
    try {
      while (stmt.executeStep()) {
        try {
          uris.push(Services.io.newURI(stmt.row.url));
        } catch (ex) {}
      }
    } finally {
      stmt.finalize();
    }

    return uris;
  },

  // nsITaggingService
  getTagsForURI: function TS_getTagsForURI(aURI, aCount) {
<<<<<<< HEAD
    if (!aURI)
      throw Cr.NS_ERROR_INVALID_ARG;

    var tags = [];
    var bookmarkIds = PlacesUtils.bookmarks.getBookmarkIdsForURI(aURI);
    for (var i = 0; i < bookmarkIds.length; i++) {
      var folderId = PlacesUtils.bookmarks.getFolderIdForItem(bookmarkIds[i]);
      if (this._tagFolders[folderId])
        tags.push(this._tagFolders[folderId]);
=======
    if (!aURI) {
      throw Components.Exception("Invalid uri", Cr.NS_ERROR_INVALID_ARG);
    }

    let tags = [];
    let db = PlacesUtils.history.DBConnection;
    let stmt = db.createStatement(
      `SELECT t.id AS folderId
       FROM moz_bookmarks b
       JOIN moz_bookmarks t on t.id = b.parent
       WHERE b.fk = (SELECT id FROM moz_places WHERE url_hash = hash(:url) AND url = :url) AND
       t.parent = :tags_root
       ORDER BY b.lastModified DESC, b.id DESC`
    );
    stmt.params.url = aURI.spec;
    stmt.params.tags_root = PlacesUtils.tagsFolderId;
    try {
      while (stmt.executeStep()) {
        try {
          tags.push(this._tagFolders[stmt.row.folderId]);
        } catch (ex) {}
      }
    } finally {
      stmt.finalize();
>>>>>>> a17af05f
    }

    // sort the tag list
    tags.sort(function(a, b) {
        return a.toLowerCase().localeCompare(b.toLowerCase());
      });
    if (aCount) {
      aCount.value = tags.length;
    }
    return tags;
  },

  __tagFolders: null,
  get _tagFolders() {
    if (!this.__tagFolders) {
      this.__tagFolders = [];

      let db = PlacesUtils.history.QueryInterface(Ci.nsPIPlacesDatabase)
                                  .DBConnection;
      let stmt = db.createStatement(
        "SELECT id, title FROM moz_bookmarks WHERE parent = :tags_root "
      );
      stmt.params.tags_root = PlacesUtils.tagsFolderId;
      try {
        while (stmt.executeStep()) {
          this.__tagFolders[stmt.row.id] = stmt.row.title;
        }
      } finally {
        stmt.finalize();
      }
    }

    return this.__tagFolders;
  },

  // nsITaggingService
  get allTags() {
    var allTags = [];
    for (var i in this._tagFolders)
      allTags.push(this._tagFolders[i]);
    // sort the tag list
    allTags.sort(function(a, b) {
        return a.toLowerCase().localeCompare(b.toLowerCase());
      });
    return allTags;
  },

  // nsITaggingService
  get hasTags() {
    return this._tagFolders.length > 0;
  },

  // nsIObserver
  observe: function TS_observe(aSubject, aTopic, aData) {
    if (aTopic == TOPIC_SHUTDOWN) {
      PlacesUtils.bookmarks.removeObserver(this);
      Services.obs.removeObserver(this, TOPIC_SHUTDOWN);
    }
  },

  /**
   * If the only bookmark items associated with aURI are contained in tag
   * folders, returns the IDs of those items.  This can be the case if
   * the URI was bookmarked and tagged at some point, but the bookmark was
   * removed, leaving only the bookmark items in tag folders.  If the URI is
   * either properly bookmarked or not tagged just returns and empty array.
   *
   * @param   aURI
   *          A URI (string) that may or may not be bookmarked
   * @returns an array of item ids
   */
  _getTaggedItemIdsIfUnbookmarkedURI:
  function TS__getTaggedItemIdsIfUnbookmarkedURI(aURI) {
    var itemIds = [];
    var isBookmarked = false;

    // Using bookmarks service API for this would be a pain.
    // Until tags implementation becomes sane, go the query way.
    let db = PlacesUtils.history.QueryInterface(Ci.nsPIPlacesDatabase)
                                .DBConnection;
    let stmt = db.createStatement(
      `SELECT id, parent
       FROM moz_bookmarks
       WHERE fk = (SELECT id FROM moz_places WHERE url_hash = hash(:page_url) AND url = :page_url)`
    );
    stmt.params.page_url = aURI.spec;
    try {
      while (stmt.executeStep() && !isBookmarked) {
        if (this._tagFolders[stmt.row.parent]) {
          // This is a tag entry.
          itemIds.push(stmt.row.id);
        } else {
          // This is a real bookmark, so the bookmarked URI is not an orphan.
          isBookmarked = true;
        }
      }
    } finally {
      stmt.finalize();
    }

    return isBookmarked ? [] : itemIds;
  },

  // nsINavBookmarkObserver
  onItemAdded: function TS_onItemAdded(aItemId, aFolderId, aIndex, aItemType,
                                       aURI, aTitle) {
    // Nothing to do if this is not a tag.
    if (aFolderId != PlacesUtils.tagsFolderId ||
        aItemType != PlacesUtils.bookmarks.TYPE_FOLDER)
      return;

    this._tagFolders[aItemId] = aTitle;
  },

  onItemRemoved: function TS_onItemRemoved(aItemId, aFolderId, aIndex,
                                           aItemType, aURI, aGuid, aParentGuid,
                                           aSource) {
    // Item is a tag folder.
    if (aFolderId == PlacesUtils.tagsFolderId && this._tagFolders[aItemId]) {
      delete this._tagFolders[aItemId];
    } else if (aURI && !this._tagFolders[aFolderId]) {
      // Item is a bookmark that was removed from a non-tag folder.
      // If the only bookmark items now associated with the bookmark's URI are
      // contained in tag folders, the URI is no longer properly bookmarked, so
      // untag it.
      let itemIds = this._getTaggedItemIdsIfUnbookmarkedURI(aURI);
      for (let i = 0; i < itemIds.length; i++) {
        try {
          PlacesUtils.bookmarks.removeItem(itemIds[i], aSource);
        } catch (ex) {}
      }
    } else if (aURI && this._tagFolders[aFolderId]) {
      // Item is a tag entry.  If this was the last entry for this tag, remove it.
      this._removeTagIfEmpty(aFolderId, aSource);
    }
  },

  onItemChanged: function TS_onItemChanged(aItemId, aProperty,
                                           aIsAnnotationProperty, aNewValue,
                                           aLastModified, aItemType) {
    if (aProperty == "title" && this._tagFolders[aItemId])
      this._tagFolders[aItemId] = aNewValue;
  },

  onItemMoved: function TS_onItemMoved(aItemId, aOldParent, aOldIndex,
                                      aNewParent, aNewIndex, aItemType) {
    if (this._tagFolders[aItemId] && PlacesUtils.tagsFolderId == aOldParent &&
        PlacesUtils.tagsFolderId != aNewParent)
      delete this._tagFolders[aItemId];
  },

  onItemVisited() {},
  onBeginUpdateBatch() {},
  onEndUpdateBatch() {},

  // nsISupports

  classID: Components.ID("{bbc23860-2553-479d-8b78-94d9038334f7}"),

  _xpcom_factory: XPCOMUtils.generateSingletonFactory(TaggingService),

  QueryInterface: XPCOMUtils.generateQI([
    Ci.nsITaggingService,
    Ci.nsINavBookmarkObserver,
    Ci.nsIObserver
  ])
};


function TagAutoCompleteResult(searchString, searchResult,
                               defaultIndex, errorDescription,
                               results, comments) {
  this._searchString = searchString;
  this._searchResult = searchResult;
  this._defaultIndex = defaultIndex;
  this._errorDescription = errorDescription;
  this._results = results;
  this._comments = comments;
}

TagAutoCompleteResult.prototype = {

  /**
   * The original search string
   */
  get searchString() {
    return this._searchString;
  },

  /**
   * The result code of this result object, either:
   *         RESULT_IGNORED   (invalid searchString)
   *         RESULT_FAILURE   (failure)
   *         RESULT_NOMATCH   (no matches found)
   *         RESULT_SUCCESS   (matches found)
   */
  get searchResult() {
    return this._searchResult;
  },

  /**
   * Index of the default item that should be entered if none is selected
   */
  get defaultIndex() {
    return this._defaultIndex;
  },

  /**
   * A string describing the cause of a search failure
   */
  get errorDescription() {
    return this._errorDescription;
  },

  /**
   * The number of matches
   */
  get matchCount() {
    return this._results.length;
  },

  /**
   * Get the value of the result at the given index
   */
  getValueAt: function PTACR_getValueAt(index) {
    return this._results[index];
  },

  getLabelAt: function PTACR_getLabelAt(index) {
    return this.getValueAt(index);
  },

  /**
   * Get the comment of the result at the given index
   */
  getCommentAt: function PTACR_getCommentAt(index) {
    return this._comments[index];
  },

  /**
   * Get the style hint for the result at the given index
   */
  getStyleAt: function PTACR_getStyleAt(index) {
    if (!this._comments[index])
      return null;  // not a category label, so no special styling

    if (index == 0)
      return "suggestfirst";  // category label on first line of results

    return "suggesthint";   // category label on any other line of results
  },

  /**
   * Get the image for the result at the given index
   */
  getImageAt: function PTACR_getImageAt(index) {
    return null;
  },

  /**
   * Get the image for the result at the given index
   */
  getFinalCompleteValueAt: function PTACR_getFinalCompleteValueAt(index) {
    return this.getValueAt(index);
  },

  /**
   * Remove the value at the given index from the autocomplete results.
   * If removeFromDb is set to true, the value should be removed from
   * persistent storage as well.
   */
  removeValueAt: function PTACR_removeValueAt(index, removeFromDb) {
    this._results.splice(index, 1);
    this._comments.splice(index, 1);
  },

  // nsISupports
  QueryInterface: XPCOMUtils.generateQI([
    Ci.nsIAutoCompleteResult
  ])
};

// Implements nsIAutoCompleteSearch
function TagAutoCompleteSearch() {
  XPCOMUtils.defineLazyServiceGetter(this, "tagging",
                                     "@mozilla.org/browser/tagging-service;1",
                                     "nsITaggingService");
}

TagAutoCompleteSearch.prototype = {
  _stopped: false,

  /*
   * Search for a given string and notify a listener (either synchronously
   * or asynchronously) of the result
   *
   * @param searchString - The string to search for
   * @param searchParam - An extra parameter
   * @param previousResult - A previous result to use for faster searching
   * @param listener - A listener to notify when the search is complete
   */
  startSearch: function PTACS_startSearch(searchString, searchParam, result, listener) {
    var searchResults = this.tagging.allTags;
    var results = [];
    var comments = [];
    this._stopped = false;

    // only search on characters for the last tag
    var index = Math.max(searchString.lastIndexOf(","),
      searchString.lastIndexOf(";"));
    var before = "";
    if (index != -1) {
      before = searchString.slice(0, index + 1);
      searchString = searchString.slice(index + 1);
      // skip past whitespace
      var m = searchString.match(/\s+/);
      if (m) {
         before += m[0];
         searchString = searchString.slice(m[0].length);
      }
    }

    if (!searchString.length) {
      var newResult = new TagAutoCompleteResult(searchString,
        Ci.nsIAutoCompleteResult.RESULT_NOMATCH, 0, "", results, comments);
      listener.onSearchResult(self, newResult);
      return;
    }

    var self = this;
    // generator: if yields true, not done
    function* doSearch() {
      var i = 0;
      while (i < searchResults.length) {
        if (self._stopped)
          yield false;
        // for each match, prepend what the user has typed so far
        if (searchResults[i].toLowerCase()
                            .indexOf(searchString.toLowerCase()) == 0 &&
            !comments.includes(searchResults[i])) {
          results.push(before + searchResults[i]);
          comments.push(searchResults[i]);
        }

        ++i;

        /* TODO: bug 481451
         * For each yield we pass a new result to the autocomplete
         * listener. The listener appends instead of replacing previous results,
         * causing invalid matchCount values.
         *
         * As a workaround, all tags are searched through in a single batch,
         * making this synchronous until the above issue is fixed.
         */

        /*
        // 100 loops per yield
        if ((i % 100) == 0) {
          var newResult = new TagAutoCompleteResult(searchString,
            Ci.nsIAutoCompleteResult.RESULT_SUCCESS_ONGOING, 0, "", results, comments);
          listener.onSearchResult(self, newResult);
          yield true;
        }
        */
      }

      let searchResult = results.length > 0 ?
                           Ci.nsIAutoCompleteResult.RESULT_SUCCESS :
                           Ci.nsIAutoCompleteResult.RESULT_NOMATCH;
      var newResult = new TagAutoCompleteResult(searchString, searchResult, 0,
                                                "", results, comments);
      listener.onSearchResult(self, newResult);
      yield false;
    }

    // chunk the search results via the generator
    var gen = doSearch();
    while (gen.next().value);
  },

  /**
   * Stop an asynchronous search that is in progress
   */
  stopSearch: function PTACS_stopSearch() {
    this._stopped = true;
  },

  // nsISupports

  classID: Components.ID("{1dcc23b0-d4cb-11dc-9ad6-479d56d89593}"),

  _xpcom_factory: XPCOMUtils.generateSingletonFactory(TagAutoCompleteSearch),

  QueryInterface: XPCOMUtils.generateQI([
    Ci.nsIAutoCompleteSearch
  ])
};

var component = [TaggingService, TagAutoCompleteSearch];
this.NSGetFactory = XPCOMUtils.generateNSGetFactory(component);<|MERGE_RESOLUTION|>--- conflicted
+++ resolved
@@ -128,11 +128,7 @@
         // have created it.
         tag.__defineGetter__("id", () => this._getItemIdForTag(tag.name));
       } else {
-<<<<<<< HEAD
-        throw Cr.NS_ERROR_INVALID_ARG;
-=======
         throw Components.Exception("Invalid tag value", Cr.NS_ERROR_INVALID_ARG);
->>>>>>> a17af05f
       }
       return tag;
     });
@@ -140,13 +136,8 @@
 
   // nsITaggingService
   tagURI: function TS_tagURI(aURI, aTags, aSource) {
-<<<<<<< HEAD
-    if (!aURI || !aTags || !Array.isArray(aTags)) {
-      throw Cr.NS_ERROR_INVALID_ARG;
-=======
     if (!aURI || !aTags || !Array.isArray(aTags) || aTags.length == 0) {
       throw Components.Exception("Invalid value for tags", Cr.NS_ERROR_INVALID_ARG);
->>>>>>> a17af05f
     }
 
     // This also does some input validation.
@@ -224,13 +215,8 @@
 
   // nsITaggingService
   untagURI: function TS_untagURI(aURI, aTags, aSource) {
-<<<<<<< HEAD
-    if (!aURI || (aTags && !Array.isArray(aTags))) {
-      throw Cr.NS_ERROR_INVALID_ARG;
-=======
     if (!aURI || (aTags && (!Array.isArray(aTags) || aTags.length == 0))) {
       throw Components.Exception("Invalid value for tags", Cr.NS_ERROR_INVALID_ARG);
->>>>>>> a17af05f
     }
 
     if (!aTags) {
@@ -308,17 +294,6 @@
 
   // nsITaggingService
   getTagsForURI: function TS_getTagsForURI(aURI, aCount) {
-<<<<<<< HEAD
-    if (!aURI)
-      throw Cr.NS_ERROR_INVALID_ARG;
-
-    var tags = [];
-    var bookmarkIds = PlacesUtils.bookmarks.getBookmarkIdsForURI(aURI);
-    for (var i = 0; i < bookmarkIds.length; i++) {
-      var folderId = PlacesUtils.bookmarks.getFolderIdForItem(bookmarkIds[i]);
-      if (this._tagFolders[folderId])
-        tags.push(this._tagFolders[folderId]);
-=======
     if (!aURI) {
       throw Components.Exception("Invalid uri", Cr.NS_ERROR_INVALID_ARG);
     }
@@ -343,7 +318,6 @@
       }
     } finally {
       stmt.finalize();
->>>>>>> a17af05f
     }
 
     // sort the tag list
