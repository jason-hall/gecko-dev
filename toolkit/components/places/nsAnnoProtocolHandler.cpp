//* -*- Mode: C++; tab-width: 8; indent-tabs-mode: nil; c-basic-offset: 2 -*- */
/* This Source Code Form is subject to the terms of the Mozilla Public
 * License, v. 2.0. If a copy of the MPL was not distributed with this
 * file, You can obtain one at http://mozilla.org/MPL/2.0/. */

/**
 * Implementation of moz-anno: URLs for accessing favicons.  The urls are sent
 * to the favicon service.  If the favicon service doesn't have the
 * data, a stream containing the default favicon will be returned.
 *
 * The reference to annotations ("moz-anno") is a leftover from previous
 * iterations of this component. As of now the moz-anno protocol is independent
 * of annotations.
 */

#include "nsAnnoProtocolHandler.h"
#include "nsFaviconService.h"
#include "nsIChannel.h"
#include "nsIInputStreamChannel.h"
#include "nsILoadGroup.h"
#include "nsIStandardURL.h"
#include "nsIStringStream.h"
#include "nsIInputStream.h"
#include "nsISupportsUtils.h"
#include "nsIURI.h"
#include "nsNetUtil.h"
#include "nsIOutputStream.h"
#include "nsInputStreamPump.h"
#include "nsContentUtils.h"
#include "nsServiceManagerUtils.h"
#include "nsStringStream.h"
#include "SimpleChannel.h"
#include "mozilla/ScopeExit.h"
#include "mozilla/storage.h"
#include "Helpers.h"
#include "FaviconHelpers.h"

using namespace mozilla;
using namespace mozilla::places;

////////////////////////////////////////////////////////////////////////////////
//// Global Functions

/**
 * Creates a channel to obtain the default favicon.
 */
static
nsresult
GetDefaultIcon(nsIChannel *aOriginalChannel, nsIChannel **aChannel)
{
  nsCOMPtr<nsIURI> defaultIconURI;
  nsresult rv = NS_NewURI(getter_AddRefs(defaultIconURI),
                          NS_LITERAL_CSTRING(FAVICON_DEFAULT_URL));
  NS_ENSURE_SUCCESS(rv, rv);
  nsCOMPtr<nsILoadInfo> loadInfo = aOriginalChannel->GetLoadInfo();
  rv = NS_NewChannelInternal(aChannel, defaultIconURI, loadInfo);
  NS_ENSURE_SUCCESS(rv, rv);
  Unused << (*aChannel)->SetContentType(NS_LITERAL_CSTRING(FAVICON_DEFAULT_MIMETYPE));
  Unused << aOriginalChannel->SetContentType(NS_LITERAL_CSTRING(FAVICON_DEFAULT_MIMETYPE));
  return NS_OK;
}

////////////////////////////////////////////////////////////////////////////////
//// faviconAsyncLoader

namespace {

/**
 * An instance of this class is passed to the favicon service as the callback
 * for getting favicon data from the database.  We'll get this data back in
 * HandleResult, and on HandleCompletion, we'll close our output stream which
 * will close the original channel for the favicon request.
 *
 * However, if an error occurs at any point and we don't have mData, we will
 * just fallback to the default favicon.  If anything happens at that point, the
 * world must be against us, so we can do nothing.
 */
class faviconAsyncLoader : public AsyncStatementCallback
{
public:
<<<<<<< HEAD
  faviconAsyncLoader(nsIChannel *aChannel, nsIStreamListener *aListener) :
      mChannel(aChannel)
    , mListener(aListener)
  {
    NS_ASSERTION(aChannel,
                 "Not providing a channel will result in crashes!");
    NS_ASSERTION(aListener,
                 "Not providing a stream listener will result in crashes!");
=======
  faviconAsyncLoader(nsIChannel *aChannel, nsIStreamListener *aListener,
                     uint16_t aPreferredSize)
    : mChannel(aChannel)
    , mListener(aListener)
    , mPreferredSize(aPreferredSize)
  {
    MOZ_ASSERT(aChannel, "Not providing a channel will result in crashes!");
    MOZ_ASSERT(aListener, "Not providing a stream listener will result in crashes!");
    MOZ_ASSERT(aChannel, "Not providing a channel!");
>>>>>>> a17af05f
  }

  //////////////////////////////////////////////////////////////////////////////
  //// mozIStorageStatementCallback

  NS_IMETHOD HandleResult(mozIStorageResultSet *aResultSet) override
  {
    nsCOMPtr<mozIStorageRow> row;
<<<<<<< HEAD
    nsresult rv = aResultSet->GetNextRow(getter_AddRefs(row));
    NS_ENSURE_SUCCESS(rv, rv);

    // We do not allow favicons without a MIME type, so we'll return the default
    // icon.
    nsAutoCString mimeType;
    (void)row->GetUTF8String(1, mimeType);
    NS_ENSURE_FALSE(mimeType.IsEmpty(), NS_OK);

    // Set our mimeType now that we know it.
    rv = mChannel->SetContentType(mimeType);
    NS_ENSURE_SUCCESS(rv, rv);

    // Obtain the binary blob that contains our favicon data.
    uint8_t *favicon;
    uint32_t size = 0;
    rv = row->GetBlob(0, &size, &favicon);
    NS_ENSURE_SUCCESS(rv, rv);

    nsCOMPtr<nsIInputStream> stream;
    rv = NS_NewByteInputStream(getter_AddRefs(stream),
                               reinterpret_cast<char*>(favicon),
                               size, NS_ASSIGNMENT_ADOPT);
    if (NS_FAILED(rv)) {
      free(favicon);
      return rv;
    }

    RefPtr<nsInputStreamPump> pump;
    rv = nsInputStreamPump::Create(getter_AddRefs(pump), stream, -1, -1, 0, 0,
                                   true);
    NS_ENSURE_SUCCESS(rv, rv);

    MOZ_DIAGNOSTIC_ASSERT(mListener);
    NS_ENSURE_TRUE(mListener, NS_ERROR_UNEXPECTED);

    rv = pump->AsyncRead(mListener, nullptr);
    NS_ENSURE_SUCCESS(rv, rv);

    mListener = nullptr;
=======
    while (NS_SUCCEEDED(aResultSet->GetNextRow(getter_AddRefs(row))) && row) {
      int32_t width;
      nsresult rv = row->GetInt32(1, &width);
      NS_ENSURE_SUCCESS(rv, rv);

      // Check if we already found an image >= than the preferred size,
      // otherwise keep examining the next results.
      if (width < mPreferredSize && !mData.IsEmpty()) {
        return NS_OK;
      }

      // Eventually override the default mimeType for svg.
      if (width == UINT16_MAX) {
        rv = mChannel->SetContentType(NS_LITERAL_CSTRING(SVG_MIME_TYPE));
      } else {
        rv = mChannel->SetContentType(NS_LITERAL_CSTRING(PNG_MIME_TYPE));
      }
      NS_ENSURE_SUCCESS(rv, rv);

      // Obtain the binary blob that contains our favicon data.
      uint8_t *data;
      uint32_t dataLen;
      rv = row->GetBlob(0, &dataLen, &data);
      NS_ENSURE_SUCCESS(rv, rv);
      mData.Adopt(TO_CHARBUFFER(data), dataLen);
    }

>>>>>>> a17af05f
    return NS_OK;
  }

  NS_IMETHOD HandleCompletion(uint16_t aReason) override
  {
<<<<<<< HEAD
    // If we've already written our icon data to the channel, there's nothing
    // more to do. If we didn't, then return the default icon instead.
    if (!mListener)
      return NS_OK;

=======
    MOZ_DIAGNOSTIC_ASSERT(mListener);
    NS_ENSURE_TRUE(mListener, NS_ERROR_UNEXPECTED);

    nsresult rv;
    // Ensure we'll break possible cycles with the listener.
>>>>>>> a17af05f
    auto cleanup = MakeScopeExit([&] () {
      mListener = nullptr;
    });

    nsCOMPtr<nsILoadInfo> loadInfo = mChannel->GetLoadInfo();
    nsCOMPtr<nsIEventTarget> target =
      nsContentUtils::GetEventTargetByLoadInfo(loadInfo, TaskCategory::Other);
    if (!mData.IsEmpty()) {
      nsCOMPtr<nsIInputStream> stream;
      rv = NS_NewCStringInputStream(getter_AddRefs(stream), mData);
      MOZ_ASSERT(NS_SUCCEEDED(rv));
      if (NS_SUCCEEDED(rv)) {
        RefPtr<nsInputStreamPump> pump;
        rv = nsInputStreamPump::Create(getter_AddRefs(pump), stream, -1, -1, 0, 0,
                                       true, target);
        MOZ_ASSERT(NS_SUCCEEDED(rv));
        if (NS_SUCCEEDED(rv)) {
          return pump->AsyncRead(mListener, nullptr);
        }
      }
    }

    // Fallback to the default favicon.
    // we should pass the loadInfo of the original channel along
    // to the new channel. Note that mChannel can not be null,
    // constructor checks that.
    nsCOMPtr<nsIChannel> newChannel;
<<<<<<< HEAD
    nsresult rv = GetDefaultIcon(loadInfo, getter_AddRefs(newChannel));

=======
    rv = GetDefaultIcon(mChannel, getter_AddRefs(newChannel));
>>>>>>> a17af05f
    if (NS_FAILED(rv)) {
      mListener->OnStartRequest(mChannel, nullptr);
      mListener->OnStopRequest(mChannel, nullptr, rv);
      return rv;
    }
<<<<<<< HEAD

    mChannel->SetContentType(NS_LITERAL_CSTRING("image/png"));

=======
>>>>>>> a17af05f
    return newChannel->AsyncOpen2(mListener);
  }

protected:
  virtual ~faviconAsyncLoader() {}

private:
  nsCOMPtr<nsIChannel> mChannel;
  nsCOMPtr<nsIStreamListener> mListener;
<<<<<<< HEAD
=======
  nsCString mData;
  uint16_t mPreferredSize;
>>>>>>> a17af05f
};

} // namespace

////////////////////////////////////////////////////////////////////////////////
//// nsAnnoProtocolHandler

NS_IMPL_ISUPPORTS(nsAnnoProtocolHandler, nsIProtocolHandler)

// nsAnnoProtocolHandler::GetScheme

NS_IMETHODIMP
nsAnnoProtocolHandler::GetScheme(nsACString& aScheme)
{
  aScheme.AssignLiteral("moz-anno");
  return NS_OK;
}


// nsAnnoProtocolHandler::GetDefaultPort
//
//    There is no default port for annotation URLs

NS_IMETHODIMP
nsAnnoProtocolHandler::GetDefaultPort(int32_t *aDefaultPort)
{
  *aDefaultPort = -1;
  return NS_OK;
}


// nsAnnoProtocolHandler::GetProtocolFlags

NS_IMETHODIMP
nsAnnoProtocolHandler::GetProtocolFlags(uint32_t *aProtocolFlags)
{
  *aProtocolFlags = (URI_NORELATIVE | URI_NOAUTH | URI_DANGEROUS_TO_LOAD |
                     URI_IS_LOCAL_RESOURCE);
  return NS_OK;
}


// nsAnnoProtocolHandler::NewURI

NS_IMETHODIMP
nsAnnoProtocolHandler::NewURI(const nsACString& aSpec,
                              const char *aOriginCharset,
                              nsIURI *aBaseURI, nsIURI **_retval)
{
  nsCOMPtr <nsIURI> uri = do_CreateInstance(NS_SIMPLEURI_CONTRACTID);
  if (!uri)
    return NS_ERROR_OUT_OF_MEMORY;
  nsresult rv = uri->SetSpec(aSpec);
  NS_ENSURE_SUCCESS(rv, rv);

  *_retval = nullptr;
  uri.swap(*_retval);
  return NS_OK;
}


// nsAnnoProtocolHandler::NewChannel
//

NS_IMETHODIMP
nsAnnoProtocolHandler::NewChannel2(nsIURI* aURI,
                                   nsILoadInfo* aLoadInfo,
                                   nsIChannel** _retval)
{
  NS_ENSURE_ARG_POINTER(aURI);

  // annotation info
  nsCOMPtr<nsIURI> annoURI;
  nsAutoCString annoName;
  nsresult rv = ParseAnnoURI(aURI, getter_AddRefs(annoURI), annoName);
  NS_ENSURE_SUCCESS(rv, rv);

  // Only favicon annotation are supported.
  if (!annoName.EqualsLiteral(FAVICON_ANNOTATION_NAME))
    return NS_ERROR_INVALID_ARG;

  return NewFaviconChannel(aURI, annoURI, aLoadInfo, _retval);
}

NS_IMETHODIMP
nsAnnoProtocolHandler::NewChannel(nsIURI *aURI, nsIChannel **_retval)
{
  return NewChannel2(aURI, nullptr, _retval);
}


// nsAnnoProtocolHandler::AllowPort
//
//    Don't override any bans on bad ports.

NS_IMETHODIMP
nsAnnoProtocolHandler::AllowPort(int32_t port, const char *scheme,
                                 bool *_retval)
{
  *_retval = false;
  return NS_OK;
}


// nsAnnoProtocolHandler::ParseAnnoURI
//
//    Splits an annotation URL into its URI and name parts

nsresult
nsAnnoProtocolHandler::ParseAnnoURI(nsIURI* aURI,
                                    nsIURI** aResultURI, nsCString& aName)
{
  nsresult rv;
  nsAutoCString path;
  rv = aURI->GetPathQueryRef(path);
  NS_ENSURE_SUCCESS(rv, rv);

  int32_t firstColon = path.FindChar(':');
  if (firstColon <= 0)
    return NS_ERROR_MALFORMED_URI;

  rv = NS_NewURI(aResultURI, Substring(path, firstColon + 1));
  NS_ENSURE_SUCCESS(rv, rv);

  aName = Substring(path, 0, firstColon);
  return NS_OK;
}

nsresult
nsAnnoProtocolHandler::NewFaviconChannel(nsIURI *aURI, nsIURI *aAnnotationURI,
                                         nsILoadInfo* aLoadInfo, nsIChannel **_channel)
{
  // Create our channel.  We'll call SetContentType with the right type when
  // we know what it actually is.
  nsCOMPtr<nsIChannel> channel = NS_NewSimpleChannel(
    aURI, aLoadInfo, aAnnotationURI,
    [] (nsIStreamListener* listener, nsIChannel* channel, nsIURI* annotationURI) {
      auto fallback = [&] () -> RequestOrReason {
        nsCOMPtr<nsIChannel> chan;
<<<<<<< HEAD
        nsCOMPtr<nsILoadInfo> loadInfo = channel->GetLoadInfo();
        nsresult rv = GetDefaultIcon(loadInfo, getter_AddRefs(chan));
=======
        nsresult rv = GetDefaultIcon(channel, getter_AddRefs(chan));
>>>>>>> a17af05f
        NS_ENSURE_SUCCESS(rv, Err(rv));

        rv = chan->AsyncOpen2(listener);
        NS_ENSURE_SUCCESS(rv, Err(rv));

        return RequestOrReason(chan.forget());
      };

      // Now we go ahead and get our data asynchronously for the favicon.
<<<<<<< HEAD
      nsCOMPtr<mozIStorageStatementCallback> callback =
        new faviconAsyncLoader(channel, listener);

      nsFaviconService* faviconService = nsFaviconService::GetFaviconService();
      // Any failures fallback to the default icon channel.
      if (!callback || !faviconService)
        return fallback();

      nsresult rv = faviconService->GetFaviconDataAsync(annotationURI, callback);
=======
      // Ignore the ref part of the URI before querying the database because
      // we may have added a size fragment for rendering purposes.
      nsFaviconService* faviconService = nsFaviconService::GetFaviconService();
      nsAutoCString faviconSpec;
      nsresult rv = annotationURI->GetSpecIgnoringRef(faviconSpec);
      // Any failures fallback to the default icon channel.
      if (NS_FAILED(rv) || !faviconService)
        return fallback();

      uint16_t preferredSize = UINT16_MAX;
      MOZ_ALWAYS_SUCCEEDS(faviconService->PreferredSizeFromURI(annotationURI, &preferredSize));
      nsCOMPtr<mozIStorageStatementCallback> callback =
        new faviconAsyncLoader(channel, listener, preferredSize);
      if (!callback)
        return fallback();

      rv = faviconService->GetFaviconDataAsync(faviconSpec, callback);
>>>>>>> a17af05f
      if (NS_FAILED(rv))
        return fallback();

      return RequestOrReason(nullptr);
    });
  NS_ENSURE_TRUE(channel, NS_ERROR_OUT_OF_MEMORY);

  channel.forget(_channel);
  return NS_OK;
}<|MERGE_RESOLUTION|>--- conflicted
+++ resolved
@@ -78,16 +78,6 @@
 class faviconAsyncLoader : public AsyncStatementCallback
 {
 public:
-<<<<<<< HEAD
-  faviconAsyncLoader(nsIChannel *aChannel, nsIStreamListener *aListener) :
-      mChannel(aChannel)
-    , mListener(aListener)
-  {
-    NS_ASSERTION(aChannel,
-                 "Not providing a channel will result in crashes!");
-    NS_ASSERTION(aListener,
-                 "Not providing a stream listener will result in crashes!");
-=======
   faviconAsyncLoader(nsIChannel *aChannel, nsIStreamListener *aListener,
                      uint16_t aPreferredSize)
     : mChannel(aChannel)
@@ -97,7 +87,6 @@
     MOZ_ASSERT(aChannel, "Not providing a channel will result in crashes!");
     MOZ_ASSERT(aListener, "Not providing a stream listener will result in crashes!");
     MOZ_ASSERT(aChannel, "Not providing a channel!");
->>>>>>> a17af05f
   }
 
   //////////////////////////////////////////////////////////////////////////////
@@ -106,48 +95,6 @@
   NS_IMETHOD HandleResult(mozIStorageResultSet *aResultSet) override
   {
     nsCOMPtr<mozIStorageRow> row;
-<<<<<<< HEAD
-    nsresult rv = aResultSet->GetNextRow(getter_AddRefs(row));
-    NS_ENSURE_SUCCESS(rv, rv);
-
-    // We do not allow favicons without a MIME type, so we'll return the default
-    // icon.
-    nsAutoCString mimeType;
-    (void)row->GetUTF8String(1, mimeType);
-    NS_ENSURE_FALSE(mimeType.IsEmpty(), NS_OK);
-
-    // Set our mimeType now that we know it.
-    rv = mChannel->SetContentType(mimeType);
-    NS_ENSURE_SUCCESS(rv, rv);
-
-    // Obtain the binary blob that contains our favicon data.
-    uint8_t *favicon;
-    uint32_t size = 0;
-    rv = row->GetBlob(0, &size, &favicon);
-    NS_ENSURE_SUCCESS(rv, rv);
-
-    nsCOMPtr<nsIInputStream> stream;
-    rv = NS_NewByteInputStream(getter_AddRefs(stream),
-                               reinterpret_cast<char*>(favicon),
-                               size, NS_ASSIGNMENT_ADOPT);
-    if (NS_FAILED(rv)) {
-      free(favicon);
-      return rv;
-    }
-
-    RefPtr<nsInputStreamPump> pump;
-    rv = nsInputStreamPump::Create(getter_AddRefs(pump), stream, -1, -1, 0, 0,
-                                   true);
-    NS_ENSURE_SUCCESS(rv, rv);
-
-    MOZ_DIAGNOSTIC_ASSERT(mListener);
-    NS_ENSURE_TRUE(mListener, NS_ERROR_UNEXPECTED);
-
-    rv = pump->AsyncRead(mListener, nullptr);
-    NS_ENSURE_SUCCESS(rv, rv);
-
-    mListener = nullptr;
-=======
     while (NS_SUCCEEDED(aResultSet->GetNextRow(getter_AddRefs(row))) && row) {
       int32_t width;
       nsresult rv = row->GetInt32(1, &width);
@@ -175,25 +122,16 @@
       mData.Adopt(TO_CHARBUFFER(data), dataLen);
     }
 
->>>>>>> a17af05f
     return NS_OK;
   }
 
   NS_IMETHOD HandleCompletion(uint16_t aReason) override
   {
-<<<<<<< HEAD
-    // If we've already written our icon data to the channel, there's nothing
-    // more to do. If we didn't, then return the default icon instead.
-    if (!mListener)
-      return NS_OK;
-
-=======
     MOZ_DIAGNOSTIC_ASSERT(mListener);
     NS_ENSURE_TRUE(mListener, NS_ERROR_UNEXPECTED);
 
     nsresult rv;
     // Ensure we'll break possible cycles with the listener.
->>>>>>> a17af05f
     auto cleanup = MakeScopeExit([&] () {
       mListener = nullptr;
     });
@@ -221,23 +159,12 @@
     // to the new channel. Note that mChannel can not be null,
     // constructor checks that.
     nsCOMPtr<nsIChannel> newChannel;
-<<<<<<< HEAD
-    nsresult rv = GetDefaultIcon(loadInfo, getter_AddRefs(newChannel));
-
-=======
     rv = GetDefaultIcon(mChannel, getter_AddRefs(newChannel));
->>>>>>> a17af05f
     if (NS_FAILED(rv)) {
       mListener->OnStartRequest(mChannel, nullptr);
       mListener->OnStopRequest(mChannel, nullptr, rv);
       return rv;
     }
-<<<<<<< HEAD
-
-    mChannel->SetContentType(NS_LITERAL_CSTRING("image/png"));
-
-=======
->>>>>>> a17af05f
     return newChannel->AsyncOpen2(mListener);
   }
 
@@ -247,11 +174,8 @@
 private:
   nsCOMPtr<nsIChannel> mChannel;
   nsCOMPtr<nsIStreamListener> mListener;
-<<<<<<< HEAD
-=======
   nsCString mData;
   uint16_t mPreferredSize;
->>>>>>> a17af05f
 };
 
 } // namespace
@@ -391,12 +315,7 @@
     [] (nsIStreamListener* listener, nsIChannel* channel, nsIURI* annotationURI) {
       auto fallback = [&] () -> RequestOrReason {
         nsCOMPtr<nsIChannel> chan;
-<<<<<<< HEAD
-        nsCOMPtr<nsILoadInfo> loadInfo = channel->GetLoadInfo();
-        nsresult rv = GetDefaultIcon(loadInfo, getter_AddRefs(chan));
-=======
         nsresult rv = GetDefaultIcon(channel, getter_AddRefs(chan));
->>>>>>> a17af05f
         NS_ENSURE_SUCCESS(rv, Err(rv));
 
         rv = chan->AsyncOpen2(listener);
@@ -406,17 +325,6 @@
       };
 
       // Now we go ahead and get our data asynchronously for the favicon.
-<<<<<<< HEAD
-      nsCOMPtr<mozIStorageStatementCallback> callback =
-        new faviconAsyncLoader(channel, listener);
-
-      nsFaviconService* faviconService = nsFaviconService::GetFaviconService();
-      // Any failures fallback to the default icon channel.
-      if (!callback || !faviconService)
-        return fallback();
-
-      nsresult rv = faviconService->GetFaviconDataAsync(annotationURI, callback);
-=======
       // Ignore the ref part of the URI before querying the database because
       // we may have added a size fragment for rendering purposes.
       nsFaviconService* faviconService = nsFaviconService::GetFaviconService();
@@ -434,7 +342,6 @@
         return fallback();
 
       rv = faviconService->GetFaviconDataAsync(faviconSpec, callback);
->>>>>>> a17af05f
       if (NS_FAILED(rv))
         return fallback();
 
