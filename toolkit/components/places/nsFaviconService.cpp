--- conflicted
+++ resolved
@@ -32,17 +32,7 @@
 #include "nsIContentPolicy.h"
 #include "nsContentUtils.h"
 #include "NullPrincipal.h"
-<<<<<<< HEAD
-
-// For large favicons optimization.
-#include "imgITools.h"
-#include "imgIContainer.h"
-
-// The target dimension, in pixels, for favicons we optimize.
-#define OPTIMIZED_FAVICON_DIMENSION 32
-=======
 #include "imgICache.h"
->>>>>>> a17af05f
 
 #define MAX_FAILED_FAVICONS 256
 #define FAVICON_CACHE_REDUCE_COUNT 64
