--- conflicted
+++ resolved
@@ -15,29 +15,17 @@
   ];
 
   // Create and add history observer.
-<<<<<<< HEAD
-  var historyObserver = {
-    visitCount: Array(),
-    onBeginUpdateBatch() {},
-    onEndUpdateBatch() {},
-    onVisit(aURI, aVisitID, aTime, aSessionID, aReferringID,
-                      aTransitionType) {
-=======
   let historyObserver = {
     count: 0,
     expectedURI: null,
     onVisit(aURI) {
->>>>>>> a17af05f
       info("Received onVisit: " + aURI.spec);
       if (aURI.equals(this.expectedURI)) {
         this.count++;
       }
     },
-<<<<<<< HEAD
-=======
     onBeginUpdateBatch() {},
     onEndUpdateBatch() {},
->>>>>>> a17af05f
     onTitleChanged() {},
     onDeleteURI() {},
     onClearHistory() {},
@@ -59,21 +47,9 @@
     await BrowserTestUtils.removeTab(tab);
   }
 
-<<<<<<< HEAD
-  function check_next_uri() {
-    if (URIs.length) {
-      let uri = URIs.shift();
-      loadCount = 0;
-      gBrowser.addEventListener("DOMContentLoaded", handleLoad, true);
-      gBrowser.loadURI(uri);
-    } else {
-      confirm_results();
-    }
-=======
   for (let uri of URIS) {
     await promiseLoadedThreeTimes(uri);
     is(historyObserver.count, 1,
       "onVisit has been received right number of times for " + uri);
->>>>>>> a17af05f
   }
 });