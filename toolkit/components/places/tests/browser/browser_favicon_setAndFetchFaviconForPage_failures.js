/* This Source Code Form is subject to the terms of the Mozilla Public
 * License, v. 2.0. If a copy of the MPL was not distributed with this
 * file, You can obtain one at http://mozilla.org/MPL/2.0/. */

/* eslint max-nested-callbacks: ["warn", 17] */

/**
 * This file tests setAndFetchFaviconForPage when it is called with invalid
 * arguments, and when no favicon is stored for the given arguments.
 */
function test() {
  // Initialization
  waitForExplicitFinish();
  let windowsToClose = [];
  let favIcon16Location =
    "http://example.org/tests/toolkit/components/places/tests/browser/favicon-normal16.png";
  let favIcon32Location =
    "http://example.org/tests/toolkit/components/places/tests/browser/favicon-normal32.png";
  let favIcon16URI = NetUtil.newURI(favIcon16Location);
  let favIcon32URI = NetUtil.newURI(favIcon32Location);
  let lastPageURI = NetUtil.newURI("http://example.com/verification");
  // This error icon must stay in sync with FAVICON_ERRORPAGE_URL in
  // nsIFaviconService.idl, aboutCertError.xhtml and netError.xhtml.
  let favIconErrorPageURI =
    NetUtil.newURI("chrome://global/skin/icons/warning-16.png");
  let favIconsResultCount = 0;

  function testOnWindow(aOptions, aCallback) {
    whenNewWindowLoaded(aOptions, function(aWin) {
      windowsToClose.push(aWin);
      executeSoon(() => aCallback(aWin));
    });
  }

  // This function is called after calling finish() on the test.
  registerCleanupFunction(function() {
    windowsToClose.forEach(function(aWin) {
      aWin.close();
    });
  });

  function checkFavIconsDBCount(aCallback) {
    let stmt = DBConn().createAsyncStatement("SELECT icon_url FROM moz_icons");
    stmt.executeAsync({
      handleResult: function final_handleResult(aResultSet) {
        while (aResultSet.getNextRow()) {
          favIconsResultCount++;
        }
      },
      handleError: function final_handleError(aError) {
        throw ("Unexpected error (" + aError.result + "): " + aError.message);
      },
      handleCompletion: function final_handleCompletion(aReason) {
        // begin testing
<<<<<<< HEAD
        info("Previous records in moz_favicons: " + favIconsResultCount);
=======
        info("Previous records in moz_icons: " + favIconsResultCount);
>>>>>>> a17af05f
        if (aCallback) {
          aCallback();
        }
      }
    });
    stmt.finalize();
  }

  function testNullPageURI(aWindow, aCallback) {
    try {
      aWindow.PlacesUtils.favicons.setAndFetchFaviconForPage(null, favIcon16URI,
        true, aWindow.PlacesUtils.favicons.FAVICON_LOAD_NON_PRIVATE, null,
        Services.scriptSecurityManager.getSystemPrincipal());
      throw ("Exception expected because aPageURI is null.");
    } catch (ex) {
      // We expected an exception.
      ok(true, "Exception expected because aPageURI is null");
    }

    if (aCallback) {
      aCallback();
    }
  }

  function testNullFavIconURI(aWindow, aCallback) {
    try {
      aWindow.PlacesUtils.favicons.setAndFetchFaviconForPage(
        NetUtil.newURI("http://example.com/null_faviconURI"), null,
        true, aWindow.PlacesUtils.favicons.FAVICON_LOAD_NON_PRIVATE,
        null, Services.scriptSecurityManager.getSystemPrincipal());
      throw ("Exception expected because aFaviconURI is null.");
    } catch (ex) {
      // We expected an exception.
      ok(true, "Exception expected because aFaviconURI is null.");
    }

    if (aCallback) {
      aCallback();
    }
  }

  function testAboutURI(aWindow, aCallback) {
    aWindow.PlacesUtils.favicons.setAndFetchFaviconForPage(
      NetUtil.newURI("about:testAboutURI"), favIcon16URI,
      true, aWindow.PlacesUtils.favicons.FAVICON_LOAD_NON_PRIVATE,
      null, Services.scriptSecurityManager.getSystemPrincipal());

    if (aCallback) {
      aCallback();
    }
  }

  function testPrivateBrowsingNonBookmarkedURI(aWindow, aCallback) {
    let pageURI = NetUtil.newURI("http://example.com/privateBrowsing");
    addVisits({ uri: pageURI, transitionType: TRANSITION_TYPED }, aWindow,
      function() {
        aWindow.PlacesUtils.favicons.setAndFetchFaviconForPage(pageURI,
          favIcon16URI, true,
          aWindow.PlacesUtils.favicons.FAVICON_LOAD_PRIVATE, null,
          Services.scriptSecurityManager.getSystemPrincipal());

        if (aCallback) {
          aCallback();
        }
    });
  }

  function testDisabledHistory(aWindow, aCallback) {
    let pageURI = NetUtil.newURI("http://example.com/disabledHistory");
    addVisits({ uri: pageURI, transition: TRANSITION_TYPED }, aWindow,
      function() {
        aWindow.Services.prefs.setBoolPref("places.history.enabled", false);

        aWindow.PlacesUtils.favicons.setAndFetchFaviconForPage(pageURI,
          favIcon16URI, true,
          aWindow.PlacesUtils.favicons.FAVICON_LOAD_NON_PRIVATE, null,
          Services.scriptSecurityManager.getSystemPrincipal());

        // The setAndFetchFaviconForPage function calls CanAddURI synchronously, thus
        // we can set the preference back to true immediately . We don't clear the
        // preference because not all products enable Places by default.
        aWindow.Services.prefs.setBoolPref("places.history.enabled", true);

        if (aCallback) {
          aCallback();
        }
    });
  }

  function testErrorIcon(aWindow, aCallback) {
    let pageURI = NetUtil.newURI("http://example.com/errorIcon");
    addVisits({ uri: pageURI, transition: TRANSITION_TYPED }, aWindow,
      function() {
        aWindow.PlacesUtils.favicons.setAndFetchFaviconForPage(pageURI,
          favIconErrorPageURI, true,
          aWindow.PlacesUtils.favicons.FAVICON_LOAD_NON_PRIVATE, null,
          Services.scriptSecurityManager.getSystemPrincipal());

      if (aCallback) {
        aCallback();
      }
    });
  }

  function testNonExistingPage(aWindow, aCallback) {
    aWindow.PlacesUtils.favicons.setAndFetchFaviconForPage(
      NetUtil.newURI("http://example.com/nonexistingPage"), favIcon16URI,
      true, aWindow.PlacesUtils.favicons.FAVICON_LOAD_NON_PRIVATE, null,
      Services.scriptSecurityManager.getSystemPrincipal());

    if (aCallback) {
      aCallback();
    }
  }

  function testFinalVerification(aWindow, aCallback) {
    // Only the last test should raise the onPageChanged notification,
    // executing the waitForFaviconChanged callback.
    waitForFaviconChanged(lastPageURI, favIcon32URI, aWindow,
      function final_callback() {
        // Check that only one record corresponding to the last favicon is present.
        let resultCount = 0;
        let stmt = DBConn().createAsyncStatement("SELECT icon_url FROM moz_icons");
        stmt.executeAsync({
          handleResult: function final_handleResult(aResultSet) {

            // If the moz_icons DB had been previously loaded (before our
            // test began), we should focus only in the URI we are testing and
            // skip the URIs not related to our test.
            if (favIconsResultCount > 0) {
              for (let row; (row = aResultSet.getNextRow()); ) {
                if (favIcon32URI.spec === row.getResultByIndex(0)) {
                  is(favIcon32URI.spec, row.getResultByIndex(0),
                    "Check equal favicons");
                  resultCount++;
                }
              }
            } else {
              for (let row; (row = aResultSet.getNextRow()); ) {
                is(favIcon32URI.spec, row.getResultByIndex(0),
                  "Check equal favicons");
                resultCount++;
              }
            }
          },
          handleError: function final_handleError(aError) {
            throw ("Unexpected error (" + aError.result + "): " + aError.message);
          },
          handleCompletion: function final_handleCompletion(aReason) {
            is(Ci.mozIStorageStatementCallback.REASON_FINISHED, aReason,
              "Check reasons are equal");
            is(1, resultCount, "Check result count");
            if (aCallback) {
              aCallback();
            }
          }
        });
        stmt.finalize();
    });

    // This is the only test that should cause the waitForFaviconChanged
    // callback to be invoked.  In turn, the callback will invoke
    // finish() causing the tests to finish.
    addVisits({ uri: lastPageURI, transition: TRANSITION_TYPED }, aWindow,
      function() {
        aWindow.PlacesUtils.favicons.setAndFetchFaviconForPage(lastPageURI,
          favIcon32URI, true,
          aWindow.PlacesUtils.favicons.FAVICON_LOAD_NON_PRIVATE, null,
          Services.scriptSecurityManager.getSystemPrincipal());
    });
  }

  checkFavIconsDBCount(function() {
    testOnWindow({}, function(aWin) {
      testNullPageURI(aWin, function() {
        testOnWindow({}, function(aWin2) {
          testNullFavIconURI(aWin2, function() {
            testOnWindow({}, function(aWin3) {
              testAboutURI(aWin3, function() {
                testOnWindow({private: true}, function(aWin4) {
                  testPrivateBrowsingNonBookmarkedURI(aWin4, function() {
                    testOnWindow({}, function(aWin5) {
                      testDisabledHistory(aWin5, function() {
                        testOnWindow({}, function(aWin6) {
                          testErrorIcon(aWin6, function() {
                            testOnWindow({}, function(aWin7) {
                              testNonExistingPage(aWin7, function() {
                                testOnWindow({}, function(aWin8) {
                                  testFinalVerification(aWin8, function() {
                                    finish();
                                  });
                                });
                              });
                            });
                          });
                        });
                      });
                    });
                  });
                });
              });
            });
          });
        });
      });
    });
  });
}<|MERGE_RESOLUTION|>--- conflicted
+++ resolved
@@ -52,11 +52,7 @@
       },
       handleCompletion: function final_handleCompletion(aReason) {
         // begin testing
-<<<<<<< HEAD
-        info("Previous records in moz_favicons: " + favIconsResultCount);
-=======
         info("Previous records in moz_icons: " + favIconsResultCount);
->>>>>>> a17af05f
         if (aCallback) {
           aCallback();
         }
