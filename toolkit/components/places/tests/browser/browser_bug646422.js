/* This Source Code Form is subject to the terms of the Mozilla Public
 * License, v. 2.0. If a copy of the MPL was not distributed with this
 * file, You can obtain one at http://mozilla.org/MPL/2.0/. */

/**
 * Test for Bug 646224.  Make sure that after changing the URI via
 * history.pushState, the history service has a title stored for the new URI.
 **/

<<<<<<< HEAD
add_task(function* () {
  let tab = yield BrowserTestUtils.openNewForegroundTab(gBrowser, "http://example.com");
=======
add_task(async function() {
  let tab = await BrowserTestUtils.openNewForegroundTab(gBrowser, "http://example.com");
>>>>>>> a17af05f

  let newTitlePromise = new Promise(resolve => {
    let observer = {
      onTitleChanged(uri, title) {
        // If the uri of the page whose title is changing ends with 'new_page',
        // then it's the result of our pushState.
        if (/new_page$/.test(uri.spec)) {
          resolve(title);
          PlacesUtils.history.removeObserver(observer);
        }
      },

      onBeginUpdateBatch() { },
      onEndUpdateBatch() { },
      onVisit() { },
      onDeleteURI() { },
      onClearHistory() { },
      onPageChanged() { },
      onDeleteVisits() { },
      QueryInterface: XPCOMUtils.generateQI([Ci.nsINavHistoryObserver])
    };

    PlacesUtils.history.addObserver(observer);
  });

  await ContentTask.spawn(tab.linkedBrowser, null, async function() {
    let title =  content.document.title;
    content.history.pushState("", "", "new_page");
    Assert.ok(title, "Content window should initially have a title.");
  });

  let newtitle = await newTitlePromise;

  await ContentTask.spawn(tab.linkedBrowser, { newtitle }, async function(args) {
    Assert.equal(args.newtitle, content.document.title, "Title after pushstate.");
  });

  await PlacesTestUtils.clearHistory();
  gBrowser.removeTab(tab);
});<|MERGE_RESOLUTION|>--- conflicted
+++ resolved
@@ -7,13 +7,8 @@
  * history.pushState, the history service has a title stored for the new URI.
  **/
 
-<<<<<<< HEAD
-add_task(function* () {
-  let tab = yield BrowserTestUtils.openNewForegroundTab(gBrowser, "http://example.com");
-=======
 add_task(async function() {
   let tab = await BrowserTestUtils.openNewForegroundTab(gBrowser, "http://example.com");
->>>>>>> a17af05f
 
   let newTitlePromise = new Promise(resolve => {
     let observer = {
