/* This Source Code Form is subject to the terms of the Mozilla Public
 * License, v. 2.0. If a copy of the MPL was not distributed with this
 * file, You can obtain one at http://mozilla.org/MPL/2.0/. */

"use strict";

Cu.import("resource://gre/modules/Services.jsm");

const CA = Cc["@mozilla.org/places/colorAnalyzer;1"].
           getService(Ci.mozIColorAnalyzer);

const hiddenWindowDoc = Cc["@mozilla.org/appshell/appShellService;1"].
                        getService(Ci.nsIAppShellService).
                        hiddenDOMWindow.document;

const XHTML_NS = "http://www.w3.org/1999/xhtml";

/**
 * Passes the given uri to findRepresentativeColor.
 * If expected is null, you expect it to fail.
 * If expected is a function, it will call that function.
 * If expected is a color, you expect that color to be returned.
 * Message is used in the calls to is().
 */
function frcTest(uri, expected, message) {
  return new Promise(resolve => {
    CA.findRepresentativeColor(Services.io.newURI(uri),
      function(success, color) {
        if (expected == null) {
          ok(!success, message);
        } else if (typeof expected == "function") {
          expected(color, message);
        } else {
          ok(success, "success: " + message);
          is(color, expected, message);
        }
        resolve();
    });
  });
}

/**
 * Handy function for getting an image into findRepresentativeColor and testing it.
 * Makes a canvas with the given dimensions, calls paintCanvasFunc with the 2d
 * context of the canvas, sticks the generated canvas into findRepresentativeColor.
 * See frcTest.
 */
function canvasTest(width, height, paintCanvasFunc, expected, message) {
  let canvas = hiddenWindowDoc.createElementNS(XHTML_NS, "canvas");
  canvas.width = width;
  canvas.height = height;
  paintCanvasFunc(canvas.getContext("2d"));
  let uri = canvas.toDataURL();
  return frcTest(uri, expected, message);
}

// simple test - draw a red box in the center, make sure we get red back
add_task(async function test_redSquare() {
  await canvasTest(16, 16, function(ctx) {
    ctx.fillStyle = "red";
    ctx.fillRect(2, 2, 12, 12);
  }, 0xFF0000, "redSquare analysis returns red");
});


// draw a blue square in one corner, red in the other, such that blue overlaps
// red by one pixel, making it the dominant color
add_task(async function test_blueOverlappingRed() {
  await canvasTest(16, 16, function(ctx) {
    ctx.fillStyle = "red";
    ctx.fillRect(0, 0, 8, 8);
    ctx.fillStyle = "blue";
    ctx.fillRect(7, 7, 8, 8);
  }, 0x0000FF, "blueOverlappingRed analysis returns blue");
});

// draw a red gradient next to a solid blue rectangle to ensure that a large
// block of similar colors beats out a smaller block of one color
add_task(async function test_redGradientBlueSolid() {
  await canvasTest(16, 16, function(ctx) {
    let gradient = ctx.createLinearGradient(0, 0, 1, 15);
    gradient.addColorStop(0, "#FF0000");
    gradient.addColorStop(1, "#FF0808");

    ctx.fillStyle = gradient;
    ctx.fillRect(0, 0, 16, 16);
    ctx.fillStyle = "blue";
    ctx.fillRect(9, 0, 7, 16);
  }, function(actual, message) {
    ok(actual >= 0xFF0000 && actual <= 0xFF0808, message);
  }, "redGradientBlueSolid analysis returns redish");
});

// try a transparent image, should fail
<<<<<<< HEAD
add_task(function* test_transparent() {
  yield canvasTest(16, 16, function(ctx) {
=======
add_task(async function test_transparent() {
  await canvasTest(16, 16, function(ctx) {
>>>>>>> a17af05f
    // do nothing!
  }, null, "transparent analysis fails");
});

add_task(async function test_invalidURI() {
  await frcTest("data:blah,Imnotavaliddatauri", null, "invalid URI analysis fails");
});

add_task(async function test_malformedPNGURI() {
  await frcTest("data:image/png;base64,iVBORblahblahblah", null,
                "malformed PNG URI analysis fails");
});

add_task(async function test_unresolvableURI() {
  await frcTest("http://www.example.com/blah/idontexist.png", null,
                "unresolvable URI analysis fails");
});

// draw a small blue box on a red background to make sure the algorithm avoids
// using the background color
add_task(async function test_blueOnRedBackground() {
  await canvasTest(16, 16, function(ctx) {
    ctx.fillStyle = "red";
    ctx.fillRect(0, 0, 16, 16);
    ctx.fillStyle = "blue";
    ctx.fillRect(4, 4, 8, 8);
  }, 0x0000FF, "blueOnRedBackground analysis returns blue");
});

// draw a slightly different color in the corners to make sure the corner colors
// don't have to be exactly equal to be considered the background color
add_task(async function test_variableBackground() {
  await canvasTest(16, 16, function(ctx) {
    ctx.fillStyle = "white";
    ctx.fillRect(0, 0, 16, 16);
    ctx.fillStyle = "#FEFEFE";
    ctx.fillRect(15, 0, 1, 1);
    ctx.fillStyle = "#FDFDFD";
    ctx.fillRect(15, 15, 1, 1);
    ctx.fillStyle = "#FCFCFC";
    ctx.fillRect(0, 15, 1, 1);
    ctx.fillStyle = "black";
    ctx.fillRect(4, 4, 8, 8);
  }, 0x000000, "variableBackground analysis returns black");
});

// like the above test, but make the colors different enough that they aren't
// considered the background color
add_task(async function test_tooVariableBackground() {
  await canvasTest(16, 16, function(ctx) {
    ctx.fillStyle = "white";
    ctx.fillRect(0, 0, 16, 16);
    ctx.fillStyle = "#EEDDCC";
    ctx.fillRect(15, 0, 1, 1);
    ctx.fillStyle = "#DDDDDD";
    ctx.fillRect(15, 15, 1, 1);
    ctx.fillStyle = "#CCCCCC";
    ctx.fillRect(0, 15, 1, 1);
    ctx.fillStyle = "black";
    ctx.fillRect(4, 4, 8, 8);
  }, function(actual, message) {
    isnot(actual, 0x000000, message);
  }, "tooVariableBackground analysis doesn't return black");
});

// draw a small black/white box over transparent background to make sure the
// algorithm doesn't think rgb(0,0,0) == rgba(0,0,0,0)
add_task(async function test_transparentBackgroundConflation() {
  await canvasTest(16, 16, function(ctx) {
    ctx.fillStyle = "black";
    ctx.fillRect(2, 2, 12, 12);
    ctx.fillStyle = "white";
    ctx.fillRect(5, 5, 6, 6);
  }, 0x000000, "transparentBackgroundConflation analysis returns black");
});


// make sure we fall back to the background color if we have no other choice
// (instead of failing as if there were no colors)
add_task(async function test_backgroundFallback() {
  await canvasTest(16, 16, function(ctx) {
    ctx.fillStyle = "black";
    ctx.fillRect(0, 0, 16, 16);
  }, 0x000000, "backgroundFallback analysis returns black");
});

// draw red rectangle next to a pink one to make sure the algorithm picks the
// more interesting color
add_task(async function test_interestingColorPreference() {
  await canvasTest(16, 16, function(ctx) {
    ctx.fillStyle = "#FFDDDD";
    ctx.fillRect(0, 0, 16, 16);
    ctx.fillStyle = "red";
    ctx.fillRect(0, 0, 3, 16);
  }, 0xFF0000, "interestingColorPreference analysis returns red");
});

// draw high saturation but dark red next to slightly less saturated color but
// much lighter, to make sure the algorithm doesn't pick colors that are
// nearly black just because of high saturation (in HSL terms)
add_task(async function test_saturationDependence() {
  await canvasTest(16, 16, function(ctx) {
    ctx.fillStyle = "hsl(0, 100%, 5%)";
    ctx.fillRect(0, 0, 16, 16);
    ctx.fillStyle = "hsl(0, 90%, 35%)";
    ctx.fillRect(0, 0, 8, 16);
  }, 0xAA0909, "saturationDependence analysis returns lighter red");
});

// make sure the preference for interesting colors won't stupidly pick 1 pixel
// of red over 169 black pixels
add_task(async function test_interestingColorPreferenceLenient() {
  await canvasTest(16, 16, function(ctx) {
    ctx.fillStyle = "black";
    ctx.fillRect(1, 1, 13, 13);
    ctx.fillStyle = "red";
    ctx.fillRect(3, 3, 1, 1);
  }, 0x000000, "interestingColorPreferenceLenient analysis returns black");
});

// ...but 6 pixels of red is more reasonable
add_task(async function test_interestingColorPreferenceNotTooLenient() {
  await canvasTest(16, 16, function(ctx) {
    ctx.fillStyle = "black";
    ctx.fillRect(1, 1, 13, 13);
    ctx.fillStyle = "red";
    ctx.fillRect(3, 3, 3, 2);
  }, 0xFF0000, "interestingColorPreferenceNotTooLenient analysis returns red");
});

var maxPixels = 144; // see ColorAnalyzer MAXIMUM_PIXELS const

// make sure that images larger than maxPixels*maxPixels fail
<<<<<<< HEAD
add_task(function* test_imageTooLarge() {
  yield canvasTest(1 + maxPixels, 1 + maxPixels, function(ctx) {
=======
add_task(async function test_imageTooLarge() {
  await canvasTest(1 + maxPixels, 1 + maxPixels, function(ctx) {
>>>>>>> a17af05f
    ctx.fillStyle = "red";
    ctx.fillRect(0, 0, 1 + maxPixels, 1 + maxPixels);
  }, null, "imageTooLarge analysis fails");
});

// the rest of the tests are for coverage of "real" favicons
// exact color isn't terribly important, just make sure it's reasonable
const filePrefix = getRootDirectory(gTestPath) + "colorAnalyzer/";

add_task(async function test_categoryDiscover() {
  await frcTest(filePrefix + "category-discover.png", 0xB28D3A,
                "category-discover analysis returns red");
});

add_task(async function test_localeGeneric() {
  await frcTest(filePrefix + "localeGeneric.png", 0x3EC23E,
                "localeGeneric analysis returns green");
});

add_task(async function test_dictionaryGeneric() {
  await frcTest(filePrefix + "dictionaryGeneric-16.png", 0x854C30,
                "dictionaryGeneric-16 analysis returns brown");
});

add_task(async function test_extensionGeneric() {
  await frcTest(filePrefix + "extensionGeneric-16.png", 0x53BA3F,
                "extensionGeneric-16 analysis returns green");
});<|MERGE_RESOLUTION|>--- conflicted
+++ resolved
@@ -92,13 +92,8 @@
 });
 
 // try a transparent image, should fail
-<<<<<<< HEAD
-add_task(function* test_transparent() {
-  yield canvasTest(16, 16, function(ctx) {
-=======
 add_task(async function test_transparent() {
   await canvasTest(16, 16, function(ctx) {
->>>>>>> a17af05f
     // do nothing!
   }, null, "transparent analysis fails");
 });
@@ -232,13 +227,8 @@
 var maxPixels = 144; // see ColorAnalyzer MAXIMUM_PIXELS const
 
 // make sure that images larger than maxPixels*maxPixels fail
-<<<<<<< HEAD
-add_task(function* test_imageTooLarge() {
-  yield canvasTest(1 + maxPixels, 1 + maxPixels, function(ctx) {
-=======
 add_task(async function test_imageTooLarge() {
   await canvasTest(1 + maxPixels, 1 + maxPixels, function(ctx) {
->>>>>>> a17af05f
     ctx.fillStyle = "red";
     ctx.fillRect(0, 0, 1 + maxPixels, 1 + maxPixels);
   }, null, "imageTooLarge analysis fails");
