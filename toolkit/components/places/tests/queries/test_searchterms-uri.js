/* -*- indent-tabs-mode: nil; js-indent-level: 2 -*- */
/* vim:set ts=2 sw=2 sts=2 et: */
/* This Source Code Form is subject to the terms of the Mozilla Public
 * License, v. 2.0. If a copy of the MPL was not distributed with this
 * file, You can obtain one at http://mozilla.org/MPL/2.0/. */

  // The test data for our database, note that the ordering of the results that
  // will be returned by the query (the isInQuery: true objects) is IMPORTANT.
  // see compareArrayToResult in head_queries.js for more info.
  var testData = [
    // Test flat domain with annotation, search term in sentence
    {isInQuery: true, isVisit: true, isDetails: true, isPageAnnotation: true,
     uri: "http://foo.com/", annoName: "moz/test", annoVal: "val",
     lastVisit: lastweek, title: "you know, moz is cool"},

    // Test https protocol
    {isInQuery: false, isVisit: true, isDetails: true, title: "moz",
     uri: "https://foo.com/", lastVisit: today},

    // Begin the invalid queries: wrong search term
    {isInQuery: false, isVisit: true, isDetails: true, title: "m o z",
     uri: "http://foo.com/wrongsearch.php", lastVisit: today},

     // Test subdomain inclued, search term at end
     {isInQuery: false, isVisit: true, isDetails: true,
      uri: "http://mail.foo.com/yiihah", title: "blahmoz", lastVisit: daybefore},

     // Test ftp protocol - vary the title length, embed search term
     {isInQuery: false, isVisit: true, isDetails: true,
      uri: "ftp://foo.com/ftp", lastVisit: lastweek,
      title: "hugelongconfmozlagurationofwordswithasearchtermsinit whoo-hoo"},

    // Test what we do with escaping in titles
    {isInQuery: false, isVisit: true, isDetails: true, title: "m%0o%0z",
     uri: "http://foo.com/changeme1.htm", lastVisit: yesterday},

    // Test another invalid title - for updating later
    {isInQuery: false, isVisit: true, isDetails: true, title: "m,oz",
     uri: "http://foo.com/changeme2.htm", lastVisit: yesterday}];

/**
 * This test will test Queries that use relative search terms and URI options
 */
<<<<<<< HEAD
function run_test() {
  run_next_test();
}

add_task(function* test_searchterms_uri() {
  yield task_populateDB(testData);
=======
add_task(async function test_searchterms_uri() {
  await task_populateDB(testData);
>>>>>>> a17af05f
   var query = PlacesUtils.history.getNewQuery();
   query.searchTerms = "moz";
   query.uri = uri("http://foo.com");

   // Options
   var options = PlacesUtils.history.getNewQueryOptions();
   options.sortingMode = options.SORT_BY_DATE_ASCENDING;
   options.resultType = options.RESULTS_AS_URI;

   // Results
   var result = PlacesUtils.history.executeQuery(query, options);
   var root = result.root;
   root.containerOpen = true;

   do_print("Number of items in result set: " + root.childCount);
   for (var i = 0; i < root.childCount; ++i) {
     do_print("result: " + root.getChild(i).uri + " Title: " + root.getChild(i).title);
   }

   // Check our inital result set
   compareArrayToResult(testData, root);

   // live update.
   do_print("change title");
   var change1 = [{isDetails: true, uri: "http://foo.com/",
                   title: "mo"}, ];
   await task_populateDB(change1);

   do_check_false(isInResult({uri: "http://foo.com/"}, root));
   var change2 = [{isDetails: true, uri: "http://foo.com/",
                   title: "moz"}, ];
   await task_populateDB(change2);
   do_check_true(isInResult({uri: "http://foo.com/"}, root));

   root.containerOpen = false;
});<|MERGE_RESOLUTION|>--- conflicted
+++ resolved
@@ -41,17 +41,8 @@
 /**
  * This test will test Queries that use relative search terms and URI options
  */
-<<<<<<< HEAD
-function run_test() {
-  run_next_test();
-}
-
-add_task(function* test_searchterms_uri() {
-  yield task_populateDB(testData);
-=======
 add_task(async function test_searchterms_uri() {
   await task_populateDB(testData);
->>>>>>> a17af05f
    var query = PlacesUtils.history.getNewQuery();
    query.searchTerms = "moz";
    query.uri = uri("http://foo.com");
