--- conflicted
+++ resolved
@@ -146,11 +146,7 @@
 add_task(async function tag_to_uri() {
   do_print("Querying history on tag associated with a URI should return " +
            "that URI");
-<<<<<<< HEAD
-  yield task_doWithVisit(["foo", "bar", "baz"], function(aURI) {
-=======
   await task_doWithVisit(["foo", "bar", "baz"], function(aURI) {
->>>>>>> a17af05f
     var [query, opts] = makeQuery(["foo"]);
     executeAndCheckQueryResults(query, opts, [aURI.spec]);
     [query, opts] = makeQuery(["bar"]);
@@ -163,11 +159,7 @@
 add_task(async function tags_to_uri() {
   do_print("Querying history on many tags associated with a URI should " +
            "return that URI");
-<<<<<<< HEAD
-  yield task_doWithVisit(["foo", "bar", "baz"], function(aURI) {
-=======
   await task_doWithVisit(["foo", "bar", "baz"], function(aURI) {
->>>>>>> a17af05f
     var [query, opts] = makeQuery(["foo", "bar"]);
     executeAndCheckQueryResults(query, opts, [aURI.spec]);
     [query, opts] = makeQuery(["foo", "baz"]);
@@ -182,11 +174,7 @@
 add_task(async function repeated_tag() {
   do_print("Specifying the same tag multiple times in a history query " +
            "should not matter");
-<<<<<<< HEAD
-  yield task_doWithVisit(["foo", "bar", "baz"], function(aURI) {
-=======
   await task_doWithVisit(["foo", "bar", "baz"], function(aURI) {
->>>>>>> a17af05f
     var [query, opts] = makeQuery(["foo", "foo"]);
     executeAndCheckQueryResults(query, opts, [aURI.spec]);
     [query, opts] = makeQuery(["foo", "foo", "foo", "bar", "bar", "baz"]);
@@ -197,11 +185,7 @@
 add_task(async function many_tags_no_uri() {
   do_print("Querying history on many tags associated with a URI and " +
            "tags not associated with that URI should not return that URI");
-<<<<<<< HEAD
-  yield task_doWithVisit(["foo", "bar", "baz"], function(aURI) {
-=======
   await task_doWithVisit(["foo", "bar", "baz"], function(aURI) {
->>>>>>> a17af05f
     var [query, opts] = makeQuery(["foo", "bogus"]);
     executeAndCheckQueryResults(query, opts, []);
     [query, opts] = makeQuery(["foo", "bar", "bogus"]);
@@ -213,11 +197,7 @@
 
 add_task(async function nonexistent_tags() {
   do_print("Querying history on nonexistent tags should return no results");
-<<<<<<< HEAD
-  yield task_doWithVisit(["foo", "bar", "baz"], function(aURI) {
-=======
   await task_doWithVisit(["foo", "bar", "baz"], function(aURI) {
->>>>>>> a17af05f
     var [query, opts] = makeQuery(["bogus"]);
     executeAndCheckQueryResults(query, opts, []);
     [query, opts] = makeQuery(["bogus", "gnarly"]);
@@ -228,11 +208,7 @@
 add_task(async function tag_to_bookmark() {
   do_print("Querying bookmarks on tag associated with a URI should " +
            "return that URI");
-<<<<<<< HEAD
-  yield task_doWithBookmark(["foo", "bar", "baz"], function(aURI) {
-=======
   await task_doWithBookmark(["foo", "bar", "baz"], function(aURI) {
->>>>>>> a17af05f
     var [query, opts] = makeQuery(["foo"]);
     opts.queryType = opts.QUERY_TYPE_BOOKMARKS;
     executeAndCheckQueryResults(query, opts, [aURI.spec]);
@@ -248,11 +224,7 @@
 add_task(async function many_tags_to_bookmark() {
   do_print("Querying bookmarks on many tags associated with a URI " +
            "should return that URI");
-<<<<<<< HEAD
-  yield task_doWithBookmark(["foo", "bar", "baz"], function(aURI) {
-=======
   await task_doWithBookmark(["foo", "bar", "baz"], function(aURI) {
->>>>>>> a17af05f
     var [query, opts] = makeQuery(["foo", "bar"]);
     opts.queryType = opts.QUERY_TYPE_BOOKMARKS;
     executeAndCheckQueryResults(query, opts, [aURI.spec]);
@@ -271,11 +243,7 @@
 add_task(async function repeated_tag_to_bookmarks() {
   do_print("Specifying the same tag multiple times in a bookmark query " +
            "should not matter");
-<<<<<<< HEAD
-  yield task_doWithBookmark(["foo", "bar", "baz"], function(aURI) {
-=======
   await task_doWithBookmark(["foo", "bar", "baz"], function(aURI) {
->>>>>>> a17af05f
     var [query, opts] = makeQuery(["foo", "foo"]);
     opts.queryType = opts.QUERY_TYPE_BOOKMARKS;
     executeAndCheckQueryResults(query, opts, [aURI.spec]);
@@ -288,11 +256,7 @@
 add_task(async function many_tags_no_bookmark() {
   do_print("Querying bookmarks on many tags associated with a URI and " +
            "tags not associated with that URI should not return that URI");
-<<<<<<< HEAD
-  yield task_doWithBookmark(["foo", "bar", "baz"], function(aURI) {
-=======
   await task_doWithBookmark(["foo", "bar", "baz"], function(aURI) {
->>>>>>> a17af05f
     var [query, opts] = makeQuery(["foo", "bogus"]);
     opts.queryType = opts.QUERY_TYPE_BOOKMARKS;
     executeAndCheckQueryResults(query, opts, []);
@@ -307,11 +271,7 @@
 
 add_task(async function nonexistent_tags_bookmark() {
   do_print("Querying bookmarks on nonexistent tag should return no results");
-<<<<<<< HEAD
-  yield task_doWithBookmark(["foo", "bar", "baz"], function(aURI) {
-=======
   await task_doWithBookmark(["foo", "bar", "baz"], function(aURI) {
->>>>>>> a17af05f
     var [query, opts] = makeQuery(["bogus"]);
     opts.queryType = opts.QUERY_TYPE_BOOKMARKS;
     executeAndCheckQueryResults(query, opts, []);
@@ -447,11 +407,7 @@
     title: tagName
   });
 
-<<<<<<< HEAD
-  yield PlacesUtils.bookmarks.insert({
-=======
   await PlacesUtils.bookmarks.insert({
->>>>>>> a17af05f
     parentGuid: dupTag.guid,
     title: "title",
     url: TEST_URI
@@ -476,11 +432,7 @@
   PlacesUtils.tagging.tagURI(TEST_URI, [tagName]);
 
   do_print("Create folder with same name as tag");
-<<<<<<< HEAD
-  yield PlacesUtils.bookmarks.insert({
-=======
   await PlacesUtils.bookmarks.insert({
->>>>>>> a17af05f
     parentGuid: PlacesUtils.bookmarks.unfiledGuid,
     type: PlacesUtils.bookmarks.TYPE_FOLDER,
     title: tagName
@@ -773,11 +725,4 @@
     aArr1.forEach(u => do_check_true(aArr2.indexOf(u) >= 0));
     aArr2.forEach(u => do_check_true(aArr1.indexOf(u) >= 0));
   }
-<<<<<<< HEAD
-}
-
-function run_test() {
-  run_next_test();
-=======
->>>>>>> a17af05f
 }