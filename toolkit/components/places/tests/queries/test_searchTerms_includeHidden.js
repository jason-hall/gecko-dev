--- conflicted
+++ resolved
@@ -48,23 +48,11 @@
   }
 ];
 
-<<<<<<< HEAD
-function run_test() {
-  run_next_test();
-}
-
-add_task(function* test_initalize() {
-  yield task_populateDB(VISITS);
-});
-
-add_task(function* test_searchTerms_includeHidden() {
-=======
 add_task(async function test_initalize() {
   await task_populateDB(VISITS);
 });
 
 add_task(async function test_searchTerms_includeHidden() {
->>>>>>> a17af05f
   for (let data of TEST_DATA) {
     let query = PlacesUtils.history.getNewQuery();
     query.searchTerms = data.searchTerms;
@@ -84,10 +72,6 @@
     do_check_eq(cc, data.expectedResults);
     do_check_eq(cc_update, data.expectedResults + (data.includeHidden ? 1 : 0));
 
-<<<<<<< HEAD
-    yield PlacesUtils.history.remove("http://hidden.example.com/");
-=======
     await PlacesUtils.history.remove("http://hidden.example.com/");
->>>>>>> a17af05f
   }
 });