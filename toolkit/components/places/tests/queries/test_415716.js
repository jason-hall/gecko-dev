--- conflicted
+++ resolved
@@ -27,22 +27,11 @@
   return TRANSITION_TYPED;
 }
 
-<<<<<<< HEAD
-function run_test() {
-  run_next_test();
-}
-
-=======
->>>>>>> a17af05f
 /**
  * Builds a test database by hand using various times, annotations and
  * visit numbers for this test
  */
-<<<<<<< HEAD
-add_task(function* test_buildTestDatabase() {
-=======
 add_task(async function test_buildTestDatabase() {
->>>>>>> a17af05f
   // This is the set of visits that we will match - our min visit is 2 so that's
   // why we add more visits to the same URIs.
   let testURI = uri("http://www.foo.com");
