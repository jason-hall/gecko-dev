--- conflicted
+++ resolved
@@ -111,17 +111,8 @@
   }
 ];
 
-<<<<<<< HEAD
-function run_test() {
-  run_next_test();
-}
-
-add_task(function* test_sort_date_site_grouping() {
-  yield task_populateDB(testData);
-=======
 add_task(async function test_sort_date_site_grouping() {
   await task_populateDB(testData);
->>>>>>> a17af05f
 
   // On Linux, the (local files) folder is shown after sites unlike Mac/Windows.
   // Thus, we avoid running this test on Linux but this should be re-enabled
