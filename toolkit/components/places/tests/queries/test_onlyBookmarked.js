/* -*- indent-tabs-mode: nil; js-indent-level: 2 -*- */
/* vim:set ts=2 sw=2 sts=2 et: */
/* This Source Code Form is subject to the terms of the Mozilla Public
 * License, v. 2.0. If a copy of the MPL was not distributed with this
 * file, You can obtain one at http://mozilla.org/MPL/2.0/. */

/**
 * The next thing we do is create a test database for us.  Each test runs with
 * its own database (tail_queries.js will clear it after the run).  Take a look
 * at the queryData object in head_queries.js, and you'll see how this object
 * works.  You can call it anything you like, but I usually use "testData".
 * I'll include a couple of example entries in the database.
 *
 * Note that to use the compareArrayToResult API, you need to put all the
 * results that are in the query set at the top of the testData list, and those
 * results MUST be in the same sort order as the items in the resulting query.
 */

var testData = [
  // Add a bookmark that should be in the results
  { isBookmark: true,
    uri: "http://bookmarked.com/",
    title: "",
    parentGuid: PlacesUtils.bookmarks.toolbarGuid,
    index: PlacesUtils.bookmarks.DEFAULT_INDEX,
    isInQuery: true },

  // Add a bookmark that should not be in the results
  { isBookmark: true,
    uri: "http://bookmarked-elsewhere.com/",
    title: "",
    parentGuid: PlacesUtils.bookmarks.menuGuid,
    index: PlacesUtils.bookmarks.DEFAULT_INDEX,
    isInQuery: false },

  // Add an un-bookmarked visit
  { isVisit: true,
    uri: "http://notbookmarked.com/",
    title: "",
    isInQuery: false }
];


<<<<<<< HEAD
/**
 * run_test is where the magic happens.  This is automatically run by the test
 * harness.  It is where you do the work of creating the query, running it, and
 * playing with the result set.
 */
function run_test() {
  run_next_test();
}

add_task(function* test_onlyBookmarked() {
=======
add_task(async function test_onlyBookmarked() {
>>>>>>> a17af05f
  // This function in head_queries.js creates our database with the above data
  await task_populateDB(testData);

  // Query
  var query = PlacesUtils.history.getNewQuery();
  query.setFolders([PlacesUtils.toolbarFolderId], 1);
  query.onlyBookmarked = true;

  // query options
  var options = PlacesUtils.history.getNewQueryOptions();
  options.queryType = options.QUERY_TYPE_HISTORY;

  // Results - this gets the result set and opens it for reading and modification.
  var result = PlacesUtils.history.executeQuery(query, options);
  var root = result.root;
  root.containerOpen = true;

  // You can use this to compare the data in the array with the result set,
  // if the array's isInQuery: true items are sorted the same way as the result
  // set.
  do_print("begin first test");
  compareArrayToResult(testData, root);
  do_print("end first test");

  // Test live-update
  var liveUpdateTestData = [
    // Add a bookmark that should show up
    { isBookmark: true,
      uri: "http://bookmarked2.com/",
      title: "",
      parentGuid: PlacesUtils.bookmarks.toolbarGuid,
      index: PlacesUtils.bookmarks.DEFAULT_INDEX,
      isInQuery: true },

    // Add a bookmark that should not show up
    { isBookmark: true,
      uri: "http://bookmarked-elsewhere2.com/",
      title: "",
      parentGuid: PlacesUtils.bookmarks.menuGuid,
      index: PlacesUtils.bookmarks.DEFAULT_INDEX,
      isInQuery: false }
  ];

  await task_populateDB(liveUpdateTestData); // add to the db

  // add to the test data
  testData.push(liveUpdateTestData[0]);
  testData.push(liveUpdateTestData[1]);

  // re-query and test
  do_print("begin live-update test");
  compareArrayToResult(testData, root);
  do_print("end live-update test");
/*
  // we are actually not updating during a batch.
  // see bug 432706 for details.

  // Here's a batch update
  var updateBatch = {
    runBatched: function (aUserData) {
      liveUpdateTestData[0].uri = "http://bookmarked3.com";
      liveUpdateTestData[1].uri = "http://bookmarked-elsewhere3.com";
      populateDB(liveUpdateTestData);
      testData.push(liveUpdateTestData[0]);
      testData.push(liveUpdateTestData[1]);
    }
  };

  PlacesUtils.history.runInBatchMode(updateBatch, null);

  // re-query and test
  do_print("begin batched test");
  compareArrayToResult(testData, root);
  do_print("end batched test");
*/
  // Close the container when finished
  root.containerOpen = false;
});<|MERGE_RESOLUTION|>--- conflicted
+++ resolved
@@ -41,20 +41,7 @@
 ];
 
 
-<<<<<<< HEAD
-/**
- * run_test is where the magic happens.  This is automatically run by the test
- * harness.  It is where you do the work of creating the query, running it, and
- * playing with the result set.
- */
-function run_test() {
-  run_next_test();
-}
-
-add_task(function* test_onlyBookmarked() {
-=======
 add_task(async function test_onlyBookmarked() {
->>>>>>> a17af05f
   // This function in head_queries.js creates our database with the above data
   await task_populateDB(testData);
 
