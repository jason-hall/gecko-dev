/* Any copyright is dedicated to the Public Domain.
   http://creativecommons.org/publicdomain/zero/1.0/ */

// Check that bookmarklets are returned by searches with searchTerms.

var testData = [
  { isInQuery: true,
    isBookmark: true,
    title: "bookmark 1",
    uri: "http://mozilla.org/script/"
  },

  { isInQuery: true,
    isBookmark: true,
    title: "bookmark 2",
    uri: "javascript:alert('moz');"
  }
];

<<<<<<< HEAD
function run_test() {
  run_next_test();
}

add_task(function* test_initalize() {
  yield task_populateDB(testData);
=======
add_task(async function test_initalize() {
  await task_populateDB(testData);
>>>>>>> a17af05f
});

add_test(function test_search_by_title() {
  let query = PlacesUtils.history.getNewQuery();
  query.searchTerms = "bookmark";
  let options = PlacesUtils.history.getNewQueryOptions();
  options.queryType = options.QUERY_TYPE_BOOKMARKS;
  let root = PlacesUtils.history.executeQuery(query, options).root;
  root.containerOpen = true;
  compareArrayToResult(testData, root);
  root.containerOpen = false;

  run_next_test();
});

add_test(function test_search_by_schemeToken() {
  let query = PlacesUtils.history.getNewQuery();
  query.searchTerms = "script";
  let options = PlacesUtils.history.getNewQueryOptions();
  options.queryType = options.QUERY_TYPE_BOOKMARKS;
  let root = PlacesUtils.history.executeQuery(query, options).root;
  root.containerOpen = true;
  compareArrayToResult(testData, root);
  root.containerOpen = false;

  run_next_test();
});

add_test(function test_search_by_uriAndTitle() {
  let query = PlacesUtils.history.getNewQuery();
  query.searchTerms = "moz";
  let options = PlacesUtils.history.getNewQueryOptions();
  options.queryType = options.QUERY_TYPE_BOOKMARKS;
  let root = PlacesUtils.history.executeQuery(query, options).root;
  root.containerOpen = true;
  compareArrayToResult(testData, root);
  root.containerOpen = false;

  run_next_test();
});<|MERGE_RESOLUTION|>--- conflicted
+++ resolved
@@ -17,17 +17,8 @@
   }
 ];
 
-<<<<<<< HEAD
-function run_test() {
-  run_next_test();
-}
-
-add_task(function* test_initalize() {
-  yield task_populateDB(testData);
-=======
 add_task(async function test_initalize() {
   await task_populateDB(testData);
->>>>>>> a17af05f
 });
 
 add_test(function test_search_by_title() {
