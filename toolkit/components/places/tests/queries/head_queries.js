/* -*- indent-tabs-mode: nil; js-indent-level: 2 -*- */
/* vim:set ts=2 sw=2 sts=2 et: */
/* This Source Code Form is subject to the terms of the Mozilla Public
 * License, v. 2.0. If a copy of the MPL was not distributed with this
 * file, You can obtain one at http://mozilla.org/MPL/2.0/. */

var Ci = Components.interfaces;
var Cc = Components.classes;
var Cr = Components.results;
var Cu = Components.utils;

Cu.import("resource://gre/modules/Services.jsm");

// Import common head.
{
  /* import-globals-from ../head_common.js */
  let commonFile = do_get_file("../head_common.js", false);
  let uri = Services.io.newFileURI(commonFile);
  Services.scriptloader.loadSubScript(uri.spec, this);
}

// Put any other stuff relative to this test folder below.


// Some Useful Date constants - PRTime uses microseconds, so convert
const DAY_MICROSEC = 86400000000;
const today = PlacesUtils.toPRTime(Date.now());
const yesterday = today - DAY_MICROSEC;
const lastweek = today - (DAY_MICROSEC * 7);
const daybefore = today - (DAY_MICROSEC * 2);
const old = today - (DAY_MICROSEC * 3);
const futureday = today + (DAY_MICROSEC * 3);
const olderthansixmonths = today - (DAY_MICROSEC * 31 * 7);


/**
 * Generalized function to pull in an array of objects of data and push it into
 * the database.  It does NOT do any checking to see that the input is
 * appropriate.  This function is an asynchronous task, it can be called using
 * "Task.spawn" or using the "yield" function inside another task.
 */
<<<<<<< HEAD
function* task_populateDB(aArray) {
=======
async function task_populateDB(aArray) {
>>>>>>> a17af05f
  // Iterate over aArray and execute all instructions.
  for (let arrayItem of aArray) {
    try {
      // make the data object into a query data object in order to create proper
      // default values for anything left unspecified
      var qdata = new queryData(arrayItem);
      if (qdata.isVisit) {
        // Then we should add a visit for this node
        await PlacesTestUtils.addVisits({
          uri: uri(qdata.uri),
          transition: qdata.transType,
          visitDate: qdata.lastVisit,
          referrer: qdata.referrer ? uri(qdata.referrer) : null,
          title: qdata.title
        });
        if (qdata.visitCount && !qdata.isDetails) {
          // Set a fake visit_count, this is not a real count but can be used
          // to test sorting by visit_count.
          let stmt = DBConn().createAsyncStatement(
            "UPDATE moz_places SET visit_count = :vc WHERE url_hash = hash(:url) AND url = :url");
          stmt.params.vc = qdata.visitCount;
          stmt.params.url = qdata.uri;
          try {
            stmt.executeAsync();
          } catch (ex) {
            print("Error while setting visit_count.");
          } finally {
            stmt.finalize();
          }
        }
      }

      if (qdata.isRedirect) {
        // This must be async to properly enqueue after the updateFrecency call
        // done by the visit addition.
        let stmt = DBConn().createAsyncStatement(
          "UPDATE moz_places SET hidden = 1 WHERE url_hash = hash(:url) AND url = :url");
        stmt.params.url = qdata.uri;
        try {
          stmt.executeAsync();
        } catch (ex) {
          print("Error while setting hidden.");
        } finally {
          stmt.finalize();
        }
      }

      if (qdata.isDetails) {
        // Then we add extraneous page details for testing
        await PlacesTestUtils.addVisits({
          uri: uri(qdata.uri),
          visitDate: qdata.lastVisit,
          title: qdata.title
        });
      }

      if (qdata.markPageAsTyped) {
        PlacesUtils.history.markPageAsTyped(uri(qdata.uri));
      }

      if (qdata.isPageAnnotation) {
        if (qdata.removeAnnotation)
          PlacesUtils.annotations.removePageAnnotation(uri(qdata.uri),
                                                       qdata.annoName);
        else {
          PlacesUtils.annotations.setPageAnnotation(uri(qdata.uri),
                                                    qdata.annoName,
                                                    qdata.annoVal,
                                                    qdata.annoFlags,
                                                    qdata.annoExpiration);
        }
      }

      if (qdata.isItemAnnotation) {
        if (qdata.removeAnnotation)
          PlacesUtils.annotations.removeItemAnnotation(qdata.itemId,
                                                       qdata.annoName);
        else {
          PlacesUtils.annotations.setItemAnnotation(qdata.itemId,
                                                    qdata.annoName,
                                                    qdata.annoVal,
                                                    qdata.annoFlags,
                                                    qdata.annoExpiration);
        }
      }

      if (qdata.isFolder) {
        await PlacesUtils.bookmarks.insert({
          parentGuid: qdata.parentGuid,
          type: PlacesUtils.bookmarks.TYPE_FOLDER,
          title: qdata.title,
          index: qdata.index
        });
      }

      if (qdata.isLivemark) {
        await PlacesUtils.livemarks.addLivemark({ title: qdata.title,
                                                  parentId: (await PlacesUtils.promiseItemId(qdata.parentGuid)),
                                                  index: qdata.index,
                                                  feedURI: uri(qdata.feedURI),
                                                  siteURI: uri(qdata.uri)
                                                });
      }

      if (qdata.isBookmark) {
        let data = {
          parentGuid: qdata.parentGuid,
          index: qdata.index,
          title: qdata.title,
          url: qdata.uri
        };

        if (qdata.dateAdded) {
          data.dateAdded = new Date(qdata.dateAdded / 1000);
        }

        if (qdata.lastModified) {
          data.lastModified = new Date(qdata.lastModified / 1000);
        }

<<<<<<< HEAD
        yield PlacesUtils.bookmarks.insert(data);
=======
        await PlacesUtils.bookmarks.insert(data);
>>>>>>> a17af05f

        if (qdata.keyword) {
          await PlacesUtils.keywords.insert({ url: qdata.uri,
                                              keyword: qdata.keyword });
        }
      }

      if (qdata.isTag) {
        PlacesUtils.tagging.tagURI(uri(qdata.uri), qdata.tagArray);
      }

      if (qdata.isSeparator) {
        await PlacesUtils.bookmarks.insert({
          parentGuid: qdata.parentGuid,
          type: PlacesUtils.bookmarks.TYPE_SEPARATOR,
          index: qdata.index
        });
      }
    } catch (ex) {
      // use the arrayItem object here in case instantiation of qdata failed
      do_print("Problem with this URI: " + arrayItem.uri);
      do_throw("Error creating database: " + ex + "\n");
    }
  }
}


/**
 * The Query Data Object - this object encapsulates data for our queries and is
 * used to parameterize our calls to the Places APIs to put data into the
 * database. It also has some interesting meta functions to determine which APIs
 * should be called, and to determine if this object should show up in the
 * resulting query.
 * Its parameter is an object specifying which attributes you want to set.
 * For ex:
 * var myobj = new queryData({isVisit: true, uri:"http://mozilla.com", title="foo"});
 * Note that it doesn't do any input checking on that object.
 */
function queryData(obj) {
  this.isVisit = obj.isVisit ? obj.isVisit : false;
  this.isBookmark = obj.isBookmark ? obj.isBookmark : false;
  this.uri = obj.uri ? obj.uri : "";
  this.lastVisit = obj.lastVisit ? obj.lastVisit : today;
  this.referrer = obj.referrer ? obj.referrer : null;
  this.transType = obj.transType ? obj.transType : Ci.nsINavHistoryService.TRANSITION_TYPED;
  this.isRedirect = obj.isRedirect ? obj.isRedirect : false;
  this.isDetails = obj.isDetails ? obj.isDetails : false;
  this.title = obj.title ? obj.title : "";
  this.markPageAsTyped = obj.markPageAsTyped ? obj.markPageAsTyped : false;
  this.isPageAnnotation = obj.isPageAnnotation ? obj.isPageAnnotation : false;
<<<<<<< HEAD
  this.removeAnnotation = obj.removeAnnotation ? true : false;
=======
  this.removeAnnotation = !!obj.removeAnnotation;
>>>>>>> a17af05f
  this.annoName = obj.annoName ? obj.annoName : "";
  this.annoVal = obj.annoVal ? obj.annoVal : "";
  this.annoFlags = obj.annoFlags ? obj.annoFlags : 0;
  this.annoExpiration = obj.annoExpiration ? obj.annoExpiration : 0;
  this.isItemAnnotation = obj.isItemAnnotation ? obj.isItemAnnotation : false;
  this.itemId = obj.itemId ? obj.itemId : 0;
  this.annoMimeType = obj.annoMimeType ? obj.annoMimeType : "";
  this.isTag = obj.isTag ? obj.isTag : false;
  this.tagArray = obj.tagArray ? obj.tagArray : null;
  this.isLivemark = obj.isLivemark ? obj.isLivemark : false;
  this.parentGuid = obj.parentGuid || PlacesUtils.bookmarks.rootGuid;
  this.feedURI = obj.feedURI ? obj.feedURI : "";
  this.index = obj.index ? obj.index : PlacesUtils.bookmarks.DEFAULT_INDEX;
  this.isFolder = obj.isFolder ? obj.isFolder : false;
  this.contractId = obj.contractId ? obj.contractId : "";
  this.lastModified = obj.lastModified ? obj.lastModified : null;
  this.dateAdded = obj.dateAdded ? obj.dateAdded : null;
  this.keyword = obj.keyword ? obj.keyword : "";
  this.visitCount = obj.visitCount ? obj.visitCount : 0;
  this.isSeparator = obj.hasOwnProperty("isSeparator") && obj.isSeparator;

  // And now, the attribute for whether or not this object should appear in the
  // resulting query
  this.isInQuery = obj.isInQuery ? obj.isInQuery : false;
}

// All attributes are set in the constructor above
queryData.prototype = { }


/**
 * Helper function to compare an array of query objects with a result set.
 * It assumes the array of query objects contains the SAME SORT as the result
 * set.  It checks the the uri, title, time, and bookmarkIndex properties of
 * the results, where appropriate.
 */
function compareArrayToResult(aArray, aRoot) {
  do_print("Comparing Array to Results");

  var wasOpen = aRoot.containerOpen;
  if (!wasOpen)
    aRoot.containerOpen = true;

  // check expected number of results against actual
  var expectedResultCount = aArray.filter(function(aEl) { return aEl.isInQuery; }).length;
  if (expectedResultCount != aRoot.childCount) {
    // Debugging code for failures.
    dump_table("moz_places");
    dump_table("moz_historyvisits");
    do_print("Found children:");
    for (let i = 0; i < aRoot.childCount; i++) {
      do_print(aRoot.getChild(i).uri);
    }
    do_print("Expected:");
    for (let i = 0; i < aArray.length; i++) {
      if (aArray[i].isInQuery)
        do_print(aArray[i].uri);
    }
  }
  do_check_eq(expectedResultCount, aRoot.childCount);

  var inQueryIndex = 0;
  for (var i = 0; i < aArray.length; i++) {
    if (aArray[i].isInQuery) {
      var child = aRoot.getChild(inQueryIndex);
      // do_print("testing testData[" + i + "] vs result[" + inQueryIndex + "]");
      if (!aArray[i].isFolder && !aArray[i].isSeparator) {
        do_print("testing testData[" + aArray[i].uri + "] vs result[" + child.uri + "]");
        if (aArray[i].uri != child.uri) {
          dump_table("moz_places");
          do_throw("Expected " + aArray[i].uri + " found " + child.uri);
        }
      }
      if (!aArray[i].isSeparator && aArray[i].title != child.title)
        do_throw("Expected " + aArray[i].title + " found " + child.title);
      if (aArray[i].hasOwnProperty("lastVisit") &&
          aArray[i].lastVisit != child.time)
        do_throw("Expected " + aArray[i].lastVisit + " found " + child.time);
      if (aArray[i].hasOwnProperty("index") &&
          aArray[i].index != PlacesUtils.bookmarks.DEFAULT_INDEX &&
          aArray[i].index != child.bookmarkIndex)
        do_throw("Expected " + aArray[i].index + " found " + child.bookmarkIndex);

      inQueryIndex++;
    }
  }

  if (!wasOpen)
    aRoot.containerOpen = false;
  do_print("Comparing Array to Results passes");
}


/**
 * Helper function to check to see if one object either is or is not in the
 * result set.  It can accept either a queryData object or an array of queryData
 * objects.  If it gets an array, it only compares the first object in the array
 * to see if it is in the result set.
 * Returns: True if item is in query set, and false if item is not in query set
 *          If input is an array, returns True if FIRST object in array is in
 *          query set.  To compare entire array, use the function above.
 */
function isInResult(aQueryData, aRoot) {
  var rv = false;
  var uri;
  var wasOpen = aRoot.containerOpen;
  if (!wasOpen)
    aRoot.containerOpen = true;

  // If we have an array, pluck out the first item. If an object, pluc out the
  // URI, we just compare URI's here.
  if ("uri" in aQueryData) {
    uri = aQueryData.uri;
  } else {
    uri = aQueryData[0].uri;
  }

  for (var i = 0; i < aRoot.childCount; i++) {
    if (uri == aRoot.getChild(i).uri) {
      rv = true;
      break;
    }
  }
  if (!wasOpen)
    aRoot.containerOpen = false;
  return rv;
}


/**
 * A nice helper function for debugging things. It prints the contents of a
 * result set.
 */
function displayResultSet(aRoot) {

  var wasOpen = aRoot.containerOpen;
  if (!wasOpen)
    aRoot.containerOpen = true;

  if (!aRoot.hasChildren) {
    // Something wrong? Empty result set?
    do_print("Result Set Empty");
    return;
  }

  for (var i = 0; i < aRoot.childCount; ++i) {
    do_print("Result Set URI: " + aRoot.getChild(i).uri + "   Title: " +
        aRoot.getChild(i).title + "   Visit Time: " + aRoot.getChild(i).time);
  }
  if (!wasOpen)
    aRoot.containerOpen = false;
}<|MERGE_RESOLUTION|>--- conflicted
+++ resolved
@@ -39,11 +39,7 @@
  * appropriate.  This function is an asynchronous task, it can be called using
  * "Task.spawn" or using the "yield" function inside another task.
  */
-<<<<<<< HEAD
-function* task_populateDB(aArray) {
-=======
 async function task_populateDB(aArray) {
->>>>>>> a17af05f
   // Iterate over aArray and execute all instructions.
   for (let arrayItem of aArray) {
     try {
@@ -164,11 +160,7 @@
           data.lastModified = new Date(qdata.lastModified / 1000);
         }
 
-<<<<<<< HEAD
-        yield PlacesUtils.bookmarks.insert(data);
-=======
         await PlacesUtils.bookmarks.insert(data);
->>>>>>> a17af05f
 
         if (qdata.keyword) {
           await PlacesUtils.keywords.insert({ url: qdata.uri,
@@ -219,11 +211,7 @@
   this.title = obj.title ? obj.title : "";
   this.markPageAsTyped = obj.markPageAsTyped ? obj.markPageAsTyped : false;
   this.isPageAnnotation = obj.isPageAnnotation ? obj.isPageAnnotation : false;
-<<<<<<< HEAD
-  this.removeAnnotation = obj.removeAnnotation ? true : false;
-=======
   this.removeAnnotation = !!obj.removeAnnotation;
->>>>>>> a17af05f
   this.annoName = obj.annoName ? obj.annoName : "";
   this.annoVal = obj.annoVal ? obj.annoVal : "";
   this.annoFlags = obj.annoFlags ? obj.annoFlags : 0;
