/* -*- indent-tabs-mode: nil; js-indent-level: 2 -*- */
/* vim:set ts=2 sw=2 sts=2 et: */
/* This Source Code Form is subject to the terms of the Mozilla Public
 * License, v. 2.0. If a copy of the MPL was not distributed with this
 * file, You can obtain one at http://mozilla.org/MPL/2.0/. */

var testData = [
  { isInQuery: true,
    isDetails: true,
    title: "bmoz",
    uri: "http://foo.com/",
    isBookmark: true,
    isTag: true,
    tagArray: ["bugzilla"] },

  { isInQuery: true,
    isDetails: true,
    title: "C Moz",
    uri: "http://foo.com/changeme1.html",
    isBookmark: true,
    isTag: true,
    tagArray: ["moz", "bugzilla"] },

  { isInQuery: false,
    isDetails: true,
    title: "amo",
    uri: "http://foo2.com/",
    isBookmark: true,
    isTag: true,
    tagArray: ["moz"] },

  { isInQuery: false,
    isDetails: true,
    title: "amo",
    uri: "http://foo.com/changeme2.html",
    isBookmark: true },
];

function getIdForTag(aTagName) {
  var id = -1;
  var query = PlacesUtils.history.getNewQuery();
  query.setFolders([PlacesUtils.tagsFolderId], 1);
  var options = PlacesUtils.history.getNewQueryOptions();
  var root = PlacesUtils.history.executeQuery(query, options).root;
  root.containerOpen = true;
  var cc = root.childCount;
  do_check_eq(root.childCount, 2);
  for (let i = 0; i < cc; i++) {
    let node = root.getChild(i);
    if (node.title == aTagName) {
      id = node.itemId;
      break;
    }
  }
  root.containerOpen = false;
  return id;
}

 /**
  * This test will test Queries that use relative search terms and URI options
  */
<<<<<<< HEAD
function run_test() {
  run_next_test();
}

add_task(function* test_results_as_tag_contents_query() {
  yield task_populateDB(testData);
=======
add_task(async function test_results_as_tag_contents_query() {
  await task_populateDB(testData);
>>>>>>> a17af05f

  // Get tag id.
  let tagId = getIdForTag("bugzilla");
  do_check_true(tagId > 0);

  var options = PlacesUtils.history.getNewQueryOptions();
  options.resultType = options.RESULTS_AS_TAG_CONTENTS;
  var query = PlacesUtils.history.getNewQuery();
  query.setFolders([tagId], 1);

  var root = PlacesUtils.history.executeQuery(query, options).root;
  root.containerOpen = true;

  displayResultSet(root);
  // Cannot use compare array to results, since results ordering is hardcoded
  // and depending on lastModified (that could have VM timers issues).
  testData.forEach(function(aEntry) {
    if (aEntry.isInResult)
      do_check_true(isInResult({uri: "http://foo.com/added.html"}, root));
  });

  // If that passes, check liveupdate
  // Add to the query set
  var change1 = { isVisit: true,
                  isDetails: true,
                  uri: "http://foo.com/added.html",
                  title: "mozadded",
                  isBookmark: true,
                  isTag: true,
                  tagArray: ["moz", "bugzilla"] };
  do_print("Adding item to query");
  await task_populateDB([change1]);
  do_print("These results should have been LIVE UPDATED with the new addition");
  displayResultSet(root);
  do_check_true(isInResult(change1, root));

  // Add one by adding a tag, remove one by removing search term.
  do_print("Updating items");
  var change2 = [{ isDetails: true,
                   uri: "http://foo3.com/",
                   title: "foo"},
                 { isDetails: true,
                   uri: "http://foo.com/changeme2.html",
                   title: "zydeco",
                   isBookmark: true,
                   isTag: true,
                   tagArray: ["bugzilla", "moz"] }];
  await task_populateDB(change2);
  do_check_false(isInResult({uri: "http://fooz.com/"}, root));
  do_check_true(isInResult({uri: "http://foo.com/changeme2.html"}, root));

  // Test removing a tag updates us.
  do_print("Deleting item");
  PlacesUtils.tagging.untagURI(uri("http://foo.com/changeme2.html"), ["bugzilla"]);
  do_check_false(isInResult({uri: "http://foo.com/changeme2.html"}, root));

  root.containerOpen = false;
});<|MERGE_RESOLUTION|>--- conflicted
+++ resolved
@@ -59,17 +59,8 @@
  /**
   * This test will test Queries that use relative search terms and URI options
   */
-<<<<<<< HEAD
-function run_test() {
-  run_next_test();
-}
-
-add_task(function* test_results_as_tag_contents_query() {
-  yield task_populateDB(testData);
-=======
 add_task(async function test_results_as_tag_contents_query() {
   await task_populateDB(testData);
->>>>>>> a17af05f
 
   // Get tag id.
   let tagId = getIdForTag("bugzilla");
