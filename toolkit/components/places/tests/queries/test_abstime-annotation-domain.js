/* -*- indent-tabs-mode: nil; js-indent-level: 2 -*- */
/* vim:set ts=2 sw=2 sts=2 et: */
/* This Source Code Form is subject to the terms of the Mozilla Public
 * License, v. 2.0. If a copy of the MPL was not distributed with this
 * file, You can obtain one at http://mozilla.org/MPL/2.0/. */

const DAY_MSEC = 86400000;
const MIN_MSEC = 60000;
const HOUR_MSEC = 3600000;
// Jan 6 2008 at 8am is our begin edge of the query
var beginTimeDate = new Date(2008, 0, 6, 8, 0, 0, 0);
// Jan 15 2008 at 9:30pm is our ending edge of the query
var endTimeDate = new Date(2008, 0, 15, 21, 30, 0, 0);

// These as millisecond values
var beginTime = beginTimeDate.getTime();
var endTime = endTimeDate.getTime();

// Some range dates inside our query - mult by 1000 to convert to PRTIME
var jan7_800 = (beginTime + DAY_MSEC) * 1000;
var jan6_815 = (beginTime + (MIN_MSEC * 15)) * 1000;
var jan11_800 = (beginTime + (DAY_MSEC * 5)) * 1000;
var jan14_2130 = (endTime - DAY_MSEC) * 1000;
var jan15_2045 = (endTime - (MIN_MSEC * 45)) * 1000;
var jan12_1730 = (endTime - (DAY_MSEC * 3) - (HOUR_MSEC * 4)) * 1000;

// Dates outside our query - mult by 1000 to convert to PRTIME
var jan6_700 = (beginTime - HOUR_MSEC) * 1000;
var dec27_800 = (beginTime - (DAY_MSEC * 10)) * 1000;

// So that we can easily use these too, convert them to PRTIME
beginTime *= 1000;
endTime *= 1000;

/**
 * Array of objects to build our test database
 */
var goodAnnoName = "moz-test-places/testing123";
var val = "test";
var badAnnoName = "text/foo";

// The test data for our database, note that the ordering of the results that
// will be returned by the query (the isInQuery: true objects) is IMPORTANT.
// see compareArrayToResult in head_queries.js for more info.
var testData = [
  // Test ftp protocol - vary the title length
  {isInQuery: true, isVisit: true, isDetails: true,
   uri: "ftp://foo.com/ftp", lastVisit: jan12_1730,
   title: "hugelongconfmozlagurationofwordswithasearchtermsinit whoo-hoo"},

  // Test flat domain with annotation
  {isInQuery: true, isVisit: true, isDetails: true, isPageAnnotation: true,
   uri: "http://foo.com/", annoName: goodAnnoName, annoVal: val,
   lastVisit: jan14_2130, title: "moz"},

  // Test subdomain included with isRedirect=true, different transtype
  {isInQuery: true, isVisit: true, isDetails: true, title: "moz",
   isRedirect: true, uri: "http://mail.foo.com/redirect", lastVisit: jan11_800,
   transType: PlacesUtils.history.TRANSITION_LINK},

  // Test subdomain inclued at the leading time edge
  {isInQuery: true, isVisit: true, isDetails: true,
   uri: "http://mail.foo.com/yiihah", title: "moz", lastVisit: jan6_815},

  // Test www. style URI is included, with an annotation
  {isInQuery: true, isVisit: true, isDetails: true, isPageAnnotation: true,
   uri: "http://www.foo.com/yiihah", annoName: goodAnnoName, annoVal: val,
   lastVisit: jan7_800, title: "moz"},

  // Test https protocol
  {isInQuery: true, isVisit: true, isDetails: true, title: "moz",
   uri: "https://foo.com/", lastVisit: jan15_2045},

  // Test begin edge of time
  {isInQuery: true, isVisit: true, isDetails: true, title: "moz mozilla",
   uri: "https://foo.com/begin.html", lastVisit: beginTime},

  // Test end edge of time
  {isInQuery: true, isVisit: true, isDetails: true, title: "moz mozilla",
   uri: "https://foo.com/end.html", lastVisit: endTime},

  // Test an image link, with annotations
  {isInQuery: true, isVisit: true, isDetails: true, isPageAnnotation: true,
   title: "mozzie the dino", uri: "https://foo.com/mozzie.png",
   annoName: goodAnnoName, annoVal: val, lastVisit: jan14_2130},

  // Begin the invalid queries: Test too early
  {isInQuery: false, isVisit: true, isDetails: true, title: "moz",
   uri: "http://foo.com/tooearly.php", lastVisit: jan6_700},

  // Test Bad Annotation
  {isInQuery: false, isVisit: true, isDetails: true, isPageAnnotation: true,
   title: "moz", uri: "http://foo.com/badanno.htm", lastVisit: jan12_1730,
   annoName: badAnnoName, annoVal: val},

  // Test bad URI
  {isInQuery: false, isVisit: true, isDetails: true, title: "moz",
   uri: "http://somefoo.com/justwrong.htm", lastVisit: jan11_800},

  // Test afterward, one to update
  {isInQuery: false, isVisit: true, isDetails: true, title: "changeme",
   uri: "http://foo.com/changeme1.htm", lastVisit: jan12_1730},

  // Test invalid title
  {isInQuery: false, isVisit: true, isDetails: true, title: "changeme2",
   uri: "http://foo.com/changeme2.htm", lastVisit: jan7_800},

  // Test changing the lastVisit
  {isInQuery: false, isVisit: true, isDetails: true, title: "moz",
   uri: "http://foo.com/changeme3.htm", lastVisit: dec27_800}];

/**
 * This test will test a Query using several terms and do a bit of negative
 * testing for items that should be ignored while querying over history.
 * The Query:WHERE absoluteTime(matches) AND searchTerms AND URI
 *                 AND annotationIsNot(match) GROUP BY Domain, Day SORT BY uri,ascending
 *                 excludeITems(should be ignored)
 */
<<<<<<< HEAD
function run_test() {
  run_next_test();
}

add_task(function* test_abstime_annotation_domain() {
  // Initialize database
  yield task_populateDB(testData);
=======
add_task(async function test_abstime_annotation_domain() {
  // Initialize database
  await task_populateDB(testData);
>>>>>>> a17af05f

  // Query
  var query = PlacesUtils.history.getNewQuery();
  query.beginTime = beginTime;
  query.endTime = endTime;
  query.beginTimeReference = PlacesUtils.history.TIME_RELATIVE_EPOCH;
  query.endTimeReference = PlacesUtils.history.TIME_RELATIVE_EPOCH;
  query.searchTerms = "moz";
  query.domain = "foo.com";
  query.domainIsHost = false;
  query.annotation = "text/foo";
  query.annotationIsNot = true;

  // Options
  var options = PlacesUtils.history.getNewQueryOptions();
  options.sortingMode = options.SORT_BY_URI_ASCENDING;
  options.resultType = options.RESULTS_AS_URI;
  // The next two options should be ignored
  // can't use this one, breaks test - bug 419779
  // options.excludeItems = true;

  // Results
  var result = PlacesUtils.history.executeQuery(query, options);
  var root = result.root;
  root.containerOpen = true;

  // Ensure the result set is correct
  compareArrayToResult(testData, root);

  // Make some changes to the result set
  // Let's add something first
  var addItem = [{isInQuery: true, isVisit: true, isDetails: true, title: "moz",
                 uri: "http://www.foo.com/i-am-added.html", lastVisit: jan11_800}];
  await task_populateDB(addItem);
  do_print("Adding item foo.com/i-am-added.html");
  do_check_eq(isInResult(addItem, root), true);

  // Let's update something by title
  var change1 = [{isDetails: true, uri: "http://foo.com/changeme1",
                  lastVisit: jan12_1730, title: "moz moz mozzie"}];
  await task_populateDB(change1);
  do_print("LiveUpdate by changing title");
  do_check_eq(isInResult(change1, root), true);

  // Let's update something by annotation
  // Updating a page by removing an annotation does not cause it to join this
  // query set.  I tend to think that it should cause that page to join this
  // query set, because this visit fits all theother specified criteria once the
  // annotation is removed. Uncommenting this will fail the test.
  // Bug 424050
  /* var change2 = [{isPageAnnotation: true, uri: "http://foo.com/badannotaion.html",
                  annoName: "text/mozilla", annoVal: "test"}];
  yield task_populateDB(change2);
  do_print("LiveUpdate by removing annotation");
  do_check_eq(isInResult(change2, root), true);*/

  // Let's update by adding a visit in the time range for an existing URI
  var change3 = [{isDetails: true, uri: "http://foo.com/changeme3.htm",
                  title: "moz", lastVisit: jan15_2045}];
  await task_populateDB(change3);
  do_print("LiveUpdate by adding visit within timerange");
  do_check_eq(isInResult(change3, root), true);

  // And delete something from the result set - using annotation
  // Once again, bug 424050 prevents this from passing
  /* var change4 = [{isPageAnnotation: true, uri: "ftp://foo.com/ftp",
                  annoVal: "test", annoName: badAnnoName}];
  yield task_populateDB(change4);
  do_print("LiveUpdate by deleting item from set by adding annotation");
  do_check_eq(isInResult(change4, root), false);*/

  // Delete something by changing the title
  var change5 = [{isDetails: true, uri: "http://foo.com/end.html", title: "deleted"}];
  await task_populateDB(change5);
  do_print("LiveUpdate by deleting item by changing title");
  do_check_eq(isInResult(change5, root), false);

  root.containerOpen = false;
});<|MERGE_RESOLUTION|>--- conflicted
+++ resolved
@@ -116,19 +116,9 @@
  *                 AND annotationIsNot(match) GROUP BY Domain, Day SORT BY uri,ascending
  *                 excludeITems(should be ignored)
  */
-<<<<<<< HEAD
-function run_test() {
-  run_next_test();
-}
-
-add_task(function* test_abstime_annotation_domain() {
-  // Initialize database
-  yield task_populateDB(testData);
-=======
 add_task(async function test_abstime_annotation_domain() {
   // Initialize database
   await task_populateDB(testData);
->>>>>>> a17af05f
 
   // Query
   var query = PlacesUtils.history.getNewQuery();
