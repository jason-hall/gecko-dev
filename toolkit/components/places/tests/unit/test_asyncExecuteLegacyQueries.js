--- conflicted
+++ resolved
@@ -7,18 +7,11 @@
 add_task(async function test_history_query() {
   let uri = "http://test.visit.mozilla.com/";
   let title = "Test visit";
-<<<<<<< HEAD
-  PlacesTestUtils.addVisits({ uri, title }).then(function() {
-    let options = PlacesUtils.history.getNewQueryOptions();
-    options.sortingMode = Ci.nsINavHistoryQueryOptions.SORT_BY_DATE_DESCENDING;
-    let query = PlacesUtils.history.getNewQuery();
-=======
   await PlacesTestUtils.addVisits({ uri, title });
 
   let options = PlacesUtils.history.getNewQueryOptions();
   options.sortingMode = Ci.nsINavHistoryQueryOptions.SORT_BY_DATE_DESCENDING;
   let query = PlacesUtils.history.getNewQuery();
->>>>>>> a17af05f
 
   return new Promise(resolve => {
     PlacesUtils.history.QueryInterface(Ci.nsPIPlacesDatabase)
@@ -37,11 +30,7 @@
         do_throw("Async execution error (" + aError.result + "): " + aError.message);
       },
       handleCompletion(aReason) {
-<<<<<<< HEAD
-        run_next_test();
-=======
         cleanupTest().then(resolve);
->>>>>>> a17af05f
       },
     });
   });
@@ -61,48 +50,6 @@
   options.queryType = options.QUERY_TYPE_BOOKMARKS;
   let query = PlacesUtils.history.getNewQuery();
 
-<<<<<<< HEAD
-  PlacesUtils.history.QueryInterface(Ci.nsPIPlacesDatabase)
-                     .asyncExecuteLegacyQueries([query], 1, options, {
-    handleResult(aResultSet) {
-      for (let row; (row = aResultSet.getNextRow());) {
-        try {
-          do_check_eq(row.getResultByIndex(1), uri.spec);
-          do_check_eq(row.getResultByIndex(2), title);
-        } catch (e) {
-          do_throw("Error while fetching page data.");
-        }
-      }
-    },
-    handleError(aError) {
-      do_throw("Async execution error (" + aError.result + "): " + aError.message);
-    },
-    handleCompletion(aReason) {
-      run_next_test();
-    },
-  });
-},
-
-];
-
-function bookmark(aURI, aTitle) {
-  PlacesUtils.bookmarks.insertBookmark(PlacesUtils.unfiledBookmarksFolderId,
-                                       aURI,
-                                       PlacesUtils.bookmarks.DEFAULT_INDEX,
-                                       aTitle);
-}
-
-function run_test() {
-  do_test_pending();
-  run_next_test();
-}
-
-function run_next_test() {
-  if (tests.length == 0) {
-    do_test_finished();
-    return;
-  }
-=======
   return new Promise(resolve => {
     PlacesUtils.history.QueryInterface(Ci.nsPIPlacesDatabase)
                        .asyncExecuteLegacyQueries([query], 1, options, {
@@ -125,7 +72,6 @@
     });
   });
 });
->>>>>>> a17af05f
 
 function cleanupTest() {
   return Promise.all([
