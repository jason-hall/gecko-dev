/* -*- indent-tabs-mode: nil; js-indent-level: 2 -*- */
/* vim:set ts=2 sw=2 sts=2 et: */
/* This Source Code Form is subject to the terms of the Mozilla Public
 * License, v. 2.0. If a copy of the MPL was not distributed with this
 * file, You can obtain one at http://mozilla.org/MPL/2.0/. */

const charset = "UTF-8";
const CHARSET_ANNO = "URIProperties/characterSet";

const TEST_URI = uri("http://foo.com");
const TEST_BOOKMARKED_URI = uri("http://bar.com");

<<<<<<< HEAD
function run_test() {
  run_next_test();
}

add_task(function* test_execute() {
=======
add_task(async function test_execute() {
>>>>>>> a17af05f
  // add pages to history
  await PlacesTestUtils.addVisits(TEST_URI);
  await PlacesTestUtils.addVisits(TEST_BOOKMARKED_URI);

  // create bookmarks on TEST_BOOKMARKED_URI
<<<<<<< HEAD
  PlacesUtils.bookmarks.insertBookmark(
              PlacesUtils.unfiledBookmarksFolderId,
              TEST_BOOKMARKED_URI, PlacesUtils.bookmarks.DEFAULT_INDEX,
              TEST_BOOKMARKED_URI.spec);
  PlacesUtils.bookmarks.insertBookmark(
              PlacesUtils.toolbarFolderId,
              TEST_BOOKMARKED_URI, PlacesUtils.bookmarks.DEFAULT_INDEX,
              TEST_BOOKMARKED_URI.spec);
=======
  await PlacesUtils.bookmarks.insert({
    parentGuid: PlacesUtils.bookmarks.unfiledGuid,
    url: TEST_BOOKMARKED_URI,
    title: TEST_BOOKMARKED_URI.spec,
  });
  await PlacesUtils.bookmarks.insert({
    parentGuid: PlacesUtils.bookmarks.toolbarGuid,
    url: TEST_BOOKMARKED_URI,
    title: TEST_BOOKMARKED_URI.spec,
  });
>>>>>>> a17af05f

  // set charset on not-bookmarked page
  await PlacesUtils.setCharsetForURI(TEST_URI, charset);
  // set charset on bookmarked page
  await PlacesUtils.setCharsetForURI(TEST_BOOKMARKED_URI, charset);

  // check that we have created a page annotation
  do_check_eq(PlacesUtils.annotations.getPageAnnotation(TEST_URI, CHARSET_ANNO), charset);

  // get charset from not-bookmarked page
  do_check_eq((await PlacesUtils.getCharsetForURI(TEST_URI)), charset);

  // get charset from bookmarked page
  do_check_eq((await PlacesUtils.getCharsetForURI(TEST_BOOKMARKED_URI)), charset);

  await PlacesTestUtils.clearHistory();

  // ensure that charset has gone for not-bookmarked page
  do_check_neq((await PlacesUtils.getCharsetForURI(TEST_URI)), charset);

  // check that page annotation has been removed
  try {
    PlacesUtils.annotations.getPageAnnotation(TEST_URI, CHARSET_ANNO);
    do_throw("Charset page annotation has not been removed correctly");
  } catch (e) {}

  // ensure that charset still exists for bookmarked page
  do_check_eq((await PlacesUtils.getCharsetForURI(TEST_BOOKMARKED_URI)), charset);

  // remove charset from bookmark and check that has gone
  await PlacesUtils.setCharsetForURI(TEST_BOOKMARKED_URI, "");
  do_check_neq((await PlacesUtils.getCharsetForURI(TEST_BOOKMARKED_URI)), charset);
});<|MERGE_RESOLUTION|>--- conflicted
+++ resolved
@@ -10,30 +10,12 @@
 const TEST_URI = uri("http://foo.com");
 const TEST_BOOKMARKED_URI = uri("http://bar.com");
 
-<<<<<<< HEAD
-function run_test() {
-  run_next_test();
-}
-
-add_task(function* test_execute() {
-=======
 add_task(async function test_execute() {
->>>>>>> a17af05f
   // add pages to history
   await PlacesTestUtils.addVisits(TEST_URI);
   await PlacesTestUtils.addVisits(TEST_BOOKMARKED_URI);
 
   // create bookmarks on TEST_BOOKMARKED_URI
-<<<<<<< HEAD
-  PlacesUtils.bookmarks.insertBookmark(
-              PlacesUtils.unfiledBookmarksFolderId,
-              TEST_BOOKMARKED_URI, PlacesUtils.bookmarks.DEFAULT_INDEX,
-              TEST_BOOKMARKED_URI.spec);
-  PlacesUtils.bookmarks.insertBookmark(
-              PlacesUtils.toolbarFolderId,
-              TEST_BOOKMARKED_URI, PlacesUtils.bookmarks.DEFAULT_INDEX,
-              TEST_BOOKMARKED_URI.spec);
-=======
   await PlacesUtils.bookmarks.insert({
     parentGuid: PlacesUtils.bookmarks.unfiledGuid,
     url: TEST_BOOKMARKED_URI,
@@ -44,7 +26,6 @@
     url: TEST_BOOKMARKED_URI,
     title: TEST_BOOKMARKED_URI.spec,
   });
->>>>>>> a17af05f
 
   // set charset on not-bookmarked page
   await PlacesUtils.setCharsetForURI(TEST_URI, charset);
