--- conflicted
+++ resolved
@@ -110,13 +110,8 @@
 // get bookmarks root id
 var root = PlacesUtils.bookmarksMenuFolderId;
 
-<<<<<<< HEAD
-add_task(function* init() {
-  bmsvc.addObserver(observer, false);
-=======
 add_task(async function init() {
   bmsvc.addObserver(observer);
->>>>>>> a17af05f
   do_register_cleanup(function() {
     bmsvc.removeObserver(observer);
   });
@@ -933,11 +928,7 @@
     do_check_neq(await PlacesUtils.bookmarks.fetch({url: childURI}), null);
 
     txn.undoTransaction();
-<<<<<<< HEAD
-    do_check_false(bmsvc.isBookmarked(childURI));
-=======
     do_check_eq(await PlacesUtils.bookmarks.fetch({url: childURI}), null);
->>>>>>> a17af05f
   } catch (ex) {
     do_throw("Setting a child item transaction in a createFolder transaction did throw: " + ex);
   }
