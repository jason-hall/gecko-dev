--- conflicted
+++ resolved
@@ -68,15 +68,9 @@
           },
         };
 
-<<<<<<< HEAD
-        history.updatePlaces({ uri
-                             , visits: [ { transitionType: transition
-                                         , visitDate:      Date.now() * 1000
-=======
         history.updatePlaces({ uri,
                                visits: [ { transitionType: transition,
                                            visitDate:      Date.now() * 1000
->>>>>>> a17af05f
                                          } ]
                              }, callback);
       });
