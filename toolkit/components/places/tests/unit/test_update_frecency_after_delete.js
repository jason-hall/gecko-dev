/* -*- indent-tabs-mode: nil; js-indent-level: 2 -*- */
/* vim:set ts=2 sw=2 sts=2 et: */
/* This Source Code Form is subject to the terms of the Mozilla Public
 * License, v. 2.0. If a copy of the MPL was not distributed with this
 * file, You can obtain one at http://mozilla.org/MPL/2.0/. */

/**
 * Bug 455315
 * https://bugzilla.mozilla.org/show_bug.cgi?id=412132
 *
 * Ensures that the frecency of a bookmark's URI is what it should be after the
 * bookmark is deleted.
 */

add_task(async function removed_bookmark() {
  do_print("After removing bookmark, frecency of bookmark's URI should be " +
           "zero if URI is unvisited and no longer bookmarked.");
  const TEST_URI = Services.io.newURI("http://example.com/1");
  let bm = await PlacesUtils.bookmarks.insert({
    parentGuid: PlacesUtils.bookmarks.unfiledGuid,
    title: "bookmark title",
    url: TEST_URI
  });

  await PlacesTestUtils.promiseAsyncUpdates();
  do_print("Bookmarked => frecency of URI should be != 0");
  do_check_neq(frecencyForUrl(TEST_URI), 0);

  await PlacesUtils.bookmarks.remove(bm);

  await PlacesTestUtils.promiseAsyncUpdates();
  do_print("Unvisited URI no longer bookmarked => frecency should = 0");
  do_check_eq(frecencyForUrl(TEST_URI), 0);

  await PlacesUtils.bookmarks.eraseEverything();
  await PlacesTestUtils.clearHistory();
});

add_task(async function removed_but_visited_bookmark() {
  do_print("After removing bookmark, frecency of bookmark's URI should " +
           "not be zero if URI is visited.");
  const TEST_URI = Services.io.newURI("http://example.com/1");
  let bm = await PlacesUtils.bookmarks.insert({
    parentGuid: PlacesUtils.bookmarks.unfiledGuid,
    title: "bookmark title",
    url: TEST_URI
  });

  await PlacesTestUtils.promiseAsyncUpdates();
  do_print("Bookmarked => frecency of URI should be != 0");
  do_check_neq(frecencyForUrl(TEST_URI), 0);

  await PlacesTestUtils.addVisits(TEST_URI);
  await PlacesUtils.bookmarks.remove(bm);

  await PlacesTestUtils.promiseAsyncUpdates();
  do_print("*Visited* URI no longer bookmarked => frecency should != 0");
  do_check_neq(frecencyForUrl(TEST_URI), 0);

  await PlacesUtils.bookmarks.eraseEverything();
  await PlacesTestUtils.clearHistory();
});

add_task(async function remove_bookmark_still_bookmarked() {
  do_print("After removing bookmark, frecency of bookmark's URI should " +
           "not be zero if URI is still bookmarked.");
  const TEST_URI = Services.io.newURI("http://example.com/1");
  let bm1 = await PlacesUtils.bookmarks.insert({
    parentGuid: PlacesUtils.bookmarks.unfiledGuid,
    title: "bookmark 1 title",
    url: TEST_URI
  });
<<<<<<< HEAD
  yield PlacesUtils.bookmarks.insert({
=======
  await PlacesUtils.bookmarks.insert({
>>>>>>> a17af05f
    parentGuid: PlacesUtils.bookmarks.unfiledGuid,
    title: "bookmark 2 title",
    url: TEST_URI
  });

  await PlacesTestUtils.promiseAsyncUpdates();
  do_print("Bookmarked => frecency of URI should be != 0");
  do_check_neq(frecencyForUrl(TEST_URI), 0);

  await PlacesUtils.bookmarks.remove(bm1);

  await PlacesTestUtils.promiseAsyncUpdates();
  do_print("URI still bookmarked => frecency should != 0");
  do_check_neq(frecencyForUrl(TEST_URI), 0);

  await PlacesUtils.bookmarks.eraseEverything();
  await PlacesTestUtils.clearHistory();
});

add_task(async function cleared_parent_of_visited_bookmark() {
  do_print("After removing all children from bookmark's parent, frecency " +
           "of bookmark's URI should not be zero if URI is visited.");
<<<<<<< HEAD
  const TEST_URI = NetUtil.newURI("http://example.com/1");
  yield PlacesUtils.bookmarks.insert({
=======
  const TEST_URI = Services.io.newURI("http://example.com/1");
  await PlacesUtils.bookmarks.insert({
>>>>>>> a17af05f
    parentGuid: PlacesUtils.bookmarks.unfiledGuid,
    title: "bookmark title",
    url: TEST_URI
  });

  await PlacesTestUtils.promiseAsyncUpdates();
  do_print("Bookmarked => frecency of URI should be != 0");
  do_check_neq(frecencyForUrl(TEST_URI), 0);

  await PlacesTestUtils.addVisits(TEST_URI);
  PlacesUtils.bookmarks.removeFolderChildren(PlacesUtils.unfiledBookmarksFolderId);

  await PlacesTestUtils.promiseAsyncUpdates();
  do_print("*Visited* URI no longer bookmarked => frecency should != 0");
  do_check_neq(frecencyForUrl(TEST_URI), 0);

  await PlacesUtils.bookmarks.eraseEverything();
  await PlacesTestUtils.clearHistory();
});

add_task(async function cleared_parent_of_bookmark_still_bookmarked() {
  do_print("After removing all children from bookmark's parent, frecency " +
           "of bookmark's URI should not be zero if URI is still " +
           "bookmarked.");
<<<<<<< HEAD
  const TEST_URI = NetUtil.newURI("http://example.com/1");
  yield PlacesUtils.bookmarks.insert({
=======
  const TEST_URI = Services.io.newURI("http://example.com/1");
  await PlacesUtils.bookmarks.insert({
>>>>>>> a17af05f
    parentGuid: PlacesUtils.bookmarks.toolbarGuid,
    title: "bookmark 1 title",
    url: TEST_URI
  });

  let folder = await PlacesUtils.bookmarks.insert({
    parentGuid: PlacesUtils.bookmarks.unfiledGuid,
    type: PlacesUtils.bookmarks.TYPE_FOLDER,
    title: "bookmark 2 folder"
  });
<<<<<<< HEAD
  yield PlacesUtils.bookmarks.insert({
=======
  await PlacesUtils.bookmarks.insert({
>>>>>>> a17af05f
    title: "bookmark 2 title",
    parentGuid: folder.guid,
    url: TEST_URI
  });

  await PlacesTestUtils.promiseAsyncUpdates();
  do_print("Bookmarked => frecency of URI should be != 0");
  do_check_neq(frecencyForUrl(TEST_URI), 0);

  await PlacesUtils.bookmarks.remove(folder);
  await PlacesTestUtils.promiseAsyncUpdates();
  // URI still bookmarked => frecency should != 0.
  do_check_neq(frecencyForUrl(TEST_URI), 0);

  await PlacesUtils.bookmarks.eraseEverything();
  await PlacesTestUtils.clearHistory();
});<|MERGE_RESOLUTION|>--- conflicted
+++ resolved
@@ -70,11 +70,7 @@
     title: "bookmark 1 title",
     url: TEST_URI
   });
-<<<<<<< HEAD
-  yield PlacesUtils.bookmarks.insert({
-=======
   await PlacesUtils.bookmarks.insert({
->>>>>>> a17af05f
     parentGuid: PlacesUtils.bookmarks.unfiledGuid,
     title: "bookmark 2 title",
     url: TEST_URI
@@ -97,13 +93,8 @@
 add_task(async function cleared_parent_of_visited_bookmark() {
   do_print("After removing all children from bookmark's parent, frecency " +
            "of bookmark's URI should not be zero if URI is visited.");
-<<<<<<< HEAD
-  const TEST_URI = NetUtil.newURI("http://example.com/1");
-  yield PlacesUtils.bookmarks.insert({
-=======
   const TEST_URI = Services.io.newURI("http://example.com/1");
   await PlacesUtils.bookmarks.insert({
->>>>>>> a17af05f
     parentGuid: PlacesUtils.bookmarks.unfiledGuid,
     title: "bookmark title",
     url: TEST_URI
@@ -128,13 +119,8 @@
   do_print("After removing all children from bookmark's parent, frecency " +
            "of bookmark's URI should not be zero if URI is still " +
            "bookmarked.");
-<<<<<<< HEAD
-  const TEST_URI = NetUtil.newURI("http://example.com/1");
-  yield PlacesUtils.bookmarks.insert({
-=======
   const TEST_URI = Services.io.newURI("http://example.com/1");
   await PlacesUtils.bookmarks.insert({
->>>>>>> a17af05f
     parentGuid: PlacesUtils.bookmarks.toolbarGuid,
     title: "bookmark 1 title",
     url: TEST_URI
@@ -145,11 +131,7 @@
     type: PlacesUtils.bookmarks.TYPE_FOLDER,
     title: "bookmark 2 folder"
   });
-<<<<<<< HEAD
-  yield PlacesUtils.bookmarks.insert({
-=======
   await PlacesUtils.bookmarks.insert({
->>>>>>> a17af05f
     title: "bookmark 2 title",
     parentGuid: folder.guid,
     url: TEST_URI
