/* -*- indent-tabs-mode: nil; js-indent-level: 2 -*- */
/* vim:set ts=2 sw=2 sts=2 et: */
/* This Source Code Form is subject to the terms of the Mozilla Public
 * License, v. 2.0. If a copy of the MPL was not distributed with this
 * file, You can obtain one at http://mozilla.org/MPL/2.0/. */

/*
 * TEST DESCRIPTION:
 *
 * This test checks that in a basic history query all transition types visits
 * appear but TRANSITION_EMBED and TRANSITION_FRAMED_LINK ones.
 */

var transitions = [
  TRANSITION_LINK,
  TRANSITION_TYPED,
  TRANSITION_BOOKMARK,
  TRANSITION_EMBED,
  TRANSITION_FRAMED_LINK,
  TRANSITION_REDIRECT_PERMANENT,
  TRANSITION_REDIRECT_TEMPORARY,
  TRANSITION_DOWNLOAD
];

function runQuery(aResultType) {
  let options = PlacesUtils.history.getNewQueryOptions();
  options.resultType = aResultType;
  let root = PlacesUtils.history.executeQuery(PlacesUtils.history.getNewQuery(),
                                              options).root;
  root.containerOpen = true;
  let cc = root.childCount;
  do_check_eq(cc, transitions.length - 2);

  for (let i = 0; i < cc; i++) {
    let node = root.getChild(i);
    // Check that all transition types but EMBED and FRAMED appear in results
    do_check_neq(node.uri.substr(6, 1), TRANSITION_EMBED);
    do_check_neq(node.uri.substr(6, 1), TRANSITION_FRAMED_LINK);
  }
  root.containerOpen = false;
}

<<<<<<< HEAD
function run_test() {
  run_next_test();
}

add_task(function* test_execute() {
=======
add_task(async function test_execute() {
>>>>>>> a17af05f
  // add visits, one for each transition type
  for (let transition of transitions) {
    await PlacesTestUtils.addVisits({
      uri: uri("http://" + transition + ".mozilla.org/"),
      transition
    });
  }

  runQuery(Ci.nsINavHistoryQueryOptions.RESULTS_AS_VISIT);
  runQuery(Ci.nsINavHistoryQueryOptions.RESULTS_AS_URI);
});<|MERGE_RESOLUTION|>--- conflicted
+++ resolved
@@ -40,15 +40,7 @@
   root.containerOpen = false;
 }
 
-<<<<<<< HEAD
-function run_test() {
-  run_next_test();
-}
-
-add_task(function* test_execute() {
-=======
 add_task(async function test_execute() {
->>>>>>> a17af05f
   // add visits, one for each transition type
   for (let transition of transitions) {
     await PlacesTestUtils.addVisits({
