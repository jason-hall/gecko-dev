/* -*- indent-tabs-mode: nil; js-indent-level: 2 -*- */
/* vim:set ts=2 sw=2 sts=2 et: */
/* This Source Code Form is subject to the terms of the Mozilla Public
 * License, v. 2.0. If a copy of the MPL was not distributed with this
 * file, You can obtain one at http://mozilla.org/MPL/2.0/. */

var mDBConn = DBConn();

<<<<<<< HEAD
function promiseOnClearHistoryObserved() {
  let deferred = Promise.defer();

  let historyObserver = {
    onBeginUpdateBatch() {},
    onEndUpdateBatch() {},
    onVisit() {},
    onTitleChanged() {},
    onDeleteURI(aURI) {},
    onPageChanged() {},
    onDeleteVisits() {},

    onClearHistory() {
      PlacesUtils.history.removeObserver(this, false);
      deferred.resolve();
    },

    QueryInterface: XPCOMUtils.generateQI([
      Ci.nsINavHistoryObserver,
    ])
  }
  PlacesUtils.history.addObserver(historyObserver, false);
  return deferred.promise;
}

// This global variable is a promise object, initialized in run_test and waited
// upon in the first asynchronous test.  It is resolved when the
// "places-init-complete" notification is received. We cannot initialize it in
// the asynchronous test, because then it's too late to register the observer.
var promiseInit;

function run_test() {
  // places-init-complete is notified after run_test, and it will
  // run a first frecency fix through async statements.
  // To avoid random failures we have to run after all of this.
  promiseInit = promiseTopicObserved(PlacesUtils.TOPIC_INIT_COMPLETE);

  run_next_test();
}

add_task(function* test_history_clear() {
  yield promiseInit;

  yield PlacesTestUtils.addVisits([
=======
add_task(async function test_history_clear() {
  await PlacesTestUtils.addVisits([
>>>>>>> a17af05f
    { uri: uri("http://typed.mozilla.org/"),
      transition: TRANSITION_TYPED },
    { uri: uri("http://link.mozilla.org/"),
      transition: TRANSITION_LINK },
    { uri: uri("http://download.mozilla.org/"),
      transition: TRANSITION_DOWNLOAD },
    { uri: uri("http://redir_temp.mozilla.org/"),
      transition: TRANSITION_REDIRECT_TEMPORARY,
      referrer: "http://link.mozilla.org/"},
    { uri: uri("http://redir_perm.mozilla.org/"),
      transition: TRANSITION_REDIRECT_PERMANENT,
      referrer: "http://link.mozilla.org/"},
  ]);

  // add a place: bookmark
  await PlacesUtils.bookmarks.insert({
    parentGuid: PlacesUtils.bookmarks.unfiledGuid,
    url: "place:folder=4",
    title: "shortcut"
  });

  // Add an expire never annotation
  // Actually expire never annotations are removed as soon as a page is removed
  // from the database, so this should act as a normal visit.
  PlacesUtils.annotations.setPageAnnotation(uri("http://download.mozilla.org/"),
                                            "never", "never", 0,
                                            PlacesUtils.annotations.EXPIRE_NEVER);

  // Add a bookmark
  // Bookmarked page should have history cleared and frecency = -1
  await PlacesUtils.bookmarks.insert({
    parentGuid: PlacesUtils.bookmarks.unfiledGuid,
    url: "http://typed.mozilla.org/",
    title: "bookmark"
  });

  await PlacesTestUtils.addVisits([
    { uri: uri("http://typed.mozilla.org/"),
      transition: TRANSITION_BOOKMARK },
    { uri: uri("http://frecency.mozilla.org/"),
      transition: TRANSITION_LINK },
  ]);
  await PlacesTestUtils.promiseAsyncUpdates();

  // Clear history and wait for the onClearHistory notification.
  let promiseClearHistory =
    PlacesTestUtils.waitForNotification("onClearHistory", () => true, "history");
  PlacesUtils.history.clear();
  await promiseClearHistory;

  // check browserHistory returns no entries
  do_check_eq(0, PlacesUtils.history.hasHistoryEntries);

  await PlacesTestUtils.promiseAsyncUpdates();

  // Check that frecency for not cleared items (bookmarks) has been converted
  // to -1.
  let stmt = mDBConn.createStatement(
    "SELECT h.id FROM moz_places h WHERE h.frecency > 0 ");
  do_check_false(stmt.executeStep());
  stmt.finalize();

  stmt = mDBConn.createStatement(
    `SELECT h.id FROM moz_places h WHERE h.frecency < 0
       AND EXISTS (SELECT id FROM moz_bookmarks WHERE fk = h.id) LIMIT 1`);
  do_check_true(stmt.executeStep());
  stmt.finalize();

  // Check that all visit_counts have been brought to 0
  stmt = mDBConn.createStatement(
    "SELECT id FROM moz_places WHERE visit_count <> 0 LIMIT 1");
  do_check_false(stmt.executeStep());
  stmt.finalize();

  // Check that history tables are empty
  stmt = mDBConn.createStatement(
    "SELECT * FROM (SELECT id FROM moz_historyvisits LIMIT 1)");
  do_check_false(stmt.executeStep());
  stmt.finalize();

  // Check that all moz_places entries except bookmarks and place: have been removed
  stmt = mDBConn.createStatement(
    `SELECT h.id FROM moz_places h WHERE
       url_hash NOT BETWEEN hash('place', 'prefix_lo') AND hash('place', 'prefix_hi')
       AND NOT EXISTS (SELECT id FROM moz_bookmarks WHERE fk = h.id) LIMIT 1`);
  do_check_false(stmt.executeStep());
  stmt.finalize();

  // Check that we only have favicons for retained places
  stmt = mDBConn.createStatement(
    `SELECT 1
     FROM moz_pages_w_icons
     LEFT JOIN moz_places h ON url_hash = page_url_hash AND url = page_url
     WHERE h.id ISNULL`);
  do_check_false(stmt.executeStep());
  stmt.finalize();
  stmt = mDBConn.createStatement(
    `SELECT 1
     FROM moz_icons WHERE id NOT IN (
       SELECT icon_id FROM moz_icons_to_pages
     )`);
  do_check_false(stmt.executeStep());
  stmt.finalize();

  // Check that we only have annotations for retained places
  stmt = mDBConn.createStatement(
    `SELECT a.id FROM moz_annos a WHERE NOT EXISTS
       (SELECT id FROM moz_places WHERE id = a.place_id) LIMIT 1`);
  do_check_false(stmt.executeStep());
  stmt.finalize();

  // Check that we only have inputhistory for retained places
  stmt = mDBConn.createStatement(
    `SELECT i.place_id FROM moz_inputhistory i WHERE NOT EXISTS
       (SELECT id FROM moz_places WHERE id = i.place_id) LIMIT 1`);
  do_check_false(stmt.executeStep());
  stmt.finalize();

  // Check that place:uris have frecency 0
  stmt = mDBConn.createStatement(
    `SELECT h.id FROM moz_places h
     WHERE url_hash BETWEEN hash('place', 'prefix_lo')
                        AND hash('place', 'prefix_hi')
       AND h.frecency <> 0 LIMIT 1`);
  do_check_false(stmt.executeStep());
  stmt.finalize();
});<|MERGE_RESOLUTION|>--- conflicted
+++ resolved
@@ -6,55 +6,8 @@
 
 var mDBConn = DBConn();
 
-<<<<<<< HEAD
-function promiseOnClearHistoryObserved() {
-  let deferred = Promise.defer();
-
-  let historyObserver = {
-    onBeginUpdateBatch() {},
-    onEndUpdateBatch() {},
-    onVisit() {},
-    onTitleChanged() {},
-    onDeleteURI(aURI) {},
-    onPageChanged() {},
-    onDeleteVisits() {},
-
-    onClearHistory() {
-      PlacesUtils.history.removeObserver(this, false);
-      deferred.resolve();
-    },
-
-    QueryInterface: XPCOMUtils.generateQI([
-      Ci.nsINavHistoryObserver,
-    ])
-  }
-  PlacesUtils.history.addObserver(historyObserver, false);
-  return deferred.promise;
-}
-
-// This global variable is a promise object, initialized in run_test and waited
-// upon in the first asynchronous test.  It is resolved when the
-// "places-init-complete" notification is received. We cannot initialize it in
-// the asynchronous test, because then it's too late to register the observer.
-var promiseInit;
-
-function run_test() {
-  // places-init-complete is notified after run_test, and it will
-  // run a first frecency fix through async statements.
-  // To avoid random failures we have to run after all of this.
-  promiseInit = promiseTopicObserved(PlacesUtils.TOPIC_INIT_COMPLETE);
-
-  run_next_test();
-}
-
-add_task(function* test_history_clear() {
-  yield promiseInit;
-
-  yield PlacesTestUtils.addVisits([
-=======
 add_task(async function test_history_clear() {
   await PlacesTestUtils.addVisits([
->>>>>>> a17af05f
     { uri: uri("http://typed.mozilla.org/"),
       transition: TRANSITION_TYPED },
     { uri: uri("http://link.mozilla.org/"),
