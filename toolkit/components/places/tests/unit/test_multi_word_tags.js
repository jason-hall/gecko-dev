--- conflicted
+++ resolved
@@ -12,17 +12,6 @@
   do_throw("Could not get history service\n");
 }
 
-<<<<<<< HEAD
-// Get bookmark service
-try {
-  var bmsvc = Cc["@mozilla.org/browser/nav-bookmarks-service;1"].
-              getService(Ci.nsINavBookmarksService);
-} catch (ex) {
-  do_throw("Could not get the nav-bookmarks-service\n");
-}
-
-=======
->>>>>>> a17af05f
 // Get tagging service
 try {
   var tagssvc = Cc["@mozilla.org/browser/tagging-service;1"].
