--- conflicted
+++ resolved
@@ -24,24 +24,15 @@
 
     _changedCount: 0,
     onItemChanged(aItemId, aProperty, aIsAnnotationProperty, aValue,
-<<<<<<< HEAD
-                            aLastModified, aItemType) {
-=======
                             aLastModified, aItemType, aParentId, aGuid) {
->>>>>>> a17af05f
       if (aProperty == "tags") {
         do_check_eq(aGuid, bookmark.guid);
         this._changedCount++;
       }
     },
 
-<<<<<<< HEAD
-    onItemRemoved(aItemId, aParentId, aIndex, aItemType) {
-      if (aItemId == id) {
-=======
     onItemRemoved(aItemId, aParentId, aIndex, aItemType, aURI, aGuid) {
       if (aGuid == bookmark.guid) {
->>>>>>> a17af05f
         PlacesUtils.bookmarks.removeObserver(this);
         do_check_eq(this._changedCount, 2);
         promise.resolve();
