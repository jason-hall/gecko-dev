--- conflicted
+++ resolved
@@ -41,13 +41,8 @@
   do_check_eq(null, await PlacesSearchAutocompleteProvider.findMatchByToken("bacon"));
   Services.search.addEngineWithDetails("bacon", "", "pork", "Search Bacon",
                                        "GET", "http://www.bacon.moz/?search={searchTerms}");
-<<<<<<< HEAD
-  yield promiseTopic;
-  let match = yield PlacesSearchAutocompleteProvider.findMatchByToken("bacon");
-=======
   await promiseTopic;
   let match = await PlacesSearchAutocompleteProvider.findMatchByToken("bacon");
->>>>>>> a17af05f
   do_check_eq(match.url, "http://www.bacon.moz");
   do_check_eq(match.engineName, "bacon");
   do_check_eq(match.iconUrl, null);
@@ -77,11 +72,7 @@
   do_check_eq(null, await PlacesSearchAutocompleteProvider.findMatchByToken("patch"));
   Services.search.addEngineWithDetails("patch", "", "PR", "Search Patch",
                                        "GET", "http://www.patch.moz/?search={searchTerms}");
-<<<<<<< HEAD
-  yield promiseTopic;
-=======
   await promiseTopic;
->>>>>>> a17af05f
   // lower case
   let match = await PlacesSearchAutocompleteProvider.findMatchByAlias("pr");
   do_check_eq(match.engineName, "patch");
