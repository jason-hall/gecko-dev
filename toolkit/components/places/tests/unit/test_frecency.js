/* -*- indent-tabs-mode: nil; js-indent-level: 2 -*- */
/* vim:set ts=2 sw=2 sts=2 et: */
/* This Source Code Form is subject to the terms of the Mozilla Public
 * License, v. 2.0. If a copy of the MPL was not distributed with this
 * file, You can obtain one at http://mozilla.org/MPL/2.0/. */

/**
 * Test for bug 406358 to make sure frecency works for empty input/search, but
 * this also tests for non-empty inputs as well. Because the interactions among
 * *DIFFERENT* visit counts and visit dates is not well defined, this test
 * holds one of the two values constant when modifying the other.
 *
 * Also test bug 419068 to make sure tagged pages don't necessarily have to be
 * first in the results.
 *
 * Also test bug 426166 to make sure that the results of autocomplete searches
 * are stable.  Note that failures of this test will be intermittent by nature
 * since we are testing to make sure that the unstable sort algorithm used
 * by SQLite is not changing the order of the results on us.
 */

function AutoCompleteInput(aSearches) {
  this.searches = aSearches;
}
AutoCompleteInput.prototype = {
  constructor: AutoCompleteInput,

  searches: null,

  minResultsForPopup: 0,
  timeout: 10,
  searchParam: "",
  textValue: "",
  disableAutoComplete: false,
  completeDefaultIndex: false,

  get searchCount() {
    return this.searches.length;
  },

  getSearchAt(aIndex) {
    return this.searches[aIndex];
  },

  onSearchBegin() {},
  onSearchComplete() {},

  popupOpen: false,

  popup: {
    setSelectedIndex(aIndex) {},
    invalidate() {},

    // nsISupports implementation
    QueryInterface(iid) {
      if (iid.equals(Ci.nsISupports) ||
          iid.equals(Ci.nsIAutoCompletePopup))
        return this;

      throw Components.results.NS_ERROR_NO_INTERFACE;
    }
  },

  // nsISupports implementation
  QueryInterface(iid) {
    if (iid.equals(Ci.nsISupports) ||
        iid.equals(Ci.nsIAutoCompleteInput))
      return this;

    throw Components.results.NS_ERROR_NO_INTERFACE;
  }
}

<<<<<<< HEAD
function ensure_results(uris, searchTerm) {
  PlacesTestUtils.promiseAsyncUpdates()
                 .then(() => ensure_results_internal(uris, searchTerm));
}

function ensure_results_internal(uris, searchTerm) {
=======
async function ensure_results(uris, searchTerm) {
  await PlacesTestUtils.promiseAsyncUpdates()
  await ensure_results_internal(uris, searchTerm);
}

async function ensure_results_internal(uris, searchTerm) {
>>>>>>> a17af05f
  var controller = Components.classes["@mozilla.org/autocomplete/controller;1"].
                   getService(Components.interfaces.nsIAutoCompleteController);

  // Make an AutoCompleteInput that uses our searches
  // and confirms results on search complete
  var input = new AutoCompleteInput(["unifiedcomplete"]);

  controller.input = input;

  var numSearchesStarted = 0;
  input.onSearchBegin = function() {
    numSearchesStarted++;
    do_check_eq(numSearchesStarted, 1);
  };

<<<<<<< HEAD
  input.onSearchComplete = function() {
    do_check_eq(numSearchesStarted, 1);
    do_check_eq(controller.searchStatus,
                Ci.nsIAutoCompleteController.STATUS_COMPLETE_MATCH);
    do_check_eq(controller.matchCount, uris.length);
    for (var i = 0; i < controller.matchCount; i++) {
      do_check_eq(controller.getValueAt(i), uris[i].spec);
    }
=======
  let promise = new Promise(resolve => {
    input.onSearchComplete = function() {
      do_check_eq(numSearchesStarted, 1);
      do_check_eq(controller.searchStatus,
                  Ci.nsIAutoCompleteController.STATUS_COMPLETE_MATCH);
      do_check_eq(controller.matchCount, uris.length);
      for (var i = 0; i < controller.matchCount; i++) {
        do_check_eq(controller.getValueAt(i), uris[i].spec);
      }
>>>>>>> a17af05f

      resolve();
    };
  });

  controller.startSearch(searchTerm);
  await promise;
}

// Get history service
try {
  var tagssvc = Cc["@mozilla.org/browser/tagging-service;1"].
                getService(Ci.nsITaggingService);
} catch (ex) {
  do_throw("Could not get history service\n");
}

<<<<<<< HEAD
function* task_setCountDate(aURI, aCount, aDate) {
=======
async function task_setCountDate(aURI, aCount, aDate) {
>>>>>>> a17af05f
  // We need visits so that frecency can be computed over multiple visits
  let visits = [];
  for (let i = 0; i < aCount; i++) {
    visits.push({ uri: aURI, visitDate: aDate, transition: TRANSITION_TYPED });
  }
  await PlacesTestUtils.addVisits(visits);
}

<<<<<<< HEAD
function setBookmark(aURI) {
  bmksvc.insertBookmark(bmksvc.bookmarksMenuFolder, aURI, -1, "bleh");
=======
async function setBookmark(aURI) {
  await PlacesUtils.bookmarks.insert({
    parentGuid: PlacesUtils.bookmarks.menuGuid,
    url: aURI,
    title: "bleh"
  });
>>>>>>> a17af05f
}

async function tagURI(aURI, aTags) {
  await PlacesUtils.bookmarks.insert({
    parentGuid: PlacesUtils.bookmarks.unfiledGuid,
    url: aURI,
    title: "bleh",
  });
  tagssvc.tagURI(aURI, aTags);
}

var uri1 = uri("http://site.tld/1");
var uri2 = uri("http://site.tld/2");
var uri3 = uri("http://aaaaaaaaaa/1");
var uri4 = uri("http://aaaaaaaaaa/2");

// d1 is younger (should show up higher) than d2 (PRTime is in usecs not msec)
// Make sure the dates fall into different frecency buckets
var d1 = new Date(Date.now() - 1000 * 60 * 60) * 1000;
var d2 = new Date(Date.now() - 1000 * 60 * 60 * 24 * 10) * 1000;
// c1 is larger (should show up higher) than c2
var c1 = 10;
var c2 = 1;

var tests = [
// test things without a search term
async function() {
  print("TEST-INFO | Test 0: same count, different date");
  await task_setCountDate(uri1, c1, d1);
  await task_setCountDate(uri2, c1, d2);
  await tagURI(uri1, ["site"]);
  await ensure_results([uri1, uri2], "");
},
async function() {
  print("TEST-INFO | Test 1: same count, different date");
  await task_setCountDate(uri1, c1, d2);
  await task_setCountDate(uri2, c1, d1);
  await tagURI(uri1, ["site"]);
  await ensure_results([uri2, uri1], "");
},
async function() {
  print("TEST-INFO | Test 2: different count, same date");
  await task_setCountDate(uri1, c1, d1);
  await task_setCountDate(uri2, c2, d1);
  await tagURI(uri1, ["site"]);
  await ensure_results([uri1, uri2], "");
},
async function() {
  print("TEST-INFO | Test 3: different count, same date");
  await task_setCountDate(uri1, c2, d1);
  await task_setCountDate(uri2, c1, d1);
  await tagURI(uri1, ["site"]);
  await ensure_results([uri2, uri1], "");
},

// test things with a search term
async function() {
  print("TEST-INFO | Test 4: same count, different date");
  await task_setCountDate(uri1, c1, d1);
  await task_setCountDate(uri2, c1, d2);
  await tagURI(uri1, ["site"]);
  await ensure_results([uri1, uri2], "site");
},
async function() {
  print("TEST-INFO | Test 5: same count, different date");
  await task_setCountDate(uri1, c1, d2);
  await task_setCountDate(uri2, c1, d1);
  await tagURI(uri1, ["site"]);
  await ensure_results([uri2, uri1], "site");
},
async function() {
  print("TEST-INFO | Test 6: different count, same date");
  await task_setCountDate(uri1, c1, d1);
  await task_setCountDate(uri2, c2, d1);
  await tagURI(uri1, ["site"]);
  await ensure_results([uri1, uri2], "site");
},
async function() {
  print("TEST-INFO | Test 7: different count, same date");
  await task_setCountDate(uri1, c2, d1);
  await task_setCountDate(uri2, c1, d1);
  await tagURI(uri1, ["site"]);
  await ensure_results([uri2, uri1], "site");
},
// There are multiple tests for 8, hence the multiple functions
// Bug 426166 section
async function() {
  print("TEST-INFO | Test 8.1a: same count, same date");
  await setBookmark(uri3);
  await setBookmark(uri4);
  await ensure_results([uri4, uri3], "a");
},
async function() {
  print("TEST-INFO | Test 8.1b: same count, same date");
  await setBookmark(uri3);
  await setBookmark(uri4);
  await ensure_results([uri4, uri3], "aa");
},
async function() {
  print("TEST-INFO | Test 8.2: same count, same date");
  await setBookmark(uri3);
  await setBookmark(uri4);
  await ensure_results([uri4, uri3], "aaa");
},
async function() {
  print("TEST-INFO | Test 8.3: same count, same date");
  await setBookmark(uri3);
  await setBookmark(uri4);
  await ensure_results([uri4, uri3], "aaaa");
},
async function() {
  print("TEST-INFO | Test 8.4: same count, same date");
  await setBookmark(uri3);
  await setBookmark(uri4);
  await ensure_results([uri4, uri3], "aaa");
},
async function() {
  print("TEST-INFO | Test 8.5: same count, same date");
  await setBookmark(uri3);
  await setBookmark(uri4);
  await ensure_results([uri4, uri3], "aa");
},
async function() {
  print("TEST-INFO | Test 8.6: same count, same date");
  await setBookmark(uri3);
  await setBookmark(uri4);
  await ensure_results([uri4, uri3], "a");
}
];

<<<<<<< HEAD
/**
 * This deferred object contains a promise that is resolved when the
 * ensure_results_internal function has finished its execution.
 */
var deferEnsureResults;

add_task(function* test_frecency() {
=======
add_task(async function test_frecency() {
>>>>>>> a17af05f
  // Disable autoFill for this test.
  Services.prefs.setBoolPref("browser.urlbar.autoFill", false);
  do_register_cleanup(() => Services.prefs.clearUserPref("browser.urlbar.autoFill"));
  // always search in history + bookmarks, no matter what the default is
  var prefs = Cc["@mozilla.org/preferences-service;1"].
              getService(Ci.nsIPrefBranch);

  prefs.setBoolPref("browser.urlbar.suggest.history", true);
  prefs.setBoolPref("browser.urlbar.suggest.bookmark", true);
  prefs.setBoolPref("browser.urlbar.suggest.openpage", false);
  for (let test of tests) {
    await PlacesUtils.bookmarks.eraseEverything();
    await PlacesTestUtils.clearHistory();

    await test();
  }
  for (let type of ["history", "bookmark", "openpage"]) {
    prefs.clearUserPref("browser.urlbar.suggest." + type);
  }
});<|MERGE_RESOLUTION|>--- conflicted
+++ resolved
@@ -71,21 +71,12 @@
   }
 }
 
-<<<<<<< HEAD
-function ensure_results(uris, searchTerm) {
-  PlacesTestUtils.promiseAsyncUpdates()
-                 .then(() => ensure_results_internal(uris, searchTerm));
-}
-
-function ensure_results_internal(uris, searchTerm) {
-=======
 async function ensure_results(uris, searchTerm) {
   await PlacesTestUtils.promiseAsyncUpdates()
   await ensure_results_internal(uris, searchTerm);
 }
 
 async function ensure_results_internal(uris, searchTerm) {
->>>>>>> a17af05f
   var controller = Components.classes["@mozilla.org/autocomplete/controller;1"].
                    getService(Components.interfaces.nsIAutoCompleteController);
 
@@ -101,16 +92,6 @@
     do_check_eq(numSearchesStarted, 1);
   };
 
-<<<<<<< HEAD
-  input.onSearchComplete = function() {
-    do_check_eq(numSearchesStarted, 1);
-    do_check_eq(controller.searchStatus,
-                Ci.nsIAutoCompleteController.STATUS_COMPLETE_MATCH);
-    do_check_eq(controller.matchCount, uris.length);
-    for (var i = 0; i < controller.matchCount; i++) {
-      do_check_eq(controller.getValueAt(i), uris[i].spec);
-    }
-=======
   let promise = new Promise(resolve => {
     input.onSearchComplete = function() {
       do_check_eq(numSearchesStarted, 1);
@@ -120,7 +101,6 @@
       for (var i = 0; i < controller.matchCount; i++) {
         do_check_eq(controller.getValueAt(i), uris[i].spec);
       }
->>>>>>> a17af05f
 
       resolve();
     };
@@ -138,11 +118,7 @@
   do_throw("Could not get history service\n");
 }
 
-<<<<<<< HEAD
-function* task_setCountDate(aURI, aCount, aDate) {
-=======
 async function task_setCountDate(aURI, aCount, aDate) {
->>>>>>> a17af05f
   // We need visits so that frecency can be computed over multiple visits
   let visits = [];
   for (let i = 0; i < aCount; i++) {
@@ -151,17 +127,12 @@
   await PlacesTestUtils.addVisits(visits);
 }
 
-<<<<<<< HEAD
-function setBookmark(aURI) {
-  bmksvc.insertBookmark(bmksvc.bookmarksMenuFolder, aURI, -1, "bleh");
-=======
 async function setBookmark(aURI) {
   await PlacesUtils.bookmarks.insert({
     parentGuid: PlacesUtils.bookmarks.menuGuid,
     url: aURI,
     title: "bleh"
   });
->>>>>>> a17af05f
 }
 
 async function tagURI(aURI, aTags) {
@@ -292,17 +263,7 @@
 }
 ];
 
-<<<<<<< HEAD
-/**
- * This deferred object contains a promise that is resolved when the
- * ensure_results_internal function has finished its execution.
- */
-var deferEnsureResults;
-
-add_task(function* test_frecency() {
-=======
 add_task(async function test_frecency() {
->>>>>>> a17af05f
   // Disable autoFill for this test.
   Services.prefs.setBoolPref("browser.urlbar.autoFill", false);
   do_register_cleanup(() => Services.prefs.clearUserPref("browser.urlbar.autoFill"));
