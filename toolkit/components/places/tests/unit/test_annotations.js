/* -*- indent-tabs-mode: nil; js-indent-level: 2 -*- */
/* vim:set ts=2 sw=2 sts=2 et: */
/* This Source Code Form is subject to the terms of the Mozilla Public
 * License, v. 2.0. If a copy of the MPL was not distributed with this
 * file, You can obtain one at http://mozilla.org/MPL/2.0/. */

// Get annotation service
try {
  var annosvc = Cc["@mozilla.org/browser/annotation-service;1"].getService(Ci.nsIAnnotationService);
} catch (ex) {
  do_throw("Could not get annotation service\n");
}

var annoObserver = {
  PAGE_lastSet_URI: "",
  PAGE_lastSet_AnnoName: "",

  onPageAnnotationSet(aURI, aName) {
    this.PAGE_lastSet_URI = aURI.spec;
    this.PAGE_lastSet_AnnoName = aName;
  },

  ITEM_lastSet_Id: -1,
  ITEM_lastSet_AnnoName: "",
  onItemAnnotationSet(aItemId, aName) {
    this.ITEM_lastSet_Id = aItemId;
    this.ITEM_lastSet_AnnoName = aName;
  },

  PAGE_lastRemoved_URI: "",
  PAGE_lastRemoved_AnnoName: "",
  onPageAnnotationRemoved(aURI, aName) {
    this.PAGE_lastRemoved_URI = aURI.spec;
    this.PAGE_lastRemoved_AnnoName = aName;
  },

  ITEM_lastRemoved_Id: -1,
  ITEM_lastRemoved_AnnoName: "",
  onItemAnnotationRemoved(aItemId, aName) {
    this.ITEM_lastRemoved_Id = aItemId;
    this.ITEM_lastRemoved_AnnoName = aName;
  }
};

<<<<<<< HEAD
// main
function run_test() {
  run_next_test();
}

add_task(function* test_execute() {
  var testURI = uri("http://mozilla.com/");
  var testItemId = bmsvc.insertBookmark(bmsvc.bookmarksMenuFolder, testURI, -1, "");
  var testAnnoName = "moz-test-places/annotations";
  var testAnnoVal = "test";
=======
add_task(async function test_execute() {
  let testURI = uri("http://mozilla.com/");
  let testItem = await PlacesUtils.bookmarks.insert({
    parentGuid: PlacesUtils.bookmarks.menuGuid,
    title: "",
    url: testURI,
  });
  let testItemId = await PlacesUtils.promiseItemId(testItem.guid);
  let testAnnoName = "moz-test-places/annotations";
  let testAnnoVal = "test";
  let earlierDate = new Date(Date.now() - 1000);
>>>>>>> a17af05f

  annosvc.addObserver(annoObserver);
  // create new string annotation
  try {
    annosvc.setPageAnnotation(testURI, testAnnoName, testAnnoVal, 0, 0);
  } catch (ex) {
    do_throw("unable to add page-annotation");
  }
  do_check_eq(annoObserver.PAGE_lastSet_URI, testURI.spec);
  do_check_eq(annoObserver.PAGE_lastSet_AnnoName, testAnnoName);

  // get string annotation
  do_check_true(annosvc.pageHasAnnotation(testURI, testAnnoName));
  var storedAnnoVal = annosvc.getPageAnnotation(testURI, testAnnoName);
  do_check_true(testAnnoVal === storedAnnoVal);
  // string item-annotation
  let item = await PlacesUtils.bookmarks.fetch(testItem.guid);

  // Verify that lastModified equals dateAdded before we set the annotation.
  do_check_eq(item.lastModified.getTime(), item.dateAdded.getTime());
  // Workaround possible VM timers issues moving last modified to the past.
  await PlacesUtils.bookmarks.update({
    guid: item.guid,
    dateAdded: earlierDate,
    lastModified: earlierDate,
  });

  try {
    annosvc.setItemAnnotation(testItemId, testAnnoName, testAnnoVal, 0, 0);
  } catch (ex) {
    do_throw("unable to add item annotation " + ex);
  }

  let updatedItem = await PlacesUtils.bookmarks.fetch(testItem.guid);

  // verify that setting the annotation updates the last modified time
  do_check_true(updatedItem.lastModified > item.lastModified);
  do_check_eq(annoObserver.ITEM_lastSet_Id, testItemId);
  do_check_eq(annoObserver.ITEM_lastSet_AnnoName, testAnnoName);

  try {
    var annoVal = annosvc.getItemAnnotation(testItemId, testAnnoName);
    // verify the anno value
    do_check_true(testAnnoVal === annoVal);
  } catch (ex) {
    do_throw("unable to get item annotation");
  }

  // test getPagesWithAnnotation
  var uri2 = uri("http://www.tests.tld");
  await PlacesTestUtils.addVisits(uri2);
  annosvc.setPageAnnotation(uri2, testAnnoName, testAnnoVal, 0, 0);
  var pages = annosvc.getPagesWithAnnotation(testAnnoName);
  do_check_eq(pages.length, 2);
  // Don't rely on the order
  do_check_false(pages[0].equals(pages[1]));
  do_check_true(pages[0].equals(testURI) || pages[1].equals(testURI));
  do_check_true(pages[0].equals(uri2) || pages[1].equals(uri2));

  // test getItemsWithAnnotation
  let testItem2 = await PlacesUtils.bookmarks.insert({
    parentGuid: PlacesUtils.bookmarks.menuGuid,
    title: "",
    url: uri2,
  });
  let testItemId2 = await PlacesUtils.promiseItemId(testItem2.guid);
  annosvc.setItemAnnotation(testItemId2, testAnnoName, testAnnoVal, 0, 0);
  var items = annosvc.getItemsWithAnnotation(testAnnoName);
  do_check_eq(items.length, 2);
  // Don't rely on the order
  do_check_true(items[0] != items[1]);
  do_check_true(items[0] == testItemId || items[1] == testItemId);
  do_check_true(items[0] == testItemId2 || items[1] == testItemId2);

  // get annotation that doesn't exist
  try {
    annosvc.getPageAnnotation(testURI, "blah");
    do_throw("fetching page-annotation that doesn't exist, should've thrown");
  } catch (ex) {}
  try {
    annosvc.getItemAnnotation(testURI, "blah");
    do_throw("fetching item-annotation that doesn't exist, should've thrown");
  } catch (ex) {}

  // get annotation info
  var flags = {}, exp = {}, storageType = {};
  annosvc.getPageAnnotationInfo(testURI, testAnnoName, flags, exp, storageType);
  do_check_eq(flags.value, 0);
  do_check_eq(exp.value, 0);
  do_check_eq(storageType.value, Ci.nsIAnnotationService.TYPE_STRING);
  annosvc.getItemAnnotationInfo(testItemId, testAnnoName, flags, exp, storageType);
  do_check_eq(flags.value, 0);
  do_check_eq(exp.value, 0);
  do_check_eq(storageType.value, Ci.nsIAnnotationService.TYPE_STRING);

  // get annotation names for a uri
  var annoNames = annosvc.getPageAnnotationNames(testURI);
  do_check_eq(annoNames.length, 1);
  do_check_eq(annoNames[0], "moz-test-places/annotations");

  // get annotation names for an item
  annoNames = annosvc.getItemAnnotationNames(testItemId);
  do_check_eq(annoNames.length, 1);
  do_check_eq(annoNames[0], "moz-test-places/annotations");

  // copy annotations to another uri
  var newURI = uri("http://mozilla.org");
  await PlacesTestUtils.addVisits(newURI);
  annosvc.setPageAnnotation(testURI, "oldAnno", "new", 0, 0);
  annosvc.setPageAnnotation(newURI, "oldAnno", "old", 0, 0);
  annoNames = annosvc.getPageAnnotationNames(newURI);
  do_check_eq(annoNames.length, 1);
  do_check_eq(annoNames[0], "oldAnno");
  var oldAnnoNames = annosvc.getPageAnnotationNames(testURI);
  do_check_eq(oldAnnoNames.length, 2);
  var copiedAnno = oldAnnoNames[0];
  annosvc.copyPageAnnotations(testURI, newURI, false);
  var newAnnoNames = annosvc.getPageAnnotationNames(newURI);
  do_check_eq(newAnnoNames.length, 2);
  do_check_true(annosvc.pageHasAnnotation(newURI, "oldAnno"));
  do_check_true(annosvc.pageHasAnnotation(newURI, copiedAnno));
  do_check_eq(annosvc.getPageAnnotation(newURI, "oldAnno"), "old");
  annosvc.setPageAnnotation(newURI, "oldAnno", "new", 0, 0);
  annosvc.copyPageAnnotations(testURI, newURI, true);
  newAnnoNames = annosvc.getPageAnnotationNames(newURI);
  do_check_eq(newAnnoNames.length, 2);
  do_check_true(annosvc.pageHasAnnotation(newURI, "oldAnno"));
  do_check_true(annosvc.pageHasAnnotation(newURI, copiedAnno));
  do_check_eq(annosvc.getPageAnnotation(newURI, "oldAnno"), "new");


  // copy annotations to another item
  newURI = uri("http://mozilla.org");
  let newItem = await PlacesUtils.bookmarks.insert({
    parentGuid: PlacesUtils.bookmarks.menuGuid,
    title: "",
    url: newURI,
  });
  let newItemId = await PlacesUtils.promiseItemId(newItem.guid);
  item = await PlacesUtils.bookmarks.insert({
    parentGuid: PlacesUtils.bookmarks.menuGuid,
    title: "",
    url: testURI,
  });
  var itemId = await PlacesUtils.promiseItemId(item.guid);
  annosvc.setItemAnnotation(itemId, "oldAnno", "new", 0, 0);
  annosvc.setItemAnnotation(itemId, "testAnno", "test", 0, 0);
  annosvc.setItemAnnotation(newItemId, "oldAnno", "old", 0, 0);
  annoNames = annosvc.getItemAnnotationNames(newItemId);
  do_check_eq(annoNames.length, 1);
  do_check_eq(annoNames[0], "oldAnno");
  oldAnnoNames = annosvc.getItemAnnotationNames(itemId);
  do_check_eq(oldAnnoNames.length, 2);
  copiedAnno = oldAnnoNames[0];
  annosvc.copyItemAnnotations(itemId, newItemId, false);
  newAnnoNames = annosvc.getItemAnnotationNames(newItemId);
  do_check_eq(newAnnoNames.length, 2);
  do_check_true(annosvc.itemHasAnnotation(newItemId, "oldAnno"));
  do_check_true(annosvc.itemHasAnnotation(newItemId, copiedAnno));
  do_check_eq(annosvc.getItemAnnotation(newItemId, "oldAnno"), "old");
  annosvc.setItemAnnotation(newItemId, "oldAnno", "new", 0, 0);
  annosvc.copyItemAnnotations(itemId, newItemId, true);
  newAnnoNames = annosvc.getItemAnnotationNames(newItemId);
  do_check_eq(newAnnoNames.length, 2);
  do_check_true(annosvc.itemHasAnnotation(newItemId, "oldAnno"));
  do_check_true(annosvc.itemHasAnnotation(newItemId, copiedAnno));
  do_check_eq(annosvc.getItemAnnotation(newItemId, "oldAnno"), "new");

  // test int32 anno type
  var int32Key = testAnnoName + "/types/Int32";
  var int32Val = 23;
  annosvc.setPageAnnotation(testURI, int32Key, int32Val, 0, 0);
  do_check_true(annosvc.pageHasAnnotation(testURI, int32Key));
  flags = {}, exp = {}, storageType = {};
  annosvc.getPageAnnotationInfo(testURI, int32Key, flags, exp, storageType);
  do_check_eq(flags.value, 0);
  do_check_eq(exp.value, 0);
  do_check_eq(storageType.value, Ci.nsIAnnotationService.TYPE_INT32);
  var storedVal = annosvc.getPageAnnotation(testURI, int32Key);
  do_check_true(int32Val === storedVal);
  annosvc.setItemAnnotation(testItemId, int32Key, int32Val, 0, 0);
  do_check_true(annosvc.itemHasAnnotation(testItemId, int32Key));
  annosvc.getItemAnnotationInfo(testItemId, int32Key, flags, exp, storageType);
  do_check_eq(flags.value, 0);
  do_check_eq(exp.value, 0);
  storedVal = annosvc.getItemAnnotation(testItemId, int32Key);
  do_check_true(int32Val === storedVal);

  // test int64 anno type
  var int64Key = testAnnoName + "/types/Int64";
  var int64Val = 4294967296;
  annosvc.setPageAnnotation(testURI, int64Key, int64Val, 0, 0);
  annosvc.getPageAnnotationInfo(testURI, int64Key, flags, exp, storageType);
  do_check_eq(flags.value, 0);
  do_check_eq(exp.value, 0);
  storedVal = annosvc.getPageAnnotation(testURI, int64Key);
  do_check_true(int64Val === storedVal);
  annosvc.setItemAnnotation(testItemId, int64Key, int64Val, 0, 0);
  do_check_true(annosvc.itemHasAnnotation(testItemId, int64Key));
  annosvc.getItemAnnotationInfo(testItemId, int64Key, flags, exp, storageType);
  do_check_eq(flags.value, 0);
  do_check_eq(exp.value, 0);
  storedVal = annosvc.getItemAnnotation(testItemId, int64Key);
  do_check_true(int64Val === storedVal);

  // test double anno type
  var doubleKey = testAnnoName + "/types/Double";
  var doubleVal = 0.000002342;
  annosvc.setPageAnnotation(testURI, doubleKey, doubleVal, 0, 0);
  annosvc.getPageAnnotationInfo(testURI, doubleKey, flags, exp, storageType);
  do_check_eq(flags.value, 0);
  do_check_eq(exp.value, 0);
  storedVal = annosvc.getPageAnnotation(testURI, doubleKey);
  do_check_true(doubleVal === storedVal);
  annosvc.setItemAnnotation(testItemId, doubleKey, doubleVal, 0, 0);
  do_check_true(annosvc.itemHasAnnotation(testItemId, doubleKey));
  annosvc.getItemAnnotationInfo(testItemId, doubleKey, flags, exp, storageType);
  do_check_eq(flags.value, 0);
  do_check_eq(exp.value, 0);
  do_check_eq(storageType.value, Ci.nsIAnnotationService.TYPE_DOUBLE);
  storedVal = annosvc.getItemAnnotation(testItemId, doubleKey);
  do_check_true(doubleVal === storedVal);

  // test annotation removal
  annosvc.removePageAnnotation(testURI, int32Key);

  annosvc.setItemAnnotation(testItemId, testAnnoName, testAnnoVal, 0, 0);
  // verify that removing an annotation updates the last modified date
  testItem = await PlacesUtils.bookmarks.fetch(testItem.guid);

  var lastModified3 = testItem.lastModified;
  // Workaround possible VM timers issues moving last modified to the past.
  await PlacesUtils.bookmarks.update({
    guid: testItem.guid,
    dateAdded: earlierDate,
    lastModified: earlierDate,
  });
  annosvc.removeItemAnnotation(testItemId, int32Key);

  testItem = await PlacesUtils.bookmarks.fetch(testItem.guid);
  var lastModified4 = testItem.lastModified;
  do_print("verify that removing an annotation updates the last modified date");
  do_print("lastModified3 = " + lastModified3);
  do_print("lastModified4 = " + lastModified4);
  do_check_true(lastModified4 > lastModified3);

  do_check_eq(annoObserver.PAGE_lastRemoved_URI, testURI.spec);
  do_check_eq(annoObserver.PAGE_lastRemoved_AnnoName, int32Key);
  do_check_eq(annoObserver.ITEM_lastRemoved_Id, testItemId);
  do_check_eq(annoObserver.ITEM_lastRemoved_AnnoName, int32Key);

  // test that getItems/PagesWithAnnotation returns an empty array after
  // removing all items/pages which had the annotation set, see bug 380317.
  do_check_eq(annosvc.getItemsWithAnnotation(int32Key).length, 0);
  do_check_eq(annosvc.getPagesWithAnnotation(int32Key).length, 0);

  // Setting item annotations on invalid item ids should throw
  var invalidIds = [-1, 0, 37643];
  for (var id of invalidIds) {
    try {
      annosvc.setItemAnnotation(id, "foo", "bar", 0, 0);
      do_throw("setItemAnnotation* should throw for invalid item id: " + id)
    } catch (ex) { }
  }

  // setting an annotation with EXPIRE_HISTORY for an item should throw
  item = await PlacesUtils.bookmarks.insert({
    parentGuid: PlacesUtils.bookmarks.menuGuid,
    title: "",
    url: testURI,
  });
  itemId = await PlacesUtils.promiseItemId(item.guid);
  try {
    annosvc.setItemAnnotation(itemId, "foo", "bar", 0, annosvc.EXPIRE_WITH_HISTORY);
    do_throw("setting an item annotation with EXPIRE_HISTORY should throw");
  } catch (ex) {
  }

  annosvc.removeObserver(annoObserver);
});

add_test(function test_getAnnotationsHavingName() {
  let uri = NetUtil.newURI("http://cat.mozilla.org");
  let id = PlacesUtils.bookmarks.insertBookmark(
    PlacesUtils.unfiledBookmarksFolderId, uri,
    PlacesUtils.bookmarks.DEFAULT_INDEX, "cat");
  let fid = PlacesUtils.bookmarks.createFolder(
    PlacesUtils.unfiledBookmarksFolderId, "pillow",
    PlacesUtils.bookmarks.DEFAULT_INDEX);

  const ANNOS = {
    "int": 7,
    "double": 7.7,
    "string": "seven"
  };
  for (let name in ANNOS) {
    PlacesUtils.annotations.setPageAnnotation(
      uri, name, ANNOS[name], 0,
      PlacesUtils.annotations.EXPIRE_SESSION);
    PlacesUtils.annotations.setItemAnnotation(
      id, name, ANNOS[name], 0,
      PlacesUtils.annotations.EXPIRE_SESSION);
    PlacesUtils.annotations.setItemAnnotation(
      fid, name, ANNOS[name], 0,
      PlacesUtils.annotations.EXPIRE_SESSION);
  }

  for (let name in ANNOS) {
    let results = PlacesUtils.annotations.getAnnotationsWithName(name);
    do_check_eq(results.length, 3);

    for (let result of results) {
      do_check_eq(result.annotationName, name);
      do_check_eq(result.annotationValue, ANNOS[name]);
      if (result.uri)
        do_check_true(result.uri.equals(uri));
      else
        do_check_true(result.itemId > 0);

      if (result.itemId != -1) {
        if (result.uri)
          do_check_eq(result.itemId, id);
        else
          do_check_eq(result.itemId, fid);
        do_check_guid_for_bookmark(result.itemId, result.guid);
      } else {
        do_check_guid_for_uri(result.uri, result.guid);
      }
    }
  }

  run_next_test();
});<|MERGE_RESOLUTION|>--- conflicted
+++ resolved
@@ -42,18 +42,6 @@
   }
 };
 
-<<<<<<< HEAD
-// main
-function run_test() {
-  run_next_test();
-}
-
-add_task(function* test_execute() {
-  var testURI = uri("http://mozilla.com/");
-  var testItemId = bmsvc.insertBookmark(bmsvc.bookmarksMenuFolder, testURI, -1, "");
-  var testAnnoName = "moz-test-places/annotations";
-  var testAnnoVal = "test";
-=======
 add_task(async function test_execute() {
   let testURI = uri("http://mozilla.com/");
   let testItem = await PlacesUtils.bookmarks.insert({
@@ -65,7 +53,6 @@
   let testAnnoName = "moz-test-places/annotations";
   let testAnnoVal = "test";
   let earlierDate = new Date(Date.now() - 1000);
->>>>>>> a17af05f
 
   annosvc.addObserver(annoObserver);
   // create new string annotation
