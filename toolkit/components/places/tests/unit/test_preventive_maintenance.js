--- conflicted
+++ resolved
@@ -102,11 +102,7 @@
     let stmt = mDBConn.createStatement(
       "INSERT INTO moz_anno_attributes (name) VALUES (:anno)"
     );
-<<<<<<< HEAD
-    stmt.params["anno"] = this._obsoleteWeaveAttribute;
-=======
     stmt.params.anno = this._obsoleteWeaveAttribute;
->>>>>>> a17af05f
     stmt.execute();
     stmt.finalize();
     stmt = mDBConn.createStatement(
@@ -115,13 +111,8 @@
          (SELECT id FROM moz_anno_attributes WHERE name = :anno)
        )`
     );
-<<<<<<< HEAD
-    stmt.params["place_id"] = this._placeId;
-    stmt.params["anno"] = this._obsoleteWeaveAttribute;
-=======
     stmt.params.place_id = this._placeId;
     stmt.params.anno = this._obsoleteWeaveAttribute;
->>>>>>> a17af05f
     stmt.execute();
     stmt.finalize();
   },
@@ -131,11 +122,7 @@
     let stmt = mDBConn.createStatement(
       "SELECT id FROM moz_anno_attributes WHERE name = :anno"
     );
-<<<<<<< HEAD
-    stmt.params["anno"] = this._obsoleteWeaveAttribute;
-=======
     stmt.params.anno = this._obsoleteWeaveAttribute;
->>>>>>> a17af05f
     do_check_false(stmt.executeStep());
     stmt.finalize();
   }
@@ -161,15 +148,9 @@
       `INSERT INTO moz_anno_attributes (name)
        VALUES (:anno1), (:anno2), (:anno3)`
     );
-<<<<<<< HEAD
-    stmt.params["anno1"] = this._obsoleteSyncAttribute;
-    stmt.params["anno2"] = this._obsoleteGuidAttribute;
-    stmt.params["anno3"] = this._obsoleteWeaveAttribute;
-=======
     stmt.params.anno1 = this._obsoleteSyncAttribute;
     stmt.params.anno2 = this._obsoleteGuidAttribute;
     stmt.params.anno3 = this._obsoleteWeaveAttribute;
->>>>>>> a17af05f
     stmt.execute();
     stmt.finalize();
     stmt = mDBConn.createStatement(
@@ -178,17 +159,10 @@
        FROM moz_anno_attributes
        WHERE name IN (:anno1, :anno2, :anno3)`
     );
-<<<<<<< HEAD
-    stmt.params["item_id"] = this._bookmarkId;
-    stmt.params["anno1"] = this._obsoleteSyncAttribute;
-    stmt.params["anno2"] = this._obsoleteGuidAttribute;
-    stmt.params["anno3"] = this._obsoleteWeaveAttribute;
-=======
     stmt.params.item_id = this._bookmarkId;
     stmt.params.anno1 = this._obsoleteSyncAttribute;
     stmt.params.anno2 = this._obsoleteGuidAttribute;
     stmt.params.anno3 = this._obsoleteWeaveAttribute;
->>>>>>> a17af05f
     stmt.execute();
     stmt.finalize();
   },
@@ -199,15 +173,9 @@
       `SELECT id FROM moz_anno_attributes
        WHERE name IN (:anno1, :anno2, :anno3)`
     );
-<<<<<<< HEAD
-    stmt.params["anno1"] = this._obsoleteSyncAttribute;
-    stmt.params["anno2"] = this._obsoleteGuidAttribute;
-    stmt.params["anno3"] = this._obsoleteWeaveAttribute;
-=======
     stmt.params.anno1 = this._obsoleteSyncAttribute;
     stmt.params.anno2 = this._obsoleteGuidAttribute;
     stmt.params.anno3 = this._obsoleteWeaveAttribute;
->>>>>>> a17af05f
     do_check_false(stmt.executeStep());
     stmt.finalize();
   }
@@ -230,15 +198,6 @@
     this._bookmarkId = addBookmark(this._placeId);
     // Add a used attribute and an unused one.
     let stmt = mDBConn.createStatement("INSERT INTO moz_anno_attributes (name) VALUES (:anno)");
-<<<<<<< HEAD
-    stmt.params["anno"] = this._usedPageAttribute;
-    stmt.execute();
-    stmt.reset();
-    stmt.params["anno"] = this._usedItemAttribute;
-    stmt.execute();
-    stmt.reset();
-    stmt.params["anno"] = this._unusedAttribute;
-=======
     stmt.params.anno = this._usedPageAttribute;
     stmt.execute();
     stmt.reset();
@@ -246,20 +205,10 @@
     stmt.execute();
     stmt.reset();
     stmt.params.anno = this._unusedAttribute;
->>>>>>> a17af05f
     stmt.execute();
     stmt.finalize();
 
     stmt = mDBConn.createStatement("INSERT INTO moz_annos (place_id, anno_attribute_id) VALUES(:place_id, (SELECT id FROM moz_anno_attributes WHERE name = :anno))");
-<<<<<<< HEAD
-    stmt.params["place_id"] = this._placeId;
-    stmt.params["anno"] = this._usedPageAttribute;
-    stmt.execute();
-    stmt.finalize();
-    stmt = mDBConn.createStatement("INSERT INTO moz_items_annos (item_id, anno_attribute_id) VALUES(:item_id, (SELECT id FROM moz_anno_attributes WHERE name = :anno))");
-    stmt.params["item_id"] = this._bookmarkId;
-    stmt.params["anno"] = this._usedItemAttribute;
-=======
     stmt.params.place_id = this._placeId;
     stmt.params.anno = this._usedPageAttribute;
     stmt.execute();
@@ -267,7 +216,6 @@
     stmt = mDBConn.createStatement("INSERT INTO moz_items_annos (item_id, anno_attribute_id) VALUES(:item_id, (SELECT id FROM moz_anno_attributes WHERE name = :anno))");
     stmt.params.item_id = this._bookmarkId;
     stmt.params.anno = this._usedItemAttribute;
->>>>>>> a17af05f
     stmt.execute();
     stmt.finalize();
   },
@@ -275,16 +223,6 @@
   check() {
     // Check that used attributes are still there
     let stmt = mDBConn.createStatement("SELECT id FROM moz_anno_attributes WHERE name = :anno");
-<<<<<<< HEAD
-    stmt.params["anno"] = this._usedPageAttribute;
-    do_check_true(stmt.executeStep());
-    stmt.reset();
-    stmt.params["anno"] = this._usedItemAttribute;
-    do_check_true(stmt.executeStep());
-    stmt.reset();
-    // Check that unused attribute has been removed
-    stmt.params["anno"] = this._unusedAttribute;
-=======
     stmt.params.anno = this._usedPageAttribute;
     do_check_true(stmt.executeStep());
     stmt.reset();
@@ -293,7 +231,6 @@
     stmt.reset();
     // Check that unused attribute has been removed
     stmt.params.anno = this._unusedAttribute;
->>>>>>> a17af05f
     do_check_false(stmt.executeStep());
     stmt.finalize();
   }
@@ -313,30 +250,17 @@
     this._placeId = addPlace();
     // Add a used attribute.
     let stmt = mDBConn.createStatement("INSERT INTO moz_anno_attributes (name) VALUES (:anno)");
-<<<<<<< HEAD
-    stmt.params["anno"] = this._usedPageAttribute;
-    stmt.execute();
-    stmt.finalize();
-    stmt = mDBConn.createStatement("INSERT INTO moz_annos (place_id, anno_attribute_id) VALUES(:place_id, (SELECT id FROM moz_anno_attributes WHERE name = :anno))");
-    stmt.params["place_id"] = this._placeId;
-    stmt.params["anno"] = this._usedPageAttribute;
-=======
     stmt.params.anno = this._usedPageAttribute;
     stmt.execute();
     stmt.finalize();
     stmt = mDBConn.createStatement("INSERT INTO moz_annos (place_id, anno_attribute_id) VALUES(:place_id, (SELECT id FROM moz_anno_attributes WHERE name = :anno))");
     stmt.params.place_id = this._placeId;
     stmt.params.anno = this._usedPageAttribute;
->>>>>>> a17af05f
     stmt.execute();
     stmt.finalize();
     // Add an annotation with a nonexistent attribute
     stmt = mDBConn.createStatement("INSERT INTO moz_annos (place_id, anno_attribute_id) VALUES(:place_id, 1337)");
-<<<<<<< HEAD
-    stmt.params["place_id"] = this._placeId;
-=======
     stmt.params.place_id = this._placeId;
->>>>>>> a17af05f
     stmt.execute();
     stmt.finalize();
   },
@@ -344,20 +268,12 @@
   check() {
     // Check that used attribute is still there
     let stmt = mDBConn.createStatement("SELECT id FROM moz_anno_attributes WHERE name = :anno");
-<<<<<<< HEAD
-    stmt.params["anno"] = this._usedPageAttribute;
-=======
     stmt.params.anno = this._usedPageAttribute;
->>>>>>> a17af05f
     do_check_true(stmt.executeStep());
     stmt.finalize();
     // check that annotation with valid attribute is still there
     stmt = mDBConn.createStatement("SELECT id FROM moz_annos WHERE anno_attribute_id = (SELECT id FROM moz_anno_attributes WHERE name = :anno)");
-<<<<<<< HEAD
-    stmt.params["anno"] = this._usedPageAttribute;
-=======
     stmt.params.anno = this._usedPageAttribute;
->>>>>>> a17af05f
     do_check_true(stmt.executeStep());
     stmt.finalize();
     // Check that annotation with bogus attribute has been removed
@@ -381,19 +297,6 @@
     this._placeId = addPlace();
     // Add a used attribute.
     let stmt = mDBConn.createStatement("INSERT INTO moz_anno_attributes (name) VALUES (:anno)");
-<<<<<<< HEAD
-    stmt.params["anno"] = this._usedPageAttribute;
-    stmt.execute();
-    stmt.finalize();
-    stmt = mDBConn.createStatement("INSERT INTO moz_annos (place_id, anno_attribute_id) VALUES(:place_id, (SELECT id FROM moz_anno_attributes WHERE name = :anno))");
-    stmt.params["place_id"] = this._placeId;
-    stmt.params["anno"] = this._usedPageAttribute;
-    stmt.execute();
-    stmt.reset();
-    // Add an annotation to a nonexistent page
-    stmt.params["place_id"] = 1337;
-    stmt.params["anno"] = this._usedPageAttribute;
-=======
     stmt.params.anno = this._usedPageAttribute;
     stmt.execute();
     stmt.finalize();
@@ -405,7 +308,6 @@
     // Add an annotation to a nonexistent page
     stmt.params.place_id = 1337;
     stmt.params.anno = this._usedPageAttribute;
->>>>>>> a17af05f
     stmt.execute();
     stmt.finalize();
   },
@@ -413,20 +315,12 @@
   check() {
     // Check that used attribute is still there
     let stmt = mDBConn.createStatement("SELECT id FROM moz_anno_attributes WHERE name = :anno");
-<<<<<<< HEAD
-    stmt.params["anno"] = this._usedPageAttribute;
-=======
     stmt.params.anno = this._usedPageAttribute;
->>>>>>> a17af05f
     do_check_true(stmt.executeStep());
     stmt.finalize();
     // check that annotation with valid attribute is still there
     stmt = mDBConn.createStatement("SELECT id FROM moz_annos WHERE anno_attribute_id = (SELECT id FROM moz_anno_attributes WHERE name = :anno)");
-<<<<<<< HEAD
-    stmt.params["anno"] = this._usedPageAttribute;
-=======
     stmt.params.anno = this._usedPageAttribute;
->>>>>>> a17af05f
     do_check_true(stmt.executeStep());
     stmt.finalize();
     // Check that an annotation to a nonexistent page has been removed
@@ -967,11 +861,7 @@
     this._placeId = addPlace();
     // Add a valid visit and an invalid one
     let stmt = mDBConn.createStatement("INSERT INTO moz_historyvisits(place_id) VALUES (:place_id)");
-<<<<<<< HEAD
-    stmt.params["place_id"] = this._placeId;
-=======
     stmt.params.place_id = this._placeId;
->>>>>>> a17af05f
     stmt.execute();
     stmt.reset();
     stmt.params.place_id = this._invalidPlaceId;
@@ -1046,30 +936,17 @@
     this._bookmarkId = addBookmark(this._placeId);
     // Add a used attribute.
     let stmt = mDBConn.createStatement("INSERT INTO moz_anno_attributes (name) VALUES (:anno)");
-<<<<<<< HEAD
-    stmt.params["anno"] = this._usedItemAttribute;
-    stmt.execute();
-    stmt.finalize();
-    stmt = mDBConn.createStatement("INSERT INTO moz_items_annos (item_id, anno_attribute_id) VALUES(:item_id, (SELECT id FROM moz_anno_attributes WHERE name = :anno))");
-    stmt.params["item_id"] = this._bookmarkId;
-    stmt.params["anno"] = this._usedItemAttribute;
-=======
     stmt.params.anno = this._usedItemAttribute;
     stmt.execute();
     stmt.finalize();
     stmt = mDBConn.createStatement("INSERT INTO moz_items_annos (item_id, anno_attribute_id) VALUES(:item_id, (SELECT id FROM moz_anno_attributes WHERE name = :anno))");
     stmt.params.item_id = this._bookmarkId;
     stmt.params.anno = this._usedItemAttribute;
->>>>>>> a17af05f
     stmt.execute();
     stmt.finalize();
     // Add an annotation with a nonexistent attribute
     stmt = mDBConn.createStatement("INSERT INTO moz_items_annos (item_id, anno_attribute_id) VALUES(:item_id, 1337)");
-<<<<<<< HEAD
-    stmt.params["item_id"] = this._bookmarkId;
-=======
     stmt.params.item_id = this._bookmarkId;
->>>>>>> a17af05f
     stmt.execute();
     stmt.finalize();
   },
@@ -1077,20 +954,12 @@
   check() {
     // Check that used attribute is still there
     let stmt = mDBConn.createStatement("SELECT id FROM moz_anno_attributes WHERE name = :anno");
-<<<<<<< HEAD
-    stmt.params["anno"] = this._usedItemAttribute;
-=======
     stmt.params.anno = this._usedItemAttribute;
->>>>>>> a17af05f
     do_check_true(stmt.executeStep());
     stmt.finalize();
     // check that annotation with valid attribute is still there
     stmt = mDBConn.createStatement("SELECT id FROM moz_items_annos WHERE anno_attribute_id = (SELECT id FROM moz_anno_attributes WHERE name = :anno)");
-<<<<<<< HEAD
-    stmt.params["anno"] = this._usedItemAttribute;
-=======
     stmt.params.anno = this._usedItemAttribute;
->>>>>>> a17af05f
     do_check_true(stmt.executeStep());
     stmt.finalize();
     // Check that annotation with bogus attribute has been removed
@@ -1118,11 +987,7 @@
     this._bookmarkId = addBookmark(this._placeId);
     // Add a used attribute.
     let stmt = mDBConn.createStatement("INSERT INTO moz_anno_attributes (name) VALUES (:anno)");
-<<<<<<< HEAD
-    stmt.params["anno"] = this._usedItemAttribute;
-=======
     stmt.params.anno = this._usedItemAttribute;
->>>>>>> a17af05f
     stmt.execute();
     stmt.finalize();
     stmt = mDBConn.createStatement("INSERT INTO moz_items_annos (item_id, anno_attribute_id) VALUES (:item_id, (SELECT id FROM moz_anno_attributes WHERE name = :anno))");
@@ -1140,20 +1005,12 @@
   check() {
     // Check that used attribute is still there
     let stmt = mDBConn.createStatement("SELECT id FROM moz_anno_attributes WHERE name = :anno");
-<<<<<<< HEAD
-    stmt.params["anno"] = this._usedItemAttribute;
-=======
     stmt.params.anno = this._usedItemAttribute;
->>>>>>> a17af05f
     do_check_true(stmt.executeStep());
     stmt.finalize();
     // check that annotation with valid attribute is still there
     stmt = mDBConn.createStatement("SELECT id FROM moz_items_annos WHERE anno_attribute_id = (SELECT id FROM moz_anno_attributes WHERE name = :anno)");
-<<<<<<< HEAD
-    stmt.params["anno"] = this._usedItemAttribute;
-=======
     stmt.params.anno = this._usedItemAttribute;
->>>>>>> a17af05f
     do_check_true(stmt.executeStep());
     stmt.finalize();
     // Check that an annotation to a nonexistent page has been removed
@@ -1193,64 +1050,13 @@
   }
 });
 
-<<<<<<< HEAD
-
-// ------------------------------------------------------------------------------
-
-tests.push({
-  name: "L.1",
-  desc: "Fix wrong favicon ids",
-
-  _validIconPlaceId: null,
-  _invalidIconPlaceId: null,
-
-  setup() {
-    // Insert a favicon entry
-    let stmt = mDBConn.createStatement("INSERT INTO moz_favicons (id, url) VALUES(1, :url)");
-    stmt.params["url"] = "http://www.mozilla.org/favicon.ico";
-    stmt.execute();
-    stmt.finalize();
-    // Insert a place using the existing favicon entry
-    this._validIconPlaceId = addPlace("http://www1.mozilla.org", 1);
-
-    // Insert a place using a nonexistent favicon entry
-    this._invalidIconPlaceId = addPlace("http://www2.mozilla.org", 1337);
-  },
-
-  check() {
-    // Check that bogus favicon is not there
-    let stmt = mDBConn.createStatement("SELECT id FROM moz_places WHERE favicon_id = :favicon_id");
-    stmt.params["favicon_id"] = 1337;
-    do_check_false(stmt.executeStep());
-    stmt.reset();
-    // Check that valid favicon is still there
-    stmt.params["favicon_id"] = 1;
-    do_check_true(stmt.executeStep());
-    stmt.finalize();
-    // Check that place entries are there
-    stmt = mDBConn.createStatement("SELECT id FROM moz_places WHERE id = :place_id");
-    stmt.params["place_id"] = this._validIconPlaceId;
-    do_check_true(stmt.executeStep());
-    stmt.reset();
-    stmt.params["place_id"] = this._invalidIconPlaceId;
-    do_check_true(stmt.executeStep());
-    stmt.finalize();
-  }
-});
-
-=======
->>>>>>> a17af05f
 // ------------------------------------------------------------------------------
 
 tests.push({
   name: "L.2",
   desc: "Recalculate visit_count and last_visit_date",
 
-<<<<<<< HEAD
-  *setup() {
-=======
   async setup() {
->>>>>>> a17af05f
     function setVisitCount(aURL, aValue) {
       let stmt = mDBConn.createStatement(
         `UPDATE moz_places SET visit_count = :count WHERE url_hash = hash(:url)
@@ -1361,11 +1167,6 @@
         handleError(aError) {
         },
         handleCompletion(aReason) {
-<<<<<<< HEAD
-          dump_table("moz_places");
-          dump_table("moz_historyvisits");
-=======
->>>>>>> a17af05f
           do_check_eq(aReason, Ci.mozIStorageStatementCallback.REASON_FINISHED);
           do_check_eq(this._count, 2);
           resolve();
@@ -1443,11 +1244,7 @@
   _bookmarkId: null,
   _separatorId: null,
 
-<<<<<<< HEAD
-  *setup() {
-=======
   async setup() {
->>>>>>> a17af05f
     // use valid api calls to create a bunch of items
     await PlacesTestUtils.addVisits([
       { uri: this._uri1 },
@@ -1501,11 +1298,7 @@
 
 // ------------------------------------------------------------------------------
 
-<<<<<<< HEAD
-add_task(function* test_preventive_maintenance() {
-=======
 add_task(async function test_preventive_maintenance() {
->>>>>>> a17af05f
   // Get current bookmarks max ID for cleanup
   let stmt = mDBConn.createStatement("SELECT MAX(id) FROM moz_bookmarks");
   stmt.executeStep();
@@ -1515,11 +1308,7 @@
 
   for (let test of tests) {
     dump("\nExecuting test: " + test.name + "\n*** " + test.desc + "\n");
-<<<<<<< HEAD
-    yield test.setup();
-=======
     await test.setup();
->>>>>>> a17af05f
 
     Services.prefs.clearUserPref("places.database.lastMaintenance");
     await PlacesDBUtils.maintenanceOnIdle();
