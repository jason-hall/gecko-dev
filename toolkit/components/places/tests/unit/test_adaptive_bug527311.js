/* -*- indent-tabs-mode: nil; js-indent-level: 2 -*- */
/* vim:set ts=2 sw=2 sts=2 et: */
/* This Source Code Form is subject to the terms of the Mozilla Public
 * License, v. 2.0. If a copy of the MPL was not distributed with this
 * file, You can obtain one at http://mozilla.org/MPL/2.0/. */

const TEST_URL = "http://adapt.mozilla.org/";
const SEARCH_STRING = "adapt";
const SUGGEST_TYPES = ["history", "bookmark", "openpage"];

Components.utils.import("resource://gre/modules/XPCOMUtils.jsm");

var os = Cc["@mozilla.org/observer-service;1"].
         getService(Ci.nsIObserverService);
var ps = Cc["@mozilla.org/preferences-service;1"].
         getService(Ci.nsIPrefBranch);

const PLACES_AUTOCOMPLETE_FEEDBACK_UPDATED_TOPIC =
  "places-autocomplete-feedback-updated";

function cleanup() {
  for (let type of SUGGEST_TYPES) {
    ps.clearUserPref("browser.urlbar.suggest." + type);
  }
}

function AutoCompleteInput(aSearches) {
  this.searches = aSearches;
}
AutoCompleteInput.prototype = {
  constructor: AutoCompleteInput,
  searches: null,
  minResultsForPopup: 0,
  timeout: 10,
  searchParam: "",
  textValue: "",
  disableAutoComplete: false,
  completeDefaultIndex: false,

  get searchCount() {
    return this.searches.length;
  },

  getSearchAt: function ACI_getSearchAt(aIndex) {
    return this.searches[aIndex];
  },

  onSearchComplete: function ACI_onSearchComplete() {},

  popupOpen: false,

  popup: {
    setSelectedIndex() {},
    invalidate() {},

    QueryInterface(iid) {
      if (iid.equals(Ci.nsISupports) ||
          iid.equals(Ci.nsIAutoCompletePopup))
        return this;

      throw Components.results.NS_ERROR_NO_INTERFACE;
    }
  },

  onSearchBegin() {},

  QueryInterface(iid) {
    if (iid.equals(Ci.nsISupports) ||
        iid.equals(Ci.nsIAutoCompleteInput))
      return this;

    throw Components.results.NS_ERROR_NO_INTERFACE;
  }
}


function check_results() {
  return new Promise(resolve => {
    let controller = Cc["@mozilla.org/autocomplete/controller;1"].
                     getService(Ci.nsIAutoCompleteController);
    let input = new AutoCompleteInput(["unifiedcomplete"]);
    controller.input = input;

    input.onSearchComplete = function() {
      do_check_eq(controller.searchStatus,
                  Ci.nsIAutoCompleteController.STATUS_COMPLETE_NO_MATCH);
      do_check_eq(controller.matchCount, 0);

      PlacesUtils.bookmarks.eraseEverything().then(() => {
        cleanup();
        resolve();
      });
    };

    controller.startSearch(SEARCH_STRING);
  });
}


<<<<<<< HEAD
function addAdaptiveFeedback(aUrl, aSearch, aCallback) {
  let observer = {
    observe(aSubject, aTopic, aData) {
      os.removeObserver(observer, PLACES_AUTOCOMPLETE_FEEDBACK_UPDATED_TOPIC);
      do_timeout(0, aCallback);
    }
  };
  os.addObserver(observer, PLACES_AUTOCOMPLETE_FEEDBACK_UPDATED_TOPIC, false);

  let thing = {
    QueryInterface: XPCOMUtils.generateQI([Ci.nsIAutoCompleteInput,
                                           Ci.nsIAutoCompletePopup,
                                           Ci.nsIAutoCompleteController]),
    get popup() { return thing; },
    get controller() { return thing; },
    popupOpen: true,
    selectedIndex: 0,
    getValueAt: () => aUrl,
    searchString: aSearch
  };

  os.notifyObservers(thing, "autocomplete-will-enter-text", null);
=======
function addAdaptiveFeedback(aUrl, aSearch) {
  return new Promise(resolve => {
    let observer = {
      observe(aSubject, aTopic, aData) {
        os.removeObserver(observer, PLACES_AUTOCOMPLETE_FEEDBACK_UPDATED_TOPIC);
        do_timeout(0, resolve);
      }
    };
    os.addObserver(observer, PLACES_AUTOCOMPLETE_FEEDBACK_UPDATED_TOPIC);

    let thing = {
      QueryInterface: XPCOMUtils.generateQI([Ci.nsIAutoCompleteInput,
                                             Ci.nsIAutoCompletePopup,
                                             Ci.nsIAutoCompleteController]),
      get popup() { return thing; },
      get controller() { return thing; },
      popupOpen: true,
      selectedIndex: 0,
      getValueAt: () => aUrl,
      searchString: aSearch
    };

    os.notifyObservers(thing, "autocomplete-will-enter-text");
  });
>>>>>>> a17af05f
}


add_task(async function test_adaptive_search_specific() {
  // Add a bookmark to our url.
  await PlacesUtils.bookmarks.insert({
    parentGuid: PlacesUtils.bookmarks.unfiledGuid,
    title: "test_book",
    url: TEST_URL,
  });

  // We want to search only history.
  for (let type of SUGGEST_TYPES) {
    type == "history" ? ps.setBoolPref("browser.urlbar.suggest." + type, true)
                      : ps.setBoolPref("browser.urlbar.suggest." + type, false);
  }

  // Add an adaptive entry.
  await addAdaptiveFeedback(TEST_URL, SEARCH_STRING);

  await check_results();

  await PlacesTestUtils.promiseAsyncUpdates();
});<|MERGE_RESOLUTION|>--- conflicted
+++ resolved
@@ -97,30 +97,6 @@
 }
 
 
-<<<<<<< HEAD
-function addAdaptiveFeedback(aUrl, aSearch, aCallback) {
-  let observer = {
-    observe(aSubject, aTopic, aData) {
-      os.removeObserver(observer, PLACES_AUTOCOMPLETE_FEEDBACK_UPDATED_TOPIC);
-      do_timeout(0, aCallback);
-    }
-  };
-  os.addObserver(observer, PLACES_AUTOCOMPLETE_FEEDBACK_UPDATED_TOPIC, false);
-
-  let thing = {
-    QueryInterface: XPCOMUtils.generateQI([Ci.nsIAutoCompleteInput,
-                                           Ci.nsIAutoCompletePopup,
-                                           Ci.nsIAutoCompleteController]),
-    get popup() { return thing; },
-    get controller() { return thing; },
-    popupOpen: true,
-    selectedIndex: 0,
-    getValueAt: () => aUrl,
-    searchString: aSearch
-  };
-
-  os.notifyObservers(thing, "autocomplete-will-enter-text", null);
-=======
 function addAdaptiveFeedback(aUrl, aSearch) {
   return new Promise(resolve => {
     let observer = {
@@ -145,7 +121,6 @@
 
     os.notifyObservers(thing, "autocomplete-will-enter-text");
   });
->>>>>>> a17af05f
 }
 
 
