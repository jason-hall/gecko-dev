--- conflicted
+++ resolved
@@ -161,86 +161,6 @@
   let id = aNode.itemId;
   let bookmark = await PlacesUtils.bookmarks.fetch(aNode.bookmarkGuid);
 
-<<<<<<< HEAD
-  return Task.spawn(function* () {
-    for (let prop in aExpected) {
-      switch (prop) {
-        case "type":
-          do_check_eq(aNode.type, aExpected.type);
-          break;
-        case "title":
-          do_check_eq(aNode.title, aExpected.title);
-          break;
-        case "description":
-          do_check_eq(PlacesUtils.annotations.getItemAnnotation(
-                      id, DESCRIPTION_ANNO), aExpected.description);
-          break;
-        case "dateAdded":
-          do_check_eq(PlacesUtils.bookmarks.getItemDateAdded(id),
-                      aExpected.dateAdded);
-          break;
-        case "lastModified":
-          do_check_eq(PlacesUtils.bookmarks.getItemLastModified(id),
-                      aExpected.lastModified);
-          break;
-        case "url":
-          if (!("feedUrl" in aExpected))
-            do_check_eq(aNode.uri, aExpected.url);
-          break;
-        case "icon":
-          let deferred = Promise.defer();
-          PlacesUtils.favicons.getFaviconDataForPage(
-            NetUtil.newURI(aExpected.url),
-            function(aURI, aDataLen, aData, aMimeType) {
-              deferred.resolve(aData);
-            });
-          let data = yield deferred.promise;
-          let base64Icon = "data:image/png;base64," +
-                           base64EncodeString(String.fromCharCode.apply(String, data));
-          do_check_true(base64Icon == aExpected.icon);
-          break;
-        case "keyword": {
-          let entry = yield PlacesUtils.keywords.fetch({ url: aNode.uri });
-          Assert.equal(entry.keyword, aExpected.keyword);
-          break;
-        }
-        case "guid":
-          let guid = yield PlacesUtils.promiseItemGuid(id);
-          do_check_eq(guid, aExpected.guid);
-          break;
-        case "sidebar":
-          do_check_eq(PlacesUtils.annotations.itemHasAnnotation(
-                      id, LOAD_IN_SIDEBAR_ANNO), aExpected.sidebar);
-          break;
-        case "postData": {
-          let entry = yield PlacesUtils.keywords.fetch({ url: aNode.uri });
-          Assert.equal(entry.postData, aExpected.postData);
-          break;
-        }
-        case "charset":
-          let testURI = NetUtil.newURI(aNode.uri);
-          do_check_eq((yield PlacesUtils.getCharsetForURI(testURI)), aExpected.charset);
-          break;
-        case "feedUrl":
-          let livemark = yield PlacesUtils.livemarks.getLivemark({ id });
-          do_check_eq(livemark.siteURI.spec, aExpected.url);
-          do_check_eq(livemark.feedURI.spec, aExpected.feedUrl);
-          break;
-        case "children":
-          let folder = aNode.QueryInterface(Ci.nsINavHistoryContainerResultNode);
-          do_check_eq(folder.hasChildren, aExpected.children.length > 0);
-          folder.containerOpen = true;
-          do_check_eq(folder.childCount, aExpected.children.length);
-
-          for (let index = 0; index < aExpected.children.length; index++) {
-            yield checkItem(aExpected.children[index], folder.getChild(index));
-          }
-
-          folder.containerOpen = false;
-          break;
-        default:
-          throw new Error("Unknown property");
-=======
   for (let prop in aExpected) {
     switch (prop) {
       case "type":
@@ -287,7 +207,6 @@
         let entry = await PlacesUtils.keywords.fetch({ url: aNode.uri });
         Assert.equal(entry.postData, aExpected.postData);
         break;
->>>>>>> a17af05f
       }
       case "charset":
         let testURI = NetUtil.newURI(aNode.uri);
