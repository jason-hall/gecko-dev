/* -*- indent-tabs-mode: nil; js-indent-level: 2 -*- */
/* vim:set ts=2 sw=2 sts=2 et: */
/* This Source Code Form is subject to the terms of the Mozilla Public
 * License, v. 2.0. If a copy of the MPL was not distributed with this
 * file, You can obtain one at http://mozilla.org/MPL/2.0/. */

// Get history service
var hs = Cc["@mozilla.org/browser/nav-history-service;1"].
         getService(Ci.nsINavHistoryService);

/**
 * Adds a test URI visit to the database.
 *
 * @param aURI
 *        The URI to add a visit for.
 * @param aTime
 *        Reference "now" time.
 * @param aDayOffset
 *        number of days to add, pass a negative value to subtract them.
 */
async function task_add_normalized_visit(aURI, aTime, aDayOffset) {
  var dateObj = new Date(aTime);
  // Normalize to midnight
  dateObj.setHours(0);
  dateObj.setMinutes(0);
  dateObj.setSeconds(0);
  dateObj.setMilliseconds(0);
  // Days where DST changes should be taken in count.
  var previousDateObj = new Date(dateObj.getTime() + aDayOffset * 86400000);
  var DSTCorrection = (dateObj.getTimezoneOffset() -
                       previousDateObj.getTimezoneOffset()) * 60 * 1000;
  // Substract aDayOffset
  var PRTimeWithOffset = (previousDateObj.getTime() - DSTCorrection) * 1000;
  var timeInMs = new Date(PRTimeWithOffset / 1000);
  print("Adding visit to " + aURI.spec + " at " + timeInMs);
  await PlacesTestUtils.addVisits({
    uri: aURI,
    visitDate: PRTimeWithOffset
  });
}

function days_for_x_months_ago(aNowObj, aMonths) {
  var oldTime = new Date();
  // Set day before month, otherwise we could try to calculate 30 February, or
  // other nonexistent days.
  oldTime.setDate(1);
  oldTime.setMonth(aNowObj.getMonth() - aMonths);
  oldTime.setHours(0);
  oldTime.setMinutes(0);
  oldTime.setSeconds(0);
  // Stay larger for eventual timezone issues, add 2 days.
  return parseInt((aNowObj - oldTime) / (1000 * 60 * 60 * 24)) + 2;
}

var nowObj = new Date();
// This test relies on en-US locale
// Offset is number of days
/* eslint-disable comma-spacing */
var containers = [
  { label: "Today"               , offset: 0                                 , visible: true },
  { label: "Yesterday"           , offset: -1                                , visible: true },
  { label: "Last 7 days"         , offset: -3                                , visible: true },
  { label: "This month"          , offset: -8                                , visible: nowObj.getDate() > 8 },
  { label: ""                    , offset: -days_for_x_months_ago(nowObj, 0) , visible: true },
  { label: ""                    , offset: -days_for_x_months_ago(nowObj, 1) , visible: true },
  { label: ""                    , offset: -days_for_x_months_ago(nowObj, 2) , visible: true },
  { label: ""                    , offset: -days_for_x_months_ago(nowObj, 3) , visible: true },
  { label: ""                    , offset: -days_for_x_months_ago(nowObj, 4) , visible: true },
  { label: "Older than 6 months" , offset: -days_for_x_months_ago(nowObj, 5) , visible: true },
];
/* eslint-enable comma-spacing */

var visibleContainers = containers.filter(
  function(aContainer) { return aContainer.visible });

/**
 * Asynchronous task that fills history and checks containers' labels.
 */
add_task(async function task_fill_history() {
  print("\n\n*** TEST Fill History\n");
  // We can't use "now" because our hardcoded offsets would be invalid for some
  // date.  So we hardcode a date.
  for (let i = 0; i < containers.length; i++) {
    let container = containers[i];
    var testURI = uri("http://mirror" + i + ".mozilla.com/b");
<<<<<<< HEAD
    yield task_add_normalized_visit(testURI, nowObj.getTime(), container.offset);
    testURI = uri("http://mirror" + i + ".mozilla.com/a");
    yield task_add_normalized_visit(testURI, nowObj.getTime(), container.offset);
    testURI = uri("http://mirror" + i + ".google.com/b");
    yield task_add_normalized_visit(testURI, nowObj.getTime(), container.offset);
    testURI = uri("http://mirror" + i + ".google.com/a");
    yield task_add_normalized_visit(testURI, nowObj.getTime(), container.offset);
=======
    await task_add_normalized_visit(testURI, nowObj.getTime(), container.offset);
    testURI = uri("http://mirror" + i + ".mozilla.com/a");
    await task_add_normalized_visit(testURI, nowObj.getTime(), container.offset);
    testURI = uri("http://mirror" + i + ".google.com/b");
    await task_add_normalized_visit(testURI, nowObj.getTime(), container.offset);
    testURI = uri("http://mirror" + i + ".google.com/a");
    await task_add_normalized_visit(testURI, nowObj.getTime(), container.offset);
>>>>>>> a17af05f
    // Bug 485703 - Hide date containers not containing additional entries
    //              compared to previous ones.
    // Check after every new container is added.
    check_visit(container.offset);
  }

  var options = hs.getNewQueryOptions();
  options.resultType = options.RESULTS_AS_DATE_SITE_QUERY;
  var query = hs.getNewQuery();

  var result = hs.executeQuery(query, options);
  var root = result.root;
  root.containerOpen = true;

  var cc = root.childCount;
  print("Found containers:");
  var previousLabels = [];
  for (let i = 0; i < cc; i++) {
    let container = visibleContainers[i];
    var node = root.getChild(i);
    print(node.title);
    if (container.label)
      do_check_eq(node.title, container.label);
    // Check labels are not repeated.
    do_check_eq(previousLabels.indexOf(node.title), -1);
    previousLabels.push(node.title);
  }
  do_check_eq(cc, visibleContainers.length);
  root.containerOpen = false;
});

/**
 * Bug 485703 - Hide date containers not containing additional entries compared
 *              to previous ones.
 */
function check_visit(aOffset) {
  var options = hs.getNewQueryOptions();
  options.resultType = options.RESULTS_AS_DATE_SITE_QUERY;
  var query = hs.getNewQuery();
  var result = hs.executeQuery(query, options);
  var root = result.root;
  root.containerOpen = true;
  var cc = root.childCount;

  var unexpected = [];
  switch (aOffset) {
    case 0:
      unexpected = ["Yesterday", "Last 7 days", "This month"];
      break;
    case -1:
      unexpected = ["Last 7 days", "This month"];
      break;
    case -3:
      unexpected = ["This month"];
      break;
    default:
      // Other containers are tested later.
  }

  print("Found containers:");
  for (var i = 0; i < cc; i++) {
    var node = root.getChild(i);
    print(node.title);
    do_check_eq(unexpected.indexOf(node.title), -1);
  }

  root.containerOpen = false;
}

/**
 * Queries history grouped by date and site, checking containers' labels and
 * children.
 */
add_task(async function test_RESULTS_AS_DATE_SITE_QUERY() {
  print("\n\n*** TEST RESULTS_AS_DATE_SITE_QUERY\n");
  var options = hs.getNewQueryOptions();
  options.resultType = options.RESULTS_AS_DATE_SITE_QUERY;
  var query = hs.getNewQuery();
  var result = hs.executeQuery(query, options);
  var root = result.root;
  root.containerOpen = true;

  // Check one of the days
  var dayNode = root.getChild(0)
                    .QueryInterface(Ci.nsINavHistoryContainerResultNode);
  dayNode.containerOpen = true;
  do_check_eq(dayNode.childCount, 2);

  // Items should be sorted by host
  var site1 = dayNode.getChild(0)
                     .QueryInterface(Ci.nsINavHistoryContainerResultNode);
  do_check_eq(site1.title, "mirror0.google.com");

  var site2 = dayNode.getChild(1)
                     .QueryInterface(Ci.nsINavHistoryContainerResultNode);
  do_check_eq(site2.title, "mirror0.mozilla.com");

  site1.containerOpen = true;
  do_check_eq(site1.childCount, 2);

  // Inside of host sites are sorted by title
  var site1visit = site1.getChild(0);
  do_check_eq(site1visit.uri, "http://mirror0.google.com/a");

  // Bug 473157: changing sorting mode should not affect the containers
  result.sortingMode = options.SORT_BY_TITLE_DESCENDING;

  // Check one of the days
  dayNode = root.getChild(0)
                    .QueryInterface(Ci.nsINavHistoryContainerResultNode);
  dayNode.containerOpen = true;
  do_check_eq(dayNode.childCount, 2);

  // Hosts are still sorted by title
  site1 = dayNode.getChild(0)
                     .QueryInterface(Ci.nsINavHistoryContainerResultNode);
  do_check_eq(site1.title, "mirror0.google.com");

  site2 = dayNode.getChild(1)
                     .QueryInterface(Ci.nsINavHistoryContainerResultNode);
  do_check_eq(site2.title, "mirror0.mozilla.com");

  site1.containerOpen = true;
  do_check_eq(site1.childCount, 2);

  // But URLs are now sorted by title descending
  site1visit = site1.getChild(0);
  do_check_eq(site1visit.uri, "http://mirror0.google.com/b");

  site1.containerOpen = false;
  dayNode.containerOpen = false;
  root.containerOpen = false;
});

/**
 * Queries history grouped by date, checking containers' labels and children.
 */
add_task(async function test_RESULTS_AS_DATE_QUERY() {
  print("\n\n*** TEST RESULTS_AS_DATE_QUERY\n");
  var options = hs.getNewQueryOptions();
  options.resultType = options.RESULTS_AS_DATE_QUERY;
  var query = hs.getNewQuery();
  var result = hs.executeQuery(query, options);
  var root = result.root;
  root.containerOpen = true;

  var cc = root.childCount;
  do_check_eq(cc, visibleContainers.length);
  print("Found containers:");
  for (var i = 0; i < cc; i++) {
    var container = visibleContainers[i];
    var node = root.getChild(i);
    print(node.title);
    if (container.label)
      do_check_eq(node.title, container.label);
  }

  // Check one of the days
  var dayNode = root.getChild(0)
                    .QueryInterface(Ci.nsINavHistoryContainerResultNode);
  dayNode.containerOpen = true;
  do_check_eq(dayNode.childCount, 4);

  // Items should be sorted by title
  var visit1 = dayNode.getChild(0);
  do_check_eq(visit1.uri, "http://mirror0.google.com/a");

  var visit2 = dayNode.getChild(3);
  do_check_eq(visit2.uri, "http://mirror0.mozilla.com/b");

  // Bug 473157: changing sorting mode should not affect the containers
  result.sortingMode = options.SORT_BY_TITLE_DESCENDING;

  // Check one of the days
  dayNode = root.getChild(0)
                    .QueryInterface(Ci.nsINavHistoryContainerResultNode);
  dayNode.containerOpen = true;
  do_check_eq(dayNode.childCount, 4);

  // But URLs are now sorted by title descending
  visit1 = dayNode.getChild(0);
  do_check_eq(visit1.uri, "http://mirror0.mozilla.com/b");

  visit2 = dayNode.getChild(3);
  do_check_eq(visit2.uri, "http://mirror0.google.com/a");

  dayNode.containerOpen = false;
  root.containerOpen = false;
});

/**
 * Queries history grouped by site, checking containers' labels and children.
 */
add_task(async function test_RESULTS_AS_SITE_QUERY() {
  print("\n\n*** TEST RESULTS_AS_SITE_QUERY\n");
  // add a bookmark with a domain not in the set of visits in the db
  let bookmark = await PlacesUtils.bookmarks.insert({
    parentGuid: PlacesUtils.bookmarks.toolbarGuid,
    url: "http://foobar",
    title: ""
  });

  var options = hs.getNewQueryOptions();
  options.resultType = options.RESULTS_AS_SITE_QUERY;
  options.sortingMode = options.SORT_BY_TITLE_ASCENDING;
  var query = hs.getNewQuery();
  var result = hs.executeQuery(query, options);
  var root = result.root;
  root.containerOpen = true;
  do_check_eq(root.childCount, containers.length * 2);

/* Expected results:
    "mirror0.google.com",
    "mirror0.mozilla.com",
    "mirror1.google.com",
    "mirror1.mozilla.com",
    "mirror2.google.com",
    "mirror2.mozilla.com",
    "mirror3.google.com",  <== We check for this site (index 6)
    "mirror3.mozilla.com",
    "mirror4.google.com",
    "mirror4.mozilla.com",
    "mirror5.google.com",
    "mirror5.mozilla.com",
    ...
*/

  // Items should be sorted by host
  var siteNode = root.getChild(6)
                     .QueryInterface(Ci.nsINavHistoryContainerResultNode);
  do_check_eq(siteNode.title, "mirror3.google.com");

  siteNode.containerOpen = true;
  do_check_eq(siteNode.childCount, 2);

  // Inside of host sites are sorted by title
  var visitNode = siteNode.getChild(0);
  do_check_eq(visitNode.uri, "http://mirror3.google.com/a");

  // Bug 473157: changing sorting mode should not affect the containers
  result.sortingMode = options.SORT_BY_TITLE_DESCENDING;
  siteNode = root.getChild(6)
                     .QueryInterface(Ci.nsINavHistoryContainerResultNode);
  do_check_eq(siteNode.title, "mirror3.google.com");

  siteNode.containerOpen = true;
  do_check_eq(siteNode.childCount, 2);

  // But URLs are now sorted by title descending
  var visit = siteNode.getChild(0);
  do_check_eq(visit.uri, "http://mirror3.google.com/b");

  siteNode.containerOpen = false;
  root.containerOpen = false;

  // Cleanup.
  await PlacesUtils.bookmarks.remove(bookmark.guid);
});

/**
 * Checks that queries grouped by date do liveupdate correctly.
 */
async function task_test_date_liveupdate(aResultType) {
  var midnight = nowObj;
  midnight.setHours(0);
  midnight.setMinutes(0);
  midnight.setSeconds(0);
  midnight.setMilliseconds(0);

  // TEST 1. Test that the query correctly updates when it is root.
  var options = hs.getNewQueryOptions();
  options.resultType = aResultType;
  var query = hs.getNewQuery();
  var result = hs.executeQuery(query, options);
  var root = result.root;
  root.containerOpen = true;

  do_check_eq(root.childCount, visibleContainers.length);
  // Remove "Today".
  hs.removePagesByTimeframe(midnight.getTime() * 1000, Date.now() * 1000);
  do_check_eq(root.childCount, visibleContainers.length - 1);

  // Open "Last 7 days" container, this way we will have a container accepting
  // the new visit, but we should still add back "Today" container.
  var last7Days = root.getChild(1)
                      .QueryInterface(Ci.nsINavHistoryContainerResultNode);
  last7Days.containerOpen = true;

  // Add a visit for "Today".  This should add back the missing "Today"
  // container.
  await task_add_normalized_visit(uri("http://www.mozilla.org/"), nowObj.getTime(), 0);
  do_check_eq(root.childCount, visibleContainers.length);

  last7Days.containerOpen = false;
  root.containerOpen = false;

  // TEST 2. Test that the query correctly updates even if it is not root.
  var bookmark = await PlacesUtils.bookmarks.insert({
    parentGuid: PlacesUtils.bookmarks.toolbarGuid,
    url: "place:type=" + aResultType,
    title: "",
  });

  // Query toolbar and open our query container, then check again liveupdate.
  options = hs.getNewQueryOptions();
  query = hs.getNewQuery();
  query.setFolders([PlacesUtils.toolbarFolderId], 1);
  result = hs.executeQuery(query, options);
  root = result.root;
  root.containerOpen = true;
  do_check_eq(root.childCount, 1);
  var dateContainer = root.getChild(0).QueryInterface(Ci.nsINavHistoryContainerResultNode);
  dateContainer.containerOpen = true;

  do_check_eq(dateContainer.childCount, visibleContainers.length);
  // Remove "Today".
  hs.removePagesByTimeframe(midnight.getTime() * 1000, Date.now() * 1000);
  do_check_eq(dateContainer.childCount, visibleContainers.length - 1);
  // Add a visit for "Today".
  await task_add_normalized_visit(uri("http://www.mozilla.org/"), nowObj.getTime(), 0);
  do_check_eq(dateContainer.childCount, visibleContainers.length);

  dateContainer.containerOpen = false;
  root.containerOpen = false;

  // Cleanup.
  await PlacesUtils.bookmarks.remove(bookmark.guid);
}

function run_test() {
<<<<<<< HEAD
  run_next_test();
}

add_task(function* test_history_sidebar() {
=======
>>>>>>> a17af05f
  // If we're dangerously close to a date change, just bail out.
  if (nowObj.getHours() == 23 && nowObj.getMinutes() >= 50) {
    return;
  }

  run_next_test();
}

add_task(async function test_history_sidebar() {
  await task_test_date_liveupdate(Ci.nsINavHistoryQueryOptions.RESULTS_AS_DATE_SITE_QUERY);
  await task_test_date_liveupdate(Ci.nsINavHistoryQueryOptions.RESULTS_AS_DATE_QUERY);

  // The remaining views are
  //   RESULTS_AS_URI + SORT_BY_VISITCOUNT_DESCENDING
  //   ->  test_399266.js
  //   RESULTS_AS_URI + SORT_BY_DATE_DESCENDING
  //   ->  test_385397.js
});<|MERGE_RESOLUTION|>--- conflicted
+++ resolved
@@ -83,15 +83,6 @@
   for (let i = 0; i < containers.length; i++) {
     let container = containers[i];
     var testURI = uri("http://mirror" + i + ".mozilla.com/b");
-<<<<<<< HEAD
-    yield task_add_normalized_visit(testURI, nowObj.getTime(), container.offset);
-    testURI = uri("http://mirror" + i + ".mozilla.com/a");
-    yield task_add_normalized_visit(testURI, nowObj.getTime(), container.offset);
-    testURI = uri("http://mirror" + i + ".google.com/b");
-    yield task_add_normalized_visit(testURI, nowObj.getTime(), container.offset);
-    testURI = uri("http://mirror" + i + ".google.com/a");
-    yield task_add_normalized_visit(testURI, nowObj.getTime(), container.offset);
-=======
     await task_add_normalized_visit(testURI, nowObj.getTime(), container.offset);
     testURI = uri("http://mirror" + i + ".mozilla.com/a");
     await task_add_normalized_visit(testURI, nowObj.getTime(), container.offset);
@@ -99,7 +90,6 @@
     await task_add_normalized_visit(testURI, nowObj.getTime(), container.offset);
     testURI = uri("http://mirror" + i + ".google.com/a");
     await task_add_normalized_visit(testURI, nowObj.getTime(), container.offset);
->>>>>>> a17af05f
     // Bug 485703 - Hide date containers not containing additional entries
     //              compared to previous ones.
     // Check after every new container is added.
@@ -430,13 +420,6 @@
 }
 
 function run_test() {
-<<<<<<< HEAD
-  run_next_test();
-}
-
-add_task(function* test_history_sidebar() {
-=======
->>>>>>> a17af05f
   // If we're dangerously close to a date change, just bail out.
   if (nowObj.getHours() == 23 && nowObj.getMinutes() >= 50) {
     return;
