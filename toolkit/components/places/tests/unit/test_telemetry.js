--- conflicted
+++ resolved
@@ -17,11 +17,7 @@
   PLACES_DATABASE_SIZE_PER_PAGE_B: val => do_check_true(val > 0),
   PLACES_EXPIRATION_STEPS_TO_CLEAN2: val => do_check_true(val > 1),
   // PLACES_AUTOCOMPLETE_1ST_RESULT_TIME_MS:  val => do_check_true(val > 1),
-<<<<<<< HEAD
-  PLACES_IDLE_FRECENCY_DECAY_TIME_MS: val => do_check_true(val > 0),
-=======
   PLACES_IDLE_FRECENCY_DECAY_TIME_MS: val => do_check_true(val >= 0),
->>>>>>> a17af05f
   PLACES_IDLE_MAINTENANCE_TIME_MS: val => do_check_true(val > 0),
   // One from the `setItemAnnotation` call; the other from the mobile root.
   // This can be removed along with the anno in bug 1306445.
@@ -67,11 +63,7 @@
   return dateObj.getTime() * 1000;
 }
 
-<<<<<<< HEAD
-add_task(function* test_execute() {
-=======
 add_task(async function test_execute() {
->>>>>>> a17af05f
   // Put some trash in the database.
   let uri = Services.io.newURI("http://moz.org/");
 
@@ -119,11 +111,7 @@
   }
 
   for (let i = 0; i < 3; i++) {
-<<<<<<< HEAD
-    yield PlacesTestUtils.addVisits({
-=======
     await PlacesTestUtils.addVisits({
->>>>>>> a17af05f
       uri: NetUtil.newURI("http://" + i + ".moz.org/"),
       visitDate: newTimeInMicroseconds()
     });
