--- conflicted
+++ resolved
@@ -12,13 +12,8 @@
   do_check_eq(1, PlacesUtils.history.hasHistoryEntries);
 });
 
-<<<<<<< HEAD
-add_task(function* test_removePage() {
-  yield PlacesUtils.history.remove(TEST_URI);
-=======
 add_task(async function test_removePage() {
   await PlacesUtils.history.remove(TEST_URI);
->>>>>>> a17af05f
   do_check_eq(0, PlacesUtils.history.hasHistoryEntries);
 });
 
@@ -28,11 +23,7 @@
     pages.push(NetUtil.newURI(TEST_URI.spec + i));
   }
 
-<<<<<<< HEAD
-  yield PlacesTestUtils.addVisits(pages.map(uri => ({ uri })));
-=======
   await PlacesTestUtils.addVisits(pages.map(uri => ({ uri })));
->>>>>>> a17af05f
   // Bookmarked item should not be removed from moz_places.
   const ANNO_INDEX = 1;
   const ANNO_NAME = "testAnno";
@@ -50,11 +41,7 @@
                                             ANNO_NAME, ANNO_VALUE, 0,
                                             Ci.nsIAnnotationService.EXPIRE_NEVER);
 
-<<<<<<< HEAD
-  yield PlacesUtils.history.remove(pages);
-=======
   await PlacesUtils.history.remove(pages);
->>>>>>> a17af05f
   do_check_eq(0, PlacesUtils.history.hasHistoryEntries);
 
   // Check that the bookmark and its annotation still exist.
