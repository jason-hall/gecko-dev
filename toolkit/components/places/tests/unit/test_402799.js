--- conflicted
+++ resolved
@@ -12,17 +12,6 @@
   do_throw("Could not get history services\n");
 }
 
-<<<<<<< HEAD
-// Get bookmark service
-try {
-  var bmsvc = Cc["@mozilla.org/browser/nav-bookmarks-service;1"].
-              getService(Ci.nsINavBookmarksService);
-} catch (ex) {
-  do_throw("Could not get the nav-bookmarks-service\n");
-}
-
-=======
->>>>>>> a17af05f
 // Get tagging service
 try {
   var tagssvc = Cc["@mozilla.org/browser/tagging-service;1"].
@@ -35,12 +24,6 @@
   const url = "http://foo.bar/";
 
   // create 2 bookmarks on the same uri
-<<<<<<< HEAD
-  bmsvc.insertBookmark(bmsvc.bookmarksMenuFolder, uri1,
-                       bmsvc.DEFAULT_INDEX, "title 1");
-  bmsvc.insertBookmark(bmsvc.toolbarFolder, uri1,
-                       bmsvc.DEFAULT_INDEX, "title 2");
-=======
   await PlacesUtils.bookmarks.insert({
     parentGuid: PlacesUtils.bookmarks.menuGuid,
     title: "title 1",
@@ -51,7 +34,6 @@
     title: "title 2",
     url,
   });
->>>>>>> a17af05f
   // add some tags
   tagssvc.tagURI(uri(url), ["foo", "bar", "foobar", "foo bar"]);
 
