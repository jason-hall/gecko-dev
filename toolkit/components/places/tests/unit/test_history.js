/* -*- indent-tabs-mode: nil; js-indent-level: 2 -*- */
/* vim:set ts=2 sw=2 sts=2 et: */
/* This Source Code Form is subject to the terms of the Mozilla Public
 * License, v. 2.0. If a copy of the MPL was not distributed with this
 * file, You can obtain one at http://mozilla.org/MPL/2.0/. */

// Get history services
var histsvc = Cc["@mozilla.org/browser/nav-history-service;1"].
              getService(Ci.nsINavHistoryService);

/**
 * Checks to see that a URI is in the database.
 *
 * @param aURI
 *        The URI to check.
 * @returns true if the URI is in the DB, false otherwise.
 */
function uri_in_db(aURI) {
  var options = histsvc.getNewQueryOptions();
  options.maxResults = 1;
  options.resultType = options.RESULTS_AS_URI
  var query = histsvc.getNewQuery();
  query.uri = aURI;
  var result = histsvc.executeQuery(query, options);
  var root = result.root;
  root.containerOpen = true;
  var cc = root.childCount;
  root.containerOpen = false;
  return (cc == 1);
}

// main
<<<<<<< HEAD
function run_test() {
  run_next_test();
}

add_task(function* test_execute() {
=======

add_task(async function test_execute() {
>>>>>>> a17af05f
  // we have a new profile, so we should have imported bookmarks
  do_check_eq(histsvc.databaseStatus, histsvc.DATABASE_STATUS_CREATE);

  // add a visit
  var testURI = uri("http://mozilla.com");
  await PlacesTestUtils.addVisits(testURI);

  // now query for the visit, setting sorting and limit such that
  // we should retrieve only the visit we just added
  var options = histsvc.getNewQueryOptions();
  options.sortingMode = options.SORT_BY_DATE_DESCENDING;
  options.maxResults = 1;
  // TODO: using full visit crashes in xpcshell test
  // options.resultType = options.RESULTS_AS_FULL_VISIT;
  options.resultType = options.RESULTS_AS_VISIT;
  var query = histsvc.getNewQuery();
  var result = histsvc.executeQuery(query, options);
  var root = result.root;
  root.containerOpen = true;
  var cc = root.childCount;
  for (var i = 0; i < cc; ++i) {
    var node = root.getChild(i);
    // test node properties in RESULTS_AS_VISIT
    do_check_eq(node.uri, testURI.spec);
    do_check_eq(node.type, Ci.nsINavHistoryResultNode.RESULT_TYPE_URI);
    // TODO: change query type to RESULTS_AS_FULL_VISIT and test this
    // do_check_eq(node.transitionType, histsvc.TRANSITION_TYPED);
  }
  root.containerOpen = false;

  // add another visit for the same URI, and a third visit for a different URI
  var testURI2 = uri("http://google.com/");
  await PlacesTestUtils.addVisits(testURI);
  await PlacesTestUtils.addVisits(testURI2);

  options.maxResults = 5;
  options.resultType = options.RESULTS_AS_URI;

  // test minVisits
  query.minVisits = 0;
  result = histsvc.executeQuery(query, options);
  result.root.containerOpen = true;
  do_check_eq(result.root.childCount, 2);
  result.root.containerOpen = false;
  query.minVisits = 1;
  result = histsvc.executeQuery(query, options);
  result.root.containerOpen = true;
  do_check_eq(result.root.childCount, 2);
  result.root.containerOpen = false;
  query.minVisits = 2;
  result = histsvc.executeQuery(query, options);
  result.root.containerOpen = true;
  do_check_eq(result.root.childCount, 1);
  query.minVisits = 3;
  result.root.containerOpen = false;
  result = histsvc.executeQuery(query, options);
  result.root.containerOpen = true;
  do_check_eq(result.root.childCount, 0);
  result.root.containerOpen = false;

  // test maxVisits
  query.minVisits = -1;
  query.maxVisits = -1;
  result = histsvc.executeQuery(query, options);
  result.root.containerOpen = true;
  do_check_eq(result.root.childCount, 2);
  result.root.containerOpen = false;
  query.maxVisits = 0;
  result = histsvc.executeQuery(query, options);
  result.root.containerOpen = true;
  do_check_eq(result.root.childCount, 0);
  result.root.containerOpen = false;
  query.maxVisits = 1;
  result = histsvc.executeQuery(query, options);
  result.root.containerOpen = true;
  do_check_eq(result.root.childCount, 1);
  result.root.containerOpen = false;
  query.maxVisits = 2;
  result = histsvc.executeQuery(query, options);
  result.root.containerOpen = true;
  do_check_eq(result.root.childCount, 2);
  result.root.containerOpen = false;
  query.maxVisits = 3;
  result = histsvc.executeQuery(query, options);
  result.root.containerOpen = true;
  do_check_eq(result.root.childCount, 2);
  result.root.containerOpen = false;

  // test annotation-based queries
  var annos = Cc["@mozilla.org/browser/annotation-service;1"].
              getService(Ci.nsIAnnotationService);
  annos.setPageAnnotation(uri("http://mozilla.com/"), "testAnno", 0, 0,
                          Ci.nsIAnnotationService.EXPIRE_NEVER);
  query.annotation = "testAnno";
  result = histsvc.executeQuery(query, options);
  result.root.containerOpen = true;
  do_check_eq(result.root.childCount, 1);
  do_check_eq(result.root.getChild(0).uri, "http://mozilla.com/");
  result.root.containerOpen = false;

  // test annotationIsNot
  query.annotationIsNot = true;
  result = histsvc.executeQuery(query, options);
  result.root.containerOpen = true;
  do_check_eq(result.root.childCount, 1);
  do_check_eq(result.root.getChild(0).uri, "http://google.com/");
  result.root.containerOpen = false;

  // By default history is enabled.
  do_check_true(!histsvc.historyDisabled);

  // test getPageTitle
  await PlacesTestUtils.addVisits({ uri: uri("http://example.com"), title: "title" });
  let placeInfo = await PlacesUtils.history.fetch("http://example.com");
  do_check_eq(placeInfo.title, "title");

  // query for the visit
  do_check_true(uri_in_db(testURI));

  // test for schema changes in bug 373239
  // get direct db connection
  var db = histsvc.QueryInterface(Ci.nsPIPlacesDatabase).DBConnection;
  var q = "SELECT id FROM moz_bookmarks";
  var statement;
  try {
     statement = db.createStatement(q);
  } catch (ex) {
    do_throw("bookmarks table does not have id field, schema is too old!");
  } finally {
    statement.finalize();
  }

  // bug 394741 - regressed history text searches
  await PlacesTestUtils.addVisits(uri("http://mozilla.com"));
  options = histsvc.getNewQueryOptions();
  // options.resultType = options.RESULTS_AS_VISIT;
  query = histsvc.getNewQuery();
  query.searchTerms = "moz";
  result = histsvc.executeQuery(query, options);
  root = result.root;
  root.containerOpen = true;
  do_check_true(root.childCount > 0);
  root.containerOpen = false;
});<|MERGE_RESOLUTION|>--- conflicted
+++ resolved
@@ -30,16 +30,8 @@
 }
 
 // main
-<<<<<<< HEAD
-function run_test() {
-  run_next_test();
-}
-
-add_task(function* test_execute() {
-=======
 
 add_task(async function test_execute() {
->>>>>>> a17af05f
   // we have a new profile, so we should have imported bookmarks
   do_check_eq(histsvc.databaseStatus, histsvc.DATABASE_STATUS_CREATE);
 
