--- conflicted
+++ resolved
@@ -94,12 +94,4 @@
 [
   test_guid_invariants,
   test_guid_on_background,
-<<<<<<< HEAD
-].forEach(add_test);
-
-function run_test() {
-  run_next_test();
-}
-=======
-].forEach(add_test);
->>>>>>> a17af05f
+].forEach(add_test);