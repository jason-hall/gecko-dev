/* -*- indent-tabs-mode: nil; js-indent-level: 2 -*- */
/* vim:set ts=2 sw=2 sts=2 et: */
/* This Source Code Form is subject to the terms of the Mozilla Public
 * License, v. 2.0. If a copy of the MPL was not distributed with this
 * file, You can obtain one at http://mozilla.org/MPL/2.0/. */

Cu.import("resource://gre/modules/BookmarkHTMLUtils.jsm");

/**
 * Tests the bookmarks-restore-* nsIObserver notifications after restoring
 * bookmarks from JSON and HTML.  See bug 470314.
 */

// The topics and data passed to nsIObserver.observe() on bookmarks restore
const NSIOBSERVER_TOPIC_BEGIN    = "bookmarks-restore-begin";
const NSIOBSERVER_TOPIC_SUCCESS  = "bookmarks-restore-success";
const NSIOBSERVER_TOPIC_FAILED   = "bookmarks-restore-failed";
const NSIOBSERVER_DATA_JSON      = "json";
const NSIOBSERVER_DATA_HTML      = "html";
const NSIOBSERVER_DATA_HTML_INIT = "html-initial";

// Bookmarks are added for these URIs
var uris = [
  "http://example.com/1",
  "http://example.com/2",
  "http://example.com/3",
  "http://example.com/4",
  "http://example.com/5",
];

/**
 * Adds some bookmarks for the URIs in |uris|.
 */
async function addBookmarks() {
  for (let url of uris) {
<<<<<<< HEAD
    yield PlacesUtils.bookmarks.insert({
=======
    await PlacesUtils.bookmarks.insert({
>>>>>>> a17af05f
      url, parentGuid: PlacesUtils.bookmarks.menuGuid
    })
  }
  checkBookmarksExist();
}

/**
 * Checks that all of the bookmarks created for |uris| exist.  It works by
 * creating one query per URI and then ORing all the queries.  The number of
 * results returned should be uris.length.
 */
function checkBookmarksExist() {
  let hs = PlacesUtils.history;
  let queries = uris.map(function(u) {
    let q = hs.getNewQuery();
    q.uri = uri(u);
    return q;
  });
  let options = hs.getNewQueryOptions();
  options.queryType = options.QUERY_TYPE_BOOKMARKS;
  let root = hs.executeQueries(queries, uris.length, options).root;
  root.containerOpen = true;
  Assert.equal(root.childCount, uris.length);
  root.containerOpen = false;
}

/**
 * Creates an file in the profile directory.
 *
 * @param  aBasename
 *         e.g., "foo.txt" in the path /some/long/path/foo.txt
 * @return {Promise}
 * @resolves to an OS.File path
 */
function promiseFile(aBasename) {
  let path = OS.Path.join(OS.Constants.Path.profileDir, aBasename);
  do_print("opening " + path);
  return OS.File.open(path, { truncate: true })
                .then(aFile => {
                  aFile.close();
                  return path;
                });
}

/**
 * Register observers via promiseTopicObserved helper.
 *
 * @param  {boolean} expectSuccess pass true when expect a success notification
 * @return {Promise[]}
 */
function registerObservers(expectSuccess) {
  let promiseBegin = promiseTopicObserved(NSIOBSERVER_TOPIC_BEGIN);
  let promiseResult;
  if (expectSuccess) {
    promiseResult = promiseTopicObserved(NSIOBSERVER_TOPIC_SUCCESS);
  } else {
    promiseResult = promiseTopicObserved(NSIOBSERVER_TOPIC_FAILED);
  }

  return [promiseBegin, promiseResult];
}

/**
 * Check notification results.
 *
 * @param  {Promise[]} expectPromises array contain promiseBegin and promiseResult
 * @param  {object} expectedData contain data and folderId
 */
async function checkObservers(expectPromises, expectedData) {
  let [promiseBegin, promiseResult] = expectPromises;

  let beginData = (await promiseBegin)[1];
  Assert.equal(beginData, expectedData.data,
    "Data for current test should be what is expected");

  let [resultSubject, resultData] = await promiseResult;
  Assert.equal(resultData, expectedData.data,
    "Data for current test should be what is expected");

  // Make sure folder ID is what is expected.  For importing HTML into a
  // folder, this will be an integer, otherwise null.
  if (resultSubject) {
    Assert.equal(resultSubject.QueryInterface(Ci.nsISupportsPRInt64).data,
                expectedData.folderId);
  } else {
    Assert.equal(expectedData.folderId, null);
  }
}

/**
 * Run after every test cases.
 */
async function teardown(file, begin, success, fail) {
  // On restore failed, file may not exist, so wrap in try-catch.
  try {
    await OS.File.remove(file, {ignoreAbsent: true});
  } catch (e) {}

  // clean up bookmarks
  await PlacesUtils.bookmarks.eraseEverything();
}

<<<<<<< HEAD
add_task(function* test_json_restore_normal() {
=======
add_task(async function test_json_restore_normal() {
>>>>>>> a17af05f
  // data: the data passed to nsIObserver.observe() corresponding to the test
  // folderId: for HTML restore into a folder, the folder ID to restore into;
  //           otherwise, set it to null
  let expectedData = {
    data:       NSIOBSERVER_DATA_JSON,
    folderId:   null
  }
  let expectPromises = registerObservers(true);

  do_print("JSON restore: normal restore should succeed");
  let file = await promiseFile("bookmarks-test_restoreNotification.json");
  await addBookmarks();

  await BookmarkJSONUtils.exportToFile(file);
  await PlacesUtils.bookmarks.eraseEverything();
  try {
    await BookmarkJSONUtils.importFromFile(file, true);
  } catch (e) {
    do_throw("  Restore should not have failed" + e);
  }

  await checkObservers(expectPromises, expectedData);
  await teardown(file);
});

add_task(async function test_json_restore_empty() {
  let expectedData = {
    data:       NSIOBSERVER_DATA_JSON,
    folderId:   null
  }
  let expectPromises = registerObservers(true);

  do_print("JSON restore: empty file should succeed");
  let file = await promiseFile("bookmarks-test_restoreNotification.json");
  try {
    await BookmarkJSONUtils.importFromFile(file, true);
  } catch (e) {
    do_throw("  Restore should not have failed" + e);
  }

  await checkObservers(expectPromises, expectedData);
  await teardown(file);
});

add_task(async function test_json_restore_nonexist() {
  let expectedData = {
    data:       NSIOBSERVER_DATA_JSON,
    folderId:   null
  }
  let expectPromises = registerObservers(false);

  do_print("JSON restore: nonexistent file should fail");
  let file = Services.dirsvc.get("ProfD", Ci.nsIFile);
  file.append("this file doesn't exist because nobody created it 1");
  try {
    await BookmarkJSONUtils.importFromFile(file, true);
    do_throw("  Restore should have failed");
  } catch (e) {}

  await checkObservers(expectPromises, expectedData);
  await teardown(file);
});

add_task(async function test_html_restore_normal() {
  let expectedData = {
    data:       NSIOBSERVER_DATA_HTML,
    folderId:   null
  }
  let expectPromises = registerObservers(true);

  do_print("HTML restore: normal restore should succeed");
  let file = await promiseFile("bookmarks-test_restoreNotification.html");
  await addBookmarks();
  await BookmarkHTMLUtils.exportToFile(file);
  await PlacesUtils.bookmarks.eraseEverything();
  try {
    BookmarkHTMLUtils.importFromFile(file, false)
                     .catch(do_report_unexpected_exception);
  } catch (e) {
    do_throw("  Restore should not have failed");
  }

  await checkObservers(expectPromises, expectedData);
  await teardown(file);
});

add_task(async function test_html_restore_empty() {
  let expectedData = {
    data:       NSIOBSERVER_DATA_HTML,
    folderId:   null
  }
  let expectPromises = registerObservers(true);

  do_print("HTML restore: empty file should succeed");
  let file = await promiseFile("bookmarks-test_restoreNotification.init.html");
  try {
    BookmarkHTMLUtils.importFromFile(file, false)
                     .catch(do_report_unexpected_exception);
  } catch (e) {
    do_throw("  Restore should not have failed");
  }

  await checkObservers(expectPromises, expectedData);
  await teardown(file);
});

add_task(async function test_html_restore_nonexist() {
  let expectedData = {
    data:       NSIOBSERVER_DATA_HTML,
    folderId:   null
  }
  let expectPromises = registerObservers(false);

  do_print("HTML restore: nonexistent file should fail");
  let file = Services.dirsvc.get("ProfD", Ci.nsIFile);
  file.append("this file doesn't exist because nobody created it 2");
  try {
    await BookmarkHTMLUtils.importFromFile(file, false);
    do_throw("Should fail!");
  } catch (e) {}

  await checkObservers(expectPromises, expectedData);
  await teardown(file);
});

add_task(async function test_html_init_restore_normal() {
  let expectedData = {
    data:       NSIOBSERVER_DATA_HTML_INIT,
    folderId:   null
  }
  let expectPromises = registerObservers(true);

  do_print("HTML initial restore: normal restore should succeed");
  let file = await promiseFile("bookmarks-test_restoreNotification.init.html");
  await addBookmarks();
  await BookmarkHTMLUtils.exportToFile(file);
  await PlacesUtils.bookmarks.eraseEverything();
  try {
    BookmarkHTMLUtils.importFromFile(file, true)
                     .catch(do_report_unexpected_exception);
  } catch (e) {
    do_throw("  Restore should not have failed");
  }

  await checkObservers(expectPromises, expectedData);
  await teardown(file);
});

add_task(async function test_html_init_restore_empty() {
  let expectedData = {
    data:       NSIOBSERVER_DATA_HTML_INIT,
    folderId:   null
  }
  let expectPromises = registerObservers(true);

  do_print("HTML initial restore: empty file should succeed");
  let file = await promiseFile("bookmarks-test_restoreNotification.init.html");
  try {
    BookmarkHTMLUtils.importFromFile(file, true)
                     .catch(do_report_unexpected_exception);
  } catch (e) {
    do_throw("  Restore should not have failed");
  }

  await checkObservers(expectPromises, expectedData);
  await teardown(file);
});

add_task(async function test_html_init_restore_nonexist() {
  let expectedData = {
    data:       NSIOBSERVER_DATA_HTML_INIT,
    folderId:   null
  }
  let expectPromises = registerObservers(false);

  do_print("HTML initial restore: nonexistent file should fail");
  let file = Services.dirsvc.get("ProfD", Ci.nsIFile);
  file.append("this file doesn't exist because nobody created it 3");
  try {
    await BookmarkHTMLUtils.importFromFile(file, true);
    do_throw("Should fail!");
  } catch (e) {}

  await checkObservers(expectPromises, expectedData);
  await teardown(file);
});<|MERGE_RESOLUTION|>--- conflicted
+++ resolved
@@ -33,11 +33,7 @@
  */
 async function addBookmarks() {
   for (let url of uris) {
-<<<<<<< HEAD
-    yield PlacesUtils.bookmarks.insert({
-=======
     await PlacesUtils.bookmarks.insert({
->>>>>>> a17af05f
       url, parentGuid: PlacesUtils.bookmarks.menuGuid
     })
   }
@@ -140,11 +136,7 @@
   await PlacesUtils.bookmarks.eraseEverything();
 }
 
-<<<<<<< HEAD
-add_task(function* test_json_restore_normal() {
-=======
 add_task(async function test_json_restore_normal() {
->>>>>>> a17af05f
   // data: the data passed to nsIObserver.observe() corresponding to the test
   // folderId: for HTML restore into a folder, the folder ID to restore into;
   //           otherwise, set it to null
