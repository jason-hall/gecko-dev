/* -*- indent-tabs-mode: nil; js-indent-level: 2 -*- */
/* vim:set ts=2 sw=2 sts=2 et: */

const {history} = PlacesUtils;

add_task(async function test_addVisitCheckFields() {
  let uri = NetUtil.newURI("http://test4.com/");
  await PlacesTestUtils.addVisits([
    { uri },
    { uri, referrer: uri },
    { uri, transition: history.TRANSITION_TYPED },
  ]);


  let options = history.getNewQueryOptions();
  let query = history.getNewQuery();

  query.uri = uri;


  // Check RESULTS_AS_VISIT node.
  options.resultType = options.RESULTS_AS_VISIT;

  let root = history.executeQuery(query, options).root;
  root.containerOpen = true;

  equal(root.childCount, 3);

  let child = root.getChild(0);
  equal(child.visitType, history.TRANSITION_LINK, "Visit type should be TRANSITION_LINK");
  equal(child.visitId, 1, "Visit ID should be 1");
  equal(child.fromVisitId, -1, "Should have no referrer visit ID");

  child = root.getChild(1);
  equal(child.visitType, history.TRANSITION_LINK, "Visit type should be TRANSITION_LINK");
  equal(child.visitId, 2, "Visit ID should be 2");
  equal(child.fromVisitId, 1, "First visit should be the referring visit");

  child = root.getChild(2);
  equal(child.visitType, history.TRANSITION_TYPED, "Visit type should be TRANSITION_TYPED");
  equal(child.visitId, 3, "Visit ID should be 3");
  equal(child.fromVisitId, -1, "Should have no referrer visit ID");

  root.containerOpen = false;


  // Check RESULTS_AS_URI node.
  options.resultType = options.RESULTS_AS_URI;

  root = history.executeQuery(query, options).root;
  root.containerOpen = true;

  equal(root.childCount, 1);

  child = root.getChild(0);
  equal(child.visitType, 0, "Visit type should be 0");
  equal(child.visitId, -1, "Visit ID should be -1");
  equal(child.fromVisitId, -1, "Referrer visit id should be -1");

  root.containerOpen = false;

  await PlacesTestUtils.clearHistory();
});

<<<<<<< HEAD
add_task(function* test_bookmarkFields() {
  let folder = bookmarks.createFolder(bookmarks.placesRoot, "test folder", bookmarks.DEFAULT_INDEX);
  bookmarks.insertBookmark(folder, uri("http://test4.com/"),
                           bookmarks.DEFAULT_INDEX, "test4 title");

  let root = PlacesUtils.getFolderContents(folder).root;
=======
add_task(async function test_bookmarkFields() {
  let bookmarks = await PlacesUtils.bookmarks.insertTree({
    guid: PlacesUtils.bookmarks.unfiledGuid,
    children: [{
      title: "test folder",
      type: PlacesUtils.bookmarks.TYPE_FOLDER,
      children: [{
        title: "test title",
        url: "http://test4.com",
      }]
    }],
  });

  let folderId = await PlacesUtils.promiseItemId(bookmarks[0].guid);

  let root = PlacesUtils.getFolderContents(folderId).root;
>>>>>>> a17af05f
  equal(root.childCount, 1);

  equal(root.visitType, 0, "Visit type should be 0");
  equal(root.visitId, -1, "Visit ID should be -1");
  equal(root.fromVisitId, -1, "Referrer visit id should be -1");

  let child = root.getChild(0);
  equal(child.visitType, 0, "Visit type should be 0");
  equal(child.visitId, -1, "Visit ID should be -1");
  equal(child.fromVisitId, -1, "Referrer visit id should be -1");

  root.containerOpen = false;

  await PlacesUtils.bookmarks.eraseEverything();
});<|MERGE_RESOLUTION|>--- conflicted
+++ resolved
@@ -62,14 +62,6 @@
   await PlacesTestUtils.clearHistory();
 });
 
-<<<<<<< HEAD
-add_task(function* test_bookmarkFields() {
-  let folder = bookmarks.createFolder(bookmarks.placesRoot, "test folder", bookmarks.DEFAULT_INDEX);
-  bookmarks.insertBookmark(folder, uri("http://test4.com/"),
-                           bookmarks.DEFAULT_INDEX, "test4 title");
-
-  let root = PlacesUtils.getFolderContents(folder).root;
-=======
 add_task(async function test_bookmarkFields() {
   let bookmarks = await PlacesUtils.bookmarks.insertTree({
     guid: PlacesUtils.bookmarks.unfiledGuid,
@@ -86,7 +78,6 @@
   let folderId = await PlacesUtils.promiseItemId(bookmarks[0].guid);
 
   let root = PlacesUtils.getFolderContents(folderId).root;
->>>>>>> a17af05f
   equal(root.childCount, 1);
 
   equal(root.visitType, 0, "Visit type should be 0");
