/* -*- indent-tabs-mode: nil; js-indent-level: 2 -*- */
/* vim:set ts=2 sw=2 sts=2 et: */
/* This Source Code Form is subject to the terms of the Mozilla Public
 * License, v. 2.0. If a copy of the MPL was not distributed with this
 * file, You can obtain one at http://mozilla.org/MPL/2.0/. */

<<<<<<< HEAD
function run_test() {
  run_next_test();
}

add_task(function* test_execute() {
=======
add_task(async function test_execute() {
>>>>>>> a17af05f
  let count_visited_URIs = ["http://www.test-link.com/",
                            "http://www.test-typed.com/",
                            "http://www.test-bookmark.com/",
                            "http://www.test-redirect-permanent.com/",
                            "http://www.test-redirect-temporary.com/"];

  let notcount_visited_URIs = ["http://www.test-embed.com/",
                               "http://www.test-download.com/",
                               "http://www.test-framed.com/",
                               "http://www.test-reload.com/"];

  // add visits, one for each transition type
  await PlacesTestUtils.addVisits([
    { uri: uri("http://www.test-link.com/"),
      transition: TRANSITION_LINK },
    { uri: uri("http://www.test-typed.com/"),
      transition: TRANSITION_TYPED },
    { uri: uri("http://www.test-bookmark.com/"),
      transition: TRANSITION_BOOKMARK },
    { uri: uri("http://www.test-embed.com/"),
      transition: TRANSITION_EMBED },
    { uri: uri("http://www.test-framed.com/"),
      transition: TRANSITION_FRAMED_LINK },
    { uri: uri("http://www.test-redirect-permanent.com/"),
      transition: TRANSITION_REDIRECT_PERMANENT },
    { uri: uri("http://www.test-redirect-temporary.com/"),
      transition: TRANSITION_REDIRECT_TEMPORARY },
    { uri: uri("http://www.test-download.com/"),
      transition: TRANSITION_DOWNLOAD },
    { uri: uri("http://www.test-reload.com/"),
      transition: TRANSITION_RELOAD },
  ]);

  // check that all links are marked as visited
  for (let visited_uri of count_visited_URIs) {
    do_check_true(await promiseIsURIVisited(uri(visited_uri)));
  }
  for (let visited_uri of notcount_visited_URIs) {
    do_check_true(await promiseIsURIVisited(uri(visited_uri)));
  }

  // check that visit_count does not take in count embed and downloads
  // maxVisits query are directly binded to visit_count
  let options = PlacesUtils.history.getNewQueryOptions();
  options.sortingMode = options.SORT_BY_VISITCOUNT_DESCENDING;
  options.resultType = options.RESULTS_AS_VISIT;
  options.includeHidden = true;
  let query = PlacesUtils.history.getNewQuery();
  query.minVisits = 1;
  let root = PlacesUtils.history.executeQuery(query, options).root;

  root.containerOpen = true;
  let cc = root.childCount;
  do_check_eq(cc, count_visited_URIs.length);

  for (let i = 0; i < cc; i++) {
    let node = root.getChild(i);
    do_check_neq(count_visited_URIs.indexOf(node.uri), -1);
  }
  root.containerOpen = false;
});<|MERGE_RESOLUTION|>--- conflicted
+++ resolved
@@ -4,15 +4,7 @@
  * License, v. 2.0. If a copy of the MPL was not distributed with this
  * file, You can obtain one at http://mozilla.org/MPL/2.0/. */
 
-<<<<<<< HEAD
-function run_test() {
-  run_next_test();
-}
-
-add_task(function* test_execute() {
-=======
 add_task(async function test_execute() {
->>>>>>> a17af05f
   let count_visited_URIs = ["http://www.test-link.com/",
                             "http://www.test-typed.com/",
                             "http://www.test-bookmark.com/",
