/* -*- indent-tabs-mode: nil; js-indent-level: 2 -*- */
/* vim:set ts=2 sw=2 sts=2 et: */
/* This Source Code Form is subject to the terms of the Mozilla Public
 * License, v. 2.0. If a copy of the MPL was not distributed with this
 * file, You can obtain one at http://mozilla.org/MPL/2.0/. */

add_task(async function test_resolveNullBookmarkTitles() {
  let uri1 = uri("http://foo.tld/");
  let uri2 = uri("https://bar.tld/");

  await PlacesTestUtils.addVisits([
    { uri: uri1, title: "foo title" },
    { uri: uri2, title: "bar title" }
<<<<<<< HEAD
  ]).then(function() {
    PlacesUtils.bookmarks.insertBookmark(PlacesUtils.bookmarksMenuFolderId,
                                         uri1,
                                         PlacesUtils.bookmarks.DEFAULT_INDEX,
                                         null);
    PlacesUtils.bookmarks.insertBookmark(PlacesUtils.bookmarksMenuFolderId,
                                         uri2,
                                         PlacesUtils.bookmarks.DEFAULT_INDEX,
                                         null);

    PlacesUtils.tagging.tagURI(uri1, ["tag 1"]);
    PlacesUtils.tagging.tagURI(uri2, ["tag 2"]);
=======
  ]);
  await PlacesUtils.bookmarks.insert({
    parentGuid: PlacesUtils.bookmarks.menuGuid,
    url: uri1,
    title: null,
  });
  await PlacesUtils.bookmarks.insert({
    parentGuid: PlacesUtils.bookmarks.menuGuid,
    url: uri2,
    title: null
  });
>>>>>>> a17af05f

  PlacesUtils.tagging.tagURI(uri1, ["tag 1"]);
  PlacesUtils.tagging.tagURI(uri2, ["tag 2"]);

  let options = PlacesUtils.history.getNewQueryOptions();
  options.queryType = Ci.nsINavHistoryQueryOptions.QUERY_TYPE_BOOKMARKS;
  options.resultType = options.RESULTS_AS_TAG_CONTENTS;

  let query = PlacesUtils.history.getNewQuery();
  // if we don't set a tag folder, RESULTS_AS_TAG_CONTENTS will return all
  // tagged URIs
  let root = PlacesUtils.history.executeQuery(query, options).root;
  root.containerOpen = true;
  do_check_eq(root.childCount, 2);
  // actually RESULTS_AS_TAG_CONTENTS return results ordered by place_id DESC
  // so they are reversed
  do_check_eq(root.getChild(0).title, "");
  do_check_eq(root.getChild(1).title, "");
  root.containerOpen = false;
});<|MERGE_RESOLUTION|>--- conflicted
+++ resolved
@@ -11,20 +11,6 @@
   await PlacesTestUtils.addVisits([
     { uri: uri1, title: "foo title" },
     { uri: uri2, title: "bar title" }
-<<<<<<< HEAD
-  ]).then(function() {
-    PlacesUtils.bookmarks.insertBookmark(PlacesUtils.bookmarksMenuFolderId,
-                                         uri1,
-                                         PlacesUtils.bookmarks.DEFAULT_INDEX,
-                                         null);
-    PlacesUtils.bookmarks.insertBookmark(PlacesUtils.bookmarksMenuFolderId,
-                                         uri2,
-                                         PlacesUtils.bookmarks.DEFAULT_INDEX,
-                                         null);
-
-    PlacesUtils.tagging.tagURI(uri1, ["tag 1"]);
-    PlacesUtils.tagging.tagURI(uri2, ["tag 2"]);
-=======
   ]);
   await PlacesUtils.bookmarks.insert({
     parentGuid: PlacesUtils.bookmarks.menuGuid,
@@ -36,7 +22,6 @@
     url: uri2,
     title: null
   });
->>>>>>> a17af05f
 
   PlacesUtils.tagging.tagURI(uri1, ["tag 1"]);
   PlacesUtils.tagging.tagURI(uri2, ["tag 2"]);
