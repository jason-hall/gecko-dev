/* -*- indent-tabs-mode: nil; js-indent-level: 2 -*- */
/* vim:set ts=2 sw=2 sts=2 et: */
/* This Source Code Form is subject to the terms of the Mozilla Public
 * License, v. 2.0. If a copy of the MPL was not distributed with this
 * file, You can obtain one at http://mozilla.org/MPL/2.0/. */

/*
 * TEST DESCRIPTION:
 *
 * Tests patch to Bug 412132:
 * https://bugzilla.mozilla.org/show_bug.cgi?id=412132
 */

<<<<<<< HEAD
add_task(function* changeuri_unvisited_bookmark() {
=======
const TEST_URL0 = "http://example.com/";
const TEST_URL1 = "http://example.com/1";
const TEST_URL2 = "http://example.com/2";

add_task(async function changeuri_unvisited_bookmark() {
>>>>>>> a17af05f
  do_print("After changing URI of bookmark, frecency of bookmark's " +
           "original URI should be zero if original URI is unvisited and " +
           "no longer bookmarked.");
  let bookmark = await PlacesUtils.bookmarks.insert({
    parentGuid: PlacesUtils.bookmarks.unfiledGuid,
    title: "bookmark title",
    url: TEST_URL1,
  });

  await PlacesTestUtils.promiseAsyncUpdates();

  Assert.notEqual(frecencyForUrl(TEST_URL1), 0,
    "Bookmarked => frecency of URI should be != 0");

  await PlacesUtils.bookmarks.update({
    guid: bookmark.guid,
    url: TEST_URL2
  });

  await PlacesTestUtils.promiseAsyncUpdates();

  Assert.equal(frecencyForUrl(TEST_URL1), 0,
    "Unvisited URI no longer bookmarked => frecency should = 0");

  await PlacesUtils.bookmarks.eraseEverything();
  await PlacesTestUtils.clearHistory();
});

<<<<<<< HEAD
add_task(function* changeuri_visited_bookmark() {
=======
add_task(async function changeuri_visited_bookmark() {
>>>>>>> a17af05f
  do_print("After changing URI of bookmark, frecency of bookmark's " +
           "original URI should not be zero if original URI is visited.");
  let bookmark = await PlacesUtils.bookmarks.insert({
    parentGuid: PlacesUtils.bookmarks.unfiledGuid,
    title: "bookmark title",
    url: TEST_URL1,
  });

  await PlacesTestUtils.promiseAsyncUpdates();

  Assert.notEqual(frecencyForUrl(TEST_URL1), 0,
    "Bookmarked => frecency of URI should be != 0");

  await PlacesTestUtils.addVisits(TEST_URL1);

  await PlacesTestUtils.promiseAsyncUpdates();

  await PlacesUtils.bookmarks.update({
    guid: bookmark.guid,
    url: TEST_URL2,
  })

  await PlacesTestUtils.promiseAsyncUpdates();

  Assert.notEqual(frecencyForUrl(TEST_URL1), 0,
    "*Visited* URI no longer bookmarked => frecency should != 0");

  await PlacesUtils.bookmarks.eraseEverything();
  await PlacesTestUtils.clearHistory();
});

<<<<<<< HEAD
add_task(function* changeuri_bookmark_still_bookmarked() {
  do_print("After changing URI of bookmark, frecency of bookmark's " +
           "original URI should not be zero if original URI is still " +
           "bookmarked.");
  const TEST_URI = NetUtil.newURI("http://example.com/1");
  let id1 = PlacesUtils.bookmarks.insertBookmark(PlacesUtils.unfiledBookmarksFolderId,
                                                 TEST_URI,
                                                 PlacesUtils.bookmarks.DEFAULT_INDEX,
                                                 "bookmark 1 title");
  PlacesUtils.bookmarks.insertBookmark(PlacesUtils.unfiledBookmarksFolderId,
                                       TEST_URI,
                                       PlacesUtils.bookmarks.DEFAULT_INDEX,
                                       "bookmark 2 title");
=======
add_task(async function changeuri_bookmark_still_bookmarked() {
  do_print("After changing URI of bookmark, frecency of bookmark's " +
           "original URI should not be zero if original URI is still " +
           "bookmarked.");
  let bookmark = await PlacesUtils.bookmarks.insert({
    parentGuid: PlacesUtils.bookmarks.unfiledGuid,
    title: "bookmark 1 title",
    url: TEST_URL1,
  });

  await PlacesUtils.bookmarks.insert({
    parentGuid: PlacesUtils.bookmarks.unfiledGuid,
    title: "bookmark 2 title",
    url: TEST_URL1,
  });
>>>>>>> a17af05f

  await PlacesTestUtils.promiseAsyncUpdates();

  Assert.notEqual(frecencyForUrl(TEST_URL1), 0,
    "Bookmarked => frecency of URI should be != 0");

  await PlacesUtils.bookmarks.update({
    guid: bookmark.guid,
    url: TEST_URL2
  })

  await PlacesTestUtils.promiseAsyncUpdates();

  do_print("URI still bookmarked => frecency should != 0");
  do_check_neq(frecencyForUrl(TEST_URL2), 0);

  await PlacesUtils.bookmarks.eraseEverything();
  await PlacesTestUtils.clearHistory();
});

<<<<<<< HEAD
add_task(function* changeuri_nonexistent_bookmark() {
  do_print("Changing the URI of a nonexistent bookmark should fail.");
  function tryChange(itemId) {
    try {
      PlacesUtils.bookmarks.changeBookmarkURI(itemId + 1, uri("http://example.com/2"));
      do_throw("Nonexistent bookmark should throw.");
    } catch (ex) {}
  }

  // First try a straight-up bogus item ID, one greater than the current max
  // ID.
  let stmt = DBConn().createStatement("SELECT MAX(id) FROM moz_bookmarks");
  stmt.executeStep();
  let maxId = stmt.getInt32(0);
  stmt.finalize();
  tryChange(maxId + 1);

  // Now add a bookmark, delete it, and check.
  let id = PlacesUtils.bookmarks.insertBookmark(PlacesUtils.unfiledBookmarksFolderId,
                                                uri("http://example.com/"),
                                                PlacesUtils.bookmarks.DEFAULT_INDEX,
                                                "bookmark title");
  PlacesUtils.bookmarks.removeItem(id);
  tryChange(id);

  yield PlacesUtils.bookmarks.eraseEverything();
  yield PlacesTestUtils.clearHistory();
});

function run_test() {
  run_next_test();
}
=======
add_task(async function changeuri_nonexistent_bookmark() {
  // Try a bogus guid.
  await Assert.rejects(PlacesUtils.bookmarks.update({
    guid: "ABCDEDFGHIJK",
    url: TEST_URL2
  }), /No bookmarks found for the provided GUID/,
    "Changing the URI of a non-existent bookmark should fail.");

  // Now add a bookmark, delete it, and check.
  let bookmark = await PlacesUtils.bookmarks.insert({
    parentGuid: PlacesUtils.bookmarks.unfiledGuid,
    title: "bookmark title",
    url: TEST_URL0,
  })

  await PlacesUtils.bookmarks.remove(bookmark.guid);

  await Assert.rejects(PlacesUtils.bookmarks.update({
    guid: bookmark.guid,
    url: TEST_URL2
  }), /No bookmarks found for the provided GUID/,
    "Changing the URI of a non-existent bookmark should fail.");

  await PlacesUtils.bookmarks.eraseEverything();
  await PlacesTestUtils.clearHistory();
});
>>>>>>> a17af05f
<|MERGE_RESOLUTION|>--- conflicted
+++ resolved
@@ -11,15 +11,11 @@
  * https://bugzilla.mozilla.org/show_bug.cgi?id=412132
  */
 
-<<<<<<< HEAD
-add_task(function* changeuri_unvisited_bookmark() {
-=======
 const TEST_URL0 = "http://example.com/";
 const TEST_URL1 = "http://example.com/1";
 const TEST_URL2 = "http://example.com/2";
 
 add_task(async function changeuri_unvisited_bookmark() {
->>>>>>> a17af05f
   do_print("After changing URI of bookmark, frecency of bookmark's " +
            "original URI should be zero if original URI is unvisited and " +
            "no longer bookmarked.");
@@ -48,11 +44,7 @@
   await PlacesTestUtils.clearHistory();
 });
 
-<<<<<<< HEAD
-add_task(function* changeuri_visited_bookmark() {
-=======
 add_task(async function changeuri_visited_bookmark() {
->>>>>>> a17af05f
   do_print("After changing URI of bookmark, frecency of bookmark's " +
            "original URI should not be zero if original URI is visited.");
   let bookmark = await PlacesUtils.bookmarks.insert({
@@ -84,21 +76,6 @@
   await PlacesTestUtils.clearHistory();
 });
 
-<<<<<<< HEAD
-add_task(function* changeuri_bookmark_still_bookmarked() {
-  do_print("After changing URI of bookmark, frecency of bookmark's " +
-           "original URI should not be zero if original URI is still " +
-           "bookmarked.");
-  const TEST_URI = NetUtil.newURI("http://example.com/1");
-  let id1 = PlacesUtils.bookmarks.insertBookmark(PlacesUtils.unfiledBookmarksFolderId,
-                                                 TEST_URI,
-                                                 PlacesUtils.bookmarks.DEFAULT_INDEX,
-                                                 "bookmark 1 title");
-  PlacesUtils.bookmarks.insertBookmark(PlacesUtils.unfiledBookmarksFolderId,
-                                       TEST_URI,
-                                       PlacesUtils.bookmarks.DEFAULT_INDEX,
-                                       "bookmark 2 title");
-=======
 add_task(async function changeuri_bookmark_still_bookmarked() {
   do_print("After changing URI of bookmark, frecency of bookmark's " +
            "original URI should not be zero if original URI is still " +
@@ -114,7 +91,6 @@
     title: "bookmark 2 title",
     url: TEST_URL1,
   });
->>>>>>> a17af05f
 
   await PlacesTestUtils.promiseAsyncUpdates();
 
@@ -135,40 +111,6 @@
   await PlacesTestUtils.clearHistory();
 });
 
-<<<<<<< HEAD
-add_task(function* changeuri_nonexistent_bookmark() {
-  do_print("Changing the URI of a nonexistent bookmark should fail.");
-  function tryChange(itemId) {
-    try {
-      PlacesUtils.bookmarks.changeBookmarkURI(itemId + 1, uri("http://example.com/2"));
-      do_throw("Nonexistent bookmark should throw.");
-    } catch (ex) {}
-  }
-
-  // First try a straight-up bogus item ID, one greater than the current max
-  // ID.
-  let stmt = DBConn().createStatement("SELECT MAX(id) FROM moz_bookmarks");
-  stmt.executeStep();
-  let maxId = stmt.getInt32(0);
-  stmt.finalize();
-  tryChange(maxId + 1);
-
-  // Now add a bookmark, delete it, and check.
-  let id = PlacesUtils.bookmarks.insertBookmark(PlacesUtils.unfiledBookmarksFolderId,
-                                                uri("http://example.com/"),
-                                                PlacesUtils.bookmarks.DEFAULT_INDEX,
-                                                "bookmark title");
-  PlacesUtils.bookmarks.removeItem(id);
-  tryChange(id);
-
-  yield PlacesUtils.bookmarks.eraseEverything();
-  yield PlacesTestUtils.clearHistory();
-});
-
-function run_test() {
-  run_next_test();
-}
-=======
 add_task(async function changeuri_nonexistent_bookmark() {
   // Try a bogus guid.
   await Assert.rejects(PlacesUtils.bookmarks.update({
@@ -194,5 +136,4 @@
 
   await PlacesUtils.bookmarks.eraseEverything();
   await PlacesTestUtils.clearHistory();
-});
->>>>>>> a17af05f
+});