--- conflicted
+++ resolved
@@ -29,11 +29,7 @@
 
   // get the node for the new bookmark
   var node = toolbarNode.getChild(toolbarNode.childCount - 1);
-<<<<<<< HEAD
-  do_check_eq(node.itemId, bookmarkId);
-=======
   do_check_eq(node.bookmarkGuid, bookmark.guid);
->>>>>>> a17af05f
 
   // confirm there's no tags via the .tags property
   do_check_eq(node.tags, null);
