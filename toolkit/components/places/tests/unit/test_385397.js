/* -*- indent-tabs-mode: nil; js-indent-level: 2 -*- */
/* vim:set ts=2 sw=2 sts=2 et: */
/* This Source Code Form is subject to the terms of the Mozilla Public
 * License, v. 2.0. If a copy of the MPL was not distributed with this
 * file, You can obtain one at http://mozilla.org/MPL/2.0/. */

const TOTAL_SITES = 20;

<<<<<<< HEAD
function run_test() {
  run_next_test();
}

add_task(function* test_execute() {
=======
add_task(async function test_execute() {
>>>>>>> a17af05f
  let now = (Date.now() - 10000) * 1000;

  for (let i = 0; i < TOTAL_SITES; i++) {
    let site = "http://www.test-" + i + ".com/";
    let testURI = uri(site);
    let testImageURI = uri(site + "blank.gif");
    let when = now + (i * TOTAL_SITES * 1000);
    await PlacesTestUtils.addVisits([
      { uri: testURI, visitDate: when, transition: TRANSITION_TYPED },
      { uri: testImageURI, visitDate: when + 1000, transition: TRANSITION_EMBED },
      { uri: testImageURI, visitDate: when + 2000, transition: TRANSITION_FRAMED_LINK },
      { uri: testURI, visitDate: when + 3000, transition: TRANSITION_LINK },
    ]);
  }

  // verify our visits AS_VISIT, ordered by date descending
  // including hidden
  // we should get 80 visits:
  // http://www.test-19.com/
  // http://www.test-19.com/blank.gif
  // http://www.test-19.com/
  // http://www.test-19.com/
  // ...
  // http://www.test-0.com/
  // http://www.test-0.com/blank.gif
  // http://www.test-0.com/
  // http://www.test-0.com/
  let options = PlacesUtils.history.getNewQueryOptions();
  options.sortingMode = options.SORT_BY_DATE_DESCENDING;
  options.resultType = options.RESULTS_AS_VISIT;
  options.includeHidden = true;
  let root = PlacesUtils.history.executeQuery(PlacesUtils.history.getNewQuery(),
                                              options).root;
  root.containerOpen = true;
  let cc = root.childCount;
  // Embed visits are not added to the database, thus they won't appear.
  do_check_eq(cc, 3 * TOTAL_SITES);
  for (let i = 0; i < TOTAL_SITES; i++) {
    let index = i * 3;
    let node = root.getChild(index);
    let site = "http://www.test-" + (TOTAL_SITES - 1 - i) + ".com/";
    do_check_eq(node.uri, site);
    do_check_eq(node.type, Ci.nsINavHistoryResultNode.RESULT_TYPE_URI);
    node = root.getChild(++index);
    do_check_eq(node.uri, site + "blank.gif");
    do_check_eq(node.type, Ci.nsINavHistoryResultNode.RESULT_TYPE_URI);
    node = root.getChild(++index);
    do_check_eq(node.uri, site);
    do_check_eq(node.type, Ci.nsINavHistoryResultNode.RESULT_TYPE_URI);
  }
  root.containerOpen = false;

  // verify our visits AS_VISIT, ordered by date descending
  // we should get 40 visits:
  // http://www.test-19.com/
  // http://www.test-19.com/
  // ...
  // http://www.test-0.com/
  // http://www.test-0.com/
  options = PlacesUtils.history.getNewQueryOptions();
  options.sortingMode = options.SORT_BY_DATE_DESCENDING;
  options.resultType = options.RESULTS_AS_VISIT;
  root = PlacesUtils.history.executeQuery(PlacesUtils.history.getNewQuery(),
                                              options).root;
  root.containerOpen = true;
  cc = root.childCount;
  // 2 * TOTAL_SITES because we count the TYPED and LINK, but not EMBED or FRAMED
  do_check_eq(cc, 2 * TOTAL_SITES);
  for (let i = 0; i < TOTAL_SITES; i++) {
    let index = i * 2;
    let node = root.getChild(index);
    let site = "http://www.test-" + (TOTAL_SITES - 1 - i) + ".com/";
    do_check_eq(node.uri, site);
    do_check_eq(node.type, Ci.nsINavHistoryResultNode.RESULT_TYPE_URI);
    node = root.getChild(++index);
    do_check_eq(node.uri, site);
    do_check_eq(node.type, Ci.nsINavHistoryResultNode.RESULT_TYPE_URI);
  }
  root.containerOpen = false;

  // test our optimized query for the places menu
  // place:type=0&sort=4&maxResults=10
  // verify our visits AS_URI, ordered by date descending
  // we should get 10 visits:
  // http://www.test-19.com/
  // ...
  // http://www.test-10.com/
  options = PlacesUtils.history.getNewQueryOptions();
  options.sortingMode = options.SORT_BY_DATE_DESCENDING;
  options.maxResults = 10;
  options.resultType = options.RESULTS_AS_URI;
  root = PlacesUtils.history.executeQuery(PlacesUtils.history.getNewQuery(),
                                              options).root;
  root.containerOpen = true;
  cc = root.childCount;
  do_check_eq(cc, options.maxResults);
  for (let i = 0; i < cc; i++) {
    let node = root.getChild(i);
    let site = "http://www.test-" + (TOTAL_SITES - 1 - i) + ".com/";
    do_check_eq(node.uri, site);
    do_check_eq(node.type, Ci.nsINavHistoryResultNode.RESULT_TYPE_URI);
  }
  root.containerOpen = false;

  // test without a maxResults, which executes a different query
  // but the first 10 results should be the same.
  // verify our visits AS_URI, ordered by date descending
  // we should get 20 visits, but the first 10 should be
  // http://www.test-19.com/
  // ...
  // http://www.test-10.com/
  options = PlacesUtils.history.getNewQueryOptions();
  options.sortingMode = options.SORT_BY_DATE_DESCENDING;
  options.resultType = options.RESULTS_AS_URI;
  root = PlacesUtils.history.executeQuery(PlacesUtils.history.getNewQuery(),
                                              options).root;
  root.containerOpen = true;
  cc = root.childCount;
  do_check_eq(cc, TOTAL_SITES);
  for (let i = 0; i < 10; i++) {
    let node = root.getChild(i);
    let site = "http://www.test-" + (TOTAL_SITES - 1 - i) + ".com/";
    do_check_eq(node.uri, site);
    do_check_eq(node.type, Ci.nsINavHistoryResultNode.RESULT_TYPE_URI);
  }
  root.containerOpen = false;
});<|MERGE_RESOLUTION|>--- conflicted
+++ resolved
@@ -6,15 +6,7 @@
 
 const TOTAL_SITES = 20;
 
-<<<<<<< HEAD
-function run_test() {
-  run_next_test();
-}
-
-add_task(function* test_execute() {
-=======
 add_task(async function test_execute() {
->>>>>>> a17af05f
   let now = (Date.now() - 10000) * 1000;
 
   for (let i = 0; i < TOTAL_SITES; i++) {
