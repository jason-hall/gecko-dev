/* -*- indent-tabs-mode: nil; js-indent-level: 2 -*- */
/* vim:set ts=2 sw=2 sts=2 et: */
/* This Source Code Form is subject to the terms of the Mozilla Public
 * License, v. 2.0. If a copy of the MPL was not distributed with this
 * file, You can obtain one at http://mozilla.org/MPL/2.0/. */

/**
 * Ensures that removal of a bookmark untags the bookmark if it's no longer
 * contained in any regular, non-tag folders.  See bug 444849.
 */

<<<<<<< HEAD
// Add your tests here.  Each is an object with a summary string |desc| and a
// method run() that's called to run the test.
var tests = [
  {
    desc: "Removing a tagged bookmark should cause the tag to be removed.",
    run() {
      print("  Make a bookmark.");
      var bmId = bmsvc.insertBookmark(bmsvc.unfiledBookmarksFolder,
                                      BOOKMARK_URI,
                                      bmsvc.DEFAULT_INDEX,
                                      "test bookmark");
      do_check_true(bmId > 0);

      print("  Tag it up.");
      var tags = ["foo", "bar"];
      tagssvc.tagURI(BOOKMARK_URI, tags);
      ensureTagsExist(tags);

      print("  Remove the bookmark.  The tags should no longer exist.");
      bmsvc.removeItem(bmId);
      ensureTagsExist([]);
    }
  },

  {
    desc: "Removing a folder containing a tagged bookmark should cause the " +
          "tag to be removed.",
    run() {
      print("  Make a folder.");
      var folderId = bmsvc.createFolder(bmsvc.unfiledBookmarksFolder,
                                        "test folder",
                                        bmsvc.DEFAULT_INDEX);
      do_check_true(folderId > 0);

      print("  Stick a bookmark in the folder.");
      var bmId = bmsvc.insertBookmark(folderId,
                                      BOOKMARK_URI,
                                      bmsvc.DEFAULT_INDEX,
                                      "test bookmark");
      do_check_true(bmId > 0);

      print("  Tag the bookmark.");
      var tags = ["foo", "bar"];
      tagssvc.tagURI(BOOKMARK_URI, tags);
      ensureTagsExist(tags);

      print("  Remove the folder.  The tags should no longer exist.");
      bmsvc.removeItem(folderId);
      ensureTagsExist([]);
    }
  }
];
=======
 var histsvc = Cc["@mozilla.org/browser/nav-history-service;1"].
               getService(Ci.nsINavHistoryService);
>>>>>>> a17af05f

 var tagssvc = Cc["@mozilla.org/browser/tagging-service;1"].
               getService(Ci.nsITaggingService);

 const BOOKMARK_URI = uri("http://example.com/");

add_task(async function test_removing_tagged_bookmark_removes_tag() {
  print("  Make a bookmark.");
  let bookmark = await PlacesUtils.bookmarks.insert({
    parentGuid: PlacesUtils.bookmarks.unfiledGuid,
    url: BOOKMARK_URI,
    title: "test bookmark",
  });

  print("  Tag it up.");
  let tags = ["foo", "bar"];
  tagssvc.tagURI(BOOKMARK_URI, tags);
  ensureTagsExist(tags);

  print("  Remove the bookmark.  The tags should no longer exist.");
  await PlacesUtils.bookmarks.remove(bookmark.guid);
  ensureTagsExist([]);
});

add_task(async function test_removing_folder_containing_tagged_bookmark_removes_tag() {
  print("  Make a folder.");
  let folder = await PlacesUtils.bookmarks.insert({
    parentGuid: PlacesUtils.bookmarks.unfiledGuid,
    title: "test folder",
    type: PlacesUtils.bookmarks.TYPE_FOLDER,
  });

  print("  Stick a bookmark in the folder.");
  var bookmark = await PlacesUtils.bookmarks.insert({
    parentGuid: folder.guid,
    url: BOOKMARK_URI,
    title: "test bookmark",
  });

  print("  Tag the bookmark.");
  var tags = ["foo", "bar"];
  tagssvc.tagURI(BOOKMARK_URI, tags);
  ensureTagsExist(tags);

  print("  Remove the folder.  The tags should no longer exist.");
  await PlacesUtils.bookmarks.remove(bookmark.guid);
  ensureTagsExist([]);
});

/**
 * Runs a tag query and ensures that the tags returned are those and only those
 * in aTags.  aTags may be empty, in which case this function ensures that no
 * tags exist.
 *
 * @param aTags
 *        An array of tags (strings)
 */
function ensureTagsExist(aTags) {
  var query = histsvc.getNewQuery();
  var opts = histsvc.getNewQueryOptions();
  opts.resultType = opts.RESULTS_AS_TAG_QUERY;
  var resultRoot = histsvc.executeQuery(query, opts).root;

  // Dupe aTags.
  var tags = aTags.slice(0);

  resultRoot.containerOpen = true;

  // Ensure that the number of tags returned from the query is the same as the
  // number in |tags|.
  do_check_eq(resultRoot.childCount, tags.length);

  // For each tag result from the query, ensure that it's contained in |tags|.
  // Remove the tag from |tags| so that we ensure the sets are equal.
  for (let i = 0; i < resultRoot.childCount; i++) {
    var tag = resultRoot.getChild(i).title;
    var indexOfTag = tags.indexOf(tag);
    do_check_true(indexOfTag >= 0);
    tags.splice(indexOfTag, 1);
  }

  resultRoot.containerOpen = false;
<<<<<<< HEAD
}

function run_test() {
  tests.forEach(function(test) {
    print("Running test: " + test.desc);
    test.run();
  });
=======
>>>>>>> a17af05f
}<|MERGE_RESOLUTION|>--- conflicted
+++ resolved
@@ -9,63 +9,8 @@
  * contained in any regular, non-tag folders.  See bug 444849.
  */
 
-<<<<<<< HEAD
-// Add your tests here.  Each is an object with a summary string |desc| and a
-// method run() that's called to run the test.
-var tests = [
-  {
-    desc: "Removing a tagged bookmark should cause the tag to be removed.",
-    run() {
-      print("  Make a bookmark.");
-      var bmId = bmsvc.insertBookmark(bmsvc.unfiledBookmarksFolder,
-                                      BOOKMARK_URI,
-                                      bmsvc.DEFAULT_INDEX,
-                                      "test bookmark");
-      do_check_true(bmId > 0);
-
-      print("  Tag it up.");
-      var tags = ["foo", "bar"];
-      tagssvc.tagURI(BOOKMARK_URI, tags);
-      ensureTagsExist(tags);
-
-      print("  Remove the bookmark.  The tags should no longer exist.");
-      bmsvc.removeItem(bmId);
-      ensureTagsExist([]);
-    }
-  },
-
-  {
-    desc: "Removing a folder containing a tagged bookmark should cause the " +
-          "tag to be removed.",
-    run() {
-      print("  Make a folder.");
-      var folderId = bmsvc.createFolder(bmsvc.unfiledBookmarksFolder,
-                                        "test folder",
-                                        bmsvc.DEFAULT_INDEX);
-      do_check_true(folderId > 0);
-
-      print("  Stick a bookmark in the folder.");
-      var bmId = bmsvc.insertBookmark(folderId,
-                                      BOOKMARK_URI,
-                                      bmsvc.DEFAULT_INDEX,
-                                      "test bookmark");
-      do_check_true(bmId > 0);
-
-      print("  Tag the bookmark.");
-      var tags = ["foo", "bar"];
-      tagssvc.tagURI(BOOKMARK_URI, tags);
-      ensureTagsExist(tags);
-
-      print("  Remove the folder.  The tags should no longer exist.");
-      bmsvc.removeItem(folderId);
-      ensureTagsExist([]);
-    }
-  }
-];
-=======
  var histsvc = Cc["@mozilla.org/browser/nav-history-service;1"].
                getService(Ci.nsINavHistoryService);
->>>>>>> a17af05f
 
  var tagssvc = Cc["@mozilla.org/browser/tagging-service;1"].
                getService(Ci.nsITaggingService);
@@ -148,14 +93,4 @@
   }
 
   resultRoot.containerOpen = false;
-<<<<<<< HEAD
-}
-
-function run_test() {
-  tests.forEach(function(test) {
-    print("Running test: " + test.desc);
-    test.run();
-  });
-=======
->>>>>>> a17af05f
 }