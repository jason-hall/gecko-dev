/* Bug 1016953 - When a previous bookmark backup exists with the same hash
regardless of date, an automatic backup should attempt to either rename it to
today's date if the backup was for an old date or leave it alone if it was for
the same date. However if the file ext was json it will accidentally rename it
to jsonlz4 while keeping the json contents
*/

add_task(async function test_same_date_same_hash() {
  // If old file has been created on the same date and has the same hash
  // the file should be left alone
  let backupFolder = await PlacesBackups.getBackupFolder();
  // Save to profile dir to obtain hash and nodeCount to append to filename
  let tempPath = OS.Path.join(OS.Constants.Path.profileDir,
                              "bug10169583_bookmarks.json");
  let {count, hash} = await BookmarkJSONUtils.exportToFile(tempPath);

  // Save JSON file in backup folder with hash appended
  let dateObj = new Date();
  let filename = "bookmarks-" + PlacesBackups.toISODateString(dateObj) + "_" +
                  count + "_" + hash + ".json";
  let backupFile = OS.Path.join(backupFolder, filename);
  await OS.File.move(tempPath, backupFile);

  // Force a compressed backup which fallbacks to rename
  await PlacesBackups.create();
  let mostRecentBackupFile = await PlacesBackups.getMostRecentBackup();
  // check to ensure not renamed to jsonlz4
  Assert.equal(mostRecentBackupFile, backupFile);
  // inspect contents and check if valid json
  let converter = Cc["@mozilla.org/intl/scriptableunicodeconverter"].
                        createInstance(Ci.nsIScriptableUnicodeConverter);
  converter.charset = "UTF-8";
  let result = await OS.File.read(mostRecentBackupFile);
  let jsonString = converter.convertFromByteArray(result, result.length);
  do_print("Check is valid JSON");
  JSON.parse(jsonString);

  // Cleanup
  await OS.File.remove(backupFile);
  await OS.File.remove(tempPath);
  PlacesBackups._backupFiles = null; // To force re-cache of backupFiles
});

add_task(async function test_same_date_diff_hash() {
  // If the old file has been created on the same date, but has a different hash
  // the existing file should be overwritten with the newer compressed version
  let backupFolder = await PlacesBackups.getBackupFolder();
  let tempPath = OS.Path.join(OS.Constants.Path.profileDir,
                              "bug10169583_bookmarks.json");
<<<<<<< HEAD
  let {count} = yield BookmarkJSONUtils.exportToFile(tempPath);
=======
  let {count} = await BookmarkJSONUtils.exportToFile(tempPath);
>>>>>>> a17af05f
  let dateObj = new Date();
  let filename = "bookmarks-" + PlacesBackups.toISODateString(dateObj) + "_" +
                  count + "_differentHash==.json";
  let backupFile = OS.Path.join(backupFolder, filename);
<<<<<<< HEAD
  yield OS.File.move(tempPath, backupFile);
  yield PlacesBackups.create(); // Force compressed backup
  let mostRecentBackupFile = yield PlacesBackups.getMostRecentBackup();
=======
  await OS.File.move(tempPath, backupFile);
  await PlacesBackups.create(); // Force compressed backup
  let mostRecentBackupFile = await PlacesBackups.getMostRecentBackup();
>>>>>>> a17af05f

  // Decode lz4 compressed file to json and check if json is valid
  let converter = Cc["@mozilla.org/intl/scriptableunicodeconverter"].
                        createInstance(Ci.nsIScriptableUnicodeConverter);
  converter.charset = "UTF-8";
  let result = await OS.File.read(mostRecentBackupFile, { compression: "lz4" });
  let jsonString = converter.convertFromByteArray(result, result.length);
  do_print("Check is valid JSON");
  JSON.parse(jsonString);

  // Cleanup
  await OS.File.remove(mostRecentBackupFile);
  await OS.File.remove(tempPath);
  PlacesBackups._backupFiles = null; // To force re-cache of backupFiles
});

add_task(async function test_diff_date_same_hash() {
  // If the old file has been created on an older day but has the same hash
  // it should be renamed with today's date without altering the contents.
  let backupFolder = await PlacesBackups.getBackupFolder();
  let tempPath = OS.Path.join(OS.Constants.Path.profileDir,
                              "bug10169583_bookmarks.json");
  let {count, hash} = await BookmarkJSONUtils.exportToFile(tempPath);
  let oldDate = new Date(2014, 1, 1);
  let curDate = new Date();
  let oldFilename = "bookmarks-" + PlacesBackups.toISODateString(oldDate) + "_" +
                  count + "_" + hash + ".json";
  let newFilename = "bookmarks-" + PlacesBackups.toISODateString(curDate) + "_" +
                  count + "_" + hash + ".json";
  let backupFile = OS.Path.join(backupFolder, oldFilename);
  let newBackupFile = OS.Path.join(backupFolder, newFilename);
  await OS.File.move(tempPath, backupFile);

  // Ensure file has been renamed correctly
  await PlacesBackups.create();
  let mostRecentBackupFile = await PlacesBackups.getMostRecentBackup();
  Assert.equal(mostRecentBackupFile, newBackupFile);

  // Cleanup
  await OS.File.remove(mostRecentBackupFile);
  await OS.File.remove(tempPath);
});<|MERGE_RESOLUTION|>--- conflicted
+++ resolved
@@ -47,24 +47,14 @@
   let backupFolder = await PlacesBackups.getBackupFolder();
   let tempPath = OS.Path.join(OS.Constants.Path.profileDir,
                               "bug10169583_bookmarks.json");
-<<<<<<< HEAD
-  let {count} = yield BookmarkJSONUtils.exportToFile(tempPath);
-=======
   let {count} = await BookmarkJSONUtils.exportToFile(tempPath);
->>>>>>> a17af05f
   let dateObj = new Date();
   let filename = "bookmarks-" + PlacesBackups.toISODateString(dateObj) + "_" +
                   count + "_differentHash==.json";
   let backupFile = OS.Path.join(backupFolder, filename);
-<<<<<<< HEAD
-  yield OS.File.move(tempPath, backupFile);
-  yield PlacesBackups.create(); // Force compressed backup
-  let mostRecentBackupFile = yield PlacesBackups.getMostRecentBackup();
-=======
   await OS.File.move(tempPath, backupFile);
   await PlacesBackups.create(); // Force compressed backup
   let mostRecentBackupFile = await PlacesBackups.getMostRecentBackup();
->>>>>>> a17af05f
 
   // Decode lz4 compressed file to json and check if json is valid
   let converter = Cc["@mozilla.org/intl/scriptableunicodeconverter"].
