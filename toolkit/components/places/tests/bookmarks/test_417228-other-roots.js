--- conflicted
+++ resolved
@@ -20,12 +20,9 @@
 */
 
 tests.push({
-<<<<<<< HEAD
-=======
   // Initialise something to avoid undefined property warnings in validate.
   _litterTitle: "",
 
->>>>>>> a17af05f
   populate: function populate() {
     // check initial size
     var rootNode = PlacesUtils.getFolderContents(PlacesUtils.placesRootId,
