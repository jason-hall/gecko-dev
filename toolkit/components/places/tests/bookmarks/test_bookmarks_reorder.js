/* Any copyright is dedicated to the Public Domain.
 * http://creativecommons.org/publicdomain/zero/1.0/ */

add_task(async function invalid_input_throws() {
  Assert.throws(() => PlacesUtils.bookmarks.reorder(),
                /Invalid value for property 'guid'/);
  Assert.throws(() => PlacesUtils.bookmarks.reorder(null),
                /Invalid value for property 'guid'/);

  Assert.throws(() => PlacesUtils.bookmarks.reorder("test"),
                /Invalid value for property 'guid'/);
  Assert.throws(() => PlacesUtils.bookmarks.reorder(123),
                /Invalid value for property 'guid'/);

  Assert.throws(() => PlacesUtils.bookmarks.reorder({ guid: "test" }),
                /Invalid value for property 'guid'/);

  Assert.throws(() => PlacesUtils.bookmarks.reorder("123456789012"),
                /Must provide a sorted array of children GUIDs./);
  Assert.throws(() => PlacesUtils.bookmarks.reorder("123456789012", {}),
                /Must provide a sorted array of children GUIDs./);
  Assert.throws(() => PlacesUtils.bookmarks.reorder("123456789012", null),
                /Must provide a sorted array of children GUIDs./);
  Assert.throws(() => PlacesUtils.bookmarks.reorder("123456789012", []),
                /Must provide a sorted array of children GUIDs./);

  Assert.throws(() => PlacesUtils.bookmarks.reorder("123456789012", [ null ]),
                /Invalid GUID found in the sorted children array/);
  Assert.throws(() => PlacesUtils.bookmarks.reorder("123456789012", [ "" ]),
                /Invalid GUID found in the sorted children array/);
  Assert.throws(() => PlacesUtils.bookmarks.reorder("123456789012", [ {} ]),
                /Invalid GUID found in the sorted children array/);
  Assert.throws(() => PlacesUtils.bookmarks.reorder("123456789012", [ "012345678901", null ]),
                /Invalid GUID found in the sorted children array/);
});

add_task(async function reorder_nonexistent_guid() {
  await Assert.rejects(PlacesUtils.bookmarks.reorder("123456789012", [ "012345678901" ]),
                       /No folder found for the provided GUID/,
                       "Should throw for nonexisting guid");
});

add_task(async function reorder() {
  let bookmarks = [
    { url: "http://example1.com/",
      parentGuid: PlacesUtils.bookmarks.unfiledGuid
    },
    { type: PlacesUtils.bookmarks.TYPE_FOLDER,
      parentGuid: PlacesUtils.bookmarks.unfiledGuid
    },
    { type: PlacesUtils.bookmarks.TYPE_SEPARATOR,
      parentGuid: PlacesUtils.bookmarks.unfiledGuid
    },
    { url: "http://example2.com/",
      parentGuid: PlacesUtils.bookmarks.unfiledGuid
    },
    { url: "http://example3.com/",
      parentGuid: PlacesUtils.bookmarks.unfiledGuid
    }
  ];

  let sorted = [];
  for (let bm of bookmarks) {
    sorted.push(await PlacesUtils.bookmarks.insert(bm));
  }

  // Check the initial append sorting.
  Assert.ok(sorted.every((bm, i) => bm.index == i),
            "Initial bookmarks sorting is correct");

  // Apply random sorting and run multiple tests.
  for (let t = 0; t < 4; t++) {
    sorted.sort(() => 0.5 - Math.random());
    let sortedGuids = sorted.map(child => child.guid);
    dump("Expected order: " + sortedGuids.join() + "\n");
    // Add a nonexisting guid to the array, to ensure nothing will break.
    sortedGuids.push("123456789012");
    await PlacesUtils.bookmarks.reorder(PlacesUtils.bookmarks.unfiledGuid,
                                        sortedGuids);
    for (let i = 0; i < sorted.length; ++i) {
      let item = await PlacesUtils.bookmarks.fetch(sorted[i].guid);
      Assert.equal(item.index, i);
    }
  }


  do_print("Test partial sorting");
  {
    // Try a partial sorting by passing 2 entries in same order as they
    // currently have. No entries should change order.
    let sortedGuids = [ sorted[0].guid, sorted[3].guid ];
    dump("Expected order: " + sorted.map(b => b.guid).join() + "\n");
<<<<<<< HEAD
    yield PlacesUtils.bookmarks.reorder(PlacesUtils.bookmarks.unfiledGuid,
                                        sortedGuids);
    for (let i = 0; i < sorted.length; ++i) {
      let item = yield PlacesUtils.bookmarks.fetch(sorted[i].guid);
=======
    await PlacesUtils.bookmarks.reorder(PlacesUtils.bookmarks.unfiledGuid,
                                        sortedGuids);
    for (let i = 0; i < sorted.length; ++i) {
      let item = await PlacesUtils.bookmarks.fetch(sorted[i].guid);
>>>>>>> a17af05f
      Assert.equal(item.index, i);
    }
  }

  {
    // Try a partial sorting by passing 2 entries out of order
    // The unspecified entries should be appended and retain the original order
    sorted = [ sorted[1], sorted[0] ].concat(sorted.slice(2));
    let sortedGuids = [ sorted[0].guid, sorted[1].guid ];
    dump("Expected order: " + sorted.map(b => b.guid).join() + "\n");
<<<<<<< HEAD
    yield PlacesUtils.bookmarks.reorder(PlacesUtils.bookmarks.unfiledGuid,
                                        sortedGuids);
    for (let i = 0; i < sorted.length; ++i) {
      let item = yield PlacesUtils.bookmarks.fetch(sorted[i].guid);
=======
    await PlacesUtils.bookmarks.reorder(PlacesUtils.bookmarks.unfiledGuid,
                                        sortedGuids);
    for (let i = 0; i < sorted.length; ++i) {
      let item = await PlacesUtils.bookmarks.fetch(sorted[i].guid);
>>>>>>> a17af05f
      Assert.equal(item.index, i);
    }
  }
  // Use triangular numbers to detect skipped position.
  let db = await PlacesUtils.promiseDBConnection();
  let rows = await db.execute(
    `SELECT parent
     FROM moz_bookmarks
     GROUP BY parent
     HAVING (SUM(DISTINCT position + 1) - (count(*) * (count(*) + 1) / 2)) <> 0`);
  Assert.equal(rows.length, 0, "All the bookmarks should have consistent positions");
});

add_task(async function move_and_reorder() {
  // Start clean.
  await PlacesUtils.bookmarks.eraseEverything();

  let bm1 = await PlacesUtils.bookmarks.insert({
    url: "http://example1.com/",
    parentGuid: PlacesUtils.bookmarks.unfiledGuid
  });
  let f1 = await PlacesUtils.bookmarks.insert({
    type: PlacesUtils.bookmarks.TYPE_FOLDER,
    parentGuid: PlacesUtils.bookmarks.unfiledGuid
  });
  let bm2 = await PlacesUtils.bookmarks.insert({
    url: "http://example2.com/",
    parentGuid: f1.guid
  });
  let f2 = await PlacesUtils.bookmarks.insert({
    type: PlacesUtils.bookmarks.TYPE_FOLDER,
    parentGuid: PlacesUtils.bookmarks.unfiledGuid
  });
  let bm3 = await PlacesUtils.bookmarks.insert({
    url: "http://example3.com/",
    parentGuid: f2.guid
  });
  let bm4 = await PlacesUtils.bookmarks.insert({
    url: "http://example4.com/",
    parentGuid: f2.guid
  });
  let bm5 = await PlacesUtils.bookmarks.insert({
    url: "http://example5.com/",
    parentGuid: f2.guid
  });

  // Invert f2 children.
  // This is critical to reproduce the bug, cause it inverts the position
  // compared to the natural insertion order.
  await PlacesUtils.bookmarks.reorder(f2.guid, [bm5.guid, bm4.guid, bm3.guid]);

  bm1.parentGuid = f1.guid;
  bm1.index = 0;
  await PlacesUtils.bookmarks.update(bm1);

  bm1 = await PlacesUtils.bookmarks.fetch(bm1.guid);
  Assert.equal(bm1.index, 0);
  bm2 = await PlacesUtils.bookmarks.fetch(bm2.guid);
  Assert.equal(bm2.index, 1);
  bm3 = await PlacesUtils.bookmarks.fetch(bm3.guid);
  Assert.equal(bm3.index, 2);
  bm4 = await PlacesUtils.bookmarks.fetch(bm4.guid);
  Assert.equal(bm4.index, 1);
  bm5 = await PlacesUtils.bookmarks.fetch(bm5.guid);
  Assert.equal(bm5.index, 0);

  // No-op reorder on f1 children.
  // Nothing should change. Though, due to bug 1293365 this was causing children
  // of other folders to get messed up.
  await PlacesUtils.bookmarks.reorder(f1.guid, [bm1.guid, bm2.guid]);

  bm1 = await PlacesUtils.bookmarks.fetch(bm1.guid);
  Assert.equal(bm1.index, 0);
  bm2 = await PlacesUtils.bookmarks.fetch(bm2.guid);
  Assert.equal(bm2.index, 1);
  bm3 = await PlacesUtils.bookmarks.fetch(bm3.guid);
  Assert.equal(bm3.index, 2);
  bm4 = await PlacesUtils.bookmarks.fetch(bm4.guid);
  Assert.equal(bm4.index, 1);
  bm5 = await PlacesUtils.bookmarks.fetch(bm5.guid);
  Assert.equal(bm5.index, 0);
});

<<<<<<< HEAD
add_task(function* reorder_empty_folder_invalid_children() {
  // Start clean.
  yield PlacesUtils.bookmarks.eraseEverything();

  let f1 = yield PlacesUtils.bookmarks.insert({
=======
add_task(async function reorder_empty_folder_invalid_children() {
  // Start clean.
  await PlacesUtils.bookmarks.eraseEverything();

  let f1 = await PlacesUtils.bookmarks.insert({
>>>>>>> a17af05f
    type: PlacesUtils.bookmarks.TYPE_FOLDER,
    parentGuid: PlacesUtils.bookmarks.unfiledGuid
  });
  // Specifying a child that doesn't exist should cause that to be ignored.
  // However, before bug 1333304, doing this on an empty folder threw.
<<<<<<< HEAD
  yield PlacesUtils.bookmarks.reorder(f1.guid, ["123456789012"]);
=======
  await PlacesUtils.bookmarks.reorder(f1.guid, ["123456789012"]);
>>>>>>> a17af05f
});<|MERGE_RESOLUTION|>--- conflicted
+++ resolved
@@ -90,17 +90,10 @@
     // currently have. No entries should change order.
     let sortedGuids = [ sorted[0].guid, sorted[3].guid ];
     dump("Expected order: " + sorted.map(b => b.guid).join() + "\n");
-<<<<<<< HEAD
-    yield PlacesUtils.bookmarks.reorder(PlacesUtils.bookmarks.unfiledGuid,
-                                        sortedGuids);
-    for (let i = 0; i < sorted.length; ++i) {
-      let item = yield PlacesUtils.bookmarks.fetch(sorted[i].guid);
-=======
     await PlacesUtils.bookmarks.reorder(PlacesUtils.bookmarks.unfiledGuid,
                                         sortedGuids);
     for (let i = 0; i < sorted.length; ++i) {
       let item = await PlacesUtils.bookmarks.fetch(sorted[i].guid);
->>>>>>> a17af05f
       Assert.equal(item.index, i);
     }
   }
@@ -111,17 +104,10 @@
     sorted = [ sorted[1], sorted[0] ].concat(sorted.slice(2));
     let sortedGuids = [ sorted[0].guid, sorted[1].guid ];
     dump("Expected order: " + sorted.map(b => b.guid).join() + "\n");
-<<<<<<< HEAD
-    yield PlacesUtils.bookmarks.reorder(PlacesUtils.bookmarks.unfiledGuid,
-                                        sortedGuids);
-    for (let i = 0; i < sorted.length; ++i) {
-      let item = yield PlacesUtils.bookmarks.fetch(sorted[i].guid);
-=======
     await PlacesUtils.bookmarks.reorder(PlacesUtils.bookmarks.unfiledGuid,
                                         sortedGuids);
     for (let i = 0; i < sorted.length; ++i) {
       let item = await PlacesUtils.bookmarks.fetch(sorted[i].guid);
->>>>>>> a17af05f
       Assert.equal(item.index, i);
     }
   }
@@ -205,27 +191,15 @@
   Assert.equal(bm5.index, 0);
 });
 
-<<<<<<< HEAD
-add_task(function* reorder_empty_folder_invalid_children() {
-  // Start clean.
-  yield PlacesUtils.bookmarks.eraseEverything();
-
-  let f1 = yield PlacesUtils.bookmarks.insert({
-=======
 add_task(async function reorder_empty_folder_invalid_children() {
   // Start clean.
   await PlacesUtils.bookmarks.eraseEverything();
 
   let f1 = await PlacesUtils.bookmarks.insert({
->>>>>>> a17af05f
     type: PlacesUtils.bookmarks.TYPE_FOLDER,
     parentGuid: PlacesUtils.bookmarks.unfiledGuid
   });
   // Specifying a child that doesn't exist should cause that to be ignored.
   // However, before bug 1333304, doing this on an empty folder threw.
-<<<<<<< HEAD
-  yield PlacesUtils.bookmarks.reorder(f1.guid, ["123456789012"]);
-=======
   await PlacesUtils.bookmarks.reorder(f1.guid, ["123456789012"]);
->>>>>>> a17af05f
 });