/* Any copyright is dedicated to the Public Domain.
   http://creativecommons.org/publicdomain/zero/1.0/ */

/* This test checks that bookmarks service is correctly forwarding async
 * events like visit or favicon additions. */

const NOW = Date.now() * 1000;
let gBookmarkGuids = [];

<<<<<<< HEAD
var observer = {
  bookmarks: [],
  observedBookmarks: 0,
  observedVisitId: 0,
  deferred: null,

  /**
   * Returns a promise that is resolved when the observer determines that the
   * test can continue.  This is required rather than calling run_next_test
   * directly in the observer because there are cases where we must wait for
   * other asynchronous events to be completed in addition to this.
   */
  setupCompletionPromise() {
    this.observedBookmarks = 0;
    this.deferred = Promise.defer();
    return this.deferred.promise;
  },

  onBeginUpdateBatch() {},
  onEndUpdateBatch() {},
  onItemAdded() {},
  onItemRemoved() {},
  onItemMoved() {},
  onItemChanged(aItemId, aProperty, aIsAnnotation, aNewValue,
                          aLastModified, aItemType) {
    do_print("Check that we got the correct change information.");
    do_check_neq(this.bookmarks.indexOf(aItemId), -1);
    if (aProperty == "favicon") {
      do_check_false(aIsAnnotation);
      do_check_eq(aNewValue, SMALLPNG_DATA_URI.spec);
      do_check_eq(aLastModified, 0);
      do_check_eq(aItemType, PlacesUtils.bookmarks.TYPE_BOOKMARK);
    } else if (aProperty == "cleartime") {
      do_check_false(aIsAnnotation);
      do_check_eq(aNewValue, "");
      do_check_eq(aLastModified, 0);
      do_check_eq(aItemType, PlacesUtils.bookmarks.TYPE_BOOKMARK);
    } else {
      do_throw("Unexpected property change " + aProperty);
    }

    if (++this.observedBookmarks == this.bookmarks.length) {
      this.deferred.resolve();
    }
  },
  onItemVisited(aItemId, aVisitId, aTime) {
    do_print("Check that we got the correct visit information.");
    do_check_neq(this.bookmarks.indexOf(aItemId), -1);
    this.observedVisitId = aVisitId;
    do_check_eq(aTime, NOW);
    if (++this.observedBookmarks == this.bookmarks.length) {
      this.deferred.resolve();
    }
  },

  QueryInterface: XPCOMUtils.generateQI([
    Ci.nsINavBookmarkObserver,
  ])
};
PlacesUtils.bookmarks.addObserver(observer, false);

add_task(function* test_add_visit() {
  let observerPromise = observer.setupCompletionPromise();
=======
add_task(async function setup() {
  // Add multiple bookmarks to the same uri.
  gBookmarkGuids.push((await PlacesUtils.bookmarks.insert({
    parentGuid: PlacesUtils.bookmarks.unfiledGuid,
    url: "http://book.ma.rk/"
  })).guid);
  gBookmarkGuids.push((await PlacesUtils.bookmarks.insert({
    parentGuid: PlacesUtils.bookmarks.toolbarGuid,
    url: "http://book.ma.rk/"
  })).guid);
  Assert.equal(gBookmarkGuids.length, 2);
});
>>>>>>> a17af05f

add_task(async function test_add_visit() {
  // Add a visit to the bookmark and wait for the observer.
<<<<<<< HEAD
  let visitId;
  let deferUpdatePlaces = Promise.defer();
  PlacesUtils.asyncHistory.updatePlaces({
    uri: NetUtil.newURI("http://book.ma.rk/"),
    visits: [{ transitionType: TRANSITION_TYPED, visitDate: NOW }]
  }, {
    handleError: function TAV_handleError() {
      deferUpdatePlaces.reject(new Error("Unexpected error in adding visit."));
    },
    handleResult(aPlaceInfo) {
      visitId = aPlaceInfo.visits[0].visitId;
    },
    handleCompletion: function TAV_handleCompletion() {
      deferUpdatePlaces.resolve();
    }
=======
  let guids = new Set(gBookmarkGuids);
  Assert.equal(guids.size, 2);
  let promiseNotifications = PlacesTestUtils.waitForNotification("onItemVisited",
    (id, visitId, time, transition, uri, parentId, guid, parentGuid) => {
      do_print(`Got a visit notification for ${guid}.`);
      Assert.ok(visitId > 0);
      guids.delete(guid);
      return guids.size == 0;
>>>>>>> a17af05f
  });

  await PlacesTestUtils.addVisits({
    uri: "http://book.ma.rk/",
    transition: TRANSITION_TYPED,
    visitDate: NOW
  });
  await promiseNotifications;
});

<<<<<<< HEAD
add_task(function* test_add_icon() {
  let observerPromise = observer.setupCompletionPromise();
=======
add_task(async function test_add_icon() {
  // Add a visit to the bookmark and wait for the observer.
  let guids = new Set(gBookmarkGuids);
  Assert.equal(guids.size, 2);
  let promiseNotifications = PlacesTestUtils.waitForNotification("onItemChanged",
    (id, property, isAnno, newValue, lastModified, itemType, parentId, guid) => {
      do_print(`Got a changed notification for ${guid}.`);
      Assert.equal(property, "favicon");
      Assert.ok(!isAnno);
      Assert.equal(newValue, SMALLPNG_DATA_URI.spec);
      Assert.equal(lastModified, 0);
      Assert.equal(itemType, PlacesUtils.bookmarks.TYPE_BOOKMARK);
      guids.delete(guid);
      return guids.size == 0;
  });

>>>>>>> a17af05f
  PlacesUtils.favicons.setAndFetchFaviconForPage(NetUtil.newURI("http://book.ma.rk/"),
                                                 SMALLPNG_DATA_URI, true,
                                                 PlacesUtils.favicons.FAVICON_LOAD_NON_PRIVATE,
                                                 null,
                                                 Services.scriptSecurityManager.getSystemPrincipal());
  await promiseNotifications;
});

<<<<<<< HEAD
add_task(function* test_remove_page() {
  let observerPromise = observer.setupCompletionPromise();
  yield PlacesUtils.history.remove("http://book.ma.rk/");
  yield observerPromise;
});

add_task(function cleanup() {
  PlacesUtils.bookmarks.removeObserver(observer, false);
});

add_task(function* shutdown() {
=======
add_task(async function test_remove_page() {
  // Add a visit to the bookmark and wait for the observer.
  let guids = new Set(gBookmarkGuids);
  Assert.equal(guids.size, 2);
  let promiseNotifications = PlacesTestUtils.waitForNotification("onItemChanged",
    (id, property, isAnno, newValue, lastModified, itemType, parentId, guid) => {
      do_print(`Got a changed notification for ${guid}.`);
      Assert.equal(property, "cleartime");
      Assert.ok(!isAnno);
      Assert.equal(newValue, "");
      Assert.equal(lastModified, 0);
      Assert.equal(itemType, PlacesUtils.bookmarks.TYPE_BOOKMARK);
      guids.delete(guid);
      return guids.size == 0;
  });

  await PlacesUtils.history.remove("http://book.ma.rk/");
  await promiseNotifications;
});

add_task(async function shutdown() {
>>>>>>> a17af05f
  // Check that async observers don't try to create async statements after
  // shutdown.  That would cause assertions, since the async thread is gone
  // already.  Note that in such a case the notifications are not fired, so we
  // cannot test for them.
  // Put an history notification that triggers AsyncGetBookmarksForURI between
  // asyncClose() and the actual connection closing.  Enqueuing a main-thread
  // event as a shutdown blocker should ensure it runs before
  // places-connection-closed.
  // Notice this code is not using helpers cause it depends on a very specific
  // order, a change in the helpers code could make this test useless.
<<<<<<< HEAD
  let deferred = Promise.defer();

  Services.obs.addObserver(function onNotification() {
    Services.obs.removeObserver(onNotification, "places-will-close-connection");
    do_check_true(true, "Observed fake places shutdown");

    Services.tm.mainThread.dispatch(() => {
      // WARNING: this is very bad, never use out of testing code.
      PlacesUtils.bookmarks.QueryInterface(Ci.nsINavHistoryObserver)
                           .onPageChanged(NetUtil.newURI("http://book.ma.rk/"),
                                          Ci.nsINavHistoryObserver.ATTRIBUTE_FAVICON,
                                          "test", "test");
      deferred.resolve(promiseTopicObserved("places-connection-closed"));
    }, Ci.nsIThread.DISPATCH_NORMAL);
  }, "places-will-close-connection", false);
  shutdownPlaces();

  yield deferred.promise;
});

function run_test() {
  // Add multiple bookmarks to the same uri.
  observer.bookmarks.push(
    PlacesUtils.bookmarks.insertBookmark(PlacesUtils.unfiledBookmarksFolderId,
                                         NetUtil.newURI("http://book.ma.rk/"),
                                         PlacesUtils.bookmarks.DEFAULT_INDEX,
                                         "Bookmark")
  );
  observer.bookmarks.push(
    PlacesUtils.bookmarks.insertBookmark(PlacesUtils.toolbarFolderId,
                                         NetUtil.newURI("http://book.ma.rk/"),
                                         PlacesUtils.bookmarks.DEFAULT_INDEX,
                                         "Bookmark")
  );
=======
>>>>>>> a17af05f

  let shutdownClient = PlacesUtils.history.shutdownClient.jsclient;
  shutdownClient.addBlocker("Places Expiration: shutdown",
    function() {
      Services.tm.mainThread.dispatch(() => {
        // WARNING: this is very bad, never use out of testing code.
        PlacesUtils.bookmarks.QueryInterface(Ci.nsINavHistoryObserver)
                             .onPageChanged(NetUtil.newURI("http://book.ma.rk/"),
                                            Ci.nsINavHistoryObserver.ATTRIBUTE_FAVICON,
                                            "test", "test");
      }, Ci.nsIThread.DISPATCH_NORMAL);
    });
});<|MERGE_RESOLUTION|>--- conflicted
+++ resolved
@@ -7,71 +7,6 @@
 const NOW = Date.now() * 1000;
 let gBookmarkGuids = [];
 
-<<<<<<< HEAD
-var observer = {
-  bookmarks: [],
-  observedBookmarks: 0,
-  observedVisitId: 0,
-  deferred: null,
-
-  /**
-   * Returns a promise that is resolved when the observer determines that the
-   * test can continue.  This is required rather than calling run_next_test
-   * directly in the observer because there are cases where we must wait for
-   * other asynchronous events to be completed in addition to this.
-   */
-  setupCompletionPromise() {
-    this.observedBookmarks = 0;
-    this.deferred = Promise.defer();
-    return this.deferred.promise;
-  },
-
-  onBeginUpdateBatch() {},
-  onEndUpdateBatch() {},
-  onItemAdded() {},
-  onItemRemoved() {},
-  onItemMoved() {},
-  onItemChanged(aItemId, aProperty, aIsAnnotation, aNewValue,
-                          aLastModified, aItemType) {
-    do_print("Check that we got the correct change information.");
-    do_check_neq(this.bookmarks.indexOf(aItemId), -1);
-    if (aProperty == "favicon") {
-      do_check_false(aIsAnnotation);
-      do_check_eq(aNewValue, SMALLPNG_DATA_URI.spec);
-      do_check_eq(aLastModified, 0);
-      do_check_eq(aItemType, PlacesUtils.bookmarks.TYPE_BOOKMARK);
-    } else if (aProperty == "cleartime") {
-      do_check_false(aIsAnnotation);
-      do_check_eq(aNewValue, "");
-      do_check_eq(aLastModified, 0);
-      do_check_eq(aItemType, PlacesUtils.bookmarks.TYPE_BOOKMARK);
-    } else {
-      do_throw("Unexpected property change " + aProperty);
-    }
-
-    if (++this.observedBookmarks == this.bookmarks.length) {
-      this.deferred.resolve();
-    }
-  },
-  onItemVisited(aItemId, aVisitId, aTime) {
-    do_print("Check that we got the correct visit information.");
-    do_check_neq(this.bookmarks.indexOf(aItemId), -1);
-    this.observedVisitId = aVisitId;
-    do_check_eq(aTime, NOW);
-    if (++this.observedBookmarks == this.bookmarks.length) {
-      this.deferred.resolve();
-    }
-  },
-
-  QueryInterface: XPCOMUtils.generateQI([
-    Ci.nsINavBookmarkObserver,
-  ])
-};
-PlacesUtils.bookmarks.addObserver(observer, false);
-
-add_task(function* test_add_visit() {
-  let observerPromise = observer.setupCompletionPromise();
-=======
 add_task(async function setup() {
   // Add multiple bookmarks to the same uri.
   gBookmarkGuids.push((await PlacesUtils.bookmarks.insert({
@@ -84,27 +19,9 @@
   })).guid);
   Assert.equal(gBookmarkGuids.length, 2);
 });
->>>>>>> a17af05f
 
 add_task(async function test_add_visit() {
   // Add a visit to the bookmark and wait for the observer.
-<<<<<<< HEAD
-  let visitId;
-  let deferUpdatePlaces = Promise.defer();
-  PlacesUtils.asyncHistory.updatePlaces({
-    uri: NetUtil.newURI("http://book.ma.rk/"),
-    visits: [{ transitionType: TRANSITION_TYPED, visitDate: NOW }]
-  }, {
-    handleError: function TAV_handleError() {
-      deferUpdatePlaces.reject(new Error("Unexpected error in adding visit."));
-    },
-    handleResult(aPlaceInfo) {
-      visitId = aPlaceInfo.visits[0].visitId;
-    },
-    handleCompletion: function TAV_handleCompletion() {
-      deferUpdatePlaces.resolve();
-    }
-=======
   let guids = new Set(gBookmarkGuids);
   Assert.equal(guids.size, 2);
   let promiseNotifications = PlacesTestUtils.waitForNotification("onItemVisited",
@@ -113,7 +30,6 @@
       Assert.ok(visitId > 0);
       guids.delete(guid);
       return guids.size == 0;
->>>>>>> a17af05f
   });
 
   await PlacesTestUtils.addVisits({
@@ -124,10 +40,6 @@
   await promiseNotifications;
 });
 
-<<<<<<< HEAD
-add_task(function* test_add_icon() {
-  let observerPromise = observer.setupCompletionPromise();
-=======
 add_task(async function test_add_icon() {
   // Add a visit to the bookmark and wait for the observer.
   let guids = new Set(gBookmarkGuids);
@@ -144,7 +56,6 @@
       return guids.size == 0;
   });
 
->>>>>>> a17af05f
   PlacesUtils.favicons.setAndFetchFaviconForPage(NetUtil.newURI("http://book.ma.rk/"),
                                                  SMALLPNG_DATA_URI, true,
                                                  PlacesUtils.favicons.FAVICON_LOAD_NON_PRIVATE,
@@ -153,19 +64,6 @@
   await promiseNotifications;
 });
 
-<<<<<<< HEAD
-add_task(function* test_remove_page() {
-  let observerPromise = observer.setupCompletionPromise();
-  yield PlacesUtils.history.remove("http://book.ma.rk/");
-  yield observerPromise;
-});
-
-add_task(function cleanup() {
-  PlacesUtils.bookmarks.removeObserver(observer, false);
-});
-
-add_task(function* shutdown() {
-=======
 add_task(async function test_remove_page() {
   // Add a visit to the bookmark and wait for the observer.
   let guids = new Set(gBookmarkGuids);
@@ -187,7 +85,6 @@
 });
 
 add_task(async function shutdown() {
->>>>>>> a17af05f
   // Check that async observers don't try to create async statements after
   // shutdown.  That would cause assertions, since the async thread is gone
   // already.  Note that in such a case the notifications are not fired, so we
@@ -198,43 +95,6 @@
   // places-connection-closed.
   // Notice this code is not using helpers cause it depends on a very specific
   // order, a change in the helpers code could make this test useless.
-<<<<<<< HEAD
-  let deferred = Promise.defer();
-
-  Services.obs.addObserver(function onNotification() {
-    Services.obs.removeObserver(onNotification, "places-will-close-connection");
-    do_check_true(true, "Observed fake places shutdown");
-
-    Services.tm.mainThread.dispatch(() => {
-      // WARNING: this is very bad, never use out of testing code.
-      PlacesUtils.bookmarks.QueryInterface(Ci.nsINavHistoryObserver)
-                           .onPageChanged(NetUtil.newURI("http://book.ma.rk/"),
-                                          Ci.nsINavHistoryObserver.ATTRIBUTE_FAVICON,
-                                          "test", "test");
-      deferred.resolve(promiseTopicObserved("places-connection-closed"));
-    }, Ci.nsIThread.DISPATCH_NORMAL);
-  }, "places-will-close-connection", false);
-  shutdownPlaces();
-
-  yield deferred.promise;
-});
-
-function run_test() {
-  // Add multiple bookmarks to the same uri.
-  observer.bookmarks.push(
-    PlacesUtils.bookmarks.insertBookmark(PlacesUtils.unfiledBookmarksFolderId,
-                                         NetUtil.newURI("http://book.ma.rk/"),
-                                         PlacesUtils.bookmarks.DEFAULT_INDEX,
-                                         "Bookmark")
-  );
-  observer.bookmarks.push(
-    PlacesUtils.bookmarks.insertBookmark(PlacesUtils.toolbarFolderId,
-                                         NetUtil.newURI("http://book.ma.rk/"),
-                                         PlacesUtils.bookmarks.DEFAULT_INDEX,
-                                         "Bookmark")
-  );
-=======
->>>>>>> a17af05f
 
   let shutdownClient = PlacesUtils.history.shutdownClient.jsclient;
   shutdownClient.addBlocker("Places Expiration: shutdown",
