/* -*- indent-tabs-mode: nil; js-indent-level: 2 -*- */
/* vim:set ts=2 sw=2 sts=2 et: */
/* This Source Code Form is subject to the terms of the Mozilla Public
 * License, v. 2.0. If a copy of the MPL was not distributed with this
 * file, You can obtain one at http://mozilla.org/MPL/2.0/. */

<<<<<<< HEAD
function run_test() {
  run_next_test();
}

add_task(function* compress_bookmark_backups_test() {
=======
add_task(async function compress_bookmark_backups_test() {
>>>>>>> a17af05f
  // Check for jsonlz4 extension
  let todayFilename = PlacesBackups.getFilenameForDate(new Date(2014, 4, 15), true);
  do_check_eq(todayFilename, "bookmarks-2014-05-15.jsonlz4");

  await PlacesBackups.create();

  // Check that a backup for today has been created and the regex works fine for lz4.
  do_check_eq((await PlacesBackups.getBackupFiles()).length, 1);
  let mostRecentBackupFile = await PlacesBackups.getMostRecentBackup();
  do_check_neq(mostRecentBackupFile, null);
  do_check_true(PlacesBackups.filenamesRegex.test(OS.Path.basename(mostRecentBackupFile)));

  // The most recent backup file has to be removed since saveBookmarksToJSONFile
  // will otherwise over-write the current backup, since it will be made on the
  // same date
  await OS.File.remove(mostRecentBackupFile);
  do_check_false((await OS.File.exists(mostRecentBackupFile)));

  // Check that, if the user created a custom backup out of the default
  // backups folder, it gets copied (compressed) into it.
  let jsonFile = OS.Path.join(OS.Constants.Path.profileDir, "bookmarks.json");
  await PlacesBackups.saveBookmarksToJSONFile(jsonFile);
  do_check_eq((await PlacesBackups.getBackupFiles()).length, 1);

  // Check if import works from lz4 compressed json
  let uri = NetUtil.newURI("http://www.mozilla.org/en-US/");
  let bm  = PlacesUtils.bookmarks.insertBookmark(PlacesUtils.unfiledBookmarksFolderId,
                                                 uri,
                                                 PlacesUtils.bookmarks.DEFAULT_INDEX,
                                                 "bookmark");

  // Force create a compressed backup, Remove the bookmark, the restore the backup
  await PlacesBackups.create(undefined, true);
  let recentBackup = await PlacesBackups.getMostRecentBackup();
  PlacesUtils.bookmarks.removeItem(bm);
  await BookmarkJSONUtils.importFromFile(recentBackup, true);
  let root = PlacesUtils.getFolderContents(PlacesUtils.unfiledBookmarksFolderId).root;
  let node = root.getChild(0);
  do_check_eq(node.uri, uri.spec);

  root.containerOpen = false;
  PlacesUtils.bookmarks.removeFolderChildren(PlacesUtils.unfiledBookmarksFolderId);

  // Cleanup.
  await OS.File.remove(jsonFile);
});<|MERGE_RESOLUTION|>--- conflicted
+++ resolved
@@ -4,15 +4,7 @@
  * License, v. 2.0. If a copy of the MPL was not distributed with this
  * file, You can obtain one at http://mozilla.org/MPL/2.0/. */
 
-<<<<<<< HEAD
-function run_test() {
-  run_next_test();
-}
-
-add_task(function* compress_bookmark_backups_test() {
-=======
 add_task(async function compress_bookmark_backups_test() {
->>>>>>> a17af05f
   // Check for jsonlz4 extension
   let todayFilename = PlacesBackups.getFilenameForDate(new Date(2014, 4, 15), true);
   do_check_eq(todayFilename, "bookmarks-2014-05-15.jsonlz4");
