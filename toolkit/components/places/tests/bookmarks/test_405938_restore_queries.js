/* -*- indent-tabs-mode: nil; js-indent-level: 2 -*- */
/* vim:set ts=2 sw=2 sts=2 et: */
/* This Source Code Form is subject to the terms of the Mozilla Public
 * License, v. 2.0. If a copy of the MPL was not distributed with this
 * file, You can obtain one at http://mozilla.org/MPL/2.0/. */

var tests = [];

/*

Backup/restore tests example:

var myTest = {
  populate: function () { ... add bookmarks ... },
  validate: function () { ... query for your bookmarks ... }
}

this.push(myTest);

*/

/*

test summary:
- create folders with content
- create a query bookmark for those folders
- backs up bookmarks
- restores bookmarks
- confirms that the query has the new ids for the same folders

scenarios:
- 1 folder  (folder shortcut)
- n folders (single query)
- n folders (multiple queries)

*/

const DEFAULT_INDEX = PlacesUtils.bookmarks.DEFAULT_INDEX;

var test = {
  _testRootId: null,
  _testRootTitle: "test root",
  _folderGuids: [],
  _bookmarkURIs: [],
  _count: 3,
  _extraBookmarksCount: 10,

  populate: async function populate() {
    // folder to hold this test
    await PlacesUtils.bookmarks.eraseEverything();

    let testFolderItems = [];
    // Set a date 60 seconds ago, so that we can set newer bookmarks later.
    let dateAdded = new Date(new Date() - 60000);

    // create test folders each with a bookmark
    for (let i = 0; i < this._count; i++) {
      this._folderGuids.push(PlacesUtils.history.makeGuid());
      testFolderItems.push({
        guid: this._folderGuids[i],
        title: `folder${i}`,
        type: PlacesUtils.bookmarks.TYPE_FOLDER,
        dateAdded,
        children: [{
          dateAdded,
          url: `http://${i}`,
          title: `bookmark${i}`,
        }]
      });
    }

    let bookmarksTree = {
      guid: PlacesUtils.bookmarks.toolbarGuid,
      children: [{
        dateAdded,
        title: this._testRootTitle,
        type: PlacesUtils.bookmarks.TYPE_FOLDER,
        children: testFolderItems
      }]
    };

    let insertedBookmarks = await PlacesUtils.bookmarks.insertTree(bookmarksTree);

    // create a query URI with 1 folder (ie: folder shortcut)
    let folderIdsMap = await PlacesUtils.promiseManyItemIds(this._folderGuids);
    let folderIds = [];
    for (let id of folderIdsMap.values()) {
      folderIds.push(id);
    }

    this._queryURI1 = `place:folder=${folderIdsMap.get(this._folderGuids[0])}&queryType=1`;
    this._queryTitle1 = "query1";
    await PlacesUtils.bookmarks.insert({
      parentGuid: insertedBookmarks[0].guid,
      dateAdded,
      url: this._queryURI1,
      title: this._queryTitle1
    });

    // create a query URI with _count folders
    this._queryURI2 = `place:folder=${folderIds.join("&folder=")}&queryType=1`;
    this._queryTitle2 = "query2";
    await PlacesUtils.bookmarks.insert({
      parentGuid: insertedBookmarks[0].guid,
      dateAdded,
      url: this._queryURI2,
      title: this._queryTitle2
    });

    // create a query URI with _count queries (each with a folder)
    // first get a query object for each folder
    var queries = folderIds.map(function(aFolderId) {
      var query = PlacesUtils.history.getNewQuery();
      query.setFolders([aFolderId], 1);
      return query;
    });

    var options = PlacesUtils.history.getNewQueryOptions();
    options.queryType = options.QUERY_TYPE_BOOKMARKS;
    this._queryURI3 =
      PlacesUtils.history.queriesToQueryString(queries, queries.length, options);
    this._queryTitle3 = "query3";
    await PlacesUtils.bookmarks.insert({
      parentGuid: insertedBookmarks[0].guid,
      dateAdded,
      url: this._queryURI3,
      title: this._queryTitle3
    });

    // Create a query URI for most recent bookmarks with NO folders specified.
    this._queryURI4 = "place:queryType=1&sort=12&excludeItemIfParentHasAnnotation=livemark%2FfeedURI&maxResults=10&excludeQueries=1";
    this._queryTitle4 = "query4";
    await PlacesUtils.bookmarks.insert({
      parentGuid: insertedBookmarks[0].guid,
      dateAdded,
      url: this._queryURI4,
      title: this._queryTitle4
    });

<<<<<<< HEAD
  clean() {},

  validate: function validate() {
    // Throw a wrench in the works by inserting some new bookmarks,
    // ensuring folder ids won't be the same, when restoring.
    for (let i = 0; i < 10; i++) {
      PlacesUtils.bookmarks.
                  insertBookmark(PlacesUtils.bookmarksMenuFolderId, uri("http://aaaa" + i), DEFAULT_INDEX, "");
=======
    dump_table("moz_bookmarks");
    dump_table("moz_places");
  },

  clean() {},

  validate: async function validate(addExtras) {
    if (addExtras) {
      // Throw a wrench in the works by inserting some new bookmarks,
      // ensuring folder ids won't be the same, when restoring.
      let date = new Date() - (this._extraBookmarksCount * 1000);
      for (let i = 0; i < this._extraBookmarksCount; i++) {
        await PlacesUtils.bookmarks.insert({
          parentGuid: PlacesUtils.bookmarks.menuGuid,
          url: uri("http://aaaa" + i),
          dateAdded: new Date(date + ((this._extraBookmarksCount - i) * 1000)),
        });
      }
>>>>>>> a17af05f
    }

    var toolbar =
      PlacesUtils.getFolderContents(PlacesUtils.toolbarFolderId,
                                    false, true).root;
    do_check_true(toolbar.childCount, 1);

    var folderNode = toolbar.getChild(0);
    do_check_eq(folderNode.type, folderNode.RESULT_TYPE_FOLDER);
    do_check_eq(folderNode.title, this._testRootTitle);
    folderNode.QueryInterface(Ci.nsINavHistoryQueryResultNode);
    folderNode.containerOpen = true;

<<<<<<< HEAD
    // |_count| folders + the query node
    do_check_eq(folderNode.childCount, this._count + 3);
=======
    // |_count| folders + the query nodes
    do_check_eq(folderNode.childCount, this._count + 4);
>>>>>>> a17af05f

    for (let i = 0; i < this._count; i++) {
      var subFolder = folderNode.getChild(i);
      do_check_eq(subFolder.title, "folder" + i);
      subFolder.QueryInterface(Ci.nsINavHistoryContainerResultNode);
      subFolder.containerOpen = true;
      do_check_eq(subFolder.childCount, 1);
      var child = subFolder.getChild(0);
      do_check_eq(child.title, "bookmark" + i);
      do_check_true(uri(child.uri).equals(uri("http://" + i)))
    }

    // validate folder shortcut
    this.validateQueryNode1(folderNode.getChild(this._count));

    // validate folders query
    this.validateQueryNode2(folderNode.getChild(this._count + 1));

    // validate multiple queries query
    this.validateQueryNode3(folderNode.getChild(this._count + 2));

    // validate recent folders query
    this.validateQueryNode4(folderNode.getChild(this._count + 3));

    // clean up
    folderNode.containerOpen = false;
    toolbar.containerOpen = false;
  },

  validateQueryNode1: function validateQueryNode1(aNode) {
    do_check_eq(aNode.title, this._queryTitle1);
    do_check_true(PlacesUtils.nodeIsFolder(aNode));

    aNode.QueryInterface(Ci.nsINavHistoryContainerResultNode);
    aNode.containerOpen = true;
    do_check_eq(aNode.childCount, 1);
    var child = aNode.getChild(0);
    do_check_true(uri(child.uri).equals(uri("http://0")));
    do_check_eq(child.title, "bookmark0");
    aNode.containerOpen = false;
  },

  validateQueryNode2: function validateQueryNode2(aNode) {
    do_check_eq(aNode.title, this._queryTitle2);
    do_check_true(PlacesUtils.nodeIsQuery(aNode));

    aNode.QueryInterface(Ci.nsINavHistoryContainerResultNode);
    aNode.containerOpen = true;
    do_check_eq(aNode.childCount, this._count);
    for (var i = 0; i < aNode.childCount; i++) {
      var child = aNode.getChild(i);
      do_check_true(uri(child.uri).equals(uri("http://" + i)))
      do_check_eq(child.title, "bookmark" + i)
    }
    aNode.containerOpen = false;
  },

  validateQueryNode3: function validateQueryNode3(aNode) {
    do_check_eq(aNode.title, this._queryTitle3);
    do_check_true(PlacesUtils.nodeIsQuery(aNode));

    aNode.QueryInterface(Ci.nsINavHistoryContainerResultNode);
    aNode.containerOpen = true;
    do_check_eq(aNode.childCount, this._count);
    for (var i = 0; i < aNode.childCount; i++) {
      var child = aNode.getChild(i);
      do_check_true(uri(child.uri).equals(uri("http://" + i)))
      do_check_eq(child.title, "bookmark" + i)
    }
    aNode.containerOpen = false;
  },

  validateQueryNode4(aNode) {
    do_check_eq(aNode.title, this._queryTitle4);
    do_check_true(PlacesUtils.nodeIsQuery(aNode));

    aNode.QueryInterface(Ci.nsINavHistoryContainerResultNode);
    aNode.containerOpen = true;
    // The query will list the extra bookmarks added at the start of validate.
    do_check_eq(aNode.childCount, this._extraBookmarksCount);
    for (var i = 0; i < aNode.childCount; i++) {
      var child = aNode.getChild(i);
      do_check_eq(child.uri, `http://aaaa${i}/`);
    }
    aNode.containerOpen = false;
  },
}
tests.push(test);

add_task(async function() {
  // make json file
  let jsonFile = OS.Path.join(OS.Constants.Path.profileDir, "bookmarks.json");

  // populate db
  for (let singleTest of tests) {
    await singleTest.populate();
    // sanity
    await singleTest.validate(true);
  }

  // export json to file
  await BookmarkJSONUtils.exportToFile(jsonFile);

  // clean
  for (let singleTest of tests) {
    singleTest.clean();
  }

  // restore json file
  await BookmarkJSONUtils.importFromFile(jsonFile, true);

  // validate
  for (let singleTest of tests) {
    await singleTest.validate(false);
  }

  // clean up
  await OS.File.remove(jsonFile);
});<|MERGE_RESOLUTION|>--- conflicted
+++ resolved
@@ -137,16 +137,6 @@
       title: this._queryTitle4
     });
 
-<<<<<<< HEAD
-  clean() {},
-
-  validate: function validate() {
-    // Throw a wrench in the works by inserting some new bookmarks,
-    // ensuring folder ids won't be the same, when restoring.
-    for (let i = 0; i < 10; i++) {
-      PlacesUtils.bookmarks.
-                  insertBookmark(PlacesUtils.bookmarksMenuFolderId, uri("http://aaaa" + i), DEFAULT_INDEX, "");
-=======
     dump_table("moz_bookmarks");
     dump_table("moz_places");
   },
@@ -165,7 +155,6 @@
           dateAdded: new Date(date + ((this._extraBookmarksCount - i) * 1000)),
         });
       }
->>>>>>> a17af05f
     }
 
     var toolbar =
@@ -179,13 +168,8 @@
     folderNode.QueryInterface(Ci.nsINavHistoryQueryResultNode);
     folderNode.containerOpen = true;
 
-<<<<<<< HEAD
-    // |_count| folders + the query node
-    do_check_eq(folderNode.childCount, this._count + 3);
-=======
     // |_count| folders + the query nodes
     do_check_eq(folderNode.childCount, this._count + 4);
->>>>>>> a17af05f
 
     for (let i = 0; i < this._count; i++) {
       var subFolder = folderNode.getChild(i);
