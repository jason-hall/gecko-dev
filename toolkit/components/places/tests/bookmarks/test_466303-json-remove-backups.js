--- conflicted
+++ resolved
@@ -24,11 +24,7 @@
 
   // Export bookmarks to JSON.
   // Allow 2 backups, the older one should be removed.
-<<<<<<< HEAD
-  yield PlacesBackups.create(2);
-=======
   await PlacesBackups.create(2);
->>>>>>> a17af05f
 
   let count = 0;
   let lastBackupPath = null;
@@ -55,11 +51,7 @@
 
   // Export bookmarks to JSON.
   // Allow 3 backups, none should be removed.
-<<<<<<< HEAD
-  yield PlacesBackups.create(3);
-=======
   await PlacesBackups.create(3);
->>>>>>> a17af05f
 
   let count = 0;
   let lastBackupPath = null;
@@ -84,11 +76,7 @@
   // Export bookmarks to JSON.
   // Allow infinite backups, none should be removed, a new one is not created
   // since one for today already exists.
-<<<<<<< HEAD
-  yield PlacesBackups.create(null);
-=======
   await PlacesBackups.create(null);
->>>>>>> a17af05f
 
   let count = 0;
   let lastBackupPath = null;
@@ -113,11 +101,7 @@
   // Export bookmarks to JSON.
   // Allow infinite backups, none should be removed, a new one is not created
   // since one for today already exists.
-<<<<<<< HEAD
-  yield PlacesBackups.create();
-=======
   await PlacesBackups.create();
->>>>>>> a17af05f
 
   let count = 0;
   let lastBackupPath = null;
