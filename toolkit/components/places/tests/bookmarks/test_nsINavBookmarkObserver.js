--- conflicted
+++ resolved
@@ -49,7 +49,6 @@
   onItemMoved() {
     return this.validate("onItemMoved", arguments);
   },
-<<<<<<< HEAD
 
   // nsISupports
   QueryInterface: XPCOMUtils.generateQI([Ci.nsINavBookmarkObserver]),
@@ -59,17 +58,6 @@
   skipTags: true,
   skipDescendantsOnItemRemoval: true,
 
-=======
-
-  // nsISupports
-  QueryInterface: XPCOMUtils.generateQI([Ci.nsINavBookmarkObserver]),
-};
-
-var gBookmarkSkipObserver = {
-  skipTags: true,
-  skipDescendantsOnItemRemoval: true,
-
->>>>>>> a17af05f
   expected: null,
   setup(expected) {
     this.expected = expected;
@@ -109,16 +97,6 @@
   // nsISupports
   QueryInterface: XPCOMUtils.generateQI([Ci.nsINavBookmarkObserver]),
 };
-<<<<<<< HEAD
-
-
-add_task(function setup() {
-  PlacesUtils.bookmarks.addObserver(gBookmarksObserver, false);
-  PlacesUtils.bookmarks.addObserver(gBookmarkSkipObserver, false);
-});
-
-add_task(function* batch() {
-=======
 
 
 add_task(function setup() {
@@ -127,7 +105,6 @@
 });
 
 add_task(async function batch() {
->>>>>>> a17af05f
   let promise = Promise.all([
     gBookmarksObserver.setup([
       { name: "onBeginUpdateBatch",
@@ -143,17 +120,10 @@
       // Nothing.
     }
   }, null);
-<<<<<<< HEAD
-  yield promise;
-});
-
-add_task(function* onItemAdded_bookmark() {
-=======
   await promise;
 });
 
 add_task(async function onItemAdded_bookmark() {
->>>>>>> a17af05f
   const TITLE = "Bookmark 1";
   let uri = NetUtil.newURI("http://1.mozilla.org/");
   let promise = Promise.all([
@@ -178,17 +148,10 @@
   PlacesUtils.bookmarks.insertBookmark(PlacesUtils.unfiledBookmarksFolderId,
                                        uri, PlacesUtils.bookmarks.DEFAULT_INDEX,
                                        TITLE);
-<<<<<<< HEAD
-  yield promise;
-});
-
-add_task(function* onItemAdded_separator() {
-=======
   await promise;
 });
 
 add_task(async function onItemAdded_separator() {
->>>>>>> a17af05f
   let promise = Promise.all([
     gBookmarkSkipObserver.setup([
       "onItemAdded"
@@ -201,11 +164,7 @@
           { name: "index", check: v => v === 1 },
           { name: "itemType", check: v => v === PlacesUtils.bookmarks.TYPE_SEPARATOR },
           { name: "uri", check: v => v === null },
-<<<<<<< HEAD
-          { name: "title", check: v => v === null },
-=======
           { name: "title", check: v => v === "" },
->>>>>>> a17af05f
           { name: "dateAdded", check: v => typeof(v) == "number" && v > 0 },
           { name: "guid", check: v => typeof(v) == "string" && GUID_RE.test(v) },
           { name: "parentGuid", check: v => typeof(v) == "string" && GUID_RE.test(v) },
@@ -214,17 +173,10 @@
   ])]);
   PlacesUtils.bookmarks.insertSeparator(PlacesUtils.unfiledBookmarksFolderId,
                                         PlacesUtils.bookmarks.DEFAULT_INDEX);
-<<<<<<< HEAD
-  yield promise;
-});
-
-add_task(function* onItemAdded_folder() {
-=======
   await promise;
 });
 
 add_task(async function onItemAdded_folder() {
->>>>>>> a17af05f
   const TITLE = "Folder 1";
   let promise = Promise.all([
     gBookmarkSkipObserver.setup([
@@ -248,17 +200,10 @@
   PlacesUtils.bookmarks.createFolder(PlacesUtils.unfiledBookmarksFolderId,
                                      TITLE,
                                      PlacesUtils.bookmarks.DEFAULT_INDEX);
-<<<<<<< HEAD
-  yield promise;
-});
-
-add_task(function* onItemChanged_title_bookmark() {
-=======
   await promise;
 });
 
 add_task(async function onItemChanged_title_bookmark() {
->>>>>>> a17af05f
   let id = PlacesUtils.bookmarks.getIdForItemAt(PlacesUtils.unfiledBookmarksFolderId, 0);
   const TITLE = "New title";
   let promise = Promise.all([
@@ -282,17 +227,10 @@
         ] },
   ])]);
   PlacesUtils.bookmarks.setItemTitle(id, TITLE);
-<<<<<<< HEAD
-  yield promise;
-});
-
-add_task(function* onItemChanged_tags_bookmark() {
-=======
   await promise;
 });
 
 add_task(async function onItemChanged_tags_bookmark() {
->>>>>>> a17af05f
   let id = PlacesUtils.bookmarks.getIdForItemAt(PlacesUtils.unfiledBookmarksFolderId, 0);
   let uri = PlacesUtils.bookmarks.getBookmarkURI(id);
   const TAG = "tag";
@@ -321,11 +259,7 @@
           { name: "index", check: v => v === 0 },
           { name: "itemType", check: v => v === PlacesUtils.bookmarks.TYPE_BOOKMARK },
           { name: "uri", check: v => v instanceof Ci.nsIURI && v.equals(uri) },
-<<<<<<< HEAD
-          { name: "title", check: v => v === null },
-=======
           { name: "title", check: v => v === "" },
->>>>>>> a17af05f
           { name: "dateAdded", check: v => typeof(v) == "number" && v > 0 },
           { name: "guid", check: v => typeof(v) == "string" && GUID_RE.test(v) },
           { name: "parentGuid", check: v => typeof(v) == "string" && GUID_RE.test(v) },
@@ -384,17 +318,10 @@
   ])]);
   PlacesUtils.tagging.tagURI(uri, [TAG]);
   PlacesUtils.tagging.untagURI(uri, [TAG]);
-<<<<<<< HEAD
-  yield promise;
-});
-
-add_task(function* onItemMoved_bookmark() {
-=======
   await promise;
 });
 
 add_task(async function onItemMoved_bookmark() {
->>>>>>> a17af05f
   let id = PlacesUtils.bookmarks.getIdForItemAt(PlacesUtils.unfiledBookmarksFolderId, 0);
   let promise = Promise.all([
     gBookmarkSkipObserver.setup([
@@ -430,17 +357,10 @@
   ])]);
   PlacesUtils.bookmarks.moveItem(id, PlacesUtils.toolbarFolderId, 0);
   PlacesUtils.bookmarks.moveItem(id, PlacesUtils.unfiledBookmarksFolderId, 0);
-<<<<<<< HEAD
-  yield promise;
-});
-
-add_task(function* onItemMoved_bookmark() {
-=======
   await promise;
 });
 
 add_task(async function onItemMoved_bookmark() {
->>>>>>> a17af05f
   let id = PlacesUtils.bookmarks.getIdForItemAt(PlacesUtils.unfiledBookmarksFolderId, 0);
   let uri = PlacesUtils.bookmarks.getBookmarkURI(id);
   let promise = Promise.all([
@@ -461,17 +381,10 @@
         ] },
   ])]);
   PlacesTestUtils.addVisits({ uri, transition: TRANSITION_TYPED });
-<<<<<<< HEAD
-  yield promise;
-});
-
-add_task(function* onItemRemoved_bookmark() {
-=======
   await promise;
 });
 
 add_task(async function onItemRemoved_bookmark() {
->>>>>>> a17af05f
   let id = PlacesUtils.bookmarks.getIdForItemAt(PlacesUtils.unfiledBookmarksFolderId, 0);
   let uri = PlacesUtils.bookmarks.getBookmarkURI(id);
   let promise = Promise.all([
@@ -506,17 +419,10 @@
         ] },
   ])]);
   PlacesUtils.bookmarks.removeItem(id);
-<<<<<<< HEAD
-  yield promise;
-});
-
-add_task(function* onItemRemoved_separator() {
-=======
   await promise;
 });
 
 add_task(async function onItemRemoved_separator() {
->>>>>>> a17af05f
   let id = PlacesUtils.bookmarks.getIdForItemAt(PlacesUtils.unfiledBookmarksFolderId, 0);
   let promise = Promise.all([
     gBookmarkSkipObserver.setup([
@@ -550,17 +456,10 @@
         ] },
   ])]);
   PlacesUtils.bookmarks.removeItem(id);
-<<<<<<< HEAD
-  yield promise;
-});
-
-add_task(function* onItemRemoved_folder() {
-=======
   await promise;
 });
 
 add_task(async function onItemRemoved_folder() {
->>>>>>> a17af05f
   let id = PlacesUtils.bookmarks.getIdForItemAt(PlacesUtils.unfiledBookmarksFolderId, 0);
   let promise = Promise.all([
     gBookmarkSkipObserver.setup([
@@ -594,17 +493,10 @@
         ] },
   ])]);
   PlacesUtils.bookmarks.removeItem(id);
-<<<<<<< HEAD
-  yield promise;
-});
-
-add_task(function* onItemRemoved_folder_recursive() {
-=======
   await promise;
 });
 
 add_task(async function onItemRemoved_folder_recursive() {
->>>>>>> a17af05f
   const TITLE = "Folder 3";
   const BMTITLE = "Bookmark 1";
   let uri = NetUtil.newURI("http://1.mozilla.org/");
@@ -738,11 +630,7 @@
                                        BMTITLE);
 
   PlacesUtils.bookmarks.removeItem(folder);
-<<<<<<< HEAD
-  yield promise;
-=======
-  await promise;
->>>>>>> a17af05f
+  await promise;
 });
 
 add_task(function cleanup() {
