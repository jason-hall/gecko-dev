--- conflicted
+++ resolved
@@ -61,11 +61,7 @@
   let uri = "data:" + contentType + "," + JSON.stringify(aData);
   await BookmarkJSONUtils.importFromURL(uri, false);
 
-<<<<<<< HEAD
-  let [bookmarks] = yield PlacesBackups.getBookmarksTree();
-=======
   let [bookmarks] = await PlacesBackups.getBookmarksTree();
->>>>>>> a17af05f
   let unsortedBookmarks = bookmarks.children[2].children;
   Assert.equal(unsortedBookmarks.length, 3);
 
