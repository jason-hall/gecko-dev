const URI1 = NetUtil.newURI("http://test1.mozilla.org/");
const URI2 = NetUtil.newURI("http://test2.mozilla.org/");
const URI3 = NetUtil.newURI("http://test3.mozilla.org/");

<<<<<<< HEAD
function* check_keyword(aURI, aKeyword) {
=======
async function check_keyword(aURI, aKeyword) {
>>>>>>> a17af05f
  if (aKeyword)
    aKeyword = aKeyword.toLowerCase();

  let bms = [];
  await PlacesUtils.bookmarks.fetch({ url: aURI }, bm => bms.push(bm));
  for (let bm of bms) {
    let itemId = await PlacesUtils.promiseItemId(bm.guid);
    let keyword = PlacesUtils.bookmarks.getKeywordForBookmark(itemId);
    if (keyword && !aKeyword) {
      throw (`${aURI.spec} should not have a keyword`);
    } else if (aKeyword && keyword == aKeyword) {
      Assert.equal(keyword, aKeyword);
    }
  }

  if (aKeyword) {
<<<<<<< HEAD
    let uri = yield PlacesUtils.keywords.fetch(aKeyword);
    Assert.equal(uri.url, aURI.spec);
    // Check case insensitivity.
    uri = yield PlacesUtils.keywords.fetch(aKeyword.toUpperCase());
=======
    let uri = await PlacesUtils.keywords.fetch(aKeyword);
    Assert.equal(uri.url, aURI.spec);
    // Check case insensitivity.
    uri = await PlacesUtils.keywords.fetch(aKeyword.toUpperCase());
>>>>>>> a17af05f
    Assert.equal(uri.url, aURI.spec);
  }
}

async function check_orphans() {
  let db = await PlacesUtils.promiseDBConnection();
  let rows = await db.executeCached(
    `SELECT id FROM moz_keywords k
     WHERE NOT EXISTS (SELECT 1 FROM moz_places WHERE id = k.place_id)
    `);
  Assert.equal(rows.length, 0);
}

function expectNotifications() {
  let notifications = [];
  let observer = new Proxy(NavBookmarkObserver, {
    get(target, name) {
      if (name == "check") {
        PlacesUtils.bookmarks.removeObserver(observer);
        return expectedNotifications =>
          Assert.deepEqual(notifications, expectedNotifications);
      }

      if (name.startsWith("onItemChanged")) {
        return function(id, prop, isAnno, val, lastMod, itemType, parentId, guid, parentGuid, oldVal) {
          if (prop != "keyword")
            return;
          let args = Array.from(arguments, arg => {
            if (arg && arg instanceof Ci.nsIURI)
              return new URL(arg.spec);
            if (arg && typeof(arg) == "number" && arg >= Date.now() * 1000)
              return new Date(parseInt(arg / 1000));
            return arg;
          });
          notifications.push({ name, arguments: args });
        }
      }

      return target[name];
    }
  });
  PlacesUtils.bookmarks.addObserver(observer);
  return observer;
}

add_task(function test_invalid_input() {
  Assert.throws(() => PlacesUtils.bookmarks.getKeywordForBookmark(null),
                /NS_ERROR_ILLEGAL_VALUE/);
  Assert.throws(() => PlacesUtils.bookmarks.getKeywordForBookmark(0),
                /NS_ERROR_ILLEGAL_VALUE/);
  Assert.throws(() => PlacesUtils.bookmarks.setKeywordForBookmark(null, "k"),
                /NS_ERROR_ILLEGAL_VALUE/);
  Assert.throws(() => PlacesUtils.bookmarks.setKeywordForBookmark(0, "k"),
                /NS_ERROR_ILLEGAL_VALUE/);
});

add_task(async function test_addBookmarkAndKeyword() {
  await check_keyword(URI1, null);
  let fc = await foreign_count(URI1);
  let observer = expectNotifications();

  let itemId =
    PlacesUtils.bookmarks.insertBookmark(PlacesUtils.unfiledBookmarksFolderId,
                                         URI1,
                                         PlacesUtils.bookmarks.DEFAULT_INDEX,
                                         "test");

  PlacesUtils.bookmarks.setKeywordForBookmark(itemId, "keyword");
  let bookmark = await PlacesUtils.bookmarks.fetch({ url: URI1 });
  observer.check([ { name: "onItemChanged",
                     arguments: [ itemId, "keyword", false, "keyword",
                                  bookmark.lastModified * 1000, bookmark.type,
<<<<<<< HEAD
                                  (yield PlacesUtils.promiseItemId(bookmark.parentGuid)),
                                  bookmark.guid, bookmark.parentGuid, "",
=======
                                  (await PlacesUtils.promiseItemId(bookmark.parentGuid)),
                                  bookmark.guid, bookmark.parentGuid,
                                  bookmark.url.href,
>>>>>>> a17af05f
                                  Ci.nsINavBookmarksService.SOURCE_DEFAULT ] }
                 ]);
  await PlacesTestUtils.promiseAsyncUpdates();

  await check_keyword(URI1, "keyword");
  Assert.equal((await foreign_count(URI1)), fc + 2); // + 1 bookmark + 1 keyword

  await PlacesTestUtils.promiseAsyncUpdates();
  await check_orphans();
});

add_task(async function test_addBookmarkToURIHavingKeyword() {
  // The uri has already a keyword.
  await check_keyword(URI1, "keyword");
  let fc = await foreign_count(URI1);

  let itemId =
    PlacesUtils.bookmarks.insertBookmark(PlacesUtils.unfiledBookmarksFolderId,
                                         URI1,
                                         PlacesUtils.bookmarks.DEFAULT_INDEX,
                                         "test");
  await check_keyword(URI1, "keyword");
  Assert.equal((await foreign_count(URI1)), fc + 1); // + 1 bookmark

  PlacesUtils.bookmarks.removeItem(itemId);
  await PlacesTestUtils.promiseAsyncUpdates();
  await check_orphans();
});

add_task(async function test_sameKeywordDifferentURI() {
  let fc1 = await foreign_count(URI1);
  let fc2 = await foreign_count(URI2);
  let observer = expectNotifications();

  let itemId =
    PlacesUtils.bookmarks.insertBookmark(PlacesUtils.unfiledBookmarksFolderId,
                                         URI2,
                                         PlacesUtils.bookmarks.DEFAULT_INDEX,
                                         "test2");
  await check_keyword(URI1, "keyword");
  await check_keyword(URI2, null);

  PlacesUtils.bookmarks.setKeywordForBookmark(itemId, "kEyWoRd");

  let bookmark1 = await PlacesUtils.bookmarks.fetch({ url: URI1 });
  let bookmark2 = await PlacesUtils.bookmarks.fetch({ url: URI2 });
  observer.check([ { name: "onItemChanged",
                     arguments: [ (await PlacesUtils.promiseItemId(bookmark1.guid)),
                                  "keyword", false, "",
                                  bookmark1.lastModified * 1000, bookmark1.type,
<<<<<<< HEAD
                                  (yield PlacesUtils.promiseItemId(bookmark1.parentGuid)),
                                  bookmark1.guid, bookmark1.parentGuid, "",
=======
                                  (await PlacesUtils.promiseItemId(bookmark1.parentGuid)),
                                  bookmark1.guid, bookmark1.parentGuid,
                                  bookmark1.url.href,
>>>>>>> a17af05f
                                  Ci.nsINavBookmarksService.SOURCE_DEFAULT ] },
                    { name: "onItemChanged",
                     arguments: [ itemId, "keyword", false, "keyword",
                                  bookmark2.lastModified * 1000, bookmark2.type,
<<<<<<< HEAD
                                  (yield PlacesUtils.promiseItemId(bookmark2.parentGuid)),
                                  bookmark2.guid, bookmark2.parentGuid, "",
=======
                                  (await PlacesUtils.promiseItemId(bookmark2.parentGuid)),
                                  bookmark2.guid, bookmark2.parentGuid,
                                  bookmark2.url.href,
>>>>>>> a17af05f
                                  Ci.nsINavBookmarksService.SOURCE_DEFAULT ] }
                 ]);
  await PlacesTestUtils.promiseAsyncUpdates();

  // The keyword should have been "moved" to the new URI.
  await check_keyword(URI1, null);
  Assert.equal((await foreign_count(URI1)), fc1 - 1); // - 1 keyword
  await check_keyword(URI2, "keyword");
  Assert.equal((await foreign_count(URI2)), fc2 + 2); // + 1 bookmark + 1 keyword

  await PlacesTestUtils.promiseAsyncUpdates();
  await check_orphans();
});

add_task(async function test_sameURIDifferentKeyword() {
  let fc = await foreign_count(URI2);
  let observer = expectNotifications();

  let itemId =
    PlacesUtils.bookmarks.insertBookmark(PlacesUtils.unfiledBookmarksFolderId,
                                         URI2,
                                         PlacesUtils.bookmarks.DEFAULT_INDEX,
                                         "test2");
  await check_keyword(URI2, "keyword");

  PlacesUtils.bookmarks.setKeywordForBookmark(itemId, "keyword2");

  let bookmarks = [];
  await PlacesUtils.bookmarks.fetch({ url: URI2 }, bookmark => bookmarks.push(bookmark));
  observer.check([ { name: "onItemChanged",
                     arguments: [ (await PlacesUtils.promiseItemId(bookmarks[0].guid)),
                                  "keyword", false, "keyword2",
                                  bookmarks[0].lastModified * 1000, bookmarks[0].type,
<<<<<<< HEAD
                                  (yield PlacesUtils.promiseItemId(bookmarks[0].parentGuid)),
                                  bookmarks[0].guid, bookmarks[0].parentGuid, "",
=======
                                  (await PlacesUtils.promiseItemId(bookmarks[0].parentGuid)),
                                  bookmarks[0].guid, bookmarks[0].parentGuid,
                                  bookmarks[0].url.href,
>>>>>>> a17af05f
                                  Ci.nsINavBookmarksService.SOURCE_DEFAULT ] },
                    { name: "onItemChanged",
                     arguments: [ (await PlacesUtils.promiseItemId(bookmarks[1].guid)),
                                  "keyword", false, "keyword2",
                                  bookmarks[1].lastModified * 1000, bookmarks[1].type,
<<<<<<< HEAD
                                  (yield PlacesUtils.promiseItemId(bookmarks[1].parentGuid)),
                                  bookmarks[1].guid, bookmarks[1].parentGuid, "",
=======
                                  (await PlacesUtils.promiseItemId(bookmarks[1].parentGuid)),
                                  bookmarks[1].guid, bookmarks[1].parentGuid,
                                  bookmarks[0].url.href,
>>>>>>> a17af05f
                                  Ci.nsINavBookmarksService.SOURCE_DEFAULT ] }
                 ]);
  await PlacesTestUtils.promiseAsyncUpdates();

  await check_keyword(URI2, "keyword2");
  Assert.equal((await foreign_count(URI2)), fc + 2); // + 1 bookmark + 1 keyword

  await PlacesTestUtils.promiseAsyncUpdates();
  await check_orphans();
});

add_task(async function test_removeBookmarkWithKeyword() {
  let fc = await foreign_count(URI2);
  let itemId =
    PlacesUtils.bookmarks.insertBookmark(PlacesUtils.unfiledBookmarksFolderId,
                                         URI2,
                                         PlacesUtils.bookmarks.DEFAULT_INDEX,
                                         "test");

   // The keyword should not be removed, since there are other bookmarks yet.
   PlacesUtils.bookmarks.removeItem(itemId);

  await check_keyword(URI2, "keyword2");
  Assert.equal((await foreign_count(URI2)), fc); // + 1 bookmark - 1 bookmark

  await PlacesTestUtils.promiseAsyncUpdates();
  await check_orphans();
});

add_task(async function test_unsetKeyword() {
  let fc = await foreign_count(URI2);
  let observer = expectNotifications();

  let itemId =
    PlacesUtils.bookmarks.insertBookmark(PlacesUtils.unfiledBookmarksFolderId,
                                         URI2,
                                         PlacesUtils.bookmarks.DEFAULT_INDEX,
                                         "test");

  // The keyword should be removed from any bookmark.
  PlacesUtils.bookmarks.setKeywordForBookmark(itemId, null);

  let bookmarks = [];
  await PlacesUtils.bookmarks.fetch({ url: URI2 }, bookmark => bookmarks.push(bookmark));
  do_print(bookmarks.length);
  observer.check([ { name: "onItemChanged",
                     arguments: [ (await PlacesUtils.promiseItemId(bookmarks[0].guid)),
                                  "keyword", false, "",
                                  bookmarks[0].lastModified * 1000, bookmarks[0].type,
<<<<<<< HEAD
                                  (yield PlacesUtils.promiseItemId(bookmarks[0].parentGuid)),
                                  bookmarks[0].guid, bookmarks[0].parentGuid, "",
=======
                                  (await PlacesUtils.promiseItemId(bookmarks[0].parentGuid)),
                                  bookmarks[0].guid, bookmarks[0].parentGuid,
                                  bookmarks[0].url.href,
>>>>>>> a17af05f
                                  Ci.nsINavBookmarksService.SOURCE_DEFAULT ] },
                    { name: "onItemChanged",
                     arguments: [ (await PlacesUtils.promiseItemId(bookmarks[1].guid)),
                                  "keyword", false, "",
                                  bookmarks[1].lastModified * 1000, bookmarks[1].type,
<<<<<<< HEAD
                                  (yield PlacesUtils.promiseItemId(bookmarks[1].parentGuid)),
                                  bookmarks[1].guid, bookmarks[1].parentGuid, "",
=======
                                  (await PlacesUtils.promiseItemId(bookmarks[1].parentGuid)),
                                  bookmarks[1].guid, bookmarks[1].parentGuid,
                                  bookmarks[1].url.href,
>>>>>>> a17af05f
                                  Ci.nsINavBookmarksService.SOURCE_DEFAULT ] },
                    { name: "onItemChanged",
                     arguments: [ (await PlacesUtils.promiseItemId(bookmarks[2].guid)),
                                  "keyword", false, "",
                                  bookmarks[2].lastModified * 1000, bookmarks[2].type,
<<<<<<< HEAD
                                  (yield PlacesUtils.promiseItemId(bookmarks[2].parentGuid)),
                                  bookmarks[2].guid, bookmarks[2].parentGuid, "",
=======
                                  (await PlacesUtils.promiseItemId(bookmarks[2].parentGuid)),
                                  bookmarks[2].guid, bookmarks[2].parentGuid,
                                  bookmarks[2].url.href,
>>>>>>> a17af05f
                                  Ci.nsINavBookmarksService.SOURCE_DEFAULT ] }
                 ]);

  await check_keyword(URI1, null);
  await check_keyword(URI2, null);
  Assert.equal((await foreign_count(URI2)), fc - 1); // + 1 bookmark - 2 keyword

  await PlacesTestUtils.promiseAsyncUpdates();
  await check_orphans();
});

<<<<<<< HEAD
add_task(function* test_addRemoveBookmark() {
=======
add_task(async function test_addRemoveBookmark() {
>>>>>>> a17af05f
  let observer = expectNotifications();

  let itemId =
    PlacesUtils.bookmarks.insertBookmark(PlacesUtils.unfiledBookmarksFolderId,
                                         URI3,
                                         PlacesUtils.bookmarks.DEFAULT_INDEX,
                                         "test3");

  PlacesUtils.bookmarks.setKeywordForBookmark(itemId, "keyword");
  let bookmark = await PlacesUtils.bookmarks.fetch({ url: URI3 });
  let parentId = await PlacesUtils.promiseItemId(bookmark.parentGuid);
  PlacesUtils.bookmarks.removeItem(itemId);

  observer.check([ { name: "onItemChanged",
                     arguments: [ itemId,
                                  "keyword", false, "keyword",
                                  bookmark.lastModified * 1000, bookmark.type,
                                  parentId,
                                  bookmark.guid, bookmark.parentGuid,
                                  bookmark.url.href,
                                  Ci.nsINavBookmarksService.SOURCE_DEFAULT ] }
                 ]);

  await check_keyword(URI3, null);
  // Don't check the foreign count since the process is async.
  // The new test_keywords.js in unit is checking this though.

  await PlacesTestUtils.promiseAsyncUpdates();
  await check_orphans();
});<|MERGE_RESOLUTION|>--- conflicted
+++ resolved
@@ -2,11 +2,7 @@
 const URI2 = NetUtil.newURI("http://test2.mozilla.org/");
 const URI3 = NetUtil.newURI("http://test3.mozilla.org/");
 
-<<<<<<< HEAD
-function* check_keyword(aURI, aKeyword) {
-=======
 async function check_keyword(aURI, aKeyword) {
->>>>>>> a17af05f
   if (aKeyword)
     aKeyword = aKeyword.toLowerCase();
 
@@ -23,17 +19,10 @@
   }
 
   if (aKeyword) {
-<<<<<<< HEAD
-    let uri = yield PlacesUtils.keywords.fetch(aKeyword);
-    Assert.equal(uri.url, aURI.spec);
-    // Check case insensitivity.
-    uri = yield PlacesUtils.keywords.fetch(aKeyword.toUpperCase());
-=======
     let uri = await PlacesUtils.keywords.fetch(aKeyword);
     Assert.equal(uri.url, aURI.spec);
     // Check case insensitivity.
     uri = await PlacesUtils.keywords.fetch(aKeyword.toUpperCase());
->>>>>>> a17af05f
     Assert.equal(uri.url, aURI.spec);
   }
 }
@@ -106,14 +95,9 @@
   observer.check([ { name: "onItemChanged",
                      arguments: [ itemId, "keyword", false, "keyword",
                                   bookmark.lastModified * 1000, bookmark.type,
-<<<<<<< HEAD
-                                  (yield PlacesUtils.promiseItemId(bookmark.parentGuid)),
-                                  bookmark.guid, bookmark.parentGuid, "",
-=======
                                   (await PlacesUtils.promiseItemId(bookmark.parentGuid)),
                                   bookmark.guid, bookmark.parentGuid,
                                   bookmark.url.href,
->>>>>>> a17af05f
                                   Ci.nsINavBookmarksService.SOURCE_DEFAULT ] }
                  ]);
   await PlacesTestUtils.promiseAsyncUpdates();
@@ -164,26 +148,16 @@
                      arguments: [ (await PlacesUtils.promiseItemId(bookmark1.guid)),
                                   "keyword", false, "",
                                   bookmark1.lastModified * 1000, bookmark1.type,
-<<<<<<< HEAD
-                                  (yield PlacesUtils.promiseItemId(bookmark1.parentGuid)),
-                                  bookmark1.guid, bookmark1.parentGuid, "",
-=======
                                   (await PlacesUtils.promiseItemId(bookmark1.parentGuid)),
                                   bookmark1.guid, bookmark1.parentGuid,
                                   bookmark1.url.href,
->>>>>>> a17af05f
                                   Ci.nsINavBookmarksService.SOURCE_DEFAULT ] },
                     { name: "onItemChanged",
                      arguments: [ itemId, "keyword", false, "keyword",
                                   bookmark2.lastModified * 1000, bookmark2.type,
-<<<<<<< HEAD
-                                  (yield PlacesUtils.promiseItemId(bookmark2.parentGuid)),
-                                  bookmark2.guid, bookmark2.parentGuid, "",
-=======
                                   (await PlacesUtils.promiseItemId(bookmark2.parentGuid)),
                                   bookmark2.guid, bookmark2.parentGuid,
                                   bookmark2.url.href,
->>>>>>> a17af05f
                                   Ci.nsINavBookmarksService.SOURCE_DEFAULT ] }
                  ]);
   await PlacesTestUtils.promiseAsyncUpdates();
@@ -217,27 +191,17 @@
                      arguments: [ (await PlacesUtils.promiseItemId(bookmarks[0].guid)),
                                   "keyword", false, "keyword2",
                                   bookmarks[0].lastModified * 1000, bookmarks[0].type,
-<<<<<<< HEAD
-                                  (yield PlacesUtils.promiseItemId(bookmarks[0].parentGuid)),
-                                  bookmarks[0].guid, bookmarks[0].parentGuid, "",
-=======
                                   (await PlacesUtils.promiseItemId(bookmarks[0].parentGuid)),
                                   bookmarks[0].guid, bookmarks[0].parentGuid,
                                   bookmarks[0].url.href,
->>>>>>> a17af05f
                                   Ci.nsINavBookmarksService.SOURCE_DEFAULT ] },
                     { name: "onItemChanged",
                      arguments: [ (await PlacesUtils.promiseItemId(bookmarks[1].guid)),
                                   "keyword", false, "keyword2",
                                   bookmarks[1].lastModified * 1000, bookmarks[1].type,
-<<<<<<< HEAD
-                                  (yield PlacesUtils.promiseItemId(bookmarks[1].parentGuid)),
-                                  bookmarks[1].guid, bookmarks[1].parentGuid, "",
-=======
                                   (await PlacesUtils.promiseItemId(bookmarks[1].parentGuid)),
                                   bookmarks[1].guid, bookmarks[1].parentGuid,
                                   bookmarks[0].url.href,
->>>>>>> a17af05f
                                   Ci.nsINavBookmarksService.SOURCE_DEFAULT ] }
                  ]);
   await PlacesTestUtils.promiseAsyncUpdates();
@@ -287,40 +251,25 @@
                      arguments: [ (await PlacesUtils.promiseItemId(bookmarks[0].guid)),
                                   "keyword", false, "",
                                   bookmarks[0].lastModified * 1000, bookmarks[0].type,
-<<<<<<< HEAD
-                                  (yield PlacesUtils.promiseItemId(bookmarks[0].parentGuid)),
-                                  bookmarks[0].guid, bookmarks[0].parentGuid, "",
-=======
                                   (await PlacesUtils.promiseItemId(bookmarks[0].parentGuid)),
                                   bookmarks[0].guid, bookmarks[0].parentGuid,
                                   bookmarks[0].url.href,
->>>>>>> a17af05f
                                   Ci.nsINavBookmarksService.SOURCE_DEFAULT ] },
                     { name: "onItemChanged",
                      arguments: [ (await PlacesUtils.promiseItemId(bookmarks[1].guid)),
                                   "keyword", false, "",
                                   bookmarks[1].lastModified * 1000, bookmarks[1].type,
-<<<<<<< HEAD
-                                  (yield PlacesUtils.promiseItemId(bookmarks[1].parentGuid)),
-                                  bookmarks[1].guid, bookmarks[1].parentGuid, "",
-=======
                                   (await PlacesUtils.promiseItemId(bookmarks[1].parentGuid)),
                                   bookmarks[1].guid, bookmarks[1].parentGuid,
                                   bookmarks[1].url.href,
->>>>>>> a17af05f
                                   Ci.nsINavBookmarksService.SOURCE_DEFAULT ] },
                     { name: "onItemChanged",
                      arguments: [ (await PlacesUtils.promiseItemId(bookmarks[2].guid)),
                                   "keyword", false, "",
                                   bookmarks[2].lastModified * 1000, bookmarks[2].type,
-<<<<<<< HEAD
-                                  (yield PlacesUtils.promiseItemId(bookmarks[2].parentGuid)),
-                                  bookmarks[2].guid, bookmarks[2].parentGuid, "",
-=======
                                   (await PlacesUtils.promiseItemId(bookmarks[2].parentGuid)),
                                   bookmarks[2].guid, bookmarks[2].parentGuid,
                                   bookmarks[2].url.href,
->>>>>>> a17af05f
                                   Ci.nsINavBookmarksService.SOURCE_DEFAULT ] }
                  ]);
 
@@ -332,11 +281,7 @@
   await check_orphans();
 });
 
-<<<<<<< HEAD
-add_task(function* test_addRemoveBookmark() {
-=======
 add_task(async function test_addRemoveBookmark() {
->>>>>>> a17af05f
   let observer = expectNotifications();
 
   let itemId =
