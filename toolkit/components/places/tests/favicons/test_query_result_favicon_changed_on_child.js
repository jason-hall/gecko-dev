/**
 * Test for bug 451499 <https://bugzilla.mozilla.org/show_bug.cgi?id=451499>:
 * Wrong folder icon appears on smart bookmarks.
 */

"use strict";

const PAGE_URI = NetUtil.newURI("http://example.com/test_query_result");

add_task(async function test_query_result_favicon_changed_on_child() {
  // Bookmark our test page, so it will appear in the query resultset.
<<<<<<< HEAD
  yield PlacesUtils.bookmarks.insert({
=======
  await PlacesUtils.bookmarks.insert({
>>>>>>> a17af05f
    parentGuid: PlacesUtils.bookmarks.menuGuid,
    title: "test_bookmark",
    url: PAGE_URI
  });

  // Get the last 10 bookmarks added to the menu or the toolbar.
  let query = PlacesUtils.history.getNewQuery();
  query.setFolders([PlacesUtils.bookmarksMenuFolderId,
                    PlacesUtils.toolbarFolderId], 2);

  let options = PlacesUtils.history.getNewQueryOptions();
  options.queryType = Ci.nsINavHistoryQueryOptions.QUERY_TYPE_BOOKMARKS;
  options.maxResults = 10;
  options.excludeQueries = 1;
  options.sortingMode = options.SORT_BY_DATE_DESCENDING;

  let result = PlacesUtils.history.executeQuery(query, options);
  let resultObserver = {
    __proto__: NavHistoryResultObserver.prototype,
    containerStateChanged(aContainerNode, aOldState, aNewState) {
      if (aNewState == Ci.nsINavHistoryContainerResultNode.STATE_OPENED) {
        // We set a favicon on PAGE_URI while the container is open.  The
        // favicon for the page must have data associated with it in order for
        // the icon changed notifications to be sent, so we use a valid image
        // data URI.
        PlacesUtils.favicons.setAndFetchFaviconForPage(PAGE_URI,
                                                       SMALLPNG_DATA_URI,
                                                       false,
                                                       PlacesUtils.favicons.FAVICON_LOAD_NON_PRIVATE,
                                                       null,
                                                       Services.scriptSecurityManager.getSystemPrincipal());
      }
    },
    nodeIconChanged(aNode) {
      do_throw("The icon should be set only for the page," +
               " not for the containing query.");
    }
  };
  result.addObserver(resultObserver);

  // Open the container and wait for containerStateChanged. We should start
  // observing before setting |containerOpen| as that's caused by the
  // setAndFetchFaviconForPage() call caused by the containerStateChanged
  // observer above.
  let promise = promiseFaviconChanged(PAGE_URI, SMALLPNG_DATA_URI);
  result.root.containerOpen = true;
  await promise;

  // We must wait for the asynchronous database thread to finish the
  // operation, and then for the main thread to process any pending
  // notifications that came from the asynchronous thread, before we can be
  // sure that nodeIconChanged was not invoked in the meantime.
  await PlacesTestUtils.promiseAsyncUpdates();
  result.removeObserver(resultObserver);

  // Free the resources immediately.
  result.root.containerOpen = false;
});<|MERGE_RESOLUTION|>--- conflicted
+++ resolved
@@ -9,11 +9,7 @@
 
 add_task(async function test_query_result_favicon_changed_on_child() {
   // Bookmark our test page, so it will appear in the query resultset.
-<<<<<<< HEAD
-  yield PlacesUtils.bookmarks.insert({
-=======
   await PlacesUtils.bookmarks.insert({
->>>>>>> a17af05f
     parentGuid: PlacesUtils.bookmarks.menuGuid,
     title: "test_bookmark",
     url: PAGE_URI
