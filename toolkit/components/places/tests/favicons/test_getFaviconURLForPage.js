--- conflicted
+++ resolved
@@ -3,24 +3,11 @@
 
 const ICON32_URL = "http://places.test/favicon-normal32.png";
 
-<<<<<<< HEAD
-// Tests
-
-function run_test() {
-  run_next_test();
-}
-
-add_test(function test_normal() {
-  let pageURI = NetUtil.newURI("http://example.com/normal");
-
-  PlacesTestUtils.addVisits(pageURI).then(function() {
-=======
 add_task(async function test_normal() {
   let pageURI = NetUtil.newURI("http://example.com/normal");
 
   await PlacesTestUtils.addVisits(pageURI);
   await new Promise(resolve => {
->>>>>>> a17af05f
     PlacesUtils.favicons.setAndFetchFaviconForPage(
       pageURI, SMALLPNG_DATA_URI, true,
         PlacesUtils.favicons.FAVICON_LOAD_NON_PRIVATE,
@@ -39,20 +26,6 @@
   });
 });
 
-<<<<<<< HEAD
-add_test(function test_missing() {
-  let pageURI = NetUtil.newURI("http://example.com/missing");
-
-  PlacesUtils.favicons.getFaviconURLForPage(pageURI,
-    function(aURI, aDataLen, aData, aMimeType) {
-      // Check also the expected data types.
-      do_check_true(aURI === null);
-      do_check_true(aDataLen === 0);
-      do_check_true(aData.length === 0);
-      do_check_true(aMimeType === "");
-      run_next_test();
-    });
-=======
 add_task(async function test_missing() {
   let pageURI = NetUtil.newURI("http://example.com/missing");
 
@@ -99,5 +72,4 @@
                "The root should still have its favicon");
   Assert.equal(await getFaviconUrlForPage(SUBPAGE_URL), ICON32_URL,
                "The page should also have its icon");
->>>>>>> a17af05f
 });