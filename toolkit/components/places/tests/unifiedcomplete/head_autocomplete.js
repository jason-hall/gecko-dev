--- conflicted
+++ resolved
@@ -104,11 +104,6 @@
   QueryInterface: XPCOMUtils.generateQI([Ci.nsIAutoCompleteInput])
 }
 
-<<<<<<< HEAD
-// A helper for check_autocomplete to check a specific match against data from
-// the controller.
-function _check_autocomplete_matches(match, result) {
-=======
 /**
  * A helper for check_autocomplete to check a specific match against data from
  * the controller.
@@ -125,7 +120,6 @@
  * @returns {boolean} Returns true if the result matches.
  */
 async function _check_autocomplete_matches(match, result) {
->>>>>>> a17af05f
   let { uri, title, tags, style } = match;
   if (tags)
     title += " \u2013 " + tags.sort().join(", ");
@@ -209,11 +203,7 @@
 
   do_print("Searching for: '" + test.search + "'");
   controller.startSearch(test.search);
-<<<<<<< HEAD
-  yield searchCompletePromise;
-=======
   await searchCompletePromise;
->>>>>>> a17af05f
 
   Assert.equal(numSearchesStarted, expectedSearches, "All searches started");
 
@@ -304,17 +294,10 @@
     title: aBookmarkObj.title || "A bookmark",
     url: aBookmarkObj.uri
   });
-<<<<<<< HEAD
-  yield PlacesUtils.promiseItemId(bm.guid);
-
-  if (aBookmarkObj.keyword) {
-    yield PlacesUtils.keywords.insert({ keyword: aBookmarkObj.keyword,
-=======
   await PlacesUtils.promiseItemId(bm.guid);
 
   if (aBookmarkObj.keyword) {
     await PlacesUtils.keywords.insert({ keyword: aBookmarkObj.keyword,
->>>>>>> a17af05f
                                         url: aBookmarkObj.uri.spec,
                                         postData: aBookmarkObj.postData
                                       });
@@ -445,22 +428,6 @@
     title: extra.description,
     style,
   };
-<<<<<<< HEAD
-}
-
-function setFaviconForHref(href, iconHref) {
-  return new Promise(resolve => {
-    PlacesUtils.favicons.setAndFetchFaviconForPage(
-      NetUtil.newURI(href),
-      NetUtil.newURI(iconHref),
-      true,
-      PlacesUtils.favicons.FAVICON_LOAD_NON_PRIVATE,
-      resolve,
-      Services.scriptSecurityManager.getSystemPrincipal()
-    );
-  });
-=======
->>>>>>> a17af05f
 }
 
 function makeTestServer(port = -1) {
@@ -470,11 +437,7 @@
   return httpServer;
 }
 
-<<<<<<< HEAD
-function* addTestEngine(basename, httpServer = undefined) {
-=======
 function addTestEngine(basename, httpServer = undefined) {
->>>>>>> a17af05f
   httpServer = httpServer || makeTestServer();
   httpServer.registerDirectory("/", do_get_cwd());
   let dataUrl =
