/* This Source Code Form is subject to the terms of the Mozilla Public
 * License, v. 2.0. If a copy of the MPL was not distributed with this
 * file, You can obtain one at http://mozilla.org/MPL/2.0/. */

/**
 * Test for bug 426864 that makes sure the empty search (drop down list) only
 * shows typed pages from history.
 */

add_task(async function test_javascript_match() {
  let uri1 = NetUtil.newURI("http://t.foo/0");
  let uri2 = NetUtil.newURI("http://t.foo/1");
  let uri3 = NetUtil.newURI("http://t.foo/2");
  let uri4 = NetUtil.newURI("http://t.foo/3");
  let uri5 = NetUtil.newURI("http://t.foo/4");
  let uri6 = NetUtil.newURI("http://t.foo/5");
  let uri7 = NetUtil.newURI("http://t.foo/6");

  await PlacesTestUtils.addVisits([
    { uri: uri1, title: "title" },
    { uri: uri2, title: "title" },
    { uri: uri3, title: "title", transition: TRANSITION_TYPED},
    { uri: uri4, title: "title", transition: TRANSITION_TYPED },
    { uri: uri6, title: "title", transition: TRANSITION_TYPED },
    { uri: uri7, title: "title" }
  ]);

  await addBookmark({ uri: uri2,
                      title: "title" });
  await addBookmark({ uri: uri4,
                      title: "title" });
  await addBookmark({ uri: uri5,
                      title: "title" });
  await addBookmark({ uri: uri6,
                      title: "title" });

  addOpenPages(uri7, 1);

  // Now remove page 6 from history, so it is an unvisited bookmark.
<<<<<<< HEAD
  yield PlacesUtils.history.remove(uri6);
=======
  await PlacesUtils.history.remove(uri6);
>>>>>>> a17af05f

  do_print("Match everything");
  await check_autocomplete({
    search: "foo",
    searchParam: "enable-actions",
    matches: [ makeSearchMatch("foo", { heuristic: true }),
               { uri: uri1, title: "title" },
               { uri: uri2, title: "title", style: ["bookmark"] },
               { uri: uri3, title: "title" },
               { uri: uri4, title: "title", style: ["bookmark"] },
               { uri: uri5, title: "title", style: ["bookmark"] },
               { uri: uri6, title: "title", style: ["bookmark"] },
               makeSwitchToTabMatch("http://t.foo/6", { title: "title" }),
             ]
  });

  // Note the next few tests do *not* get a search result as enable-actions
  // isn't specified.
  do_print("Match only typed history");
  await check_autocomplete({
    search: "foo ^ ~",
    matches: [ { uri: uri3, title: "title" },
               { uri: uri4, title: "title" } ]
  });

  do_print("Drop-down empty search matches only typed history");
  await check_autocomplete({
    search: "",
    matches: [ { uri: uri3, title: "title" },
               { uri: uri4, title: "title" } ]
  });

  do_print("Drop-down empty search matches only bookmarks");
  Services.prefs.setBoolPref("browser.urlbar.suggest.history", false);
  Services.prefs.setBoolPref("browser.urlbar.suggest.bookmark", true);
  await check_autocomplete({
    search: "",
    matches: [ { uri: uri2, title: "title", style: ["bookmark"] },
               { uri: uri4, title: "title", style: ["bookmark"] },
               { uri: uri5, title: "title", style: ["bookmark"] },
               { uri: uri6, title: "title", style: ["bookmark"] } ]
  });

  do_print("Drop-down empty search matches only open tabs");
  Services.prefs.setBoolPref("browser.urlbar.suggest.bookmark", false);
  await check_autocomplete({
    search: "",
    searchParam: "enable-actions",
    matches: [
               makeSwitchToTabMatch("http://t.foo/6", { title: "title" }),
             ]
  });

  Services.prefs.clearUserPref("browser.urlbar.suggest.history");
  Services.prefs.clearUserPref("browser.urlbar.suggest.bookmark");

  await cleanup();
});<|MERGE_RESOLUTION|>--- conflicted
+++ resolved
@@ -37,11 +37,7 @@
   addOpenPages(uri7, 1);
 
   // Now remove page 6 from history, so it is an unvisited bookmark.
-<<<<<<< HEAD
-  yield PlacesUtils.history.remove(uri6);
-=======
   await PlacesUtils.history.remove(uri6);
->>>>>>> a17af05f
 
   do_print("Match everything");
   await check_autocomplete({
