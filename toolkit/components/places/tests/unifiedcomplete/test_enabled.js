add_task(async function test_enabled() {
  // Test for bug 471903 to make sure searching in autocomplete can be turned on
  // and off. Also test bug 463535 for pref changing search.
  let uri = NetUtil.newURI("http://url/0");
<<<<<<< HEAD
  yield PlacesTestUtils.addVisits([ { uri, title: "title" } ]);
=======
  await PlacesTestUtils.addVisits([ { uri, title: "title" } ]);
>>>>>>> a17af05f

  do_print("plain search");
  await check_autocomplete({
    search: "url",
    matches: [ { uri, title: "title" } ]
  });

  do_print("search disabled");
  Services.prefs.setBoolPref("browser.urlbar.autocomplete.enabled", false);
  await check_autocomplete({
    search: "url",
    matches: [ ]
  });

  do_print("resume normal search");
  Services.prefs.setBoolPref("browser.urlbar.autocomplete.enabled", true);
  await check_autocomplete({
    search: "url",
    matches: [ { uri, title: "title" } ]
  });

  await cleanup();
});

add_task(async function test_linked_enabled_prefs() {
  // Initialize unified complete.
  Cc["@mozilla.org/autocomplete/search;1?name=unifiedcomplete"]
    .getService(Ci.mozIPlacesAutoComplete);

  let types = [ "history", "bookmark", "openpage", "searches" ];

  // Test the service keeps browser.urlbar.autocomplete.enabled synchronized
  // with browser.urlbar.suggest prefs.
  for (let type of types) {
    Services.prefs.setBoolPref("browser.urlbar.suggest." + type, true);
  }
  Assert.equal(Services.prefs.getBoolPref("browser.urlbar.autocomplete.enabled"), true);

  // Disable autocomplete and check all the suggest prefs are set to false.
  Services.prefs.setBoolPref("browser.urlbar.autocomplete.enabled", false);
  for (let type of types) {
    Assert.equal(Services.prefs.getBoolPref("browser.urlbar.suggest." + type), false);
  }

  // Setting even a single suggest pref to true should enable autocomplete.
  Services.prefs.setBoolPref("browser.urlbar.suggest.history", true);
  for (let type of types.filter(t => t != "history")) {
    Assert.equal(Services.prefs.getBoolPref("browser.urlbar.suggest." + type), false);
  }
  Assert.equal(Services.prefs.getBoolPref("browser.urlbar.autocomplete.enabled"), true);

  // Disable autocoplete again, then re-enable it and check suggest prefs
  // have been reset.
  Services.prefs.setBoolPref("browser.urlbar.autocomplete.enabled", false);
  Services.prefs.setBoolPref("browser.urlbar.autocomplete.enabled", true);
  for (let type of types.filter(t => t != "history")) {
    if (type == "searches") {
      Assert.equal(Services.prefs.getBoolPref("browser.urlbar.suggest." + type), false);
    } else {
      Assert.equal(Services.prefs.getBoolPref("browser.urlbar.suggest." + type), true);
    }
  }
});<|MERGE_RESOLUTION|>--- conflicted
+++ resolved
@@ -2,11 +2,7 @@
   // Test for bug 471903 to make sure searching in autocomplete can be turned on
   // and off. Also test bug 463535 for pref changing search.
   let uri = NetUtil.newURI("http://url/0");
-<<<<<<< HEAD
-  yield PlacesTestUtils.addVisits([ { uri, title: "title" } ]);
-=======
   await PlacesTestUtils.addVisits([ { uri, title: "title" } ]);
->>>>>>> a17af05f
 
   do_print("plain search");
   await check_autocomplete({
