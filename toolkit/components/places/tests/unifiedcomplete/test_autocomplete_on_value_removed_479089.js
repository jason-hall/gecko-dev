--- conflicted
+++ resolved
@@ -20,19 +20,11 @@
       Assert.equal(uri.spec, testURI.spec, "Deleted URI should be the expected one");
       resolve();
     };
-<<<<<<< HEAD
-    PlacesUtils.history.addObserver(obs, false);
-  });
-}
-
-add_task(function* test_autocomplete_on_value_removed() {
-=======
     PlacesUtils.history.addObserver(obs);
   });
 }
 
 add_task(async function test_autocomplete_on_value_removed() {
->>>>>>> a17af05f
   let listener = Cc["@mozilla.org/autocomplete/search;1?name=unifiedcomplete"].
                  getService(Components.interfaces.nsIAutoCompleteSimpleResultListener);
 
@@ -46,9 +38,5 @@
   // call the untested code path
   listener.onValueRemoved(null, testUri.spec, true);
 
-<<<<<<< HEAD
-  yield promise;
-=======
   await promise;
->>>>>>> a17af05f
 });