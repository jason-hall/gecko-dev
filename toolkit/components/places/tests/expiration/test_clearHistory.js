/* -*- indent-tabs-mode: nil; js-indent-level: 2 -*-
 * vim: sw=2 ts=2 et lcs=trail\:.,tab\:>~ :
 * This Source Code Form is subject to the terms of the Mozilla Public
 * License, v. 2.0. If a copy of the MPL was not distributed with this
 * file, You can obtain one at http://mozilla.org/MPL/2.0/. */

/**
 * What this is aimed to test:
 *
 * History.clear() should expire everything but bookmarked pages and valid
 * annos.
 */

<<<<<<< HEAD
var hs = PlacesUtils.history;
var as = PlacesUtils.annotations;

/**
 * Creates an aged annotation.
 *
 * @param aIdentifier Either a page url or an item id.
 * @param aIdentifier Name of the annotation.
 * @param aValue Value for the annotation.
 * @param aExpirePolicy Expiration policy of the annotation.
 * @param aAgeInDays Age in days of the annotation.
 * @param [optional] aLastModifiedAgeInDays Age in days of the annotation, for lastModified.
 */
var now = Date.now();
function add_old_anno(aIdentifier, aName, aValue, aExpirePolicy,
                      aAgeInDays, aLastModifiedAgeInDays) {
  let expireDate = (now - (aAgeInDays * 86400 * 1000)) * 1000;
  let lastModifiedDate = 0;
  if (aLastModifiedAgeInDays)
    lastModifiedDate = (now - (aLastModifiedAgeInDays * 86400 * 1000)) * 1000;

  let sql;
  if (typeof(aIdentifier) == "number") {
    // Item annotation.
    as.setItemAnnotation(aIdentifier, aName, aValue, 0, aExpirePolicy);
    // Update dateAdded for the last added annotation.
    sql = "UPDATE moz_items_annos SET dateAdded = :expire_date, lastModified = :last_modified " +
          "WHERE id = ( " +
            "SELECT a.id FROM moz_items_annos a " +
            "JOIN moz_anno_attributes n ON n.id = a.anno_attribute_id " +
            "WHERE a.item_id = :id " +
              "AND n.name = :anno_name " +
            "ORDER BY a.dateAdded DESC LIMIT 1 " +
          ")";
  } else if (aIdentifier instanceof Ci.nsIURI) {
    // Page annotation.
    as.setPageAnnotation(aIdentifier, aName, aValue, 0, aExpirePolicy);
    // Update dateAdded for the last added annotation.
    sql = "UPDATE moz_annos SET dateAdded = :expire_date, lastModified = :last_modified " +
          "WHERE id = ( " +
            "SELECT a.id FROM moz_annos a " +
            "JOIN moz_anno_attributes n ON n.id = a.anno_attribute_id " +
            "JOIN moz_places h on h.id = a.place_id " +
            "WHERE h.url_hash = hash(:id) AND h.url = :id " +
            "AND n.name = :anno_name " +
            "ORDER BY a.dateAdded DESC LIMIT 1 " +
          ")";
  } else
    do_throw("Wrong identifier type");

  let stmt = DBConn().createStatement(sql);
  stmt.params.id = (typeof(aIdentifier) == "number") ? aIdentifier
                                                     : aIdentifier.spec;
  stmt.params.expire_date = expireDate;
  stmt.params.last_modified = lastModifiedDate;
  stmt.params.anno_name = aName;
  try {
    stmt.executeStep();
  } finally {
    stmt.finalize();
  }
}

function run_test() {
  run_next_test();
}

add_task(function* test_historyClear() {
=======
add_task(async function test_historyClear() {
  let as = PlacesUtils.annotations;
>>>>>>> a17af05f
  // Set interval to a large value so we don't expire on it.
  setInterval(3600); // 1h

  // Expire all expirable pages.
  setMaxPages(0);

  // Add some bookmarked page with visit and annotations.
  for (let i = 0; i < 5; i++) {
    let pageURI = uri("http://item_anno." + i + ".mozilla.org/");
    // This visit will be expired.
    await PlacesTestUtils.addVisits({ uri: pageURI });
    let bm = await PlacesUtils.bookmarks.insert({
      parentGuid: PlacesUtils.bookmarks.unfiledGuid,
      url: pageURI,
      title: null
    });
    let id = await PlacesUtils.promiseItemId(bm.guid);
    // Will persist because it's an EXPIRE_NEVER item anno.
    as.setItemAnnotation(id, "persist", "test", 0, as.EXPIRE_NEVER);
    // Will persist because the page is bookmarked.
    as.setPageAnnotation(pageURI, "persist", "test", 0, as.EXPIRE_NEVER);
    // All EXPIRE_SESSION annotations are expected to expire on clear history.
    as.setItemAnnotation(id, "expire_session", "test", 0, as.EXPIRE_SESSION);
    as.setPageAnnotation(pageURI, "expire_session", "test", 0, as.EXPIRE_SESSION);
    // Annotations with timed policy will expire regardless bookmarked status.
  }

  // Add some visited page and annotations for each.
  for (let i = 0; i < 5; i++) {
    // All page annotations related to these expired pages are expected to
    // expire as well.
    let pageURI = uri("http://page_anno." + i + ".mozilla.org/");
    await PlacesTestUtils.addVisits({ uri: pageURI });
    as.setPageAnnotation(pageURI, "expire", "test", 0, as.EXPIRE_NEVER);
    as.setPageAnnotation(pageURI, "expire_session", "test", 0, as.EXPIRE_SESSION);
  }

  // Expire all visits for the bookmarks
  await PlacesTestUtils.clearHistory();

  ["expire_session",
   "expire"].forEach(function(aAnno) {
    let pages = as.getPagesWithAnnotation(aAnno);
    do_check_eq(pages.length, 0);
  });

  ["expire_session", "expire"].forEach(function(aAnno) {
    let items = as.getItemsWithAnnotation(aAnno);
    do_check_eq(items.length, 0);
  });

  let pages = as.getPagesWithAnnotation("persist");
  do_check_eq(pages.length, 5);

  let items = as.getItemsWithAnnotation("persist");
  do_check_eq(items.length, 5);

  for (let itemId of items) {
    // Check item exists.
    let guid = await PlacesUtils.promiseItemGuid(itemId);
    do_check_true((await PlacesUtils.bookmarks.fetch({guid})), "item exists");
  }
});<|MERGE_RESOLUTION|>--- conflicted
+++ resolved
@@ -11,79 +11,8 @@
  * annos.
  */
 
-<<<<<<< HEAD
-var hs = PlacesUtils.history;
-var as = PlacesUtils.annotations;
-
-/**
- * Creates an aged annotation.
- *
- * @param aIdentifier Either a page url or an item id.
- * @param aIdentifier Name of the annotation.
- * @param aValue Value for the annotation.
- * @param aExpirePolicy Expiration policy of the annotation.
- * @param aAgeInDays Age in days of the annotation.
- * @param [optional] aLastModifiedAgeInDays Age in days of the annotation, for lastModified.
- */
-var now = Date.now();
-function add_old_anno(aIdentifier, aName, aValue, aExpirePolicy,
-                      aAgeInDays, aLastModifiedAgeInDays) {
-  let expireDate = (now - (aAgeInDays * 86400 * 1000)) * 1000;
-  let lastModifiedDate = 0;
-  if (aLastModifiedAgeInDays)
-    lastModifiedDate = (now - (aLastModifiedAgeInDays * 86400 * 1000)) * 1000;
-
-  let sql;
-  if (typeof(aIdentifier) == "number") {
-    // Item annotation.
-    as.setItemAnnotation(aIdentifier, aName, aValue, 0, aExpirePolicy);
-    // Update dateAdded for the last added annotation.
-    sql = "UPDATE moz_items_annos SET dateAdded = :expire_date, lastModified = :last_modified " +
-          "WHERE id = ( " +
-            "SELECT a.id FROM moz_items_annos a " +
-            "JOIN moz_anno_attributes n ON n.id = a.anno_attribute_id " +
-            "WHERE a.item_id = :id " +
-              "AND n.name = :anno_name " +
-            "ORDER BY a.dateAdded DESC LIMIT 1 " +
-          ")";
-  } else if (aIdentifier instanceof Ci.nsIURI) {
-    // Page annotation.
-    as.setPageAnnotation(aIdentifier, aName, aValue, 0, aExpirePolicy);
-    // Update dateAdded for the last added annotation.
-    sql = "UPDATE moz_annos SET dateAdded = :expire_date, lastModified = :last_modified " +
-          "WHERE id = ( " +
-            "SELECT a.id FROM moz_annos a " +
-            "JOIN moz_anno_attributes n ON n.id = a.anno_attribute_id " +
-            "JOIN moz_places h on h.id = a.place_id " +
-            "WHERE h.url_hash = hash(:id) AND h.url = :id " +
-            "AND n.name = :anno_name " +
-            "ORDER BY a.dateAdded DESC LIMIT 1 " +
-          ")";
-  } else
-    do_throw("Wrong identifier type");
-
-  let stmt = DBConn().createStatement(sql);
-  stmt.params.id = (typeof(aIdentifier) == "number") ? aIdentifier
-                                                     : aIdentifier.spec;
-  stmt.params.expire_date = expireDate;
-  stmt.params.last_modified = lastModifiedDate;
-  stmt.params.anno_name = aName;
-  try {
-    stmt.executeStep();
-  } finally {
-    stmt.finalize();
-  }
-}
-
-function run_test() {
-  run_next_test();
-}
-
-add_task(function* test_historyClear() {
-=======
 add_task(async function test_historyClear() {
   let as = PlacesUtils.annotations;
->>>>>>> a17af05f
   // Set interval to a large value so we don't expire on it.
   setInterval(3600); // 1h
 
