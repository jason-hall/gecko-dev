/* -*- indent-tabs-mode: nil; js-indent-level: 2 -*-
 * This Source Code Form is subject to the terms of the Mozilla Public
 * License, v. 2.0. If a copy of the MPL was not distributed with this
 * file, You can obtain one at http://mozilla.org/MPL/2.0/. */

// It is expected that the test files importing this file define Cu etc.
/* global Cu, Ci, Cc, Cr */

<<<<<<< HEAD
const CURRENT_SCHEMA_VERSION = 36;
=======
const CURRENT_SCHEMA_VERSION = 38;
>>>>>>> a17af05f
const FIRST_UPGRADABLE_SCHEMA_VERSION = 11;

const NS_APP_USER_PROFILE_50_DIR = "ProfD";
const NS_APP_PROFILE_DIR_STARTUP = "ProfDS";

// Shortcuts to transitions type.
const TRANSITION_LINK = Ci.nsINavHistoryService.TRANSITION_LINK;
const TRANSITION_TYPED = Ci.nsINavHistoryService.TRANSITION_TYPED;
const TRANSITION_BOOKMARK = Ci.nsINavHistoryService.TRANSITION_BOOKMARK;
const TRANSITION_EMBED = Ci.nsINavHistoryService.TRANSITION_EMBED;
const TRANSITION_FRAMED_LINK = Ci.nsINavHistoryService.TRANSITION_FRAMED_LINK;
const TRANSITION_REDIRECT_PERMANENT = Ci.nsINavHistoryService.TRANSITION_REDIRECT_PERMANENT;
const TRANSITION_REDIRECT_TEMPORARY = Ci.nsINavHistoryService.TRANSITION_REDIRECT_TEMPORARY;
const TRANSITION_DOWNLOAD = Ci.nsINavHistoryService.TRANSITION_DOWNLOAD;
const TRANSITION_RELOAD = Ci.nsINavHistoryService.TRANSITION_RELOAD;

const TITLE_LENGTH_MAX = 4096;

Cu.importGlobalProperties(["URL"]);

Cu.import("resource://gre/modules/XPCOMUtils.jsm");
XPCOMUtils.defineLazyModuleGetter(this, "FileUtils",
                                  "resource://gre/modules/FileUtils.jsm");
XPCOMUtils.defineLazyModuleGetter(this, "NetUtil",
                                  "resource://gre/modules/NetUtil.jsm");
XPCOMUtils.defineLazyModuleGetter(this, "PromiseUtils",
                                  "resource://gre/modules/PromiseUtils.jsm");
XPCOMUtils.defineLazyModuleGetter(this, "Services",
                                  "resource://gre/modules/Services.jsm");
XPCOMUtils.defineLazyModuleGetter(this, "BookmarkJSONUtils",
                                  "resource://gre/modules/BookmarkJSONUtils.jsm");
XPCOMUtils.defineLazyModuleGetter(this, "BookmarkHTMLUtils",
                                  "resource://gre/modules/BookmarkHTMLUtils.jsm");
XPCOMUtils.defineLazyModuleGetter(this, "PlacesBackups",
                                  "resource://gre/modules/PlacesBackups.jsm");
XPCOMUtils.defineLazyModuleGetter(this, "PlacesTestUtils",
                                  "resource://testing-common/PlacesTestUtils.jsm");
XPCOMUtils.defineLazyModuleGetter(this, "PlacesTransactions",
                                  "resource://gre/modules/PlacesTransactions.jsm");
XPCOMUtils.defineLazyModuleGetter(this, "OS",
                                  "resource://gre/modules/osfile.jsm");
XPCOMUtils.defineLazyModuleGetter(this, "Sqlite",
                                  "resource://gre/modules/Sqlite.jsm");
XPCOMUtils.defineLazyModuleGetter(this, "TestUtils",
                                  "resource://testing-common/TestUtils.jsm");

// This imports various other objects in addition to PlacesUtils.
Cu.import("resource://gre/modules/PlacesUtils.jsm");

XPCOMUtils.defineLazyGetter(this, "SMALLPNG_DATA_URI", function() {
  return NetUtil.newURI(
         "data:image/png;base64,iVBORw0KGgoAAAANSUhEUgAAAAEAAAABCAA" +
         "AAAA6fptVAAAACklEQVQI12NgAAAAAgAB4iG8MwAAAABJRU5ErkJggg==");
});
XPCOMUtils.defineLazyGetter(this, "SMALLSVG_DATA_URI", function() {
  return NetUtil.newURI(
         "data:image/svg+xml;base64,PHN2ZyB4bWxucz0iaHR0cDovL3d3dy5" +
         "3My5vcmcvMjAwMC9zdmciIHZpZXdCb3g9IjAgMCAxMDAgMTAwIiBmaWxs" +
         "PSIjNDI0ZTVhIj4NCiAgPGNpcmNsZSBjeD0iNTAiIGN5PSI1MCIgcj0iN" +
         "DQiIHN0cm9rZT0iIzQyNGU1YSIgc3Ryb2tlLXdpZHRoPSIxMSIgZmlsbD" +
         "0ibm9uZSIvPg0KICA8Y2lyY2xlIGN4PSI1MCIgY3k9IjI0LjYiIHI9IjY" +
         "uNCIvPg0KICA8cmVjdCB4PSI0NSIgeT0iMzkuOSIgd2lkdGg9IjEwLjEi" +
         "IGhlaWdodD0iNDEuOCIvPg0KPC9zdmc%2BDQo%3D");
});

var gTestDir = do_get_cwd();

// Initialize profile.
var gProfD = do_get_profile();

Services.prefs.setBoolPref("browser.urlbar.usepreloadedtopurls.enabled", false);
do_register_cleanup(() =>
  Services.prefs.clearUserPref("browser.urlbar.usepreloadedtopurls.enabled"));

// Remove any old database.
clearDB();

/**
 * Shortcut to create a nsIURI.
 *
 * @param aSpec
 *        URLString of the uri.
 */
function uri(aSpec) {
  return NetUtil.newURI(aSpec);
}


/**
 * Gets the database connection.  If the Places connection is invalid it will
 * try to create a new connection.
 *
 * @param [optional] aForceNewConnection
 *        Forces creation of a new connection to the database.  When a
 *        connection is asyncClosed it cannot anymore schedule async statements,
 *        though connectionReady will keep returning true (Bug 726990).
 *
 * @return The database connection or null if unable to get one.
 */
var gDBConn;
function DBConn(aForceNewConnection) {
  if (!aForceNewConnection) {
    let db = PlacesUtils.history.QueryInterface(Ci.nsPIPlacesDatabase)
                                .DBConnection;
    if (db.connectionReady)
      return db;
  }

  // If the Places database connection has been closed, create a new connection.
  if (!gDBConn || aForceNewConnection) {
    let file = Services.dirsvc.get("ProfD", Ci.nsIFile);
    file.append("places.sqlite");
    let dbConn = gDBConn = Services.storage.openDatabase(file);

    // Be sure to cleanly close this connection.
    promiseTopicObserved("profile-before-change").then(() => dbConn.asyncClose());
  }

  return gDBConn.connectionReady ? gDBConn : null;
}

/**
 * Reads data from the provided inputstream.
 *
 * @return an array of bytes.
 */
function readInputStreamData(aStream) {
  let bistream = Cc["@mozilla.org/binaryinputstream;1"].
                 createInstance(Ci.nsIBinaryInputStream);
  try {
    bistream.setInputStream(aStream);
    let expectedData = [];
    let avail;
    while ((avail = bistream.available())) {
      expectedData = expectedData.concat(bistream.readByteArray(avail));
    }
    return expectedData;
  } finally {
    bistream.close();
  }
}

/**
 * Reads the data from the specified nsIFile.
 *
 * @param aFile
 *        The nsIFile to read from.
 * @return an array of bytes.
 */
function readFileData(aFile) {
  let inputStream = Cc["@mozilla.org/network/file-input-stream;1"].
                    createInstance(Ci.nsIFileInputStream);
  // init the stream as RD_ONLY, -1 == default permissions.
  inputStream.init(aFile, 0x01, -1, null);

  // Check the returned size versus the expected size.
  let size  = inputStream.available();
  let bytes = readInputStreamData(inputStream);
  if (size != bytes.length) {
    throw "Didn't read expected number of bytes";
  }
  return bytes;
}

/**
 * Reads the data from the named file, verifying the expected file length.
 *
 * @param aFileName
 *        This file should be located in the same folder as the test.
 * @param aExpectedLength
 *        Expected length of the file.
 *
 * @return The array of bytes read from the file.
 */
function readFileOfLength(aFileName, aExpectedLength) {
  let data = readFileData(do_get_file(aFileName));
  do_check_eq(data.length, aExpectedLength);
  return data;
}


/**
 * Returns the base64-encoded version of the given string.  This function is
 * similar to window.btoa, but is available to xpcshell tests also.
 *
 * @param aString
 *        Each character in this string corresponds to a byte, and must be a
 *        code point in the range 0-255.
 *
 * @return The base64-encoded string.
 */
function base64EncodeString(aString) {
  var stream = Cc["@mozilla.org/io/string-input-stream;1"]
               .createInstance(Ci.nsIStringInputStream);
  stream.setData(aString, aString.length);
  var encoder = Cc["@mozilla.org/scriptablebase64encoder;1"]
                .createInstance(Ci.nsIScriptableBase64Encoder);
  return encoder.encodeToString(stream, aString.length);
}


/**
 * Compares two arrays, and returns true if they are equal.
 *
 * @param aArray1
 *        First array to compare.
 * @param aArray2
 *        Second array to compare.
 */
function compareArrays(aArray1, aArray2) {
  if (aArray1.length != aArray2.length) {
    print("compareArrays: array lengths differ\n");
    return false;
  }

  for (let i = 0; i < aArray1.length; i++) {
    if (aArray1[i] != aArray2[i]) {
      print("compareArrays: arrays differ at index " + i + ": " +
            "(" + aArray1[i] + ") != (" + aArray2[i] + ")\n");
      return false;
    }
  }

  return true;
}


/**
 * Deletes a previously created sqlite file from the profile folder.
 */
function clearDB() {
  try {
    let file = Services.dirsvc.get("ProfD", Ci.nsIFile);
    file.append("places.sqlite");
    if (file.exists())
      file.remove(false);
  } catch (ex) { dump("Exception: " + ex); }
}


/**
 * Dumps the rows of a table out to the console.
 *
 * @param aName
 *        The name of the table or view to output.
 */
function dump_table(aName) {
  let stmt = DBConn().createStatement("SELECT * FROM " + aName);

  print("\n*** Printing data from " + aName);
  let count = 0;
  while (stmt.executeStep()) {
    let columns = stmt.numEntries;

    if (count == 0) {
      // Print the column names.
      for (let i = 0; i < columns; i++)
        dump(stmt.getColumnName(i) + "\t");
      dump("\n");
    }

    // Print the rows.
    for (let i = 0; i < columns; i++) {
      switch (stmt.getTypeOfIndex(i)) {
        case Ci.mozIStorageValueArray.VALUE_TYPE_NULL:
          dump("NULL\t");
          break;
        case Ci.mozIStorageValueArray.VALUE_TYPE_INTEGER:
          dump(stmt.getInt64(i) + "\t");
          break;
        case Ci.mozIStorageValueArray.VALUE_TYPE_FLOAT:
          dump(stmt.getDouble(i) + "\t");
          break;
        case Ci.mozIStorageValueArray.VALUE_TYPE_TEXT:
          dump(stmt.getString(i) + "\t");
          break;
      }
    }
    dump("\n");

    count++;
  }
  print("*** There were a total of " + count + " rows of data.\n");

  stmt.finalize();
}


/**
 * Checks if an address is found in the database.
 * @param aURI
 *        nsIURI or address to look for.
 * @return place id of the page or 0 if not found
 */
function page_in_database(aURI) {
  let url = aURI instanceof Ci.nsIURI ? aURI.spec : aURI;
  let stmt = DBConn().createStatement(
    "SELECT id FROM moz_places WHERE url_hash = hash(:url) AND url = :url"
  );
  stmt.params.url = url;
  try {
    if (!stmt.executeStep())
      return 0;
    return stmt.getInt64(0);
  } finally {
    stmt.finalize();
  }
}

/**
 * Checks how many visits exist for a specified page.
 * @param aURI
 *        nsIURI or address to look for.
 * @return number of visits found.
 */
function visits_in_database(aURI) {
  let url = aURI instanceof Ci.nsIURI ? aURI.spec : aURI;
  let stmt = DBConn().createStatement(
    `SELECT count(*) FROM moz_historyvisits v
     JOIN moz_places h ON h.id = v.place_id
     WHERE url_hash = hash(:url) AND url = :url`
  );
  stmt.params.url = url;
  try {
    if (!stmt.executeStep())
      return 0;
    return stmt.getInt64(0);
  } finally {
    stmt.finalize();
  }
}

/**
 * Checks that we don't have any bookmark
 */
function check_no_bookmarks() {
  let query = PlacesUtils.history.getNewQuery();
  let folders = [
    PlacesUtils.bookmarks.toolbarFolder,
    PlacesUtils.bookmarks.bookmarksMenuFolder,
    PlacesUtils.bookmarks.unfiledBookmarksFolder,
  ];
  query.setFolders(folders, 3);
  let options = PlacesUtils.history.getNewQueryOptions();
  options.queryType = Ci.nsINavHistoryQueryOptions.QUERY_TYPE_BOOKMARKS;
  let root = PlacesUtils.history.executeQuery(query, options).root;
  root.containerOpen = true;
  if (root.childCount != 0)
    do_throw("Unable to remove all bookmarks");
  root.containerOpen = false;
}

/**
 * Allows waiting for an observer notification once.
 *
 * @param aTopic
 *        Notification topic to observe.
 *
 * @return {Promise}
 * @resolves The array [aSubject, aData] from the observed notification.
 * @rejects Never.
 */
function promiseTopicObserved(aTopic) {
  return new Promise(resolve => {
    Services.obs.addObserver(function observe(aObsSubject, aObsTopic, aObsData) {
      Services.obs.removeObserver(observe, aObsTopic);
      resolve([aObsSubject, aObsData]);
<<<<<<< HEAD
    }, aTopic, false);
=======
    }, aTopic);
>>>>>>> a17af05f
  });
}

/**
 * Simulates a Places shutdown.
 */
var shutdownPlaces = function() {
  do_print("shutdownPlaces: starting");
  let promise = new Promise(resolve => {
    Services.obs.addObserver(resolve, "places-connection-closed");
  });
  let hs = PlacesUtils.history.QueryInterface(Ci.nsIObserver);
  hs.observe(null, "profile-change-teardown", null);
  do_print("shutdownPlaces: sent profile-change-teardown");
  hs.observe(null, "test-simulate-places-shutdown", null);
  do_print("shutdownPlaces: sent test-simulate-places-shutdown");
  return promise.then(() => {
    do_print("shutdownPlaces: complete");
  });
};

const FILENAME_BOOKMARKS_HTML = "bookmarks.html";
const FILENAME_BOOKMARKS_JSON = "bookmarks-" +
  (PlacesBackups.toISODateString(new Date())) + ".json";

/**
 * Creates a bookmarks.html file in the profile folder from a given source file.
 *
 * @param aFilename
 *        Name of the file to copy to the profile folder.  This file must
 *        exist in the directory that contains the test files.
 *
 * @return nsIFile object for the file.
 */
function create_bookmarks_html(aFilename) {
  if (!aFilename)
    do_throw("you must pass a filename to create_bookmarks_html function");
  remove_bookmarks_html();
  let bookmarksHTMLFile = gTestDir.clone();
  bookmarksHTMLFile.append(aFilename);
  do_check_true(bookmarksHTMLFile.exists());
  bookmarksHTMLFile.copyTo(gProfD, FILENAME_BOOKMARKS_HTML);
  let profileBookmarksHTMLFile = gProfD.clone();
  profileBookmarksHTMLFile.append(FILENAME_BOOKMARKS_HTML);
  do_check_true(profileBookmarksHTMLFile.exists());
  return profileBookmarksHTMLFile;
}


/**
 * Remove bookmarks.html file from the profile folder.
 */
function remove_bookmarks_html() {
  let profileBookmarksHTMLFile = gProfD.clone();
  profileBookmarksHTMLFile.append(FILENAME_BOOKMARKS_HTML);
  if (profileBookmarksHTMLFile.exists()) {
    profileBookmarksHTMLFile.remove(false);
    do_check_false(profileBookmarksHTMLFile.exists());
  }
}


/**
 * Check bookmarks.html file exists in the profile folder.
 *
 * @return nsIFile object for the file.
 */
function check_bookmarks_html() {
  let profileBookmarksHTMLFile = gProfD.clone();
  profileBookmarksHTMLFile.append(FILENAME_BOOKMARKS_HTML);
  do_check_true(profileBookmarksHTMLFile.exists());
  return profileBookmarksHTMLFile;
}


/**
 * Creates a JSON backup in the profile folder folder from a given source file.
 *
 * @param aFilename
 *        Name of the file to copy to the profile folder.  This file must
 *        exist in the directory that contains the test files.
 *
 * @return nsIFile object for the file.
 */
function create_JSON_backup(aFilename) {
  if (!aFilename)
    do_throw("you must pass a filename to create_JSON_backup function");
  let bookmarksBackupDir = gProfD.clone();
  bookmarksBackupDir.append("bookmarkbackups");
  if (!bookmarksBackupDir.exists()) {
    bookmarksBackupDir.create(Ci.nsIFile.DIRECTORY_TYPE, parseInt("0755", 8));
    do_check_true(bookmarksBackupDir.exists());
  }
  let profileBookmarksJSONFile = bookmarksBackupDir.clone();
  profileBookmarksJSONFile.append(FILENAME_BOOKMARKS_JSON);
  if (profileBookmarksJSONFile.exists()) {
    profileBookmarksJSONFile.remove();
  }
  let bookmarksJSONFile = gTestDir.clone();
  bookmarksJSONFile.append(aFilename);
  do_check_true(bookmarksJSONFile.exists());
  bookmarksJSONFile.copyTo(bookmarksBackupDir, FILENAME_BOOKMARKS_JSON);
  profileBookmarksJSONFile = bookmarksBackupDir.clone();
  profileBookmarksJSONFile.append(FILENAME_BOOKMARKS_JSON);
  do_check_true(profileBookmarksJSONFile.exists());
  return profileBookmarksJSONFile;
}


/**
 * Remove bookmarksbackup dir and all backups from the profile folder.
 */
function remove_all_JSON_backups() {
  let bookmarksBackupDir = gProfD.clone();
  bookmarksBackupDir.append("bookmarkbackups");
  if (bookmarksBackupDir.exists()) {
    bookmarksBackupDir.remove(true);
    do_check_false(bookmarksBackupDir.exists());
  }
}


/**
 * Check a JSON backup file for today exists in the profile folder.
 *
 * @param aIsAutomaticBackup The boolean indicates whether it's an automatic
 *        backup.
 * @return nsIFile object for the file.
 */
function check_JSON_backup(aIsAutomaticBackup) {
  let profileBookmarksJSONFile;
  if (aIsAutomaticBackup) {
    let bookmarksBackupDir = gProfD.clone();
    bookmarksBackupDir.append("bookmarkbackups");
    let files = bookmarksBackupDir.directoryEntries;
    while (files.hasMoreElements()) {
      let entry = files.getNext().QueryInterface(Ci.nsIFile);
      if (PlacesBackups.filenamesRegex.test(entry.leafName)) {
        profileBookmarksJSONFile = entry;
        break;
      }
    }
  } else {
    profileBookmarksJSONFile = gProfD.clone();
    profileBookmarksJSONFile.append("bookmarkbackups");
    profileBookmarksJSONFile.append(FILENAME_BOOKMARKS_JSON);
  }
  do_check_true(profileBookmarksJSONFile.exists());
  return profileBookmarksJSONFile;
}

/**
 * Returns the frecency of a url.
 *
 * @param aURI
 *        The URI or spec to get frecency for.
 * @return the frecency value.
 */
function frecencyForUrl(aURI) {
  let url = aURI;
  if (aURI instanceof Ci.nsIURI) {
    url = aURI.spec;
  } else if (aURI instanceof URL) {
    url = aURI.href;
  }
  let stmt = DBConn().createStatement(
    "SELECT frecency FROM moz_places WHERE url_hash = hash(?1) AND url = ?1"
  );
  stmt.bindByIndex(0, url);
  try {
    if (!stmt.executeStep()) {
      throw new Error("No result for frecency.");
    }
    return stmt.getInt32(0);
  } finally {
    stmt.finalize();
  }
}

/**
 * Returns the hidden status of a url.
 *
 * @param aURI
 *        The URI or spec to get hidden for.
 * @return @return true if the url is hidden, false otherwise.
 */
function isUrlHidden(aURI) {
  let url = aURI instanceof Ci.nsIURI ? aURI.spec : aURI;
  let stmt = DBConn().createStatement(
    "SELECT hidden FROM moz_places WHERE url_hash = hash(?1) AND url = ?1"
  );
  stmt.bindByIndex(0, url);
  if (!stmt.executeStep())
    throw new Error("No result for hidden.");
  let hidden = stmt.getInt32(0);
  stmt.finalize();

  return !!hidden;
}

/**
 * Compares two times in usecs, considering eventual platform timers skews.
 *
 * @param aTimeBefore
 *        The older time in usecs.
 * @param aTimeAfter
 *        The newer time in usecs.
 * @return true if times are ordered, false otherwise.
 */
function is_time_ordered(before, after) {
  // Windows has an estimated 16ms timers precision, since Date.now() and
  // PR_Now() use different code atm, the results can be unordered by this
  // amount of time.  See bug 558745 and bug 557406.
  let isWindows = ("@mozilla.org/windows-registry-key;1" in Cc);
  // Just to be safe we consider 20ms.
  let skew = isWindows ? 20000000 : 0;
  return after - before > -skew;
}

/**
 * Shutdowns Places, invoking the callback when the connection has been closed.
 *
 * @param aCallback
 *        Function to be called when done.
 */
function waitForConnectionClosed(aCallback) {
  promiseTopicObserved("places-connection-closed").then(aCallback);
  shutdownPlaces();
}

/**
 * Tests if a given guid is valid for use in Places or not.
 *
 * @param aGuid
 *        The guid to test.
 * @param [optional] aStack
 *        The stack frame used to report the error.
 */
function do_check_valid_places_guid(aGuid,
                                    aStack) {
  if (!aStack) {
    aStack = Components.stack.caller;
  }
  do_check_true(/^[a-zA-Z0-9\-_]{12}$/.test(aGuid), aStack);
}

/**
 * Retrieves the guid for a given uri.
 *
 * @param aURI
 *        The uri to check.
 * @param [optional] aStack
 *        The stack frame used to report the error.
 * @return the associated the guid.
 */
function do_get_guid_for_uri(aURI,
                             aStack) {
  if (!aStack) {
    aStack = Components.stack.caller;
  }
  let stmt = DBConn().createStatement(
    `SELECT guid
     FROM moz_places
     WHERE url_hash = hash(:url) AND url = :url`
  );
  stmt.params.url = aURI.spec;
  do_check_true(stmt.executeStep(), aStack);
  let guid = stmt.row.guid;
  stmt.finalize();
  do_check_valid_places_guid(guid, aStack);
  return guid;
}

/**
 * Tests that a guid was set in moz_places for a given uri.
 *
 * @param aURI
 *        The uri to check.
 * @param [optional] aGUID
 *        The expected guid in the database.
 */
function do_check_guid_for_uri(aURI,
                               aGUID) {
  let caller = Components.stack.caller;
  let guid = do_get_guid_for_uri(aURI, caller);
  if (aGUID) {
    do_check_valid_places_guid(aGUID, caller);
    do_check_eq(guid, aGUID, caller);
  }
}

/**
 * Retrieves the guid for a given bookmark.
 *
 * @param aId
 *        The bookmark id to check.
 * @param [optional] aStack
 *        The stack frame used to report the error.
 * @return the associated the guid.
 */
function do_get_guid_for_bookmark(aId,
                                  aStack) {
  if (!aStack) {
    aStack = Components.stack.caller;
  }
  let stmt = DBConn().createStatement(
    `SELECT guid
     FROM moz_bookmarks
     WHERE id = :item_id`
  );
  stmt.params.item_id = aId;
  do_check_true(stmt.executeStep(), aStack);
  let guid = stmt.row.guid;
  stmt.finalize();
  do_check_valid_places_guid(guid, aStack);
  return guid;
}

/**
 * Tests that a guid was set in moz_places for a given bookmark.
 *
 * @param aId
 *        The bookmark id to check.
 * @param [optional] aGUID
 *        The expected guid in the database.
 */
function do_check_guid_for_bookmark(aId,
                                    aGUID) {
  let caller = Components.stack.caller;
  let guid = do_get_guid_for_bookmark(aId, caller);
  if (aGUID) {
    do_check_valid_places_guid(aGUID, caller);
    do_check_eq(guid, aGUID, caller);
  }
}

/**
 * Compares 2 arrays returning whether they contains the same elements.
 *
 * @param a1
 *        First array to compare.
 * @param a2
 *        Second array to compare.
 * @param [optional] sorted
 *        Whether the comparison should take in count position of the elements.
 * @return true if the arrays contain the same elements, false otherwise.
 */
function do_compare_arrays(a1, a2, sorted) {
  if (a1.length != a2.length)
    return false;

  if (sorted) {
    return a1.every((e, i) => e == a2[i]);
  }
  return a1.filter(e => !a2.includes(e)).length == 0 &&
         a2.filter(e => !a1.includes(e)).length == 0;
}

/**
 * Generic nsINavBookmarkObserver that doesn't implement anything, but provides
 * dummy methods to prevent errors about an object not having a certain method.
 */
function NavBookmarkObserver() {}

NavBookmarkObserver.prototype = {
  onBeginUpdateBatch() {},
  onEndUpdateBatch() {},
  onItemAdded() {},
  onItemRemoved() {},
  onItemChanged() {},
  onItemVisited() {},
  onItemMoved() {},
  QueryInterface: XPCOMUtils.generateQI([
    Ci.nsINavBookmarkObserver,
  ])
};

/**
 * Generic nsINavHistoryObserver that doesn't implement anything, but provides
 * dummy methods to prevent errors about an object not having a certain method.
 */
function NavHistoryObserver() {}

NavHistoryObserver.prototype = {
  onBeginUpdateBatch() {},
  onEndUpdateBatch() {},
  onVisit() {},
  onTitleChanged() {},
  onDeleteURI() {},
  onClearHistory() {},
  onPageChanged() {},
  onDeleteVisits() {},
  QueryInterface: XPCOMUtils.generateQI([
    Ci.nsINavHistoryObserver,
  ])
};

/**
 * Generic nsINavHistoryResultObserver that doesn't implement anything, but
 * provides dummy methods to prevent errors about an object not having a certain
 * method.
 */
function NavHistoryResultObserver() {}

NavHistoryResultObserver.prototype = {
  batching() {},
  containerStateChanged() {},
  invalidateContainer() {},
  nodeAnnotationChanged() {},
  nodeDateAddedChanged() {},
  nodeHistoryDetailsChanged() {},
  nodeIconChanged() {},
  nodeInserted() {},
  nodeKeywordChanged() {},
  nodeLastModifiedChanged() {},
  nodeMoved() {},
  nodeRemoved() {},
  nodeTagsChanged() {},
  nodeTitleChanged() {},
  nodeURIChanged() {},
  sortingChanged() {},
  QueryInterface: XPCOMUtils.generateQI([
    Ci.nsINavHistoryResultObserver,
  ])
};

/**
 * Asynchronously check a url is visited.
 *
 * @param aURI The URI.
 * @return {Promise}
 * @resolves When the check has been added successfully.
 * @rejects JavaScript exception.
 */
function promiseIsURIVisited(aURI) {
<<<<<<< HEAD
  let deferred = Promise.defer();

  PlacesUtils.asyncHistory.isURIVisited(aURI, function(unused, aIsVisited) {
    deferred.resolve(aIsVisited);
  });
=======
  return new Promise(resolve => {
>>>>>>> a17af05f

    PlacesUtils.asyncHistory.isURIVisited(aURI, function(unused, aIsVisited) {
      resolve(aIsVisited);
    });

  });
}

function checkBookmarkObject(info) {
  do_check_valid_places_guid(info.guid);
  do_check_valid_places_guid(info.parentGuid);
  Assert.ok(typeof info.index == "number", "index should be a number");
  Assert.ok(info.dateAdded.constructor.name == "Date", "dateAdded should be a Date");
  Assert.ok(info.lastModified.constructor.name == "Date", "lastModified should be a Date");
  Assert.ok(info.lastModified >= info.dateAdded, "lastModified should never be smaller than dateAdded");
  Assert.ok(typeof info.type == "number", "type should be a number");
}

/**
 * Reads foreign_count value for a given url.
 */
async function foreign_count(url) {
  if (url instanceof Ci.nsIURI)
    url = url.spec;
  let db = await PlacesUtils.promiseDBConnection();
  let rows = await db.executeCached(
    `SELECT foreign_count FROM moz_places
     WHERE url_hash = hash(:url) AND url = :url
    `, { url });
  return rows.length == 0 ? 0 : rows[0].getResultByName("foreign_count");
}

function compareAscending(a, b) {
  if (a > b) {
    return 1;
  }
  if (a < b) {
    return -1;
  }
  return 0;
}

function sortBy(array, prop) {
  return array.sort((a, b) => compareAscending(a[prop], b[prop]));
<<<<<<< HEAD
=======
}

/**
 * Asynchronously set the favicon associated with a page.
 * @param page
 *        The page's URL
 * @param icon
 *        The URL of the favicon to be set.
 * @param [optional] forceReload
 *        Whether to enforce reloading the icon.
 */
function setFaviconForPage(page, icon, forceReload = true) {
  let pageURI = page instanceof Ci.nsIURI ? page
                                          : NetUtil.newURI(new URL(page).href);
  let iconURI = icon instanceof Ci.nsIURI ? icon
                                          : NetUtil.newURI(new URL(icon).href);
  return new Promise(resolve => {
    PlacesUtils.favicons.setAndFetchFaviconForPage(
      pageURI, iconURI, forceReload,
      PlacesUtils.favicons.FAVICON_LOAD_NON_PRIVATE,
      resolve,
      Services.scriptSecurityManager.getSystemPrincipal()
    );
  });
}

function getFaviconUrlForPage(page, width = 0) {
  let pageURI = page instanceof Ci.nsIURI ? page
                                          : NetUtil.newURI(new URL(page).href);
  return new Promise((resolve, reject) => {
    PlacesUtils.favicons.getFaviconURLForPage(pageURI, iconURI => {
      if (iconURI)
        resolve(iconURI.spec);
      else
        reject("Unable to find an icon for " + pageURI.spec);
    }, width);
  });
}

function getFaviconDataForPage(page, width = 0) {
  let pageURI = page instanceof Ci.nsIURI ? page
                                          : NetUtil.newURI(new URL(page).href);
  return new Promise(resolve => {
    PlacesUtils.favicons.getFaviconDataForPage(pageURI, (iconUri, len, data, mimeType) => {
      resolve({ data, mimeType });
    }, width);
  });
}

/**
 * Asynchronously compares contents from 2 favicon urls.
 */
async function compareFavicons(icon1, icon2, msg) {
  icon1 = new URL(icon1 instanceof Ci.nsIURI ? icon1.spec : icon1);
  icon2 = new URL(icon2 instanceof Ci.nsIURI ? icon2.spec : icon2);

  function getIconData(icon) {
    return new Promise((resolve, reject) => {
      NetUtil.asyncFetch({
        uri: icon.href, loadUsingSystemPrincipal: true,
        contentPolicyType: Ci.nsIContentPolicy.TYPE_INTERNAL_IMAGE_FAVICON
      }, function(inputStream, status) {
          if (!Components.isSuccessCode(status))
            reject();
          let size = inputStream.available();
          resolve(NetUtil.readInputStreamToString(inputStream, size));
      });
    });
  }

  let data1 = await getIconData(icon1);
  Assert.ok(data1.length > 0, "Should fetch icon data");
  let data2 = await getIconData(icon2);
  Assert.ok(data2.length > 0, "Should fetch icon data");
  Assert.deepEqual(data1, data2, msg);
}

/**
 * Get the internal "root" folder name for an item, specified by its itemId.
 * If the itemId does not point to a root folder, null is returned.
 *
 * @param aItemId
 *        the item id.
 * @return the internal-root name for the root folder, if aItemId points
 * to such folder, null otherwise.
 */
function mapItemIdToInternalRootName(aItemId) {
  switch (aItemId) {
    case PlacesUtils.placesRootId:
      return "placesRoot";
    case PlacesUtils.bookmarksMenuFolderId:
      return "bookmarksMenuFolder";
    case PlacesUtils.toolbarFolderId:
      return "toolbarFolder";
    case PlacesUtils.unfiledBookmarksFolderId:
      return "unfiledBookmarksFolder";
    case PlacesUtils.mobileFolderId:
      return "mobileFolder";
  }
  return null;
>>>>>>> a17af05f
}<|MERGE_RESOLUTION|>--- conflicted
+++ resolved
@@ -6,11 +6,7 @@
 // It is expected that the test files importing this file define Cu etc.
 /* global Cu, Ci, Cc, Cr */
 
-<<<<<<< HEAD
-const CURRENT_SCHEMA_VERSION = 36;
-=======
 const CURRENT_SCHEMA_VERSION = 38;
->>>>>>> a17af05f
 const FIRST_UPGRADABLE_SCHEMA_VERSION = 11;
 
 const NS_APP_USER_PROFILE_50_DIR = "ProfD";
@@ -378,11 +374,7 @@
     Services.obs.addObserver(function observe(aObsSubject, aObsTopic, aObsData) {
       Services.obs.removeObserver(observe, aObsTopic);
       resolve([aObsSubject, aObsData]);
-<<<<<<< HEAD
-    }, aTopic, false);
-=======
     }, aTopic);
->>>>>>> a17af05f
   });
 }
 
@@ -818,15 +810,7 @@
  * @rejects JavaScript exception.
  */
 function promiseIsURIVisited(aURI) {
-<<<<<<< HEAD
-  let deferred = Promise.defer();
-
-  PlacesUtils.asyncHistory.isURIVisited(aURI, function(unused, aIsVisited) {
-    deferred.resolve(aIsVisited);
-  });
-=======
   return new Promise(resolve => {
->>>>>>> a17af05f
 
     PlacesUtils.asyncHistory.isURIVisited(aURI, function(unused, aIsVisited) {
       resolve(aIsVisited);
@@ -871,8 +855,6 @@
 
 function sortBy(array, prop) {
   return array.sort((a, b) => compareAscending(a[prop], b[prop]));
-<<<<<<< HEAD
-=======
 }
 
 /**
@@ -973,5 +955,4 @@
       return "mobileFolder";
   }
   return null;
->>>>>>> a17af05f
 }