/* This Source Code Form is subject to the terms of the Mozilla Public
 * License, v. 2.0. If a copy of the MPL was not distributed with this
 * file, You can obtain one at http://mozilla.org/MPL/2.0/. */

#include "mozilla/ArrayUtils.h"
#include "mozilla/Attributes.h"
#include "mozilla/DebugOnly.h"
#include "mozilla/ScopeExit.h"

#include "Database.h"

#include "nsIAnnotationService.h"
#include "nsINavBookmarksService.h"
#include "nsIInterfaceRequestorUtils.h"
#include "nsIFile.h"
#include "nsIWritablePropertyBag2.h"

#include "nsNavHistory.h"
#include "nsPlacesTables.h"
#include "nsPlacesIndexes.h"
#include "nsPlacesTriggers.h"
#include "nsPlacesMacros.h"
#include "nsVariant.h"
#include "SQLFunctions.h"
#include "Helpers.h"
#include "nsFaviconService.h"

#include "nsAppDirectoryServiceDefs.h"
#include "nsDirectoryServiceUtils.h"
#include "prenv.h"
#include "prsystem.h"
#include "nsPrintfCString.h"
#include "mozilla/Preferences.h"
#include "mozilla/Services.h"
#include "mozilla/Unused.h"
#include "prtime.h"

#include "nsXULAppAPI.h"

// Time between corrupt database backups.
#define RECENT_BACKUP_TIME_MICROSEC (int64_t)86400 * PR_USEC_PER_SEC // 24H

// Filename of the database.
#define DATABASE_FILENAME NS_LITERAL_STRING("places.sqlite")
// Filename used to backup corrupt databases.
#define DATABASE_CORRUPT_FILENAME NS_LITERAL_STRING("places.sqlite.corrupt")
// Filename of the icons database.
#define DATABASE_FAVICONS_FILENAME NS_LITERAL_STRING("favicons.sqlite")

// Set when the database file was found corrupt by a previous maintenance.
#define PREF_FORCE_DATABASE_REPLACEMENT "places.database.replaceOnStartup"

// Set to specify the size of the places database growth increments in kibibytes
#define PREF_GROWTH_INCREMENT_KIB "places.database.growthIncrementKiB"

// Set to disable the default robust storage and use volatile, in-memory
// storage without robust transaction flushing guarantees. This makes
// SQLite use much less I/O at the cost of losing data when things crash.
// The pref is only honored if an environment variable is set. The env
// variable is intentionally named something scary to help prevent someone
// from thinking it is a useful performance optimization they should enable.
#define PREF_DISABLE_DURABILITY "places.database.disableDurability"
#define ENV_ALLOW_CORRUPTION "ALLOW_PLACES_DATABASE_TO_LOSE_DATA_AND_BECOME_CORRUPT"

// The maximum url length we can store in history.
// We do not add to history URLs longer than this value.
#define PREF_HISTORY_MAXURLLEN "places.history.maxUrlLength"
// This number is mostly a guess based on various facts:
// * IE didn't support urls longer than 2083 chars
// * Sitemaps protocol used to support a maximum of 2048 chars
// * Various SEO guides suggest to not go over 2000 chars
// * Various apps/services are known to have issues over 2000 chars
// * RFC 2616 - HTTP/1.1 suggests being cautious about depending
//   on URI lengths above 255 bytes
#define PREF_HISTORY_MAXURLLEN_DEFAULT 2000

// Maximum size for the WAL file.
// For performance reasons this should be as large as possible, so that more
// transactions can fit into it, and the checkpoint cost is paid less often.
// At the same time, since we use synchronous = NORMAL, an fsync happens only
// at checkpoint time, so we don't want the WAL to grow too much and risk to
// lose all the contained transactions on a crash.
#define DATABASE_MAX_WAL_BYTES 2048000

// Since exceeding the journal limit will cause a truncate, we allow a slightly
// larger limit than DATABASE_MAX_WAL_BYTES to reduce the number of truncates.
// This is the number of bytes the journal can grow over the maximum wal size
// before being truncated.
#define DATABASE_JOURNAL_OVERHEAD_BYTES 2048000

#define BYTES_PER_KIBIBYTE 1024

// How much time Sqlite can wait before returning a SQLITE_BUSY error.
#define DATABASE_BUSY_TIMEOUT_MS 100

// Old Sync GUID annotation.
#define SYNCGUID_ANNO NS_LITERAL_CSTRING("sync/guid")

// Places string bundle, contains internationalized bookmark root names.
#define PLACES_BUNDLE "chrome://places/locale/places.properties"

// Livemarks annotations.
#define LMANNO_FEEDURI "livemark/feedURI"
#define LMANNO_SITEURI "livemark/siteURI"

#define MOBILE_ROOT_GUID "mobile______"
#define MOBILE_ROOT_ANNO "mobile/bookmarksRoot"

// We use a fixed title for the mobile root to avoid marking the database as
// corrupt if we can't look up the localized title in the string bundle. Sync
// sets the title to the localized version when it creates the left pane query.
#define MOBILE_ROOT_TITLE "mobile"

using namespace mozilla;

namespace mozilla {
namespace places {

namespace {

////////////////////////////////////////////////////////////////////////////////
//// Helpers

/**
 * Checks whether exists a database backup created not longer than
 * RECENT_BACKUP_TIME_MICROSEC ago.
 */
bool
hasRecentCorruptDB()
{
  MOZ_ASSERT(NS_IsMainThread());

  nsCOMPtr<nsIFile> profDir;
  NS_GetSpecialDirectory(NS_APP_USER_PROFILE_50_DIR, getter_AddRefs(profDir));
  NS_ENSURE_TRUE(profDir, false);
  nsCOMPtr<nsISimpleEnumerator> entries;
  profDir->GetDirectoryEntries(getter_AddRefs(entries));
  NS_ENSURE_TRUE(entries, false);
  bool hasMore;
  while (NS_SUCCEEDED(entries->HasMoreElements(&hasMore)) && hasMore) {
    nsCOMPtr<nsISupports> next;
    entries->GetNext(getter_AddRefs(next));
    NS_ENSURE_TRUE(next, false);
    nsCOMPtr<nsIFile> currFile = do_QueryInterface(next);
    NS_ENSURE_TRUE(currFile, false);

    nsAutoString leafName;
    if (NS_SUCCEEDED(currFile->GetLeafName(leafName)) &&
        leafName.Length() >= DATABASE_CORRUPT_FILENAME.Length() &&
        leafName.Find(".corrupt", DATABASE_FILENAME.Length()) != -1) {
      PRTime lastMod = 0;
      currFile->GetLastModifiedTime(&lastMod);
      NS_ENSURE_TRUE(lastMod > 0, false);
      return (PR_Now() - lastMod) > RECENT_BACKUP_TIME_MICROSEC;
    }
  }
  return false;
}

/**
 * Sets the connection journal mode to one of the JOURNAL_* types.
 *
 * @param aDBConn
 *        The database connection.
 * @param aJournalMode
 *        One of the JOURNAL_* types.
 * @returns the current journal mode.
 * @note this may return a different journal mode than the required one, since
 *       setting it may fail.
 */
enum JournalMode
SetJournalMode(nsCOMPtr<mozIStorageConnection>& aDBConn,
               enum JournalMode aJournalMode)
{
  MOZ_ASSERT(NS_IsMainThread());
  nsAutoCString journalMode;
  switch (aJournalMode) {
    default:
      MOZ_FALLTHROUGH_ASSERT("Trying to set an unknown journal mode.");
      // Fall through to the default DELETE journal.
    case JOURNAL_DELETE:
      journalMode.AssignLiteral("delete");
      break;
    case JOURNAL_TRUNCATE:
      journalMode.AssignLiteral("truncate");
      break;
    case JOURNAL_MEMORY:
      journalMode.AssignLiteral("memory");
      break;
    case JOURNAL_WAL:
      journalMode.AssignLiteral("wal");
      break;
  }

  nsCOMPtr<mozIStorageStatement> statement;
  nsAutoCString query(MOZ_STORAGE_UNIQUIFY_QUERY_STR "PRAGMA journal_mode = ");
  query.Append(journalMode);
  aDBConn->CreateStatement(query, getter_AddRefs(statement));
  NS_ENSURE_TRUE(statement, JOURNAL_DELETE);

  bool hasResult = false;
  if (NS_SUCCEEDED(statement->ExecuteStep(&hasResult)) && hasResult &&
      NS_SUCCEEDED(statement->GetUTF8String(0, journalMode))) {
    if (journalMode.EqualsLiteral("delete")) {
      return JOURNAL_DELETE;
    }
    if (journalMode.EqualsLiteral("truncate")) {
      return JOURNAL_TRUNCATE;
    }
    if (journalMode.EqualsLiteral("memory")) {
      return JOURNAL_MEMORY;
    }
    if (journalMode.EqualsLiteral("wal")) {
      return JOURNAL_WAL;
    }
    MOZ_ASSERT(false, "Got an unknown journal mode.");
  }

  return JOURNAL_DELETE;
}

nsresult
CreateRoot(nsCOMPtr<mozIStorageConnection>& aDBConn,
           const nsCString& aRootName, const nsCString& aGuid,
           const nsAString& titleString)
{
  MOZ_ASSERT(NS_IsMainThread());

  // The position of the new item in its folder.
  static int32_t itemPosition = 0;

  // A single creation timestamp for all roots so that the root folder's
  // last modification time isn't earlier than its childrens' creation time.
  static PRTime timestamp = 0;
  if (!timestamp)
    timestamp = RoundedPRNow();

  // Create a new bookmark folder for the root.
  nsCOMPtr<mozIStorageStatement> stmt;
  nsresult rv = aDBConn->CreateStatement(NS_LITERAL_CSTRING(
    "INSERT INTO moz_bookmarks "
      "(type, position, title, dateAdded, lastModified, guid, parent, "
       "syncChangeCounter, syncStatus) "
    "VALUES (:item_type, :item_position, :item_title,"
            ":date_added, :last_modified, :guid, "
            "IFNULL((SELECT id FROM moz_bookmarks WHERE parent = 0), 0), "
            "1, :sync_status)"
  ), getter_AddRefs(stmt));
  if (NS_FAILED(rv)) return rv;

  rv = stmt->BindInt32ByName(NS_LITERAL_CSTRING("item_type"),
                             nsINavBookmarksService::TYPE_FOLDER);
  if (NS_FAILED(rv)) return rv;
  rv = stmt->BindInt32ByName(NS_LITERAL_CSTRING("item_position"), itemPosition);
  if (NS_FAILED(rv)) return rv;
  rv = stmt->BindUTF8StringByName(NS_LITERAL_CSTRING("item_title"),
                                  NS_ConvertUTF16toUTF8(titleString));
  if (NS_FAILED(rv)) return rv;
  rv = stmt->BindInt64ByName(NS_LITERAL_CSTRING("date_added"), timestamp);
  if (NS_FAILED(rv)) return rv;
  rv = stmt->BindInt64ByName(NS_LITERAL_CSTRING("last_modified"), timestamp);
  if (NS_FAILED(rv)) return rv;
  rv = stmt->BindUTF8StringByName(NS_LITERAL_CSTRING("guid"), aGuid);
  if (NS_FAILED(rv)) return rv;
  rv = stmt->BindInt32ByName(NS_LITERAL_CSTRING("sync_status"),
                             nsINavBookmarksService::SYNC_STATUS_NEW);
  if (NS_FAILED(rv)) return rv;
  rv = stmt->Execute();
  if (NS_FAILED(rv)) return rv;

  // The 'places' root is a folder containing the other roots.
  // The first bookmark in a folder has position 0.
  if (!aRootName.EqualsLiteral("places"))
    ++itemPosition;

  return NS_OK;
}

nsresult
SetupDurability(nsCOMPtr<mozIStorageConnection>& aDBConn, int32_t aDBPageSize) {
  nsresult rv;
  if (PR_GetEnv(ENV_ALLOW_CORRUPTION) &&
      Preferences::GetBool(PREF_DISABLE_DURABILITY, false)) {
    // Volatile storage was requested. Use the in-memory journal (no
    // filesystem I/O) and don't sync the filesystem after writing.
    SetJournalMode(aDBConn, JOURNAL_MEMORY);
    rv = aDBConn->ExecuteSimpleSQL(NS_LITERAL_CSTRING(
      "PRAGMA synchronous = OFF"));
    NS_ENSURE_SUCCESS(rv, rv);
  } else {
    // Be sure to set journal mode after page_size.  WAL would prevent the change
    // otherwise.
    if (JOURNAL_WAL == SetJournalMode(aDBConn, JOURNAL_WAL)) {
      // Set the WAL journal size limit.
      int32_t checkpointPages =
        static_cast<int32_t>(DATABASE_MAX_WAL_BYTES / aDBPageSize);
      nsAutoCString checkpointPragma("PRAGMA wal_autocheckpoint = ");
      checkpointPragma.AppendInt(checkpointPages);
      rv = aDBConn->ExecuteSimpleSQL(checkpointPragma);
      NS_ENSURE_SUCCESS(rv, rv);
    }
    else {
      // Ignore errors, if we fail here the database could be considered corrupt
      // and we won't be able to go on, even if it's just matter of a bogus file
      // system.  The default mode (DELETE) will be fine in such a case.
      (void)SetJournalMode(aDBConn, JOURNAL_TRUNCATE);

      // Set synchronous to FULL to ensure maximum data integrity, even in
      // case of crashes or unclean shutdowns.
      rv = aDBConn->ExecuteSimpleSQL(NS_LITERAL_CSTRING(
          "PRAGMA synchronous = FULL"));
      NS_ENSURE_SUCCESS(rv, rv);
    }
  }

  // The journal is usually free to grow for performance reasons, but it never
  // shrinks back.  Since the space taken may be problematic, limit its size.
  nsAutoCString journalSizePragma("PRAGMA journal_size_limit = ");
  journalSizePragma.AppendInt(DATABASE_MAX_WAL_BYTES + DATABASE_JOURNAL_OVERHEAD_BYTES);
  (void)aDBConn->ExecuteSimpleSQL(journalSizePragma);

  // Grow places in |growthIncrementKiB| increments to limit fragmentation on disk.
  // By default, it's 5 MB.
  int32_t growthIncrementKiB =
    Preferences::GetInt(PREF_GROWTH_INCREMENT_KIB, 5 * BYTES_PER_KIBIBYTE);
  if (growthIncrementKiB > 0) {
    (void)aDBConn->SetGrowthIncrement(growthIncrementKiB * BYTES_PER_KIBIBYTE, EmptyCString());
  }
  return NS_OK;
}

nsresult
AttachDatabase(nsCOMPtr<mozIStorageConnection>& aDBConn,
               const nsACString& aPath,
               const nsACString& aName) {
  nsCOMPtr<mozIStorageStatement> stmt;
  nsresult rv = aDBConn->CreateStatement(
    NS_LITERAL_CSTRING("ATTACH DATABASE :path AS ") + aName,
    getter_AddRefs(stmt));
  NS_ENSURE_SUCCESS(rv, rv);
  rv = stmt->BindUTF8StringByName(NS_LITERAL_CSTRING("path"), aPath);
  NS_ENSURE_SUCCESS(rv, rv);
  rv = stmt->Execute();
  NS_ENSURE_SUCCESS(rv, rv);

  // The journal limit must be set apart for each database.
  nsAutoCString journalSizePragma("PRAGMA favicons.journal_size_limit = ");
  journalSizePragma.AppendInt(DATABASE_MAX_WAL_BYTES + DATABASE_JOURNAL_OVERHEAD_BYTES);
  Unused << aDBConn->ExecuteSimpleSQL(journalSizePragma);

  return NS_OK;
}

} // namespace

////////////////////////////////////////////////////////////////////////////////
//// Database

PLACES_FACTORY_SINGLETON_IMPLEMENTATION(Database, gDatabase)

NS_IMPL_ISUPPORTS(Database
, nsIObserver
, nsISupportsWeakReference
)

Database::Database()
  : mMainThreadStatements(mMainConn)
  , mMainThreadAsyncStatements(mMainConn)
  , mAsyncThreadStatements(mMainConn)
  , mDBPageSize(0)
  , mDatabaseStatus(nsINavHistoryService::DATABASE_STATUS_OK)
  , mClosed(false)
  , mClientsShutdown(new ClientsShutdownBlocker())
  , mConnectionShutdown(new ConnectionShutdownBlocker(this))
  , mMaxUrlLength(0)
  , mCacheObservers(TOPIC_PLACES_INIT_COMPLETE)
{
  MOZ_ASSERT(!XRE_IsContentProcess(),
             "Cannot instantiate Places in the content process");
  // Attempting to create two instances of the service?
  MOZ_ASSERT(!gDatabase);
  gDatabase = this;
}

already_AddRefed<nsIAsyncShutdownClient>
Database::GetProfileChangeTeardownPhase()
{
  nsCOMPtr<nsIAsyncShutdownService> asyncShutdownSvc = services::GetAsyncShutdown();
  MOZ_ASSERT(asyncShutdownSvc);
  if (NS_WARN_IF(!asyncShutdownSvc)) {
    return nullptr;
  }

  // Consumers of Places should shutdown before us, at profile-change-teardown.
  nsCOMPtr<nsIAsyncShutdownClient> shutdownPhase;
  DebugOnly<nsresult> rv = asyncShutdownSvc->
    GetProfileChangeTeardown(getter_AddRefs(shutdownPhase));
  MOZ_ASSERT(NS_SUCCEEDED(rv));
  return shutdownPhase.forget();
}

already_AddRefed<nsIAsyncShutdownClient>
Database::GetProfileBeforeChangePhase()
{
  nsCOMPtr<nsIAsyncShutdownService> asyncShutdownSvc = services::GetAsyncShutdown();
  MOZ_ASSERT(asyncShutdownSvc);
  if (NS_WARN_IF(!asyncShutdownSvc)) {
    return nullptr;
  }

  // Consumers of Places should shutdown before us, at profile-change-teardown.
  nsCOMPtr<nsIAsyncShutdownClient> shutdownPhase;
  DebugOnly<nsresult> rv = asyncShutdownSvc->
    GetProfileBeforeChange(getter_AddRefs(shutdownPhase));
  MOZ_ASSERT(NS_SUCCEEDED(rv));
  return shutdownPhase.forget();
}

Database::~Database()
{
}

bool
Database::IsShutdownStarted() const
{
  if (!mConnectionShutdown) {
    // We have already broken the cycle between `this` and `mConnectionShutdown`.
    return true;
  }
  return mConnectionShutdown->IsStarted();
}

already_AddRefed<mozIStorageAsyncStatement>
Database::GetAsyncStatement(const nsACString& aQuery)
{
  if (IsShutdownStarted() || NS_FAILED(EnsureConnection())) {
    return nullptr;
  }

  MOZ_ASSERT(NS_IsMainThread());
  return mMainThreadAsyncStatements.GetCachedStatement(aQuery);
}

already_AddRefed<mozIStorageStatement>
Database::GetStatement(const nsACString& aQuery)
{
  if (IsShutdownStarted()) {
    return nullptr;
  }
  if (NS_IsMainThread()) {
    if (NS_FAILED(EnsureConnection())) {
      return nullptr;
    }
    return mMainThreadStatements.GetCachedStatement(aQuery);
  }
  // In the async case, the connection must have been started on the main-thread
  // already.
  MOZ_ASSERT(mMainConn);
  return mAsyncThreadStatements.GetCachedStatement(aQuery);
}

already_AddRefed<nsIAsyncShutdownClient>
Database::GetClientsShutdown()
{
  if (mClientsShutdown)
    return mClientsShutdown->GetClient();
  return nullptr;
}

already_AddRefed<nsIAsyncShutdownClient>
Database::GetConnectionShutdown()
{
  if (mConnectionShutdown)
    return mConnectionShutdown->GetClient();
  return nullptr;
}

// static
already_AddRefed<Database>
Database::GetDatabase()
{
  if (PlacesShutdownBlocker::IsStarted()) {
    return nullptr;
  }
  return GetSingleton();
}

nsresult
Database::Init()
{
  MOZ_ASSERT(NS_IsMainThread());

<<<<<<< HEAD
  bool initSucceeded = false;
  auto guard = MakeScopeExit([&]() {
    if (!initSucceeded) {
      // If we bail out early here without doing anything else, the Database object
      // will leak due to the cycle between the shutdown blockers and itself, so
      // let's break the cycle first.
      Shutdown();
    }
  });

  nsCOMPtr<mozIStorageService> storage =
    do_GetService(MOZ_STORAGE_SERVICE_CONTRACTID);
  NS_ENSURE_STATE(storage);

  // Init the database file and connect to it.
  bool databaseCreated = false;
  nsresult rv = InitDatabaseFile(storage, &databaseCreated);
  if (NS_SUCCEEDED(rv) && databaseCreated) {
    mDatabaseStatus = nsINavHistoryService::DATABASE_STATUS_CREATE;
  }
  else if (rv == NS_ERROR_FILE_CORRUPTED) {
    // The database is corrupt, backup and replace it with a new one.
    mDatabaseStatus = nsINavHistoryService::DATABASE_STATUS_CORRUPT;
    rv = BackupAndReplaceDatabaseFile(storage);
    // Fallback to catch-all handler, that notifies a database locked failure.
  }

  // If the database connection still cannot be opened, it may just be locked
  // by third parties.  Send out a notification and interrupt initialization.
  if (NS_FAILED(rv)) {
    RefPtr<PlacesEvent> lockedEvent = new PlacesEvent(TOPIC_DATABASE_LOCKED);
    (void)NS_DispatchToMainThread(lockedEvent);
    return rv;
  }

  // Initialize the database schema.  In case of failure the existing schema is
  // is corrupt or incoherent, thus the database should be replaced.
  bool databaseMigrated = false;
  rv = InitSchema(&databaseMigrated);
  if (NS_FAILED(rv)) {
    mDatabaseStatus = nsINavHistoryService::DATABASE_STATUS_CORRUPT;
    rv = BackupAndReplaceDatabaseFile(storage);
    NS_ENSURE_SUCCESS(rv, rv);
    // Try to initialize the schema again on the new database.
    rv = InitSchema(&databaseMigrated);
    NS_ENSURE_SUCCESS(rv, rv);
  }

  if (databaseMigrated) {
    mDatabaseStatus = nsINavHistoryService::DATABASE_STATUS_UPGRADED;
  }

  if (mDatabaseStatus != nsINavHistoryService::DATABASE_STATUS_OK) {
    rv = updateSQLiteStatistics(MainConn());
    NS_ENSURE_SUCCESS(rv, rv);
  }

  // Initialize here all the items that are not part of the on-disk database,
  // like views, temp triggers or temp tables.  The database should not be
  // considered corrupt if any of the following fails.

  rv = InitTempEntities();
  NS_ENSURE_SUCCESS(rv, rv);

  // Notify we have finished database initialization.
  // Enqueue the notification, so if we init another service that requires
  // nsNavHistoryService we don't recursive try to get it.
  RefPtr<PlacesEvent> completeEvent =
    new PlacesEvent(TOPIC_PLACES_INIT_COMPLETE);
  rv = NS_DispatchToMainThread(completeEvent);
  NS_ENSURE_SUCCESS(rv, rv);

  // At this point we know the Database object points to a valid connection
  // and we need to setup async shutdown.
  initSucceeded = true;
=======
  // DO NOT FAIL HERE, otherwise we would never break the cycle between this
  // object and the shutdown blockers, causing unexpected leaks.

>>>>>>> a17af05f
  {
    // First of all Places clients should block profile-change-teardown.
    nsCOMPtr<nsIAsyncShutdownClient> shutdownPhase = GetProfileChangeTeardownPhase();
    MOZ_ASSERT(shutdownPhase);
    if (shutdownPhase) {
      DebugOnly<nsresult> rv = shutdownPhase->AddBlocker(
        static_cast<nsIAsyncShutdownBlocker*>(mClientsShutdown.get()),
        NS_LITERAL_STRING(__FILE__),
        __LINE__,
        NS_LITERAL_STRING(""));
      MOZ_ASSERT(NS_SUCCEEDED(rv));
    }
  }

  {
    // Then connection closing should block profile-before-change.
    nsCOMPtr<nsIAsyncShutdownClient> shutdownPhase = GetProfileBeforeChangePhase();
    MOZ_ASSERT(shutdownPhase);
    if (shutdownPhase) {
      DebugOnly<nsresult> rv = shutdownPhase->AddBlocker(
        static_cast<nsIAsyncShutdownBlocker*>(mConnectionShutdown.get()),
        NS_LITERAL_STRING(__FILE__),
        __LINE__,
        NS_LITERAL_STRING(""));
      MOZ_ASSERT(NS_SUCCEEDED(rv));
    }
  }

  // Finally observe profile shutdown notifications.
  nsCOMPtr<nsIObserverService> os = mozilla::services::GetObserverService();
  if (os) {
    (void)os->AddObserver(this, TOPIC_PROFILE_CHANGE_TEARDOWN, true);
  }
  return NS_OK;
}

nsresult
Database::EnsureConnection()
{
  // Run this only once.
  if (mMainConn ||
      mDatabaseStatus == nsINavHistoryService::DATABASE_STATUS_LOCKED) {
    return NS_OK;
  }
  // Don't try to create a database too late.
  if (IsShutdownStarted()) {
    return NS_ERROR_FAILURE;
  }

  MOZ_ASSERT(NS_IsMainThread(),
             "Database initialization must happen on the main-thread");

  {
    bool initSucceeded = false;
    auto notify = MakeScopeExit([&] () {
      // If the database connection cannot be opened, it may just be locked
      // by third parties.  Set a locked state.
      if (!initSucceeded) {
        mMainConn = nullptr;
        mDatabaseStatus = nsINavHistoryService::DATABASE_STATUS_LOCKED;
      }
      // Notify at the next tick, to avoid re-entrancy problems.
      NS_DispatchToMainThread(
        NewRunnableMethod("places::Database::EnsureConnection()",
                          this, &Database::NotifyConnectionInitalized)
      );
    });

    nsCOMPtr<mozIStorageService> storage =
      do_GetService(MOZ_STORAGE_SERVICE_CONTRACTID);
    NS_ENSURE_STATE(storage);

    // Init the database file and connect to it.
    bool databaseCreated = false;
    nsresult rv = InitDatabaseFile(storage, &databaseCreated);
    if (NS_SUCCEEDED(rv) && databaseCreated) {
      mDatabaseStatus = nsINavHistoryService::DATABASE_STATUS_CREATE;
    }
    else if (rv == NS_ERROR_FILE_CORRUPTED) {
      // The database is corrupt, backup and replace it with a new one.
      mDatabaseStatus = nsINavHistoryService::DATABASE_STATUS_CORRUPT;
      rv = BackupAndReplaceDatabaseFile(storage);
      // Fallback to catch-all handler.
    }
    NS_ENSURE_SUCCESS(rv, rv);

    // Ensure the icons database exists.
    rv = EnsureFaviconsDatabaseFile(storage);
    NS_ENSURE_SUCCESS(rv, rv);

    // Initialize the database schema.  In case of failure the existing schema is
    // is corrupt or incoherent, thus the database should be replaced.
    bool databaseMigrated = false;
    rv = SetupDatabaseConnection(storage);
    if (NS_SUCCEEDED(rv)) {
      // Failing to initialize the schema always indicates a corruption.
      if (NS_FAILED(InitSchema(&databaseMigrated))) {
        rv = NS_ERROR_FILE_CORRUPTED;
      }
    }
    if (NS_WARN_IF(NS_FAILED(rv))) {
      mDatabaseStatus = nsINavHistoryService::DATABASE_STATUS_CORRUPT;
      // Some errors may not indicate a database corruption, for those cases we
      // just bail out without throwing away a possibly valid places.sqlite.
      if (rv == NS_ERROR_FILE_CORRUPTED) {
        rv = BackupAndReplaceDatabaseFile(storage);
        NS_ENSURE_SUCCESS(rv, rv);
        // Try to initialize the new database again.
        rv = SetupDatabaseConnection(storage);
        NS_ENSURE_SUCCESS(rv, rv);
        rv = InitSchema(&databaseMigrated);
      }
      // Bail out if we couldn't fix the database.
      NS_ENSURE_SUCCESS(rv, rv);
    }

    if (databaseMigrated) {
      mDatabaseStatus = nsINavHistoryService::DATABASE_STATUS_UPGRADED;
    }

    // Initialize here all the items that are not part of the on-disk database,
    // like views, temp triggers or temp tables.  The database should not be
    // considered corrupt if any of the following fails.

    rv = InitTempEntities();
    NS_ENSURE_SUCCESS(rv, rv);

    initSucceeded = true;
  }
  return NS_OK;
}

nsresult
Database::NotifyConnectionInitalized()
{
  // Notify about Places initialization.
  nsCOMArray<nsIObserver> entries;
  mCacheObservers.GetEntries(entries);
  for (int32_t idx = 0; idx < entries.Count(); ++idx) {
    MOZ_ALWAYS_SUCCEEDS(entries[idx]->Observe(nullptr, TOPIC_PLACES_INIT_COMPLETE, nullptr));
  }
  nsCOMPtr<nsIObserverService> obs = mozilla::services::GetObserverService();
  if (obs) {
    MOZ_ALWAYS_SUCCEEDS(obs->NotifyObservers(nullptr, TOPIC_PLACES_INIT_COMPLETE, nullptr));
  }
  return NS_OK;
}

nsresult
Database::EnsureFaviconsDatabaseFile(nsCOMPtr<mozIStorageService>& aStorage)
{
  MOZ_ASSERT(NS_IsMainThread());

  nsCOMPtr<nsIFile> databaseFile;
  nsresult rv = NS_GetSpecialDirectory(NS_APP_USER_PROFILE_50_DIR,
                                       getter_AddRefs(databaseFile));
  NS_ENSURE_SUCCESS(rv, rv);
  rv = databaseFile->Append(DATABASE_FAVICONS_FILENAME);
  NS_ENSURE_SUCCESS(rv, rv);

  bool databaseFileExists = false;
  rv = databaseFile->Exists(&databaseFileExists);
  NS_ENSURE_SUCCESS(rv, rv);

  if (databaseFileExists) {
    return NS_OK;
  }

  // Open the database file, this will also create it.
  nsCOMPtr<mozIStorageConnection> conn;
  rv = aStorage->OpenUnsharedDatabase(databaseFile, getter_AddRefs(conn));
  NS_ENSURE_SUCCESS(rv, rv);

  {
    // Ensure we'll close the connection when done.
    auto cleanup = MakeScopeExit([&] () {
      // We cannot use AsyncClose() here, because by the time we try to ATTACH
      // this database, its transaction could be still be running and that would
      // cause the ATTACH query to fail.
      MOZ_ALWAYS_TRUE(NS_SUCCEEDED(conn->Close()));
    });

    int32_t defaultPageSize;
    rv = conn->GetDefaultPageSize(&defaultPageSize);
    NS_ENSURE_SUCCESS(rv, rv);
    rv = SetupDurability(conn, defaultPageSize);
    NS_ENSURE_SUCCESS(rv, rv);

    // Enable incremental vacuum for this database. Since it will contain even
    // large blobs and can be cleared with history, it's worth to have it.
    // Note that it will be necessary to manually use PRAGMA incremental_vacuum.
    rv = conn->ExecuteSimpleSQL(NS_LITERAL_CSTRING(
      "PRAGMA auto_vacuum = INCREMENTAL"
    ));
    NS_ENSURE_SUCCESS(rv, rv);

    // We are going to update the database, so everything from now on should be
    // in a transaction for performances.
    mozStorageTransaction transaction(conn, false);
    rv = conn->ExecuteSimpleSQL(CREATE_MOZ_ICONS);
    NS_ENSURE_SUCCESS(rv, rv);
    rv = conn->ExecuteSimpleSQL(CREATE_IDX_MOZ_ICONS_ICONURLHASH);
    NS_ENSURE_SUCCESS(rv, rv);
    rv = conn->ExecuteSimpleSQL(CREATE_MOZ_PAGES_W_ICONS);
    NS_ENSURE_SUCCESS(rv, rv);
    rv = conn->ExecuteSimpleSQL(CREATE_IDX_MOZ_PAGES_W_ICONS_ICONURLHASH);
    NS_ENSURE_SUCCESS(rv, rv);
    rv = conn->ExecuteSimpleSQL(CREATE_MOZ_ICONS_TO_PAGES);
    NS_ENSURE_SUCCESS(rv, rv);
    rv = transaction.Commit();
    NS_ENSURE_SUCCESS(rv, rv);

    // The scope exit will take care of closing the connection.
  }

  return NS_OK;
}

nsresult
Database::InitDatabaseFile(nsCOMPtr<mozIStorageService>& aStorage,
                           bool* aNewDatabaseCreated)
{
  MOZ_ASSERT(NS_IsMainThread());
  *aNewDatabaseCreated = false;

  nsCOMPtr<nsIFile> databaseFile;
  nsresult rv = NS_GetSpecialDirectory(NS_APP_USER_PROFILE_50_DIR,
                                       getter_AddRefs(databaseFile));
  NS_ENSURE_SUCCESS(rv, rv);
  rv = databaseFile->Append(DATABASE_FILENAME);
  NS_ENSURE_SUCCESS(rv, rv);

  bool databaseFileExists = false;
  rv = databaseFile->Exists(&databaseFileExists);
  NS_ENSURE_SUCCESS(rv, rv);

  if (databaseFileExists &&
      Preferences::GetBool(PREF_FORCE_DATABASE_REPLACEMENT, false)) {
    // If this pref is set, Maintenance required a database replacement, due to
    // integrity corruption.
    // Be sure to clear the pref to avoid handling it more than once.
    (void)Preferences::ClearUser(PREF_FORCE_DATABASE_REPLACEMENT);

    return NS_ERROR_FILE_CORRUPTED;
  }

  // Open the database file.  If it does not exist a new one will be created.
  // Use an unshared connection, it will consume more memory but avoid shared
  // cache contentions across threads.
  rv = aStorage->OpenUnsharedDatabase(databaseFile, getter_AddRefs(mMainConn));
  NS_ENSURE_SUCCESS(rv, rv);

  *aNewDatabaseCreated = !databaseFileExists;
  return NS_OK;
}

nsresult
Database::BackupAndReplaceDatabaseFile(nsCOMPtr<mozIStorageService>& aStorage)
{
  MOZ_ASSERT(NS_IsMainThread());
  nsCOMPtr<nsIFile> profDir;
  nsresult rv = NS_GetSpecialDirectory(NS_APP_USER_PROFILE_50_DIR,
                                       getter_AddRefs(profDir));
  NS_ENSURE_SUCCESS(rv, rv);
  nsCOMPtr<nsIFile> databaseFile;
  rv = profDir->Clone(getter_AddRefs(databaseFile));
  NS_ENSURE_SUCCESS(rv, rv);
  rv = databaseFile->Append(DATABASE_FILENAME);
  NS_ENSURE_SUCCESS(rv, rv);

  // If we have
  // already failed in the last 24 hours avoid to create another corrupt file,
  // since doing so, in some situation, could cause us to create a new corrupt
  // file at every try to access any Places service.  That is bad because it
  // would quickly fill the user's disk space without any notice.
  if (!hasRecentCorruptDB()) {
    nsCOMPtr<nsIFile> backup;
    (void)aStorage->BackupDatabaseFile(databaseFile, DATABASE_CORRUPT_FILENAME,
                                       profDir, getter_AddRefs(backup));
  }

  // If anything fails from this point on, we have a stale connection or
  // database file, and there's not much more we can do.
  // The only thing we can try to do is to replace the database on the next
  // startup, and report the problem through telemetry.
  {
    enum eCorruptDBReplaceStage : int8_t {
      stage_closing = 0,
      stage_removing,
      stage_reopening,
      stage_replaced
    };
    eCorruptDBReplaceStage stage = stage_closing;
    auto guard = MakeScopeExit([&]() {
      if (stage != stage_replaced) {
        // Reaching this point means the database is corrupt and we failed to
        // replace it.  For this session part of the application related to
        // bookmarks and history will misbehave.  The frontend may show a
        // "locked" notification to the user though.
        // Set up a pref to try replacing the database at the next startup.
        Preferences::SetBool(PREF_FORCE_DATABASE_REPLACEMENT, true);
      }
      // Report the corruption through telemetry.
      Telemetry::Accumulate(Telemetry::PLACES_DATABASE_CORRUPTION_HANDLING_STAGE,
                            static_cast<int8_t>(stage));
    });

    // Close database connection if open.
    if (mMainConn) {
      rv = mMainConn->SpinningSynchronousClose();
      NS_ENSURE_SUCCESS(rv, rv);
    }

    // Remove the broken database.
    stage = stage_removing;
    rv = databaseFile->Remove(false);
    if (NS_FAILED(rv) && rv != NS_ERROR_FILE_TARGET_DOES_NOT_EXIST) {
      return rv;
    }

    // Create a new database file.
    // Use an unshared connection, it will consume more memory but avoid shared
    // cache contentions across threads.
    stage = stage_reopening;
    rv = aStorage->OpenUnsharedDatabase(databaseFile, getter_AddRefs(mMainConn));
    NS_ENSURE_SUCCESS(rv, rv);

    stage = stage_replaced;
  }

  return NS_OK;
}

nsresult
Database::SetupDatabaseConnection(nsCOMPtr<mozIStorageService>& aStorage)
{
  MOZ_ASSERT(NS_IsMainThread());

  // WARNING: any statement executed before setting the journal mode must be
  // finalized, since SQLite doesn't allow changing the journal mode if there
  // is any outstanding statement.

  {
    // Get the page size.  This may be different than the default if the
    // database file already existed with a different page size.
    nsCOMPtr<mozIStorageStatement> statement;
    nsresult rv = mMainConn->CreateStatement(NS_LITERAL_CSTRING(
      MOZ_STORAGE_UNIQUIFY_QUERY_STR "PRAGMA page_size"
    ), getter_AddRefs(statement));
    NS_ENSURE_SUCCESS(rv, rv);
    bool hasResult = false;
    rv = statement->ExecuteStep(&hasResult);
    NS_ENSURE_TRUE(NS_SUCCEEDED(rv) && hasResult, NS_ERROR_FILE_CORRUPTED);
    rv = statement->GetInt32(0, &mDBPageSize);
    NS_ENSURE_TRUE(NS_SUCCEEDED(rv) && mDBPageSize > 0, NS_ERROR_FILE_CORRUPTED);
  }

  // Ensure that temp tables are held in memory, not on disk.
  nsresult rv = mMainConn->ExecuteSimpleSQL(NS_LITERAL_CSTRING(
    MOZ_STORAGE_UNIQUIFY_QUERY_STR "PRAGMA temp_store = MEMORY")
  );
  NS_ENSURE_SUCCESS(rv, rv);

  rv = SetupDurability(mMainConn, mDBPageSize);
  NS_ENSURE_SUCCESS(rv, rv);

  nsAutoCString busyTimeoutPragma("PRAGMA busy_timeout = ");
  busyTimeoutPragma.AppendInt(DATABASE_BUSY_TIMEOUT_MS);
  (void)mMainConn->ExecuteSimpleSQL(busyTimeoutPragma);

  // Enable FOREIGN KEY support. This is a strict requirement.
  rv = mMainConn->ExecuteSimpleSQL(NS_LITERAL_CSTRING(
    MOZ_STORAGE_UNIQUIFY_QUERY_STR "PRAGMA foreign_keys = ON")
  );
  NS_ENSURE_SUCCESS(rv, NS_ERROR_FILE_CORRUPTED);
#ifdef DEBUG
  {
    // There are a few cases where setting foreign_keys doesn't work:
    //  * in the middle of a multi-statement transaction
    //  * if the SQLite library in use doesn't support them
    // Since we need foreign_keys, let's at least assert in debug mode.
    nsCOMPtr<mozIStorageStatement> stmt;
    mMainConn->CreateStatement(NS_LITERAL_CSTRING("PRAGMA foreign_keys"),
                            getter_AddRefs(stmt));
    bool hasResult = false;
    if (stmt && NS_SUCCEEDED(stmt->ExecuteStep(&hasResult)) && hasResult) {
      int32_t fkState = stmt->AsInt32(0);
      MOZ_ASSERT(fkState, "Foreign keys should be enabled");
    }
  }
#endif

  // Attach the favicons database to the main connection.
  nsCOMPtr<nsIFile> iconsFile;
  rv = NS_GetSpecialDirectory(NS_APP_USER_PROFILE_50_DIR,
                              getter_AddRefs(iconsFile));
  NS_ENSURE_SUCCESS(rv, rv);
  rv = iconsFile->Append(DATABASE_FAVICONS_FILENAME);
  NS_ENSURE_SUCCESS(rv, rv);
  nsString iconsPath;
  rv = iconsFile->GetPath(iconsPath);
  NS_ENSURE_SUCCESS(rv, rv);
  rv = AttachDatabase(mMainConn, NS_ConvertUTF16toUTF8(iconsPath),
                      NS_LITERAL_CSTRING("favicons"));
  if (NS_FAILED(rv)) {
    // The favicons database may be corrupt. Try to replace and reattach it.
    rv = iconsFile->Remove(true);
    NS_ENSURE_SUCCESS(rv, rv);
    rv = EnsureFaviconsDatabaseFile(aStorage);
    NS_ENSURE_SUCCESS(rv, rv);
    rv = AttachDatabase(mMainConn, NS_ConvertUTF16toUTF8(iconsPath),
                        NS_LITERAL_CSTRING("favicons"));
    NS_ENSURE_SUCCESS(rv, rv);
  }

  // Create favicons temp entities.
  rv = mMainConn->ExecuteSimpleSQL(CREATE_ICONS_AFTERINSERT_TRIGGER);
  NS_ENSURE_SUCCESS(rv, rv);

  // We use our functions during migration, so initialize them now.
  rv = InitFunctions();
  NS_ENSURE_SUCCESS(rv, rv);

  return NS_OK;
}

nsresult
Database::InitSchema(bool* aDatabaseMigrated)
{
  MOZ_ASSERT(NS_IsMainThread());
  *aDatabaseMigrated = false;

  // Get the database schema version.
  int32_t currentSchemaVersion;
  nsresult rv = mMainConn->GetSchemaVersion(&currentSchemaVersion);
  NS_ENSURE_SUCCESS(rv, rv);
  bool databaseInitialized = currentSchemaVersion > 0;

  if (databaseInitialized && currentSchemaVersion == DATABASE_SCHEMA_VERSION) {
    // The database is up to date and ready to go.
    return NS_OK;
  }

  // We are going to update the database, so everything from now on should be in
  // a transaction for performances.
  mozStorageTransaction transaction(mMainConn, false);

  if (databaseInitialized) {
    // Migration How-to:
    //
    // 1. increment PLACES_SCHEMA_VERSION.
    // 2. implement a method that performs upgrade to your version from the
    //    previous one.
    //
    // NOTE: The downgrade process is pretty much complicated by the fact old
    //       versions cannot know what a new version is going to implement.
    //       The only thing we will do for downgrades is setting back the schema
    //       version, so that next upgrades will run again the migration step.

    if (currentSchemaVersion < DATABASE_SCHEMA_VERSION) {
      *aDatabaseMigrated = true;

      if (currentSchemaVersion < 11) {
        // These are versions older than Firefox 4 that are not supported
        // anymore.  In this case it's safer to just replace the database.
        return NS_ERROR_FILE_CORRUPTED;
      }

      // Firefox 4 uses schema version 11.

      // Firefox 8 uses schema version 12.

      if (currentSchemaVersion < 13) {
        rv = MigrateV13Up();
        NS_ENSURE_SUCCESS(rv, rv);
      }

      if (currentSchemaVersion < 15) {
        rv = MigrateV15Up();
        NS_ENSURE_SUCCESS(rv, rv);
      }

      if (currentSchemaVersion < 17) {
        rv = MigrateV17Up();
        NS_ENSURE_SUCCESS(rv, rv);
      }

      // Firefox 12 uses schema version 17.

      if (currentSchemaVersion < 18) {
        rv = MigrateV18Up();
        NS_ENSURE_SUCCESS(rv, rv);
      }

      if (currentSchemaVersion < 19) {
        rv = MigrateV19Up();
        NS_ENSURE_SUCCESS(rv, rv);
      }

      // Firefox 13 uses schema version 19.

      if (currentSchemaVersion < 20) {
        rv = MigrateV20Up();
        NS_ENSURE_SUCCESS(rv, rv);
      }

      if (currentSchemaVersion < 21) {
        rv = MigrateV21Up();
        NS_ENSURE_SUCCESS(rv, rv);
      }

      // Firefox 14 uses schema version 21.

      if (currentSchemaVersion < 22) {
        rv = MigrateV22Up();
        NS_ENSURE_SUCCESS(rv, rv);
      }

      // Firefox 22 uses schema version 22.

      if (currentSchemaVersion < 23) {
        rv = MigrateV23Up();
        NS_ENSURE_SUCCESS(rv, rv);
      }

      // Firefox 24 uses schema version 23.

      if (currentSchemaVersion < 24) {
        rv = MigrateV24Up();
        NS_ENSURE_SUCCESS(rv, rv);
      }

      // Firefox 34 uses schema version 24.

      if (currentSchemaVersion < 25) {
        rv = MigrateV25Up();
        NS_ENSURE_SUCCESS(rv, rv);
      }

      // Firefox 36 uses schema version 25.

      if (currentSchemaVersion < 26) {
        rv = MigrateV26Up();
        NS_ENSURE_SUCCESS(rv, rv);
      }

      // Firefox 37 uses schema version 26.

      if (currentSchemaVersion < 27) {
        rv = MigrateV27Up();
        NS_ENSURE_SUCCESS(rv, rv);
      }

      if (currentSchemaVersion < 28) {
        rv = MigrateV28Up();
        NS_ENSURE_SUCCESS(rv, rv);
      }

      // Firefox 39 uses schema version 28.

      if (currentSchemaVersion < 30) {
        rv = MigrateV30Up();
        NS_ENSURE_SUCCESS(rv, rv);
      }

      // Firefox 41 uses schema version 30.

      if (currentSchemaVersion < 31) {
        rv = MigrateV31Up();
        NS_ENSURE_SUCCESS(rv, rv);
      }

      // Firefox 48 uses schema version 31.

      if (currentSchemaVersion < 32) {
        rv = MigrateV32Up();
        NS_ENSURE_SUCCESS(rv, rv);
      }

      // Firefox 49 uses schema version 32.

      if (currentSchemaVersion < 33) {
        rv = MigrateV33Up();
        NS_ENSURE_SUCCESS(rv, rv);
      }

      // Firefox 50 uses schema version 33.

      if (currentSchemaVersion < 34) {
        rv = MigrateV34Up();
        NS_ENSURE_SUCCESS(rv, rv);
      }

      // Firefox 51 uses schema version 34.

      if (currentSchemaVersion < 35) {
        rv = MigrateV35Up();
        NS_ENSURE_SUCCESS(rv, rv);
      }

      // Firefox 52 uses schema version 35.

      if (currentSchemaVersion < 36) {
        rv = MigrateV36Up();
        NS_ENSURE_SUCCESS(rv, rv);
      }

<<<<<<< HEAD
      // Firefox 53 uses schema version 36.
=======
      if (currentSchemaVersion < 37) {
        rv = MigrateV37Up();
        NS_ENSURE_SUCCESS(rv, rv);
      }

      // Firefox 55 uses schema version 37.

      if (currentSchemaVersion < 38) {
        rv = MigrateV38Up();
        NS_ENSURE_SUCCESS(rv, rv);
      }
      // Firefox 56 uses schema version 38.
>>>>>>> a17af05f

      // Schema Upgrades must add migration code here.

      rv = UpdateBookmarkRootTitles();
      // We don't want a broken localization to cause us to think
      // the database is corrupt and needs to be replaced.
      MOZ_ASSERT(NS_SUCCEEDED(rv));
    }
  }
  else {
    // This is a new database, so we have to create all the tables and indices.

    // moz_places.
    rv = mMainConn->ExecuteSimpleSQL(CREATE_MOZ_PLACES);
    NS_ENSURE_SUCCESS(rv, rv);
    rv = mMainConn->ExecuteSimpleSQL(CREATE_IDX_MOZ_PLACES_URL_HASH);
    NS_ENSURE_SUCCESS(rv, rv);
    rv = mMainConn->ExecuteSimpleSQL(CREATE_IDX_MOZ_PLACES_REVHOST);
    NS_ENSURE_SUCCESS(rv, rv);
    rv = mMainConn->ExecuteSimpleSQL(CREATE_IDX_MOZ_PLACES_VISITCOUNT);
    NS_ENSURE_SUCCESS(rv, rv);
    rv = mMainConn->ExecuteSimpleSQL(CREATE_IDX_MOZ_PLACES_FRECENCY);
    NS_ENSURE_SUCCESS(rv, rv);
    rv = mMainConn->ExecuteSimpleSQL(CREATE_IDX_MOZ_PLACES_LASTVISITDATE);
    NS_ENSURE_SUCCESS(rv, rv);
    rv = mMainConn->ExecuteSimpleSQL(CREATE_IDX_MOZ_PLACES_GUID);
    NS_ENSURE_SUCCESS(rv, rv);

    // moz_historyvisits.
    rv = mMainConn->ExecuteSimpleSQL(CREATE_MOZ_HISTORYVISITS);
    NS_ENSURE_SUCCESS(rv, rv);
    rv = mMainConn->ExecuteSimpleSQL(CREATE_IDX_MOZ_HISTORYVISITS_PLACEDATE);
    NS_ENSURE_SUCCESS(rv, rv);
    rv = mMainConn->ExecuteSimpleSQL(CREATE_IDX_MOZ_HISTORYVISITS_FROMVISIT);
    NS_ENSURE_SUCCESS(rv, rv);
    rv = mMainConn->ExecuteSimpleSQL(CREATE_IDX_MOZ_HISTORYVISITS_VISITDATE);
    NS_ENSURE_SUCCESS(rv, rv);

    // moz_inputhistory.
    rv = mMainConn->ExecuteSimpleSQL(CREATE_MOZ_INPUTHISTORY);
    NS_ENSURE_SUCCESS(rv, rv);

    // moz_hosts.
    rv = mMainConn->ExecuteSimpleSQL(CREATE_MOZ_HOSTS);
    NS_ENSURE_SUCCESS(rv, rv);

    // moz_bookmarks.
    rv = mMainConn->ExecuteSimpleSQL(CREATE_MOZ_BOOKMARKS);
    NS_ENSURE_SUCCESS(rv, rv);
    rv = mMainConn->ExecuteSimpleSQL(CREATE_MOZ_BOOKMARKS_DELETED);
    NS_ENSURE_SUCCESS(rv, rv);
    rv = mMainConn->ExecuteSimpleSQL(CREATE_IDX_MOZ_BOOKMARKS_PLACETYPE);
    NS_ENSURE_SUCCESS(rv, rv);
    rv = mMainConn->ExecuteSimpleSQL(CREATE_IDX_MOZ_BOOKMARKS_PARENTPOSITION);
    NS_ENSURE_SUCCESS(rv, rv);
    rv = mMainConn->ExecuteSimpleSQL(CREATE_IDX_MOZ_BOOKMARKS_PLACELASTMODIFIED);
    NS_ENSURE_SUCCESS(rv, rv);
    rv = mMainConn->ExecuteSimpleSQL(CREATE_IDX_MOZ_BOOKMARKS_GUID);
    NS_ENSURE_SUCCESS(rv, rv);

    // moz_keywords.
    rv = mMainConn->ExecuteSimpleSQL(CREATE_MOZ_KEYWORDS);
    NS_ENSURE_SUCCESS(rv, rv);
    rv = mMainConn->ExecuteSimpleSQL(CREATE_IDX_MOZ_KEYWORDS_PLACEPOSTDATA);
    NS_ENSURE_SUCCESS(rv, rv);

    // moz_anno_attributes.
    rv = mMainConn->ExecuteSimpleSQL(CREATE_MOZ_ANNO_ATTRIBUTES);
    NS_ENSURE_SUCCESS(rv, rv);

    // moz_annos.
    rv = mMainConn->ExecuteSimpleSQL(CREATE_MOZ_ANNOS);
    NS_ENSURE_SUCCESS(rv, rv);
    rv = mMainConn->ExecuteSimpleSQL(CREATE_IDX_MOZ_ANNOS_PLACEATTRIBUTE);
    NS_ENSURE_SUCCESS(rv, rv);

    // moz_items_annos.
    rv = mMainConn->ExecuteSimpleSQL(CREATE_MOZ_ITEMS_ANNOS);
    NS_ENSURE_SUCCESS(rv, rv);
    rv = mMainConn->ExecuteSimpleSQL(CREATE_IDX_MOZ_ITEMSANNOS_PLACEATTRIBUTE);
    NS_ENSURE_SUCCESS(rv, rv);

    // Initialize the bookmark roots in the new DB.
    rv = CreateBookmarkRoots();
    NS_ENSURE_SUCCESS(rv, rv);
  }

  // Set the schema version to the current one.
  rv = mMainConn->SetSchemaVersion(DATABASE_SCHEMA_VERSION);
  NS_ENSURE_SUCCESS(rv, rv);

  rv = transaction.Commit();
  NS_ENSURE_SUCCESS(rv, rv);

  // ANY FAILURE IN THIS METHOD WILL CAUSE US TO MARK THE DATABASE AS CORRUPT
  // AND TRY TO REPLACE IT.
  // DO NOT PUT HERE ANYTHING THAT IS NOT RELATED TO INITIALIZATION OR MODIFYING
  // THE DISK DATABASE.

  return NS_OK;
}

nsresult
Database::CreateBookmarkRoots()
{
  MOZ_ASSERT(NS_IsMainThread());

  nsCOMPtr<nsIStringBundleService> bundleService =
    services::GetStringBundleService();
  NS_ENSURE_STATE(bundleService);
  nsCOMPtr<nsIStringBundle> bundle;
  nsresult rv = bundleService->CreateBundle(PLACES_BUNDLE, getter_AddRefs(bundle));
  if (NS_FAILED(rv)) return rv;

  nsAutoString rootTitle;
  // The first root's title is an empty string.
  rv = CreateRoot(mMainConn, NS_LITERAL_CSTRING("places"),
                  NS_LITERAL_CSTRING("root________"), rootTitle);
  if (NS_FAILED(rv)) return rv;

  // Fetch the internationalized folder name from the string bundle.
  rv = bundle->GetStringFromName("BookmarksMenuFolderTitle", rootTitle);
  if (NS_FAILED(rv)) return rv;
  rv = CreateRoot(mMainConn, NS_LITERAL_CSTRING("menu"),
                  NS_LITERAL_CSTRING("menu________"), rootTitle);
  if (NS_FAILED(rv)) return rv;

  rv = bundle->GetStringFromName("BookmarksToolbarFolderTitle", rootTitle);
  if (NS_FAILED(rv)) return rv;
  rv = CreateRoot(mMainConn, NS_LITERAL_CSTRING("toolbar"),
                  NS_LITERAL_CSTRING("toolbar_____"), rootTitle);
  if (NS_FAILED(rv)) return rv;

  rv = bundle->GetStringFromName("TagsFolderTitle", rootTitle);
  if (NS_FAILED(rv)) return rv;
  rv = CreateRoot(mMainConn, NS_LITERAL_CSTRING("tags"),
                  NS_LITERAL_CSTRING("tags________"), rootTitle);
  if (NS_FAILED(rv)) return rv;

  rv = bundle->GetStringFromName("OtherBookmarksFolderTitle", rootTitle);
  if (NS_FAILED(rv)) return rv;
  rv = CreateRoot(mMainConn, NS_LITERAL_CSTRING("unfiled"),
                  NS_LITERAL_CSTRING("unfiled_____"), rootTitle);
  if (NS_FAILED(rv)) return rv;

  int64_t mobileRootId = CreateMobileRoot();
  if (mobileRootId <= 0) return NS_ERROR_FAILURE;
  {
    nsCOMPtr<mozIStorageStatement> mobileRootSyncStatusStmt;
    rv = mMainConn->CreateStatement(NS_LITERAL_CSTRING(
      "UPDATE moz_bookmarks SET syncStatus = :sync_status WHERE id = :id"
    ), getter_AddRefs(mobileRootSyncStatusStmt));
    if (NS_FAILED(rv)) return rv;
    mozStorageStatementScoper mobileRootSyncStatusScoper(
      mobileRootSyncStatusStmt);

    rv = mobileRootSyncStatusStmt->BindInt32ByName(
      NS_LITERAL_CSTRING("sync_status"),
      nsINavBookmarksService::SYNC_STATUS_NEW
    );
    if (NS_FAILED(rv)) return rv;
    rv = mobileRootSyncStatusStmt->BindInt64ByName(NS_LITERAL_CSTRING("id"),
                                                   mobileRootId);
    if (NS_FAILED(rv)) return rv;

    rv = mobileRootSyncStatusStmt->Execute();
    NS_ENSURE_SUCCESS(rv, rv);
  }

#if DEBUG
  nsCOMPtr<mozIStorageStatement> stmt;
  rv = mMainConn->CreateStatement(NS_LITERAL_CSTRING(
    "SELECT count(*), sum(position) FROM moz_bookmarks"
  ), getter_AddRefs(stmt));
  if (NS_FAILED(rv)) return rv;

  bool hasResult;
  rv = stmt->ExecuteStep(&hasResult);
  if (NS_FAILED(rv)) return rv;
  MOZ_ASSERT(hasResult);
  int32_t bookmarkCount = stmt->AsInt32(0);
  int32_t positionSum = stmt->AsInt32(1);
  MOZ_ASSERT(bookmarkCount == 6 && positionSum == 10);
#endif

  return NS_OK;
}

nsresult
Database::InitFunctions()
{
  MOZ_ASSERT(NS_IsMainThread());

  nsresult rv = GetUnreversedHostFunction::create(mMainConn);
  NS_ENSURE_SUCCESS(rv, rv);
  rv = MatchAutoCompleteFunction::create(mMainConn);
  NS_ENSURE_SUCCESS(rv, rv);
  rv = CalculateFrecencyFunction::create(mMainConn);
  NS_ENSURE_SUCCESS(rv, rv);
  rv = GenerateGUIDFunction::create(mMainConn);
  NS_ENSURE_SUCCESS(rv, rv);
  rv = FixupURLFunction::create(mMainConn);
  NS_ENSURE_SUCCESS(rv, rv);
  rv = FrecencyNotificationFunction::create(mMainConn);
  NS_ENSURE_SUCCESS(rv, rv);
  rv = StoreLastInsertedIdFunction::create(mMainConn);
  NS_ENSURE_SUCCESS(rv, rv);
  rv = HashFunction::create(mMainConn);
  NS_ENSURE_SUCCESS(rv, rv);

  return NS_OK;
}

nsresult
Database::InitTempEntities()
{
  MOZ_ASSERT(NS_IsMainThread());

  nsresult rv = mMainConn->ExecuteSimpleSQL(CREATE_HISTORYVISITS_AFTERINSERT_TRIGGER);
  NS_ENSURE_SUCCESS(rv, rv);
  rv = mMainConn->ExecuteSimpleSQL(CREATE_HISTORYVISITS_AFTERDELETE_TRIGGER);
  NS_ENSURE_SUCCESS(rv, rv);

  // Add the triggers that update the moz_hosts table as necessary.
  rv = mMainConn->ExecuteSimpleSQL(CREATE_PLACES_AFTERINSERT_TRIGGER);
  NS_ENSURE_SUCCESS(rv, rv);
  rv = mMainConn->ExecuteSimpleSQL(CREATE_UPDATEHOSTS_TEMP);
  NS_ENSURE_SUCCESS(rv, rv);
  rv = mMainConn->ExecuteSimpleSQL(CREATE_UPDATEHOSTS_AFTERDELETE_TRIGGER);
  NS_ENSURE_SUCCESS(rv, rv);
  rv = mMainConn->ExecuteSimpleSQL(CREATE_PLACES_AFTERDELETE_TRIGGER);
  NS_ENSURE_SUCCESS(rv, rv);
  rv = mMainConn->ExecuteSimpleSQL(CREATE_PLACES_AFTERUPDATE_FRECENCY_TRIGGER);
  NS_ENSURE_SUCCESS(rv, rv);
  rv = mMainConn->ExecuteSimpleSQL(CREATE_PLACES_AFTERUPDATE_TYPED_TRIGGER);
  NS_ENSURE_SUCCESS(rv, rv);

  rv = mMainConn->ExecuteSimpleSQL(CREATE_BOOKMARKS_FOREIGNCOUNT_AFTERDELETE_TRIGGER);
  NS_ENSURE_SUCCESS(rv, rv);
  rv = mMainConn->ExecuteSimpleSQL(CREATE_BOOKMARKS_FOREIGNCOUNT_AFTERINSERT_TRIGGER);
  NS_ENSURE_SUCCESS(rv, rv);
  rv = mMainConn->ExecuteSimpleSQL(CREATE_BOOKMARKS_FOREIGNCOUNT_AFTERUPDATE_TRIGGER);
  NS_ENSURE_SUCCESS(rv, rv);

  rv = mMainConn->ExecuteSimpleSQL(CREATE_KEYWORDS_FOREIGNCOUNT_AFTERDELETE_TRIGGER);
  NS_ENSURE_SUCCESS(rv, rv);
  rv = mMainConn->ExecuteSimpleSQL(CREATE_KEYWORDS_FOREIGNCOUNT_AFTERINSERT_TRIGGER);
  NS_ENSURE_SUCCESS(rv, rv);
  rv = mMainConn->ExecuteSimpleSQL(CREATE_KEYWORDS_FOREIGNCOUNT_AFTERUPDATE_TRIGGER);
  NS_ENSURE_SUCCESS(rv, rv);

  return NS_OK;
}

nsresult
Database::UpdateBookmarkRootTitles()
{
  MOZ_ASSERT(NS_IsMainThread());

  nsCOMPtr<nsIStringBundleService> bundleService =
    services::GetStringBundleService();
  NS_ENSURE_STATE(bundleService);

  nsCOMPtr<nsIStringBundle> bundle;
  nsresult rv = bundleService->CreateBundle(PLACES_BUNDLE, getter_AddRefs(bundle));
  if (NS_FAILED(rv)) return rv;

  nsCOMPtr<mozIStorageAsyncStatement> stmt;
  rv = mMainConn->CreateAsyncStatement(NS_LITERAL_CSTRING(
    "UPDATE moz_bookmarks SET title = :new_title WHERE guid = :guid"
  ), getter_AddRefs(stmt));
  if (NS_FAILED(rv)) return rv;

  nsCOMPtr<mozIStorageBindingParamsArray> paramsArray;
  rv = stmt->NewBindingParamsArray(getter_AddRefs(paramsArray));
  if (NS_FAILED(rv)) return rv;

  const char *rootGuids[] = { "menu________"
                            , "toolbar_____"
                            , "tags________"
                            , "unfiled_____"
                            , "mobile______"
                            };
  const char *titleStringIDs[] = { "BookmarksMenuFolderTitle"
                                 , "BookmarksToolbarFolderTitle"
                                 , "TagsFolderTitle"
                                 , "OtherBookmarksFolderTitle"
                                 , "MobileBookmarksFolderTitle"
                                 };

  for (uint32_t i = 0; i < ArrayLength(rootGuids); ++i) {
    nsAutoString title;
    rv = bundle->GetStringFromName(titleStringIDs[i], title);
    if (NS_FAILED(rv)) return rv;

    nsCOMPtr<mozIStorageBindingParams> params;
    rv = paramsArray->NewBindingParams(getter_AddRefs(params));
    if (NS_FAILED(rv)) return rv;
    rv = params->BindUTF8StringByName(NS_LITERAL_CSTRING("guid"),
                                      nsDependentCString(rootGuids[i]));
    if (NS_FAILED(rv)) return rv;
    rv = params->BindUTF8StringByName(NS_LITERAL_CSTRING("new_title"),
                                      NS_ConvertUTF16toUTF8(title));
    if (NS_FAILED(rv)) return rv;
    rv = paramsArray->AddParams(params);
    if (NS_FAILED(rv)) return rv;
  }

  rv = stmt->BindParameters(paramsArray);
  if (NS_FAILED(rv)) return rv;
  nsCOMPtr<mozIStoragePendingStatement> pendingStmt;
  rv = stmt->ExecuteAsync(nullptr, getter_AddRefs(pendingStmt));
  if (NS_FAILED(rv)) return rv;

  return NS_OK;
}

nsresult
Database::MigrateV13Up()
{
  MOZ_ASSERT(NS_IsMainThread());

  // Dynamic containers are no longer supported.
  nsCOMPtr<mozIStorageAsyncStatement> deleteDynContainersStmt;
  nsresult rv = mMainConn->CreateAsyncStatement(NS_LITERAL_CSTRING(
      "DELETE FROM moz_bookmarks WHERE type = :item_type"),
    getter_AddRefs(deleteDynContainersStmt));
  rv = deleteDynContainersStmt->BindInt32ByName(
    NS_LITERAL_CSTRING("item_type"),
    nsINavBookmarksService::TYPE_DYNAMIC_CONTAINER
  );
  NS_ENSURE_SUCCESS(rv, rv);
  nsCOMPtr<mozIStoragePendingStatement> ps;
  rv = deleteDynContainersStmt->ExecuteAsync(nullptr, getter_AddRefs(ps));
  NS_ENSURE_SUCCESS(rv, rv);

  return NS_OK;
}

nsresult
Database::MigrateV15Up()
{
  MOZ_ASSERT(NS_IsMainThread());

  // Drop moz_bookmarks_beforedelete_v1_trigger, since it's more expensive than
  // useful.
  nsresult rv = mMainConn->ExecuteSimpleSQL(NS_LITERAL_CSTRING(
    "DROP TRIGGER IF EXISTS moz_bookmarks_beforedelete_v1_trigger"
  ));
  NS_ENSURE_SUCCESS(rv, rv);

  // Remove any orphan keywords.
  rv = mMainConn->ExecuteSimpleSQL(NS_LITERAL_CSTRING(
    "DELETE FROM moz_keywords "
    "WHERE NOT EXISTS ( "
      "SELECT id "
      "FROM moz_bookmarks "
      "WHERE keyword_id = moz_keywords.id "
    ")"
  ));
  NS_ENSURE_SUCCESS(rv, rv);

  return NS_OK;
}

nsresult
Database::MigrateV17Up()
{
  MOZ_ASSERT(NS_IsMainThread());

  bool tableExists = false;

  nsresult rv = mMainConn->TableExists(NS_LITERAL_CSTRING("moz_hosts"), &tableExists);
  NS_ENSURE_SUCCESS(rv, rv);

  if (!tableExists) {
    // For anyone who used in-development versions of this autocomplete,
    // drop the old tables and its indexes.
    rv = mMainConn->ExecuteSimpleSQL(NS_LITERAL_CSTRING(
      "DROP INDEX IF EXISTS moz_hostnames_frecencyindex"
    ));
    NS_ENSURE_SUCCESS(rv, rv);
    rv = mMainConn->ExecuteSimpleSQL(NS_LITERAL_CSTRING(
      "DROP TABLE IF EXISTS moz_hostnames"
    ));
    NS_ENSURE_SUCCESS(rv, rv);

    // Add the moz_hosts table so we can get hostnames for URL autocomplete.
    rv = mMainConn->ExecuteSimpleSQL(CREATE_MOZ_HOSTS);
    NS_ENSURE_SUCCESS(rv, rv);
  }

  // Fill the moz_hosts table with all the domains in moz_places.
  nsCOMPtr<mozIStorageAsyncStatement> fillHostsStmt;
  rv = mMainConn->CreateAsyncStatement(NS_LITERAL_CSTRING(
    "INSERT OR IGNORE INTO moz_hosts (host, frecency) "
        "SELECT fixup_url(get_unreversed_host(h.rev_host)) AS host, "
               "(SELECT MAX(frecency) FROM moz_places "
                "WHERE rev_host = h.rev_host "
                   "OR rev_host = h.rev_host || 'www.' "
               ") AS frecency "
        "FROM moz_places h "
        "WHERE LENGTH(h.rev_host) > 1 "
        "GROUP BY h.rev_host"
  ), getter_AddRefs(fillHostsStmt));
  NS_ENSURE_SUCCESS(rv, rv);

  nsCOMPtr<mozIStoragePendingStatement> ps;
  rv = fillHostsStmt->ExecuteAsync(nullptr, getter_AddRefs(ps));
  NS_ENSURE_SUCCESS(rv, rv);

  return NS_OK;
}

nsresult
Database::MigrateV18Up()
{
  MOZ_ASSERT(NS_IsMainThread());

  // moz_hosts should distinguish on typed entries.

  // Check if the profile already has a typed column.
  nsCOMPtr<mozIStorageStatement> stmt;
  nsresult rv = mMainConn->CreateStatement(NS_LITERAL_CSTRING(
    "SELECT typed FROM moz_hosts"
  ), getter_AddRefs(stmt));
  if (NS_FAILED(rv)) {
    rv = mMainConn->ExecuteSimpleSQL(NS_LITERAL_CSTRING(
      "ALTER TABLE moz_hosts ADD COLUMN typed NOT NULL DEFAULT 0"
    ));
    NS_ENSURE_SUCCESS(rv, rv);
  }

  // With the addition of the typed column the covering index loses its
  // advantages.  On the other side querying on host and (optionally) typed
  // largely restricts the number of results, making scans decently fast.
  rv = mMainConn->ExecuteSimpleSQL(NS_LITERAL_CSTRING(
    "DROP INDEX IF EXISTS moz_hosts_frecencyhostindex"
  ));
  NS_ENSURE_SUCCESS(rv, rv);

  // Update typed data.
  nsCOMPtr<mozIStorageAsyncStatement> updateTypedStmt;
  rv = mMainConn->CreateAsyncStatement(NS_LITERAL_CSTRING(
    "UPDATE moz_hosts SET typed = 1 WHERE host IN ( "
      "SELECT fixup_url(get_unreversed_host(rev_host)) "
      "FROM moz_places WHERE typed = 1 "
    ") "
  ), getter_AddRefs(updateTypedStmt));
  NS_ENSURE_SUCCESS(rv, rv);

  nsCOMPtr<mozIStoragePendingStatement> ps;
  rv = updateTypedStmt->ExecuteAsync(nullptr, getter_AddRefs(ps));
  NS_ENSURE_SUCCESS(rv, rv);

  return NS_OK;
}

nsresult
Database::MigrateV19Up()
{
  MOZ_ASSERT(NS_IsMainThread());

  // Livemarks children are no longer bookmarks.

  // Remove all children of folders annotated as livemarks.
  nsCOMPtr<mozIStorageStatement> deleteLivemarksChildrenStmt;
  nsresult rv = mMainConn->CreateStatement(NS_LITERAL_CSTRING(
    "DELETE FROM moz_bookmarks WHERE parent IN("
      "SELECT b.id FROM moz_bookmarks b "
      "JOIN moz_items_annos a ON a.item_id = b.id "
      "JOIN moz_anno_attributes n ON n.id = a.anno_attribute_id "
      "WHERE b.type = :item_type AND n.name = :anno_name "
    ")"
  ), getter_AddRefs(deleteLivemarksChildrenStmt));
  NS_ENSURE_SUCCESS(rv, rv);
  rv = deleteLivemarksChildrenStmt->BindUTF8StringByName(
    NS_LITERAL_CSTRING("anno_name"), NS_LITERAL_CSTRING(LMANNO_FEEDURI)
  );
  NS_ENSURE_SUCCESS(rv, rv);
  rv = deleteLivemarksChildrenStmt->BindInt32ByName(
    NS_LITERAL_CSTRING("item_type"), nsINavBookmarksService::TYPE_FOLDER
  );
  NS_ENSURE_SUCCESS(rv, rv);
  rv = deleteLivemarksChildrenStmt->Execute();
  NS_ENSURE_SUCCESS(rv, rv);

  // Clear obsolete livemark prefs.
  (void)Preferences::ClearUser("browser.bookmarks.livemark_refresh_seconds");
  (void)Preferences::ClearUser("browser.bookmarks.livemark_refresh_limit_count");
  (void)Preferences::ClearUser("browser.bookmarks.livemark_refresh_delay_time");

  // Remove the old status annotations.
  nsCOMPtr<mozIStorageStatement> deleteLivemarksAnnosStmt;
  rv = mMainConn->CreateStatement(NS_LITERAL_CSTRING(
    "DELETE FROM moz_items_annos WHERE anno_attribute_id IN("
      "SELECT id FROM moz_anno_attributes "
      "WHERE name IN (:anno_loading, :anno_loadfailed, :anno_expiration) "
    ")"
  ), getter_AddRefs(deleteLivemarksAnnosStmt));
  NS_ENSURE_SUCCESS(rv, rv);
  rv = deleteLivemarksAnnosStmt->BindUTF8StringByName(
    NS_LITERAL_CSTRING("anno_loading"), NS_LITERAL_CSTRING("livemark/loading")
  );
  NS_ENSURE_SUCCESS(rv, rv);
  rv = deleteLivemarksAnnosStmt->BindUTF8StringByName(
    NS_LITERAL_CSTRING("anno_loadfailed"), NS_LITERAL_CSTRING("livemark/loadfailed")
  );
  NS_ENSURE_SUCCESS(rv, rv);
  rv = deleteLivemarksAnnosStmt->BindUTF8StringByName(
    NS_LITERAL_CSTRING("anno_expiration"), NS_LITERAL_CSTRING("livemark/expiration")
  );
  NS_ENSURE_SUCCESS(rv, rv);
  rv = deleteLivemarksAnnosStmt->Execute();
  NS_ENSURE_SUCCESS(rv, rv);

  // Remove orphan annotation names.
  rv = mMainConn->CreateStatement(NS_LITERAL_CSTRING(
    "DELETE FROM moz_anno_attributes "
      "WHERE name IN (:anno_loading, :anno_loadfailed, :anno_expiration) "
  ), getter_AddRefs(deleteLivemarksAnnosStmt));
  NS_ENSURE_SUCCESS(rv, rv);
  rv = deleteLivemarksAnnosStmt->BindUTF8StringByName(
    NS_LITERAL_CSTRING("anno_loading"), NS_LITERAL_CSTRING("livemark/loading")
  );
  NS_ENSURE_SUCCESS(rv, rv);
  rv = deleteLivemarksAnnosStmt->BindUTF8StringByName(
    NS_LITERAL_CSTRING("anno_loadfailed"), NS_LITERAL_CSTRING("livemark/loadfailed")
  );
  NS_ENSURE_SUCCESS(rv, rv);
  rv = deleteLivemarksAnnosStmt->BindUTF8StringByName(
    NS_LITERAL_CSTRING("anno_expiration"), NS_LITERAL_CSTRING("livemark/expiration")
  );
  NS_ENSURE_SUCCESS(rv, rv);
  rv = deleteLivemarksAnnosStmt->Execute();
  NS_ENSURE_SUCCESS(rv, rv);

  return NS_OK;
}

nsresult
Database::MigrateV20Up()
{
  MOZ_ASSERT(NS_IsMainThread());

  // Remove obsolete bookmark GUID annotations.
  nsCOMPtr<mozIStorageStatement> deleteOldBookmarkGUIDAnnosStmt;
  nsresult rv = mMainConn->CreateStatement(NS_LITERAL_CSTRING(
    "DELETE FROM moz_items_annos WHERE anno_attribute_id = ("
      "SELECT id FROM moz_anno_attributes "
      "WHERE name = :anno_guid"
    ")"
  ), getter_AddRefs(deleteOldBookmarkGUIDAnnosStmt));
  NS_ENSURE_SUCCESS(rv, rv);
  rv = deleteOldBookmarkGUIDAnnosStmt->BindUTF8StringByName(
    NS_LITERAL_CSTRING("anno_guid"), NS_LITERAL_CSTRING("placesInternal/GUID")
  );
  NS_ENSURE_SUCCESS(rv, rv);
  rv = deleteOldBookmarkGUIDAnnosStmt->Execute();
  NS_ENSURE_SUCCESS(rv, rv);

  // Remove the orphan annotation name.
  rv = mMainConn->CreateStatement(NS_LITERAL_CSTRING(
    "DELETE FROM moz_anno_attributes "
      "WHERE name = :anno_guid"
  ), getter_AddRefs(deleteOldBookmarkGUIDAnnosStmt));
  NS_ENSURE_SUCCESS(rv, rv);
  rv = deleteOldBookmarkGUIDAnnosStmt->BindUTF8StringByName(
    NS_LITERAL_CSTRING("anno_guid"), NS_LITERAL_CSTRING("placesInternal/GUID")
  );
  NS_ENSURE_SUCCESS(rv, rv);
  rv = deleteOldBookmarkGUIDAnnosStmt->Execute();
  NS_ENSURE_SUCCESS(rv, rv);

  return NS_OK;
}

nsresult
Database::MigrateV21Up()
{
  MOZ_ASSERT(NS_IsMainThread());

  // Add a prefix column to moz_hosts.
  nsCOMPtr<mozIStorageStatement> stmt;
  nsresult rv = mMainConn->CreateStatement(NS_LITERAL_CSTRING(
    "SELECT prefix FROM moz_hosts"
  ), getter_AddRefs(stmt));
  if (NS_FAILED(rv)) {
    rv = mMainConn->ExecuteSimpleSQL(NS_LITERAL_CSTRING(
      "ALTER TABLE moz_hosts ADD COLUMN prefix"
    ));
    NS_ENSURE_SUCCESS(rv, rv);
  }

  return NS_OK;
}

nsresult
Database::MigrateV22Up()
{
  MOZ_ASSERT(NS_IsMainThread());

  // Reset all session IDs to 0 since we don't support them anymore.
  // We don't set them to NULL to avoid breaking downgrades.
  nsCOMPtr<mozIStorageStatement> stmt;
  nsresult rv = mMainConn->CreateStatement(NS_LITERAL_CSTRING(
    "SELECT session FROM moz_historyvisits"
  ), getter_AddRefs(stmt));
  if (NS_SUCCEEDED(rv)) {
    nsresult rv = mMainConn->ExecuteSimpleSQL(NS_LITERAL_CSTRING(
      "UPDATE moz_historyvisits SET session = 0"
    ));
    NS_ENSURE_SUCCESS(rv, rv);
  }

  return NS_OK;
}


nsresult
Database::MigrateV23Up()
{
  MOZ_ASSERT(NS_IsMainThread());

  // Recalculate hosts prefixes.
  nsCOMPtr<mozIStorageAsyncStatement> updatePrefixesStmt;
  nsresult rv = mMainConn->CreateAsyncStatement(NS_LITERAL_CSTRING(
    "UPDATE moz_hosts SET prefix = ( " HOSTS_PREFIX_PRIORITY_FRAGMENT ") "
  ), getter_AddRefs(updatePrefixesStmt));
  NS_ENSURE_SUCCESS(rv, rv);

  nsCOMPtr<mozIStoragePendingStatement> ps;
  rv = updatePrefixesStmt->ExecuteAsync(nullptr, getter_AddRefs(ps));
  NS_ENSURE_SUCCESS(rv, rv);

  return NS_OK;
}

nsresult
Database::MigrateV24Up()
{
  MOZ_ASSERT(NS_IsMainThread());

 // Add a foreign_count column to moz_places
  nsCOMPtr<mozIStorageStatement> stmt;
  nsresult rv = mMainConn->CreateStatement(NS_LITERAL_CSTRING(
    "SELECT foreign_count FROM moz_places"
  ), getter_AddRefs(stmt));
  if (NS_FAILED(rv)) {
    rv = mMainConn->ExecuteSimpleSQL(NS_LITERAL_CSTRING(
      "ALTER TABLE moz_places ADD COLUMN foreign_count INTEGER DEFAULT 0 NOT NULL"));
    NS_ENSURE_SUCCESS(rv, rv);
  }

  // Adjust counts for all the rows
  nsCOMPtr<mozIStorageStatement> updateStmt;
  rv = mMainConn->CreateStatement(NS_LITERAL_CSTRING(
    "UPDATE moz_places SET foreign_count = "
    "(SELECT count(*) FROM moz_bookmarks WHERE fk = moz_places.id) "
  ), getter_AddRefs(updateStmt));
  NS_ENSURE_SUCCESS(rv, rv);
  mozStorageStatementScoper updateScoper(updateStmt);
  rv = updateStmt->Execute();
  NS_ENSURE_SUCCESS(rv, rv);

  return NS_OK;
}

nsresult
Database::MigrateV25Up()
{
  MOZ_ASSERT(NS_IsMainThread());

  // Change bookmark roots GUIDs to constant values.

  // If moz_bookmarks_roots doesn't exist anymore, it's because we finally have
  // been able to remove it.  In such a case, we already assigned constant GUIDs
  // to the roots and we can skip this migration.
  {
    nsCOMPtr<mozIStorageStatement> stmt;
    nsresult rv = mMainConn->CreateStatement(NS_LITERAL_CSTRING(
      "SELECT root_name FROM moz_bookmarks_roots"
    ), getter_AddRefs(stmt));
    if (NS_FAILED(rv)) {
      return NS_OK;
    }
  }

  nsCOMPtr<mozIStorageStatement> stmt;
  nsresult rv = mMainConn->CreateStatement(NS_LITERAL_CSTRING(
    "UPDATE moz_bookmarks SET guid = :guid "
    "WHERE id = (SELECT folder_id FROM moz_bookmarks_roots WHERE root_name = :name) "
  ), getter_AddRefs(stmt));
  NS_ENSURE_SUCCESS(rv, rv);

  const char *rootNames[] = { "places", "menu", "toolbar", "tags", "unfiled" };
  const char *rootGuids[] = { "root________"
                            , "menu________"
                            , "toolbar_____"
                            , "tags________"
                            , "unfiled_____"
                            };

  for (uint32_t i = 0; i < ArrayLength(rootNames); ++i) {
    // Since this is using the synchronous API, we cannot use
    // a BindingParamsArray.
    mozStorageStatementScoper scoper(stmt);

    rv = stmt->BindUTF8StringByName(NS_LITERAL_CSTRING("name"),
                                      nsDependentCString(rootNames[i]));
    NS_ENSURE_SUCCESS(rv, rv);
    rv = stmt->BindUTF8StringByName(NS_LITERAL_CSTRING("guid"),
                                      nsDependentCString(rootGuids[i]));
    NS_ENSURE_SUCCESS(rv, rv);

    rv = stmt->Execute();
    NS_ENSURE_SUCCESS(rv, rv);
  }

  return NS_OK;
}

nsresult
Database::MigrateV26Up() {
  MOZ_ASSERT(NS_IsMainThread());

  // Round down dateAdded and lastModified values to milliseconds precision.
  nsresult rv = mMainConn->ExecuteSimpleSQL(NS_LITERAL_CSTRING(
    "UPDATE moz_bookmarks SET dateAdded = dateAdded - dateAdded % 1000, "
    "                         lastModified = lastModified - lastModified % 1000"));
  NS_ENSURE_SUCCESS(rv, rv);

  return NS_OK;
}

nsresult
Database::MigrateV27Up() {
  MOZ_ASSERT(NS_IsMainThread());

  // Change keywords store, moving their relation from bookmarks to urls.
  nsCOMPtr<mozIStorageStatement> stmt;
  nsresult rv = mMainConn->CreateStatement(NS_LITERAL_CSTRING(
    "SELECT place_id FROM moz_keywords"
  ), getter_AddRefs(stmt));
  if (NS_FAILED(rv)) {
    // Even if these 2 columns have a unique constraint, we allow NULL values
    // for backwards compatibility. NULL never breaks a unique constraint.
    rv = mMainConn->ExecuteSimpleSQL(NS_LITERAL_CSTRING(
      "ALTER TABLE moz_keywords ADD COLUMN place_id INTEGER"));
    NS_ENSURE_SUCCESS(rv, rv);
    rv = mMainConn->ExecuteSimpleSQL(NS_LITERAL_CSTRING(
      "ALTER TABLE moz_keywords ADD COLUMN post_data TEXT"));
    NS_ENSURE_SUCCESS(rv, rv);
    rv = mMainConn->ExecuteSimpleSQL(CREATE_IDX_MOZ_KEYWORDS_PLACEPOSTDATA);
    NS_ENSURE_SUCCESS(rv, rv);
  }

  // Associate keywords with uris.  A keyword could be associated to multiple
  // bookmarks uris, or multiple keywords could be associated to the same uri.
  // The new system only allows multiple uris per keyword, provided they have
  // a different post_data value.
  rv = mMainConn->ExecuteSimpleSQL(NS_LITERAL_CSTRING(
    "INSERT OR REPLACE INTO moz_keywords (id, keyword, place_id, post_data) "
    "SELECT k.id, k.keyword, h.id, MAX(a.content) "
    "FROM moz_places h "
    "JOIN moz_bookmarks b ON b.fk = h.id "
    "JOIN moz_keywords k ON k.id = b.keyword_id "
    "LEFT JOIN moz_items_annos a ON a.item_id = b.id "
                               "AND a.anno_attribute_id = (SELECT id FROM moz_anno_attributes "
                                                          "WHERE name = 'bookmarkProperties/POSTData') "
    "WHERE k.place_id ISNULL "
    "GROUP BY keyword"));
  NS_ENSURE_SUCCESS(rv, rv);

  // Remove any keyword that points to a non-existing place id.
  rv = mMainConn->ExecuteSimpleSQL(NS_LITERAL_CSTRING(
    "DELETE FROM moz_keywords "
    "WHERE NOT EXISTS (SELECT 1 FROM moz_places WHERE id = moz_keywords.place_id)"));
  NS_ENSURE_SUCCESS(rv, rv);
  rv = mMainConn->ExecuteSimpleSQL(NS_LITERAL_CSTRING(
    "UPDATE moz_bookmarks SET keyword_id = NULL "
    "WHERE NOT EXISTS (SELECT 1 FROM moz_keywords WHERE id = moz_bookmarks.keyword_id)"));
  NS_ENSURE_SUCCESS(rv, rv);

  // Adjust foreign_count for all the rows.
  rv = mMainConn->ExecuteSimpleSQL(NS_LITERAL_CSTRING(
    "UPDATE moz_places SET foreign_count = "
    "(SELECT count(*) FROM moz_bookmarks WHERE fk = moz_places.id) + "
    "(SELECT count(*) FROM moz_keywords WHERE place_id = moz_places.id) "
  ));
  NS_ENSURE_SUCCESS(rv, rv);

  return NS_OK;
}

nsresult
Database::MigrateV28Up() {
  MOZ_ASSERT(NS_IsMainThread());

  // v27 migration was bogus and set some unrelated annotations as post_data for
  // keywords having an annotated bookmark.
  // The current v27 migration function is fixed, but we still need to handle
  // users that hit the bogus version.  Since we can't distinguish, we'll just
  // set again all of the post data.
  DebugOnly<nsresult> rv = mMainConn->ExecuteSimpleSQL(NS_LITERAL_CSTRING(
    "UPDATE moz_keywords "
    "SET post_data = ( "
      "SELECT content FROM moz_items_annos a "
      "JOIN moz_anno_attributes n ON n.id = a.anno_attribute_id "
      "JOIN moz_bookmarks b on b.id = a.item_id "
      "WHERE n.name = 'bookmarkProperties/POSTData' "
      "AND b.keyword_id = moz_keywords.id "
      "ORDER BY b.lastModified DESC "
      "LIMIT 1 "
    ") "
    "WHERE EXISTS(SELECT 1 FROM moz_bookmarks WHERE keyword_id = moz_keywords.id) "
  ));
  // In case the update fails a constraint, we don't want to throw away the
  // whole database for just a few keywords.  In rare cases the user might have
  // to recreate them.  Though, at this point, there shouldn't be 2 keywords
  // pointing to the same url and post data, cause the previous migration step
  // removed them.
  MOZ_ASSERT(NS_SUCCEEDED(rv));

  return NS_OK;
}

nsresult
Database::MigrateV30Up() {
  MOZ_ASSERT(NS_IsMainThread());

  nsresult rv = mMainConn->ExecuteSimpleSQL(NS_LITERAL_CSTRING(
    "DROP INDEX IF EXISTS moz_favicons_guid_uniqueindex"
  ));
  NS_ENSURE_SUCCESS(rv, rv);

  return NS_OK;
}

nsresult
Database::MigrateV31Up() {
  MOZ_ASSERT(NS_IsMainThread());

  nsresult rv = mMainConn->ExecuteSimpleSQL(NS_LITERAL_CSTRING(
    "DROP TABLE IF EXISTS moz_bookmarks_roots"
  ));
  NS_ENSURE_SUCCESS(rv, rv);

  return NS_OK;
}

nsresult
Database::MigrateV32Up() {
  MOZ_ASSERT(NS_IsMainThread());

  // Remove some old and no more used Places preferences that may be confusing
  // for the user.
  mozilla::Unused << Preferences::ClearUser("places.history.expiration.transient_optimal_database_size");
  mozilla::Unused << Preferences::ClearUser("places.last_vacuum");
  mozilla::Unused << Preferences::ClearUser("browser.history_expire_sites");
  mozilla::Unused << Preferences::ClearUser("browser.history_expire_days.mirror");
  mozilla::Unused << Preferences::ClearUser("browser.history_expire_days_min");

  // For performance reasons we want to remove too long urls from history.
  // We cannot use the moz_places triggers here, cause they are defined only
  // after the schema migration.  Thus we need to collect the hosts that need to
  // be updated first.
  nsresult rv = mMainConn->ExecuteSimpleSQL(NS_LITERAL_CSTRING(
    "CREATE TEMP TABLE moz_migrate_v32_temp ("
      "host TEXT PRIMARY KEY "
    ") WITHOUT ROWID "
  ));
  NS_ENSURE_SUCCESS(rv, rv);
  {
    nsCOMPtr<mozIStorageStatement> stmt;
    rv = mMainConn->CreateStatement(NS_LITERAL_CSTRING(
      "INSERT OR IGNORE INTO moz_migrate_v32_temp (host) "
        "SELECT fixup_url(get_unreversed_host(rev_host)) "
        "FROM moz_places WHERE LENGTH(url) > :maxlen AND foreign_count = 0"
    ), getter_AddRefs(stmt));
    NS_ENSURE_SUCCESS(rv, rv);
    mozStorageStatementScoper scoper(stmt);
    rv = stmt->BindInt32ByName(NS_LITERAL_CSTRING("maxlen"), MaxUrlLength());
    NS_ENSURE_SUCCESS(rv, rv);
    rv = stmt->Execute();
    NS_ENSURE_SUCCESS(rv, rv);
  }
  // Now remove the pages with a long url.
  {
    nsCOMPtr<mozIStorageStatement> stmt;
    rv = mMainConn->CreateStatement(NS_LITERAL_CSTRING(
      "DELETE FROM moz_places WHERE LENGTH(url) > :maxlen AND foreign_count = 0"
    ), getter_AddRefs(stmt));
    NS_ENSURE_SUCCESS(rv, rv);
    mozStorageStatementScoper scoper(stmt);
    rv = stmt->BindInt32ByName(NS_LITERAL_CSTRING("maxlen"), MaxUrlLength());
    NS_ENSURE_SUCCESS(rv, rv);
    rv = stmt->Execute();
    NS_ENSURE_SUCCESS(rv, rv);
  }

  // Expire orphan visits and update moz_hosts.
  // These may be a bit more expensive and are not critical for the DB
  // functionality, so we execute them asynchronously.
  nsCOMPtr<mozIStorageAsyncStatement> expireOrphansStmt;
  rv = mMainConn->CreateAsyncStatement(NS_LITERAL_CSTRING(
    "DELETE FROM moz_historyvisits "
    "WHERE NOT EXISTS (SELECT 1 FROM moz_places WHERE id = place_id)"
  ), getter_AddRefs(expireOrphansStmt));
  NS_ENSURE_SUCCESS(rv, rv);
  nsCOMPtr<mozIStorageAsyncStatement> deleteHostsStmt;
  rv = mMainConn->CreateAsyncStatement(NS_LITERAL_CSTRING(
    "DELETE FROM moz_hosts "
    "WHERE host IN (SELECT host FROM moz_migrate_v32_temp) "
      "AND NOT EXISTS("
        "SELECT 1 FROM moz_places "
          "WHERE rev_host = get_unreversed_host(host || '.') || '.' "
             "OR rev_host = get_unreversed_host(host || '.') || '.www.' "
      "); "
  ), getter_AddRefs(deleteHostsStmt));
  NS_ENSURE_SUCCESS(rv, rv);
  nsCOMPtr<mozIStorageAsyncStatement> updateHostsStmt;
  rv = mMainConn->CreateAsyncStatement(NS_LITERAL_CSTRING(
    "UPDATE moz_hosts "
    "SET prefix = (" HOSTS_PREFIX_PRIORITY_FRAGMENT ") "
    "WHERE host IN (SELECT host FROM moz_migrate_v32_temp) "
  ), getter_AddRefs(updateHostsStmt));
  NS_ENSURE_SUCCESS(rv, rv);
  nsCOMPtr<mozIStorageAsyncStatement> dropTableStmt;
  rv = mMainConn->CreateAsyncStatement(NS_LITERAL_CSTRING(
    "DROP TABLE IF EXISTS moz_migrate_v32_temp"
  ), getter_AddRefs(dropTableStmt));
  NS_ENSURE_SUCCESS(rv, rv);

  mozIStorageBaseStatement *stmts[] = {
    expireOrphansStmt,
    deleteHostsStmt,
    updateHostsStmt,
    dropTableStmt
  };
  nsCOMPtr<mozIStoragePendingStatement> ps;
  rv = mMainConn->ExecuteAsync(stmts, ArrayLength(stmts), nullptr,
                               getter_AddRefs(ps));
  NS_ENSURE_SUCCESS(rv, rv);

  return NS_OK;
}

nsresult
Database::MigrateV33Up() {
  MOZ_ASSERT(NS_IsMainThread());

  nsresult rv = mMainConn->ExecuteSimpleSQL(NS_LITERAL_CSTRING(
    "DROP INDEX IF EXISTS moz_places_url_uniqueindex"
  ));
  NS_ENSURE_SUCCESS(rv, rv);

  // Add an url_hash column to moz_places.
  nsCOMPtr<mozIStorageStatement> stmt;
  rv = mMainConn->CreateStatement(NS_LITERAL_CSTRING(
    "SELECT url_hash FROM moz_places"
  ), getter_AddRefs(stmt));
  if (NS_FAILED(rv)) {
    rv = mMainConn->ExecuteSimpleSQL(NS_LITERAL_CSTRING(
      "ALTER TABLE moz_places ADD COLUMN url_hash INTEGER DEFAULT 0 NOT NULL"
    ));
    NS_ENSURE_SUCCESS(rv, rv);
  }

  rv = mMainConn->ExecuteSimpleSQL(NS_LITERAL_CSTRING(
    "UPDATE moz_places SET url_hash = hash(url) WHERE url_hash = 0"
  ));
  NS_ENSURE_SUCCESS(rv, rv);

  // Create an index on url_hash.
  rv = mMainConn->ExecuteSimpleSQL(CREATE_IDX_MOZ_PLACES_URL_HASH);
  NS_ENSURE_SUCCESS(rv, rv);

  return NS_OK;
}

nsresult
Database::MigrateV34Up() {
  MOZ_ASSERT(NS_IsMainThread());

  nsresult rv = mMainConn->ExecuteSimpleSQL(NS_LITERAL_CSTRING(
    "DELETE FROM moz_keywords WHERE id IN ( "
      "SELECT id FROM moz_keywords k "
      "WHERE NOT EXISTS (SELECT 1 FROM moz_places h WHERE k.place_id = h.id) "
    ")"
  ));
  NS_ENSURE_SUCCESS(rv, rv);

  return NS_OK;
}

nsresult
Database::MigrateV35Up() {
  MOZ_ASSERT(NS_IsMainThread());

  int64_t mobileRootId = CreateMobileRoot();
<<<<<<< HEAD
  if (mobileRootId <= 0) return NS_ERROR_FAILURE;
=======
  if (mobileRootId <= 0)  {
    // Either the schema is broken or there isn't any root. The latter can
    // happen if a consumer, for example Thunderbird, never used bookmarks.
    // If there are no roots, this migration should not run.
    nsCOMPtr<mozIStorageStatement> checkRootsStmt;
    nsresult rv = mMainConn->CreateStatement(NS_LITERAL_CSTRING(
      "SELECT id FROM moz_bookmarks WHERE parent = 0"
    ), getter_AddRefs(checkRootsStmt));
    NS_ENSURE_SUCCESS(rv, rv);
    mozStorageStatementScoper scoper(checkRootsStmt);
    bool hasResult = false;
    rv = checkRootsStmt->ExecuteStep(&hasResult);
    if (NS_SUCCEEDED(rv) && !hasResult) {
      return NS_OK;
    }
    return NS_ERROR_FAILURE;
  }
>>>>>>> a17af05f

  // At this point, we should have no more than two folders with the mobile
  // bookmarks anno: the new root, and the old folder if one exists. If, for
  // some reason, we have multiple folders with the anno, we append their
  // children to the new root.
  nsTArray<int64_t> folderIds;
  nsresult rv = GetItemsWithAnno(NS_LITERAL_CSTRING(MOBILE_ROOT_ANNO),
                                 nsINavBookmarksService::TYPE_FOLDER,
                                 folderIds);
  if (NS_FAILED(rv)) return rv;

  for (uint32_t i = 0; i < folderIds.Length(); ++i) {
    if (folderIds[i] == mobileRootId) {
      // Ignore the new mobile root. We'll remove this anno from the root in
      // bug 1306445.
      continue;
    }

    // Append the folder's children to the new root.
    nsCOMPtr<mozIStorageStatement> moveStmt;
    rv = mMainConn->CreateStatement(NS_LITERAL_CSTRING(
      "UPDATE moz_bookmarks "
      "SET parent = :root_id, "
          "position = position + IFNULL("
            "(SELECT MAX(position) + 1 FROM moz_bookmarks "
             "WHERE parent = :root_id), 0)"
      "WHERE parent = :folder_id"
    ), getter_AddRefs(moveStmt));
    if (NS_FAILED(rv)) return rv;
    mozStorageStatementScoper moveScoper(moveStmt);

    rv = moveStmt->BindInt64ByName(NS_LITERAL_CSTRING("root_id"),
                                   mobileRootId);
    if (NS_FAILED(rv)) return rv;
    rv = moveStmt->BindInt64ByName(NS_LITERAL_CSTRING("folder_id"),
                                   folderIds[i]);
    if (NS_FAILED(rv)) return rv;

    rv = moveStmt->Execute();
    if (NS_FAILED(rv)) return rv;

    // Delete the old folder.
    rv = DeleteBookmarkItem(folderIds[i]);
    if (NS_FAILED(rv)) return rv;
  }

  return NS_OK;
}

nsresult
Database::MigrateV36Up() {
  MOZ_ASSERT(NS_IsMainThread());

  // Add sync status and change counter tracking columns for bookmarks.
  nsCOMPtr<mozIStorageStatement> syncStatusStmt;
  nsresult rv = mMainConn->CreateStatement(NS_LITERAL_CSTRING(
    "SELECT syncStatus FROM moz_bookmarks"
  ), getter_AddRefs(syncStatusStmt));
  if (NS_FAILED(rv)) {
    // We default to SYNC_STATUS_UNKNOWN = 0 for existing bookmarks, matching
    // the bookmark restore behavior. If Sync is set up, we'll update the status
    // to SYNC_STATUS_NORMAL = 2 before the first post-migration sync.
    rv = mMainConn->ExecuteSimpleSQL(NS_LITERAL_CSTRING(
      "ALTER TABLE moz_bookmarks "
      "ADD COLUMN syncStatus INTEGER DEFAULT 0 NOT NULL"
    ));
    NS_ENSURE_SUCCESS(rv, rv);
  }

  nsCOMPtr<mozIStorageStatement> syncChangeCounterStmt;
  rv = mMainConn->CreateStatement(NS_LITERAL_CSTRING(
    "SELECT syncChangeCounter FROM moz_bookmarks"
  ), getter_AddRefs(syncChangeCounterStmt));
  if (NS_FAILED(rv)) {
    // The change counter starts at 1 for all local bookmarks. It's incremented
    // for each modification that should trigger a sync, and decremented after
    // the modified bookmark is uploaded to the server.
    rv = mMainConn->ExecuteSimpleSQL(NS_LITERAL_CSTRING(
      "ALTER TABLE moz_bookmarks "
      "ADD COLUMN syncChangeCounter INTEGER DEFAULT 1 NOT NULL"));
    NS_ENSURE_SUCCESS(rv, rv);
  }

  nsCOMPtr<mozIStorageStatement> tombstoneTableStmt;
  rv = mMainConn->CreateStatement(NS_LITERAL_CSTRING(
    "SELECT 1 FROM moz_bookmarks_deleted"
  ), getter_AddRefs(tombstoneTableStmt));
  if (NS_FAILED(rv)) {
    rv = mMainConn->ExecuteSimpleSQL(CREATE_MOZ_BOOKMARKS_DELETED);
    NS_ENSURE_SUCCESS(rv, rv);
  }

  return NS_OK;
}

nsresult
<<<<<<< HEAD
=======
Database::MigrateV37Up() {
  MOZ_ASSERT(NS_IsMainThread());

  // Move favicons to the new database.
  // For now we retain the old moz_favicons table, but we empty it.
  // This allows for a "safer" downgrade, even if icons will be lost in the
  // process. In a couple versions we shall drop moz_favicons completely.

  // First, check if the old favicons table still exists.
  nsCOMPtr<mozIStorageStatement> stmt;
  nsresult rv = mMainConn->CreateStatement(NS_LITERAL_CSTRING(
    "SELECT url FROM moz_favicons"
  ), getter_AddRefs(stmt));
  if (NS_FAILED(rv)) {
    // The table has already been removed, nothing to do.
    return NS_OK;
  }

  // The new table accepts only png or svg payloads, so we set a valid width
  // only for them, the mime-type for the others.  Later we will asynchronously
  // try to convert the unsupported payloads, or remove them.

  // Add pages.
  rv = mMainConn->ExecuteSimpleSQL(NS_LITERAL_CSTRING(
    "INSERT INTO moz_pages_w_icons (page_url, page_url_hash) "
    "SELECT h.url, hash(h.url) "
    "FROM moz_places h "
    "JOIN moz_favicons f ON f.id = h.favicon_id"
  ));
  NS_ENSURE_SUCCESS(rv, rv);
  // Set icons as expired, so we will replace them with proper versions at the
  // first load.
  // Note: we use a peculiarity of Sqlite here, where the column affinity
  // is not enforced, thanks to that we can store a string in an integer column.
  rv = mMainConn->ExecuteSimpleSQL(NS_LITERAL_CSTRING(
    "INSERT INTO moz_icons (icon_url, fixed_icon_url_hash, width, data) "
      "SELECT url, hash(fixup_url(url)), "
             "(CASE WHEN mime_type = 'image/png' THEN 16 "
                   "WHEN mime_type = 'image/svg+xml' THEN 65535 "
                   "ELSE mime_type END), "
             "data FROM moz_favicons "
             "WHERE LENGTH(data) > 0 "
  ));
  NS_ENSURE_SUCCESS(rv, rv);
  // Create relations.
  rv = mMainConn->ExecuteSimpleSQL(NS_LITERAL_CSTRING(
    "INSERT OR IGNORE INTO moz_icons_to_pages (page_id, icon_id) "
      "SELECT (SELECT id FROM moz_pages_w_icons "
              "WHERE page_url_hash = h.url_hash "
                "AND page_url = h.url), "
             "(SELECT id FROM moz_icons "
              "WHERE fixed_icon_url_hash = hash(fixup_url(f.url)) "
                "AND icon_url = f.url) "
      "FROM moz_favicons f "
      "JOIN moz_places h on f.id = h.favicon_id"
  ));
  NS_ENSURE_SUCCESS(rv, rv);
  // Remove old favicons and relations.
  rv = mMainConn->ExecuteSimpleSQL(NS_LITERAL_CSTRING(
    "DELETE FROM moz_favicons"
  ));
  NS_ENSURE_SUCCESS(rv, rv);

  rv = mMainConn->ExecuteSimpleSQL(NS_LITERAL_CSTRING(
    "UPDATE moz_places SET favicon_id = NULL"
  ));
  NS_ENSURE_SUCCESS(rv, rv);

  // Start the async conversion
  nsFaviconService::ConvertUnsupportedPayloads(mMainConn);

  return NS_OK;
}

nsresult
Database::MigrateV38Up()
{
  MOZ_ASSERT(NS_IsMainThread());

  nsCOMPtr<mozIStorageStatement> stmt;
  nsresult rv = mMainConn->CreateStatement(NS_LITERAL_CSTRING(
    "SELECT description, preview_image_url FROM moz_places"
  ), getter_AddRefs(stmt));
  if (NS_FAILED(rv)) {
    rv = mMainConn->ExecuteSimpleSQL(NS_LITERAL_CSTRING(
      "ALTER TABLE moz_places ADD COLUMN description TEXT"
    ));
    NS_ENSURE_SUCCESS(rv, rv);

    rv = mMainConn->ExecuteSimpleSQL(NS_LITERAL_CSTRING(
      "ALTER TABLE moz_places ADD COLUMN preview_image_url TEXT"
    ));
    NS_ENSURE_SUCCESS(rv, rv);
  }

  return NS_OK;
}

nsresult
>>>>>>> a17af05f
Database::GetItemsWithAnno(const nsACString& aAnnoName, int32_t aItemType,
                           nsTArray<int64_t>& aItemIds)
{
  nsCOMPtr<mozIStorageStatement> stmt;
  nsresult rv = mMainConn->CreateStatement(NS_LITERAL_CSTRING(
    "SELECT b.id FROM moz_items_annos a "
    "JOIN moz_anno_attributes n ON n.id = a.anno_attribute_id "
    "JOIN moz_bookmarks b ON b.id = a.item_id "
    "WHERE n.name = :anno_name AND "
          "b.type = :item_type"
  ), getter_AddRefs(stmt));
  if (NS_FAILED(rv)) return rv;
  mozStorageStatementScoper scoper(stmt);

  rv = stmt->BindUTF8StringByName(NS_LITERAL_CSTRING("anno_name"), aAnnoName);
  if (NS_FAILED(rv)) return rv;
  rv = stmt->BindInt64ByName(NS_LITERAL_CSTRING("item_type"), aItemType);
  if (NS_FAILED(rv)) return rv;

  bool hasMore = false;
  while (NS_SUCCEEDED(stmt->ExecuteStep(&hasMore)) && hasMore) {
    int64_t itemId;
    rv = stmt->GetInt64(0, &itemId);
    if (NS_FAILED(rv)) return rv;
    aItemIds.AppendElement(itemId);
  }

  return NS_OK;
}

nsresult
Database::DeleteBookmarkItem(int32_t aItemId)
{
  // Delete the old bookmark.
  nsCOMPtr<mozIStorageStatement> deleteStmt;
  nsresult rv = mMainConn->CreateStatement(NS_LITERAL_CSTRING(
    "DELETE FROM moz_bookmarks WHERE id = :item_id"
  ), getter_AddRefs(deleteStmt));
  if (NS_FAILED(rv)) return rv;
  mozStorageStatementScoper deleteScoper(deleteStmt);

  rv = deleteStmt->BindInt64ByName(NS_LITERAL_CSTRING("item_id"),
                                   aItemId);
  if (NS_FAILED(rv)) return rv;

  rv = deleteStmt->Execute();
  if (NS_FAILED(rv)) return rv;

  // Clean up orphan annotations.
  nsCOMPtr<mozIStorageStatement> removeAnnosStmt;
  rv = mMainConn->CreateStatement(NS_LITERAL_CSTRING(
    "DELETE FROM moz_items_annos WHERE item_id = :item_id"
  ), getter_AddRefs(removeAnnosStmt));
  if (NS_FAILED(rv)) return rv;
  mozStorageStatementScoper removeAnnosScoper(removeAnnosStmt);

  rv = removeAnnosStmt->BindInt64ByName(NS_LITERAL_CSTRING("item_id"),
                                        aItemId);
  if (NS_FAILED(rv)) return rv;

  rv = removeAnnosStmt->Execute();
  if (NS_FAILED(rv)) return rv;

  return NS_OK;
}

int64_t
Database::CreateMobileRoot()
{
  MOZ_ASSERT(NS_IsMainThread());

  // Create the mobile root, ignoring conflicts if one already exists (for
  // example, if the user downgraded to an earlier release channel).
  nsCOMPtr<mozIStorageStatement> createStmt;
  nsresult rv = mMainConn->CreateStatement(NS_LITERAL_CSTRING(
    "INSERT OR IGNORE INTO moz_bookmarks "
      "(type, title, dateAdded, lastModified, guid, position, parent) "
    "SELECT :item_type, :item_title, :timestamp, :timestamp, :guid, "
      "(SELECT COUNT(*) FROM moz_bookmarks p WHERE p.parent = b.id), b.id "
    "FROM moz_bookmarks b WHERE b.parent = 0"
  ), getter_AddRefs(createStmt));
  if (NS_FAILED(rv)) return -1;
  mozStorageStatementScoper createScoper(createStmt);

  rv = createStmt->BindInt32ByName(NS_LITERAL_CSTRING("item_type"),
                                   nsINavBookmarksService::TYPE_FOLDER);
  if (NS_FAILED(rv)) return -1;
  rv = createStmt->BindUTF8StringByName(NS_LITERAL_CSTRING("item_title"),
                                        NS_LITERAL_CSTRING(MOBILE_ROOT_TITLE));
  if (NS_FAILED(rv)) return -1;
  rv = createStmt->BindInt64ByName(NS_LITERAL_CSTRING("timestamp"),
                                   RoundedPRNow());
  if (NS_FAILED(rv)) return -1;
  rv = createStmt->BindUTF8StringByName(NS_LITERAL_CSTRING("guid"),
                                        NS_LITERAL_CSTRING(MOBILE_ROOT_GUID));
  if (NS_FAILED(rv)) return -1;

  rv = createStmt->Execute();
  if (NS_FAILED(rv)) return -1;

  // Find the mobile root ID. We can't use the last inserted ID because the
  // root might already exist, and we ignore on conflict.
  nsCOMPtr<mozIStorageStatement> findIdStmt;
  rv = mMainConn->CreateStatement(NS_LITERAL_CSTRING(
    "SELECT id FROM moz_bookmarks WHERE guid = :guid"
  ), getter_AddRefs(findIdStmt));
  if (NS_FAILED(rv)) return -1;
  mozStorageStatementScoper findIdScoper(findIdStmt);

  rv = findIdStmt->BindUTF8StringByName(NS_LITERAL_CSTRING("guid"),
                                        NS_LITERAL_CSTRING(MOBILE_ROOT_GUID));
  if (NS_FAILED(rv)) return -1;

  bool hasResult = false;
  rv = findIdStmt->ExecuteStep(&hasResult);
  if (NS_FAILED(rv) || !hasResult) return -1;

  int64_t rootId;
  rv = findIdStmt->GetInt64(0, &rootId);
  if (NS_FAILED(rv)) return -1;

  // Set the mobile bookmarks anno on the new root, so that Sync code on an
  // older channel can still find it in case of a downgrade. This can be
  // removed in bug 1306445.
  nsCOMPtr<mozIStorageStatement> addAnnoNameStmt;
  rv = mMainConn->CreateStatement(NS_LITERAL_CSTRING(
    "INSERT OR IGNORE INTO moz_anno_attributes (name) VALUES (:anno_name)"
  ), getter_AddRefs(addAnnoNameStmt));
  if (NS_FAILED(rv)) return -1;
  mozStorageStatementScoper addAnnoNameScoper(addAnnoNameStmt);

  rv = addAnnoNameStmt->BindUTF8StringByName(
    NS_LITERAL_CSTRING("anno_name"), NS_LITERAL_CSTRING(MOBILE_ROOT_ANNO));
  if (NS_FAILED(rv)) return -1;
  rv = addAnnoNameStmt->Execute();
  if (NS_FAILED(rv)) return -1;

  nsCOMPtr<mozIStorageStatement> addAnnoStmt;
  rv = mMainConn->CreateStatement(NS_LITERAL_CSTRING(
    "INSERT OR IGNORE INTO moz_items_annos "
      "(id, item_id, anno_attribute_id, content, flags, "
       "expiration, type, dateAdded, lastModified) "
    "SELECT "
      "(SELECT a.id FROM moz_items_annos a "
       "WHERE a.anno_attribute_id = n.id AND "
             "a.item_id = :root_id), "
      ":root_id, n.id, 1, 0, :expiration, :type, :timestamp, :timestamp "
    "FROM moz_anno_attributes n WHERE name = :anno_name"
  ), getter_AddRefs(addAnnoStmt));
  if (NS_FAILED(rv)) return -1;
  mozStorageStatementScoper addAnnoScoper(addAnnoStmt);

  rv = addAnnoStmt->BindInt64ByName(NS_LITERAL_CSTRING("root_id"), rootId);
  if (NS_FAILED(rv)) return -1;
  rv = addAnnoStmt->BindUTF8StringByName(
    NS_LITERAL_CSTRING("anno_name"), NS_LITERAL_CSTRING(MOBILE_ROOT_ANNO));
  if (NS_FAILED(rv)) return -1;
  rv = addAnnoStmt->BindInt32ByName(NS_LITERAL_CSTRING("expiration"),
                                    nsIAnnotationService::EXPIRE_NEVER);
  if (NS_FAILED(rv)) return -1;
  rv = addAnnoStmt->BindInt32ByName(NS_LITERAL_CSTRING("type"),
                                    nsIAnnotationService::TYPE_INT32);
  if (NS_FAILED(rv)) return -1;
  rv = addAnnoStmt->BindInt32ByName(NS_LITERAL_CSTRING("timestamp"),
                                    RoundedPRNow());
  if (NS_FAILED(rv)) return -1;

  rv = addAnnoStmt->Execute();
  if (NS_FAILED(rv)) return -1;

  return rootId;
}

void
Database::Shutdown()
{
  // As the last step in the shutdown path, finalize the database handle.
  MOZ_ASSERT(NS_IsMainThread());
  MOZ_ASSERT(!mClosed);

  // Break cycles with the shutdown blockers.
  mClientsShutdown = nullptr;
  nsCOMPtr<mozIStorageCompletionCallback> connectionShutdown = mConnectionShutdown.forget();

  if (!mMainConn) {
    // The connection has never been initialized. Just mark it as closed.
    mClosed = true;
    (void)connectionShutdown->Complete(NS_OK, nullptr);
    return;
  }

#ifdef DEBUG
  {
    bool hasResult;
    nsCOMPtr<mozIStorageStatement> stmt;

    // Sanity check for missing guids.
    nsresult rv = mMainConn->CreateStatement(NS_LITERAL_CSTRING(
      "SELECT 1 "
      "FROM moz_places "
      "WHERE guid IS NULL "
    ), getter_AddRefs(stmt));
    MOZ_ASSERT(NS_SUCCEEDED(rv));
    rv = stmt->ExecuteStep(&hasResult);
    MOZ_ASSERT(NS_SUCCEEDED(rv));
    MOZ_ASSERT(!hasResult, "Found a page without a GUID!");
    rv = mMainConn->CreateStatement(NS_LITERAL_CSTRING(
      "SELECT 1 "
      "FROM moz_bookmarks "
      "WHERE guid IS NULL "
    ), getter_AddRefs(stmt));
    MOZ_ASSERT(NS_SUCCEEDED(rv));
    rv = stmt->ExecuteStep(&hasResult);
    MOZ_ASSERT(NS_SUCCEEDED(rv));
    MOZ_ASSERT(!hasResult, "Found a bookmark without a GUID!");

    // Sanity check for unrounded dateAdded and lastModified values (bug
    // 1107308).
    rv = mMainConn->CreateStatement(NS_LITERAL_CSTRING(
        "SELECT 1 "
        "FROM moz_bookmarks "
        "WHERE dateAdded % 1000 > 0 OR lastModified % 1000 > 0 LIMIT 1"
      ), getter_AddRefs(stmt));
    MOZ_ASSERT(NS_SUCCEEDED(rv));
    rv = stmt->ExecuteStep(&hasResult);
    MOZ_ASSERT(NS_SUCCEEDED(rv));
    MOZ_ASSERT(!hasResult, "Found unrounded dates!");

    // Sanity check url_hash
    rv = mMainConn->CreateStatement(NS_LITERAL_CSTRING(
      "SELECT 1 FROM moz_places WHERE url_hash = 0"
    ), getter_AddRefs(stmt));
    MOZ_ASSERT(NS_SUCCEEDED(rv));
    rv = stmt->ExecuteStep(&hasResult);
    MOZ_ASSERT(NS_SUCCEEDED(rv));
    MOZ_ASSERT(!hasResult, "Found a place without a hash!");

    // Sanity check unique urls
    rv = mMainConn->CreateStatement(NS_LITERAL_CSTRING(
      "SELECT 1 FROM moz_places GROUP BY url HAVING count(*) > 1 "
    ), getter_AddRefs(stmt));
    MOZ_ASSERT(NS_SUCCEEDED(rv));
    rv = stmt->ExecuteStep(&hasResult);
    MOZ_ASSERT(NS_SUCCEEDED(rv));
    MOZ_ASSERT(!hasResult, "Found a duplicate url!");
  }
#endif

  mMainThreadStatements.FinalizeStatements();
  mMainThreadAsyncStatements.FinalizeStatements();

  RefPtr< FinalizeStatementCacheProxy<mozIStorageStatement> > event =
    new FinalizeStatementCacheProxy<mozIStorageStatement>(
          mAsyncThreadStatements,
          NS_ISUPPORTS_CAST(nsIObserver*, this)
        );
  DispatchToAsyncThread(event);

  mClosed = true;

  // Execute PRAGMA optimized as last step, this will ensure proper database
  // performance across restarts.
  nsCOMPtr<mozIStoragePendingStatement> ps;
  MOZ_ALWAYS_SUCCEEDS(mMainConn->ExecuteSimpleSQLAsync(NS_LITERAL_CSTRING(
    "PRAGMA optimize(0x02)"
  ), nullptr, getter_AddRefs(ps)));

  (void)mMainConn->AsyncClose(connectionShutdown);
  mMainConn = nullptr;
}

////////////////////////////////////////////////////////////////////////////////
//// nsIObserver

NS_IMETHODIMP
Database::Observe(nsISupports *aSubject,
                  const char *aTopic,
                  const char16_t *aData)
{
  MOZ_ASSERT(NS_IsMainThread());
  if (strcmp(aTopic, TOPIC_PROFILE_CHANGE_TEARDOWN) == 0) {
    // Tests simulating shutdown may cause multiple notifications.
    if (IsShutdownStarted()) {
      return NS_OK;
    }

    nsCOMPtr<nsIObserverService> os = services::GetObserverService();
    NS_ENSURE_STATE(os);

    // If shutdown happens in the same mainthread loop as init, observers could
    // handle the places-init-complete notification after xpcom-shutdown, when
    // the connection does not exist anymore.  Removing those observers would
    // be less expensive but may cause their RemoveObserver calls to throw.
    // Thus notify the topic now, so they stop listening for it.
    nsCOMPtr<nsISimpleEnumerator> e;
    if (NS_SUCCEEDED(os->EnumerateObservers(TOPIC_PLACES_INIT_COMPLETE,
                     getter_AddRefs(e))) && e) {
      bool hasMore = false;
      while (NS_SUCCEEDED(e->HasMoreElements(&hasMore)) && hasMore) {
        nsCOMPtr<nsISupports> supports;
        if (NS_SUCCEEDED(e->GetNext(getter_AddRefs(supports)))) {
          nsCOMPtr<nsIObserver> observer = do_QueryInterface(supports);
          (void)observer->Observe(observer, TOPIC_PLACES_INIT_COMPLETE, nullptr);
        }
      }
    }

    // Notify all Places users that we are about to shutdown.
    (void)os->NotifyObservers(nullptr, TOPIC_PLACES_SHUTDOWN, nullptr);
  } else if (strcmp(aTopic, TOPIC_SIMULATE_PLACES_SHUTDOWN) == 0) {
    // This notification is (and must be) only used by tests that are trying
    // to simulate Places shutdown out of the normal shutdown path.

    // Tests simulating shutdown may cause re-entrance.
    if (IsShutdownStarted()) {
      return NS_OK;
    }

    // We are simulating a shutdown, so invoke the shutdown blockers,
    // wait for them, then proceed with connection shutdown.
    // Since we are already going through shutdown, but it's not the real one,
    // we won't need to block the real one anymore, so we can unblock it.
    {
      nsCOMPtr<nsIAsyncShutdownClient> shutdownPhase = GetProfileChangeTeardownPhase();
      if (shutdownPhase) {
        shutdownPhase->RemoveBlocker(mClientsShutdown.get());
      }
      (void)mClientsShutdown->BlockShutdown(nullptr);
    }

    // Spin the events loop until the clients are done.
    // Note, this is just for tests, specifically test_clearHistory_shutdown.js
    SpinEventLoopUntil([&]() {
      return mClientsShutdown->State() == PlacesShutdownBlocker::States::RECEIVED_DONE;
    });

    {
      nsCOMPtr<nsIAsyncShutdownClient> shutdownPhase = GetProfileBeforeChangePhase();
      if (shutdownPhase) {
        shutdownPhase->RemoveBlocker(mConnectionShutdown.get());
      }
      (void)mConnectionShutdown->BlockShutdown(nullptr);
    }
  }
  return NS_OK;
}

uint32_t
Database::MaxUrlLength() {
  MOZ_ASSERT(NS_IsMainThread());
  if (!mMaxUrlLength) {
    mMaxUrlLength = Preferences::GetInt(PREF_HISTORY_MAXURLLEN,
                                        PREF_HISTORY_MAXURLLEN_DEFAULT);
    if (mMaxUrlLength < 255 || mMaxUrlLength > INT32_MAX) {
      mMaxUrlLength = PREF_HISTORY_MAXURLLEN_DEFAULT;
    }
  }
  return mMaxUrlLength;
}



} // namespace places
} // namespace mozilla<|MERGE_RESOLUTION|>--- conflicted
+++ resolved
@@ -490,87 +490,9 @@
 {
   MOZ_ASSERT(NS_IsMainThread());
 
-<<<<<<< HEAD
-  bool initSucceeded = false;
-  auto guard = MakeScopeExit([&]() {
-    if (!initSucceeded) {
-      // If we bail out early here without doing anything else, the Database object
-      // will leak due to the cycle between the shutdown blockers and itself, so
-      // let's break the cycle first.
-      Shutdown();
-    }
-  });
-
-  nsCOMPtr<mozIStorageService> storage =
-    do_GetService(MOZ_STORAGE_SERVICE_CONTRACTID);
-  NS_ENSURE_STATE(storage);
-
-  // Init the database file and connect to it.
-  bool databaseCreated = false;
-  nsresult rv = InitDatabaseFile(storage, &databaseCreated);
-  if (NS_SUCCEEDED(rv) && databaseCreated) {
-    mDatabaseStatus = nsINavHistoryService::DATABASE_STATUS_CREATE;
-  }
-  else if (rv == NS_ERROR_FILE_CORRUPTED) {
-    // The database is corrupt, backup and replace it with a new one.
-    mDatabaseStatus = nsINavHistoryService::DATABASE_STATUS_CORRUPT;
-    rv = BackupAndReplaceDatabaseFile(storage);
-    // Fallback to catch-all handler, that notifies a database locked failure.
-  }
-
-  // If the database connection still cannot be opened, it may just be locked
-  // by third parties.  Send out a notification and interrupt initialization.
-  if (NS_FAILED(rv)) {
-    RefPtr<PlacesEvent> lockedEvent = new PlacesEvent(TOPIC_DATABASE_LOCKED);
-    (void)NS_DispatchToMainThread(lockedEvent);
-    return rv;
-  }
-
-  // Initialize the database schema.  In case of failure the existing schema is
-  // is corrupt or incoherent, thus the database should be replaced.
-  bool databaseMigrated = false;
-  rv = InitSchema(&databaseMigrated);
-  if (NS_FAILED(rv)) {
-    mDatabaseStatus = nsINavHistoryService::DATABASE_STATUS_CORRUPT;
-    rv = BackupAndReplaceDatabaseFile(storage);
-    NS_ENSURE_SUCCESS(rv, rv);
-    // Try to initialize the schema again on the new database.
-    rv = InitSchema(&databaseMigrated);
-    NS_ENSURE_SUCCESS(rv, rv);
-  }
-
-  if (databaseMigrated) {
-    mDatabaseStatus = nsINavHistoryService::DATABASE_STATUS_UPGRADED;
-  }
-
-  if (mDatabaseStatus != nsINavHistoryService::DATABASE_STATUS_OK) {
-    rv = updateSQLiteStatistics(MainConn());
-    NS_ENSURE_SUCCESS(rv, rv);
-  }
-
-  // Initialize here all the items that are not part of the on-disk database,
-  // like views, temp triggers or temp tables.  The database should not be
-  // considered corrupt if any of the following fails.
-
-  rv = InitTempEntities();
-  NS_ENSURE_SUCCESS(rv, rv);
-
-  // Notify we have finished database initialization.
-  // Enqueue the notification, so if we init another service that requires
-  // nsNavHistoryService we don't recursive try to get it.
-  RefPtr<PlacesEvent> completeEvent =
-    new PlacesEvent(TOPIC_PLACES_INIT_COMPLETE);
-  rv = NS_DispatchToMainThread(completeEvent);
-  NS_ENSURE_SUCCESS(rv, rv);
-
-  // At this point we know the Database object points to a valid connection
-  // and we need to setup async shutdown.
-  initSucceeded = true;
-=======
   // DO NOT FAIL HERE, otherwise we would never break the cycle between this
   // object and the shutdown blockers, causing unexpected leaks.
 
->>>>>>> a17af05f
   {
     // First of all Places clients should block profile-change-teardown.
     nsCOMPtr<nsIAsyncShutdownClient> shutdownPhase = GetProfileChangeTeardownPhase();
@@ -1178,9 +1100,6 @@
         NS_ENSURE_SUCCESS(rv, rv);
       }
 
-<<<<<<< HEAD
-      // Firefox 53 uses schema version 36.
-=======
       if (currentSchemaVersion < 37) {
         rv = MigrateV37Up();
         NS_ENSURE_SUCCESS(rv, rv);
@@ -1193,7 +1112,6 @@
         NS_ENSURE_SUCCESS(rv, rv);
       }
       // Firefox 56 uses schema version 38.
->>>>>>> a17af05f
 
       // Schema Upgrades must add migration code here.
 
@@ -2195,9 +2113,6 @@
   MOZ_ASSERT(NS_IsMainThread());
 
   int64_t mobileRootId = CreateMobileRoot();
-<<<<<<< HEAD
-  if (mobileRootId <= 0) return NS_ERROR_FAILURE;
-=======
   if (mobileRootId <= 0)  {
     // Either the schema is broken or there isn't any root. The latter can
     // happen if a consumer, for example Thunderbird, never used bookmarks.
@@ -2215,7 +2130,6 @@
     }
     return NS_ERROR_FAILURE;
   }
->>>>>>> a17af05f
 
   // At this point, we should have no more than two folders with the mobile
   // bookmarks anno: the new root, and the old folder if one exists. If, for
@@ -2312,8 +2226,6 @@
 }
 
 nsresult
-<<<<<<< HEAD
-=======
 Database::MigrateV37Up() {
   MOZ_ASSERT(NS_IsMainThread());
 
@@ -2413,7 +2325,6 @@
 }
 
 nsresult
->>>>>>> a17af05f
 Database::GetItemsWithAnno(const nsACString& aAnnoName, int32_t aItemType,
                            nsTArray<int64_t>& aItemIds)
 {
