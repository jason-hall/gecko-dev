--- conflicted
+++ resolved
@@ -209,14 +209,8 @@
    */
   nsIStringBundle* GetBundle();
   nsICollation* GetCollation();
-<<<<<<< HEAD
-  void GetStringFromName(const char16_t* aName, nsACString& aResult);
-  void GetAgeInDaysString(int32_t aInt, const char16_t *aName,
-                          nsACString& aResult);
-=======
   void GetStringFromName(const char* aName, nsACString& aResult);
   void GetAgeInDaysString(int32_t aInt, const char* aName, nsACString& aResult);
->>>>>>> a17af05f
   static void GetMonthName(const PRExplodedTime& aTime, nsACString& aResult);
   static void GetMonthYear(const PRExplodedTime& aTime, nsACString& aResult);
 
