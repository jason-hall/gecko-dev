--- conflicted
+++ resolved
@@ -540,11 +540,7 @@
    * @throws if the object contains invalid data.
    * @note any unknown properties are pass-through.
    */
-<<<<<<< HEAD
-  validateItemProperties(validators, props, behavior = {}) {
-=======
   validateItemProperties(name, validators, props, behavior = {}) {
->>>>>>> a17af05f
     if (!props)
       throw new Error(`${name}: Input should be a valid object`);
     // Make a shallow copy of `props` to avoid mutating the original object
@@ -561,11 +557,7 @@
       }
       if (behavior[prop].hasOwnProperty("validIf") && input[prop] !== undefined &&
           !behavior[prop].validIf(input)) {
-<<<<<<< HEAD
-        throw new Error(`Invalid value for property '${prop}': ${JSON.stringify(input[prop])}`);
-=======
         throw new Error(`${name}: Invalid value for property '${prop}': ${JSON.stringify(input[prop])}`);
->>>>>>> a17af05f
       }
       if (behavior[prop].hasOwnProperty("defaultValue") && input[prop] === undefined) {
         input[prop] = behavior[prop].defaultValue;
@@ -1277,11 +1269,7 @@
       let bm = await PlacesUtils.bookmarks.fetch(guid);
 
       // Fetch keywords for this href.
-<<<<<<< HEAD
-      let cache = yield gKeywordsCachePromise;
-=======
       let cache = await gKeywordsCachePromise;
->>>>>>> a17af05f
       for (let [ , entry ] of cache) {
         // Set the POST data on keywords not having it.
         if (entry.url.href == bm.url.href && !entry.postData) {
@@ -1311,36 +1299,6 @@
         return null;
       return stmt.row.post_data;
     } finally {
-<<<<<<< HEAD
-      stmt.finalize();
-    }
-  },
-
-  /**
-   * Get the URI (and any associated POST data) for a given keyword.
-   * @param aKeyword string keyword
-   * @returns an array containing a string URL and a string of POST data
-   *
-   * @deprecated
-   */
-  getURLAndPostDataForKeyword(aKeyword) {
-    Deprecated.warning("getURLAndPostDataForKeyword() is deprecated, please " +
-                       "use PlacesUtils.keywords.fetch() instead",
-                       "https://bugzilla.mozilla.org/show_bug.cgi?id=1100294");
-
-    let stmt = PlacesUtils.history.DBConnection.createStatement(
-      `SELECT h.url, k.post_data
-       FROM moz_keywords k
-       JOIN moz_places h ON h.id = k.place_id
-       WHERE k.keyword = :keyword`);
-    stmt.params.keyword = aKeyword.toLowerCase();
-    try {
-      if (!stmt.executeStep())
-        return [ null, null ];
-      return [ stmt.row.url, stmt.row.post_data ];
-    } finally {
-=======
->>>>>>> a17af05f
       stmt.finalize();
     }
   },
@@ -1534,99 +1492,8 @@
     if (!name) {
       throw new TypeError("Expecting a user-readable name");
     }
-<<<<<<< HEAD
-    return Task.spawn(function*() {
-      let db = yield gAsyncDBWrapperPromised;
-      return db.executeBeforeShutdown(name, task);
-    });
-  },
-
-  /**
-   * Given a uri returns list of itemIds associated to it.
-   *
-   * @param aURI
-   *        nsIURI or spec of the page.
-   * @param aCallback
-   *        Function to be called when done.
-   *        The function will receive an array of itemIds associated to aURI and
-   *        aURI itself.
-   *
-   * @return A object with a .cancel() method allowing to cancel the request.
-   *
-   * @note Children of live bookmarks folders are excluded. The callback function is
-   *       not invoked if the request is cancelled or hits an error.
-   */
-  asyncGetBookmarkIds: function PU_asyncGetBookmarkIds(aURI, aCallback) {
-    let abort = false;
-    let itemIds = [];
-    Task.spawn(function* () {
-      let conn = yield this.promiseDBConnection();
-      const QUERY_STR = `SELECT b.id FROM moz_bookmarks b
-                         JOIN moz_places h on h.id = b.fk
-                         WHERE h.url_hash = hash(:url) AND h.url = :url`;
-      let spec = aURI instanceof Ci.nsIURI ? aURI.spec : aURI;
-      yield conn.executeCached(QUERY_STR, { url: spec }, aRow => {
-        if (abort)
-          throw StopIteration;
-        itemIds.push(aRow.getResultByIndex(0));
-      });
-      if (!abort)
-        aCallback(itemIds, aURI);
-    }.bind(this)).then(null, Cu.reportError);
-    return { cancel: () => { abort = true; } };
-  },
-
-  /**
-   * Lazily adds a bookmarks observer, waiting for the bookmarks service to be
-   * alive before registering the observer.  This is especially useful in the
-   * startup path, to avoid initializing the service just to add an observer.
-   *
-   * @param aObserver
-   *        Object implementing nsINavBookmarkObserver
-   * @param [optional]aWeakOwner
-   *        Whether to use weak ownership.
-   *
-   * @note Correct functionality of lazy observers relies on the fact Places
-   *       notifies categories before real observers, and uses
-   *       PlacesCategoriesStarter component to kick-off the registration.
-   */
-  _bookmarksServiceReady: false,
-  _bookmarksServiceObserversQueue: [],
-  addLazyBookmarkObserver:
-  function PU_addLazyBookmarkObserver(aObserver, aWeakOwner) {
-    if (this._bookmarksServiceReady) {
-      this.bookmarks.addObserver(aObserver, aWeakOwner === true);
-      return;
-    }
-    this._bookmarksServiceObserversQueue.push({ observer: aObserver,
-                                                weak: aWeakOwner === true });
-  },
-
-  /**
-   * Removes a bookmarks observer added through addLazyBookmarkObserver.
-   *
-   * @param aObserver
-   *        Object implementing nsINavBookmarkObserver
-   */
-  removeLazyBookmarkObserver:
-  function PU_removeLazyBookmarkObserver(aObserver) {
-    if (this._bookmarksServiceReady) {
-      this.bookmarks.removeObserver(aObserver);
-      return;
-    }
-    let index = -1;
-    for (let i = 0;
-         i < this._bookmarksServiceObserversQueue.length && index == -1; i++) {
-      if (this._bookmarksServiceObserversQueue[i].observer === aObserver)
-        index = i;
-    }
-    if (index != -1) {
-      this._bookmarksServiceObserversQueue.splice(index, 1);
-    }
-=======
     let db = await gAsyncDBWrapperPromised;
     return db.executeBeforeShutdown(name, task);
->>>>>>> a17af05f
   },
 
   /**
@@ -1677,29 +1544,6 @@
         resolve(charset);
       });
 
-<<<<<<< HEAD
-  /**
-   * Promised wrapper for mozIAsyncHistory::getPlacesInfo for a single place.
-   *
-   * @param aPlaceIdentifier
-   *        either an nsIURI or a GUID (@see getPlacesInfo)
-   * @resolves to the place info object handed to handleResult.
-   */
-  promisePlaceInfo: function PU_promisePlaceInfo(aPlaceIdentifier) {
-    let deferred = Promise.defer();
-    PlacesUtils.asyncHistory.getPlacesInfo(aPlaceIdentifier, {
-      _placeInfo: null,
-      handleResult: function handleResult(aPlaceInfo) {
-        this._placeInfo = aPlaceInfo;
-      },
-      handleError: function handleError(aResultCode, aPlaceInfo) {
-        deferred.reject(new Components.Exception("Error", aResultCode));
-      },
-      handleCompletion() {
-        deferred.resolve(this._placeInfo);
-      }
-=======
->>>>>>> a17af05f
     });
   },
 
@@ -1712,21 +1556,6 @@
    * @rejects JavaScript exception if the given url has no associated favicon.
    */
   promiseFaviconData(aPageUrl) {
-<<<<<<< HEAD
-    let deferred = Promise.defer();
-    PlacesUtils.favicons.getFaviconDataForPage(NetUtil.newURI(aPageUrl),
-      function(aURI, aDataLen, aData, aMimeType) {
-        if (aURI) {
-          deferred.resolve({ uri: aURI,
-                             dataLen: aDataLen,
-                             data: aData,
-                             mimeType: aMimeType });
-        } else {
-          deferred.reject();
-        }
-      });
-    return deferred.promise;
-=======
     return new Promise((resolve, reject) => {
       PlacesUtils.favicons.getFaviconDataForPage(NetUtil.newURI(aPageUrl),
         function(aURI, aDataLen, aData, aMimeType) {
@@ -1740,7 +1569,6 @@
           }
         });
     });
->>>>>>> a17af05f
   },
 
   /**
@@ -1751,19 +1579,6 @@
    * @rejects if the given url has no associated favicon.
    */
   promiseFaviconLinkUrl(aPageUrl) {
-<<<<<<< HEAD
-    let deferred = Promise.defer();
-    if (!(aPageUrl instanceof Ci.nsIURI))
-      aPageUrl = NetUtil.newURI(aPageUrl);
-
-    PlacesUtils.favicons.getFaviconURLForPage(aPageUrl, uri => {
-      if (uri) {
-        uri = PlacesUtils.favicons.getFaviconLinkForIcon(uri);
-        deferred.resolve(uri);
-      } else {
-        deferred.reject("favicon not found for uri");
-      }
-=======
     return new Promise((resolve, reject) => {
       if (!(aPageUrl instanceof Ci.nsIURI))
         aPageUrl = NetUtil.newURI(aPageUrl);
@@ -1776,7 +1591,6 @@
           reject("favicon not found for uri");
         }
       });
->>>>>>> a17af05f
     });
   },
 
@@ -1823,10 +1637,6 @@
    */
   promiseItemId(aGuid) {
     return GuidHelper.getItemId(aGuid)
-  },
-
-  promiseManyItemIds(aGuids) {
-    return GuidHelper.getManyItemIds(aGuids);
   },
 
   /**
@@ -2391,13 +2201,8 @@
     // This also checks href for validity
     url = new URL(url);
 
-<<<<<<< HEAD
-    return PlacesUtils.withConnectionWrapper("Keywords.insert", Task.async(function*(db) {
-        let cache = yield gKeywordsCachePromise;
-=======
     return PlacesUtils.withConnectionWrapper("Keywords.insert", async function(db) {
         let cache = await gKeywordsCachePromise;
->>>>>>> a17af05f
 
         // Trying to set the same keyword is a no-op.
         let oldEntry = cache.get(keyword);
@@ -2418,11 +2223,7 @@
                  post_data = :post_data
              WHERE keyword = :keyword
             `, { url: url.href, keyword, post_data: postData });
-<<<<<<< HEAD
-          yield notifyKeywordChange(oldEntry.url.href, "", source);
-=======
           await notifyKeywordChange(oldEntry.url.href, "", source);
->>>>>>> a17af05f
         } else {
           // An entry for the given page could be missing, in such a case we need to
           // create it.  The IGNORE conflict can trigger on `guid`.
@@ -2439,23 +2240,14 @@
             `, { url: url.href, keyword, post_data: postData });
         }
 
-<<<<<<< HEAD
-        yield PlacesSyncUtils.bookmarks.addSyncChangesForBookmarksWithURL(
-=======
         await PlacesSyncUtils.bookmarks.addSyncChangesForBookmarksWithURL(
->>>>>>> a17af05f
           db, url, PlacesSyncUtils.bookmarks.determineSyncChangeDelta(source));
 
         cache.set(keyword, { keyword, url, postData });
 
         // In any case, notify about the new keyword.
-<<<<<<< HEAD
-        yield notifyKeywordChange(url.href, keyword, source);
-      })
-=======
         await notifyKeywordChange(url.href, keyword, source);
       }
->>>>>>> a17af05f
     );
   },
 
@@ -2482,13 +2274,8 @@
     let { keyword,
           source = Ci.nsINavBookmarksService.SOURCE_DEFAULT } = keywordOrEntry;
     keyword = keywordOrEntry.keyword.trim().toLowerCase();
-<<<<<<< HEAD
-    return PlacesUtils.withConnectionWrapper("Keywords.remove", Task.async(function*(db) {
-      let cache = yield gKeywordsCachePromise;
-=======
     return PlacesUtils.withConnectionWrapper("Keywords.remove", async function(db) {
       let cache = await gKeywordsCachePromise;
->>>>>>> a17af05f
       if (!cache.has(keyword))
         return;
       let { url } = cache.get(keyword);
@@ -2497,21 +2284,12 @@
       await db.execute(`DELETE FROM moz_keywords WHERE keyword = :keyword`,
                        { keyword });
 
-<<<<<<< HEAD
-      yield PlacesSyncUtils.bookmarks.addSyncChangesForBookmarksWithURL(
-        db, url, PlacesSyncUtils.bookmarks.determineSyncChangeDelta(source));
-
-      // Notify bookmarks about the removal.
-      yield notifyKeywordChange(url.href, "", source);
-    }));
-=======
       await PlacesSyncUtils.bookmarks.addSyncChangesForBookmarksWithURL(
         db, url, PlacesSyncUtils.bookmarks.determineSyncChangeDelta(source));
 
       // Notify bookmarks about the removal.
       await notifyKeywordChange(url.href, "", source);
     });
->>>>>>> a17af05f
   }
 };
 
@@ -2683,16 +2461,6 @@
     return itemId;
   },
 
-<<<<<<< HEAD
-  getManyItemIds: Task.async(function* (aGuids) {
-    let uncachedGuids = aGuids.filter(guid => !this.idsForGuids.has(guid));
-    if (uncachedGuids.length) {
-      yield PlacesUtils.withConnectionWrapper("GuidHelper.getItemId",
-                                              Task.async(function* (db) {
-        while (uncachedGuids.length) {
-          let chunk = uncachedGuids.splice(0, 100);
-          let rows = yield db.executeCached(
-=======
   async getManyItemIds(aGuids) {
     let uncachedGuids = aGuids.filter(guid => !this.idsForGuids.has(guid));
     if (uncachedGuids.length) {
@@ -2701,7 +2469,6 @@
         while (uncachedGuids.length) {
           let chunk = uncachedGuids.splice(0, 100);
           let rows = await db.executeCached(
->>>>>>> a17af05f
             `SELECT b.id, b.guid from moz_bookmarks b WHERE
              b.guid IN (${"?,".repeat(chunk.length - 1) + "?"})
              LIMIT ${chunk.length}`, chunk);
@@ -2711,21 +2478,12 @@
             this.updateCache(row.getResultByIndex(0), row.getResultByIndex(1));
           }
         }
-<<<<<<< HEAD
-      }.bind(this)));
+      });
     }
     return new Map(aGuids.map(guid => [guid, this.idsForGuids.get(guid)]));
-  }),
-
-  getItemGuid: Task.async(function* (aItemId) {
-=======
-      });
-    }
-    return new Map(aGuids.map(guid => [guid, this.idsForGuids.get(guid)]));
   },
 
   async getItemGuid(aItemId) {
->>>>>>> a17af05f
     let cached = this.guidsForIds.get(aItemId);
     if (cached !== undefined)
       return cached;
