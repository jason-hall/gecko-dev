--- conflicted
+++ resolved
@@ -167,15 +167,9 @@
       if (aOptions.compress)
         writeOptions.compression = "lz4";
 
-<<<<<<< HEAD
-      yield OS.File.writeAtomic(aFilePath, jsonString, writeOptions);
-      return { count, hash };
-    });
-=======
       await OS.File.writeAtomic(aFilePath, jsonString, writeOptions);
       return { count, hash };
     })();
->>>>>>> a17af05f
   }
 });
 
@@ -267,69 +261,6 @@
     // out any obsolete "tagsFolder" sections.
     nodes = nodes[0].children.filter(node => !node.root || node.root != "tagsFolder");
 
-<<<<<<< HEAD
-          let searchIds = [];
-          let folderIdMap = [];
-
-          for (let node of batch.nodes) {
-            if (!node.children || node.children.length == 0)
-              continue; // Nothing to restore for this root
-
-            if (node.root) {
-              let container = PlacesUtils.placesRootId; // Default to places root
-              switch (node.root) {
-                case "bookmarksMenuFolder":
-                  container = PlacesUtils.bookmarksMenuFolderId;
-                  break;
-                case "tagsFolder":
-                  container = PlacesUtils.tagsFolderId;
-                  break;
-                case "unfiledBookmarksFolder":
-                  container = PlacesUtils.unfiledBookmarksFolderId;
-                  break;
-                case "toolbarFolder":
-                  container = PlacesUtils.toolbarFolderId;
-                  break;
-                case "mobileFolder":
-                  container = PlacesUtils.mobileFolderId;
-                  break;
-              }
-
-              // Insert the data into the db
-              for (let child of node.children) {
-                let index = child.index;
-                let [folders, searches] =
-                  this.importJSONNode(child, container, index, 0);
-                for (let i = 0; i < folders.length; i++) {
-                  if (folders[i])
-                    folderIdMap[i] = folders[i];
-                }
-                searchIds = searchIds.concat(searches);
-              }
-            } else {
-              let [folders, searches] = this.importJSONNode(
-                node, PlacesUtils.placesRootId, node.index, 0);
-              for (let i = 0; i < folders.length; i++) {
-                if (folders[i])
-                  folderIdMap[i] = folders[i];
-              }
-              searchIds = searchIds.concat(searches);
-            }
-          }
-
-          // Fixup imported place: uris that contain folders
-          for (let id of searchIds) {
-            let oldURI = PlacesUtils.bookmarks.getBookmarkURI(id);
-            let uri = fixupQuery(oldURI, folderIdMap);
-            if (!uri.equals(oldURI)) {
-              PlacesUtils.bookmarks.changeBookmarkURI(id, uri, this._source);
-            }
-          }
-
-          deferred.resolve();
-        }.bind(this)
-      };
-=======
     // If we're replacing, then erase existing bookmarks first.
     if (this._replace) {
       await PlacesBackups.eraseEverythingIncludingUserRoots({ source: this._source });
@@ -337,7 +268,6 @@
 
     let folderIdToGuidMap = {};
     let searchGuids = [];
->>>>>>> a17af05f
 
     // Now do some cleanup on the imported nodes so that the various guids
     // match what we need for insertTree, and we also have mappings of folders
@@ -356,192 +286,6 @@
       searchGuids = searchGuids.concat(searches);
     }
 
-<<<<<<< HEAD
-  /**
-   * Takes a JSON-serialized node and inserts it into the db.
-   *
-   * @param aData
-   *        The unwrapped data blob of dropped or pasted data.
-   * @param aContainer
-   *        The container the data was dropped or pasted into
-   * @param aIndex
-   *        The index within the container the item was dropped or pasted at
-   * @return an array containing of maps of old folder ids to new folder ids,
-   *         and an array of saved search ids that need to be fixed up.
-   *         eg: [[[oldFolder1, newFolder1]], [search1]]
-   */
-  importJSONNode: function BI_importJSONNode(aData, aContainer, aIndex,
-                                             aGrandParentId) {
-    let folderIdMap = [];
-    let searchIds = [];
-    let id = -1;
-    switch (aData.type) {
-      case PlacesUtils.TYPE_X_MOZ_PLACE_CONTAINER:
-        if (aContainer == PlacesUtils.tagsFolderId) {
-          // Node is a tag
-          if (aData.children) {
-            for (let child of aData.children) {
-              try {
-                PlacesUtils.tagging.tagURI(
-                  NetUtil.newURI(child.uri), [aData.title], this._source);
-              } catch (ex) {
-                // Invalid tag child, skip it
-              }
-            }
-            return [folderIdMap, searchIds];
-          }
-        } else if (aData.annos &&
-                   aData.annos.some(anno => anno.name == PlacesUtils.LMANNO_FEEDURI)) {
-          // Node is a livemark
-          let feedURI = null;
-          let siteURI = null;
-          aData.annos = aData.annos.filter(function(aAnno) {
-            switch (aAnno.name) {
-              case PlacesUtils.LMANNO_FEEDURI:
-                feedURI = NetUtil.newURI(aAnno.value);
-                return false;
-              case PlacesUtils.LMANNO_SITEURI:
-                siteURI = NetUtil.newURI(aAnno.value);
-                return false;
-              default:
-                return true;
-            }
-          });
-
-          if (feedURI) {
-            let lmPromise = PlacesUtils.livemarks.addLivemark({
-              title: aData.title,
-              feedURI,
-              parentId: aContainer,
-              index: aIndex,
-              lastModified: aData.lastModified,
-              siteURI,
-              guid: aData.guid,
-              source: this._source
-            }).then(aLivemark => {
-              let id = aLivemark.id;
-              if (aData.dateAdded)
-                PlacesUtils.bookmarks.setItemDateAdded(id, aData.dateAdded,
-                                                       this._source);
-              if (aData.annos && aData.annos.length)
-                PlacesUtils.setAnnotationsForItem(id, aData.annos,
-                                                  this._source);
-            });
-            this._importPromises.push(lmPromise);
-          }
-        } else {
-          let isMobileFolder = aData.annos &&
-                               aData.annos.some(anno => anno.name == PlacesUtils.MOBILE_ROOT_ANNO);
-          if (isMobileFolder) {
-            // Mobile bookmark folders are special: we move their children to
-            // the mobile root instead of importing them. We also rewrite
-            // queries to use the special folder ID, and ignore generic
-            // properties like timestamps and annotations set on the folder.
-            id = PlacesUtils.mobileFolderId;
-          } else {
-            // For other folders, set `id` so that we can import timestamps
-            // and annotations at the end of this function.
-            id = PlacesUtils.bookmarks.createFolder(
-                   aContainer, aData.title, aIndex, aData.guid, this._source);
-          }
-          folderIdMap[aData.id] = id;
-          // Process children
-          if (aData.children) {
-            for (let i = 0; i < aData.children.length; i++) {
-              let child = aData.children[i];
-              let [folders, searches] =
-                this.importJSONNode(child, id, i, aContainer);
-              for (let j = 0; j < folders.length; j++) {
-                if (folders[j])
-                  folderIdMap[j] = folders[j];
-              }
-              searchIds = searchIds.concat(searches);
-            }
-          }
-        }
-        break;
-      case PlacesUtils.TYPE_X_MOZ_PLACE:
-        id = PlacesUtils.bookmarks.insertBookmark(
-               aContainer, NetUtil.newURI(aData.uri), aIndex, aData.title, aData.guid, this._source);
-        if (aData.keyword) {
-          // POST data could be set in 2 ways:
-          // 1. new backups have a postData property
-          // 2. old backups have an item annotation
-          let postDataAnno = aData.annos &&
-                             aData.annos.find(anno => anno.name == PlacesUtils.POST_DATA_ANNO);
-          let postData = aData.postData || (postDataAnno && postDataAnno.value);
-          let kwPromise = PlacesUtils.keywords.insert({ keyword: aData.keyword,
-                                                        url: aData.uri,
-                                                        postData,
-                                                        source: this._source });
-          this._importPromises.push(kwPromise);
-        }
-        if (aData.tags) {
-          let tags = aData.tags.split(",").filter(aTag =>
-            aTag.length <= Ci.nsITaggingService.MAX_TAG_LENGTH);
-          if (tags.length) {
-            try {
-              PlacesUtils.tagging.tagURI(NetUtil.newURI(aData.uri), tags, this._source);
-            } catch (ex) {
-              // Invalid tag child, skip it.
-              Cu.reportError(`Unable to set tags "${tags.join(", ")}" for ${aData.uri}: ${ex}`);
-            }
-          }
-        }
-        if (aData.charset) {
-          PlacesUtils.annotations.setPageAnnotation(
-            NetUtil.newURI(aData.uri), PlacesUtils.CHARSET_ANNO, aData.charset,
-            0, Ci.nsIAnnotationService.EXPIRE_NEVER);
-        }
-        if (aData.uri.substr(0, 6) == "place:")
-          searchIds.push(id);
-        if (aData.icon) {
-          try {
-            // Create a fake faviconURI to use (FIXME: bug 523932)
-            let faviconURI = NetUtil.newURI("fake-favicon-uri:" + aData.uri);
-            PlacesUtils.favicons.replaceFaviconDataFromDataURL(
-              faviconURI, aData.icon, 0,
-              Services.scriptSecurityManager.getSystemPrincipal());
-            PlacesUtils.favicons.setAndFetchFaviconForPage(
-              NetUtil.newURI(aData.uri), faviconURI, false,
-              PlacesUtils.favicons.FAVICON_LOAD_NON_PRIVATE, null,
-              Services.scriptSecurityManager.getSystemPrincipal());
-          } catch (ex) {
-            Components.utils.reportError("Failed to import favicon data:" + ex);
-          }
-        }
-        if (aData.iconUri) {
-          try {
-            PlacesUtils.favicons.setAndFetchFaviconForPage(
-              NetUtil.newURI(aData.uri), NetUtil.newURI(aData.iconUri), false,
-              PlacesUtils.favicons.FAVICON_LOAD_NON_PRIVATE, null,
-              Services.scriptSecurityManager.getSystemPrincipal());
-          } catch (ex) {
-            Components.utils.reportError("Failed to import favicon URI:" + ex);
-          }
-        }
-        break;
-      case PlacesUtils.TYPE_X_MOZ_PLACE_SEPARATOR:
-        id = PlacesUtils.bookmarks.insertSeparator(aContainer, aIndex, aData.guid, this._source);
-        break;
-      default:
-        // Unknown node type
-    }
-
-    // Set generic properties, valid for all nodes except tags and the mobile
-    // root.
-    if (id != -1 && id != PlacesUtils.mobileFolderId &&
-        aContainer != PlacesUtils.tagsFolderId &&
-        aGrandParentId != PlacesUtils.tagsFolderId) {
-      if (aData.dateAdded)
-        PlacesUtils.bookmarks.setItemDateAdded(id, aData.dateAdded,
-                                               this._source);
-      if (aData.lastModified)
-        PlacesUtils.bookmarks.setItemLastModified(id, aData.lastModified,
-                                                  this._source);
-      if (aData.annos && aData.annos.length)
-        PlacesUtils.setAnnotationsForItem(id, aData.annos, this._source);
-=======
     // Now we can add the actual nodes to the database.
     for (let node of nodes) {
       // Drop any nodes without children, we can't insert them.
@@ -575,7 +319,6 @@
       if (url != searchBookmark.url) {
         await PlacesUtils.bookmarks.update({ guid, url, source: this._source });
       }
->>>>>>> a17af05f
     }
   },
 };
