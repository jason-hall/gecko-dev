/* -*- indent-tabs-mode: nil; js-indent-level: 2 -*-
 * vim: sw=2 ts=2 sts=2 expandtab
 * This Source Code Form is subject to the terms of the Mozilla Public
 * License, v. 2.0. If a copy of the MPL was not distributed with this
 * file, You can obtain one at http://mozilla.org/MPL/2.0/. */

/**
 * This component handles history and orphans expiration through asynchronous
 * Storage statements.
 * Expiration runs:
 * - At idle, but just once, we stop any other kind of expiration during idle
 *   to preserve batteries in portable devices.
 * - At shutdown, only if the database is dirty, we should still avoid to
 *   expire too heavily on shutdown.
 * - On a repeating timer we expire in small chunks.
 *
 * Expiration algorithm will adapt itself based on:
 * - Memory size of the device.
 * - Status of the database (clean or dirty).
 */

const Cc = Components.classes;
const Ci = Components.interfaces;
const Cu = Components.utils;

Cu.import("resource://gre/modules/XPCOMUtils.jsm");
Cu.import("resource://gre/modules/Services.jsm");

XPCOMUtils.defineLazyModuleGetter(this, "PlacesUtils",
  "resource://gre/modules/PlacesUtils.jsm");

// Constants

// Last expiration step should run before the final sync.
const TOPIC_PREF_CHANGED = "nsPref:changed";
const TOPIC_DEBUG_START_EXPIRATION = "places-debug-start-expiration";
const TOPIC_EXPIRATION_FINISHED = "places-expiration-finished";
const TOPIC_IDLE_BEGIN = "idle";
const TOPIC_IDLE_END = "active";
const TOPIC_IDLE_DAILY = "idle-daily";
const TOPIC_TESTING_MODE = "testing-mode";
const TOPIC_TEST_INTERVAL_CHANGED = "test-interval-changed";

// Branch for all expiration preferences.
const PREF_BRANCH = "places.history.expiration.";

// Max number of unique URIs to retain in history.
// Notice this is a lazy limit.  This means we will start to expire if we will
// go over it, but we won't ensure that we will stop exactly when we reach it,
// instead we will stop after the next expiration step that will bring us
// below it.
// If this preference does not exist or has a negative value, we will calculate
// a limit based on current hardware.
const PREF_MAX_URIS = "max_pages";
const PREF_MAX_URIS_NOTSET = -1; // Use our internally calculated limit.

// We save the current unique URIs limit to this pref, to make it available to
// other components without having to duplicate the full logic.
const PREF_READONLY_CALCULATED_MAX_URIS = "transient_current_max_pages";

// Seconds between each expiration step.
const PREF_INTERVAL_SECONDS = "interval_seconds";
const PREF_INTERVAL_SECONDS_NOTSET = 3 * 60;

// We calculate an optimal database size, based on hardware specs.
// This percentage of memory size is used to protect against calculating a too
// large database size on systems with small memory.
const DATABASE_TO_MEMORY_PERC = 4;
// This percentage of disk size is used to protect against calculating a too
// large database size on disks with tiny quota or available space.
const DATABASE_TO_DISK_PERC = 2;
// Maximum size of the optimal database.  High-end hardware has plenty of
// memory and disk space, but performances don't grow linearly.
const DATABASE_MAX_SIZE = 62914560; // 60MiB
// If the physical memory size is bogus, fallback to this.
const MEMSIZE_FALLBACK_BYTES = 268435456; // 256 MiB
// If the disk available space is bogus, fallback to this.
const DISKSIZE_FALLBACK_BYTES = 268435456; // 256 MiB

// Max number of entries to expire at each expiration step.
// This value is globally used for different kind of data we expire, can be
// tweaked based on data type.  See below in getBoundStatement.
const EXPIRE_LIMIT_PER_STEP = 6;
// When we run a large expiration step, the above limit is multiplied by this.
const EXPIRE_LIMIT_PER_LARGE_STEP_MULTIPLIER = 10;

// When history is clean or dirty enough we will adapt the expiration algorithm
// to be more lazy or more aggressive.
// This is done acting on the interval between expiration steps and the number
// of expirable items.
// 1. Clean history:
//   We expire at (default interval * EXPIRE_AGGRESSIVITY_MULTIPLIER) the
//   default number of entries.
// 2. Dirty history:
//   We expire at the default interval, but a greater number of entries
//   (default number of entries * EXPIRE_AGGRESSIVITY_MULTIPLIER).
const EXPIRE_AGGRESSIVITY_MULTIPLIER = 3;

// This is the average size in bytes of an URI entry in the database.
// Magic numbers are determined through analysis of the distribution of a ratio
// between number of unique URIs and database size among our users.
// Used as a fall back value when it's not possible to calculate the real value.
const URIENTRY_AVG_SIZE = 600;

// Seconds of idle time before starting a larger expiration step.
// Notice during idle we stop the expiration timer since we don't want to hurt
// stand-by or mobile devices batteries.
const IDLE_TIMEOUT_SECONDS = 5 * 60;

// If the number of pages over history limit is greater than this threshold,
// expiration will be more aggressive, to bring back history to a saner size.
const OVERLIMIT_PAGES_THRESHOLD = 1000;

const MSECS_PER_DAY = 86400000;
const ANNOS_EXPIRE_POLICIES = [
  { bind: "expire_days",
    type: Ci.nsIAnnotationService.EXPIRE_DAYS,
    time: 7 * 1000 * MSECS_PER_DAY },
  { bind: "expire_weeks",
    type: Ci.nsIAnnotationService.EXPIRE_WEEKS,
    time: 30 * 1000 * MSECS_PER_DAY },
  { bind: "expire_months",
    type: Ci.nsIAnnotationService.EXPIRE_MONTHS,
    time: 180 * 1000 * MSECS_PER_DAY },
];

// When we expire we can use these limits:
// - SMALL for usual partial expirations, will expire a small chunk.
// - LARGE for idle or shutdown expirations, will expire a large chunk.
// - UNLIMITED will expire all the orphans.
// - DEBUG will use a known limit, passed along with the debug notification.
const LIMIT = {
  SMALL: 0,
  LARGE: 1,
  UNLIMITED: 2,
  DEBUG: 3,
};

// Represents the status of history database.
const STATUS = {
  CLEAN: 0,
  DIRTY: 1,
  UNKNOWN: 2,
};

// Represents actions on which a query will run.
const ACTION = {
  TIMED:           1 << 0, // happens every this._interval
  TIMED_OVERLIMIT: 1 << 1, // like TIMED but only when history is over limits
  SHUTDOWN_DIRTY:  1 << 2, // happens at shutdown for DIRTY state
  IDLE_DIRTY:      1 << 3, // happens on idle for DIRTY state
  IDLE_DAILY:      1 << 4, // happens once a day on idle
  DEBUG:           1 << 5, // happens on TOPIC_DEBUG_START_EXPIRATION
};

// The queries we use to expire.
const EXPIRATION_QUERIES = {

  // Some visits can be expired more often than others, cause they are less
  // useful to the user and can pollute awesomebar results:
  // 1. urls over 255 chars
  // 2. redirect sources and downloads
  // Note: due to the REPLACE option, this should be executed before
  // QUERY_FIND_VISITS_TO_EXPIRE, that has a more complete result.
  QUERY_FIND_EXOTIC_VISITS_TO_EXPIRE: {
    sql: `INSERT INTO expiration_notify (v_id, url, guid, visit_date, reason)
          SELECT v.id, h.url, h.guid, v.visit_date, "exotic"
          FROM moz_historyvisits v
          JOIN moz_places h ON h.id = v.place_id
          WHERE visit_date < strftime('%s','now','localtime','start of day','-60 days','utc') * 1000000
          AND ( LENGTH(h.url) > 255 OR v.visit_type = 7 )
          ORDER BY v.visit_date ASC
          LIMIT :limit_visits`,
    actions: ACTION.TIMED_OVERLIMIT | ACTION.IDLE_DIRTY | ACTION.IDLE_DAILY |
             ACTION.DEBUG
  },

  // Finds visits to be expired when history is over the unique pages limit,
  // otherwise will return nothing.
  // This explicitly excludes any visits added in the last 7 days, to protect
  // users with thousands of bookmarks from constantly losing history.
  QUERY_FIND_VISITS_TO_EXPIRE: {
    sql: `INSERT INTO expiration_notify
            (v_id, url, guid, visit_date, expected_results)
          SELECT v.id, h.url, h.guid, v.visit_date, :limit_visits
          FROM moz_historyvisits v
          JOIN moz_places h ON h.id = v.place_id
          WHERE (SELECT COUNT(*) FROM moz_places) > :max_uris
          AND visit_date < strftime('%s','now','localtime','start of day','-7 days','utc') * 1000000
          ORDER BY v.visit_date ASC
          LIMIT :limit_visits`,
    actions: ACTION.TIMED_OVERLIMIT | ACTION.IDLE_DIRTY | ACTION.IDLE_DAILY |
             ACTION.DEBUG
  },

  // Removes the previously found visits.
  QUERY_EXPIRE_VISITS: {
    sql: `DELETE FROM moz_historyvisits WHERE id IN (
            SELECT v_id FROM expiration_notify WHERE v_id NOTNULL
          )`,
    actions: ACTION.TIMED_OVERLIMIT | ACTION.IDLE_DIRTY | ACTION.IDLE_DAILY |
             ACTION.DEBUG
  },

  // Finds orphan URIs in the database.
  // Notice we won't notify single removed URIs on History.clear(), so we don't
  // run this query in such a case, but just delete URIs.
  // This could run in the middle of adding a visit or bookmark to a new page.
  // In such a case since it is async, could end up expiring the orphan page
  // before it actually gets the new visit or bookmark.
  // Thus, since new pages get frecency -1, we filter on that.
  QUERY_FIND_URIS_TO_EXPIRE: {
    sql: `INSERT INTO expiration_notify (p_id, url, guid, visit_date)
          SELECT h.id, h.url, h.guid, h.last_visit_date
          FROM moz_places h
          LEFT JOIN moz_historyvisits v ON h.id = v.place_id
          WHERE h.last_visit_date IS NULL
            AND h.foreign_count = 0
            AND v.id IS NULL
            AND frecency <> -1
          LIMIT :limit_uris`,
    actions: ACTION.TIMED | ACTION.TIMED_OVERLIMIT | ACTION.SHUTDOWN_DIRTY |
             ACTION.IDLE_DIRTY | ACTION.IDLE_DAILY | ACTION.DEBUG
  },

  // Expire found URIs from the database.
  QUERY_EXPIRE_URIS: {
    sql: `DELETE FROM moz_places WHERE id IN (
            SELECT p_id FROM expiration_notify WHERE p_id NOTNULL
          ) AND foreign_count = 0 AND last_visit_date ISNULL`,
    actions: ACTION.TIMED | ACTION.TIMED_OVERLIMIT | ACTION.SHUTDOWN_DIRTY |
             ACTION.IDLE_DIRTY | ACTION.IDLE_DAILY | ACTION.DEBUG
  },

  // Hosts accumulated during the places delete are updated through a trigger
  // (see nsPlacesTriggers.h).
  QUERY_UPDATE_HOSTS: {
    sql: `DELETE FROM moz_updatehosts_temp`,
    actions: ACTION.TIMED | ACTION.TIMED_OVERLIMIT | ACTION.SHUTDOWN_DIRTY |
             ACTION.IDLE_DIRTY | ACTION.IDLE_DAILY | ACTION.DEBUG
  },

  // Expire orphan pages from the icons database.
  QUERY_EXPIRE_FAVICONS_PAGES: {
    sql: `DELETE FROM moz_pages_w_icons
          WHERE page_url_hash NOT IN (
            SELECT url_hash FROM moz_places
          )`,
    actions: ACTION.TIMED_OVERLIMIT | ACTION.SHUTDOWN_DIRTY |
             ACTION.IDLE_DIRTY | ACTION.IDLE_DAILY | ACTION.DEBUG
  },

  // Expire orphan icons from the database.
  QUERY_EXPIRE_FAVICONS: {
    sql: `DELETE FROM moz_icons
          WHERE root = 0 AND id NOT IN (
            SELECT icon_id FROM moz_icons_to_pages
          )`,
    actions: ACTION.TIMED_OVERLIMIT | ACTION.SHUTDOWN_DIRTY |
             ACTION.IDLE_DIRTY | ACTION.IDLE_DAILY | ACTION.DEBUG
  },

  // Expire orphan page annotations from the database.
  QUERY_EXPIRE_ANNOS: {
    sql: `DELETE FROM moz_annos WHERE id in (
            SELECT a.id FROM moz_annos a
            LEFT JOIN moz_places h ON a.place_id = h.id
            WHERE h.id IS NULL
            LIMIT :limit_annos
          )`,
    actions: ACTION.TIMED | ACTION.TIMED_OVERLIMIT | ACTION.SHUTDOWN_DIRTY |
             ACTION.IDLE_DIRTY | ACTION.IDLE_DAILY | ACTION.DEBUG
  },

  // Expire page annotations based on expiration policy.
  QUERY_EXPIRE_ANNOS_WITH_POLICY: {
    sql: `DELETE FROM moz_annos
          WHERE (expiration = :expire_days
            AND :expire_days_time > MAX(lastModified, dateAdded))
             OR (expiration = :expire_weeks
            AND :expire_weeks_time > MAX(lastModified, dateAdded))
             OR (expiration = :expire_months
            AND :expire_months_time > MAX(lastModified, dateAdded))`,
    actions: ACTION.TIMED | ACTION.TIMED_OVERLIMIT | ACTION.SHUTDOWN_DIRTY |
             ACTION.IDLE_DIRTY | ACTION.IDLE_DAILY | ACTION.DEBUG
  },

  // Expire items annotations based on expiration policy.
  QUERY_EXPIRE_ITEMS_ANNOS_WITH_POLICY: {
    sql: `DELETE FROM moz_items_annos
          WHERE (expiration = :expire_days
            AND :expire_days_time > MAX(lastModified, dateAdded))
             OR (expiration = :expire_weeks
            AND :expire_weeks_time > MAX(lastModified, dateAdded))
             OR (expiration = :expire_months
            AND :expire_months_time > MAX(lastModified, dateAdded))`,
    actions: ACTION.TIMED | ACTION.TIMED_OVERLIMIT | ACTION.SHUTDOWN_DIRTY |
             ACTION.IDLE_DIRTY | ACTION.IDLE_DAILY | ACTION.DEBUG
  },

  // Expire page annotations based on expiration policy.
  QUERY_EXPIRE_ANNOS_WITH_HISTORY: {
    sql: `DELETE FROM moz_annos
          WHERE expiration = :expire_with_history
            AND NOT EXISTS (SELECT id FROM moz_historyvisits
                            WHERE place_id = moz_annos.place_id LIMIT 1)`,
    actions: ACTION.TIMED | ACTION.TIMED_OVERLIMIT | ACTION.SHUTDOWN_DIRTY |
             ACTION.IDLE_DIRTY | ACTION.IDLE_DAILY | ACTION.DEBUG
  },

  // Expire item annos without a corresponding item id.
  QUERY_EXPIRE_ITEMS_ANNOS: {
    sql: `DELETE FROM moz_items_annos WHERE id IN (
            SELECT a.id FROM moz_items_annos a
            LEFT JOIN moz_bookmarks b ON a.item_id = b.id
            WHERE b.id IS NULL
            LIMIT :limit_annos
          )`,
    actions: ACTION.IDLE_DAILY | ACTION.DEBUG
  },

  // Expire all annotation names without a corresponding annotation.
  QUERY_EXPIRE_ANNO_ATTRIBUTES: {
    sql: `DELETE FROM moz_anno_attributes WHERE id IN (
            SELECT n.id FROM moz_anno_attributes n
            LEFT JOIN moz_annos a ON n.id = a.anno_attribute_id
            LEFT JOIN moz_items_annos t ON n.id = t.anno_attribute_id
            WHERE a.anno_attribute_id IS NULL
              AND t.anno_attribute_id IS NULL
            LIMIT :limit_annos
          )`,
    actions: ACTION.SHUTDOWN_DIRTY | ACTION.IDLE_DIRTY |
             ACTION.IDLE_DAILY | ACTION.DEBUG
  },

  // Expire orphan inputhistory.
  QUERY_EXPIRE_INPUTHISTORY: {
    sql: `DELETE FROM moz_inputhistory WHERE place_id IN (
            SELECT i.place_id FROM moz_inputhistory i
            LEFT JOIN moz_places h ON h.id = i.place_id
            WHERE h.id IS NULL
            LIMIT :limit_inputhistory
          )`,
    actions: ACTION.TIMED | ACTION.TIMED_OVERLIMIT | ACTION.SHUTDOWN_DIRTY |
             ACTION.IDLE_DIRTY | ACTION.IDLE_DAILY | ACTION.DEBUG
  },

  // Select entries for notifications.
  // If p_id is set whole_entry = 1, then we have expired the full page.
  // Either p_id or v_id are always set.
  QUERY_SELECT_NOTIFICATIONS: {
    sql: `SELECT url, guid, MAX(visit_date) AS visit_date,
                 MAX(IFNULL(MIN(p_id, 1), MIN(v_id, 0))) AS whole_entry,
                 MAX(expected_results) AS expected_results,
                 (SELECT MAX(visit_date) FROM expiration_notify
                  WHERE reason = "expired" AND url = n.url AND p_id ISNULL
                 ) AS most_recent_expired_visit
          FROM expiration_notify n
          GROUP BY url`,
    actions: ACTION.TIMED | ACTION.TIMED_OVERLIMIT | ACTION.SHUTDOWN_DIRTY |
             ACTION.IDLE_DIRTY | ACTION.IDLE_DAILY | ACTION.DEBUG
  },

  // Empty the notifications table.
  QUERY_DELETE_NOTIFICATIONS: {
    sql: "DELETE FROM expiration_notify",
    actions: ACTION.TIMED | ACTION.TIMED_OVERLIMIT | ACTION.SHUTDOWN_DIRTY |
             ACTION.IDLE_DIRTY | ACTION.IDLE_DAILY | ACTION.DEBUG
  },
};

/**
 * Sends a bookmarks notification through the given observers.
 *
 * @param observers
 *        array of nsINavBookmarkObserver objects.
 * @param notification
 *        the notification name.
 * @param args
 *        array of arguments to pass to the notification.
 */
function notify(observers, notification, args = []) {
  for (let observer of observers) {
    try {
      observer[notification](...args);
    } catch (ex) {}
  }
}

// nsPlacesExpiration definition

function nsPlacesExpiration() {
  // Smart Getters

  XPCOMUtils.defineLazyGetter(this, "_db", function() {
    let db = Cc["@mozilla.org/browser/nav-history-service;1"].
             getService(Ci.nsPIPlacesDatabase).
             DBConnection;

    // Create the temporary notifications table.
    let stmt = db.createAsyncStatement(
      `CREATE TEMP TABLE expiration_notify (
         id INTEGER PRIMARY KEY
       , v_id INTEGER
       , p_id INTEGER
       , url TEXT NOT NULL
       , guid TEXT NOT NULL
       , visit_date INTEGER
       , expected_results INTEGER NOT NULL DEFAULT 0
       , reason TEXT NOT NULL DEFAULT "expired"
       )`);
    stmt.executeAsync();
    stmt.finalize();

    return db;
  });

  XPCOMUtils.defineLazyServiceGetter(this, "_idle",
                                     "@mozilla.org/widget/idleservice;1",
                                     "nsIIdleService");

  this._prefBranch = Cc["@mozilla.org/preferences-service;1"].
                     getService(Ci.nsIPrefService).
                     getBranch(PREF_BRANCH);

  this._loadPrefsPromise = this._loadPrefs().then(() => {
    // Observe our preferences branch for changes.
    this._prefBranch.addObserver("", this, true);

    // Create our expiration timer.
    this._newTimer();
  }, Cu.reportError);

  // Register topic observers.
  Services.obs.addObserver(this, TOPIC_DEBUG_START_EXPIRATION, true);
  Services.obs.addObserver(this, TOPIC_IDLE_DAILY, true);

  // Block shutdown.
  let shutdownClient = PlacesUtils.history.connectionShutdownClient.jsclient;
  shutdownClient.addBlocker("Places Expiration: shutdown", () => {
    if (this._shuttingDown) {
      return;
    }
    this._shuttingDown = true;
    this.expireOnIdle = false;
    if (this._timer) {
      this._timer.cancel();
      this._timer = null;
    }
    // If the database is dirty, we want to expire some entries, to speed up
    // the expiration process.
    if (this.status == STATUS.DIRTY) {
      this._expireWithActionAndLimit(ACTION.SHUTDOWN_DIRTY, LIMIT.LARGE);
    }
    this._finalizeInternalStatements();
  });
}

nsPlacesExpiration.prototype = {
<<<<<<< HEAD

  // nsIObserver

=======
>>>>>>> a17af05f
  observe: function PEX_observe(aSubject, aTopic, aData) {
    if (this._shuttingDown) {
      return;
    }

<<<<<<< HEAD
    if (aTopic == TOPIC_SHUTDOWN) {
      this._shuttingDown = true;
      this.expireOnIdle = false;

      if (this._timer) {
        this._timer.cancel();
        this._timer = null;
      }

      // If we didn't ran a clearHistory recently and database is dirty, we
      // want to expire some entries, to speed up the expiration process.
      let hasRecentClearHistory =
        Date.now() - this._lastClearHistoryTime <
          SHUTDOWN_WITH_RECENT_CLEARHISTORY_TIMEOUT_SECONDS * 1000;
      if (!hasRecentClearHistory && this.status == STATUS.DIRTY) {
        this._expireWithActionAndLimit(ACTION.SHUTDOWN_DIRTY, LIMIT.LARGE);
      }

      this._finalizeInternalStatements();
    } else if (aTopic == TOPIC_PREF_CHANGED) {
      this._loadPrefs().then(() => {
=======
    if (aTopic == TOPIC_PREF_CHANGED) {
      this._loadPrefsPromise = this._loadPrefs().then(() => {
>>>>>>> a17af05f
        if (aData == PREF_INTERVAL_SECONDS) {
          // Renew the timer with the new interval value.
          this._newTimer();
        }
      }, Cu.reportError);
    } else if (aTopic == TOPIC_DEBUG_START_EXPIRATION) {
      // The passed-in limit is the maximum number of visits to expire when
      // history is over capacity.  Mind to correctly handle the NaN value.
      let limit = parseInt(aData);
      if (limit == -1) {
        // Everything should be expired without any limit.  If history is over
        // capacity then all existing visits will be expired.
        // Should only be used in tests, since may cause dataloss.
        this._expireWithActionAndLimit(ACTION.DEBUG, LIMIT.UNLIMITED);
      } else if (limit > 0) {
        // The number of expired visits is limited by this amount.  It may be
        // used for testing purposes, like checking that limited queries work.
        this._debugLimit = limit;
        this._expireWithActionAndLimit(ACTION.DEBUG, LIMIT.DEBUG);
      } else {
        // Any other value is intended as a 0 limit, that means no visits
        // will be expired.  Even if this doesn't touch visits, it will remove
        // any orphan pages, icons, annotations and similar from the database,
        // so it may be used for cleanup purposes.
        this._debugLimit = -1;
        this._expireWithActionAndLimit(ACTION.DEBUG, LIMIT.DEBUG);
      }
    } else if (aTopic == TOPIC_IDLE_BEGIN) {
      // Stop the expiration timer.  We don't want to keep up expiring on idle
      // to preserve batteries on mobile devices and avoid killing stand-by.
      if (this._timer) {
        this._timer.cancel();
        this._timer = null;
      }
      if (this.expireOnIdle)
        this._expireWithActionAndLimit(ACTION.IDLE_DIRTY, LIMIT.LARGE);
    } else if (aTopic == TOPIC_IDLE_END) {
      // Restart the expiration timer.
      if (!this._timer)
        this._newTimer();
    } else if (aTopic == TOPIC_IDLE_DAILY) {
      this._expireWithActionAndLimit(ACTION.IDLE_DAILY, LIMIT.LARGE);
    } else if (aTopic == TOPIC_TESTING_MODE) {
      this._testingMode = true;
    }
  },

  // nsINavHistoryObserver

  _inBatchMode: false,
  onBeginUpdateBatch: function PEX_onBeginUpdateBatch() {
    this._inBatchMode = true;

    // We do not want to expire while we are doing batch work.
    if (this._timer) {
      this._timer.cancel();
      this._timer = null;
    }
  },

  onEndUpdateBatch: function PEX_onEndUpdateBatch() {
    this._inBatchMode = false;

    // Restore timer.
    if (!this._timer)
      this._newTimer();
  },

  onClearHistory: function PEX_onClearHistory() {
    // History status is clean after a clear history.
    this.status = STATUS.CLEAN;
  },

  onVisit() {},
  onTitleChanged() {},
  onDeleteURI() {},
  onPageChanged() {},
  onDeleteVisits() {},

  // nsITimerCallback

  notify: function PEX_timerCallback() {
    // Check if we are over history capacity, if so visits must be expired.
    this._getPagesStats((aPagesCount) => {
      let overLimitPages = aPagesCount - this._urisLimit;
      this._overLimit = overLimitPages > 0;
      let action = this._overLimit ? ACTION.TIMED_OVERLIMIT : ACTION.TIMED;
      // Adapt expiration aggressivity to the number of pages over the limit.
      let limit = overLimitPages > OVERLIMIT_PAGES_THRESHOLD ? LIMIT.LARGE
                                                             : LIMIT.SMALL;

      this._expireWithActionAndLimit(action, limit);
    });
  },

  // mozIStorageStatementCallback

  handleResult: function PEX_handleResult(aResultSet) {
    // We don't want to notify after shutdown.
    if (this._shuttingDown)
      return;

    let row;
    while ((row = aResultSet.getNextRow())) {
      // expected_results is set to the number of expected visits by
      // QUERY_FIND_VISITS_TO_EXPIRE.  We decrease that counter for each found
      // visit and if it reaches zero we mark the database as dirty, since all
      // the expected visits were expired, so it's likely the next run will
      // find more.
      let expectedResults = row.getResultByName("expected_results");
      if (expectedResults > 0) {
        if (!("_expectedResultsCount" in this)) {
          this._expectedResultsCount = expectedResults;
        }
        if (this._expectedResultsCount > 0) {
          this._expectedResultsCount--;
        }
      }

      let uri = Services.io.newURI(row.getResultByName("url"));
      let guid = row.getResultByName("guid");
      let visitDate = row.getResultByName("visit_date");
      let wholeEntry = row.getResultByName("whole_entry");
      let mostRecentExpiredVisit = row.getResultByName("most_recent_expired_visit");
      let reason = Ci.nsINavHistoryObserver.REASON_EXPIRED;
      let observers = PlacesUtils.history.getObservers();

      if (mostRecentExpiredVisit) {
        let days = parseInt((Date.now() - (mostRecentExpiredVisit / 1000)) / MSECS_PER_DAY);
        if (!this._mostRecentExpiredVisitDays) {
          this._mostRecentExpiredVisitDays = days;
        } else if (days < this._mostRecentExpiredVisitDays) {
          this._mostRecentExpiredVisitDays = days;
        }
      }

      // Dispatch expiration notifications to history.
      if (wholeEntry) {
        notify(observers, "onDeleteURI", [uri, guid, reason]);
      } else {
        notify(observers, "onDeleteVisits", [uri, visitDate, guid, reason, 0]);
      }
    }
  },

  handleError: function PEX_handleError(aError) {
    Cu.reportError("Async statement execution returned with '" +
                   aError.result + "', '" + aError.message + "'");
  },

  // Number of expiration steps needed to reach a CLEAN status.
  _telemetrySteps: 1,
  handleCompletion: function PEX_handleCompletion(aReason) {
    if (aReason == Ci.mozIStorageStatementCallback.REASON_FINISHED) {
      if (this._mostRecentExpiredVisitDays) {
        try {
          Services.telemetry
                  .getHistogramById("PLACES_MOST_RECENT_EXPIRED_VISIT_DAYS")
                  .add(this._mostRecentExpiredVisitDays);
        } catch (ex) {
          Components.utils.reportError("Unable to report telemetry.");
        } finally {
          delete this._mostRecentExpiredVisitDays;
        }
      }

      if ("_expectedResultsCount" in this) {
        // Adapt the aggressivity of steps based on the status of history.
        // A dirty history will return all the entries we are expecting bringing
        // our countdown to zero, while a clean one will not.
        let oldStatus = this.status;
        this.status = this._expectedResultsCount == 0 ? STATUS.DIRTY
                                                      : STATUS.CLEAN;

        // Collect or send telemetry data.
        if (this.status == STATUS.DIRTY) {
          this._telemetrySteps++;
        } else {
          // Avoid reporting the common cases where the database is clean, or
          // a single step is needed.
          if (oldStatus == STATUS.DIRTY) {
            try {
              Services.telemetry
                      .getHistogramById("PLACES_EXPIRATION_STEPS_TO_CLEAN2")
                      .add(this._telemetrySteps);
            } catch (ex) {
              Components.utils.reportError("Unable to report telemetry.");
            }
          }
          this._telemetrySteps = 1;
        }

        delete this._expectedResultsCount;
      }

      // Dispatch a notification that expiration has finished.
      Services.obs.notifyObservers(null, TOPIC_EXPIRATION_FINISHED);
    }
  },

  // nsPlacesExpiration

  _urisLimit: PREF_MAX_URIS_NOTSET,
  _interval: PREF_INTERVAL_SECONDS_NOTSET,
  _shuttingDown: false,

  _status: STATUS.UNKNOWN,
  set status(aNewStatus) {
    if (aNewStatus != this._status) {
      // If status changes we should restart the timer.
      this._status = aNewStatus;
      this._newTimer();
      // If needed add/remove the cleanup step on idle.  We want to expire on
      // idle only if history is dirty, to preserve mobile devices batteries.
      this.expireOnIdle = aNewStatus == STATUS.DIRTY;
    }
    return aNewStatus;
  },
  get status() {
    return this._status;
  },

  _isIdleObserver: false,
  _expireOnIdle: false,
  set expireOnIdle(aExpireOnIdle) {
    // Observe idle regardless aExpireOnIdle, since we always want to stop
    // timed expiration on idle, to preserve mobile battery life.
    if (!this._isIdleObserver && !this._shuttingDown) {
      this._idle.addIdleObserver(this, IDLE_TIMEOUT_SECONDS);
      this._isIdleObserver = true;
    } else if (this._isIdleObserver && this._shuttingDown) {
      this._idle.removeIdleObserver(this, IDLE_TIMEOUT_SECONDS);
      this._isIdleObserver = false;
    }

    // If running a debug expiration we need full control of what happens
    // but idle cleanup could activate in the middle, since tinderboxes are
    // permanently idle.  That would cause unexpected oranges, so disable it.
    if (this._debugLimit !== undefined)
      this._expireOnIdle = false;
    else
      this._expireOnIdle = aExpireOnIdle;
    return this._expireOnIdle;
  },
  get expireOnIdle() {
    return this._expireOnIdle;
  },

  async _loadPrefs() {
    // Get the user's limit, if it was set.
    this._urisLimit = this._prefBranch.getIntPref(PREF_MAX_URIS,
                                                  PREF_MAX_URIS_NOTSET);
<<<<<<< HEAD

=======
>>>>>>> a17af05f
    if (this._urisLimit < 0) {
      // Some testing code expects a pref change to be synchronous, so
      // temporarily set this to a large value, while we asynchronously update
      // to the correct value.
      this._urisLimit = 100000;

      // The user didn't specify a custom limit, so we calculate the number of
      // unique places that may fit an optimal database size on this hardware.
      // Oldest pages over this threshold will be expired.
      let memSizeBytes = MEMSIZE_FALLBACK_BYTES;
      try {
        // Limit the size on systems with small memory.
         memSizeBytes = Services.sysinfo.getProperty("memsize");
      } catch (ex) {}
      if (memSizeBytes <= 0) {
        memSizeBytes = MEMSIZE_FALLBACK_BYTES;
      }

      let diskAvailableBytes = DISKSIZE_FALLBACK_BYTES;
      try {
        // Protect against a full disk or tiny quota.
        let dbFile = this._db.databaseFile;
        dbFile.QueryInterface(Ci.nsIFile);
        diskAvailableBytes = dbFile.diskSpaceAvailable;
      } catch (ex) {}
      if (diskAvailableBytes <= 0) {
        diskAvailableBytes = DISKSIZE_FALLBACK_BYTES;
      }

      let optimalDatabaseSize = Math.min(
        memSizeBytes * DATABASE_TO_MEMORY_PERC / 100,
        diskAvailableBytes * DATABASE_TO_DISK_PERC / 100,
        DATABASE_MAX_SIZE
      );

      // Calculate avg size of a URI in the database.
      let db;
      try {
        db = await PlacesUtils.promiseDBConnection();
        if (db) {
          let row = (await db.execute(`SELECT * FROM pragma_page_size(),
                                                pragma_page_count(),
                                                pragma_freelist_count(),
                                                (SELECT count(*) FROM moz_places)`))[0];
          let pageSize = row.getResultByIndex(0);
          let pageCount = row.getResultByIndex(1);
          let freelistCount = row.getResultByIndex(2);
          let uriCount = row.getResultByIndex(3);
          let dbSize = (pageCount - freelistCount) * pageSize;
          let avgURISize = Math.ceil(dbSize / uriCount);
          // For new profiles this value may be too large, due to the Sqlite header,
          // or Infinity when there are no pages.  Thus we must limit it.
          if (avgURISize > (URIENTRY_AVG_SIZE * 3)) {
            avgURISize = URIENTRY_AVG_SIZE;
          }
          this._urisLimit = Math.ceil(optimalDatabaseSize / avgURISize);
        }
      } catch (ex) {
        // We may have been initialized late in the shutdown process, maybe
        // by a call to clear history on shutdown.
        // If we're unable to get a connection clone, we'll just proceed with
        // the default value, it should not be critical at this point in the
        // application life-cycle.
      }
    }

    // Expose the calculated limit to other components.
    this._prefBranch.setIntPref(PREF_READONLY_CALCULATED_MAX_URIS,
                                this._urisLimit);

    // Get the expiration interval value.
    this._interval = this._prefBranch.getIntPref(PREF_INTERVAL_SECONDS,
                                                 PREF_INTERVAL_SECONDS_NOTSET);
    if (this._interval <= 0) {
      this._interval = PREF_INTERVAL_SECONDS_NOTSET;
    }
  },

  /**
   * Evaluates the real number of pages in the database and the value currently
   * used by the SQLite query planner.
   *
   * @param aCallback
   *        invoked on success, function (aPagesCount).
   */
  _getPagesStats: function PEX__getPagesStats(aCallback) {
    if (!this._cachedStatements.LIMIT_COUNT) {
      this._cachedStatements.LIMIT_COUNT = this._db.createAsyncStatement(
        `SELECT COUNT(*) FROM moz_places`
      );
    }
    this._cachedStatements.LIMIT_COUNT.executeAsync({
      _pagesCount: 0,
<<<<<<< HEAD
      _statsCount: 0,
=======
>>>>>>> a17af05f
      handleResult(aResults) {
        let row = aResults.getNextRow();
        this._pagesCount = row.getResultByIndex(0);
      },
      handleCompletion(aReason) {
        if (aReason == Ci.mozIStorageStatementCallback.REASON_FINISHED) {
          aCallback(this._pagesCount);
        }
      },
      handleError(aError) {
        Cu.reportError("Async statement execution returned with '" +
                       aError.result + "', '" + aError.message + "'");
      }
    });
  },

  /**
   * Execute async statements to expire with the specified queries.
   *
   * @param aAction
   *        The ACTION we are expiring for.  See the ACTION const for values.
   * @param aLimit
   *        Whether to use small, large or no limits when expiring.  See the
   *        LIMIT const for values.
   */
  _expireWithActionAndLimit:
  function PEX__expireWithActionAndLimit(aAction, aLimit) {
<<<<<<< HEAD
    // Skip expiration during batch mode.
    if (this._inBatchMode)
      return;
    // Don't try to further expire after shutdown.
    if (this._shuttingDown && aAction != ACTION.SHUTDOWN_DIRTY) {
      return;
    }
=======
    (async () => {
      // Ensure that we'll run statements with the most up-to-date pref values.
      // On shutdown we cannot do this, since we must enqueue the expiration
      // statements synchronously before the connection goes away.
      // TODO (Bug 1275878): handle this properly through a shutdown blocker.
      if (!this._shuttingDown)
        await this._loadPrefsPromise;

      // Skip expiration during batch mode.
      if (this._inBatchMode)
        return;
      // Don't try to further expire after shutdown.
      if (this._shuttingDown && aAction != ACTION.SHUTDOWN_DIRTY) {
        return;
      }

      let boundStatements = [];
      for (let queryType in EXPIRATION_QUERIES) {
        if (EXPIRATION_QUERIES[queryType].actions & aAction)
          boundStatements.push(this._getBoundStatement(queryType, aLimit, aAction));
      }
>>>>>>> a17af05f


      // Execute statements asynchronously in a transaction.
      this._db.executeAsync(boundStatements, boundStatements.length, this);
    })().catch(Cu.reportError);
  },

  /**
   * Finalizes all of our mozIStorageStatements so we can properly close the
   * database.
   */
  _finalizeInternalStatements: function PEX__finalizeInternalStatements() {
    for (let queryType in this._cachedStatements) {
      let stmt = this._cachedStatements[queryType];
      stmt.finalize();
    }
  },

  /**
   * Generate the statement used for expiration.
   *
   * @param aQueryType
   *        Type of the query to build statement for.
   * @param aLimit
   *        Whether to use small, large or no limits when expiring.  See the
   *        LIMIT const for values.
   * @param aAction
   *        Current action causing the expiration.  See the ACTION const.
   */
  _cachedStatements: {},
  _getBoundStatement: function PEX__getBoundStatement(aQueryType, aLimit, aAction) {
    // Statements creation can be expensive, so we want to cache them.
    let stmt = this._cachedStatements[aQueryType];
    if (stmt === undefined) {
      stmt = this._cachedStatements[aQueryType] =
        this._db.createAsyncStatement(EXPIRATION_QUERIES[aQueryType].sql);
    }

    let baseLimit;
    switch (aLimit) {
      case LIMIT.UNLIMITED:
        baseLimit = -1;
        break;
      case LIMIT.SMALL:
        baseLimit = EXPIRE_LIMIT_PER_STEP;
        break;
      case LIMIT.LARGE:
        baseLimit = EXPIRE_LIMIT_PER_STEP * EXPIRE_LIMIT_PER_LARGE_STEP_MULTIPLIER;
        break;
      case LIMIT.DEBUG:
        baseLimit = this._debugLimit;
        break;
    }
    if (this.status == STATUS.DIRTY && aAction != ACTION.DEBUG &&
        baseLimit > 0) {
      baseLimit *= EXPIRE_AGGRESSIVITY_MULTIPLIER;
    }

    // Bind the appropriate parameters.
    let params = stmt.params;
    switch (aQueryType) {
      case "QUERY_FIND_EXOTIC_VISITS_TO_EXPIRE":
        // Avoid expiring all visits in case of an unlimited debug expiration,
        // just remove orphans instead.
        params.limit_visits =
          aLimit == LIMIT.DEBUG && baseLimit == -1 ? 0 : baseLimit;
        break;
      case "QUERY_FIND_VISITS_TO_EXPIRE":
        params.max_uris = this._urisLimit;
        // Avoid expiring all visits in case of an unlimited debug expiration,
        // just remove orphans instead.
        params.limit_visits =
          aLimit == LIMIT.DEBUG && baseLimit == -1 ? 0 : baseLimit;
        break;
      case "QUERY_FIND_URIS_TO_EXPIRE":
        params.limit_uris = baseLimit;
        break;
      case "QUERY_EXPIRE_ANNOS":
        // Each page may have multiple annos.
        params.limit_annos = baseLimit * EXPIRE_AGGRESSIVITY_MULTIPLIER;
        break;
      case "QUERY_EXPIRE_ANNOS_WITH_POLICY":
      case "QUERY_EXPIRE_ITEMS_ANNOS_WITH_POLICY":
        let microNow = Date.now() * 1000;
        ANNOS_EXPIRE_POLICIES.forEach(function(policy) {
          params[policy.bind] = policy.type;
          params[policy.bind + "_time"] = microNow - policy.time;
        });
        break;
      case "QUERY_EXPIRE_ANNOS_WITH_HISTORY":
        params.expire_with_history = Ci.nsIAnnotationService.EXPIRE_WITH_HISTORY;
        break;
      case "QUERY_EXPIRE_ITEMS_ANNOS":
        params.limit_annos = baseLimit;
        break;
      case "QUERY_EXPIRE_ANNO_ATTRIBUTES":
        params.limit_annos = baseLimit;
        break;
      case "QUERY_EXPIRE_INPUTHISTORY":
        params.limit_inputhistory = baseLimit;
        break;
    }

    return stmt;
  },

  /**
   * Creates a new timer based on this._interval.
   *
   * @return a REPEATING_SLACK nsITimer that runs every this._interval.
   */
  _newTimer: function PEX__newTimer() {
    if (this._timer)
      this._timer.cancel();
    if (this._shuttingDown)
      return undefined;
    let interval = this.status != STATUS.DIRTY ?
      this._interval * EXPIRE_AGGRESSIVITY_MULTIPLIER : this._interval;

    let timer = Cc["@mozilla.org/timer;1"].createInstance(Ci.nsITimer);
    timer.initWithCallback(this, interval * 1000,
                           Ci.nsITimer.TYPE_REPEATING_SLACK_LOW_PRIORITY);
    if (this._testingMode) {
      Services.obs.notifyObservers(null, TOPIC_TEST_INTERVAL_CHANGED,
                                   interval);
    }
    return this._timer = timer;
  },

  // nsISupports

  classID: Components.ID("705a423f-2f69-42f3-b9fe-1517e0dee56f"),

  _xpcom_factory: XPCOMUtils.generateSingletonFactory(nsPlacesExpiration),

  QueryInterface: XPCOMUtils.generateQI([
    Ci.nsIObserver,
    Ci.nsINavHistoryObserver,
    Ci.nsITimerCallback,
    Ci.mozIStorageStatementCallback,
    Ci.nsISupportsWeakReference
  ])
};

// Module Registration

var components = [nsPlacesExpiration];
this.NSGetFactory = XPCOMUtils.generateNSGetFactory(components);<|MERGE_RESOLUTION|>--- conflicted
+++ resolved
@@ -457,43 +457,13 @@
 }
 
 nsPlacesExpiration.prototype = {
-<<<<<<< HEAD
-
-  // nsIObserver
-
-=======
->>>>>>> a17af05f
   observe: function PEX_observe(aSubject, aTopic, aData) {
     if (this._shuttingDown) {
       return;
     }
 
-<<<<<<< HEAD
-    if (aTopic == TOPIC_SHUTDOWN) {
-      this._shuttingDown = true;
-      this.expireOnIdle = false;
-
-      if (this._timer) {
-        this._timer.cancel();
-        this._timer = null;
-      }
-
-      // If we didn't ran a clearHistory recently and database is dirty, we
-      // want to expire some entries, to speed up the expiration process.
-      let hasRecentClearHistory =
-        Date.now() - this._lastClearHistoryTime <
-          SHUTDOWN_WITH_RECENT_CLEARHISTORY_TIMEOUT_SECONDS * 1000;
-      if (!hasRecentClearHistory && this.status == STATUS.DIRTY) {
-        this._expireWithActionAndLimit(ACTION.SHUTDOWN_DIRTY, LIMIT.LARGE);
-      }
-
-      this._finalizeInternalStatements();
-    } else if (aTopic == TOPIC_PREF_CHANGED) {
-      this._loadPrefs().then(() => {
-=======
     if (aTopic == TOPIC_PREF_CHANGED) {
       this._loadPrefsPromise = this._loadPrefs().then(() => {
->>>>>>> a17af05f
         if (aData == PREF_INTERVAL_SECONDS) {
           // Renew the timer with the new interval value.
           this._newTimer();
@@ -746,10 +716,6 @@
     // Get the user's limit, if it was set.
     this._urisLimit = this._prefBranch.getIntPref(PREF_MAX_URIS,
                                                   PREF_MAX_URIS_NOTSET);
-<<<<<<< HEAD
-
-=======
->>>>>>> a17af05f
     if (this._urisLimit < 0) {
       // Some testing code expects a pref change to be synchronous, so
       // temporarily set this to a large value, while we asynchronously update
@@ -843,10 +809,6 @@
     }
     this._cachedStatements.LIMIT_COUNT.executeAsync({
       _pagesCount: 0,
-<<<<<<< HEAD
-      _statsCount: 0,
-=======
->>>>>>> a17af05f
       handleResult(aResults) {
         let row = aResults.getNextRow();
         this._pagesCount = row.getResultByIndex(0);
@@ -874,15 +836,6 @@
    */
   _expireWithActionAndLimit:
   function PEX__expireWithActionAndLimit(aAction, aLimit) {
-<<<<<<< HEAD
-    // Skip expiration during batch mode.
-    if (this._inBatchMode)
-      return;
-    // Don't try to further expire after shutdown.
-    if (this._shuttingDown && aAction != ACTION.SHUTDOWN_DIRTY) {
-      return;
-    }
-=======
     (async () => {
       // Ensure that we'll run statements with the most up-to-date pref values.
       // On shutdown we cannot do this, since we must enqueue the expiration
@@ -904,7 +857,6 @@
         if (EXPIRATION_QUERIES[queryType].actions & aAction)
           boundStatements.push(this._getBoundStatement(queryType, aLimit, aAction));
       }
->>>>>>> a17af05f
 
 
       // Execute statements asynchronously in a transaction.
