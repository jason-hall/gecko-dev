--- conflicted
+++ resolved
@@ -263,12 +263,8 @@
 {
 public:
   explicit NativeFileWatcherIOTask(HANDLE aIOCompletionPort)
-<<<<<<< HEAD
-    : mIOCompletionPort(aIOCompletionPort)
-=======
     : Runnable("NativeFileWatcherIOTask")
     , mIOCompletionPort(aIOCompletionPort)
->>>>>>> a17af05f
     , mShuttingDown(false)
   {
   }
