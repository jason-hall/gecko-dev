/* -*- Mode: C++; tab-width: 8; indent-tabs-mode: nil; c-basic-offset: 2 -*- *//* This Source Code Form is subject to the terms of the Mozilla Public
 * License, v. 2.0. If a copy of the MPL was not distributed with this
 * file, You can obtain one at http://mozilla.org/MPL/2.0/. */

#include "nsPerformanceStats.h"

#include "nsMemory.h"
#include "nsLiteralString.h"
#include "nsCRTGlue.h"
#include "nsServiceManagerUtils.h"

#include "nsCOMArray.h"
#include "nsContentUtils.h"
#include "nsIMutableArray.h"
#include "nsReadableUtils.h"

#include "jsapi.h"
#include "nsJSUtils.h"
#include "xpcpublic.h"
#include "jspubtd.h"

#include "nsIDOMWindow.h"
#include "nsGlobalWindow.h"
#include "nsRefreshDriver.h"
#include "nsThreadUtils.h"

#include "mozilla/Unused.h"
#include "mozilla/ArrayUtils.h"
#include "mozilla/dom/ScriptSettings.h"
#include "mozilla/EventStateManager.h"
#include "mozilla/Services.h"
#include "mozilla/Telemetry.h"

#if defined(XP_WIN)
#include <processthreadsapi.h>
#include <windows.h>
#else
#include <unistd.h>
#endif // defined(XP_WIN)

#if defined(XP_MACOSX)
#include <mach/mach_init.h>
#include <mach/mach_interface.h>
#include <mach/mach_port.h>
#include <mach/mach_types.h>
#include <mach/message.h>
#include <mach/thread_info.h>
#elif defined(XP_UNIX)
#include <sys/time.h>
#include <sys/resource.h>
#endif // defined(XP_UNIX)
/* ------------------------------------------------------
 *
 * Utility functions.
 *
 */

namespace {

/**
 * Get the private window for the current compartment.
 *
 * @return null if the code is not executed in a window or in
 * case of error, a nsPIDOMWindow otherwise.
 */
already_AddRefed<nsPIDOMWindowOuter>
GetPrivateWindow(JSContext* cx) {
  nsGlobalWindow* win = xpc::CurrentWindowOrNull(cx);
  if (!win) {
    return nullptr;
  }

  nsPIDOMWindowOuter* outer = win->AsInner()->GetOuterWindow();
  if (!outer) {
    return nullptr;
  }

  nsCOMPtr<nsPIDOMWindowOuter> top = outer->GetTop();
  if (!top) {
    return nullptr;
  }

  return top.forget();
}

bool
URLForGlobal(JSContext* cx, JS::Handle<JSObject*> global, nsAString& url) {
  nsCOMPtr<nsIPrincipal> principal = nsContentUtils::ObjectPrincipal(global);
  if (!principal) {
    return false;
  }

  nsCOMPtr<nsIURI> uri;
  nsresult rv = principal->GetURI(getter_AddRefs(uri));
  if (NS_FAILED(rv) || !uri) {
    return false;
  }

  nsAutoCString spec;
  rv = uri->GetSpec(spec);
  if (NS_FAILED(rv)) {
    return false;
  }

  url.Assign(NS_ConvertUTF8toUTF16(spec));
  return true;
}

/**
 * Extract a somewhat human-readable name from the current context.
 */
void
CompartmentName(JSContext* cx, JS::Handle<JSObject*> global, nsAString& name) {
  // Attempt to use the URL as name.
  if (URLForGlobal(cx, global, name)) {
    return;
  }

  // Otherwise, fallback to XPConnect's less readable but more
  // complete naming scheme.
  nsAutoCString cname;
  xpc::GetCurrentCompartmentName(cx, cname);
  name.Assign(NS_ConvertUTF8toUTF16(cname));
}

/**
 * Generate a unique-to-the-application identifier for a group.
 */
void
GenerateUniqueGroupId(uint64_t uid, uint64_t processId, nsAString& groupId)
{
  uint64_t threadId = reinterpret_cast<uint64_t>(mozilla::GetCurrentPhysicalThread());

  groupId.AssignLiteral("process: ");
  groupId.AppendInt(processId);
  groupId.AppendLiteral(", thread: ");
  groupId.AppendInt(threadId);
  groupId.AppendLiteral(", group: ");
  groupId.AppendInt(uid);
}

static const char* TOPICS[] = {
  "profile-before-change",
  "quit-application",
  "quit-application-granted",
  "xpcom-will-shutdown"
};

} // namespace

/* ------------------------------------------------------
 *
 * class nsPerformanceObservationTarget
 *
 */


NS_IMPL_ISUPPORTS(nsPerformanceObservationTarget, nsIPerformanceObservable)



NS_IMETHODIMP
nsPerformanceObservationTarget::GetTarget(nsIPerformanceGroupDetails** _result) {
  if (mDetails) {
    NS_IF_ADDREF(*_result = mDetails);
  }
  return NS_OK;
};

void
nsPerformanceObservationTarget::SetTarget(nsPerformanceGroupDetails* details) {
  MOZ_ASSERT(!mDetails);
  mDetails = details;
};

NS_IMETHODIMP
nsPerformanceObservationTarget::AddJankObserver(nsIPerformanceObserver* observer) {
  if (!mObservers.append(observer)) {
    MOZ_CRASH();
  }
  return NS_OK;
};

NS_IMETHODIMP
nsPerformanceObservationTarget::RemoveJankObserver(nsIPerformanceObserver* observer) {
  for (auto iter = mObservers.begin(), end = mObservers.end(); iter < end; ++iter) {
    if (*iter == observer) {
      mObservers.erase(iter);
      return NS_OK;
    }
  }
  return NS_OK;
};

bool
nsPerformanceObservationTarget::HasObservers() const {
  return !mObservers.empty();
}

void
nsPerformanceObservationTarget::NotifyJankObservers(nsIPerformanceGroupDetails* source, nsIPerformanceAlert* gravity) {
  // Copy the vector to make sure that it won't change under our feet.
  mozilla::Vector<nsCOMPtr<nsIPerformanceObserver>> observers;
  if (!observers.appendAll(mObservers)) {
    MOZ_CRASH();
  }

  // Now actually notify.
  for (auto iter = observers.begin(), end = observers.end(); iter < end; ++iter) {
    nsCOMPtr<nsIPerformanceObserver> observer = *iter;
    mozilla::Unused << observer->Observe(source, gravity);
  }
}

/* ------------------------------------------------------
 *
 * class nsGroupHolder
 *
 */

nsPerformanceObservationTarget*
nsGroupHolder::ObservationTarget() {
  if (!mPendingObservationTarget) {
    mPendingObservationTarget = new nsPerformanceObservationTarget();
  }
  return mPendingObservationTarget;
}

nsPerformanceGroup*
nsGroupHolder::GetGroup() {
  return mGroup;
}

void
nsGroupHolder::SetGroup(nsPerformanceGroup* group) {
  MOZ_ASSERT(!mGroup);
  mGroup = group;
  group->SetObservationTarget(ObservationTarget());
  mPendingObservationTarget->SetTarget(group->Details());
}

/* ------------------------------------------------------
 *
 * struct PerformanceData
 *
 */

PerformanceData::PerformanceData()
  : mTotalUserTime(0)
  , mTotalSystemTime(0)
  , mTotalCPOWTime(0)
  , mTicks(0)
{
  mozilla::PodArrayZero(mDurations);
}

/* ------------------------------------------------------
 *
 * class nsPerformanceGroupDetails
 *
 */

NS_IMPL_ISUPPORTS(nsPerformanceGroupDetails, nsIPerformanceGroupDetails)

const nsAString&
nsPerformanceGroupDetails::Name() const {
  return mName;
}

const nsAString&
nsPerformanceGroupDetails::GroupId() const {
  return mGroupId;
}

uint64_t
nsPerformanceGroupDetails::WindowId() const {
  return mWindowId;
}

uint64_t
nsPerformanceGroupDetails::ProcessId() const {
  return mProcessId;
}

bool
nsPerformanceGroupDetails::IsSystem() const {
  return mIsSystem;
}

bool
nsPerformanceGroupDetails::IsWindow() const {
  return mWindowId != 0;
}

bool
nsPerformanceGroupDetails::IsContentProcess() const {
  return XRE_GetProcessType() == GeckoProcessType_Content;
}

/* readonly attribute AString name; */
NS_IMETHODIMP
nsPerformanceGroupDetails::GetName(nsAString& aName) {
  aName.Assign(Name());
  return NS_OK;
};

/* readonly attribute AString groupId; */
NS_IMETHODIMP
nsPerformanceGroupDetails::GetGroupId(nsAString& aGroupId) {
  aGroupId.Assign(GroupId());
  return NS_OK;
};

/* readonly attribute uint64_t windowId; */
NS_IMETHODIMP
nsPerformanceGroupDetails::GetWindowId(uint64_t *aWindowId) {
  *aWindowId = WindowId();
  return NS_OK;
}

/* readonly attribute bool isSystem; */
NS_IMETHODIMP
nsPerformanceGroupDetails::GetIsSystem(bool *_retval) {
  *_retval = IsSystem();
  return NS_OK;
}

/*
  readonly attribute unsigned long long processId;
*/
NS_IMETHODIMP
nsPerformanceGroupDetails::GetProcessId(uint64_t* processId) {
  *processId = ProcessId();
  return NS_OK;
}

/* readonly attribute bool IsContentProcess; */
NS_IMETHODIMP
nsPerformanceGroupDetails::GetIsContentProcess(bool *_retval) {
  *_retval = IsContentProcess();
  return NS_OK;
}


/* ------------------------------------------------------
 *
 * class nsPerformanceStats
 *
 */

class nsPerformanceStats final: public nsIPerformanceStats
{
public:
  NS_DECL_ISUPPORTS
  NS_DECL_NSIPERFORMANCESTATS
  NS_FORWARD_NSIPERFORMANCEGROUPDETAILS(mDetails->)

  nsPerformanceStats(nsPerformanceGroupDetails* item,
                     const PerformanceData& aPerformanceData)
    : mDetails(item)
    , mPerformanceData(aPerformanceData)
  {
  }


private:
  RefPtr<nsPerformanceGroupDetails> mDetails;
  PerformanceData mPerformanceData;

  ~nsPerformanceStats() {}
};

NS_IMPL_ISUPPORTS(nsPerformanceStats, nsIPerformanceStats, nsIPerformanceGroupDetails)

/* readonly attribute unsigned long long totalUserTime; */
NS_IMETHODIMP
nsPerformanceStats::GetTotalUserTime(uint64_t *aTotalUserTime) {
  *aTotalUserTime = mPerformanceData.mTotalUserTime;
  return NS_OK;
};

/* readonly attribute unsigned long long totalSystemTime; */
NS_IMETHODIMP
nsPerformanceStats::GetTotalSystemTime(uint64_t *aTotalSystemTime) {
  *aTotalSystemTime = mPerformanceData.mTotalSystemTime;
  return NS_OK;
};

/* readonly attribute unsigned long long totalCPOWTime; */
NS_IMETHODIMP
nsPerformanceStats::GetTotalCPOWTime(uint64_t *aCpowTime) {
  *aCpowTime = mPerformanceData.mTotalCPOWTime;
  return NS_OK;
};

/* readonly attribute unsigned long long ticks; */
NS_IMETHODIMP
nsPerformanceStats::GetTicks(uint64_t *aTicks) {
  *aTicks = mPerformanceData.mTicks;
  return NS_OK;
};

/* void getDurations (out unsigned long aCount, [array, size_is (aCount), retval] out unsigned long long aNumberOfOccurrences); */
NS_IMETHODIMP
nsPerformanceStats::GetDurations(uint32_t *aCount, uint64_t **aNumberOfOccurrences) {
  const size_t length = mozilla::ArrayLength(mPerformanceData.mDurations);
  if (aCount) {
    *aCount = length;
  }
  *aNumberOfOccurrences = new uint64_t[length];
  for (size_t i = 0; i < length; ++i) {
    (*aNumberOfOccurrences)[i] = mPerformanceData.mDurations[i];
  }
  return NS_OK;
};


/* ------------------------------------------------------
 *
 * struct nsPerformanceSnapshot
 *
 */

class nsPerformanceSnapshot final : public nsIPerformanceSnapshot
{
public:
  NS_DECL_ISUPPORTS
  NS_DECL_NSIPERFORMANCESNAPSHOT

  nsPerformanceSnapshot() {}

  /**
   * Append statistics to the list of components data.
   */
  void AppendComponentsStats(nsIPerformanceStats* stats);

  /**
   * Set the statistics attached to process data.
   */
  void SetProcessStats(nsIPerformanceStats* group);

private:
  ~nsPerformanceSnapshot() {}

private:
  /**
   * The data for all components.
   */
  nsCOMArray<nsIPerformanceStats> mComponentsData;

  /**
   * The data for the process.
   */
  nsCOMPtr<nsIPerformanceStats> mProcessData;
};

NS_IMPL_ISUPPORTS(nsPerformanceSnapshot, nsIPerformanceSnapshot)


/* nsIArray getComponentsData (); */
NS_IMETHODIMP
nsPerformanceSnapshot::GetComponentsData(nsIArray * *aComponents)
{
  const size_t length = mComponentsData.Length();
  nsCOMPtr<nsIMutableArray> components = do_CreateInstance(NS_ARRAY_CONTRACTID);
  for (size_t i = 0; i < length; ++i) {
    nsCOMPtr<nsIPerformanceStats> stats = mComponentsData[i];
    mozilla::DebugOnly<nsresult> rv = components->AppendElement(stats, false);
    MOZ_ASSERT(NS_SUCCEEDED(rv));
  }
  components.forget(aComponents);
  return NS_OK;
}

/* nsIPerformanceStats getProcessData (); */
NS_IMETHODIMP
nsPerformanceSnapshot::GetProcessData(nsIPerformanceStats * *aProcess)
{
  NS_IF_ADDREF(*aProcess = mProcessData);
  return NS_OK;
}

void
nsPerformanceSnapshot::AppendComponentsStats(nsIPerformanceStats* stats)
{
  mComponentsData.AppendElement(stats);
}

void
nsPerformanceSnapshot::SetProcessStats(nsIPerformanceStats* stats)
{
  mProcessData = stats;
}



/* ------------------------------------------------------
 *
 * class PerformanceAlert
 *
 */
class PerformanceAlert final: public nsIPerformanceAlert {
public:
  NS_DECL_ISUPPORTS
  NS_DECL_NSIPERFORMANCEALERT

  PerformanceAlert(const uint32_t reason, nsPerformanceGroup* source);
private:
  ~PerformanceAlert() {}

  const uint32_t mReason;

  // The highest values reached by this group since the latest alert,
  // in microseconds.
  const uint64_t mHighestJank;
  const uint64_t mHighestCPOW;
};

NS_IMPL_ISUPPORTS(PerformanceAlert, nsIPerformanceAlert);

PerformanceAlert::PerformanceAlert(const uint32_t reason, nsPerformanceGroup* source)
  : mReason(reason)
  , mHighestJank(source->HighestRecentJank())
  , mHighestCPOW(source->HighestRecentCPOW())
{ }

NS_IMETHODIMP
PerformanceAlert::GetHighestJank(uint64_t* result) {
  *result = mHighestJank;
  return NS_OK;
}

NS_IMETHODIMP
PerformanceAlert::GetHighestCPOW(uint64_t* result) {
  *result = mHighestCPOW;
  return NS_OK;
}

NS_IMETHODIMP
PerformanceAlert::GetReason(uint32_t* result) {
  *result = mReason;
  return NS_OK;
}
/* ------------------------------------------------------
 *
 * class PendingAlertsCollector
 *
 */

/**
 * A timer callback in charge of collecting the groups in
 * `mPendingAlerts` and triggering dispatch of performance alerts.
 */
class PendingAlertsCollector final :
  public nsITimerCallback,
  public nsINamed
{
public:
  NS_DECL_ISUPPORTS
  NS_DECL_NSITIMERCALLBACK
  NS_DECL_NSINAMED

  explicit PendingAlertsCollector(nsPerformanceStatsService* service)
    : mService(service)
    , mPending(false)
  { }

  nsresult Start(uint32_t timerDelayMS);
  nsresult Dispose();

private:
  ~PendingAlertsCollector() {}

  RefPtr<nsPerformanceStatsService> mService;
  bool mPending;

  nsCOMPtr<nsITimer> mTimer;

  mozilla::Vector<uint64_t> mJankLevels;
};

NS_IMPL_ISUPPORTS(PendingAlertsCollector, nsITimerCallback, nsINamed);

NS_IMETHODIMP
PendingAlertsCollector::Notify(nsITimer*) {
  mPending = false;
  mService->NotifyJankObservers(mJankLevels);
  return NS_OK;
}

NS_IMETHODIMP
PendingAlertsCollector::GetName(nsACString& aName)
{
  aName.AssignASCII("PendingAlertsCollector_timer");
  return NS_OK;
}

<<<<<<< HEAD
NS_IMETHODIMP
PendingAlertsCollector::SetName(const char* aName)
{
  return NS_ERROR_NOT_IMPLEMENTED;
}

=======
>>>>>>> a17af05f
nsresult
PendingAlertsCollector::Start(uint32_t timerDelayMS) {
  if (mPending) {
    // Collector is already started.
    return NS_OK;
  }

  if (!mTimer) {
    mTimer = do_CreateInstance(NS_TIMER_CONTRACTID);
  }

  nsresult rv = mTimer->InitWithCallback(this, timerDelayMS, nsITimer::TYPE_ONE_SHOT);
  if (NS_FAILED(rv)) {
    return rv;
  }

  mPending = true;
  {
    mozilla::DebugOnly<bool> result = nsRefreshDriver::GetJankLevels(mJankLevels);
    MOZ_ASSERT(result);
  }

  return NS_OK;
}

nsresult
PendingAlertsCollector::Dispose() {
  if (mTimer) {
    mozilla::Unused << mTimer->Cancel();
    mTimer = nullptr;
  }
  mService = nullptr;
  return NS_OK;
}



/* ------------------------------------------------------
 *
 * class nsPerformanceStatsService
 *
 */

NS_IMPL_ISUPPORTS(nsPerformanceStatsService, nsIPerformanceStatsService, nsIObserver)

nsPerformanceStatsService::nsPerformanceStatsService()
  : mIsAvailable(false)
  , mDisposed(false)
#if defined(XP_WIN)
  , mProcessId(GetCurrentProcessId())
#else
  , mProcessId(getpid())
#endif
  , mUIdCounter(0)
  , mTopGroup(nsPerformanceGroup::Make(this,
                                       NS_LITERAL_STRING("<process>"), // name
                                       0,    // windowId
                                       mProcessId,
                                       true, // isSystem
                                       nsPerformanceGroup::GroupScope::RUNTIME // scope
                                     ))
  , mIsHandlingUserInput(false)
  , mProcessStayed(0)
  , mProcessMoved(0)
  , mProcessUpdateCounter(0)
  , mIsMonitoringPerCompartment(false)
  , mJankAlertThreshold(mozilla::MaxValue<uint64_t>::value) // By default, no alerts
  , mJankAlertBufferingDelay(1000 /* ms */)
  , mJankLevelVisibilityThreshold(/* 2 ^ */ 8 /* ms */)
  , mMaxExpectedDurationOfInteractionUS(150 * 1000)
{
  mPendingAlertsCollector = new PendingAlertsCollector(this);

  nsString groupIdForWindows;
  GenerateUniqueGroupId(GetNextId(), mProcessId, groupIdForWindows);
  mUniversalTargets.mWindows->
    SetTarget(new nsPerformanceGroupDetails(NS_LITERAL_STRING("<universal window listener>"),
                                            groupIdForWindows,
                                            0, // window id
                                            mProcessId,
                                            false));
}

nsPerformanceStatsService::~nsPerformanceStatsService()
{ }

/**
 * Clean up the service.
 *
 * Called during shutdown. Idempotent.
 */
void
nsPerformanceStatsService::Dispose()
{
  // Make sure that we do not accidentally destroy `this` while we are
  // cleaning up back references.
  RefPtr<nsPerformanceStatsService> kungFuDeathGrip(this);
  mIsAvailable = false;

  if (mDisposed) {
    // Make sure that we don't double-dispose.
    return;
  }
  mDisposed = true;

  // Disconnect from nsIObserverService.
  nsCOMPtr<nsIObserverService> obs = mozilla::services::GetObserverService();
  if (obs) {
    for (size_t i = 0; i < mozilla::ArrayLength(TOPICS); ++i) {
      mozilla::Unused << obs->RemoveObserver(this, TOPICS[i]);
    }
  }

  // Clear up and disconnect from JSAPI.
  mozilla::dom::AutoJSAPI jsapi;
  jsapi.Init();
  JSContext* cx = jsapi.cx();
  js::DisposePerformanceMonitoring(cx);

  mozilla::Unused << js::SetStopwatchIsMonitoringCPOW(cx, false);
  mozilla::Unused << js::SetStopwatchIsMonitoringJank(cx, false);

  mozilla::Unused << js::SetStopwatchStartCallback(cx, nullptr, nullptr);
  mozilla::Unused << js::SetStopwatchCommitCallback(cx, nullptr, nullptr);
  mozilla::Unused << js::SetGetPerformanceGroupsCallback(cx, nullptr, nullptr);

  // Clear up and disconnect the alerts collector.
  if (mPendingAlertsCollector) {
    mPendingAlertsCollector->Dispose();
    mPendingAlertsCollector = nullptr;
  }
  mPendingAlerts.clear();

  // Disconnect universal observers. Per-group observers will be
  // disconnected below as part of `group->Dispose()`.
  mUniversalTargets.mWindows = nullptr;

  // At this stage, the JS VM may still be holding references to
  // instances of PerformanceGroup on the stack. To let the service be
  // collected, we need to break the references from these groups to
  // `this`.
  mTopGroup->Dispose();
  mTopGroup = nullptr;

  // Copy references to the groups to a vector to ensure that we do
  // not modify the hashtable while iterating it.
  GroupVector groups;
  for (auto iter = mGroups.Iter(); !iter.Done(); iter.Next()) {
    if (!groups.append(iter.Get()->GetKey())) {
      MOZ_CRASH();
    }
  }
  for (auto iter = groups.begin(), end = groups.end(); iter < end; ++iter) {
    RefPtr<nsPerformanceGroup> group = *iter;
    group->Dispose();
  }

  // Any remaining references to PerformanceGroup will be released as
  // the VM unrolls the stack. If there are any nested event loops,
  // this may take time.
}

nsresult
nsPerformanceStatsService::Init()
{
  nsresult rv = InitInternal();
  if (NS_FAILED(rv)) {
    // Attempt to clean up.
    Dispose();
  }
  return rv;
}

nsresult
nsPerformanceStatsService::InitInternal()
{
  // Make sure that we release everything during shutdown.
  // We are a bit defensive here, as we know that some strange behavior can break the
  // regular shutdown order.
  nsCOMPtr<nsIObserverService> obs = mozilla::services::GetObserverService();
  if (obs) {
    for (size_t i = 0; i < mozilla::ArrayLength(TOPICS); ++i) {
      mozilla::Unused << obs->AddObserver(this, TOPICS[i], false);
    }
  }

  // Connect to JSAPI.
  mozilla::dom::AutoJSAPI jsapi;
  jsapi.Init();
  JSContext* cx = jsapi.cx();
  if (!js::SetStopwatchStartCallback(cx, StopwatchStartCallback, this)) {
    return NS_ERROR_UNEXPECTED;
  }
  if (!js::SetStopwatchCommitCallback(cx, StopwatchCommitCallback, this)) {
    return NS_ERROR_UNEXPECTED;
  }
  if (!js::SetGetPerformanceGroupsCallback(cx, GetPerformanceGroupsCallback, this)) {
    return NS_ERROR_UNEXPECTED;
  }

  mTopGroup->setIsActive(true);
  mIsAvailable = true;

  return NS_OK;
}

// Observe shutdown events.
NS_IMETHODIMP
nsPerformanceStatsService::Observe(nsISupports *aSubject, const char *aTopic,
                                   const char16_t *aData)
{
  MOZ_ASSERT(strcmp(aTopic, "profile-before-change") == 0
             || strcmp(aTopic, "quit-application") == 0
             || strcmp(aTopic, "quit-application-granted") == 0
             || strcmp(aTopic, "xpcom-will-shutdown") == 0);

  Dispose();
  return NS_OK;
}

/*static*/ bool
nsPerformanceStatsService::IsHandlingUserInput() {
  if (mozilla::EventStateManager::LatestUserInputStart().IsNull()) {
    return false;
  }
  bool result = mozilla::TimeStamp::Now() - mozilla::EventStateManager::LatestUserInputStart() <= mozilla::TimeDuration::FromMicroseconds(mMaxExpectedDurationOfInteractionUS);
  return result;
}

/* [implicit_jscontext] attribute bool isMonitoringCPOW; */
NS_IMETHODIMP
nsPerformanceStatsService::GetIsMonitoringCPOW(JSContext* cx, bool *aIsStopwatchActive)
{
  if (!mIsAvailable) {
    return NS_ERROR_NOT_AVAILABLE;
  }

  *aIsStopwatchActive = js::GetStopwatchIsMonitoringCPOW(cx);
  return NS_OK;
}
NS_IMETHODIMP
nsPerformanceStatsService::SetIsMonitoringCPOW(JSContext* cx, bool aIsStopwatchActive)
{
  if (!mIsAvailable) {
    return NS_ERROR_NOT_AVAILABLE;
  }

  if (!js::SetStopwatchIsMonitoringCPOW(cx, aIsStopwatchActive)) {
    return NS_ERROR_OUT_OF_MEMORY;
  }
  return NS_OK;
}

/* [implicit_jscontext] attribute bool isMonitoringJank; */
NS_IMETHODIMP
nsPerformanceStatsService::GetIsMonitoringJank(JSContext* cx, bool *aIsStopwatchActive)
{
  if (!mIsAvailable) {
    return NS_ERROR_NOT_AVAILABLE;
  }

  *aIsStopwatchActive = js::GetStopwatchIsMonitoringJank(cx);
  return NS_OK;
}
NS_IMETHODIMP
nsPerformanceStatsService::SetIsMonitoringJank(JSContext* cx, bool aIsStopwatchActive)
{
  if (!mIsAvailable) {
    return NS_ERROR_NOT_AVAILABLE;
  }

  if (!js::SetStopwatchIsMonitoringJank(cx, aIsStopwatchActive)) {
    return NS_ERROR_OUT_OF_MEMORY;
  }
  return NS_OK;
}

/* [implicit_jscontext] attribute bool isMonitoringPerCompartment; */
NS_IMETHODIMP
nsPerformanceStatsService::GetIsMonitoringPerCompartment(JSContext*, bool *aIsMonitoringPerCompartment)
{
  if (!mIsAvailable) {
    return NS_ERROR_NOT_AVAILABLE;
  }

  *aIsMonitoringPerCompartment = mIsMonitoringPerCompartment;
  return NS_OK;
}
NS_IMETHODIMP
nsPerformanceStatsService::SetIsMonitoringPerCompartment(JSContext*, bool aIsMonitoringPerCompartment)
{
  if (!mIsAvailable) {
    return NS_ERROR_NOT_AVAILABLE;
  }

  if (aIsMonitoringPerCompartment == mIsMonitoringPerCompartment) {
    return NS_OK;
  }

  // Relatively slow update: walk the entire lost of performance groups,
  // update the active flag of those that have changed.
  //
  // Alternative strategies could be envisioned to make the update
  // much faster, at the expense of the speed of calling `isActive()`,
  // (e.g. deferring `isActive()` to the nsPerformanceStatsService),
  // but we expect that `isActive()` can be called thousands of times
  // per second, while `SetIsMonitoringPerCompartment` is not called
  // at all during most Firefox runs.

  for (auto iter = mGroups.Iter(); !iter.Done(); iter.Next()) {
    RefPtr<nsPerformanceGroup> group = iter.Get()->GetKey();
    if (group->Scope() == nsPerformanceGroup::GroupScope::COMPARTMENT) {
      group->setIsActive(aIsMonitoringPerCompartment);
    }
  }
  mIsMonitoringPerCompartment = aIsMonitoringPerCompartment;
  return NS_OK;
}

NS_IMETHODIMP
nsPerformanceStatsService::GetJankAlertThreshold(uint64_t* result) {
  *result = mJankAlertThreshold;
  return NS_OK;
}

NS_IMETHODIMP
nsPerformanceStatsService::SetJankAlertThreshold(uint64_t value) {
  mJankAlertThreshold = value;
  return NS_OK;
}

NS_IMETHODIMP
nsPerformanceStatsService::GetJankAlertBufferingDelay(uint32_t* result) {
  *result = mJankAlertBufferingDelay;
  return NS_OK;
}

NS_IMETHODIMP
nsPerformanceStatsService::SetJankAlertBufferingDelay(uint32_t value) {
  mJankAlertBufferingDelay = value;
  return NS_OK;
}

nsresult
nsPerformanceStatsService::UpdateTelemetry()
{
  // Promote everything to floating-point explicitly before dividing.
  const double processStayed = mProcessStayed;
  const double processMoved = mProcessMoved;

  if (processStayed <= 0 || processMoved <= 0 || processStayed + processMoved <= 0) {
    // Overflow/underflow/nothing to report
    return NS_OK;
  }

  const double proportion = (100 * processStayed) / (processStayed + processMoved);
  if (proportion < 0 || proportion > 100) {
    // Overflow/underflow
    return NS_OK;
  }

  mozilla::Telemetry::Accumulate(mozilla::Telemetry::PERF_MONITORING_TEST_CPU_RESCHEDULING_PROPORTION_MOVED, (uint32_t)proportion);
  return NS_OK;
}


/* static */ nsIPerformanceStats*
nsPerformanceStatsService::GetStatsForGroup(const js::PerformanceGroup* group)
{
  return GetStatsForGroup(nsPerformanceGroup::Get(group));
}

/* static */ nsIPerformanceStats*
nsPerformanceStatsService::GetStatsForGroup(const nsPerformanceGroup* group)
{
  return new nsPerformanceStats(group->Details(), group->data);
}

/* [implicit_jscontext] nsIPerformanceSnapshot getSnapshot (); */
NS_IMETHODIMP
nsPerformanceStatsService::GetSnapshot(JSContext* cx, nsIPerformanceSnapshot * *aSnapshot)
{
  if (!mIsAvailable) {
    return NS_ERROR_NOT_AVAILABLE;
  }

  RefPtr<nsPerformanceSnapshot> snapshot = new nsPerformanceSnapshot();
  snapshot->SetProcessStats(GetStatsForGroup(mTopGroup));

  for (auto iter = mGroups.Iter(); !iter.Done(); iter.Next()) {
    auto* entry = iter.Get();
    nsPerformanceGroup* group = entry->GetKey();
    if (group->isActive()) {
      snapshot->AppendComponentsStats(GetStatsForGroup(group));
    }
  }

  js::GetPerfMonitoringTestCpuRescheduling(cx, &mProcessStayed, &mProcessMoved);

  if (++mProcessUpdateCounter % 10 == 0) {
    mozilla::Unused << UpdateTelemetry();
  }

  snapshot.forget(aSnapshot);

  return NS_OK;
}

uint64_t
nsPerformanceStatsService::GetNextId() {
  return ++mUIdCounter;
}

/* static*/ bool
nsPerformanceStatsService::GetPerformanceGroupsCallback(JSContext* cx,
                                                        js::PerformanceGroupVector& out,
                                                        void* closure)
{
  RefPtr<nsPerformanceStatsService> self = reinterpret_cast<nsPerformanceStatsService*>(closure);
  return self->GetPerformanceGroups(cx, out);
}

bool
nsPerformanceStatsService::GetPerformanceGroups(JSContext* cx,
                                                js::PerformanceGroupVector& out)
{
  JS::RootedObject global(cx, JS::CurrentGlobalOrNull(cx));
  if (!global) {
    // While it is possible for a compartment to have no global
    // (e.g. atoms), this compartment is not very interesting for us.
    return true;
  }

  // All compartments belong to the top group.
  if (!out.append(mTopGroup)) {
    JS_ReportOutOfMemory(cx);
    return false;
  }

  nsAutoString name;
  CompartmentName(cx, global, name);
  bool isSystem = nsContentUtils::IsSystemPrincipal(nsContentUtils::ObjectPrincipal(global));

  // Find out if the compartment is executed by a window. If so, its
  // duration should count towards the total duration of the window.
  uint64_t windowId = 0;
  if (nsCOMPtr<nsPIDOMWindowOuter> ptop = GetPrivateWindow(cx)) {
    windowId = ptop->WindowID();
    auto entry = mWindowIdToGroup.PutEntry(windowId);
    if (!entry->GetGroup()) {
      nsString windowName = name;
      windowName.AppendLiteral(" (as window ");
      windowName.AppendInt(windowId);
      windowName.AppendLiteral(")");
      entry->
<<<<<<< HEAD
        SetGroup(nsPerformanceGroup::Make(mContext, this,
=======
        SetGroup(nsPerformanceGroup::Make(this,
>>>>>>> a17af05f
                                          windowName, windowId,
                                          mProcessId, isSystem,
                                          nsPerformanceGroup::GroupScope::WINDOW)
                 );
    }
    if (!out.append(entry->GetGroup())) {
      JS_ReportOutOfMemory(cx);
      return false;
    }
  }

  // All compartments have their own group.
  auto group =
<<<<<<< HEAD
    nsPerformanceGroup::Make(mContext, this,
=======
    nsPerformanceGroup::Make(this,
>>>>>>> a17af05f
                             name, windowId,
                             mProcessId, isSystem,
                             nsPerformanceGroup::GroupScope::COMPARTMENT);
  if (!out.append(group)) {
    JS_ReportOutOfMemory(cx);
    return false;
  }

  // Returning a vector that is too large would cause allocations all over the
  // place in the JS engine. We want to be sure that all data is stored inline.
  MOZ_ASSERT(out.length() <= out.sMaxInlineStorage);
  return true;
}

/*static*/ bool
nsPerformanceStatsService::StopwatchStartCallback(uint64_t iteration, void* closure) {
  RefPtr<nsPerformanceStatsService> self = reinterpret_cast<nsPerformanceStatsService*>(closure);
  return self->StopwatchStart(iteration);
}

bool
nsPerformanceStatsService::StopwatchStart(uint64_t iteration) {
  mIteration = iteration;

  mIsHandlingUserInput = IsHandlingUserInput();
  mUserInputCount = mozilla::EventStateManager::UserInputCount();

  nsresult rv = GetResources(&mUserTimeStart, &mSystemTimeStart);
  if (NS_FAILED(rv)) {
    return false;
  }

  return true;
}

/*static*/ bool
nsPerformanceStatsService::StopwatchCommitCallback(uint64_t iteration,
                                                   js::PerformanceGroupVector& recentGroups,
                                                   void* closure)
{
  RefPtr<nsPerformanceStatsService> self = reinterpret_cast<nsPerformanceStatsService*>(closure);
  return self->StopwatchCommit(iteration, recentGroups);
}

bool
nsPerformanceStatsService::StopwatchCommit(uint64_t iteration,
                                           js::PerformanceGroupVector& recentGroups)
{
  MOZ_ASSERT(iteration == mIteration);
  MOZ_ASSERT(!recentGroups.empty());

  uint64_t userTimeStop, systemTimeStop;
  nsresult rv = GetResources(&userTimeStop, &systemTimeStop);
  if (NS_FAILED(rv)) {
    return false;
  }

  // `GetResources` is not guaranteed to be monotonic, so round up
  // any negative result to 0 milliseconds.
  uint64_t userTimeDelta = 0;
  if (userTimeStop > mUserTimeStart)
    userTimeDelta = userTimeStop - mUserTimeStart;

  uint64_t systemTimeDelta = 0;
  if (systemTimeStop > mSystemTimeStart)
    systemTimeDelta = systemTimeStop - mSystemTimeStart;

  MOZ_ASSERT(mTopGroup->isUsedInThisIteration());
  const uint64_t totalRecentCycles = mTopGroup->recentCycles(iteration);

  const bool isHandlingUserInput = mIsHandlingUserInput || mozilla::EventStateManager::UserInputCount() > mUserInputCount;

  // We should only reach this stage if `group` has had some activity.
  MOZ_ASSERT(mTopGroup->recentTicks(iteration) > 0);
  for (auto iter = recentGroups.begin(), end = recentGroups.end(); iter != end; ++iter) {
    RefPtr<nsPerformanceGroup> group = nsPerformanceGroup::Get(*iter);
    CommitGroup(iteration, userTimeDelta, systemTimeDelta, totalRecentCycles, isHandlingUserInput, group);
  }

  // Make sure that `group` was treated along with the other items of `recentGroups`.
  MOZ_ASSERT(!mTopGroup->isUsedInThisIteration());
  MOZ_ASSERT(mTopGroup->recentTicks(iteration) == 0);

  if (!mPendingAlerts.empty()) {
    mPendingAlertsCollector->Start(mJankAlertBufferingDelay);
  }

  return true;
}

void
nsPerformanceStatsService::CommitGroup(uint64_t iteration,
                                       uint64_t totalUserTimeDelta, uint64_t totalSystemTimeDelta,
                                       uint64_t totalCyclesDelta,
                                       bool isHandlingUserInput,
                                       nsPerformanceGroup* group) {

  MOZ_ASSERT(group->isUsedInThisIteration());

  const uint64_t ticksDelta = group->recentTicks(iteration);
  const uint64_t cpowTimeDelta = group->recentCPOW(iteration);
  const uint64_t cyclesDelta = group->recentCycles(iteration);
  group->resetRecentData();

  // We have now performed all cleanup and may `return` at any time without fear of leaks.

  if (group->iteration() != iteration) {
    // Stale data, don't commit.
    return;
  }

  // When we add a group as changed, we immediately set its
  // `recentTicks` from 0 to 1.  If we have `ticksDelta == 0` at
  // this stage, we have already called `resetRecentData` but we
  // haven't removed it from the list.
  MOZ_ASSERT(ticksDelta != 0);
  MOZ_ASSERT(cyclesDelta <= totalCyclesDelta);
  if (cyclesDelta == 0 || totalCyclesDelta == 0) {
    // Nothing useful, don't commit.
    return;
  }

  double proportion = (double)cyclesDelta / (double)totalCyclesDelta;
  MOZ_ASSERT(proportion <= 1);

  const uint64_t userTimeDelta = proportion * totalUserTimeDelta;
  const uint64_t systemTimeDelta = proportion * totalSystemTimeDelta;

  group->data.mTotalUserTime += userTimeDelta;
  group->data.mTotalSystemTime += systemTimeDelta;
  group->data.mTotalCPOWTime += cpowTimeDelta;
  group->data.mTicks += ticksDelta;

  const uint64_t totalTimeDelta = userTimeDelta + systemTimeDelta + cpowTimeDelta;
  uint64_t duration = 1000;   // 1ms in µs
  for (size_t i = 0;
       i < mozilla::ArrayLength(group->data.mDurations) && duration < totalTimeDelta;
       ++i, duration *= 2) {
    group->data.mDurations[i]++;
  }

  group->RecordJank(totalTimeDelta);
  group->RecordCPOW(cpowTimeDelta);
  if (isHandlingUserInput) {
    group->RecordUserInput();
  }

  if (totalTimeDelta >= mJankAlertThreshold) {
    if (!group->HasPendingAlert()) {
      if (mPendingAlerts.append(group)) {
        group->SetHasPendingAlert(true);
      }
      return;
    }
  }
}

nsresult
nsPerformanceStatsService::GetResources(uint64_t* userTime,
                                        uint64_t* systemTime) const {
  MOZ_ASSERT(userTime);
  MOZ_ASSERT(systemTime);

#if defined(XP_MACOSX)
  // On MacOS X, to get we per-thread data, we need to
  // reach into the kernel.

  mach_msg_type_number_t count = THREAD_BASIC_INFO_COUNT;
  thread_basic_info_data_t info;
  mach_port_t port = mach_thread_self();
  kern_return_t err =
    thread_info(/* [in] targeted thread*/ port,
                /* [in] nature of information*/ THREAD_BASIC_INFO,
                /* [out] thread information */  (thread_info_t)&info,
                /* [inout] number of items */   &count);

  // We do not need ability to communicate with the thread, so
  // let's release the port.
  mach_port_deallocate(mach_task_self(), port);

  if (err != KERN_SUCCESS)
    return NS_ERROR_FAILURE;

  *userTime = info.user_time.microseconds + info.user_time.seconds * 1000000;
  *systemTime = info.system_time.microseconds + info.system_time.seconds * 1000000;

#elif defined(XP_UNIX)
  struct rusage rusage;
#if defined(RUSAGE_THREAD)
  // Under Linux, we can obtain per-thread statistics
  int err = getrusage(RUSAGE_THREAD, &rusage);
#else
  // Under other Unices, we need to do with more noisy
  // per-process statistics.
  int err = getrusage(RUSAGE_SELF, &rusage);
#endif // defined(RUSAGE_THREAD)

  if (err)
    return NS_ERROR_FAILURE;

  *userTime = rusage.ru_utime.tv_usec + rusage.ru_utime.tv_sec * 1000000;
  *systemTime = rusage.ru_stime.tv_usec + rusage.ru_stime.tv_sec * 1000000;

#elif defined(XP_WIN)
  // Under Windows, we can obtain per-thread statistics. Experience
  // seems to suggest that they are not very accurate under Windows
  // XP, though.
  FILETIME creationFileTime; // Ignored
  FILETIME exitFileTime; // Ignored
  FILETIME kernelFileTime;
  FILETIME userFileTime;
  BOOL success = GetThreadTimes(GetCurrentThread(),
                                &creationFileTime, &exitFileTime,
                                &kernelFileTime, &userFileTime);

  if (!success)
    return NS_ERROR_FAILURE;

  ULARGE_INTEGER kernelTimeInt;
  kernelTimeInt.LowPart = kernelFileTime.dwLowDateTime;
  kernelTimeInt.HighPart = kernelFileTime.dwHighDateTime;
  // Convert 100 ns to 1 us.
  *systemTime = kernelTimeInt.QuadPart / 10;

  ULARGE_INTEGER userTimeInt;
  userTimeInt.LowPart = userFileTime.dwLowDateTime;
  userTimeInt.HighPart = userFileTime.dwHighDateTime;
  // Convert 100 ns to 1 us.
  *userTime = userTimeInt.QuadPart / 10;

#endif // defined(XP_MACOSX) || defined(XP_UNIX) || defined(XP_WIN)

  return NS_OK;
}

void
nsPerformanceStatsService::NotifyJankObservers(const mozilla::Vector<uint64_t>& aPreviousJankLevels) {

  // The move operation is generally constant time, unless
  // `mPendingAlerts.length()` is very small, in which case it's fast anyway.
  GroupVector alerts(Move(mPendingAlerts));
  mPendingAlerts = GroupVector(); // Reconstruct after `Move`.

  if (!mPendingAlertsCollector) {
    // We are shutting down.
    return;
  }

  // Find out if we have noticed any user-noticeable delay in an
  // animation recently (i.e. since the start of the execution of JS
  // code that caused this collector to start). If so, we'll mark any
  // alert as part of a user-noticeable jank. Note that this doesn't
  // mean with any certainty that the alert is the only cause of jank,
  // or even the main cause of jank.
  mozilla::Vector<uint64_t> latestJankLevels;
  {
    mozilla::DebugOnly<bool> result = nsRefreshDriver::GetJankLevels(latestJankLevels);
    MOZ_ASSERT(result);
  }
  MOZ_ASSERT(latestJankLevels.length() == aPreviousJankLevels.length());

  bool isJankInAnimation = false;
  for (size_t i = mJankLevelVisibilityThreshold; i < latestJankLevels.length(); ++i) {
    if (latestJankLevels[i] > aPreviousJankLevels[i]) {
      isJankInAnimation = true;
      break;
    }
  }

  MOZ_ASSERT(!alerts.empty());
  const bool hasUniversalWindowObservers = mUniversalTargets.mWindows->HasObservers();
  for (auto iter = alerts.begin(); iter < alerts.end(); ++iter) {
    MOZ_ASSERT(iter);
    RefPtr<nsPerformanceGroup> group = *iter;
    group->SetHasPendingAlert(false);

    RefPtr<nsPerformanceGroupDetails> details = group->Details();
    nsPerformanceObservationTarget* targets[3] = {
      hasUniversalWindowObservers && details->IsWindow() ? mUniversalTargets.mWindows.get() : nullptr,
      group->ObservationTarget()
    };

    bool isJankInInput = group->HasRecentUserInput();

    RefPtr<PerformanceAlert> alert;
    for (nsPerformanceObservationTarget* target : targets) {
      if (!target) {
        continue;
      }
      if (!alert) {
        const uint32_t reason = nsIPerformanceAlert::REASON_SLOWDOWN
          | (isJankInAnimation ? nsIPerformanceAlert::REASON_JANK_IN_ANIMATION : 0)
          | (isJankInInput ? nsIPerformanceAlert::REASON_JANK_IN_INPUT : 0);
        // Wait until we are sure we need to allocate before we allocate.
        alert = new PerformanceAlert(reason, group);
      }
      target->NotifyJankObservers(details, alert);
    }

    group->ResetRecent();
  }

}

NS_IMETHODIMP
nsPerformanceStatsService::GetObservableWindow(uint64_t windowId,
                                               nsIPerformanceObservable** result) {
  if (windowId == 0) {
    NS_IF_ADDREF(*result = mUniversalTargets.mWindows);
  } else {
    auto entry = mWindowIdToGroup.PutEntry(windowId);
    NS_IF_ADDREF(*result = entry->ObservationTarget());
  }
  return NS_OK;
}

NS_IMETHODIMP
nsPerformanceStatsService::GetAnimationJankLevelThreshold(short* result) {
  *result = mJankLevelVisibilityThreshold;
  return NS_OK;
}

NS_IMETHODIMP
nsPerformanceStatsService::SetAnimationJankLevelThreshold(short value) {
  mJankLevelVisibilityThreshold = value;
  return NS_OK;
}

NS_IMETHODIMP
nsPerformanceStatsService::GetUserInputDelayThreshold(uint64_t* result) {
  *result = mMaxExpectedDurationOfInteractionUS;
  return NS_OK;
}

NS_IMETHODIMP
nsPerformanceStatsService::SetUserInputDelayThreshold(uint64_t value) {
  mMaxExpectedDurationOfInteractionUS = value;
  return NS_OK;
}



nsPerformanceStatsService::UniversalTargets::UniversalTargets()
  : mWindows(new nsPerformanceObservationTarget())
{ }

/* ------------------------------------------------------
 *
 * Class nsPerformanceGroup
 *
 */

/*static*/ nsPerformanceGroup*
nsPerformanceGroup::Make(nsPerformanceStatsService* service,
                         const nsAString& name,
                         uint64_t windowId,
                         uint64_t processId,
                         bool isSystem,
                         GroupScope scope)
{
  nsString groupId;
<<<<<<< HEAD
  ::GenerateUniqueGroupId(cx, service->GetNextId(), processId, groupId);
=======
  ::GenerateUniqueGroupId(service->GetNextId(), processId, groupId);
>>>>>>> a17af05f
  return new nsPerformanceGroup(service, name, groupId, windowId, processId, isSystem, scope);
}

nsPerformanceGroup::nsPerformanceGroup(nsPerformanceStatsService* service,
                                       const nsAString& name,
                                       const nsAString& groupId,
                                       uint64_t windowId,
                                       uint64_t processId,
                                       bool isSystem,
                                       GroupScope scope)
  : mDetails(new nsPerformanceGroupDetails(name, groupId, windowId, processId, isSystem))
  , mService(service)
  , mScope(scope)
  , mHighestJank(0)
  , mHighestCPOW(0)
  , mHasRecentUserInput(false)
  , mHasPendingAlert(false)
{
  mozilla::Unused << mService->mGroups.PutEntry(this);

#if defined(DEBUG)
  if (scope == GroupScope::WINDOW) {
    MOZ_ASSERT(mDetails->IsWindow());
  } else if (scope == GroupScope::RUNTIME) {
    MOZ_ASSERT(!mDetails->IsWindow());
  }
#endif // defined(DEBUG)
  setIsActive(mScope != GroupScope::COMPARTMENT || mService->mIsMonitoringPerCompartment);
}

void
nsPerformanceGroup::Dispose() {
  if (!mService) {
    // We have already called `Dispose()`.
    return;
  }
  if (mObservationTarget) {
    mObservationTarget = nullptr;
  }

  // Remove any reference to the service.
  RefPtr<nsPerformanceStatsService> service;
  service.swap(mService);

  // Remove any dangling pointer to `this`.
  service->mGroups.RemoveEntry(this);

  if (mScope == GroupScope::WINDOW) {
    MOZ_ASSERT(mDetails->IsWindow());
    service->mWindowIdToGroup.RemoveEntry(mDetails->WindowId());
  }
}

nsPerformanceGroup::~nsPerformanceGroup() {
  Dispose();
}

nsPerformanceGroup::GroupScope
nsPerformanceGroup::Scope() const {
  return mScope;
}

nsPerformanceGroupDetails*
nsPerformanceGroup::Details() const {
  return mDetails;
}

void
nsPerformanceGroup::SetObservationTarget(nsPerformanceObservationTarget* target) {
  MOZ_ASSERT(!mObservationTarget);
  mObservationTarget = target;
}

nsPerformanceObservationTarget*
nsPerformanceGroup::ObservationTarget() const {
  return mObservationTarget;
}

bool
nsPerformanceGroup::HasPendingAlert() const {
  return mHasPendingAlert;
}

void
nsPerformanceGroup::SetHasPendingAlert(bool value) {
  mHasPendingAlert = value;
}


void
nsPerformanceGroup::RecordJank(uint64_t jank) {
  if (jank > mHighestJank) {
    mHighestJank = jank;
  }
}

void
nsPerformanceGroup::RecordCPOW(uint64_t cpow) {
  if (cpow > mHighestCPOW) {
    mHighestCPOW = cpow;
  }
}

uint64_t
nsPerformanceGroup::HighestRecentJank() {
  return mHighestJank;
}

uint64_t
nsPerformanceGroup::HighestRecentCPOW() {
  return mHighestCPOW;
}

bool
nsPerformanceGroup::HasRecentUserInput() {
  return mHasRecentUserInput;
}

void
nsPerformanceGroup::RecordUserInput() {
  mHasRecentUserInput = true;
}

void
nsPerformanceGroup::ResetRecent() {
  mHighestJank = 0;
  mHighestCPOW = 0;
  mHasRecentUserInput = false;
}<|MERGE_RESOLUTION|>--- conflicted
+++ resolved
@@ -595,15 +595,6 @@
   return NS_OK;
 }
 
-<<<<<<< HEAD
-NS_IMETHODIMP
-PendingAlertsCollector::SetName(const char* aName)
-{
-  return NS_ERROR_NOT_IMPLEMENTED;
-}
-
-=======
->>>>>>> a17af05f
 nsresult
 PendingAlertsCollector::Start(uint32_t timerDelayMS) {
   if (mPending) {
@@ -1059,11 +1050,7 @@
       windowName.AppendInt(windowId);
       windowName.AppendLiteral(")");
       entry->
-<<<<<<< HEAD
-        SetGroup(nsPerformanceGroup::Make(mContext, this,
-=======
         SetGroup(nsPerformanceGroup::Make(this,
->>>>>>> a17af05f
                                           windowName, windowId,
                                           mProcessId, isSystem,
                                           nsPerformanceGroup::GroupScope::WINDOW)
@@ -1077,11 +1064,7 @@
 
   // All compartments have their own group.
   auto group =
-<<<<<<< HEAD
-    nsPerformanceGroup::Make(mContext, this,
-=======
     nsPerformanceGroup::Make(this,
->>>>>>> a17af05f
                              name, windowId,
                              mProcessId, isSystem,
                              nsPerformanceGroup::GroupScope::COMPARTMENT);
@@ -1443,11 +1426,7 @@
                          GroupScope scope)
 {
   nsString groupId;
-<<<<<<< HEAD
-  ::GenerateUniqueGroupId(cx, service->GetNextId(), processId, groupId);
-=======
   ::GenerateUniqueGroupId(service->GetNextId(), processId, groupId);
->>>>>>> a17af05f
   return new nsPerformanceGroup(service, name, groupId, windowId, processId, isSystem, scope);
 }
 
