--- conflicted
+++ resolved
@@ -18,11 +18,7 @@
 <pre id="test">
 <script class="testbody" type="text/javascript">
 /* import-globals-from prompt_common.js */
-<<<<<<< HEAD
-function* runTests() {
-=======
 async function runTests() {
->>>>>>> a17af05f
     const { NetUtil } = SpecialPowers.Cu.import("resource://gre/modules/NetUtil.jsm");
     let state, action, promptDone;
     ok(true, "Running tests (isTabModal=" + isTabModal + ", usePromptService=" + usePromptService + ")");
@@ -1071,11 +1067,7 @@
         username: "",
         password: "",
         domain: "",
-<<<<<<< HEAD
-        flags: Ci. nsIAuthInformation.AUTH_HOST |
-=======
         flags: Ci.nsIAuthInformation.AUTH_HOST |
->>>>>>> a17af05f
                Ci.nsIAuthInformation.CROSS_ORIGIN_SUB_RESOURCE,
         authenticationScheme: "basic",
         realm: ""
@@ -1119,11 +1111,7 @@
         username: "",
         password: "",
         domain: "",
-<<<<<<< HEAD
-        flags: Ci. nsIAuthInformation.AUTH_HOST | Ci.nsIAuthInformation.CROSS_ORIGIN_SUB_RESOURCE,
-=======
         flags: Ci.nsIAuthInformation.AUTH_HOST | Ci.nsIAuthInformation.CROSS_ORIGIN_SUB_RESOURCE,
->>>>>>> a17af05f
         authenticationScheme: "basic",
         realm: "Something!!!"
     }
