<?xml version="1.0"?>
<!-- This Source Code Form is subject to the terms of the Mozilla Public
   - License, v. 2.0. If a copy of the MPL was not distributed with this
   - file, You can obtain one at http://mozilla.org/MPL/2.0/. -->

<!-- This file is imported into the browser window, and expects various variables,
     e.g. Ci, Services, to be available. -->
<!-- eslint-env mozilla/browser-window -->

<!DOCTYPE bindings [
<!ENTITY % commonDialogDTD  SYSTEM "chrome://global/locale/commonDialog.dtd">
<!ENTITY % dialogOverlayDTD SYSTEM "chrome://global/locale/dialogOverlay.dtd">
%commonDialogDTD;
%dialogOverlayDTD;
]>

<bindings id="tabPrompts"
   xmlns="http://www.mozilla.org/xbl"
   xmlns:xul="http://www.mozilla.org/keymaster/gatekeeper/there.is.only.xul"
   xmlns:xbl="http://www.mozilla.org/xbl">

  <binding id="tabmodalprompt">

    <resources>
        <stylesheet src="chrome://global/content/tabprompts.css"/>
        <stylesheet src="chrome://global/skin/tabprompts.css"/>
    </resources>

    <xbl:content xmlns="http://www.mozilla.org/keymaster/gatekeeper/there.is.only.xul"
                 role="dialog"
                 aria-describedby="info.body">

        <!-- This is based on the guts of commonDialog.xul -->
        <spacer flex="1"/>
        <hbox pack="center">
            <vbox anonid="mainContainer" class="mainContainer">
                <grid class="topContainer" flex="1">
                    <columns>
                        <column/>
                        <column flex="1"/>
                    </columns>

                    <rows>
                        <vbox anonid="infoContainer" align="center" pack="center" flex="1">
                            <description anonid="info.title" class="info.title" hidden="true" />
                            <description anonid="info.body" class="info.body"/>
                        </vbox>

                        <row anonid="loginContainer" hidden="true" align="center">
                            <label anonid="loginLabel" value="&editfield0.label;" control="loginTextbox"/>
                            <textbox anonid="loginTextbox"/>
                        </row>

                        <row anonid="password1Container" hidden="true" align="center">
                            <label anonid="password1Label" value="&editfield1.label;" control="password1Textbox"/>
                            <textbox anonid="password1Textbox" type="password"/>
                        </row>

                        <row anonid="checkboxContainer" hidden="true">
                            <spacer/>
                            <checkbox anonid="checkbox"/>
                        </row>

                        <xbl:children includes="row"/>
                    </rows>
                </grid>
                <xbl:children/>
                <hbox class="buttonContainer">
#ifdef XP_UNIX
                    <button anonid="button3" hidden="true"/>
                    <button anonid="button2" hidden="true"/>
                    <spacer anonid="buttonSpacer" flex="1"/>
                    <button anonid="button1" label="&cancelButton.label;"/>
                    <button anonid="button0" label="&okButton.label;"/>
#else
                    <button anonid="button3" hidden="true"/>
                    <spacer anonid="buttonSpacer" flex="1"/>
                    <button anonid="button0" label="&okButton.label;"/>
                    <button anonid="button2" hidden="true"/>
                    <button anonid="button1" label="&cancelButton.label;"/>
#endif
                </hbox>
            </vbox>
        </hbox>
        <spacer flex="2"/>
    </xbl:content>

    <implementation implements="nsIDOMEventListener">
        <constructor>
        <![CDATA[
            let self = this;
            function getElement(anonid) {
                return document.getAnonymousElementByAttribute(self, "anonid", anonid);
            }

            this.ui = {
                prompt: this,
                loginContainer: getElement("loginContainer"),
                loginTextbox: getElement("loginTextbox"),
                loginLabel: getElement("loginLabel"),
                password1Container: getElement("password1Container"),
                password1Textbox: getElement("password1Textbox"),
                password1Label: getElement("password1Label"),
                infoBody: getElement("info.body"),
                infoTitle: getElement("info.title"),
                infoIcon: null,
                checkbox: getElement("checkbox"),
                checkboxContainer: getElement("checkboxContainer"),
                button3: getElement("button3"),
                button2: getElement("button2"),
                button1: getElement("button1"),
                button0: getElement("button0"),
                // focusTarget (for BUTTON_DELAY_ENABLE) not yet supported
            };

            this.ui.button0.addEventListener("command", this.onButtonClick.bind(this, 0));
            this.ui.button1.addEventListener("command", this.onButtonClick.bind(this, 1));
            this.ui.button2.addEventListener("command", this.onButtonClick.bind(this, 2));
            this.ui.button3.addEventListener("command", this.onButtonClick.bind(this, 3));
            // Anonymous wrapper used here because |Dialog| doesn't exist until init() is called!
            this.ui.checkbox.addEventListener("command", function() { self.Dialog.onCheckbox(); });
            this.isLive = false;
        ]]>
        </constructor>
        <destructor>
        <![CDATA[
            if (this.isLive) {
                this.abortPrompt();
            }
        ]]>
        </destructor>

        <field name="ui"/>
        <field name="args"/>
        <field name="linkedTab"/>
        <field name="onCloseCallback"/>
        <field name="Dialog"/>
        <field name="isLive"/>
        <field name="availWidth"/>
        <field name="availHeight"/>
        <field name="minWidth"/>
        <field name="minHeight"/>

        <method name="init">
            <parameter name="args"/>
            <parameter name="linkedTab"/>
            <parameter name="onCloseCallback"/>
            <body>
            <![CDATA[
                this.args = args;
                this.linkedTab = linkedTab;
                this.onCloseCallback = onCloseCallback;

                if (args.enableDelay)
                    throw "BUTTON_DELAY_ENABLE not yet supported for tab-modal prompts";

                // We need to remove the prompt when the tab or browser window is closed or
                // the page navigates, else we never unwind the event loop and that's sad times.
                // Remember to cleanup in shutdownPrompt()!
                this.isLive = true;
                window.addEventListener("resize", this);
                window.addEventListener("unload", this);
<<<<<<< HEAD
                linkedTab.addEventListener("TabClose", this);
=======
                if (linkedTab) {
                  linkedTab.addEventListener("TabClose", this);
                }
>>>>>>> a17af05f
                // Note:
                // nsPrompter.js or in e10s mode browser-parent.js call abortPrompt,
                // when the domWindow, for which the prompt was created, generates
                // a "pagehide" event.

                let tmp = {};
                Components.utils.import("resource://gre/modules/CommonDialog.jsm", tmp);
                this.Dialog = new tmp.CommonDialog(args, this.ui);
                this.Dialog.onLoad(null);

                // Display the tabprompt title that shows the prompt origin when
                // the prompt origin is not the same as that of the top window.
                if (!args.showAlertOrigin)
                    this.ui.infoTitle.removeAttribute("hidden");

                // TODO: should unhide buttonSpacer on Windows when there are 4 buttons.
                //       Better yet, just drop support for 4-button dialogs. (bug 609510)

                this.onResize();
            ]]>
            </body>
        </method>

        <method name="shutdownPrompt">
            <body>
            <![CDATA[
                // remove our event listeners
                try {
                    window.removeEventListener("resize", this);
                    window.removeEventListener("unload", this);
<<<<<<< HEAD
                    this.linkedTab.removeEventListener("TabClose", this);
=======
                    if (this.linkedTab) {
                      this.linkedTab.removeEventListener("TabClose", this);
                    }
>>>>>>> a17af05f
                } catch (e) { }
                this.isLive = false;
                // invoke callback
                this.onCloseCallback();
            ]]>
            </body>
        </method>

        <method name="abortPrompt">
            <body>
            <![CDATA[
                // Called from other code when the page changes.
                this.Dialog.abortPrompt();
                this.shutdownPrompt();
            ]]>
            </body>
        </method>

        <method name="handleEvent">
            <parameter name="aEvent"/>
            <body>
            <![CDATA[
                switch (aEvent.type) {
                  case "resize":
                    this.onResize();
                    break;
                  case "unload":
                  case "TabClose":
                    this.abortPrompt();
                    break;
                }
            ]]>
            </body>
        </method>

        <method name="onResize">
            <body>
            <![CDATA[
                let availWidth = this.clientWidth;
                let availHeight = this.clientHeight;
                if (availWidth == this.availWidth && availHeight == this.availHeight)
                    return;
                this.availWidth = availWidth;
                this.availHeight = availHeight;

                let self = this;
                function getElement(anonid) {
                    return document.getAnonymousElementByAttribute(self, "anonid", anonid);
                }
                let main = getElement("mainContainer");
                let info = getElement("infoContainer");
                let body = this.ui.infoBody;

                // cap prompt dimensions at 60% width and 60% height of content area
                if (!this.minWidth)
                  this.minWidth = parseInt(window.getComputedStyle(main).minWidth);
                if (!this.minHeight)
                  this.minHeight = parseInt(window.getComputedStyle(main).minHeight);
                let maxWidth = Math.max(Math.floor(availWidth * 0.6), this.minWidth) +
                               info.clientWidth - main.clientWidth;
                let maxHeight = Math.max(Math.floor(availHeight * 0.6), this.minHeight) +
                                info.clientHeight - main.clientHeight;
                body.style.maxWidth = maxWidth + "px";
                info.style.overflow = info.style.width = info.style.height = "";

                // when prompt text is too long, use scrollbars
                if (info.clientWidth > maxWidth) {
                    info.style.overflow = "auto";
                    info.style.width = maxWidth + "px";
                }
                if (info.clientHeight > maxHeight) {
                    info.style.overflow = "auto";
                    info.style.height = maxHeight + "px";
                }
            ]]>
            </body>
        </method>

        <method name="onButtonClick">
            <parameter name="buttonNum"/>
            <body>
            <![CDATA[
                // We want to do all the work her asynchronously off a Gecko
                // runnable, because of situations like the one described in
                // https://bugzilla.mozilla.org/show_bug.cgi?id=1167575#c35 : we
                // get here off processing of an OS event and will also process
                // one more Gecko runnable before we break out of the event loop
                // spin whoever posted the prompt is doing.  If we do all our
                // work sync, we will exit modal state _before_ processing that
                // runnable, and if exiting moral state posts a runnable we will
                // incorrectly process that runnable before leaving our event
                // loop spin.
                Services.tm.dispatchToMainThread(() => {
                    this.Dialog["onButton" + buttonNum]();
                    this.shutdownPrompt();
                  });
            ]]>
            </body>
        </method>

        <method name="onKeyAction">
            <parameter name="action"/>
            <parameter name="event"/>
            <body>
            <![CDATA[
                if (event.defaultPrevented)
                    return;

                event.stopPropagation();
                if (action == "default") {
                    let bnum = this.args.defaultButtonNum || 0;
                    this.onButtonClick(bnum);
                } else { // action == "cancel"
                    this.onButtonClick(1); // Cancel button
                }
            ]]>
            </body>
        </method>
    </implementation>

    <handlers>
        <!-- Based on dialog.xml handlers -->
        <handler event="keypress" keycode="VK_RETURN"
                 group="system" action="this.onKeyAction('default', event);"/>
        <handler event="keypress" keycode="VK_ESCAPE"
                 group="system" action="this.onKeyAction('cancel', event);"/>
#ifdef XP_MACOSX
        <handler event="keypress" key="." modifiers="meta"
                 group="system" action="this.onKeyAction('cancel', event);"/>
#endif
        <handler event="focus" phase="capturing">
            let bnum = this.args.defaultButtonNum || 0;
            let defaultButton = this.ui["button" + bnum];

            let { AppConstants } =
                Components.utils.import("resource://gre/modules/AppConstants.jsm", {});
            if (AppConstants.platform == "macosx") {
              // On OS X, the default button always stays marked as such (until
              // the entire prompt blurs).
              defaultButton.setAttribute("default", true);
            } else {
              // On other platforms, the default button is only marked as such
              // when no other button has focus. XUL buttons on not-OSX will
              // react to pressing enter as a command, so you can't trigger the
              // default without tabbing to it or something that isn't a button.
              let focusedDefault = (event.originalTarget == defaultButton);
              let someButtonFocused = event.originalTarget instanceof Ci.nsIDOMXULButtonElement;
              defaultButton.setAttribute("default", focusedDefault || !someButtonFocused);
            }
        </handler>
        <handler event="blur">
            // If focus shifted to somewhere else in the browser, don't make
            // the default button look active.
            let bnum = this.args.defaultButtonNum || 0;
            let button = this.ui["button" + bnum];
            button.setAttribute("default", false);
        </handler>
    </handlers>

  </binding>
</bindings><|MERGE_RESOLUTION|>--- conflicted
+++ resolved
@@ -160,13 +160,9 @@
                 this.isLive = true;
                 window.addEventListener("resize", this);
                 window.addEventListener("unload", this);
-<<<<<<< HEAD
-                linkedTab.addEventListener("TabClose", this);
-=======
                 if (linkedTab) {
                   linkedTab.addEventListener("TabClose", this);
                 }
->>>>>>> a17af05f
                 // Note:
                 // nsPrompter.js or in e10s mode browser-parent.js call abortPrompt,
                 // when the domWindow, for which the prompt was created, generates
@@ -197,13 +193,9 @@
                 try {
                     window.removeEventListener("resize", this);
                     window.removeEventListener("unload", this);
-<<<<<<< HEAD
-                    this.linkedTab.removeEventListener("TabClose", this);
-=======
                     if (this.linkedTab) {
                       this.linkedTab.removeEventListener("TabClose", this);
                     }
->>>>>>> a17af05f
                 } catch (e) { }
                 this.isLive = false;
                 // invoke callback
