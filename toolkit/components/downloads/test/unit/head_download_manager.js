/* This Source Code Form is subject to the terms of the Mozilla Public
 * License, v. 2.0. If a copy of the MPL was not distributed with this
 * file, You can obtain one at http://mozilla.org/MPL/2.0/. */

// This file tests the download manager backend

var Cc = Components.classes;
var Ci = Components.interfaces;
var Cu = Components.utils;
var Cr = Components.results;

do_get_profile();

Cu.import("resource://gre/modules/XPCOMUtils.jsm");
Cu.import("resource://gre/modules/Services.jsm");
Cu.import("resource://testing-common/httpd.js");
<<<<<<< HEAD
XPCOMUtils.defineLazyModuleGetter(this, "Promise",
                                  "resource://gre/modules/Promise.jsm");
XPCOMUtils.defineLazyModuleGetter(this, "Task",
                                  "resource://gre/modules/Task.jsm");
=======
>>>>>>> a17af05f

function createURI(aObj) {
  var ios = Cc["@mozilla.org/network/io-service;1"].
            getService(Ci.nsIIOService);
  return (aObj instanceof Ci.nsIFile) ? ios.newFileURI(aObj) :
                                        ios.newURI(aObj);
}<|MERGE_RESOLUTION|>--- conflicted
+++ resolved
@@ -14,13 +14,6 @@
 Cu.import("resource://gre/modules/XPCOMUtils.jsm");
 Cu.import("resource://gre/modules/Services.jsm");
 Cu.import("resource://testing-common/httpd.js");
-<<<<<<< HEAD
-XPCOMUtils.defineLazyModuleGetter(this, "Promise",
-                                  "resource://gre/modules/Promise.jsm");
-XPCOMUtils.defineLazyModuleGetter(this, "Task",
-                                  "resource://gre/modules/Task.jsm");
-=======
->>>>>>> a17af05f
 
 function createURI(aObj) {
   var ios = Cc["@mozilla.org/network/io-service;1"].
