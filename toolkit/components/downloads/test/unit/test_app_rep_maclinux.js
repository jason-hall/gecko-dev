/* -*- indent-tabs-mode: nil; js-indent-level: 2 -*- */
/* vim: set ts=2 et sw=2 tw=80: */
/* Any copyright is dedicated to the Public Domain.
 * http://creativecommons.org/publicdomain/zero/1.0/ */

/**
 * This file tests signature extraction using Windows Authenticode APIs of
 * downloaded files.
 */

// Globals

Cu.import("resource://gre/modules/XPCOMUtils.jsm");

XPCOMUtils.defineLazyModuleGetter(this, "NetUtil",
                                  "resource://gre/modules/NetUtil.jsm");

const gAppRep = Cc["@mozilla.org/downloads/application-reputation-service;1"].
                  getService(Ci.nsIApplicationReputationService);
var gStillRunning = true;
var gTables = {};
var gHttpServer = null;

const appRepURLPref = "browser.safebrowsing.downloads.remote.url";
const remoteEnabledPref = "browser.safebrowsing.downloads.remote.enabled";

function readFileToString(aFilename) {
  let f = do_get_file(aFilename);
  let stream = Cc["@mozilla.org/network/file-input-stream;1"]
                 .createInstance(Ci.nsIFileInputStream);
  stream.init(f, -1, 0, 0);
  let buf = NetUtil.readInputStreamToString(stream, stream.available());
  return buf;
}

function registerTableUpdate(aTable, aFilename) {
  // If we haven't been given an update for this table yet, add it to the map
  if (!(aTable in gTables)) {
    gTables[aTable] = [];
  }

  // The number of chunks associated with this table.
  let numChunks = gTables[aTable].length + 1;
  let redirectPath = "/" + aTable + "-" + numChunks;
  let redirectUrl = "localhost:4444" + redirectPath;

  // Store redirect url for that table so we can return it later when we
  // process an update request.
  gTables[aTable].push(redirectUrl);

  gHttpServer.registerPathHandler(redirectPath, function(request, response) {
    do_print("Mock safebrowsing server handling request for " + redirectPath);
    let contents = readFileToString(aFilename);
    do_print("Length of " + aFilename + ": " + contents.length);
    response.setHeader("Content-Type",
                       "application/vnd.google.safebrowsing-update", false);
    response.setStatusLine(request.httpVersion, 200, "OK");
    response.bodyOutputStream.write(contents, contents.length);
  });
}

// Tests

<<<<<<< HEAD
function run_test() {
  run_next_test();
}

=======
>>>>>>> a17af05f
add_task(function test_setup() {
  // Wait 10 minutes, that is half of the external xpcshell timeout.
  do_timeout(10 * 60 * 1000, function() {
    if (gStillRunning) {
      do_throw("Test timed out.");
    }
  });
  // Set up a local HTTP server to return bad verdicts.
  Services.prefs.setCharPref(appRepURLPref,
                             "http://localhost:4444/download");
  // Ensure safebrowsing is enabled for this test, even if the app
  // doesn't have it enabled.
  Services.prefs.setBoolPref("browser.safebrowsing.malware.enabled", true);
  Services.prefs.setBoolPref("browser.safebrowsing.downloads.enabled", true);
  // Set block table explicitly, no need for the allow table though
  Services.prefs.setCharPref("urlclassifier.downloadBlockTable",
                             "goog-badbinurl-shavar");
  // SendRemoteQueryInternal needs locale preference.
  let locale = Services.prefs.getCharPref("general.useragent.locale");
  Services.prefs.setCharPref("general.useragent.locale", "en-US");

  do_register_cleanup(function() {
    Services.prefs.clearUserPref("browser.safebrowsing.malware.enabled");
    Services.prefs.clearUserPref("browser.safebrowsing.downloads.enabled");
    Services.prefs.clearUserPref("urlclassifier.downloadBlockTable");
    Services.prefs.setCharPref("general.useragent.locale", locale);
  });

  gHttpServer = new HttpServer();
  gHttpServer.registerDirectory("/", do_get_cwd());

  function createVerdict(aShouldBlock) {
    // We can't programmatically create a protocol buffer here, so just
    // hardcode some already serialized ones.
    let blob = String.fromCharCode(parseInt(0x08, 16));
    if (aShouldBlock) {
      // A safe_browsing::ClientDownloadRequest with a DANGEROUS verdict
      blob += String.fromCharCode(parseInt(0x01, 16));
    } else {
      // A safe_browsing::ClientDownloadRequest with a SAFE verdict
      blob += String.fromCharCode(parseInt(0x00, 16));
    }
    return blob;
  }

  gHttpServer.registerPathHandler("/throw", function(request, response) {
    do_throw("We shouldn't be getting here");
  });

  gHttpServer.registerPathHandler("/download", function(request, response) {
    do_print("Querying remote server for verdict");
    response.setHeader("Content-Type", "application/octet-stream", false);
    let buf = NetUtil.readInputStreamToString(
      request.bodyInputStream,
      request.bodyInputStream.available());
    do_print("Request length: " + buf.length);
    // A garbage response. By default this produces NS_CANNOT_CONVERT_DATA as
    // the callback status.
    let blob = "this is not a serialized protocol buffer (the length doesn't match our hard-coded values)";
    // We can't actually parse the protocol buffer here, so just switch on the
    // length instead of inspecting the contents.
    if (buf.length == 67) {
      // evil.com
      blob = createVerdict(true);
    } else if (buf.length == 73) {
      // mozilla.com
      blob = createVerdict(false);
    }
    response.bodyOutputStream.write(blob, blob.length);
  });

  gHttpServer.start(4444);

  do_register_cleanup(function() {
<<<<<<< HEAD
    return Task.spawn(function* () {
      yield new Promise(resolve => {
        gHttpServer.stop(resolve);
      });
    });
=======
    return (async function() {
      await new Promise(resolve => {
        gHttpServer.stop(resolve);
      });
    })();
>>>>>>> a17af05f
  });
});

// Construct a response with redirect urls.
function processUpdateRequest() {
  let response = "n:1000\n";
  for (let table in gTables) {
    response += "i:" + table + "\n";
    for (let i = 0; i < gTables[table].length; ++i) {
      response += "u:" + gTables[table][i] + "\n";
    }
  }
  do_print("Returning update response: " + response);
  return response;
}

// Set up the local whitelist.
function waitForUpdates() {
<<<<<<< HEAD
  let deferred = Promise.defer();
  gHttpServer.registerPathHandler("/downloads", function(request, response) {
    let blob = processUpdateRequest();
    response.setHeader("Content-Type",
                       "application/vnd.google.safebrowsing-update", false);
    response.setStatusLine(request.httpVersion, 200, "OK");
    response.bodyOutputStream.write(blob, blob.length);
=======
  return new Promise((resolve, reject) => {
    gHttpServer.registerPathHandler("/downloads", function(request, response) {
      let blob = processUpdateRequest();
      response.setHeader("Content-Type",
                         "application/vnd.google.safebrowsing-update", false);
      response.setStatusLine(request.httpVersion, 200, "OK");
      response.bodyOutputStream.write(blob, blob.length);
    });

    let streamUpdater = Cc["@mozilla.org/url-classifier/streamupdater;1"]
      .getService(Ci.nsIUrlClassifierStreamUpdater);

    // Load up some update chunks for the safebrowsing server to serve. This
    // particular chunk contains the hash of whitelisted.com/ and
    // sb-ssl.google.com/safebrowsing/csd/certificate/.
    registerTableUpdate("goog-downloadwhite-digest256", "data/digest.chunk");

    // Resolve the promise once processing the updates is complete.
    function updateSuccess(aEvent) {
      // Timeout of n:1000 is constructed in processUpdateRequest above and
      // passed back in the callback in nsIUrlClassifierStreamUpdater on success.
      do_check_eq("1000", aEvent);
      do_print("All data processed");
      resolve(true);
    }
    // Just throw if we ever get an update or download error.
    function handleError(aEvent) {
      do_throw("We didn't download or update correctly: " + aEvent);
      reject();
    }
    streamUpdater.downloadUpdates(
      "goog-downloadwhite-digest256",
      "goog-downloadwhite-digest256;\n",
      true,
      "http://localhost:4444/downloads",
      updateSuccess, handleError, handleError);
>>>>>>> a17af05f
  });
}

function promiseQueryReputation(query, expectedShouldBlock) {
  return new Promise(resolve => {
    function onComplete(aShouldBlock, aStatus) {
      do_check_eq(Cr.NS_OK, aStatus);
      do_check_eq(aShouldBlock, expectedShouldBlock);
      resolve(true);
    }
    gAppRep.queryReputation(query, onComplete);
  });
}

<<<<<<< HEAD
add_task(function* () {
=======
add_task(async function() {
>>>>>>> a17af05f
  // Wait for Safebrowsing local list updates to complete.
  await waitForUpdates();
});

<<<<<<< HEAD
add_task(function* test_blocked_binary() {
=======
add_task(async function test_blocked_binary() {
>>>>>>> a17af05f
  // We should reach the remote server for a verdict.
  Services.prefs.setBoolPref(remoteEnabledPref,
                             true);
  Services.prefs.setCharPref(appRepURLPref,
                             "http://localhost:4444/download");
  // evil.com should return a malware verdict from the remote server.
  await promiseQueryReputation({sourceURI: createURI("http://evil.com"),
                                suggestedFileName: "noop.bat",
                                fileSize: 12}, true);
});

<<<<<<< HEAD
add_task(function* test_non_binary() {
=======
add_task(async function test_non_binary() {
>>>>>>> a17af05f
  // We should not reach the remote server for a verdict for non-binary files.
  Services.prefs.setBoolPref(remoteEnabledPref,
                             true);
  Services.prefs.setCharPref(appRepURLPref,
                             "http://localhost:4444/throw");
  await promiseQueryReputation({sourceURI: createURI("http://evil.com"),
                                suggestedFileName: "noop.txt",
                                fileSize: 12}, false);
});

<<<<<<< HEAD
add_task(function* test_good_binary() {
=======
add_task(async function test_good_binary() {
>>>>>>> a17af05f
  // We should reach the remote server for a verdict.
  Services.prefs.setBoolPref(remoteEnabledPref,
                             true);
  Services.prefs.setCharPref(appRepURLPref,
                             "http://localhost:4444/download");
  // mozilla.com should return a not-guilty verdict from the remote server.
  await promiseQueryReputation({sourceURI: createURI("http://mozilla.com"),
                                suggestedFileName: "noop.bat",
                                fileSize: 12}, false);
});

<<<<<<< HEAD
add_task(function* test_disabled() {
=======
add_task(async function test_disabled() {
>>>>>>> a17af05f
  // Explicitly disable remote checks
  Services.prefs.setBoolPref(remoteEnabledPref,
                             false);
  Services.prefs.setCharPref(appRepURLPref,
                             "http://localhost:4444/throw");
  let query = {sourceURI: createURI("http://example.com"),
               suggestedFileName: "noop.bat",
               fileSize: 12};
  await new Promise(resolve => {
    gAppRep.queryReputation(query,
      function onComplete(aShouldBlock, aStatus) {
        // We should be getting NS_ERROR_NOT_AVAILABLE if the service is disabled
        do_check_eq(Cr.NS_ERROR_NOT_AVAILABLE, aStatus);
        do_check_false(aShouldBlock);
        resolve(true);
      }
    );
  });
});

<<<<<<< HEAD
add_task(function* test_disabled_through_lists() {
=======
add_task(async function test_disabled_through_lists() {
>>>>>>> a17af05f
  Services.prefs.setBoolPref(remoteEnabledPref,
                             false);
  Services.prefs.setCharPref(appRepURLPref,
                             "http://localhost:4444/download");
  Services.prefs.setCharPref("urlclassifier.downloadBlockTable", "");
  let query = {sourceURI: createURI("http://example.com"),
               suggestedFileName: "noop.bat",
               fileSize: 12};
  await new Promise(resolve => {
    gAppRep.queryReputation(query,
      function onComplete(aShouldBlock, aStatus) {
        // We should be getting NS_ERROR_NOT_AVAILABLE if the service is disabled
        do_check_eq(Cr.NS_ERROR_NOT_AVAILABLE, aStatus);
        do_check_false(aShouldBlock);
        resolve(true);
      }
    );
  });
});
<<<<<<< HEAD
add_task(function* test_teardown() {
=======
add_task(async function test_teardown() {
>>>>>>> a17af05f
  gStillRunning = false;
});<|MERGE_RESOLUTION|>--- conflicted
+++ resolved
@@ -61,13 +61,6 @@
 
 // Tests
 
-<<<<<<< HEAD
-function run_test() {
-  run_next_test();
-}
-
-=======
->>>>>>> a17af05f
 add_task(function test_setup() {
   // Wait 10 minutes, that is half of the external xpcshell timeout.
   do_timeout(10 * 60 * 1000, function() {
@@ -142,19 +135,11 @@
   gHttpServer.start(4444);
 
   do_register_cleanup(function() {
-<<<<<<< HEAD
-    return Task.spawn(function* () {
-      yield new Promise(resolve => {
-        gHttpServer.stop(resolve);
-      });
-    });
-=======
     return (async function() {
       await new Promise(resolve => {
         gHttpServer.stop(resolve);
       });
     })();
->>>>>>> a17af05f
   });
 });
 
@@ -173,15 +158,6 @@
 
 // Set up the local whitelist.
 function waitForUpdates() {
-<<<<<<< HEAD
-  let deferred = Promise.defer();
-  gHttpServer.registerPathHandler("/downloads", function(request, response) {
-    let blob = processUpdateRequest();
-    response.setHeader("Content-Type",
-                       "application/vnd.google.safebrowsing-update", false);
-    response.setStatusLine(request.httpVersion, 200, "OK");
-    response.bodyOutputStream.write(blob, blob.length);
-=======
   return new Promise((resolve, reject) => {
     gHttpServer.registerPathHandler("/downloads", function(request, response) {
       let blob = processUpdateRequest();
@@ -218,7 +194,6 @@
       true,
       "http://localhost:4444/downloads",
       updateSuccess, handleError, handleError);
->>>>>>> a17af05f
   });
 }
 
@@ -233,20 +208,12 @@
   });
 }
 
-<<<<<<< HEAD
-add_task(function* () {
-=======
 add_task(async function() {
->>>>>>> a17af05f
   // Wait for Safebrowsing local list updates to complete.
   await waitForUpdates();
 });
 
-<<<<<<< HEAD
-add_task(function* test_blocked_binary() {
-=======
 add_task(async function test_blocked_binary() {
->>>>>>> a17af05f
   // We should reach the remote server for a verdict.
   Services.prefs.setBoolPref(remoteEnabledPref,
                              true);
@@ -258,11 +225,7 @@
                                 fileSize: 12}, true);
 });
 
-<<<<<<< HEAD
-add_task(function* test_non_binary() {
-=======
 add_task(async function test_non_binary() {
->>>>>>> a17af05f
   // We should not reach the remote server for a verdict for non-binary files.
   Services.prefs.setBoolPref(remoteEnabledPref,
                              true);
@@ -273,11 +236,7 @@
                                 fileSize: 12}, false);
 });
 
-<<<<<<< HEAD
-add_task(function* test_good_binary() {
-=======
 add_task(async function test_good_binary() {
->>>>>>> a17af05f
   // We should reach the remote server for a verdict.
   Services.prefs.setBoolPref(remoteEnabledPref,
                              true);
@@ -289,11 +248,7 @@
                                 fileSize: 12}, false);
 });
 
-<<<<<<< HEAD
-add_task(function* test_disabled() {
-=======
 add_task(async function test_disabled() {
->>>>>>> a17af05f
   // Explicitly disable remote checks
   Services.prefs.setBoolPref(remoteEnabledPref,
                              false);
@@ -314,11 +269,7 @@
   });
 });
 
-<<<<<<< HEAD
-add_task(function* test_disabled_through_lists() {
-=======
 add_task(async function test_disabled_through_lists() {
->>>>>>> a17af05f
   Services.prefs.setBoolPref(remoteEnabledPref,
                              false);
   Services.prefs.setCharPref(appRepURLPref,
@@ -338,10 +289,6 @@
     );
   });
 });
-<<<<<<< HEAD
-add_task(function* test_teardown() {
-=======
 add_task(async function test_teardown() {
->>>>>>> a17af05f
   gStillRunning = false;
 });