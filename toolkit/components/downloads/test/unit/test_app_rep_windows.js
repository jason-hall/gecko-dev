/* -*- indent-tabs-mode: nil; js-indent-level: 2 -*- */
/* vim: set ts=2 et sw=2 tw=80: */
/* Any copyright is dedicated to the Public Domain.
 * http://creativecommons.org/publicdomain/zero/1.0/ */

/**
 * This file tests signature extraction using Windows Authenticode APIs of
 * downloaded files.
 */

// Globals

Cu.import("resource://gre/modules/XPCOMUtils.jsm");

XPCOMUtils.defineLazyModuleGetter(this, "FileUtils",
                                  "resource://gre/modules/FileUtils.jsm");
XPCOMUtils.defineLazyModuleGetter(this, "NetUtil",
                                  "resource://gre/modules/NetUtil.jsm");
<<<<<<< HEAD
XPCOMUtils.defineLazyModuleGetter(this, "Promise",
                                  "resource://gre/modules/Promise.jsm");
=======
>>>>>>> a17af05f

const BackgroundFileSaverOutputStream = Components.Constructor(
      "@mozilla.org/network/background-file-saver;1?mode=outputstream",
      "nsIBackgroundFileSaver");

const StringInputStream = Components.Constructor(
      "@mozilla.org/io/string-input-stream;1",
      "nsIStringInputStream",
      "setData");

const TEST_FILE_NAME_1 = "test-backgroundfilesaver-1.txt";

const gAppRep = Cc["@mozilla.org/downloads/application-reputation-service;1"].
                  getService(Ci.nsIApplicationReputationService);
var gStillRunning = true;
var gTables = {};
var gHttpServer = null;

const appRepURLPref = "browser.safebrowsing.downloads.remote.url";
const remoteEnabledPref = "browser.safebrowsing.downloads.remote.enabled";

/**
 * Returns a reference to a temporary file.  If the file is then created, it
 * will be removed when tests in this file finish.
 */
function getTempFile(aLeafName) {
  let file = FileUtils.getFile("TmpD", [aLeafName]);
  do_register_cleanup(function GTF_cleanup() {
    if (file.exists()) {
      file.remove(false);
    }
  });
  return file;
}

function readFileToString(aFilename) {
  let f = do_get_file(aFilename);
  let stream = Cc["@mozilla.org/network/file-input-stream;1"]
                 .createInstance(Ci.nsIFileInputStream);
  stream.init(f, -1, 0, 0);
  let buf = NetUtil.readInputStreamToString(stream, stream.available());
  return buf;
}

/**
 * Waits for the given saver object to complete.
 *
 * @param aSaver
 *        The saver, with the output stream or a stream listener implementation.
 * @param aOnTargetChangeFn
 *        Optional callback invoked with the target file name when it changes.
 *
 * @return {Promise}
 * @resolves When onSaveComplete is called with a success code.
 * @rejects With an exception, if onSaveComplete is called with a failure code.
 */
function promiseSaverComplete(aSaver, aOnTargetChangeFn) {
<<<<<<< HEAD
  let deferred = Promise.defer();
  aSaver.observer = {
    onTargetChange: function BFSO_onSaveComplete(unused, aTarget) {
      if (aOnTargetChangeFn) {
        aOnTargetChangeFn(aTarget);
      }
    },
    onSaveComplete: function BFSO_onSaveComplete(unused, aStatus) {
      if (Components.isSuccessCode(aStatus)) {
        deferred.resolve();
      } else {
        deferred.reject(new Components.Exception("Saver failed.", aStatus));
      }
    },
  };
  return deferred.promise;
=======
  return new Promise((resolve, reject) => {
    aSaver.observer = {
      onTargetChange: function BFSO_onSaveComplete(unused, aTarget) {
        if (aOnTargetChangeFn) {
          aOnTargetChangeFn(aTarget);
        }
      },
      onSaveComplete: function BFSO_onSaveComplete(unused, aStatus) {
        if (Components.isSuccessCode(aStatus)) {
          resolve();
        } else {
          reject(new Components.Exception("Saver failed.", aStatus));
        }
      },
    };
  });
>>>>>>> a17af05f
}

/**
 * Feeds a string to a BackgroundFileSaverOutputStream.
 *
 * @param aSourceString
 *        The source data to copy.
 * @param aSaverOutputStream
 *        The BackgroundFileSaverOutputStream to feed.
 * @param aCloseWhenDone
 *        If true, the output stream will be closed when the copy finishes.
 *
 * @return {Promise}
 * @resolves When the copy completes with a success code.
 * @rejects With an exception, if the copy fails.
 */
function promiseCopyToSaver(aSourceString, aSaverOutputStream, aCloseWhenDone) {
<<<<<<< HEAD
  let deferred = Promise.defer();
  let inputStream = new StringInputStream(aSourceString, aSourceString.length);
  let copier = Cc["@mozilla.org/network/async-stream-copier;1"]
               .createInstance(Ci.nsIAsyncStreamCopier);
  copier.init(inputStream, aSaverOutputStream, null, false, true, 0x8000, true,
              aCloseWhenDone);
  copier.asyncCopy({
    onStartRequest() { },
    onStopRequest(aRequest, aContext, aStatusCode) {
      if (Components.isSuccessCode(aStatusCode)) {
        deferred.resolve();
      } else {
        deferred.reject(new Components.Exception(aStatusCode));
      }
    },
  }, null);
  return deferred.promise;
=======
  return new Promise((resolve, reject) => {
    let inputStream = new StringInputStream(aSourceString, aSourceString.length);
    let copier = Cc["@mozilla.org/network/async-stream-copier;1"]
                 .createInstance(Ci.nsIAsyncStreamCopier);
    copier.init(inputStream, aSaverOutputStream, null, false, true, 0x8000, true,
                aCloseWhenDone);
    copier.asyncCopy({
      onStartRequest() { },
      onStopRequest(aRequest, aContext, aStatusCode) {
        if (Components.isSuccessCode(aStatusCode)) {
          resolve();
        } else {
          reject(new Components.Exception(aStatusCode));
        }
      },
    }, null);
  });
>>>>>>> a17af05f
}

// Registers a table for which to serve update chunks.
function registerTableUpdate(aTable, aFilename) {
  // If we haven't been given an update for this table yet, add it to the map
  if (!(aTable in gTables)) {
    gTables[aTable] = [];
  }

  // The number of chunks associated with this table.
  let numChunks = gTables[aTable].length + 1;
  let redirectPath = "/" + aTable + "-" + numChunks;
  let redirectUrl = "localhost:4444" + redirectPath;

  // Store redirect url for that table so we can return it later when we
  // process an update request.
  gTables[aTable].push(redirectUrl);

  gHttpServer.registerPathHandler(redirectPath, function(request, response) {
    do_print("Mock safebrowsing server handling request for " + redirectPath);
    let contents = readFileToString(aFilename);
    do_print("Length of " + aFilename + ": " + contents.length);
    response.setHeader("Content-Type",
                       "application/vnd.google.safebrowsing-update", false);
    response.setStatusLine(request.httpVersion, 200, "OK");
    response.bodyOutputStream.write(contents, contents.length);
  });
}

// Tests
<<<<<<< HEAD

function run_test() {
  run_next_test();
}

add_task(function* test_setup() {
=======

add_task(async function test_setup() {
>>>>>>> a17af05f
  // Wait 10 minutes, that is half of the external xpcshell timeout.
  do_timeout(10 * 60 * 1000, function() {
    if (gStillRunning) {
      do_throw("Test timed out.");
    }
  });
  // Set up a local HTTP server to return bad verdicts.
  Services.prefs.setCharPref(appRepURLPref,
                             "http://localhost:4444/download");
  // Ensure safebrowsing is enabled for this test, even if the app
  // doesn't have it enabled.
  Services.prefs.setBoolPref("browser.safebrowsing.malware.enabled", true);
  Services.prefs.setBoolPref("browser.safebrowsing.downloads.enabled", true);
  // Set block and allow tables explicitly, since the allowlist is normally
  // disabled on comm-central.
  Services.prefs.setCharPref("urlclassifier.downloadBlockTable",
                             "goog-badbinurl-shavar");
  Services.prefs.setCharPref("urlclassifier.downloadAllowTable",
                             "goog-downloadwhite-digest256");
  // SendRemoteQueryInternal needs locale preference.
  let locale = Services.prefs.getCharPref("general.useragent.locale");
  Services.prefs.setCharPref("general.useragent.locale", "en-US");

  do_register_cleanup(function() {
    Services.prefs.clearUserPref("browser.safebrowsing.malware.enabled");
    Services.prefs.clearUserPref("browser.safebrowsing.downloads.enabled");
    Services.prefs.clearUserPref("urlclassifier.downloadBlockTable");
    Services.prefs.clearUserPref("urlclassifier.downloadAllowTable");
    Services.prefs.setCharPref("general.useragent.locale", locale);
  });

  gHttpServer = new HttpServer();
  gHttpServer.registerDirectory("/", do_get_cwd());

  function createVerdict(aShouldBlock) {
    // We can't programmatically create a protocol buffer here, so just
    // hardcode some already serialized ones.
    let blob = String.fromCharCode(parseInt(0x08, 16));
    if (aShouldBlock) {
      // A safe_browsing::ClientDownloadRequest with a DANGEROUS verdict
      blob += String.fromCharCode(parseInt(0x01, 16));
    } else {
      // A safe_browsing::ClientDownloadRequest with a SAFE verdict
      blob += String.fromCharCode(parseInt(0x00, 16));
    }
    return blob;
  }

  gHttpServer.registerPathHandler("/throw", function(request, response) {
    do_throw("We shouldn't be getting here");
  });

  gHttpServer.registerPathHandler("/download", function(request, response) {
    do_print("Querying remote server for verdict");
    response.setHeader("Content-Type", "application/octet-stream", false);
    let buf = NetUtil.readInputStreamToString(
      request.bodyInputStream,
      request.bodyInputStream.available());
    do_print("Request length: " + buf.length);
    // A garbage response. By default this produces NS_CANNOT_CONVERT_DATA as
    // the callback status.
    let blob = "this is not a serialized protocol buffer (the length doesn't match our hard-coded values)";
    // We can't actually parse the protocol buffer here, so just switch on the
    // length instead of inspecting the contents.
    if (buf.length == 67) {
      // evil.com
      blob = createVerdict(true);
    } else if (buf.length == 73) {
      // mozilla.com
      blob = createVerdict(false);
    }
    response.bodyOutputStream.write(blob, blob.length);
  });

  gHttpServer.start(4444);

  do_register_cleanup(function() {
<<<<<<< HEAD
    return Task.spawn(function* () {
      yield new Promise(resolve => {
        gHttpServer.stop(resolve);
      });
    });
=======
    return (async function() {
      await new Promise(resolve => {
        gHttpServer.stop(resolve);
      });
    })();
>>>>>>> a17af05f
  });
});

// Construct a response with redirect urls.
function processUpdateRequest() {
  let response = "n:1000\n";
  for (let table in gTables) {
    response += "i:" + table + "\n";
    for (let i = 0; i < gTables[table].length; ++i) {
      response += "u:" + gTables[table][i] + "\n";
    }
  }
  do_print("Returning update response: " + response);
  return response;
}

// Set up the local whitelist.
function waitForUpdates() {
<<<<<<< HEAD
  let deferred = Promise.defer();
  gHttpServer.registerPathHandler("/downloads", function(request, response) {
    let blob = processUpdateRequest();
    response.setHeader("Content-Type",
                       "application/vnd.google.safebrowsing-update", false);
    response.setStatusLine(request.httpVersion, 200, "OK");
    response.bodyOutputStream.write(blob, blob.length);
=======
  return new Promise((resolve, reject) => {
    gHttpServer.registerPathHandler("/downloads", function(request, response) {
      let blob = processUpdateRequest();
      response.setHeader("Content-Type",
                         "application/vnd.google.safebrowsing-update", false);
      response.setStatusLine(request.httpVersion, 200, "OK");
      response.bodyOutputStream.write(blob, blob.length);
    });

    let streamUpdater = Cc["@mozilla.org/url-classifier/streamupdater;1"]
      .getService(Ci.nsIUrlClassifierStreamUpdater);

    // Load up some update chunks for the safebrowsing server to serve. This
    // particular chunk contains the hash of whitelisted.com/ and
    // sb-ssl.google.com/safebrowsing/csd/certificate/.
    registerTableUpdate("goog-downloadwhite-digest256", "data/digest.chunk");

    // Resolve the promise once processing the updates is complete.
    function updateSuccess(aEvent) {
      // Timeout of n:1000 is constructed in processUpdateRequest above and
      // passed back in the callback in nsIUrlClassifierStreamUpdater on success.
      do_check_eq("1000", aEvent);
      do_print("All data processed");
      resolve(true);
    }
    // Just throw if we ever get an update or download error.
    function handleError(aEvent) {
      do_throw("We didn't download or update correctly: " + aEvent);
      reject();
    }
    streamUpdater.downloadUpdates(
      "goog-downloadwhite-digest256",
      "goog-downloadwhite-digest256;\n",
      true,
      "http://localhost:4444/downloads",
      updateSuccess, handleError, handleError);
>>>>>>> a17af05f
  });
}

function promiseQueryReputation(query, expectedShouldBlock) {
  return new Promise(resolve => {
    function onComplete(aShouldBlock, aStatus) {
      do_check_eq(Cr.NS_OK, aStatus);
      do_check_eq(aShouldBlock, expectedShouldBlock);
      resolve(true);
    }
    gAppRep.queryReputation(query, onComplete);
  });
}

<<<<<<< HEAD
add_task(function* () {
=======
add_task(async function() {
>>>>>>> a17af05f
  // Wait for Safebrowsing local list updates to complete.
  await waitForUpdates();
});

<<<<<<< HEAD
add_task(function* test_signature_whitelists() {
=======
add_task(async function test_signature_whitelists() {
>>>>>>> a17af05f
  // We should never get to the remote server.
  Services.prefs.setBoolPref(remoteEnabledPref,
                             true);
  Services.prefs.setCharPref(appRepURLPref,
                             "http://localhost:4444/throw");

  // Use BackgroundFileSaver to extract the signature on Windows.
  let destFile = getTempFile(TEST_FILE_NAME_1);

  let data = readFileToString("data/signed_win.exe");
  let saver = new BackgroundFileSaverOutputStream();
  let completionPromise = promiseSaverComplete(saver);
  saver.enableSignatureInfo();
  saver.setTarget(destFile, false);
  await promiseCopyToSaver(data, saver, true);

  saver.finish(Cr.NS_OK);
  await completionPromise;

  // Clean up.
  destFile.remove(false);

  // evil.com is not on the allowlist, but this binary is signed by an entity
  // whose certificate information is on the allowlist.
  await promiseQueryReputation({sourceURI: createURI("http://evil.com"),
                                signatureInfo: saver.signatureInfo,
                                fileSize: 12}, false);
});

<<<<<<< HEAD
add_task(function* test_blocked_binary() {
=======
add_task(async function test_blocked_binary() {
>>>>>>> a17af05f
  // We should reach the remote server for a verdict.
  Services.prefs.setBoolPref(remoteEnabledPref,
                             true);
  Services.prefs.setCharPref(appRepURLPref,
                             "http://localhost:4444/download");
  // evil.com should return a malware verdict from the remote server.
  await promiseQueryReputation({sourceURI: createURI("http://evil.com"),
                                suggestedFileName: "noop.bat",
                                fileSize: 12}, true);
});

<<<<<<< HEAD
add_task(function* test_non_binary() {
=======
add_task(async function test_non_binary() {
>>>>>>> a17af05f
  // We should not reach the remote server for a verdict for non-binary files.
  Services.prefs.setBoolPref(remoteEnabledPref,
                             true);
  Services.prefs.setCharPref(appRepURLPref,
                             "http://localhost:4444/throw");
  await promiseQueryReputation({sourceURI: createURI("http://evil.com"),
                                suggestedFileName: "noop.txt",
                                fileSize: 12}, false);
});

<<<<<<< HEAD
add_task(function* test_good_binary() {
=======
add_task(async function test_good_binary() {
>>>>>>> a17af05f
  // We should reach the remote server for a verdict.
  Services.prefs.setBoolPref(remoteEnabledPref,
                             true);
  Services.prefs.setCharPref(appRepURLPref,
                             "http://localhost:4444/download");
  // mozilla.com should return a not-guilty verdict from the remote server.
  await promiseQueryReputation({sourceURI: createURI("http://mozilla.com"),
                                suggestedFileName: "noop.bat",
                                fileSize: 12}, false);
});

<<<<<<< HEAD
add_task(function* test_disabled() {
=======
add_task(async function test_disabled() {
>>>>>>> a17af05f
  // Explicitly disable remote checks
  Services.prefs.setBoolPref(remoteEnabledPref,
                             false);
  Services.prefs.setCharPref(appRepURLPref,
                             "http://localhost:4444/throw");
  let query = {sourceURI: createURI("http://example.com"),
               suggestedFileName: "noop.bat",
               fileSize: 12};
  await new Promise(resolve => {
    gAppRep.queryReputation(query,
      function onComplete(aShouldBlock, aStatus) {
        // We should be getting NS_ERROR_NOT_AVAILABLE if the service is disabled
        do_check_eq(Cr.NS_ERROR_NOT_AVAILABLE, aStatus);
        do_check_false(aShouldBlock);
        resolve(true);
      }
    );
  });
});

<<<<<<< HEAD
add_task(function* test_disabled_through_lists() {
=======
add_task(async function test_disabled_through_lists() {
>>>>>>> a17af05f
  Services.prefs.setBoolPref(remoteEnabledPref,
                             false);
  Services.prefs.setCharPref(appRepURLPref,
                             "http://localhost:4444/download");
  Services.prefs.setCharPref("urlclassifier.downloadBlockTable", "");
  let query = {sourceURI: createURI("http://example.com"),
               suggestedFileName: "noop.bat",
               fileSize: 12};
  await new Promise(resolve => {
    gAppRep.queryReputation(query,
      function onComplete(aShouldBlock, aStatus) {
        // We should be getting NS_ERROR_NOT_AVAILABLE if the service is disabled
        do_check_eq(Cr.NS_ERROR_NOT_AVAILABLE, aStatus);
        do_check_false(aShouldBlock);
        resolve(true);
      }
    );
  });
});
<<<<<<< HEAD
add_task(function* test_teardown() {
=======
add_task(async function test_teardown() {
>>>>>>> a17af05f
  gStillRunning = false;
});<|MERGE_RESOLUTION|>--- conflicted
+++ resolved
@@ -16,11 +16,6 @@
                                   "resource://gre/modules/FileUtils.jsm");
 XPCOMUtils.defineLazyModuleGetter(this, "NetUtil",
                                   "resource://gre/modules/NetUtil.jsm");
-<<<<<<< HEAD
-XPCOMUtils.defineLazyModuleGetter(this, "Promise",
-                                  "resource://gre/modules/Promise.jsm");
-=======
->>>>>>> a17af05f
 
 const BackgroundFileSaverOutputStream = Components.Constructor(
       "@mozilla.org/network/background-file-saver;1?mode=outputstream",
@@ -78,24 +73,6 @@
  * @rejects With an exception, if onSaveComplete is called with a failure code.
  */
 function promiseSaverComplete(aSaver, aOnTargetChangeFn) {
-<<<<<<< HEAD
-  let deferred = Promise.defer();
-  aSaver.observer = {
-    onTargetChange: function BFSO_onSaveComplete(unused, aTarget) {
-      if (aOnTargetChangeFn) {
-        aOnTargetChangeFn(aTarget);
-      }
-    },
-    onSaveComplete: function BFSO_onSaveComplete(unused, aStatus) {
-      if (Components.isSuccessCode(aStatus)) {
-        deferred.resolve();
-      } else {
-        deferred.reject(new Components.Exception("Saver failed.", aStatus));
-      }
-    },
-  };
-  return deferred.promise;
-=======
   return new Promise((resolve, reject) => {
     aSaver.observer = {
       onTargetChange: function BFSO_onSaveComplete(unused, aTarget) {
@@ -112,7 +89,6 @@
       },
     };
   });
->>>>>>> a17af05f
 }
 
 /**
@@ -130,25 +106,6 @@
  * @rejects With an exception, if the copy fails.
  */
 function promiseCopyToSaver(aSourceString, aSaverOutputStream, aCloseWhenDone) {
-<<<<<<< HEAD
-  let deferred = Promise.defer();
-  let inputStream = new StringInputStream(aSourceString, aSourceString.length);
-  let copier = Cc["@mozilla.org/network/async-stream-copier;1"]
-               .createInstance(Ci.nsIAsyncStreamCopier);
-  copier.init(inputStream, aSaverOutputStream, null, false, true, 0x8000, true,
-              aCloseWhenDone);
-  copier.asyncCopy({
-    onStartRequest() { },
-    onStopRequest(aRequest, aContext, aStatusCode) {
-      if (Components.isSuccessCode(aStatusCode)) {
-        deferred.resolve();
-      } else {
-        deferred.reject(new Components.Exception(aStatusCode));
-      }
-    },
-  }, null);
-  return deferred.promise;
-=======
   return new Promise((resolve, reject) => {
     let inputStream = new StringInputStream(aSourceString, aSourceString.length);
     let copier = Cc["@mozilla.org/network/async-stream-copier;1"]
@@ -166,7 +123,6 @@
       },
     }, null);
   });
->>>>>>> a17af05f
 }
 
 // Registers a table for which to serve update chunks.
@@ -197,17 +153,8 @@
 }
 
 // Tests
-<<<<<<< HEAD
-
-function run_test() {
-  run_next_test();
-}
-
-add_task(function* test_setup() {
-=======
 
 add_task(async function test_setup() {
->>>>>>> a17af05f
   // Wait 10 minutes, that is half of the external xpcshell timeout.
   do_timeout(10 * 60 * 1000, function() {
     if (gStillRunning) {
@@ -285,19 +232,11 @@
   gHttpServer.start(4444);
 
   do_register_cleanup(function() {
-<<<<<<< HEAD
-    return Task.spawn(function* () {
-      yield new Promise(resolve => {
-        gHttpServer.stop(resolve);
-      });
-    });
-=======
     return (async function() {
       await new Promise(resolve => {
         gHttpServer.stop(resolve);
       });
     })();
->>>>>>> a17af05f
   });
 });
 
@@ -316,15 +255,6 @@
 
 // Set up the local whitelist.
 function waitForUpdates() {
-<<<<<<< HEAD
-  let deferred = Promise.defer();
-  gHttpServer.registerPathHandler("/downloads", function(request, response) {
-    let blob = processUpdateRequest();
-    response.setHeader("Content-Type",
-                       "application/vnd.google.safebrowsing-update", false);
-    response.setStatusLine(request.httpVersion, 200, "OK");
-    response.bodyOutputStream.write(blob, blob.length);
-=======
   return new Promise((resolve, reject) => {
     gHttpServer.registerPathHandler("/downloads", function(request, response) {
       let blob = processUpdateRequest();
@@ -361,7 +291,6 @@
       true,
       "http://localhost:4444/downloads",
       updateSuccess, handleError, handleError);
->>>>>>> a17af05f
   });
 }
 
@@ -376,20 +305,12 @@
   });
 }
 
-<<<<<<< HEAD
-add_task(function* () {
-=======
 add_task(async function() {
->>>>>>> a17af05f
   // Wait for Safebrowsing local list updates to complete.
   await waitForUpdates();
 });
 
-<<<<<<< HEAD
-add_task(function* test_signature_whitelists() {
-=======
 add_task(async function test_signature_whitelists() {
->>>>>>> a17af05f
   // We should never get to the remote server.
   Services.prefs.setBoolPref(remoteEnabledPref,
                              true);
@@ -419,11 +340,7 @@
                                 fileSize: 12}, false);
 });
 
-<<<<<<< HEAD
-add_task(function* test_blocked_binary() {
-=======
 add_task(async function test_blocked_binary() {
->>>>>>> a17af05f
   // We should reach the remote server for a verdict.
   Services.prefs.setBoolPref(remoteEnabledPref,
                              true);
@@ -435,11 +352,7 @@
                                 fileSize: 12}, true);
 });
 
-<<<<<<< HEAD
-add_task(function* test_non_binary() {
-=======
 add_task(async function test_non_binary() {
->>>>>>> a17af05f
   // We should not reach the remote server for a verdict for non-binary files.
   Services.prefs.setBoolPref(remoteEnabledPref,
                              true);
@@ -450,11 +363,7 @@
                                 fileSize: 12}, false);
 });
 
-<<<<<<< HEAD
-add_task(function* test_good_binary() {
-=======
 add_task(async function test_good_binary() {
->>>>>>> a17af05f
   // We should reach the remote server for a verdict.
   Services.prefs.setBoolPref(remoteEnabledPref,
                              true);
@@ -466,11 +375,7 @@
                                 fileSize: 12}, false);
 });
 
-<<<<<<< HEAD
-add_task(function* test_disabled() {
-=======
 add_task(async function test_disabled() {
->>>>>>> a17af05f
   // Explicitly disable remote checks
   Services.prefs.setBoolPref(remoteEnabledPref,
                              false);
@@ -491,11 +396,7 @@
   });
 });
 
-<<<<<<< HEAD
-add_task(function* test_disabled_through_lists() {
-=======
 add_task(async function test_disabled_through_lists() {
->>>>>>> a17af05f
   Services.prefs.setBoolPref(remoteEnabledPref,
                              false);
   Services.prefs.setCharPref(appRepURLPref,
@@ -515,10 +416,6 @@
     );
   });
 });
-<<<<<<< HEAD
-add_task(function* test_teardown() {
-=======
 add_task(async function test_teardown() {
->>>>>>> a17af05f
   gStillRunning = false;
 });