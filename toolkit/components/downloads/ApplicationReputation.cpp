/* -*- Mode: C++; tab-width: 8; indent-tabs-mode: nil; c-basic-offset: 2 -*- */
/* vim: set ts=2 et sw=2 tw=80: */
/* This Source Code Form is subject to the terms of the Mozilla Public
 * License, v. 2.0. If a copy of the MPL was not distributed with this
 * file, You can obtain one at http://mozilla.org/MPL/2.0/. */
// See
// https://wiki.mozilla.org/Security/Features/Application_Reputation_Design_Doc
// for a description of Chrome's implementation of this feature.
#include "ApplicationReputation.h"
#include "chrome/common/safe_browsing/csd.pb.h"

#include "nsIArray.h"
#include "nsIApplicationReputation.h"
#include "nsIChannel.h"
#include "nsIHttpChannel.h"
#include "nsIIOService.h"
#include "nsIPrefService.h"
#include "nsISimpleEnumerator.h"
#include "nsIStreamListener.h"
#include "nsIStringStream.h"
#include "nsITimer.h"
#include "nsIUploadChannel2.h"
#include "nsIURI.h"
#include "nsIURL.h"
#include "nsIUrlClassifierDBService.h"
#include "nsIX509Cert.h"
#include "nsIX509CertDB.h"
#include "nsIX509CertList.h"

#include "mozilla/ArrayUtils.h"
#include "mozilla/BasePrincipal.h"
#include "mozilla/ErrorNames.h"
#include "mozilla/LoadContext.h"
#include "mozilla/Preferences.h"
#include "mozilla/Services.h"
#include "mozilla/SizePrintfMacros.h"
#include "mozilla/Telemetry.h"
#include "mozilla/TimeStamp.h"
#include "mozilla/intl/LocaleService.h"

#include "nsAutoPtr.h"
#include "nsCOMPtr.h"
#include "nsDebug.h"
#include "nsDependentSubstring.h"
#include "nsError.h"
#include "nsNetCID.h"
#include "nsReadableUtils.h"
#include "nsServiceManagerUtils.h"
#include "nsString.h"
#include "nsTArray.h"
#include "nsThreadUtils.h"

#include "nsIContentPolicy.h"
#include "nsICryptoHash.h"
#include "nsILoadInfo.h"
#include "nsContentUtils.h"
#include "nsWeakReference.h"
<<<<<<< HEAD
#include "nsCharSeparatedTokenizer.h"

using namespace mozilla::downloads;
=======
#include "nsIRedirectHistoryEntry.h"

>>>>>>> a17af05f
using mozilla::ArrayLength;
using mozilla::BasePrincipal;
using mozilla::OriginAttributes;
using mozilla::Preferences;
using mozilla::TimeStamp;
using mozilla::Telemetry::Accumulate;
using mozilla::intl::LocaleService;
using safe_browsing::ClientDownloadRequest;
using safe_browsing::ClientDownloadRequest_CertificateChain;
using safe_browsing::ClientDownloadRequest_Resource;
using safe_browsing::ClientDownloadRequest_SignatureInfo;

// Preferences that we need to initialize the query.
#define PREF_SB_APP_REP_URL "browser.safebrowsing.downloads.remote.url"
#define PREF_SB_MALWARE_ENABLED "browser.safebrowsing.malware.enabled"
#define PREF_SB_DOWNLOADS_ENABLED "browser.safebrowsing.downloads.enabled"
#define PREF_SB_DOWNLOADS_REMOTE_ENABLED "browser.safebrowsing.downloads.remote.enabled"
#define PREF_SB_DOWNLOADS_REMOTE_TIMEOUT "browser.safebrowsing.downloads.remote.timeout_ms"
#define PREF_DOWNLOAD_BLOCK_TABLE "urlclassifier.downloadBlockTable"
#define PREF_DOWNLOAD_ALLOW_TABLE "urlclassifier.downloadAllowTable"

// Preferences that are needed to action the verdict.
#define PREF_BLOCK_DANGEROUS            "browser.safebrowsing.downloads.remote.block_dangerous"
#define PREF_BLOCK_DANGEROUS_HOST       "browser.safebrowsing.downloads.remote.block_dangerous_host"
#define PREF_BLOCK_POTENTIALLY_UNWANTED "browser.safebrowsing.downloads.remote.block_potentially_unwanted"
#define PREF_BLOCK_UNCOMMON             "browser.safebrowsing.downloads.remote.block_uncommon"

// MOZ_LOG=ApplicationReputation:5
mozilla::LazyLogModule ApplicationReputationService::prlog("ApplicationReputation");
#define LOG(args) MOZ_LOG(ApplicationReputationService::prlog, mozilla::LogLevel::Debug, args)
#define LOG_ENABLED() MOZ_LOG_TEST(ApplicationReputationService::prlog, mozilla::LogLevel::Debug)

namespace mozilla {
namespace downloads {

enum class TelemetryMatchInfo : uint8_t
{
  eNoMatch   = 0x00,
  eV2Match   = 0x01,
  eV4Match   = 0x02,
  eBothMatch = eV2Match | eV4Match,
};

MOZ_MAKE_ENUM_CLASS_BITWISE_OPERATORS(TelemetryMatchInfo)

// Given a comma-separated list of tables which matched a URL, check to see if
// at least one of these tables is present in the given pref.
bool
LookupTablesInPrefs(const nsACString& tables, const char* aPref)
{
  nsAutoCString prefList;
  Preferences::GetCString(aPref, &prefList);
  if (prefList.IsEmpty()) {
    return false;
  }

  // Check if V2 and V4 are enabled in preference
  // If V2 and V4 are both enabled, then we should do a telemetry record
  // Both V2 and V4 begin with "goog" but V4 ends with "-proto"
  nsCCharSeparatedTokenizer prefTokens(prefList, ',');
  nsCString prefToken;
  bool isV4Enabled = false;
  bool isV2Enabled = false;

  while (prefTokens.hasMoreTokens()) {
    prefToken = prefTokens.nextToken();
    if (StringBeginsWith(prefToken, NS_LITERAL_CSTRING("goog"))) {
      if (StringEndsWith(prefToken, NS_LITERAL_CSTRING("-proto"))) {
        isV4Enabled = true;
      } else {
        isV2Enabled = true;
      }
    }
  }

  bool shouldRecordTelemetry = isV2Enabled && isV4Enabled;
  TelemetryMatchInfo telemetryInfo = TelemetryMatchInfo::eNoMatch;

  // Parsed tables separated by "," into tokens then lookup each token
  // in preference list
  nsCCharSeparatedTokenizer tokens(tables, ',');
  nsCString table;
  bool found = false;

  while (tokens.hasMoreTokens()) {
    table = tokens.nextToken();
    if (table.IsEmpty()) {
      continue;
    }

    if (!FindInReadable(table, prefList)) {
      continue;
    }
    found = true;

    if (!shouldRecordTelemetry) {
      return found;
    }

    // We are checking if the table found is V2 or V4 to record telemetry
    // Both V2 and V4 begin with "goog" but V4 ends with "-proto"
    if (StringBeginsWith(prefToken, NS_LITERAL_CSTRING("goog"))) {
      if (StringEndsWith(prefToken, NS_LITERAL_CSTRING("-proto"))) {
        telemetryInfo |= TelemetryMatchInfo::eV4Match;
      } else {
        telemetryInfo |= TelemetryMatchInfo::eV2Match;
      }
    }
  }

  // Record telemetry for matching allow list and block list
  if (!strcmp(aPref, PREF_DOWNLOAD_BLOCK_TABLE)) {
    Accumulate(mozilla::Telemetry::APPLICATION_REPUTATION_BLOCKLIST_MATCH,
               static_cast<uint8_t>(telemetryInfo));
  } else if (!strcmp(aPref, PREF_DOWNLOAD_ALLOW_TABLE)) {
    Accumulate(mozilla::Telemetry::APPLICATION_REPUTATION_ALLOWLIST_MATCH,
               static_cast<uint8_t>(telemetryInfo));
  }

  return found;
}
} // namespace downloads
} // namespace mozilla

class PendingDBLookup;

// A single use class private to ApplicationReputationService encapsulating an
// nsIApplicationReputationQuery and an nsIApplicationReputationCallback. Once
// created by ApplicationReputationService, it is guaranteed to call mCallback.
// This class is private to ApplicationReputationService.
class PendingLookup final : public nsIStreamListener,
                            public nsITimerCallback,
                            public nsIObserver,
                            public nsSupportsWeakReference
{
public:
  NS_DECL_ISUPPORTS
  NS_DECL_NSIREQUESTOBSERVER
  NS_DECL_NSISTREAMLISTENER
  NS_DECL_NSITIMERCALLBACK
  NS_DECL_NSIOBSERVER

  // Constructor and destructor.
  PendingLookup(nsIApplicationReputationQuery* aQuery,
                nsIApplicationReputationCallback* aCallback);

  // Start the lookup. The lookup may have 2 parts: local and remote. In the
  // local lookup, PendingDBLookups are created to query the local allow and
  // blocklists for various URIs associated with this downloaded file. In the
  // event that no results are found, a remote lookup is sent to the Application
  // Reputation server.
  nsresult StartLookup();

private:
  ~PendingLookup();

  friend class PendingDBLookup;

  // Telemetry states.
  // Status of the remote response (valid or not).
  enum SERVER_RESPONSE_TYPES {
    SERVER_RESPONSE_VALID = 0,
    SERVER_RESPONSE_FAILED = 1,
    SERVER_RESPONSE_INVALID = 2,
  };

  // Number of blocklist and allowlist hits we have seen.
  uint32_t mBlocklistCount;
  uint32_t mAllowlistCount;

  // The query containing metadata about the downloaded file.
  nsCOMPtr<nsIApplicationReputationQuery> mQuery;

  // The callback with which to report the verdict.
  nsCOMPtr<nsIApplicationReputationCallback> mCallback;

  // An array of strings created from certificate information used to whitelist
  // the downloaded file.
  nsTArray<nsCString> mAllowlistSpecs;
  // The source URI of the download, the referrer and possibly any redirects.
  nsTArray<nsCString> mAnylistSpecs;

  // When we started this query
  TimeStamp mStartTime;

  // The channel used to talk to the remote lookup server
  nsCOMPtr<nsIChannel> mChannel;

  // Timer to abort this lookup if it takes too long
  nsCOMPtr<nsITimer> mTimeoutTimer;

  // A protocol buffer for storing things we need in the remote request. We
  // store the resource chain (redirect information) as well as signature
  // information extracted using the Windows Authenticode API, if the binary is
  // signed.
  ClientDownloadRequest mRequest;

  // The response from the application reputation query. This is read in chunks
  // as part of our nsIStreamListener implementation and may contain embedded
  // NULLs.
  nsCString mResponse;

  // Returns true if the file is likely to be binary.
  bool IsBinaryFile();

  // Returns the type of download binary for the file.
  ClientDownloadRequest::DownloadType GetDownloadType(const nsAString& aFilename);

  // Clean up and call the callback. PendingLookup must not be used after this
  // function is called.
  nsresult OnComplete(bool shouldBlock, nsresult rv,
    uint32_t verdict = nsIApplicationReputationService::VERDICT_SAFE);

  // Wrapper function for nsIStreamListener.onStopRequest to make it easy to
  // guarantee calling the callback
  nsresult OnStopRequestInternal(nsIRequest *aRequest,
                                 nsISupports *aContext,
                                 nsresult aResult,
                                 bool* aShouldBlock,
                                 uint32_t* aVerdict);

  // Return the hex-encoded hash of the whole URI.
  nsresult GetSpecHash(nsACString& aSpec, nsACString& hexEncodedHash);

  // Strip url parameters, fragments, and user@pass fields from the URI spec
  // using nsIURL. Hash data URIs and return blob URIs unfiltered.
  nsresult GetStrippedSpec(nsIURI* aUri, nsACString& spec);

  // Escape '/' and '%' in certificate attribute values.
  nsCString EscapeCertificateAttribute(const nsACString& aAttribute);

  // Escape ':' in fingerprint values.
  nsCString EscapeFingerprint(const nsACString& aAttribute);

  // Generate whitelist strings for the given certificate pair from the same
  // certificate chain.
  nsresult GenerateWhitelistStringsForPair(
    nsIX509Cert* certificate, nsIX509Cert* issuer);

  // Generate whitelist strings for the given certificate chain, which starts
  // with the signer and may go all the way to the root cert.
  nsresult GenerateWhitelistStringsForChain(
    const ClientDownloadRequest_CertificateChain& aChain);

  // For signed binaries, generate strings of the form:
  // http://sb-ssl.google.com/safebrowsing/csd/certificate/
  //   <issuer_cert_sha1_fingerprint>[/CN=<cn>][/O=<org>][/OU=<unit>]
  // for each (cert, issuer) pair in each chain of certificates that is
  // associated with the binary.
  nsresult GenerateWhitelistStrings();

  // Parse the XPCOM certificate lists and stick them into the protocol buffer
  // version.
  nsresult ParseCertificates(nsIArray* aSigArray);

  // Adds the redirects to mAnylistSpecs to be looked up.
  nsresult AddRedirects(nsIArray* aRedirects);

  // Helper function to ensure that we call PendingLookup::LookupNext or
  // PendingLookup::OnComplete.
  nsresult DoLookupInternal();

  // Looks up all the URIs that may be responsible for allowlisting or
  // blocklisting the downloaded file. These URIs may include whitelist strings
  // generated by certificates verifying the binary as well as the target URI
  // from which the file was downloaded.
  nsresult LookupNext();

  // Sends a query to the remote application reputation service. Returns NS_OK
  // on success.
  nsresult SendRemoteQuery();

  // Helper function to ensure that we always call the callback.
  nsresult SendRemoteQueryInternal();
};

// A single-use class for looking up a single URI in the safebrowsing DB. This
// class is private to PendingLookup.
class PendingDBLookup final : public nsIUrlClassifierCallback
{
public:
  NS_DECL_ISUPPORTS
  NS_DECL_NSIURLCLASSIFIERCALLBACK

  // Constructor and destructor
  explicit PendingDBLookup(PendingLookup* aPendingLookup);

  // Look up the given URI in the safebrowsing DBs, optionally on both the allow
  // list and the blocklist. If there is a match, call
  // PendingLookup::OnComplete. Otherwise, call PendingLookup::LookupNext.
  nsresult LookupSpec(const nsACString& aSpec, bool aAllowlistOnly);

private:
  ~PendingDBLookup();

  // The download appeared on the allowlist, blocklist, or no list (and thus
  // could trigger a remote query.
  enum LIST_TYPES {
    ALLOW_LIST = 0,
    BLOCK_LIST = 1,
    NO_LIST = 2,
  };

  nsCString mSpec;
  bool mAllowlistOnly;
  RefPtr<PendingLookup> mPendingLookup;
  nsresult LookupSpecInternal(const nsACString& aSpec);
};

NS_IMPL_ISUPPORTS(PendingDBLookup,
                  nsIUrlClassifierCallback)

PendingDBLookup::PendingDBLookup(PendingLookup* aPendingLookup) :
  mAllowlistOnly(false),
  mPendingLookup(aPendingLookup)
{
  LOG(("Created pending DB lookup [this = %p]", this));
}

PendingDBLookup::~PendingDBLookup()
{
  LOG(("Destroying pending DB lookup [this = %p]", this));
  mPendingLookup = nullptr;
}

nsresult
PendingDBLookup::LookupSpec(const nsACString& aSpec,
                            bool aAllowlistOnly)
{
  LOG(("Checking principal %s [this=%p]", aSpec.Data(), this));
  mSpec = aSpec;
  mAllowlistOnly = aAllowlistOnly;
  nsresult rv = LookupSpecInternal(aSpec);
  if (NS_FAILED(rv)) {
    nsAutoCString errorName;
    mozilla::GetErrorName(rv, errorName);
    LOG(("Error in LookupSpecInternal() [rv = %s, this = %p]",
         errorName.get(), this));
    return mPendingLookup->LookupNext(); // ignore this lookup and move to next
  }
  // LookupSpecInternal has called nsIUrlClassifierCallback.lookup, which is
  // guaranteed to call HandleEvent.
  return rv;
}

nsresult
PendingDBLookup::LookupSpecInternal(const nsACString& aSpec)
{
  nsresult rv;

  nsCOMPtr<nsIURI> uri;
  nsCOMPtr<nsIIOService> ios = do_GetService(NS_IOSERVICE_CONTRACTID, &rv);
  rv = ios->NewURI(aSpec, nullptr, nullptr, getter_AddRefs(uri));
  NS_ENSURE_SUCCESS(rv, rv);

  OriginAttributes attrs;
  nsCOMPtr<nsIPrincipal> principal =
    BasePrincipal::CreateCodebasePrincipal(uri, attrs);
  if (!principal) {
    return NS_ERROR_FAILURE;
  }

  // Check local lists to see if the URI has already been whitelisted or
  // blacklisted.
  LOG(("Checking DB service for principal %s [this = %p]", mSpec.get(), this));
  nsCOMPtr<nsIUrlClassifierDBService> dbService =
    do_GetService(NS_URLCLASSIFIERDBSERVICE_CONTRACTID, &rv);
  NS_ENSURE_SUCCESS(rv, rv);

  nsAutoCString tables;
  nsAutoCString allowlist;
  Preferences::GetCString(PREF_DOWNLOAD_ALLOW_TABLE, allowlist);
  if (!allowlist.IsEmpty()) {
    tables.Append(allowlist);
  }
  nsAutoCString blocklist;
  Preferences::GetCString(PREF_DOWNLOAD_BLOCK_TABLE, blocklist);
  if (!mAllowlistOnly && !blocklist.IsEmpty()) {
    tables.Append(',');
    tables.Append(blocklist);
  }
  return dbService->Lookup(principal, tables, this);
}

NS_IMETHODIMP
PendingDBLookup::HandleEvent(const nsACString& tables)
{
  // HandleEvent is guaranteed to call either:
  // 1) PendingLookup::OnComplete if the URL matches the blocklist, or
  // 2) PendingLookup::LookupNext if the URL does not match the blocklist.
  // Blocklisting trumps allowlisting.
<<<<<<< HEAD
  if (!mAllowlistOnly && LookupTablesInPrefs(tables, PREF_DOWNLOAD_BLOCK_TABLE)) {
=======
  nsAutoCString blockList;
  Preferences::GetCString(PREF_DOWNLOAD_BLOCK_TABLE, blockList);
  if (!mAllowlistOnly && FindInReadable(blockList, tables)) {
>>>>>>> a17af05f
    mPendingLookup->mBlocklistCount++;
    Accumulate(mozilla::Telemetry::APPLICATION_REPUTATION_LOCAL, BLOCK_LIST);
    LOG(("Found principal %s on blocklist [this = %p]", mSpec.get(), this));
    return mPendingLookup->OnComplete(true, NS_OK,
      nsIApplicationReputationService::VERDICT_DANGEROUS);
  }

<<<<<<< HEAD
  if (LookupTablesInPrefs(tables, PREF_DOWNLOAD_ALLOW_TABLE)) {
=======
  nsAutoCString allowList;
  Preferences::GetCString(PREF_DOWNLOAD_ALLOW_TABLE, allowList);
  if (FindInReadable(allowList, tables)) {
>>>>>>> a17af05f
    mPendingLookup->mAllowlistCount++;
    Accumulate(mozilla::Telemetry::APPLICATION_REPUTATION_LOCAL, ALLOW_LIST);
    LOG(("Found principal %s on allowlist [this = %p]", mSpec.get(), this));
    // Don't call onComplete, since blocklisting trumps allowlisting
  } else {
    LOG(("Didn't find principal %s on any list [this = %p]", mSpec.get(),
         this));
    Accumulate(mozilla::Telemetry::APPLICATION_REPUTATION_LOCAL, NO_LIST);
  }
  return mPendingLookup->LookupNext();
}

NS_IMPL_ISUPPORTS(PendingLookup,
                  nsIStreamListener,
                  nsIRequestObserver,
                  nsIObserver,
                  nsISupportsWeakReference)

PendingLookup::PendingLookup(nsIApplicationReputationQuery* aQuery,
                             nsIApplicationReputationCallback* aCallback) :
  mBlocklistCount(0),
  mAllowlistCount(0),
  mQuery(aQuery),
  mCallback(aCallback)
{
  LOG(("Created pending lookup [this = %p]", this));
}

PendingLookup::~PendingLookup()
{
  LOG(("Destroying pending lookup [this = %p]", this));
}

static const char16_t* const kBinaryFileExtensions[] = {
    // Extracted from the "File Type Policies" Chrome extension
    //u".001",
    //u".7z",
    //u".ace",
    //u".action", // Mac script
    //u".ad", // Windows
    u".ade", // MS Access
    u".adp", // MS Access
    u".apk", // Android package
    u".app", // Executable application
    u".application", // MS ClickOnce
    u".appref-ms", // MS ClickOnce
    //u".arc",
    //u".arj",
    u".as", // Mac archive
    u".asp", // Windows Server script
    u".asx", // Windows Media Player
    //u".b64",
    //u".balz",
    u".bas", // Basic script
    u".bash", // Linux shell
    u".bat", // Windows shell
    //u".bhx",
    //u".bin",
    u".bz", // Linux archive (bzip)
    u".bz2", // Linux archive (bzip2)
    u".bzip2", // Linux archive (bzip2)
    u".cab", // Windows archive
    u".cdr", // Mac disk image
    u".cfg", // Windows
    u".chi", // Windows Help
    u".chm", // Windows Help
    u".class", // Java
    u".cmd", // Windows executable
    u".com", // Windows executable
    u".command", // Mac script
    u".cpgz", // Mac archive
    //u".cpio",
    u".cpl", // Windows executable
    u".crt", // Windows signed certificate
    u".crx", // Chrome extensions
    u".csh", // Linux shell
    u".dart", // Mac disk image
    u".dc42", // Apple DiskCopy Image
    u".deb", // Linux package
    u".dex", // Android
    u".diskcopy42", // Apple DiskCopy Image
    u".dll", // Windows executable
    u".dmg", // Mac disk image
    u".dmgpart", // Mac disk image
    //u".docb", // MS Office
    //u".docm", // MS Word
    //u".docx", // MS Word
    //u".dotm", // MS Word
    //u".dott", // MS Office
    u".drv", // Windows driver
    u".dvdr", // Mac Disk image
    u".efi", // Firmware
    u".eml", // MS Outlook
    u".exe", // Windows executable
    //u".fat",
    u".fon", // Windows font
    u".fxp", // MS FoxPro
    u".gadget", // Windows
    u".grp", // Windows
    u".gz", // Linux archive (gzip)
    u".gzip", // Linux archive (gzip)
    u".hfs", // Mac disk image
    u".hlp", // Windows Help
    u".hqx", // Mac archive
    u".hta", // HTML trusted application
<<<<<<< HEAD
=======
    u".htm",
    u".html",
>>>>>>> a17af05f
    u".htt", // MS HTML template
    u".img", // Mac disk image
    u".imgpart", // Mac disk image
    u".inf", // Windows installer
    u".ini", // Generic config file
    u".ins", // IIS config
    //u".inx", // InstallShield
    u".iso", // CD image
    u".isp", // IIS config
    //u".isu", // InstallShield
    u".jar", // Java
    u".jnlp", // Java
    //u".job", // Windows
    u".js", // JavaScript script
    u".jse", // JScript
    u".ksh", // Linux shell
    //u".lha",
    u".lnk", // Windows
    u".local", // Windows
    //u".lpaq1",
    //u".lpaq5",
    //u".lpaq8",
    //u".lzh",
    //u".lzma",
    u".mad", // MS Access
    u".maf", // MS Access
    u".mag", // MS Access
    u".mam", // MS Access
    u".manifest", // Windows
    u".maq", // MS Access
    u".mar", // MS Access
    u".mas", // MS Access
    u".mat", // MS Access
    u".mau", // Media attachment
    u".mav", // MS Access
    u".maw", // MS Access
    u".mda", // MS Access
    u".mdb", // MS Access
    u".mde", // MS Access
    u".mdt", // MS Access
    u".mdw", // MS Access
    u".mdz", // MS Access
    u".mht", // MS HTML
    u".mhtml", // MS HTML
    u".mim", // MS Mail
    u".mmc", // MS Office
    u".mof", // Windows
    u".mpkg", // Mac installer
    u".msc", // Windows executable
    u".msg", // MS Outlook
    u".msh", // Windows shell
    u".msh1", // Windows shell
    u".msh1xml", // Windows shell
    u".msh2", // Windows shell
    u".msh2xml", // Windows shell
    u".mshxml", // Windows
    u".msi", // Windows installer
    u".msp", // Windows installer
    u".mst", // Windows installer
    u".ndif", // Mac disk image
    //u".ntfs", // 7z
    u".ocx", // ActiveX
    u".ops", // MS Office
    //u".out", // Linux binary
    //u".paf", // PortableApps package
    //u".paq8f",
    //u".paq8jd",
    //u".paq8l",
    //u".paq8o",
    u".partial", // Downloads
    u".pax", // Mac archive
    u".pcd", // Microsoft Visual Test
    u".pdf", // Adobe Acrobat
    //u".pea",
    u".pet", // Linux package
    u".pif", // Windows
    u".pkg", // Mac installer
    u".pl", // Perl script
    u".plg", // MS Visual Studio
    //u".potx", // MS PowerPoint
    //u".ppam", // MS PowerPoint
    //u".ppsx", // MS PowerPoint
    //u".pptm", // MS PowerPoint
    //u".pptx", // MS PowerPoint
    u".prf", // MS Outlook
    u".prg", // Windows
    u".ps1", // Windows shell
    u".ps1xml", // Windows shell
    u".ps2", // Windows shell
    u".ps2xml", // Windows shell
    u".psc1", // Windows shell
    u".psc2", // Windows shell
    u".pst", // MS Outlook
    u".pup", // Linux package
    u".py", // Python script
    u".pyc", // Python binary
    u".pyw", // Python GUI
    //u".quad",
    //u".r00",
    //u".r01",
    //u".r02",
    //u".r03",
    //u".r04",
    //u".r05",
    //u".r06",
    //u".r07",
    //u".r08",
    //u".r09",
    //u".r10",
    //u".r11",
    //u".r12",
    //u".r13",
    //u".r14",
    //u".r15",
    //u".r16",
    //u".r17",
    //u".r18",
    //u".r19",
    //u".r20",
    //u".r21",
    //u".r22",
    //u".r23",
    //u".r24",
    //u".r25",
    //u".r26",
    //u".r27",
    //u".r28",
    //u".r29",
    //u".rar",
    u".rb", // Ruby script
    u".reg", // Windows Registry
    u".rels", // MS Office
    //u".rgs", // Windows Registry
    u".rpm", // Linux package
    //u".rtf", // MS Office
    //u".run", // Linux shell
    u".scf", // Windows shell
    u".scr", // Windows
    u".sct", // Windows shell
    u".search-ms", // Windows
    u".sh", // Linux shell
    u".shar", // Linux shell
    u".shb", // Windows
    u".shs", // Windows shell
    //u".sldm", // MS PowerPoint
    //u".sldx", // MS PowerPoint
    u".slp", // Linux package
    u".smi", // Mac disk image
    u".sparsebundle", // Mac disk image
    u".sparseimage", // Mac disk image
    u".spl", // Adobe Flash
    //u".squashfs",
    u".svg",
    u".swf", // Adobe Flash
    u".swm", // Windows Imaging
    u".sys", // Windows
    u".tar", // Linux archive
    u".taz", // Linux archive (bzip2)
    u".tbz", // Linux archive (bzip2)
    u".tbz2", // Linux archive (bzip2)
    u".tcsh", // Linux shell
    u".tgz", // Linux archive (gzip)
    //u".toast", // Roxio disk image
    //u".torrent", // Bittorrent
    u".tpz", // Linux archive (gzip)
    u".txz", // Linux archive (xz)
    u".tz", // Linux archive (gzip)
    //u".u3p", // U3 Smart Apps
    u".udf", // MS Excel
    u".udif", // Mac disk image
    u".url", // Windows
    //u".uu",
    //u".uue",
    u".vb", // Visual Basic script
    u".vbe", // Visual Basic script
    u".vbs", // Visual Basic script
    //u".vbscript", // Visual Basic script
    u".vhd", // Windows virtual hard drive
    u".vhdx", // Windows virtual hard drive
    u".vmdk", // VMware virtual disk
    u".vsd", // MS Visio
    u".vsmacros", // MS Visual Studio
    u".vss", // MS Visio
    u".vst", // MS Visio
    u".vsw", // MS Visio
    u".website",  // Windows
    u".wim", // Windows Imaging
    //u".workflow", // Mac Automator
    //u".wrc", // FreeArc archive
    u".ws", // Windows script
    u".wsc", // Windows script
    u".wsf", // Windows script
    u".wsh", // Windows script
    u".xar", // MS Excel
    u".xbap", // XAML Browser Application
    u".xip", // Mac archive
    //u".xlsm", // MS Excel
    //u".xlsx", // MS Excel
    //u".xltm", // MS Excel
    //u".xltx", // MS Excel
    u".xml",
    u".xnk", // MS Exchange
    u".xrm-ms", // Windows
    u".xsl", // XML Stylesheet
    //u".xxe",
    u".xz", // Linux archive (xz)
    u".z", // InstallShield
#ifdef XP_WIN // disable on Mac/Linux, see 1167493
    u".zip", // Generic archive
#endif
    u".zipx", // WinZip
    //u".zpaq",
};

bool
PendingLookup::IsBinaryFile()
{
  nsString fileName;
  nsresult rv = mQuery->GetSuggestedFileName(fileName);
  if (NS_FAILED(rv)) {
    LOG(("No suggested filename [this = %p]", this));
    return false;
  }
  LOG(("Suggested filename: %s [this = %p]",
       NS_ConvertUTF16toUTF8(fileName).get(), this));

  for (size_t i = 0; i < ArrayLength(kBinaryFileExtensions); ++i) {
    if (StringEndsWith(fileName, nsDependentString(kBinaryFileExtensions[i]))) {
      return true;
    }
  }

  return false;
}

ClientDownloadRequest::DownloadType
PendingLookup::GetDownloadType(const nsAString& aFilename) {
  MOZ_ASSERT(IsBinaryFile());

  // From https://cs.chromium.org/chromium/src/chrome/common/safe_browsing/download_protection_util.cc?l=17
  if (StringEndsWith(aFilename, NS_LITERAL_STRING(".zip"))) {
    return ClientDownloadRequest::ZIPPED_EXECUTABLE;
  } else if (StringEndsWith(aFilename, NS_LITERAL_STRING(".apk"))) {
    return ClientDownloadRequest::ANDROID_APK;
  } else if (StringEndsWith(aFilename, NS_LITERAL_STRING(".app")) ||
             StringEndsWith(aFilename, NS_LITERAL_STRING(".cdr")) ||
             StringEndsWith(aFilename, NS_LITERAL_STRING(".dart")) ||
             StringEndsWith(aFilename, NS_LITERAL_STRING(".dc42")) ||
             StringEndsWith(aFilename, NS_LITERAL_STRING(".diskcopy42")) ||
             StringEndsWith(aFilename, NS_LITERAL_STRING(".dmg")) ||
             StringEndsWith(aFilename, NS_LITERAL_STRING(".dmgpart")) ||
             StringEndsWith(aFilename, NS_LITERAL_STRING(".dvdr")) ||
             StringEndsWith(aFilename, NS_LITERAL_STRING(".img")) ||
             StringEndsWith(aFilename, NS_LITERAL_STRING(".imgpart")) ||
             StringEndsWith(aFilename, NS_LITERAL_STRING(".iso")) ||
             StringEndsWith(aFilename, NS_LITERAL_STRING(".mpkg")) ||
             StringEndsWith(aFilename, NS_LITERAL_STRING(".ndif")) ||
             StringEndsWith(aFilename, NS_LITERAL_STRING(".pkg")) ||
             StringEndsWith(aFilename, NS_LITERAL_STRING(".smi")) ||
             StringEndsWith(aFilename, NS_LITERAL_STRING(".sparsebundle")) ||
             StringEndsWith(aFilename, NS_LITERAL_STRING(".sparseimage")) ||
             StringEndsWith(aFilename, NS_LITERAL_STRING(".toast")) ||
             StringEndsWith(aFilename, NS_LITERAL_STRING(".udif"))) {
    return ClientDownloadRequest::MAC_EXECUTABLE;
  }

  return ClientDownloadRequest::WIN_EXECUTABLE; // default to Windows binaries
}

nsresult
PendingLookup::LookupNext()
{
  // We must call LookupNext or SendRemoteQuery upon return.
  // Look up all of the URLs that could allow or block this download.
  // Blocklist first.
  if (mBlocklistCount > 0) {
    return OnComplete(true, NS_OK,
                      nsIApplicationReputationService::VERDICT_DANGEROUS);
  }
  int index = mAnylistSpecs.Length() - 1;
  nsCString spec;
  if (index >= 0) {
    // Check the source URI, referrer and redirect chain.
    spec = mAnylistSpecs[index];
    mAnylistSpecs.RemoveElementAt(index);
    RefPtr<PendingDBLookup> lookup(new PendingDBLookup(this));
    return lookup->LookupSpec(spec, false);
  }
  // If any of mAnylistSpecs matched the blocklist, go ahead and block.
  if (mBlocklistCount > 0) {
    return OnComplete(true, NS_OK,
                      nsIApplicationReputationService::VERDICT_DANGEROUS);
  }
  // If any of mAnylistSpecs matched the allowlist, go ahead and pass.
  if (mAllowlistCount > 0) {
    return OnComplete(false, NS_OK);
  }
  // Only binary signatures remain.
  index = mAllowlistSpecs.Length() - 1;
  if (index >= 0) {
    spec = mAllowlistSpecs[index];
    LOG(("PendingLookup::LookupNext: checking %s on allowlist", spec.get()));
    mAllowlistSpecs.RemoveElementAt(index);
    RefPtr<PendingDBLookup> lookup(new PendingDBLookup(this));
    return lookup->LookupSpec(spec, true);
  }
  // There are no more URIs to check against local list. If the file is
  // not eligible for remote lookup, bail.
  if (!IsBinaryFile()) {
    LOG(("Not eligible for remote lookups [this=%p]", this));
    return OnComplete(false, NS_OK);
  }
  nsresult rv = SendRemoteQuery();
  if (NS_FAILED(rv)) {
    return OnComplete(false, rv);
  }
  return NS_OK;
}

nsCString
PendingLookup::EscapeCertificateAttribute(const nsACString& aAttribute)
{
  // Escape '/' because it's a field separator, and '%' because Chrome does
  nsCString escaped;
  escaped.SetCapacity(aAttribute.Length());
  for (unsigned int i = 0; i < aAttribute.Length(); ++i) {
    if (aAttribute.Data()[i] == '%') {
      escaped.AppendLiteral("%25");
    } else if (aAttribute.Data()[i] == '/') {
      escaped.AppendLiteral("%2F");
    } else if (aAttribute.Data()[i] == ' ') {
      escaped.AppendLiteral("%20");
    } else {
      escaped.Append(aAttribute.Data()[i]);
    }
  }
  return escaped;
}

nsCString
PendingLookup::EscapeFingerprint(const nsACString& aFingerprint)
{
  // Google's fingerprint doesn't have colons
  nsCString escaped;
  escaped.SetCapacity(aFingerprint.Length());
  for (unsigned int i = 0; i < aFingerprint.Length(); ++i) {
    if (aFingerprint.Data()[i] != ':') {
      escaped.Append(aFingerprint.Data()[i]);
    }
  }
  return escaped;
}

nsresult
PendingLookup::GenerateWhitelistStringsForPair(
  nsIX509Cert* certificate,
  nsIX509Cert* issuer)
{
  // The whitelist paths have format:
  // http://sb-ssl.google.com/safebrowsing/csd/certificate/<issuer_cert_fingerprint>[/CN=<cn>][/O=<org>][/OU=<unit>]
  // Any of CN, O, or OU may be omitted from the whitelist entry. Unfortunately
  // this is not publicly documented, but the Chrome implementation can be found
  // here:
  // https://code.google.com/p/chromium/codesearch#search/&q=GetCertificateWhitelistStrings
  nsCString whitelistString(
    "http://sb-ssl.google.com/safebrowsing/csd/certificate/");

  nsString fingerprint;
  nsresult rv = issuer->GetSha1Fingerprint(fingerprint);
  NS_ENSURE_SUCCESS(rv, rv);
  whitelistString.Append(
    EscapeFingerprint(NS_ConvertUTF16toUTF8(fingerprint)));

  nsString commonName;
  rv = certificate->GetCommonName(commonName);
  NS_ENSURE_SUCCESS(rv, rv);
  if (!commonName.IsEmpty()) {
    whitelistString.AppendLiteral("/CN=");
    whitelistString.Append(
      EscapeCertificateAttribute(NS_ConvertUTF16toUTF8(commonName)));
  }

  nsString organization;
  rv = certificate->GetOrganization(organization);
  NS_ENSURE_SUCCESS(rv, rv);
  if (!organization.IsEmpty()) {
    whitelistString.AppendLiteral("/O=");
    whitelistString.Append(
      EscapeCertificateAttribute(NS_ConvertUTF16toUTF8(organization)));
  }

  nsString organizationalUnit;
  rv = certificate->GetOrganizationalUnit(organizationalUnit);
  NS_ENSURE_SUCCESS(rv, rv);
  if (!organizationalUnit.IsEmpty()) {
    whitelistString.AppendLiteral("/OU=");
    whitelistString.Append(
      EscapeCertificateAttribute(NS_ConvertUTF16toUTF8(organizationalUnit)));
  }
  LOG(("Whitelisting %s", whitelistString.get()));

  mAllowlistSpecs.AppendElement(whitelistString);
  return NS_OK;
}

nsresult
PendingLookup::GenerateWhitelistStringsForChain(
  const safe_browsing::ClientDownloadRequest_CertificateChain& aChain)
{
  // We need a signing certificate and an issuer to construct a whitelist
  // entry.
  if (aChain.element_size() < 2) {
    return NS_OK;
  }

  // Get the signer.
  nsresult rv;
  nsCOMPtr<nsIX509CertDB> certDB = do_GetService(NS_X509CERTDB_CONTRACTID, &rv);
  NS_ENSURE_SUCCESS(rv, rv);

  nsCOMPtr<nsIX509Cert> signer;
  nsDependentCSubstring signerDER(
    const_cast<char *>(aChain.element(0).certificate().data()),
    aChain.element(0).certificate().size());
  rv = certDB->ConstructX509(signerDER, getter_AddRefs(signer));
  NS_ENSURE_SUCCESS(rv, rv);

  for (int i = 1; i < aChain.element_size(); ++i) {
    // Get the issuer.
    nsCOMPtr<nsIX509Cert> issuer;
    nsDependentCSubstring issuerDER(
      const_cast<char *>(aChain.element(i).certificate().data()),
      aChain.element(i).certificate().size());
    rv = certDB->ConstructX509(issuerDER, getter_AddRefs(issuer));
    NS_ENSURE_SUCCESS(rv, rv);

    rv = GenerateWhitelistStringsForPair(signer, issuer);
    NS_ENSURE_SUCCESS(rv, rv);
  }
  return NS_OK;
}

nsresult
PendingLookup::GenerateWhitelistStrings()
{
  for (int i = 0; i < mRequest.signature().certificate_chain_size(); ++i) {
    nsresult rv = GenerateWhitelistStringsForChain(
      mRequest.signature().certificate_chain(i));
    NS_ENSURE_SUCCESS(rv, rv);
  }
  return NS_OK;
}

nsresult
PendingLookup::AddRedirects(nsIArray* aRedirects)
{
  uint32_t length = 0;
  aRedirects->GetLength(&length);
  LOG(("ApplicationReputation: Got %u redirects", length));
  nsCOMPtr<nsISimpleEnumerator> iter;
  nsresult rv = aRedirects->Enumerate(getter_AddRefs(iter));
  NS_ENSURE_SUCCESS(rv, rv);

  bool hasMoreRedirects = false;
  rv = iter->HasMoreElements(&hasMoreRedirects);
  NS_ENSURE_SUCCESS(rv, rv);

  while (hasMoreRedirects) {
    nsCOMPtr<nsISupports> supports;
    rv = iter->GetNext(getter_AddRefs(supports));
    NS_ENSURE_SUCCESS(rv, rv);

    nsCOMPtr<nsIRedirectHistoryEntry> redirectEntry = do_QueryInterface(supports, &rv);
    NS_ENSURE_SUCCESS(rv, rv);

    nsCOMPtr<nsIPrincipal> principal;
    rv = redirectEntry->GetPrincipal(getter_AddRefs(principal));
    NS_ENSURE_SUCCESS(rv, rv);

    nsCOMPtr<nsIURI> uri;
    rv = principal->GetURI(getter_AddRefs(uri));
    NS_ENSURE_SUCCESS(rv, rv);

    // Add the spec to our list of local lookups. The most recent redirect is
    // the last element.
    nsCString spec;
    rv = GetStrippedSpec(uri, spec);
    NS_ENSURE_SUCCESS(rv, rv);
    mAnylistSpecs.AppendElement(spec);
    LOG(("ApplicationReputation: Appending redirect %s\n", spec.get()));

    // Store the redirect information in the remote request.
    ClientDownloadRequest_Resource* resource = mRequest.add_resources();
    resource->set_url(spec.get());
    resource->set_type(ClientDownloadRequest::DOWNLOAD_REDIRECT);

    rv = iter->HasMoreElements(&hasMoreRedirects);
    NS_ENSURE_SUCCESS(rv, rv);
  }
  return NS_OK;
}

nsresult
PendingLookup::StartLookup()
{
  mStartTime = TimeStamp::Now();
  nsresult rv = DoLookupInternal();
  if (NS_FAILED(rv)) {
    return OnComplete(false, NS_OK);
  }
  return rv;
}

nsresult
PendingLookup::GetSpecHash(nsACString& aSpec, nsACString& hexEncodedHash)
{
  nsresult rv;

  nsCOMPtr<nsICryptoHash> cryptoHash =
    do_CreateInstance("@mozilla.org/security/hash;1", &rv);
  NS_ENSURE_SUCCESS(rv, rv);
  rv = cryptoHash->Init(nsICryptoHash::SHA256);
  NS_ENSURE_SUCCESS(rv, rv);

  rv = cryptoHash->Update(reinterpret_cast<const uint8_t*>(aSpec.BeginReading()),
                          aSpec.Length());
  NS_ENSURE_SUCCESS(rv, rv);

  nsAutoCString binaryHash;
  rv = cryptoHash->Finish(false, binaryHash);
  NS_ENSURE_SUCCESS(rv, rv);

  // This needs to match HexEncode() in Chrome's
  // src/base/strings/string_number_conversions.cc
  static const char* const hex = "0123456789ABCDEF";
  hexEncodedHash.SetCapacity(2 * binaryHash.Length());
  for (size_t i = 0; i < binaryHash.Length(); ++i) {
    auto c = static_cast<const unsigned char>(binaryHash[i]);
    hexEncodedHash.Append(hex[(c >> 4) & 0x0F]);
    hexEncodedHash.Append(hex[c & 0x0F]);
  }

  return NS_OK;
}

nsresult
PendingLookup::GetStrippedSpec(nsIURI* aUri, nsACString& escaped)
{
  if (NS_WARN_IF(!aUri)) {
    return NS_ERROR_INVALID_ARG;
  }

  nsresult rv;
  rv = aUri->GetScheme(escaped);
  NS_ENSURE_SUCCESS(rv, rv);

  if (escaped.EqualsLiteral("blob")) {
    aUri->GetSpec(escaped);
    LOG(("PendingLookup::GetStrippedSpec(): blob URL left unstripped as '%s' [this = %p]",
         PromiseFlatCString(escaped).get(), this));
    return NS_OK;

  } else if (escaped.EqualsLiteral("data")) {
    // Replace URI with "data:<everything before comma>,SHA256(<whole URI>)"
    aUri->GetSpec(escaped);
    int32_t comma = escaped.FindChar(',');
    if (comma > -1 &&
        static_cast<nsCString::size_type>(comma) < escaped.Length() - 1) {
      MOZ_ASSERT(comma > 4, "Data URIs start with 'data:'");
      nsAutoCString hexEncodedHash;
      rv = GetSpecHash(escaped, hexEncodedHash);
      if (NS_SUCCEEDED(rv)) {
        escaped.Truncate(comma + 1);
        escaped.Append(hexEncodedHash);
      }
    }

    LOG(("PendingLookup::GetStrippedSpec(): data URL stripped to '%s' [this = %p]",
         PromiseFlatCString(escaped).get(), this));
    return NS_OK;
  }

  // If aURI is not an nsIURL, we do not want to check the lists or send a
  // remote query.
  nsCOMPtr<nsIURL> url = do_QueryInterface(aUri, &rv);
  if (NS_FAILED(rv)) {
    LOG(("PendingLookup::GetStrippedSpec(): scheme '%s' is not supported [this = %p]",
         PromiseFlatCString(escaped).get(), this));
    return rv;
  }

  nsCString temp;
  rv = url->GetHostPort(temp);
  NS_ENSURE_SUCCESS(rv, rv);

  escaped.Append("://");
  escaped.Append(temp);

  rv = url->GetFilePath(temp);
  NS_ENSURE_SUCCESS(rv, rv);

  // nsIUrl.filePath starts with '/'
  escaped.Append(temp);

  LOG(("PendingLookup::GetStrippedSpec(): URL stripped to '%s' [this = %p]",
       PromiseFlatCString(escaped).get(), this));
  return NS_OK;
}

nsresult
PendingLookup::DoLookupInternal()
{
  // We want to check the target URI, its referrer, and associated redirects
  // against the local lists.
  nsCOMPtr<nsIURI> uri;
  nsresult rv = mQuery->GetSourceURI(getter_AddRefs(uri));
  NS_ENSURE_SUCCESS(rv, rv);

  nsCString sourceSpec;
  rv = GetStrippedSpec(uri, sourceSpec);
  NS_ENSURE_SUCCESS(rv, rv);

  mAnylistSpecs.AppendElement(sourceSpec);

  ClientDownloadRequest_Resource* resource = mRequest.add_resources();
  resource->set_url(sourceSpec.get());
  resource->set_type(ClientDownloadRequest::DOWNLOAD_URL);

  nsCOMPtr<nsIURI> referrer = nullptr;
  rv = mQuery->GetReferrerURI(getter_AddRefs(referrer));
  if (referrer) {
    nsCString referrerSpec;
    rv = GetStrippedSpec(referrer, referrerSpec);
    NS_ENSURE_SUCCESS(rv, rv);
    mAnylistSpecs.AppendElement(referrerSpec);
    resource->set_referrer(referrerSpec.get());
  }
  nsCOMPtr<nsIArray> redirects;
  rv = mQuery->GetRedirects(getter_AddRefs(redirects));
  if (redirects) {
    AddRedirects(redirects);
  } else {
    LOG(("ApplicationReputation: Got no redirects [this=%p]", this));
  }

  // Extract the signature and parse certificates so we can use it to check
  // whitelists.
  nsCOMPtr<nsIArray> sigArray;
  rv = mQuery->GetSignatureInfo(getter_AddRefs(sigArray));
  NS_ENSURE_SUCCESS(rv, rv);

  if (sigArray) {
    rv = ParseCertificates(sigArray);
    NS_ENSURE_SUCCESS(rv, rv);
  }

  rv = GenerateWhitelistStrings();
  NS_ENSURE_SUCCESS(rv, rv);

  // Start the call chain.
  return LookupNext();
}

nsresult
PendingLookup::OnComplete(bool shouldBlock, nsresult rv, uint32_t verdict)
{
  MOZ_ASSERT(!shouldBlock ||
             verdict != nsIApplicationReputationService::VERDICT_SAFE);

  if (NS_FAILED(rv)) {
    nsAutoCString errorName;
    mozilla::GetErrorName(rv, errorName);
    LOG(("Failed sending remote query for application reputation "
         "[rv = %s, this = %p]", errorName.get(), this));
  }

  if (mTimeoutTimer) {
    mTimeoutTimer->Cancel();
    mTimeoutTimer = nullptr;
  }

  Accumulate(mozilla::Telemetry::APPLICATION_REPUTATION_SHOULD_BLOCK,
    shouldBlock);
  double t = (TimeStamp::Now() - mStartTime).ToMilliseconds();
  LOG(("Application Reputation verdict is %u, obtained in %f ms [this = %p]",
       verdict, t, this));
  if (shouldBlock) {
    LOG(("Application Reputation check failed, blocking bad binary [this = %p]",
        this));
  } else {
    LOG(("Application Reputation check passed [this = %p]", this));
  }
  nsresult res = mCallback->OnComplete(shouldBlock, rv, verdict);
  return res;
}

nsresult
PendingLookup::ParseCertificates(nsIArray* aSigArray)
{
  // If we haven't been set for any reason, bail.
  NS_ENSURE_ARG_POINTER(aSigArray);

  // Binaries may be signed by multiple chains of certificates. If there are no
  // chains, the binary is unsigned (or we were unable to extract signature
  // information on a non-Windows platform)
  nsCOMPtr<nsISimpleEnumerator> chains;
  nsresult rv = aSigArray->Enumerate(getter_AddRefs(chains));
  NS_ENSURE_SUCCESS(rv, rv);

  bool hasMoreChains = false;
  rv = chains->HasMoreElements(&hasMoreChains);
  NS_ENSURE_SUCCESS(rv, rv);

  while (hasMoreChains) {
    nsCOMPtr<nsISupports> chainSupports;
    rv = chains->GetNext(getter_AddRefs(chainSupports));
    NS_ENSURE_SUCCESS(rv, rv);

    nsCOMPtr<nsIX509CertList> certList = do_QueryInterface(chainSupports, &rv);
    NS_ENSURE_SUCCESS(rv, rv);

    safe_browsing::ClientDownloadRequest_CertificateChain* certChain =
      mRequest.mutable_signature()->add_certificate_chain();
    nsCOMPtr<nsISimpleEnumerator> chainElt;
    rv = certList->GetEnumerator(getter_AddRefs(chainElt));
    NS_ENSURE_SUCCESS(rv, rv);

    // Each chain may have multiple certificates.
    bool hasMoreCerts = false;
    rv = chainElt->HasMoreElements(&hasMoreCerts);
    while (hasMoreCerts) {
      nsCOMPtr<nsISupports> certSupports;
      rv = chainElt->GetNext(getter_AddRefs(certSupports));
      NS_ENSURE_SUCCESS(rv, rv);

      nsCOMPtr<nsIX509Cert> cert = do_QueryInterface(certSupports, &rv);
      NS_ENSURE_SUCCESS(rv, rv);

      uint8_t* data = nullptr;
      uint32_t len = 0;
      rv = cert->GetRawDER(&len, &data);
      NS_ENSURE_SUCCESS(rv, rv);

      // Add this certificate to the protobuf to send remotely.
      certChain->add_element()->set_certificate(data, len);
      free(data);

      rv = chainElt->HasMoreElements(&hasMoreCerts);
      NS_ENSURE_SUCCESS(rv, rv);
    }
    rv = chains->HasMoreElements(&hasMoreChains);
    NS_ENSURE_SUCCESS(rv, rv);
  }
  if (mRequest.signature().certificate_chain_size() > 0) {
    mRequest.mutable_signature()->set_trusted(true);
  }
  return NS_OK;
}

nsresult
PendingLookup::SendRemoteQuery()
{
  nsresult rv = SendRemoteQueryInternal();
  if (NS_FAILED(rv)) {
    return OnComplete(false, rv);
  }
  // SendRemoteQueryInternal has fired off the query and we call OnComplete in
  // the nsIStreamListener.onStopRequest.
  return rv;
}

nsresult
PendingLookup::SendRemoteQueryInternal()
{
  // If we aren't supposed to do remote lookups, bail.
  if (!Preferences::GetBool(PREF_SB_DOWNLOADS_REMOTE_ENABLED, false)) {
    LOG(("Remote lookups are disabled [this = %p]", this));
    return NS_ERROR_NOT_AVAILABLE;
  }
  // If the remote lookup URL is empty or absent, bail.
  nsAutoCString serviceUrl;
  NS_ENSURE_SUCCESS(Preferences::GetCString(PREF_SB_APP_REP_URL, serviceUrl),
                    NS_ERROR_NOT_AVAILABLE);
  if (serviceUrl.IsEmpty()) {
    LOG(("Remote lookup URL is empty [this = %p]", this));
    return NS_ERROR_NOT_AVAILABLE;
  }

  // If the blocklist or allowlist is empty (so we couldn't do local lookups),
  // bail
  {
    nsAutoCString table;
    NS_ENSURE_SUCCESS(Preferences::GetCString(PREF_DOWNLOAD_BLOCK_TABLE,
                                              table),
                      NS_ERROR_NOT_AVAILABLE);
    if (table.IsEmpty()) {
      LOG(("Blocklist is empty [this = %p]", this));
      return NS_ERROR_NOT_AVAILABLE;
    }
  }
  {
    nsAutoCString table;
    NS_ENSURE_SUCCESS(Preferences::GetCString(PREF_DOWNLOAD_ALLOW_TABLE,
                                              table),
                      NS_ERROR_NOT_AVAILABLE);
    if (table.IsEmpty()) {
      LOG(("Allowlist is empty [this = %p]", this));
      return NS_ERROR_NOT_AVAILABLE;
    }
  }

  LOG(("Sending remote query for application reputation [this = %p]",
       this));
  // We did not find a local result, so fire off the query to the
  // application reputation service.
  nsCOMPtr<nsIURI> uri;
  nsresult rv;
  rv = mQuery->GetSourceURI(getter_AddRefs(uri));
  NS_ENSURE_SUCCESS(rv, rv);
  nsCString spec;
  rv = GetStrippedSpec(uri, spec);
  NS_ENSURE_SUCCESS(rv, rv);
  mRequest.set_url(spec.get());

  uint32_t fileSize;
  rv = mQuery->GetFileSize(&fileSize);
  NS_ENSURE_SUCCESS(rv, rv);
  mRequest.set_length(fileSize);
  // We have no way of knowing whether or not a user initiated the
  // download. Set it to true to lessen the chance of false positives.
  mRequest.set_user_initiated(true);

  nsCString locale;
  rv = LocaleService::GetInstance()->GetAppLocaleAsLangTag(locale);
  NS_ENSURE_SUCCESS(rv, rv);
  mRequest.set_locale(locale.get());
  nsCString sha256Hash;
  rv = mQuery->GetSha256Hash(sha256Hash);
  NS_ENSURE_SUCCESS(rv, rv);
  mRequest.mutable_digests()->set_sha256(sha256Hash.Data());
  nsString fileName;
  rv = mQuery->GetSuggestedFileName(fileName);
  NS_ENSURE_SUCCESS(rv, rv);
  mRequest.set_file_basename(NS_ConvertUTF16toUTF8(fileName).get());
  mRequest.set_download_type(GetDownloadType(fileName));

  if (mRequest.signature().trusted()) {
    LOG(("Got signed binary for remote application reputation check "
         "[this = %p]", this));
  } else {
    LOG(("Got unsigned binary for remote application reputation check "
         "[this = %p]", this));
  }

  // Serialize the protocol buffer to a string. This can only fail if we are
  // out of memory, or if the protocol buffer req is missing required fields
  // (only the URL for now).
  std::string serialized;
  if (!mRequest.SerializeToString(&serialized)) {
    return NS_ERROR_UNEXPECTED;
  }
<<<<<<< HEAD
  LOG(("Serialized protocol buffer [this = %p]: (length=%" PRIuSIZE ") %s", this,
=======
  LOG(("Serialized protocol buffer [this = %p]: (length=%zu) %s", this,
>>>>>>> a17af05f
       serialized.length(), serialized.c_str()));

  // Set the input stream to the serialized protocol buffer
  nsCOMPtr<nsIStringInputStream> sstream =
    do_CreateInstance("@mozilla.org/io/string-input-stream;1", &rv);
  NS_ENSURE_SUCCESS(rv, rv);

  rv = sstream->SetData(serialized.c_str(), serialized.length());
  NS_ENSURE_SUCCESS(rv, rv);

  // Set up the channel to transmit the request to the service.
  nsCOMPtr<nsIIOService> ios = do_GetService(NS_IOSERVICE_CONTRACTID, &rv);
  rv = ios->NewChannel2(serviceUrl,
                        nullptr,
                        nullptr,
                        nullptr, // aLoadingNode
                        nsContentUtils::GetSystemPrincipal(),
                        nullptr, // aTriggeringPrincipal
                        nsILoadInfo::SEC_ALLOW_CROSS_ORIGIN_DATA_IS_NULL,
                        nsIContentPolicy::TYPE_OTHER,
                        getter_AddRefs(mChannel));
  NS_ENSURE_SUCCESS(rv, rv);

  nsCOMPtr<nsILoadInfo> loadInfo = mChannel->GetLoadInfo();
  if (loadInfo) {
    mozilla::OriginAttributes attrs;
    attrs.mFirstPartyDomain.AssignLiteral(NECKO_SAFEBROWSING_FIRST_PARTY_DOMAIN);
    loadInfo->SetOriginAttributes(attrs);
  }

  nsCOMPtr<nsIHttpChannel> httpChannel(do_QueryInterface(mChannel, &rv));
  NS_ENSURE_SUCCESS(rv, rv);
  mozilla::Unused << httpChannel;

  // Upload the protobuf to the application reputation service.
  nsCOMPtr<nsIUploadChannel2> uploadChannel = do_QueryInterface(mChannel, &rv);
  NS_ENSURE_SUCCESS(rv, rv);

  rv = uploadChannel->ExplicitSetUploadStream(sstream,
    NS_LITERAL_CSTRING("application/octet-stream"), serialized.size(),
    NS_LITERAL_CSTRING("POST"), false);
  NS_ENSURE_SUCCESS(rv, rv);

  uint32_t timeoutMs = Preferences::GetUint(PREF_SB_DOWNLOADS_REMOTE_TIMEOUT, 10000);
  mTimeoutTimer = do_CreateInstance(NS_TIMER_CONTRACTID);
  mTimeoutTimer->InitWithCallback(this, timeoutMs, nsITimer::TYPE_ONE_SHOT);

  rv = mChannel->AsyncOpen2(this);
  NS_ENSURE_SUCCESS(rv, rv);

  return NS_OK;
}

NS_IMETHODIMP
PendingLookup::Notify(nsITimer* aTimer)
{
  LOG(("Remote lookup timed out [this = %p]", this));
  MOZ_ASSERT(aTimer == mTimeoutTimer);
  Accumulate(mozilla::Telemetry::APPLICATION_REPUTATION_REMOTE_LOOKUP_TIMEOUT,
    true);
  mChannel->Cancel(NS_ERROR_NET_TIMEOUT);
  mTimeoutTimer->Cancel();
  return NS_OK;
}

///////////////////////////////////////////////////////////////////////////////
// nsIObserver implementation
NS_IMETHODIMP
PendingLookup::Observe(nsISupports *aSubject, const char *aTopic,
                       const char16_t *aData)
{
  if (!strcmp(aTopic, "quit-application")) {
    if (mTimeoutTimer) {
      mTimeoutTimer->Cancel();
      mTimeoutTimer = nullptr;
    }
    if (mChannel) {
      mChannel->Cancel(NS_ERROR_ABORT);
    }
  }
  return NS_OK;
}

////////////////////////////////////////////////////////////////////////////////
//// nsIStreamListener
static nsresult
AppendSegmentToString(nsIInputStream* inputStream,
                      void *closure,
                      const char *rawSegment,
                      uint32_t toOffset,
                      uint32_t count,
                      uint32_t *writeCount) {
  nsAutoCString* decodedData = static_cast<nsAutoCString*>(closure);
  decodedData->Append(rawSegment, count);
  *writeCount = count;
  return NS_OK;
}

NS_IMETHODIMP
PendingLookup::OnDataAvailable(nsIRequest *aRequest,
                               nsISupports *aContext,
                               nsIInputStream *aStream,
                               uint64_t offset,
                               uint32_t count) {
  uint32_t read;
  return aStream->ReadSegments(AppendSegmentToString, &mResponse, count, &read);
}

NS_IMETHODIMP
PendingLookup::OnStartRequest(nsIRequest *aRequest,
                              nsISupports *aContext) {
  return NS_OK;
}

NS_IMETHODIMP
PendingLookup::OnStopRequest(nsIRequest *aRequest,
                             nsISupports *aContext,
                             nsresult aResult) {
  NS_ENSURE_STATE(mCallback);

  bool shouldBlock = false;
  uint32_t verdict = nsIApplicationReputationService::VERDICT_SAFE;
  Accumulate(mozilla::Telemetry::APPLICATION_REPUTATION_REMOTE_LOOKUP_TIMEOUT,
    false);

  nsresult rv = OnStopRequestInternal(aRequest, aContext, aResult,
                                      &shouldBlock, &verdict);
  OnComplete(shouldBlock, rv, verdict);
  return rv;
}

nsresult
PendingLookup::OnStopRequestInternal(nsIRequest *aRequest,
                                     nsISupports *aContext,
                                     nsresult aResult,
                                     bool* aShouldBlock,
                                     uint32_t* aVerdict) {
  if (NS_FAILED(aResult)) {
    Accumulate(mozilla::Telemetry::APPLICATION_REPUTATION_SERVER,
      SERVER_RESPONSE_FAILED);
    return aResult;
  }

  *aShouldBlock = false;
  *aVerdict = nsIApplicationReputationService::VERDICT_SAFE;
  nsresult rv;
  nsCOMPtr<nsIHttpChannel> channel = do_QueryInterface(aRequest, &rv);
  if (NS_FAILED(rv)) {
    Accumulate(mozilla::Telemetry::APPLICATION_REPUTATION_SERVER,
      SERVER_RESPONSE_FAILED);
    return rv;
  }

  uint32_t status = 0;
  rv = channel->GetResponseStatus(&status);
  if (NS_FAILED(rv)) {
    Accumulate(mozilla::Telemetry::APPLICATION_REPUTATION_SERVER,
      SERVER_RESPONSE_FAILED);
    return rv;
  }

  if (status != 200) {
    Accumulate(mozilla::Telemetry::APPLICATION_REPUTATION_SERVER,
      SERVER_RESPONSE_FAILED);
    return NS_ERROR_NOT_AVAILABLE;
  }

  std::string buf(mResponse.Data(), mResponse.Length());
  safe_browsing::ClientDownloadResponse response;
  if (!response.ParseFromString(buf)) {
    LOG(("Invalid protocol buffer response [this = %p]: %s", this, buf.c_str()));
    Accumulate(mozilla::Telemetry::APPLICATION_REPUTATION_SERVER,
                                   SERVER_RESPONSE_INVALID);
    return NS_ERROR_CANNOT_CONVERT_DATA;
  }

  Accumulate(mozilla::Telemetry::APPLICATION_REPUTATION_SERVER,
    SERVER_RESPONSE_VALID);
  // Clamp responses 0-7, we only know about 0-4 for now.
  Accumulate(mozilla::Telemetry::APPLICATION_REPUTATION_SERVER_VERDICT,
    std::min<uint32_t>(response.verdict(), 7));
  switch(response.verdict()) {
    case safe_browsing::ClientDownloadResponse::DANGEROUS:
      *aShouldBlock = Preferences::GetBool(PREF_BLOCK_DANGEROUS, true);
      *aVerdict = nsIApplicationReputationService::VERDICT_DANGEROUS;
      break;
    case safe_browsing::ClientDownloadResponse::DANGEROUS_HOST:
      *aShouldBlock = Preferences::GetBool(PREF_BLOCK_DANGEROUS_HOST, true);
      *aVerdict = nsIApplicationReputationService::VERDICT_DANGEROUS_HOST;
      break;
    case safe_browsing::ClientDownloadResponse::POTENTIALLY_UNWANTED:
      *aShouldBlock = Preferences::GetBool(PREF_BLOCK_POTENTIALLY_UNWANTED, false);
      *aVerdict = nsIApplicationReputationService::VERDICT_POTENTIALLY_UNWANTED;
      break;
    case safe_browsing::ClientDownloadResponse::UNCOMMON:
      *aShouldBlock = Preferences::GetBool(PREF_BLOCK_UNCOMMON, false);
      *aVerdict = nsIApplicationReputationService::VERDICT_UNCOMMON;
      break;
    default:
      // Treat everything else as safe
      break;
  }

  return NS_OK;
}

NS_IMPL_ISUPPORTS(ApplicationReputationService,
                  nsIApplicationReputationService)

ApplicationReputationService*
  ApplicationReputationService::gApplicationReputationService = nullptr;

ApplicationReputationService*
ApplicationReputationService::GetSingleton()
{
  if (gApplicationReputationService) {
    NS_ADDREF(gApplicationReputationService);
    return gApplicationReputationService;
  }

  // We're not initialized yet.
  gApplicationReputationService = new ApplicationReputationService();
  if (gApplicationReputationService) {
    NS_ADDREF(gApplicationReputationService);
  }

  return gApplicationReputationService;
}

ApplicationReputationService::ApplicationReputationService()
{
  LOG(("Application reputation service started up"));
}

ApplicationReputationService::~ApplicationReputationService() {
  LOG(("Application reputation service shutting down"));
}

NS_IMETHODIMP
ApplicationReputationService::QueryReputation(
    nsIApplicationReputationQuery* aQuery,
    nsIApplicationReputationCallback* aCallback) {
  LOG(("Starting application reputation check [query=%p]", aQuery));
  NS_ENSURE_ARG_POINTER(aQuery);
  NS_ENSURE_ARG_POINTER(aCallback);

  nsresult rv = QueryReputationInternal(aQuery, aCallback);
  if (NS_FAILED(rv)) {
    Accumulate(mozilla::Telemetry::APPLICATION_REPUTATION_SHOULD_BLOCK,
      false);
    aCallback->OnComplete(false, rv,
                          nsIApplicationReputationService::VERDICT_SAFE);
  }
  return NS_OK;
}

nsresult ApplicationReputationService::QueryReputationInternal(
  nsIApplicationReputationQuery* aQuery,
  nsIApplicationReputationCallback* aCallback) {
  nsresult rv;
  // If malware checks aren't enabled, don't query application reputation.
  if (!Preferences::GetBool(PREF_SB_MALWARE_ENABLED, false)) {
    return NS_ERROR_NOT_AVAILABLE;
  }

  if (!Preferences::GetBool(PREF_SB_DOWNLOADS_ENABLED, false)) {
    return NS_ERROR_NOT_AVAILABLE;
  }

  nsCOMPtr<nsIURI> uri;
  rv = aQuery->GetSourceURI(getter_AddRefs(uri));
  NS_ENSURE_SUCCESS(rv, rv);
  // Bail if the URI hasn't been set.
  NS_ENSURE_STATE(uri);

  // Create a new pending lookup and start the call chain.
  RefPtr<PendingLookup> lookup(new PendingLookup(aQuery, aCallback));
  NS_ENSURE_STATE(lookup);

  // Add an observer for shutdown
  nsCOMPtr<nsIObserverService> observerService =
    mozilla::services::GetObserverService();
  if (!observerService) {
    return NS_ERROR_FAILURE;
  }

  observerService->AddObserver(lookup, "quit-application", true);
  return lookup->StartLookup();
}<|MERGE_RESOLUTION|>--- conflicted
+++ resolved
@@ -33,7 +33,6 @@
 #include "mozilla/LoadContext.h"
 #include "mozilla/Preferences.h"
 #include "mozilla/Services.h"
-#include "mozilla/SizePrintfMacros.h"
 #include "mozilla/Telemetry.h"
 #include "mozilla/TimeStamp.h"
 #include "mozilla/intl/LocaleService.h"
@@ -55,14 +54,8 @@
 #include "nsILoadInfo.h"
 #include "nsContentUtils.h"
 #include "nsWeakReference.h"
-<<<<<<< HEAD
-#include "nsCharSeparatedTokenizer.h"
-
-using namespace mozilla::downloads;
-=======
 #include "nsIRedirectHistoryEntry.h"
 
->>>>>>> a17af05f
 using mozilla::ArrayLength;
 using mozilla::BasePrincipal;
 using mozilla::OriginAttributes;
@@ -95,98 +88,6 @@
 #define LOG(args) MOZ_LOG(ApplicationReputationService::prlog, mozilla::LogLevel::Debug, args)
 #define LOG_ENABLED() MOZ_LOG_TEST(ApplicationReputationService::prlog, mozilla::LogLevel::Debug)
 
-namespace mozilla {
-namespace downloads {
-
-enum class TelemetryMatchInfo : uint8_t
-{
-  eNoMatch   = 0x00,
-  eV2Match   = 0x01,
-  eV4Match   = 0x02,
-  eBothMatch = eV2Match | eV4Match,
-};
-
-MOZ_MAKE_ENUM_CLASS_BITWISE_OPERATORS(TelemetryMatchInfo)
-
-// Given a comma-separated list of tables which matched a URL, check to see if
-// at least one of these tables is present in the given pref.
-bool
-LookupTablesInPrefs(const nsACString& tables, const char* aPref)
-{
-  nsAutoCString prefList;
-  Preferences::GetCString(aPref, &prefList);
-  if (prefList.IsEmpty()) {
-    return false;
-  }
-
-  // Check if V2 and V4 are enabled in preference
-  // If V2 and V4 are both enabled, then we should do a telemetry record
-  // Both V2 and V4 begin with "goog" but V4 ends with "-proto"
-  nsCCharSeparatedTokenizer prefTokens(prefList, ',');
-  nsCString prefToken;
-  bool isV4Enabled = false;
-  bool isV2Enabled = false;
-
-  while (prefTokens.hasMoreTokens()) {
-    prefToken = prefTokens.nextToken();
-    if (StringBeginsWith(prefToken, NS_LITERAL_CSTRING("goog"))) {
-      if (StringEndsWith(prefToken, NS_LITERAL_CSTRING("-proto"))) {
-        isV4Enabled = true;
-      } else {
-        isV2Enabled = true;
-      }
-    }
-  }
-
-  bool shouldRecordTelemetry = isV2Enabled && isV4Enabled;
-  TelemetryMatchInfo telemetryInfo = TelemetryMatchInfo::eNoMatch;
-
-  // Parsed tables separated by "," into tokens then lookup each token
-  // in preference list
-  nsCCharSeparatedTokenizer tokens(tables, ',');
-  nsCString table;
-  bool found = false;
-
-  while (tokens.hasMoreTokens()) {
-    table = tokens.nextToken();
-    if (table.IsEmpty()) {
-      continue;
-    }
-
-    if (!FindInReadable(table, prefList)) {
-      continue;
-    }
-    found = true;
-
-    if (!shouldRecordTelemetry) {
-      return found;
-    }
-
-    // We are checking if the table found is V2 or V4 to record telemetry
-    // Both V2 and V4 begin with "goog" but V4 ends with "-proto"
-    if (StringBeginsWith(prefToken, NS_LITERAL_CSTRING("goog"))) {
-      if (StringEndsWith(prefToken, NS_LITERAL_CSTRING("-proto"))) {
-        telemetryInfo |= TelemetryMatchInfo::eV4Match;
-      } else {
-        telemetryInfo |= TelemetryMatchInfo::eV2Match;
-      }
-    }
-  }
-
-  // Record telemetry for matching allow list and block list
-  if (!strcmp(aPref, PREF_DOWNLOAD_BLOCK_TABLE)) {
-    Accumulate(mozilla::Telemetry::APPLICATION_REPUTATION_BLOCKLIST_MATCH,
-               static_cast<uint8_t>(telemetryInfo));
-  } else if (!strcmp(aPref, PREF_DOWNLOAD_ALLOW_TABLE)) {
-    Accumulate(mozilla::Telemetry::APPLICATION_REPUTATION_ALLOWLIST_MATCH,
-               static_cast<uint8_t>(telemetryInfo));
-  }
-
-  return found;
-}
-} // namespace downloads
-} // namespace mozilla
-
 class PendingDBLookup;
 
 // A single use class private to ApplicationReputationService encapsulating an
@@ -454,13 +355,9 @@
   // 1) PendingLookup::OnComplete if the URL matches the blocklist, or
   // 2) PendingLookup::LookupNext if the URL does not match the blocklist.
   // Blocklisting trumps allowlisting.
-<<<<<<< HEAD
-  if (!mAllowlistOnly && LookupTablesInPrefs(tables, PREF_DOWNLOAD_BLOCK_TABLE)) {
-=======
   nsAutoCString blockList;
   Preferences::GetCString(PREF_DOWNLOAD_BLOCK_TABLE, blockList);
   if (!mAllowlistOnly && FindInReadable(blockList, tables)) {
->>>>>>> a17af05f
     mPendingLookup->mBlocklistCount++;
     Accumulate(mozilla::Telemetry::APPLICATION_REPUTATION_LOCAL, BLOCK_LIST);
     LOG(("Found principal %s on blocklist [this = %p]", mSpec.get(), this));
@@ -468,13 +365,9 @@
       nsIApplicationReputationService::VERDICT_DANGEROUS);
   }
 
-<<<<<<< HEAD
-  if (LookupTablesInPrefs(tables, PREF_DOWNLOAD_ALLOW_TABLE)) {
-=======
   nsAutoCString allowList;
   Preferences::GetCString(PREF_DOWNLOAD_ALLOW_TABLE, allowList);
   if (FindInReadable(allowList, tables)) {
->>>>>>> a17af05f
     mPendingLookup->mAllowlistCount++;
     Accumulate(mozilla::Telemetry::APPLICATION_REPUTATION_LOCAL, ALLOW_LIST);
     LOG(("Found principal %s on allowlist [this = %p]", mSpec.get(), this));
@@ -580,11 +473,8 @@
     u".hlp", // Windows Help
     u".hqx", // Mac archive
     u".hta", // HTML trusted application
-<<<<<<< HEAD
-=======
     u".htm",
     u".html",
->>>>>>> a17af05f
     u".htt", // MS HTML template
     u".img", // Mac disk image
     u".imgpart", // Mac disk image
@@ -1446,11 +1336,7 @@
   if (!mRequest.SerializeToString(&serialized)) {
     return NS_ERROR_UNEXPECTED;
   }
-<<<<<<< HEAD
-  LOG(("Serialized protocol buffer [this = %p]: (length=%" PRIuSIZE ") %s", this,
-=======
   LOG(("Serialized protocol buffer [this = %p]: (length=%zu) %s", this,
->>>>>>> a17af05f
        serialized.length(), serialized.c_str()));
 
   // Set the input stream to the serialized protocol buffer
