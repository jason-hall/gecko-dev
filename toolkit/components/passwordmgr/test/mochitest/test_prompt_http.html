--- conflicted
+++ resolved
@@ -78,11 +78,7 @@
   pwmgr.addLogin(dedupeHttpsUpgradeLogin);
 });
 
-<<<<<<< HEAD
-add_task(function* test_iframe() {
-=======
 add_task(async function test_iframe() {
->>>>>>> a17af05f
   let state = {
     msg: "http://mochi.test:8888 is requesting your username and password. The site says: “mochitest”",
     title: "Authentication Required",
