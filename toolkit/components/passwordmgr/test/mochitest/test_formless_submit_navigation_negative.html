<!DOCTYPE html>
<html>
<head>
  <meta charset="utf-8">
  <title>Test no capturing of fields outside of a form due to navigation</title>
  <script src="/tests/SimpleTest/SimpleTest.js"></script>
  <script src="/tests/SimpleTest/SpawnTask.js"></script>
  <script src="pwmgr_common.js"></script>
  <link rel="stylesheet" href="/tests/SimpleTest/test.css" />
</head>
<body>
<script type="application/javascript">
const LMCBackstagePass = SpecialPowers.Cu.import("resource://gre/modules/LoginManagerContent.jsm");
const { LoginManagerContent, LoginFormFactory } = LMCBackstagePass;

SimpleTest.requestFlakyTimeout("Testing that a message doesn't arrive");

let chromeScript = runInParent(SimpleTest.getTestFileURL("pwmgr_common.js"));

let loadPromise = new Promise(resolve => {
  document.addEventListener("DOMContentLoaded", () => {
    document.getElementById("loginFrame").addEventListener("load", (evt) => {
      resolve();
    });
  });
});

function submissionProcessed(...args) {
  ok(false, "No formSubmissionProcessed should occur in this test");
  info("got: " + JSON.stringify(args));
}

add_task(async function setup() {
  await SpecialPowers.pushPrefEnv({
    set: [
      ["signon.formlessCapture.enabled", true],
    ],
  });

  info("Waiting for page and frame loads");
  await loadPromise;

  chromeScript.addMessageListener("formSubmissionProcessed", submissionProcessed);

  SimpleTest.registerCleanupFunction(() => {
    chromeScript.removeMessageListener("formSubmissionProcessed", submissionProcessed);
  });
});

const DEFAULT_ORIGIN = "http://test1.mochi.test:8888";
const SCRIPTS = {
  PUSHSTATE: `history.pushState({}, "Pushed state", "?pushed");`,
  WINDOW_LOCATION: `window.location = "data:text/html;charset=utf-8,window.location";`,
  WINDOW_LOCATION_RELOAD: `window.location.reload();`,
  HISTORY_BACK: `history.back();`,
  HISTORY_GO_MINUS1: `history.go(-1);`,
};
const TESTCASES = [
  // Begin test cases that shouldn't trigger capture.
  {
    // For now we don't trigger upon navigation if <form> is used.
    document: `<form><input type=password value="pass1"></form>`,
  },
  {
    // Empty password field
    document: `<input type=password value="">`,
  },
  {
    // Test with an input that would normally be captured but with SCRIPTS that
    // shouldn't trigger capture.
    document: `<input type=password value="pass2">`,
    wouldCapture: true,
  },
];

add_task(async function test() {
  let loginFrame = document.getElementById("loginFrame");

  var android = navigator.appVersion.includes("Android");
  if (android) {
    // intermittent failures on Android Debug at 5 seconds
    waitTime = 10000;
  } else {
    waitTime = 5000;
  }

  for (let tc of TESTCASES) {
    for (let scriptName of Object.keys(SCRIPTS)) {
      if (tc.wouldCapture && ["PUSHSTATE", "WINDOW_LOCATION"].includes(scriptName)) {
        // Don't run scripts that should actually capture for this testcase.
        continue;
      }

      info("Starting testcase with script " + scriptName + ": " + JSON.stringify(tc));
      let loadedPromise = new Promise((resolve) => {
        loginFrame.addEventListener("load", function() {
          resolve();
        }, {once: true});
      });
      loginFrame.src = DEFAULT_ORIGIN + "/tests/toolkit/components/passwordmgr/test/mochitest/blank.html";
      await loadedPromise;

      let frameDoc = SpecialPowers.wrap(loginFrame.contentWindow).document;
      // eslint-disable-next-line no-unsanitized/property
      frameDoc.documentElement.innerHTML = tc.document;

      // Wait for the form to be processed before trying to submit.
      await promiseFormsProcessed();

      info("Running " + scriptName + " script to check for a submission");
      frameDoc.defaultView.eval(SCRIPTS[scriptName]);

<<<<<<< HEAD
      // Wait for 5000ms to see if the promise above resolves.
      yield new Promise(resolve => setTimeout(resolve, 5000));
=======
      // Wait to see if the promise above resolves.
      await new Promise(resolve => setTimeout(resolve, waitTime));
>>>>>>> a17af05f
      ok(true, "Done waiting for captures");
    }
  }
});

</script>

<p id="display"></p>

<div id="content">
  <iframe id="loginFrame" src="http://test1.mochi.test:8888/tests/toolkit/components/passwordmgr/test/mochitest/blank.html"></iframe>
</div>
<pre id="test"></pre>
</body>
</html><|MERGE_RESOLUTION|>--- conflicted
+++ resolved
@@ -110,13 +110,8 @@
       info("Running " + scriptName + " script to check for a submission");
       frameDoc.defaultView.eval(SCRIPTS[scriptName]);
 
-<<<<<<< HEAD
-      // Wait for 5000ms to see if the promise above resolves.
-      yield new Promise(resolve => setTimeout(resolve, 5000));
-=======
       // Wait to see if the promise above resolves.
       await new Promise(resolve => setTimeout(resolve, waitTime));
->>>>>>> a17af05f
       ok(true, "Done waiting for captures");
     }
   }
