<!DOCTYPE HTML>
<html>
<head>
  <meta charset="utf-8">
  <title>Test autocomplete on an HTTPS page using upgraded HTTP logins</title>
  <script type="text/javascript" src="/tests/SimpleTest/SimpleTest.js"></script>
  <script type="text/javascript" src="/tests/SimpleTest/EventUtils.js"></script>
  <script type="text/javascript" src="/tests/SimpleTest/SpawnTask.js"></script>
  <script type="text/javascript" src="satchel_common.js"></script>
  <script type="text/javascript" src="pwmgr_common.js"></script>
  <link rel="stylesheet" type="text/css" href="/tests/SimpleTest/test.css" />
</head>
<body>
<script>
const chromeScript = runChecksAfterCommonInit(false);

runInParent(function addLogins() {
  const { classes: Cc, interfaces: Ci, utils: Cu } = Components;
  Cu.import("resource://gre/modules/Services.jsm");

  // Create some logins just for this form, since we'll be deleting them.
  let nsLoginInfo = Components.Constructor("@mozilla.org/login-manager/loginInfo;1",
                                           Ci.nsILoginInfo, "init");

  // We have two actual HTTPS to avoid autofill before the schemeUpgrades pref flips to true.
  let login0 = new nsLoginInfo("https://example.org", "https://example.org", null,
                               "name", "pass", "uname", "pword");

  let login1 = new nsLoginInfo("https://example.org", "https://example.org", null,
                               "name1", "pass1", "uname", "pword");

  // Same as above but HTTP instead of HTTPS (to test de-duping)
  let login2 = new nsLoginInfo("http://example.org", "http://example.org", null,
                               "name1", "passHTTP", "uname", "pword");

  // Different HTTP login to upgrade with secure formSubmitURL
  let login3 = new nsLoginInfo("http://example.org", "https://example.org", null,
                               "name2", "passHTTPtoHTTPS", "uname", "pword");

  try {
    Services.logins.addLogin(login0);
    Services.logins.addLogin(login1);
    Services.logins.addLogin(login2);
    Services.logins.addLogin(login3);
  } catch (e) {
    assert.ok(false, "addLogin threw: " + e);
  }
});
</script>
<p id="display"></p>

<!-- we presumably can't hide the content for this test. -->
<div id="content">
  <iframe src="https://example.org/tests/toolkit/components/passwordmgr/test/mochitest/form_basic.html"></iframe>
</div>

<pre id="test">
<script class="testbody" type="text/javascript">
const shiftModifier = SpecialPowers.Ci.nsIDOMEvent.SHIFT_MASK;

let iframe = SpecialPowers.wrap(document.getElementsByTagName("iframe")[0]);
let iframeDoc;
let uname;
let pword;

// Restore the form to the default state.
function restoreForm() {
  pword.focus();
  uname.value = "";
  pword.value = "";
  uname.focus();
}

// Check for expected username/password in form.
function checkACForm(expectedUsername, expectedPassword) {
  let formID = uname.parentNode.id;
  is(uname.value, expectedUsername, "Checking " + formID + " username");
  is(pword.value, expectedPassword, "Checking " + formID + " password");
}

add_task(async function setup() {
  await SpecialPowers.pushPrefEnv({"set": [["signon.schemeUpgrades", true]]});

<<<<<<< HEAD
  yield new Promise(resolve => {
=======
  await new Promise(resolve => {
>>>>>>> a17af05f
    iframe.addEventListener("load", function() {
      resolve();
    }, {once: true});
  });

  iframeDoc = iframe.contentDocument;
  uname = iframeDoc.getElementById("form-basic-username");
  pword = iframeDoc.getElementById("form-basic-password");
});

add_task(async function test_empty_first_entry() {
  // Make sure initial form is empty.
  checkACForm("", "");
  // Trigger autocomplete popup
  restoreForm();
  let popupState = await getPopupState();
  is(popupState.open, false, "Check popup is initially closed");
  let shownPromise = promiseACShown();
  doKey("down");
  let results = await shownPromise;
  popupState = await getPopupState();
  is(popupState.selectedIndex, -1, "Check no entries are selected");
  checkArrayValues(results, ["name", "name1", "name2"], "initial");

  // Check first entry
  let index0Promise = notifySelectedIndex(0);
  doKey("down");
  await index0Promise;
  checkACForm("", ""); // value shouldn't update
  doKey("return"); // not "enter"!
  await promiseFormsProcessed();
  checkACForm("name", "pass");
});

add_task(async function test_empty_second_entry() {
  restoreForm();
  let shownPromise = promiseACShown();
  doKey("down"); // open
  await shownPromise;
  doKey("down"); // first
  doKey("down"); // second
  doKey("return"); // not "enter"!
  await promiseFormsProcessed();
  checkACForm("name1", "pass1");
});

add_task(async function test_search() {
  restoreForm();
  let shownPromise = promiseACShown();
  // We need to blur for the autocomplete controller to notice the forced value below.
  uname.blur();
  uname.value = "name";
  uname.focus();
  sendChar("1");
  doKey("down"); // open
  let results = await shownPromise;
  checkArrayValues(results, ["name1"], "check result deduping for 'name1'");
  doKey("down"); // first
  doKey("return"); // not "enter"!
  await promiseFormsProcessed();
  checkACForm("name1", "pass1");

  let popupState = await getPopupState();
  is(popupState.open, false, "Check popup is now closed");
});

add_task(async function test_delete_first_entry() {
  restoreForm();
  uname.focus();
  let shownPromise = promiseACShown();
  doKey("down");
  await shownPromise;

  let index0Promise = notifySelectedIndex(0);
  doKey("down");
  await index0Promise;

  let deletionPromise = promiseStorageChanged(["removeLogin"]);
  // On OS X, shift-backspace and shift-delete work, just delete does not.
  // On Win/Linux, shift-backspace does not work, delete and shift-delete do.
  doKey("delete", shiftModifier);
  await deletionPromise;
  checkACForm("", "");

  let results = await notifyMenuChanged(2, "name1");

  checkArrayValues(results, ["name1", "name2"], "two should remain after deleting the first");
  let popupState = await getPopupState();
  is(popupState.open, true, "Check popup stays open after deleting");
  doKey("escape");
  popupState = await getPopupState();
  is(popupState.open, false, "Check popup closed upon ESC");
});

add_task(async function test_delete_duplicate_entry() {
  restoreForm();
  uname.focus();
  let shownPromise = promiseACShown();
  doKey("down");
  await shownPromise;

  let index0Promise = notifySelectedIndex(0);
  doKey("down");
  await index0Promise;

  let deletionPromise = promiseStorageChanged(["removeLogin"]);
  // On OS X, shift-backspace and shift-delete work, just delete does not.
  // On Win/Linux, shift-backspace does not work, delete and shift-delete do.
  doKey("delete", shiftModifier);
  await deletionPromise;
  checkACForm("", "");

  is(LoginManager.countLogins("http://example.org", "http://example.org", null), 1,
     "Check that the HTTP login remains");
  is(LoginManager.countLogins("https://example.org", "https://example.org", null), 0,
     "Check that the HTTPS login was deleted");

  // Two menu items should remain as the HTTPS login should have been deleted but
  // the HTTP would remain.
  let results = await notifyMenuChanged(1, "name2");

  checkArrayValues(results, ["name2"], "one should remain after deleting the HTTPS name1");
  let popupState = await getPopupState();
  is(popupState.open, true, "Check popup stays open after deleting");
  doKey("escape");
  popupState = await getPopupState();
  is(popupState.open, false, "Check popup closed upon ESC");
});

</script>
</pre>
</body>
</html><|MERGE_RESOLUTION|>--- conflicted
+++ resolved
@@ -81,11 +81,7 @@
 add_task(async function setup() {
   await SpecialPowers.pushPrefEnv({"set": [["signon.schemeUpgrades", true]]});
 
-<<<<<<< HEAD
-  yield new Promise(resolve => {
-=======
   await new Promise(resolve => {
->>>>>>> a17af05f
     iframe.addEventListener("load", function() {
       resolve();
     }, {once: true});
