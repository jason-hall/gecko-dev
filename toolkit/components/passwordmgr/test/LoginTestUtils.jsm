--- conflicted
+++ resolved
@@ -261,14 +261,9 @@
       newPW = "";
     }
 
-<<<<<<< HEAD
-    // Set master password. Note that this does not log you in, so the next
-    // invocation of pwmgr can trigger a MP prompt.
-=======
     // Set master password. Note that this logs in the user if no password was
     // set before. But after logging out the next invocation of pwmgr can
     // trigger a MP prompt.
->>>>>>> a17af05f
     let pk11db = Cc["@mozilla.org/security/pk11tokendb;1"]
                    .getService(Ci.nsIPK11TokenDB);
     let token = pk11db.getInternalKeyToken();
