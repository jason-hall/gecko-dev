const TESTS_DIR = "/tests/toolkit/components/passwordmgr/test/";

/**
 * Returns the element with the specified |name| attribute.
 */
function $_(formNum, name) {
  var form = document.getElementById("form" + formNum);
  if (!form) {
    logWarning("$_ couldn't find requested form " + formNum);
    return null;
  }

  var element = form.children.namedItem(name);
  if (!element) {
    logWarning("$_ couldn't find requested element " + name);
    return null;
  }

  // Note that namedItem is a bit stupid, and will prefer an
  // |id| attribute over a |name| attribute when looking for
  // the element. Login Mananger happens to use .namedItem
  // anyway, but let's rigorously check it here anyway so
  // that we don't end up with tests that mistakenly pass.

  if (element.getAttribute("name") != name) {
    logWarning("$_ got confused.");
    return null;
  }

  return element;
}

/**
 * Check a form for expected values. If an argument is null, a field's
 * expected value will be the default value.
 *
 * <form id="form#">
 * checkForm(#, "foo");
 */
function checkForm(formNum, val1, val2, val3) {
  var e, form = document.getElementById("form" + formNum);
  ok(form, "Locating form " + formNum);

  var numToCheck = arguments.length - 1;

  if (!numToCheck--)
    return;
  e = form.elements[0];
  if (val1 == null)
    is(e.value, e.defaultValue, "Test default value of field " + e.name +
       " in form " + formNum);
  else
    is(e.value, val1, "Test value of field " + e.name +
       " in form " + formNum);


  if (!numToCheck--)
    return;
  e = form.elements[1];
  if (val2 == null)
    is(e.value, e.defaultValue, "Test default value of field " + e.name +
       " in form " + formNum);
  else
    is(e.value, val2, "Test value of field " + e.name +
       " in form " + formNum);


  if (!numToCheck--)
    return;
  e = form.elements[2];
  if (val3 == null)
    is(e.value, e.defaultValue, "Test default value of field " + e.name +
       " in form " + formNum);
  else
    is(e.value, val3, "Test value of field " + e.name +
       " in form " + formNum);
}

/**
 * Check a form for unmodified values from when page was loaded.
 *
 * <form id="form#">
 * checkUnmodifiedForm(#);
 */
function checkUnmodifiedForm(formNum) {
  var form = document.getElementById("form" + formNum);
  ok(form, "Locating form " + formNum);

  for (var i = 0; i < form.elements.length; i++) {
    var ele = form.elements[i];

    // No point in checking form submit/reset buttons.
    if (ele.type == "submit" || ele.type == "reset")
      continue;

    is(ele.value, ele.defaultValue, "Test to default value of field " +
       ele.name + " in form " + formNum);
  }
}

/**
 * Mochitest gives us a sendKey(), but it's targeted to a specific element.
 * This basically sends an untargeted key event, to whatever's focused.
 */
function doKey(aKey, modifier) {
  var keyName = "DOM_VK_" + aKey.toUpperCase();
  var key = KeyEvent[keyName];

  // undefined --> null
  if (!modifier)
    modifier = null;

  // Window utils for sending fake sey events.
  var wutils = SpecialPowers.wrap(window).
               QueryInterface(SpecialPowers.Ci.nsIInterfaceRequestor).
               getInterface(SpecialPowers.Ci.nsIDOMWindowUtils);

  if (wutils.sendKeyEvent("keydown", key, 0, modifier)) {
    wutils.sendKeyEvent("keypress", key, 0, modifier);
  }
  wutils.sendKeyEvent("keyup", key, 0, modifier);
}

/**
 * Init with a common login
 * If selfFilling is true or non-undefined, fires an event at the page so that
 * the test can start checking filled-in values. Tests that check observer
 * notifications might be confused by this.
 */
function commonInit(selfFilling) {
  var pwmgr = SpecialPowers.Cc["@mozilla.org/login-manager;1"].
              getService(SpecialPowers.Ci.nsILoginManager);
  ok(pwmgr != null, "Access LoginManager");

  // Check that initial state has no logins
  var logins = pwmgr.getAllLogins();
  is(logins.length, 0, "Not expecting logins to be present");
  var disabledHosts = pwmgr.getAllDisabledHosts();
  if (disabledHosts.length) {
    ok(false, "Warning: wasn't expecting disabled hosts to be present.");
    for (var host of disabledHosts)
      pwmgr.setLoginSavingEnabled(host, true);
  }

  // Add a login that's used in multiple tests
  var login = SpecialPowers.Cc["@mozilla.org/login-manager/loginInfo;1"].
              createInstance(SpecialPowers.Ci.nsILoginInfo);
  login.init("http://mochi.test:8888", "http://mochi.test:8888", null,
             "testuser", "testpass", "uname", "pword");
  pwmgr.addLogin(login);

  // Last sanity check
  logins = pwmgr.getAllLogins();
  is(logins.length, 1, "Checking for successful init login");
  disabledHosts = pwmgr.getAllDisabledHosts();
  is(disabledHosts.length, 0, "Checking for no disabled hosts");

  if (selfFilling)
    return;

  if (this.sendAsyncMessage) {
    sendAsyncMessage("registerRunTests");
  } else {
    registerRunTests();
  }
}

function registerRunTests() {
  return new Promise(resolve => {
    // We provide a general mechanism for our tests to know when they can
    // safely run: we add a final form that we know will be filled in, wait
    // for the login manager to tell us that it's filled in and then continue
    // with the rest of the tests.
    window.addEventListener("DOMContentLoaded", (event) => {
      var form = document.createElement("form");
      form.id = "observerforcer";
      var username = document.createElement("input");
      username.name = "testuser";
      form.appendChild(username);
      var password = document.createElement("input");
      password.name = "testpass";
      password.type = "password";
      form.appendChild(password);

      var observer = SpecialPowers.wrapCallback(function(subject, topic, data) {
        var formLikeRoot = subject.QueryInterface(SpecialPowers.Ci.nsIDOMNode);
        if (formLikeRoot.id !== "observerforcer")
          return;
        SpecialPowers.removeObserver(observer, "passwordmgr-processed-form");
        formLikeRoot.remove();
        SimpleTest.executeSoon(() => {
          var runTestEvent = new Event("runTests");
          window.dispatchEvent(runTestEvent);
          resolve();
        });
      });
<<<<<<< HEAD
      SpecialPowers.addObserver(observer, "passwordmgr-processed-form", false);
=======
      SpecialPowers.addObserver(observer, "passwordmgr-processed-form");
>>>>>>> a17af05f

      document.body.appendChild(form);
    });
  });
}

const masterPassword = "omgsecret!";

function enableMasterPassword() {
  setMasterPassword(true);
}

function disableMasterPassword() {
  setMasterPassword(false);
}

function setMasterPassword(enable) {
  var oldPW, newPW;
  if (enable) {
    oldPW = "";
    newPW = masterPassword;
  } else {
    oldPW = masterPassword;
    newPW = "";
  }
  // Set master password. Note that this logs in the user if no password was
  // set before. But after logging out the next invocation of pwmgr can
  // trigger a MP prompt.

  var pk11db = Cc["@mozilla.org/security/pk11tokendb;1"].getService(Ci.nsIPK11TokenDB);
  var token = pk11db.getInternalKeyToken();
  info("MP change from " + oldPW + " to " + newPW);
  token.changePassword(oldPW, newPW);
  token.logoutSimple();
}

function logoutMasterPassword() {
  var sdr = Cc["@mozilla.org/security/sdr;1"].getService(Ci.nsISecretDecoderRing);
  sdr.logoutAndTeardown();
}

function dumpLogins(pwmgr) {
  var logins = pwmgr.getAllLogins();
  ok(true, "----- dumpLogins: have " + logins.length + " logins. -----");
  for (var i = 0; i < logins.length; i++)
    dumpLogin("login #" + i + " --- ", logins[i]);
}

function dumpLogin(label, login) {
  var loginText = "";
  loginText += "host: ";
  loginText += login.hostname;
  loginText += " / formURL: ";
  loginText += login.formSubmitURL;
  loginText += " / realm: ";
  loginText += login.httpRealm;
  loginText += " / user: ";
  loginText += login.username;
  loginText += " / pass: ";
  loginText += login.password;
  loginText += " / ufield: ";
  loginText += login.usernameField;
  loginText += " / pfield: ";
  loginText += login.passwordField;
  ok(true, label + loginText);
}

function getRecipeParent() {
  var { LoginManagerParent } = SpecialPowers.Cu.import("resource://gre/modules/LoginManagerParent.jsm", {});
  if (!LoginManagerParent.recipeParentPromise) {
    return null;
  }
  return LoginManagerParent.recipeParentPromise.then((recipeParent) => {
    return SpecialPowers.wrap(recipeParent);
  });
}

/**
 * Resolves when a specified number of forms have been processed.
 */
function promiseFormsProcessed(expectedCount = 1) {
  var processedCount = 0;
  return new Promise((resolve, reject) => {
    function onProcessedForm(subject, topic, data) {
      processedCount++;
      if (processedCount == expectedCount) {
        SpecialPowers.removeObserver(onProcessedForm, "passwordmgr-processed-form");
        resolve(SpecialPowers.Cu.waiveXrays(subject), data);
      }
    }
    SpecialPowers.addObserver(onProcessedForm, "passwordmgr-processed-form");
  });
}

function loadRecipes(recipes) {
  info("Loading recipes");
  return new Promise(resolve => {
    chromeScript.addMessageListener("loadedRecipes", function loaded() {
      chromeScript.removeMessageListener("loadedRecipes", loaded);
      resolve(recipes);
    });
    chromeScript.sendAsyncMessage("loadRecipes", recipes);
  });
}

function resetRecipes() {
  info("Resetting recipes");
  return new Promise(resolve => {
    chromeScript.addMessageListener("recipesReset", function reset() {
      chromeScript.removeMessageListener("recipesReset", reset);
      resolve();
    });
    chromeScript.sendAsyncMessage("resetRecipes");
  });
}

function promiseStorageChanged(expectedChangeTypes) {
  return new Promise((resolve, reject) => {
    function onStorageChanged({ topic, data }) {
      let changeType = expectedChangeTypes.shift();
      is(data, changeType, "Check expected passwordmgr-storage-changed type");
      if (expectedChangeTypes.length === 0) {
        chromeScript.removeMessageListener("storageChanged", onStorageChanged);
        resolve();
      }
    }
    chromeScript.addMessageListener("storageChanged", onStorageChanged);
  });
}

function promisePromptShown(expectedTopic) {
  return new Promise((resolve, reject) => {
    function onPromptShown({ topic, data }) {
      is(topic, expectedTopic, "Check expected prompt topic");
      chromeScript.removeMessageListener("promptShown", onPromptShown);
      resolve();
    }
    chromeScript.addMessageListener("promptShown", onPromptShown);
  });
}

/**
 * Run a function synchronously in the parent process and destroy it in the test cleanup function.
 * @param {Function|String} aFunctionOrURL - either a function that will be stringified and run
 *                                           or the URL to a JS file.
 * @return {Object} - the return value of loadChromeScript providing message-related methods.
 *                    @see loadChromeScript in specialpowersAPI.js
 */
function runInParent(aFunctionOrURL) {
  let chromeScript = SpecialPowers.loadChromeScript(aFunctionOrURL);
  SimpleTest.registerCleanupFunction(() => {
    chromeScript.destroy();
  });
  return chromeScript;
}

/**
 * Run commonInit synchronously in the parent then run the test function after the runTests event.
 *
 * @param {Function} aFunction The test function to run
 */
function runChecksAfterCommonInit(aFunction = null) {
  SimpleTest.waitForExplicitFinish();
  let pwmgrCommonScript = runInParent(SimpleTest.getTestFileURL("pwmgr_common.js"));
  if (aFunction) {
    window.addEventListener("runTests", aFunction);
    pwmgrCommonScript.addMessageListener("registerRunTests", () => registerRunTests());
  }
  pwmgrCommonScript.sendSyncMessage("setupParent");
  return pwmgrCommonScript;
}

// Code to run when loaded as a chrome script in tests via loadChromeScript
if (this.addMessageListener) {
  const { classes: Cc, interfaces: Ci, results: Cr, utils: Cu } = Components;
  var SpecialPowers = { Cc, Ci, Cr, Cu, };
  var ok, is;
  // Ignore ok/is in commonInit since they aren't defined in a chrome script.
  ok = is = () => {}; // eslint-disable-line no-native-reassign

  Cu.import("resource://gre/modules/AppConstants.jsm");
  Cu.import("resource://gre/modules/LoginHelper.jsm");
  Cu.import("resource://gre/modules/LoginManagerParent.jsm");
  Cu.import("resource://gre/modules/Services.jsm");

  function onStorageChanged(subject, topic, data) {
    sendAsyncMessage("storageChanged", {
      topic,
      data,
    });
  }
  Services.obs.addObserver(onStorageChanged, "passwordmgr-storage-changed");

  function onPrompt(subject, topic, data) {
    sendAsyncMessage("promptShown", {
      topic,
      data,
    });
  }
  Services.obs.addObserver(onPrompt, "passwordmgr-prompt-change");
  Services.obs.addObserver(onPrompt, "passwordmgr-prompt-save");

  addMessageListener("setupParent", ({selfFilling = false} = {selfFilling: false}) => {
    // Force LoginManagerParent to init for the tests since it's normally delayed
    // by apps such as on Android.
    if (AppConstants.platform == "android") {
      LoginManagerParent.init();
    }

    commonInit(selfFilling);
    sendAsyncMessage("doneSetup");
  });

<<<<<<< HEAD
  addMessageListener("loadRecipes", Task.async(function*(recipes) {
    var recipeParent = yield LoginManagerParent.recipeParentPromise;
    yield recipeParent.load(recipes);
    sendAsyncMessage("loadedRecipes", recipes);
  }));

  addMessageListener("resetRecipes", Task.async(function*() {
    let recipeParent = yield LoginManagerParent.recipeParentPromise;
    yield recipeParent.reset();
    sendAsyncMessage("recipesReset");
  }));
=======
  addMessageListener("loadRecipes", function(recipes) {
    (async function() {
      var recipeParent = await LoginManagerParent.recipeParentPromise;
      await recipeParent.load(recipes);
      sendAsyncMessage("loadedRecipes", recipes);
    })();
  });

  addMessageListener("resetRecipes", function() {
    (async function() {
      let recipeParent = await LoginManagerParent.recipeParentPromise;
      await recipeParent.reset();
      sendAsyncMessage("recipesReset");
    })();
  });
>>>>>>> a17af05f

  addMessageListener("proxyLoginManager", msg => {
    // Recreate nsILoginInfo objects from vanilla JS objects.
    let recreatedArgs = msg.args.map((arg, index) => {
      if (msg.loginInfoIndices.includes(index)) {
        return LoginHelper.vanillaObjectToLogin(arg);
      }

      return arg;
    });

    let rv = Services.logins[msg.methodName](...recreatedArgs);
    if (rv instanceof Ci.nsILoginInfo) {
      rv = LoginHelper.loginToVanillaObject(rv);
    }
    return rv;
  });

  var globalMM = Cc["@mozilla.org/globalmessagemanager;1"].getService(Ci.nsIMessageListenerManager);
  globalMM.addMessageListener("RemoteLogins:onFormSubmit", function onFormSubmit(message) {
    sendAsyncMessage("formSubmissionProcessed", message.data, message.objects);
  });
} else {
  // Code to only run in the mochitest pages (not in the chrome script).
  SpecialPowers.pushPrefEnv({"set": [["signon.rememberSignons", true],
                                     ["signon.autofillForms.http", true],
                                     ["security.insecure_field_warning.contextual.enabled", false]]
                           });
  SimpleTest.registerCleanupFunction(() => {
    SpecialPowers.popPrefEnv();
    runInParent(function cleanupParent() {
      const { classes: Cc, interfaces: Ci, results: Cr, utils: Cu } = Components;
      Cu.import("resource://gre/modules/Services.jsm");
      Cu.import("resource://gre/modules/LoginManagerParent.jsm");

      // Remove all logins and disabled hosts
      Services.logins.removeAllLogins();

      let disabledHosts = Services.logins.getAllDisabledHosts();
      disabledHosts.forEach(host => Services.logins.setLoginSavingEnabled(host, true));

      let authMgr = Cc["@mozilla.org/network/http-auth-manager;1"].
                    getService(Ci.nsIHttpAuthManager);
      authMgr.clearAll();

      if (LoginManagerParent._recipeManager) {
        LoginManagerParent._recipeManager.reset();
      }

      // Cleanup PopupNotifications (if on a relevant platform)
      let chromeWin = Services.wm.getMostRecentWindow("navigator:browser");
      if (chromeWin && chromeWin.PopupNotifications) {
        let notes = chromeWin.PopupNotifications._currentNotifications;
        if (notes.length > 0) {
          dump("Removing " + notes.length + " popup notifications.\n");
        }
        for (let note of notes) {
          note.remove();
        }
      }
    });
  });


  let { LoginHelper } = SpecialPowers.Cu.import("resource://gre/modules/LoginHelper.jsm", {});
  /**
   * Proxy for Services.logins (nsILoginManager).
   * Only supports arguments which support structured clone plus {nsILoginInfo}
   * Assumes properties are methods.
   */
  this.LoginManager = new Proxy({}, {
    get(target, prop, receiver) {
      return (...args) => {
        let loginInfoIndices = [];
        let cloneableArgs = args.map((val, index) => {
          if (SpecialPowers.call_Instanceof(val, SpecialPowers.Ci.nsILoginInfo)) {
            loginInfoIndices.push(index);
            return LoginHelper.loginToVanillaObject(val);
          }

          return val;
        });

        return chromeScript.sendSyncMessage("proxyLoginManager", {
          args: cloneableArgs,
          loginInfoIndices,
          methodName: prop,
        })[0][0];
      };
    },
  });
}<|MERGE_RESOLUTION|>--- conflicted
+++ resolved
@@ -194,11 +194,7 @@
           resolve();
         });
       });
-<<<<<<< HEAD
-      SpecialPowers.addObserver(observer, "passwordmgr-processed-form", false);
-=======
       SpecialPowers.addObserver(observer, "passwordmgr-processed-form");
->>>>>>> a17af05f
 
       document.body.appendChild(form);
     });
@@ -412,19 +408,6 @@
     sendAsyncMessage("doneSetup");
   });
 
-<<<<<<< HEAD
-  addMessageListener("loadRecipes", Task.async(function*(recipes) {
-    var recipeParent = yield LoginManagerParent.recipeParentPromise;
-    yield recipeParent.load(recipes);
-    sendAsyncMessage("loadedRecipes", recipes);
-  }));
-
-  addMessageListener("resetRecipes", Task.async(function*() {
-    let recipeParent = yield LoginManagerParent.recipeParentPromise;
-    yield recipeParent.reset();
-    sendAsyncMessage("recipesReset");
-  }));
-=======
   addMessageListener("loadRecipes", function(recipes) {
     (async function() {
       var recipeParent = await LoginManagerParent.recipeParentPromise;
@@ -440,7 +423,6 @@
       sendAsyncMessage("recipesReset");
     })();
   });
->>>>>>> a17af05f
 
   addMessageListener("proxyLoginManager", msg => {
     // Recreate nsILoginInfo objects from vanilla JS objects.
