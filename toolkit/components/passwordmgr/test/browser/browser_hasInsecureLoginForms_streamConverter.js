--- conflicted
+++ resolved
@@ -76,24 +76,14 @@
  * Checks that hasInsecureLoginForms is false for a viewer served internally
  * using a "resource:" URI.
  */
-<<<<<<< HEAD
-add_task(function* test_streamConverter() {
-=======
 add_task(async function test_streamConverter() {
->>>>>>> a17af05f
   let originalBrowser = gBrowser.selectedTab.linkedBrowser;
 
   await ContentTask.spawn(originalBrowser, null, registerConverter);
 
-<<<<<<< HEAD
-  let tab = gBrowser.addTab("http://example.com/browser/toolkit/components/" +
-                            "passwordmgr/test/browser/streamConverter_content.sjs",
-                            { sameProcessAsFrameLoader: originalBrowser.frameLoader });
-=======
   let tab = BrowserTestUtils.addTab(gBrowser, "http://example.com/browser/toolkit/components/" +
                                    "passwordmgr/test/browser/streamConverter_content.sjs",
                                    { sameProcessAsFrameLoader: originalBrowser.frameLoader });
->>>>>>> a17af05f
   let browser = tab.linkedBrowser;
   await Promise.all([
     BrowserTestUtils.switchTab(gBrowser, tab),
