/*
 * Test the password manager context menu.
 */

/* eslint no-shadow:"off" */

"use strict";

// The hostname for the test URIs.
const TEST_HOSTNAME = "https://example.com";
const MULTIPLE_FORMS_PAGE_PATH = "/browser/toolkit/components/passwordmgr/test/browser/multiple_forms.html";

const CONTEXT_MENU = document.getElementById("contentAreaContextMenu");
const POPUP_HEADER = document.getElementById("fill-login");

/**
 * Initialize logins needed for the tests and disable autofill
 * for login forms for easier testing of manual fill.
 */
add_task(async function test_initialize() {
  Services.prefs.setBoolPref("signon.autofillForms", false);
  registerCleanupFunction(() => {
    Services.prefs.clearUserPref("signon.autofillForms");
    Services.prefs.clearUserPref("signon.schemeUpgrades");
  });
  for (let login of loginList()) {
    Services.logins.addLogin(login);
  }
});

/**
 * Check if the context menu is populated with the right
 * menuitems for the target password input field.
 */
add_task(async function test_context_menu_populate_password_noSchemeUpgrades() {
  Services.prefs.setBoolPref("signon.schemeUpgrades", false);
  await BrowserTestUtils.withNewTab({
    gBrowser,
    url: TEST_HOSTNAME + MULTIPLE_FORMS_PAGE_PATH,
<<<<<<< HEAD
  }, function* (browser) {
    yield openPasswordContextMenu(browser, "#test-password-1");
=======
  }, async function(browser) {
    await openPasswordContextMenu(browser, "#test-password-1");
>>>>>>> a17af05f

    // Check the content of the password manager popup
    let popupMenu = document.getElementById("fill-login-popup");
    checkMenu(popupMenu, 2);

    CONTEXT_MENU.hidePopup();
  });
});

/**
 * Check if the context menu is populated with the right
 * menuitems for the target password input field.
 */
add_task(async function test_context_menu_populate_password_schemeUpgrades() {
  Services.prefs.setBoolPref("signon.schemeUpgrades", true);
  await BrowserTestUtils.withNewTab({
    gBrowser,
    url: TEST_HOSTNAME + MULTIPLE_FORMS_PAGE_PATH,
<<<<<<< HEAD
  }, function* (browser) {
    yield openPasswordContextMenu(browser, "#test-password-1");
=======
  }, async function(browser) {
    await openPasswordContextMenu(browser, "#test-password-1");
>>>>>>> a17af05f

    // Check the content of the password manager popup
    let popupMenu = document.getElementById("fill-login-popup");
    checkMenu(popupMenu, 3);

    CONTEXT_MENU.hidePopup();
  });
});

/**
 * Check if the context menu is populated with the right menuitems
 * for the target username field with a password field present.
 */
add_task(async function test_context_menu_populate_username_with_password_noSchemeUpgrades() {
  Services.prefs.setBoolPref("signon.schemeUpgrades", false);
  await BrowserTestUtils.withNewTab({
    gBrowser,
    url: TEST_HOSTNAME + "/browser/toolkit/components/" +
         "passwordmgr/test/browser/multiple_forms.html",
<<<<<<< HEAD
  }, function* (browser) {
    yield openPasswordContextMenu(browser, "#test-username-2");
=======
  }, async function(browser) {
    await openPasswordContextMenu(browser, "#test-username-2");
>>>>>>> a17af05f

    // Check the content of the password manager popup
    let popupMenu = document.getElementById("fill-login-popup");
    checkMenu(popupMenu, 2);

    CONTEXT_MENU.hidePopup();
  });
});
/**
 * Check if the context menu is populated with the right menuitems
 * for the target username field with a password field present.
 */
add_task(async function test_context_menu_populate_username_with_password_schemeUpgrades() {
  Services.prefs.setBoolPref("signon.schemeUpgrades", true);
  await BrowserTestUtils.withNewTab({
    gBrowser,
    url: TEST_HOSTNAME + "/browser/toolkit/components/" +
         "passwordmgr/test/browser/multiple_forms.html",
<<<<<<< HEAD
  }, function* (browser) {
    yield openPasswordContextMenu(browser, "#test-username-2");
=======
  }, async function(browser) {
    await openPasswordContextMenu(browser, "#test-username-2");
>>>>>>> a17af05f

    // Check the content of the password manager popup
    let popupMenu = document.getElementById("fill-login-popup");
    checkMenu(popupMenu, 3);

    CONTEXT_MENU.hidePopup();
  });
});

/**
 * Check if the password field is correctly filled when one
 * login menuitem is clicked.
 */
add_task(async function test_context_menu_password_fill() {
  Services.prefs.setBoolPref("signon.schemeUpgrades", true);
  await BrowserTestUtils.withNewTab({
    gBrowser,
    url: TEST_HOSTNAME + MULTIPLE_FORMS_PAGE_PATH,
<<<<<<< HEAD
  }, function* (browser) {
    let formDescriptions = yield ContentTask.spawn(browser, {}, function*() {
=======
  }, async function(browser) {
    let formDescriptions = await ContentTask.spawn(browser, {}, async function() {
>>>>>>> a17af05f
      let forms = Array.from(content.document.getElementsByClassName("test-form"));
      return forms.map((f) => f.getAttribute("description"));
    });

    for (let description of formDescriptions) {
      info("Testing form: " + description);

<<<<<<< HEAD
      let passwordInputIds = yield ContentTask.spawn(browser, {description}, function*({description}) {
=======
      let passwordInputIds = await ContentTask.spawn(browser, {description}, async function({description}) {
>>>>>>> a17af05f
        let formElement = content.document.querySelector(`[description="${description}"]`);
        let passwords = Array.from(formElement.querySelectorAll("input[type='password']"));
        return passwords.map((p) => p.id);
      });

      for (let inputId of passwordInputIds) {
        info("Testing password field: " + inputId);

        // Synthesize a right mouse click over the username input element.
<<<<<<< HEAD
        yield openPasswordContextMenu(browser, "#" + inputId, function*() {
          let inputDisabled = yield ContentTask
            .spawn(browser, {inputId}, function*({inputId}) {
=======
        await openPasswordContextMenu(browser, "#" + inputId, async function() {
          let inputDisabled = await ContentTask
            .spawn(browser, {inputId}, async function({inputId}) {
>>>>>>> a17af05f
              let input = content.document.getElementById(inputId);
              return input.disabled || input.readOnly;
          });

          // If the password field is disabled or read-only, we want to see
          // the disabled Fill Password popup header.
          if (inputDisabled) {
            Assert.ok(!POPUP_HEADER.hidden, "Popup menu is not hidden.");
            Assert.ok(POPUP_HEADER.disabled, "Popup menu is disabled.");
            CONTEXT_MENU.hidePopup();
          }

          return !inputDisabled;
        });

        if (CONTEXT_MENU.state != "open") {
          continue;
        }

        // The only field affected by the password fill
        // should be the target password field itself.
<<<<<<< HEAD
        yield assertContextMenuFill(browser, description, null, inputId, 1);
        yield ContentTask.spawn(browser, {inputId}, function*({inputId}) {
=======
        await assertContextMenuFill(browser, description, null, inputId, 1);
        await ContentTask.spawn(browser, {inputId}, async function({inputId}) {
>>>>>>> a17af05f
          let passwordField = content.document.getElementById(inputId);
          Assert.equal(passwordField.value, "password1", "Check upgraded login was actually used");
        });

        CONTEXT_MENU.hidePopup();
      }
    }
  });
});

/**
 * Check if the form is correctly filled when one
 * username context menu login menuitem is clicked.
 */
add_task(async function test_context_menu_username_login_fill() {
  Services.prefs.setBoolPref("signon.schemeUpgrades", true);
  await BrowserTestUtils.withNewTab({
    gBrowser,
    url: TEST_HOSTNAME + MULTIPLE_FORMS_PAGE_PATH,
  }, async function(browser) {

<<<<<<< HEAD
    let formDescriptions = yield ContentTask.spawn(browser, {}, function*() {
=======
    let formDescriptions = await ContentTask.spawn(browser, {}, async function() {
>>>>>>> a17af05f
      let forms = Array.from(content.document.getElementsByClassName("test-form"));
      return forms.map((f) => f.getAttribute("description"));
    });

    for (let description of formDescriptions) {
      info("Testing form: " + description);
<<<<<<< HEAD
      let usernameInputIds = yield ContentTask
        .spawn(browser, {description}, function*({description}) {
=======
      let usernameInputIds = await ContentTask
        .spawn(browser, {description}, async function({description}) {
>>>>>>> a17af05f
          let formElement = content.document.querySelector(`[description="${description}"]`);
          let inputs = Array.from(formElement.querySelectorAll("input[type='text']"));
          return inputs.map((p) => p.id);
      });

      for (let inputId of usernameInputIds) {
        info("Testing username field: " + inputId);

        // Synthesize a right mouse click over the username input element.
<<<<<<< HEAD
        yield openPasswordContextMenu(browser, "#" + inputId, function*() {
=======
        await openPasswordContextMenu(browser, "#" + inputId, async function() {
>>>>>>> a17af05f
          let headerHidden = POPUP_HEADER.hidden;
          let headerDisabled = POPUP_HEADER.disabled;

          let data = {description, inputId, headerHidden, headerDisabled};
<<<<<<< HEAD
          let shouldContinue = yield ContentTask.spawn(browser, data, function*(data) {
=======
          let shouldContinue = await ContentTask.spawn(browser, data, async function(data) {
>>>>>>> a17af05f
            let {description, inputId, headerHidden, headerDisabled} = data;
            let formElement = content.document.querySelector(`[description="${description}"]`);
            let usernameField = content.document.getElementById(inputId);
            // We always want to check if the first password field is filled,
            // since this is the current behavior from the _fillForm function.
            let passwordField = formElement.querySelector("input[type='password']");

            // If we don't want to see the actual popup menu,
            // check if the popup is hidden or disabled.
            if (!passwordField || usernameField.disabled || usernameField.readOnly ||
                passwordField.disabled || passwordField.readOnly) {
              if (!passwordField) {
                Assert.ok(headerHidden, "Popup menu is hidden.");
              } else {
                Assert.ok(!headerHidden, "Popup menu is not hidden.");
                Assert.ok(headerDisabled, "Popup menu is disabled.");
              }
              return false;
            }
            return true;
          });

          if (!shouldContinue) {
            CONTEXT_MENU.hidePopup();
          }

          return shouldContinue;
        });

        if (CONTEXT_MENU.state != "open") {
          continue;
        }

<<<<<<< HEAD
        let passwordFieldId = yield ContentTask
          .spawn(browser, {description}, function*({description}) {
=======
        let passwordFieldId = await ContentTask
          .spawn(browser, {description}, async function({description}) {
>>>>>>> a17af05f
            let formElement = content.document.querySelector(`[description="${description}"]`);
            return formElement.querySelector("input[type='password']").id;
        });

        // We shouldn't change any field that's not the target username field or the first password field
<<<<<<< HEAD
        yield assertContextMenuFill(browser, description, inputId, passwordFieldId, 1);

        yield ContentTask.spawn(browser, {passwordFieldId}, function*({passwordFieldId}) {
=======
        await assertContextMenuFill(browser, description, inputId, passwordFieldId, 1);

        await ContentTask.spawn(browser, {passwordFieldId}, async function({passwordFieldId}) {
>>>>>>> a17af05f
          let passwordField = content.document.getElementById(passwordFieldId);
          if (!passwordField.hasAttribute("expectedFail")) {
            Assert.equal(passwordField.value, "password1", "Check upgraded login was actually used");
          }
        });

        CONTEXT_MENU.hidePopup();
      }
    }
  });
});

/**
 * Synthesize mouse clicks to open the password manager context menu popup
 * for a target password input element.
 *
 * assertCallback should return true if we should continue or else false.
 */
<<<<<<< HEAD
function* openPasswordContextMenu(browser, passwordInput, assertCallback = null) {
=======
async function openPasswordContextMenu(browser, passwordInput, assertCallback = null) {
>>>>>>> a17af05f
  let contextMenuShownPromise = BrowserTestUtils.waitForEvent(CONTEXT_MENU, "popupshown");

  // Synthesize a right mouse click over the password input element, we have to trigger
  // both events because formfill code relies on this event happening before the contextmenu
  // (which it does for real user input) in order to not show the password autocomplete.
  let eventDetails = {type: "mousedown", button: 2};
<<<<<<< HEAD
  yield BrowserTestUtils.synthesizeMouseAtCenter(passwordInput, eventDetails, browser);
  // Synthesize a contextmenu event to actually open the context menu.
  eventDetails = {type: "contextmenu", button: 2};
  yield BrowserTestUtils.synthesizeMouseAtCenter(passwordInput, eventDetails, browser);

  yield contextMenuShownPromise;

  if (assertCallback) {
    let shouldContinue = yield assertCallback();
=======
  await BrowserTestUtils.synthesizeMouseAtCenter(passwordInput, eventDetails, browser);
  // Synthesize a contextmenu event to actually open the context menu.
  eventDetails = {type: "contextmenu", button: 2};
  await BrowserTestUtils.synthesizeMouseAtCenter(passwordInput, eventDetails, browser);

  await contextMenuShownPromise;

  if (assertCallback) {
    let shouldContinue = await assertCallback();
>>>>>>> a17af05f
    if (!shouldContinue) {
      return;
    }
  }

  // Synthesize a mouse click over the fill login menu header.
  let popupShownPromise = BrowserTestUtils.waitForCondition(() => POPUP_HEADER.open);
  EventUtils.synthesizeMouseAtCenter(POPUP_HEADER, {});
<<<<<<< HEAD
  yield popupShownPromise;
=======
  await popupShownPromise;
>>>>>>> a17af05f
}

/**
 * Verify that only the expected form fields are filled.
 */
<<<<<<< HEAD
function* assertContextMenuFill(browser, formId, usernameFieldId, passwordFieldId, loginIndex) {
=======
async function assertContextMenuFill(browser, formId, usernameFieldId, passwordFieldId, loginIndex) {
>>>>>>> a17af05f
  let popupMenu = document.getElementById("fill-login-popup");
  let unchangedSelector = `[description="${formId}"] input:not(#${passwordFieldId})`;

  if (usernameFieldId) {
    unchangedSelector += `:not(#${usernameFieldId})`;
  }

<<<<<<< HEAD
  yield ContentTask.spawn(browser, {unchangedSelector}, function*({unchangedSelector}) {
=======
  await ContentTask.spawn(browser, {unchangedSelector}, async function({unchangedSelector}) {
>>>>>>> a17af05f
    let unchangedFields = content.document.querySelectorAll(unchangedSelector);

    // Store the value of fields that should remain unchanged.
    if (unchangedFields.length) {
      for (let field of unchangedFields) {
        field.setAttribute("original-value", field.value);
      }
    }
  });

  // Execute the default command of the specified login menuitem found in the context menu.
  let loginItem = popupMenu.getElementsByClassName("context-login-item")[loginIndex];

  // Find the used login by it's username (Use only unique usernames in this test).
  let {username, password} = getLoginFromUsername(loginItem.label);

  let data = {username, password, usernameFieldId, passwordFieldId, formId, unchangedSelector};
<<<<<<< HEAD
  let continuePromise = ContentTask.spawn(browser, data, function*(data) {
    let {username, password, usernameFieldId, passwordFieldId, formId, unchangedSelector} = data;
    let form = content.document.querySelector(`[description="${formId}"]`);
    yield ContentTaskUtils.waitForEvent(form, "input", "Username input value changed");
=======
  let continuePromise = ContentTask.spawn(browser, data, async function(data) {
    let {username, password, usernameFieldId, passwordFieldId, formId, unchangedSelector} = data;
    let form = content.document.querySelector(`[description="${formId}"]`);
    await ContentTaskUtils.waitForEvent(form, "input", "Username input value changed");
>>>>>>> a17af05f

    if (usernameFieldId) {
      let usernameField = content.document.getElementById(usernameFieldId);

      // If we have an username field, check if it's correctly filled
      if (usernameField.getAttribute("expectedFail") == null) {
        Assert.equal(username, usernameField.value, "Username filled and correct.");
      }
    }

    if (passwordFieldId) {
      let passwordField = content.document.getElementById(passwordFieldId);

      // If we have a password field, check if it's correctly filled
      if (passwordField && passwordField.getAttribute("expectedFail") == null) {
        Assert.equal(password, passwordField.value, "Password filled and correct.");
      }
    }

    let unchangedFields = content.document.querySelectorAll(unchangedSelector);

    // Check that all fields that should not change have the same value as before.
    if (unchangedFields.length) {
      Assert.ok(() => {
        for (let field of unchangedFields) {
          if (field.value != field.getAttribute("original-value")) {
            return false;
          }
        }
        return true;
      }, "Other fields were not changed.");
    }
  });

  loginItem.doCommand();

  return continuePromise;
}

/**
 * Check if every login that matches the page hostname are available at the context menu.
 * @param {Element} contextMenu
 * @param {Number} expectedCount - Number of logins expected in the context menu. Used to ensure
*                                  we continue testing something useful.
 */
function checkMenu(contextMenu, expectedCount) {
  let logins = loginList().filter(login => {
    return LoginHelper.isOriginMatching(login.hostname, TEST_HOSTNAME, {
      schemeUpgrades: Services.prefs.getBoolPref("signon.schemeUpgrades"),
    });
  });
  // Make an array of menuitems for easier comparison.
  let menuitems = [...CONTEXT_MENU.getElementsByClassName("context-login-item")];
  Assert.equal(menuitems.length, expectedCount, "Expected number of menu items");
  Assert.ok(logins.every(l => menuitems.some(m => l.username == m.label)), "Every login have an item at the menu.");
}

/**
 * Search for a login by it's username.
 *
 * Only unique login/hostname combinations should be used at this test.
 */
function getLoginFromUsername(username) {
  return loginList().find(login => login.username == username);
}

/**
 * List of logins used for the test.
 *
 * We should only use unique usernames in this test,
 * because we need to search logins by username. There is one duplicate u+p combo
 * in order to test de-duping in the menu.
 */
function loginList() {
  return [
    LoginTestUtils.testData.formLogin({
      hostname: "https://example.com",
      formSubmitURL: "https://example.com",
      username: "username",
      password: "password",
    }),
    // Same as above but HTTP in order to test de-duping.
    LoginTestUtils.testData.formLogin({
      hostname: "http://example.com",
      formSubmitURL: "http://example.com",
      username: "username",
      password: "password",
    }),
    LoginTestUtils.testData.formLogin({
      hostname: "http://example.com",
      formSubmitURL: "http://example.com",
      username: "username1",
      password: "password1",
    }),
    LoginTestUtils.testData.formLogin({
      hostname: "https://example.com",
      formSubmitURL: "https://example.com",
      username: "username2",
      password: "password2",
    }),
    LoginTestUtils.testData.formLogin({
      hostname: "http://example.org",
      formSubmitURL: "http://example.org",
      username: "username-cross-origin",
      password: "password-cross-origin",
    }),
  ];
}<|MERGE_RESOLUTION|>--- conflicted
+++ resolved
@@ -37,13 +37,8 @@
   await BrowserTestUtils.withNewTab({
     gBrowser,
     url: TEST_HOSTNAME + MULTIPLE_FORMS_PAGE_PATH,
-<<<<<<< HEAD
-  }, function* (browser) {
-    yield openPasswordContextMenu(browser, "#test-password-1");
-=======
   }, async function(browser) {
     await openPasswordContextMenu(browser, "#test-password-1");
->>>>>>> a17af05f
 
     // Check the content of the password manager popup
     let popupMenu = document.getElementById("fill-login-popup");
@@ -62,13 +57,8 @@
   await BrowserTestUtils.withNewTab({
     gBrowser,
     url: TEST_HOSTNAME + MULTIPLE_FORMS_PAGE_PATH,
-<<<<<<< HEAD
-  }, function* (browser) {
-    yield openPasswordContextMenu(browser, "#test-password-1");
-=======
   }, async function(browser) {
     await openPasswordContextMenu(browser, "#test-password-1");
->>>>>>> a17af05f
 
     // Check the content of the password manager popup
     let popupMenu = document.getElementById("fill-login-popup");
@@ -88,13 +78,8 @@
     gBrowser,
     url: TEST_HOSTNAME + "/browser/toolkit/components/" +
          "passwordmgr/test/browser/multiple_forms.html",
-<<<<<<< HEAD
-  }, function* (browser) {
-    yield openPasswordContextMenu(browser, "#test-username-2");
-=======
   }, async function(browser) {
     await openPasswordContextMenu(browser, "#test-username-2");
->>>>>>> a17af05f
 
     // Check the content of the password manager popup
     let popupMenu = document.getElementById("fill-login-popup");
@@ -113,13 +98,8 @@
     gBrowser,
     url: TEST_HOSTNAME + "/browser/toolkit/components/" +
          "passwordmgr/test/browser/multiple_forms.html",
-<<<<<<< HEAD
-  }, function* (browser) {
-    yield openPasswordContextMenu(browser, "#test-username-2");
-=======
   }, async function(browser) {
     await openPasswordContextMenu(browser, "#test-username-2");
->>>>>>> a17af05f
 
     // Check the content of the password manager popup
     let popupMenu = document.getElementById("fill-login-popup");
@@ -138,13 +118,8 @@
   await BrowserTestUtils.withNewTab({
     gBrowser,
     url: TEST_HOSTNAME + MULTIPLE_FORMS_PAGE_PATH,
-<<<<<<< HEAD
-  }, function* (browser) {
-    let formDescriptions = yield ContentTask.spawn(browser, {}, function*() {
-=======
   }, async function(browser) {
     let formDescriptions = await ContentTask.spawn(browser, {}, async function() {
->>>>>>> a17af05f
       let forms = Array.from(content.document.getElementsByClassName("test-form"));
       return forms.map((f) => f.getAttribute("description"));
     });
@@ -152,11 +127,7 @@
     for (let description of formDescriptions) {
       info("Testing form: " + description);
 
-<<<<<<< HEAD
-      let passwordInputIds = yield ContentTask.spawn(browser, {description}, function*({description}) {
-=======
       let passwordInputIds = await ContentTask.spawn(browser, {description}, async function({description}) {
->>>>>>> a17af05f
         let formElement = content.document.querySelector(`[description="${description}"]`);
         let passwords = Array.from(formElement.querySelectorAll("input[type='password']"));
         return passwords.map((p) => p.id);
@@ -166,15 +137,9 @@
         info("Testing password field: " + inputId);
 
         // Synthesize a right mouse click over the username input element.
-<<<<<<< HEAD
-        yield openPasswordContextMenu(browser, "#" + inputId, function*() {
-          let inputDisabled = yield ContentTask
-            .spawn(browser, {inputId}, function*({inputId}) {
-=======
         await openPasswordContextMenu(browser, "#" + inputId, async function() {
           let inputDisabled = await ContentTask
             .spawn(browser, {inputId}, async function({inputId}) {
->>>>>>> a17af05f
               let input = content.document.getElementById(inputId);
               return input.disabled || input.readOnly;
           });
@@ -196,13 +161,8 @@
 
         // The only field affected by the password fill
         // should be the target password field itself.
-<<<<<<< HEAD
-        yield assertContextMenuFill(browser, description, null, inputId, 1);
-        yield ContentTask.spawn(browser, {inputId}, function*({inputId}) {
-=======
         await assertContextMenuFill(browser, description, null, inputId, 1);
         await ContentTask.spawn(browser, {inputId}, async function({inputId}) {
->>>>>>> a17af05f
           let passwordField = content.document.getElementById(inputId);
           Assert.equal(passwordField.value, "password1", "Check upgraded login was actually used");
         });
@@ -224,24 +184,15 @@
     url: TEST_HOSTNAME + MULTIPLE_FORMS_PAGE_PATH,
   }, async function(browser) {
 
-<<<<<<< HEAD
-    let formDescriptions = yield ContentTask.spawn(browser, {}, function*() {
-=======
     let formDescriptions = await ContentTask.spawn(browser, {}, async function() {
->>>>>>> a17af05f
       let forms = Array.from(content.document.getElementsByClassName("test-form"));
       return forms.map((f) => f.getAttribute("description"));
     });
 
     for (let description of formDescriptions) {
       info("Testing form: " + description);
-<<<<<<< HEAD
-      let usernameInputIds = yield ContentTask
-        .spawn(browser, {description}, function*({description}) {
-=======
       let usernameInputIds = await ContentTask
         .spawn(browser, {description}, async function({description}) {
->>>>>>> a17af05f
           let formElement = content.document.querySelector(`[description="${description}"]`);
           let inputs = Array.from(formElement.querySelectorAll("input[type='text']"));
           return inputs.map((p) => p.id);
@@ -251,20 +202,12 @@
         info("Testing username field: " + inputId);
 
         // Synthesize a right mouse click over the username input element.
-<<<<<<< HEAD
-        yield openPasswordContextMenu(browser, "#" + inputId, function*() {
-=======
         await openPasswordContextMenu(browser, "#" + inputId, async function() {
->>>>>>> a17af05f
           let headerHidden = POPUP_HEADER.hidden;
           let headerDisabled = POPUP_HEADER.disabled;
 
           let data = {description, inputId, headerHidden, headerDisabled};
-<<<<<<< HEAD
-          let shouldContinue = yield ContentTask.spawn(browser, data, function*(data) {
-=======
           let shouldContinue = await ContentTask.spawn(browser, data, async function(data) {
->>>>>>> a17af05f
             let {description, inputId, headerHidden, headerDisabled} = data;
             let formElement = content.document.querySelector(`[description="${description}"]`);
             let usernameField = content.document.getElementById(inputId);
@@ -298,27 +241,16 @@
           continue;
         }
 
-<<<<<<< HEAD
-        let passwordFieldId = yield ContentTask
-          .spawn(browser, {description}, function*({description}) {
-=======
         let passwordFieldId = await ContentTask
           .spawn(browser, {description}, async function({description}) {
->>>>>>> a17af05f
             let formElement = content.document.querySelector(`[description="${description}"]`);
             return formElement.querySelector("input[type='password']").id;
         });
 
         // We shouldn't change any field that's not the target username field or the first password field
-<<<<<<< HEAD
-        yield assertContextMenuFill(browser, description, inputId, passwordFieldId, 1);
-
-        yield ContentTask.spawn(browser, {passwordFieldId}, function*({passwordFieldId}) {
-=======
         await assertContextMenuFill(browser, description, inputId, passwordFieldId, 1);
 
         await ContentTask.spawn(browser, {passwordFieldId}, async function({passwordFieldId}) {
->>>>>>> a17af05f
           let passwordField = content.document.getElementById(passwordFieldId);
           if (!passwordField.hasAttribute("expectedFail")) {
             Assert.equal(passwordField.value, "password1", "Check upgraded login was actually used");
@@ -337,28 +269,13 @@
  *
  * assertCallback should return true if we should continue or else false.
  */
-<<<<<<< HEAD
-function* openPasswordContextMenu(browser, passwordInput, assertCallback = null) {
-=======
 async function openPasswordContextMenu(browser, passwordInput, assertCallback = null) {
->>>>>>> a17af05f
   let contextMenuShownPromise = BrowserTestUtils.waitForEvent(CONTEXT_MENU, "popupshown");
 
   // Synthesize a right mouse click over the password input element, we have to trigger
   // both events because formfill code relies on this event happening before the contextmenu
   // (which it does for real user input) in order to not show the password autocomplete.
   let eventDetails = {type: "mousedown", button: 2};
-<<<<<<< HEAD
-  yield BrowserTestUtils.synthesizeMouseAtCenter(passwordInput, eventDetails, browser);
-  // Synthesize a contextmenu event to actually open the context menu.
-  eventDetails = {type: "contextmenu", button: 2};
-  yield BrowserTestUtils.synthesizeMouseAtCenter(passwordInput, eventDetails, browser);
-
-  yield contextMenuShownPromise;
-
-  if (assertCallback) {
-    let shouldContinue = yield assertCallback();
-=======
   await BrowserTestUtils.synthesizeMouseAtCenter(passwordInput, eventDetails, browser);
   // Synthesize a contextmenu event to actually open the context menu.
   eventDetails = {type: "contextmenu", button: 2};
@@ -368,7 +285,6 @@
 
   if (assertCallback) {
     let shouldContinue = await assertCallback();
->>>>>>> a17af05f
     if (!shouldContinue) {
       return;
     }
@@ -377,21 +293,13 @@
   // Synthesize a mouse click over the fill login menu header.
   let popupShownPromise = BrowserTestUtils.waitForCondition(() => POPUP_HEADER.open);
   EventUtils.synthesizeMouseAtCenter(POPUP_HEADER, {});
-<<<<<<< HEAD
-  yield popupShownPromise;
-=======
   await popupShownPromise;
->>>>>>> a17af05f
 }
 
 /**
  * Verify that only the expected form fields are filled.
  */
-<<<<<<< HEAD
-function* assertContextMenuFill(browser, formId, usernameFieldId, passwordFieldId, loginIndex) {
-=======
 async function assertContextMenuFill(browser, formId, usernameFieldId, passwordFieldId, loginIndex) {
->>>>>>> a17af05f
   let popupMenu = document.getElementById("fill-login-popup");
   let unchangedSelector = `[description="${formId}"] input:not(#${passwordFieldId})`;
 
@@ -399,11 +307,7 @@
     unchangedSelector += `:not(#${usernameFieldId})`;
   }
 
-<<<<<<< HEAD
-  yield ContentTask.spawn(browser, {unchangedSelector}, function*({unchangedSelector}) {
-=======
   await ContentTask.spawn(browser, {unchangedSelector}, async function({unchangedSelector}) {
->>>>>>> a17af05f
     let unchangedFields = content.document.querySelectorAll(unchangedSelector);
 
     // Store the value of fields that should remain unchanged.
@@ -421,17 +325,10 @@
   let {username, password} = getLoginFromUsername(loginItem.label);
 
   let data = {username, password, usernameFieldId, passwordFieldId, formId, unchangedSelector};
-<<<<<<< HEAD
-  let continuePromise = ContentTask.spawn(browser, data, function*(data) {
-    let {username, password, usernameFieldId, passwordFieldId, formId, unchangedSelector} = data;
-    let form = content.document.querySelector(`[description="${formId}"]`);
-    yield ContentTaskUtils.waitForEvent(form, "input", "Username input value changed");
-=======
   let continuePromise = ContentTask.spawn(browser, data, async function(data) {
     let {username, password, usernameFieldId, passwordFieldId, formId, unchangedSelector} = data;
     let form = content.document.querySelector(`[description="${formId}"]`);
     await ContentTaskUtils.waitForEvent(form, "input", "Username input value changed");
->>>>>>> a17af05f
 
     if (usernameFieldId) {
       let usernameField = content.document.getElementById(usernameFieldId);
