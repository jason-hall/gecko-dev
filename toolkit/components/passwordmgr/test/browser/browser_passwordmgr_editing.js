--- conflicted
+++ resolved
@@ -87,11 +87,7 @@
   // Open the password manager dialog.
   pwmgrdlg = window.openDialog(PWMGR_DLG, "Toolkit:PasswordManager", "");
 
-<<<<<<< HEAD
-  Services.ww.registerNotification(function(aSubject, aTopic, aData) {
-=======
   Services.ww.registerNotification(function notification(aSubject, aTopic, aData) {
->>>>>>> a17af05f
     if (aTopic == "domwindowopened") {
       let win = aSubject.QueryInterface(Ci.nsIDOMEventTarget);
       SimpleTest.waitForFocus(function() {
