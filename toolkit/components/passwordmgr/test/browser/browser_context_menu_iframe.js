--- conflicted
+++ resolved
@@ -32,11 +32,7 @@
   await BrowserTestUtils.withNewTab({
     gBrowser,
     url: TEST_HOSTNAME + IFRAME_PAGE_PATH
-<<<<<<< HEAD
-  }, function* (browser) {
-=======
   }, async function(browser) {
->>>>>>> a17af05f
     function getPasswordInput() {
       let frame = content.document.getElementById("test-iframe");
       return frame.contentDocument.getElementById("form-basic-password");
@@ -48,11 +44,7 @@
     // To click at the right point we have to take into account the iframe offset.
     // Synthesize a right mouse click over the password input element.
     BrowserTestUtils.synthesizeMouseAtCenter(getPasswordInput, eventDetails, browser);
-<<<<<<< HEAD
-    yield contextMenuShownPromise;
-=======
     await contextMenuShownPromise;
->>>>>>> a17af05f
 
     // Synthesize a mouse click over the fill login menu header.
     let popupHeader = document.getElementById("fill-login");
@@ -70,15 +62,6 @@
         return input.value;
       });
     }
-<<<<<<< HEAD
-    let usernameOriginalValue = yield promiseFrameInputValue("form-basic-username");
-
-    // Execute the command of the first login menuitem found at the context menu.
-    let passwordChangedPromise = ContentTask.spawn(browser, null, function* () {
-      let frame = content.document.getElementById("test-iframe");
-      let passwordInput = frame.contentDocument.getElementById("form-basic-password");
-      yield ContentTaskUtils.waitForEvent(passwordInput, "input");
-=======
     let usernameOriginalValue = await promiseFrameInputValue("form-basic-username");
 
     // Execute the command of the first login menuitem found at the context menu.
@@ -86,22 +69,11 @@
       let frame = content.document.getElementById("test-iframe");
       let passwordInput = frame.contentDocument.getElementById("form-basic-password");
       await ContentTaskUtils.waitForEvent(passwordInput, "input");
->>>>>>> a17af05f
     });
 
     let firstLoginItem = popupMenu.getElementsByClassName("context-login-item")[0];
     firstLoginItem.doCommand();
 
-<<<<<<< HEAD
-    yield passwordChangedPromise;
-
-    // Find the used login by it's username.
-    let login = getLoginFromUsername(firstLoginItem.label);
-    let passwordValue = yield promiseFrameInputValue("form-basic-password");
-    is(login.password, passwordValue, "Password filled and correct.");
-
-    let usernameNewValue = yield promiseFrameInputValue("form-basic-username");
-=======
     await passwordChangedPromise;
 
     // Find the used login by it's username.
@@ -110,7 +82,6 @@
     is(login.password, passwordValue, "Password filled and correct.");
 
     let usernameNewValue = await promiseFrameInputValue("form-basic-username");
->>>>>>> a17af05f
     is(usernameOriginalValue,
        usernameNewValue,
        "Username value was not changed.");
