/* Any copyright is dedicated to the Public Domain.
 * http://creativecommons.org/publicdomain/zero/1.0/ */

Cu.import("resource://gre/modules/LoginManagerParent.jsm", this);

const testUrlPath =
      "://example.com/browser/toolkit/components/passwordmgr/test/browser/";

/**
 * Waits for the given number of occurrences of InsecureLoginFormsStateChange
 * on the given browser element.
 */
function waitForInsecureLoginFormsStateChange(browser, count) {
  return BrowserTestUtils.waitForEvent(browser, "InsecureLoginFormsStateChange",
                                       false, () => --count == 0);
}

/**
 * Checks that hasInsecureLoginForms is true for a simple HTTP page and false
 * for a simple HTTPS page.
 */
add_task(async function test_simple() {
  for (let scheme of ["http", "https"]) {
    let tab = BrowserTestUtils.addTab(gBrowser, scheme + testUrlPath + "form_basic.html");
    let browser = tab.linkedBrowser;
    await Promise.all([
      BrowserTestUtils.switchTab(gBrowser, tab),
      BrowserTestUtils.browserLoaded(browser),
      // One event is triggered by pageshow and one by DOMFormHasPassword.
      waitForInsecureLoginFormsStateChange(browser, 2),
    ]);

    Assert.equal(LoginManagerParent.hasInsecureLoginForms(browser),
                 scheme == "http");

    gBrowser.removeTab(tab);
  }
});

/**
 * Checks that hasInsecureLoginForms is true if a password field is present in
 * an HTTP page loaded as a subframe of a top-level HTTPS page, when mixed
 * active content blocking is disabled.
 *
 * When the subframe is navigated to an HTTPS page, hasInsecureLoginForms should
 * be set to false.
 *
 * Moving back in history should set hasInsecureLoginForms to true again.
 */
<<<<<<< HEAD
add_task(function* test_subframe_navigation() {
  yield SpecialPowers.pushPrefEnv({
=======
add_task(async function test_subframe_navigation() {
  await SpecialPowers.pushPrefEnv({
>>>>>>> a17af05f
    "set": [["security.mixed_content.block_active_content", false]],
  });

  // Load the page with the subframe in a new tab.
  let tab = BrowserTestUtils.addTab(gBrowser, "https" + testUrlPath + "insecure_test.html");
  let browser = tab.linkedBrowser;
  await Promise.all([
    BrowserTestUtils.switchTab(gBrowser, tab),
    BrowserTestUtils.browserLoaded(browser),
    // Two events are triggered by pageshow and one by DOMFormHasPassword.
    waitForInsecureLoginFormsStateChange(browser, 3),
  ]);

  Assert.ok(LoginManagerParent.hasInsecureLoginForms(browser));

  // Navigate the subframe to a secure page.
  let promiseSubframeReady = Promise.all([
    BrowserTestUtils.browserLoaded(browser, true),
    // One event is triggered by pageshow and one by DOMFormHasPassword.
    waitForInsecureLoginFormsStateChange(browser, 2),
  ]);
  await ContentTask.spawn(browser, null, async function() {
    content.document.getElementById("test-iframe")
           .contentDocument.getElementById("test-link").click();
  });
  await promiseSubframeReady;

  Assert.ok(!LoginManagerParent.hasInsecureLoginForms(browser));

  // Navigate back to the insecure page. We only have to wait for the
  // InsecureLoginFormsStateChange event that is triggered by pageshow.
  let promise = waitForInsecureLoginFormsStateChange(browser, 1);
  await ContentTask.spawn(browser, null, async function() {
    content.document.getElementById("test-iframe")
           .contentWindow.history.back();
  });
  await promise;

  Assert.ok(LoginManagerParent.hasInsecureLoginForms(browser));

  gBrowser.removeTab(tab);
});<|MERGE_RESOLUTION|>--- conflicted
+++ resolved
@@ -47,13 +47,8 @@
  *
  * Moving back in history should set hasInsecureLoginForms to true again.
  */
-<<<<<<< HEAD
-add_task(function* test_subframe_navigation() {
-  yield SpecialPowers.pushPrefEnv({
-=======
 add_task(async function test_subframe_navigation() {
   await SpecialPowers.pushPrefEnv({
->>>>>>> a17af05f
     "set": [["security.mixed_content.block_active_content", false]],
   });
 
