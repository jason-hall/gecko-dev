/* Any copyright is dedicated to the Public Domain.
 * http://creativecommons.org/publicdomain/zero/1.0/ */

<<<<<<< HEAD
add_task(function* test() {
  yield new Promise(resolve => {
=======
add_task(async function test() {
  await new Promise(resolve => {
>>>>>>> a17af05f

  const LOGIN_HOST = "http://example.com";
  const LOGIN_COUNT = 5;

  let nsLoginInfo = new Components.Constructor(
    "@mozilla.org/login-manager/loginInfo;1", Ci.nsILoginInfo, "init");
  let pmDialog = window.openDialog(
    "chrome://passwordmgr/content/passwordManager.xul",
    "Toolkit:PasswordManager", "");

  let logins = [];
  let loginCounter = 0;
  let loginOrder = null;
  let modifiedLogin;
  let testNumber = 0;
  let testObserver = {
    observe(subject, topic, data) {
      if (topic == "passwordmgr-dialog-updated") {
        switch (testNumber) {
          case 1:
          case 2:
          case 3:
          case 4:
          case 5:
            is(countLogins(), loginCounter, "Verify login added");
            ok(getLoginOrder().startsWith(loginOrder), "Verify login order");
            runNextTest();
            break;
          case 6:
            is(countLogins(), loginCounter, "Verify login count");
            is(getLoginOrder(), loginOrder, "Verify login order");
            is(getLoginPassword(), "newpassword0", "Verify login modified");
            runNextTest();
            break;
          case 7:
            is(countLogins(), loginCounter, "Verify login removed");
            ok(loginOrder.endsWith(getLoginOrder()), "Verify login order");
            runNextTest();
            break;
          case 8:
            is(countLogins(), 0, "Verify all logins removed");
            runNextTest();
            break;
        }
      }
    }
  };

  SimpleTest.waitForFocus(startTest, pmDialog);

  function createLogins() {
    let login;
    for (let i = 0; i < LOGIN_COUNT; i++) {
      login = new nsLoginInfo(LOGIN_HOST + "?n=" + i, LOGIN_HOST + "?n=" + i,
        null, "user" + i, "password" + i, "u" + i, "p" + i);
      logins.push(login);
    }
    modifiedLogin = new nsLoginInfo(LOGIN_HOST + "?n=0", LOGIN_HOST + "?n=0",
      null, "user0", "newpassword0", "u0", "p0");
    is(logins.length, LOGIN_COUNT, "Verify logins created");
  }

  function countLogins() {
    let doc = pmDialog.document;
    let signonsTree = doc.getElementById("signonsTree");
    return signonsTree.view.rowCount;
  }

  function getLoginOrder() {
    let doc = pmDialog.document;
    let signonsTree = doc.getElementById("signonsTree");
    let column = signonsTree.columns[0]; // host column
    let order = [];
    for (let i = 0; i < signonsTree.view.rowCount; i++) {
      order.push(signonsTree.view.getCellText(i, column));
    }
    return order.join(",");
  }

  function getLoginPassword() {
    let doc = pmDialog.document;
    let loginsTree = doc.getElementById("signonsTree");
    let column = loginsTree.columns[2]; // password column
    return loginsTree.view.getCellText(0, column);
  }

  function startTest() {
    Services.obs.addObserver(
      testObserver, "passwordmgr-dialog-updated");
    is(countLogins(), 0, "Verify starts with 0 logins");
    createLogins();
    runNextTest();
  }

  function runNextTest() {
    switch (++testNumber) {
      case 1: // add the logins
        for (let i = 0; i < logins.length; i++) {
          loginCounter++;
          loginOrder = getLoginOrder();
          Services.logins.addLogin(logins[i]);
        }
        break;
      case 6: // modify a login
        loginOrder = getLoginOrder();
        Services.logins.modifyLogin(logins[0], modifiedLogin);
        break;
      case 7: // remove a login
        loginCounter--;
        loginOrder = getLoginOrder();
        Services.logins.removeLogin(modifiedLogin);
        break;
      case 8: // remove all logins
        Services.logins.removeAllLogins();
        break;
      case 9: // finish
        Services.obs.removeObserver(
          testObserver, "passwordmgr-dialog-updated");
        pmDialog.close();
        resolve();
        break;
    }
  }

  });
});<|MERGE_RESOLUTION|>--- conflicted
+++ resolved
@@ -1,13 +1,8 @@
 /* Any copyright is dedicated to the Public Domain.
  * http://creativecommons.org/publicdomain/zero/1.0/ */
 
-<<<<<<< HEAD
-add_task(function* test() {
-  yield new Promise(resolve => {
-=======
 add_task(async function test() {
   await new Promise(resolve => {
->>>>>>> a17af05f
 
   const LOGIN_HOST = "http://example.com";
   const LOGIN_COUNT = 5;
