--- conflicted
+++ resolved
@@ -40,13 +40,8 @@
       let promiseShown = BrowserTestUtils.waitForEvent(PopupNotifications.panel,
                                                        "popupshown",
                                                        (event) => event.target == PopupNotifications.panel);
-<<<<<<< HEAD
-      yield ContentTask.spawn(browser, [username, password],
-        function* ([contentUsername, contentPassword]) {
-=======
       await ContentTask.spawn(browser, [username, password],
         async function([contentUsername, contentPassword]) {
->>>>>>> a17af05f
           let doc = content.document;
           doc.getElementById("form-basic-username").value = contentUsername;
           doc.getElementById("form-basic-password").value = contentPassword;
