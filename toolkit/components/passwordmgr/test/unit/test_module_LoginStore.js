--- conflicted
+++ resolved
@@ -48,11 +48,7 @@
 
   storeForSave.data.disabledHosts.push("http://www.example.org");
 
-<<<<<<< HEAD
-  yield storeForSave._save();
-=======
   await storeForSave._save();
->>>>>>> a17af05f
 
   // Test the asynchronous initialization path.
   let storeForLoad = new LoginStore(storeForSave.path);
@@ -102,11 +98,7 @@
   let createdFile = await OS.File.open(store.path, { create: true });
   await createdFile.close();
 
-<<<<<<< HEAD
-  yield store._save();
-=======
   await store._save();
->>>>>>> a17af05f
 
   do_check_true(await OS.File.exists(store.path));
 });
