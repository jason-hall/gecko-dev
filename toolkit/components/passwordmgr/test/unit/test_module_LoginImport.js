/* -*- indent-tabs-mode: nil; js-indent-level: 2 -*- */
/* vim: set ts=2 et sw=2 tw=80: */
/* Any copyright is dedicated to the Public Domain.
 * http://creativecommons.org/publicdomain/zero/1.0/ */

/**
 * Tests the LoginImport object.
 */

"use strict";

// Globals


XPCOMUtils.defineLazyModuleGetter(this, "LoginHelper",
                                  "resource://gre/modules/LoginHelper.jsm");
XPCOMUtils.defineLazyModuleGetter(this, "LoginImport",
                                  "resource://gre/modules/LoginImport.jsm");
XPCOMUtils.defineLazyModuleGetter(this, "LoginStore",
                                  "resource://gre/modules/LoginStore.jsm");
XPCOMUtils.defineLazyModuleGetter(this, "Sqlite",
                                  "resource://gre/modules/Sqlite.jsm");

XPCOMUtils.defineLazyServiceGetter(this, "gLoginManagerCrypto",
                                   "@mozilla.org/login-manager/crypto/SDR;1",
                                   "nsILoginManagerCrypto");
XPCOMUtils.defineLazyServiceGetter(this, "gUUIDGenerator",
                                   "@mozilla.org/uuid-generator;1",
                                   "nsIUUIDGenerator");

/**
 * Creates empty login data tables in the given SQLite connection, resembling
 * the most recent schema version (excluding indices).
 */
function promiseCreateDatabaseSchema(aConnection)
{
  return (async function() {
    await aConnection.setSchemaVersion(5);
    await aConnection.execute("CREATE TABLE moz_logins (" +
                              "id                  INTEGER PRIMARY KEY," +
                              "hostname            TEXT NOT NULL," +
                              "httpRealm           TEXT," +
                              "formSubmitURL       TEXT," +
                              "usernameField       TEXT NOT NULL," +
                              "passwordField       TEXT NOT NULL," +
                              "encryptedUsername   TEXT NOT NULL," +
                              "encryptedPassword   TEXT NOT NULL," +
                              "guid                TEXT," +
                              "encType             INTEGER," +
                              "timeCreated         INTEGER," +
                              "timeLastUsed        INTEGER," +
                              "timePasswordChanged INTEGER," +
                              "timesUsed           INTEGER)");
<<<<<<< HEAD
    yield aConnection.execute("CREATE TABLE moz_disabledHosts (" +
                              "id                  INTEGER PRIMARY KEY," +
                              "hostname            TEXT UNIQUE)");
    yield aConnection.execute("CREATE TABLE moz_deleted_logins (" +
=======
    await aConnection.execute("CREATE TABLE moz_disabledHosts (" +
                              "id                  INTEGER PRIMARY KEY," +
                              "hostname            TEXT UNIQUE)");
    await aConnection.execute("CREATE TABLE moz_deleted_logins (" +
>>>>>>> a17af05f
                              "id                  INTEGER PRIMARY KEY," +
                              "guid                TEXT," +
                              "timeDeleted         INTEGER)");
  })();
}

/**
 * Inserts a new entry in the database resembling the given nsILoginInfo object.
 */
function promiseInsertLoginInfo(aConnection, aLoginInfo)
{
  aLoginInfo.QueryInterface(Ci.nsILoginMetaInfo);

  // We can't use the aLoginInfo object directly in the execute statement
  // because the bind code in Sqlite.jsm doesn't allow objects with extra
  // properties beyond those being binded. So we might as well use an array as
  // it is simpler.
  let values = [
    aLoginInfo.hostname,
    aLoginInfo.httpRealm,
    aLoginInfo.formSubmitURL,
    aLoginInfo.usernameField,
    aLoginInfo.passwordField,
    gLoginManagerCrypto.encrypt(aLoginInfo.username),
    gLoginManagerCrypto.encrypt(aLoginInfo.password),
    aLoginInfo.guid,
    aLoginInfo.encType,
    aLoginInfo.timeCreated,
    aLoginInfo.timeLastUsed,
    aLoginInfo.timePasswordChanged,
    aLoginInfo.timesUsed,
  ];

  return aConnection.execute("INSERT INTO moz_logins (hostname, " +
                             "httpRealm, formSubmitURL, usernameField, " +
                             "passwordField, encryptedUsername, " +
                             "encryptedPassword, guid, encType, timeCreated, " +
                             "timeLastUsed, timePasswordChanged, timesUsed) " +
                             "VALUES (?" + ",?".repeat(12) + ")", values);
}

/**
 * Inserts a new disabled host entry in the database.
 */
function promiseInsertDisabledHost(aConnection, aHostname)
{
  return aConnection.execute("INSERT INTO moz_disabledHosts (hostname) " +
                             "VALUES (?)", [aHostname]);
}

// Tests

/**
 * Imports login data from a SQLite file constructed using the test data.
 */
add_task(async function test_import()
{
  let store = new LoginStore(getTempFile("test-import.json").path);
  let loginsSqlite = getTempFile("test-logins.sqlite").path;

  // Prepare the logins to be imported, including the nsILoginMetaInfo data.
  let loginList = TestData.loginList();
  for (let loginInfo of loginList) {
    loginInfo.QueryInterface(Ci.nsILoginMetaInfo);
    loginInfo.guid = gUUIDGenerator.generateUUID().toString();
    loginInfo.timeCreated = Date.now();
    loginInfo.timeLastUsed = Date.now();
    loginInfo.timePasswordChanged = Date.now();
    loginInfo.timesUsed = 1;
  }

  // Create and populate the SQLite database first.
  let connection = await Sqlite.openConnection({ path: loginsSqlite });
  try {
    await promiseCreateDatabaseSchema(connection);
    for (let loginInfo of loginList) {
      await promiseInsertLoginInfo(connection, loginInfo);
    }
    await promiseInsertDisabledHost(connection, "http://www.example.com");
    await promiseInsertDisabledHost(connection, "https://www.example.org");
  } finally {
    await connection.close();
  }

  // The "load" method must be called before importing data.
  await store.load();
  await new LoginImport(store, loginsSqlite).import();

  // Verify that every login in the test data has a matching imported row.
  do_check_eq(loginList.length, store.data.logins.length);
  do_check_true(loginList.every(function(loginInfo) {
    return store.data.logins.some(function(loginDataItem) {
      let username = gLoginManagerCrypto.decrypt(loginDataItem.encryptedUsername);
      let password = gLoginManagerCrypto.decrypt(loginDataItem.encryptedPassword);
      return loginDataItem.hostname == loginInfo.hostname &&
             loginDataItem.httpRealm == loginInfo.httpRealm &&
             loginDataItem.formSubmitURL == loginInfo.formSubmitURL &&
             loginDataItem.usernameField == loginInfo.usernameField &&
             loginDataItem.passwordField == loginInfo.passwordField &&
             username == loginInfo.username &&
             password == loginInfo.password &&
             loginDataItem.guid == loginInfo.guid &&
             loginDataItem.encType == loginInfo.encType &&
             loginDataItem.timeCreated == loginInfo.timeCreated &&
             loginDataItem.timeLastUsed == loginInfo.timeLastUsed &&
             loginDataItem.timePasswordChanged == loginInfo.timePasswordChanged &&
             loginDataItem.timesUsed == loginInfo.timesUsed;
    });
  }));

  // Verify that disabled hosts have been imported.
  do_check_eq(store.data.disabledHosts.length, 2);
  do_check_true(store.data.disabledHosts.indexOf("http://www.example.com") != -1);
  do_check_true(store.data.disabledHosts.indexOf("https://www.example.org") != -1);
});

/**
 * Tests imports of NULL values due to a downgraded database.
 */
add_task(async function test_import_downgraded()
{
  let store = new LoginStore(getTempFile("test-import-downgraded.json").path);
  let loginsSqlite = getTempFile("test-logins-downgraded.sqlite").path;

  // Create and populate the SQLite database first.
  let connection = await Sqlite.openConnection({ path: loginsSqlite });
  try {
    await promiseCreateDatabaseSchema(connection);
    await connection.setSchemaVersion(3);
    await promiseInsertLoginInfo(connection, TestData.formLogin({
      guid: gUUIDGenerator.generateUUID().toString(),
      timeCreated: null,
      timeLastUsed: null,
      timePasswordChanged: null,
      timesUsed: 0,
    }));
  } finally {
    await connection.close();
  }

  // The "load" method must be called before importing data.
  await store.load();
  await new LoginImport(store, loginsSqlite).import();

  // Verify that the missing metadata was generated correctly.
  let loginItem = store.data.logins[0];
  let creationTime = loginItem.timeCreated;
  LoginTestUtils.assertTimeIsAboutNow(creationTime);
  do_check_eq(loginItem.timeLastUsed, creationTime);
  do_check_eq(loginItem.timePasswordChanged, creationTime);
  do_check_eq(loginItem.timesUsed, 1);
});

/**
 * Verifies that importing from a SQLite file with database version 2 fails.
 */
add_task(async function test_import_v2()
{
  let store = new LoginStore(getTempFile("test-import-v2.json").path);
  let loginsSqlite = do_get_file("data/signons-v2.sqlite").path;

  // The "load" method must be called before importing data.
  await store.load();
  try {
    await new LoginImport(store, loginsSqlite).import();
    do_throw("The operation should have failed.");
  } catch (ex) { }
});

/**
 * Imports login data from a SQLite file, with database version 3.
 */
add_task(async function test_import_v3()
{
  let store = new LoginStore(getTempFile("test-import-v3.json").path);
  let loginsSqlite = do_get_file("data/signons-v3.sqlite").path;

  // The "load" method must be called before importing data.
  await store.load();
  await new LoginImport(store, loginsSqlite).import();

  // We only execute basic integrity checks.
  do_check_eq(store.data.logins[0].usernameField, "u1");
  do_check_eq(store.data.disabledHosts.length, 0);
});<|MERGE_RESOLUTION|>--- conflicted
+++ resolved
@@ -51,17 +51,10 @@
                               "timeLastUsed        INTEGER," +
                               "timePasswordChanged INTEGER," +
                               "timesUsed           INTEGER)");
-<<<<<<< HEAD
-    yield aConnection.execute("CREATE TABLE moz_disabledHosts (" +
-                              "id                  INTEGER PRIMARY KEY," +
-                              "hostname            TEXT UNIQUE)");
-    yield aConnection.execute("CREATE TABLE moz_deleted_logins (" +
-=======
     await aConnection.execute("CREATE TABLE moz_disabledHosts (" +
                               "id                  INTEGER PRIMARY KEY," +
                               "hostname            TEXT UNIQUE)");
     await aConnection.execute("CREATE TABLE moz_deleted_logins (" +
->>>>>>> a17af05f
                               "id                  INTEGER PRIMARY KEY," +
                               "guid                TEXT," +
                               "timeDeleted         INTEGER)");
