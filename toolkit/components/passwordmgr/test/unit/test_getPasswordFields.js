--- conflicted
+++ resolved
@@ -78,19 +78,13 @@
   },
   {
     description: "skipEmptyFields should also skip white-space only fields",
-<<<<<<< HEAD
-=======
     /* eslint-disable no-tabs */
->>>>>>> a17af05f
     document: `<input id="pw-space" type=password value=" ">
                <input id="pw-tab" type=password value="	">
                <input id="pw-newline" type=password form="form1" value="
 ">
       <form id="form1"></form>`,
-<<<<<<< HEAD
-=======
     /* eslint-disable no-tabs */
->>>>>>> a17af05f
     returnedFieldIDsByFormLike: [[], []],
     skipEmptyFields: true,
   },
