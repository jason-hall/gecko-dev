--- conflicted
+++ resolved
@@ -15,13 +15,7 @@
 Cu.import("resource://gre/modules/XPCOMUtils.jsm");
 Cu.import("resource://gre/modules/Services.jsm");
 Cu.import("resource://gre/modules/PrivateBrowsingUtils.jsm");
-<<<<<<< HEAD
-Cu.import("resource://gre/modules/InsecurePasswordUtils.jsm");
-Cu.import("resource://gre/modules/Promise.jsm");
-Cu.import("resource://gre/modules/Preferences.jsm");
-=======
 Cu.import("resource://gre/modules/PromiseUtils.jsm");
->>>>>>> a17af05f
 Cu.import("resource://gre/modules/Timer.jsm");
 
 XPCOMUtils.defineLazyModuleGetter(this, "DeferredTask", "resource://gre/modules/DeferredTask.jsm");
@@ -570,12 +564,9 @@
     let doc = form.ownerDocument;
     let autofillForm = gAutofillForms && !PrivateBrowsingUtils.isContentWindowPrivate(doc.defaultView);
 
-<<<<<<< HEAD
-=======
     let formOrigin = LoginUtils._getPasswordOrigin(doc.documentURI);
     LoginRecipesContent.cacheRecipes(formOrigin, doc.defaultView, recipes);
 
->>>>>>> a17af05f
     this._fillForm(form, loginsFound, recipes, {autofillForm});
   },
 
@@ -1286,58 +1277,8 @@
         usernameField.addEventListener("mousedown", observer);
       }
 
-<<<<<<< HEAD
-      Services.obs.notifyObservers(form.rootElement, "passwordmgr-processed-form", null);
-=======
       Services.obs.notifyObservers(form.rootElement, "passwordmgr-processed-form");
     }
-  },
-
-  /**
-   * Given a field, determine whether that field was last filled as a username
-   * field AND whether the username is still filled in with the username AND
-   * whether the associated password field has the matching password.
-   *
-   * @note This could possibly be unified with getFieldContext but they have
-   * slightly different use cases. getFieldContext looks up recipes whereas this
-   * method doesn't need to since it's only returning a boolean based upon the
-   * recipes used for the last fill (in _fillForm).
-   *
-   * @param {HTMLInputElement} aUsernameField element contained in a FormLike
-   *                                          cached in _formLikeByRootElement.
-   * @returns {Boolean} whether the username and password fields still have the
-   *                    last-filled values, if previously filled.
-   */
-  _isLoginAlreadyFilled(aUsernameField) {
-    let formLikeRoot = FormLikeFactory.findRootForField(aUsernameField);
-    // Look for the existing FormLike.
-    let existingFormLike = this._formLikeByRootElement.get(formLikeRoot);
-    if (!existingFormLike) {
-      throw new Error("_isLoginAlreadyFilled called with a username field with " +
-                      "no rootElement FormLike");
->>>>>>> a17af05f
-    }
-
-    log("_isLoginAlreadyFilled: existingFormLike", existingFormLike);
-    let filledLogin = this.stateForDocument(aUsernameField.ownerDocument).fillsByRootElement.get(formLikeRoot);
-    if (!filledLogin) {
-      return false;
-    }
-
-    // Unpack the weak references.
-    let autoFilledUsernameField = filledLogin.usernameField ? filledLogin.usernameField.get() : null;
-    let autoFilledPasswordField = filledLogin.passwordField.get();
-
-    // Check username and password values match what was filled.
-    if (!autoFilledUsernameField ||
-        autoFilledUsernameField != aUsernameField ||
-        autoFilledUsernameField.value != filledLogin.username ||
-        !autoFilledPasswordField ||
-        autoFilledPasswordField.value != filledLogin.password) {
-      return false;
-    }
-
-    return true;
   },
 
   /**
@@ -1501,12 +1442,7 @@
   this.matchCount = matchingLogins.length + this._showInsecureFieldWarning;
   this._messageManager = messageManager;
   this._stringBundle = Services.strings.createBundle("chrome://passwordmgr/locale/passwordmgr.properties");
-<<<<<<< HEAD
-  this._dateAndTimeFormatter = new Intl.DateTimeFormat(undefined,
-                              { day: "numeric", month: "short", year: "numeric" });
-=======
   this._dateAndTimeFormatter = Services.intl.createDateTimeFormat(undefined, { dateStyle: "medium" });
->>>>>>> a17af05f
 
   this._isPasswordField = isPasswordField;
 
@@ -1542,19 +1478,11 @@
     if (index < 0 || index >= this.matchCount) {
       throw new Error("Index out of range.");
     }
-<<<<<<< HEAD
 
     if (this._showInsecureFieldWarning && index === 0) {
       return "";
     }
 
-=======
-
-    if (this._showInsecureFieldWarning && index === 0) {
-      return "";
-    }
-
->>>>>>> a17af05f
     let selectedLogin = this.logins[index - this._showInsecureFieldWarning];
 
     return this._isPasswordField ? selectedLogin.password : selectedLogin.username;
@@ -1574,11 +1502,7 @@
 
     if (this._showInsecureFieldWarning && index === 0) {
       let learnMoreString = getLocalizedString("insecureFieldWarningLearnMore");
-<<<<<<< HEAD
-      return getLocalizedString("insecureFieldWarningDescription3", [learnMoreString]);
-=======
       return getLocalizedString("insecureFieldWarningDescription2", [learnMoreString]);
->>>>>>> a17af05f
     }
 
     let login = this.logins[index - this._showInsecureFieldWarning];
