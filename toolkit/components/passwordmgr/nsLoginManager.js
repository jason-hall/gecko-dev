/* This Source Code Form is subject to the terms of the Mozilla Public
 * License, v. 2.0. If a copy of the MPL was not distributed with this
 * file, You can obtain one at http://mozilla.org/MPL/2.0/. */

"use strict";

const { classes: Cc, interfaces: Ci, results: Cr, utils: Cu } = Components;

const PERMISSION_SAVE_LOGINS = "login-saving";

Cu.import("resource://gre/modules/AppConstants.jsm");
Cu.import("resource://gre/modules/XPCOMUtils.jsm");
Cu.import("resource://gre/modules/Services.jsm");
Cu.import("resource://gre/modules/Timer.jsm");
<<<<<<< HEAD
Cu.import("resource://gre/modules/LoginManagerContent.jsm"); /* global UserAutoCompleteResult */
=======
Cu.import("resource://gre/modules/LoginManagerContent.jsm");
>>>>>>> a17af05f

XPCOMUtils.defineLazyModuleGetter(this, "BrowserUtils",
                                  "resource://gre/modules/BrowserUtils.jsm");
XPCOMUtils.defineLazyModuleGetter(this, "LoginHelper",
                                  "resource://gre/modules/LoginHelper.jsm");
XPCOMUtils.defineLazyModuleGetter(this, "LoginFormFactory",
                                  "resource://gre/modules/LoginManagerContent.jsm");
XPCOMUtils.defineLazyModuleGetter(this, "InsecurePasswordUtils",
                                  "resource://gre/modules/InsecurePasswordUtils.jsm");

XPCOMUtils.defineLazyGetter(this, "log", () => {
  let logger = LoginHelper.createLogger("nsLoginManager");
  return logger;
});

const MS_PER_DAY = 24 * 60 * 60 * 1000;

function LoginManager() {
  this.init();
}

LoginManager.prototype = {

  classID: Components.ID("{cb9e0de8-3598-4ed7-857b-827f011ad5d8}"),
  QueryInterface: XPCOMUtils.generateQI([Ci.nsILoginManager,
                                         Ci.nsISupportsWeakReference,
                                         Ci.nsIInterfaceRequestor]),
  getInterface(aIID) {
    if (aIID.equals(Ci.mozIStorageConnection) && this._storage) {
      let ir = this._storage.QueryInterface(Ci.nsIInterfaceRequestor);
      return ir.getInterface(aIID);
    }

    if (aIID.equals(Ci.nsIVariant)) {
      // Allows unwrapping the JavaScript object for regression tests.
      return this;
    }

    throw new Components.Exception("Interface not available", Cr.NS_ERROR_NO_INTERFACE);
  },


  /* ---------- private members ---------- */


  __formFillService: null, // FormFillController, for username autocompleting
  get _formFillService() {
    if (!this.__formFillService) {
      this.__formFillService = Cc["@mozilla.org/satchel/form-fill-controller;1"].
                               getService(Ci.nsIFormFillController);
    }
    return this.__formFillService;
  },


  _storage: null, // Storage component which contains the saved logins
  _prefBranch: null, // Preferences service
  _remember: true,  // mirrors signon.rememberSignons preference


  /**
   * Initialize the Login Manager. Automatically called when service
   * is created.
   *
   * Note: Service created in /browser/base/content/browser.js,
   *       delayedStartup()
   */
  init() {

    // Cache references to current |this| in utility objects
    this._observer._pwmgr            = this;

    // Preferences. Add observer so we get notified of changes.
    this._prefBranch = Services.prefs.getBranch("signon.");
    this._prefBranch.addObserver("rememberSignons", this._observer);

    this._remember = this._prefBranch.getBoolPref("rememberSignons");
    this._autoCompleteLookupPromise = null;

    // Form submit observer checks forms for new logins and pw changes.
    Services.obs.addObserver(this._observer, "xpcom-shutdown");

    if (Services.appinfo.processType ===
        Services.appinfo.PROCESS_TYPE_DEFAULT) {
      Services.obs.addObserver(this._observer, "passwordmgr-storage-replace");

      // Initialize storage so that asynchronous data loading can start.
      this._initStorage();
    }

    Services.obs.addObserver(this._observer, "gather-telemetry");
  },


  _initStorage() {
    let contractID;
    if (AppConstants.platform == "android") {
      contractID = "@mozilla.org/login-manager/storage/mozStorage;1";
    } else {
      contractID = "@mozilla.org/login-manager/storage/json;1";
    }
    try {
      let catMan = Cc["@mozilla.org/categorymanager;1"].
                   getService(Ci.nsICategoryManager);
      contractID = catMan.getCategoryEntry("login-manager-storage",
                                           "nsILoginManagerStorage");
      log.debug("Found alternate nsILoginManagerStorage with contract ID:", contractID);
    } catch (e) {
      log.debug("No alternate nsILoginManagerStorage registered");
    }

    this._storage = Cc[contractID].
                    createInstance(Ci.nsILoginManagerStorage);
    this.initializationPromise = this._storage.initialize();
  },


  /* ---------- Utility objects ---------- */


  /**
   * Internal utility object, implements the nsIObserver interface.
   * Used to receive notification for: form submission, preference changes.
   */
  _observer: {
    _pwmgr: null,

    QueryInterface: XPCOMUtils.generateQI([Ci.nsIObserver,
                                           Ci.nsISupportsWeakReference]),

    // nsIObserver
    observe(subject, topic, data) {
      if (topic == "nsPref:changed") {
        var prefName = data;
        log.debug("got change to", prefName, "preference");

        if (prefName == "rememberSignons") {
          this._pwmgr._remember =
              this._pwmgr._prefBranch.getBoolPref("rememberSignons");
        } else {
          log.debug("Oops! Pref not handled, change ignored.");
        }
      } else if (topic == "xpcom-shutdown") {
        delete this._pwmgr.__formFillService;
        delete this._pwmgr._storage;
        delete this._pwmgr._prefBranch;
        this._pwmgr = null;
      } else if (topic == "passwordmgr-storage-replace") {
        (async () => {
          await this._pwmgr._storage.terminate();
          this._pwmgr._initStorage();
          await this._pwmgr.initializationPromise;
          Services.obs.notifyObservers(null,
                       "passwordmgr-storage-replace-complete");
        })();
      } else if (topic == "gather-telemetry") {
        // When testing, the "data" parameter is a string containing the
        // reference time in milliseconds for time-based statistics.
        this._pwmgr._gatherTelemetry(data ? parseInt(data)
                                          : new Date().getTime());
      } else {
        log.debug("Oops! Unexpected notification:", topic);
      }
    }
  },

  /**
   * Collects statistics about the current logins and settings. The telemetry
   * histograms used here are not accumulated, but are reset each time this
   * function is called, since it can be called multiple times in a session.
   *
   * This function might also not be called at all in the current session.
   *
   * @param referenceTimeMs
   *        Current time used to calculate time-based statistics, expressed as
   *        the number of milliseconds since January 1, 1970, 00:00:00 UTC.
   *        This is set to a fake value during unit testing.
   */
  _gatherTelemetry(referenceTimeMs) {
    function clearAndGetHistogram(histogramId) {
      let histogram = Services.telemetry.getHistogramById(histogramId);
      histogram.clear();
      return histogram;
    }

    clearAndGetHistogram("PWMGR_BLOCKLIST_NUM_SITES").add(
      this.getAllDisabledHosts({}).length
    );
    clearAndGetHistogram("PWMGR_NUM_SAVED_PASSWORDS").add(
      this.countLogins("", "", "")
    );
    clearAndGetHistogram("PWMGR_NUM_HTTPAUTH_PASSWORDS").add(
      this.countLogins("", null, "")
    );

    // This is a boolean histogram, and not a flag, because we don't want to
    // record any value if _gatherTelemetry is not called.
    clearAndGetHistogram("PWMGR_SAVING_ENABLED").add(this._remember);

    // Don't try to get logins if MP is enabled, since we don't want to show a MP prompt.
    if (!this.isLoggedIn) {
      return;
    }

    let logins = this.getAllLogins({});

    let usernamePresentHistogram = clearAndGetHistogram("PWMGR_USERNAME_PRESENT");
    let loginLastUsedDaysHistogram = clearAndGetHistogram("PWMGR_LOGIN_LAST_USED_DAYS");

    let hostnameCount = new Map();
    for (let login of logins) {
      usernamePresentHistogram.add(!!login.username);

      let hostname = login.hostname;
      hostnameCount.set(hostname, (hostnameCount.get(hostname) || 0 ) + 1);

      login.QueryInterface(Ci.nsILoginMetaInfo);
      let timeLastUsedAgeMs = referenceTimeMs - login.timeLastUsed;
      if (timeLastUsedAgeMs > 0) {
        loginLastUsedDaysHistogram.add(
          Math.floor(timeLastUsedAgeMs / MS_PER_DAY)
        );
      }
    }

    let passwordsCountHistogram = clearAndGetHistogram("PWMGR_NUM_PASSWORDS_PER_HOSTNAME");
    for (let count of hostnameCount.values()) {
      passwordsCountHistogram.add(count);
    }
  },





  /* ---------- Primary Public interfaces ---------- */




  /**
   * @type Promise
   * This promise is resolved when initialization is complete, and is rejected
   * in case the asynchronous part of initialization failed.
   */
  initializationPromise: null,


  /**
   * Add a new login to login storage.
   */
  addLogin(login) {
    // Sanity check the login
    if (login.hostname == null || login.hostname.length == 0) {
      throw new Error("Can't add a login with a null or empty hostname.");
    }

    // For logins w/o a username, set to "", not null.
    if (login.username == null) {
      throw new Error("Can't add a login with a null username.");
    }

    if (login.password == null || login.password.length == 0) {
      throw new Error("Can't add a login with a null or empty password.");
    }

    if (login.formSubmitURL || login.formSubmitURL == "") {
      // We have a form submit URL. Can't have a HTTP realm.
      if (login.httpRealm != null) {
        throw new Error("Can't add a login with both a httpRealm and formSubmitURL.");
      }
    } else if (login.httpRealm) {
      // We have a HTTP realm. Can't have a form submit URL.
      if (login.formSubmitURL != null) {
        throw new Error("Can't add a login with both a httpRealm and formSubmitURL.");
      }
    } else {
      // Need one or the other!
      throw new Error("Can't add a login without a httpRealm or formSubmitURL.");
    }


    // Look for an existing entry.
    var logins = this.findLogins({}, login.hostname, login.formSubmitURL,
                                 login.httpRealm);

    if (logins.some(l => login.matches(l, true))) {
      throw new Error("This login already exists.");
    }

    log.debug("Adding login");
    return this._storage.addLogin(login);
  },

  /**
   * Remove the specified login from the stored logins.
   */
  removeLogin(login) {
    log.debug("Removing login");
    return this._storage.removeLogin(login);
  },


  /**
   * Change the specified login to match the new login.
   */
  modifyLogin(oldLogin, newLogin) {
    log.debug("Modifying login");
    return this._storage.modifyLogin(oldLogin, newLogin);
  },


  /**
   * Get a dump of all stored logins. Used by the login manager UI.
   *
   * @param count - only needed for XPCOM.
   * @return {nsILoginInfo[]} - If there are no logins, the array is empty.
   */
  getAllLogins(count) {
    log.debug("Getting a list of all logins");
    return this._storage.getAllLogins(count);
  },


  /**
   * Remove all stored logins.
   */
  removeAllLogins() {
    log.debug("Removing all logins");
    this._storage.removeAllLogins();
  },

  /**
   * Get a list of all origins for which logins are disabled.
   *
   * @param {Number} count - only needed for XPCOM.
   *
   * @return {String[]} of disabled origins. If there are no disabled origins,
   *                    the array is empty.
   */
  getAllDisabledHosts(count) {
    log.debug("Getting a list of all disabled origins");

    let disabledHosts = [];
    let enumerator = Services.perms.enumerator;

    while (enumerator.hasMoreElements()) {
      let perm = enumerator.getNext();
      if (perm.type == PERMISSION_SAVE_LOGINS && perm.capability == Services.perms.DENY_ACTION) {
        disabledHosts.push(perm.principal.URI.prePath);
      }
    }

    if (count)
      count.value = disabledHosts.length; // needed for XPCOM

    log.debug("getAllDisabledHosts: returning", disabledHosts.length, "disabled hosts.");
    return disabledHosts;
  },


  /**
   * Search for the known logins for entries matching the specified criteria.
   */
  findLogins(count, origin, formActionOrigin, httpRealm) {
    log.debug("Searching for logins matching origin:", origin,
              "formActionOrigin:", formActionOrigin, "httpRealm:", httpRealm);

    return this._storage.findLogins(count, origin, formActionOrigin,
                                    httpRealm);
  },


  /**
   * Public wrapper around _searchLogins to convert the nsIPropertyBag to a
   * JavaScript object and decrypt the results.
   *
   * @return {nsILoginInfo[]} which are decrypted.
   */
  searchLogins(count, matchData) {
    log.debug("Searching for logins");

    matchData.QueryInterface(Ci.nsIPropertyBag2);
    if (!matchData.hasKey("guid")) {
      if (!matchData.hasKey("hostname")) {
        log.warn("searchLogins: A `hostname` is recommended");
      }

      if (!matchData.hasKey("formSubmitURL") && !matchData.hasKey("httpRealm")) {
        log.warn("searchLogins: `formSubmitURL` or `httpRealm` is recommended");
      }
    }

    return this._storage.searchLogins(count, matchData);
  },


  /**
   * Search for the known logins for entries matching the specified criteria,
   * returns only the count.
   */
  countLogins(origin, formActionOrigin, httpRealm) {
    log.debug("Counting logins matching origin:", origin,
              "formActionOrigin:", formActionOrigin, "httpRealm:", httpRealm);

    return this._storage.countLogins(origin, formActionOrigin, httpRealm);
  },


  get uiBusy() {
    return this._storage.uiBusy;
  },


  get isLoggedIn() {
    return this._storage.isLoggedIn;
  },


  /**
   * Check to see if user has disabled saving logins for the origin.
   */
  getLoginSavingEnabled(origin) {
    log.debug("Checking if logins to", origin, "can be saved.");
    if (!this._remember) {
      return false;
    }

    let uri = Services.io.newURI(origin);
    return Services.perms.testPermission(uri, PERMISSION_SAVE_LOGINS) != Services.perms.DENY_ACTION;
  },


  /**
   * Enable or disable storing logins for the specified origin.
   */
  setLoginSavingEnabled(origin, enabled) {
    // Throws if there are bogus values.
    LoginHelper.checkHostnameValue(origin);

    let uri = Services.io.newURI(origin);
    if (enabled) {
      Services.perms.remove(uri, PERMISSION_SAVE_LOGINS);
    } else {
      Services.perms.add(uri, PERMISSION_SAVE_LOGINS, Services.perms.DENY_ACTION);
    }

    log.debug("Login saving for", origin, "now enabled?", enabled);
    LoginHelper.notifyStorageChanged(enabled ? "hostSavingEnabled" : "hostSavingDisabled", origin);
  },

  /**
   * Yuck. This is called directly by satchel:
   * nsFormFillController::StartSearch()
   * [toolkit/components/satchel/nsFormFillController.cpp]
   *
   * We really ought to have a simple way for code to register an
   * auto-complete provider, and not have satchel calling pwmgr directly.
   */
  autoCompleteSearchAsync(aSearchString, aPreviousResult,
                          aElement, aCallback) {
    // aPreviousResult is an nsIAutoCompleteResult, aElement is
    // nsIDOMHTMLInputElement

    let form = LoginFormFactory.createFromField(aElement);
    let isSecure = InsecurePasswordUtils.isFormSecure(form);
    let isPasswordField = aElement.type == "password";

    let completeSearch = (autoCompleteLookupPromise, { logins, messageManager }) => {
      // If the search was canceled before we got our
      // results, don't bother reporting them.
      if (this._autoCompleteLookupPromise !== autoCompleteLookupPromise) {
        return;
      }

      this._autoCompleteLookupPromise = null;
      let results = new UserAutoCompleteResult(aSearchString, logins, {
        messageManager,
        isSecure,
        isPasswordField,
      });
      aCallback.onSearchCompletion(results);
    };

    if (isPasswordField && aSearchString) {
      // Return empty result on password fields with password already filled.
      let acLookupPromise = this._autoCompleteLookupPromise = Promise.resolve({ logins: [] });
      acLookupPromise.then(completeSearch.bind(this, acLookupPromise));
      return;
    }

    if (!this._remember) {
      let acLookupPromise = this._autoCompleteLookupPromise = Promise.resolve({ logins: [] });
      acLookupPromise.then(completeSearch.bind(this, acLookupPromise));
      return;
    }

    log.debug("AutoCompleteSearch invoked. Search is:", aSearchString);

    let previousResult;
    if (aPreviousResult) {
      previousResult = { searchString: aPreviousResult.searchString,
                         logins: aPreviousResult.wrappedJSObject.logins };
    } else {
      previousResult = null;
    }

    let rect = BrowserUtils.getElementBoundingScreenRect(aElement);
    let acLookupPromise = this._autoCompleteLookupPromise =
      LoginManagerContent._autoCompleteSearchAsync(aSearchString, previousResult,
                                                   aElement, rect);
    acLookupPromise.then(completeSearch.bind(this, acLookupPromise))
<<<<<<< HEAD
                             .then(null, Cu.reportError);
=======
                             .catch(Cu.reportError);
>>>>>>> a17af05f
  },

  stopSearch() {
    this._autoCompleteLookupPromise = null;
  },
}; // end of LoginManager implementation

this.NSGetFactory = XPCOMUtils.generateNSGetFactory([LoginManager]);<|MERGE_RESOLUTION|>--- conflicted
+++ resolved
@@ -12,11 +12,7 @@
 Cu.import("resource://gre/modules/XPCOMUtils.jsm");
 Cu.import("resource://gre/modules/Services.jsm");
 Cu.import("resource://gre/modules/Timer.jsm");
-<<<<<<< HEAD
-Cu.import("resource://gre/modules/LoginManagerContent.jsm"); /* global UserAutoCompleteResult */
-=======
 Cu.import("resource://gre/modules/LoginManagerContent.jsm");
->>>>>>> a17af05f
 
 XPCOMUtils.defineLazyModuleGetter(this, "BrowserUtils",
                                   "resource://gre/modules/BrowserUtils.jsm");
@@ -529,11 +525,7 @@
       LoginManagerContent._autoCompleteSearchAsync(aSearchString, previousResult,
                                                    aElement, rect);
     acLookupPromise.then(completeSearch.bind(this, acLookupPromise))
-<<<<<<< HEAD
-                             .then(null, Cu.reportError);
-=======
                              .catch(Cu.reportError);
->>>>>>> a17af05f
   },
 
   stopSearch() {
