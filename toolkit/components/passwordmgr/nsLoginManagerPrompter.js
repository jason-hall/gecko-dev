/* This Source Code Form is subject to the terms of the Mozilla Public
 * License, v. 2.0. If a copy of the MPL was not distributed with this
 * file, You can obtain one at http://mozilla.org/MPL/2.0/. */

const { classes: Cc, interfaces: Ci, results: Cr, utils: Cu } = Components;

Cu.import("resource://gre/modules/XPCOMUtils.jsm");
Cu.import("resource://gre/modules/Services.jsm");
Cu.import("resource://gre/modules/PrivateBrowsingUtils.jsm");
const { PromptUtils } = Cu.import("resource://gre/modules/SharedPromptUtils.jsm", {});

XPCOMUtils.defineLazyModuleGetter(this, "LoginHelper",
                                  "resource://gre/modules/LoginHelper.jsm");

const LoginInfo =
      Components.Constructor("@mozilla.org/login-manager/loginInfo;1",
                             "nsILoginInfo", "init");

const BRAND_BUNDLE = "chrome://branding/locale/brand.properties";

/**
 * Constants for password prompt telemetry.
 * Mirrored in mobile/android/components/LoginManagerPrompter.js */
const PROMPT_DISPLAYED = 0;

const PROMPT_ADD_OR_UPDATE = 1;
const PROMPT_NOTNOW = 2;
const PROMPT_NEVER = 3;

/**
 * Implements nsIPromptFactory
 *
 * Invoked by [toolkit/components/prompts/src/nsPrompter.js]
 */
function LoginManagerPromptFactory() {
  Services.obs.addObserver(this, "quit-application-granted", true);
  Services.obs.addObserver(this, "passwordmgr-crypto-login", true);
  Services.obs.addObserver(this, "passwordmgr-crypto-loginCanceled", true);
}

LoginManagerPromptFactory.prototype = {

  classID: Components.ID("{749e62f4-60ae-4569-a8a2-de78b649660e}"),
  QueryInterface: XPCOMUtils.generateQI([Ci.nsIPromptFactory, Ci.nsIObserver, Ci.nsISupportsWeakReference]),

  _asyncPrompts: {},
  _asyncPromptInProgress: false,

  observe(subject, topic, data) {
    this.log("Observed: " + topic);
    if (topic == "quit-application-granted") {
      this._cancelPendingPrompts();
    } else if (topic == "passwordmgr-crypto-login") {
      // Start processing the deferred prompters.
      this._doAsyncPrompt();
    } else if (topic == "passwordmgr-crypto-loginCanceled") {
      // User canceled a Master Password prompt, so go ahead and cancel
      // all pending auth prompts to avoid nagging over and over.
      this._cancelPendingPrompts();
    }
  },

  getPrompt(aWindow, aIID) {
    var prompt = new LoginManagerPrompter().QueryInterface(aIID);
    prompt.init(aWindow, this);
    return prompt;
  },

  _doAsyncPrompt() {
    if (this._asyncPromptInProgress) {
      this.log("_doAsyncPrompt bypassed, already in progress");
      return;
    }

    // Find the first prompt key we have in the queue
    var hashKey = null;
    for (hashKey in this._asyncPrompts)
      break;

    if (!hashKey) {
      this.log("_doAsyncPrompt:run bypassed, no prompts in the queue");
      return;
    }

    // If login manger has logins for this host, defer prompting if we're
    // already waiting on a master password entry.
    var prompt = this._asyncPrompts[hashKey];
    var prompter = prompt.prompter;
    var [hostname, httpRealm] = prompter._getAuthTarget(prompt.channel, prompt.authInfo);
    var hasLogins = (prompter._pwmgr.countLogins(hostname, null, httpRealm) > 0);
    if (!hasLogins && LoginHelper.schemeUpgrades && hostname.startsWith("https://")) {
      let httpHostname = hostname.replace(/^https:\/\//, "http://");
      hasLogins = (prompter._pwmgr.countLogins(httpHostname, null, httpRealm) > 0);
    }
    if (hasLogins && prompter._pwmgr.uiBusy) {
      this.log("_doAsyncPrompt:run bypassed, master password UI busy");
      return;
    }

    // Allow only a limited number of authentication dialogs when they are all
    // canceled by the user.
    var cancelationCounter = (prompter._browser && prompter._browser.canceledAuthenticationPromptCounter) || { count: 0, id: 0 };
    if (prompt.channel) {
      var httpChannel = prompt.channel.QueryInterface(Ci.nsIHttpChannel);
      if (httpChannel) {
        var windowId = httpChannel.topLevelContentWindowId;
        if (windowId != cancelationCounter.id) {
          // window has been reloaded or navigated, reset the counter
          cancelationCounter = { count: 0, id: windowId };
        }
      }
    }

    var self = this;

    var runnable = {
      cancel: false,
      run() {
        var ok = false;
        if (!this.cancel) {
          try {
            self.log("_doAsyncPrompt:run - performing the prompt for '" + hashKey + "'");
            ok = prompter.promptAuth(prompt.channel,
                                     prompt.level,
                                     prompt.authInfo);
          } catch (e) {
            if (e instanceof Components.Exception &&
                e.result == Cr.NS_ERROR_NOT_AVAILABLE) {
              self.log("_doAsyncPrompt:run bypassed, UI is not available in this context");
            } else {
              Components.utils.reportError("LoginManagerPrompter: " +
                                           "_doAsyncPrompt:run: " + e + "\n");
            }
          }

          delete self._asyncPrompts[hashKey];
          prompt.inProgress = false;
          self._asyncPromptInProgress = false;

          if (ok) {
            cancelationCounter.count = 0;
          } else {
            cancelationCounter.count++;
          }
          if (prompter._browser) {
            prompter._browser.canceledAuthenticationPromptCounter = cancelationCounter;
          }
        }

        for (var consumer of prompt.consumers) {
          if (!consumer.callback)
            // Not having a callback means that consumer didn't provide it
            // or canceled the notification
            continue;

          self.log("Calling back to " + consumer.callback + " ok=" + ok);
          try {
            if (ok) {
              consumer.callback.onAuthAvailable(consumer.context, prompt.authInfo);
            } else {
              consumer.callback.onAuthCancelled(consumer.context, !this.cancel);
            }
          } catch (e) { /* Throw away exceptions caused by callback */ }
        }
        self._doAsyncPrompt();
      }
    };

    var cancelDialogLimit = Services.prefs.getIntPref("prompts.authentication_dialog_abuse_limit");

    this.log("cancelationCounter =", cancelationCounter);
    if (cancelDialogLimit && cancelationCounter.count >= cancelDialogLimit) {
      this.log("Blocking auth dialog, due to exceeding dialog bloat limit");
      delete this._asyncPrompts[hashKey];

      // just make the runnable cancel all consumers
      runnable.cancel = true;
    } else {
      this._asyncPromptInProgress = true;
      prompt.inProgress = true;
    }

<<<<<<< HEAD
    Services.tm.mainThread.dispatch(runnable, Ci.nsIThread.DISPATCH_NORMAL);
=======
    Services.tm.dispatchToMainThread(runnable);
>>>>>>> a17af05f
    this.log("_doAsyncPrompt:run dispatched");
  },


  _cancelPendingPrompts() {
    this.log("Canceling all pending prompts...");
    var asyncPrompts = this._asyncPrompts;
    this.__proto__._asyncPrompts = {};

    for (var hashKey in asyncPrompts) {
      let prompt = asyncPrompts[hashKey];
      // Watch out! If this prompt is currently prompting, let it handle
      // notifying the callbacks of success/failure, since it's already
      // asking the user for input. Reusing a callback can be crashy.
      if (prompt.inProgress) {
        this.log("skipping a prompt in progress");
        continue;
      }

      for (var consumer of prompt.consumers) {
        if (!consumer.callback)
          continue;

        this.log("Canceling async auth prompt callback " + consumer.callback);
        try {
          consumer.callback.onAuthCancelled(consumer.context, true);
        } catch (e) { /* Just ignore exceptions from the callback */ }
      }
    }
  },
}; // end of LoginManagerPromptFactory implementation

XPCOMUtils.defineLazyGetter(this.LoginManagerPromptFactory.prototype, "log", () => {
  let logger = LoginHelper.createLogger("Login PromptFactory");
  return logger.log.bind(logger);
});




/* ==================== LoginManagerPrompter ==================== */




/**
 * Implements interfaces for prompting the user to enter/save/change auth info.
 *
 * nsIAuthPrompt: Used by SeaMonkey, Thunderbird, but not Firefox.
 *
 * nsIAuthPrompt2: Is invoked by a channel for protocol-based authentication
 * (eg HTTP Authenticate, FTP login).
 *
 * nsILoginManagerPrompter: Used by Login Manager for saving/changing logins
 * found in HTML forms.
 */
function LoginManagerPrompter() {}

LoginManagerPrompter.prototype = {

  classID: Components.ID("{8aa66d77-1bbb-45a6-991e-b8f47751c291}"),
  QueryInterface: XPCOMUtils.generateQI([Ci.nsIAuthPrompt,
                                          Ci.nsIAuthPrompt2,
                                          Ci.nsILoginManagerPrompter]),

  _factory: null,
  _chromeWindow: null,
  _browser: null,
  _opener: null,

  __pwmgr: null, // Password Manager service
  get _pwmgr() {
    if (!this.__pwmgr)
      this.__pwmgr = Cc["@mozilla.org/login-manager;1"].
                     getService(Ci.nsILoginManager);
    return this.__pwmgr;
  },

  __promptService: null, // Prompt service for user interaction
  get _promptService() {
    if (!this.__promptService)
      this.__promptService =
          Cc["@mozilla.org/embedcomp/prompt-service;1"].
          getService(Ci.nsIPromptService2);
    return this.__promptService;
  },


  __strBundle: null, // String bundle for L10N
  get _strBundle() {
    if (!this.__strBundle) {
      var bunService = Cc["@mozilla.org/intl/stringbundle;1"].
                       getService(Ci.nsIStringBundleService);
      this.__strBundle = bunService.createBundle(
                  "chrome://passwordmgr/locale/passwordmgr.properties");
      if (!this.__strBundle)
        throw new Error("String bundle for Login Manager not present!");
    }

    return this.__strBundle;
  },


  __ellipsis: null,
  get _ellipsis() {
    if (!this.__ellipsis) {
      this.__ellipsis = "\u2026";
      try {
        this.__ellipsis = Services.prefs.getComplexValue(
                            "intl.ellipsis", Ci.nsIPrefLocalizedString).data;
      } catch (e) { }
    }
    return this.__ellipsis;
  },


  // Whether we are in private browsing mode
  get _inPrivateBrowsing() {
    if (this._chromeWindow) {
      return PrivateBrowsingUtils.isWindowPrivate(this._chromeWindow);
    }
    // If we don't that we're in private browsing mode if the caller did
    // not provide a window.  The callers which really care about this
    // will indeed pass down a window to us, and for those who don't,
    // we can just assume that we don't want to save the entered login
    // information.
    this.log("We have no chromeWindow so assume we're in a private context");
    return true;
  },




  /* ---------- nsIAuthPrompt prompts ---------- */


  /**
   * Wrapper around the prompt service prompt. Saving random fields here
   * doesn't really make sense and therefore isn't implemented.
   */
  prompt(aDialogTitle, aText, aPasswordRealm,
                    aSavePassword, aDefaultText, aResult) {
    if (aSavePassword != Ci.nsIAuthPrompt.SAVE_PASSWORD_NEVER)
      throw new Components.Exception("prompt only supports SAVE_PASSWORD_NEVER",
                                     Cr.NS_ERROR_NOT_IMPLEMENTED);

    this.log("===== prompt() called =====");

    if (aDefaultText) {
      aResult.value = aDefaultText;
    }

    return this._promptService.prompt(this._chromeWindow,
           aDialogTitle, aText, aResult, null, {});
  },


  /**
   * Looks up a username and password in the database. Will prompt the user
   * with a dialog, even if a username and password are found.
   */
  promptUsernameAndPassword(aDialogTitle, aText, aPasswordRealm,
                                       aSavePassword, aUsername, aPassword) {
    this.log("===== promptUsernameAndPassword() called =====");

    if (aSavePassword == Ci.nsIAuthPrompt.SAVE_PASSWORD_FOR_SESSION)
      throw new Components.Exception("promptUsernameAndPassword doesn't support SAVE_PASSWORD_FOR_SESSION",
                                     Cr.NS_ERROR_NOT_IMPLEMENTED);

    var selectedLogin = null;
    var checkBox = { value: false };
    var checkBoxLabel = null;
    var [hostname, realm, unused] = this._getRealmInfo(aPasswordRealm);

    // If hostname is null, we can't save this login.
    if (hostname) {
      var canRememberLogin;
      if (this._inPrivateBrowsing)
        canRememberLogin = false;
      else
        canRememberLogin = (aSavePassword ==
                            Ci.nsIAuthPrompt.SAVE_PASSWORD_PERMANENTLY) &&
                           this._pwmgr.getLoginSavingEnabled(hostname);

      // if checkBoxLabel is null, the checkbox won't be shown at all.
      if (canRememberLogin)
        checkBoxLabel = this._getLocalizedString("rememberPassword");

      // Look for existing logins.
      var foundLogins = this._pwmgr.findLogins({}, hostname, null,
                                  realm);

      // XXX Like the original code, we can't deal with multiple
      // account selection. (bug 227632)
      if (foundLogins.length > 0) {
        selectedLogin = foundLogins[0];

        // If the caller provided a username, try to use it. If they
        // provided only a password, this will try to find a password-only
        // login (or return null if none exists).
        if (aUsername.value)
          selectedLogin = this._repickSelectedLogin(foundLogins,
                                                    aUsername.value);

        if (selectedLogin) {
          checkBox.value = true;
          aUsername.value = selectedLogin.username;
          // If the caller provided a password, prefer it.
          if (!aPassword.value)
            aPassword.value = selectedLogin.password;
        }
      }
    }

    var ok = this._promptService.promptUsernameAndPassword(this._chromeWindow,
                aDialogTitle, aText, aUsername, aPassword,
                checkBoxLabel, checkBox);

    if (!ok || !checkBox.value || !hostname)
      return ok;

    if (!aPassword.value) {
      this.log("No password entered, so won't offer to save.");
      return ok;
    }

    // XXX We can't prompt with multiple logins yet (bug 227632), so
    // the entered login might correspond to an existing login
    // other than the one we originally selected.
    selectedLogin = this._repickSelectedLogin(foundLogins, aUsername.value);

    // If we didn't find an existing login, or if the username
    // changed, save as a new login.
    let newLogin = Cc["@mozilla.org/login-manager/loginInfo;1"].
                   createInstance(Ci.nsILoginInfo);
    newLogin.init(hostname, null, realm,
                  aUsername.value, aPassword.value, "", "");
    if (!selectedLogin) {
      // add as new
      this.log("New login seen for " + realm);
      this._pwmgr.addLogin(newLogin);
    } else if (aPassword.value != selectedLogin.password) {
      // update password
      this.log("Updating password for  " + realm);
      this._updateLogin(selectedLogin, newLogin);
    } else {
      this.log("Login unchanged, no further action needed.");
      this._updateLogin(selectedLogin);
    }

    return ok;
  },


  /**
   * If a password is found in the database for the password realm, it is
   * returned straight away without displaying a dialog.
   *
   * If a password is not found in the database, the user will be prompted
   * with a dialog with a text field and ok/cancel buttons. If the user
   * allows it, then the password will be saved in the database.
   */
  promptPassword(aDialogTitle, aText, aPasswordRealm,
                            aSavePassword, aPassword) {
    this.log("===== promptPassword called() =====");

    if (aSavePassword == Ci.nsIAuthPrompt.SAVE_PASSWORD_FOR_SESSION)
      throw new Components.Exception("promptPassword doesn't support SAVE_PASSWORD_FOR_SESSION",
                                     Cr.NS_ERROR_NOT_IMPLEMENTED);

    var checkBox = { value: false };
    var checkBoxLabel = null;
    var [hostname, realm, username] = this._getRealmInfo(aPasswordRealm);

    username = decodeURIComponent(username);

    // If hostname is null, we can't save this login.
    if (hostname && !this._inPrivateBrowsing) {
      var canRememberLogin = (aSavePassword ==
                              Ci.nsIAuthPrompt.SAVE_PASSWORD_PERMANENTLY) &&
                             this._pwmgr.getLoginSavingEnabled(hostname);

      // if checkBoxLabel is null, the checkbox won't be shown at all.
      if (canRememberLogin)
        checkBoxLabel = this._getLocalizedString("rememberPassword");

      if (!aPassword.value) {
        // Look for existing logins.
        var foundLogins = this._pwmgr.findLogins({}, hostname, null,
                                          realm);

        // XXX Like the original code, we can't deal with multiple
        // account selection (bug 227632). We can deal with finding the
        // account based on the supplied username - but in this case we'll
        // just return the first match.
        for (var i = 0; i < foundLogins.length; ++i) {
          if (foundLogins[i].username == username) {
            aPassword.value = foundLogins[i].password;
            // wallet returned straight away, so this mimics that code
            return true;
          }
        }
      }
    }

    var ok = this._promptService.promptPassword(this._chromeWindow, aDialogTitle,
                                                aText, aPassword,
                                                checkBoxLabel, checkBox);

    if (ok && checkBox.value && hostname && aPassword.value) {
      var newLogin = Cc["@mozilla.org/login-manager/loginInfo;1"].
                     createInstance(Ci.nsILoginInfo);
      newLogin.init(hostname, null, realm, username,
                    aPassword.value, "", "");

      this.log("New login seen for " + realm);

      this._pwmgr.addLogin(newLogin);
    }

    return ok;
  },

  /* ---------- nsIAuthPrompt helpers ---------- */


  /**
   * Given aRealmString, such as "http://user@example.com/foo", returns an
   * array of:
   *   - the formatted hostname
   *   - the realm (hostname + path)
   *   - the username, if present
   *
   * If aRealmString is in the format produced by NS_GetAuthKey for HTTP[S]
   * channels, e.g. "example.com:80 (httprealm)", null is returned for all
   * arguments to let callers know the login can't be saved because we don't
   * know whether it's http or https.
   */
  _getRealmInfo(aRealmString) {
    var httpRealm = /^.+ \(.+\)$/;
    if (httpRealm.test(aRealmString))
      return [null, null, null];

    var uri = Services.io.newURI(aRealmString);
    var pathname = "";

    if (uri.pathQueryRef != "/")
      pathname = uri.pathQueryRef;

    var formattedHostname = this._getFormattedHostname(uri);

    return [formattedHostname, formattedHostname + pathname, uri.username];
  },

  /* ---------- nsIAuthPrompt2 prompts ---------- */




  /**
   * Implementation of nsIAuthPrompt2.
   *
   * @param {nsIChannel} aChannel
   * @param {int}        aLevel
   * @param {nsIAuthInformation} aAuthInfo
   */
  promptAuth(aChannel, aLevel, aAuthInfo) {
    var selectedLogin = null;
    var checkbox = { value: false };
    var checkboxLabel = null;
    var epicfail = false;
    var canAutologin = false;
    var notifyObj;
    var foundLogins;

    try {
      this.log("===== promptAuth called =====");

      // If the user submits a login but it fails, we need to remove the
      // notification bar that was displayed. Conveniently, the user will
      // be prompted for authentication again, which brings us here.
      this._removeLoginNotifications();

      var [hostname, httpRealm] = this._getAuthTarget(aChannel, aAuthInfo);

      // Looks for existing logins to prefill the prompt with.
      foundLogins = LoginHelper.searchLoginsWithObject({
        hostname,
        httpRealm,
        schemeUpgrades: LoginHelper.schemeUpgrades,
      });
      this.log("found", foundLogins.length, "matching logins.");
      let resolveBy = [
        "scheme",
        "timePasswordChanged",
      ];
      foundLogins = LoginHelper.dedupeLogins(foundLogins, ["username"], resolveBy, hostname);
      this.log(foundLogins.length, "matching logins remain after deduping");

      // XXX Can't select from multiple accounts yet. (bug 227632)
      if (foundLogins.length > 0) {
        selectedLogin = foundLogins[0];
        this._SetAuthInfo(aAuthInfo, selectedLogin.username,
                                     selectedLogin.password);

        // Allow automatic proxy login
        if (aAuthInfo.flags & Ci.nsIAuthInformation.AUTH_PROXY &&
            !(aAuthInfo.flags & Ci.nsIAuthInformation.PREVIOUS_FAILED) &&
            Services.prefs.getBoolPref("signon.autologin.proxy") &&
            !this._inPrivateBrowsing) {

          this.log("Autologin enabled, skipping auth prompt.");
          canAutologin = true;
        }

        checkbox.value = true;
      }

      var canRememberLogin = this._pwmgr.getLoginSavingEnabled(hostname);
      if (this._inPrivateBrowsing)
        canRememberLogin = false;

      // if checkboxLabel is null, the checkbox won't be shown at all.
      notifyObj = this._getPopupNote() || this._getNotifyBox();
      if (canRememberLogin && !notifyObj)
        checkboxLabel = this._getLocalizedString("rememberPassword");
    } catch (e) {
      // Ignore any errors and display the prompt anyway.
      epicfail = true;
      Components.utils.reportError("LoginManagerPrompter: " +
          "Epic fail in promptAuth: " + e + "\n");
    }

    var ok = canAutologin;
    if (!ok) {
      if (this._chromeWindow)
        PromptUtils.fireDialogEvent(this._chromeWindow, "DOMWillOpenModalDialog", this._browser);
      ok = this._promptService.promptAuth(this._chromeWindow,
                                          aChannel, aLevel, aAuthInfo,
                                          checkboxLabel, checkbox);
    }

    // If there's a notification box, use it to allow the user to
    // determine if the login should be saved. If there isn't a
    // notification box, only save the login if the user set the
    // checkbox to do so.
    var rememberLogin = notifyObj ? canRememberLogin : checkbox.value;
    if (!ok || !rememberLogin || epicfail)
      return ok;

    try {
      var [username, password] = this._GetAuthInfo(aAuthInfo);

      if (!password) {
        this.log("No password entered, so won't offer to save.");
        return ok;
      }

      // XXX We can't prompt with multiple logins yet (bug 227632), so
      // the entered login might correspond to an existing login
      // other than the one we originally selected.
      selectedLogin = this._repickSelectedLogin(foundLogins, username);

      // If we didn't find an existing login, or if the username
      // changed, save as a new login.
      let newLogin = Cc["@mozilla.org/login-manager/loginInfo;1"].
                     createInstance(Ci.nsILoginInfo);
      newLogin.init(hostname, null, httpRealm,
                    username, password, "", "");
      if (!selectedLogin) {
        this.log("New login seen for " + username +
                 " @ " + hostname + " (" + httpRealm + ")");

        if (notifyObj)
          this._showSaveLoginNotification(notifyObj, newLogin);
        else
          this._pwmgr.addLogin(newLogin);
      } else if (password != selectedLogin.password) {
        this.log("Updating password for " + username +
                 " @ " + hostname + " (" + httpRealm + ")");
        if (notifyObj)
          this._showChangeLoginNotification(notifyObj,
                                            selectedLogin, newLogin);
        else
          this._updateLogin(selectedLogin, newLogin);
      } else {
        this.log("Login unchanged, no further action needed.");
        this._updateLogin(selectedLogin);
      }
    } catch (e) {
      Components.utils.reportError("LoginManagerPrompter: " +
          "Fail2 in promptAuth: " + e + "\n");
    }

    return ok;
  },

  asyncPromptAuth(aChannel, aCallback, aContext, aLevel, aAuthInfo) {
    var cancelable = null;

    try {
      this.log("===== asyncPromptAuth called =====");

      // If the user submits a login but it fails, we need to remove the
      // notification bar that was displayed. Conveniently, the user will
      // be prompted for authentication again, which brings us here.
      this._removeLoginNotifications();

      cancelable = this._newAsyncPromptConsumer(aCallback, aContext);

      var [hostname, httpRealm] = this._getAuthTarget(aChannel, aAuthInfo);

      var hashKey = aLevel + "|" + hostname + "|" + httpRealm;
      this.log("Async prompt key = " + hashKey);
      var asyncPrompt = this._factory._asyncPrompts[hashKey];
      if (asyncPrompt) {
        this.log("Prompt bound to an existing one in the queue, callback = " + aCallback);
        asyncPrompt.consumers.push(cancelable);
        return cancelable;
      }

      this.log("Adding new prompt to the queue, callback = " + aCallback);
      asyncPrompt = {
        consumers: [cancelable],
        channel: aChannel,
        authInfo: aAuthInfo,
        level: aLevel,
        inProgress: false,
        prompter: this
      };

      this._factory._asyncPrompts[hashKey] = asyncPrompt;
      this._factory._doAsyncPrompt();
    } catch (e) {
      Components.utils.reportError("LoginManagerPrompter: " +
          "asyncPromptAuth: " + e + "\nFalling back to promptAuth\n");
      // Fail the prompt operation to let the consumer fall back
      // to synchronous promptAuth method
      throw e;
    }

    return cancelable;
  },




  /* ---------- nsILoginManagerPrompter prompts ---------- */


  init(aWindow = null, aFactory = null) {
    if (!aWindow) {
      // There may be no applicable window e.g. in a Sandbox or JSM.
      this._chromeWindow = null;
      this._browser = null;
    } else if (aWindow instanceof Ci.nsIDOMChromeWindow) {
      this._chromeWindow = aWindow;
      // needs to be set explicitly using setBrowser
      this._browser = null;
    } else {
      let {win, browser} = this._getChromeWindow(aWindow);
      this._chromeWindow = win;
      this._browser = browser;
    }
    this._opener = null;
    this._factory = aFactory || null;

    this.log("===== initialized =====");
  },

  set browser(aBrowser) {
    this._browser = aBrowser;
  },

  set opener(aOpener) {
    this._opener = aOpener;
  },

  promptToSavePassword(aLogin) {
    this.log("promptToSavePassword");
    var notifyObj = this._getPopupNote() || this._getNotifyBox();
    if (notifyObj)
      this._showSaveLoginNotification(notifyObj, aLogin);
    else
      this._showSaveLoginDialog(aLogin);
  },

  /**
   * Displays a notification bar.
   */
  _showLoginNotification(aNotifyBox, aName, aText, aButtons) {
    var oldBar = aNotifyBox.getNotificationWithValue(aName);
    const priority = aNotifyBox.PRIORITY_INFO_MEDIUM;

    this.log("Adding new " + aName + " notification bar");
    var newBar = aNotifyBox.appendNotification(
                            aText, aName, "",
                            priority, aButtons);

    // The page we're going to hasn't loaded yet, so we want to persist
    // across the first location change.
    newBar.persistence++;

    // Sites like Gmail perform a funky redirect dance before you end up
    // at the post-authentication page. I don't see a good way to
    // heuristically determine when to ignore such location changes, so
    // we'll try ignoring location changes based on a time interval.
    newBar.timeout = Date.now() + 20000; // 20 seconds

    if (oldBar) {
      this.log("(...and removing old " + aName + " notification bar)");
      aNotifyBox.removeNotification(oldBar);
    }
  },

  /**
   * Displays the PopupNotifications.jsm doorhanger for password save or change.
   *
   * @param {nsILoginInfo} login
   *        Login to save or change. For changes, this login should contain the
   *        new password.
   * @param {string} type
   *        This is "password-save" or "password-change" depending on the
   *        original notification type. This is used for telemetry and tests.
   */
  _showLoginCaptureDoorhanger(login, type) {
    let { browser } = this._getNotifyWindow();
    if (!browser) {
      return;
    }

    let saveMsgNames = {
      prompt: login.username === "" ? "saveLoginMsgNoUser"
                                    : "saveLoginMsg",
      buttonLabel: "saveLoginButtonAllow.label",
      buttonAccessKey: "saveLoginButtonAllow.accesskey",
      secondaryButtonLabel: "saveLoginButtonDeny.label",
      secondaryButtonAccessKey: "saveLoginButtonDeny.accesskey",
    };

    let changeMsgNames = {
      prompt: login.username === "" ? "updateLoginMsgNoUser"
                                    : "updateLoginMsg",
      buttonLabel: "updateLoginButtonText",
      buttonAccessKey: "updateLoginButtonAccessKey",
      secondaryButtonLabel: "updateLoginButtonDeny.label",
      secondaryButtonAccessKey: "updateLoginButtonDeny.accesskey",
    };

    let initialMsgNames = type == "password-save" ? saveMsgNames
                                                  : changeMsgNames;

    let brandBundle = Services.strings.createBundle(BRAND_BUNDLE);
    let brandShortName = brandBundle.GetStringFromName("brandShortName");
    let host = this._getShortDisplayHost(login.hostname);
    let promptMsg = type == "password-save" ? this._getLocalizedString(saveMsgNames.prompt, [brandShortName, host])
                                            : this._getLocalizedString(changeMsgNames.prompt);

    let histogramName = type == "password-save" ? "PWMGR_PROMPT_REMEMBER_ACTION"
                                                : "PWMGR_PROMPT_UPDATE_ACTION";
    let histogram = Services.telemetry.getHistogramById(histogramName);
    histogram.add(PROMPT_DISPLAYED);

    let chromeDoc = browser.ownerDocument;

    let currentNotification;

    let updateButtonStatus = (element) => {
      let mainActionButton = element.button;
      // Disable the main button inside the menu-button if the password field is empty.
      if (login.password.length == 0) {
        mainActionButton.setAttribute("disabled", true);
        chromeDoc.getElementById("password-notification-password")
                 .classList.add("popup-notification-invalid-input");
      } else {
        mainActionButton.removeAttribute("disabled");
        chromeDoc.getElementById("password-notification-password")
                 .classList.remove("popup-notification-invalid-input");
      }
    };

    let updateButtonLabel = () => {
      let foundLogins = LoginHelper.searchLoginsWithObject({
        formSubmitURL: login.formSubmitURL,
        hostname: login.hostname,
        httpRealm: login.httpRealm,
        schemeUpgrades: LoginHelper.schemeUpgrades,
      });

      let logins = this._filterUpdatableLogins(login, foundLogins);
      let msgNames = (logins.length == 0) ? saveMsgNames : changeMsgNames;

      // Update the label based on whether this will be a new login or not.
      let label = this._getLocalizedString(msgNames.buttonLabel);
      let accessKey = this._getLocalizedString(msgNames.buttonAccessKey);

      // Update the labels for the next time the panel is opened.
      currentNotification.mainAction.label = label;
      currentNotification.mainAction.accessKey = accessKey;

      // Update the labels in real time if the notification is displayed.
      let element = [...currentNotification.owner.panel.childNodes]
                    .find(n => n.notification == currentNotification);
      if (element) {
        element.setAttribute("buttonlabel", label);
        element.setAttribute("buttonaccesskey", accessKey);
        updateButtonStatus(element);
      }
    };

    let writeDataToUI = () => {
      // setAttribute is used since the <textbox> binding may not be attached yet.
      chromeDoc.getElementById("password-notification-username")
               .setAttribute("placeholder", usernamePlaceholder);
      chromeDoc.getElementById("password-notification-username")
               .setAttribute("value", login.username);

      let toggleCheckbox = chromeDoc.getElementById("password-notification-visibilityToggle");
      toggleCheckbox.removeAttribute("checked");
      let passwordField = chromeDoc.getElementById("password-notification-password");
      // Ensure the type is reset so the field is masked.
      passwordField.setAttribute("type", "password");
      passwordField.setAttribute("value", login.password);
      updateButtonLabel();
    };

    let readDataFromUI = () => {
      login.username =
        chromeDoc.getElementById("password-notification-username").value;
      login.password =
        chromeDoc.getElementById("password-notification-password").value;
    };

    let onInput = () => {
      readDataFromUI();
      updateButtonLabel();
    };

    let onVisibilityToggle = (commandEvent) => {
      let passwordField = chromeDoc.getElementById("password-notification-password");
      // Gets the caret position before changing the type of the textbox
      let selectionStart = passwordField.selectionStart;
      let selectionEnd = passwordField.selectionEnd;
      passwordField.setAttribute("type", commandEvent.target.checked ? "" : "password");
      if (!passwordField.hasAttribute("focused")) {
        return;
      }
      passwordField.selectionStart = selectionStart;
      passwordField.selectionEnd = selectionEnd;
    };

    let persistData = () => {
      let foundLogins = LoginHelper.searchLoginsWithObject({
        formSubmitURL: login.formSubmitURL,
        hostname: login.hostname,
        httpRealm: login.httpRealm,
        schemeUpgrades: LoginHelper.schemeUpgrades,
      });

      let logins = this._filterUpdatableLogins(login, foundLogins);

      if (logins.length == 0) {
        // The original login we have been provided with might have its own
        // metadata, but we don't want it propagated to the newly created one.
        Services.logins.addLogin(new LoginInfo(login.hostname,
                                               login.formSubmitURL,
                                               login.httpRealm,
                                               login.username,
                                               login.password,
                                               login.usernameField,
                                               login.passwordField));
      } else if (logins.length == 1) {
        if (logins[0].password == login.password &&
            logins[0].username == login.username) {
          // We only want to touch the login's use count and last used time.
          this._updateLogin(logins[0]);
        } else {
          this._updateLogin(logins[0], login);
        }
      } else {
        Cu.reportError("Unexpected match of multiple logins.");
      }
    };

    // The main action is the "Save" or "Update" button.
    let mainAction = {
      label: this._getLocalizedString(initialMsgNames.buttonLabel),
      accessKey: this._getLocalizedString(initialMsgNames.buttonAccessKey),
      callback: () => {
        histogram.add(PROMPT_ADD_OR_UPDATE);
        if (histogramName == "PWMGR_PROMPT_REMEMBER_ACTION") {
<<<<<<< HEAD
          Services.obs.notifyObservers(null, "LoginStats:NewSavedPassword", null);
=======
          Services.obs.notifyObservers(null, "LoginStats:NewSavedPassword");
>>>>>>> a17af05f
        }
        readDataFromUI();
        persistData();
        browser.focus();
      }
    };

    let secondaryActions = [{
      label: this._getLocalizedString(initialMsgNames.secondaryButtonLabel),
      accessKey: this._getLocalizedString(initialMsgNames.secondaryButtonAccessKey),
      callback: () => {
        histogram.add(PROMPT_NOTNOW);
        browser.focus();
      }
    }];
    // Include a "Never for this site" button when saving a new password.
    if (type == "password-save") {
      secondaryActions.push({
        label: this._getLocalizedString("notifyBarNeverRememberButtonText2"),
        accessKey: this._getLocalizedString("notifyBarNeverRememberButtonAccessKey2"),
        callback: () => {
          histogram.add(PROMPT_NEVER);
          Services.logins.setLoginSavingEnabled(login.hostname, false);
          browser.focus();
        }
      });
    }

    let usernamePlaceholder = this._getLocalizedString("noUsernamePlaceholder");
    let togglePasswordLabel = this._getLocalizedString("togglePasswordLabel");
    let togglePasswordAccessKey = this._getLocalizedString("togglePasswordAccessKey2");

    this._getPopupNote().show(
      browser,
      "password",
      promptMsg,
      "password-notification-icon",
      mainAction,
      secondaryActions,
      {
        timeout: Date.now() + 10000,
        persistWhileVisible: true,
        passwordNotificationType: type,
        hideClose: !Services.prefs.getBoolPref("privacy.permissionPrompts.showCloseButton"),
        eventCallback(topic) {
          switch (topic) {
            case "showing":
              currentNotification = this;
              chromeDoc.getElementById("password-notification-password")
                       .removeAttribute("focused");
              chromeDoc.getElementById("password-notification-username")
                       .removeAttribute("focused");
              chromeDoc.getElementById("password-notification-username")
                       .addEventListener("input", onInput);
              chromeDoc.getElementById("password-notification-password")
                       .addEventListener("input", onInput);
              let toggleBtn = chromeDoc.getElementById("password-notification-visibilityToggle");

              if (Services.prefs.getBoolPref("signon.rememberSignons.visibilityToggle")) {
                toggleBtn.addEventListener("command", onVisibilityToggle);
                toggleBtn.setAttribute("label", togglePasswordLabel);
                toggleBtn.setAttribute("accesskey", togglePasswordAccessKey);
                toggleBtn.setAttribute("hidden", LoginHelper.isMasterPasswordSet());
              }
              if (this.wasDismissed) {
                chromeDoc.getElementById("password-notification-visibilityToggle")
                         .setAttribute("hidden", true);
              }
              break;
            case "shown":
              writeDataToUI();
              break;
            case "dismissed":
              this.wasDismissed = true;
              readDataFromUI();
              // Fall through.
            case "removed":
              currentNotification = null;
              chromeDoc.getElementById("password-notification-username")
                       .removeEventListener("input", onInput);
              chromeDoc.getElementById("password-notification-password")
                       .removeEventListener("input", onInput);
              chromeDoc.getElementById("password-notification-visibilityToggle")
                       .removeEventListener("command", onVisibilityToggle);
              break;
          }
          return false;
        },
      }
    );
  },

  /**
   * Displays a notification bar or a popup notification, to allow the user
   * to save the specified login. This allows the user to see the results of
   * their login, and only save a login which they know worked.
   *
   * @param aNotifyObj
   *        A notification box or a popup notification.
   * @param aLogin
   *        The login captured from the form.
   */
  _showSaveLoginNotification(aNotifyObj, aLogin) {
    // Ugh. We can't use the strings from the popup window, because they
    // have the access key marked in the string (eg "Mo&zilla"), along
    // with some weird rules for handling access keys that do not occur
    // in the string, for L10N. See commonDialog.js's setLabelForNode().
    var neverButtonText =
          this._getLocalizedString("notifyBarNeverRememberButtonText2");
    var neverButtonAccessKey =
          this._getLocalizedString("notifyBarNeverRememberButtonAccessKey2");
    var rememberButtonText =
          this._getLocalizedString("notifyBarRememberPasswordButtonText");
    var rememberButtonAccessKey =
          this._getLocalizedString("notifyBarRememberPasswordButtonAccessKey");

    var displayHost = this._getShortDisplayHost(aLogin.hostname);
    var notificationText = this._getLocalizedString(
                                  "rememberPasswordMsgNoUsername",
                                  [displayHost]);

    // The callbacks in |buttons| have a closure to access the variables
    // in scope here; set one to |this._pwmgr| so we can get back to pwmgr
    // without a getService() call.
    var pwmgr = this._pwmgr;

    // Notification is a PopupNotification
    if (aNotifyObj == this._getPopupNote()) {
      this._showLoginCaptureDoorhanger(aLogin, "password-save");
    } else {
      var notNowButtonText =
            this._getLocalizedString("notifyBarNotNowButtonText");
      var notNowButtonAccessKey =
            this._getLocalizedString("notifyBarNotNowButtonAccessKey");
      var buttons = [
        // "Remember" button
        {
          label:     rememberButtonText,
          accessKey: rememberButtonAccessKey,
          popup:     null,
          callback(aNotifyObj, aButton) {
            pwmgr.addLogin(aLogin);
          }
        },

        // "Never for this site" button
        {
          label:     neverButtonText,
          accessKey: neverButtonAccessKey,
          popup:     null,
          callback(aNotifyObj, aButton) {
            pwmgr.setLoginSavingEnabled(aLogin.hostname, false);
          }
        },

        // "Not now" button
        {
          label:     notNowButtonText,
          accessKey: notNowButtonAccessKey,
          popup:     null,
          callback() { /* NOP */ }
        }
      ];

      this._showLoginNotification(aNotifyObj, "password-save",
                                  notificationText, buttons);
    }

    Services.obs.notifyObservers(aLogin, "passwordmgr-prompt-save");
  },

  _removeLoginNotifications() {
    var popupNote = this._getPopupNote();
    if (popupNote)
      popupNote = popupNote.getNotification("password");
    if (popupNote)
      popupNote.remove();

    var notifyBox = this._getNotifyBox();
    if (notifyBox) {
      var oldBar = notifyBox.getNotificationWithValue("password-save");
      if (oldBar) {
        this.log("Removing save-password notification bar.");
        notifyBox.removeNotification(oldBar);
      }

      oldBar = notifyBox.getNotificationWithValue("password-change");
      if (oldBar) {
        this.log("Removing change-password notification bar.");
        notifyBox.removeNotification(oldBar);
      }
    }
  },


  /**
   * Called when we detect a new login in a form submission,
   * asks the user what to do.
   */
  _showSaveLoginDialog(aLogin) {
    const buttonFlags = Ci.nsIPrompt.BUTTON_POS_1_DEFAULT +
        (Ci.nsIPrompt.BUTTON_TITLE_IS_STRING * Ci.nsIPrompt.BUTTON_POS_0) +
        (Ci.nsIPrompt.BUTTON_TITLE_IS_STRING * Ci.nsIPrompt.BUTTON_POS_1) +
        (Ci.nsIPrompt.BUTTON_TITLE_IS_STRING * Ci.nsIPrompt.BUTTON_POS_2);

    var displayHost = this._getShortDisplayHost(aLogin.hostname);

    var dialogText;
    if (aLogin.username) {
      var displayUser = this._sanitizeUsername(aLogin.username);
      dialogText = this._getLocalizedString(
                           "rememberPasswordMsg",
                           [displayUser, displayHost]);
    } else {
      dialogText = this._getLocalizedString(
                           "rememberPasswordMsgNoUsername",
                           [displayHost]);

    }
    var dialogTitle        = this._getLocalizedString(
                                    "savePasswordTitle");
    var neverButtonText    = this._getLocalizedString(
                                    "neverForSiteButtonText");
    var rememberButtonText = this._getLocalizedString(
                                    "rememberButtonText");
    var notNowButtonText   = this._getLocalizedString(
                                    "notNowButtonText");

    this.log("Prompting user to save/ignore login");
    var userChoice = this._promptService.confirmEx(this._chromeWindow,
                                        dialogTitle, dialogText,
                                        buttonFlags, rememberButtonText,
                                        notNowButtonText, neverButtonText,
                                        null, {});
    //  Returns:
    //   0 - Save the login
    //   1 - Ignore the login this time
    //   2 - Never save logins for this site
    if (userChoice == 2) {
      this.log("Disabling " + aLogin.hostname + " logins by request.");
      this._pwmgr.setLoginSavingEnabled(aLogin.hostname, false);
    } else if (userChoice == 0) {
      this.log("Saving login for " + aLogin.hostname);
      this._pwmgr.addLogin(aLogin);
    } else {
      // userChoice == 1 --> just ignore the login.
      this.log("Ignoring login.");
    }

    Services.obs.notifyObservers(aLogin, "passwordmgr-prompt-save");
  },


  /**
   * Called when we think we detect a password or username change for
   * an existing login, when the form being submitted contains multiple
   * password fields.
   *
   * @param {nsILoginInfo} aOldLogin
   *                       The old login we may want to update.
   * @param {nsILoginInfo} aNewLogin
   *                       The new login from the page form.
   */
  promptToChangePassword(aOldLogin, aNewLogin) {
    this.log("promptToChangePassword");
    let notifyObj = this._getPopupNote() || this._getNotifyBox();

    if (notifyObj) {
      this._showChangeLoginNotification(notifyObj, aOldLogin,
                                        aNewLogin);
    } else {
      this._showChangeLoginDialog(aOldLogin, aNewLogin);
    }
  },

  /**
   * Shows the Change Password notification bar or popup notification.
   *
   * @param aNotifyObj
   *        A notification box or a popup notification.
   *
   * @param aOldLogin
   *        The stored login we want to update.
   *
   * @param aNewLogin
   *        The login object with the changes we want to make.
   */
  _showChangeLoginNotification(aNotifyObj, aOldLogin, aNewLogin) {
    var changeButtonText =
          this._getLocalizedString("notifyBarUpdateButtonText");
    var changeButtonAccessKey =
          this._getLocalizedString("notifyBarUpdateButtonAccessKey");

    // We reuse the existing message, even if it expects a username, until we
    // switch to the final terminology in bug 1144856.
    var displayHost = this._getShortDisplayHost(aOldLogin.hostname);
    var notificationText = this._getLocalizedString("updatePasswordMsg",
                                                    [displayHost]);

    // The callbacks in |buttons| have a closure to access the variables
    // in scope here; set one to |this._pwmgr| so we can get back to pwmgr
    // without a getService() call.
    var self = this;

    // Notification is a PopupNotification
    if (aNotifyObj == this._getPopupNote()) {
      aOldLogin.hostname = aNewLogin.hostname;
      aOldLogin.formSubmitURL = aNewLogin.formSubmitURL;
      aOldLogin.password = aNewLogin.password;
      aOldLogin.username = aNewLogin.username;
      this._showLoginCaptureDoorhanger(aOldLogin, "password-change");
    } else {
      var dontChangeButtonText =
            this._getLocalizedString("notifyBarDontChangeButtonText");
      var dontChangeButtonAccessKey =
            this._getLocalizedString("notifyBarDontChangeButtonAccessKey");
      var buttons = [
        // "Yes" button
        {
          label:     changeButtonText,
          accessKey: changeButtonAccessKey,
          popup:     null,
          callback(aNotifyObj, aButton) {
            self._updateLogin(aOldLogin, aNewLogin);
          }
        },

        // "No" button
        {
          label:     dontChangeButtonText,
          accessKey: dontChangeButtonAccessKey,
          popup:     null,
          callback(aNotifyObj, aButton) {
            // do nothing
          }
        }
      ];

      this._showLoginNotification(aNotifyObj, "password-change",
                                  notificationText, buttons);
    }

    let oldGUID = aOldLogin.QueryInterface(Ci.nsILoginMetaInfo).guid;
    Services.obs.notifyObservers(aNewLogin, "passwordmgr-prompt-change", oldGUID);
  },


  /**
   * Shows the Change Password dialog.
   */
  _showChangeLoginDialog(aOldLogin, aNewLogin) {
    const buttonFlags = Ci.nsIPrompt.STD_YES_NO_BUTTONS;

    var dialogText;
    if (aOldLogin.username)
      dialogText  = this._getLocalizedString(
                              "updatePasswordMsg",
                              [aOldLogin.username]);
    else
      dialogText  = this._getLocalizedString(
                              "updatePasswordMsgNoUser");

    var dialogTitle = this._getLocalizedString(
                                "passwordChangeTitle");

    // returns 0 for yes, 1 for no.
    var ok = !this._promptService.confirmEx(this._chromeWindow,
                            dialogTitle, dialogText, buttonFlags,
                            null, null, null,
                            null, {});
    if (ok) {
      this.log("Updating password for user " + aOldLogin.username);
      this._updateLogin(aOldLogin, aNewLogin);
    }

    let oldGUID = aOldLogin.QueryInterface(Ci.nsILoginMetaInfo).guid;
    Services.obs.notifyObservers(aNewLogin, "passwordmgr-prompt-change", oldGUID);
  },


  /**
   * Called when we detect a password change in a form submission, but we
   * don't know which existing login (username) it's for. Asks the user
   * to select a username and confirm the password change.
   *
   * Note: The caller doesn't know the username for aNewLogin, so this
   *       function fills in .username and .usernameField with the values
   *       from the login selected by the user.
   *
   * Note; XPCOM stupidity: |count| is just |logins.length|.
   */
  promptToChangePasswordWithUsernames(logins, count, aNewLogin) {
    this.log("promptToChangePasswordWithUsernames with count:", count);

    var usernames = logins.map(l => l.username);
    var dialogText  = this._getLocalizedString("userSelectText2");
    var dialogTitle = this._getLocalizedString("passwordChangeTitle");
    var selectedIndex = { value: null };

    // If user selects ok, outparam.value is set to the index
    // of the selected username.
    var ok = this._promptService.select(this._chromeWindow,
                            dialogTitle, dialogText,
                            usernames.length, usernames,
                            selectedIndex);
    if (ok) {
      // Now that we know which login to use, modify its password.
      var selectedLogin = logins[selectedIndex.value];
      this.log("Updating password for user " + selectedLogin.username);
      var newLoginWithUsername = Cc["@mozilla.org/login-manager/loginInfo;1"].
                     createInstance(Ci.nsILoginInfo);
      newLoginWithUsername.init(aNewLogin.hostname,
                                aNewLogin.formSubmitURL, aNewLogin.httpRealm,
                                selectedLogin.username, aNewLogin.password,
                                selectedLogin.userNameField, aNewLogin.passwordField);
      this._updateLogin(selectedLogin, newLoginWithUsername);
    }
  },




  /* ---------- Internal Methods ---------- */




  _updateLogin(login, aNewLogin = null) {
    var now = Date.now();
    var propBag = Cc["@mozilla.org/hash-property-bag;1"].
                  createInstance(Ci.nsIWritablePropertyBag);
    if (aNewLogin) {
      propBag.setProperty("formSubmitURL", aNewLogin.formSubmitURL);
      propBag.setProperty("hostname", aNewLogin.hostname);
      propBag.setProperty("password", aNewLogin.password);
      propBag.setProperty("username", aNewLogin.username);
      // Explicitly set the password change time here (even though it would
      // be changed automatically), to ensure that it's exactly the same
      // value as timeLastUsed.
      propBag.setProperty("timePasswordChanged", now);
    }
    propBag.setProperty("timeLastUsed", now);
    propBag.setProperty("timesUsedIncrement", 1);
    this._pwmgr.modifyLogin(login, propBag);
  },

  /**
   * Given a content DOM window, returns the chrome window and browser it's in.
   */
  _getChromeWindow(aWindow) {
<<<<<<< HEAD
=======
    // Handle non-e10s toolkit consumers.
    if (!Cu.isCrossProcessWrapper(aWindow)) {
      let chromeWin = aWindow.QueryInterface(Ci.nsIInterfaceRequestor)
                             .getInterface(Ci.nsIWebNavigation)
                             .QueryInterface(Ci.nsIDocShell)
                             .chromeEventHandler.ownerGlobal;
      if (!chromeWin) {
        return null;
      }

      // gBrowser only exists on some apps, like Firefox.
      let tabbrowser = chromeWin.gBrowser ||
        (typeof chromeWin.getBrowser == "function" ? chromeWin.getBrowser() : null);
      // At least serve the chrome window if getBrowser()
      // or getBrowserForContentWindow() are not supported.
      if (!tabbrowser || typeof tabbrowser.getBrowserForContentWindow != "function") {
        return { win: chromeWin };
      }

      let browser = tabbrowser.getBrowserForContentWindow(aWindow);
      return { win: chromeWin, browser };
    }

>>>>>>> a17af05f
    let windows = Services.wm.getEnumerator(null);
    while (windows.hasMoreElements()) {
      let win = windows.getNext();
      let tabbrowser = win.gBrowser || win.getBrowser();
      let browser = tabbrowser.getBrowserForContentWindow(aWindow);
      if (browser) {
        return { win, browser };
      }
    }
    return null;
  },

  _getNotifyWindow() {
    // Some sites pop up a temporary login window, which disappears
    // upon submission of credentials. We want to put the notification
    // bar in the opener window if this seems to be happening.
    if (this._opener) {
      let chromeDoc = this._chromeWindow.document.documentElement;

      // Check to see if the current window was opened with chrome
      // disabled, and if so use the opener window. But if the window
      // has been used to visit other pages (ie, has a history),
      // assume it'll stick around and *don't* use the opener.
      if (chromeDoc.getAttribute("chromehidden") && !this._browser.canGoBack) {
        this.log("Using opener window for notification bar.");
        return this._getChromeWindow(this._opener);
      }
    }

    return { win: this._chromeWindow, browser: this._browser };
  },

  /**
   * Returns the popup notification to this prompter,
   * or null if there isn't one available.
   */
  _getPopupNote() {
    let popupNote = null;

    try {
      let { win: notifyWin } = this._getNotifyWindow();

      // .wrappedJSObject needed here -- see bug 422974 comment 5.
      popupNote = notifyWin.wrappedJSObject.PopupNotifications;
    } catch (e) {
      this.log("Popup notifications not available on window");
    }

    return popupNote;
  },


  /**
   * Returns the notification box to this prompter, or null if there isn't
   * a notification box available.
   */
  _getNotifyBox() {
    let notifyBox = null;

    try {
      let { win: notifyWin } = this._getNotifyWindow();

      // .wrappedJSObject needed here -- see bug 422974 comment 5.
      notifyBox = notifyWin.wrappedJSObject.getNotificationBox(notifyWin);
    } catch (e) {
      this.log("Notification bars not available on window");
    }

    return notifyBox;
  },


  /**
   * The user might enter a login that isn't the one we prefilled, but
   * is the same as some other existing login. So, pick a login with a
   * matching username, or return null.
   */
  _repickSelectedLogin(foundLogins, username) {
    for (var i = 0; i < foundLogins.length; i++)
      if (foundLogins[i].username == username)
        return foundLogins[i];
    return null;
  },


  /**
   * Can be called as:
   *   _getLocalizedString("key1");
   *   _getLocalizedString("key2", ["arg1"]);
   *   _getLocalizedString("key3", ["arg1", "arg2"]);
   *   (etc)
   *
   * Returns the localized string for the specified key,
   * formatted if required.
   *
   */
  _getLocalizedString(key, formatArgs) {
    if (formatArgs)
      return this._strBundle.formatStringFromName(
                                  key, formatArgs, formatArgs.length);
    return this._strBundle.GetStringFromName(key);
  },


  /**
   * Sanitizes the specified username, by stripping quotes and truncating if
   * it's too long. This helps prevent an evil site from messing with the
   * "save password?" prompt too much.
   */
  _sanitizeUsername(username) {
    if (username.length > 30) {
      username = username.substring(0, 30);
      username += this._ellipsis;
    }
    return username.replace(/['"]/g, "");
  },


  /**
   * The aURI parameter may either be a string uri, or an nsIURI instance.
   *
   * Returns the hostname to use in a nsILoginInfo object (for example,
   * "http://example.com").
   */
  _getFormattedHostname(aURI) {
    let uri;
    if (aURI instanceof Ci.nsIURI) {
      uri = aURI;
    } else {
      uri = Services.io.newURI(aURI);
    }

    return uri.scheme + "://" + uri.hostPort;
  },


  /**
   * Converts a login's hostname field (a URL) to a short string for
   * prompting purposes. Eg, "http://foo.com" --> "foo.com", or
   * "ftp://www.site.co.uk" --> "site.co.uk".
   */
  _getShortDisplayHost(aURIString) {
    var displayHost;

    var eTLDService = Cc["@mozilla.org/network/effective-tld-service;1"].
                      getService(Ci.nsIEffectiveTLDService);
    var idnService = Cc["@mozilla.org/network/idn-service;1"].
                     getService(Ci.nsIIDNService);
    try {
      var uri = Services.io.newURI(aURIString);
      var baseDomain = eTLDService.getBaseDomain(uri);
      displayHost = idnService.convertToDisplayIDN(baseDomain, {});
    } catch (e) {
      this.log("_getShortDisplayHost couldn't process " + aURIString);
    }

    if (!displayHost)
      displayHost = aURIString;

    return displayHost;
  },


  /**
   * Returns the hostname and realm for which authentication is being
   * requested, in the format expected to be used with nsILoginInfo.
   */
  _getAuthTarget(aChannel, aAuthInfo) {
    var hostname, realm;

    // If our proxy is demanding authentication, don't use the
    // channel's actual destination.
    if (aAuthInfo.flags & Ci.nsIAuthInformation.AUTH_PROXY) {
      this.log("getAuthTarget is for proxy auth");
      if (!(aChannel instanceof Ci.nsIProxiedChannel))
        throw new Error("proxy auth needs nsIProxiedChannel");

      var info = aChannel.proxyInfo;
      if (!info)
        throw new Error("proxy auth needs nsIProxyInfo");

      // Proxies don't have a scheme, but we'll use "moz-proxy://"
      // so that it's more obvious what the login is for.
      var idnService = Cc["@mozilla.org/network/idn-service;1"].
                       getService(Ci.nsIIDNService);
      hostname = "moz-proxy://" +
                  idnService.convertUTF8toACE(info.host) +
                  ":" + info.port;
      realm = aAuthInfo.realm;
      if (!realm)
        realm = hostname;

      return [hostname, realm];
    }

    hostname = this._getFormattedHostname(aChannel.URI);

    // If a HTTP WWW-Authenticate header specified a realm, that value
    // will be available here. If it wasn't set or wasn't HTTP, we'll use
    // the formatted hostname instead.
    realm = aAuthInfo.realm;
    if (!realm)
      realm = hostname;

    return [hostname, realm];
  },


  /**
   * Returns [username, password] as extracted from aAuthInfo (which
   * holds this info after having prompted the user).
   *
   * If the authentication was for a Windows domain, we'll prepend the
   * return username with the domain. (eg, "domain\user")
   */
  _GetAuthInfo(aAuthInfo) {
    var username, password;

    var flags = aAuthInfo.flags;
    if (flags & Ci.nsIAuthInformation.NEED_DOMAIN && aAuthInfo.domain)
      username = aAuthInfo.domain + "\\" + aAuthInfo.username;
    else
      username = aAuthInfo.username;

    password = aAuthInfo.password;

    return [username, password];
  },


  /**
   * Given a username (possibly in DOMAIN\user form) and password, parses the
   * domain out of the username if necessary and sets domain, username and
   * password on the auth information object.
   */
  _SetAuthInfo(aAuthInfo, username, password) {
    var flags = aAuthInfo.flags;
    if (flags & Ci.nsIAuthInformation.NEED_DOMAIN) {
      // Domain is separated from username by a backslash
      var idx = username.indexOf("\\");
      if (idx == -1) {
        aAuthInfo.username = username;
      } else {
        aAuthInfo.domain   =  username.substring(0, idx);
        aAuthInfo.username =  username.substring(idx + 1);
      }
    } else {
      aAuthInfo.username = username;
    }
    aAuthInfo.password = password;
  },

  _newAsyncPromptConsumer(aCallback, aContext) {
    return {
      QueryInterface: XPCOMUtils.generateQI([Ci.nsICancelable]),
      callback: aCallback,
      context: aContext,
      cancel() {
        this.callback.onAuthCancelled(this.context, false);
        this.callback = null;
        this.context = null;
      }
    };
  },

  /**
   * This function looks for existing logins that can be updated
   * to match a submitted login, instead of creating a new one.
   *
   * Given a login and a loginList, it filters the login list
   * to find every login with either the same username as aLogin
   * or with the same password as aLogin and an empty username
   * so the user can add a username.
   *
   * @param {nsILoginInfo} aLogin
   *                       login to use as filter.
   * @param {nsILoginInfo[]} aLoginList
   *                         Array of logins to filter.
   * @returns {nsILoginInfo[]} the filtered array of logins.
   */
  _filterUpdatableLogins(aLogin, aLoginList) {
    return aLoginList.filter(l => l.username == aLogin.username ||
                             (l.password == aLogin.password &&
                              !l.username));
  },

}; // end of LoginManagerPrompter implementation

XPCOMUtils.defineLazyGetter(this.LoginManagerPrompter.prototype, "log", () => {
  let logger = LoginHelper.createLogger("LoginManagerPrompter");
  return logger.log.bind(logger);
});

var component = [LoginManagerPromptFactory, LoginManagerPrompter];
this.NSGetFactory = XPCOMUtils.generateNSGetFactory(component);<|MERGE_RESOLUTION|>--- conflicted
+++ resolved
@@ -180,11 +180,7 @@
       prompt.inProgress = true;
     }
 
-<<<<<<< HEAD
-    Services.tm.mainThread.dispatch(runnable, Ci.nsIThread.DISPATCH_NORMAL);
-=======
     Services.tm.dispatchToMainThread(runnable);
->>>>>>> a17af05f
     this.log("_doAsyncPrompt:run dispatched");
   },
 
@@ -976,11 +972,7 @@
       callback: () => {
         histogram.add(PROMPT_ADD_OR_UPDATE);
         if (histogramName == "PWMGR_PROMPT_REMEMBER_ACTION") {
-<<<<<<< HEAD
-          Services.obs.notifyObservers(null, "LoginStats:NewSavedPassword", null);
-=======
           Services.obs.notifyObservers(null, "LoginStats:NewSavedPassword");
->>>>>>> a17af05f
         }
         readDataFromUI();
         persistData();
@@ -1431,8 +1423,6 @@
    * Given a content DOM window, returns the chrome window and browser it's in.
    */
   _getChromeWindow(aWindow) {
-<<<<<<< HEAD
-=======
     // Handle non-e10s toolkit consumers.
     if (!Cu.isCrossProcessWrapper(aWindow)) {
       let chromeWin = aWindow.QueryInterface(Ci.nsIInterfaceRequestor)
@@ -1456,7 +1446,6 @@
       return { win: chromeWin, browser };
     }
 
->>>>>>> a17af05f
     let windows = Services.wm.getEnumerator(null);
     while (windows.hasMoreElements()) {
       let win = windows.getNext();
