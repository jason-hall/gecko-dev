/* This Source Code Form is subject to the terms of the Mozilla Public
 * License, v. 2.0. If a copy of the MPL was not distributed with this
 * file, You can obtain one at http://mozilla.org/MPL/2.0/. */

/**
 * Provides functions to integrate with the host application, handling for
 * example the global prompts on shutdown.
 */

"use strict";

this.EXPORTED_SYMBOLS = [
  "DownloadIntegration",
];

const { classes: Cc, interfaces: Ci, utils: Cu, results: Cr } = Components;

Cu.import("resource://gre/modules/Integration.jsm");
Cu.import("resource://gre/modules/XPCOMUtils.jsm");

XPCOMUtils.defineLazyModuleGetter(this, "AsyncShutdown",
                                  "resource://gre/modules/AsyncShutdown.jsm");
XPCOMUtils.defineLazyModuleGetter(this, "AppConstants",
                                  "resource://gre/modules/AppConstants.jsm");
XPCOMUtils.defineLazyModuleGetter(this, "DeferredTask",
                                  "resource://gre/modules/DeferredTask.jsm");
XPCOMUtils.defineLazyModuleGetter(this, "Downloads",
                                  "resource://gre/modules/Downloads.jsm");
XPCOMUtils.defineLazyModuleGetter(this, "DownloadStore",
                                  "resource://gre/modules/DownloadStore.jsm");
XPCOMUtils.defineLazyModuleGetter(this, "DownloadImport",
                                  "resource://gre/modules/DownloadImport.jsm");
XPCOMUtils.defineLazyModuleGetter(this, "DownloadUIHelper",
                                  "resource://gre/modules/DownloadUIHelper.jsm");
XPCOMUtils.defineLazyModuleGetter(this, "FileUtils",
                                  "resource://gre/modules/FileUtils.jsm");
XPCOMUtils.defineLazyModuleGetter(this, "NetUtil",
                                  "resource://gre/modules/NetUtil.jsm");
XPCOMUtils.defineLazyModuleGetter(this, "OS",
                                  "resource://gre/modules/osfile.jsm");
XPCOMUtils.defineLazyModuleGetter(this, "PlacesUtils",
                                  "resource://gre/modules/PlacesUtils.jsm");
XPCOMUtils.defineLazyModuleGetter(this, "Services",
                                  "resource://gre/modules/Services.jsm");
XPCOMUtils.defineLazyModuleGetter(this, "NetUtil",
                                  "resource://gre/modules/NetUtil.jsm");
XPCOMUtils.defineLazyModuleGetter(this, "CloudStorage",
                                  "resource://gre/modules/CloudStorage.jsm");

XPCOMUtils.defineLazyServiceGetter(this, "gDownloadPlatform",
                                   "@mozilla.org/toolkit/download-platform;1",
                                   "mozIDownloadPlatform");
XPCOMUtils.defineLazyServiceGetter(this, "gEnvironment",
                                   "@mozilla.org/process/environment;1",
                                   "nsIEnvironment");
XPCOMUtils.defineLazyServiceGetter(this, "gMIMEService",
                                   "@mozilla.org/mime;1",
                                   "nsIMIMEService");
XPCOMUtils.defineLazyServiceGetter(this, "gExternalProtocolService",
                                   "@mozilla.org/uriloader/external-protocol-service;1",
                                   "nsIExternalProtocolService");
XPCOMUtils.defineLazyModuleGetter(this, "RuntimePermissions",
                                  "resource://gre/modules/RuntimePermissions.jsm");

XPCOMUtils.defineLazyGetter(this, "gParentalControlsService", function() {
  if ("@mozilla.org/parental-controls-service;1" in Cc) {
    return Cc["@mozilla.org/parental-controls-service;1"]
      .createInstance(Ci.nsIParentalControlsService);
  }
  return null;
});

XPCOMUtils.defineLazyServiceGetter(this, "gApplicationReputationService",
           "@mozilla.org/downloads/application-reputation-service;1",
           Ci.nsIApplicationReputationService);

XPCOMUtils.defineLazyServiceGetter(this, "volumeService",
                                   "@mozilla.org/telephony/volume-service;1",
                                   "nsIVolumeService");

// We have to use the gCombinedDownloadIntegration identifier because, in this
// module only, the DownloadIntegration identifier refers to the base version.
/* global gCombinedDownloadIntegration:false */
Integration.downloads.defineModuleGetter(this, "gCombinedDownloadIntegration",
            "resource://gre/modules/DownloadIntegration.jsm",
            "DownloadIntegration");

const Timer = Components.Constructor("@mozilla.org/timer;1", "nsITimer",
                                     "initWithCallback");

/**
 * Indicates the delay between a change to the downloads data and the related
 * save operation.
 *
 * For best efficiency, this value should be high enough that the input/output
 * for opening or closing the target file does not overlap with the one for
 * saving the list of downloads.
 */
const kSaveDelayMs = 1500;

/**
 * List of observers to listen against
 */
const kObserverTopics = [
  "quit-application-requested",
  "offline-requested",
  "last-pb-context-exiting",
  "last-pb-context-exited",
  "sleep_notification",
  "suspend_process_notification",
  "wake_notification",
  "resume_process_notification",
  "network:offline-about-to-go-offline",
  "network:offline-status-changed",
  "xpcom-will-shutdown",
];

/**
 * Maps nsIApplicationReputationService verdicts with the DownloadError ones.
 */
const kVerdictMap = {
  [Ci.nsIApplicationReputationService.VERDICT_DANGEROUS]:
                Downloads.Error.BLOCK_VERDICT_MALWARE,
  [Ci.nsIApplicationReputationService.VERDICT_UNCOMMON]:
                Downloads.Error.BLOCK_VERDICT_UNCOMMON,
  [Ci.nsIApplicationReputationService.VERDICT_POTENTIALLY_UNWANTED]:
                Downloads.Error.BLOCK_VERDICT_POTENTIALLY_UNWANTED,
  [Ci.nsIApplicationReputationService.VERDICT_DANGEROUS_HOST]:
                Downloads.Error.BLOCK_VERDICT_MALWARE,
};

/**
 * Provides functions to integrate with the host application, handling for
 * example the global prompts on shutdown.
 */
this.DownloadIntegration = {
  /**
   * Main DownloadStore object for loading and saving the list of persistent
   * downloads, or null if the download list was never requested and thus it
   * doesn't need to be persisted.
   */
  _store: null,

  /**
   * Returns whether data for blocked downloads should be kept on disk.
   * Implementations which support unblocking downloads may return true to
   * keep the blocked download on disk until its fate is decided.
   *
   * If a download is blocked and the partial data is kept the Download's
   * 'hasBlockedData' property will be true. In this state Download.unblock()
   * or Download.confirmBlock() may be used to either unblock the download or
   * remove the downloaded data respectively.
   *
   * Even if shouldKeepBlockedData returns true, if the download did not use a
   * partFile the blocked data will be removed - preventing the complete
   * download from existing on disk with its final filename.
   *
   * @return boolean True if data should be kept.
   */
  shouldKeepBlockedData() {
    const FIREFOX_ID = "{ec8030f7-c20a-464f-9b0e-13a3a9e97384}";
    return Services.appinfo.ID == FIREFOX_ID;
  },

  /**
   * Performs initialization of the list of persistent downloads, before its
   * first use by the host application.  This function may be called only once
   * during the entire lifetime of the application.
   *
   * @param list
   *        DownloadList object to be initialized.
   *
   * @return {Promise}
   * @resolves When the list has been initialized.
   * @rejects JavaScript exception.
   */
  async initializePublicDownloadList(list) {
    try {
      await this.loadPublicDownloadListFromStore(list);
    } catch (ex) {
      Cu.reportError(ex);
    }

    if (AppConstants.MOZ_PLACES) {
      // After the list of persistent downloads has been loaded, we can add the
      // history observers, even if the load operation failed. This object is kept
      // alive by the history service.
      new DownloadHistoryObserver(list);
    }
  },

  /**
   * Called by initializePublicDownloadList to load the list of persistent
   * downloads, before its first use by the host application.  This function may
   * be called only once during the entire lifetime of the application.
   *
   * @param list
   *        DownloadList object to be populated with the download objects
   *        serialized from the previous session.  This list will be persisted
   *        to disk during the session lifetime.
   *
   * @return {Promise}
   * @resolves When the list has been populated.
   * @rejects JavaScript exception.
   */
  async loadPublicDownloadListFromStore(list) {
    if (this._store) {
      throw new Error("Initialization may be performed only once.");
    }

    this._store = new DownloadStore(list, OS.Path.join(
                                             OS.Constants.Path.profileDir,
                                             "downloads.json"));
    this._store.onsaveitem = this.shouldPersistDownload.bind(this);

    try {
      await this._store.load();
    } catch (ex) {
      Cu.reportError(ex);
    }

    // Add the view used for detecting changes to downloads to be persisted.
    // We must do this after the list of persistent downloads has been loaded,
    // even if the load operation failed. We wait for a complete initialization
    // so other callers cannot modify the list without being detected. The
    // DownloadAutoSaveView is kept alive by the underlying DownloadList.
<<<<<<< HEAD
    yield new DownloadAutoSaveView(list, this._store).initialize();
  }),
=======
    await new DownloadAutoSaveView(list, this._store).initialize();
  },
>>>>>>> a17af05f

  /**
   * Determines if a Download object from the list of persistent downloads
   * should be saved into a file, so that it can be restored across sessions.
   *
   * This function allows filtering out downloads that the host application is
   * not interested in persisting across sessions, for example downloads that
   * finished successfully.
   *
   * @param aDownload
   *        The Download object to be inspected.  This is originally taken from
   *        the global DownloadList object for downloads that were not started
   *        from a private browsing window.  The item may have been removed
   *        from the list since the save operation started, though in this case
   *        the save operation will be repeated later.
   *
   * @return True to save the download, false otherwise.
   */
  shouldPersistDownload(aDownload) {
    // On all platforms, we save all the downloads currently in progress, as
    // well as stopped downloads for which we retained partially downloaded
    // data or we have blocked data.
    // On Android we store all history; on Desktop, stopped downloads for which
    // we don't need to track the presence of a ".part" file are only retained
    // in the browser history.
    return !aDownload.stopped || aDownload.hasPartialData ||
           aDownload.hasBlockedData || AppConstants.platform == "android";
  },

  /**
   * Returns the system downloads directory asynchronously.
   *
   * @return {Promise}
   * @resolves The downloads directory string path.
   */
  async getSystemDownloadsDirectory() {
    if (this._downloadsDirectory) {
      return this._downloadsDirectory;
    }

    if (AppConstants.platform == "android") {
      // Android doesn't have a $HOME directory, and by default we only have
      // write access to /data/data/org.mozilla.{$APP} and /sdcard
      this._downloadsDirectory = gEnvironment.get("DOWNLOADS_DIRECTORY");
      if (!this._downloadsDirectory) {
        throw new Components.Exception("DOWNLOADS_DIRECTORY is not set.",
                                       Cr.NS_ERROR_FILE_UNRECOGNIZED_PATH);
      }
    } else {
<<<<<<< HEAD
      directoryPath = this._getDirectory("DfltDwnld");
    }
#elifdef XP_UNIX
#ifdef MOZ_WIDGET_ANDROID
    // Android doesn't have a $HOME directory, and by default we only have
    // write access to /data/data/org.mozilla.{$APP} and /sdcard
    directoryPath = gEnvironment.get("DOWNLOADS_DIRECTORY");
    if (!directoryPath) {
      throw new Components.Exception("DOWNLOADS_DIRECTORY is not set.",
                                     Cr.NS_ERROR_FILE_UNRECOGNIZED_PATH);
    }
#else
    // For Linux, use XDG download dir, with a fallback to Home/Downloads
    // if the XDG user dirs are disabled.
    try {
      directoryPath = this._getDirectory("DfltDwnld");
    } catch(e) {
      directoryPath = yield this._createDownloadsDirectory("Home");
=======
      try {
        this._downloadsDirectory = this._getDirectory("DfltDwnld");
      } catch (e) {
        this._downloadsDirectory = await this._createDownloadsDirectory("Home");
      }
>>>>>>> a17af05f
    }

    return this._downloadsDirectory;
  },
  _downloadsDirectory: null,

  /**
   * Returns the user downloads directory asynchronously.
   *
   * @return {Promise}
   * @resolves The downloads directory string path.
   */
  async getPreferredDownloadsDirectory() {
    let directoryPath = null;
    let prefValue = Services.prefs.getIntPref("browser.download.folderList", 1);

<<<<<<< HEAD
    switch(prefValue) {
=======
    switch (prefValue) {
>>>>>>> a17af05f
      case 0: // Desktop
        directoryPath = this._getDirectory("Desk");
        break;
      case 1: // Downloads
        directoryPath = await this.getSystemDownloadsDirectory();
        break;
      case 2: // Custom
        try {
          let directory = Services.prefs.getComplexValue("browser.download.dir",
                                                         Ci.nsIFile);
          directoryPath = directory.path;
          await OS.File.makeDir(directoryPath, { ignoreExisting: true });
        } catch (ex) {
          // Either the preference isn't set or the directory cannot be created.
          directoryPath = await this.getSystemDownloadsDirectory();
        }
        break;
      case 3: // Cloud Storage
        try {
          directoryPath = await CloudStorage.getDownloadFolder();
        } catch (ex) {}
        if (!directoryPath) {
          directoryPath = await this.getSystemDownloadsDirectory();
        }
        break;
      default:
        directoryPath = await this.getSystemDownloadsDirectory();
    }
    return directoryPath;
  },

  /**
   * Returns the temporary downloads directory asynchronously.
   *
   * @return {Promise}
   * @resolves The downloads directory string path.
   */
  async getTemporaryDownloadsDirectory() {
    let directoryPath = null;
    if (AppConstants.platform == "macosx") {
      directoryPath = await this.getPreferredDownloadsDirectory();
    } else if (AppConstants.platform == "android") {
      directoryPath = await this.getSystemDownloadsDirectory();
    } else {
      directoryPath = this._getDirectory("TmpD");
    }
    return directoryPath;
  },

  /**
   * Checks to determine whether to block downloads for parental controls.
   *
   * aParam aDownload
   *        The download object.
   *
   * @return {Promise}
   * @resolves The boolean indicates to block downloads or not.
   */
  shouldBlockForParentalControls(aDownload) {
    let isEnabled = gParentalControlsService &&
                    gParentalControlsService.parentalControlsEnabled;
    let shouldBlock = isEnabled &&
                      gParentalControlsService.blockFileDownloadsEnabled;

    // Log the event if required by parental controls settings.
    if (isEnabled && gParentalControlsService.loggingEnabled) {
      gParentalControlsService.log(gParentalControlsService.ePCLog_FileDownload,
                                   shouldBlock,
                                   NetUtil.newURI(aDownload.source.url), null);
    }

    return Promise.resolve(shouldBlock);
  },

  /**
   * Checks to determine whether to block downloads for not granted runtime permissions.
   *
   * @return {Promise}
   * @resolves The boolean indicates to block downloads or not.
   */
  async shouldBlockForRuntimePermissions() {
    return AppConstants.platform == "android" &&
           !(await RuntimePermissions.waitForPermissions(
                                      RuntimePermissions.WRITE_EXTERNAL_STORAGE));
  },

  /**
   * Checks to determine whether to block downloads because they might be
   * malware, based on application reputation checks.
   *
   * aParam aDownload
   *        The download object.
   *
   * @return {Promise}
   * @resolves Object with the following properties:
   *           {
   *             shouldBlock: Whether the download should be blocked.
   *             verdict: Detailed reason for the block, according to the
   *                      "Downloads.Error.BLOCK_VERDICT_" constants, or empty
   *                      string if the reason is unknown.
   *           }
   */
  shouldBlockForReputationCheck(aDownload) {
    let hash;
    let sigInfo;
    let channelRedirects;
    try {
      hash = aDownload.saver.getSha256Hash();
      sigInfo = aDownload.saver.getSignatureInfo();
      channelRedirects = aDownload.saver.getRedirects();
    } catch (ex) {
      // Bail if DownloadSaver doesn't have a hash or signature info.
      return Promise.resolve({
        shouldBlock: false,
        verdict: "",
      });
    }
    if (!hash || !sigInfo) {
      return Promise.resolve({
        shouldBlock: false,
        verdict: "",
      });
    }
    return new Promise(resolve => {
      let aReferrer = null;
      if (aDownload.source.referrer) {
        aReferrer = NetUtil.newURI(aDownload.source.referrer);
      }
      gApplicationReputationService.queryReputation({
        sourceURI: NetUtil.newURI(aDownload.source.url),
        referrerURI: aReferrer,
        fileSize: aDownload.currentBytes,
        sha256Hash: hash,
        suggestedFileName: OS.Path.basename(aDownload.target.path),
        signatureInfo: sigInfo,
        redirects: channelRedirects },
        function onComplete(aShouldBlock, aRv, aVerdict) {
          resolve({
            shouldBlock: aShouldBlock,
            verdict: (aShouldBlock && kVerdictMap[aVerdict]) || "",
          });
        });
    });
  },

  /**
   * Checks whether downloaded files should be marked as coming from
   * Internet Zone.
   *
   * @return true if files should be marked
   */
  _shouldSaveZoneInformation() {
    let key = Cc["@mozilla.org/windows-registry-key;1"]
                .createInstance(Ci.nsIWindowsRegKey);
    try {
      key.open(Ci.nsIWindowsRegKey.ROOT_KEY_CURRENT_USER,
               "Software\\Microsoft\\Windows\\CurrentVersion\\Policies\\Attachments",
               Ci.nsIWindowsRegKey.ACCESS_QUERY_VALUE);
      try {
        return key.readIntValue("SaveZoneInformation") != 1;
      } finally {
        key.close();
      }
    } catch (ex) {
      // If the key is not present, files should be marked by default.
      return true;
    }
  },

  /**
   * Performs platform-specific operations when a download is done.
   *
   * aParam aDownload
   *        The Download object.
   *
   * @return {Promise}
   * @resolves When all the operations completed successfully.
   * @rejects JavaScript exception if any of the operations failed.
   */
  async downloadDone(aDownload) {
    // On Windows, we mark any file saved to the NTFS file system as coming
    // from the Internet security zone unless Group Policy disables the
    // feature.  We do this by writing to the "Zone.Identifier" Alternate
    // Data Stream directly, because the Save method of the
    // IAttachmentExecute interface would trigger operations that may cause
    // the application to hang, or other performance issues.
    // The stream created in this way is forward-compatible with all the
    // current and future versions of Windows.
    if (AppConstants.platform == "win" && this._shouldSaveZoneInformation()) {
      let zone;
      try {
        zone = gDownloadPlatform.mapUrlToZone(aDownload.source.url);
      } catch (e) {
        // Default to Internet Zone if mapUrlToZone failed for
        // whatever reason.
        zone = Ci.mozIDownloadPlatform.ZONE_INTERNET;
      }
      try {
        // Don't write zone IDs for Local, Intranet, or Trusted sites
        // to match Windows behavior.
        if (zone >= Ci.mozIDownloadPlatform.ZONE_INTERNET) {
          let streamPath = aDownload.target.path + ":Zone.Identifier";
<<<<<<< HEAD
          let stream = yield OS.File.open(
=======
          let stream = await OS.File.open(
>>>>>>> a17af05f
            streamPath,
            { create: true },
            { winAllowLengthBeyondMaxPathWithCaveats: true }
          );
          try {
            await stream.write(new TextEncoder().encode("[ZoneTransfer]\r\nZoneId=" + zone + "\r\n"));
          } finally {
            await stream.close();
          }
        }
      } catch (ex) {
        // If writing to the stream fails, we ignore the error and continue.
        // The Windows API error 123 (ERROR_INVALID_NAME) is expected to
        // occur when working on a file system that does not support
        // Alternate Data Streams, like FAT32, thus we don't report this
        // specific error.
        if (!(ex instanceof OS.File.Error) || ex.winLastError != 123) {
          Cu.reportError(ex);
        }
      }
    }

    // The file with the partially downloaded data has restrictive permissions
    // that don't allow other users on the system to access it.  Now that the
    // download is completed, we need to adjust permissions based on whether
    // this is a permanently downloaded file or a temporary download to be
    // opened read-only with an external application.
    try {
      // The following logic to determine whether this is a temporary download
      // is due to the fact that "deleteTempFileOnExit" is false on Mac, where
      // downloads to be opened with external applications are preserved in
      // the "Downloads" folder like normal downloads.
      let isTemporaryDownload =
        aDownload.launchWhenSucceeded && (aDownload.source.isPrivate ||
        Services.prefs.getBoolPref("browser.helperApps.deleteTempFileOnExit"));
      // Permanently downloaded files are made accessible by other users on
      // this system, while temporary downloads are marked as read-only.
      let options = {};
      if (isTemporaryDownload) {
        options.unixMode = 0o400;
        options.winAttributes = {readOnly: true};
      } else {
        options.unixMode = 0o666;
      }
      // On Unix, the umask of the process is respected.
      await OS.File.setPermissions(aDownload.target.path, options);
    } catch (ex) {
      // We should report errors with making the permissions less restrictive
      // or marking the file as read-only on Unix and Mac, but this should not
      // prevent the download from completing.
      // The setPermissions API error EPERM is expected to occur when working
      // on a file system that does not support file permissions, like FAT32,
      // thus we don't report this error.
      if (!(ex instanceof OS.File.Error) || ex.unixErrno != OS.Constants.libc.EPERM) {
        Cu.reportError(ex);
      }
    }

    let aReferrer = null;
    if (aDownload.source.referrer) {
      aReferrer = NetUtil.newURI(aDownload.source.referrer);
    }

    gDownloadPlatform.downloadDone(NetUtil.newURI(aDownload.source.url),
                                   aReferrer,
                                   new FileUtils.File(aDownload.target.path),
                                   aDownload.contentType,
                                   aDownload.source.isPrivate);
  },

  /**
   * Launches a file represented by the target of a download. This can
   * open the file with the default application for the target MIME type
   * or file extension, or with a custom application if
   * aDownload.launcherPath is set.
   *
   * @param    aDownload
   *           A Download object that contains the necessary information
   *           to launch the file. The relevant properties are: the target
   *           file, the contentType and the custom application chosen
   *           to launch it.
   *
   * @return {Promise}
   * @resolves When the instruction to launch the file has been
   *           successfully given to the operating system. Note that
   *           the OS might still take a while until the file is actually
   *           launched.
   * @rejects  JavaScript exception if there was an error trying to launch
   *           the file.
   */
  async launchDownload(aDownload) {
    let file = new FileUtils.File(aDownload.target.path);

    // In case of a double extension, like ".tar.gz", we only
    // consider the last one, because the MIME service cannot
    // handle multiple extensions.
    let fileExtension = null, mimeInfo = null;
    let match = file.leafName.match(/\.([^.]+)$/);
    if (match) {
      fileExtension = match[1];
    }

    let isWindowsExe = AppConstants.platform == "win" &&
      fileExtension.toLowerCase() == "exe";

    // Ask for confirmation if the file is executable, except for .exe on
    // Windows where the operating system will show the prompt based on the
    // security zone.  We do this here, instead of letting the caller handle
    // the prompt separately in the user interface layer, for two reasons.  The
    // first is because of its security nature, so that add-ons cannot forget
    // to do this check.  The second is that the system-level security prompt
    // would be displayed at launch time in any case.
    if (file.isExecutable() && !isWindowsExe &&
        !(await this.confirmLaunchExecutable(file.path))) {
      return;
    }

    try {
      // The MIME service might throw if contentType == "" and it can't find
      // a MIME type for the given extension, so we'll treat this case as
      // an unknown mimetype.
      mimeInfo = gMIMEService.getFromTypeAndExtension(aDownload.contentType,
                                                      fileExtension);
    } catch (e) { }

    if (aDownload.launcherPath) {
      if (!mimeInfo) {
        // This should not happen on normal circumstances because launcherPath
        // is only set when we had an instance of nsIMIMEInfo to retrieve
        // the custom application chosen by the user.
        throw new Error(
          "Unable to create nsIMIMEInfo to launch a custom application");
      }

      // Custom application chosen
      let localHandlerApp = Cc["@mozilla.org/uriloader/local-handler-app;1"]
                              .createInstance(Ci.nsILocalHandlerApp);
      localHandlerApp.executable = new FileUtils.File(aDownload.launcherPath);

      mimeInfo.preferredApplicationHandler = localHandlerApp;
      mimeInfo.preferredAction = Ci.nsIMIMEInfo.useHelperApp;

      this.launchFile(file, mimeInfo);
      return;
    }

    // No custom application chosen, let's launch the file with the default
    // handler. First, let's try to launch it through the MIME service.
    if (mimeInfo) {
      mimeInfo.preferredAction = Ci.nsIMIMEInfo.useSystemDefault;

      try {
        this.launchFile(file, mimeInfo);
        return;
      } catch (ex) { }
    }

    // If it didn't work or if there was no MIME info available,
    // let's try to directly launch the file.
    try {
      this.launchFile(file);
      return;
    } catch (ex) { }

    // If our previous attempts failed, try sending it through
    // the system's external "file:" URL handler.
    gExternalProtocolService.loadURI(NetUtil.newURI(file));
  },

  /**
   * Asks for confirmation for launching the specified executable file. This
   * can be overridden by regression tests to avoid the interactive prompt.
   */
  async confirmLaunchExecutable(path) {
    // We don't anchor the prompt to a specific window intentionally, not
    // only because this is the same behavior as the system-level prompt,
    // but also because the most recently active window is the right choice
    // in basically all cases.
    return DownloadUIHelper.getPrompter().confirmLaunchExecutable(path);
  },

  /**
   * Launches the specified file, unless overridden by regression tests.
   */
  launchFile(file, mimeInfo) {
    if (mimeInfo) {
      mimeInfo.launchWithFile(file);
    } else {
      file.launch();
    }
  },

  /**
   * Shows the containing folder of a file.
   *
   * @param aFilePath
   *        The path to the file.
   *
   * @return {Promise}
   * @resolves When the instruction to open the containing folder has been
   *           successfully given to the operating system. Note that
   *           the OS might still take a while until the folder is actually
   *           opened.
   * @rejects  JavaScript exception if there was an error trying to open
   *           the containing folder.
   */
  async showContainingDirectory(aFilePath) {
    let file = new FileUtils.File(aFilePath);

    try {
      // Show the directory containing the file and select the file.
      file.reveal();
      return;
    } catch (ex) { }

    // If reveal fails for some reason (e.g., it's not implemented on unix
    // or the file doesn't exist), try using the parent if we have it.
    let parent = file.parent;
    if (!parent) {
      throw new Error(
        "Unexpected reference to a top-level directory instead of a file");
    }

    try {
      // Open the parent directory to show where the file should be.
      parent.launch();
      return;
    } catch (ex) { }

    // If launch also fails (probably because it's not implemented), let
    // the OS handler try to open the parent.
    gExternalProtocolService.loadURI(NetUtil.newURI(parent));
  },

  /**
   * Calls the directory service, create a downloads directory and returns an
   * nsIFile for the downloads directory.
   *
   * @return {Promise}
   * @resolves The directory string path.
   */
  _createDownloadsDirectory(aName) {
    // We read the name of the directory from the list of translated strings
    // that is kept by the UI helper module, even if this string is not strictly
    // displayed in the user interface.
    let directoryPath = OS.Path.join(this._getDirectory(aName),
                                     DownloadUIHelper.strings.downloadsFolder);

    // Create the Downloads folder and ignore if it already exists.
    return OS.File.makeDir(directoryPath, { ignoreExisting: true })
                  .then(() => directoryPath);
  },

  /**
   * Returns the string path for the given directory service location name. This
   * can be overridden by regression tests to return the path of the system
   * temporary directory in all cases.
   */
  _getDirectory(name) {
    return Services.dirsvc.get(name, Ci.nsIFile).path;
  },

  /**
   * Register the downloads interruption observers.
   *
   * @param aList
   *        The public or private downloads list.
   * @param aIsPrivate
   *        True if the list is private, false otherwise.
   *
   * @return {Promise}
   * @resolves When the views and observers are added.
   */
  addListObservers(aList, aIsPrivate) {
    DownloadObserver.registerView(aList, aIsPrivate);
    if (!DownloadObserver.observersAdded) {
      DownloadObserver.observersAdded = true;
      for (let topic of kObserverTopics) {
        Services.obs.addObserver(DownloadObserver, topic);
      }
    }
    return Promise.resolve();
  },

  /**
   * Force a save on _store if it exists. Used to ensure downloads do not
   * persist after being sanitized on Android.
   *
   * @return {Promise}
   * @resolves When _store.save() completes.
   */
  forceSave() {
    if (this._store) {
      return this._store.save();
    }
    return Promise.resolve();
  },
};

this.DownloadObserver = {
  /**
   * Flag to determine if the observers have been added previously.
   */
  observersAdded: false,

  /**
   * Timer used to delay restarting canceled downloads upon waking and returning
   * online.
   */
  _wakeTimer: null,

  /**
   * Set that contains the in progress publics downloads.
   * It's kept updated when a public download is added, removed or changes its
   * properties.
   */
  _publicInProgressDownloads: new Set(),

  /**
   * Set that contains the in progress private downloads.
   * It's kept updated when a private download is added, removed or changes its
   * properties.
   */
  _privateInProgressDownloads: new Set(),

  /**
   * Set that contains the downloads that have been canceled when going offline
   * or to sleep. These are started again when returning online or waking. This
   * list is not persisted so when exiting and restarting, the downloads will not
   * be started again.
   */
  _canceledOfflineDownloads: new Set(),

  /**
   * Registers a view that updates the corresponding downloads state set, based
   * on the aIsPrivate argument. The set is updated when a download is added,
   * removed or changes its properties.
   *
   * @param aList
   *        The public or private downloads list.
   * @param aIsPrivate
   *        True if the list is private, false otherwise.
   */
  registerView: function DO_registerView(aList, aIsPrivate) {
    let downloadsSet = aIsPrivate ? this._privateInProgressDownloads
                                  : this._publicInProgressDownloads;
    let downloadsView = {
      onDownloadAdded: aDownload => {
        if (!aDownload.stopped) {
          downloadsSet.add(aDownload);
        }
      },
      onDownloadChanged: aDownload => {
        if (aDownload.stopped) {
          downloadsSet.delete(aDownload);
        } else {
          downloadsSet.add(aDownload);
        }
      },
      onDownloadRemoved: aDownload => {
        downloadsSet.delete(aDownload);
        // The download must also be removed from the canceled when offline set.
        this._canceledOfflineDownloads.delete(aDownload);
      }
    };

    // We register the view asynchronously.
    aList.addView(downloadsView).catch(Cu.reportError);
  },

  /**
   * Wrapper that handles the test mode before calling the prompt that display
   * a warning message box that informs that there are active downloads,
   * and asks whether the user wants to cancel them or not.
   *
   * @param aCancel
   *        The observer notification subject.
   * @param aDownloadsCount
   *        The current downloads count.
   * @param aPrompter
   *        The prompter object that shows the confirm dialog.
   * @param aPromptType
   *        The type of prompt notification depending on the observer.
   */
  _confirmCancelDownloads: function DO_confirmCancelDownload(
    aCancel, aDownloadsCount, aPrompter, aPromptType) {
    // If user has already dismissed the request, then do nothing.
    if ((aCancel instanceof Ci.nsISupportsPRBool) && aCancel.data) {
      return;
    }
    // Handle test mode
    if (gCombinedDownloadIntegration._testPromptDownloads) {
      gCombinedDownloadIntegration._testPromptDownloads = aDownloadsCount;
      return;
    }

    aCancel.data = aPrompter.confirmCancelDownloads(aDownloadsCount, aPromptType);
  },

  /**
   * Resume all downloads that were paused when going offline, used when waking
   * from sleep or returning from being offline.
   */
  _resumeOfflineDownloads: function DO_resumeOfflineDownloads() {
    this._wakeTimer = null;

    for (let download of this._canceledOfflineDownloads) {
      download.start().catch(() => {});
    }
  },

  // nsIObserver
  observe: function DO_observe(aSubject, aTopic, aData) {
    let downloadsCount;
    let p = DownloadUIHelper.getPrompter();
    switch (aTopic) {
      case "quit-application-requested":
        downloadsCount = this._publicInProgressDownloads.size +
                         this._privateInProgressDownloads.size;
        this._confirmCancelDownloads(aSubject, downloadsCount, p, p.ON_QUIT);
        break;
      case "offline-requested":
        downloadsCount = this._publicInProgressDownloads.size +
                         this._privateInProgressDownloads.size;
        this._confirmCancelDownloads(aSubject, downloadsCount, p, p.ON_OFFLINE);
        break;
      case "last-pb-context-exiting":
        downloadsCount = this._privateInProgressDownloads.size;
        this._confirmCancelDownloads(aSubject, downloadsCount, p,
                                     p.ON_LEAVE_PRIVATE_BROWSING);
        break;
      case "last-pb-context-exited":
<<<<<<< HEAD
        let promise = Task.spawn(function*() {
          let list = yield Downloads.getList(Downloads.PRIVATE);
          let downloads = yield list.getAll();
=======
        let promise = (async function() {
          let list = await Downloads.getList(Downloads.PRIVATE);
          let downloads = await list.getAll();
>>>>>>> a17af05f

          // We can remove the downloads and finalize them in parallel.
          for (let download of downloads) {
            list.remove(download).catch(Cu.reportError);
            download.finalize(true).catch(Cu.reportError);
          }
        })();
        // Handle test mode
        if (gCombinedDownloadIntegration._testResolveClearPrivateList) {
          gCombinedDownloadIntegration._testResolveClearPrivateList(promise);
        } else {
          promise.catch(ex => Cu.reportError(ex));
        }
        break;
      case "sleep_notification":
      case "suspend_process_notification":
      case "network:offline-about-to-go-offline":
        for (let download of this._publicInProgressDownloads) {
          download.cancel();
          this._canceledOfflineDownloads.add(download);
        }
        for (let download of this._privateInProgressDownloads) {
          download.cancel();
          this._canceledOfflineDownloads.add(download);
        }
        break;
      case "wake_notification":
      case "resume_process_notification":
        let wakeDelay =
          Services.prefs.getIntPref("browser.download.manager.resumeOnWakeDelay", 10000);

        if (wakeDelay >= 0) {
          this._wakeTimer = new Timer(this._resumeOfflineDownloads.bind(this), wakeDelay,
                                      Ci.nsITimer.TYPE_ONE_SHOT);
        }
        break;
      case "network:offline-status-changed":
        if (aData == "online") {
          this._resumeOfflineDownloads();
        }
        break;
      // We need to unregister observers explicitly before we reach the
      // "xpcom-shutdown" phase, otherwise observers may be notified when some
      // required services are not available anymore. We can't unregister
      // observers on "quit-application", because this module is also loaded
      // during "make package" automation, and the quit notification is not sent
      // in that execution environment (bug 973637).
      case "xpcom-will-shutdown":
        for (let topic of kObserverTopics) {
          Services.obs.removeObserver(this, topic);
        }
        break;
    }
  },

  QueryInterface: XPCOMUtils.generateQI([Ci.nsIObserver])
};

/**
 * Registers a Places observer so that operations on download history are
 * reflected on the provided list of downloads.
 *
 * You do not need to keep a reference to this object in order to keep it alive,
 * because the history service already keeps a strong reference to it.
 *
 * @param aList
 *        DownloadList object linked to this observer.
 */
this.DownloadHistoryObserver = function(aList) {
  this._list = aList;
  PlacesUtils.history.addObserver(this);
}

this.DownloadHistoryObserver.prototype = {
  /**
   * DownloadList object linked to this observer.
   */
  _list: null,

  QueryInterface: XPCOMUtils.generateQI([Ci.nsINavHistoryObserver]),

  // nsINavHistoryObserver
  onDeleteURI: function DL_onDeleteURI(aURI, aGUID) {
    this._list.removeFinished(download => aURI.equals(NetUtil.newURI(
                                                      download.source.url)));
  },

  // nsINavHistoryObserver
  onClearHistory: function DL_onClearHistory() {
    this._list.removeFinished();
  },

  onTitleChanged() {},
  onBeginUpdateBatch() {},
  onEndUpdateBatch() {},
  onVisit() {},
  onPageChanged() {},
  onDeleteVisits() {},
};

/**
 * This view can be added to a DownloadList object to trigger a save operation
 * in the given DownloadStore object when a relevant change occurs.  You should
 * call the "initialize" method in order to register the view and load the
 * current state from disk.
 *
 * You do not need to keep a reference to this object in order to keep it alive,
 * because the DownloadList object already keeps a strong reference to it.
 *
 * @param aList
 *        The DownloadList object on which the view should be registered.
 * @param aStore
 *        The DownloadStore object used for saving.
 */
this.DownloadAutoSaveView = function(aList, aStore) {
  this._list = aList;
  this._store = aStore;
  this._downloadsMap = new Map();
  this._writer = new DeferredTask(() => this._store.save(), kSaveDelayMs);
  AsyncShutdown.profileBeforeChange.addBlocker("DownloadAutoSaveView: writing data",
                                               () => this._writer.finalize());
}

this.DownloadAutoSaveView.prototype = {
  /**
   * DownloadList object linked to this view.
   */
  _list: null,

  /**
   * The DownloadStore object used for saving.
   */
  _store: null,

  /**
   * True when the initial state of the downloads has been loaded.
   */
  _initialized: false,

  /**
   * Registers the view and loads the current state from disk.
   *
   * @return {Promise}
   * @resolves When the view has been registered.
   * @rejects JavaScript exception.
   */
  initialize() {
    // We set _initialized to true after adding the view, so that
    // onDownloadAdded doesn't cause a save to occur.
    return this._list.addView(this).then(() => this._initialized = true);
  },

  /**
   * This map contains only Download objects that should be saved to disk, and
   * associates them with the result of their getSerializationHash function, for
   * the purpose of detecting changes to the relevant properties.
   */
  _downloadsMap: null,

  /**
   * DeferredTask for the save operation.
   */
  _writer: null,

  /**
   * Called when the list of downloads changed, this triggers the asynchronous
   * serialization of the list of downloads.
   */
  saveSoon() {
    this._writer.arm();
  },

  // DownloadList callback
  onDownloadAdded(aDownload) {
    if (gCombinedDownloadIntegration.shouldPersistDownload(aDownload)) {
      this._downloadsMap.set(aDownload, aDownload.getSerializationHash());
      if (this._initialized) {
        this.saveSoon();
      }
    }
  },

  // DownloadList callback
  onDownloadChanged(aDownload) {
    if (!gCombinedDownloadIntegration.shouldPersistDownload(aDownload)) {
      if (this._downloadsMap.has(aDownload)) {
        this._downloadsMap.delete(aDownload);
        this.saveSoon();
      }
      return;
    }

    let hash = aDownload.getSerializationHash();
    if (this._downloadsMap.get(aDownload) != hash) {
      this._downloadsMap.set(aDownload, hash);
      this.saveSoon();
    }
  },

  // DownloadList callback
  onDownloadRemoved(aDownload) {
    if (this._downloadsMap.has(aDownload)) {
      this._downloadsMap.delete(aDownload);
      this.saveSoon();
    }
  },
};<|MERGE_RESOLUTION|>--- conflicted
+++ resolved
@@ -224,13 +224,8 @@
     // even if the load operation failed. We wait for a complete initialization
     // so other callers cannot modify the list without being detected. The
     // DownloadAutoSaveView is kept alive by the underlying DownloadList.
-<<<<<<< HEAD
-    yield new DownloadAutoSaveView(list, this._store).initialize();
-  }),
-=======
     await new DownloadAutoSaveView(list, this._store).initialize();
   },
->>>>>>> a17af05f
 
   /**
    * Determines if a Download object from the list of persistent downloads
@@ -280,32 +275,11 @@
                                        Cr.NS_ERROR_FILE_UNRECOGNIZED_PATH);
       }
     } else {
-<<<<<<< HEAD
-      directoryPath = this._getDirectory("DfltDwnld");
-    }
-#elifdef XP_UNIX
-#ifdef MOZ_WIDGET_ANDROID
-    // Android doesn't have a $HOME directory, and by default we only have
-    // write access to /data/data/org.mozilla.{$APP} and /sdcard
-    directoryPath = gEnvironment.get("DOWNLOADS_DIRECTORY");
-    if (!directoryPath) {
-      throw new Components.Exception("DOWNLOADS_DIRECTORY is not set.",
-                                     Cr.NS_ERROR_FILE_UNRECOGNIZED_PATH);
-    }
-#else
-    // For Linux, use XDG download dir, with a fallback to Home/Downloads
-    // if the XDG user dirs are disabled.
-    try {
-      directoryPath = this._getDirectory("DfltDwnld");
-    } catch(e) {
-      directoryPath = yield this._createDownloadsDirectory("Home");
-=======
       try {
         this._downloadsDirectory = this._getDirectory("DfltDwnld");
       } catch (e) {
         this._downloadsDirectory = await this._createDownloadsDirectory("Home");
       }
->>>>>>> a17af05f
     }
 
     return this._downloadsDirectory;
@@ -322,11 +296,7 @@
     let directoryPath = null;
     let prefValue = Services.prefs.getIntPref("browser.download.folderList", 1);
 
-<<<<<<< HEAD
-    switch(prefValue) {
-=======
     switch (prefValue) {
->>>>>>> a17af05f
       case 0: // Desktop
         directoryPath = this._getDirectory("Desk");
         break;
@@ -529,11 +499,7 @@
         // to match Windows behavior.
         if (zone >= Ci.mozIDownloadPlatform.ZONE_INTERNET) {
           let streamPath = aDownload.target.path + ":Zone.Identifier";
-<<<<<<< HEAD
-          let stream = yield OS.File.open(
-=======
           let stream = await OS.File.open(
->>>>>>> a17af05f
             streamPath,
             { create: true },
             { winAllowLengthBeyondMaxPathWithCaveats: true }
@@ -966,15 +932,9 @@
                                      p.ON_LEAVE_PRIVATE_BROWSING);
         break;
       case "last-pb-context-exited":
-<<<<<<< HEAD
-        let promise = Task.spawn(function*() {
-          let list = yield Downloads.getList(Downloads.PRIVATE);
-          let downloads = yield list.getAll();
-=======
         let promise = (async function() {
           let list = await Downloads.getList(Downloads.PRIVATE);
           let downloads = await list.getAll();
->>>>>>> a17af05f
 
           // We can remove the downloads and finalize them in parallel.
           for (let download of downloads) {
