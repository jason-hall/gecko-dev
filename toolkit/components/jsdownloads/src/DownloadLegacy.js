--- conflicted
+++ resolved
@@ -14,28 +14,12 @@
 
 "use strict";
 
-<<<<<<< HEAD
-// Globals
-
-const Cc = Components.classes;
-const Ci = Components.interfaces;
-const Cu = Components.utils;
-const Cr = Components.results;
-=======
 const { classes: Cc, interfaces: Ci, utils: Cu, results: Cr } = Components;
->>>>>>> a17af05f
 
 Cu.import("resource://gre/modules/XPCOMUtils.jsm");
 
 XPCOMUtils.defineLazyModuleGetter(this, "Downloads",
                                   "resource://gre/modules/Downloads.jsm");
-<<<<<<< HEAD
-XPCOMUtils.defineLazyModuleGetter(this, "Promise",
-                                  "resource://gre/modules/Promise.jsm");
-
-// DownloadLegacyTransfer
-=======
->>>>>>> a17af05f
 
 /**
  * nsITransfer implementation that provides a bridge to a Download object.
@@ -66,30 +50,18 @@
  * download is successful, even if the source has a size of zero bytes.
  */
 function DownloadLegacyTransfer() {
-<<<<<<< HEAD
-  this._deferDownload = Promise.defer();
-=======
   this._promiseDownload = new Promise(r => this._resolveDownload = r);
->>>>>>> a17af05f
 }
 
 DownloadLegacyTransfer.prototype = {
   classID: Components.ID("{1b4c85df-cbdd-4bb6-b04e-613caece083c}"),
 
-<<<<<<< HEAD
-  // nsISupports
-=======
->>>>>>> a17af05f
 
   QueryInterface: XPCOMUtils.generateQI([Ci.nsIWebProgressListener,
                                          Ci.nsIWebProgressListener2,
                                          Ci.nsITransfer]),
 
   // nsIWebProgressListener
-<<<<<<< HEAD
-
-=======
->>>>>>> a17af05f
   onStateChange: function DLT_onStateChange(aWebProgress, aRequest, aStateFlags,
                                             aStatus) {
     if (!Components.isSuccessCode(aStatus)) {
@@ -198,11 +170,6 @@
   },
 
   onSecurityChange() { },
-<<<<<<< HEAD
-
-  // nsIWebProgressListener2
-=======
->>>>>>> a17af05f
 
   // nsIWebProgressListener2
   onProgressChange64: function DLT_onProgressChange64(aWebProgress, aRequest,
@@ -210,12 +177,6 @@
                                                       aMaxSelfProgress,
                                                       aCurTotalProgress,
                                                       aMaxTotalProgress) {
-<<<<<<< HEAD
-    // Wait for the associated Download object to be available.
-    this._deferDownload.promise.then(function DLT_OPC64_onDownload(aDownload) {
-      aDownload.saver.onProgressBytes(aCurTotalProgress, aMaxTotalProgress);
-    }).then(null, Cu.reportError);
-=======
     // Since this progress function is invoked frequently, we use a slightly
     // more complex solution that optimizes the case where we already have an
     // associated Download object, avoiding the Promise overhead.
@@ -247,7 +208,6 @@
       download.saver.onProgressBytes(this._delayedCurTotalProgress,
                                      this._delayedMaxTotalProgress);
     }).catch(Cu.reportError);
->>>>>>> a17af05f
   },
   _hasDelayedProgress: false,
   _delayedCurTotalProgress: 0,
@@ -262,10 +222,6 @@
   },
 
   // nsITransfer
-<<<<<<< HEAD
-
-=======
->>>>>>> a17af05f
   init: function DLT_init(aSource, aTarget, aDisplayName, aMIMEInfo, aStartTime,
                           aTempFile, aCancelable, aIsPrivate) {
     this._cancelable = aCancelable;
@@ -295,11 +251,7 @@
       launchWhenSucceeded,
       contentType,
       launcherPath
-<<<<<<< HEAD
-    }).then(function DLT_I_onDownload(aDownload) {
-=======
     }).then(aDownload => {
->>>>>>> a17af05f
       // Legacy components keep partial data when they use a ".part" file.
       if (aTempFile) {
         aDownload.tryToKeepPartialData = true;
@@ -329,15 +281,11 @@
     this._redirects = redirects;
   },
 
-<<<<<<< HEAD
-  // Private methods and properties
-=======
   /**
    * Download object associated with this nsITransfer instance. This is not
    * available immediately when the nsITransfer instance is created.
    */
   _download: null,
->>>>>>> a17af05f
 
   /**
    * Promise that resolves to the Download object associated with this
@@ -373,9 +321,4 @@
   _signatureInfo: null,
 };
 
-<<<<<<< HEAD
-// Module
-
-=======
->>>>>>> a17af05f
 this.NSGetFactory = XPCOMUtils.generateNSGetFactory([DownloadLegacyTransfer]);