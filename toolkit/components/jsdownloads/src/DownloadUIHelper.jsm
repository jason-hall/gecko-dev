/* This Source Code Form is subject to the terms of the Mozilla Public
 * License, v. 2.0. If a copy of the MPL was not distributed with this
 * file, You can obtain one at http://mozilla.org/MPL/2.0/. */

/**
 * Provides functions to handle status and messages in the user interface.
 */

"use strict";

this.EXPORTED_SYMBOLS = [
  "DownloadUIHelper",
];

<<<<<<< HEAD
// Globals

const Cc = Components.classes;
const Ci = Components.interfaces;
const Cu = Components.utils;
const Cr = Components.results;
=======
const { classes: Cc, interfaces: Ci, utils: Cu, results: Cr } = Components;
>>>>>>> a17af05f

Cu.import("resource://gre/modules/XPCOMUtils.jsm");
Cu.import("resource://gre/modules/AppConstants.jsm");

XPCOMUtils.defineLazyModuleGetter(this, "OS",
                                  "resource://gre/modules/osfile.jsm");
XPCOMUtils.defineLazyModuleGetter(this, "Services",
                                  "resource://gre/modules/Services.jsm");

const kStringBundleUrl =
  "chrome://mozapps/locale/downloads/downloads.properties";

const kStringsRequiringFormatting = {
  fileExecutableSecurityWarning: true,
  cancelDownloadsOKTextMultiple: true,
  quitCancelDownloadsAlertMsgMultiple: true,
  quitCancelDownloadsAlertMsgMacMultiple: true,
  offlineCancelDownloadsAlertMsgMultiple: true,
  leavePrivateBrowsingWindowsCancelDownloadsAlertMsgMultiple2: true
};

<<<<<<< HEAD
// DownloadUIHelper

=======
>>>>>>> a17af05f
/**
 * Provides functions to handle status and messages in the user interface.
 */
this.DownloadUIHelper = {
  /**
   * Returns an object that can be used to display prompts related to downloads.
   *
   * The prompts may be either anchored to a specified window, or anchored to
   * the most recently active window, for example if the prompt is displayed in
   * response to global notifications that are not associated with any window.
   *
   * @param aParent
   *        If specified, should reference the nsIDOMWindow to which the prompts
   *        should be attached.  If omitted, the prompts will be attached to the
   *        most recently active window.
   *
   * @return A DownloadPrompter object.
   */
  getPrompter(aParent) {
    return new DownloadPrompter(aParent || null);
  },
};

/**
 * Returns an object whose keys are the string names from the downloads string
 * bundle, and whose values are either the translated strings or functions
 * returning formatted strings.
 */
XPCOMUtils.defineLazyGetter(DownloadUIHelper, "strings", function() {
  let strings = {};
  let sb = Services.strings.createBundle(kStringBundleUrl);
  let enumerator = sb.getSimpleEnumeration();
  while (enumerator.hasMoreElements()) {
    let string = enumerator.getNext().QueryInterface(Ci.nsIPropertyElement);
    let stringName = string.key;
    if (stringName in kStringsRequiringFormatting) {
      strings[stringName] = function() {
        // Convert "arguments" to a real array before calling into XPCOM.
        return sb.formatStringFromName(stringName,
                                       Array.slice(arguments, 0),
                                       arguments.length);
      };
    } else {
      strings[stringName] = string.value;
    }
  }
  return strings;
});

<<<<<<< HEAD
// DownloadPrompter

=======
>>>>>>> a17af05f
/**
 * Allows displaying prompts related to downloads.
 *
 * @param aParent
 *        The nsIDOMWindow to which prompts should be attached, or null to
 *        attach prompts to the most recently active window.
 */
this.DownloadPrompter = function(aParent) {
<<<<<<< HEAD
  if (AppConstants.MOZ_B2G) {
    // On B2G there is no prompter implementation.
    this._prompter = null;
  } else {
    this._prompter = Services.ww.getNewPrompter(aParent);
  }
=======
  this._prompter = Services.ww.getNewPrompter(aParent);
>>>>>>> a17af05f
}

this.DownloadPrompter.prototype = {
  /**
   * Constants with the different type of prompts.
   */
  ON_QUIT: "prompt-on-quit",
  ON_OFFLINE: "prompt-on-offline",
  ON_LEAVE_PRIVATE_BROWSING: "prompt-on-leave-private-browsing",

  /**
   * nsIPrompt instance for displaying messages.
   */
  _prompter: null,

  /**
   * Displays a warning message box that informs that the specified file is
   * executable, and asks whether the user wants to launch it.  The user is
   * given the option of disabling future instances of this warning.
   *
   * @param aPath
   *        String containing the full path to the file to be opened.
   *
   * @return {Promise}
   * @resolves Boolean indicating whether the launch operation can continue.
   * @rejects JavaScript exception.
   */
  confirmLaunchExecutable(aPath) {
    const kPrefAlertOnEXEOpen = "browser.download.manager.alertOnEXEOpen";

    try {
      // Always launch in case we have no prompter implementation.
      if (!this._prompter) {
        return Promise.resolve(true);
      }

      try {
        if (!Services.prefs.getBoolPref(kPrefAlertOnEXEOpen)) {
          return Promise.resolve(true);
        }
      } catch (ex) {
        // If the preference does not exist, continue with the prompt.
      }

      let leafName = OS.Path.basename(aPath);

      let s = DownloadUIHelper.strings;
      let checkState = { value: false };
      let shouldLaunch = this._prompter.confirmCheck(
                           s.fileExecutableSecurityWarningTitle,
                           s.fileExecutableSecurityWarning(leafName, leafName),
                           s.fileExecutableSecurityWarningDontAsk,
                           checkState);

      if (shouldLaunch) {
        Services.prefs.setBoolPref(kPrefAlertOnEXEOpen, !checkState.value);
      }

      return Promise.resolve(shouldLaunch);
    } catch (ex) {
      return Promise.reject(ex);
    }
  },

  /**
   * Displays a warning message box that informs that there are active
   * downloads, and asks whether the user wants to cancel them or not.
   *
   * @param aDownloadsCount
   *        The current downloads count.
   * @param aPromptType
   *        The type of prompt notification depending on the observer.
   *
   * @return False to cancel the downloads and continue, true to abort the
   *         operation.
   */
  confirmCancelDownloads: function DP_confirmCancelDownload(aDownloadsCount,
                                                            aPromptType) {
    // Always continue in case we have no prompter implementation, or if there
    // are no active downloads.
    if (!this._prompter || aDownloadsCount <= 0) {
      return false;
    }

    let s = DownloadUIHelper.strings;
    let buttonFlags = (Ci.nsIPrompt.BUTTON_TITLE_IS_STRING * Ci.nsIPrompt.BUTTON_POS_0) +
                      (Ci.nsIPrompt.BUTTON_TITLE_IS_STRING * Ci.nsIPrompt.BUTTON_POS_1);
    let okButton = aDownloadsCount > 1 ? s.cancelDownloadsOKTextMultiple(aDownloadsCount)
                                       : s.cancelDownloadsOKText;
    let title, message, cancelButton;

    switch (aPromptType) {
      case this.ON_QUIT:
        title = s.quitCancelDownloadsAlertTitle;
        if (AppConstants.platform != "macosx") {
          message = aDownloadsCount > 1
                    ? s.quitCancelDownloadsAlertMsgMultiple(aDownloadsCount)
                    : s.quitCancelDownloadsAlertMsg;
          cancelButton = s.dontQuitButtonWin;
        } else {
          message = aDownloadsCount > 1
                    ? s.quitCancelDownloadsAlertMsgMacMultiple(aDownloadsCount)
                    : s.quitCancelDownloadsAlertMsgMac;
          cancelButton = s.dontQuitButtonMac;
        }
        break;
      case this.ON_OFFLINE:
        title = s.offlineCancelDownloadsAlertTitle;
        message = aDownloadsCount > 1
                  ? s.offlineCancelDownloadsAlertMsgMultiple(aDownloadsCount)
                  : s.offlineCancelDownloadsAlertMsg;
        cancelButton = s.dontGoOfflineButton;
        break;
      case this.ON_LEAVE_PRIVATE_BROWSING:
        title = s.leavePrivateBrowsingCancelDownloadsAlertTitle;
        message = aDownloadsCount > 1
                  ? s.leavePrivateBrowsingWindowsCancelDownloadsAlertMsgMultiple2(aDownloadsCount)
                  : s.leavePrivateBrowsingWindowsCancelDownloadsAlertMsg2;
        cancelButton = s.dontLeavePrivateBrowsingButton2;
        break;
    }

    let rv = this._prompter.confirmEx(title, message, buttonFlags, okButton,
                                      cancelButton, null, null, {});
    return (rv == 1);
  }
};<|MERGE_RESOLUTION|>--- conflicted
+++ resolved
@@ -12,16 +12,7 @@
   "DownloadUIHelper",
 ];
 
-<<<<<<< HEAD
-// Globals
-
-const Cc = Components.classes;
-const Ci = Components.interfaces;
-const Cu = Components.utils;
-const Cr = Components.results;
-=======
 const { classes: Cc, interfaces: Ci, utils: Cu, results: Cr } = Components;
->>>>>>> a17af05f
 
 Cu.import("resource://gre/modules/XPCOMUtils.jsm");
 Cu.import("resource://gre/modules/AppConstants.jsm");
@@ -43,11 +34,6 @@
   leavePrivateBrowsingWindowsCancelDownloadsAlertMsgMultiple2: true
 };
 
-<<<<<<< HEAD
-// DownloadUIHelper
-
-=======
->>>>>>> a17af05f
 /**
  * Provides functions to handle status and messages in the user interface.
  */
@@ -97,11 +83,6 @@
   return strings;
 });
 
-<<<<<<< HEAD
-// DownloadPrompter
-
-=======
->>>>>>> a17af05f
 /**
  * Allows displaying prompts related to downloads.
  *
@@ -110,16 +91,7 @@
  *        attach prompts to the most recently active window.
  */
 this.DownloadPrompter = function(aParent) {
-<<<<<<< HEAD
-  if (AppConstants.MOZ_B2G) {
-    // On B2G there is no prompter implementation.
-    this._prompter = null;
-  } else {
-    this._prompter = Services.ww.getNewPrompter(aParent);
-  }
-=======
   this._prompter = Services.ww.getNewPrompter(aParent);
->>>>>>> a17af05f
 }
 
 this.DownloadPrompter.prototype = {
