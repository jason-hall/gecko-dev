--- conflicted
+++ resolved
@@ -32,13 +32,8 @@
   is(aDownload.error, null, "Download error is not defined");
 }
 
-<<<<<<< HEAD
-function* test_createDownload_common(aPrivate, aType) {
-  let win = yield BrowserTestUtils.openNewBrowserWindow({ private: aPrivate});
-=======
 async function test_createDownload_common(aPrivate, aType) {
   let win = await BrowserTestUtils.openNewBrowserWindow({ private: aPrivate});
->>>>>>> a17af05f
 
   let tab = await BrowserTestUtils.openNewForegroundTab(win.gBrowser, getRootDirectory(gTestPath) + "testFile.html");
   let download = await Downloads.createDownload({
