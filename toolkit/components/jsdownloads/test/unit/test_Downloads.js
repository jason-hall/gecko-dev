--- conflicted
+++ resolved
@@ -15,11 +15,7 @@
  * Tests that the createDownload function exists and can be called.  More
  * detailed tests are implemented separately for the DownloadCore module.
  */
-<<<<<<< HEAD
-add_task(function* test_createDownload() {
-=======
 add_task(async function test_createDownload() {
->>>>>>> a17af05f
   // Creates a simple Download object without starting the download.
   await Downloads.createDownload({
     source: { url: "about:blank" },
@@ -31,13 +27,8 @@
 /**
  * Tests createDownload for private download.
  */
-<<<<<<< HEAD
-add_task(function* test_createDownload_private() {
-  let download = yield Downloads.createDownload({
-=======
 add_task(async function test_createDownload_private() {
   let download = await Downloads.createDownload({
->>>>>>> a17af05f
     source: { url: "about:blank", isPrivate: true },
     target: { path: getTempFile(TEST_TARGET_FILE_NAME).path },
     saver: { type: "copy" }
@@ -48,11 +39,7 @@
 /**
  * Tests createDownload for normal (public) download.
  */
-<<<<<<< HEAD
-add_task(function* test_createDownload_public() {
-=======
 add_task(async function test_createDownload_public() {
->>>>>>> a17af05f
   let tempPath = getTempFile(TEST_TARGET_FILE_NAME).path;
   let download = await Downloads.createDownload({
     source: { url: "about:blank", isPrivate: false },
@@ -72,13 +59,8 @@
 /**
  * Tests createDownload for a pdf saver throws if only given a url.
  */
-<<<<<<< HEAD
-add_task(function* test_createDownload_pdf() {
-  let download = yield Downloads.createDownload({
-=======
 add_task(async function test_createDownload_pdf() {
   let download = await Downloads.createDownload({
->>>>>>> a17af05f
     source: { url: "about:blank" },
     target: { path: getTempFile(TEST_TARGET_FILE_NAME).path },
     saver: { type: "pdf" },
@@ -105,11 +87,7 @@
 /**
  * Tests "fetch" with nsIURI and nsIFile as arguments.
  */
-<<<<<<< HEAD
-add_task(function* test_fetch_uri_file_arguments() {
-=======
 add_task(async function test_fetch_uri_file_arguments() {
->>>>>>> a17af05f
   let targetFile = getTempFile(TEST_TARGET_FILE_NAME);
   await Downloads.fetch(NetUtil.newURI(httpUrl("source.txt")), targetFile);
   await promiseVerifyContents(targetFile.path, TEST_DATA_SHORT);
@@ -118,11 +96,7 @@
 /**
  * Tests "fetch" with DownloadSource and DownloadTarget as arguments.
  */
-<<<<<<< HEAD
-add_task(function* test_fetch_object_arguments() {
-=======
 add_task(async function test_fetch_object_arguments() {
->>>>>>> a17af05f
   let targetPath = getTempFile(TEST_TARGET_FILE_NAME).path;
   await Downloads.fetch({ url: httpUrl("source.txt") }, { path: targetPath });
   await promiseVerifyContents(targetPath, TEST_DATA_SHORT);
@@ -131,11 +105,7 @@
 /**
  * Tests "fetch" with string arguments.
  */
-<<<<<<< HEAD
-add_task(function* test_fetch_string_arguments() {
-=======
 add_task(async function test_fetch_string_arguments() {
->>>>>>> a17af05f
   let targetPath = getTempFile(TEST_TARGET_FILE_NAME).path;
   await Downloads.fetch(httpUrl("source.txt"), targetPath);
   await promiseVerifyContents(targetPath, TEST_DATA_SHORT);
@@ -152,15 +122,9 @@
  * different arguments.  More detailed tests are implemented separately for the
  * DownloadList module.
  */
-<<<<<<< HEAD
-add_task(function* test_getList() {
-  let publicListOne = yield Downloads.getList(Downloads.PUBLIC);
-  let privateListOne = yield Downloads.getList(Downloads.PRIVATE);
-=======
 add_task(async function test_getList() {
   let publicListOne = await Downloads.getList(Downloads.PUBLIC);
   let privateListOne = await Downloads.getList(Downloads.PRIVATE);
->>>>>>> a17af05f
 
   let publicListTwo = await Downloads.getList(Downloads.PUBLIC);
   let privateListTwo = await Downloads.getList(Downloads.PRIVATE);
@@ -177,15 +141,9 @@
  * called with different arguments.  More detailed tests are implemented
  * separately for the DownloadSummary object in the DownloadList module.
  */
-<<<<<<< HEAD
-add_task(function* test_getSummary() {
-  let publicSummaryOne = yield Downloads.getSummary(Downloads.PUBLIC);
-  let privateSummaryOne = yield Downloads.getSummary(Downloads.PRIVATE);
-=======
 add_task(async function test_getSummary() {
   let publicSummaryOne = await Downloads.getSummary(Downloads.PUBLIC);
   let privateSummaryOne = await Downloads.getSummary(Downloads.PRIVATE);
->>>>>>> a17af05f
 
   let publicSummaryTwo = await Downloads.getSummary(Downloads.PUBLIC);
   let privateSummaryTwo = await Downloads.getSummary(Downloads.PRIVATE);
@@ -200,13 +158,8 @@
  * Tests that the getSystemDownloadsDirectory returns a non-empty download
  * directory string.
  */
-<<<<<<< HEAD
-add_task(function* test_getSystemDownloadsDirectory() {
-  let downloadDir = yield Downloads.getSystemDownloadsDirectory();
-=======
 add_task(async function test_getSystemDownloadsDirectory() {
   let downloadDir = await Downloads.getSystemDownloadsDirectory();
->>>>>>> a17af05f
   do_check_neq(downloadDir, "");
 });
 
@@ -214,13 +167,8 @@
  * Tests that the getPreferredDownloadsDirectory returns a non-empty download
  * directory string.
  */
-<<<<<<< HEAD
-add_task(function* test_getPreferredDownloadsDirectory() {
-  let downloadDir = yield Downloads.getPreferredDownloadsDirectory();
-=======
 add_task(async function test_getPreferredDownloadsDirectory() {
   let downloadDir = await Downloads.getPreferredDownloadsDirectory();
->>>>>>> a17af05f
   do_check_neq(downloadDir, "");
 });
 
@@ -228,12 +176,7 @@
  * Tests that the getTemporaryDownloadsDirectory returns a non-empty download
  * directory string.
  */
-<<<<<<< HEAD
-add_task(function* test_getTemporaryDownloadsDirectory() {
-  let downloadDir = yield Downloads.getTemporaryDownloadsDirectory();
-=======
 add_task(async function test_getTemporaryDownloadsDirectory() {
   let downloadDir = await Downloads.getTemporaryDownloadsDirectory();
->>>>>>> a17af05f
   do_check_neq(downloadDir, "");
 });