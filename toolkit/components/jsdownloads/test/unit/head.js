/* -*- indent-tabs-mode: nil; js-indent-level: 2 -*- */
/* vim: set ts=2 et sw=2 tw=80: */
/* Any copyright is dedicated to the Public Domain.
 * http://creativecommons.org/publicdomain/zero/1.0/ */

/**
 * Provides infrastructure for automated download components tests.
 */

"use strict";

// Globals

var Cc = Components.classes;
var Ci = Components.interfaces;
var Cu = Components.utils;
var Cr = Components.results;

Cu.import("resource://gre/modules/Integration.jsm");
Cu.import("resource://gre/modules/XPCOMUtils.jsm");

XPCOMUtils.defineLazyModuleGetter(this, "DownloadPaths",
                                  "resource://gre/modules/DownloadPaths.jsm");
XPCOMUtils.defineLazyModuleGetter(this, "Downloads",
                                  "resource://gre/modules/Downloads.jsm");
XPCOMUtils.defineLazyModuleGetter(this, "FileUtils",
                                  "resource://gre/modules/FileUtils.jsm");
XPCOMUtils.defineLazyModuleGetter(this, "HttpServer",
                                  "resource://testing-common/httpd.js");
XPCOMUtils.defineLazyModuleGetter(this, "NetUtil",
                                  "resource://gre/modules/NetUtil.jsm");
XPCOMUtils.defineLazyModuleGetter(this, "PlacesUtils",
                                  "resource://gre/modules/PlacesUtils.jsm");
XPCOMUtils.defineLazyModuleGetter(this, "Promise",
                                  "resource://gre/modules/Promise.jsm");
XPCOMUtils.defineLazyModuleGetter(this, "Services",
                                  "resource://gre/modules/Services.jsm");
XPCOMUtils.defineLazyModuleGetter(this, "OS",
                                  "resource://gre/modules/osfile.jsm");
XPCOMUtils.defineLazyModuleGetter(this, "MockRegistrar",
                                  "resource://testing-common/MockRegistrar.jsm");

XPCOMUtils.defineLazyServiceGetter(this, "gExternalHelperAppService",
           "@mozilla.org/uriloader/external-helper-app-service;1",
           Ci.nsIExternalHelperAppService);

/* global DownloadIntegration */
Integration.downloads.defineModuleGetter(this, "DownloadIntegration",
            "resource://gre/modules/DownloadIntegration.jsm");

const ServerSocket = Components.Constructor(
                                "@mozilla.org/network/server-socket;1",
                                "nsIServerSocket",
                                "init");
const BinaryOutputStream = Components.Constructor(
                                      "@mozilla.org/binaryoutputstream;1",
                                      "nsIBinaryOutputStream",
                                      "setOutputStream")

XPCOMUtils.defineLazyServiceGetter(this, "gMIMEService",
                                   "@mozilla.org/mime;1",
                                   "nsIMIMEService");

const TEST_TARGET_FILE_NAME = "test-download.txt";
const TEST_STORE_FILE_NAME = "test-downloads.json";

const TEST_REFERRER_URL = "http://www.example.com/referrer.html";

const TEST_DATA_SHORT = "This test string is downloaded.";
// Generate using gzipCompressString in TelemetryController.jsm.
const TEST_DATA_SHORT_GZIP_ENCODED_FIRST = [
 31, 139, 8, 0, 0, 0, 0, 0, 0, 3, 11, 201, 200, 44, 86, 40, 73, 45, 46, 81, 40, 46, 41, 202, 204
];
const TEST_DATA_SHORT_GZIP_ENCODED_SECOND = [
  75, 87, 0, 114, 83, 242, 203, 243, 114, 242, 19, 83, 82, 83, 244, 0, 151, 222, 109, 43, 31, 0, 0, 0
];
const TEST_DATA_SHORT_GZIP_ENCODED =
  TEST_DATA_SHORT_GZIP_ENCODED_FIRST.concat(TEST_DATA_SHORT_GZIP_ENCODED_SECOND);

/**
 * All the tests are implemented with add_task, this starts them automatically.
 */
function run_test() {
  do_get_profile();
  run_next_test();
}

// Support functions

/**
 * HttpServer object initialized before tests start.
 */
var gHttpServer;

/**
 * Given a file name, returns a string containing an URI that points to the file
 * on the currently running instance of the test HTTP server.
 */
function httpUrl(aFileName) {
  return "http://localhost:" + gHttpServer.identity.primaryPort + "/" +
         aFileName;
}

// While the previous test file should have deleted all the temporary files it
// used, on Windows these might still be pending deletion on the physical file
// system.  Thus, start from a new base number every time, to make a collision
// with a file that is still pending deletion highly unlikely.
var gFileCounter = Math.floor(Math.random() * 1000000);

/**
 * Returns a reference to a temporary file, that is guaranteed not to exist, and
 * to have never been created before.
 *
 * @param aLeafName
 *        Suggested leaf name for the file to be created.
 *
 * @return nsIFile pointing to a non-existent file in a temporary directory.
 *
 * @note It is not enough to delete the file if it exists, or to delete the file
 *       after calling nsIFile.createUnique, because on Windows the delete
 *       operation in the file system may still be pending, preventing a new
 *       file with the same name to be created.
 */
function getTempFile(aLeafName) {
  // Prepend a serial number to the extension in the suggested leaf name.
  let [base, ext] = DownloadPaths.splitBaseNameAndExtension(aLeafName);
  let leafName = base + "-" + gFileCounter + ext;
  gFileCounter++;

  // Get a file reference under the temporary directory for this test file.
  let file = FileUtils.getFile("TmpD", [leafName]);
  do_check_false(file.exists());

  do_register_cleanup(function() {
    try {
      file.remove(false)
    } catch (e) {
      if (!(e instanceof Components.Exception &&
            (e.result == Cr.NS_ERROR_FILE_ACCESS_DENIED ||
             e.result == Cr.NS_ERROR_FILE_TARGET_DOES_NOT_EXIST ||
             e.result == Cr.NS_ERROR_FILE_NOT_FOUND))) {
        throw e;
      }
      // On Windows, we may get an access denied error if the file existed before,
      // and was recently deleted.
      // Don't bother checking file.exists() as that may also cause an access
      // denied error.
    }
  });

  return file;
}

/**
 * Waits for pending events to be processed.
 *
 * @return {Promise}
 * @resolves When pending events have been processed.
 * @rejects Never.
 */
function promiseExecuteSoon() {
<<<<<<< HEAD
  let deferred = Promise.defer();
  do_execute_soon(deferred.resolve);
  return deferred.promise;
=======
  return new Promise(resolve => {
    do_execute_soon(resolve);
  });
>>>>>>> a17af05f
}

/**
 * Waits for a pending events to be processed after a timeout.
 *
 * @return {Promise}
 * @resolves When pending events have been processed.
 * @rejects Never.
 */
function promiseTimeout(aTime) {
<<<<<<< HEAD
  let deferred = Promise.defer();
  do_timeout(aTime, deferred.resolve);
  return deferred.promise;
=======
  return new Promise(resolve => {
    do_timeout(aTime, resolve);
  });
>>>>>>> a17af05f
}

/**
 * Waits for a new history visit to be notified for the specified URI.
 *
 * @param aUrl
 *        String containing the URI that will be visited.
 *
 * @return {Promise}
 * @resolves Array [aTime, aTransitionType] from nsINavHistoryObserver.onVisit.
 * @rejects Never.
 */
function promiseWaitForVisit(aUrl) {
<<<<<<< HEAD
  let deferred = Promise.defer();

  let uri = NetUtil.newURI(aUrl);

  PlacesUtils.history.addObserver({
    QueryInterface: XPCOMUtils.generateQI([Ci.nsINavHistoryObserver]),
    onBeginUpdateBatch() {},
    onEndUpdateBatch() {},
    onVisit(aURI, aVisitID, aTime, aSessionID, aReferringID,
                      aTransitionType, aGUID, aHidden) {
      if (aURI.equals(uri)) {
        PlacesUtils.history.removeObserver(this);
        deferred.resolve([aTime, aTransitionType]);
      }
    },
    onTitleChanged() {},
    onDeleteURI() {},
    onClearHistory() {},
    onPageChanged() {},
    onDeleteVisits() {},
  }, false);

  return deferred.promise;
=======
  return new Promise(resolve => {

    let uri = NetUtil.newURI(aUrl);

    PlacesUtils.history.addObserver({
      QueryInterface: XPCOMUtils.generateQI([Ci.nsINavHistoryObserver]),
      onBeginUpdateBatch() {},
      onEndUpdateBatch() {},
      onVisit(aURI, aVisitID, aTime, aSessionID, aReferringID,
                        aTransitionType, aGUID, aHidden) {
        if (aURI.equals(uri)) {
          PlacesUtils.history.removeObserver(this);
          resolve([aTime, aTransitionType]);
        }
      },
      onTitleChanged() {},
      onDeleteURI() {},
      onClearHistory() {},
      onPageChanged() {},
      onDeleteVisits() {},
    });

  });
>>>>>>> a17af05f
}

/**
 * Check browsing history to see whether the given URI has been visited.
 *
 * @param aUrl
 *        String containing the URI that will be visited.
 *
 * @return {Promise}
 * @resolves Boolean indicating whether the URI has been visited.
 * @rejects JavaScript exception.
 */
function promiseIsURIVisited(aUrl) {
  return new Promise(resolve => {

<<<<<<< HEAD
  PlacesUtils.asyncHistory.isURIVisited(NetUtil.newURI(aUrl),
    function(aURI, aIsVisited) {
      deferred.resolve(aIsVisited);
    });
=======
    PlacesUtils.asyncHistory.isURIVisited(NetUtil.newURI(aUrl),
      function(aURI, aIsVisited) {
        resolve(aIsVisited);
      });
>>>>>>> a17af05f

  });
}

/**
 * Creates a new Download object, setting a temporary file as the target.
 *
 * @param aSourceUrl
 *        String containing the URI for the download source, or null to use
 *        httpUrl("source.txt").
 *
 * @return {Promise}
 * @resolves The newly created Download object.
 * @rejects JavaScript exception.
 */
function promiseNewDownload(aSourceUrl) {
  return Downloads.createDownload({
    source: aSourceUrl || httpUrl("source.txt"),
    target: getTempFile(TEST_TARGET_FILE_NAME),
  });
}

/**
 * Starts a new download using the nsIWebBrowserPersist interface, and controls
 * it using the legacy nsITransfer interface.
 *
 * @param aSourceUrl
 *        String containing the URI for the download source, or null to use
 *        httpUrl("source.txt").
 * @param aOptions
 *        An optional object used to control the behavior of this function.
 *        You may pass an object with a subset of the following fields:
 *        {
 *          isPrivate: Boolean indicating whether the download originated from a
 *                     private window.
 *          targetFile: nsIFile for the target, or null to use a temporary file.
 *          outPersist: Receives a reference to the created nsIWebBrowserPersist
 *                      instance.
 *          launchWhenSucceeded: Boolean indicating whether the target should
 *                               be launched when it has completed successfully.
 *          launcherPath: String containing the path of the custom executable to
 *                        use to launch the target of the download.
 *        }
 *
 * @return {Promise}
 * @resolves The Download object created as a consequence of controlling the
 *           download through the legacy nsITransfer interface.
 * @rejects Never.  The current test fails in case of exceptions.
 */
function promiseStartLegacyDownload(aSourceUrl, aOptions) {
  let sourceURI = NetUtil.newURI(aSourceUrl || httpUrl("source.txt"));
  let targetFile = (aOptions && aOptions.targetFile)
                   || getTempFile(TEST_TARGET_FILE_NAME);

  let persist = Cc["@mozilla.org/embedding/browser/nsWebBrowserPersist;1"]
                  .createInstance(Ci.nsIWebBrowserPersist);
  if (aOptions) {
    aOptions.outPersist = persist;
  }

  let fileExtension = null, mimeInfo = null;
  let match = sourceURI.pathQueryRef.match(/\.([^.\/]+)$/);
  if (match) {
    fileExtension = match[1];
  }

  if (fileExtension) {
    try {
      mimeInfo = gMIMEService.getFromTypeAndExtension(null, fileExtension);
      mimeInfo.preferredAction = Ci.nsIMIMEInfo.saveToDisk;
    } catch (ex) { }
  }

  if (aOptions && aOptions.launcherPath) {
    do_check_true(mimeInfo != null);

    let localHandlerApp = Cc["@mozilla.org/uriloader/local-handler-app;1"]
                            .createInstance(Ci.nsILocalHandlerApp);
    localHandlerApp.executable = new FileUtils.File(aOptions.launcherPath);

    mimeInfo.preferredApplicationHandler = localHandlerApp;
    mimeInfo.preferredAction = Ci.nsIMIMEInfo.useHelperApp;
  }

  if (aOptions && aOptions.launchWhenSucceeded) {
    do_check_true(mimeInfo != null);

    mimeInfo.preferredAction = Ci.nsIMIMEInfo.useHelperApp;
  }

  // Apply decoding if required by the "Content-Encoding" header.
  persist.persistFlags &= ~Ci.nsIWebBrowserPersist.PERSIST_FLAGS_NO_CONVERSION;
  persist.persistFlags |=
    Ci.nsIWebBrowserPersist.PERSIST_FLAGS_AUTODETECT_APPLY_CONVERSION;

  let transfer = Cc["@mozilla.org/transfer;1"].createInstance(Ci.nsITransfer);

  return new Promise(resolve => {

<<<<<<< HEAD
  Downloads.getList(Downloads.ALL).then(function(aList) {
    // Temporarily register a view that will get notified when the download we
    // are controlling becomes visible in the list of downloads.
    aList.addView({
      onDownloadAdded(aDownload) {
        aList.removeView(this).then(null, do_report_unexpected_exception);
=======
    Downloads.getList(Downloads.ALL).then(function(aList) {
      // Temporarily register a view that will get notified when the download we
      // are controlling becomes visible in the list of downloads.
      aList.addView({
        onDownloadAdded(aDownload) {
          aList.removeView(this).catch(do_report_unexpected_exception);
>>>>>>> a17af05f

          // Remove the download to keep the list empty for the next test.  This
          // also allows the caller to register the "onchange" event directly.
          let promise = aList.remove(aDownload);

          // When the download object is ready, make it available to the caller.
          promise.then(() => resolve(aDownload),
                       do_report_unexpected_exception);
        },
      }).catch(do_report_unexpected_exception);

      let isPrivate = aOptions && aOptions.isPrivate;

      // Initialize the components so they reference each other.  This will cause
      // the Download object to be created and added to the public downloads.
      transfer.init(sourceURI, NetUtil.newURI(targetFile), null, mimeInfo, null,
                    null, persist, isPrivate);
      persist.progressListener = transfer;

<<<<<<< HEAD
    // Start the actual download process.
    persist.savePrivacyAwareURI(sourceURI, null, null, 0, null, null, targetFile,
                                isPrivate);
  }).then(null, do_report_unexpected_exception);
=======
      // Start the actual download process.
      persist.savePrivacyAwareURI(sourceURI, null, null, 0, null, null, targetFile,
                                  isPrivate);
    }).catch(do_report_unexpected_exception);
>>>>>>> a17af05f

  });
}

/**
 * Starts a new download using the nsIHelperAppService interface, and controls
 * it using the legacy nsITransfer interface.  The source of the download will
 * be "interruptible_resumable.txt" and partially downloaded data will be kept.
 *
 * @param aSourceUrl
 *        String containing the URI for the download source, or null to use
 *        httpUrl("interruptible_resumable.txt").
 *
 * @return {Promise}
 * @resolves The Download object created as a consequence of controlling the
 *           download through the legacy nsITransfer interface.
 * @rejects Never.  The current test fails in case of exceptions.
 */
function promiseStartExternalHelperAppServiceDownload(aSourceUrl) {
  let sourceURI = NetUtil.newURI(aSourceUrl ||
                                 httpUrl("interruptible_resumable.txt"));

  return new Promise(resolve => {

<<<<<<< HEAD
  Downloads.getList(Downloads.PUBLIC).then(function(aList) {
    // Temporarily register a view that will get notified when the download we
    // are controlling becomes visible in the list of downloads.
    aList.addView({
      onDownloadAdded(aDownload) {
        aList.removeView(this).then(null, do_report_unexpected_exception);
=======
    Downloads.getList(Downloads.PUBLIC).then(function(aList) {
      // Temporarily register a view that will get notified when the download we
      // are controlling becomes visible in the list of downloads.
      aList.addView({
        onDownloadAdded(aDownload) {
          aList.removeView(this).catch(do_report_unexpected_exception);
>>>>>>> a17af05f

          // Remove the download to keep the list empty for the next test.  This
          // also allows the caller to register the "onchange" event directly.
          let promise = aList.remove(aDownload);

          // When the download object is ready, make it available to the caller.
          promise.then(() => resolve(aDownload),
                       do_report_unexpected_exception);
        },
      }).catch(do_report_unexpected_exception);

<<<<<<< HEAD
      onStartRequest(aRequest, aContext) {
        let requestChannel = aRequest.QueryInterface(Ci.nsIChannel);
        this.contentListener = gExternalHelperAppService.doContent(
                                     requestChannel.contentType, aRequest, null, true);
        this.contentListener.onStartRequest(aRequest, aContext);
      },

      onStopRequest(aRequest, aContext, aStatusCode) {
        this.contentListener.onStopRequest(aRequest, aContext, aStatusCode);
      },

      onDataAvailable(aRequest, aContext, aInputStream, aOffset,
                                aCount) {
        this.contentListener.onDataAvailable(aRequest, aContext, aInputStream,
                                             aOffset, aCount);
      },
    });
  }).then(null, do_report_unexpected_exception);
=======
      let channel = NetUtil.newChannel({
        uri: sourceURI,
        loadUsingSystemPrincipal: true
      });

      // Start the actual download process.
      channel.asyncOpen2({
        contentListener: null,

        onStartRequest(aRequest, aContext) {
          let requestChannel = aRequest.QueryInterface(Ci.nsIChannel);
          this.contentListener = gExternalHelperAppService.doContent(
                                       requestChannel.contentType, aRequest, null, true);
          this.contentListener.onStartRequest(aRequest, aContext);
        },

        onStopRequest(aRequest, aContext, aStatusCode) {
          this.contentListener.onStopRequest(aRequest, aContext, aStatusCode);
        },

        onDataAvailable(aRequest, aContext, aInputStream, aOffset,
                                  aCount) {
          this.contentListener.onDataAvailable(aRequest, aContext, aInputStream,
                                               aOffset, aCount);
        },
      });
    }).catch(do_report_unexpected_exception);
>>>>>>> a17af05f

  });
}

/**
 * Waits for a download to reach half of its progress, in case it has not
 * reached the expected progress already.
 *
 * @param aDownload
 *        The Download object to wait upon.
 *
 * @return {Promise}
 * @resolves When the download has reached half of its progress.
 * @rejects Never.
 */
function promiseDownloadMidway(aDownload) {
  return new Promise(resolve => {

<<<<<<< HEAD
  // Wait for the download to reach half of its progress.
  let onchange = function() {
    if (!aDownload.stopped && !aDownload.canceled && aDownload.progress == 50) {
      aDownload.onchange = null;
      deferred.resolve();
    }
  };
=======
    // Wait for the download to reach half of its progress.
    let onchange = function() {
      if (!aDownload.stopped && !aDownload.canceled && aDownload.progress == 50) {
        aDownload.onchange = null;
        resolve();
      }
    };
>>>>>>> a17af05f

    // Register for the notification, but also call the function directly in
    // case the download already reached the expected progress.
    aDownload.onchange = onchange;
    onchange();

  });
}

/**
 * Waits for a download to finish, in case it has not finished already.
 *
 * @param aDownload
 *        The Download object to wait upon.
 *
 * @return {Promise}
 * @resolves When the download has finished successfully.
 * @rejects JavaScript exception if the download failed.
 */
function promiseDownloadStopped(aDownload) {
  if (!aDownload.stopped) {
    // The download is in progress, wait for the current attempt to finish and
    // report any errors that may occur.
    return aDownload.start();
  }

  if (aDownload.succeeded) {
    return Promise.resolve();
  }

  // The download failed or was canceled.
  return Promise.reject(aDownload.error || new Error("Download canceled."));
}

/**
 * Returns a new public or private DownloadList object.
 *
 * @param aIsPrivate
 *        True for the private list, false or undefined for the public list.
 *
 * @return {Promise}
 * @resolves The newly created DownloadList object.
 * @rejects JavaScript exception.
 */
function promiseNewList(aIsPrivate) {
  // We need to clear all the internal state for the list and summary objects,
  // since all the objects are interdependent internally.
  Downloads._promiseListsInitialized = null;
  Downloads._lists = {};
  Downloads._summaries = {};

  return Downloads.getList(aIsPrivate ? Downloads.PRIVATE : Downloads.PUBLIC);
}

/**
 * Ensures that the given file contents are equal to the given string.
 *
 * @param aPath
 *        String containing the path of the file whose contents should be
 *        verified.
 * @param aExpectedContents
 *        String containing the octets that are expected in the file.
 *
 * @return {Promise}
 * @resolves When the operation completes.
 * @rejects Never.
 */
function promiseVerifyContents(aPath, aExpectedContents) {
<<<<<<< HEAD
  return Task.spawn(function* () {
=======
  return (async function() {
>>>>>>> a17af05f
    let file = new FileUtils.File(aPath);

    if (!(await OS.File.exists(aPath))) {
      do_throw("File does not exist: " + aPath);
    }

    if ((await OS.File.stat(aPath)).size == 0) {
      do_throw("File is empty: " + aPath);
    }

    await new Promise(resolve => {
      NetUtil.asyncFetch(
        { uri: NetUtil.newURI(file), loadUsingSystemPrincipal: true },
        function(aInputStream, aStatus) {
          do_check_true(Components.isSuccessCode(aStatus));
          let contents = NetUtil.readInputStreamToString(aInputStream,
                                                         aInputStream.available());
          if (contents.length > TEST_DATA_SHORT.length * 2 ||
              /[^\x20-\x7E]/.test(contents)) {
            // Do not print the entire content string to the test log.
            do_check_eq(contents.length, aExpectedContents.length);
            do_check_true(contents == aExpectedContents);
          } else {
            // Print the string if it is short and made of printable characters.
            do_check_eq(contents, aExpectedContents);
          }
          resolve();
        });

    });
  })();
}

/**
 * Starts a socket listener that closes each incoming connection.
 *
 * @returns nsIServerSocket that listens for connections.  Call its "close"
 *          method to stop listening and free the server port.
 */
function startFakeServer() {
  let serverSocket = new ServerSocket(-1, true, -1);
  serverSocket.asyncListen({
    onSocketAccepted(aServ, aTransport) {
      aTransport.close(Cr.NS_BINDING_ABORTED);
    },
    onStopListening() { },
  });
  return serverSocket;
}

/**
 * This is an internal reference that should not be used directly by tests.
 */
var _gDeferResponses = Promise.defer();

/**
 * Ensures that all the interruptible requests started after this function is
 * called won't complete until the continueResponses function is called.
 *
 * Normally, the internal HTTP server returns all the available data as soon as
 * a request is received.  In order for some requests to be served one part at a
 * time, special interruptible handlers are registered on the HTTP server.  This
 * allows testing events or actions that need to happen in the middle of a
 * download.
 *
 * For example, the handler accessible at the httpUri("interruptible.txt")
 * address returns the TEST_DATA_SHORT text, then it may block until the
 * continueResponses method is called.  At this point, the handler sends the
 * TEST_DATA_SHORT text again to complete the response.
 *
 * If an interruptible request is started before the function is called, it may
 * or may not be blocked depending on the actual sequence of events.
 */
function mustInterruptResponses() {
  // If there are pending blocked requests, allow them to complete.  This is
  // done to prevent requests from being blocked forever, but should not affect
  // the test logic, since previously started requests should not be monitored
  // on the client side anymore.
  _gDeferResponses.resolve();

  do_print("Interruptible responses will be blocked midway.");
  _gDeferResponses = Promise.defer();
}

/**
 * Allows all the current and future interruptible requests to complete.
 */
function continueResponses() {
  do_print("Interruptible responses are now allowed to continue.");
  _gDeferResponses.resolve();
}

/**
 * Registers an interruptible response handler.
 *
 * @param aPath
 *        Path passed to nsIHttpServer.registerPathHandler.
 * @param aFirstPartFn
 *        This function is called when the response is received, with the
 *        aRequest and aResponse arguments of the server.
 * @param aSecondPartFn
 *        This function is called with the aRequest and aResponse arguments of
 *        the server, when the continueResponses function is called.
 */
function registerInterruptibleHandler(aPath, aFirstPartFn, aSecondPartFn) {
  gHttpServer.registerPathHandler(aPath, function(aRequest, aResponse) {
    do_print("Interruptible request started.");

    // Process the first part of the response.
    aResponse.processAsync();
    aFirstPartFn(aRequest, aResponse);

    // Wait on the current deferred object, then finish the request.
    _gDeferResponses.promise.then(function RIH_onSuccess() {
      aSecondPartFn(aRequest, aResponse);
      aResponse.finish();
      do_print("Interruptible request finished.");
    }).catch(Cu.reportError);
  });
}

/**
 * Ensure the given date object is valid.
 *
 * @param aDate
 *        The date object to be checked. This value can be null.
 */
function isValidDate(aDate) {
  return aDate && aDate.getTime && !isNaN(aDate.getTime());
}

/**
 * Position of the first byte served by the "interruptible_resumable.txt"
 * handler during the most recent response.
 */
var gMostRecentFirstBytePos;

// Initialization functions common to all tests

add_task(function test_common_initialize() {
  // Start the HTTP server.
  gHttpServer = new HttpServer();
  gHttpServer.registerDirectory("/", do_get_file("../data"));
  gHttpServer.start(-1);
  do_register_cleanup(() => {
    return new Promise(resolve => {
      // Ensure all the pending HTTP requests have a chance to finish.
      continueResponses();
      // Stop the HTTP server, calling resolve when it's done.
      gHttpServer.stop(resolve);
    });
  });

  // Cache locks might prevent concurrent requests to the same resource, and
  // this may block tests that use the interruptible handlers.
  Services.prefs.setBoolPref("browser.cache.disk.enable", false);
  Services.prefs.setBoolPref("browser.cache.memory.enable", false);
  do_register_cleanup(function() {
    Services.prefs.clearUserPref("browser.cache.disk.enable");
    Services.prefs.clearUserPref("browser.cache.memory.enable");
  });

  registerInterruptibleHandler("/interruptible.txt",
    function firstPart(aRequest, aResponse) {
      aResponse.setHeader("Content-Type", "text/plain", false);
      aResponse.setHeader("Content-Length", "" + (TEST_DATA_SHORT.length * 2),
                          false);
      aResponse.write(TEST_DATA_SHORT);
    }, function secondPart(aRequest, aResponse) {
      aResponse.write(TEST_DATA_SHORT);
    });

  registerInterruptibleHandler("/interruptible_resumable.txt",
    function firstPart(aRequest, aResponse) {
      aResponse.setHeader("Content-Type", "text/plain", false);

      // Determine if only part of the data should be sent.
      let data = TEST_DATA_SHORT + TEST_DATA_SHORT;
      if (aRequest.hasHeader("Range")) {
        var matches = aRequest.getHeader("Range")
                              .match(/^\s*bytes=(\d+)?-(\d+)?\s*$/);
        var firstBytePos = (matches[1] === undefined) ? 0 : matches[1];
        var lastBytePos = (matches[2] === undefined) ? data.length - 1
                                            : matches[2];
        if (firstBytePos >= data.length) {
          aResponse.setStatusLine(aRequest.httpVersion, 416,
                             "Requested Range Not Satisfiable");
          aResponse.setHeader("Content-Range", "*/" + data.length, false);
          aResponse.finish();
          return;
        }

        aResponse.setStatusLine(aRequest.httpVersion, 206, "Partial Content");
        aResponse.setHeader("Content-Range", firstBytePos + "-" +
                                             lastBytePos + "/" +
                                             data.length, false);

        data = data.substring(firstBytePos, lastBytePos + 1);

        gMostRecentFirstBytePos = firstBytePos;
      } else {
        gMostRecentFirstBytePos = 0;
      }

      aResponse.setHeader("Content-Length", "" + data.length, false);

      aResponse.write(data.substring(0, data.length / 2));

      // Store the second part of the data on the response object, so that it
      // can be used by the secondPart function.
      aResponse.secondPartData = data.substring(data.length / 2);
    }, function secondPart(aRequest, aResponse) {
      aResponse.write(aResponse.secondPartData);
    });

  registerInterruptibleHandler("/interruptible_gzip.txt",
    function firstPart(aRequest, aResponse) {
      aResponse.setHeader("Content-Type", "text/plain", false);
      aResponse.setHeader("Content-Encoding", "gzip", false);
      aResponse.setHeader("Content-Length", "" + TEST_DATA_SHORT_GZIP_ENCODED.length);

      let bos =  new BinaryOutputStream(aResponse.bodyOutputStream);
      bos.writeByteArray(TEST_DATA_SHORT_GZIP_ENCODED_FIRST,
                         TEST_DATA_SHORT_GZIP_ENCODED_FIRST.length);
    }, function secondPart(aRequest, aResponse) {
      let bos =  new BinaryOutputStream(aResponse.bodyOutputStream);
      bos.writeByteArray(TEST_DATA_SHORT_GZIP_ENCODED_SECOND,
                         TEST_DATA_SHORT_GZIP_ENCODED_SECOND.length);
    });

  gHttpServer.registerPathHandler("/shorter-than-content-length-http-1-1.txt",
    function(aRequest, aResponse) {
      aResponse.processAsync();
      aResponse.setStatusLine("1.1", 200, "OK");
      aResponse.setHeader("Content-Type", "text/plain", false);
      aResponse.setHeader("Content-Length", "" + (TEST_DATA_SHORT.length * 2),
                          false);
      aResponse.write(TEST_DATA_SHORT);
      aResponse.finish();
    });

  // This URL will emulate being blocked by Windows Parental controls
  gHttpServer.registerPathHandler("/parentalblocked.zip",
    function(aRequest, aResponse) {
      aResponse.setStatusLine(aRequest.httpVersion, 450,
                              "Blocked by Windows Parental Controls");
    });

  // During unit tests, most of the functions that require profile access or
  // operating system features will be disabled. Individual tests may override
  // them again to check for specific behaviors.
  Integration.downloads.register(base => ({
    __proto__: base,
    loadPublicDownloadListFromStore: () => Promise.resolve(),
    shouldKeepBlockedData: () => Promise.resolve(false),
    shouldBlockForParentalControls: () => Promise.resolve(false),
    shouldBlockForRuntimePermissions: () => Promise.resolve(false),
    shouldBlockForReputationCheck: () => Promise.resolve({
      shouldBlock: false,
      verdict: "",
    }),
    confirmLaunchExecutable: () => Promise.resolve(),
    launchFile: () => Promise.resolve(),
    showContainingDirectory: () => Promise.resolve(),
    // This flag allows re-enabling the default observers during their tests.
    allowObservers: false,
    addListObservers() {
      return this.allowObservers ? super.addListObservers(...arguments)
                                 : Promise.resolve();
    },
    // This flag allows re-enabling the download directory logic for its tests.
    _allowDirectories: false,
    set allowDirectories(value) {
      this._allowDirectories = value;
      // We have to invalidate the previously computed directory path.
      this._downloadsDirectory = null;
    },
    _getDirectory(name) {
      return super._getDirectory(this._allowDirectories ? name : "TmpD");
    },
  }));

  // Make sure that downloads started using nsIExternalHelperAppService are
  // saved to disk without asking for a destination interactively.
  let mock = {
    QueryInterface: XPCOMUtils.generateQI([Ci.nsIHelperAppLauncherDialog]),
    promptForSaveToFileAsync(aLauncher,
                             aWindowContext,
                             aDefaultFileName,
                             aSuggestedFileExtension,
                             aForcePrompt) {
      // The dialog should create the empty placeholder file.
      let file = getTempFile(TEST_TARGET_FILE_NAME);
      file.create(Ci.nsIFile.NORMAL_FILE_TYPE, FileUtils.PERMS_FILE);
      aLauncher.saveDestinationAvailable(file);
    },
  };

  let cid = MockRegistrar.register("@mozilla.org/helperapplauncherdialog;1", mock);
  do_register_cleanup(() => {
    MockRegistrar.unregister(cid);
  });
});<|MERGE_RESOLUTION|>--- conflicted
+++ resolved
@@ -159,15 +159,9 @@
  * @rejects Never.
  */
 function promiseExecuteSoon() {
-<<<<<<< HEAD
-  let deferred = Promise.defer();
-  do_execute_soon(deferred.resolve);
-  return deferred.promise;
-=======
   return new Promise(resolve => {
     do_execute_soon(resolve);
   });
->>>>>>> a17af05f
 }
 
 /**
@@ -178,15 +172,9 @@
  * @rejects Never.
  */
 function promiseTimeout(aTime) {
-<<<<<<< HEAD
-  let deferred = Promise.defer();
-  do_timeout(aTime, deferred.resolve);
-  return deferred.promise;
-=======
   return new Promise(resolve => {
     do_timeout(aTime, resolve);
   });
->>>>>>> a17af05f
 }
 
 /**
@@ -200,31 +188,6 @@
  * @rejects Never.
  */
 function promiseWaitForVisit(aUrl) {
-<<<<<<< HEAD
-  let deferred = Promise.defer();
-
-  let uri = NetUtil.newURI(aUrl);
-
-  PlacesUtils.history.addObserver({
-    QueryInterface: XPCOMUtils.generateQI([Ci.nsINavHistoryObserver]),
-    onBeginUpdateBatch() {},
-    onEndUpdateBatch() {},
-    onVisit(aURI, aVisitID, aTime, aSessionID, aReferringID,
-                      aTransitionType, aGUID, aHidden) {
-      if (aURI.equals(uri)) {
-        PlacesUtils.history.removeObserver(this);
-        deferred.resolve([aTime, aTransitionType]);
-      }
-    },
-    onTitleChanged() {},
-    onDeleteURI() {},
-    onClearHistory() {},
-    onPageChanged() {},
-    onDeleteVisits() {},
-  }, false);
-
-  return deferred.promise;
-=======
   return new Promise(resolve => {
 
     let uri = NetUtil.newURI(aUrl);
@@ -248,7 +211,6 @@
     });
 
   });
->>>>>>> a17af05f
 }
 
 /**
@@ -264,17 +226,10 @@
 function promiseIsURIVisited(aUrl) {
   return new Promise(resolve => {
 
-<<<<<<< HEAD
-  PlacesUtils.asyncHistory.isURIVisited(NetUtil.newURI(aUrl),
-    function(aURI, aIsVisited) {
-      deferred.resolve(aIsVisited);
-    });
-=======
     PlacesUtils.asyncHistory.isURIVisited(NetUtil.newURI(aUrl),
       function(aURI, aIsVisited) {
         resolve(aIsVisited);
       });
->>>>>>> a17af05f
 
   });
 }
@@ -374,21 +329,12 @@
 
   return new Promise(resolve => {
 
-<<<<<<< HEAD
-  Downloads.getList(Downloads.ALL).then(function(aList) {
-    // Temporarily register a view that will get notified when the download we
-    // are controlling becomes visible in the list of downloads.
-    aList.addView({
-      onDownloadAdded(aDownload) {
-        aList.removeView(this).then(null, do_report_unexpected_exception);
-=======
     Downloads.getList(Downloads.ALL).then(function(aList) {
       // Temporarily register a view that will get notified when the download we
       // are controlling becomes visible in the list of downloads.
       aList.addView({
         onDownloadAdded(aDownload) {
           aList.removeView(this).catch(do_report_unexpected_exception);
->>>>>>> a17af05f
 
           // Remove the download to keep the list empty for the next test.  This
           // also allows the caller to register the "onchange" event directly.
@@ -408,17 +354,10 @@
                     null, persist, isPrivate);
       persist.progressListener = transfer;
 
-<<<<<<< HEAD
-    // Start the actual download process.
-    persist.savePrivacyAwareURI(sourceURI, null, null, 0, null, null, targetFile,
-                                isPrivate);
-  }).then(null, do_report_unexpected_exception);
-=======
       // Start the actual download process.
       persist.savePrivacyAwareURI(sourceURI, null, null, 0, null, null, targetFile,
                                   isPrivate);
     }).catch(do_report_unexpected_exception);
->>>>>>> a17af05f
 
   });
 }
@@ -443,21 +382,12 @@
 
   return new Promise(resolve => {
 
-<<<<<<< HEAD
-  Downloads.getList(Downloads.PUBLIC).then(function(aList) {
-    // Temporarily register a view that will get notified when the download we
-    // are controlling becomes visible in the list of downloads.
-    aList.addView({
-      onDownloadAdded(aDownload) {
-        aList.removeView(this).then(null, do_report_unexpected_exception);
-=======
     Downloads.getList(Downloads.PUBLIC).then(function(aList) {
       // Temporarily register a view that will get notified when the download we
       // are controlling becomes visible in the list of downloads.
       aList.addView({
         onDownloadAdded(aDownload) {
           aList.removeView(this).catch(do_report_unexpected_exception);
->>>>>>> a17af05f
 
           // Remove the download to keep the list empty for the next test.  This
           // also allows the caller to register the "onchange" event directly.
@@ -469,26 +399,6 @@
         },
       }).catch(do_report_unexpected_exception);
 
-<<<<<<< HEAD
-      onStartRequest(aRequest, aContext) {
-        let requestChannel = aRequest.QueryInterface(Ci.nsIChannel);
-        this.contentListener = gExternalHelperAppService.doContent(
-                                     requestChannel.contentType, aRequest, null, true);
-        this.contentListener.onStartRequest(aRequest, aContext);
-      },
-
-      onStopRequest(aRequest, aContext, aStatusCode) {
-        this.contentListener.onStopRequest(aRequest, aContext, aStatusCode);
-      },
-
-      onDataAvailable(aRequest, aContext, aInputStream, aOffset,
-                                aCount) {
-        this.contentListener.onDataAvailable(aRequest, aContext, aInputStream,
-                                             aOffset, aCount);
-      },
-    });
-  }).then(null, do_report_unexpected_exception);
-=======
       let channel = NetUtil.newChannel({
         uri: sourceURI,
         loadUsingSystemPrincipal: true
@@ -516,7 +426,6 @@
         },
       });
     }).catch(do_report_unexpected_exception);
->>>>>>> a17af05f
 
   });
 }
@@ -535,15 +444,6 @@
 function promiseDownloadMidway(aDownload) {
   return new Promise(resolve => {
 
-<<<<<<< HEAD
-  // Wait for the download to reach half of its progress.
-  let onchange = function() {
-    if (!aDownload.stopped && !aDownload.canceled && aDownload.progress == 50) {
-      aDownload.onchange = null;
-      deferred.resolve();
-    }
-  };
-=======
     // Wait for the download to reach half of its progress.
     let onchange = function() {
       if (!aDownload.stopped && !aDownload.canceled && aDownload.progress == 50) {
@@ -551,7 +451,6 @@
         resolve();
       }
     };
->>>>>>> a17af05f
 
     // Register for the notification, but also call the function directly in
     // case the download already reached the expected progress.
@@ -620,11 +519,7 @@
  * @rejects Never.
  */
 function promiseVerifyContents(aPath, aExpectedContents) {
-<<<<<<< HEAD
-  return Task.spawn(function* () {
-=======
   return (async function() {
->>>>>>> a17af05f
     let file = new FileUtils.File(aPath);
 
     if (!(await OS.File.exists(aPath))) {
