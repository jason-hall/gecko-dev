--- conflicted
+++ resolved
@@ -41,15 +41,9 @@
 /**
  * Saves downloads to a file, then reloads them.
  */
-<<<<<<< HEAD
-add_task(function* test_save_reload() {
-  let [listForSave, storeForSave] = yield promiseNewListAndStore();
-  let [listForLoad, storeForLoad] = yield promiseNewListAndStore(
-=======
 add_task(async function test_save_reload() {
   let [listForSave, storeForSave] = await promiseNewListAndStore();
   let [listForLoad, storeForLoad] = await promiseNewListAndStore(
->>>>>>> a17af05f
                                                  storeForSave.path);
 
   listForSave.add(await promiseNewDownload(httpUrl("source.txt")));
@@ -70,24 +64,15 @@
 
   // If we used a callback to adjust the channel, the download should
   // not be serialized because we can't recreate it across sessions.
-<<<<<<< HEAD
-  let adjustedDownload = yield Downloads.createDownload({
-=======
   let adjustedDownload = await Downloads.createDownload({
->>>>>>> a17af05f
     source: { url: httpUrl("empty.txt"),
               adjustChannel: () => Promise.resolve() },
     target: getTempFile(TEST_TARGET_FILE_NAME),
   });
   listForSave.add(adjustedDownload);
 
-<<<<<<< HEAD
-  let legacyDownload = yield promiseStartLegacyDownload();
-  yield legacyDownload.cancel();
-=======
   let legacyDownload = await promiseStartLegacyDownload();
   await legacyDownload.cancel();
->>>>>>> a17af05f
   listForSave.add(legacyDownload);
 
   await storeForSave.save();
@@ -122,13 +107,8 @@
 /**
  * Checks that saving an empty list deletes any existing file.
  */
-<<<<<<< HEAD
-add_task(function* test_save_empty() {
-  let [, store] = yield promiseNewListAndStore();
-=======
 add_task(async function test_save_empty() {
   let [, store] = await promiseNewListAndStore();
->>>>>>> a17af05f
 
   let createdFile = await OS.File.open(store.path, { create: true });
   await createdFile.close();
@@ -144,13 +124,8 @@
 /**
  * Checks that loading from a missing file results in an empty list.
  */
-<<<<<<< HEAD
-add_task(function* test_load_empty() {
-  let [list, store] = yield promiseNewListAndStore();
-=======
 add_task(async function test_load_empty() {
   let [list, store] = await promiseNewListAndStore();
->>>>>>> a17af05f
 
   do_check_false(await OS.File.exists(store.path));
 
@@ -165,13 +140,8 @@
  * test is to verify that the JSON format used in previous versions can be
  * loaded, assuming the file is reloaded on the same platform.
  */
-<<<<<<< HEAD
-add_task(function* test_load_string_predefined() {
-  let [list, store] = yield promiseNewListAndStore();
-=======
 add_task(async function test_load_string_predefined() {
   let [list, store] = await promiseNewListAndStore();
->>>>>>> a17af05f
 
   // The platform-dependent file name should be generated dynamically.
   let targetPath = getTempFile(TEST_TARGET_FILE_NAME).path;
@@ -207,13 +177,8 @@
 /**
  * Loads downloads from a well-formed JSON string containing unrecognized data.
  */
-<<<<<<< HEAD
-add_task(function* test_load_string_unrecognized() {
-  let [list, store] = yield promiseNewListAndStore();
-=======
 add_task(async function test_load_string_unrecognized() {
   let [list, store] = await promiseNewListAndStore();
->>>>>>> a17af05f
 
   // The platform-dependent file name should be generated dynamically.
   let targetPath = getTempFile(TEST_TARGET_FILE_NAME).path;
@@ -243,13 +208,8 @@
 /**
  * Loads downloads from a malformed JSON string.
  */
-<<<<<<< HEAD
-add_task(function* test_load_string_malformed() {
-  let [list, store] = yield promiseNewListAndStore();
-=======
 add_task(async function test_load_string_malformed() {
   let [list, store] = await promiseNewListAndStore();
->>>>>>> a17af05f
 
   let string = "{\"list\":[{\"source\":null,\"target\":null}," +
                 "{\"source\":{\"url\":\"about:blank\"}}}";
@@ -276,15 +236,9 @@
  * Saves downloads with unknown properties to a file and then reloads
  * them to ensure that these properties are preserved.
  */
-<<<<<<< HEAD
-add_task(function* test_save_reload_unknownProperties() {
-  let [listForSave, storeForSave] = yield promiseNewListAndStore();
-  let [listForLoad, storeForLoad] = yield promiseNewListAndStore(
-=======
 add_task(async function test_save_reload_unknownProperties() {
   let [listForSave, storeForSave] = await promiseNewListAndStore();
   let [listForLoad, storeForLoad] = await promiseNewListAndStore(
->>>>>>> a17af05f
                                                  storeForSave.path);
 
   let download1 = await promiseNewDownload(httpUrl("source.txt"));
