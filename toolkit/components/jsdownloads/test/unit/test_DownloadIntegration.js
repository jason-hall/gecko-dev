/* Any copyright is dedicated to the Public Domain.
 * http://creativecommons.org/publicdomain/zero/1.0/ */

/**
 * Tests the DownloadIntegration object.
 */

"use strict";

// Globals

/**
 * Notifies the prompt observers and verify the expected downloads count.
 *
 * @param aIsPrivate
 *        Flag to know is test private observers.
 * @param aExpectedCount
 *        the expected downloads count for quit and offline observers.
 * @param aExpectedPBCount
 *        the expected downloads count for private browsing observer.
 */
function notifyPromptObservers(aIsPrivate, aExpectedCount, aExpectedPBCount) {
  let cancelQuit = Cc["@mozilla.org/supports-PRBool;1"].
                   createInstance(Ci.nsISupportsPRBool);

  // Notify quit application requested observer.
  DownloadIntegration._testPromptDownloads = -1;
  Services.obs.notifyObservers(cancelQuit, "quit-application-requested");
  do_check_eq(DownloadIntegration._testPromptDownloads, aExpectedCount);

  // Notify offline requested observer.
  DownloadIntegration._testPromptDownloads = -1;
  Services.obs.notifyObservers(cancelQuit, "offline-requested");
  do_check_eq(DownloadIntegration._testPromptDownloads, aExpectedCount);

  if (aIsPrivate) {
    // Notify last private browsing requested observer.
    DownloadIntegration._testPromptDownloads = -1;
    Services.obs.notifyObservers(cancelQuit, "last-pb-context-exiting");
    do_check_eq(DownloadIntegration._testPromptDownloads, aExpectedPBCount);
  }

  delete DownloadIntegration._testPromptDownloads;
}

// Tests

/**
 * Allows re-enabling the real download directory logic during one test.
 */
function allowDirectoriesInTest() {
  DownloadIntegration.allowDirectories = true;
  function cleanup() {
    DownloadIntegration.allowDirectories = false;
  }
  do_register_cleanup(cleanup);
  return cleanup;
}

XPCOMUtils.defineLazyGetter(this, "gStringBundle", function() {
  return Services.strings.
    createBundle("chrome://mozapps/locale/downloads/downloads.properties");
});

/**
 * Tests that getSystemDownloadsDirectory returns an existing directory or
 * creates a new directory depending on the platform. Instead of the real
 * directory, this test is executed in the temporary directory so we can safely
 * delete the created folder to check whether it is created again.
 */
<<<<<<< HEAD
add_task(function* test_getSystemDownloadsDirectory_exists_or_creates() {
=======
add_task(async function test_getSystemDownloadsDirectory_exists_or_creates() {
>>>>>>> a17af05f
  let tempDir = Services.dirsvc.get("TmpD", Ci.nsIFile);
  let downloadDir;

  // OSX / Linux / Windows but not XP/2k
  if (Services.appinfo.OS == "Darwin" ||
      Services.appinfo.OS == "Linux" ||
      (Services.appinfo.OS == "WINNT" &&
       parseFloat(Services.sysinfo.getProperty("version")) >= 6)) {
    downloadDir = await DownloadIntegration.getSystemDownloadsDirectory();
    do_check_eq(downloadDir, tempDir.path);
    do_check_true(await OS.File.exists(downloadDir));

    let info = await OS.File.stat(downloadDir);
    do_check_true(info.isDir);
  } else {
    let targetPath = OS.Path.join(tempDir.path,
                       gStringBundle.GetStringFromName("downloadsFolder"));
    try {
      await OS.File.removeEmptyDir(targetPath);
    } catch (e) {}
    downloadDir = await DownloadIntegration.getSystemDownloadsDirectory();
    do_check_eq(downloadDir, targetPath);
    do_check_true(await OS.File.exists(downloadDir));

    let info = await OS.File.stat(downloadDir);
    do_check_true(info.isDir);
    await OS.File.removeEmptyDir(targetPath);
  }
});

/**
 * Tests that the real directory returned by getSystemDownloadsDirectory is not
 * the one that is used during unit tests. Since this is the actual downloads
 * directory of the operating system, we don't try to delete it afterwards.
 */
<<<<<<< HEAD
add_task(function* test_getSystemDownloadsDirectory_real() {
  let fakeDownloadDir = yield DownloadIntegration.getSystemDownloadsDirectory();
=======
add_task(async function test_getSystemDownloadsDirectory_real() {
  let fakeDownloadDir = await DownloadIntegration.getSystemDownloadsDirectory();
>>>>>>> a17af05f

  let cleanup = allowDirectoriesInTest();
  let realDownloadDir = await DownloadIntegration.getSystemDownloadsDirectory();
  cleanup();

  do_check_neq(fakeDownloadDir, realDownloadDir);
});

/**
 * Tests that the getPreferredDownloadsDirectory returns a valid download
 * directory string path.
 */
<<<<<<< HEAD
add_task(function* test_getPreferredDownloadsDirectory() {
=======
add_task(async function test_getPreferredDownloadsDirectory() {
>>>>>>> a17af05f
  let cleanupDirectories = allowDirectoriesInTest();

  let folderListPrefName = "browser.download.folderList";
  let dirPrefName = "browser.download.dir";
  function cleanupPrefs() {
    Services.prefs.clearUserPref(folderListPrefName);
    Services.prefs.clearUserPref(dirPrefName);
  }
  do_register_cleanup(cleanupPrefs);

  // Should return the system downloads directory.
  Services.prefs.setIntPref(folderListPrefName, 1);
  let systemDir = await DownloadIntegration.getSystemDownloadsDirectory();
  let downloadDir = await DownloadIntegration.getPreferredDownloadsDirectory();
  do_check_neq(downloadDir, "");
  do_check_eq(downloadDir, systemDir);

  // Should return the desktop directory.
  Services.prefs.setIntPref(folderListPrefName, 0);
  downloadDir = await DownloadIntegration.getPreferredDownloadsDirectory();
  do_check_neq(downloadDir, "");
  do_check_eq(downloadDir, Services.dirsvc.get("Desk", Ci.nsIFile).path);

  // Should return the system downloads directory because the dir preference
  // is not set.
  Services.prefs.setIntPref(folderListPrefName, 2);
  downloadDir = await DownloadIntegration.getPreferredDownloadsDirectory();
  do_check_neq(downloadDir, "");
  do_check_eq(downloadDir, systemDir);

  // Should return the directory which is listed in the dir preference.
  let time = (new Date()).getTime();
  let tempDir = Services.dirsvc.get("TmpD", Ci.nsIFile);
  tempDir.append(time);
  Services.prefs.setComplexValue("browser.download.dir", Ci.nsIFile, tempDir);
  downloadDir = await DownloadIntegration.getPreferredDownloadsDirectory();
  do_check_neq(downloadDir, "");
  do_check_eq(downloadDir, tempDir.path);
<<<<<<< HEAD
  do_check_true(yield OS.File.exists(downloadDir));
  yield OS.File.removeEmptyDir(tempDir.path);
=======
  do_check_true(await OS.File.exists(downloadDir));
  await OS.File.removeEmptyDir(tempDir.path);
>>>>>>> a17af05f

  // Should return the system downloads directory beacause the path is invalid
  // in the dir preference.
  tempDir = Services.dirsvc.get("TmpD", Ci.nsIFile);
  tempDir.append("dir_not_exist");
  tempDir.append(time);
  Services.prefs.setComplexValue("browser.download.dir", Ci.nsIFile, tempDir);
  downloadDir = await DownloadIntegration.getPreferredDownloadsDirectory();
  do_check_eq(downloadDir, systemDir);

  // Should return the system downloads directory because the folderList
  // preference is invalid
  Services.prefs.setIntPref(folderListPrefName, 999);
  downloadDir = await DownloadIntegration.getPreferredDownloadsDirectory();
  do_check_eq(downloadDir, systemDir);

  cleanupPrefs();
  cleanupDirectories();
});

/**
 * Tests that the getTemporaryDownloadsDirectory returns a valid download
 * directory string path.
 */
<<<<<<< HEAD
add_task(function* test_getTemporaryDownloadsDirectory() {
=======
add_task(async function test_getTemporaryDownloadsDirectory() {
>>>>>>> a17af05f
  let cleanup = allowDirectoriesInTest();

  let downloadDir = await DownloadIntegration.getTemporaryDownloadsDirectory();
  do_check_neq(downloadDir, "");

  if ("nsILocalFileMac" in Ci) {
    let preferredDownloadDir = await DownloadIntegration.getPreferredDownloadsDirectory();
    do_check_eq(downloadDir, preferredDownloadDir);
  } else {
    let tempDir = Services.dirsvc.get("TmpD", Ci.nsIFile);
    do_check_eq(downloadDir, tempDir.path);
  }

  cleanup();
});

// Tests DownloadObserver

/**
 * Re-enables the default observers for the following tests.
 *
 * This takes effect the first time a DownloadList object is created, and lasts
 * until this test file has completed.
 */
<<<<<<< HEAD
add_task(function* test_observers_setup() {
=======
add_task(async function test_observers_setup() {
>>>>>>> a17af05f
  DownloadIntegration.allowObservers = true;
  do_register_cleanup(function() {
    DownloadIntegration.allowObservers = false;
  });
});

/**
 * Tests notifications prompts when observers are notified if there are public
 * and private active downloads.
 */
<<<<<<< HEAD
add_task(function* test_notifications() {
=======
add_task(async function test_notifications() {
>>>>>>> a17af05f
  for (let isPrivate of [false, true]) {
    mustInterruptResponses();

    let list = await promiseNewList(isPrivate);
    let download1 = await promiseNewDownload(httpUrl("interruptible.txt"));
    let download2 = await promiseNewDownload(httpUrl("interruptible.txt"));
    let download3 = await promiseNewDownload(httpUrl("interruptible.txt"));
    let promiseAttempt1 = download1.start();
    let promiseAttempt2 = download2.start();
    download3.start().catch(() => {});

    // Add downloads to list.
    await list.add(download1);
    await list.add(download2);
    await list.add(download3);
    // Cancel third download
    await download3.cancel();

    notifyPromptObservers(isPrivate, 2, 2);

    // Allow the downloads to complete.
    continueResponses();
    await promiseAttempt1;
    await promiseAttempt2;

    // Clean up.
    await list.remove(download1);
    await list.remove(download2);
    await list.remove(download3);
  }
});

/**
 * Tests that notifications prompts observers are not notified if there are no
 * public or private active downloads.
 */
<<<<<<< HEAD
add_task(function* test_no_notifications() {
=======
add_task(async function test_no_notifications() {
>>>>>>> a17af05f
  for (let isPrivate of [false, true]) {
    let list = await promiseNewList(isPrivate);
    let download1 = await promiseNewDownload(httpUrl("interruptible.txt"));
    let download2 = await promiseNewDownload(httpUrl("interruptible.txt"));
    download1.start().catch(() => {});
    download2.start().catch(() => {});

    // Add downloads to list.
    await list.add(download1);
    await list.add(download2);

    await download1.cancel();
    await download2.cancel();

    notifyPromptObservers(isPrivate, 0, 0);

    // Clean up.
    await list.remove(download1);
    await list.remove(download2);
  }
});

/**
 * Tests notifications prompts when observers are notified if there are public
 * and private active downloads at the same time.
 */
<<<<<<< HEAD
add_task(function* test_mix_notifications() {
=======
add_task(async function test_mix_notifications() {
>>>>>>> a17af05f
  mustInterruptResponses();

  let publicList = await promiseNewList();
  let privateList = await Downloads.getList(Downloads.PRIVATE);
  let download1 = await promiseNewDownload(httpUrl("interruptible.txt"));
  let download2 = await promiseNewDownload(httpUrl("interruptible.txt"));
  let promiseAttempt1 = download1.start();
  let promiseAttempt2 = download2.start();

  // Add downloads to lists.
  await publicList.add(download1);
  await privateList.add(download2);

  notifyPromptObservers(true, 2, 1);

  // Allow the downloads to complete.
  continueResponses();
  await promiseAttempt1;
  await promiseAttempt2;

  // Clean up.
  await publicList.remove(download1);
  await privateList.remove(download2);
});

/**
 * Tests suspending and resuming as well as going offline and then online again.
 * The downloads should stop when suspending and start again when resuming.
 */
<<<<<<< HEAD
add_task(function* test_suspend_resume() {
=======
add_task(async function test_suspend_resume() {
>>>>>>> a17af05f
  // The default wake delay is 10 seconds, so set the wake delay to be much
  // faster for these tests.
  Services.prefs.setIntPref("browser.download.manager.resumeOnWakeDelay", 5);

  let addDownload = function(list) {
<<<<<<< HEAD
    return Task.spawn(function* () {
      let download = yield promiseNewDownload(httpUrl("interruptible.txt"));
=======
    return (async function() {
      let download = await promiseNewDownload(httpUrl("interruptible.txt"));
>>>>>>> a17af05f
      download.start().catch(() => {});
      list.add(download);
      return download;
    })();
  }

  let publicList = await promiseNewList();
  let privateList = await promiseNewList(true);

  let download1 = await addDownload(publicList);
  let download2 = await addDownload(publicList);
  let download3 = await addDownload(privateList);
  let download4 = await addDownload(privateList);
  let download5 = await addDownload(publicList);

  // First, check that the downloads are all canceled when going to sleep.
  Services.obs.notifyObservers(null, "sleep_notification");
  do_check_true(download1.canceled);
  do_check_true(download2.canceled);
  do_check_true(download3.canceled);
  do_check_true(download4.canceled);
  do_check_true(download5.canceled);

  // Remove a download. It should not be started again.
  publicList.remove(download5);
  do_check_true(download5.canceled);

  // When waking up again, the downloads start again after the wake delay. To be
  // more robust, don't check after a delay but instead just wait for the
  // downloads to finish.
  Services.obs.notifyObservers(null, "wake_notification");
  await download1.whenSucceeded();
  await download2.whenSucceeded();
  await download3.whenSucceeded();
  await download4.whenSucceeded();

  // Downloads should no longer be canceled. However, as download5 was removed
  // from the public list, it will not be restarted.
  do_check_false(download1.canceled);
  do_check_true(download5.canceled);

  // Create four new downloads and check for going offline and then online again.

  download1 = await addDownload(publicList);
  download2 = await addDownload(publicList);
  download3 = await addDownload(privateList);
  download4 = await addDownload(privateList);

  // Going offline should cancel the downloads.
  Services.obs.notifyObservers(null, "network:offline-about-to-go-offline");
  do_check_true(download1.canceled);
  do_check_true(download2.canceled);
  do_check_true(download3.canceled);
  do_check_true(download4.canceled);

  // Going back online should start the downloads again.
  Services.obs.notifyObservers(null, "network:offline-status-changed", "online");
  await download1.whenSucceeded();
  await download2.whenSucceeded();
  await download3.whenSucceeded();
  await download4.whenSucceeded();

  Services.prefs.clearUserPref("browser.download.manager.resumeOnWakeDelay");
});

/**
 * Tests both the downloads list and the in-progress downloads are clear when
 * private browsing observer is notified.
 */
<<<<<<< HEAD
add_task(function* test_exit_private_browsing() {
=======
add_task(async function test_exit_private_browsing() {
>>>>>>> a17af05f
  mustInterruptResponses();

  let privateList = await promiseNewList(true);
  let download1 = await promiseNewDownload(httpUrl("source.txt"));
  let download2 = await promiseNewDownload(httpUrl("interruptible.txt"));
  let promiseAttempt1 = download1.start();
  download2.start();

  // Add downloads to list.
  await privateList.add(download1);
  await privateList.add(download2);

  // Complete the download.
  await promiseAttempt1;

  do_check_eq((await privateList.getAll()).length, 2);

  // Simulate exiting the private browsing.
  await new Promise(resolve => {
    DownloadIntegration._testResolveClearPrivateList = resolve;
    Services.obs.notifyObservers(null, "last-pb-context-exited");
  });
  delete DownloadIntegration._testResolveClearPrivateList;

  do_check_eq((await privateList.getAll()).length, 0);

  continueResponses();
});<|MERGE_RESOLUTION|>--- conflicted
+++ resolved
@@ -68,11 +68,7 @@
  * directory, this test is executed in the temporary directory so we can safely
  * delete the created folder to check whether it is created again.
  */
-<<<<<<< HEAD
-add_task(function* test_getSystemDownloadsDirectory_exists_or_creates() {
-=======
 add_task(async function test_getSystemDownloadsDirectory_exists_or_creates() {
->>>>>>> a17af05f
   let tempDir = Services.dirsvc.get("TmpD", Ci.nsIFile);
   let downloadDir;
 
@@ -108,13 +104,8 @@
  * the one that is used during unit tests. Since this is the actual downloads
  * directory of the operating system, we don't try to delete it afterwards.
  */
-<<<<<<< HEAD
-add_task(function* test_getSystemDownloadsDirectory_real() {
-  let fakeDownloadDir = yield DownloadIntegration.getSystemDownloadsDirectory();
-=======
 add_task(async function test_getSystemDownloadsDirectory_real() {
   let fakeDownloadDir = await DownloadIntegration.getSystemDownloadsDirectory();
->>>>>>> a17af05f
 
   let cleanup = allowDirectoriesInTest();
   let realDownloadDir = await DownloadIntegration.getSystemDownloadsDirectory();
@@ -127,11 +118,7 @@
  * Tests that the getPreferredDownloadsDirectory returns a valid download
  * directory string path.
  */
-<<<<<<< HEAD
-add_task(function* test_getPreferredDownloadsDirectory() {
-=======
 add_task(async function test_getPreferredDownloadsDirectory() {
->>>>>>> a17af05f
   let cleanupDirectories = allowDirectoriesInTest();
 
   let folderListPrefName = "browser.download.folderList";
@@ -170,13 +157,8 @@
   downloadDir = await DownloadIntegration.getPreferredDownloadsDirectory();
   do_check_neq(downloadDir, "");
   do_check_eq(downloadDir, tempDir.path);
-<<<<<<< HEAD
-  do_check_true(yield OS.File.exists(downloadDir));
-  yield OS.File.removeEmptyDir(tempDir.path);
-=======
   do_check_true(await OS.File.exists(downloadDir));
   await OS.File.removeEmptyDir(tempDir.path);
->>>>>>> a17af05f
 
   // Should return the system downloads directory beacause the path is invalid
   // in the dir preference.
@@ -201,11 +183,7 @@
  * Tests that the getTemporaryDownloadsDirectory returns a valid download
  * directory string path.
  */
-<<<<<<< HEAD
-add_task(function* test_getTemporaryDownloadsDirectory() {
-=======
 add_task(async function test_getTemporaryDownloadsDirectory() {
->>>>>>> a17af05f
   let cleanup = allowDirectoriesInTest();
 
   let downloadDir = await DownloadIntegration.getTemporaryDownloadsDirectory();
@@ -230,11 +208,7 @@
  * This takes effect the first time a DownloadList object is created, and lasts
  * until this test file has completed.
  */
-<<<<<<< HEAD
-add_task(function* test_observers_setup() {
-=======
 add_task(async function test_observers_setup() {
->>>>>>> a17af05f
   DownloadIntegration.allowObservers = true;
   do_register_cleanup(function() {
     DownloadIntegration.allowObservers = false;
@@ -245,11 +219,7 @@
  * Tests notifications prompts when observers are notified if there are public
  * and private active downloads.
  */
-<<<<<<< HEAD
-add_task(function* test_notifications() {
-=======
 add_task(async function test_notifications() {
->>>>>>> a17af05f
   for (let isPrivate of [false, true]) {
     mustInterruptResponses();
 
@@ -286,11 +256,7 @@
  * Tests that notifications prompts observers are not notified if there are no
  * public or private active downloads.
  */
-<<<<<<< HEAD
-add_task(function* test_no_notifications() {
-=======
 add_task(async function test_no_notifications() {
->>>>>>> a17af05f
   for (let isPrivate of [false, true]) {
     let list = await promiseNewList(isPrivate);
     let download1 = await promiseNewDownload(httpUrl("interruptible.txt"));
@@ -317,11 +283,7 @@
  * Tests notifications prompts when observers are notified if there are public
  * and private active downloads at the same time.
  */
-<<<<<<< HEAD
-add_task(function* test_mix_notifications() {
-=======
 add_task(async function test_mix_notifications() {
->>>>>>> a17af05f
   mustInterruptResponses();
 
   let publicList = await promiseNewList();
@@ -351,23 +313,14 @@
  * Tests suspending and resuming as well as going offline and then online again.
  * The downloads should stop when suspending and start again when resuming.
  */
-<<<<<<< HEAD
-add_task(function* test_suspend_resume() {
-=======
 add_task(async function test_suspend_resume() {
->>>>>>> a17af05f
   // The default wake delay is 10 seconds, so set the wake delay to be much
   // faster for these tests.
   Services.prefs.setIntPref("browser.download.manager.resumeOnWakeDelay", 5);
 
   let addDownload = function(list) {
-<<<<<<< HEAD
-    return Task.spawn(function* () {
-      let download = yield promiseNewDownload(httpUrl("interruptible.txt"));
-=======
     return (async function() {
       let download = await promiseNewDownload(httpUrl("interruptible.txt"));
->>>>>>> a17af05f
       download.start().catch(() => {});
       list.add(download);
       return download;
@@ -437,11 +390,7 @@
  * Tests both the downloads list and the in-progress downloads are clear when
  * private browsing observer is notified.
  */
-<<<<<<< HEAD
-add_task(function* test_exit_private_browsing() {
-=======
 add_task(async function test_exit_private_browsing() {
->>>>>>> a17af05f
   mustInterruptResponses();
 
   let privateList = await promiseNewList(true);
