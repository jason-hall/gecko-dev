/* -*- Mode: C++; tab-width: 2; indent-tabs-mode: nil; c-basic-offset: 2 -*- */
/* This Source Code Form is subject to the terms of the Mozilla Public
 * License, v. 2.0. If a copy of the MPL was not distributed with this
 * file, You can obtain one at http://mozilla.org/MPL/2.0/. */

#include "nsAppStartup.h"

#include "nsIAppShellService.h"
#include "nsPIDOMWindow.h"
#include "nsIInterfaceRequestor.h"
#include "nsIFile.h"
#include "nsIObserverService.h"
#include "nsIPrefBranch.h"
#include "nsIPrefService.h"
#include "nsIProcess.h"
#include "nsIPromptService.h"
#include "nsIStringBundle.h"
#include "nsISupportsPrimitives.h"
#include "nsIToolkitProfile.h"
#include "nsIWebBrowserChrome.h"
#include "nsIWindowMediator.h"
#include "nsIWindowWatcher.h"
#include "nsIXULRuntime.h"
#include "nsIXULWindow.h"
#include "nsNativeCharsetUtils.h"
#include "nsThreadUtils.h"
#include "nsAutoPtr.h"
#include "nsString.h"
#include "mozilla/Preferences.h"
#include "GeckoProfiler.h"

#include "prprf.h"
#include "nsIInterfaceRequestorUtils.h"
#include "nsWidgetsCID.h"
#include "nsAppRunner.h"
#include "nsAppShellCID.h"
#include "nsXPCOMCIDInternal.h"
#include "mozilla/Services.h"
#include "nsIXPConnect.h"
#include "jsapi.h"
#include "js/Date.h"
#include "prenv.h"
#include "nsAppDirectoryServiceDefs.h"

#if defined(XP_WIN)
// Prevent collisions with nsAppStartup::GetStartupInfo()
#undef GetStartupInfo
#endif

#include "mozilla/IOInterposer.h"
#include "mozilla/Telemetry.h"
#include "mozilla/StartupTimeline.h"

static NS_DEFINE_CID(kAppShellCID, NS_APPSHELL_CID);

#define kPrefLastSuccess "toolkit.startup.last_success"
#define kPrefMaxResumedCrashes "toolkit.startup.max_resumed_crashes"
#define kPrefRecentCrashes "toolkit.startup.recent_crashes"
#define kPrefAlwaysUseSafeMode "toolkit.startup.always_use_safe_mode"

#if defined(XP_WIN)
#include "mozilla/perfprobe.h"
/**
 * Events sent to the system for profiling purposes
 */
//Keep them syncronized with the .mof file

//Process-wide GUID, used by the OS to differentiate sources
// {509962E0-406B-46F4-99BA-5A009F8D2225}
//Keep it synchronized with the .mof file
#define NS_APPLICATION_TRACING_CID \
  { 0x509962E0, 0x406B, 0x46F4, \
  { 0x99, 0xBA, 0x5A, 0x00, 0x9F, 0x8D, 0x22, 0x25} }

//Event-specific GUIDs, used by the OS to differentiate events
// {A3DA04E0-57D7-482A-A1C1-61DA5F95BACB}
#define NS_PLACES_INIT_COMPLETE_EVENT_CID \
  { 0xA3DA04E0, 0x57D7, 0x482A, \
  { 0xA1, 0xC1, 0x61, 0xDA, 0x5F, 0x95, 0xBA, 0xCB} }
// {917B96B1-ECAD-4DAB-A760-8D49027748AE}
#define NS_SESSION_STORE_WINDOW_RESTORED_EVENT_CID \
  { 0x917B96B1, 0xECAD, 0x4DAB, \
  { 0xA7, 0x60, 0x8D, 0x49, 0x02, 0x77, 0x48, 0xAE} }
// {26D1E091-0AE7-4F49-A554-4214445C505C}
#define NS_XPCOM_SHUTDOWN_EVENT_CID \
  { 0x26D1E091, 0x0AE7, 0x4F49, \
  { 0xA5, 0x54, 0x42, 0x14, 0x44, 0x5C, 0x50, 0x5C} }

static NS_DEFINE_CID(kApplicationTracingCID,
  NS_APPLICATION_TRACING_CID);
static NS_DEFINE_CID(kPlacesInitCompleteCID,
  NS_PLACES_INIT_COMPLETE_EVENT_CID);
static NS_DEFINE_CID(kSessionStoreWindowRestoredCID,
  NS_SESSION_STORE_WINDOW_RESTORED_EVENT_CID);
static NS_DEFINE_CID(kXPCOMShutdownCID,
  NS_XPCOM_SHUTDOWN_EVENT_CID);
#endif //defined(XP_WIN)

using namespace mozilla;

class nsAppExitEvent : public mozilla::Runnable {
private:
  RefPtr<nsAppStartup> mService;

public:
  explicit nsAppExitEvent(nsAppStartup* service)
    : mozilla::Runnable("nsAppExitEvent")
    , mService(service)
  {
  }

  NS_IMETHOD Run() override {
    // Tell the appshell to exit
    mService->mAppShell->Exit();

    mService->mRunning = false;
    return NS_OK;
  }
};

/**
 * Computes an approximation of the absolute time represented by @a stamp
 * which is comparable to those obtained via PR_Now(). If the current absolute
 * time varies a lot (e.g. DST adjustments) since the first call then the
 * resulting times may be inconsistent.
 *
 * @param stamp The timestamp to be converted
 * @returns The converted timestamp
 */
static uint64_t
ComputeAbsoluteTimestamp(TimeStamp stamp)
{
  static PRTime sAbsoluteNow = PR_Now();
  static TimeStamp sMonotonicNow = TimeStamp::Now();

  return sAbsoluteNow - (sMonotonicNow - stamp).ToMicroseconds();
}

//
// nsAppStartup
//

nsAppStartup::nsAppStartup() :
  mConsiderQuitStopper(0),
  mRunning(false),
  mShuttingDown(false),
  mStartingUp(true),
  mAttemptingQuit(false),
  mRestart(false),
  mInterrupted(false),
  mIsSafeModeNecessary(false),
  mStartupCrashTrackingEnded(false),
  mRestartNotSameProfile(false)
{ }


nsresult
nsAppStartup::Init()
{
  nsresult rv;

  // Create widget application shell
  mAppShell = do_GetService(kAppShellCID, &rv);
  NS_ENSURE_SUCCESS(rv, rv);

  nsCOMPtr<nsIObserverService> os =
    mozilla::services::GetObserverService();
  if (!os)
    return NS_ERROR_FAILURE;

  os->AddObserver(this, "quit-application", true);
  os->AddObserver(this, "quit-application-forced", true);
  os->AddObserver(this, "sessionstore-init-started", true);
  os->AddObserver(this, "sessionstore-windows-restored", true);
  os->AddObserver(this, "profile-change-teardown", true);
  os->AddObserver(this, "xul-window-registered", true);
  os->AddObserver(this, "xul-window-destroyed", true);
  os->AddObserver(this, "profile-before-change", true);
  os->AddObserver(this, "xpcom-shutdown", true);

#if defined(XP_WIN)
  os->AddObserver(this, "places-init-complete", true);
  // This last event is only interesting to us for xperf-based measures

  // Initialize interaction with profiler
  mProbesManager =
    new ProbeManager(
                     kApplicationTracingCID,
                     NS_LITERAL_CSTRING("Application startup probe"));
  // Note: The operation is meant mostly for in-house profiling.
  // Therefore, we do not warn if probes manager cannot be initialized

  if (mProbesManager) {
    mPlacesInitCompleteProbe =
      mProbesManager->
      GetProbe(kPlacesInitCompleteCID,
               NS_LITERAL_CSTRING("places-init-complete"));
    NS_WARNING_ASSERTION(mPlacesInitCompleteProbe,
                         "Cannot initialize probe 'places-init-complete'");

    mSessionWindowRestoredProbe =
      mProbesManager->
      GetProbe(kSessionStoreWindowRestoredCID,
               NS_LITERAL_CSTRING("sessionstore-windows-restored"));
    NS_WARNING_ASSERTION(
      mSessionWindowRestoredProbe,
      "Cannot initialize probe 'sessionstore-windows-restored'");

    mXPCOMShutdownProbe =
      mProbesManager->
      GetProbe(kXPCOMShutdownCID,
               NS_LITERAL_CSTRING("xpcom-shutdown"));
    NS_WARNING_ASSERTION(mXPCOMShutdownProbe,
                         "Cannot initialize probe 'xpcom-shutdown'");

    rv = mProbesManager->StartSession();
    NS_WARNING_ASSERTION(NS_SUCCEEDED(rv),
                         "Cannot initialize system probe manager");
  }
#endif //defined(XP_WIN)

  return NS_OK;
}


//
// nsAppStartup->nsISupports
//

NS_IMPL_ISUPPORTS(nsAppStartup,
                  nsIAppStartup,
                  nsIWindowCreator,
                  nsIWindowCreator2,
                  nsIObserver,
                  nsISupportsWeakReference)


//
// nsAppStartup->nsIAppStartup
//

NS_IMETHODIMP
nsAppStartup::CreateHiddenWindow()
{
#if defined(MOZ_WIDGET_UIKIT)
  return NS_OK;
#else
  nsCOMPtr<nsIAppShellService> appShellService
    (do_GetService(NS_APPSHELLSERVICE_CONTRACTID));
  NS_ENSURE_TRUE(appShellService, NS_ERROR_FAILURE);

  return appShellService->CreateHiddenWindow();
#endif
}


NS_IMETHODIMP
nsAppStartup::DestroyHiddenWindow()
{
#if defined(MOZ_WIDGET_UIKIT)
  return NS_OK;
#else
  nsCOMPtr<nsIAppShellService> appShellService
    (do_GetService(NS_APPSHELLSERVICE_CONTRACTID));
  NS_ENSURE_TRUE(appShellService, NS_ERROR_FAILURE);

  return appShellService->DestroyHiddenWindow();
#endif
}

NS_IMETHODIMP
nsAppStartup::Run(void)
{
  NS_ASSERTION(!mRunning, "Reentrant appstartup->Run()");

  // If we have no windows open and no explicit calls to
  // enterLastWindowClosingSurvivalArea, or somebody has explicitly called
  // quit, don't bother running the event loop which would probably leave us
  // with a zombie process.

  if (!mShuttingDown && mConsiderQuitStopper != 0) {
#ifdef XP_MACOSX
    EnterLastWindowClosingSurvivalArea();
#endif

    mRunning = true;

    nsresult rv = mAppShell->Run();
    if (NS_FAILED(rv))
      return rv;
  }

  nsresult retval = NS_OK;
  if (mRestart) {
    retval = NS_SUCCESS_RESTART_APP;
  } else if (mRestartNotSameProfile) {
    retval = NS_SUCCESS_RESTART_APP_NOT_SAME_PROFILE;
  }

  return retval;
}



NS_IMETHODIMP
nsAppStartup::Quit(uint32_t aMode)
{
  uint32_t ferocity = (aMode & 0xF);

  // Quit the application. We will asynchronously call the appshell's
  // Exit() method via nsAppExitEvent to allow one last pass
  // through any events in the queue. This guarantees a tidy cleanup.
  nsresult rv = NS_OK;
  bool postedExitEvent = false;

  if (mShuttingDown)
    return NS_OK;

  // If we're considering quitting, we will only do so if:
  if (ferocity == eConsiderQuit) {
#ifdef XP_MACOSX
    nsCOMPtr<nsIAppShellService> appShell
      (do_GetService(NS_APPSHELLSERVICE_CONTRACTID));
    bool hasHiddenPrivateWindow = false;
    if (appShell) {
      appShell->GetHasHiddenPrivateWindow(&hasHiddenPrivateWindow);
    }
    int32_t suspiciousCount = hasHiddenPrivateWindow ? 2 : 1;
#endif

    if (mConsiderQuitStopper == 0) {
      // there are no windows...
      ferocity = eAttemptQuit;
    }
#ifdef XP_MACOSX
    else if (mConsiderQuitStopper == suspiciousCount) {
      // ... or there is only a hiddenWindow left, and it's useless:

      // Failure shouldn't be fatal, but will abort quit attempt:
      if (!appShell)
        return NS_OK;

      bool usefulHiddenWindow;
      appShell->GetApplicationProvidedHiddenWindow(&usefulHiddenWindow);
      nsCOMPtr<nsIXULWindow> hiddenWindow;
      appShell->GetHiddenWindow(getter_AddRefs(hiddenWindow));
      // If the remaining windows are useful, we won't quit:
      nsCOMPtr<nsIXULWindow> hiddenPrivateWindow;
      if (hasHiddenPrivateWindow) {
        appShell->GetHiddenPrivateWindow(getter_AddRefs(hiddenPrivateWindow));
        if ((!hiddenWindow && !hiddenPrivateWindow) || usefulHiddenWindow)
          return NS_OK;
      } else if (!hiddenWindow || usefulHiddenWindow) {
        return NS_OK;
      }

      ferocity = eAttemptQuit;
    }
#endif
  }

  nsCOMPtr<nsIObserverService> obsService;
  if (ferocity == eAttemptQuit || ferocity == eForceQuit) {

    nsCOMPtr<nsISimpleEnumerator> windowEnumerator;
    nsCOMPtr<nsIWindowMediator> mediator (do_GetService(NS_WINDOWMEDIATOR_CONTRACTID));
    if (mediator) {
      mediator->GetEnumerator(nullptr, getter_AddRefs(windowEnumerator));
      if (windowEnumerator) {
        bool more;
        windowEnumerator->HasMoreElements(&more);
        // If we reported no windows, we definitely shouldn't be
        // iterating any here.
        MOZ_ASSERT_IF(!mConsiderQuitStopper, !more);

        while (more) {
          nsCOMPtr<nsISupports> window;
          windowEnumerator->GetNext(getter_AddRefs(window));
          nsCOMPtr<nsPIDOMWindowOuter> domWindow(do_QueryInterface(window));
          if (domWindow) {
            MOZ_ASSERT(domWindow->IsOuterWindow());
            if (!domWindow->CanClose())
              return NS_OK;
          }
          windowEnumerator->HasMoreElements(&more);
        }
      }
    }

    profiler_add_marker("Shutdown start");
    mozilla::RecordShutdownStartTimeStamp();
    mShuttingDown = true;
    if (!mRestart) {
      mRestart = (aMode & eRestart) != 0;
    }

    if (!mRestartNotSameProfile) {
      mRestartNotSameProfile = (aMode & eRestartNotSameProfile) != 0;
    }

    if (mRestart || mRestartNotSameProfile) {
      // Mark the next startup as a restart.
      PR_SetEnv("MOZ_APP_RESTART=1");

      /* Firefox-restarts reuse the process so regular process start-time isn't
         a useful indicator of startup time anymore. */
      TimeStamp::RecordProcessRestart();
    }

    obsService = mozilla::services::GetObserverService();

    if (!mAttemptingQuit) {
      mAttemptingQuit = true;
#ifdef XP_MACOSX
      // now even the Mac wants to quit when the last window is closed
      ExitLastWindowClosingSurvivalArea();
#endif
      if (obsService)
        obsService->NotifyObservers(nullptr, "quit-application-granted", nullptr);
    }

    /* Enumerate through each open window and close it. It's important to do
       this before we forcequit because this can control whether we really quit
       at all. e.g. if one of these windows has an unload handler that
       opens a new window. Ugh. I know. */
    CloseAllWindows();

    if (mediator) {
      if (ferocity == eAttemptQuit) {
        ferocity = eForceQuit; // assume success

        /* Were we able to immediately close all windows? if not, eAttemptQuit
           failed. This could happen for a variety of reasons; in fact it's
           very likely. Perhaps we're being called from JS and the window->Close
           method hasn't had a chance to wrap itself up yet. So give up.
           We'll return (with eConsiderQuit) as the remaining windows are
           closed. */
        mediator->GetEnumerator(nullptr, getter_AddRefs(windowEnumerator));
        if (windowEnumerator) {
          bool more;
          while (NS_SUCCEEDED(windowEnumerator->HasMoreElements(&more)) &&
                 more) {
            /* we can't quit immediately. we'll try again as the last window
               finally closes. */
            ferocity = eAttemptQuit;
            nsCOMPtr<nsISupports> window;
            windowEnumerator->GetNext(getter_AddRefs(window));
            nsCOMPtr<nsPIDOMWindowOuter> domWindow = do_QueryInterface(window);
            if (domWindow) {
              if (!domWindow->Closed()) {
                rv = NS_ERROR_FAILURE;
                break;
              }
            }
          }
        }
      }
    }
  }

  if (ferocity == eForceQuit) {
    // do it!

    // No chance of the shutdown being cancelled from here on; tell people
    // we're shutting down for sure while all services are still available.
    if (obsService) {
      obsService->NotifyObservers(nullptr, "quit-application",
        (mRestart || mRestartNotSameProfile) ? u"restart" : u"shutdown");
    }

    if (!mRunning) {
      postedExitEvent = true;
    }
    else {
      // no matter what, make sure we send the exit event.  If
      // worst comes to worst, we'll do a leaky shutdown but we WILL
      // shut down. Well, assuming that all *this* stuff works ;-).
      nsCOMPtr<nsIRunnable> event = new nsAppExitEvent(this);
      rv = NS_DispatchToCurrentThread(event);
      if (NS_SUCCEEDED(rv)) {
        postedExitEvent = true;
      }
      else {
        NS_WARNING("failed to dispatch nsAppExitEvent");
      }
    }
  }

  // turn off the reentrancy check flag, but not if we have
  // more asynchronous work to do still.
  if (!postedExitEvent)
    mShuttingDown = false;
  return rv;
}


void
nsAppStartup::CloseAllWindows()
{
  nsCOMPtr<nsIWindowMediator> mediator
    (do_GetService(NS_WINDOWMEDIATOR_CONTRACTID));

  nsCOMPtr<nsISimpleEnumerator> windowEnumerator;

  mediator->GetEnumerator(nullptr, getter_AddRefs(windowEnumerator));

  if (!windowEnumerator)
    return;

  bool more;
  while (NS_SUCCEEDED(windowEnumerator->HasMoreElements(&more)) && more) {
    nsCOMPtr<nsISupports> isupports;
    if (NS_FAILED(windowEnumerator->GetNext(getter_AddRefs(isupports))))
      break;

    nsCOMPtr<nsPIDOMWindowOuter> window = do_QueryInterface(isupports);
    NS_ASSERTION(window, "not an nsPIDOMWindow");
    if (window) {
      MOZ_ASSERT(window->IsOuterWindow());
      window->ForceClose();
    }
  }
}

NS_IMETHODIMP
nsAppStartup::EnterLastWindowClosingSurvivalArea(void)
{
  ++mConsiderQuitStopper;
  return NS_OK;
}


NS_IMETHODIMP
nsAppStartup::ExitLastWindowClosingSurvivalArea(void)
{
  NS_ASSERTION(mConsiderQuitStopper > 0, "consider quit stopper out of bounds");
  --mConsiderQuitStopper;

  if (mRunning)
    Quit(eConsiderQuit);

  return NS_OK;
}

//
// nsAppStartup->nsIAppStartup2
//

NS_IMETHODIMP
nsAppStartup::GetShuttingDown(bool *aResult)
{
  *aResult = mShuttingDown;
  return NS_OK;
}

NS_IMETHODIMP
nsAppStartup::GetStartingUp(bool *aResult)
{
  *aResult = mStartingUp;
  return NS_OK;
}

NS_IMETHODIMP
nsAppStartup::DoneStartingUp()
{
  // This must be called once at most
  MOZ_ASSERT(mStartingUp);

  mStartingUp = false;
  return NS_OK;
}

NS_IMETHODIMP
nsAppStartup::GetRestarting(bool *aResult)
{
  *aResult = mRestart;
  return NS_OK;
}

NS_IMETHODIMP
nsAppStartup::GetWasRestarted(bool *aResult)
{
  char *mozAppRestart = PR_GetEnv("MOZ_APP_RESTART");

  /* When calling PR_SetEnv() with an empty value the existing variable may
   * be unset or set to the empty string depending on the underlying platform
   * thus we have to check if the variable is present and not empty. */
  *aResult = mozAppRestart && (strcmp(mozAppRestart, "") != 0);

  return NS_OK;
}

NS_IMETHODIMP
nsAppStartup::SetInterrupted(bool aInterrupted)
{
  mInterrupted = aInterrupted;
  return NS_OK;
}

NS_IMETHODIMP
nsAppStartup::GetInterrupted(bool *aInterrupted)
{
  *aInterrupted = mInterrupted;
  return NS_OK;
}

//
// nsAppStartup->nsIWindowCreator
//

NS_IMETHODIMP
nsAppStartup::CreateChromeWindow(nsIWebBrowserChrome *aParent,
                                 uint32_t aChromeFlags,
                                 nsIWebBrowserChrome **_retval)
{
  bool cancel;
<<<<<<< HEAD
  return CreateChromeWindow2(aParent, aChromeFlags, nullptr, nullptr, &cancel, _retval);
=======
  return CreateChromeWindow2(aParent, aChromeFlags, nullptr, nullptr, 0, &cancel, _retval);
>>>>>>> a17af05f
}


//
// nsAppStartup->nsIWindowCreator2
//

NS_IMETHODIMP
nsAppStartup::SetScreenId(uint32_t aScreenId)
{
  nsCOMPtr<nsIAppShellService> appShell(do_GetService(NS_APPSHELLSERVICE_CONTRACTID));
  if (!appShell) {
    return NS_ERROR_FAILURE;
  }

  return appShell->SetScreenId(aScreenId);
}

NS_IMETHODIMP
nsAppStartup::CreateChromeWindow2(nsIWebBrowserChrome *aParent,
                                  uint32_t aChromeFlags,
                                  nsITabParent *aOpeningTab,
                                  mozIDOMWindowProxy* aOpener,
<<<<<<< HEAD
=======
                                  uint64_t aNextTabParentId,
>>>>>>> a17af05f
                                  bool *aCancel,
                                  nsIWebBrowserChrome **_retval)
{
  NS_ENSURE_ARG_POINTER(aCancel);
  NS_ENSURE_ARG_POINTER(_retval);
  *aCancel = false;
  *_retval = 0;

  // Non-modal windows cannot be opened if we are attempting to quit
  if (mAttemptingQuit && (aChromeFlags & nsIWebBrowserChrome::CHROME_MODAL) == 0)
    return NS_ERROR_ILLEGAL_DURING_SHUTDOWN;

  nsCOMPtr<nsIXULWindow> newWindow;

  if (aParent) {
    nsCOMPtr<nsIXULWindow> xulParent(do_GetInterface(aParent));
    NS_ASSERTION(xulParent, "window created using non-XUL parent. that's unexpected, but may work.");

    if (xulParent)
<<<<<<< HEAD
      xulParent->CreateNewWindow(aChromeFlags, aOpeningTab, aOpener, getter_AddRefs(newWindow));
=======
      xulParent->CreateNewWindow(aChromeFlags, aOpeningTab, aOpener,
                                 aNextTabParentId,
                                 getter_AddRefs(newWindow));
>>>>>>> a17af05f
    // And if it fails, don't try again without a parent. It could fail
    // intentionally (bug 115969).
  } else { // try using basic methods:
    MOZ_RELEASE_ASSERT(aNextTabParentId == 0,
                       "Unexpected aNextTabParentId, we shouldn't ever have a next actor ID without a parent");

    /* You really shouldn't be making dependent windows without a parent.
      But unparented modal (and therefore dependent) windows happen
      in our codebase, so we allow it after some bellyaching: */
    if (aChromeFlags & nsIWebBrowserChrome::CHROME_DEPENDENT)
      NS_WARNING("dependent window created without a parent");

    nsCOMPtr<nsIAppShellService> appShell(do_GetService(NS_APPSHELLSERVICE_CONTRACTID));
    if (!appShell)
      return NS_ERROR_FAILURE;

    appShell->CreateTopLevelWindow(0, 0, aChromeFlags,
                                   nsIAppShellService::SIZE_TO_CONTENT,
                                   nsIAppShellService::SIZE_TO_CONTENT,
                                   aOpeningTab, aOpener,
                                   getter_AddRefs(newWindow));
  }

  // if anybody gave us anything to work with, use it
  if (newWindow) {
    nsCOMPtr<nsIInterfaceRequestor> thing(do_QueryInterface(newWindow));
    if (thing)
      CallGetInterface(thing.get(), _retval);
  }

  return *_retval ? NS_OK : NS_ERROR_FAILURE;
}


//
// nsAppStartup->nsIObserver
//

NS_IMETHODIMP
nsAppStartup::Observe(nsISupports *aSubject,
                      const char *aTopic, const char16_t *aData)
{
  NS_ASSERTION(mAppShell, "appshell service notified before appshell built");
  if (!strcmp(aTopic, "quit-application-forced")) {
    mShuttingDown = true;
  }
  else if (!strcmp(aTopic, "profile-change-teardown")) {
    if (!mShuttingDown) {
      EnterLastWindowClosingSurvivalArea();
      CloseAllWindows();
      ExitLastWindowClosingSurvivalArea();
    }
  } else if (!strcmp(aTopic, "xul-window-registered")) {
    EnterLastWindowClosingSurvivalArea();
  } else if (!strcmp(aTopic, "xul-window-destroyed")) {
    ExitLastWindowClosingSurvivalArea();
  } else if (!strcmp(aTopic, "sessionstore-windows-restored")) {
    StartupTimeline::Record(StartupTimeline::SESSION_RESTORED);
    IOInterposer::EnteringNextStage();
#if defined(XP_WIN)
    if (mSessionWindowRestoredProbe) {
      mSessionWindowRestoredProbe->Trigger();
    }
  } else if (!strcmp(aTopic, "places-init-complete")) {
    if (mPlacesInitCompleteProbe) {
      mPlacesInitCompleteProbe->Trigger();
    }
#endif //defined(XP_WIN)
  } else if (!strcmp(aTopic, "sessionstore-init-started")) {
    StartupTimeline::Record(StartupTimeline::SESSION_RESTORE_INIT);
  } else if (!strcmp(aTopic, "xpcom-shutdown")) {
    IOInterposer::EnteringNextStage();
#if defined(XP_WIN)
    if (mXPCOMShutdownProbe) {
      mXPCOMShutdownProbe->Trigger();
    }
#endif // defined(XP_WIN)
  } else if (!strcmp(aTopic, "quit-application")) {
    StartupTimeline::Record(StartupTimeline::QUIT_APPLICATION);
  } else if (!strcmp(aTopic, "profile-before-change")) {
    StartupTimeline::Record(StartupTimeline::PROFILE_BEFORE_CHANGE);
  } else {
    NS_ERROR("Unexpected observer topic.");
  }

  return NS_OK;
}

NS_IMETHODIMP
nsAppStartup::GetStartupInfo(JSContext* aCx, JS::MutableHandle<JS::Value> aRetval)
{
  JS::Rooted<JSObject*> obj(aCx, JS_NewPlainObject(aCx));

  aRetval.setObject(*obj);

  TimeStamp procTime = StartupTimeline::Get(StartupTimeline::PROCESS_CREATION);

  if (procTime.IsNull()) {
    bool error = false;

    procTime = TimeStamp::ProcessCreation(&error);

    if (error) {
      Telemetry::Accumulate(Telemetry::STARTUP_MEASUREMENT_ERRORS,
        StartupTimeline::PROCESS_CREATION);
    }

    StartupTimeline::Record(StartupTimeline::PROCESS_CREATION, procTime);
  }

  for (int i = StartupTimeline::PROCESS_CREATION;
       i < StartupTimeline::MAX_EVENT_ID;
       ++i)
  {
    StartupTimeline::Event ev = static_cast<StartupTimeline::Event>(i);
    TimeStamp stamp = StartupTimeline::Get(ev);

    if (stamp.IsNull() && (ev == StartupTimeline::MAIN)) {
      // Always define main to aid with bug 689256.
      stamp = procTime;
      MOZ_ASSERT(!stamp.IsNull());
      Telemetry::Accumulate(Telemetry::STARTUP_MEASUREMENT_ERRORS,
        StartupTimeline::MAIN);
    }

    if (!stamp.IsNull()) {
      if (stamp >= procTime) {
        PRTime prStamp = ComputeAbsoluteTimestamp(stamp)
          / PR_USEC_PER_MSEC;
        JS::Rooted<JSObject*> date(aCx, JS::NewDateObject(aCx, JS::TimeClip(prStamp)));
        JS_DefineProperty(aCx, obj, StartupTimeline::Describe(ev), date, JSPROP_ENUMERATE);
      } else {
        Telemetry::Accumulate(Telemetry::STARTUP_MEASUREMENT_ERRORS, ev);
      }
    }
  }

  return NS_OK;
}

NS_IMETHODIMP
nsAppStartup::GetAutomaticSafeModeNecessary(bool *_retval)
{
  NS_ENSURE_ARG_POINTER(_retval);

  bool alwaysSafe = false;
  Preferences::GetBool(kPrefAlwaysUseSafeMode, &alwaysSafe);

  if (!alwaysSafe) {
#if DEBUG
    mIsSafeModeNecessary = false;
#else
    mIsSafeModeNecessary &= !PR_GetEnv("MOZ_DISABLE_AUTO_SAFE_MODE");
#endif
  }

  *_retval = mIsSafeModeNecessary;
  return NS_OK;
}

NS_IMETHODIMP
nsAppStartup::TrackStartupCrashBegin(bool *aIsSafeModeNecessary)
{
  const int32_t MAX_TIME_SINCE_STARTUP = 6 * 60 * 60 * 1000;
  const int32_t MAX_STARTUP_BUFFER = 10;
  nsresult rv;

  mStartupCrashTrackingEnded = false;

  StartupTimeline::Record(StartupTimeline::STARTUP_CRASH_DETECTION_BEGIN);

  bool hasLastSuccess = Preferences::HasUserValue(kPrefLastSuccess);
  if (!hasLastSuccess) {
    // Clear so we don't get stuck with SafeModeNecessary returning true if we
    // have had too many recent crashes and the last success pref is missing.
    Preferences::ClearUser(kPrefRecentCrashes);
    return NS_ERROR_NOT_AVAILABLE;
  }

  bool inSafeMode = false;
  nsCOMPtr<nsIXULRuntime> xr = do_GetService(XULRUNTIME_SERVICE_CONTRACTID);
  NS_ENSURE_TRUE(xr, NS_ERROR_FAILURE);

  xr->GetInSafeMode(&inSafeMode);

  PRTime replacedLockTime;
  rv = xr->GetReplacedLockTime(&replacedLockTime);

  if (NS_FAILED(rv) || !replacedLockTime) {
    if (!inSafeMode)
      Preferences::ClearUser(kPrefRecentCrashes);
    GetAutomaticSafeModeNecessary(aIsSafeModeNecessary);
    return NS_OK;
  }

  // check whether safe mode is necessary
  int32_t maxResumedCrashes = -1;
  rv = Preferences::GetInt(kPrefMaxResumedCrashes, &maxResumedCrashes);
  NS_ENSURE_SUCCESS(rv, NS_OK);

  int32_t recentCrashes = 0;
  Preferences::GetInt(kPrefRecentCrashes, &recentCrashes);
  mIsSafeModeNecessary = (recentCrashes > maxResumedCrashes && maxResumedCrashes != -1);

  // Bug 731613 - Don't check if the last startup was a crash if XRE_PROFILE_PATH is set.  After
  // profile manager, the profile lock's mod. time has been changed so can't be used on this startup.
  // After a restart, it's safe to assume the last startup was successful.
  char *xreProfilePath = PR_GetEnv("XRE_PROFILE_PATH");
  if (xreProfilePath) {
    GetAutomaticSafeModeNecessary(aIsSafeModeNecessary);
    return NS_ERROR_NOT_AVAILABLE;
  }

  // time of last successful startup
  int32_t lastSuccessfulStartup;
  rv = Preferences::GetInt(kPrefLastSuccess, &lastSuccessfulStartup);
  NS_ENSURE_SUCCESS(rv, rv);

  int32_t lockSeconds = (int32_t)(replacedLockTime / PR_MSEC_PER_SEC);

  // started close enough to good startup so call it good
  if (lockSeconds <= lastSuccessfulStartup + MAX_STARTUP_BUFFER
      && lockSeconds >= lastSuccessfulStartup - MAX_STARTUP_BUFFER) {
    GetAutomaticSafeModeNecessary(aIsSafeModeNecessary);
    return NS_OK;
  }

  // sanity check that the pref set at last success is not greater than the current time
  if (PR_Now() / PR_USEC_PER_SEC <= lastSuccessfulStartup)
    return NS_ERROR_FAILURE;

  // The last startup was a crash so include it in the count regardless of when it happened.
  Telemetry::Accumulate(Telemetry::STARTUP_CRASH_DETECTED, true);

  if (inSafeMode) {
    GetAutomaticSafeModeNecessary(aIsSafeModeNecessary);
    return NS_OK;
  }

  PRTime now = (PR_Now() / PR_USEC_PER_MSEC);
  // if the last startup attempt which crashed was in the last 6 hours
  if (replacedLockTime >= now - MAX_TIME_SINCE_STARTUP) {
    NS_WARNING("Last startup was detected as a crash.");
    recentCrashes++;
    rv = Preferences::SetInt(kPrefRecentCrashes, recentCrashes);
  } else {
    // Otherwise ignore that crash and all previous since it may not be applicable anymore
    // and we don't want someone to get stuck in safe mode if their prefs are read-only.
    rv = Preferences::ClearUser(kPrefRecentCrashes);
  }
  NS_ENSURE_SUCCESS(rv, rv);

  // recalculate since recent crashes count may have changed above
  mIsSafeModeNecessary = (recentCrashes > maxResumedCrashes && maxResumedCrashes != -1);

  nsCOMPtr<nsIPrefService> prefs = Preferences::GetService();
  rv = static_cast<Preferences *>(prefs.get())->SavePrefFileBlocking(); // flush prefs to disk since we are tracking crashes
  NS_ENSURE_SUCCESS(rv, rv);

  GetAutomaticSafeModeNecessary(aIsSafeModeNecessary);
  return rv;
}

NS_IMETHODIMP
nsAppStartup::TrackStartupCrashEnd()
{
  bool inSafeMode = false;
  nsCOMPtr<nsIXULRuntime> xr = do_GetService(XULRUNTIME_SERVICE_CONTRACTID);
  if (xr)
    xr->GetInSafeMode(&inSafeMode);

  // return if we already ended or we're restarting into safe mode
  if (mStartupCrashTrackingEnded || (mIsSafeModeNecessary && !inSafeMode))
    return NS_OK;
  mStartupCrashTrackingEnded = true;

  StartupTimeline::Record(StartupTimeline::STARTUP_CRASH_DETECTION_END);

  // Use the timestamp of XRE_main as an approximation for the lock file timestamp.
  // See MAX_STARTUP_BUFFER for the buffer time period.
  TimeStamp mainTime = StartupTimeline::Get(StartupTimeline::MAIN);
  nsresult rv;

  if (mainTime.IsNull()) {
    NS_WARNING("Could not get StartupTimeline::MAIN time.");
  } else {
    uint64_t lockFileTime = ComputeAbsoluteTimestamp(mainTime);

    rv = Preferences::SetInt(kPrefLastSuccess,
      (int32_t)(lockFileTime / PR_USEC_PER_SEC));

    if (NS_FAILED(rv))
      NS_WARNING("Could not set startup crash detection pref.");
  }

  if (inSafeMode && mIsSafeModeNecessary) {
    // On a successful startup in automatic safe mode, allow the user one more crash
    // in regular mode before returning to safe mode.
    int32_t maxResumedCrashes = 0;
    int32_t prefType;
    rv = Preferences::GetDefaultRootBranch()->GetPrefType(kPrefMaxResumedCrashes, &prefType);
    NS_ENSURE_SUCCESS(rv, rv);
    if (prefType == nsIPrefBranch::PREF_INT) {
      rv = Preferences::GetInt(kPrefMaxResumedCrashes, &maxResumedCrashes);
      NS_ENSURE_SUCCESS(rv, rv);
    }
    rv = Preferences::SetInt(kPrefRecentCrashes, maxResumedCrashes);
    NS_ENSURE_SUCCESS(rv, rv);
  } else if (!inSafeMode) {
    // clear the count of recent crashes after a succesful startup when not in safe mode
    rv = Preferences::ClearUser(kPrefRecentCrashes);
    if (NS_FAILED(rv)) NS_WARNING("Could not clear startup crash count.");
  }
  nsCOMPtr<nsIPrefService> prefs = Preferences::GetService();
  // save prefs to disk since we are tracking crashes.  This may be
  // asynchronous, so a crash could sneak in that we would mistake for
  // a start up crash. See bug 789945 and bug 1361262.
  rv = prefs->SavePrefFile(nullptr);

  return rv;
}

NS_IMETHODIMP
nsAppStartup::RestartInSafeMode(uint32_t aQuitMode)
{
  PR_SetEnv("MOZ_SAFE_MODE_RESTART=1");
  this->Quit(aQuitMode | nsIAppStartup::eRestart);

  return NS_OK;
}

NS_IMETHODIMP
nsAppStartup::CreateInstanceWithProfile(nsIToolkitProfile* aProfile)
{
  if (NS_WARN_IF(!aProfile)) {
    return NS_ERROR_FAILURE;
  }

  if (NS_WARN_IF(gAbsoluteArgv0Path.IsEmpty())) {
    return NS_ERROR_FAILURE;
  }

  nsCOMPtr<nsIFile> execPath;
  nsresult rv = NS_NewLocalFile(gAbsoluteArgv0Path,
                                true, getter_AddRefs(execPath));
  if (NS_WARN_IF(NS_FAILED(rv))) {
    return rv;
  }

  nsCOMPtr<nsIProcess> process = do_CreateInstance(NS_PROCESS_CONTRACTID, &rv);
  if (NS_WARN_IF(NS_FAILED(rv))) {
    return rv;
  }

  rv = process->Init(execPath);
  if (NS_WARN_IF(NS_FAILED(rv))) {
    return rv;
  }

  nsAutoCString profileName;
  rv = aProfile->GetName(profileName);
  if (NS_WARN_IF(NS_FAILED(rv))) {
    return rv;
  }

  const char *args[] = { "-P", profileName.get() };
  rv = process->Run(false, args, 2);
  if (NS_WARN_IF(NS_FAILED(rv))) {
    return rv;
  }

  return NS_OK;
}<|MERGE_RESOLUTION|>--- conflicted
+++ resolved
@@ -614,11 +614,7 @@
                                  nsIWebBrowserChrome **_retval)
 {
   bool cancel;
-<<<<<<< HEAD
-  return CreateChromeWindow2(aParent, aChromeFlags, nullptr, nullptr, &cancel, _retval);
-=======
   return CreateChromeWindow2(aParent, aChromeFlags, nullptr, nullptr, 0, &cancel, _retval);
->>>>>>> a17af05f
 }
 
 
@@ -642,10 +638,7 @@
                                   uint32_t aChromeFlags,
                                   nsITabParent *aOpeningTab,
                                   mozIDOMWindowProxy* aOpener,
-<<<<<<< HEAD
-=======
                                   uint64_t aNextTabParentId,
->>>>>>> a17af05f
                                   bool *aCancel,
                                   nsIWebBrowserChrome **_retval)
 {
@@ -665,13 +658,9 @@
     NS_ASSERTION(xulParent, "window created using non-XUL parent. that's unexpected, but may work.");
 
     if (xulParent)
-<<<<<<< HEAD
-      xulParent->CreateNewWindow(aChromeFlags, aOpeningTab, aOpener, getter_AddRefs(newWindow));
-=======
       xulParent->CreateNewWindow(aChromeFlags, aOpeningTab, aOpener,
                                  aNextTabParentId,
                                  getter_AddRefs(newWindow));
->>>>>>> a17af05f
     // And if it fails, don't try again without a parent. It could fail
     // intentionally (bug 115969).
   } else { // try using basic methods:
