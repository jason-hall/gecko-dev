--- conflicted
+++ resolved
@@ -16,11 +16,7 @@
   let win2 = window.openDialog(location, "", "chrome,all,dialog=no", "about:blank");
   win2.addEventListener("load", function() {
     // Create background test tab
-<<<<<<< HEAD
-    let browser = gBrowser.addTab(TEST_URL).linkedBrowser;
-=======
     let browser = BrowserTestUtils.addTab(gBrowser, TEST_URL).linkedBrowser;
->>>>>>> a17af05f
 
     whenBrowserLoaded(browser, function() {
       let seenDialog = false;
