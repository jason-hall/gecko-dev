--- conflicted
+++ resolved
@@ -18,15 +18,6 @@
   QueryInterface: XPCOMUtils.generateQI([Ci.nsIObserver,
                                          Ci.nsISupportsWeakReference]),
 
-<<<<<<< HEAD
-  logConsoleMessage(message) {
-    let logMsg = message.data;
-    logMsg.wrappedJSObject = logMsg;
-    Services.obs.notifyObservers(logMsg, "console-api-log-event", null);
-  },
-
-=======
->>>>>>> a17af05f
   // Called when a webpage calls window.external.AddSearchProvider
   addSearchEngine({ target: browser, data: { pageURL, engineURL } }) {
     pageURL = NetUtil.newURI(pageURL);
