--- conflicted
+++ resolved
@@ -552,25 +552,6 @@
 // Helpers
 
 function updateSearchHistory(operation, value) {
-<<<<<<< HEAD
-  let deferred = Promise.defer();
-  FormHistory.update({
-                       op: operation,
-                       fieldname: "searchbar-history",
-                       value,
-                     },
-                     {
-                       handleError(error) {
-                         do_throw("Error occurred updating form history: " + error);
-                         deferred.reject(error);
-                       },
-                       handleCompletion(reason) {
-                         if (!reason)
-                           deferred.resolve();
-                       }
-                     });
-  return deferred.promise;
-=======
   return new Promise((resolve, reject) => {
     FormHistory.update({
                          op: operation,
@@ -588,5 +569,4 @@
                          }
                        });
   });
->>>>>>> a17af05f
 }