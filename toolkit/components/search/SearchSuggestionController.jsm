--- conflicted
+++ resolved
@@ -176,52 +176,6 @@
   // Private methods
 
   _fetchFormHistory(searchTerm) {
-<<<<<<< HEAD
-    let deferredFormHistory = Promise.defer();
-
-    let acSearchObserver = {
-      // Implements nsIAutoCompleteSearch
-      onSearchResult: (search, result) => {
-        this._formHistoryResult = result;
-
-        if (this._request) {
-          this._remoteResultTimer = Cc["@mozilla.org/timer;1"].
-                                    createInstance(Ci.nsITimer);
-          this._remoteResultTimer.initWithCallback(this._onRemoteTimeout.bind(this),
-                                                   this.remoteTimeout, Ci.nsITimer.TYPE_ONE_SHOT);
-        }
-
-        switch (result.searchResult) {
-          case Ci.nsIAutoCompleteResult.RESULT_SUCCESS:
-          case Ci.nsIAutoCompleteResult.RESULT_NOMATCH:
-            if (result.searchString !== this._searchString) {
-              deferredFormHistory.resolve("Unexpected response, this._searchString does not match form history response");
-              return;
-            }
-            let fhEntries = [];
-            for (let i = 0; i < result.matchCount; ++i) {
-              fhEntries.push(result.getValueAt(i));
-            }
-            deferredFormHistory.resolve({
-              result: fhEntries,
-              formHistoryResult: result,
-            });
-            break;
-          case Ci.nsIAutoCompleteResult.RESULT_FAILURE:
-          case Ci.nsIAutoCompleteResult.RESULT_IGNORED:
-            deferredFormHistory.resolve("Form History returned RESULT_FAILURE or RESULT_IGNORED");
-            break;
-        }
-      },
-    };
-
-    let formHistory = Cc["@mozilla.org/autocomplete/search;1?name=form-history"].
-                      createInstance(Ci.nsIAutoCompleteSearch);
-    formHistory.startSearch(searchTerm, this.formHistoryParam || DEFAULT_FORM_HISTORY_PARAM,
-                            this._formHistoryResult,
-                            acSearchObserver);
-    return deferredFormHistory;
-=======
     return new Promise(resolve => {
       let acSearchObserver = {
         // Implements nsIAutoCompleteSearch
@@ -265,18 +219,13 @@
                               this._formHistoryResult,
                               acSearchObserver);
     });
->>>>>>> a17af05f
   },
 
   /**
    * Fetch suggestions from the search engine over the network.
    */
   _fetchRemote(searchTerm, engine, privateMode, userContextId) {
-<<<<<<< HEAD
-    let deferredResponse = Promise.defer();
-=======
     let deferredResponse = PromiseUtils.defer();
->>>>>>> a17af05f
     this._request = Cc["@mozilla.org/xmlextras/xmlhttprequest;1"].
                     createInstance(Ci.nsIXMLHttpRequest);
     let submission = engine.getSubmission(searchTerm,
