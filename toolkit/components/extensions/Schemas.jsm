/* This Source Code Form is subject to the terms of the Mozilla Public
 * License, v. 2.0. If a copy of the MPL was not distributed with this
 * file, You can obtain one at http://mozilla.org/MPL/2.0/. */

"use strict";

const Ci = Components.interfaces;
const Cc = Components.classes;
const Cu = Components.utils;
const Cr = Components.results;

const global = this;

Cu.importGlobalProperties(["URL"]);

Cu.import("resource://gre/modules/AppConstants.jsm");
Cu.import("resource://gre/modules/Services.jsm");
Cu.import("resource://gre/modules/XPCOMUtils.jsm");

Cu.import("resource://gre/modules/ExtensionUtils.jsm");
var {
  DefaultMap,
  DefaultWeakMap,
<<<<<<< HEAD
  StartupCache,
  instanceOf,
} = ExtensionUtils;

XPCOMUtils.defineLazyModuleGetter(this, "NetUtil",
				  "resource://gre/modules/NetUtil.jsm");
=======
  instanceOf,
} = ExtensionUtils;

XPCOMUtils.defineLazyModuleGetter(this, "ExtensionParent",
                                  "resource://gre/modules/ExtensionParent.jsm");
XPCOMUtils.defineLazyModuleGetter(this, "NetUtil",
                                  "resource://gre/modules/NetUtil.jsm");
>>>>>>> a17af05f
XPCOMUtils.defineLazyServiceGetter(this, "contentPolicyService",
                                   "@mozilla.org/addons/content-policy;1",
                                   "nsIAddonContentPolicy");

XPCOMUtils.defineLazyGetter(this, "StartupCache", () => ExtensionParent.StartupCache);

this.EXPORTED_SYMBOLS = ["Schemas"];

const {DEBUG} = AppConstants;

<<<<<<< HEAD
/* globals Schemas, URL */
=======
const isParentProcess = Services.appinfo.processType === Services.appinfo.PROCESS_TYPE_DEFAULT;
>>>>>>> a17af05f

function readJSON(url) {
  return new Promise((resolve, reject) => {
    NetUtil.asyncFetch({uri: url, loadUsingSystemPrincipal: true}, (inputStream, status) => {
      if (!Components.isSuccessCode(status)) {
        // Convert status code to a string
        let e = Components.Exception("", status);
        reject(new Error(`Error while loading '${url}' (${e.name})`));
        return;
      }
      try {
        let text = NetUtil.readInputStreamToString(inputStream, inputStream.available());

        // Chrome JSON files include a license comment that we need to
        // strip off for this to be valid JSON. As a hack, we just
        // look for the first '[' character, which signals the start
        // of the JSON content.
        let index = text.indexOf("[");
        text = text.slice(index);

        resolve(JSON.parse(text));
      } catch (e) {
        reject(e);
      }
    });
  });
}

<<<<<<< HEAD
=======
function stripDescriptions(json, stripThis = true) {
  if (Array.isArray(json)) {
    for (let i = 0; i < json.length; i++) {
      if (typeof json[i] === "object" && json[i] !== null) {
        json[i] = stripDescriptions(json[i]);
      }
    }
    return json;
  }

  let result = {};

  // Objects are handled much more efficiently, both in terms of memory and
  // CPU, if they have the same shape as other objects that serve the same
  // purpose. So, normalize the order of properties to increase the chances
  // that the majority of schema objects wind up in large shape groups.
  for (let key of Object.keys(json).sort()) {
    if (stripThis && key === "description" && typeof json[key] === "string") {
      continue;
    }

    if (typeof json[key] === "object" && json[key] !== null) {
      result[key] = stripDescriptions(json[key], key !== "properties");
    } else {
      result[key] = json[key];
    }
  }

  return result;
}

async function readJSONAndBlobbify(url) {
  let json = await readJSON(url);

  // We don't actually use descriptions at runtime, and they make up about a
  // third of the size of our structured clone data, so strip them before
  // blobbifying.
  json = stripDescriptions(json);

  return new StructuredCloneHolder(json);
}

>>>>>>> a17af05f
/**
 * Defines a lazy getter for the given property on the given object. Any
 * security wrappers are waived on the object before the property is
 * defined, and the getter and setter methods are wrapped for the target
 * scope.
 *
 * The given getter function is guaranteed to be called only once, even
 * if the target scope retrieves the wrapped getter from the property
 * descriptor and calls it directly.
 *
 * @param {object} object
 *        The object on which to define the getter.
 * @param {string|Symbol} prop
 *        The property name for which to define the getter.
 * @param {function} getter
 *        The function to call in order to generate the final property
 *        value.
 */
function exportLazyGetter(object, prop, getter) {
<<<<<<< HEAD
  object = Cu.waiveXrays(object);
=======
  object = ChromeUtils.waiveXrays(object);
>>>>>>> a17af05f

  let redefine = value => {
    if (value === undefined) {
      delete object[prop];
    } else {
      Object.defineProperty(object, prop, {
        enumerable: true,
        configurable: true,
        writable: true,
        value,
      });
    }

    getter = null;

    return value;
  };

  Object.defineProperty(object, prop, {
    enumerable: true,
    configurable: true,

    get: Cu.exportFunction(function() {
      return redefine(getter.call(this));
    }, object),

    set: Cu.exportFunction(value => {
      redefine(value);
    }, object),
  });
}

/**
 * Defines a lazily-instantiated property descriptor on the given
 * object. Any security wrappers are waived on the object before the
 * property is defined.
 *
 * The given getter function is guaranteed to be called only once, even
 * if the target scope retrieves the wrapped getter from the property
 * descriptor and calls it directly.
 *
 * @param {object} object
 *        The object on which to define the getter.
 * @param {string|Symbol} prop
 *        The property name for which to define the getter.
 * @param {function} getter
 *        The function to call in order to generate the final property
 *        descriptor object. This will be called, and the property
 *        descriptor installed on the object, the first time the
 *        property is written or read. The function may return
 *        undefined, which will cause the property to be deleted.
 */
function exportLazyProperty(object, prop, getter) {
<<<<<<< HEAD
  object = Cu.waiveXrays(object);
=======
  object = ChromeUtils.waiveXrays(object);
>>>>>>> a17af05f

  let redefine = obj => {
    let desc = getter.call(obj);
    getter = null;

    delete object[prop];
    if (desc) {
      let defaults = {
        configurable: true,
        enumerable: true,
      };

      if (!desc.set && !desc.get) {
        defaults.writable = true;
      }

      Object.defineProperty(object, prop,
                            Object.assign(defaults, desc));
    }
  };

  Object.defineProperty(object, prop, {
    enumerable: true,
    configurable: true,

    get: Cu.exportFunction(function() {
      redefine(this);
      return object[prop];
    }, object),

    set: Cu.exportFunction(function(value) {
      redefine(this);
      object[prop] = value;
    }, object),
  });
}

const POSTPROCESSORS = {
  convertImageDataToURL(imageData, context) {
    let document = context.cloneScope.document;
    let canvas = document.createElementNS("http://www.w3.org/1999/xhtml", "canvas");
    canvas.width = imageData.width;
    canvas.height = imageData.height;
    canvas.getContext("2d").putImageData(imageData, 0, 0);

    return canvas.toDataURL("image/png");
  },
};

// Parses a regular expression, with support for the Python extended
// syntax that allows setting flags by including the string (?im)
function parsePattern(pattern) {
  let flags = "";
  let match = /^\(\?([im]*)\)(.*)/.exec(pattern);
  if (match) {
    [, flags, pattern] = match;
  }
  return new RegExp(pattern, flags);
}

function getValueBaseType(value) {
  let type = typeof value;
  switch (type) {
    case "object":
      if (value === null) {
        return "null";
      }
      if (Array.isArray(value)) {
        return "array";
      }
      break;

    case "number":
      if (value % 1 === 0) {
        return "integer";
      }
  }
  return type;
}

// Methods of Context that are used by Schemas.normalize. These methods can be
// overridden at the construction of Context.
const CONTEXT_FOR_VALIDATION = [
  "checkLoadURL",
  "hasPermission",
  "logError",
];

// Methods of Context that are used by Schemas.inject.
// Callers of Schemas.inject should implement all of these methods.
const CONTEXT_FOR_INJECTION = [
  ...CONTEXT_FOR_VALIDATION,
  "getImplementation",
  "isPermissionRevokable",
  "shouldInject",
];

// If the message is a function, call it and return the result.
// Otherwise, assume it's a string.
function forceString(msg) {
  if (typeof msg === "function") {
    return msg();
  }
  return msg;
}

/**
 * A context for schema validation and error reporting. This class is only used
 * internally within Schemas.
 */
class Context {
  /**
   * @param {object} params Provides the implementation of this class.
   * @param {Array<string>} overridableMethods
   */
  constructor(params, overridableMethods = CONTEXT_FOR_VALIDATION) {
    this.params = params;

    this.path = [];
    this.preprocessors = {
      localize(value, context) {
        return value;
      },
    };
    this.postprocessors = POSTPROCESSORS;
    this.isChromeCompat = false;

    this.currentChoices = new Set();
    this.choicePathIndex = 0;

    for (let method of overridableMethods) {
      if (method in params) {
        this[method] = params[method].bind(params);
      }
    }

    let props = ["preprocessors", "isChromeCompat"];
    for (let prop of props) {
      if (prop in params) {
        if (prop in this && typeof this[prop] == "object") {
          Object.assign(this[prop], params[prop]);
        } else {
          this[prop] = params[prop];
        }
      }
    }
  }

  get choicePath() {
    let path = this.path.slice(this.choicePathIndex);
    return path.join(".");
  }

  get cloneScope() {
    return this.params.cloneScope;
  }

  get url() {
    return this.params.url;
  }

  get principal() {
    return this.params.principal || Services.scriptSecurityManager.createNullPrincipal({});
  }

  /**
   * Checks whether `url` may be loaded by the extension in this context.
   *
   * @param {string} url The URL that the extension wished to load.
   * @returns {boolean} Whether the context may load `url`.
   */
  checkLoadURL(url) {
    let ssm = Services.scriptSecurityManager;
    try {
      ssm.checkLoadURIWithPrincipal(this.principal,
                                    Services.io.newURI(url),
                                    ssm.DISALLOW_INHERIT_PRINCIPAL);
    } catch (e) {
      return false;
    }
    return true;
  }

  /**
   * Checks whether this context has the given permission.
   *
   * @param {string} permission
   *        The name of the permission to check.
   *
   * @returns {boolean} True if the context has the given permission.
   */
  hasPermission(permission) {
    return false;
  }

  /**
   * Checks whether the given permission can be dynamically revoked or
   * granted.
   *
   * @param {string} permission
   *        The name of the permission to check.
   *
   * @returns {boolean} True if the given permission is revokable.
   */
  isPermissionRevokable(permission) {
    return false;
  }

  /**
   * Returns an error result object with the given message, for return
   * by Type normalization functions.
   *
   * If the context has a `currentTarget` value, this is prepended to
   * the message to indicate the location of the error.
   *
   * @param {string|function} errorMessage
   *        The error message which will be displayed when this is the
   *        only possible matching schema. If a function is passed, it
   *        will be evaluated when the error string is first needed, and
   *        must return a string.
   * @param {string|function} choicesMessage
   *        The message describing the valid what constitutes a valid
   *        value for this schema, which will be displayed when multiple
   *        schema choices are available and none match.
   *
   *        A caller may pass `null` to prevent a choice from being
   *        added, but this should *only* be done from code processing a
   *        choices type.
   * @returns {object}
   */
  error(errorMessage, choicesMessage = undefined) {
    if (choicesMessage !== null) {
      let {choicePath} = this;
      if (choicePath) {
        choicesMessage = `.${choicePath} must ${choicesMessage}`;
      }

      this.currentChoices.add(choicesMessage);
    }

    if (this.currentTarget) {
      let {currentTarget} = this;
      return {error: () => `Error processing ${currentTarget}: ${forceString(errorMessage)}`};
    }
    return {error: errorMessage};
  }

  /**
   * Creates an `Error` object belonging to the current unprivileged
   * scope. If there is no unprivileged scope associated with this
   * context, the message is returned as a string.
   *
   * If the context has a `currentTarget` value, this is prepended to
   * the message, in the same way as for the `error` method.
   *
   * @param {string} message
   * @returns {Error}
   */
  makeError(message) {
    let error = forceString(this.error(message).error);
    if (this.cloneScope) {
      return new this.cloneScope.Error(error);
    }
    return error;
  }

  /**
   * Logs the given error to the console. May be overridden to enable
   * custom logging.
   *
   * @param {Error|string} error
   */
  logError(error) {
    Cu.reportError(error);
  }

  /**
   * Returns the name of the value currently being normalized. For a
   * nested object, this is usually approximately equivalent to the
   * JavaScript property accessor for that property. Given:
   *
   *   { foo: { bar: [{ baz: x }] } }
   *
   * When processing the value for `x`, the currentTarget is
   * 'foo.bar.0.baz'
   */
  get currentTarget() {
    return this.path.join(".");
  }

  /**
   * Executes the given callback, and returns an array of choice strings
   * passed to {@see #error} during its execution.
   *
   * @param {function} callback
   * @returns {object}
   *          An object with a `result` property containing the return
   *          value of the callback, and a `choice` property containing
   *          an array of choices.
   */
  withChoices(callback) {
    let {currentChoices, choicePathIndex} = this;

    let choices = new Set();
    this.currentChoices = choices;
    this.choicePathIndex = this.path.length;

    try {
      let result = callback();

      return {result, choices};
    } finally {
      this.currentChoices = currentChoices;
      this.choicePathIndex = choicePathIndex;

      if (choices.size == 1) {
        for (let choice of choices) {
          currentChoices.add(choice);
        }
      } else if (choices.size) {
        this.error(null, () => {
          let array = Array.from(choices, forceString);
          let n = array.length - 1;
          array[n] = `or ${array[n]}`;

          return `must either [${array.join(", ")}]`;
        });
      }
    }
  }

  /**
   * Appends the given component to the `currentTarget` path to indicate
   * that it is being processed, calls the given callback function, and
   * then restores the original path.
   *
   * This is used to identify the path of the property being processed
   * when reporting type errors.
   *
   * @param {string} component
   * @param {function} callback
   * @returns {*}
   */
  withPath(component, callback) {
    this.path.push(component);
    try {
      return callback();
    } finally {
      this.path.pop();
    }
  }
}

/**
 * Represents a schema entry to be injected into an object. Handles the
 * injection, revocation, and permissions of said entry.
 *
 * @param {InjectionContext} context
 *        The injection context for the entry.
 * @param {Entry} entry
 *        The entry to inject.
 * @param {object} parentObject
 *        The object into which to inject this entry.
 * @param {string} name
 *        The property name at which to inject this entry.
 * @param {Array<string>} path
 *        The full path from the root entry to this entry.
 * @param {Entry} parentEntry
 *        The parent entry for the injected entry.
 */
class InjectionEntry {
  constructor(context, entry, parentObj, name, path, parentEntry) {
    this.context = context;
    this.entry = entry;
    this.parentObj = parentObj;
    this.name = name;
    this.path = path;
    this.parentEntry = parentEntry;

    this.injected = null;
    this.lazyInjected = null;
  }

  /**
   * @property {Array<string>} allowedContexts
   *        The list of allowed contexts into which the entry may be
   *        injected.
   */
  get allowedContexts() {
    let {allowedContexts} = this.entry;
    if (allowedContexts.length) {
      return allowedContexts;
    }
    return this.parentEntry.defaultContexts;
  }

  /**
   * @property {boolean} isRevokable
   *        Returns true if this entry may be dynamically injected or
   *        revoked based on its permissions.
   */
  get isRevokable() {
    return (this.entry.permissions &&
            this.entry.permissions.some(perm => this.context.isPermissionRevokable(perm)));
  }

  /**
   * @property {boolean} hasPermission
   *        Returns true if the injection context currently has the
   *        appropriate permissions to access this entry.
   */
  get hasPermission() {
    return (!this.entry.permissions ||
            this.entry.permissions.some(perm => this.context.hasPermission(perm)));
  }

  /**
   * @property {boolean} shouldInject
   *        Returns true if this entry should be injected in the given
   *        context, without respect to permissions.
   */
  get shouldInject() {
    return this.context.shouldInject(this.path.join("."), this.name, this.allowedContexts);
  }

  /**
   * Revokes this entry, removing its property from its parent object,
   * and invalidating its wrappers.
   */
  revoke() {
    if (this.lazyInjected) {
      this.lazyInjected = false;
    } else if (this.injected) {
      if (this.injected.revoke) {
        this.injected.revoke();
      }

      try {
<<<<<<< HEAD
        let unwrapped = Cu.waiveXrays(this.parentObj);
=======
        let unwrapped = ChromeUtils.waiveXrays(this.parentObj);
>>>>>>> a17af05f
        delete unwrapped[this.name];
      } catch (e) {
        Cu.reportError(e);
      }

      let {value} = this.injected.descriptor;
      if (value) {
        this.context.revokeChildren(value);
      }

      this.injected = null;
    }
  }

  /**
   * Returns a property descriptor object for this entry, if it should
   * be injected, or undefined if it should not.
   *
   * @returns {object?}
   *        A property descriptor object, or undefined if the property
   *        should be removed.
   */
  getDescriptor() {
    this.lazyInjected = false;

    if (this.injected) {
      let path = [...this.path, this.name];
      throw new Error(`Attempting to re-inject already injected entry: ${path.join(".")}`);
    }

    if (!this.shouldInject) {
      return;
    }

    if (this.isRevokable) {
      this.context.pendingEntries.add(this);
    }

    if (!this.hasPermission) {
      return;
    }

    this.injected = this.entry.getDescriptor(this.path, this.context);
    if (!this.injected) {
      return undefined;
    }

    return this.injected.descriptor;
  }

  /**
   * Injects a lazy property descriptor into the parent object which
   * checks permissions and eligibility for injection the first time it
   * is accessed.
   */
  lazyInject() {
    if (this.lazyInjected || this.injected) {
      let path = [...this.path, this.name];
      throw new Error(`Attempting to re-lazy-inject already injected entry: ${path.join(".")}`);
    }

    this.lazyInjected = true;
    exportLazyProperty(this.parentObj, this.name, () => {
      if (this.lazyInjected) {
        return this.getDescriptor();
      }
    });
  }

  /**
   * Injects or revokes this entry if its current state does not match
   * the context's current permissions.
   */
  permissionsChanged() {
    if (this.injected) {
      this.maybeRevoke();
    } else {
      this.maybeInject();
    }
  }

  maybeInject() {
    if (!this.injected && !this.lazyInjected) {
      this.lazyInject();
    }
  }

  maybeRevoke() {
    if (this.injected && !this.hasPermission) {
      this.revoke();
    }
  }
}

/**
 * Holds methods that run the actual implementation of the extension APIs. These
 * methods are only called if the extension API invocation matches the signature
 * as defined in the schema. Otherwise an error is reported to the context.
 */
class InjectionContext extends Context {
  constructor(params) {
    super(params, CONTEXT_FOR_INJECTION);

    this.pendingEntries = new Set();
    this.children = new DefaultWeakMap(() => new Map());

    if (params.setPermissionsChangedCallback) {
      params.setPermissionsChangedCallback(
        this.permissionsChanged.bind(this));
    }
  }

  /**
   * Check whether the API should be injected.
   *
   * @abstract
   * @param {string} namespace The namespace of the API. This may contain dots,
   *     e.g. in the case of "devtools.inspectedWindow".
   * @param {string} [name] The name of the property in the namespace.
   *     `null` if we are checking whether the namespace should be injected.
   * @param {Array<string>} allowedContexts A list of additional contexts in which
   *     this API should be available. May include any of:
   *         "main" - The main chrome browser process.
   *         "addon" - An addon process.
   *         "content" - A content process.
   * @returns {boolean} Whether the API should be injected.
   */
  shouldInject(namespace, name, allowedContexts) {
    throw new Error("Not implemented");
  }

  /**
   * Generate the implementation for `namespace`.`name`.
   *
   * @abstract
   * @param {string} namespace The full path to the namespace of the API, minus
   *     the name of the method or property. E.g. "storage.local".
   * @param {string} name The name of the method, property or event.
   * @returns {SchemaAPIInterface} The implementation of the API.
   */
  getImplementation(namespace, name) {
    throw new Error("Not implemented");
  }

  /**
   * Updates all injection entries which may need to be updated after a
   * permission change, revoking or re-injecting them as necessary.
   */
  permissionsChanged() {
    for (let entry of this.pendingEntries) {
      try {
        entry.permissionsChanged();
      } catch (e) {
        Cu.reportError(e);
      }
    }
  }

  /**
   * Recursively revokes all child injection entries of the given
   * object.
   *
   * @param {object} object
   *        The object for which to invoke children.
   */
  revokeChildren(object) {
    if (!this.children.has(object)) {
      return;
    }

    let children = this.children.get(object);
    for (let [name, entry] of children.entries()) {
      try {
        entry.revoke();
      } catch (e) {
        Cu.reportError(e);
      }
      children.delete(name);

      // When we revoke children for an object, we consider that object
      // dead. If the entry is ever reified again, a new object is
      // created, with new child entries.
      this.pendingEntries.delete(entry);
    }
    this.children.delete(object);
  }

  _getInjectionEntry(entry, dest, name, path, parentEntry) {
    let injection = new InjectionEntry(this, entry, dest, name, path, parentEntry);

    this.children.get(dest).set(name, injection);

    return injection;
  }

  /**
   * Returns the property descriptor for the given entry.
   *
   * @param {Entry} entry
   *        The entry instance to return a descriptor for.
   * @param {object} dest
   *        The object into which this entry is being injected.
   * @param {string} name
   *        The property name on the destination object where the entry
   *        will be injected.
   * @param {Array<string>} path
   *        The full path from the root injection object to this entry.
   * @param {Entry} parentEntry
   *        The parent entry for this entry.
   *
   * @returns {object?}
   *        A property descriptor object, or null if the entry should
   *        not be injected.
   */
  getDescriptor(entry, dest, name, path, parentEntry) {
    let injection = this._getInjectionEntry(entry, dest, name, path, parentEntry);

    return injection.getDescriptor();
  }

  /**
   * Lazily injects the given entry into the given object.
   *
   * @param {Entry} entry
   *        The entry instance to lazily inject.
   * @param {object} dest
   *        The object into which to inject this entry.
   * @param {string} name
   *        The property name at which to inject the entry.
   * @param {Array<string>} path
   *        The full path from the root injection object to this entry.
   * @param {Entry} parentEntry
   *        The parent entry for this entry.
   */
  injectInto(entry, dest, name, path, parentEntry) {
    let injection = this._getInjectionEntry(entry, dest, name, path, parentEntry);

    injection.lazyInject();
  }
}

/**
 * The methods in this singleton represent the "format" specifier for
 * JSON Schema string types.
 *
 * Each method either returns a normalized version of the original
 * value, or throws an error if the value is not valid for the given
 * format.
 */
const FORMATS = {
  hostname(string, context) {
    let valid = true;

    try {
      valid = new URL(`http://${string}`).host === string;
    } catch (e) {
      valid = false;
    }

    if (!valid) {
      throw new Error(`Invalid hostname ${string}`);
    }

    return string;
  },

  url(string, context) {
    let url = new URL(string).href;

    if (!context.checkLoadURL(url)) {
      throw new Error(`Access denied for URL ${url}`);
    }
    return url;
  },

  relativeUrl(string, context) {
    if (!context.url) {
      // If there's no context URL, return relative URLs unresolved, and
      // skip security checks for them.
      try {
        new URL(string);
      } catch (e) {
        return string;
      }
    }

    let url = new URL(string, context.url).href;

    if (!context.checkLoadURL(url)) {
      throw new Error(`Access denied for URL ${url}`);
    }
    return url;
  },

  strictRelativeUrl(string, context) {
    // Do not accept a string which resolves as an absolute URL, or any
    // protocol-relative URL.
    if (!string.startsWith("//")) {
      try {
        new URL(string);
      } catch (e) {
        return FORMATS.relativeUrl(string, context);
      }
    }

    throw new SyntaxError(`String ${JSON.stringify(string)} must be a relative URL`);
  },

  imageDataOrStrictRelativeUrl(string, context) {
    // Do not accept a string which resolves as an absolute URL, or any
    // protocol-relative URL, except PNG or JPG data URLs
    if (!string.startsWith("data:image/png;base64,") && !string.startsWith("data:image/jpeg;base64,")) {
      try {
        return FORMATS.strictRelativeUrl(string, context);
      } catch (e) {
        throw new SyntaxError(`String ${JSON.stringify(string)} must be a relative or PNG or JPG data:image URL`);
      }
    }
    return string;
  },

  contentSecurityPolicy(string, context) {
    let error = contentPolicyService.validateAddonCSP(string);
    if (error != null) {
      throw new SyntaxError(error);
    }
    return string;
  },

  date(string, context) {
    // A valid ISO 8601 timestamp.
    const PATTERN = /^\d{4}-\d{2}-\d{2}(T\d{2}:\d{2}:\d{2}(\.\d{3})?(Z|([-+]\d{2}:?\d{2})))?$/;
    if (!PATTERN.test(string)) {
      throw new Error(`Invalid date string ${string}`);
    }
    // Our pattern just checks the format, we could still have invalid
    // values (e.g., month=99 or month=02 and day=31).  Let the Date
    // constructor do the dirty work of validating.
    if (isNaN(new Date(string))) {
      throw new Error(`Invalid date string ${string}`);
    }
    return string;
  },
};

// Schema files contain namespaces, and each namespace contains types,
// properties, functions, and events. An Entry is a base class for
// types, properties, functions, and events.
class Entry {
  constructor(schema = {}) {
    /**
     * If set to any value which evaluates as true, this entry is
     * deprecated, and any access to it will result in a deprecation
     * warning being logged to the browser console.
     *
     * If the value is a string, it will be appended to the deprecation
     * message. If it contains the substring "${value}", it will be
     * replaced with a string representation of the value being
     * processed.
     *
     * If the value is any other truthy value, a generic deprecation
     * message will be emitted.
     */
    this.deprecated = false;
    if ("deprecated" in schema) {
      this.deprecated = schema.deprecated;
    }

    /**
     * @property {string} [preprocessor]
     * If set to a string value, and a preprocessor of the same is
     * defined in the validation context, it will be applied to this
     * value prior to any normalization.
     */
    this.preprocessor = schema.preprocess || null;

    /**
     * @property {string} [postprocessor]
     * If set to a string value, and a postprocessor of the same is
     * defined in the validation context, it will be applied to this
     * value after any normalization.
     */
    this.postprocessor = schema.postprocess || null;

    /**
     * @property {Array<string>} allowedContexts A list of allowed contexts
     * to consider before generating the API.
     * These are not parsed by the schema, but passed to `shouldInject`.
     */
    this.allowedContexts = schema.allowedContexts || [];
  }

  /**
   * Preprocess the given value with the preprocessor declared in
   * `preprocessor`.
   *
   * @param {*} value
   * @param {Context} context
   * @returns {*}
   */
  preprocess(value, context) {
    if (this.preprocessor) {
      return context.preprocessors[this.preprocessor](value, context);
    }
    return value;
  }

  /**
   * Postprocess the given result with the postprocessor declared in
   * `postprocessor`.
   *
   * @param {object} result
   * @param {Context} context
   * @returns {object}
   */
  postprocess(result, context) {
    if (result.error || !this.postprocessor) {
      return result;
    }

    let value = context.postprocessors[this.postprocessor](result.value, context);
    return {value};
  }

  /**
   * Logs a deprecation warning for this entry, based on the value of
   * its `deprecated` property.
   *
   * @param {Context} context
   * @param {value} [value]
   */
  logDeprecation(context, value = null) {
    let message = "This property is deprecated";
    if (typeof(this.deprecated) == "string") {
      message = this.deprecated;
      if (message.includes("${value}")) {
        try {
          value = JSON.stringify(value);
        } catch (e) {
          value = String(value);
        }
        message = message.replace(/\$\{value\}/g, () => value);
      }
    }

    context.logError(context.makeError(message));
  }

  /**
   * Checks whether the entry is deprecated and, if so, logs a
   * deprecation message.
   *
   * @param {Context} context
   * @param {value} [value]
   */
  checkDeprecated(context, value = null) {
    if (this.deprecated) {
      this.logDeprecation(context, value);
    }
  }

  /**
   * Returns an object containing property descriptor for use when
   * injecting this entry into an API object.
   *
   * @param {Array<string>} path The API path, e.g. `["storage", "local"]`.
   * @param {InjectionContext} context
   *
   * @returns {object?}
   *        An object containing a `descriptor` property, specifying the
   *        entry's property descriptor, and an optional `revoke`
   *        method, to be called when the entry is being revoked.
   */
  getDescriptor(path, context) {
    return undefined;
  }
}

// Corresponds either to a type declared in the "types" section of the
// schema or else to any type object used throughout the schema.
class Type extends Entry {
  /**
   * @property {Array<string>} EXTRA_PROPERTIES
   *        An array of extra properties which may be present for
   *        schemas of this type.
   */
  static get EXTRA_PROPERTIES() {
    return ["description", "deprecated", "preprocess", "postprocess", "allowedContexts"];
  }

  /**
   * Parses the given schema object and returns an instance of this
   * class which corresponds to its properties.
   *
   * @param {object} schema
   *        A JSON schema object which corresponds to a definition of
   *        this type.
   * @param {Array<string>} path
   *        The path to this schema object from the root schema,
   *        corresponding to the property names and array indices
   *        traversed during parsing in order to arrive at this schema
   *        object.
   * @param {Array<string>} [extraProperties]
   *        An array of extra property names which are valid for this
   *        schema in the current context.
   * @returns {Type}
   *        An instance of this type which corresponds to the given
   *        schema object.
   * @static
   */
  static parseSchema(schema, path, extraProperties = []) {
    this.checkSchemaProperties(schema, path, extraProperties);

    return new this(schema);
  }

  /**
   * Checks that all of the properties present in the given schema
   * object are valid properties for this type, and throws if invalid.
   *
   * @param {object} schema
   *        A JSON schema object.
   * @param {Array<string>} path
   *        The path to this schema object from the root schema,
   *        corresponding to the property names and array indices
   *        traversed during parsing in order to arrive at this schema
   *        object.
   * @param {Array<string>} [extra]
   *        An array of extra property names which are valid for this
   *        schema in the current context.
   * @throws {Error}
   *        An error describing the first invalid property found in the
   *        schema object.
   */
  static checkSchemaProperties(schema, path, extra = []) {
    if (DEBUG) {
      let allowedSet = new Set([...this.EXTRA_PROPERTIES, ...extra]);

      for (let prop of Object.keys(schema)) {
        if (!allowedSet.has(prop)) {
          throw new Error(`Internal error: Namespace ${path.join(".")} has ` +
                          `invalid type property "${prop}" ` +
                          `in type "${schema.id || JSON.stringify(schema)}"`);
        }
      }
    }
  }

  // Takes a value, checks that it has the correct type, and returns a
  // "normalized" version of the value. The normalized version will
  // include "nulls" in place of omitted optional properties. The
  // result of this function is either {error: "Some type error"} or
  // {value: <normalized-value>}.
  normalize(value, context) {
    return context.error("invalid type");
  }

  // Unlike normalize, this function does a shallow check to see if
  // |baseType| (one of the possible getValueBaseType results) is
  // valid for this type. It returns true or false. It's used to fill
  // in optional arguments to functions before actually type checking

  checkBaseType(baseType) {
    return false;
  }

  // Helper method that simply relies on checkBaseType to implement
  // normalize. Subclasses can choose to use it or not.
  normalizeBase(type, value, context) {
    if (this.checkBaseType(getValueBaseType(value))) {
      this.checkDeprecated(context, value);
      return {value: this.preprocess(value, context)};
    }

    let choice;
    if ("aeiou".includes(type[0])) {
      choice = `be an ${type} value`;
    } else {
      choice = `be a ${type} value`;
    }

    return context.error(() => `Expected ${type} instead of ${JSON.stringify(value)}`,
                         choice);
  }
}

// Type that allows any value.
class AnyType extends Type {
  normalize(value, context) {
    this.checkDeprecated(context, value);
    return this.postprocess({value}, context);
  }

  checkBaseType(baseType) {
    return true;
  }
}

// An untagged union type.
class ChoiceType extends Type {
  static get EXTRA_PROPERTIES() {
    return ["choices", ...super.EXTRA_PROPERTIES];
  }

  static parseSchema(schema, path, extraProperties = []) {
    this.checkSchemaProperties(schema, path, extraProperties);

    let choices = schema.choices.map(t => Schemas.parseSchema(t, path));
    return new this(schema, choices);
  }

  constructor(schema, choices) {
    super(schema);
    this.choices = choices;
  }

  extend(type) {
    this.choices.push(...type.choices);

    return this;
  }

  normalize(value, context) {
    this.checkDeprecated(context, value);

    let error;
    let {choices, result} = context.withChoices(() => {
      for (let choice of this.choices) {
        let r = choice.normalize(value, context);
        if (!r.error) {
          return r;
        }

        error = r;
      }
    });

    if (result) {
      return result;
    }
    if (choices.size <= 1) {
      return error;
    }

    choices = Array.from(choices, forceString);
    let n = choices.length - 1;
    choices[n] = `or ${choices[n]}`;

    let message;
    if (typeof value === "object") {
      message = () => `Value must either: ${choices.join(", ")}`;
    } else {
      message = () => `Value ${JSON.stringify(value)} must either: ${choices.join(", ")}`;
    }

    return context.error(message, null);
  }

  checkBaseType(baseType) {
    return this.choices.some(t => t.checkBaseType(baseType));
  }
}

// This is a reference to another type--essentially a typedef.
class RefType extends Type {
  static get EXTRA_PROPERTIES() {
    return ["$ref", ...super.EXTRA_PROPERTIES];
  }

  static parseSchema(schema, path, extraProperties = []) {
    this.checkSchemaProperties(schema, path, extraProperties);

    let ref = schema.$ref;
    let ns = path[0];
    if (ref.includes(".")) {
      [ns, ref] = ref.split(".");
    }
    return new this(schema, ns, ref);
  }

  // For a reference to a type named T declared in namespace NS,
  // namespaceName will be NS and reference will be T.
  constructor(schema, namespaceName, reference) {
    super(schema);
    this.namespaceName = namespaceName;
    this.reference = reference;
  }

  get targetType() {
    let ns = Schemas.getNamespace(this.namespaceName);
    let type = ns.get(this.reference);
    if (!type) {
      throw new Error(`Internal error: Type ${this.reference} not found`);
    }
    return type;
  }

  normalize(value, context) {
    this.checkDeprecated(context, value);
    return this.targetType.normalize(value, context);
  }

  checkBaseType(baseType) {
    return this.targetType.checkBaseType(baseType);
  }
}

class StringType extends Type {
  static get EXTRA_PROPERTIES() {
    return ["enum", "minLength", "maxLength", "pattern", "format",
            ...super.EXTRA_PROPERTIES];
  }

  static parseSchema(schema, path, extraProperties = []) {
    this.checkSchemaProperties(schema, path, extraProperties);

    let enumeration = schema.enum || null;
    if (enumeration) {
      // The "enum" property is either a list of strings that are
      // valid values or else a list of {name, description} objects,
      // where the .name values are the valid values.
      enumeration = enumeration.map(e => {
        if (typeof(e) == "object") {
          return e.name;
        }
        return e;
      });
    }

    let pattern = null;
    if (schema.pattern) {
      try {
        pattern = parsePattern(schema.pattern);
      } catch (e) {
        throw new Error(`Internal error: Invalid pattern ${JSON.stringify(schema.pattern)}`);
      }
    }

    let format = null;
    if (schema.format) {
      if (!(schema.format in FORMATS)) {
        throw new Error(`Internal error: Invalid string format ${schema.format}`);
      }
      format = FORMATS[schema.format];
    }
    return new this(schema,
                    schema.id || undefined,
                    enumeration,
                    schema.minLength || 0,
                    schema.maxLength || Infinity,
                    pattern,
                    format);
  }

  constructor(schema, name, enumeration, minLength, maxLength, pattern, format) {
    super(schema);
    this.name = name;
    this.enumeration = enumeration;
    this.minLength = minLength;
    this.maxLength = maxLength;
    this.pattern = pattern;
    this.format = format;
  }

  normalize(value, context) {
    let r = this.normalizeBase("string", value, context);
    if (r.error) {
      return r;
    }
    value = r.value;

    if (this.enumeration) {
      if (this.enumeration.includes(value)) {
        return this.postprocess({value}, context);
      }

      let choices = this.enumeration.map(JSON.stringify).join(", ");

      return context.error(() => `Invalid enumeration value ${JSON.stringify(value)}`,
                           `be one of [${choices}]`);
    }

    if (value.length < this.minLength) {
      return context.error(() => `String ${JSON.stringify(value)} is too short (must be ${this.minLength})`,
                           `be longer than ${this.minLength}`);
    }
    if (value.length > this.maxLength) {
      return context.error(() => `String ${JSON.stringify(value)} is too long (must be ${this.maxLength})`,
                           `be shorter than ${this.maxLength}`);
    }

    if (this.pattern && !this.pattern.test(value)) {
      return context.error(() => `String ${JSON.stringify(value)} must match ${this.pattern}`,
                           `match the pattern ${this.pattern.toSource()}`);
    }

    if (this.format) {
      try {
        r.value = this.format(r.value, context);
      } catch (e) {
        return context.error(String(e), `match the format "${this.format.name}"`);
      }
    }

    return r;
  }

  checkBaseType(baseType) {
    return baseType == "string";
  }

  getDescriptor(path, context) {
    if (this.enumeration) {
      let obj = Cu.createObjectIn(context.cloneScope);

      for (let e of this.enumeration) {
        obj[e.toUpperCase()] = e;
      }

      return {
        descriptor: {value: obj},
      };
    }
  }
}

let FunctionEntry;
<<<<<<< HEAD
=======
let Event;
>>>>>>> a17af05f
let SubModuleType;

class ObjectType extends Type {
  static get EXTRA_PROPERTIES() {
    return ["properties", "patternProperties", ...super.EXTRA_PROPERTIES];
  }

  static parseSchema(schema, path, extraProperties = []) {
    if ("functions" in schema) {
      return SubModuleType.parseSchema(schema, path, extraProperties);
    }

    if (DEBUG && !("$extend" in schema)) {
      // Only allow extending "properties" and "patternProperties".
      extraProperties = ["additionalProperties", "isInstanceOf", ...extraProperties];
    }
    this.checkSchemaProperties(schema, path, extraProperties);

    let parseProperty = (schema, extraProps = []) => {
      return {
        type: Schemas.parseSchema(schema, path,
                                  DEBUG && ["unsupported", "onError", "permissions", "default", ...extraProps]),
        optional: schema.optional || false,
        unsupported: schema.unsupported || false,
        onError: schema.onError || null,
        default: schema.default === undefined ? null : schema.default,
      };
    };

    // Parse explicit "properties" object.
    let properties = Object.create(null);
    for (let propName of Object.keys(schema.properties || {})) {
      properties[propName] = parseProperty(schema.properties[propName], ["optional"]);
    }

    // Parse regexp properties from "patternProperties" object.
    let patternProperties = [];
    for (let propName of Object.keys(schema.patternProperties || {})) {
      let pattern;
      try {
        pattern = parsePattern(propName);
      } catch (e) {
        throw new Error(`Internal error: Invalid property pattern ${JSON.stringify(propName)}`);
      }

      patternProperties.push({
        pattern,
        type: parseProperty(schema.patternProperties[propName]),
      });
    }

    // Parse "additionalProperties" schema.
    let additionalProperties = null;
    if (schema.additionalProperties) {
      let type = schema.additionalProperties;
      if (type === true) {
        type = {"type": "any"};
      }

      additionalProperties = Schemas.parseSchema(type, path);
    }

    return new this(schema, properties, additionalProperties, patternProperties, schema.isInstanceOf || null);
  }

  constructor(schema, properties, additionalProperties, patternProperties, isInstanceOf) {
    super(schema);
    this.properties = properties;
    this.additionalProperties = additionalProperties;
    this.patternProperties = patternProperties;
    this.isInstanceOf = isInstanceOf;
  }

  extend(type) {
    for (let key of Object.keys(type.properties)) {
      if (key in this.properties) {
        throw new Error(`InternalError: Attempt to extend an object with conflicting property "${key}"`);
      }
      this.properties[key] = type.properties[key];
    }

    this.patternProperties.push(...type.patternProperties);

    return this;
  }

  checkBaseType(baseType) {
    return baseType == "object";
  }

  /**
   * Extracts the enumerable properties of the given object, including
   * function properties which would normally be omitted by X-ray
   * wrappers.
   *
   * @param {object} value
   * @param {Context} context
   *        The current parse context.
   * @returns {object}
   *        An object with an `error` or `value` property.
   */
  extractProperties(value, context) {
    // |value| should be a JS Xray wrapping an object in the
    // extension compartment. This works well except when we need to
    // access callable properties on |value| since JS Xrays don't
    // support those. To work around the problem, we verify that
    // |value| is a plain JS object (i.e., not anything scary like a
    // Proxy). Then we copy the properties out of it into a normal
    // object using a waiver wrapper.

    let klass = ChromeUtils.getClassName(value, true);
    if (klass != "Object") {
      throw context.error(`Expected a plain JavaScript object, got a ${klass}`,
                          `be a plain JavaScript object`);
    }

    return ChromeUtils.shallowClone(value);
  }

  checkProperty(context, prop, propType, result, properties, remainingProps) {
    let {type, optional, unsupported, onError} = propType;
    let error = null;

    if (unsupported) {
      if (prop in properties) {
        error = context.error(`Property "${prop}" is unsupported by Firefox`,
                              `not contain an unsupported "${prop}" property`);
      }
    } else if (prop in properties) {
      if (optional && (properties[prop] === null || properties[prop] === undefined)) {
        result[prop] = propType.default;
      } else {
        let r = context.withPath(prop, () => type.normalize(properties[prop], context));
        if (r.error) {
          error = r;
        } else {
          result[prop] = r.value;
          properties[prop] = r.value;
        }
      }
      remainingProps.delete(prop);
    } else if (!optional) {
      error = context.error(`Property "${prop}" is required`,
                            `contain the required "${prop}" property`);
    } else if (optional !== "omit-key-if-missing") {
      result[prop] = propType.default;
    }

    if (error) {
      if (onError == "warn") {
        context.logError(forceString(error.error));
      } else if (onError != "ignore") {
        throw error;
      }

      result[prop] = propType.default;
    }
  }

  normalize(value, context) {
    try {
      let v = this.normalizeBase("object", value, context);
      if (v.error) {
        return v;
      }
      value = v.value;

      if (this.isInstanceOf) {
        if (DEBUG) {
          if (Object.keys(this.properties).length ||
              this.patternProperties.length ||
              !(this.additionalProperties instanceof AnyType)) {
            throw new Error("InternalError: isInstanceOf can only be used " +
                            "with objects that are otherwise unrestricted");
          }
        }

        if (!instanceOf(value, this.isInstanceOf)) {
          return context.error(`Object must be an instance of ${this.isInstanceOf}`,
                               `be an instance of ${this.isInstanceOf}`);
        }

        // This is kind of a hack, but we can't normalize things that
        // aren't JSON, so we just return them.
        return this.postprocess({value}, context);
      }

      let properties = this.extractProperties(value, context);
      let remainingProps = new Set(Object.keys(properties));

      let result = {};
      for (let prop of Object.keys(this.properties)) {
        this.checkProperty(context, prop, this.properties[prop], result,
                           properties, remainingProps);
      }

      for (let prop of Object.keys(properties)) {
        for (let {pattern, type} of this.patternProperties) {
          if (pattern.test(prop)) {
            this.checkProperty(context, prop, type, result,
                               properties, remainingProps);
          }
        }
      }

      if (this.additionalProperties) {
        for (let prop of remainingProps) {
          let type = this.additionalProperties;
          let r = context.withPath(prop, () => type.normalize(properties[prop], context));
          if (r.error) {
            return r;
          }
          result[prop] = r.value;
        }
      } else if (remainingProps.size == 1) {
        return context.error(`Unexpected property "${[...remainingProps]}"`,
                             `not contain an unexpected "${[...remainingProps]}" property`);
      } else if (remainingProps.size) {
        let props = [...remainingProps].sort().join(", ");
        return context.error(`Unexpected properties: ${props}`,
                             `not contain the unexpected properties [${props}]`);
      }

      return this.postprocess({value: result}, context);
    } catch (e) {
      if (e.error) {
        return e;
      }
      throw e;
    }
  }
}

// This type is just a placeholder to be referred to by
// SubModuleProperty. No value is ever expected to have this type.
SubModuleType = class SubModuleType extends Type {
  static get EXTRA_PROPERTIES() {
    return ["functions", "events", "properties", ...super.EXTRA_PROPERTIES];
  }

  static parseSchema(schema, path, extraProperties = []) {
    this.checkSchemaProperties(schema, path, extraProperties);

    // The path we pass in here is only used for error messages.
    path = [...path, schema.id];
    let functions = schema.functions.filter(fun => !fun.unsupported)
                          .map(fun => FunctionEntry.parseSchema(fun, path));
<<<<<<< HEAD
=======

    let events = [];

    if (schema.events) {
      events = schema.events.filter(event => !event.unsupported)
                     .map(event => Event.parseSchema(event, path));
    }
>>>>>>> a17af05f

    return new this(functions, events);
  }

  constructor(functions, events) {
    super();
    this.functions = functions;
    this.events = events;
  }
};

class NumberType extends Type {
  normalize(value, context) {
    let r = this.normalizeBase("number", value, context);
    if (r.error) {
      return r;
    }

    if (isNaN(r.value) || !Number.isFinite(r.value)) {
      return context.error("NaN and infinity are not valid",
                           "be a finite number");
    }

    return r;
  }

  checkBaseType(baseType) {
    return baseType == "number" || baseType == "integer";
  }
}

class IntegerType extends Type {
  static get EXTRA_PROPERTIES() {
    return ["minimum", "maximum", ...super.EXTRA_PROPERTIES];
  }

  static parseSchema(schema, path, extraProperties = []) {
    this.checkSchemaProperties(schema, path, extraProperties);

    return new this(schema, schema.minimum || -Infinity, schema.maximum || Infinity);
  }

  constructor(schema, minimum, maximum) {
    super(schema);
    this.minimum = minimum;
    this.maximum = maximum;
  }

  normalize(value, context) {
    let r = this.normalizeBase("integer", value, context);
    if (r.error) {
      return r;
    }
    value = r.value;

    // Ensure it's between -2**31 and 2**31-1
    if (!Number.isSafeInteger(value)) {
      return context.error("Integer is out of range",
                           "be a valid 32 bit signed integer");
    }

    if (value < this.minimum) {
      return context.error(`Integer ${value} is too small (must be at least ${this.minimum})`,
                           `be at least ${this.minimum}`);
    }
    if (value > this.maximum) {
      return context.error(`Integer ${value} is too big (must be at most ${this.maximum})`,
                           `be no greater than ${this.maximum}`);
    }

    return this.postprocess(r, context);
  }

  checkBaseType(baseType) {
    return baseType == "integer";
  }
}

class BooleanType extends Type {
  normalize(value, context) {
    return this.normalizeBase("boolean", value, context);
  }

  checkBaseType(baseType) {
    return baseType == "boolean";
  }
}

class ArrayType extends Type {
  static get EXTRA_PROPERTIES() {
    return ["items", "minItems", "maxItems", ...super.EXTRA_PROPERTIES];
  }

  static parseSchema(schema, path, extraProperties = []) {
    this.checkSchemaProperties(schema, path, extraProperties);

    let items = Schemas.parseSchema(schema.items, path, ["onError"]);

    return new this(schema, items, schema.minItems || 0, schema.maxItems || Infinity);
  }

  constructor(schema, itemType, minItems, maxItems) {
    super(schema);
    this.itemType = itemType;
    this.minItems = minItems;
    this.maxItems = maxItems;
    this.onError = schema.items.onError || null;
  }

  normalize(value, context) {
    let v = this.normalizeBase("array", value, context);
    if (v.error) {
      return v;
    }
    value = v.value;

    let result = [];
    for (let [i, element] of value.entries()) {
      element = context.withPath(String(i), () => this.itemType.normalize(element, context));
      if (element.error) {
        if (this.onError == "warn") {
          context.logError(forceString(element.error));
        } else if (this.onError != "ignore") {
          return element;
        }
        continue;
      }
      result.push(element.value);
    }

    if (result.length < this.minItems) {
      return context.error(`Array requires at least ${this.minItems} items; you have ${result.length}`,
                           `have at least ${this.minItems} items`);
    }

    if (result.length > this.maxItems) {
      return context.error(`Array requires at most ${this.maxItems} items; you have ${result.length}`,
                           `have at most ${this.maxItems} items`);
    }

    return this.postprocess({value: result}, context);
  }

  checkBaseType(baseType) {
    return baseType == "array";
  }
}

class FunctionType extends Type {
  static get EXTRA_PROPERTIES() {
    return ["parameters", "async", "returns", "requireUserInput",
            ...super.EXTRA_PROPERTIES];
  }

  static parseSchema(schema, path, extraProperties = []) {
    this.checkSchemaProperties(schema, path, extraProperties);

    let isAsync = !!schema.async;
    let isExpectingCallback = typeof schema.async === "string";
    let parameters = null;
    if ("parameters" in schema) {
      parameters = [];
      for (let param of schema.parameters) {
        // Callbacks default to optional for now, because of promise
        // handling.
        let isCallback = isAsync && param.name == schema.async;
        if (isCallback) {
          isExpectingCallback = false;
        }

        parameters.push({
          type: Schemas.parseSchema(param, path, ["name", "optional", "default"]),
          name: param.name,
          optional: param.optional == null ? isCallback : param.optional,
          default: param.default == undefined ? null : param.default,
        });
      }
    }
    let hasAsyncCallback = false;
    if (isAsync) {
      hasAsyncCallback = (parameters &&
                          parameters.length &&
                          parameters[parameters.length - 1].name == schema.async);
    }

    if (DEBUG) {
      if (isExpectingCallback) {
        throw new Error(`Internal error: Expected a callback parameter ` +
                        `with name ${schema.async}`);
      }

      if (isAsync && schema.returns) {
        throw new Error("Internal error: Async functions must not " +
                        "have return values.");
      }
      if (isAsync && schema.allowAmbiguousOptionalArguments && !hasAsyncCallback) {
        throw new Error("Internal error: Async functions with ambiguous " +
                        "arguments must declare the callback as the last parameter");
      }
    }


<<<<<<< HEAD
    return new this(schema, parameters, isAsync, hasAsyncCallback);
=======
    return new this(schema, parameters, isAsync, hasAsyncCallback,
                    !!schema.requireUserInput);
>>>>>>> a17af05f
  }

  constructor(schema, parameters, isAsync, hasAsyncCallback, requireUserInput) {
    super(schema);
    this.parameters = parameters;
    this.isAsync = isAsync;
    this.hasAsyncCallback = hasAsyncCallback;
    this.requireUserInput = requireUserInput;
  }

  normalize(value, context) {
    return this.normalizeBase("function", value, context);
  }

  checkBaseType(baseType) {
    return baseType == "function";
  }
}

// Represents a "property" defined in a schema namespace with a
// particular value. Essentially this is a constant.
class ValueProperty extends Entry {
  constructor(schema, name, value) {
    super(schema);
    this.name = name;
    this.value = value;
  }

  getDescriptor(path, context) {
    return {
      descriptor: {value: this.value},
    };
  }
}

// Represents a "property" defined in a schema namespace that is not a
// constant.
class TypeProperty extends Entry {
  constructor(schema, path, name, type, writable, permissions) {
    super(schema);
    this.path = path;
    this.name = name;
    this.type = type;
    this.writable = writable;
    this.permissions = permissions;
  }

  throwError(context, msg) {
    throw context.makeError(`${msg} for ${this.path.join(".")}.${this.name}.`);
  }

  getDescriptor(path, context) {
    if (this.unsupported) {
      return;
    }

    let apiImpl = context.getImplementation(path.join("."), this.name);

    let getStub = () => {
      this.checkDeprecated(context);
      return apiImpl.getProperty();
    };

    let descriptor = {
      get: Cu.exportFunction(getStub, context.cloneScope),
    };

    if (this.writable) {
      let setStub = (value) => {
        let normalized = this.type.normalize(value, context);
        if (normalized.error) {
          this.throwError(context, forceString(normalized.error));
        }

        apiImpl.setProperty(normalized.value);
      };

      descriptor.set = Cu.exportFunction(setStub, context.cloneScope);
    }

    return {
      descriptor,
      revoke() {
        apiImpl.revoke();
        apiImpl = null;
      },
    };
  }
}

class SubModuleProperty extends Entry {
  // A SubModuleProperty represents a tree of objects and properties
  // to expose to an extension. Currently we support only a limited
  // form of sub-module properties, where "$ref" points to a
  // SubModuleType containing a list of functions and "properties" is
  // a list of additional simple properties.
  //
  // name: Name of the property stuff is being added to.
  // namespaceName: Namespace in which the property lives.
  // reference: Name of the type defining the functions to add to the property.
  // properties: Additional properties to add to the module (unsupported).
  constructor(schema, path, name, reference, properties, permissions) {
    super(schema);
    this.name = name;
    this.path = path;
    this.namespaceName = path.join(".");
    this.reference = reference;
    this.properties = properties;
    this.permissions = permissions;
  }

  getDescriptor(path, context) {
    let obj = Cu.createObjectIn(context.cloneScope);

    let ns = Schemas.getNamespace(this.namespaceName);
    let type = ns.get(this.reference);
    if (!type && this.reference.includes(".")) {
      let [namespaceName, ref] = this.reference.split(".");
      ns = Schemas.getNamespace(namespaceName);
      type = ns.get(ref);
    }

    if (DEBUG) {
      if (!type || !(type instanceof SubModuleType)) {
        throw new Error(`Internal error: ${this.namespaceName}.${this.reference} ` +
                        `is not a sub-module`);
      }
    }
    let subpath = [...path, this.name];

    let functions = type.functions;
    for (let fun of functions) {
      context.injectInto(fun, obj, fun.name, subpath, ns);
<<<<<<< HEAD
=======
    }

    let events = type.events;
    for (let event of events) {
      context.injectInto(event, obj, event.name, subpath, ns);
>>>>>>> a17af05f
    }

    // TODO: Inject this.properties.

    return {
      descriptor: {value: obj},
      revoke() {
<<<<<<< HEAD
        let unwrapped = Cu.waiveXrays(obj);
=======
        let unwrapped = ChromeUtils.waiveXrays(obj);
>>>>>>> a17af05f
        for (let fun of functions) {
          try {
            delete unwrapped[fun.name];
          } catch (e) {
            Cu.reportError(e);
          }
        }
      },
    };
  }
}

// This class is a base class for FunctionEntrys and Events. It takes
// care of validating parameter lists (i.e., handling of optional
// parameters and parameter type checking).
class CallEntry extends Entry {
  constructor(schema, path, name, parameters, allowAmbiguousOptionalArguments) {
    super(schema);
    this.path = path;
    this.name = name;
    this.parameters = parameters;
    this.allowAmbiguousOptionalArguments = allowAmbiguousOptionalArguments;
  }

  throwError(context, msg) {
    throw context.makeError(`${msg} for ${this.path.join(".")}.${this.name}.`);
  }

  checkParameters(args, context) {
    let fixedArgs = [];

    // First we create a new array, fixedArgs, that is the same as
    // |args| but with default values in place of omitted optional parameters.
    let check = (parameterIndex, argIndex) => {
      if (parameterIndex == this.parameters.length) {
        if (argIndex == args.length) {
          return true;
        }
        return false;
      }

      let parameter = this.parameters[parameterIndex];
      if (parameter.optional) {
        // Try skipping it.
        fixedArgs[parameterIndex] = parameter.default;
        if (check(parameterIndex + 1, argIndex)) {
          return true;
        }
      }

      if (argIndex == args.length) {
        return false;
      }

      let arg = args[argIndex];
      if (!parameter.type.checkBaseType(getValueBaseType(arg))) {
        // For Chrome compatibility, use the default value if null or undefined
        // is explicitly passed but is not a valid argument in this position.
        if (parameter.optional && (arg === null || arg === undefined)) {
          fixedArgs[parameterIndex] = Cu.cloneInto(parameter.default, global);
        } else {
          return false;
        }
      } else {
        fixedArgs[parameterIndex] = arg;
      }

      return check(parameterIndex + 1, argIndex + 1);
    };

    if (this.allowAmbiguousOptionalArguments) {
      // When this option is set, it's up to the implementation to
      // parse arguments.
      // The last argument for asynchronous methods is either a function or null.
      // This is specifically done for runtime.sendMessage.
      if (this.hasAsyncCallback && typeof(args[args.length - 1]) != "function") {
        args.push(null);
      }
      return args;
    }
    let success = check(0, 0);
    if (!success) {
      this.throwError(context, "Incorrect argument types");
    }

    // Now we normalize (and fully type check) all non-omitted arguments.
    fixedArgs = fixedArgs.map((arg, parameterIndex) => {
      if (arg === null) {
        return null;
      }
      let parameter = this.parameters[parameterIndex];
      let r = parameter.type.normalize(arg, context);
      if (r.error) {
        this.throwError(context, `Type error for parameter ${parameter.name} (${forceString(r.error)})`);
      }
      return r.value;
    });

    return fixedArgs;
  }
}

// Represents a "function" defined in a schema namespace.
FunctionEntry = class FunctionEntry extends CallEntry {
  static parseSchema(schema, path) {
<<<<<<< HEAD
=======
    // When not in DEBUG mode, we just need to know *if* this returns.
    let returns = !!schema.returns;
    if (DEBUG && "returns" in schema) {
      returns = {
        type: Schemas.parseSchema(schema.returns, path, ["optional", "name"]),
        optional: schema.returns.optional || false,
        name: "result",
      };
    }

>>>>>>> a17af05f
    return new this(schema, path, schema.name,
                    Schemas.parseSchema(schema, path,
                      ["name", "unsupported", "returns",
                       "permissions",
                       "allowAmbiguousOptionalArguments"]),
                    schema.unsupported || false,
                    schema.allowAmbiguousOptionalArguments || false,
<<<<<<< HEAD
                    schema.returns || null,
=======
                    returns,
>>>>>>> a17af05f
                    schema.permissions || null);
  }

  constructor(schema, path, name, type, unsupported, allowAmbiguousOptionalArguments, returns, permissions) {
    super(schema, path, name, type.parameters, allowAmbiguousOptionalArguments);
    this.unsupported = unsupported;
    this.returns = returns;
    this.permissions = permissions;

    this.isAsync = type.isAsync;
    this.hasAsyncCallback = type.hasAsyncCallback;
    this.requireUserInput = type.requireUserInput;
  }

<<<<<<< HEAD
=======
  checkValue({type, optional, name}, value, context) {
    if (optional && value == null) {
      return;
    }
    if (type.reference === "ExtensionPanel" ||
        type.reference === "ExtensionSidebarPane" ||
        type.reference === "Port") {
      // TODO: We currently treat objects with functions as SubModuleType,
      // which is just wrong, and a bigger yak.  Skipping for now.
      return;
    }
    const {error} = type.normalize(value, context);
    if (error) {
      this.throwError(context, `Type error for ${name} value (${forceString(error)})`);
    }
  }

  checkCallback(args, context) {
    const callback = this.parameters[this.parameters.length - 1];
    for (const [i, param] of callback.type.parameters.entries()) {
      this.checkValue(param, args[i], context);
    }
  }

>>>>>>> a17af05f
  getDescriptor(path, context) {
    let apiImpl = context.getImplementation(path.join("."), this.name);

    let stub;
    if (this.isAsync) {
      stub = (...args) => {
        this.checkDeprecated(context);
        let actuals = this.checkParameters(args, context);
        let callback = null;
        if (this.hasAsyncCallback) {
          callback = actuals.pop();
        }
        if (callback === null && context.isChromeCompat) {
          // We pass an empty stub function as a default callback for
          // the `chrome` API, so promise objects are not returned,
          // and lastError values are reported immediately.
          callback = () => {};
        }
        if (DEBUG && this.hasAsyncCallback && callback) {
          let original = callback;
          callback = (...args) => {
            this.checkCallback(args, context);
            original(...args);
          };
        }
        let result = apiImpl.callAsyncFunction(actuals, callback, this.requireUserInput);
        if (DEBUG && this.hasAsyncCallback && !callback) {
          return result.then(result => {
            this.checkCallback([result], context);
            return result;
          });
        }
        return result;
      };
    } else if (!this.returns) {
      stub = (...args) => {
        this.checkDeprecated(context);
        let actuals = this.checkParameters(args, context);
        return apiImpl.callFunctionNoReturn(actuals);
      };
    } else {
      stub = (...args) => {
        this.checkDeprecated(context);
        let actuals = this.checkParameters(args, context);
        let result = apiImpl.callFunction(actuals);
        if (DEBUG && this.returns) {
          this.checkValue(this.returns, result, context);
        }
        return result;
      };
    }

    return {
      descriptor: {value: Cu.exportFunction(stub, context.cloneScope)},
      revoke() {
        apiImpl.revoke();
        apiImpl = null;
      },
    };
  }
};

// Represents an "event" defined in a schema namespace.
<<<<<<< HEAD
class Event extends CallEntry {
=======
//
// TODO(rpl): we should be able to remove the eslint-disable-line that follows
// once Bug 1369722 has been fixed.
Event = class Event extends CallEntry { // eslint-disable-line no-native-reassign
>>>>>>> a17af05f
  static parseSchema(event, path) {
    let extraParameters = Array.from(event.extraParameters || [], param => ({
      type: Schemas.parseSchema(param, path, ["name", "optional", "default"]),
      name: param.name,
      optional: param.optional || false,
      default: param.default == undefined ? null : param.default,
    }));

    let extraProperties = ["name", "unsupported", "permissions", "extraParameters",
                           // We ignore these properties for now.
                           "returns", "filters"];

    return new this(event, path, event.name,
                    Schemas.parseSchema(event, path, extraProperties),
                    extraParameters,
                    event.unsupported || false,
                    event.permissions || null);
  }

  constructor(schema, path, name, type, extraParameters, unsupported, permissions) {
    super(schema, path, name, extraParameters);
    this.type = type;
    this.unsupported = unsupported;
    this.permissions = permissions;
  }

  checkListener(listener, context) {
    let r = this.type.normalize(listener, context);
    if (r.error) {
      this.throwError(context, "Invalid listener");
    }
    return r.value;
  }

  getDescriptor(path, context) {
    let apiImpl = context.getImplementation(path.join("."), this.name);

    let addStub = (listener, ...args) => {
      listener = this.checkListener(listener, context);
      let actuals = this.checkParameters(args, context);
      apiImpl.addListener(listener, actuals);
    };

    let removeStub = (listener) => {
      listener = this.checkListener(listener, context);
      apiImpl.removeListener(listener);
    };

    let hasStub = (listener) => {
      listener = this.checkListener(listener, context);
      return apiImpl.hasListener(listener);
    };

    let obj = Cu.createObjectIn(context.cloneScope);

    Cu.exportFunction(addStub, obj, {defineAs: "addListener"});
    Cu.exportFunction(removeStub, obj, {defineAs: "removeListener"});
    Cu.exportFunction(hasStub, obj, {defineAs: "hasListener"});

    return {
      descriptor: {value: obj},
      revoke() {
        apiImpl.revoke();
        apiImpl = null;

<<<<<<< HEAD
        let unwrapped = Cu.waiveXrays(obj);
=======
        let unwrapped = ChromeUtils.waiveXrays(obj);
>>>>>>> a17af05f
        delete unwrapped.addListener;
        delete unwrapped.removeListener;
        delete unwrapped.hasListener;
      },
    };
  }
};

const TYPES = Object.freeze(Object.assign(Object.create(null), {
  any: AnyType,
  array: ArrayType,
  boolean: BooleanType,
  function: FunctionType,
  integer: IntegerType,
  number: NumberType,
  object: ObjectType,
  string: StringType,
}));

const LOADERS = {
  events: "loadEvent",
  functions: "loadFunction",
  properties: "loadProperty",
  types: "loadType",
};

class Namespace extends Map {
  constructor(name, path) {
    super();

    this._lazySchemas = [];
<<<<<<< HEAD
=======
    this.initialized = false;
>>>>>>> a17af05f

    this.name = name;
    this.path = name ? [...path, name] : [...path];

<<<<<<< HEAD
=======
    this.superNamespace = null;

>>>>>>> a17af05f
    this.permissions = null;
    this.allowedContexts = [];
    this.defaultContexts = [];
  }

  /**
   * Adds a JSON Schema object to the set of schemas that represent this
   * namespace.
   *
   * @param {object} schema
   *        A JSON schema object which partially describes this
   *        namespace.
   */
  addSchema(schema) {
    this._lazySchemas.push(schema);

    for (let prop of ["permissions", "allowedContexts", "defaultContexts"]) {
      if (schema[prop]) {
        this[prop] = schema[prop];
      }
    }
<<<<<<< HEAD
  }

  /**
   * Initializes the keys of this namespace based on the schema objects
   * added via previous `addSchema` calls.
   */
  init() { // eslint-disable-line complexity
    if (!this._lazySchemas) {
      return;
    }

    for (let type of Object.keys(LOADERS)) {
      this[type] = new DefaultMap(() => []);
    }

    for (let schema of this._lazySchemas) {
      for (let type of schema.types || []) {
        if (!type.unsupported) {
          this.types.get(type.$extend || type.id).push(type);
        }
      }

      for (let [name, prop] of Object.entries(schema.properties || {})) {
        if (!prop.unsupported) {
          this.properties.get(name).push(prop);
        }
      }

      for (let fun of schema.functions || []) {
        if (!fun.unsupported) {
          this.functions.get(fun.name).push(fun);
        }
      }

      for (let event of schema.events || []) {
        if (!event.unsupported) {
          this.events.get(event.name).push(event);
        }
      }
    }

    // For each type of top-level property in the schema object, iterate
    // over all properties of that type, and create a temporary key for
    // each property pointing to its type. Those temporary properties
    // are later used to instantiate an Entry object based on the actual
    // schema object.
    for (let type of Object.keys(LOADERS)) {
      for (let key of this[type].keys()) {
        this.set(key, type);
      }
    }

    this._lazySchemas = null;

    if (DEBUG) {
      for (let key of this.keys()) {
        this.get(key);
      }
    }
  }

  /**
   * Initializes the value of a given key, by parsing the schema object
   * associated with it and replacing its temporary value with an `Entry`
   * instance.
   *
   * @param {string} key
   *        The name of the property to initialize.
   * @param {string} type
   *        The type of property the key represents. Must have a
   *        corresponding entry in the `LOADERS` object, pointing to the
   *        initialization method for that type.
   *
   * @returns {Entry}
   */
  initKey(key, type) {
    let loader = LOADERS[type];

    for (let schema of this[type].get(key)) {
      this.set(key, this[loader](key, schema));
    }

=======

    if (schema.$import) {
      this.superNamespace = Schemas.getNamespace(schema.$import);
    }
  }

  /**
   * Initializes the keys of this namespace based on the schema objects
   * added via previous `addSchema` calls.
   */
  init() {
    if (this.initialized) {
      return;
    }

    if (this.superNamespace) {
      this._lazySchemas.unshift(...this.superNamespace._lazySchemas);
    }

    for (let type of Object.keys(LOADERS)) {
      this[type] = new DefaultMap(() => []);
    }

    for (let schema of this._lazySchemas) {
      for (let type of schema.types || []) {
        if (!type.unsupported) {
          this.types.get(type.$extend || type.id).push(type);
        }
      }

      for (let [name, prop] of Object.entries(schema.properties || {})) {
        if (!prop.unsupported) {
          this.properties.get(name).push(prop);
        }
      }

      for (let fun of schema.functions || []) {
        if (!fun.unsupported) {
          this.functions.get(fun.name).push(fun);
        }
      }

      for (let event of schema.events || []) {
        if (!event.unsupported) {
          this.events.get(event.name).push(event);
        }
      }
    }

    // For each type of top-level property in the schema object, iterate
    // over all properties of that type, and create a temporary key for
    // each property pointing to its type. Those temporary properties
    // are later used to instantiate an Entry object based on the actual
    // schema object.
    for (let type of Object.keys(LOADERS)) {
      for (let key of this[type].keys()) {
        this.set(key, type);
      }
    }

    this.initialized = true;

    if (DEBUG) {
      for (let key of this.keys()) {
        this.get(key);
      }
    }
  }

  /**
   * Initializes the value of a given key, by parsing the schema object
   * associated with it and replacing its temporary value with an `Entry`
   * instance.
   *
   * @param {string} key
   *        The name of the property to initialize.
   * @param {string} type
   *        The type of property the key represents. Must have a
   *        corresponding entry in the `LOADERS` object, pointing to the
   *        initialization method for that type.
   *
   * @returns {Entry}
   */
  initKey(key, type) {
    let loader = LOADERS[type];

    for (let schema of this[type].get(key)) {
      this.set(key, this[loader](key, schema));
    }

>>>>>>> a17af05f
    return this.get(key);
  }

  loadType(name, type) {
    if ("$extend" in type) {
      return this.extendType(type);
    }
    return Schemas.parseSchema(type, this.path, ["id"]);
  }

  extendType(type) {
    let targetType = this.get(type.$extend);

    // Only allow extending object and choices types for now.
    if (targetType instanceof ObjectType) {
      type.type = "object";
    } else if (DEBUG) {
      if (!targetType) {
        throw new Error(`Internal error: Attempt to extend a nonexistant type ${type.$extend}`);
      } else if (!(targetType instanceof ChoiceType)) {
        throw new Error(`Internal error: Attempt to extend a non-extensible type ${type.$extend}`);
      }
    }

    let parsed = Schemas.parseSchema(type, this.path, ["$extend"]);

    if (DEBUG && parsed.constructor !== targetType.constructor) {
      throw new Error(`Internal error: Bad attempt to extend ${type.$extend}`);
    }

    targetType.extend(parsed);

    return targetType;
  }

  loadProperty(name, prop) {
    if ("$ref" in prop) {
      if (!prop.unsupported) {
        return new SubModuleProperty(prop, this.path, name,
                                     prop.$ref, prop.properties || {},
                                     prop.permissions || null);
      }
    } else if ("value" in prop) {
      return new ValueProperty(prop, name, prop.value);
    } else {
      // We ignore the "optional" attribute on properties since we
      // don't inject anything here anyway.
      let type = Schemas.parseSchema(prop, [this.name], ["optional", "permissions", "writable"]);
      return new TypeProperty(prop, this.path, name, type, prop.writable || false,
                              prop.permissions || null);
    }
  }

  loadFunction(name, fun) {
    return FunctionEntry.parseSchema(fun, this.path);
  }

  loadEvent(name, event) {
    return Event.parseSchema(event, this.path);
  }
<<<<<<< HEAD

  /**
   * Injects the properties of this namespace into the given object.
   *
   * @param {object} dest
   *        The object into which to inject the namespace properties.
   * @param {InjectionContext} context
   *        The injection context with which to inject the properties.
   */
  injectInto(dest, context) {
    for (let name of this.keys()) {
      exportLazyProperty(dest, name, () => {
        let entry = this.get(name);

        return context.getDescriptor(entry, dest, name, this.path, this);
      });
    }
  }

  getDescriptor(path, context) {
    let obj = Cu.createObjectIn(context.cloneScope);

    this.injectInto(obj, context);

=======

  /**
   * Injects the properties of this namespace into the given object.
   *
   * @param {object} dest
   *        The object into which to inject the namespace properties.
   * @param {InjectionContext} context
   *        The injection context with which to inject the properties.
   */
  injectInto(dest, context) {
    for (let name of this.keys()) {
      exportLazyProperty(dest, name, () => {
        let entry = this.get(name);

        return context.getDescriptor(entry, dest, name, this.path, this);
      });
    }
  }

  getDescriptor(path, context) {
    let obj = Cu.createObjectIn(context.cloneScope);

    this.injectInto(obj, context);

>>>>>>> a17af05f
    // Only inject the namespace object if it isn't empty.
    if (Object.keys(obj).length) {
      return {
        descriptor: {value: obj},
      };
    }
  }

  keys() {
    this.init();
    return super.keys();
  }

  * entries() {
    for (let key of this.keys()) {
      yield [key, this.get(key)];
    }
  }

  get(key) {
    this.init();
    let value = super.get(key);

    // The initial values of lazily-initialized schema properties are
    // strings, pointing to the type of property, corresponding to one
    // of the entries in the `LOADERS` object.
    if (typeof value === "string") {
      value = this.initKey(key, value);
    }

    return value;
  }

  /**
   * Returns a Namespace object for the given namespace name. If a
   * namespace object with this name does not already exist, it is
   * created. If the name contains any '.' characters, namespaces are
   * recursively created, for each dot-separated component.
   *
   * @param {string} name
   *        The name of the sub-namespace to retrieve.
   *
   * @returns {Namespace}
   */
  getNamespace(name) {
    let subName;

    let idx = name.indexOf(".");
    if (idx > 0) {
      subName = name.slice(idx + 1);
      name = name.slice(0, idx);
    }

    let ns = super.get(name);
    if (!ns) {
      ns = new Namespace(name, this.path);
      this.set(name, ns);
    }

    if (subName) {
      return ns.getNamespace(subName);
    }
    return ns;
  }

  has(key) {
    this.init();
    return super.has(key);
  }
}

this.Schemas = {
  initialized: false,
<<<<<<< HEAD

  REVOKE: Symbol("@@revoke"),

  // Maps a schema URL to the JSON contained in that schema file. This
  // is useful for sending the JSON across processes.
  schemaJSON: new Map(),

  // Map[<schema-name> -> Map[<symbol-name> -> Entry]]
  // This keeps track of all the schemas that have been loaded so far.
  rootNamespace: new Namespace("", []),

  getNamespace(name) {
    return this.rootNamespace.getNamespace(name);
  },

  parseSchema(schema, path, extraProperties = []) {
    let allowedProperties = DEBUG && new Set(extraProperties);

=======

  REVOKE: Symbol("@@revoke"),

  // Maps a schema URL to the JSON contained in that schema file. This
  // is useful for sending the JSON across processes.
  schemaJSON: new Map(),

  // A separate map of schema JSON which should be available in all
  // content processes.
  contentSchemaJSON: new Map(),

  // Map[<schema-name> -> Map[<symbol-name> -> Entry]]
  // This keeps track of all the schemas that have been loaded so far.
  rootNamespace: new Namespace("", []),

  getNamespace(name) {
    return this.rootNamespace.getNamespace(name);
  },

  parseSchema(schema, path, extraProperties = []) {
    let allowedProperties = DEBUG && new Set(extraProperties);

>>>>>>> a17af05f
    if ("choices" in schema) {
      return ChoiceType.parseSchema(schema, path, allowedProperties);
    } else if ("$ref" in schema) {
      return RefType.parseSchema(schema, path, allowedProperties);
    }

    let type = TYPES[schema.type];

    if (DEBUG) {
      allowedProperties.add("type");

      if (!("type" in schema)) {
        throw new Error(`Unexpected value for type: ${JSON.stringify(schema)}`);
      }

      if (!type) {
        throw new Error(`Unexpected type ${schema.type}`);
      }
    }

    return type.parseSchema(schema, path, allowedProperties);
  },

  init() {
    if (this.initialized) {
      return;
    }
    this.initialized = true;

    if (Services.appinfo.processType == Services.appinfo.PROCESS_TYPE_CONTENT) {
      let data = Services.cpmm.initialProcessData;
      let schemas = data["Extension:Schemas"];
      if (schemas) {
        this.schemaJSON = schemas;
      }

      Services.cpmm.addMessageListener("Schema:Add", this);
    }

    this.flushSchemas();
  },

  receiveMessage(msg) {
    switch (msg.name) {
      case "Schema:Add":
        for (let [url, schema] of msg.data) {
          this.schemaJSON.set(url, schema);
        }
        this.flushSchemas();
        break;

      case "Schema:Delete":
        this.schemaJSON.delete(msg.data.url);
        this.flushSchemas();
        break;
    }
  },

  _needFlush: true,
  flushSchemas() {
<<<<<<< HEAD
    XPCOMUtils.defineLazyGetter(this, "rootNamespace",
                                () => this.parseSchemas());
  },

  parseSchemas() {
=======
    if (this._needFlush) {
      this._needFlush = false;
      XPCOMUtils.defineLazyGetter(this, "rootNamespace",
                                  () => this.parseSchemas());
    }
  },

  parseSchemas() {
    this._needFlush = true;

>>>>>>> a17af05f
    Object.defineProperty(this, "rootNamespace", {
      enumerable: true,
      configurable: true,
      value: new Namespace("", []),
    });

<<<<<<< HEAD
    for (let json of this.schemaJSON.values()) {
      try {
        this.loadSchema(json);
=======
    for (let [key, schema] of this.schemaJSON.entries()) {
      try {
        if (typeof schema.deserialize === "function") {
          schema = schema.deserialize(global);

          // If we're in the parent process, we need to keep the
          // StructuredCloneHolder blob around in order to send to future child
          // processes. If we're in a child, we have no further use for it, so
          // just store the deserialized schema data in its place.
          if (!isParentProcess) {
            this.schemaJSON.set(key, schema);
          }
        }

        this.loadSchema(schema);
>>>>>>> a17af05f
      } catch (e) {
        Cu.reportError(e);
      }
    }

    return this.rootNamespace;
  },

  loadSchema(json) {
    for (let namespace of json) {
      this.getNamespace(namespace.namespace)
          .addSchema(namespace);
<<<<<<< HEAD
=======
    }
  },

  _loadCachedSchemasPromise: null,
  loadCachedSchemas() {
    if (!this._loadCachedSchemasPromise) {
      this._loadCachedSchemasPromise = StartupCache.schemas.getAll().then(results => {
        return results;
      });
    }

    return this._loadCachedSchemasPromise;
  },

  addSchema(url, schema, content = false) {
    this.schemaJSON.set(url, schema);

    if (content) {
      this.contentSchemaJSON.set(url, schema);

      let data = Services.ppmm.initialProcessData;
      data["Extension:Schemas"] = this.contentSchemaJSON;

      Services.ppmm.broadcastAsyncMessage("Schema:Add", [[url, schema]]);
    } else if (this.schemaHook) {
      this.schemaHook([[url, schema]]);
>>>>>>> a17af05f
    }

    this.flushSchemas();
  },

<<<<<<< HEAD
  load(url) {
    if (Services.appinfo.processType != Services.appinfo.PROCESS_TYPE_CONTENT) {
      return StartupCache.schemas.get(url, readJSON).then(json => {
        this.schemaJSON.set(url, json);
=======
  async load(url, content = false) {
    if (!isParentProcess) {
      return;
    }
>>>>>>> a17af05f

    let schemaCache = await this.loadCachedSchemas();

    let blob = (schemaCache.get(url) ||
                await StartupCache.schemas.get(url, readJSONAndBlobbify));

    if (!this.schemaJSON.has(url)) {
      this.addSchema(url, blob, content);
    }
  },

  unload(url) {
    this.schemaJSON.delete(url);

    let data = Services.ppmm.initialProcessData;
    data["Extension:Schemas"] = this.schemaJSON;

    Services.ppmm.broadcastAsyncMessage("Schema:Delete", {url});

    this.flushSchemas();
  },

  /**
   * Checks whether a given object has the necessary permissions to
   * expose the given namespace.
   *
   * @param {string} namespace
   *        The top-level namespace to check permissions for.
   * @param {object} wrapperFuncs
   *        Wrapper functions for the given context.
   * @param {function} wrapperFuncs.hasPermission
   *        A function which, when given a string argument, returns true
   *        if the context has the given permission.
   * @returns {boolean}
   *        True if the context has permission for the given namespace.
   */
  checkPermissions(namespace, wrapperFuncs) {
<<<<<<< HEAD
=======
    if (!this.initialized) {
      this.init();
    }

>>>>>>> a17af05f
    let ns = this.getNamespace(namespace);
    if (ns && ns.permissions) {
      return ns.permissions.some(perm => wrapperFuncs.hasPermission(perm));
    }
    return true;
  },

  exportLazyGetter,

  /**
   * Inject registered extension APIs into `dest`.
   *
   * @param {object} dest The root namespace for the APIs.
   *     This object is usually exposed to extensions as "chrome" or "browser".
   * @param {object} wrapperFuncs An implementation of the InjectionContext
   *     interface, which runs the actual functionality of the generated API.
   */
  inject(dest, wrapperFuncs) {
<<<<<<< HEAD
=======
    if (!this.initialized) {
      this.init();
    }

>>>>>>> a17af05f
    let context = new InjectionContext(wrapperFuncs);

    this.rootNamespace.injectInto(dest, context);
  },

  /**
   * Normalize `obj` according to the loaded schema for `typeName`.
   *
   * @param {object} obj The object to normalize against the schema.
   * @param {string} typeName The name in the format namespace.propertyname
   * @param {object} context An implementation of Context. Any validation errors
   *     are reported to the given context.
   * @returns {object} The normalized object.
   */
  normalize(obj, typeName, context) {
    if (!this.initialized) {
      this.init();
    }

    let [namespaceName, prop] = typeName.split(".");
    let ns = this.getNamespace(namespaceName);
    let type = ns.get(prop);

    let result = type.normalize(obj, new Context(context));
    if (result.error) {
      return {error: forceString(result.error)};
    }
    return result;
  },
};<|MERGE_RESOLUTION|>--- conflicted
+++ resolved
@@ -21,14 +21,6 @@
 var {
   DefaultMap,
   DefaultWeakMap,
-<<<<<<< HEAD
-  StartupCache,
-  instanceOf,
-} = ExtensionUtils;
-
-XPCOMUtils.defineLazyModuleGetter(this, "NetUtil",
-				  "resource://gre/modules/NetUtil.jsm");
-=======
   instanceOf,
 } = ExtensionUtils;
 
@@ -36,7 +28,6 @@
                                   "resource://gre/modules/ExtensionParent.jsm");
 XPCOMUtils.defineLazyModuleGetter(this, "NetUtil",
                                   "resource://gre/modules/NetUtil.jsm");
->>>>>>> a17af05f
 XPCOMUtils.defineLazyServiceGetter(this, "contentPolicyService",
                                    "@mozilla.org/addons/content-policy;1",
                                    "nsIAddonContentPolicy");
@@ -47,11 +38,7 @@
 
 const {DEBUG} = AppConstants;
 
-<<<<<<< HEAD
-/* globals Schemas, URL */
-=======
 const isParentProcess = Services.appinfo.processType === Services.appinfo.PROCESS_TYPE_DEFAULT;
->>>>>>> a17af05f
 
 function readJSON(url) {
   return new Promise((resolve, reject) => {
@@ -80,8 +67,6 @@
   });
 }
 
-<<<<<<< HEAD
-=======
 function stripDescriptions(json, stripThis = true) {
   if (Array.isArray(json)) {
     for (let i = 0; i < json.length; i++) {
@@ -124,7 +109,6 @@
   return new StructuredCloneHolder(json);
 }
 
->>>>>>> a17af05f
 /**
  * Defines a lazy getter for the given property on the given object. Any
  * security wrappers are waived on the object before the property is
@@ -144,11 +128,7 @@
  *        value.
  */
 function exportLazyGetter(object, prop, getter) {
-<<<<<<< HEAD
-  object = Cu.waiveXrays(object);
-=======
   object = ChromeUtils.waiveXrays(object);
->>>>>>> a17af05f
 
   let redefine = value => {
     if (value === undefined) {
@@ -202,11 +182,7 @@
  *        undefined, which will cause the property to be deleted.
  */
 function exportLazyProperty(object, prop, getter) {
-<<<<<<< HEAD
-  object = Cu.waiveXrays(object);
-=======
   object = ChromeUtils.waiveXrays(object);
->>>>>>> a17af05f
 
   let redefine = obj => {
     let desc = getter.call(obj);
@@ -645,11 +621,7 @@
       }
 
       try {
-<<<<<<< HEAD
-        let unwrapped = Cu.waiveXrays(this.parentObj);
-=======
         let unwrapped = ChromeUtils.waiveXrays(this.parentObj);
->>>>>>> a17af05f
         delete unwrapped[this.name];
       } catch (e) {
         Cu.reportError(e);
@@ -1477,10 +1449,7 @@
 }
 
 let FunctionEntry;
-<<<<<<< HEAD
-=======
 let Event;
->>>>>>> a17af05f
 let SubModuleType;
 
 class ObjectType extends Type {
@@ -1728,8 +1697,6 @@
     path = [...path, schema.id];
     let functions = schema.functions.filter(fun => !fun.unsupported)
                           .map(fun => FunctionEntry.parseSchema(fun, path));
-<<<<<<< HEAD
-=======
 
     let events = [];
 
@@ -1737,7 +1704,6 @@
       events = schema.events.filter(event => !event.unsupported)
                      .map(event => Event.parseSchema(event, path));
     }
->>>>>>> a17af05f
 
     return new this(functions, events);
   }
@@ -1940,12 +1906,8 @@
     }
 
 
-<<<<<<< HEAD
-    return new this(schema, parameters, isAsync, hasAsyncCallback);
-=======
     return new this(schema, parameters, isAsync, hasAsyncCallback,
                     !!schema.requireUserInput);
->>>>>>> a17af05f
   }
 
   constructor(schema, parameters, isAsync, hasAsyncCallback, requireUserInput) {
@@ -2079,14 +2041,11 @@
     let functions = type.functions;
     for (let fun of functions) {
       context.injectInto(fun, obj, fun.name, subpath, ns);
-<<<<<<< HEAD
-=======
     }
 
     let events = type.events;
     for (let event of events) {
       context.injectInto(event, obj, event.name, subpath, ns);
->>>>>>> a17af05f
     }
 
     // TODO: Inject this.properties.
@@ -2094,11 +2053,7 @@
     return {
       descriptor: {value: obj},
       revoke() {
-<<<<<<< HEAD
-        let unwrapped = Cu.waiveXrays(obj);
-=======
         let unwrapped = ChromeUtils.waiveXrays(obj);
->>>>>>> a17af05f
         for (let fun of functions) {
           try {
             delete unwrapped[fun.name];
@@ -2204,8 +2159,6 @@
 // Represents a "function" defined in a schema namespace.
 FunctionEntry = class FunctionEntry extends CallEntry {
   static parseSchema(schema, path) {
-<<<<<<< HEAD
-=======
     // When not in DEBUG mode, we just need to know *if* this returns.
     let returns = !!schema.returns;
     if (DEBUG && "returns" in schema) {
@@ -2216,7 +2169,6 @@
       };
     }
 
->>>>>>> a17af05f
     return new this(schema, path, schema.name,
                     Schemas.parseSchema(schema, path,
                       ["name", "unsupported", "returns",
@@ -2224,11 +2176,7 @@
                        "allowAmbiguousOptionalArguments"]),
                     schema.unsupported || false,
                     schema.allowAmbiguousOptionalArguments || false,
-<<<<<<< HEAD
-                    schema.returns || null,
-=======
                     returns,
->>>>>>> a17af05f
                     schema.permissions || null);
   }
 
@@ -2243,8 +2191,6 @@
     this.requireUserInput = type.requireUserInput;
   }
 
-<<<<<<< HEAD
-=======
   checkValue({type, optional, name}, value, context) {
     if (optional && value == null) {
       return;
@@ -2269,7 +2215,6 @@
     }
   }
 
->>>>>>> a17af05f
   getDescriptor(path, context) {
     let apiImpl = context.getImplementation(path.join("."), this.name);
 
@@ -2333,14 +2278,10 @@
 };
 
 // Represents an "event" defined in a schema namespace.
-<<<<<<< HEAD
-class Event extends CallEntry {
-=======
 //
 // TODO(rpl): we should be able to remove the eslint-disable-line that follows
 // once Bug 1369722 has been fixed.
 Event = class Event extends CallEntry { // eslint-disable-line no-native-reassign
->>>>>>> a17af05f
   static parseSchema(event, path) {
     let extraParameters = Array.from(event.extraParameters || [], param => ({
       type: Schemas.parseSchema(param, path, ["name", "optional", "default"]),
@@ -2406,11 +2347,7 @@
         apiImpl.revoke();
         apiImpl = null;
 
-<<<<<<< HEAD
-        let unwrapped = Cu.waiveXrays(obj);
-=======
         let unwrapped = ChromeUtils.waiveXrays(obj);
->>>>>>> a17af05f
         delete unwrapped.addListener;
         delete unwrapped.removeListener;
         delete unwrapped.hasListener;
@@ -2442,19 +2379,13 @@
     super();
 
     this._lazySchemas = [];
-<<<<<<< HEAD
-=======
     this.initialized = false;
->>>>>>> a17af05f
 
     this.name = name;
     this.path = name ? [...path, name] : [...path];
 
-<<<<<<< HEAD
-=======
     this.superNamespace = null;
 
->>>>>>> a17af05f
     this.permissions = null;
     this.allowedContexts = [];
     this.defaultContexts = [];
@@ -2476,16 +2407,23 @@
         this[prop] = schema[prop];
       }
     }
-<<<<<<< HEAD
+
+    if (schema.$import) {
+      this.superNamespace = Schemas.getNamespace(schema.$import);
+    }
   }
 
   /**
    * Initializes the keys of this namespace based on the schema objects
    * added via previous `addSchema` calls.
    */
-  init() { // eslint-disable-line complexity
-    if (!this._lazySchemas) {
+  init() {
+    if (this.initialized) {
       return;
+    }
+
+    if (this.superNamespace) {
+      this._lazySchemas.unshift(...this.superNamespace._lazySchemas);
     }
 
     for (let type of Object.keys(LOADERS)) {
@@ -2529,7 +2467,7 @@
       }
     }
 
-    this._lazySchemas = null;
+    this.initialized = true;
 
     if (DEBUG) {
       for (let key of this.keys()) {
@@ -2559,98 +2497,6 @@
       this.set(key, this[loader](key, schema));
     }
 
-=======
-
-    if (schema.$import) {
-      this.superNamespace = Schemas.getNamespace(schema.$import);
-    }
-  }
-
-  /**
-   * Initializes the keys of this namespace based on the schema objects
-   * added via previous `addSchema` calls.
-   */
-  init() {
-    if (this.initialized) {
-      return;
-    }
-
-    if (this.superNamespace) {
-      this._lazySchemas.unshift(...this.superNamespace._lazySchemas);
-    }
-
-    for (let type of Object.keys(LOADERS)) {
-      this[type] = new DefaultMap(() => []);
-    }
-
-    for (let schema of this._lazySchemas) {
-      for (let type of schema.types || []) {
-        if (!type.unsupported) {
-          this.types.get(type.$extend || type.id).push(type);
-        }
-      }
-
-      for (let [name, prop] of Object.entries(schema.properties || {})) {
-        if (!prop.unsupported) {
-          this.properties.get(name).push(prop);
-        }
-      }
-
-      for (let fun of schema.functions || []) {
-        if (!fun.unsupported) {
-          this.functions.get(fun.name).push(fun);
-        }
-      }
-
-      for (let event of schema.events || []) {
-        if (!event.unsupported) {
-          this.events.get(event.name).push(event);
-        }
-      }
-    }
-
-    // For each type of top-level property in the schema object, iterate
-    // over all properties of that type, and create a temporary key for
-    // each property pointing to its type. Those temporary properties
-    // are later used to instantiate an Entry object based on the actual
-    // schema object.
-    for (let type of Object.keys(LOADERS)) {
-      for (let key of this[type].keys()) {
-        this.set(key, type);
-      }
-    }
-
-    this.initialized = true;
-
-    if (DEBUG) {
-      for (let key of this.keys()) {
-        this.get(key);
-      }
-    }
-  }
-
-  /**
-   * Initializes the value of a given key, by parsing the schema object
-   * associated with it and replacing its temporary value with an `Entry`
-   * instance.
-   *
-   * @param {string} key
-   *        The name of the property to initialize.
-   * @param {string} type
-   *        The type of property the key represents. Must have a
-   *        corresponding entry in the `LOADERS` object, pointing to the
-   *        initialization method for that type.
-   *
-   * @returns {Entry}
-   */
-  initKey(key, type) {
-    let loader = LOADERS[type];
-
-    for (let schema of this[type].get(key)) {
-      this.set(key, this[loader](key, schema));
-    }
-
->>>>>>> a17af05f
     return this.get(key);
   }
 
@@ -2711,7 +2557,6 @@
   loadEvent(name, event) {
     return Event.parseSchema(event, this.path);
   }
-<<<<<<< HEAD
 
   /**
    * Injects the properties of this namespace into the given object.
@@ -2736,32 +2581,6 @@
 
     this.injectInto(obj, context);
 
-=======
-
-  /**
-   * Injects the properties of this namespace into the given object.
-   *
-   * @param {object} dest
-   *        The object into which to inject the namespace properties.
-   * @param {InjectionContext} context
-   *        The injection context with which to inject the properties.
-   */
-  injectInto(dest, context) {
-    for (let name of this.keys()) {
-      exportLazyProperty(dest, name, () => {
-        let entry = this.get(name);
-
-        return context.getDescriptor(entry, dest, name, this.path, this);
-      });
-    }
-  }
-
-  getDescriptor(path, context) {
-    let obj = Cu.createObjectIn(context.cloneScope);
-
-    this.injectInto(obj, context);
-
->>>>>>> a17af05f
     // Only inject the namespace object if it isn't empty.
     if (Object.keys(obj).length) {
       return {
@@ -2835,7 +2654,6 @@
 
 this.Schemas = {
   initialized: false,
-<<<<<<< HEAD
 
   REVOKE: Symbol("@@revoke"),
 
@@ -2843,6 +2661,10 @@
   // is useful for sending the JSON across processes.
   schemaJSON: new Map(),
 
+  // A separate map of schema JSON which should be available in all
+  // content processes.
+  contentSchemaJSON: new Map(),
+
   // Map[<schema-name> -> Map[<symbol-name> -> Entry]]
   // This keeps track of all the schemas that have been loaded so far.
   rootNamespace: new Namespace("", []),
@@ -2854,30 +2676,6 @@
   parseSchema(schema, path, extraProperties = []) {
     let allowedProperties = DEBUG && new Set(extraProperties);
 
-=======
-
-  REVOKE: Symbol("@@revoke"),
-
-  // Maps a schema URL to the JSON contained in that schema file. This
-  // is useful for sending the JSON across processes.
-  schemaJSON: new Map(),
-
-  // A separate map of schema JSON which should be available in all
-  // content processes.
-  contentSchemaJSON: new Map(),
-
-  // Map[<schema-name> -> Map[<symbol-name> -> Entry]]
-  // This keeps track of all the schemas that have been loaded so far.
-  rootNamespace: new Namespace("", []),
-
-  getNamespace(name) {
-    return this.rootNamespace.getNamespace(name);
-  },
-
-  parseSchema(schema, path, extraProperties = []) {
-    let allowedProperties = DEBUG && new Set(extraProperties);
-
->>>>>>> a17af05f
     if ("choices" in schema) {
       return ChoiceType.parseSchema(schema, path, allowedProperties);
     } else if ("$ref" in schema) {
@@ -2938,13 +2736,6 @@
 
   _needFlush: true,
   flushSchemas() {
-<<<<<<< HEAD
-    XPCOMUtils.defineLazyGetter(this, "rootNamespace",
-                                () => this.parseSchemas());
-  },
-
-  parseSchemas() {
-=======
     if (this._needFlush) {
       this._needFlush = false;
       XPCOMUtils.defineLazyGetter(this, "rootNamespace",
@@ -2955,18 +2746,12 @@
   parseSchemas() {
     this._needFlush = true;
 
->>>>>>> a17af05f
     Object.defineProperty(this, "rootNamespace", {
       enumerable: true,
       configurable: true,
       value: new Namespace("", []),
     });
 
-<<<<<<< HEAD
-    for (let json of this.schemaJSON.values()) {
-      try {
-        this.loadSchema(json);
-=======
     for (let [key, schema] of this.schemaJSON.entries()) {
       try {
         if (typeof schema.deserialize === "function") {
@@ -2982,7 +2767,6 @@
         }
 
         this.loadSchema(schema);
->>>>>>> a17af05f
       } catch (e) {
         Cu.reportError(e);
       }
@@ -2995,8 +2779,6 @@
     for (let namespace of json) {
       this.getNamespace(namespace.namespace)
           .addSchema(namespace);
-<<<<<<< HEAD
-=======
     }
   },
 
@@ -3023,23 +2805,15 @@
       Services.ppmm.broadcastAsyncMessage("Schema:Add", [[url, schema]]);
     } else if (this.schemaHook) {
       this.schemaHook([[url, schema]]);
->>>>>>> a17af05f
     }
 
     this.flushSchemas();
   },
 
-<<<<<<< HEAD
-  load(url) {
-    if (Services.appinfo.processType != Services.appinfo.PROCESS_TYPE_CONTENT) {
-      return StartupCache.schemas.get(url, readJSON).then(json => {
-        this.schemaJSON.set(url, json);
-=======
   async load(url, content = false) {
     if (!isParentProcess) {
       return;
     }
->>>>>>> a17af05f
 
     let schemaCache = await this.loadCachedSchemas();
 
@@ -3077,13 +2851,10 @@
    *        True if the context has permission for the given namespace.
    */
   checkPermissions(namespace, wrapperFuncs) {
-<<<<<<< HEAD
-=======
     if (!this.initialized) {
       this.init();
     }
 
->>>>>>> a17af05f
     let ns = this.getNamespace(namespace);
     if (ns && ns.permissions) {
       return ns.permissions.some(perm => wrapperFuncs.hasPermission(perm));
@@ -3102,13 +2873,10 @@
    *     interface, which runs the actual functionality of the generated API.
    */
   inject(dest, wrapperFuncs) {
-<<<<<<< HEAD
-=======
     if (!this.initialized) {
       this.init();
     }
 
->>>>>>> a17af05f
     let context = new InjectionContext(wrapperFuncs);
 
     this.rootNamespace.injectInto(dest, context);
