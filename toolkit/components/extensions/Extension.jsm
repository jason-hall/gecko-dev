/* This Source Code Form is subject to the terms of the Mozilla Public
 * License, v. 2.0. If a copy of the MPL was not distributed with this
 * file, You can obtain one at http://mozilla.org/MPL/2.0/. */

"use strict";

this.EXPORTED_SYMBOLS = ["Extension", "ExtensionData", "Langpack"];

/* exported Extension, ExtensionData */
/* globals Extension ExtensionData */

/*
 * This file is the main entry point for extensions. When an extension
 * loads, its bootstrap.js file creates a Extension instance
 * and calls .startup() on it. It calls .shutdown() when the extension
 * unloads. Extension manages any extension-specific state in
 * the chrome process.
 *
 * TODO(rpl): we are current restricting the extensions to a single process
 * (set as the current default value of the "dom.ipc.processCount.extension"
 * preference), if we switch to use more than one extension process, we have to
 * be sure that all the browser's frameLoader are associated to the same process,
 * e.g. by using the `sameProcessAsFrameLoader` property.
 * (http://searchfox.org/mozilla-central/source/dom/interfaces/base/nsIBrowser.idl)
 *
 * At that point we are going to keep track of the existing browsers associated to
 * a webextension to ensure that they are all running in the same process (and we
 * are also going to do the same with the browser element provided to the
 * addon debugging Remote Debugging actor, e.g. because the addon has been
 * reloaded by the user, we have to  ensure that the new extension pages are going
 * to run in the same process of the existing addon debugging browser element).
 */

const Ci = Components.interfaces;
const Cc = Components.classes;
const Cu = Components.utils;
const Cr = Components.results;

Cu.importGlobalProperties(["TextEncoder"]);

Cu.import("resource://gre/modules/XPCOMUtils.jsm");
Cu.import("resource://gre/modules/Services.jsm");
<<<<<<< HEAD

/* globals processCount */

XPCOMUtils.defineLazyPreferenceGetter(this, "processCount", "dom.ipc.processCount.extension");

XPCOMUtils.defineLazyModuleGetter(this, "AddonManager",
                                  "resource://gre/modules/AddonManager.jsm");
XPCOMUtils.defineLazyModuleGetter(this, "AppConstants",
                                  "resource://gre/modules/AppConstants.jsm");
XPCOMUtils.defineLazyModuleGetter(this, "ExtensionAPIs",
                                  "resource://gre/modules/ExtensionAPI.jsm");
XPCOMUtils.defineLazyModuleGetter(this, "ExtensionPermissions",
                                  "resource://gre/modules/ExtensionPermissions.jsm");
XPCOMUtils.defineLazyModuleGetter(this, "ExtensionStorage",
                                  "resource://gre/modules/ExtensionStorage.jsm");
XPCOMUtils.defineLazyModuleGetter(this, "ExtensionTestCommon",
                                  "resource://testing-common/ExtensionTestCommon.jsm");
XPCOMUtils.defineLazyModuleGetter(this, "Locale",
                                  "resource://gre/modules/Locale.jsm");
XPCOMUtils.defineLazyModuleGetter(this, "Log",
                                  "resource://gre/modules/Log.jsm");
XPCOMUtils.defineLazyModuleGetter(this, "MatchGlobs",
                                  "resource://gre/modules/MatchPattern.jsm");
XPCOMUtils.defineLazyModuleGetter(this, "MatchPattern",
                                  "resource://gre/modules/MatchPattern.jsm");
XPCOMUtils.defineLazyModuleGetter(this, "MessageChannel",
                                  "resource://gre/modules/MessageChannel.jsm");
XPCOMUtils.defineLazyModuleGetter(this, "NetUtil",
                                  "resource://gre/modules/NetUtil.jsm");
XPCOMUtils.defineLazyModuleGetter(this, "OS",
                                  "resource://gre/modules/osfile.jsm");
XPCOMUtils.defineLazyModuleGetter(this, "PrivateBrowsingUtils",
                                  "resource://gre/modules/PrivateBrowsingUtils.jsm");
XPCOMUtils.defineLazyModuleGetter(this, "Preferences",
                                  "resource://gre/modules/Preferences.jsm");
XPCOMUtils.defineLazyModuleGetter(this, "require",
                                  "resource://devtools/shared/Loader.jsm");
XPCOMUtils.defineLazyModuleGetter(this, "Schemas",
                                  "resource://gre/modules/Schemas.jsm");
XPCOMUtils.defineLazyModuleGetter(this, "Task",
                                  "resource://gre/modules/Task.jsm");

Cu.import("resource://gre/modules/ExtensionContent.jsm");
Cu.import("resource://gre/modules/ExtensionManagement.jsm");
Cu.import("resource://gre/modules/ExtensionParent.jsm");
Cu.import("resource://gre/modules/ExtensionUtils.jsm");
=======
Cu.importGlobalProperties(["fetch"]);

XPCOMUtils.defineLazyModuleGetters(this, {
  AddonManager: "resource://gre/modules/AddonManager.jsm",
  AddonManagerPrivate: "resource://gre/modules/AddonManager.jsm",
  AppConstants: "resource://gre/modules/AppConstants.jsm",
  AsyncShutdown: "resource://gre/modules/AsyncShutdown.jsm",
  ExtensionCommon: "resource://gre/modules/ExtensionCommon.jsm",
  ExtensionPermissions: "resource://gre/modules/ExtensionPermissions.jsm",
  ExtensionStorage: "resource://gre/modules/ExtensionStorage.jsm",
  ExtensionTestCommon: "resource://testing-common/ExtensionTestCommon.jsm",
  FileSource: "resource://gre/modules/L10nRegistry.jsm",
  L10nRegistry: "resource://gre/modules/L10nRegistry.jsm",
  Log: "resource://gre/modules/Log.jsm",
  MessageChannel: "resource://gre/modules/MessageChannel.jsm",
  NetUtil: "resource://gre/modules/NetUtil.jsm",
  OS: "resource://gre/modules/osfile.jsm",
  Schemas: "resource://gre/modules/Schemas.jsm",
  setTimeout: "resource://gre/modules/Timer.jsm",
  TelemetryStopwatch: "resource://gre/modules/TelemetryStopwatch.jsm",
});

XPCOMUtils.defineLazyGetter(
  this, "processScript",
  () => Cc["@mozilla.org/webextensions/extension-process-script;1"]
          .getService().wrappedJSObject);
>>>>>>> a17af05f

XPCOMUtils.defineLazyGetter(
  this, "resourceProtocol",
  () => Services.io.getProtocolHandler("resource")
          .QueryInterface(Ci.nsIResProtocolHandler));

<<<<<<< HEAD
var {
  GlobalManager,
  ParentAPIManager,
=======
Cu.import("resource://gre/modules/ExtensionParent.jsm");
Cu.import("resource://gre/modules/ExtensionUtils.jsm");

XPCOMUtils.defineLazyServiceGetters(this, {
  aomStartup: ["@mozilla.org/addons/addon-manager-startup;1", "amIAddonManagerStartup"],
  uuidGen: ["@mozilla.org/uuid-generator;1", "nsIUUIDGenerator"],
});

XPCOMUtils.defineLazyPreferenceGetter(this, "processCount", "dom.ipc.processCount.extension");
XPCOMUtils.defineLazyPreferenceGetter(this, "useRemoteWebExtensions",
                                      "extensions.webextensions.remote", false);

var {
  GlobalManager,
  ParentAPIManager,
  StartupCache,
>>>>>>> a17af05f
  apiManager: Management,
} = ExtensionParent;

const {
<<<<<<< HEAD
  classifyPermission,
  EventEmitter,
  LocaleData,
  StartupCache,
  getUniqueId,
  validateThemeManifest,
=======
  EventEmitter,
  getUniqueId,
>>>>>>> a17af05f
} = ExtensionUtils;

XPCOMUtils.defineLazyGetter(this, "console", ExtensionUtils.getConsole);

XPCOMUtils.defineLazyGetter(this, "LocaleData", () => ExtensionCommon.LocaleData);

// The maximum time to wait for extension shutdown blockers to complete.
const SHUTDOWN_BLOCKER_MAX_MS = 1000;

// The list of properties that themes are allowed to contain.
XPCOMUtils.defineLazyGetter(this, "allowedThemeProperties", () => {
  Cu.import("resource://gre/modules/ExtensionParent.jsm");
  let propertiesInBaseManifest = ExtensionParent.baseManifestProperties;

  // The properties found in the base manifest contain all of the properties that
  // themes are allowed to have. However, the list also contains several properties
  // that aren't allowed, so we need to filter them out first before the list can
  // be used to validate themes.
  return propertiesInBaseManifest.filter(prop => {
    const propertiesToRemove = ["background", "content_scripts", "permissions"];
    return !propertiesToRemove.includes(prop);
  });
});

/**
 * Validates a theme to ensure it only contains static resources.
 *
 * @param {Array<string>} manifestProperties The list of top-level keys found in the
 *    the extension's manifest.
 * @returns {Array<string>} A list of invalid properties or an empty list
 *    if none are found.
 */
function validateThemeManifest(manifestProperties) {
  let invalidProps = [];
  for (let propName of manifestProperties) {
    if (propName != "theme" && !allowedThemeProperties.includes(propName)) {
      invalidProps.push(propName);
    }
  }
  return invalidProps;
}

/**
 * Classify an individual permission from a webextension manifest
 * as a host/origin permission, an api permission, or a regular permission.
 *
 * @param {string} perm  The permission string to classify
 *
 * @returns {object}
 *          An object with exactly one of the following properties:
 *          "origin" to indicate this is a host/origin permission.
 *          "api" to indicate this is an api permission
 *                (as used for webextensions experiments).
 *          "permission" to indicate this is a regular permission.
 */
function classifyPermission(perm) {
  let match = /^(\w+)(?:\.(\w+)(?:\.\w+)*)?$/.exec(perm);
  if (!match) {
    return {origin: perm};
  } else if (match[1] == "experiments" && match[2]) {
    return {api: match[2]};
  }
  return {permission: perm};
}

const LOGGER_ID_BASE = "addons.webextension.";
const UUID_MAP_PREF = "extensions.webextensions.uuids";
const LEAVE_STORAGE_PREF = "extensions.webextensions.keepStorageOnUninstall";
const LEAVE_UUID_PREF = "extensions.webextensions.keepUuidOnUninstall";

const COMMENT_REGEXP = new RegExp(String.raw`
    ^
    (
      (?:
        [^"\n] |
        " (?:[^"\\\n] | \\.)* "
      )*?
    )

    //.*
  `.replace(/\s+/g, ""), "gm");

// All moz-extension URIs use a machine-specific UUID rather than the
// extension's own ID in the host component. This makes it more
// difficult for web pages to detect whether a user has a given add-on
// installed (by trying to load a moz-extension URI referring to a
// web_accessible_resource from the extension). UUIDMap.get()
// returns the UUID for a given add-on ID.
var UUIDMap = {
  _read() {
    let pref = Services.prefs.getStringPref(UUID_MAP_PREF, "{}");
    try {
      return JSON.parse(pref);
    } catch (e) {
      Cu.reportError(`Error parsing ${UUID_MAP_PREF}.`);
      return {};
    }
  },

  _write(map) {
    Services.prefs.setStringPref(UUID_MAP_PREF, JSON.stringify(map));
  },

  get(id, create = true) {
    let map = this._read();

    if (id in map) {
      return map[id];
    }

    let uuid = null;
    if (create) {
      uuid = uuidGen.generateUUID().number;
      uuid = uuid.slice(1, -1); // Strip { and } off the UUID.

      map[id] = uuid;
      this._write(map);
    }
    return uuid;
  },

  remove(id) {
    let map = this._read();
    delete map[id];
    this._write(map);
  },
};

// This is the old interface that UUIDMap replaced, to be removed when
// the references listed in bug 1291399 are updated.
/* exported getExtensionUUID */
function getExtensionUUID(id) {
  return UUIDMap.get(id, true);
}

// For extensions that have called setUninstallURL(), send an event
// so the browser can display the URL.
var UninstallObserver = {
  initialized: false,

  init() {
    if (!this.initialized) {
      AddonManager.addAddonListener(this);
      this.initialized = true;
    }
  },

  onUninstalling(addon) {
    let extension = GlobalManager.extensionMap.get(addon.id);
    if (extension) {
      // Let any other interested listeners respond
      // (e.g., display the uninstall URL)
      Management.emit("uninstall", extension);
    }
  },

  onUninstalled(addon) {
    let uuid = UUIDMap.get(addon.id, false);
    if (!uuid) {
      return;
    }

    if (!Services.prefs.getBoolPref(LEAVE_STORAGE_PREF, false)) {
      // Clear browser.local.storage
      AsyncShutdown.profileChangeTeardown.addBlocker(
        `Clear Extension Storage ${addon.id}`,
        ExtensionStorage.clear(addon.id));

      // Clear any IndexedDB storage created by the extension
      let baseURI = Services.io.newURI(`moz-extension://${uuid}/`);
      let principal = Services.scriptSecurityManager.createCodebasePrincipal(
        baseURI, {});
      Services.qms.clearStoragesForPrincipal(principal);

      // Clear localStorage created by the extension
      let storage = Services.domStorageManager.getStorage(null, principal);
      if (storage) {
        storage.clear();
      }
<<<<<<< HEAD
=======

      // Remove any permissions related to the unlimitedStorage permission
      // if we are also removing all the data stored by the extension.
      Services.perms.removeFromPrincipal(principal, "WebExtensions-unlimitedStorage");
      Services.perms.removeFromPrincipal(principal, "indexedDB");
      Services.perms.removeFromPrincipal(principal, "persistent-storage");
>>>>>>> a17af05f
    }

    if (!Services.prefs.getBoolPref(LEAVE_UUID_PREF, false)) {
      // Clear the entry in the UUID map
      UUIDMap.remove(addon.id);
    }
  },
};

UninstallObserver.init();

// Represents the data contained in an extension, contained either
// in a directory or a zip file, which may or may not be installed.
// This class implements the functionality of the Extension class,
// primarily related to manifest parsing and localization, which is
// useful prior to extension installation or initialization.
//
// No functionality of this class is guaranteed to work before
// |loadManifest| has been called, and completed.
this.ExtensionData = class {
  constructor(rootURI) {
    this.rootURI = rootURI;
    this.resourceURL = rootURI.spec;

    this.manifest = null;
    this.type = null;
    this.id = null;
    this.uuid = null;
    this.localeData = null;
    this._promiseLocales = null;

    this.apiNames = new Set();
    this.dependencies = new Set();
    this.permissions = new Set();

    this.errors = [];
    this.warnings = [];
  }

  get builtinMessages() {
    return null;
  }

  get logger() {
    let id = this.id || "<unknown>";
    return Log.repository.getLogger(LOGGER_ID_BASE + id);
  }

  // Report an error about the extension's manifest file.
  manifestError(message) {
    this.packagingError(`Reading manifest: ${message}`);
  }

  manifestWarning(message) {
    this.packagingWarning(`Reading manifest: ${message}`);
  }

  // Report an error about the extension's general packaging.
  packagingError(message) {
    this.errors.push(message);
    this.logError(message);
  }

  packagingWarning(message) {
    this.warnings.push(message);
    this.logWarning(message);
  }

  logWarning(message) {
    this._logMessage(message, "warn");
  }

  logError(message) {
    this._logMessage(message, "error");
  }

  _logMessage(message, severity) {
    this.logger[severity](`Loading extension '${this.id}': ${message}`);
  }

  /**
   * Returns the moz-extension: URL for the given path within this
   * extension.
   *
   * Must not be called unless either the `id` or `uuid` property has
   * already been set.
   *
   * @param {string} path The path portion of the URL.
   * @returns {string}
   */
  getURL(path = "") {
    if (!(this.id || this.uuid)) {
      throw new Error("getURL may not be called before an `id` or `uuid` has been set");
    }
    if (!this.uuid) {
      this.uuid = UUIDMap.get(this.id);
    }
    return `moz-extension://${this.uuid}/${path}`;
  }

  async readDirectory(path) {
    if (this.rootURI instanceof Ci.nsIFileURL) {
      let uri = Services.io.newURI(this.rootURI.resolve("./" + path));
      let fullPath = uri.QueryInterface(Ci.nsIFileURL).file.path;

      let iter = new OS.File.DirectoryIterator(fullPath);
      let results = [];

      try {
        await iter.forEach(entry => {
          results.push(entry);
        });
      } catch (e) {
        // Always return a list, even if the directory does not exist (or is
        // not a directory) for symmetry with the ZipReader behavior.
        Cu.reportError(e);
      }
      iter.close();

      return results;
    }

    let uri = this.rootURI.QueryInterface(Ci.nsIJARURI);
    let file = uri.JARFile.QueryInterface(Ci.nsIFileURL).file;

    // Normalize the directory path.
    path = `${uri.JAREntry}/${path}`;
    path = path.replace(/\/\/+/g, "/").replace(/^\/|\/$/g, "") + "/";

    // Escape pattern metacharacters.
    let pattern = path.replace(/[[\]()?*~|$\\]/g, "\\$&") + "*";

    let results = [];
    for (let name of aomStartup.enumerateZipFile(file, pattern)) {
      if (!name.startsWith(path)) {
        throw new Error("Unexpected ZipReader entry");
      }

      // The enumerator returns the full path of all entries.
      // Trim off the leading path, and filter out entries from
      // subdirectories.
      name = name.slice(path.length);
      if (name && !/\/./.test(name)) {
        results.push({
          name: name.replace("/", ""),
          isDir: name.endsWith("/"),
        });
      }
    }

    return results;
  }

  readJSON(path) {
    return new Promise((resolve, reject) => {
      let uri = this.rootURI.resolve(`./${path}`);

      NetUtil.asyncFetch({uri, loadUsingSystemPrincipal: true}, (inputStream, status) => {
        if (!Components.isSuccessCode(status)) {
          // Convert status code to a string
          let e = Components.Exception("", status);
          reject(new Error(`Error while loading '${uri}' (${e.name})`));
          return;
        }
        try {
          let text = NetUtil.readInputStreamToString(inputStream, inputStream.available(),
                                                     {charset: "utf-8"});

          text = text.replace(COMMENT_REGEXP, "$1");

          resolve(JSON.parse(text));
        } catch (e) {
          reject(e);
        }
      });
    });
  }

  // This method should return a structured representation of any
  // capabilities this extension has access to, as derived from the
  // manifest.  The current implementation just returns the contents
  // of the permissions attribute, if we add things like url_overrides,
  // they should also be added here.
  get userPermissions() {
<<<<<<< HEAD
    let result = {
      origins: this.whiteListedHosts.pat,
=======
    if (this.type !== "extension") {
      return null;
    }

    let result = {
      origins: this.whiteListedHosts.patterns.map(matcher => matcher.pattern),
>>>>>>> a17af05f
      apis: [...this.apiNames],
    };

    if (Array.isArray(this.manifest.content_scripts)) {
      for (let entry of this.manifest.content_scripts) {
        result.origins.push(...entry.matches);
      }
    }
    const EXP_PATTERN = /^experiments\.\w+/;
    result.permissions = [...this.permissions]
      .filter(p => !result.origins.includes(p) && !EXP_PATTERN.test(p));
    return result;
  }

  // Compute the difference between two sets of permissions, suitable
  // for presenting to the user.
  static comparePermissions(oldPermissions, newPermissions) {
    // See bug 1331769: should we do something more complicated to
    // compare host permissions?
    // e.g., if we go from <all_urls> to a specific host or from
    // a *.domain.com to specific-host.domain.com that's actually a
    // drop in permissions but the simple test below will cause a prompt.
    return {
      origins: newPermissions.origins.filter(perm => !oldPermissions.origins.includes(perm)),
      permissions: newPermissions.permissions.filter(perm => !oldPermissions.permissions.includes(perm)),
    };
  }

<<<<<<< HEAD
  parseManifest() {
    return Promise.all([
=======
  async parseManifest() {
    let [manifest] = await Promise.all([
>>>>>>> a17af05f
      this.readJSON("manifest.json"),
      Management.lazyInit(),
    ]);

    this.manifest = manifest;
    this.rawManifest = manifest;

    if (manifest && manifest.default_locale) {
      await this.initLocale();
    }

    let context = {
      url: this.baseURI && this.baseURI.spec,

      principal: this.principal,

<<<<<<< HEAD
      if (this.manifest.theme) {
        let invalidProps = validateThemeManifest(Object.getOwnPropertyNames(this.manifest));

        if (invalidProps.length) {
          let message = `Themes defined in the manifest may only contain static resources. ` +
            `If you would like to use additional properties, please use the "theme" permission instead. ` +
            `(the invalid properties found are: ${invalidProps})`;
          this.manifestError(message);
        }
      }

      if (this.localeData) {
        context.preprocessors.localize = (value, context) => this.localize(value);
=======
      logError: error => {
        this.manifestWarning(error);
      },

      preprocessors: {},
    };

    let manifestType = "manifest.WebExtensionManifest";
    if (this.manifest.theme) {
      this.type = "theme";
      // XXX create a separate manifest type for themes
      let invalidProps = validateThemeManifest(Object.getOwnPropertyNames(this.manifest));

      if (invalidProps.length) {
        let message = `Themes defined in the manifest may only contain static resources. ` +
          `If you would like to use additional properties, please use the "theme" permission instead. ` +
          `(the invalid properties found are: ${invalidProps})`;
        this.manifestError(message);
>>>>>>> a17af05f
      }
    } else if (this.manifest.langpack_id) {
      this.type = "langpack";
      manifestType = "manifest.WebExtensionLangpackManifest";
    } else {
      this.type = "extension";
    }

<<<<<<< HEAD
      let normalized = Schemas.normalize(this.manifest, "manifest.WebExtensionManifest", context);
      if (normalized.error) {
        this.manifestError(normalized.error);
      } else {
        return normalized.value;
      }
    });
  }

  // Reads the extension's |manifest.json| file, and stores its
  // parsed contents in |this.manifest|.
  async loadManifest() {
    [this.manifest] = await Promise.all([
      this.parseManifest(),
      Management.lazyInit(),
    ]);

    if (!this.manifest) {
      return;
    }

    try {
      // Do not override the add-on id that has been already assigned.
      if (!this.id && this.manifest.applications.gecko.id) {
        this.id = this.manifest.applications.gecko.id;
      }
    } catch (e) {
      // Errors are handled by the type checks above.
    }

    let whitelist = [];
    for (let perm of this.manifest.permissions) {
      if (perm == "contextualIdentities" && !Preferences.get("privacy.userContext.enabled")) {
        continue;
      }

      this.permissions.add(perm);
      let type = classifyPermission(perm);
      if (type.origin) {
        whitelist.push(perm);
      } else if (type.api) {
        this.apiNames.add(type.api);
=======
    if (this.localeData) {
      context.preprocessors.localize = (value, context) => this.localize(value);
    }

    let normalized = Schemas.normalize(this.manifest, manifestType, context);
    if (normalized.error) {
      this.manifestError(normalized.error);
      return null;
    }

    manifest = normalized.value;

    let id;
    try {
      if (manifest.applications.gecko.id) {
        id = manifest.applications.gecko.id;
      }
    } catch (e) {
      // Errors are handled by the type checks above.
    }

    if (!this.id) {
      this.id = id;
    }

    let apiNames = new Set();
    let dependencies = new Set();
    let originPermissions = new Set();
    let permissions = new Set();
    let webAccessibleResources = [];

    if (this.type === "extension") {
      for (let perm of manifest.permissions) {
        if (perm === "geckoProfiler") {
          const acceptedExtensions = Services.prefs.getStringPref("extensions.geckoProfiler.acceptedExtensionIds", "");
          if (!acceptedExtensions.split(",").includes(id)) {
            this.manifestError("Only whitelisted extensions are allowed to access the geckoProfiler.");
            continue;
          }
        }

        let type = classifyPermission(perm);
        if (type.origin) {
          let matcher = new MatchPattern(perm, {ignorePath: true});

          perm = matcher.pattern;
          originPermissions.add(perm);
        } else if (type.api) {
          apiNames.add(type.api);
        }

        permissions.add(perm);
      }

      if (this.id) {
        // An extension always gets permission to its own url.
        let matcher = new MatchPattern(this.getURL(), {ignorePath: true});
        originPermissions.add(matcher.pattern);

        // Apply optional permissions
        let perms = await ExtensionPermissions.get(this);
        for (let perm of perms.permissions) {
          permissions.add(perm);
        }
        for (let origin of perms.origins) {
          originPermissions.add(origin);
        }
      }

      for (let api of apiNames) {
        dependencies.add(`${api}@experiments.addons.mozilla.org`);
>>>>>>> a17af05f
      }
    }
    this.whiteListedHosts = new MatchPattern(whitelist);

<<<<<<< HEAD
    for (let api of this.apiNames) {
      this.dependencies.add(`${api}@experiments.addons.mozilla.org`);
    }

=======
      // Normalize all patterns to contain a single leading /
      if (manifest.web_accessible_resources) {
        webAccessibleResources = manifest.web_accessible_resources
          .map(path => path.replace(/^\/*/, "/"));
      }
    }

    return {apiNames, dependencies, originPermissions, id, manifest, permissions,
            webAccessibleResources, type: this.type};
  }

  // Reads the extension's |manifest.json| file, and stores its
  // parsed contents in |this.manifest|.
  async loadManifest() {
    let [manifestData] = await Promise.all([
      this.parseManifest(),
      Management.lazyInit(),
    ]);

    if (!manifestData) {
      return;
    }

    // Do not override the add-on id that has been already assigned.
    if (!this.id) {
      this.id = manifestData.id;
    }

    this.manifest = manifestData.manifest;
    this.apiNames = manifestData.apiNames;
    this.dependencies = manifestData.dependencies;
    this.permissions = manifestData.permissions;
    this.type = manifestData.type;

    this.webAccessibleResources = manifestData.webAccessibleResources.map(res => new MatchGlob(res));
    this.whiteListedHosts = new MatchPatternSet(manifestData.originPermissions);

>>>>>>> a17af05f
    return this.manifest;
  }

  localizeMessage(...args) {
    return this.localeData.localizeMessage(...args);
  }

  localize(...args) {
    return this.localeData.localize(...args);
  }

  // If a "default_locale" is specified in that manifest, returns it
  // as a Gecko-compatible locale string. Otherwise, returns null.
  get defaultLocale() {
    if (this.manifest.default_locale != null) {
      return this.normalizeLocaleCode(this.manifest.default_locale);
    }

    return null;
  }

  // Normalizes a Chrome-compatible locale code to the appropriate
  // Gecko-compatible variant. Currently, this means simply
  // replacing underscores with hyphens.
  normalizeLocaleCode(locale) {
    return locale.replace(/_/g, "-");
  }

  // Reads the locale file for the given Gecko-compatible locale code, and
  // stores its parsed contents in |this.localeMessages.get(locale)|.
  async readLocaleFile(locale) {
    let locales = await this.promiseLocales();
    let dir = locales.get(locale) || locale;
    let file = `_locales/${dir}/messages.json`;

    try {
      let messages = await this.readJSON(file);
      return this.localeData.addLocale(locale, messages, this);
    } catch (e) {
      this.packagingError(`Loading locale file ${file}: ${e}`);
      return new Map();
    }
  }

  async _promiseLocaleMap() {
    let locales = new Map();

    let entries = await this.readDirectory("_locales");
    for (let file of entries) {
      if (file.isDir) {
        let locale = this.normalizeLocaleCode(file.name);
        locales.set(locale, file.name);
      }
    }

    return locales;
  }

  _setupLocaleData(locales) {
    if (this.localeData) {
      return this.localeData.locales;
    }

    this.localeData = new LocaleData({
      defaultLocale: this.defaultLocale,
      locales,
      builtinMessages: this.builtinMessages,
    });

    return locales;
  }

  // Reads the list of locales available in the extension, and returns a
  // Promise which resolves to a Map upon completion.
  // Each map key is a Gecko-compatible locale code, and each value is the
  // "_locales" subdirectory containing that locale:
  //
  // Map(gecko-locale-code -> locale-directory-name)
  promiseLocales() {
    if (!this._promiseLocales) {
      this._promiseLocales = (async () => {
        let locales = this._promiseLocaleMap();
        return this._setupLocaleData(locales);
      })();
    }

    return this._promiseLocales;
  }

  // Reads the locale messages for all locales, and returns a promise which
  // resolves to a Map of locale messages upon completion. Each key in the map
  // is a Gecko-compatible locale code, and each value is a locale data object
  // as returned by |readLocaleFile|.
  async initAllLocales() {
    let locales = await this.promiseLocales();

    await Promise.all(Array.from(locales.keys(),
                                 locale => this.readLocaleFile(locale)));

    let defaultLocale = this.defaultLocale;
    if (defaultLocale) {
      if (!locales.has(defaultLocale)) {
        this.manifestError('Value for "default_locale" property must correspond to ' +
                           'a directory in "_locales/". Not found: ' +
                           JSON.stringify(`_locales/${this.manifest.default_locale}/`));
      }
    } else if (locales.size) {
      this.manifestError('The "default_locale" property is required when a ' +
                         '"_locales/" directory is present.');
    }

    return this.localeData.messages;
  }

  // Reads the locale file for the given Gecko-compatible locale code, or the
  // default locale if no locale code is given, and sets it as the currently
  // selected locale on success.
  //
  // Pre-loads the default locale for fallback message processing, regardless
  // of the locale specified.
  //
  // If no locales are unavailable, resolves to |null|.
  async initLocale(locale = this.defaultLocale) {
    if (locale == null) {
      return null;
    }

    let promises = [this.readLocaleFile(locale)];

    let {defaultLocale} = this;
    if (locale != defaultLocale && !this.localeData.has(defaultLocale)) {
      promises.push(this.readLocaleFile(defaultLocale));
    }

    let results = await Promise.all(promises);

    this.localeData.selectedLocale = locale;
    return results[0];
  }
};

<<<<<<< HEAD
let _browserUpdated = false;

const PROXIED_EVENTS = new Set(["test-harness-message", "add-permissions", "remove-permissions"]);
=======
const PROXIED_EVENTS = new Set(["test-harness-message", "add-permissions", "remove-permissions"]);

const shutdownPromises = new Map();

class BootstrapScope {
  install(data, reason) {}
  uninstall(data, reason) {}

  startup(data, reason) {
    this.extension = new Extension(data, this.BOOTSTRAP_REASON_TO_STRING_MAP[reason]);
    return this.extension.startup();
  }

  shutdown(data, reason) {
    this.extension.shutdown(this.BOOTSTRAP_REASON_TO_STRING_MAP[reason]);
    this.extension = null;
  }
}

XPCOMUtils.defineLazyGetter(BootstrapScope.prototype, "BOOTSTRAP_REASON_TO_STRING_MAP", () => {
  const {BOOTSTRAP_REASONS} = AddonManagerPrivate;

  return Object.freeze({
    [BOOTSTRAP_REASONS.APP_STARTUP]: "APP_STARTUP",
    [BOOTSTRAP_REASONS.APP_SHUTDOWN]: "APP_SHUTDOWN",
    [BOOTSTRAP_REASONS.ADDON_ENABLE]: "ADDON_ENABLE",
    [BOOTSTRAP_REASONS.ADDON_DISABLE]: "ADDON_DISABLE",
    [BOOTSTRAP_REASONS.ADDON_INSTALL]: "ADDON_INSTALL",
    [BOOTSTRAP_REASONS.ADDON_UNINSTALL]: "ADDON_UNINSTALL",
    [BOOTSTRAP_REASONS.ADDON_UPGRADE]: "ADDON_UPGRADE",
    [BOOTSTRAP_REASONS.ADDON_DOWNGRADE]: "ADDON_DOWNGRADE",
  });
});

class LangpackBootstrapScope {
  install(data, reason) {}
  uninstall(data, reason) {}

  startup(data, reason) {
    this.langpack = new Langpack(data);
    return this.langpack.startup();
  }

  shutdown(data, reason) {
    this.langpack.shutdown();
    this.langpack = null;
  }
}
>>>>>>> a17af05f

// We create one instance of this class per extension. |addonData|
// comes directly from bootstrap.js when initializing.
this.Extension = class extends ExtensionData {
  constructor(addonData, startupReason) {
    super(addonData.resourceURI);

    this.uuid = UUIDMap.get(addonData.id);
    this.instanceId = getUniqueId();

    this.MESSAGE_EMIT_EVENT = `Extension:EmitEvent:${this.instanceId}`;
    Services.ppmm.addMessageListener(this.MESSAGE_EMIT_EVENT, this);

    if (addonData.cleanupFile) {
      Services.obs.addObserver(this, "xpcom-shutdown");
      this.cleanupFile = addonData.cleanupFile || null;
      delete addonData.cleanupFile;
    }

    this.addonData = addonData;
    this.startupReason = startupReason;

    if (["ADDON_UPGRADE", "ADDON_DOWNGRADE"].includes(startupReason)) {
      StartupCache.clearAddonData(addonData.id);
    }

<<<<<<< HEAD
    this.remote = ExtensionManagement.useRemoteWebExtensions;
=======
    this.remote = useRemoteWebExtensions;
>>>>>>> a17af05f

    if (this.remote && processCount !== 1) {
      throw new Error("Out-of-process WebExtensions are not supported with multiple child processes");
    }
<<<<<<< HEAD
=======

>>>>>>> a17af05f
    // This is filled in the first time an extension child is created.
    this.parentMessageManager = null;

    this.id = addonData.id;
    this.version = addonData.version;
    this.baseURL = this.getURL("");
    this.baseURI = Services.io.newURI(this.baseURL).QueryInterface(Ci.nsIURL);
    this.principal = this.createPrincipal();
<<<<<<< HEAD
=======
    this.views = new Set();
    this._backgroundPageFrameLoader = null;
>>>>>>> a17af05f

    this.onStartup = null;

    this.hasShutdown = false;
    this.onShutdown = new Set();

    this.uninstallURL = null;

    this.apis = [];
    this.whiteListedHosts = null;
    this._optionalOrigins = null;
    this.webAccessibleResources = null;

    this.emitter = new EventEmitter();

    /* eslint-disable mozilla/balanced-listeners */
    this.on("add-permissions", (ignoreEvent, permissions) => {
      for (let perm of permissions.permissions) {
        this.permissions.add(perm);
<<<<<<< HEAD
      }

      if (permissions.origins.length > 0) {
        this.whiteListedHosts = new MatchPattern(this.whiteListedHosts.pat.concat(...permissions.origins));
      }
    });

    this.on("remove-permissions", (ignoreEvent, permissions) => {
      for (let perm of permissions.permissions) {
        this.permissions.delete(perm);
      }

      for (let origin of permissions.origins) {
        this.whiteListedHosts.removeOne(origin);
      }
    });
    /* eslint-enable mozilla/balanced-listeners */
  }

  static set browserUpdated(updated) {
    _browserUpdated = updated;
  }

  static get browserUpdated() {
    return _browserUpdated;
=======
      }

      if (permissions.origins.length > 0) {
        let patterns = this.whiteListedHosts.patterns.map(host => host.pattern);

        this.whiteListedHosts = new MatchPatternSet(new Set([...patterns, ...permissions.origins]),
                                                    {ignorePath: true});
      }

      this.policy.permissions = Array.from(this.permissions);
      this.policy.allowedOrigins = this.whiteListedHosts;

      this.cachePermissions();
    });

    this.on("remove-permissions", (ignoreEvent, permissions) => {
      for (let perm of permissions.permissions) {
        this.permissions.delete(perm);
      }

      let origins = permissions.origins.map(
        origin => new MatchPattern(origin, {ignorePath: true}).pattern);

      this.whiteListedHosts = new MatchPatternSet(
        this.whiteListedHosts.patterns
            .filter(host => !origins.includes(host.pattern)));

      this.policy.permissions = Array.from(this.permissions);
      this.policy.allowedOrigins = this.whiteListedHosts;

      this.cachePermissions();
    });
    /* eslint-enable mozilla/balanced-listeners */
  }

  static getBootstrapScope(id, file) {
    return new BootstrapScope();
  }

  get groupFrameLoader() {
    let frameLoader = this._backgroundPageFrameLoader;
    for (let view of this.views) {
      if (view.viewType === "background" && view.xulBrowser) {
        return view.xulBrowser.frameLoader;
      }
      if (!frameLoader && view.xulBrowser) {
        frameLoader = view.xulBrowser.frameLoader;
      }
    }
    return frameLoader || ExtensionParent.DebugUtils.getFrameLoader(this.id);
>>>>>>> a17af05f
  }

  static generateXPI(data) {
    return ExtensionTestCommon.generateXPI(data);
  }

  static generateZipFile(files, baseName = "generated-extension.xpi") {
    return ExtensionTestCommon.generateZipFile(files, baseName);
  }

  static generate(data) {
    return ExtensionTestCommon.generate(data);
  }

  on(hook, f) {
    return this.emitter.on(hook, f);
  }

  off(hook, f) {
    return this.emitter.off(hook, f);
  }

  once(hook, f) {
    return this.emitter.once(hook, f);
  }

  emit(event, ...args) {
    if (PROXIED_EVENTS.has(event)) {
      Services.ppmm.broadcastAsyncMessage(this.MESSAGE_EMIT_EVENT, {event, args});
    }

    return this.emitter.emit(event, ...args);
  }

  receiveMessage({name, data}) {
    if (name === this.MESSAGE_EMIT_EVENT) {
      this.emitter.emit(data.event, ...data.args);
    }
  }

  testMessage(...args) {
    this.emit("test-harness-message", ...args);
  }

  createPrincipal(uri = this.baseURI) {
    return Services.scriptSecurityManager.createCodebasePrincipal(uri, {});
  }

  // Checks that the given URL is a child of our baseURI.
  isExtensionURL(url) {
    let uri = Services.io.newURI(url);

    let common = this.baseURI.getCommonBaseSpec(uri);
    return common == this.baseURL;
  }

<<<<<<< HEAD
  readLocaleFile(locale) {
    return StartupCache.locales.get([this.id, locale],
                                    () => super.readLocaleFile(locale))
      .then(result => {
        this.localeData.messages.set(locale, result);
      });
  }

  parseManifest() {
    return StartupCache.manifests.get([this.id, Locale.getLocale()],
                                      () => super.parseManifest());
  }

  loadManifest() {
    return super.loadManifest().then(manifest => {
      if (this.errors.length) {
        return Promise.reject({errors: this.errors});
      }

      if (AppConstants.RELEASE_OR_BETA) {
        return manifest;
      }
=======
  checkLoadURL(url, options = {}) {
    // As an optimization, f the URL starts with the extension's base URL,
    // don't do any further checks. It's always allowed to load it.
    if (url.startsWith(this.baseURL)) {
      return true;
    }
>>>>>>> a17af05f

    return ExtensionUtils.checkLoadURL(url, this.principal, options);
  }

  async promiseLocales(locale) {
    let locales = await StartupCache.locales
      .get([this.id, "@@all_locales"], () => this._promiseLocaleMap());

    return this._setupLocaleData(locales);
  }

  readLocaleFile(locale) {
    return StartupCache.locales.get([this.id, this.version, locale],
                                    () => super.readLocaleFile(locale))
      .then(result => {
        this.localeData.messages.set(locale, result);
      });
  }

  get manifestCacheKey() {
    return [this.id, this.version, Services.locale.getAppLocaleAsLangTag()];
  }

  parseManifest() {
    return StartupCache.manifests.get(this.manifestCacheKey, () => super.parseManifest());
  }

  async cachePermissions() {
    let manifestData = await this.parseManifest();

    manifestData.originPermissions = this.whiteListedHosts.patterns.map(pat => pat.pattern);
    manifestData.permissions = this.permissions;
    return StartupCache.manifests.set(this.manifestCacheKey, manifestData);
  }

  async loadManifest() {
    let manifest = await super.loadManifest();

    if (this.errors.length) {
      return Promise.reject({errors: this.errors});
    }

    if (this.apiNames.size) {
      // Load Experiments APIs that this extension depends on.
      let apis = await Promise.all(
        Array.from(this.apiNames, api => ExtensionCommon.ExtensionAPIs.load(api)));

      for (let API of apis) {
        this.apis.push(new API(this));
      }
    }

    return manifest;
  }

  // Representation of the extension to send to content
  // processes. This should include anything the content process might
  // need.
  serialize() {
    return {
      id: this.id,
      uuid: this.uuid,
<<<<<<< HEAD
=======
      name: this.name,
>>>>>>> a17af05f
      instanceId: this.instanceId,
      manifest: this.manifest,
      resourceURL: this.resourceURL,
      baseURL: this.baseURI.spec,
      contentScripts: this.contentScripts,
      webAccessibleResources: this.webAccessibleResources.map(res => res.glob),
      whiteListedHosts: this.whiteListedHosts.patterns.map(pat => pat.pattern),
      localeData: this.localeData.serialize(),
      permissions: this.permissions,
      principal: this.principal,
      optionalPermissions: this.manifest.optional_permissions,
    };
  }

  get contentScripts() {
    return this.manifest.content_scripts || [];
  }

  broadcast(msg, data) {
    return new Promise(resolve => {
      let {ppmm} = Services;
      let children = new Set();
      for (let i = 0; i < ppmm.childCount; i++) {
        children.add(ppmm.getChildAt(i));
      }

      let maybeResolve;
      function listener(data) {
        children.delete(data.target);
        maybeResolve();
      }
      function observer(subject, topic, data) {
        children.delete(subject);
        maybeResolve();
      }

      maybeResolve = () => {
        if (children.size === 0) {
          ppmm.removeMessageListener(msg + "Complete", listener);
          Services.obs.removeObserver(observer, "message-manager-close");
          Services.obs.removeObserver(observer, "message-manager-disconnect");
          resolve();
        }
      };
<<<<<<< HEAD
      ppmm.addMessageListener(msg + "Complete", listener);
      Services.obs.addObserver(observer, "message-manager-close", false);
      Services.obs.addObserver(observer, "message-manager-disconnect", false);
=======
      ppmm.addMessageListener(msg + "Complete", listener, true);
      Services.obs.addObserver(observer, "message-manager-close");
      Services.obs.addObserver(observer, "message-manager-disconnect");
>>>>>>> a17af05f

      ppmm.broadcastAsyncMessage(msg, data);
    });
  }

  runManifest(manifest) {
    let promises = [];
    for (let directive in manifest) {
      if (manifest[directive] !== null) {
        promises.push(Management.emit(`manifest_${directive}`, directive, this, manifest));

        promises.push(Management.asyncEmitManifestEntry(this, directive));
      }
    }

    let data = Services.ppmm.initialProcessData;
    if (!data["Extension:Extensions"]) {
      data["Extension:Extensions"] = [];
    }
    let serial = this.serialize();
    data["Extension:Extensions"].push(serial);

    return this.broadcast("Extension:Startup", serial).then(() => {
      return Promise.all(promises);
    });
  }

  callOnClose(obj) {
    this.onShutdown.add(obj);
  }

  forgetOnClose(obj) {
    this.onShutdown.delete(obj);
  }

  get builtinMessages() {
    return new Map([
      ["@@extension_id", this.uuid],
    ]);
  }

  // Reads the locale file for the given Gecko-compatible locale code, or if
  // no locale is given, the available locale closest to the UI locale.
  // Sets the currently selected locale on success.
  async initLocale(locale = undefined) {
    if (locale === undefined) {
      let locales = await this.promiseLocales();
<<<<<<< HEAD

      let localeList = Array.from(locales.keys(), locale => {
        return {name: locale, locales: [locale]};
      });

      let match = Locale.findClosestLocale(localeList);
      locale = match ? match.name : this.defaultLocale;
    }

    return super.initLocale(locale);
  }

  async startup() {
    let started = false;

    try {
      let [, perms] = await Promise.all([this.loadManifest(), ExtensionPermissions.get(this)]);

      ExtensionManagement.startupExtension(this.uuid, this.addonData.resourceURI, this);
      started = true;
=======

      let matches = Services.locale.negotiateLanguages(
        Services.locale.getAppLocalesAsLangTags(),
        Array.from(locales.keys()),
        this.defaultLocale);

      locale = matches[0];
    }

    return super.initLocale(locale);
  }

  updatePermissions(reason) {
    const {principal} = this;

    const testPermission = perm =>
      Services.perms.testPermissionFromPrincipal(principal, perm);

    // Only update storage permissions when the extension changes in
    // some way.
    if (reason !== "APP_STARTUP" && reason !== "APP_SHUTDOWN") {
      if (this.hasPermission("unlimitedStorage")) {
        // Set the indexedDB permission and a custom "WebExtensions-unlimitedStorage" to remember
        // that the permission hasn't been selected manually by the user.
        Services.perms.addFromPrincipal(principal, "WebExtensions-unlimitedStorage",
                                        Services.perms.ALLOW_ACTION);
        Services.perms.addFromPrincipal(principal, "indexedDB", Services.perms.ALLOW_ACTION);
        Services.perms.addFromPrincipal(principal, "persistent-storage", Services.perms.ALLOW_ACTION);
      } else {
        // Remove the indexedDB permission if it has been enabled using the
        // unlimitedStorage WebExtensions permissions.
        Services.perms.removeFromPrincipal(principal, "WebExtensions-unlimitedStorage");
        Services.perms.removeFromPrincipal(principal, "indexedDB");
        Services.perms.removeFromPrincipal(principal, "persistent-storage");
      }
    }

    // Never change geolocation permissions at shutdown, since it uses a
    // session-only permission.
    if (reason !== "APP_SHUTDOWN") {
      if (this.hasPermission("geolocation")) {
        if (testPermission("geo") === Services.perms.UNKNOWN_ACTION) {
          Services.perms.addFromPrincipal(principal, "geo",
                                          Services.perms.ALLOW_ACTION,
                                          Services.perms.EXPIRE_SESSION);
        }
      } else if (reason !== "APP_STARTUP" &&
                 testPermission("geo") === Services.perms.ALLOW_ACTION) {
        Services.perms.removeFromPrincipal(principal, "geo");
      }
    }
  }

  startup() {
    this.startupPromise = this._startup();

    return this.startupPromise;
  }

  async _startup() {
    if (shutdownPromises.has(this.id)) {
      await shutdownPromises.get(this.id);
    }

    // Create a temporary policy object for the devtools and add-on
    // manager callers that depend on it being available early.
    this.policy = new WebExtensionPolicy({
      id: this.id,
      mozExtensionHostname: this.uuid,
      baseURL: this.baseURI.spec,
      allowedOrigins: new MatchPatternSet([]),
      localizeCallback() {},
    });
    if (!WebExtensionPolicy.getByID(this.id)) {
      // The add-on manager doesn't handle async startup and shutdown,
      // so during upgrades and add-on restarts, startup() gets called
      // before the last shutdown has completed, and this fails when
      // there's another active add-on with the same ID.
      this.policy.active = true;
    }

    TelemetryStopwatch.start("WEBEXT_EXTENSION_STARTUP_MS", this);
    try {
      await this.loadManifest();
>>>>>>> a17af05f

      if (!this.hasShutdown) {
        await this.initLocale();
      }

      if (this.errors.length) {
        return Promise.reject({errors: this.errors});
      }

      if (this.hasShutdown) {
        return;
      }

      GlobalManager.init(this);

<<<<<<< HEAD
      // Apply optional permissions
      for (let perm of perms.permissions) {
        this.permissions.add(perm);
      }
      if (perms.origins.length > 0) {
        this.whiteListedHosts = new MatchPattern(this.whiteListedHosts.pat.concat(...perms.origins));
      }
=======
      this.policy.active = false;
      this.policy = processScript.initExtension(this);

      this.updatePermissions(this.startupReason);
>>>>>>> a17af05f

      // The "startup" Management event sent on the extension instance itself
      // is emitted just before the Management "startup" event,
      // and it is used to run code that needs to be executed before
      // any of the "startup" listeners.
      this.emit("startup", this);
      Management.emit("startup", this);

      await this.runManifest(this.manifest);

      Management.emit("ready", this);
      this.emit("ready");
<<<<<<< HEAD
    } catch (e) {
      dump(`Extension error: ${e.message} ${e.filename || e.fileName}:${e.lineNumber} :: ${e.stack || new Error().stack}\n`);
=======
      TelemetryStopwatch.finish("WEBEXT_EXTENSION_STARTUP_MS", this);
    } catch (e) {
      dump(`Extension error: ${e.message || e} ${e.filename || e.fileName}:${e.lineNumber} :: ${e.stack || new Error().stack}\n`);
>>>>>>> a17af05f
      Cu.reportError(e);

      if (this.policy) {
        this.policy.active = false;
      }

      this.cleanupGeneratedFile();

      throw e;
    }
<<<<<<< HEAD
=======

    this.startupPromise = null;
>>>>>>> a17af05f
  }

  cleanupGeneratedFile() {
    if (!this.cleanupFile) {
      return;
    }

    let file = this.cleanupFile;
    this.cleanupFile = null;

    Services.obs.removeObserver(this, "xpcom-shutdown");

    return this.broadcast("Extension:FlushJarCache", {path: file.path}).then(() => {
      // We can't delete this file until everyone using it has
      // closed it (because Windows is dumb). So we wait for all the
      // child processes (including the parent) to flush their JAR
      // caches. These caches may keep the file open.
      file.remove(false);
    }).catch(Cu.reportError);
<<<<<<< HEAD
  }

  shutdown(reason) {
    this.shutdownReason = reason;
    this.hasShutdown = true;

    if (this.cleanupFile ||
        ["ADDON_INSTALL", "ADDON_UNINSTALL", "ADDON_UPGRADE", "ADDON_DOWNGRADE"].includes(reason)) {
      StartupCache.clearAddonData(this.id);
    }

    let data = Services.ppmm.initialProcessData;
    data["Extension:Extensions"] = data["Extension:Extensions"].filter(e => e.id !== this.id);

    Services.ppmm.removeMessageListener(this.MESSAGE_EMIT_EVENT, this);

    if (!this.manifest) {
      ExtensionManagement.shutdownExtension(this.uuid);
=======
  }

  async shutdown(reason) {
    let promise = this._shutdown(reason);

    let blocker = () => {
      return Promise.race([
        promise,
        new Promise(resolve => setTimeout(resolve, SHUTDOWN_BLOCKER_MAX_MS)),
      ]);
    };

    AsyncShutdown.profileChangeTeardown.addBlocker(
      `Extension Shutdown: ${this.id} (${this.manifest && this.name})`,
      blocker);

    // If we already have a shutdown promise for this extension, wait
    // for it to complete before replacing it with a new one. This can
    // sometimes happen during tests with rapid startup/shutdown cycles
    // of multiple versions.
    if (shutdownPromises.has(this.id)) {
      await shutdownPromises.get(this.id);
    }

    let cleanup = () => {
      shutdownPromises.delete(this.id);
      AsyncShutdown.profileChangeTeardown.removeBlocker(blocker);
    };
    shutdownPromises.set(this.id, promise.then(cleanup, cleanup));

    return Promise.resolve(promise);
  }

  async _shutdown(reason) {
    try {
      if (this.startupPromise) {
        await this.startupPromise;
      }
    } catch (e) {
      Cu.reportError(e);
    }

    this.shutdownReason = reason;
    this.hasShutdown = true;
>>>>>>> a17af05f

    if (!this.policy) {
      return;
    }

    if (this.rootURI instanceof Ci.nsIJARURI) {
      let file = this.rootURI.JARFile.QueryInterface(Ci.nsIFileURL).file;
      Services.ppmm.broadcastAsyncMessage("Extension:FlushJarCache", {path: file.path});
    }

<<<<<<< HEAD
=======
    if (this.cleanupFile ||
        ["ADDON_INSTALL", "ADDON_UNINSTALL", "ADDON_UPGRADE", "ADDON_DOWNGRADE"].includes(reason)) {
      StartupCache.clearAddonData(this.id);
    }

    let data = Services.ppmm.initialProcessData;
    data["Extension:Extensions"] = data["Extension:Extensions"].filter(e => e.id !== this.id);

    Services.ppmm.removeMessageListener(this.MESSAGE_EMIT_EVENT, this);

    this.updatePermissions(this.shutdownReason);

    if (!this.manifest) {
      this.policy.active = false;

      return this.cleanupGeneratedFile();
    }

    GlobalManager.uninit(this);

>>>>>>> a17af05f
    for (let obj of this.onShutdown) {
      obj.close();
    }

    for (let api of this.apis) {
      api.destroy();
    }

    ParentAPIManager.shutdownExtension(this.id);

    Management.emit("shutdown", this);
    this.emit("shutdown");

    await this.broadcast("Extension:Shutdown", {id: this.id});

    MessageChannel.abortResponses({extensionId: this.id});

    this.policy.active = false;

    return this.cleanupGeneratedFile();
  }

  observe(subject, topic, data) {
    if (topic === "xpcom-shutdown") {
      this.cleanupGeneratedFile();
    }
  }

  hasPermission(perm, includeOptional = false) {
<<<<<<< HEAD
    let match = /^manifest:(.*)/.exec(perm);
    if (match) {
      return this.manifest[match[1]] != null;
=======
    let manifest_ = "manifest:";
    if (perm.startsWith(manifest_)) {
      return this.manifest[perm.substr(manifest_.length)] != null;
>>>>>>> a17af05f
    }

    if (this.permissions.has(perm)) {
      return true;
    }

    if (includeOptional && this.manifest.optional_permissions.includes(perm)) {
      return true;
    }

    return false;
  }

  get name() {
    return this.manifest.name;
  }

  get optionalOrigins() {
    if (this._optionalOrigins == null) {
      let origins = this.manifest.optional_permissions.filter(perm => classifyPermission(perm).origin);
<<<<<<< HEAD
      this._optionalOrigins = new MatchPattern(origins);
    }
    return this._optionalOrigins;
  }
=======
      this._optionalOrigins = new MatchPatternSet(origins, {ignorePath: true});
    }
    return this._optionalOrigins;
  }
};

this.Langpack = class extends ExtensionData {
  constructor(addonData, startupReason) {
    super(addonData.resourceURI);
  }

  static getBootstrapScope(id, file) {
    return new LangpackBootstrapScope();
  }

  async promiseLocales(locale) {
    let locales = await StartupCache.locales
      .get([this.id, "@@all_locales"], () => this._promiseLocaleMap());

    return this._setupLocaleData(locales);
  }

  readLocaleFile(locale) {
    return StartupCache.locales.get([this.id, this.version, locale],
                                    () => super.readLocaleFile(locale))
      .then(result => {
        this.localeData.messages.set(locale, result);
      });
  }

  get manifestCacheKey() {
    return [this.id, this.version, Services.locale.getAppLocaleAsLangTag()];
  }

  async _parseManifest() {
    let data = await super.parseManifest();

    const productCodeName = AppConstants.MOZ_BUILD_APP.replace("/", "-");

    // The result path looks like this:
    //   Firefox - `langpack-pl-browser`
    //   Fennec - `langpack-pl-mobile-android`
    data.langpackId =
      `langpack-${data.manifest.langpack_id}-${productCodeName}`;

    const l10nRegistrySources = {};

    // Check if there's a root directory `/localization` in the langpack.
    // If there is one, add it with the name `toolkit` as a FileSource.
    const entries = await this.readDirectory("./localization");
    if (entries.length > 0) {
      l10nRegistrySources.toolkit = "";
    }

    // Add any additional sources listed in the manifest
    if (data.manifest.sources) {
      for (const [sourceName, {base_path}] of Object.entries(data.manifest.sources)) {
        l10nRegistrySources[sourceName] = base_path;
      }
    }

    data.l10nRegistrySources = l10nRegistrySources;
    data.chromeResources = this.getChromeResources(data.manifest);

    return data;
  }

  parseManifest() {
    return StartupCache.manifests.get(this.manifestCacheKey,
                                      () => this._parseManifest());
  }

  async startup(reason) {
    const data = await this.parseManifest();
    this.langpackId = data.langpackId;
    this.l10nRegistrySources = data.l10nRegistrySources;

    const languages = Object.keys(data.manifest.languages);
    const manifestURI = Services.io.newURI("manifest.json", null, this.rootURI);

    this.chromeRegistryHandle = null;
    if (data.chromeResources.length > 0) {
      this.chromeRegistryHandle =
        aomStartup.registerChrome(manifestURI, data.chromeResources);
    }

    resourceProtocol.setSubstitution(this.langpackId, this.rootURI);

    for (const [sourceName, basePath] of Object.entries(this.l10nRegistrySources)) {
      L10nRegistry.registerSource(new FileSource(
        `${sourceName}-${this.langpackId}`,
        languages,
        `resource://${this.langpackId}/${basePath}localization/{locale}/`
      ));
    }
  }

  async shutdown(reason) {
    for (const sourceName of Object.keys(this.l10nRegistrySources)) {
      L10nRegistry.removeSource(`${sourceName}-${this.langpackId}`);
    }
    if (this.chromeRegistryHandle) {
      this.chromeRegistryHandle.destruct();
      this.chromeRegistryHandle = null;
    }

    resourceProtocol.setSubstitution(this.langpackId, null);
  }

  getChromeResources(manifest) {
    const chromeEntries = [];
    for (const [language, entry] of Object.entries(manifest.languages)) {
      for (const [alias, path] of Object.entries(entry.chrome_resources || {})) {
        if (typeof path === "string") {
          chromeEntries.push(["locale", alias, language, path]);
        } else {
          // If the path is not a string, it's an object with path per platform
          // where the keys are taken from AppConstants.platform
          const platform = AppConstants.platform;
          if (platform in path) {
            chromeEntries.push(["locale", alias, language, path[platform]]);
          }
        }

      }
    }
    return chromeEntries;
  }
>>>>>>> a17af05f
};<|MERGE_RESOLUTION|>--- conflicted
+++ resolved
@@ -40,54 +40,6 @@
 
 Cu.import("resource://gre/modules/XPCOMUtils.jsm");
 Cu.import("resource://gre/modules/Services.jsm");
-<<<<<<< HEAD
-
-/* globals processCount */
-
-XPCOMUtils.defineLazyPreferenceGetter(this, "processCount", "dom.ipc.processCount.extension");
-
-XPCOMUtils.defineLazyModuleGetter(this, "AddonManager",
-                                  "resource://gre/modules/AddonManager.jsm");
-XPCOMUtils.defineLazyModuleGetter(this, "AppConstants",
-                                  "resource://gre/modules/AppConstants.jsm");
-XPCOMUtils.defineLazyModuleGetter(this, "ExtensionAPIs",
-                                  "resource://gre/modules/ExtensionAPI.jsm");
-XPCOMUtils.defineLazyModuleGetter(this, "ExtensionPermissions",
-                                  "resource://gre/modules/ExtensionPermissions.jsm");
-XPCOMUtils.defineLazyModuleGetter(this, "ExtensionStorage",
-                                  "resource://gre/modules/ExtensionStorage.jsm");
-XPCOMUtils.defineLazyModuleGetter(this, "ExtensionTestCommon",
-                                  "resource://testing-common/ExtensionTestCommon.jsm");
-XPCOMUtils.defineLazyModuleGetter(this, "Locale",
-                                  "resource://gre/modules/Locale.jsm");
-XPCOMUtils.defineLazyModuleGetter(this, "Log",
-                                  "resource://gre/modules/Log.jsm");
-XPCOMUtils.defineLazyModuleGetter(this, "MatchGlobs",
-                                  "resource://gre/modules/MatchPattern.jsm");
-XPCOMUtils.defineLazyModuleGetter(this, "MatchPattern",
-                                  "resource://gre/modules/MatchPattern.jsm");
-XPCOMUtils.defineLazyModuleGetter(this, "MessageChannel",
-                                  "resource://gre/modules/MessageChannel.jsm");
-XPCOMUtils.defineLazyModuleGetter(this, "NetUtil",
-                                  "resource://gre/modules/NetUtil.jsm");
-XPCOMUtils.defineLazyModuleGetter(this, "OS",
-                                  "resource://gre/modules/osfile.jsm");
-XPCOMUtils.defineLazyModuleGetter(this, "PrivateBrowsingUtils",
-                                  "resource://gre/modules/PrivateBrowsingUtils.jsm");
-XPCOMUtils.defineLazyModuleGetter(this, "Preferences",
-                                  "resource://gre/modules/Preferences.jsm");
-XPCOMUtils.defineLazyModuleGetter(this, "require",
-                                  "resource://devtools/shared/Loader.jsm");
-XPCOMUtils.defineLazyModuleGetter(this, "Schemas",
-                                  "resource://gre/modules/Schemas.jsm");
-XPCOMUtils.defineLazyModuleGetter(this, "Task",
-                                  "resource://gre/modules/Task.jsm");
-
-Cu.import("resource://gre/modules/ExtensionContent.jsm");
-Cu.import("resource://gre/modules/ExtensionManagement.jsm");
-Cu.import("resource://gre/modules/ExtensionParent.jsm");
-Cu.import("resource://gre/modules/ExtensionUtils.jsm");
-=======
 Cu.importGlobalProperties(["fetch"]);
 
 XPCOMUtils.defineLazyModuleGetters(this, {
@@ -114,18 +66,12 @@
   this, "processScript",
   () => Cc["@mozilla.org/webextensions/extension-process-script;1"]
           .getService().wrappedJSObject);
->>>>>>> a17af05f
 
 XPCOMUtils.defineLazyGetter(
   this, "resourceProtocol",
   () => Services.io.getProtocolHandler("resource")
           .QueryInterface(Ci.nsIResProtocolHandler));
 
-<<<<<<< HEAD
-var {
-  GlobalManager,
-  ParentAPIManager,
-=======
 Cu.import("resource://gre/modules/ExtensionParent.jsm");
 Cu.import("resource://gre/modules/ExtensionUtils.jsm");
 
@@ -142,22 +88,12 @@
   GlobalManager,
   ParentAPIManager,
   StartupCache,
->>>>>>> a17af05f
   apiManager: Management,
 } = ExtensionParent;
 
 const {
-<<<<<<< HEAD
-  classifyPermission,
-  EventEmitter,
-  LocaleData,
-  StartupCache,
-  getUniqueId,
-  validateThemeManifest,
-=======
   EventEmitter,
   getUniqueId,
->>>>>>> a17af05f
 } = ExtensionUtils;
 
 XPCOMUtils.defineLazyGetter(this, "console", ExtensionUtils.getConsole);
@@ -337,15 +273,12 @@
       if (storage) {
         storage.clear();
       }
-<<<<<<< HEAD
-=======
 
       // Remove any permissions related to the unlimitedStorage permission
       // if we are also removing all the data stored by the extension.
       Services.perms.removeFromPrincipal(principal, "WebExtensions-unlimitedStorage");
       Services.perms.removeFromPrincipal(principal, "indexedDB");
       Services.perms.removeFromPrincipal(principal, "persistent-storage");
->>>>>>> a17af05f
     }
 
     if (!Services.prefs.getBoolPref(LEAVE_UUID_PREF, false)) {
@@ -530,17 +463,12 @@
   // of the permissions attribute, if we add things like url_overrides,
   // they should also be added here.
   get userPermissions() {
-<<<<<<< HEAD
-    let result = {
-      origins: this.whiteListedHosts.pat,
-=======
     if (this.type !== "extension") {
       return null;
     }
 
     let result = {
       origins: this.whiteListedHosts.patterns.map(matcher => matcher.pattern),
->>>>>>> a17af05f
       apis: [...this.apiNames],
     };
 
@@ -569,13 +497,8 @@
     };
   }
 
-<<<<<<< HEAD
-  parseManifest() {
-    return Promise.all([
-=======
   async parseManifest() {
     let [manifest] = await Promise.all([
->>>>>>> a17af05f
       this.readJSON("manifest.json"),
       Management.lazyInit(),
     ]);
@@ -592,21 +515,6 @@
 
       principal: this.principal,
 
-<<<<<<< HEAD
-      if (this.manifest.theme) {
-        let invalidProps = validateThemeManifest(Object.getOwnPropertyNames(this.manifest));
-
-        if (invalidProps.length) {
-          let message = `Themes defined in the manifest may only contain static resources. ` +
-            `If you would like to use additional properties, please use the "theme" permission instead. ` +
-            `(the invalid properties found are: ${invalidProps})`;
-          this.manifestError(message);
-        }
-      }
-
-      if (this.localeData) {
-        context.preprocessors.localize = (value, context) => this.localize(value);
-=======
       logError: error => {
         this.manifestWarning(error);
       },
@@ -625,7 +533,6 @@
           `If you would like to use additional properties, please use the "theme" permission instead. ` +
           `(the invalid properties found are: ${invalidProps})`;
         this.manifestError(message);
->>>>>>> a17af05f
       }
     } else if (this.manifest.langpack_id) {
       this.type = "langpack";
@@ -634,50 +541,6 @@
       this.type = "extension";
     }
 
-<<<<<<< HEAD
-      let normalized = Schemas.normalize(this.manifest, "manifest.WebExtensionManifest", context);
-      if (normalized.error) {
-        this.manifestError(normalized.error);
-      } else {
-        return normalized.value;
-      }
-    });
-  }
-
-  // Reads the extension's |manifest.json| file, and stores its
-  // parsed contents in |this.manifest|.
-  async loadManifest() {
-    [this.manifest] = await Promise.all([
-      this.parseManifest(),
-      Management.lazyInit(),
-    ]);
-
-    if (!this.manifest) {
-      return;
-    }
-
-    try {
-      // Do not override the add-on id that has been already assigned.
-      if (!this.id && this.manifest.applications.gecko.id) {
-        this.id = this.manifest.applications.gecko.id;
-      }
-    } catch (e) {
-      // Errors are handled by the type checks above.
-    }
-
-    let whitelist = [];
-    for (let perm of this.manifest.permissions) {
-      if (perm == "contextualIdentities" && !Preferences.get("privacy.userContext.enabled")) {
-        continue;
-      }
-
-      this.permissions.add(perm);
-      let type = classifyPermission(perm);
-      if (type.origin) {
-        whitelist.push(perm);
-      } else if (type.api) {
-        this.apiNames.add(type.api);
-=======
     if (this.localeData) {
       context.preprocessors.localize = (value, context) => this.localize(value);
     }
@@ -749,17 +612,8 @@
 
       for (let api of apiNames) {
         dependencies.add(`${api}@experiments.addons.mozilla.org`);
->>>>>>> a17af05f
-      }
-    }
-    this.whiteListedHosts = new MatchPattern(whitelist);
-
-<<<<<<< HEAD
-    for (let api of this.apiNames) {
-      this.dependencies.add(`${api}@experiments.addons.mozilla.org`);
-    }
-
-=======
+      }
+
       // Normalize all patterns to contain a single leading /
       if (manifest.web_accessible_resources) {
         webAccessibleResources = manifest.web_accessible_resources
@@ -797,7 +651,6 @@
     this.webAccessibleResources = manifestData.webAccessibleResources.map(res => new MatchGlob(res));
     this.whiteListedHosts = new MatchPatternSet(manifestData.originPermissions);
 
->>>>>>> a17af05f
     return this.manifest;
   }
 
@@ -939,11 +792,6 @@
   }
 };
 
-<<<<<<< HEAD
-let _browserUpdated = false;
-
-const PROXIED_EVENTS = new Set(["test-harness-message", "add-permissions", "remove-permissions"]);
-=======
 const PROXIED_EVENTS = new Set(["test-harness-message", "add-permissions", "remove-permissions"]);
 
 const shutdownPromises = new Map();
@@ -992,7 +840,6 @@
     this.langpack = null;
   }
 }
->>>>>>> a17af05f
 
 // We create one instance of this class per extension. |addonData|
 // comes directly from bootstrap.js when initializing.
@@ -1019,19 +866,12 @@
       StartupCache.clearAddonData(addonData.id);
     }
 
-<<<<<<< HEAD
-    this.remote = ExtensionManagement.useRemoteWebExtensions;
-=======
     this.remote = useRemoteWebExtensions;
->>>>>>> a17af05f
 
     if (this.remote && processCount !== 1) {
       throw new Error("Out-of-process WebExtensions are not supported with multiple child processes");
     }
-<<<<<<< HEAD
-=======
-
->>>>>>> a17af05f
+
     // This is filled in the first time an extension child is created.
     this.parentMessageManager = null;
 
@@ -1040,11 +880,8 @@
     this.baseURL = this.getURL("");
     this.baseURI = Services.io.newURI(this.baseURL).QueryInterface(Ci.nsIURL);
     this.principal = this.createPrincipal();
-<<<<<<< HEAD
-=======
     this.views = new Set();
     this._backgroundPageFrameLoader = null;
->>>>>>> a17af05f
 
     this.onStartup = null;
 
@@ -1064,33 +901,6 @@
     this.on("add-permissions", (ignoreEvent, permissions) => {
       for (let perm of permissions.permissions) {
         this.permissions.add(perm);
-<<<<<<< HEAD
-      }
-
-      if (permissions.origins.length > 0) {
-        this.whiteListedHosts = new MatchPattern(this.whiteListedHosts.pat.concat(...permissions.origins));
-      }
-    });
-
-    this.on("remove-permissions", (ignoreEvent, permissions) => {
-      for (let perm of permissions.permissions) {
-        this.permissions.delete(perm);
-      }
-
-      for (let origin of permissions.origins) {
-        this.whiteListedHosts.removeOne(origin);
-      }
-    });
-    /* eslint-enable mozilla/balanced-listeners */
-  }
-
-  static set browserUpdated(updated) {
-    _browserUpdated = updated;
-  }
-
-  static get browserUpdated() {
-    return _browserUpdated;
-=======
       }
 
       if (permissions.origins.length > 0) {
@@ -1141,7 +951,6 @@
       }
     }
     return frameLoader || ExtensionParent.DebugUtils.getFrameLoader(this.id);
->>>>>>> a17af05f
   }
 
   static generateXPI(data) {
@@ -1198,37 +1007,12 @@
     return common == this.baseURL;
   }
 
-<<<<<<< HEAD
-  readLocaleFile(locale) {
-    return StartupCache.locales.get([this.id, locale],
-                                    () => super.readLocaleFile(locale))
-      .then(result => {
-        this.localeData.messages.set(locale, result);
-      });
-  }
-
-  parseManifest() {
-    return StartupCache.manifests.get([this.id, Locale.getLocale()],
-                                      () => super.parseManifest());
-  }
-
-  loadManifest() {
-    return super.loadManifest().then(manifest => {
-      if (this.errors.length) {
-        return Promise.reject({errors: this.errors});
-      }
-
-      if (AppConstants.RELEASE_OR_BETA) {
-        return manifest;
-      }
-=======
   checkLoadURL(url, options = {}) {
     // As an optimization, f the URL starts with the extension's base URL,
     // don't do any further checks. It's always allowed to load it.
     if (url.startsWith(this.baseURL)) {
       return true;
     }
->>>>>>> a17af05f
 
     return ExtensionUtils.checkLoadURL(url, this.principal, options);
   }
@@ -1291,10 +1075,7 @@
     return {
       id: this.id,
       uuid: this.uuid,
-<<<<<<< HEAD
-=======
       name: this.name,
->>>>>>> a17af05f
       instanceId: this.instanceId,
       manifest: this.manifest,
       resourceURL: this.resourceURL,
@@ -1339,15 +1120,9 @@
           resolve();
         }
       };
-<<<<<<< HEAD
-      ppmm.addMessageListener(msg + "Complete", listener);
-      Services.obs.addObserver(observer, "message-manager-close", false);
-      Services.obs.addObserver(observer, "message-manager-disconnect", false);
-=======
       ppmm.addMessageListener(msg + "Complete", listener, true);
       Services.obs.addObserver(observer, "message-manager-close");
       Services.obs.addObserver(observer, "message-manager-disconnect");
->>>>>>> a17af05f
 
       ppmm.broadcastAsyncMessage(msg, data);
     });
@@ -1395,28 +1170,6 @@
   async initLocale(locale = undefined) {
     if (locale === undefined) {
       let locales = await this.promiseLocales();
-<<<<<<< HEAD
-
-      let localeList = Array.from(locales.keys(), locale => {
-        return {name: locale, locales: [locale]};
-      });
-
-      let match = Locale.findClosestLocale(localeList);
-      locale = match ? match.name : this.defaultLocale;
-    }
-
-    return super.initLocale(locale);
-  }
-
-  async startup() {
-    let started = false;
-
-    try {
-      let [, perms] = await Promise.all([this.loadManifest(), ExtensionPermissions.get(this)]);
-
-      ExtensionManagement.startupExtension(this.uuid, this.addonData.resourceURI, this);
-      started = true;
-=======
 
       let matches = Services.locale.negotiateLanguages(
         Services.locale.getAppLocalesAsLangTags(),
@@ -1501,7 +1254,6 @@
     TelemetryStopwatch.start("WEBEXT_EXTENSION_STARTUP_MS", this);
     try {
       await this.loadManifest();
->>>>>>> a17af05f
 
       if (!this.hasShutdown) {
         await this.initLocale();
@@ -1517,20 +1269,10 @@
 
       GlobalManager.init(this);
 
-<<<<<<< HEAD
-      // Apply optional permissions
-      for (let perm of perms.permissions) {
-        this.permissions.add(perm);
-      }
-      if (perms.origins.length > 0) {
-        this.whiteListedHosts = new MatchPattern(this.whiteListedHosts.pat.concat(...perms.origins));
-      }
-=======
       this.policy.active = false;
       this.policy = processScript.initExtension(this);
 
       this.updatePermissions(this.startupReason);
->>>>>>> a17af05f
 
       // The "startup" Management event sent on the extension instance itself
       // is emitted just before the Management "startup" event,
@@ -1543,14 +1285,9 @@
 
       Management.emit("ready", this);
       this.emit("ready");
-<<<<<<< HEAD
-    } catch (e) {
-      dump(`Extension error: ${e.message} ${e.filename || e.fileName}:${e.lineNumber} :: ${e.stack || new Error().stack}\n`);
-=======
       TelemetryStopwatch.finish("WEBEXT_EXTENSION_STARTUP_MS", this);
     } catch (e) {
       dump(`Extension error: ${e.message || e} ${e.filename || e.fileName}:${e.lineNumber} :: ${e.stack || new Error().stack}\n`);
->>>>>>> a17af05f
       Cu.reportError(e);
 
       if (this.policy) {
@@ -1561,11 +1298,8 @@
 
       throw e;
     }
-<<<<<<< HEAD
-=======
 
     this.startupPromise = null;
->>>>>>> a17af05f
   }
 
   cleanupGeneratedFile() {
@@ -1585,26 +1319,6 @@
       // caches. These caches may keep the file open.
       file.remove(false);
     }).catch(Cu.reportError);
-<<<<<<< HEAD
-  }
-
-  shutdown(reason) {
-    this.shutdownReason = reason;
-    this.hasShutdown = true;
-
-    if (this.cleanupFile ||
-        ["ADDON_INSTALL", "ADDON_UNINSTALL", "ADDON_UPGRADE", "ADDON_DOWNGRADE"].includes(reason)) {
-      StartupCache.clearAddonData(this.id);
-    }
-
-    let data = Services.ppmm.initialProcessData;
-    data["Extension:Extensions"] = data["Extension:Extensions"].filter(e => e.id !== this.id);
-
-    Services.ppmm.removeMessageListener(this.MESSAGE_EMIT_EVENT, this);
-
-    if (!this.manifest) {
-      ExtensionManagement.shutdownExtension(this.uuid);
-=======
   }
 
   async shutdown(reason) {
@@ -1649,7 +1363,6 @@
 
     this.shutdownReason = reason;
     this.hasShutdown = true;
->>>>>>> a17af05f
 
     if (!this.policy) {
       return;
@@ -1660,8 +1373,6 @@
       Services.ppmm.broadcastAsyncMessage("Extension:FlushJarCache", {path: file.path});
     }
 
-<<<<<<< HEAD
-=======
     if (this.cleanupFile ||
         ["ADDON_INSTALL", "ADDON_UNINSTALL", "ADDON_UPGRADE", "ADDON_DOWNGRADE"].includes(reason)) {
       StartupCache.clearAddonData(this.id);
@@ -1682,7 +1393,6 @@
 
     GlobalManager.uninit(this);
 
->>>>>>> a17af05f
     for (let obj of this.onShutdown) {
       obj.close();
     }
@@ -1712,15 +1422,9 @@
   }
 
   hasPermission(perm, includeOptional = false) {
-<<<<<<< HEAD
-    let match = /^manifest:(.*)/.exec(perm);
-    if (match) {
-      return this.manifest[match[1]] != null;
-=======
     let manifest_ = "manifest:";
     if (perm.startsWith(manifest_)) {
       return this.manifest[perm.substr(manifest_.length)] != null;
->>>>>>> a17af05f
     }
 
     if (this.permissions.has(perm)) {
@@ -1741,12 +1445,6 @@
   get optionalOrigins() {
     if (this._optionalOrigins == null) {
       let origins = this.manifest.optional_permissions.filter(perm => classifyPermission(perm).origin);
-<<<<<<< HEAD
-      this._optionalOrigins = new MatchPattern(origins);
-    }
-    return this._optionalOrigins;
-  }
-=======
       this._optionalOrigins = new MatchPatternSet(origins, {ignorePath: true});
     }
     return this._optionalOrigins;
@@ -1875,5 +1573,4 @@
     }
     return chromeEntries;
   }
->>>>>>> a17af05f
 };