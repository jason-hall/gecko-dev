--- conflicted
+++ resolved
@@ -1,12 +1,5 @@
 "use strict";
 
-<<<<<<< HEAD
-XPCOMUtils.defineLazyModuleGetter(this, "EventEmitter",
-                                  "resource://devtools/shared/event-emitter.js");
-
-var {
-  SingletonEventManager,
-=======
 // The ext-* files are imported into the same scopes.
 /* import-globals-from ext-toolkit.js */
 
@@ -16,7 +9,6 @@
                                   "resource://gre/modules/EventEmitter.jsm");
 
 var {
->>>>>>> a17af05f
   ignoreEvent,
 } = ExtensionCommon;
 
@@ -108,11 +100,7 @@
     let {extension} = context;
 
     let map = new Map();
-<<<<<<< HEAD
-    EventEmitter.decorate(map);
-=======
     ToolkitModules.EventEmitter.decorate(map);
->>>>>>> a17af05f
     notificationsMap.set(extension, map);
 
     return {
@@ -152,11 +140,7 @@
           return Promise.resolve(result);
         },
 
-<<<<<<< HEAD
-        onClosed: new SingletonEventManager(context, "notifications.onClosed", fire => {
-=======
         onClosed: new EventManager(context, "notifications.onClosed", fire => {
->>>>>>> a17af05f
           let listener = (event, notificationId) => {
             // FIXME: Support the byUser argument.
             fire.async(notificationId, true);
@@ -168,11 +152,7 @@
           };
         }).api(),
 
-<<<<<<< HEAD
-        onClicked: new SingletonEventManager(context, "notifications.onClicked", fire => {
-=======
         onClicked: new EventManager(context, "notifications.onClicked", fire => {
->>>>>>> a17af05f
           let listener = (event, notificationId) => {
             fire.async(notificationId, true);
           };
@@ -183,8 +163,6 @@
           };
         }).api(),
 
-<<<<<<< HEAD
-=======
         onShown: new EventManager(context, "notifications.onShown", fire => {
           let listener = (event, notificationId) => {
             fire.async(notificationId, true);
@@ -196,7 +174,6 @@
           };
         }).api(),
 
->>>>>>> a17af05f
         // Intend to implement this later: https://bugzilla.mozilla.org/show_bug.cgi?id=1190681
         onButtonClicked: ignoreEvent(context, "notifications.onButtonClicked"),
       },
