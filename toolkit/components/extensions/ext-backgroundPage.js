"use strict";

<<<<<<< HEAD
Cu.import("resource://gre/modules/Services.jsm");
Cu.import("resource://gre/modules/Task.jsm");

XPCOMUtils.defineLazyModuleGetter(this, "AddonManager",
                                  "resource://gre/modules/AddonManager.jsm");
=======
XPCOMUtils.defineLazyModuleGetter(this, "TelemetryStopwatch",
                                  "resource://gre/modules/TelemetryStopwatch.jsm");
>>>>>>> a17af05f

Cu.import("resource://gre/modules/ExtensionParent.jsm");
var {
  HiddenExtensionPage,
  promiseExtensionViewLoaded,
} = ExtensionParent;

// Responsible for the background_page section of the manifest.
class BackgroundPage extends HiddenExtensionPage {
  constructor(extension, options) {
    super(extension, "background");

    this.page = options.page || null;
    this.isGenerated = !!options.scripts;
<<<<<<< HEAD
    this.webNav = null;
=======
>>>>>>> a17af05f

    if (this.page) {
      this.url = this.extension.baseURI.resolve(this.page);
    } else if (this.isGenerated) {
      this.url = this.extension.baseURI.resolve("_generated_background_page.html");
<<<<<<< HEAD
    }

    if (!this.extension.isExtensionURL(this.url)) {
      this.extension.manifestError("Background page must be a file within the extension");
      this.url = this.extension.baseURI.resolve("_blank.html");
=======
>>>>>>> a17af05f
    }
  }

  async build() {
<<<<<<< HEAD
    await this.createBrowserElement();

    extensions.emit("extension-browser-inserted", this.browser);

    this.browser.loadURI(this.url);

    let context = await promiseExtensionViewLoaded(this.browser);

    if (this.browser.docShell) {
      this.webNav = this.browser.docShell.QueryInterface(Ci.nsIWebNavigation);
      let window = this.webNav.document.defaultView;

      // Set the add-on's main debugger global, for use in the debugger
      // console.
      if (this.extension.addonData.instanceID) {
        AddonManager.getAddonByInstanceID(this.extension.addonData.instanceID)
                    .then(addon => addon.setDebugGlobal(window));
      }
    }

    if (context) {
      // Wait until all event listeners registered by the script so far
      // to be handled.
      await Promise.all(context.listenerPromises);
      context.listenerPromises = null;
    }

=======
    TelemetryStopwatch.start("WEBEXT_BACKGROUND_PAGE_LOAD_MS", this);
    await this.createBrowserElement();
    this.extension._backgroundPageFrameLoader = this.browser.frameLoader;

    extensions.emit("extension-browser-inserted", this.browser);

    this.browser.loadURI(this.url);

    let context = await promiseExtensionViewLoaded(this.browser);
    TelemetryStopwatch.finish("WEBEXT_BACKGROUND_PAGE_LOAD_MS", this);

    if (context) {
      // Wait until all event listeners registered by the script so far
      // to be handled.
      await Promise.all(context.listenerPromises);
      context.listenerPromises = null;
    }

>>>>>>> a17af05f
    this.extension.emit("startup");
  }

  shutdown() {
    this.extension._backgroundPageFrameLoader = null;
    super.shutdown();
  }
}

<<<<<<< HEAD
    super.shutdown();
  }
}

=======
>>>>>>> a17af05f
this.backgroundPage = class extends ExtensionAPI {
  onManifestEntry(entryName) {
    let {manifest} = this.extension;

    this.bgPage = new BackgroundPage(this.extension, manifest.background);

    return this.bgPage.build();
  }

  onShutdown() {
    this.bgPage.shutdown();
  }
};<|MERGE_RESOLUTION|>--- conflicted
+++ resolved
@@ -1,15 +1,7 @@
 "use strict";
 
-<<<<<<< HEAD
-Cu.import("resource://gre/modules/Services.jsm");
-Cu.import("resource://gre/modules/Task.jsm");
-
-XPCOMUtils.defineLazyModuleGetter(this, "AddonManager",
-                                  "resource://gre/modules/AddonManager.jsm");
-=======
 XPCOMUtils.defineLazyModuleGetter(this, "TelemetryStopwatch",
                                   "resource://gre/modules/TelemetryStopwatch.jsm");
->>>>>>> a17af05f
 
 Cu.import("resource://gre/modules/ExtensionParent.jsm");
 var {
@@ -24,56 +16,15 @@
 
     this.page = options.page || null;
     this.isGenerated = !!options.scripts;
-<<<<<<< HEAD
-    this.webNav = null;
-=======
->>>>>>> a17af05f
 
     if (this.page) {
       this.url = this.extension.baseURI.resolve(this.page);
     } else if (this.isGenerated) {
       this.url = this.extension.baseURI.resolve("_generated_background_page.html");
-<<<<<<< HEAD
-    }
-
-    if (!this.extension.isExtensionURL(this.url)) {
-      this.extension.manifestError("Background page must be a file within the extension");
-      this.url = this.extension.baseURI.resolve("_blank.html");
-=======
->>>>>>> a17af05f
     }
   }
 
   async build() {
-<<<<<<< HEAD
-    await this.createBrowserElement();
-
-    extensions.emit("extension-browser-inserted", this.browser);
-
-    this.browser.loadURI(this.url);
-
-    let context = await promiseExtensionViewLoaded(this.browser);
-
-    if (this.browser.docShell) {
-      this.webNav = this.browser.docShell.QueryInterface(Ci.nsIWebNavigation);
-      let window = this.webNav.document.defaultView;
-
-      // Set the add-on's main debugger global, for use in the debugger
-      // console.
-      if (this.extension.addonData.instanceID) {
-        AddonManager.getAddonByInstanceID(this.extension.addonData.instanceID)
-                    .then(addon => addon.setDebugGlobal(window));
-      }
-    }
-
-    if (context) {
-      // Wait until all event listeners registered by the script so far
-      // to be handled.
-      await Promise.all(context.listenerPromises);
-      context.listenerPromises = null;
-    }
-
-=======
     TelemetryStopwatch.start("WEBEXT_BACKGROUND_PAGE_LOAD_MS", this);
     await this.createBrowserElement();
     this.extension._backgroundPageFrameLoader = this.browser.frameLoader;
@@ -92,7 +43,6 @@
       context.listenerPromises = null;
     }
 
->>>>>>> a17af05f
     this.extension.emit("startup");
   }
 
@@ -102,13 +52,6 @@
   }
 }
 
-<<<<<<< HEAD
-    super.shutdown();
-  }
-}
-
-=======
->>>>>>> a17af05f
 this.backgroundPage = class extends ExtensionAPI {
   onManifestEntry(entryName) {
     let {manifest} = this.extension;
