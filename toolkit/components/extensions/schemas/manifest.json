[
  {
    "namespace": "manifest",
    "permissions": [],
    "types": [
      {
        "id": "WebExtensionManifest",
        "type": "object",
        "description": "Represents a WebExtension manifest.json file",
        "properties": {
          "manifest_version": {
            "type": "integer",
            "minimum": 2,
            "maximum": 2
          },

          "minimum_chrome_version":{
            "type": "string",
            "optional": true
          },

          "applications": {
            "type": "object",
            "optional": true,
            "properties": {
              "gecko": {
                "$ref": "FirefoxSpecificProperties",
                "optional": true
              }
            }
          },

          "browser_specific_settings": {
            "type": "object",
            "optional": true,
            "properties": {
              "gecko": {
                "$ref": "FirefoxSpecificProperties",
                "optional": true
              }
            }
          },

          "name": {
            "type": "string",
            "optional": false,
            "preprocess": "localize"
          },

          "short_name": {
            "type": "string",
            "optional": true,
            "preprocess": "localize"
          },

          "description": {
            "type": "string",
            "optional": true,
            "preprocess": "localize"
          },

          "author": {
            "type": "string",
            "optional": true,
            "preprocess": "localize",
            "onError": "warn"
          },

          "version": {
            "type": "string",
            "optional": false
          },

          "homepage_url": {
            "type": "string",
            "format": "url",
            "optional": true,
            "preprocess": "localize"
          },

          "icons": {
            "type": "object",
            "optional": true,
            "patternProperties": {
              "^[1-9]\\d*$": { "type": "string" }
            }
          },

          "incognito": {
            "type": "string",
            "enum": ["spanning"],
            "optional": true,
            "onError": "warn"
          },

          "background": {
            "choices": [
              {
                "type": "object",
                "properties": {
                  "page": { "$ref": "ExtensionURL" },
                  "persistent": {
                    "optional": true,
                    "$ref": "PersistentBackgroundProperty"
                  }
                },
                "additionalProperties": { "$ref": "UnrecognizedProperty" }
              },
              {
                "type": "object",
                "properties": {
                  "scripts": {
                    "type": "array",
                    "items": { "$ref": "ExtensionURL" }
                  },
                  "persistent": {
                    "optional": true,
                    "$ref": "PersistentBackgroundProperty"
                  }
                },
                "additionalProperties": { "$ref": "UnrecognizedProperty" }
              }
            ],
            "optional": true
          },

          "options_ui": {
            "type": "object",

            "optional": true,

            "properties": {
              "page": { "$ref": "ExtensionURL" },
              "browser_style": {
                "type": "boolean",
                "optional": true
              },
              "chrome_style": {
                "type": "boolean",
                "optional": true
              },
              "open_in_tab": {
                "type": "boolean",
                "optional": true
              }
            },

            "additionalProperties": {
              "type": "any",
              "deprecated": "An unexpected property was found in the WebExtension manifest"
            }
          },

          "content_scripts": {
            "type": "array",
            "optional": true,
            "items": { "$ref": "ContentScript" }
          },

          "content_security_policy": {
            "type": "string",
            "optional": true,
            "format": "contentSecurityPolicy",
            "onError": "warn"
          },

          "permissions": {
            "type": "array",
            "default": [],
            "items": {
              "$ref": "Permission",
              "onError": "warn"
            },
            "optional": true
          },

          "optional_permissions": {
            "type": "array",
<<<<<<< HEAD
            "items": { "$ref": "OptionalPermission" },
=======
            "items": {
              "$ref": "OptionalPermission",
              "onError": "warn"
            },
>>>>>>> a17af05f
            "optional": true,
            "default": []
          },

          "web_accessible_resources": {
            "type": "array",
            "items": { "type": "string" },
            "optional": true
          },

          "developer": {
            "type": "object",
            "optional": true,
            "properties": {
              "name": {
                "type": "string",
                "optional": true,
                "preprocess": "localize"
              },
              "url": {
                "type": "string",
                "optional": true,
                "preprocess": "localize"
              }
            }
          }

        },

        "additionalProperties": { "$ref": "UnrecognizedProperty" }
      },
      {
<<<<<<< HEAD
=======
        "id": "WebExtensionLangpackManifest",
        "type": "object",
        "description": "Represents a WebExtension language pack manifest.json file",
        "properties": {
          "manifest_version": {
            "type": "integer",
            "minimum": 2,
            "maximum": 2
          },

          "applications": {
            "type": "object",
            "optional": true,
            "properties": {
              "gecko": {
                "$ref": "FirefoxSpecificProperties",
                "optional": true
              }
            }
          },

          "browser_specific_settings": {
            "type": "object",
            "optional": true,
            "properties": {
              "gecko": {
                "$ref": "FirefoxSpecificProperties",
                "optional": true
              }
            }
          },

          "name": {
            "type": "string",
            "optional": false,
            "preprocess": "localize"
          },

          "short_name": {
            "type": "string",
            "optional": true,
            "preprocess": "localize"
          },

          "description": {
            "type": "string",
            "optional": true,
            "preprocess": "localize"
          },

          "author": {
            "type": "string",
            "optional": true,
            "preprocess": "localize",
            "onError": "warn"
          },

          "version": {
            "type": "string",
            "optional": false
          },

          "homepage_url": {
            "type": "string",
            "format": "url",
            "optional": true,
            "preprocess": "localize"
          },

          "langpack_id": {
            "type": "string",
            "pattern": "^[a-zA-Z][a-zA-Z-]+$"
          },

          "languages": {
            "type": "object",
            "patternProperties": {
              "^[a-z]{2}[a-zA-Z-]*$": {
                "type": "object",
                "properties": {
                  "chrome_resources": {
                    "type": "object",
                    "patternProperties": {
                      "^[a-zA-Z-.]+$": {
                        "choices": [
                          {
                            "$ref": "ExtensionURL"
                          },
                          {
                            "type": "object",
                            "patternProperties": {
                              "^[a-z]+$": {
                                "$ref": "ExtensionURL"
                              }
                            }
                          }
                        ]
                      }
                    }
                  },
                  "version": {
                    "type": "string"
                  }
                }
              }
            }
          },
          "sources": {
            "type": "object",
            "optional": true,
            "patternProperties": {
              "^[a-z]+$": {
                "type": "object",
                "properties": {
                  "base_path": {
                    "$ref": "ExtensionURL"
                  },
                  "paths": {
                    "type": "array",
                    "items": {
                      "type": "string",
                      "format": "strictRelativeUrl"
                    },
                    "optional": true
                  }
                }
              }
            }
          }
        }
      },
      {
        "id": "ThemeIcons",
        "type": "object",
        "properties": {
          "light": {
            "$ref": "ExtensionURL",
            "description": "A light icon to use for dark themes"
          },
          "dark": {
            "$ref": "ExtensionURL",
            "description": "The dark icon to use for light themes"
          },
          "size": {
            "type": "integer",
            "description": "The size of the icons"
          }
        },
        "additionalProperties": { "$ref": "UnrecognizedProperty" }
      },
      {
>>>>>>> a17af05f
        "id": "OptionalPermission",
        "choices": [
          {
            "type": "string",
            "enum": [
              "clipboardRead",
              "clipboardWrite",
              "geolocation",
              "idle",
              "notifications"
            ]
          },
          { "$ref": "MatchPattern" }
        ]
      },
      {
        "id": "Permission",
        "choices": [
          { "$ref": "OptionalPermission" },
          {
            "type": "string",
            "enum": [
              "alarms",
<<<<<<< HEAD
              "storage"
=======
              "storage",
              "unlimitedStorage"
>>>>>>> a17af05f
            ]
          }
        ]
      },
      {
        "id": "HttpURL",
        "type": "string",
        "format": "url",
        "pattern": "^https?://.*$"
      },
      {
        "id": "ExtensionURL",
        "type": "string",
        "format": "strictRelativeUrl"
      },
      {
        "id": "ImageDataOrExtensionURL",
        "type": "string",
        "format": "imageDataOrStrictRelativeUrl"
      },
      {
        "id": "ExtensionID",
        "choices": [
          {
            "type": "string",
            "pattern": "(?i)^\\{[0-9a-f]{8}-[0-9a-f]{4}-[0-9a-f]{4}-[0-9a-f]{4}-[0-9a-f]{12}\\}$"
          },
          {
            "type": "string",
            "pattern": "(?i)^[a-z0-9-._]*@[a-z0-9-._]+$"
          }
        ]
      },
      {
        "id": "FirefoxSpecificProperties",
        "type": "object",
        "properties": {
          "id": {
            "$ref": "ExtensionID",
            "optional": true
          },

          "update_url": {
            "type": "string",
            "format": "url",
            "optional": true
          },

          "strict_min_version": {
            "type": "string",
            "optional": true
          },

          "strict_max_version": {
            "type": "string",
            "optional": true
          }
        }
      },
      {
        "id": "MatchPattern",
        "choices": [
          {
            "type": "string",
            "enum": ["<all_urls>"]
          },
          {
            "type": "string",
            "pattern": "^(https?|wss?|file|ftp|\\*)://(\\*|\\*\\.[^*/]+|[^*/]+)/.*$"
          },
          {
            "type": "string",
            "pattern": "^file:///.*$"
          }
        ]
      },
      {
        "id": "MatchPatternInternal",
        "description": "Same as MatchPattern above, but includes moz-extension protocol",
        "choices": [
          {
            "type": "string",
            "enum": ["<all_urls>"]
          },
          {
            "type": "string",
            "pattern": "^(https?|wss?|file|ftp|moz-extension|\\*)://(\\*|\\*\\.[^*/]+|[^*/]+)/.*$"
          },
          {
            "type": "string",
            "pattern": "^file:///.*$"
          }
        ]
      },
      {
        "id": "ContentScript",
        "type": "object",
        "description": "Details of the script or CSS to inject. Either the code or the file property must be set, but both may not be set at the same time. Based on InjectDetails, but using underscore rather than camel case naming conventions.",
        "additionalProperties": { "$ref": "UnrecognizedProperty" },
        "properties": {
          "matches": {
            "type": "array",
            "optional": false,
            "minItems": 1,
            "items": { "$ref": "MatchPattern" }
          },
          "exclude_matches": {
            "type": "array",
            "optional": true,
            "minItems": 1,
            "items": { "$ref": "MatchPattern" }
          },
          "include_globs": {
            "type": "array",
            "optional": true,
            "items": { "type": "string" }
          },
          "exclude_globs": {
            "type": "array",
            "optional": true,
            "items": { "type": "string" }
          },
          "css": {
            "type": "array",
            "optional": true,
            "description": "The list of CSS files to inject",
            "items": { "$ref": "ExtensionURL" }
          },
          "js": {
            "type": "array",
            "optional": true,
            "description": "The list of CSS files to inject",
            "items": { "$ref": "ExtensionURL" }
          },
          "all_frames": {"type": "boolean", "optional": true, "description": "If allFrames is <code>true</code>, implies that the JavaScript or CSS should be injected into all frames of current page. By default, it's <code>false</code> and is only injected into the top frame."},
          "match_about_blank": {"type": "boolean", "optional": true, "description": "If matchAboutBlank is true, then the code is also injected in about:blank and about:srcdoc frames if your extension has access to its parent document. Code cannot be inserted in top-level about:-frames. By default it is <code>false</code>."},
          "run_at": {
            "$ref": "extensionTypes.RunAt",
            "optional": true,
            "default": "document_idle",
            "description": "The soonest that the JavaScript or CSS will be injected into the tab. Defaults to \"document_idle\"."
          }
        }
      },
      {
        "id": "IconPath",
        "choices": [
          {
            "type": "object",
            "patternProperties": {
              "^[1-9]\\d*$": { "$ref": "ExtensionURL" }
            },
            "additionalProperties": false
          },
          { "$ref": "ExtensionURL" }
        ]
      },
      {
        "id": "IconImageData",
        "choices": [
          {
            "type": "object",
            "patternProperties": {
              "^[1-9]\\d*$": { "$ref": "ImageData" }
            },
            "additionalProperties": false
          },
          { "$ref": "ImageData" }
        ]
      },
      {
        "id": "ImageData",
        "type": "object",
        "isInstanceOf": "ImageData",
        "postprocess": "convertImageDataToURL"
      },
      {
        "id": "UnrecognizedProperty",
        "type": "any",
        "deprecated": "An unexpected property was found in the WebExtension manifest."
      },
      {
        "id": "PersistentBackgroundProperty",
        "type": "boolean",
        "deprecated": "Event pages are not currently supported. This will run as a persistent background page."
      }
    ]
  }
]<|MERGE_RESOLUTION|>--- conflicted
+++ resolved
@@ -176,14 +176,10 @@
 
           "optional_permissions": {
             "type": "array",
-<<<<<<< HEAD
-            "items": { "$ref": "OptionalPermission" },
-=======
             "items": {
               "$ref": "OptionalPermission",
               "onError": "warn"
             },
->>>>>>> a17af05f
             "optional": true,
             "default": []
           },
@@ -216,8 +212,6 @@
         "additionalProperties": { "$ref": "UnrecognizedProperty" }
       },
       {
-<<<<<<< HEAD
-=======
         "id": "WebExtensionLangpackManifest",
         "type": "object",
         "description": "Represents a WebExtension language pack manifest.json file",
@@ -369,7 +363,6 @@
         "additionalProperties": { "$ref": "UnrecognizedProperty" }
       },
       {
->>>>>>> a17af05f
         "id": "OptionalPermission",
         "choices": [
           {
@@ -393,12 +386,8 @@
             "type": "string",
             "enum": [
               "alarms",
-<<<<<<< HEAD
-              "storage"
-=======
               "storage",
               "unlimitedStorage"
->>>>>>> a17af05f
             ]
           }
         ]
