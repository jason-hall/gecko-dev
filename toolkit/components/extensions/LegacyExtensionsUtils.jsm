--- conflicted
+++ resolved
@@ -24,22 +24,11 @@
 XPCOMUtils.defineLazyModuleGetter(this, "Services",
                                   "resource://gre/modules/Services.jsm");
 
-<<<<<<< HEAD
-Cu.import("resource://gre/modules/ExtensionChild.jsm");
-=======
->>>>>>> a17af05f
 Cu.import("resource://gre/modules/ExtensionCommon.jsm");
 
 var {
   BaseContext,
 } = ExtensionCommon;
-<<<<<<< HEAD
-
-var {
-  Messenger,
-} = ExtensionChild;
-=======
->>>>>>> a17af05f
 
 /**
  * Instances created from this class provide to a legacy extension
