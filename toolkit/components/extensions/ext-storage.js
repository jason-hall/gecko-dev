"use strict";

<<<<<<< HEAD
=======
// The ext-* files are imported into the same scopes.
/* import-globals-from ext-toolkit.js */

>>>>>>> a17af05f
XPCOMUtils.defineLazyModuleGetter(this, "ExtensionStorage",
                                  "resource://gre/modules/ExtensionStorage.jsm");
XPCOMUtils.defineLazyModuleGetter(this, "extensionStorageSync",
                                  "resource://gre/modules/ExtensionStorageSync.jsm");
XPCOMUtils.defineLazyModuleGetter(this, "AddonManagerPrivate",
                                  "resource://gre/modules/AddonManager.jsm");

var {
  ExtensionError,
<<<<<<< HEAD
  SingletonEventManager,
} = ExtensionUtils;

function enforceNoTemporaryAddon(extensionId) {
=======
} = ExtensionUtils;

const enforceNoTemporaryAddon = extensionId => {
>>>>>>> a17af05f
  const EXCEPTION_MESSAGE =
        "The storage API will not work with a temporary addon ID. " +
        "Please add an explicit addon ID to your manifest. " +
        "For more information see https://bugzil.la/1323228.";
  if (AddonManagerPrivate.isTemporaryInstallID(extensionId)) {
    throw new ExtensionError(EXCEPTION_MESSAGE);
  }
<<<<<<< HEAD
}
=======
};
>>>>>>> a17af05f

this.storage = class extends ExtensionAPI {
  getAPI(context) {
    let {extension} = context;
    return {
      storage: {
        local: {
          get: function(spec) {
            return ExtensionStorage.get(extension.id, spec);
          },
          set: function(items) {
<<<<<<< HEAD
            return ExtensionStorage.set(extension.id, items, context);
=======
            return ExtensionStorage.set(extension.id, items);
>>>>>>> a17af05f
          },
          remove: function(keys) {
            return ExtensionStorage.remove(extension.id, keys);
          },
          clear: function() {
            return ExtensionStorage.clear(extension.id);
          },
        },

        sync: {
          get: function(spec) {
            enforceNoTemporaryAddon(extension.id);
            return extensionStorageSync.get(extension, spec, context);
          },
          set: function(items) {
            enforceNoTemporaryAddon(extension.id);
            return extensionStorageSync.set(extension, items, context);
          },
          remove: function(keys) {
            enforceNoTemporaryAddon(extension.id);
            return extensionStorageSync.remove(extension, keys, context);
          },
          clear: function() {
            enforceNoTemporaryAddon(extension.id);
            return extensionStorageSync.clear(extension, context);
          },
        },

<<<<<<< HEAD
        onChanged: new SingletonEventManager(context, "storage.onChanged", fire => {
          let listenerLocal = changes => {
            fire.async(changes, "local");
=======
        onChanged: new EventManager(context, "storage.onChanged", fire => {
          let listenerLocal = changes => {
            fire.raw(changes, "local");
>>>>>>> a17af05f
          };
          let listenerSync = changes => {
            fire.async(changes, "sync");
          };

          ExtensionStorage.addOnChangedListener(extension.id, listenerLocal);
          extensionStorageSync.addOnChangedListener(extension, listenerSync, context);
          return () => {
            ExtensionStorage.removeOnChangedListener(extension.id, listenerLocal);
            extensionStorageSync.removeOnChangedListener(extension, listenerSync);
          };
        }).api(),
      },
    };
  }
};<|MERGE_RESOLUTION|>--- conflicted
+++ resolved
@@ -1,11 +1,8 @@
 "use strict";
 
-<<<<<<< HEAD
-=======
 // The ext-* files are imported into the same scopes.
 /* import-globals-from ext-toolkit.js */
 
->>>>>>> a17af05f
 XPCOMUtils.defineLazyModuleGetter(this, "ExtensionStorage",
                                   "resource://gre/modules/ExtensionStorage.jsm");
 XPCOMUtils.defineLazyModuleGetter(this, "extensionStorageSync",
@@ -15,16 +12,9 @@
 
 var {
   ExtensionError,
-<<<<<<< HEAD
-  SingletonEventManager,
-} = ExtensionUtils;
-
-function enforceNoTemporaryAddon(extensionId) {
-=======
 } = ExtensionUtils;
 
 const enforceNoTemporaryAddon = extensionId => {
->>>>>>> a17af05f
   const EXCEPTION_MESSAGE =
         "The storage API will not work with a temporary addon ID. " +
         "Please add an explicit addon ID to your manifest. " +
@@ -32,11 +22,7 @@
   if (AddonManagerPrivate.isTemporaryInstallID(extensionId)) {
     throw new ExtensionError(EXCEPTION_MESSAGE);
   }
-<<<<<<< HEAD
-}
-=======
 };
->>>>>>> a17af05f
 
 this.storage = class extends ExtensionAPI {
   getAPI(context) {
@@ -48,11 +34,7 @@
             return ExtensionStorage.get(extension.id, spec);
           },
           set: function(items) {
-<<<<<<< HEAD
-            return ExtensionStorage.set(extension.id, items, context);
-=======
             return ExtensionStorage.set(extension.id, items);
->>>>>>> a17af05f
           },
           remove: function(keys) {
             return ExtensionStorage.remove(extension.id, keys);
@@ -81,15 +63,9 @@
           },
         },
 
-<<<<<<< HEAD
-        onChanged: new SingletonEventManager(context, "storage.onChanged", fire => {
-          let listenerLocal = changes => {
-            fire.async(changes, "local");
-=======
         onChanged: new EventManager(context, "storage.onChanged", fire => {
           let listenerLocal = changes => {
             fire.raw(changes, "local");
->>>>>>> a17af05f
           };
           let listenerSync = changes => {
             fire.async(changes, "sync");
