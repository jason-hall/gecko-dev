--- conflicted
+++ resolved
@@ -8,24 +8,7 @@
 
 /* globals ExtensionContent */
 
-<<<<<<< HEAD
-/*
- * This file handles the content process side of extensions. It mainly
- * takes care of content script injection, content script APIs, and
- * messaging.
- *
- * This file is also the initial entry point for addon processes.
- * ExtensionChild.jsm is responsible for functionality specific to addon
- * processes.
- */
-
-const Ci = Components.interfaces;
-const Cc = Components.classes;
-const Cu = Components.utils;
-const Cr = Components.results;
-=======
 const {classes: Cc, interfaces: Ci, utils: Cu, results: Cr} = Components;
->>>>>>> a17af05f
 
 Cu.import("resource://gre/modules/Services.jsm");
 Cu.import("resource://gre/modules/XPCOMUtils.jsm");
@@ -52,15 +35,6 @@
 
 const Timer = Components.Constructor("@mozilla.org/timer;1", "nsITimer", "initWithCallback");
 
-<<<<<<< HEAD
-XPCOMUtils.defineLazyServiceGetter(this, "styleSheetService",
-                                   "@mozilla.org/content/style-sheet-service;1",
-                                   "nsIStyleSheetService");
-
-const Timer = Components.Constructor("@mozilla.org/timer;1", "nsITimer", "initWithCallback");
-
-=======
->>>>>>> a17af05f
 Cu.import("resource://gre/modules/ExtensionChild.jsm");
 Cu.import("resource://gre/modules/ExtensionCommon.jsm");
 Cu.import("resource://gre/modules/ExtensionUtils.jsm");
@@ -68,19 +42,10 @@
 const {
   DefaultMap,
   DefaultWeakMap,
-<<<<<<< HEAD
-  EventEmitter,
-  LocaleData,
-  defineLazyGetter,
-  flushJarCache,
-  getInnerWindowID,
-  getWinUtils,
-=======
   defineLazyGetter,
   getInnerWindowID,
   getWinUtils,
   promiseDocumentLoaded,
->>>>>>> a17af05f
   promiseDocumentReady,
   runSafeSyncWithoutClone,
 } = ExtensionUtils;
@@ -92,10 +57,7 @@
 } = ExtensionCommon;
 
 const {
-<<<<<<< HEAD
-=======
   BrowserExtensionContent,
->>>>>>> a17af05f
   ChildAPIManager,
   Messenger,
 } = ExtensionChild;
@@ -123,7 +85,6 @@
     }
   }
 }();
-<<<<<<< HEAD
 
 const SCRIPT_EXPIRY_TIMEOUT_MS = 5 * 60 * 1000;
 const SCRIPT_CLEAR_TIMEOUT_MS = 5 * 1000;
@@ -211,223 +172,12 @@
       if (docs.length) {
         return;
       }
-=======
-
-const SCRIPT_EXPIRY_TIMEOUT_MS = 5 * 60 * 1000;
-const SCRIPT_CLEAR_TIMEOUT_MS = 5 * 1000;
-
-const CSS_EXPIRY_TIMEOUT_MS = 30 * 60 * 1000;
-
-const scriptCaches = new WeakSet();
-const sheetCacheDocuments = new DefaultWeakMap(() => new WeakSet());
-
-class CacheMap extends DefaultMap {
-  constructor(timeout, getter) {
-    super(getter);
-
-    this.expiryTimeout = timeout;
-
-    scriptCaches.add(this);
-  }
-
-  get(url) {
-    let promise = super.get(url);
-
-    promise.lastUsed = Date.now();
-    if (promise.timer) {
-      promise.timer.cancel();
->>>>>>> a17af05f
-    }
-    promise.timer = Timer(this.delete.bind(this, url),
-                          this.expiryTimeout,
-                          Ci.nsITimer.TYPE_ONE_SHOT);
-
-    return promise;
-  }
-
-<<<<<<< HEAD
+    }
+
     super.delete(url);
   }
 }
 
-// Represents a content script.
-class Script {
-  constructor(extension, options, deferred = PromiseUtils.defer()) {
-    this.extension = extension;
-    this.options = options;
-    this.run_at = this.options.run_at;
-    this.js = this.options.js || [];
-    this.css = this.options.css || [];
-    this.remove_css = this.options.remove_css;
-    this.match_about_blank = this.options.match_about_blank;
-    this.css_origin = this.options.css_origin;
-
-    this.deferred = deferred;
-
-    this.cssCache = extension[this.css_origin === "user" ? "userCSS"
-                                                         : "authorCSS"];
-    this.scriptCache = extension[options.wantReturnValue ? "dynamicScripts"
-                                                         : "staticScripts"];
-
-    if (options.wantReturnValue) {
-      this.compileScripts();
-      this.loadCSS();
-    }
-
-    this.matches_ = new MatchPattern(this.options.matches);
-    this.exclude_matches_ = new MatchPattern(this.options.exclude_matches || null);
-    // TODO: MatchPattern should pre-mangle host-only patterns so that we
-    // don't need to call a separate match function.
-    this.matches_host_ = new MatchPattern(this.options.matchesHost || null);
-    this.include_globs_ = new MatchGlobs(this.options.include_globs);
-    this.exclude_globs_ = new MatchGlobs(this.options.exclude_globs);
-
-    this.requiresCleanup = !this.remove_css && (this.css.length > 0 || options.cssCode);
-  }
-
-  compileScripts() {
-    return this.js.map(url => this.scriptCache.get(url));
-  }
-
-  loadCSS() {
-    return this.cssURLs.map(url => this.cssCache.get(url));
-  }
-
-  matchesLoadInfo(uri, loadInfo) {
-    if (!this.matchesURI(uri)) {
-      return false;
-    }
-
-    if (!this.options.all_frames && !loadInfo.isTopLevelLoad) {
-      return false;
-    }
-
-    return true;
-  }
-
-  matchesURI(uri) {
-    if (!(this.matches_.matches(uri) || this.matches_host_.matchesIgnoringPath(uri))) {
-      return false;
-=======
-  delete(url) {
-    if (this.has(url)) {
-      super.get(url).timer.cancel();
-    }
-
-    super.delete(url);
-  }
-
-  clear(timeout = SCRIPT_CLEAR_TIMEOUT_MS) {
-    let now = Date.now();
-    for (let [url, promise] of this.entries()) {
-      if (now - promise.lastUsed >= timeout) {
-        this.delete(url);
-      }
->>>>>>> a17af05f
-    }
-  }
-}
-
-class ScriptCache extends CacheMap {
-  constructor(options) {
-    super(SCRIPT_EXPIRY_TIMEOUT_MS,
-          url => ChromeUtils.compileScript(url, options));
-  }
-}
-
-class CSSCache extends CacheMap {
-  constructor(sheetType) {
-    super(CSS_EXPIRY_TIMEOUT_MS, url => {
-      let uri = Services.io.newURI(url);
-      return styleSheetService.preloadSheetAsync(uri, sheetType).then(sheet => {
-        return {url, sheet};
-      });
-    });
-  }
-
-  addDocument(url, document) {
-    sheetCacheDocuments.get(this.get(url)).add(document);
-  }
-
-  deleteDocument(url, document) {
-    sheetCacheDocuments.get(this.get(url)).delete(document);
-  }
-
-  delete(url) {
-    if (this.has(url)) {
-      let promise = this.get(url);
-
-      // Never remove a sheet from the cache if it's still being used by a
-      // document. Rule processors can be shared between documents with the
-      // same preloaded sheet, so we only lose by removing them while they're
-      // still in use.
-      let docs = ChromeUtils.nondeterministicGetWeakSetKeys(sheetCacheDocuments.get(promise));
-      if (docs.length) {
-        return;
-      }
-    }
-
-    super.delete(url);
-  }
-}
-
-<<<<<<< HEAD
-    return true;
-  }
-
-  matches(window) {
-    let uri = window.document.documentURIObject;
-    let principal = window.document.nodePrincipal;
-
-    // If mozAddonManager is present on this page, don't allow
-    // content scripts.
-    if (window.navigator.mozAddonManager !== undefined) {
-      return false;
-    }
-
-    if (this.match_about_blank) {
-      // When matching top-level about:blank documents,
-      // allow loading into any with a NullPrincipal.
-      if (uri.spec === "about:blank" && window === window.top && principal.isNullPrincipal) {
-        return true;
-      }
-
-      // When matching about:blank/srcdoc iframes, the checks below
-      // need to be performed against the "owner" document's URI.
-      if (["about:blank", "about:srcdoc"].includes(uri.spec)) {
-        uri = principal.URI;
-      }
-    }
-
-    // Documents from data: URIs also inherit the principal.
-    if (Services.netUtils.URIChainHasFlags(uri, Ci.nsIProtocolHandler.URI_INHERITS_SECURITY_CONTEXT)) {
-      if (!this.match_about_blank) {
-        return false;
-      }
-      uri = principal.URI;
-    }
-
-    if (!this.matchesURI(uri)) {
-      return false;
-    }
-
-    if (this.options.frame_id != null) {
-      if (WebNavigationFrames.getFrameId(window) != this.options.frame_id) {
-        return false;
-      }
-    } else if (!this.options.all_frames && window.top != window) {
-      return false;
-    }
-
-    return true;
-  }
-
-  cleanup(window) {
-    if (!this.remove_css && this.cssURLs.length) {
-      let winUtils = getWinUtils(window);
-
-      let type = this.css_origin === "user" ? winUtils.USER_SHEET : winUtils.AUTHOR_SHEET;
-=======
 defineLazyGetter(BrowserExtensionContent.prototype, "staticScripts", () => {
   return new ScriptCache({hasReturnValue: false});
 });
@@ -487,17 +237,10 @@
       let winUtils = getWinUtils(window);
 
       let type = this.cssOrigin === "user" ? winUtils.USER_SHEET : winUtils.AUTHOR_SHEET;
->>>>>>> a17af05f
       for (let url of this.cssURLs) {
         this.cssCache.deleteDocument(url, window.document);
         runSafeSyncWithoutClone(winUtils.removeSheetUsingURIString, url, type);
       }
-<<<<<<< HEAD
-
-      // Clear any sheets that were kept alive past their timeout as
-      // a result of living in this document.
-      this.cssCache.clear(CSS_EXPIRY_TIMEOUT_MS);
-=======
 
       // Clear any sheets that were kept alive past their timeout as
       // a result of living in this document.
@@ -516,52 +259,15 @@
       await promiseDocumentReady(window.document);
     } else if (this.runAt === "document_idle") {
       await promiseDocumentLoaded(window.document);
->>>>>>> a17af05f
-    }
-  }
-
-<<<<<<< HEAD
-=======
+    }
+
     return this.inject(context);
   }
 
->>>>>>> a17af05f
   /**
    * Tries to inject this script into the given window and sandbox, if
    * there are pending operations for the window's current load state.
    *
-<<<<<<< HEAD
-   * @param {Window} window
-   *        The DOM Window to inject the scripts and CSS into.
-   * @param {Sandbox} sandbox
-   *        A Sandbox inheriting from `window` in which to evaluate the
-   *        injected scripts.
-   * @param {function} shouldRun
-   *        A function which, when passed the document load state that a
-   *        script is expected to run at, returns `true` if we should
-   *        currently be injecting scripts for that load state.
-   *
-   *        For initial injection of a script, this function should
-   *        return true if the document is currently in or has already
-   *        passed through the given state. For injections triggered by
-   *        document state changes, it should only return true if the
-   *        given state exactly matches the state that triggered the
-   *        change.
-   * @param {string} when
-   *        The document's current load state, or if triggered by a
-   *        document state change, the new document state that triggered
-   *        the injection.
-   */
-  tryInject(window, sandbox, shouldRun, when) {
-    if (this.cssURLs.length && shouldRun("document_start")) {
-      let winUtils = getWinUtils(window);
-
-      let innerWindowID = winUtils.currentInnerWindowID;
-
-      let type = this.css_origin === "user" ? winUtils.USER_SHEET : winUtils.AUTHOR_SHEET;
-
-      if (this.remove_css) {
-=======
    * @param {BaseContext} context
    *        The content script context into which to inject the scripts.
    * @returns {Promise<any>}
@@ -582,7 +288,6 @@
       let type = this.cssOrigin === "user" ? winUtils.USER_SHEET : winUtils.AUTHOR_SHEET;
 
       if (this.removeCSS) {
->>>>>>> a17af05f
         for (let url of this.cssURLs) {
           this.cssCache.deleteDocument(url, window.document);
 
@@ -598,66 +303,6 @@
           for (let {url, sheet} of sheets) {
             this.cssCache.addDocument(url, window.document);
 
-<<<<<<< HEAD
-        this.deferred.resolve();
-      } else {
-        this.deferred.resolve(
-          Promise.all(this.loadCSS()).then(sheets => {
-            if (winUtils.currentInnerWindowID !== innerWindowID) {
-              return;
-            }
-
-            for (let {url, sheet} of sheets) {
-              this.cssCache.addDocument(url, window.document);
-
-              runSafeSyncWithoutClone(winUtils.addSheet, sheet, type);
-            }
-          }));
-      }
-    }
-
-    let scheduled = this.run_at || "document_idle";
-    if (shouldRun(scheduled)) {
-      let scriptsPromise = Promise.all(this.compileScripts());
-
-      // If we're supposed to inject at the start of the document load,
-      // and we haven't already missed that point, block further parsing
-      // until the scripts have been loaded.
-      if (this.run_at === "document_start" && when === "document_start") {
-        window.document.blockParsing(scriptsPromise);
-      }
-
-      this.deferred.resolve(scriptsPromise.then(scripts => {
-        let result;
-
-        // The evaluations below may throw, in which case the promise will be
-        // automatically rejected.
-        for (let script of scripts) {
-          result = script.executeInGlobal(sandbox);
-        }
-
-        if (this.options.jsCode) {
-          result = Cu.evalInSandbox(this.options.jsCode, sandbox, "latest");
-        }
-
-        return result;
-      }));
-    }
-  }
-}
-
-defineLazyGetter(Script.prototype, "cssURLs", function() {
-  // We can handle CSS urls (css) and CSS code (cssCode).
-  let urls = this.css.slice();
-
-  if (this.options.cssCode) {
-    urls.push("data:text/css;charset=utf-8," + encodeURIComponent(this.options.cssCode));
-  }
-
-  return urls;
-});
-
-=======
             runSafeSyncWithoutClone(winUtils.addSheet, sheet, type);
           }
         });
@@ -697,7 +342,6 @@
     } finally {
       TelemetryStopwatch.finish(CONTENT_SCRIPT_INJECTION_HISTOGRAM, context);
     }
->>>>>>> a17af05f
 
     await cssPromise;
     return result;
@@ -708,21 +352,9 @@
   // We can handle CSS urls (css) and CSS code (cssCode).
   let urls = this.css.slice();
 
-<<<<<<< HEAD
-/**
- * An execution context for semi-privileged extension content scripts.
- *
- * This is the child side of the ContentScriptContextParent class
- * defined in ExtensionParent.jsm.
- */
-class ContentScriptContextChild extends BaseContext {
-  constructor(extension, contentWindow, contextOptions = {}) {
-    super("content_child", extension);
-=======
   if (this.matcher.cssCode) {
     urls.push("data:text/css;charset=utf-8," + encodeURIComponent(this.matcher.cssCode));
   }
->>>>>>> a17af05f
 
   return urls;
 });
@@ -752,21 +384,15 @@
     let attrs = contentPrincipal.originAttributes;
     let extensionPrincipal = ssm.createCodebasePrincipal(this.extension.baseURI, attrs);
 
-<<<<<<< HEAD
-=======
     this.isExtensionPage = contentPrincipal.equals(extensionPrincipal);
 
->>>>>>> a17af05f
     let principal;
     if (ssm.isSystemPrincipal(contentPrincipal)) {
       // Make sure we don't hand out the system principal by accident.
       // also make sure that the null principal has the right origin attributes
       principal = ssm.createNullPrincipal(attrs);
-<<<<<<< HEAD
-=======
     } else if (this.isExtensionPage) {
       principal = contentPrincipal;
->>>>>>> a17af05f
     } else {
       principal = [contentPrincipal, extensionPrincipal];
     }
@@ -827,21 +453,11 @@
 
     Schemas.exportLazyGetter(this.sandbox, "browser", () => this.chromeObj);
     Schemas.exportLazyGetter(this.sandbox, "chrome", () => this.chromeObj);
-<<<<<<< HEAD
-
-    // This is an iframe with content script API enabled (bug 1214658)
-    if (isExtensionPage) {
-      Schemas.exportLazyGetter(this.contentWindow,
-                               "browser", () => this.chromeObj);
-      Schemas.exportLazyGetter(this.contentWindow,
-                               "chrome", () => this.chromeObj);
-=======
   }
 
   injectAPI() {
     if (!this.isExtensionPage) {
       throw new Error("Cannot inject extension API into non-extension window");
->>>>>>> a17af05f
     }
 
     // This is an iframe with content script API enabled (bug 1214658)
@@ -855,39 +471,12 @@
     return this.sandbox;
   }
 
-<<<<<<< HEAD
-  execute(script, shouldRun, when) {
-    script.tryInject(this.contentWindow, this.sandbox, shouldRun, when);
-  }
-
-  addScript(script, when) {
-    let state = DocumentManager.getWindowState(this.contentWindow);
-    this.execute(script, scheduled => isWhenBeforeOrSame(scheduled, state), when);
-
-    // Save the script in case it has pending operations in later load
-    // states, but only if we're before document_idle, or require cleanup.
-    if (state != "document_idle" || script.requiresCleanup) {
-=======
   addScript(script) {
     if (script.requiresCleanup) {
->>>>>>> a17af05f
       this.scripts.push(script);
     }
   }
 
-<<<<<<< HEAD
-  triggerScripts(documentState) {
-    for (let script of this.scripts) {
-      this.execute(script, scheduled => scheduled == documentState, documentState);
-    }
-    if (documentState == "document_idle") {
-      // Don't bother saving scripts after document_idle.
-      this.scripts = this.scripts.filter(script => script.requiresCleanup);
-    }
-  }
-
-=======
->>>>>>> a17af05f
   close() {
     super.unload();
 
@@ -939,30 +528,6 @@
   // Map[windowId -> Map[ExtensionChild -> ContentScriptContextChild]]
   contexts: new Map(),
 
-<<<<<<< HEAD
-  // Map[windowId -> Map[extensionId -> ContentScriptContextChild]]
-  contentScriptWindows: new Map(),
-
-  // Map[windowId -> ContentScriptContextChild]
-  extensionPageWindows: new Map(),
-
-  init() {
-    if (Services.appinfo.processType == Services.appinfo.PROCESS_TYPE_CONTENT) {
-      Services.obs.addObserver(this, "http-on-opening-request", false);
-    }
-    Services.obs.addObserver(this, "content-document-global-created", false);
-    Services.obs.addObserver(this, "document-element-inserted", false);
-    Services.obs.addObserver(this, "inner-window-destroyed", false);
-    Services.obs.addObserver(this, "memory-pressure", false);
-  },
-
-  uninit() {
-    if (Services.appinfo.processType == Services.appinfo.PROCESS_TYPE_CONTENT) {
-      Services.obs.removeObserver(this, "http-on-opening-request");
-    }
-    Services.obs.removeObserver(this, "content-document-global-created");
-    Services.obs.removeObserver(this, "document-element-inserted");
-=======
   initialized: false,
 
   lazyInit() {
@@ -976,82 +541,11 @@
   },
 
   uninit() {
->>>>>>> a17af05f
     Services.obs.removeObserver(this, "inner-window-destroyed");
     Services.obs.removeObserver(this, "memory-pressure");
   },
 
-<<<<<<< HEAD
-  getWindowState(contentWindow) {
-    let readyState = contentWindow.document.readyState;
-    if (readyState == "complete") {
-      return "document_idle";
-    }
-    if (readyState == "interactive") {
-      return "document_end";
-    }
-    return "document_start";
-  },
-
-  loadInto(window) {
-    // Enable the content script APIs should be available in subframes' window
-    // if it is recognized as a valid addon id (see Bug 1214658 for rationale).
-    const {
-      NO_PRIVILEGES,
-      CONTENTSCRIPT_PRIVILEGES,
-      FULL_PRIVILEGES,
-    } = ExtensionManagement.API_LEVELS;
-    let extensionId = ExtensionManagement.getAddonIdForWindow(window);
-    let apiLevel = ExtensionManagement.getAPILevelForWindow(window, extensionId);
-
-    if (apiLevel != NO_PRIVILEGES) {
-      let extension = ExtensionManager.get(extensionId);
-      if (extension) {
-        if (apiLevel == CONTENTSCRIPT_PRIVILEGES) {
-          DocumentManager.getExtensionPageContext(extension, window);
-        } else if (apiLevel == FULL_PRIVILEGES) {
-          ExtensionChild.createExtensionContext(extension, window);
-        }
-      }
-    }
-  },
-
   observers: {
-    // For some types of documents (about:blank), we only see the first
-    // notification, for others (data: URIs) we only observe the second.
-    "content-document-global-created"(subject, topic, data) {
-      this.observers["document-element-inserted"].call(this, subject.document, topic, data);
-    },
-    "document-element-inserted"(subject, topic, data) {
-      let document = subject;
-      let window = document && document.defaultView;
-
-      if (!document || !document.location || !window) {
-        return;
-      }
-
-      // Make sure we only load into frames that ExtensionContent.init
-      // was called on (i.e., not frames for social or sidebars).
-      let mm = getWindowMessageManager(window);
-      if (!mm || !ExtensionContent.globals.has(mm)) {
-        return;
-      }
-
-      // Load on document-element-inserted, except for about:blank which doesn't
-      // see it, and needs special late handling on DOMContentLoaded event.
-      if (topic === "document-element-inserted") {
-        this.loadInto(window);
-        this.trigger("document_start", window);
-      }
-
-      /* eslint-disable mozilla/balanced-listeners */
-      window.addEventListener("DOMContentLoaded", this, true);
-      window.addEventListener("load", this, true);
-      /* eslint-enable mozilla/balanced-listeners */
-    },
-=======
-  observers: {
->>>>>>> a17af05f
     "inner-window-destroyed"(subject, topic, data) {
       let windowId = subject.QueryInterface(Ci.nsISupportsPRUint64).data;
 
@@ -1073,127 +567,11 @@
       for (let cache of ChromeUtils.nondeterministicGetWeakSetKeys(scriptCaches)) {
         cache.clear(timeout);
       }
-<<<<<<< HEAD
-
-      ExtensionChild.destroyExtensionContext(windowId);
-    },
-    "http-on-opening-request"(subject, topic, data) {
-      let {loadInfo} = subject.QueryInterface(Ci.nsIChannel);
-      if (loadInfo) {
-        let {externalContentPolicyType: type} = loadInfo;
-        if (type === Ci.nsIContentPolicy.TYPE_DOCUMENT ||
-            type === Ci.nsIContentPolicy.TYPE_SUBDOCUMENT) {
-          this.preloadScripts(subject.URI, loadInfo);
-        }
-      }
-    },
-    "memory-pressure"(subject, topic, data) {
-      let timeout = data === "heap-minimize" ? 0 : undefined;
-
-      for (let cache of ChromeUtils.nondeterministicGetWeakSetKeys(scriptCaches)) {
-        cache.clear(timeout);
-      }
-=======
->>>>>>> a17af05f
     },
   },
 
   observe(subject, topic, data) {
     this.observers[topic].call(this, subject, topic, data);
-<<<<<<< HEAD
-  },
-
-  handleEvent(event) {
-    let window = event.currentTarget;
-    if (event.target != window.document) {
-      // We use capturing listeners so we have precedence over content script
-      // listeners, but only care about events targeted to the element we're
-      // listening on.
-      return;
-    }
-    window.removeEventListener(event.type, this, true);
-
-    // Need to check if we're still on the right page? Greasemonkey does this.
-
-    if (event.type == "DOMContentLoaded") {
-      // By this time, we can be sure if this is an explicit about:blank
-      // document, and if it needs special late loading and fake trigger.
-      if (window.location.href === "about:blank") {
-        this.loadInto(window);
-        this.trigger("document_start", window);
-      }
-      this.trigger("document_end", window);
-    } else if (event.type == "load") {
-      this.trigger("document_idle", window);
-    }
-  },
-
-  // Used to executeScript, insertCSS and removeCSS.
-  executeScript(global, extensionId, options) {
-    let extension = ExtensionManager.get(extensionId);
-
-    let executeInWin = (window) => {
-      let deferred = PromiseUtils.defer();
-      let script = new Script(extension, options, deferred);
-
-      if (script.matches(window)) {
-        let context = this.getContentScriptContext(extension, window);
-        context.addScript(script);
-        return deferred.promise;
-      }
-      return null;
-    };
-
-    let promises = Array.from(this.enumerateWindows(global.docShell), executeInWin)
-                        .filter(promise => promise);
-
-    if (!promises.length) {
-      if (options.frame_id) {
-        return Promise.reject({message: `Frame not found, or missing host permission`});
-      }
-
-      let frames = options.all_frames ? ", and any iframes" : "";
-      return Promise.reject({message: `Missing host permission for the tab${frames}`});
-    }
-    if (!options.all_frames && promises.length > 1) {
-      return Promise.reject({message: `Internal error: Script matched multiple windows`});
-    }
-    return Promise.all(promises);
-  },
-
-  enumerateWindows: function* (docShell) {
-    let window = docShell.QueryInterface(Ci.nsIInterfaceRequestor)
-                         .getInterface(Ci.nsIDOMWindow);
-    yield window;
-
-    for (let i = 0; i < docShell.childCount; i++) {
-      let child = docShell.getChildAt(i).QueryInterface(Ci.nsIDocShell);
-      yield* this.enumerateWindows(child);
-    }
-  },
-
-  getContentScriptGlobalsForWindow(window) {
-    let winId = getInnerWindowID(window);
-    let extensions = this.contentScriptWindows.get(winId);
-
-    if (extensions) {
-      return Array.from(extensions.values(), ctx => ctx.sandbox);
-    }
-
-    return [];
-  },
-
-  getContentScriptContext(extension, window) {
-    let winId = getInnerWindowID(window);
-    if (!this.contentScriptWindows.has(winId)) {
-      this.contentScriptWindows.set(winId, new Map());
-    }
-
-    let extensions = this.contentScriptWindows.get(winId);
-    if (!extensions.has(extension.id)) {
-      let context = new ContentScriptContextChild(extension, window);
-      extensions.set(extension.id, context);
-=======
   },
 
   shutdownExtension(extension) {
@@ -1203,24 +581,16 @@
         context.close();
         extensions.delete(extension);
       }
->>>>>>> a17af05f
     }
   },
 
   getContexts(window) {
     let winId = getInnerWindowID(window);
 
-<<<<<<< HEAD
-    let context = this.extensionPageWindows.get(winId);
-    if (!context) {
-      let context = new ContentScriptContextChild(extension, window, {isExtensionPage: true});
-      this.extensionPageWindows.set(winId, context);
-=======
     let extensions = this.contexts.get(winId);
     if (!extensions) {
       extensions = new Map();
       this.contexts.set(winId, extensions);
->>>>>>> a17af05f
     }
 
     return extensions;
@@ -1242,190 +612,6 @@
       return Array.from(extensions.values(), ctx => ctx.sandbox);
     }
 
-<<<<<<< HEAD
-    ExtensionChild.shutdownExtension(extensionId);
-
-    MessageChannel.abortResponses({extensionId});
-
-    this.extensionCount--;
-    if (this.extensionCount == 0) {
-      this.uninit();
-    }
-  },
-
-  preloadScripts(uri, loadInfo) {
-    for (let extension of ExtensionManager.extensions.values()) {
-      for (let script of extension.scripts) {
-        if (script.matchesLoadInfo(uri, loadInfo)) {
-          script.loadCSS();
-          script.compileScripts();
-        }
-      }
-    }
-  },
-
-  trigger(when, window) {
-    if (when === "document_start") {
-      for (let extension of ExtensionManager.extensions.values()) {
-        for (let script of extension.scripts) {
-          if (script.matches(window)) {
-            let context = this.getContentScriptContext(extension, window);
-            context.addScript(script, when);
-          }
-        }
-      }
-    } else {
-      let contexts = this.contentScriptWindows.get(getInnerWindowID(window)) || new Map();
-      for (let context of contexts.values()) {
-        context.triggerScripts(when);
-      }
-    }
-  },
-};
-
-// Represents a browser extension in the content process.
-class BrowserExtensionContent extends EventEmitter {
-  constructor(data) {
-    super();
-
-    this.id = data.id;
-    this.uuid = data.uuid;
-    this.data = data;
-    this.instanceId = data.instanceId;
-
-    this.MESSAGE_EMIT_EVENT = `Extension:EmitEvent:${this.instanceId}`;
-    Services.cpmm.addMessageListener(this.MESSAGE_EMIT_EVENT, this);
-
-    defineLazyGetter(this, "scripts", () => {
-      return data.content_scripts.map(scriptData => new Script(this, scriptData));
-    });
-
-    this.webAccessibleResources = new MatchGlobs(data.webAccessibleResources);
-    this.whiteListedHosts = new MatchPattern(data.whiteListedHosts);
-    this.permissions = data.permissions;
-    this.optionalPermissions = data.optionalPermissions;
-    this.principal = data.principal;
-
-    this.localeData = new LocaleData(data.localeData);
-
-    this.manifest = data.manifest;
-    this.baseURI = Services.io.newURI(data.baseURL);
-
-    // Only used in addon processes.
-    this.views = new Set();
-
-    // Only used for devtools views.
-    this.devtoolsViews = new Set();
-
-    let uri = Services.io.newURI(data.resourceURL);
-
-    if (Services.appinfo.processType == Services.appinfo.PROCESS_TYPE_CONTENT) {
-      // Extension.jsm takes care of this in the parent.
-      ExtensionManagement.startupExtension(this.uuid, uri, this);
-    }
-
-    /* eslint-disable mozilla/balanced-listeners */
-    this.on("add-permissions", (ignoreEvent, permissions) => {
-      if (permissions.permissions.length > 0) {
-        for (let perm of permissions.permissions) {
-          this.permissions.add(perm);
-        }
-      }
-
-      if (permissions.origins.length > 0) {
-        this.whiteListedHosts = new MatchPattern(this.whiteListedHosts.pat.concat(...permissions.origins));
-      }
-    });
-
-    this.on("remove-permissions", (ignoreEvent, permissions) => {
-      if (permissions.permissions.length > 0) {
-        for (let perm of permissions.permissions) {
-          this.permissions.delete(perm);
-        }
-      }
-
-      if (permissions.origins.length > 0) {
-        for (let origin of permissions.origins) {
-          this.whiteListedHosts.removeOne(origin);
-        }
-      }
-    });
-    /* eslint-enable mozilla/balanced-listeners */
-  }
-
-  shutdown() {
-    Services.cpmm.removeMessageListener(this.MESSAGE_EMIT_EVENT, this);
-
-    if (Services.appinfo.processType == Services.appinfo.PROCESS_TYPE_CONTENT) {
-      ExtensionManagement.shutdownExtension(this.uuid);
-    }
-  }
-
-  emit(event, ...args) {
-    Services.cpmm.sendAsyncMessage(this.MESSAGE_EMIT_EVENT, {event, args});
-
-    super.emit(event, ...args);
-  }
-
-  receiveMessage({name, data}) {
-    if (name === this.MESSAGE_EMIT_EVENT) {
-      super.emit(data.event, ...data.args);
-    }
-  }
-
-  localizeMessage(...args) {
-    return this.localeData.localizeMessage(...args);
-  }
-
-  localize(...args) {
-    return this.localeData.localize(...args);
-  }
-
-  hasPermission(perm) {
-    let match = /^manifest:(.*)/.exec(perm);
-    if (match) {
-      return this.manifest[match[1]] != null;
-    }
-    return this.permissions.has(perm);
-  }
-}
-
-defineLazyGetter(BrowserExtensionContent.prototype, "staticScripts", () => {
-  return new ScriptCache({hasReturnValue: false});
-});
-
-defineLazyGetter(BrowserExtensionContent.prototype, "dynamicScripts", () => {
-  return new ScriptCache({hasReturnValue: true});
-});
-
-defineLazyGetter(BrowserExtensionContent.prototype, "userCSS", () => {
-  return new CSSCache(Ci.nsIStyleSheetService.USER_SHEET);
-});
-
-defineLazyGetter(BrowserExtensionContent.prototype, "authorCSS", () => {
-  return new CSSCache(Ci.nsIStyleSheetService.AUTHOR_SHEET);
-});
-
-ExtensionManager = {
-  // Map[extensionId, BrowserExtensionContent]
-  extensions: new Map(),
-
-  init() {
-    Schemas.init();
-    ExtensionChild.initOnce();
-
-    Services.cpmm.addMessageListener("Extension:Startup", this);
-    Services.cpmm.addMessageListener("Extension:Shutdown", this);
-    Services.cpmm.addMessageListener("Extension:FlushJarCache", this);
-
-    if (Services.cpmm.initialProcessData && "Extension:Extensions" in Services.cpmm.initialProcessData) {
-      let extensions = Services.cpmm.initialProcessData["Extension:Extensions"];
-      for (let data of extensions) {
-        this.extensions.set(data.id, new BrowserExtensionContent(data));
-        DocumentManager.startupExtension(data.id);
-      }
-    }
-=======
     return [];
   },
 
@@ -1448,44 +634,12 @@
   // DevTools Debugger panel.
   getContentScriptGlobals(window) {
     return DocumentManager.getContentScriptGlobals(window);
->>>>>>> a17af05f
   },
 
   initExtensionContext(extension, window) {
     DocumentManager.initExtensionContext(extension, window);
   },
 
-<<<<<<< HEAD
-  receiveMessage({name, data}) {
-    let extension;
-    switch (name) {
-      case "Extension:Startup": {
-        extension = new BrowserExtensionContent(data);
-
-        this.extensions.set(data.id, extension);
-
-        DocumentManager.startupExtension(data.id);
-
-        Services.cpmm.sendAsyncMessage("Extension:StartupComplete");
-        break;
-      }
-
-      case "Extension:Shutdown": {
-        extension = this.extensions.get(data.id);
-        extension.shutdown();
-
-        DocumentManager.shutdownExtension(data.id);
-
-        this.extensions.delete(data.id);
-        break;
-      }
-
-      case "Extension:FlushJarCache": {
-        flushJarCache(data.path);
-        Services.cpmm.sendAsyncMessage("Extension:FlushJarCacheComplete");
-        break;
-      }
-=======
   getContext(extension, window) {
     let extensions = DocumentManager.getContexts(window);
 
@@ -1493,26 +647,9 @@
     if (!context) {
       context = new ContentScriptContextChild(extension, window);
       extensions.set(extension, context);
->>>>>>> a17af05f
     }
     return context;
   },
-<<<<<<< HEAD
-};
-
-class ExtensionGlobal {
-  constructor(global) {
-    this.global = global;
-
-    MessageChannel.addListener(global, "Extension:Capture", this);
-    MessageChannel.addListener(global, "Extension:DetectLanguage", this);
-    MessageChannel.addListener(global, "Extension:Execute", this);
-    MessageChannel.addListener(global, "WebNavigation:GetFrame", this);
-    MessageChannel.addListener(global, "WebNavigation:GetAllFrames", this);
-
-    this.windowId = getWinUtils(global.content).outerWindowID;
-=======
->>>>>>> a17af05f
 
   handleExtensionCapture(global, width, height, options) {
     let win = global.content;
@@ -1565,24 +702,10 @@
   },
 
   // Used to executeScript, insertCSS and removeCSS.
-<<<<<<< HEAD
-  handleExtensionExecute(target, extensionId, options) {
-    return DocumentManager.executeScript(target, extensionId, options).then(result => {
-      try {
-        // Make sure we can structured-clone the result value before
-        // we try to send it back over the message manager.
-        Cu.cloneInto(result, target);
-      } catch (e) {
-        const {js} = options;
-        const fileName = js.length ? js[js.length - 1] : "<anonymous code>";
-        const message = `Script '${fileName}' result is non-structured-clonable data`;
-        return Promise.reject({message, fileName});
-=======
   async handleExtensionExecute(global, target, options, script) {
     let executeInWin = (window) => {
       if (script.matchesWindow(window)) {
         return script.injectInto(window);
->>>>>>> a17af05f
       }
       return null;
     };
@@ -1602,21 +725,6 @@
       return Promise.reject({message: `Internal error: Script matched multiple windows`});
     }
 
-<<<<<<< HEAD
-  init(global) {
-    this.globals.set(global, new ExtensionGlobal(global));
-    if (ExtensionManagement.isExtensionProcess) {
-      ExtensionChild.init(global);
-    }
-  },
-
-  uninit(global) {
-    if (ExtensionManagement.isExtensionProcess) {
-      ExtensionChild.uninit(global);
-    }
-    this.globals.get(global).uninit();
-    this.globals.delete(global);
-=======
     let result = await Promise.all(promises);
 
     try {
@@ -1635,7 +743,6 @@
 
   handleWebNavigationGetFrame(global, {frameId}) {
     return WebNavigationFrames.getFrame(global.docShell, frameId);
->>>>>>> a17af05f
   },
 
   handleWebNavigationGetAllFrames(global) {
