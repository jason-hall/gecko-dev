--- conflicted
+++ resolved
@@ -3,11 +3,7 @@
 /* eslint-disable mozilla/no-arbitrary-setTimeout */
 "use strict";
 
-<<<<<<< HEAD
-add_task(function* test_cleared_alarm_does_not_fire() {
-=======
 add_task(async function test_cleared_alarm_does_not_fire() {
->>>>>>> a17af05f
   async function backgroundScript() {
     let ALARM_NAME = "test_ext_alarms";
 
