--- conflicted
+++ resolved
@@ -62,21 +62,12 @@
     useAddonManager: "temporary",
   });
 
-<<<<<<< HEAD
-  yield extension.startup();
-  let addon = yield AddonManager.getAddonByID(id);
-  notEqual(addon, null, "Add-on is installed");
-  extension.sendMessage("uninstall");
-  yield waitForUninstalled();
-  Services.obs.notifyObservers(extension.extension.file, "flush-cache-entry", null);
-=======
   await extension.startup();
   let addon = await AddonManager.getAddonByID(id);
   notEqual(addon, null, "Add-on is installed");
   extension.sendMessage("uninstall");
   await waitForUninstalled();
   Services.obs.notifyObservers(extension.extension.file, "flush-cache-entry");
->>>>>>> a17af05f
 });
 
 add_task(async function test_management_uninstall_prompt_uninstall() {
@@ -94,19 +85,11 @@
     useAddonManager: "temporary",
   });
 
-<<<<<<< HEAD
-  yield extension.startup();
-  let addon = yield AddonManager.getAddonByID(id);
-  notEqual(addon, null, "Add-on is installed");
-  extension.sendMessage("uninstall");
-  yield waitForUninstalled();
-=======
   await extension.startup();
   let addon = await AddonManager.getAddonByID(id);
   notEqual(addon, null, "Add-on is installed");
   extension.sendMessage("uninstall");
   await waitForUninstalled();
->>>>>>> a17af05f
 
   // Test localization strings
   equal(promptService._confirmExArgs[1], `Uninstall ${manifest.name}`);
@@ -137,20 +120,6 @@
     useAddonManager: "temporary",
   });
 
-<<<<<<< HEAD
-  yield extension.startup();
-
-  let addon = yield AddonManager.getAddonByID(id);
-  notEqual(addon, null, "Add-on is installed");
-
-  extension.sendMessage("uninstall");
-  yield extension.awaitMessage("uninstall-rejected");
-
-  addon = yield AddonManager.getAddonByID(id);
-  notEqual(addon, null, "Add-on remains installed");
-
-  yield extension.unload();
-=======
   await extension.startup();
 
   let addon = await AddonManager.getAddonByID(id);
@@ -163,5 +132,4 @@
   notEqual(addon, null, "Add-on remains installed");
 
   await extension.unload();
->>>>>>> a17af05f
 });