/* -*- Mode: indent-tabs-mode: nil; js-indent-level: 2 -*- */
/* vim: set sts=2 sw=2 et tw=80: */

"use strict";

<<<<<<< HEAD
add_task(function* test_sendMessage_to_self_should_not_trigger_onMessage() {
=======
add_task(async function test_sendMessage_to_self_should_not_trigger_onMessage() {
>>>>>>> a17af05f
  async function background() {
    browser.runtime.onMessage.addListener(msg => {
      browser.test.assertEq("msg from child", msg);
      browser.test.notifyPass("sendMessage did not call same-frame onMessage");
    });

    browser.test.onMessage.addListener(msg => {
      browser.test.assertEq("sendMessage with a listener in another frame", msg);
      browser.runtime.sendMessage("should only reach another frame");
    });

    await browser.test.assertRejects(
      browser.runtime.sendMessage("should not trigger same-frame onMessage"),
      "Could not establish connection. Receiving end does not exist.");

    let anotherFrame = document.createElement("iframe");
    anotherFrame.src = browser.extension.getURL("extensionpage.html");
    document.body.appendChild(anotherFrame);
  }

  function lastScript() {
    browser.runtime.onMessage.addListener(msg => {
      browser.test.assertEq("should only reach another frame", msg);
      browser.runtime.sendMessage("msg from child");
    });
    browser.test.sendMessage("sendMessage callback called");
  }

  let extensionData = {
    background,
    files: {
      "lastScript.js": lastScript,
      "extensionpage.html": `<!DOCTYPE html><meta charset="utf-8"><script src="lastScript.js"></script>`,
    },
  };

  let extension = ExtensionTestUtils.loadExtension(extensionData);
  await extension.startup();

  await extension.awaitMessage("sendMessage callback called");
  extension.sendMessage("sendMessage with a listener in another frame");
  await extension.awaitFinish("sendMessage did not call same-frame onMessage");

  await extension.unload();
});<|MERGE_RESOLUTION|>--- conflicted
+++ resolved
@@ -3,11 +3,7 @@
 
 "use strict";
 
-<<<<<<< HEAD
-add_task(function* test_sendMessage_to_self_should_not_trigger_onMessage() {
-=======
 add_task(async function test_sendMessage_to_self_should_not_trigger_onMessage() {
->>>>>>> a17af05f
   async function background() {
     browser.runtime.onMessage.addListener(msg => {
       browser.test.assertEq("msg from child", msg);
