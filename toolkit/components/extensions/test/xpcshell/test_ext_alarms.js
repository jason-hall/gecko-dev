--- conflicted
+++ resolved
@@ -51,18 +51,6 @@
     },
   });
 
-<<<<<<< HEAD
-  yield extension.startup();
-  yield extension.awaitFinish("alarm-fires");
-
-  // Defer unloading the extension so the asynchronous event listener
-  // reply finishes.
-  yield new Promise(resolve => setTimeout(resolve, 0));
-  yield extension.unload();
-});
-
-add_task(function* test_alarm_fires_with_when() {
-=======
   await extension.startup();
   await extension.awaitFinish("alarm-fires");
 
@@ -73,7 +61,6 @@
 });
 
 add_task(async function test_alarm_fires_with_when() {
->>>>>>> a17af05f
   function backgroundScript() {
     let ALARM_NAME = "test_ext_alarms";
     let timer;
@@ -101,18 +88,6 @@
     },
   });
 
-<<<<<<< HEAD
-  yield extension.startup();
-  yield extension.awaitFinish("alarm-when");
-
-  // Defer unloading the extension so the asynchronous event listener
-  // reply finishes.
-  yield new Promise(resolve => setTimeout(resolve, 0));
-  yield extension.unload();
-});
-
-add_task(function* test_alarm_clear_non_matching_name() {
-=======
   await extension.startup();
   await extension.awaitFinish("alarm-when");
 
@@ -123,7 +98,6 @@
 });
 
 add_task(async function test_alarm_clear_non_matching_name() {
->>>>>>> a17af05f
   async function backgroundScript() {
     let ALARM_NAME = "test_ext_alarms";
 
@@ -149,11 +123,7 @@
   await extension.unload();
 });
 
-<<<<<<< HEAD
-add_task(function* test_alarm_get_and_clear_single_argument() {
-=======
 add_task(async function test_alarm_get_and_clear_single_argument() {
->>>>>>> a17af05f
   async function backgroundScript() {
     browser.alarms.create({when: Date.now() + 2000});
 
@@ -182,11 +152,7 @@
 });
 
 
-<<<<<<< HEAD
-add_task(function* test_get_get_all_clear_all_alarms() {
-=======
 add_task(async function test_get_get_all_clear_all_alarms() {
->>>>>>> a17af05f
   async function backgroundScript() {
     const ALARM_NAME = "test_alarm";
 
