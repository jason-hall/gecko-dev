--- conflicted
+++ resolved
@@ -7,19 +7,12 @@
 
 const gServer = createHttpServer();
 gServer.registerDirectory("/data/", do_get_file("data"));
-<<<<<<< HEAD
+
+gServer.registerPathHandler("/dir/", (_, res) => res.write("length=8"));
 
 const WINDOWS = AppConstants.platform == "win";
 
-const BASE = `http://localhost:${gServer.identity.primaryPort}/data`;
-=======
-
-gServer.registerPathHandler("/dir/", (_, res) => res.write("length=8"));
-
-const WINDOWS = AppConstants.platform == "win";
-
 const BASE = `http://localhost:${gServer.identity.primaryPort}/`;
->>>>>>> a17af05f
 const FILE_NAME = "file_download.txt";
 const FILE_URL = BASE + "data/" + FILE_NAME;
 const FILE_NAME_UNIQUE = "file_download(1).txt";
@@ -268,12 +261,6 @@
   }, "download", BLOB_STRING.length, "blob url with no filename");
   extension.sendMessage("killTheBlob");
 
-<<<<<<< HEAD
-  yield extension.unload();
-});
-
-add_task(function* test_download_post() {
-=======
   // Download a normal URL with an empty filename part.
   await testDownload({
     url: BASE + "dir/",
@@ -294,7 +281,6 @@
 });
 
 add_task(async function test_download_post() {
->>>>>>> a17af05f
   const server = createHttpServer();
   const url = `http://localhost:${server.identity.primaryPort}/post-log`;
 
@@ -336,11 +322,7 @@
 
   const manifest = {permissions: ["downloads"]};
   const extension = ExtensionTestUtils.loadExtension({background, manifest});
-<<<<<<< HEAD
-  yield extension.startup();
-=======
   await extension.startup();
->>>>>>> a17af05f
 
   function download(options) {
     options.url = url;
@@ -351,17 +333,6 @@
   }
 
   // Test method option.
-<<<<<<< HEAD
-  let result = yield download({});
-  ok(result.ok, "download works without the method option, defaults to GET");
-  confirm("GET");
-
-  result = yield download({method: "PUT"});
-  ok(!result.ok, "download rejected with PUT method");
-  ok(/method: Invalid enumeration/.test(result.err), "descriptive error message");
-
-  result = yield download({method: "POST"});
-=======
   let result = await download({});
   ok(result.ok, "download works without the method option, defaults to GET");
   confirm("GET");
@@ -371,56 +342,28 @@
   ok(/method: Invalid enumeration/.test(result.err), "descriptive error message");
 
   result = await download({method: "POST"});
->>>>>>> a17af05f
   ok(result.ok, "download works with POST method");
   confirm("POST");
 
   // Test body option values.
-<<<<<<< HEAD
-  result = yield download({body: []});
-  ok(!result.ok, "download rejected because of non-string body");
-  ok(/body: Expected string/.test(result.err), "descriptive error message");
-
-  result = yield download({method: "POST", body: "of work"});
-=======
   result = await download({body: []});
   ok(!result.ok, "download rejected because of non-string body");
   ok(/body: Expected string/.test(result.err), "descriptive error message");
 
   result = await download({method: "POST", body: "of work"});
->>>>>>> a17af05f
   ok(result.ok, "download works with POST method and body");
   confirm("POST", {"Content-Length": 7}, "of work");
 
   // Test custom headers.
-<<<<<<< HEAD
-  result = yield download({headers: [{name: "X-Custom"}]});
-  ok(!result.ok, "download rejected because of missing header value");
-  ok(/"value" is required/.test(result.err), "descriptive error message");
-
-  result = yield download({headers: [{name: "X-Custom", value: "13"}]});
-=======
   result = await download({headers: [{name: "X-Custom"}]});
   ok(!result.ok, "download rejected because of missing header value");
   ok(/"value" is required/.test(result.err), "descriptive error message");
 
   result = await download({headers: [{name: "X-Custom", value: "13"}]});
->>>>>>> a17af05f
   ok(result.ok, "download works with a custom header");
   confirm("GET", {"X-Custom": "13"});
 
   // Test forbidden headers.
-<<<<<<< HEAD
-  result = yield download({headers: [{name: "DNT", value: "1"}]});
-  ok(!result.ok, "download rejected because of forbidden header name DNT");
-  ok(/Forbidden request header/.test(result.err), "descriptive error message");
-
-  result = yield download({headers: [{name: "Proxy-Connection", value: "keep"}]});
-  ok(!result.ok, "download rejected because of forbidden header name prefix Proxy-");
-  ok(/Forbidden request header/.test(result.err), "descriptive error message");
-
-  result = yield download({headers: [{name: "Sec-ret", value: "13"}]});
-=======
   result = await download({headers: [{name: "DNT", value: "1"}]});
   ok(!result.ok, "download rejected because of forbidden header name DNT");
   ok(/Forbidden request header/.test(result.err), "descriptive error message");
@@ -430,14 +373,9 @@
   ok(/Forbidden request header/.test(result.err), "descriptive error message");
 
   result = await download({headers: [{name: "Sec-ret", value: "13"}]});
->>>>>>> a17af05f
   ok(!result.ok, "download rejected because of forbidden header name prefix Sec-");
   ok(/Forbidden request header/.test(result.err), "descriptive error message");
 
   remove("post-log");
-<<<<<<< HEAD
-  yield extension.unload();
-=======
   await extension.unload();
->>>>>>> a17af05f
 });