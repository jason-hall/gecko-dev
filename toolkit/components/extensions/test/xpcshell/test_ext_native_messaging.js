--- conflicted
+++ resolved
@@ -195,11 +195,7 @@
 }
 
 // Test sendNativeMessage()
-<<<<<<< HEAD
-add_task(function* test_sendNativeMessage() {
-=======
 add_task(async function test_sendNativeMessage() {
->>>>>>> a17af05f
   async function background() {
     let MSG = {test: "hello world"};
 
@@ -299,11 +295,7 @@
   equal(procCount, 0, "subprocess is no longer running");
 
   extension.sendMessage("disconnect");
-<<<<<<< HEAD
-  response = yield extension.awaitMessage("disconnect-result");
-=======
   response = await extension.awaitMessage("disconnect-result");
->>>>>>> a17af05f
   equal(response.success, true, "second call to disconnect silently ignored");
 
   await extension.unload();
@@ -509,11 +501,7 @@
 
 // Test that calling connectNative() multiple times works
 // (bug 1313980 was a previous regression in this area)
-<<<<<<< HEAD
-add_task(function* test_multiple_connects() {
-=======
 add_task(async function test_multiple_connects() {
->>>>>>> a17af05f
   async function background() {
     function once() {
       return new Promise(resolve => {
@@ -542,13 +530,7 @@
     },
   });
 
-<<<<<<< HEAD
-  yield extension.startup();
-  yield extension.awaitFinish("multiple-connect");
-  yield extension.unload();
-=======
   await extension.startup();
   await extension.awaitFinish("multiple-connect");
   await extension.unload();
->>>>>>> a17af05f
 });