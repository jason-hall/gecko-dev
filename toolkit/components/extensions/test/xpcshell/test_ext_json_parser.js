--- conflicted
+++ resolved
@@ -27,11 +27,7 @@
 
   let extension = new ExtensionData(uri);
 
-<<<<<<< HEAD
-  yield extension.parseManifest();
-=======
   await extension.parseManifest();
->>>>>>> a17af05f
 
   Assert.deepEqual(extension.rawManifest, expectedManifest,
                    "Manifest with correctly-filtered comments");
