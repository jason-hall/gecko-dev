"use strict";

Components.utils.import("resource://gre/modules/Schemas.jsm");

const global = this;

let schemaJson = [
  {
    namespace: "noAllowedContexts",
    properties: {
      prop1: {type: "object"},
      prop2: {type: "object", allowedContexts: ["test_zero", "test_one"]},
      prop3: {type: "number", value: 1},
      prop4: {type: "number", value: 1, allowedContexts: ["numeric_one"]},
    },
  },
  {
    namespace: "defaultContexts",
    defaultContexts: ["test_two"],
    properties: {
      prop1: {type: "object"},
      prop2: {type: "object", allowedContexts: ["test_three"]},
      prop3: {type: "number", value: 1},
      prop4: {type: "number", value: 1, allowedContexts: ["numeric_two"]},
    },
  },
  {
    namespace: "withAllowedContexts",
    allowedContexts: ["test_four"],
    properties: {
      prop1: {type: "object"},
      prop2: {type: "object", allowedContexts: ["test_five"]},
      prop3: {type: "number", value: 1},
      prop4: {type: "number", value: 1, allowedContexts: ["numeric_three"]},
    },
  },
  {
    namespace: "withAllowedContextsAndDefault",
    allowedContexts: ["test_six"],
    defaultContexts: ["test_seven"],
    properties: {
      prop1: {type: "object"},
      prop2: {type: "object", allowedContexts: ["test_eight"]},
      prop3: {type: "number", value: 1},
      prop4: {type: "number", value: 1, allowedContexts: ["numeric_four"]},
    },
  },
  {
    namespace: "with_submodule",
    defaultContexts: ["test_nine"],
    types: [{
      id: "subtype",
      type: "object",
      functions: [{
        name: "noAllowedContexts",
        type: "function",
        parameters: [],
      }, {
        name: "allowedContexts",
        allowedContexts: ["test_ten"],
        type: "function",
        parameters: [],
      }],
    }],
    properties: {
      prop1: {$ref: "subtype"},
      prop2: {$ref: "subtype", allowedContexts: ["test_eleven"]},
    },
  },
];

<<<<<<< HEAD
add_task(function* testRestrictions() {
=======
add_task(async function testRestrictions() {
>>>>>>> a17af05f
  let url = "data:," + JSON.stringify(schemaJson);
  await Schemas.load(url);
  let results = {};
  let localWrapper = {
    cloneScope: global,
    shouldInject(ns, name, allowedContexts) {
      name = ns ? ns + "." + name : name;
      results[name] = allowedContexts.join(",");
      return true;
    },
    getImplementation() {
      // The actual implementation is not significant for this test.
      // Let's take this opportunity to see if schema generation is free of
      // exceptions even when somehow getImplementation does not return an
      // implementation.
    },
  };

  let root = {};
  Schemas.inject(root, localWrapper);

  function verify(path, expected) {
    let obj = root;
    for (let thing of path.split(".")) {
      try {
        obj = obj[thing];
      } catch (e) {
        // Blech.
      }
    }

    let result = results[path];
    equal(result, expected, path);
  }

  verify("noAllowedContexts", "");
  verify("noAllowedContexts.prop1", "");
  verify("noAllowedContexts.prop2", "test_zero,test_one");
  verify("noAllowedContexts.prop3", "");
  verify("noAllowedContexts.prop4", "numeric_one");

  verify("defaultContexts", "");
  verify("defaultContexts.prop1", "test_two");
  verify("defaultContexts.prop2", "test_three");
  verify("defaultContexts.prop3", "test_two");
  verify("defaultContexts.prop4", "numeric_two");

  verify("withAllowedContexts", "test_four");
  verify("withAllowedContexts.prop1", "");
  verify("withAllowedContexts.prop2", "test_five");
  verify("withAllowedContexts.prop3", "");
  verify("withAllowedContexts.prop4", "numeric_three");

  verify("withAllowedContextsAndDefault", "test_six");
  verify("withAllowedContextsAndDefault.prop1", "test_seven");
  verify("withAllowedContextsAndDefault.prop2", "test_eight");
  verify("withAllowedContextsAndDefault.prop3", "test_seven");
  verify("withAllowedContextsAndDefault.prop4", "numeric_four");

  verify("with_submodule", "");
  verify("with_submodule.prop1", "test_nine");
  verify("with_submodule.prop1.noAllowedContexts", "test_nine");
  verify("with_submodule.prop1.allowedContexts", "test_ten");
  verify("with_submodule.prop2", "test_eleven");
  // Note: test_nine inherits allowed contexts from the namespace, not from
  // submodule. There is no "defaultContexts" for submodule types to not
  // complicate things.
  verify("with_submodule.prop1.noAllowedContexts", "test_nine");
  verify("with_submodule.prop1.allowedContexts", "test_ten");

  // This is a constant, so it does not matter that getImplementation does not
  // return an implementation since the API injector should take care of it.
  equal(root.noAllowedContexts.prop3, 1);

  Assert.throws(() => root.noAllowedContexts.prop1,
                /undefined/,
                "Should throw when the implementation is absent.");
});
<|MERGE_RESOLUTION|>--- conflicted
+++ resolved
@@ -69,11 +69,7 @@
   },
 ];
 
-<<<<<<< HEAD
-add_task(function* testRestrictions() {
-=======
 add_task(async function testRestrictions() {
->>>>>>> a17af05f
   let url = "data:," + JSON.stringify(schemaJson);
   await Schemas.load(url);
   let results = {};
