--- conflicted
+++ resolved
@@ -17,11 +17,7 @@
   background: backgroundScript,
 };
 
-<<<<<<< HEAD
-add_task(function* () {
-=======
 add_task(async function() {
->>>>>>> a17af05f
   let extension = ExtensionTestUtils.loadExtension(extensionData);
   await extension.startup();
   await extension.awaitFinish("runtime.getPlatformInfo");
