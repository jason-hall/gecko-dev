--- conflicted
+++ resolved
@@ -5,12 +5,7 @@
 XPCOMUtils.defineLazyModuleGetter(this, "AddonManager",
                                   "resource://gre/modules/AddonManager.jsm");
 
-<<<<<<< HEAD
-function promiseAddonStartup() {
-  const {Management} = Cu.import("resource://gre/modules/Extension.jsm", {});
-=======
 AddonTestUtils.init(this);
->>>>>>> a17af05f
 
 add_task(async function setup() {
   AddonTestUtils.overrideCertDB();
@@ -50,11 +45,7 @@
           return {
             fooBar: {
               hello(text) {
-<<<<<<< HEAD
-                console.log('meh.hello API called', text);
-=======
                 console.log('fooBar.hello API called', text);
->>>>>>> a17af05f
                 Services.obs.notifyObservers(null, "webext-api-hello", text);
               }
             }
