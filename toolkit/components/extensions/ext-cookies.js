--- conflicted
+++ resolved
@@ -1,19 +1,5 @@
 "use strict";
 
-<<<<<<< HEAD
-XPCOMUtils.defineLazyModuleGetter(this, "ContextualIdentityService",
-                                  "resource://gre/modules/ContextualIdentityService.jsm");
-XPCOMUtils.defineLazyModuleGetter(this, "NetUtil",
-                                  "resource://gre/modules/NetUtil.jsm");
-
-/* globals DEFAULT_STORE, PRIVATE_STORE */
-
-var {
-  SingletonEventManager,
-} = ExtensionUtils;
-
-function convert({cookie, isPrivate}) {
-=======
 // The ext-* files are imported into the same scopes.
 /* import-globals-from ext-toolkit.js */
 
@@ -23,7 +9,6 @@
 /* globals DEFAULT_STORE, PRIVATE_STORE */
 
 const convertCookie = ({cookie, isPrivate}) => {
->>>>>>> a17af05f
   let result = {
     name: cookie.name,
     value: cookie.value,
@@ -194,27 +179,14 @@
   };
   if ("url" in details) {
     try {
-<<<<<<< HEAD
-      uri = NetUtil.newURI(details.url).QueryInterface(Ci.nsIURL);
-      Services.cookies.usePrivateMode(isPrivate, () => {
-        enumerator = Services.cookies.getCookiesFromHost(uri.host, {userContextId});
-      });
-=======
       uri = Services.io.newURI(details.url).QueryInterface(Ci.nsIURL);
       enumerator = Services.cookies.getCookiesFromHost(uri.host, originAttributes);
->>>>>>> a17af05f
     } catch (ex) {
       // This often happens for about: URLs
       return;
     }
   } else if ("domain" in details) {
-<<<<<<< HEAD
-    Services.cookies.usePrivateMode(isPrivate, () => {
-      enumerator = Services.cookies.getCookiesFromHost(details.domain, {userContextId});
-    });
-=======
     enumerator = Services.cookies.getCookiesFromHost(details.domain, originAttributes);
->>>>>>> a17af05f
   } else {
     enumerator = Services.cookies.getCookiesWithOriginAttributes(JSON.stringify(originAttributes));
   }
@@ -262,10 +234,6 @@
       return false;
     }
 
-    if (userContextId != cookie.originAttributes.userContextId) {
-      return false;
-    }
-
     // "Restricts the retrieved cookies to those whose domains match or are subdomains of this one."
     if ("domain" in details && !isSubdomain(cookie.rawHost, details.domain)) {
       return false;
@@ -298,8 +266,7 @@
       yield {cookie, isPrivate, storeId};
     }
   }
-<<<<<<< HEAD
-}
+};
 
 this.cookies = class extends ExtensionAPI {
   getAPI(context) {
@@ -309,7 +276,7 @@
         get: function(details) {
           // FIXME: We don't sort by length of path and creation time.
           for (let cookie of query(details, ["url", "name", "storeId"], context)) {
-            return Promise.resolve(convert(cookie));
+            return Promise.resolve(convertCookie(cookie));
           }
 
           // Found no match.
@@ -318,13 +285,13 @@
 
         getAll: function(details) {
           let allowed = ["url", "name", "domain", "path", "secure", "session", "storeId"];
-          let result = Array.from(query(details, allowed, context), convert);
+          let result = Array.from(query(details, allowed, context), convertCookie);
 
           return Promise.resolve(result);
         },
 
         set: function(details) {
-          let uri = NetUtil.newURI(details.url).QueryInterface(Ci.nsIURL);
+          let uri = Services.io.newURI(details.url).QueryInterface(Ci.nsIURL);
 
           let path;
           if (details.path !== null) {
@@ -337,46 +304,6 @@
             path = uri.directory;
           }
 
-=======
-};
-
-this.cookies = class extends ExtensionAPI {
-  getAPI(context) {
-    let {extension} = context;
-    let self = {
-      cookies: {
-        get: function(details) {
-          // FIXME: We don't sort by length of path and creation time.
-          for (let cookie of query(details, ["url", "name", "storeId"], context)) {
-            return Promise.resolve(convertCookie(cookie));
-          }
-
-          // Found no match.
-          return Promise.resolve(null);
-        },
-
-        getAll: function(details) {
-          let allowed = ["url", "name", "domain", "path", "secure", "session", "storeId"];
-          let result = Array.from(query(details, allowed, context), convertCookie);
-
-          return Promise.resolve(result);
-        },
-
-        set: function(details) {
-          let uri = Services.io.newURI(details.url).QueryInterface(Ci.nsIURL);
-
-          let path;
-          if (details.path !== null) {
-            path = details.path;
-          } else {
-            // This interface essentially emulates the behavior of the
-            // Set-Cookie header. In the case of an omitted path, the cookie
-            // service uses the directory path of the requesting URL, ignoring
-            // any filename or query parameters.
-            path = uri.directory;
-          }
-
->>>>>>> a17af05f
           let name = details.name !== null ? details.name : "";
           let value = details.value !== null ? details.value : "";
           let secure = details.secure !== null ? details.secure : false;
@@ -399,28 +326,28 @@
           } else if (details.storeId !== null) {
             return Promise.reject({message: "Unknown storeId"});
           }
-<<<<<<< HEAD
 
           let cookieAttrs = {host: details.domain, path: path, isSecure: secure};
           if (!checkSetCookiePermissions(extension, uri, cookieAttrs)) {
             return Promise.reject({message: `Permission denied to set cookie ${JSON.stringify(details)}`});
           }
 
+          let originAttributes = {
+            userContextId,
+            privateBrowsingId: isPrivate ? 1 : 0,
+          };
+
           // The permission check may have modified the domain, so use
           // the new value instead.
-          Services.cookies.usePrivateMode(isPrivate, () => {
-            Services.cookies.add(cookieAttrs.host, path, name, value,
-                                 secure, httpOnly, isSession, expiry, {userContextId});
-          });
+          Services.cookies.add(cookieAttrs.host, path, name, value,
+                               secure, httpOnly, isSession, expiry, originAttributes);
 
           return self.cookies.get(details);
         },
 
         remove: function(details) {
-          for (let {cookie, isPrivate, storeId} of query(details, ["url", "name", "storeId"], context)) {
-            Services.cookies.usePrivateMode(isPrivate, () => {
-              Services.cookies.remove(cookie.host, cookie.name, cookie.path, false, cookie.originAttributes);
-            });
+          for (let {cookie, storeId} of query(details, ["url", "name", "storeId"], context)) {
+            Services.cookies.remove(cookie.host, cookie.name, cookie.path, false, cookie.originAttributes);
 
             // Todo: could there be multiple per subdomain?
             return Promise.resolve({
@@ -433,42 +360,6 @@
           return Promise.resolve(null);
         },
 
-=======
-
-          let cookieAttrs = {host: details.domain, path: path, isSecure: secure};
-          if (!checkSetCookiePermissions(extension, uri, cookieAttrs)) {
-            return Promise.reject({message: `Permission denied to set cookie ${JSON.stringify(details)}`});
-          }
-
-          let originAttributes = {
-            userContextId,
-            privateBrowsingId: isPrivate ? 1 : 0,
-          };
-
-          // The permission check may have modified the domain, so use
-          // the new value instead.
-          Services.cookies.add(cookieAttrs.host, path, name, value,
-                               secure, httpOnly, isSession, expiry, originAttributes);
-
-          return self.cookies.get(details);
-        },
-
-        remove: function(details) {
-          for (let {cookie, storeId} of query(details, ["url", "name", "storeId"], context)) {
-            Services.cookies.remove(cookie.host, cookie.name, cookie.path, false, cookie.originAttributes);
-
-            // Todo: could there be multiple per subdomain?
-            return Promise.resolve({
-              url: details.url,
-              name: details.name,
-              storeId,
-            });
-          }
-
-          return Promise.resolve(null);
-        },
-
->>>>>>> a17af05f
         getAllCookieStores: function() {
           let data = {};
           for (let tab of extension.tabManager.query()) {
@@ -485,21 +376,13 @@
           return Promise.resolve(result);
         },
 
-<<<<<<< HEAD
-        onChanged: new SingletonEventManager(context, "cookies.onChanged", fire => {
-=======
         onChanged: new EventManager(context, "cookies.onChanged", fire => {
->>>>>>> a17af05f
           let observer = (subject, topic, data) => {
             let notify = (removed, cookie, cause) => {
               cookie.QueryInterface(Ci.nsICookie2);
 
               if (extension.whiteListedHosts.matchesCookie(cookie)) {
-<<<<<<< HEAD
-                fire.async({removed, cookie: convert({cookie, isPrivate: topic == "private-cookie-changed"}), cause});
-=======
                 fire.async({removed, cookie: convertCookie({cookie, isPrivate: topic == "private-cookie-changed"}), cause});
->>>>>>> a17af05f
               }
             };
 
@@ -529,13 +412,8 @@
             }
           };
 
-<<<<<<< HEAD
-          Services.obs.addObserver(observer, "cookie-changed", false);
-          Services.obs.addObserver(observer, "private-cookie-changed", false);
-=======
           Services.obs.addObserver(observer, "cookie-changed");
           Services.obs.addObserver(observer, "private-cookie-changed");
->>>>>>> a17af05f
           return () => {
             Services.obs.removeObserver(observer, "cookie-changed");
             Services.obs.removeObserver(observer, "private-cookie-changed");
