--- conflicted
+++ resolved
@@ -2,12 +2,9 @@
 /* vim: set sts=2 sw=2 et tw=80: */
 "use strict";
 
-<<<<<<< HEAD
-=======
 // The ext-* files are imported into the same scopes.
 /* import-globals-from ext-toolkit.js */
 
->>>>>>> a17af05f
 XPCOMUtils.defineLazyGetter(this, "strBundle", function() {
   const stringSvc = Cc["@mozilla.org/intl/stringbundle;1"].getService(Ci.nsIStringBundleService);
   return stringSvc.createBundle("chrome://global/locale/extensions.properties");
@@ -140,8 +137,6 @@
   }
 }
 
-<<<<<<< HEAD
-=======
 let addonListener;
 
 const getManagementListener = (extension, context) => {
@@ -163,82 +158,11 @@
   return addonListener;
 };
 
->>>>>>> a17af05f
 this.management = class extends ExtensionAPI {
   getAPI(context) {
     let {extension} = context;
     return {
       management: {
-<<<<<<< HEAD
-        getSelf: function() {
-          return new Promise((resolve, reject) => AddonManager.getAddonByID(extension.id, addon => {
-            try {
-              let m = extension.manifest;
-              let extInfo = {
-                id: extension.id,
-                name: addon.name,
-                shortName: m.short_name || "",
-                description: addon.description || "",
-                version: addon.version,
-                mayDisable: !!(addon.permissions & AddonManager.PERM_CAN_DISABLE),
-                enabled: addon.isActive,
-                optionsUrl: addon.optionsURL || "",
-                permissions: Array.from(extension.permissions).filter(perm => {
-                  return !extension.whiteListedHosts.pat.includes(perm);
-                }),
-                hostPermissions: extension.whiteListedHosts.pat,
-                installType: installType(addon),
-              };
-              if (addon.homepageURL) {
-                extInfo.homepageUrl = addon.homepageURL;
-              }
-              if (addon.updateURL) {
-                extInfo.updateUrl = addon.updateURL;
-              }
-              if (m.icons) {
-                extInfo.icons = Object.keys(m.icons).map(key => {
-                  return {size: Number(key), url: m.icons[key]};
-                });
-              }
-
-              resolve(extInfo);
-            } catch (err) {
-              reject(err);
-            }
-          }));
-        },
-
-        uninstallSelf: function(options) {
-          return new Promise((resolve, reject) => {
-            if (options && options.showConfirmDialog) {
-              let message = _("uninstall.confirmation.message", extension.name);
-              if (options.dialogMessage) {
-                message = `${options.dialogMessage}\n${message}`;
-              }
-              let title = _("uninstall.confirmation.title", extension.name);
-              let buttonFlags = promptService.BUTTON_POS_0 * promptService.BUTTON_TITLE_IS_STRING +
-                                promptService.BUTTON_POS_1 * promptService.BUTTON_TITLE_IS_STRING;
-              let button0Title = _("uninstall.confirmation.button-0.label");
-              let button1Title = _("uninstall.confirmation.button-1.label");
-              let response = promptService.confirmEx(null, title, message, buttonFlags, button0Title, button1Title, null, null, {value: 0});
-              if (response == 1) {
-                return reject({message: "User cancelled uninstall of extension"});
-              }
-            }
-            AddonManager.getAddonByID(extension.id, addon => {
-              let canUninstall = Boolean(addon.permissions & AddonManager.PERM_CAN_UNINSTALL);
-              if (!canUninstall) {
-                return reject({message: "The add-on cannot be uninstalled"});
-              }
-              try {
-                addon.uninstall();
-              } catch (err) {
-                return reject(err);
-              }
-            });
-          });
-        },
-=======
         async get(id) {
           let addon = await AddonManager.getAddonByID(id);
           if (!addon.isSystem) {
@@ -342,7 +266,6 @@
           };
         }).api(),
 
->>>>>>> a17af05f
       },
     };
   }
