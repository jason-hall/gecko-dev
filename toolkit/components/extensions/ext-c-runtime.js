--- conflicted
+++ resolved
@@ -21,15 +21,6 @@
 
           return context.messenger.connect(context.messageManager, name, recipient);
         },
-<<<<<<< HEAD
-
-        sendMessage: function(...args) {
-          let options; // eslint-disable-line no-unused-vars
-          let extensionId, message, responseCallback;
-          if (typeof args[args.length - 1] === "function") {
-            responseCallback = args.pop();
-          }
-=======
 
         sendMessage(...args) {
           let extensionId, message, options, responseCallback;
@@ -59,20 +50,11 @@
             return [true, {toProxyScript}];
           }
 
->>>>>>> a17af05f
           if (!args.length) {
             return Promise.reject({message: "runtime.sendMessage's message argument is missing"});
           } else if (args.length === 1) {
             message = args[0];
           } else if (args.length === 2) {
-<<<<<<< HEAD
-            if (typeof args[0] === "string" && args[0]) {
-              [extensionId, message] = args;
-            } else {
-              [message, options] = args;
-            }
-          } else if (args.length === 3) {
-=======
             // With two optional arguments, this is the ambiguous case,
             // particularly sendMessage("string", {} or null)
             // Given that sending a message within the extension is generally
@@ -86,7 +68,6 @@
               [extensionId, message] = args;
             }
           } else if (args.length === 3 || (args.length === 4 && args[3] == null)) {
->>>>>>> a17af05f
             [extensionId, message, options] = args;
           } else if (args.length === 4 && !responseCallback) {
             return Promise.reject({message: "runtime.sendMessage's last argument is not a function"});
@@ -100,23 +81,6 @@
 
           extensionId = extensionId || extension.id;
           let recipient = {extensionId};
-<<<<<<< HEAD
-
-          if (options != null) {
-            if (typeof options !== "object") {
-              return Promise.reject({message: "runtime.sendMessage's options argument is invalid"});
-            }
-            if (typeof options.toProxyScript === "boolean") {
-              recipient.toProxyScript = options.toProxyScript;
-            } else {
-              return Promise.reject({message: "runtime.sendMessage's options.toProxyScript argument is invalid"});
-            }
-          }
-
-          return context.messenger.sendMessage(context.messageManager, message, recipient, responseCallback);
-        },
-
-=======
 
           if (options != null) {
             let [valid, arg] = checkOptions(options);
@@ -129,7 +93,6 @@
           return context.messenger.sendMessage(context.messageManager, message, recipient, responseCallback);
         },
 
->>>>>>> a17af05f
         connectNative(application) {
           let recipient = {
             childId: context.childManager.id,
@@ -138,7 +101,6 @@
 
           return context.messenger.connectNative(context.messageManager, "", recipient);
         },
-<<<<<<< HEAD
 
         sendNativeMessage(application, message) {
           let recipient = {
@@ -148,17 +110,6 @@
           return context.messenger.sendNativeMessage(context.messageManager, message, recipient);
         },
 
-=======
-
-        sendNativeMessage(application, message) {
-          let recipient = {
-            childId: context.childManager.id,
-            toNativeApp: application,
-          };
-          return context.messenger.sendNativeMessage(context.messageManager, message, recipient);
-        },
-
->>>>>>> a17af05f
         get lastError() {
           return context.lastError;
         },
