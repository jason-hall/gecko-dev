--- conflicted
+++ resolved
@@ -13,33 +13,6 @@
 
 Cu.import("resource://gre/modules/XPCOMUtils.jsm");
 Cu.import("resource://gre/modules/Services.jsm");
-<<<<<<< HEAD
-XPCOMUtils.defineLazyModuleGetter(this, "OS",
-                                  "resource://gre/modules/osfile.jsm");
-XPCOMUtils.defineLazyModuleGetter(this, "AsyncShutdown",
-                                  "resource://gre/modules/AsyncShutdown.jsm");
-
-/**
- * Helper function used to sanitize the objects that have to be saved in the ExtensionStorage.
- *
- * @param {BaseContext} context
- *   The current extension context.
- * @param {string} key
- *   The key of the current JSON property.
- * @param {any} value
- *   The value of the current JSON property.
- *
- * @returns {any}
- *   The sanitized value of the property.
- */
-function jsonReplacer(context, key, value) {
-  switch (typeof(value)) {
-    // Serialize primitive types as-is.
-    case "string":
-    case "number":
-    case "boolean":
-      return value;
-=======
 
 XPCOMUtils.defineLazyModuleGetter(this, "ExtensionUtils",
                                   "resource://gre/modules/ExtensionUtils.jsm");
@@ -54,7 +27,6 @@
   return (value && typeof value === "object" &&
           Cu.getClassName(value, true) === "StructuredCloneHolder");
 }
->>>>>>> a17af05f
 
 class SerializeableMap extends Map {
   toJSON() {
@@ -70,12 +42,6 @@
     return result;
   }
 
-<<<<<<< HEAD
-  if (!key) {
-    // If this is the root object, and we can't serialize it, serialize
-    // the value to an empty object.
-    return new context.cloneScope.Object();
-=======
   /**
    * Like toJSON, but attempts to serialize every value separately, and
    * elides any which fail to serialize. Should only be used if initial
@@ -95,7 +61,6 @@
       }
     }
     return result;
->>>>>>> a17af05f
   }
 }
 
@@ -126,8 +91,6 @@
 
   listeners: new Map(),
 
-<<<<<<< HEAD
-=======
   /**
    * Asynchronously reads the storage file for the given extension ID
    * and returns a Promise for its initialized JSONFile object.
@@ -167,7 +130,6 @@
     return promise;
   },
 
->>>>>>> a17af05f
   /**
    * Sanitizes the given value, and returns a JSON-compatible
    * representation of it, based on the privileges of the given global.
@@ -180,14 +142,10 @@
    *        The sanitized value.
    */
   sanitize(value, context) {
-<<<<<<< HEAD
-    let json = context.jsonStringify(value, jsonReplacer.bind(null, context));
-=======
     let json = context.jsonStringify(value === undefined ? null : value);
     if (json == undefined) {
       throw new ExtensionUtils.ExtensionError("DataCloneError: The object could not be cloned.");
     }
->>>>>>> a17af05f
     return JSON.parse(json);
   },
 
@@ -245,23 +203,6 @@
     return null;
   },
 
-<<<<<<< HEAD
-  write(extensionId) {
-    let promise = this.read(extensionId).then(extData => {
-      let encoder = new TextEncoder();
-      let array = encoder.encode(JSON.stringify(extData));
-      let path = this.getStorageFile(extensionId);
-      OS.File.makeDir(this.getExtensionDir(extensionId), {
-        ignoreExisting: true,
-        from: OS.Constants.Path.profileDir,
-      });
-      let promise = OS.File.writeAtomic(path, array);
-      return promise;
-    }).catch(() => {
-      // Make sure this promise is never rejected.
-      Cu.reportError("Unable to write JSON data for extension storage.");
-    });
-=======
   /**
    * Asynchronously removes the given storage items for the given
    * extension ID.
@@ -274,7 +215,6 @@
    */
   async remove(extensionId, items) {
     let jsonFile = await this.getFile(extensionId);
->>>>>>> a17af05f
 
     let changed = false;
     let changes = {};
@@ -389,13 +329,8 @@
     if (Services.appinfo.processType != Services.appinfo.PROCESS_TYPE_DEFAULT) {
       return;
     }
-<<<<<<< HEAD
-    Services.obs.addObserver(this, "extension-invalidate-storage-cache", false);
-    Services.obs.addObserver(this, "xpcom-shutdown", false);
-=======
     Services.obs.addObserver(this, "extension-invalidate-storage-cache");
     Services.obs.addObserver(this, "xpcom-shutdown");
->>>>>>> a17af05f
   },
 
   observe(subject, topic, data) {
