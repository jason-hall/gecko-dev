"use strict";

<<<<<<< HEAD
=======
// The ext-* files are imported into the same scopes.
/* import-globals-from ext-toolkit.js */

XPCOMUtils.defineLazyModuleGetter(this, "AppConstants",
                                  "resource://gre/modules/AppConstants.jsm");
>>>>>>> a17af05f
XPCOMUtils.defineLazyModuleGetter(this, "Downloads",
                                  "resource://gre/modules/Downloads.jsm");
XPCOMUtils.defineLazyModuleGetter(this, "DownloadPaths",
                                  "resource://gre/modules/DownloadPaths.jsm");
XPCOMUtils.defineLazyModuleGetter(this, "OS",
                                  "resource://gre/modules/osfile.jsm");
XPCOMUtils.defineLazyModuleGetter(this, "FileUtils",
                                  "resource://gre/modules/FileUtils.jsm");

var {
<<<<<<< HEAD
  ignoreEvent,
  normalizeTime,
  SingletonEventManager,
  PlatformInfo,
=======
  EventEmitter,
  normalizeTime,
>>>>>>> a17af05f
} = ExtensionUtils;

var {
  ignoreEvent,
} = ExtensionCommon;

const DOWNLOAD_ITEM_FIELDS = ["id", "url", "referrer", "filename", "incognito",
                              "danger", "mime", "startTime", "endTime",
                              "estimatedEndTime", "state",
                              "paused", "canResume", "error",
                              "bytesReceived", "totalBytes",
                              "fileSize", "exists",
                              "byExtensionId", "byExtensionName"];

const DOWNLOAD_DATE_FIELDS = ["startTime", "endTime", "estimatedEndTime"];

// Fields that we generate onChanged events for.
const DOWNLOAD_ITEM_CHANGE_FIELDS = ["endTime", "state", "paused", "canResume",
                                     "error", "exists"];

// From https://fetch.spec.whatwg.org/#forbidden-header-name
const FORBIDDEN_HEADERS = ["ACCEPT-CHARSET", "ACCEPT-ENCODING",
                           "ACCESS-CONTROL-REQUEST-HEADERS", "ACCESS-CONTROL-REQUEST-METHOD",
                           "CONNECTION", "CONTENT-LENGTH", "COOKIE", "COOKIE2", "DATE", "DNT",
                           "EXPECT", "HOST", "KEEP-ALIVE", "ORIGIN", "REFERER", "TE", "TRAILER",
                           "TRANSFER-ENCODING", "UPGRADE", "VIA"];

const FORBIDDEN_PREFIXES = /^PROXY-|^SEC-/i;

class DownloadItem {
  constructor(id, download, extension) {
    this.id = id;
    this.download = download;
    this.extension = extension;
    this.prechange = {};
  }

  get url() { return this.download.source.url; }
  get referrer() { return this.download.source.referrer; }
  get filename() { return this.download.target.path; }
  get incognito() { return this.download.source.isPrivate; }
  get danger() { return "safe"; } // TODO
  get mime() { return this.download.contentType; }
  get startTime() { return this.download.startTime; }
  get endTime() { return null; } // TODO
  get estimatedEndTime() {
    // Based on the code in summarizeDownloads() in DownloadsCommon.jsm
    if (this.download.hasProgress && this.download.speed > 0) {
      let sizeLeft = this.download.totalBytes - this.download.currentBytes;
      let timeLeftInSeconds  = sizeLeft / this.download.speed;
      return new Date(Date.now() + (timeLeftInSeconds * 1000));
    }
  }
  get state() {
    if (this.download.succeeded) {
      return "complete";
    }
    if (this.download.canceled) {
      return "interrupted";
    }
    return "in_progress";
  }
  get paused() {
    return this.download.canceled && this.download.hasPartialData && !this.download.error;
  }
  get canResume() {
    return (this.download.stopped || this.download.canceled) &&
      this.download.hasPartialData && !this.download.error;
  }
  get error() {
    if (!this.download.startTime || !this.download.stopped || this.download.succeeded) {
      return null;
    }
    // TODO store this instead of calculating it

    if (this.download.error) {
      if (this.download.error.becauseSourceFailed) {
        return "NETWORK_FAILED"; // TODO
      }
      if (this.download.error.becauseTargetFailed) {
        return "FILE_FAILED"; // TODO
      }
      return "CRASH";
    }
    return "USER_CANCELED";
  }
  get bytesReceived() {
    return this.download.currentBytes;
  }
  get totalBytes() {
    return this.download.hasProgress ? this.download.totalBytes : -1;
  }
  get fileSize() {
    // todo: this is supposed to be post-compression
    return this.download.succeeded ? this.download.target.size : -1;
  }
  get exists() { return this.download.target.exists; }
  get byExtensionId() { return this.extension ? this.extension.id : undefined; }
  get byExtensionName() { return this.extension ? this.extension.name : undefined; }

  /**
   * Create a cloneable version of this object by pulling all the
   * fields into simple properties (instead of getters).
   *
   * @returns {object} A DownloadItem with flat properties,
   *                   suitable for cloning.
   */
  serialize() {
    let obj = {};
    for (let field of DOWNLOAD_ITEM_FIELDS) {
      obj[field] = this[field];
    }
    for (let field of DOWNLOAD_DATE_FIELDS) {
      if (obj[field]) {
        obj[field] = obj[field].toISOString();
      }
    }
    return obj;
  }

  // When a change event fires, handlers can look at how an individual
  // field changed by comparing item.fieldname with item.prechange.fieldname.
  // After all handlers have been invoked, this gets called to store the
  // current values of all fields ahead of the next event.
  _storePrechange() {
    for (let field of DOWNLOAD_ITEM_CHANGE_FIELDS) {
      this.prechange[field] = this[field];
    }
  }
}


// DownloadMap maps back and forth betwen the numeric identifiers used in
// the downloads WebExtension API and a Download object from the Downloads jsm.
// todo: make id and extension info persistent (bug 1247794)
const DownloadMap = new class extends EventEmitter {
  constructor() {
    super();

    this.currentId = 0;
    this.loadPromise = null;

    // Maps numeric id -> DownloadItem
    this.byId = new Map();

    // Maps Download object -> DownloadItem
    this.byDownload = new WeakMap();
  }

  lazyInit() {
    if (this.loadPromise == null) {
      this.loadPromise = Downloads.getList(Downloads.ALL).then(list => {
        let self = this;
        return list.addView({
          onDownloadAdded(download) {
            const item = self.newFromDownload(download, null);
            self.emit("create", item);
            item._storePrechange();
          },

          onDownloadRemoved(download) {
            const item = self.byDownload.get(download);
            if (item != null) {
              self.emit("erase", item);
              self.byDownload.delete(download);
              self.byId.delete(item.id);
            }
          },

          onDownloadChanged(download) {
            const item = self.byDownload.get(download);
            if (item == null) {
              Cu.reportError("Got onDownloadChanged for unknown download object");
            } else {
              self.emit("change", item);
              item._storePrechange();
            }
          },
        }).then(() => list.getAll())
          .then(downloads => {
            downloads.forEach(download => {
              this.newFromDownload(download, null);
            });
          })
          .then(() => list);
      });
    }
    return this.loadPromise;
  }

  getDownloadList() {
    return this.lazyInit();
  }

  getAll() {
    return this.lazyInit().then(() => this.byId.values());
  }

  fromId(id) {
    const download = this.byId.get(id);
    if (!download) {
      throw new Error(`Invalid download id ${id}`);
    }
    return download;
  }

  newFromDownload(download, extension) {
    if (this.byDownload.has(download)) {
      return this.byDownload.get(download);
    }

    const id = ++this.currentId;
    let item = new DownloadItem(id, download, extension);
    this.byId.set(id, item);
    this.byDownload.set(download, item);
    return item;
  }

  erase(item) {
    // This will need to get more complicated for bug 1255507 but for now we
    // only work with downloads in the DownloadList from getAll()
    return this.getDownloadList().then(list => {
      list.remove(item.download);
    });
  }
}();

// Create a callable function that filters a DownloadItem based on a
// query object of the type passed to search() or erase().
const downloadQuery = query => {
  let queryTerms = [];
  let queryNegativeTerms = [];
  if (query.query != null) {
    for (let term of query.query) {
      if (term[0] == "-") {
        queryNegativeTerms.push(term.slice(1).toLowerCase());
      } else {
        queryTerms.push(term.toLowerCase());
      }
    }
  }

  function normalizeDownloadTime(arg, before) {
    if (arg == null) {
      return before ? Number.MAX_VALUE : 0;
    }
    return normalizeTime(arg).getTime();
  }

  const startedBefore = normalizeDownloadTime(query.startedBefore, true);
  const startedAfter = normalizeDownloadTime(query.startedAfter, false);
  // const endedBefore = normalizeDownloadTime(query.endedBefore, true);
  // const endedAfter = normalizeDownloadTime(query.endedAfter, false);

  const totalBytesGreater = query.totalBytesGreater || 0;
  const totalBytesLess = (query.totalBytesLess != null)
        ? query.totalBytesLess : Number.MAX_VALUE;

  // Handle options for which we can have a regular expression and/or
  // an explicit value to match.
  function makeMatch(regex, value, field) {
    if (value == null && regex == null) {
      return input => true;
    }

    let re;
    try {
      re = new RegExp(regex || "", "i");
    } catch (err) {
      throw new Error(`Invalid ${field}Regex: ${err.message}`);
    }
    if (value == null) {
      return input => re.test(input);
    }

    value = value.toLowerCase();
    if (re.test(value)) {
      return input => (value == input);
    }
    return input => false;
  }

  const matchFilename = makeMatch(query.filenameRegex, query.filename, "filename");
  const matchUrl = makeMatch(query.urlRegex, query.url, "url");

  return function(item) {
    const url = item.url.toLowerCase();
    const filename = item.filename.toLowerCase();

    if (!queryTerms.every(term => url.includes(term) || filename.includes(term))) {
      return false;
    }

    if (queryNegativeTerms.some(term => url.includes(term) || filename.includes(term))) {
      return false;
    }

    if (!matchFilename(filename) || !matchUrl(url)) {
      return false;
    }

    if (!item.startTime) {
      if (query.startedBefore != null || query.startedAfter != null) {
        return false;
      }
    } else if (item.startTime > startedBefore || item.startTime < startedAfter) {
      return false;
    }

    // todo endedBefore, endedAfter

    if (item.totalBytes == -1) {
      if (query.totalBytesGreater != null || query.totalBytesLess != null) {
        return false;
      }
    } else if (item.totalBytes <= totalBytesGreater || item.totalBytes >= totalBytesLess) {
      return false;
    }

    // todo: include danger
    const SIMPLE_ITEMS = ["id", "mime", "startTime", "endTime", "state",
                          "paused", "error",
                          "bytesReceived", "totalBytes", "fileSize", "exists"];
    for (let field of SIMPLE_ITEMS) {
      if (query[field] != null && item[field] != query[field]) {
        return false;
      }
    }

    return true;
  };
};

const queryHelper = query => {
  let matchFn;
  try {
    matchFn = downloadQuery(query);
  } catch (err) {
    return Promise.reject({message: err.message});
  }

  let compareFn;
  if (query.orderBy != null) {
    const fields = query.orderBy.map(field => field[0] == "-"
                                     ? {reverse: true, name: field.slice(1)}
                                     : {reverse: false, name: field});

    for (let field of fields) {
      if (!DOWNLOAD_ITEM_FIELDS.includes(field.name)) {
        return Promise.reject({message: `Invalid orderBy field ${field.name}`});
      }
    }

    compareFn = (dl1, dl2) => {
      for (let field of fields) {
        const val1 = dl1[field.name];
        const val2 = dl2[field.name];

        if (val1 < val2) {
          return field.reverse ? 1 : -1;
        } else if (val1 > val2) {
          return field.reverse ? -1 : 1;
        }
      }
      return 0;
    };
  }

  return DownloadMap.getAll().then(downloads => {
    if (compareFn) {
      downloads = Array.from(downloads);
      downloads.sort(compareFn);
    }
    let results = [];
    for (let download of downloads) {
      if (query.limit && results.length >= query.limit) {
        break;
      }
      if (matchFn(download)) {
        results.push(download);
      }
    }
    return results;
  });
};

this.downloads = class extends ExtensionAPI {
  getAPI(context) {
    let {extension} = context;
    return {
      downloads: {
        download(options) {
          let {filename} = options;
<<<<<<< HEAD
          if (filename && PlatformInfo.os === "win") {
=======
          if (filename && AppConstants.platform === "win") {
>>>>>>> a17af05f
            // cross platform javascript code uses "/"
            filename = filename.replace(/\//g, "\\");
          }

          if (filename != null) {
            if (filename.length == 0) {
              return Promise.reject({message: "filename must not be empty"});
            }
<<<<<<< HEAD

            let path = OS.Path.split(filename);
            if (path.absolute) {
              return Promise.reject({message: "filename must not be an absolute path"});
            }

            if (path.components.some(component => component == "..")) {
              return Promise.reject({message: "filename must not contain back-references (..)"});
=======

            let path = OS.Path.split(filename);
            if (path.absolute) {
              return Promise.reject({message: "filename must not be an absolute path"});
            }

            if (path.components.some(component => component == "..")) {
              return Promise.reject({message: "filename must not contain back-references (..)"});
            }

            if (AppConstants.platform === "win" && /[|"*?:<>]/.test(filename)) {
              return Promise.reject({message: "filename must not contain illegal characters"});
>>>>>>> a17af05f
            }
          }

          if (options.conflictAction == "prompt") {
            // TODO
            return Promise.reject({message: "conflictAction prompt not yet implemented"});
          }

          if (options.headers) {
            for (let {name} of options.headers) {
              if (FORBIDDEN_HEADERS.includes(name.toUpperCase()) || name.match(FORBIDDEN_PREFIXES)) {
                return Promise.reject({message: "Forbidden request header name"});
              }
            }
          }

          // Handle method, headers and body options.
          function adjustChannel(channel) {
            if (channel instanceof Ci.nsIHttpChannel) {
              const method = options.method || "GET";
              channel.requestMethod = method;

              if (options.headers) {
                for (let {name, value} of options.headers) {
                  channel.setRequestHeader(name, value, false);
                }
              }

              if (options.body != null) {
                const stream = Cc["@mozilla.org/io/string-input-stream;1"]
                               .createInstance(Ci.nsIStringInputStream);
                stream.setData(options.body, options.body.length);

                channel.QueryInterface(Ci.nsIUploadChannel2);
                channel.explicitSetUploadStream(stream, null, -1, method, false);
              }
            }
            return Promise.resolve();
          }

<<<<<<< HEAD
          function createTarget(downloadsDir) {
=======
          async function createTarget(downloadsDir) {
>>>>>>> a17af05f
            let target;
            if (filename) {
              target = OS.Path.join(downloadsDir, filename);
            } else {
<<<<<<< HEAD
              let uri = NetUtil.newURI(options.url);

              let remote = "download";
              if (uri instanceof Ci.nsIURL) {
                remote = uri.fileName;
=======
              let uri = Services.io.newURI(options.url);

              let remote;
              if (uri instanceof Ci.nsIURL) {
                remote = uri.fileName;
              }
              target = OS.Path.join(downloadsDir, remote || "download");
            }

            // Create any needed subdirectories if required by filename.
            const dir = OS.Path.dirname(target);
            await OS.File.makeDir(dir, {from: downloadsDir});

            if (await OS.File.exists(target)) {
              // This has a race, something else could come along and create
              // the file between this test and them time the download code
              // creates the target file.  But we can't easily fix it without
              // modifying DownloadCore so we live with it for now.
              switch (options.conflictAction) {
                case "uniquify":
                default:
                  target = DownloadPaths.createNiceUniqueFile(new FileUtils.File(target)).path;
                  if (options.saveAs) {
                    // createNiceUniqueFile actually creates the file, which
                    // is premature if we need to show a SaveAs dialog.
                    await OS.File.remove(target);
                  }
                  break;

                case "overwrite":
                  break;
>>>>>>> a17af05f
              }
              target = OS.Path.join(downloadsDir, remote);
            }
<<<<<<< HEAD
=======

            if (!options.saveAs) {
              return target;
            }

            // Setup the file picker Save As dialog.
            const picker = Cc["@mozilla.org/filepicker;1"].createInstance(Ci.nsIFilePicker);
            const window = Services.wm.getMostRecentWindow("navigator:browser");
            picker.init(window, null, Ci.nsIFilePicker.modeSave);
            picker.displayDirectory = new FileUtils.File(dir);
            picker.appendFilters(Ci.nsIFilePicker.filterAll);
            picker.defaultString = OS.Path.basename(target);
>>>>>>> a17af05f

            // Create any needed subdirectories if required by filename.
            const dir = OS.Path.dirname(target);
            return OS.File.makeDir(dir, {from: downloadsDir}).then(() => {
              return OS.File.exists(target);
            }).then(exists => {
              // This has a race, something else could come along and create
              // the file between this test and them time the download code
              // creates the target file.  But we can't easily fix it without
              // modifying DownloadCore so we live with it for now.
              if (exists) {
                switch (options.conflictAction) {
                  case "uniquify":
                  default:
                    target = DownloadPaths.createNiceUniqueFile(new FileUtils.File(target)).path;
                    break;

                  case "overwrite":
                    break;
                }
              }
            }).then(() => {
              if (!options.saveAs) {
                return Promise.resolve(target);
              }

              // Setup the file picker Save As dialog.
              const picker = Cc["@mozilla.org/filepicker;1"].createInstance(Ci.nsIFilePicker);
              const window = Services.wm.getMostRecentWindow("navigator:browser");
              picker.init(window, null, Ci.nsIFilePicker.modeSave);
              picker.displayDirectory = new FileUtils.File(dir);
              picker.appendFilters(Ci.nsIFilePicker.filterAll);
              picker.defaultString = OS.Path.basename(target);

              // Open the dialog and resolve/reject with the result.
              return new Promise((resolve, reject) => {
                picker.open(result => {
                  if (result === Ci.nsIFilePicker.returnCancel) {
                    reject({message: "Download canceled by the user"});
                  } else {
                    resolve(picker.file.path);
                  }
                });
              });
            });
          }

          let download;
          return Downloads.getPreferredDownloadsDirectory()
            .then(downloadsDir => createTarget(downloadsDir))
            .then(target => {
              const source = {
                url: options.url,
<<<<<<< HEAD
=======
                isPrivate: options.incognito,
>>>>>>> a17af05f
              };

              if (options.method || options.headers || options.body) {
                source.adjustChannel = adjustChannel;
              }

              return Downloads.createDownload({
                source,
                target: {
                  path: target,
                  partFilePath: target + ".part",
                },
              });
            }).then(dl => {
              download = dl;
              return DownloadMap.getDownloadList();
            }).then(list => {
              list.add(download);

              // This is necessary to make pause/resume work.
              download.tryToKeepPartialData = true;
              download.start();

              const item = DownloadMap.newFromDownload(download, extension);
              return item.id;
            });
        },

        removeFile(id) {
          return DownloadMap.lazyInit().then(() => {
            let item;
            try {
              item = DownloadMap.fromId(id);
            } catch (err) {
              return Promise.reject({message: `Invalid download id ${id}`});
            }
            if (item.state !== "complete") {
              return Promise.reject({message: `Cannot remove incomplete download id ${id}`});
            }
            return OS.File.remove(item.filename, {ignoreAbsent: false}).catch((err) => {
              return Promise.reject({message: `Could not remove download id ${item.id} because the file doesn't exist`});
            });
          });
        },

        search(query) {
          return queryHelper(query)
            .then(items => items.map(item => item.serialize()));
        },

        pause(id) {
          return DownloadMap.lazyInit().then(() => {
            let item;
            try {
              item = DownloadMap.fromId(id);
            } catch (err) {
              return Promise.reject({message: `Invalid download id ${id}`});
            }
            if (item.state != "in_progress") {
              return Promise.reject({message: `Download ${id} cannot be paused since it is in state ${item.state}`});
            }

            return item.download.cancel();
          });
        },

        resume(id) {
          return DownloadMap.lazyInit().then(() => {
            let item;
            try {
              item = DownloadMap.fromId(id);
            } catch (err) {
              return Promise.reject({message: `Invalid download id ${id}`});
            }
            if (!item.canResume) {
              return Promise.reject({message: `Download ${id} cannot be resumed`});
            }

            return item.download.start();
          });
        },

        cancel(id) {
          return DownloadMap.lazyInit().then(() => {
            let item;
            try {
              item = DownloadMap.fromId(id);
            } catch (err) {
              return Promise.reject({message: `Invalid download id ${id}`});
            }
            if (item.download.succeeded) {
              return Promise.reject({message: `Download ${id} is already complete`});
            }
            return item.download.finalize(true);
          });
        },

        showDefaultFolder() {
          Downloads.getPreferredDownloadsDirectory().then(dir => {
            let dirobj = new FileUtils.File(dir);
            if (dirobj.isDirectory()) {
              dirobj.launch();
            } else {
              throw new Error(`Download directory ${dirobj.path} is not actually a directory`);
            }
          }).catch(Cu.reportError);
        },

        erase(query) {
          return queryHelper(query).then(items => {
            let results = [];
            let promises = [];
            for (let item of items) {
              promises.push(DownloadMap.erase(item));
              results.push(item.id);
            }
            return Promise.all(promises).then(() => results);
          });
        },

        open(downloadId) {
          return DownloadMap.lazyInit().then(() => {
            let download = DownloadMap.fromId(downloadId).download;
            if (download.succeeded) {
              return download.launch();
            }
            return Promise.reject({message: "Download has not completed."});
          }).catch((error) => {
            return Promise.reject({message: error.message});
          });
        },

        show(downloadId) {
          return DownloadMap.lazyInit().then(() => {
            let download = DownloadMap.fromId(downloadId);
            return download.download.showContainingDirectory();
          }).then(() => {
            return true;
          }).catch(error => {
            return Promise.reject({message: error.message});
          });
        },

        getFileIcon(downloadId, options) {
          return DownloadMap.lazyInit().then(() => {
            let size = options && options.size ? options.size : 32;
            let download = DownloadMap.fromId(downloadId).download;
            let pathPrefix = "";
            let path;

            if (download.succeeded) {
              let file = FileUtils.File(download.target.path);
              path = Services.io.newFileURI(file).spec;
            } else {
              path = OS.Path.basename(download.target.path);
              pathPrefix = "//";
            }

            return new Promise((resolve, reject) => {
              let chromeWebNav = Services.appShell.createWindowlessBrowser(true);
              chromeWebNav
                .QueryInterface(Ci.nsIInterfaceRequestor)
                .getInterface(Ci.nsIDocShell)
                .createAboutBlankContentViewer(Services.scriptSecurityManager.getSystemPrincipal());

              let img = chromeWebNav.document.createElement("img");
              img.width = size;
              img.height = size;

              let handleLoad;
              let handleError;
              const cleanup = () => {
                img.removeEventListener("load", handleLoad);
                img.removeEventListener("error", handleError);
                chromeWebNav.close();
                chromeWebNav = null;
              };

              handleLoad = () => {
                let canvas = chromeWebNav.document.createElement("canvas");
                canvas.width = size;
                canvas.height = size;
                let context = canvas.getContext("2d");
                context.drawImage(img, 0, 0, size, size);
                let dataURL = canvas.toDataURL("image/png");
                cleanup();
                resolve(dataURL);
              };

              handleError = (error) => {
                Cu.reportError(error);
                cleanup();
                reject(new Error("An unexpected error occurred"));
              };

              img.addEventListener("load", handleLoad);
              img.addEventListener("error", handleError);
              img.src = `moz-icon:${pathPrefix}${path}?size=${size}`;
            });
          }).catch((error) => {
            return Promise.reject({message: error.message});
          });
        },

        // When we do setShelfEnabled(), check for additional "downloads.shelf" permission.
        // i.e.:
        // setShelfEnabled(enabled) {
        //   if (!extension.hasPermission("downloads.shelf")) {
        //     throw new context.cloneScope.Error("Permission denied because 'downloads.shelf' permission is missing.");
        //   }
        //   ...
        // }

<<<<<<< HEAD
        onChanged: new SingletonEventManager(context, "downloads.onChanged", fire => {
=======
        onChanged: new EventManager(context, "downloads.onChanged", fire => {
>>>>>>> a17af05f
          const handler = (what, item) => {
            let changes = {};
            const noundef = val => (val === undefined) ? null : val;
            DOWNLOAD_ITEM_CHANGE_FIELDS.forEach(fld => {
              if (item[fld] != item.prechange[fld]) {
                changes[fld] = {
                  previous: noundef(item.prechange[fld]),
                  current: noundef(item[fld]),
                };
              }
            });
            if (Object.keys(changes).length > 0) {
              changes.id = item.id;
              fire.async(changes);
            }
          };

          let registerPromise = DownloadMap.getDownloadList().then(() => {
            DownloadMap.on("change", handler);
          });
          return () => {
            registerPromise.then(() => {
              DownloadMap.off("change", handler);
            });
          };
        }).api(),

<<<<<<< HEAD
        onCreated: new SingletonEventManager(context, "downloads.onCreated", fire => {
=======
        onCreated: new EventManager(context, "downloads.onCreated", fire => {
>>>>>>> a17af05f
          const handler = (what, item) => {
            fire.async(item.serialize());
          };
          let registerPromise = DownloadMap.getDownloadList().then(() => {
            DownloadMap.on("create", handler);
          });
          return () => {
            registerPromise.then(() => {
              DownloadMap.off("create", handler);
            });
          };
        }).api(),

<<<<<<< HEAD
        onErased: new SingletonEventManager(context, "downloads.onErased", fire => {
=======
        onErased: new EventManager(context, "downloads.onErased", fire => {
>>>>>>> a17af05f
          const handler = (what, item) => {
            fire.async(item.id);
          };
          let registerPromise = DownloadMap.getDownloadList().then(() => {
            DownloadMap.on("erase", handler);
          });
          return () => {
            registerPromise.then(() => {
              DownloadMap.off("erase", handler);
            });
          };
        }).api(),

        onDeterminingFilename: ignoreEvent(context, "downloads.onDeterminingFilename"),
      },
    };
  }
};<|MERGE_RESOLUTION|>--- conflicted
+++ resolved
@@ -1,13 +1,10 @@
 "use strict";
 
-<<<<<<< HEAD
-=======
 // The ext-* files are imported into the same scopes.
 /* import-globals-from ext-toolkit.js */
 
 XPCOMUtils.defineLazyModuleGetter(this, "AppConstants",
                                   "resource://gre/modules/AppConstants.jsm");
->>>>>>> a17af05f
 XPCOMUtils.defineLazyModuleGetter(this, "Downloads",
                                   "resource://gre/modules/Downloads.jsm");
 XPCOMUtils.defineLazyModuleGetter(this, "DownloadPaths",
@@ -18,15 +15,8 @@
                                   "resource://gre/modules/FileUtils.jsm");
 
 var {
-<<<<<<< HEAD
-  ignoreEvent,
-  normalizeTime,
-  SingletonEventManager,
-  PlatformInfo,
-=======
   EventEmitter,
   normalizeTime,
->>>>>>> a17af05f
 } = ExtensionUtils;
 
 var {
@@ -420,11 +410,7 @@
       downloads: {
         download(options) {
           let {filename} = options;
-<<<<<<< HEAD
-          if (filename && PlatformInfo.os === "win") {
-=======
           if (filename && AppConstants.platform === "win") {
->>>>>>> a17af05f
             // cross platform javascript code uses "/"
             filename = filename.replace(/\//g, "\\");
           }
@@ -433,7 +419,6 @@
             if (filename.length == 0) {
               return Promise.reject({message: "filename must not be empty"});
             }
-<<<<<<< HEAD
 
             let path = OS.Path.split(filename);
             if (path.absolute) {
@@ -442,20 +427,10 @@
 
             if (path.components.some(component => component == "..")) {
               return Promise.reject({message: "filename must not contain back-references (..)"});
-=======
-
-            let path = OS.Path.split(filename);
-            if (path.absolute) {
-              return Promise.reject({message: "filename must not be an absolute path"});
-            }
-
-            if (path.components.some(component => component == "..")) {
-              return Promise.reject({message: "filename must not contain back-references (..)"});
             }
 
             if (AppConstants.platform === "win" && /[|"*?:<>]/.test(filename)) {
               return Promise.reject({message: "filename must not contain illegal characters"});
->>>>>>> a17af05f
             }
           }
 
@@ -496,22 +471,11 @@
             return Promise.resolve();
           }
 
-<<<<<<< HEAD
-          function createTarget(downloadsDir) {
-=======
           async function createTarget(downloadsDir) {
->>>>>>> a17af05f
             let target;
             if (filename) {
               target = OS.Path.join(downloadsDir, filename);
             } else {
-<<<<<<< HEAD
-              let uri = NetUtil.newURI(options.url);
-
-              let remote = "download";
-              if (uri instanceof Ci.nsIURL) {
-                remote = uri.fileName;
-=======
               let uri = Services.io.newURI(options.url);
 
               let remote;
@@ -543,12 +507,8 @@
 
                 case "overwrite":
                   break;
->>>>>>> a17af05f
               }
-              target = OS.Path.join(downloadsDir, remote);
-            }
-<<<<<<< HEAD
-=======
+            }
 
             if (!options.saveAs) {
               return target;
@@ -561,50 +521,15 @@
             picker.displayDirectory = new FileUtils.File(dir);
             picker.appendFilters(Ci.nsIFilePicker.filterAll);
             picker.defaultString = OS.Path.basename(target);
->>>>>>> a17af05f
-
-            // Create any needed subdirectories if required by filename.
-            const dir = OS.Path.dirname(target);
-            return OS.File.makeDir(dir, {from: downloadsDir}).then(() => {
-              return OS.File.exists(target);
-            }).then(exists => {
-              // This has a race, something else could come along and create
-              // the file between this test and them time the download code
-              // creates the target file.  But we can't easily fix it without
-              // modifying DownloadCore so we live with it for now.
-              if (exists) {
-                switch (options.conflictAction) {
-                  case "uniquify":
-                  default:
-                    target = DownloadPaths.createNiceUniqueFile(new FileUtils.File(target)).path;
-                    break;
-
-                  case "overwrite":
-                    break;
+
+            // Open the dialog and resolve/reject with the result.
+            return new Promise((resolve, reject) => {
+              picker.open(result => {
+                if (result === Ci.nsIFilePicker.returnCancel) {
+                  reject({message: "Download canceled by the user"});
+                } else {
+                  resolve(picker.file.path);
                 }
-              }
-            }).then(() => {
-              if (!options.saveAs) {
-                return Promise.resolve(target);
-              }
-
-              // Setup the file picker Save As dialog.
-              const picker = Cc["@mozilla.org/filepicker;1"].createInstance(Ci.nsIFilePicker);
-              const window = Services.wm.getMostRecentWindow("navigator:browser");
-              picker.init(window, null, Ci.nsIFilePicker.modeSave);
-              picker.displayDirectory = new FileUtils.File(dir);
-              picker.appendFilters(Ci.nsIFilePicker.filterAll);
-              picker.defaultString = OS.Path.basename(target);
-
-              // Open the dialog and resolve/reject with the result.
-              return new Promise((resolve, reject) => {
-                picker.open(result => {
-                  if (result === Ci.nsIFilePicker.returnCancel) {
-                    reject({message: "Download canceled by the user"});
-                  } else {
-                    resolve(picker.file.path);
-                  }
-                });
               });
             });
           }
@@ -615,10 +540,7 @@
             .then(target => {
               const source = {
                 url: options.url,
-<<<<<<< HEAD
-=======
                 isPrivate: options.incognito,
->>>>>>> a17af05f
               };
 
               if (options.method || options.headers || options.body) {
@@ -832,11 +754,7 @@
         //   ...
         // }
 
-<<<<<<< HEAD
-        onChanged: new SingletonEventManager(context, "downloads.onChanged", fire => {
-=======
         onChanged: new EventManager(context, "downloads.onChanged", fire => {
->>>>>>> a17af05f
           const handler = (what, item) => {
             let changes = {};
             const noundef = val => (val === undefined) ? null : val;
@@ -864,11 +782,7 @@
           };
         }).api(),
 
-<<<<<<< HEAD
-        onCreated: new SingletonEventManager(context, "downloads.onCreated", fire => {
-=======
         onCreated: new EventManager(context, "downloads.onCreated", fire => {
->>>>>>> a17af05f
           const handler = (what, item) => {
             fire.async(item.serialize());
           };
@@ -882,11 +796,7 @@
           };
         }).api(),
 
-<<<<<<< HEAD
-        onErased: new SingletonEventManager(context, "downloads.onErased", fire => {
-=======
         onErased: new EventManager(context, "downloads.onErased", fire => {
->>>>>>> a17af05f
           const handler = (what, item) => {
             fire.async(item.id);
           };
