/* This Source Code Form is subject to the terms of the Mozilla Public
 * License, v. 2.0. If a copy of the MPL was not distributed with this
 * file, You can obtain one at http://mozilla.org/MPL/2.0/. */
"use strict";

/**
 * FormHistory
 *
 * Used to store values that have been entered into forms which may later
 * be used to automatically fill in the values when the form is visited again.
 *
 * search(terms, queryData, callback)
 *   Look up values that have been previously stored.
 *     terms - array of terms to return data for
 *     queryData - object that contains the query terms
 *       The query object contains properties for each search criteria to match, where the value
 *       of the property specifies the value that term must have. For example,
 *       { term1: value1, term2: value2 }
 *     callback - callback that is called when results are available or an error occurs.
 *       The callback is passed a result array containing each found entry. Each element in
 *       the array is an object containing a property for each search term specified by 'terms'.
 * count(queryData, callback)
 *   Find the number of stored entries that match the given criteria.
 *     queryData - array of objects that indicate the query. See the search method for details.
 *     callback - callback that is called when results are available or an error occurs.
 *       The callback is passed the number of found entries.
 * update(changes, callback)
 *    Write data to form history storage.
 *      changes - an array of changes to be made. If only one change is to be made, it
 *                may be passed as an object rather than a one-element array.
 *        Each change object is of the form:
 *          { op: operation, term1: value1, term2: value2, ... }
 *        Valid operations are:
 *          add - add a new entry
 *          update - update an existing entry
 *          remove - remove an entry
 *          bump - update the last accessed time on an entry
 *        The terms specified allow matching of one or more specific entries. If no terms
 *        are specified then all entries are matched. This means that { op: "remove" } is
 *        used to remove all entries and clear the form history.
 *      callback - callback that is called when results have been stored.
 * getAutoCompeteResults(searchString, params, callback)
 *   Retrieve an array of form history values suitable for display in an autocomplete list.
 *   Returns an mozIStoragePendingStatement that can be used to cancel the operation if
 *   needed.
 *     searchString - the string to search for, typically the entered value of a textbox
 *     params - zero or more filter arguments:
 *       fieldname - form field name
 *       agedWeight
 *       bucketSize
 *       expiryDate
 *       maxTimeGroundings
 *       timeGroupingSize
 *       prefixWeight
 *       boundaryWeight
 *     callback - callback that is called with the array of results. Each result in the array
 *                is an object with four arguments:
 *                  text, textLowerCase, frecency, totalScore
 * schemaVersion
 *   This property holds the version of the database schema
 *
 * Terms:
 *  guid - entry identifier. For 'add', a guid will be generated.
 *  fieldname - form field name
 *  value - form value
 *  timesUsed - the number of times the entry has been accessed
 *  firstUsed - the time the the entry was first created
 *  lastUsed - the time the entry was last accessed
 *  firstUsedStart - search for entries created after or at this time
 *  firstUsedEnd - search for entries created before or at this time
 *  lastUsedStart - search for entries last accessed after or at this time
 *  lastUsedEnd - search for entries last accessed before or at this time
 *  newGuid - a special case valid only for 'update' and allows the guid for
 *            an existing record to be updated. The 'guid' term is the only
 *            other term which can be used (ie, you can not also specify a
 *            fieldname, value etc) and indicates the guid of the existing
 *            record that should be updated.
 *
 * In all of the above methods, the callback argument should be an object with
 * handleResult(result), handleFailure(error) and handleCompletion(reason) functions.
 * For search and getAutoCompeteResults, result is an object containing the desired
 * properties. For count, result is the integer count. For, update, handleResult is
 * not called. For handleCompletion, reason is either 0 if successful or 1 if
 * an error occurred.
 */

this.EXPORTED_SYMBOLS = ["FormHistory"];

const { classes: Cc, interfaces: Ci, utils: Cu, results: Cr } = Components;

Cu.import("resource://gre/modules/XPCOMUtils.jsm");
Cu.import("resource://gre/modules/Services.jsm");
Cu.import("resource://gre/modules/AppConstants.jsm");

XPCOMUtils.defineLazyServiceGetter(this, "uuidService",
                                   "@mozilla.org/uuid-generator;1",
                                   "nsIUUIDGenerator");

const DB_SCHEMA_VERSION = 4;
const DAY_IN_MS  = 86400000; // 1 day in milliseconds
const MAX_SEARCH_TOKENS = 10;
const NOOP = function noop() {};

var supportsDeletedTable = AppConstants.platform == "android";

var Prefs = {
  initialized: false,

  get debug() { this.ensureInitialized(); return this._debug; },
  get enabled() { this.ensureInitialized(); return this._enabled; },
  get expireDays() { this.ensureInitialized(); return this._expireDays; },

  ensureInitialized() {
<<<<<<< HEAD
    if (this.initialized)
=======
    if (this.initialized) {
>>>>>>> a17af05f
      return;
    }

    this.initialized = true;

    this._debug = Services.prefs.getBoolPref("browser.formfill.debug");
    this._enabled = Services.prefs.getBoolPref("browser.formfill.enable");
    this._expireDays = Services.prefs.getIntPref("browser.formfill.expire_days");
  },
};

function log(aMessage) {
  if (Prefs.debug) {
    Services.console.logStringMessage("FormHistory: " + aMessage);
  }
}

function sendNotification(aType, aData) {
  if (typeof aData == "string") {
    let strWrapper = Cc["@mozilla.org/supports-string;1"]
                     .createInstance(Ci.nsISupportsString);
    strWrapper.data = aData;
    aData = strWrapper;
  } else if (typeof aData == "number") {
<<<<<<< HEAD
    let intWrapper = Cc["@mozilla.org/supports-PRInt64;1"].
                     createInstance(Ci.nsISupportsPRInt64);
=======
    let intWrapper = Cc["@mozilla.org/supports-PRInt64;1"]
                     .createInstance(Ci.nsISupportsPRInt64);
>>>>>>> a17af05f
    intWrapper.data = aData;
    aData = intWrapper;
  } else if (aData) {
    throw Components.Exception("Invalid type " + (typeof aType) + " passed to sendNotification",
                               Cr.NS_ERROR_ILLEGAL_VALUE);
  }

  Services.obs.notifyObservers(aData, "satchel-storage-changed", aType);
}

/**
 * Current database schema
 */

const dbSchema = {
  tables: {
    moz_formhistory: {
      "id": "INTEGER PRIMARY KEY",
      "fieldname": "TEXT NOT NULL",
      "value": "TEXT NOT NULL",
      "timesUsed": "INTEGER",
      "firstUsed": "INTEGER",
      "lastUsed": "INTEGER",
      "guid": "TEXT",
    },
    moz_deleted_formhistory: {
<<<<<<< HEAD
        "id": "INTEGER PRIMARY KEY",
        "timeDeleted": "INTEGER",
        "guid": "TEXT"
    }
=======
      "id": "INTEGER PRIMARY KEY",
      "timeDeleted": "INTEGER",
      "guid": "TEXT",
    },
>>>>>>> a17af05f
  },
  indices: {
    moz_formhistory_index: {
      table: "moz_formhistory",
<<<<<<< HEAD
      columns: [ "fieldname" ]
    },
    moz_formhistory_lastused_index: {
      table: "moz_formhistory",
      columns: [ "lastUsed" ]
    },
    moz_formhistory_guid_index: {
      table: "moz_formhistory",
      columns: [ "guid" ]
=======
      columns: ["fieldname"],
    },
    moz_formhistory_lastused_index: {
      table: "moz_formhistory",
      columns: ["lastUsed"],
    },
    moz_formhistory_guid_index: {
      table: "moz_formhistory",
      columns: ["guid"],
>>>>>>> a17af05f
    },
  },
};

/**
 * Validating and processing API querying data
 */

const validFields = [
  "fieldname",
  "value",
  "timesUsed",
  "firstUsed",
  "lastUsed",
  "guid",
];

const searchFilters = [
  "firstUsedStart",
  "firstUsedEnd",
  "lastUsedStart",
  "lastUsedEnd",
];

function validateOpData(aData, aDataType) {
  let thisValidFields = validFields;
  // A special case to update the GUID - in this case there can be a 'newGuid'
  // field and of the normally valid fields, only 'guid' is accepted.
  if (aDataType == "Update" && "newGuid" in aData) {
    thisValidFields = ["guid", "newGuid"];
  }
  for (let field in aData) {
    if (field != "op" && !thisValidFields.includes(field)) {
      throw Components.Exception(
        aDataType + " query contains an unrecognized field: " + field,
        Cr.NS_ERROR_ILLEGAL_VALUE);
    }
  }
  return aData;
}

function validateSearchData(aData, aDataType) {
  for (let field in aData) {
    if (field != "op" && !validFields.includes(field) && !searchFilters.includes(field)) {
      throw Components.Exception(
        aDataType + " query contains an unrecognized field: " + field,
        Cr.NS_ERROR_ILLEGAL_VALUE);
    }
  }
}

function makeQueryPredicates(aQueryData, delimiter = " AND ") {
<<<<<<< HEAD
  return Object.keys(aQueryData).map(function(field) {
    if (field == "firstUsedStart") {
      return "firstUsed >= :" + field;
    } else if (field == "firstUsedEnd") {
      return "firstUsed <= :" + field;
    } else if (field == "lastUsedStart") {
      return "lastUsed >= :" + field;
    } else if (field == "lastUsedEnd") {
      return "lastUsed <= :" + field;
=======
  return Object.keys(aQueryData).map(field => {
    switch (field) {
      case "firstUsedStart": {
        return "firstUsed >= :" + field;
      }
      case "firstUsedEnd": {
        return "firstUsed <= :" + field;
      }
      case "lastUsedStart": {
        return "lastUsed >= :" + field;
      }
      case "lastUsedEnd": {
        return "lastUsed <= :" + field;
      }
>>>>>>> a17af05f
    }

    return field + " = :" + field;
  }).join(delimiter);
}

/**
 * Storage statement creation and parameter binding
 */

function makeCountStatement(aSearchData) {
  let query = "SELECT COUNT(*) AS numEntries FROM moz_formhistory";
  let queryTerms = makeQueryPredicates(aSearchData);
  if (queryTerms) {
    query += " WHERE " + queryTerms;
  }
  return dbCreateAsyncStatement(query, aSearchData);
}

function makeSearchStatement(aSearchData, aSelectTerms) {
  let query = "SELECT " + aSelectTerms.join(", ") + " FROM moz_formhistory";
  let queryTerms = makeQueryPredicates(aSearchData);
  if (queryTerms) {
    query += " WHERE " + queryTerms;
  }

  return dbCreateAsyncStatement(query, aSearchData);
}

function makeAddStatement(aNewData, aNow, aBindingArrays) {
  let query = "INSERT INTO moz_formhistory " +
              "(fieldname, value, timesUsed, firstUsed, lastUsed, guid) " +
              "VALUES (:fieldname, :value, :timesUsed, :firstUsed, :lastUsed, :guid)";

  aNewData.timesUsed = aNewData.timesUsed || 1;
  aNewData.firstUsed = aNewData.firstUsed || aNow;
  aNewData.lastUsed = aNewData.lastUsed || aNow;
  return dbCreateAsyncStatement(query, aNewData, aBindingArrays);
}

function makeBumpStatement(aGuid, aNow, aBindingArrays) {
  let query = "UPDATE moz_formhistory " +
              "SET timesUsed = timesUsed + 1, lastUsed = :lastUsed WHERE guid = :guid";
  let queryParams = {
    lastUsed: aNow,
    guid: aGuid,
  };

  return dbCreateAsyncStatement(query, queryParams, aBindingArrays);
}

function makeRemoveStatement(aSearchData, aBindingArrays) {
  let query = "DELETE FROM moz_formhistory";
  let queryTerms = makeQueryPredicates(aSearchData);

  if (queryTerms) {
    log("removeEntries");
    query += " WHERE " + queryTerms;
  } else {
    log("removeAllEntries");
    // Not specifying any fields means we should remove all entries. We
    // won't need to modify the query in this case.
  }

  return dbCreateAsyncStatement(query, aSearchData, aBindingArrays);
}

function makeUpdateStatement(aGuid, aNewData, aBindingArrays) {
  let query = "UPDATE moz_formhistory SET ";
  let queryTerms = makeQueryPredicates(aNewData, ", ");

  if (!queryTerms) {
    throw Components.Exception("Update query must define fields to modify.",
                               Cr.NS_ERROR_ILLEGAL_VALUE);
  }

  query += queryTerms + " WHERE guid = :existing_guid";
  aNewData.existing_guid = aGuid;

  return dbCreateAsyncStatement(query, aNewData, aBindingArrays);
}

function makeMoveToDeletedStatement(aGuid, aNow, aData, aBindingArrays) {
  if (supportsDeletedTable) {
    let query = "INSERT INTO moz_deleted_formhistory (guid, timeDeleted)";
    let queryTerms = makeQueryPredicates(aData);

    if (aGuid) {
      query += " VALUES (:guid, :timeDeleted)";
    } else {
      // TODO: Add these items to the deleted items table once we've sorted
      //       out the issues from bug 756701
      if (!queryTerms) {
        return undefined;
      }

      query += " SELECT guid, :timeDeleted FROM moz_formhistory WHERE " + queryTerms;
    }

    aData.timeDeleted = aNow;

    return dbCreateAsyncStatement(query, aData, aBindingArrays);
  }

  return null;
}

function generateGUID() {
  // string like: "{f60d9eac-9421-4abc-8491-8e8322b063d4}"
  let uuid = uuidService.generateUUID().toString();
  let raw = ""; // A string with the low bytes set to random values
  let bytes = 0;
<<<<<<< HEAD
  for (let i = 1; bytes < 12 ; i += 2) {
=======
  for (let i = 1; bytes < 12; i += 2) {
>>>>>>> a17af05f
    // Skip dashes
    if (uuid[i] == "-") {
      i++;
    }
    let hexVal = parseInt(uuid[i] + uuid[i + 1], 16);
    raw += String.fromCharCode(hexVal);
    bytes++;
  }
  return btoa(raw);
}

/**
 * Database creation and access
 */

var _dbConnection = null;
XPCOMUtils.defineLazyGetter(this, "dbConnection", function() {
  let dbFile;

  try {
    dbFile = Services.dirsvc.get("ProfD", Ci.nsIFile).clone();
    dbFile.append("formhistory.sqlite");
    log("Opening database at " + dbFile.path);

    _dbConnection = Services.storage.openUnsharedDatabase(dbFile);
    dbInit();
  } catch (e) {
    if (e.result != Cr.NS_ERROR_FILE_CORRUPTED) {
      throw e;
    }
    dbCleanup(dbFile);
    _dbConnection = Services.storage.openUnsharedDatabase(dbFile);
    dbInit();
  }

  return _dbConnection;
});


var dbStmts = new Map();

/*
 * dbCreateAsyncStatement
 *
 * Creates a statement, wraps it, and then does parameter replacement
 */
function dbCreateAsyncStatement(aQuery, aParams, aBindingArrays) {
  if (!aQuery) {
    return null;
  }

  let stmt = dbStmts.get(aQuery);
  if (!stmt) {
    log("Creating new statement for query: " + aQuery);
    stmt = dbConnection.createAsyncStatement(aQuery);
    dbStmts.set(aQuery, stmt);
  }

  if (aBindingArrays) {
    let bindingArray = aBindingArrays.get(stmt);
    if (!bindingArray) {
      // first time using a particular statement in update
      bindingArray = stmt.newBindingParamsArray();
      aBindingArrays.set(stmt, bindingArray);
    }

    if (aParams) {
      let bindingParams = bindingArray.newBindingParams();
      for (let field in aParams) {
        bindingParams.bindByName(field, aParams[field]);
      }
      bindingArray.addParams(bindingParams);
    }
  } else if (aParams) {
    for (let field in aParams) {
      stmt.params[field] = aParams[field];
    }
  }

  return stmt;
}

var dbMigrate;

/**
 * Attempts to initialize the database. This creates the file if it doesn't
 * exist, performs any migrations, etc.
 */
function dbInit() {
  log("Initializing Database");

  if (!_dbConnection.tableExists("moz_formhistory")) {
    dbCreate();
    return;
  }

  // When FormHistory is released, we will no longer support the various schema versions prior to
  // this release that nsIFormHistory2 once did.
  let version = _dbConnection.schemaVersion;
  if (version < 3) {
    throw Components.Exception("DB version is unsupported.",
                               Cr.NS_ERROR_FILE_CORRUPTED);
  } else if (version != DB_SCHEMA_VERSION) {
    dbMigrate(version);
  }
}

var Migrators = {
  /*
   * Updates the DB schema to v3 (bug 506402).
   * Adds deleted form history table.
   */
  dbMigrateToVersion4() {
    if (!_dbConnection.tableExists("moz_deleted_formhistory")) {
      let table = dbSchema.tables.moz_deleted_formhistory;
      let tSQL = Object.keys(table).map(col => [col, table[col]].join(" ")).join(", ");
      _dbConnection.createTable("moz_deleted_formhistory", tSQL);
    }
  },
};

function dbCreate() {
  log("Creating DB -- tables");
  for (let name in dbSchema.tables) {
    let table = dbSchema.tables[name];
    let tSQL = Object.keys(table).map(col => [col, table[col]].join(" ")).join(", ");
    log("Creating table " + name + " with " + tSQL);
    _dbConnection.createTable(name, tSQL);
  }

  log("Creating DB -- indices");
  for (let name in dbSchema.indices) {
    let index = dbSchema.indices[name];
    let statement = "CREATE INDEX IF NOT EXISTS " + name + " ON " + index.table +
                    "(" + index.columns.join(", ") + ")";
    _dbConnection.executeSimpleSQL(statement);
  }

  _dbConnection.schemaVersion = DB_SCHEMA_VERSION;
}

dbMigrate = (oldVersion) => {
  log("Attempting to migrate from version " + oldVersion);

  if (oldVersion > DB_SCHEMA_VERSION) {
    log("Downgrading to version " + DB_SCHEMA_VERSION);
    // User's DB is newer. Sanity check that our expected columns are
    // present, and if so mark the lower version and merrily continue
    // on. If the columns are borked, something is wrong so blow away
    // the DB and start from scratch. [Future incompatible upgrades
    // should switch to a different table or file.]

    if (!dbAreExpectedColumnsPresent()) {
      throw Components.Exception("DB is missing expected columns",
                                 Cr.NS_ERROR_FILE_CORRUPTED);
    }

    // Change the stored version to the current version. If the user
    // runs the newer code again, it will see the lower version number
    // and re-upgrade (to fixup any entries the old code added).
    _dbConnection.schemaVersion = DB_SCHEMA_VERSION;
    return;
  }

  // Note that migration is currently performed synchronously.
  _dbConnection.beginTransaction();

  try {
    for (let v = oldVersion + 1; v <= DB_SCHEMA_VERSION; v++) {
      this.log("Upgrading to version " + v + "...");
      Migrators["dbMigrateToVersion" + v]();
    }
  } catch (e) {
    this.log("Migration failed: " + e);
    this.dbConnection.rollbackTransaction();
    throw e;
  }

  _dbConnection.schemaVersion = DB_SCHEMA_VERSION;
  _dbConnection.commitTransaction();

  log("DB migration completed.");
};

/**
 * Sanity check to ensure that the columns this version of the code expects
 * are present in the DB we're using.
 * @returns {boolean} whether expected columns are present
 */
function dbAreExpectedColumnsPresent() {
  for (let name in dbSchema.tables) {
    let table = dbSchema.tables[name];
    let query = "SELECT " +
                Object.keys(table).join(", ") +
                " FROM " + name;
    try {
      let stmt = _dbConnection.createStatement(query);
      // (no need to execute statement, if it compiled we're good)
      stmt.finalize();
    } catch (e) {
      return false;
    }
  }

  log("verified that expected columns are present in DB.");
  return true;
}

/**
 * Called when database creation fails. Finalizes database statements,
 * closes the database connection, deletes the database file.
 * @param {Object} dbFile database file to close
 */
function dbCleanup(dbFile) {
  log("Cleaning up DB file - close & remove & backup");

  // Create backup file
  let backupFile = dbFile.leafName + ".corrupt";
  Services.storage.backupDatabaseFile(dbFile, backupFile);

  dbClose(false);
  dbFile.remove(false);
}

function dbClose(aShutdown) {
  log("dbClose(" + aShutdown + ")");

  if (aShutdown) {
    sendNotification("formhistory-shutdown", null);
  }

  // Connection may never have been created if say open failed but we still
  // end up calling dbClose as part of the rest of dbCleanup.
  if (!_dbConnection) {
    return;
  }

  log("dbClose finalize statements");
  for (let stmt of dbStmts.values()) {
    stmt.finalize();
  }

  dbStmts = new Map();

  let closed = false;
  _dbConnection.asyncClose(() => closed = true);

  if (!aShutdown) {
    Services.tm.spinEventLoopUntil(() => closed);
  }
}

/**
 * Constructs and executes database statements from a pre-processed list of
 * inputted changes.
 *
 * @param {Array.<Object>} aChanges changes to form history
 * @param {Object} aCallbacks
 */
function updateFormHistoryWrite(aChanges, aCallbacks) {
  log("updateFormHistoryWrite  " + aChanges.length);

  // pass 'now' down so that every entry in the batch has the same timestamp
  let now = Date.now() * 1000;

  // for each change, we either create and append a new storage statement to
  // stmts or bind a new set of parameters to an existing storage statement.
  // stmts and bindingArrays are updated when makeXXXStatement eventually
  // calls dbCreateAsyncStatement.
  let stmts = [];
  let notifications = [];
  let bindingArrays = new Map();

  for (let change of aChanges) {
    let operation = change.op;
    delete change.op;
    let stmt;
    switch (operation) {
      case "remove":
        log("Remove from form history  " + change);
        let delStmt = makeMoveToDeletedStatement(change.guid, now, change, bindingArrays);
        if (delStmt && !stmts.includes(delStmt)) {
          stmts.push(delStmt);
        }
        if ("timeDeleted" in change) {
          delete change.timeDeleted;
        }
        stmt = makeRemoveStatement(change, bindingArrays);
        notifications.push(["formhistory-remove", change.guid]);
        break;
      case "update":
        log("Update form history " + change);
        let guid = change.guid;
        delete change.guid;
        // a special case for updating the GUID - the new value can be
        // specified in newGuid.
        if (change.newGuid) {
          change.guid = change.newGuid;
          delete change.newGuid;
        }
        stmt = makeUpdateStatement(guid, change, bindingArrays);
        notifications.push(["formhistory-update", guid]);
        break;
      case "bump":
        log("Bump form history " + change);
        if (change.guid) {
          stmt = makeBumpStatement(change.guid, now, bindingArrays);
          notifications.push(["formhistory-update", change.guid]);
        } else {
          change.guid = generateGUID();
          stmt = makeAddStatement(change, now, bindingArrays);
          notifications.push(["formhistory-add", change.guid]);
        }
        break;
      case "add":
        log("Add to form history " + change);
        change.guid = generateGUID();
        stmt = makeAddStatement(change, now, bindingArrays);
        notifications.push(["formhistory-add", change.guid]);
        break;
      default:
        // We should've already guaranteed that change.op is one of the above
        throw Components.Exception("Invalid operation " + operation,
                                   Cr.NS_ERROR_ILLEGAL_VALUE);
    }

    // As identical statements are reused, only add statements if they aren't already present.
    if (stmt && !stmts.includes(stmt)) {
      stmts.push(stmt);
    }
  }

  for (let stmt of stmts) {
    stmt.bindParameters(bindingArrays.get(stmt));
  }

  let handlers = {
    handleCompletion(aReason) {
      if (aReason == Ci.mozIStorageStatementCallback.REASON_FINISHED) {
        for (let [notification, param] of notifications) {
          // We're either sending a GUID or nothing at all.
          sendNotification(notification, param);
        }
      }

      if (aCallbacks && aCallbacks.handleCompletion) {
        aCallbacks.handleCompletion(
          aReason == Ci.mozIStorageStatementCallback.REASON_FINISHED ?
            0 :
            1
        );
      }
    },
    handleError(aError) {
      if (aCallbacks && aCallbacks.handleError) {
        aCallbacks.handleError(aError);
      }
    },
<<<<<<< HEAD
    handleResult: NOOP
=======
    handleResult: NOOP,
>>>>>>> a17af05f
  };

  dbConnection.executeAsync(stmts, stmts.length, handlers);
}

/**
 * Functions that expire entries in form history and shrinks database
 * afterwards as necessary initiated by expireOldEntries.
 */

/**
 * Removes entries from database.
 *
 * @param {number} aExpireTime expiration timestamp
 * @param {number} aBeginningCount numer of entries at first
 */
function expireOldEntriesDeletion(aExpireTime, aBeginningCount) {
  log("expireOldEntriesDeletion(" + aExpireTime + "," + aBeginningCount + ")");

<<<<<<< HEAD
  FormHistory.update([
    {
      op: "remove",
      lastUsedEnd: aExpireTime,
    }], {
      handleCompletion() {
        expireOldEntriesVacuum(aExpireTime, aBeginningCount);
      },
      handleError(aError) {
        log("expireOldEntriesDeletionFailure");
      }
=======
  FormHistory.update([{
    op: "remove",
    lastUsedEnd: aExpireTime,
  }], {
    handleCompletion() {
      expireOldEntriesVacuum(aExpireTime, aBeginningCount);
    },
    handleError(aError) {
      log("expireOldEntriesDeletionFailure");
    },
>>>>>>> a17af05f
  });
}

/**
 * Counts number of entries removed and shrinks database as necessary.
 *
 * @param {number} aExpireTime expiration timestamp
 * @param {number} aBeginningCount number of entries at first
 */
function expireOldEntriesVacuum(aExpireTime, aBeginningCount) {
  FormHistory.count({}, {
    handleResult(aEndingCount) {
      if (aBeginningCount - aEndingCount > 500) {
        log("expireOldEntriesVacuum");

        let stmt = dbCreateAsyncStatement("VACUUM");
        stmt.executeAsync({
          handleResult: NOOP,
          handleError(aError) {
            log("expireVacuumError");
          },
<<<<<<< HEAD
          handleCompletion: NOOP
=======
          handleCompletion: NOOP,
>>>>>>> a17af05f
        });
      }

      sendNotification("formhistory-expireoldentries", aExpireTime);
    },
    handleError(aError) {
      log("expireEndCountFailure");
    },
  });
}

this.FormHistory = {
  get enabled() {
    return Prefs.enabled;
  },

<<<<<<< HEAD
  search: function formHistorySearch(aSelectTerms, aSearchData, aCallbacks) {
    // if no terms selected, select everything
    aSelectTerms = (aSelectTerms) ? aSelectTerms : validFields;
=======
  search(aSelectTerms, aSearchData, aCallbacks) {
    // if no terms selected, select everything
    if (!aSelectTerms) {
      aSelectTerms = validFields;
    }
>>>>>>> a17af05f
    validateSearchData(aSearchData, "Search");

    let stmt = makeSearchStatement(aSearchData, aSelectTerms);

    let handlers = {
      handleResult(aResultSet) {
        for (let row = aResultSet.getNextRow(); row; row = aResultSet.getNextRow()) {
          let result = {};
          for (let field of aSelectTerms) {
            result[field] = row.getResultByName(field);
          }

          if (aCallbacks && aCallbacks.handleResult) {
            aCallbacks.handleResult(result);
          }
        }
      },

      handleError(aError) {
        if (aCallbacks && aCallbacks.handleError) {
          aCallbacks.handleError(aError);
        }
      },

<<<<<<< HEAD
      handleCompletion: function searchCompletionHandler(aReason) {
=======
      handleCompletion(aReason) {
>>>>>>> a17af05f
        if (aCallbacks && aCallbacks.handleCompletion) {
          aCallbacks.handleCompletion(
            aReason == Ci.mozIStorageStatementCallback.REASON_FINISHED ?
              0 :
              1
          );
        }
      },
    };

    stmt.executeAsync(handlers);
  },

<<<<<<< HEAD
  count: function formHistoryCount(aSearchData, aCallbacks) {
    validateSearchData(aSearchData, "Count");
    let stmt = makeCountStatement(aSearchData);
    let handlers = {
      handleResult: function countResultHandler(aResultSet) {
=======
  count(aSearchData, aCallbacks) {
    validateSearchData(aSearchData, "Count");
    let stmt = makeCountStatement(aSearchData);
    let handlers = {
      handleResult(aResultSet) {
>>>>>>> a17af05f
        let row = aResultSet.getNextRow();
        let count = row.getResultByName("numEntries");
        if (aCallbacks && aCallbacks.handleResult) {
          aCallbacks.handleResult(count);
        }
      },

      handleError(aError) {
        if (aCallbacks && aCallbacks.handleError) {
          aCallbacks.handleError(aError);
        }
      },

<<<<<<< HEAD
      handleCompletion: function searchCompletionHandler(aReason) {
=======
      handleCompletion(aReason) {
>>>>>>> a17af05f
        if (aCallbacks && aCallbacks.handleCompletion) {
          aCallbacks.handleCompletion(
            aReason == Ci.mozIStorageStatementCallback.REASON_FINISHED ?
              0 :
              1
          );
        }
      },
    };

    stmt.executeAsync(handlers);
  },

<<<<<<< HEAD
  update: function formHistoryUpdate(aChanges, aCallbacks) {
=======
  update(aChanges, aCallbacks) {
>>>>>>> a17af05f
    // Used to keep track of how many searches have been started. When that number
    // are finished, updateFormHistoryWrite can be called.
    let numSearches = 0;
    let completedSearches = 0;
    let searchFailed = false;

    function validIdentifier(change) {
      // The identifier is only valid if one of either the guid
      // or the (fieldname/value) are set (so an X-OR)
      return Boolean(change.guid) != Boolean(change.fieldname && change.value);
    }

    if (!("length" in aChanges)) {
      aChanges = [aChanges];
    }

    let isRemoveOperation = aChanges.every(change => change && change.op && change.op == "remove");
    if (!Prefs.enabled && !isRemoveOperation) {
      if (aCallbacks && aCallbacks.handleError) {
        aCallbacks.handleError({
          message: "Form history is disabled, only remove operations are allowed",
          result: Ci.mozIStorageError.MISUSE,
        });
      }
      if (aCallbacks && aCallbacks.handleCompletion) {
        aCallbacks.handleCompletion(1);
      }
      return;
    }

    for (let change of aChanges) {
      switch (change.op) {
        case "remove":
          validateSearchData(change, "Remove");
          continue;
        case "update":
          if (validIdentifier(change)) {
            validateOpData(change, "Update");
            if (change.guid) {
              continue;
            }
          } else {
            throw Components.Exception(
              "update op='update' does not correctly reference a entry.",
              Cr.NS_ERROR_ILLEGAL_VALUE);
          }
          break;
        case "bump":
          if (validIdentifier(change)) {
            validateOpData(change, "Bump");
            if (change.guid) {
              continue;
            }
          } else {
            throw Components.Exception(
              "update op='bump' does not correctly reference a entry.",
              Cr.NS_ERROR_ILLEGAL_VALUE);
          }
          break;
        case "add":
          if (change.guid) {
            throw Components.Exception(
              "op='add' cannot contain field 'guid'. Either use op='update' " +
                "explicitly or make 'guid' undefined.",
              Cr.NS_ERROR_ILLEGAL_VALUE);
          } else if (change.fieldname && change.value) {
            validateOpData(change, "Add");
          }
          break;
        default:
          throw Components.Exception(
            "update does not recognize op='" + change.op + "'",
            Cr.NS_ERROR_ILLEGAL_VALUE);
      }

      numSearches++;
      let changeToUpdate = change;
      FormHistory.search(
        ["guid"],
        {
          fieldname: change.fieldname,
<<<<<<< HEAD
          value: change.value
=======
          value: change.value,
>>>>>>> a17af05f
        }, {
          foundResult: false,
          handleResult(aResult) {
            if (this.foundResult) {
              log("Database contains multiple entries with the same fieldname/value pair.");
              if (aCallbacks && aCallbacks.handleError) {
                aCallbacks.handleError({
                  message:
                    "Database contains multiple entries with the same fieldname/value pair.",
<<<<<<< HEAD
                  result: 19 // Constraint violation
=======
                  result: 19, // Constraint violation
>>>>>>> a17af05f
                });
              }

              searchFailed = true;
              return;
            }

            this.foundResult = true;
            changeToUpdate.guid = aResult.guid;
          },

          handleError(aError) {
            if (aCallbacks && aCallbacks.handleError) {
              aCallbacks.handleError(aError);
            }
          },

          handleCompletion(aReason) {
            completedSearches++;
            if (completedSearches == numSearches) {
              if (!aReason && !searchFailed) {
                updateFormHistoryWrite(aChanges, aCallbacks);
              } else if (aCallbacks && aCallbacks.handleCompletion) {
                aCallbacks.handleCompletion(1);
              }
            }
          },
        });
    }

    if (numSearches == 0) {
      // We don't have to wait for any statements to return.
      updateFormHistoryWrite(aChanges, aCallbacks);
    }
  },

  getAutoCompleteResults(searchString, params, aCallbacks) {
    // only do substring matching when the search string contains more than one character
    let searchTokens;
    let where = "";
    let boundaryCalc = "";
    if (searchString.length > 1) {
      searchTokens = searchString.split(/\s+/);

      // build up the word boundary and prefix match bonus calculation
      boundaryCalc = "MAX(1, :prefixWeight * (value LIKE :valuePrefix ESCAPE '/') + (";
      // for each word, calculate word boundary weights for the SELECT clause and
      // add word to the WHERE clause of the query
      let tokenCalc = [];
      let searchTokenCount = Math.min(searchTokens.length, MAX_SEARCH_TOKENS);
      for (let i = 0; i < searchTokenCount; i++) {
        tokenCalc.push("(value LIKE :tokenBegin" + i + " ESCAPE '/') + " +
                            "(value LIKE :tokenBoundary" + i + " ESCAPE '/')");
        where += "AND (value LIKE :tokenContains" + i + " ESCAPE '/') ";
      }
      // add more weight if we have a traditional prefix match and
      // multiply boundary bonuses by boundary weight
      boundaryCalc += tokenCalc.join(" + ") + ") * :boundaryWeight)";
    } else if (searchString.length == 1) {
      where = "AND (value LIKE :valuePrefix ESCAPE '/') ";
      boundaryCalc = "1";
      delete params.prefixWeight;
      delete params.boundaryWeight;
    } else {
      where = "";
      boundaryCalc = "1";
      delete params.prefixWeight;
      delete params.boundaryWeight;
    }

    params.now = Date.now() * 1000; // convert from ms to microseconds

    /* Three factors in the frecency calculation for an entry (in order of use in calculation):
     * 1) average number of times used - items used more are ranked higher
     * 2) how recently it was last used - items used recently are ranked higher
     * 3) additional weight for aged entries surviving expiry - these entries are relevant
     *    since they have been used multiple times over a large time span so rank them higher
     * The score is then divided by the bucket size and we round the result so that entries
     * with a very similar frecency are bucketed together with an alphabetical sort. This is
     * to reduce the amount of moving around by entries while typing.
     */

    let query = "/* do not warn (bug 496471): can't use an index */ " +
                "SELECT value, " +
                "ROUND( " +
                    "timesUsed / MAX(1.0, (lastUsed - firstUsed) / :timeGroupingSize) * " +
                    "MAX(1.0, :maxTimeGroupings - (:now - lastUsed) / :timeGroupingSize) * " +
                    "MAX(1.0, :agedWeight * (firstUsed < :expiryDate)) / " +
                    ":bucketSize " +
                ", 3) AS frecency, " +
                boundaryCalc + " AS boundaryBonuses " +
                "FROM moz_formhistory " +
                "WHERE fieldname=:fieldname " + where +
                "ORDER BY ROUND(frecency * boundaryBonuses) DESC, UPPER(value) ASC";

    let stmt = dbCreateAsyncStatement(query, params);

    // Chicken and egg problem: Need the statement to escape the params we
    // pass to the function that gives us the statement. So, fix it up now.
    if (searchString.length >= 1) {
      stmt.params.valuePrefix = stmt.escapeStringForLIKE(searchString, "/") + "%";
    }
    if (searchString.length > 1) {
      let searchTokenCount = Math.min(searchTokens.length, MAX_SEARCH_TOKENS);
      for (let i = 0; i < searchTokenCount; i++) {
        let escapedToken = stmt.escapeStringForLIKE(searchTokens[i], "/");
        stmt.params["tokenBegin" + i] = escapedToken + "%";
        stmt.params["tokenBoundary" + i] =  "% " + escapedToken + "%";
        stmt.params["tokenContains" + i] = "%" + escapedToken + "%";
      }
    } else {
      // no additional params need to be substituted into the query when the
      // length is zero or one
    }

    let pending = stmt.executeAsync({
      handleResult(aResultSet) {
        for (let row = aResultSet.getNextRow(); row; row = aResultSet.getNextRow()) {
          let value = row.getResultByName("value");
          let frecency = row.getResultByName("frecency");
          let entry = {
            text:          value,
            textLowerCase: value.toLowerCase(),
            frecency,
<<<<<<< HEAD
            totalScore:    Math.round(frecency * row.getResultByName("boundaryBonuses"))
=======
            totalScore:    Math.round(frecency * row.getResultByName("boundaryBonuses")),
>>>>>>> a17af05f
          };
          if (aCallbacks && aCallbacks.handleResult) {
            aCallbacks.handleResult(entry);
          }
        }
      },

      handleError(aError) {
        if (aCallbacks && aCallbacks.handleError) {
          aCallbacks.handleError(aError);
        }
      },

      handleCompletion(aReason) {
        if (aCallbacks && aCallbacks.handleCompletion) {
          aCallbacks.handleCompletion(
            aReason == Ci.mozIStorageStatementCallback.REASON_FINISHED ?
              0 :
              1
          );
        }
      },
    });
    return pending;
  },

  get schemaVersion() {
    return dbConnection.schemaVersion;
  },

  // This is used only so that the test can verify deleted table support.
  get _supportsDeletedTable() {
    return supportsDeletedTable;
  },
  set _supportsDeletedTable(val) {
    supportsDeletedTable = val;
  },

  // The remaining methods are called by FormHistoryStartup.js
  updatePrefs() {
    Prefs.initialized = false;
  },

  expireOldEntries() {
    log("expireOldEntries");

    // Determine how many days of history we're supposed to keep.
    // Calculate expireTime in microseconds
    let expireTime = (Date.now() - Prefs.expireDays * DAY_IN_MS) * 1000;

    sendNotification("formhistory-beforeexpireoldentries", expireTime);

    FormHistory.count({}, {
      handleResult(aBeginningCount) {
        expireOldEntriesDeletion(expireTime, aBeginningCount);
      },
      handleError(aError) {
        log("expireStartCountFailure");
      },
    });
  },

  shutdown() { dbClose(true); },
};

// Prevent add-ons from redefining this API
Object.freeze(FormHistory);<|MERGE_RESOLUTION|>--- conflicted
+++ resolved
@@ -111,11 +111,7 @@
   get expireDays() { this.ensureInitialized(); return this._expireDays; },
 
   ensureInitialized() {
-<<<<<<< HEAD
-    if (this.initialized)
-=======
     if (this.initialized) {
->>>>>>> a17af05f
       return;
     }
 
@@ -140,13 +136,8 @@
     strWrapper.data = aData;
     aData = strWrapper;
   } else if (typeof aData == "number") {
-<<<<<<< HEAD
-    let intWrapper = Cc["@mozilla.org/supports-PRInt64;1"].
-                     createInstance(Ci.nsISupportsPRInt64);
-=======
     let intWrapper = Cc["@mozilla.org/supports-PRInt64;1"]
                      .createInstance(Ci.nsISupportsPRInt64);
->>>>>>> a17af05f
     intWrapper.data = aData;
     aData = intWrapper;
   } else if (aData) {
@@ -173,32 +164,14 @@
       "guid": "TEXT",
     },
     moz_deleted_formhistory: {
-<<<<<<< HEAD
-        "id": "INTEGER PRIMARY KEY",
-        "timeDeleted": "INTEGER",
-        "guid": "TEXT"
-    }
-=======
       "id": "INTEGER PRIMARY KEY",
       "timeDeleted": "INTEGER",
       "guid": "TEXT",
     },
->>>>>>> a17af05f
   },
   indices: {
     moz_formhistory_index: {
       table: "moz_formhistory",
-<<<<<<< HEAD
-      columns: [ "fieldname" ]
-    },
-    moz_formhistory_lastused_index: {
-      table: "moz_formhistory",
-      columns: [ "lastUsed" ]
-    },
-    moz_formhistory_guid_index: {
-      table: "moz_formhistory",
-      columns: [ "guid" ]
-=======
       columns: ["fieldname"],
     },
     moz_formhistory_lastused_index: {
@@ -208,7 +181,6 @@
     moz_formhistory_guid_index: {
       table: "moz_formhistory",
       columns: ["guid"],
->>>>>>> a17af05f
     },
   },
 };
@@ -261,17 +233,6 @@
 }
 
 function makeQueryPredicates(aQueryData, delimiter = " AND ") {
-<<<<<<< HEAD
-  return Object.keys(aQueryData).map(function(field) {
-    if (field == "firstUsedStart") {
-      return "firstUsed >= :" + field;
-    } else if (field == "firstUsedEnd") {
-      return "firstUsed <= :" + field;
-    } else if (field == "lastUsedStart") {
-      return "lastUsed >= :" + field;
-    } else if (field == "lastUsedEnd") {
-      return "lastUsed <= :" + field;
-=======
   return Object.keys(aQueryData).map(field => {
     switch (field) {
       case "firstUsedStart": {
@@ -286,7 +247,6 @@
       case "lastUsedEnd": {
         return "lastUsed <= :" + field;
       }
->>>>>>> a17af05f
     }
 
     return field + " = :" + field;
@@ -399,11 +359,7 @@
   let uuid = uuidService.generateUUID().toString();
   let raw = ""; // A string with the low bytes set to random values
   let bytes = 0;
-<<<<<<< HEAD
-  for (let i = 1; bytes < 12 ; i += 2) {
-=======
   for (let i = 1; bytes < 12; i += 2) {
->>>>>>> a17af05f
     // Skip dashes
     if (uuid[i] == "-") {
       i++;
@@ -762,11 +718,7 @@
         aCallbacks.handleError(aError);
       }
     },
-<<<<<<< HEAD
-    handleResult: NOOP
-=======
     handleResult: NOOP,
->>>>>>> a17af05f
   };
 
   dbConnection.executeAsync(stmts, stmts.length, handlers);
@@ -786,19 +738,6 @@
 function expireOldEntriesDeletion(aExpireTime, aBeginningCount) {
   log("expireOldEntriesDeletion(" + aExpireTime + "," + aBeginningCount + ")");
 
-<<<<<<< HEAD
-  FormHistory.update([
-    {
-      op: "remove",
-      lastUsedEnd: aExpireTime,
-    }], {
-      handleCompletion() {
-        expireOldEntriesVacuum(aExpireTime, aBeginningCount);
-      },
-      handleError(aError) {
-        log("expireOldEntriesDeletionFailure");
-      }
-=======
   FormHistory.update([{
     op: "remove",
     lastUsedEnd: aExpireTime,
@@ -809,7 +748,6 @@
     handleError(aError) {
       log("expireOldEntriesDeletionFailure");
     },
->>>>>>> a17af05f
   });
 }
 
@@ -831,11 +769,7 @@
           handleError(aError) {
             log("expireVacuumError");
           },
-<<<<<<< HEAD
-          handleCompletion: NOOP
-=======
           handleCompletion: NOOP,
->>>>>>> a17af05f
         });
       }
 
@@ -852,17 +786,11 @@
     return Prefs.enabled;
   },
 
-<<<<<<< HEAD
-  search: function formHistorySearch(aSelectTerms, aSearchData, aCallbacks) {
-    // if no terms selected, select everything
-    aSelectTerms = (aSelectTerms) ? aSelectTerms : validFields;
-=======
   search(aSelectTerms, aSearchData, aCallbacks) {
     // if no terms selected, select everything
     if (!aSelectTerms) {
       aSelectTerms = validFields;
     }
->>>>>>> a17af05f
     validateSearchData(aSearchData, "Search");
 
     let stmt = makeSearchStatement(aSearchData, aSelectTerms);
@@ -887,11 +815,7 @@
         }
       },
 
-<<<<<<< HEAD
-      handleCompletion: function searchCompletionHandler(aReason) {
-=======
       handleCompletion(aReason) {
->>>>>>> a17af05f
         if (aCallbacks && aCallbacks.handleCompletion) {
           aCallbacks.handleCompletion(
             aReason == Ci.mozIStorageStatementCallback.REASON_FINISHED ?
@@ -905,19 +829,11 @@
     stmt.executeAsync(handlers);
   },
 
-<<<<<<< HEAD
-  count: function formHistoryCount(aSearchData, aCallbacks) {
-    validateSearchData(aSearchData, "Count");
-    let stmt = makeCountStatement(aSearchData);
-    let handlers = {
-      handleResult: function countResultHandler(aResultSet) {
-=======
   count(aSearchData, aCallbacks) {
     validateSearchData(aSearchData, "Count");
     let stmt = makeCountStatement(aSearchData);
     let handlers = {
       handleResult(aResultSet) {
->>>>>>> a17af05f
         let row = aResultSet.getNextRow();
         let count = row.getResultByName("numEntries");
         if (aCallbacks && aCallbacks.handleResult) {
@@ -931,11 +847,7 @@
         }
       },
 
-<<<<<<< HEAD
-      handleCompletion: function searchCompletionHandler(aReason) {
-=======
       handleCompletion(aReason) {
->>>>>>> a17af05f
         if (aCallbacks && aCallbacks.handleCompletion) {
           aCallbacks.handleCompletion(
             aReason == Ci.mozIStorageStatementCallback.REASON_FINISHED ?
@@ -949,11 +861,7 @@
     stmt.executeAsync(handlers);
   },
 
-<<<<<<< HEAD
-  update: function formHistoryUpdate(aChanges, aCallbacks) {
-=======
   update(aChanges, aCallbacks) {
->>>>>>> a17af05f
     // Used to keep track of how many searches have been started. When that number
     // are finished, updateFormHistoryWrite can be called.
     let numSearches = 0;
@@ -1035,11 +943,7 @@
         ["guid"],
         {
           fieldname: change.fieldname,
-<<<<<<< HEAD
-          value: change.value
-=======
           value: change.value,
->>>>>>> a17af05f
         }, {
           foundResult: false,
           handleResult(aResult) {
@@ -1049,11 +953,7 @@
                 aCallbacks.handleError({
                   message:
                     "Database contains multiple entries with the same fieldname/value pair.",
-<<<<<<< HEAD
-                  result: 19 // Constraint violation
-=======
                   result: 19, // Constraint violation
->>>>>>> a17af05f
                 });
               }
 
@@ -1178,11 +1078,7 @@
             text:          value,
             textLowerCase: value.toLowerCase(),
             frecency,
-<<<<<<< HEAD
-            totalScore:    Math.round(frecency * row.getResultByName("boundaryBonuses"))
-=======
             totalScore:    Math.round(frecency * row.getResultByName("boundaryBonuses")),
->>>>>>> a17af05f
           };
           if (aCallbacks && aCallbacks.handleResult) {
             aCallbacks.handleResult(entry);
