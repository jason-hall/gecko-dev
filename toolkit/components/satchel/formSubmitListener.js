--- conflicted
+++ resolved
@@ -107,184 +107,6 @@
           continue;
         }
 
-<<<<<<< HEAD
-var Cc = Components.classes;
-var Ci = Components.interfaces;
-
-Components.utils.import("resource://gre/modules/XPCOMUtils.jsm");
-Components.utils.import("resource://gre/modules/Services.jsm");
-Components.utils.import("resource://gre/modules/PrivateBrowsingUtils.jsm");
-
-var satchelFormListener = {
-    QueryInterface: XPCOMUtils.generateQI([Ci.nsIFormSubmitObserver,
-                                            Ci.nsIDOMEventListener,
-                                            Ci.nsIObserver,
-                                            Ci.nsISupportsWeakReference]),
-
-    debug: true,
-    enabled: true,
-    saveHttpsForms: true,
-
-    init() {
-        Services.obs.addObserver(this, "earlyformsubmit", false);
-        Services.prefs.addObserver("browser.formfill.", this, false);
-        this.updatePrefs();
-        addEventListener("unload", this, false);
-    },
-
-    updatePrefs() {
-        this.debug          = Services.prefs.getBoolPref("browser.formfill.debug");
-        this.enabled        = Services.prefs.getBoolPref("browser.formfill.enable");
-        this.saveHttpsForms = Services.prefs.getBoolPref("browser.formfill.saveHttpsForms");
-    },
-
-    // Implements the Luhn checksum algorithm as described at
-    // http://wikipedia.org/wiki/Luhn_algorithm
-    isValidCCNumber(ccNumber) {
-        // Remove dashes and whitespace
-        ccNumber = ccNumber.replace(/[\-\s]/g, "");
-
-        let len = ccNumber.length;
-        if (len != 9 && len != 15 && len != 16)
-            return false;
-
-        if (!/^\d+$/.test(ccNumber))
-            return false;
-
-        let total = 0;
-        for (let i = 0; i < len; i++) {
-            let ch = parseInt(ccNumber[len - i - 1]);
-            if (i % 2 == 1) {
-                // Double it, add digits together if > 10
-                ch *= 2;
-                if (ch > 9)
-                    ch -= 9;
-            }
-            total += ch;
-        }
-        return total % 10 == 0;
-    },
-
-    log(message) {
-        if (!this.debug)
-            return;
-        dump("satchelFormListener: " + message + "\n");
-        Services.console.logStringMessage("satchelFormListener: " + message);
-    },
-
-    /* ---- dom event handler ---- */
-
-    handleEvent(e) {
-        switch (e.type) {
-            case "unload":
-                Services.obs.removeObserver(this, "earlyformsubmit");
-                Services.prefs.removeObserver("browser.formfill.", this);
-                break;
-
-            default:
-                this.log("Oops! Unexpected event: " + e.type);
-                break;
-        }
-    },
-
-    /* ---- nsIObserver interface ---- */
-
-    observe(subject, topic, data) {
-        if (topic == "nsPref:changed")
-            this.updatePrefs();
-        else
-            this.log("Oops! Unexpected notification: " + topic);
-    },
-
-    /* ---- nsIFormSubmitObserver interfaces ---- */
-
-    notify(form, domWin, actionURI, cancelSubmit) {
-        try {
-            // Even though the global context is for a specific browser, we
-            // can receive observer events from other tabs! Ensure this event
-            // is about our content.
-            if (domWin.top != content)
-                return;
-            if (!this.enabled)
-                return;
-
-            if (PrivateBrowsingUtils.isContentWindowPrivate(domWin))
-                return;
-
-            this.log("Form submit observer notified.");
-
-            if (!this.saveHttpsForms) {
-                if (actionURI.schemeIs("https"))
-                    return;
-                if (form.ownerDocument.documentURIObject.schemeIs("https"))
-                    return;
-            }
-
-            if (form.hasAttribute("autocomplete") &&
-                form.getAttribute("autocomplete").toLowerCase() == "off")
-                return;
-
-            let entries = [];
-            for (let i = 0; i < form.elements.length; i++) {
-                let input = form.elements[i];
-                if (!(input instanceof Ci.nsIDOMHTMLInputElement))
-                    continue;
-
-                // Only use inputs that hold text values (not including type="password")
-                if (!input.mozIsTextField(true))
-                    continue;
-
-                // Bug 394612: If Login Manager marked this input, don't save it.
-                // The login manager will deal with remembering it.
-
-                // Don't save values when autocomplete=off is present.
-                if (input.hasAttribute("autocomplete") &&
-                    input.getAttribute("autocomplete").toLowerCase() == "off")
-                    continue;
-
-                let value = input.value.trim();
-
-                // Don't save empty or unchanged values.
-                if (!value || value == input.defaultValue.trim())
-                    continue;
-
-                // Don't save credit card numbers.
-                if (this.isValidCCNumber(value)) {
-                    this.log("skipping saving a credit card number");
-                    continue;
-                }
-
-                let name = input.name || input.id;
-                if (!name)
-                    continue;
-
-                if (name == "searchbar-history") {
-                    this.log('addEntry for input name "' + name + '" is denied')
-                    continue;
-                }
-
-                // Limit stored data to 200 characters.
-                if (name.length > 200 || value.length > 200) {
-                    this.log("skipping input that has a name/value too large");
-                    continue;
-                }
-
-                // Limit number of fields stored per form.
-                if (entries.length >= 100) {
-                    this.log("not saving any more entries for this form.");
-                    break;
-                }
-
-                entries.push({ name, value });
-            }
-
-            if (entries.length) {
-                this.log("sending entries to parent process for form " + form.id);
-                sendAsyncMessage("FormHistory:FormSubmitEntries", entries);
-            }
-        } catch (e) {
-            this.log("notify failed: " + e);
-=======
         // Only use inputs that hold text values (not including type="password")
         if (!input.mozIsTextField(true)) {
           continue;
@@ -332,7 +154,6 @@
         if (entries.length >= 100) {
           this.log("not saving any more entries for this form.");
           break;
->>>>>>> a17af05f
         }
 
         entries.push({ name, value });
