/* -*- Mode: C++; tab-width: 8; indent-tabs-mode: nil; c-basic-offset: 2 -*- */
/* vim: set ts=8 sts=2 et sw=2 tw=80: */
/* This Source Code Form is subject to the terms of the Mozilla Public
 * License, v. 2.0. If a copy of the MPL was not distributed with this
 * file, You can obtain one at http://mozilla.org/MPL/2.0/. */

#include "nsFormFillController.h"

<<<<<<< HEAD
=======
#include "mozilla/ClearOnShutdown.h"
>>>>>>> a17af05f
#include "mozilla/ErrorResult.h"
#include "mozilla/dom/Element.h"
#include "mozilla/dom/Event.h" // for nsIDOMEvent::InternalDOMEvent()
#include "mozilla/dom/HTMLInputElement.h"
<<<<<<< HEAD
=======
#include "mozilla/dom/PageTransitionEvent.h"
#include "mozilla/Logging.h"
>>>>>>> a17af05f
#include "nsIFormAutoComplete.h"
#include "nsIInputListAutoComplete.h"
#include "nsIAutoCompleteSimpleResult.h"
#include "nsString.h"
#include "nsReadableUtils.h"
#include "nsIServiceManager.h"
#include "nsIInterfaceRequestor.h"
#include "nsIInterfaceRequestorUtils.h"
#include "nsIDocShellTreeItem.h"
#include "nsPIDOMWindow.h"
#include "nsIWebNavigation.h"
#include "nsIContentViewer.h"
#include "nsIDOMKeyEvent.h"
#include "nsIDOMDocument.h"
#include "nsIDOMElement.h"
#include "nsIDocument.h"
#include "nsIContent.h"
#include "nsIPresShell.h"
#include "nsRect.h"
#include "nsIDOMHTMLFormElement.h"
#include "nsILoginManager.h"
#include "nsIDOMMouseEvent.h"
#include "mozilla/ModuleUtils.h"
#include "nsToolkitCompsCID.h"
#include "nsEmbedCID.h"
#include "nsIDOMNSEditableElement.h"
#include "nsContentUtils.h"
#include "nsILoadContext.h"
#include "nsIFrame.h"
#include "nsIScriptSecurityManager.h"
#include "nsFocusManager.h"

using namespace mozilla;
using namespace mozilla::dom;
using mozilla::ErrorResult;
<<<<<<< HEAD
=======
using mozilla::LogLevel;

static mozilla::LazyLogModule sLogger("satchel");

static nsIFormAutoComplete*
GetFormAutoComplete()
{
  static nsCOMPtr<nsIFormAutoComplete> sInstance;
  static bool sInitialized = false;
  if (!sInitialized) {
    nsresult rv;
    sInstance =
      do_GetService("@mozilla.org/satchel/form-autocomplete;1",
                    &rv);

    if (NS_SUCCEEDED(rv)) {
      ClearOnShutdown(&sInstance);
      sInitialized = true;
    }
  }
  return sInstance;
}
>>>>>>> a17af05f

NS_IMPL_CYCLE_COLLECTION(nsFormFillController,
                         mController, mLoginManager, mFocusedPopup, mDocShells,
                         mPopups, mLastListener, mLastFormAutoComplete)

NS_INTERFACE_MAP_BEGIN_CYCLE_COLLECTION(nsFormFillController)
  NS_INTERFACE_MAP_ENTRY_AMBIGUOUS(nsISupports, nsIFormFillController)
  NS_INTERFACE_MAP_ENTRY(nsIFormFillController)
  NS_INTERFACE_MAP_ENTRY(nsIAutoCompleteInput)
  NS_INTERFACE_MAP_ENTRY(nsIAutoCompleteSearch)
  NS_INTERFACE_MAP_ENTRY(nsIDOMEventListener)
  NS_INTERFACE_MAP_ENTRY(nsIFormAutoCompleteObserver)
  NS_INTERFACE_MAP_ENTRY(nsIMutationObserver)
NS_INTERFACE_MAP_END

NS_IMPL_CYCLE_COLLECTING_ADDREF(nsFormFillController)
NS_IMPL_CYCLE_COLLECTING_RELEASE(nsFormFillController)



nsFormFillController::nsFormFillController() :
  mFocusedInput(nullptr),
  mFocusedInputNode(nullptr),
  mListNode(nullptr),
  // The amount of time a context menu event supresses showing a
  // popup from a focus event in ms. This matches the threshold in
  // toolkit/components/passwordmgr/LoginManagerContent.jsm.
  mFocusAfterRightClickThreshold(400),
  mTimeout(50),
  mMinResultsForPopup(1),
  mMaxRows(0),
  mLastRightClickTimeStamp(TimeStamp()),
  mDisableAutoComplete(false),
  mCompleteDefaultIndex(false),
  mCompleteSelectedIndex(false),
  mForceComplete(false),
  mSuppressOnInput(false)
{
  mController = do_GetService("@mozilla.org/autocomplete/controller;1");
  MOZ_ASSERT(mController);
}

nsFormFillController::~nsFormFillController()
{
  if (mListNode) {
    mListNode->RemoveMutationObserver(this);
    mListNode = nullptr;
  }
  if (mFocusedInputNode) {
    MaybeRemoveMutationObserver(mFocusedInputNode);
    mFocusedInputNode = nullptr;
    mFocusedInput = nullptr;
  }
  RemoveForDocument(nullptr);

  // Remove ourselves as a focus listener from all cached docShells
  uint32_t count = mDocShells.Length();
  for (uint32_t i = 0; i < count; ++i) {
    nsCOMPtr<nsPIDOMWindowOuter> window = GetWindowForDocShell(mDocShells[i]);
    RemoveWindowListeners(window);
  }
}

////////////////////////////////////////////////////////////////////////
//// nsIMutationObserver
//

void
nsFormFillController::AttributeChanged(nsIDocument* aDocument,
                                       mozilla::dom::Element* aElement,
                                       int32_t aNameSpaceID,
                                       nsIAtom* aAttribute, int32_t aModType,
                                       const nsAttrValue* aOldValue)
{
  if ((aAttribute == nsGkAtoms::type || aAttribute == nsGkAtoms::readonly ||
       aAttribute == nsGkAtoms::autocomplete) &&
      aNameSpaceID == kNameSpaceID_None) {
    nsCOMPtr<nsIDOMHTMLInputElement> focusedInput(mFocusedInput);
    // Reset the current state of the controller, unconditionally.
    StopControllingInput();
    // Then restart based on the new values.  We have to delay this
    // to avoid ending up in an endless loop due to re-registering our
    // mutation observer (which would notify us again for *this* event).
    nsCOMPtr<nsIRunnable> event =
      mozilla::NewRunnableMethod<nsCOMPtr<nsIDOMHTMLInputElement>>(
        "nsFormFillController::MaybeStartControllingInput",
        this,
        &nsFormFillController::MaybeStartControllingInput,
        focusedInput);
    NS_DispatchToCurrentThread(event);
  }

  if (mListNode && mListNode->Contains(aElement)) {
    RevalidateDataList();
  }
}

void
nsFormFillController::ContentAppended(nsIDocument* aDocument,
                                      nsIContent* aContainer,
                                      nsIContent* aChild,
                                      int32_t aIndexInContainer)
{
  if (mListNode && mListNode->Contains(aContainer)) {
    RevalidateDataList();
  }
}

void
nsFormFillController::ContentInserted(nsIDocument* aDocument,
                                      nsIContent* aContainer,
                                      nsIContent* aChild,
                                      int32_t aIndexInContainer)
{
  if (mListNode && mListNode->Contains(aContainer)) {
    RevalidateDataList();
  }
}

void
nsFormFillController::ContentRemoved(nsIDocument* aDocument,
                                     nsIContent* aContainer,
                                     nsIContent* aChild,
                                     int32_t aIndexInContainer,
                                     nsIContent* aPreviousSibling)
{
  if (mListNode && mListNode->Contains(aContainer)) {
    RevalidateDataList();
  }
}

void
nsFormFillController::CharacterDataWillChange(nsIDocument* aDocument,
                                              nsIContent* aContent,
                                              CharacterDataChangeInfo* aInfo)
{
}

void
nsFormFillController::CharacterDataChanged(nsIDocument* aDocument,
                                           nsIContent* aContent,
                                           CharacterDataChangeInfo* aInfo)
{
}

void
nsFormFillController::AttributeWillChange(nsIDocument* aDocument,
                                          mozilla::dom::Element* aElement,
                                          int32_t aNameSpaceID,
                                          nsIAtom* aAttribute, int32_t aModType,
                                          const nsAttrValue* aNewValue)
{
}

void
nsFormFillController::NativeAnonymousChildListChange(nsIDocument* aDocument,
                                                     nsIContent* aContent,
                                                     bool aIsRemove)
{
}

void
nsFormFillController::ParentChainChanged(nsIContent* aContent)
{
}

void
nsFormFillController::NodeWillBeDestroyed(const nsINode* aNode)
{
  MOZ_LOG(sLogger, LogLevel::Verbose, ("NodeWillBeDestroyed: %p", aNode));
  mPwmgrInputs.Remove(aNode);
  mAutofillInputs.Remove(aNode);
  if (aNode == mListNode) {
    mListNode = nullptr;
    RevalidateDataList();
  } else if (aNode == mFocusedInputNode) {
    mFocusedInputNode = nullptr;
    mFocusedInput = nullptr;
  }
}

void
nsFormFillController::MaybeRemoveMutationObserver(nsINode* aNode)
{
  // Nodes being tracked in mPwmgrInputs will have their observers removed when
  // they stop being tracked.
  if (!mPwmgrInputs.Get(aNode) && !mAutofillInputs.Get(aNode)) {
    aNode->RemoveMutationObserver(this);
  }
}

////////////////////////////////////////////////////////////////////////
//// nsIFormFillController

NS_IMETHODIMP
nsFormFillController::AttachToBrowser(nsIDocShell *aDocShell, nsIAutoCompletePopup *aPopup)
{
  MOZ_LOG(sLogger, LogLevel::Debug,
          ("AttachToBrowser for docShell %p with popup %p", aDocShell, aPopup));
  NS_ENSURE_TRUE(aDocShell && aPopup, NS_ERROR_ILLEGAL_VALUE);

  mDocShells.AppendElement(aDocShell);
  mPopups.AppendElement(aPopup);

  // Listen for focus events on the domWindow of the docShell
  nsCOMPtr<nsPIDOMWindowOuter> window = GetWindowForDocShell(aDocShell);
  AddWindowListeners(window);

  return NS_OK;
}

NS_IMETHODIMP
nsFormFillController::DetachFromBrowser(nsIDocShell *aDocShell)
{
  int32_t index = GetIndexOfDocShell(aDocShell);
  NS_ENSURE_TRUE(index >= 0, NS_ERROR_FAILURE);

  // Stop listening for focus events on the domWindow of the docShell
  nsCOMPtr<nsPIDOMWindowOuter> window =
    GetWindowForDocShell(mDocShells.SafeElementAt(index));
  RemoveWindowListeners(window);

  mDocShells.RemoveElementAt(index);
  mPopups.RemoveElementAt(index);

  return NS_OK;
}


NS_IMETHODIMP
nsFormFillController::MarkAsLoginManagerField(nsIDOMHTMLInputElement *aInput)
{
  /*
   * The Login Manager can supply autocomplete results for username fields,
   * when a user has multiple logins stored for a site. It uses this
   * interface to indicate that the form manager shouldn't handle the
   * autocomplete. The form manager also checks for this tag when saving
   * form history (so it doesn't save usernames).
   */
  nsCOMPtr<nsINode> node = do_QueryInterface(aInput);
  NS_ENSURE_STATE(node);

  // If the field was already marked, we don't want to show the popup again.
  if (mPwmgrInputs.Get(node)) {
    return NS_OK;
  }

  mPwmgrInputs.Put(node, true);
  node->AddMutationObserverUnlessExists(this);

  nsFocusManager *fm = nsFocusManager::GetFocusManager();
  if (fm) {
    nsCOMPtr<nsIContent> focusedContent = fm->GetFocusedContent();
    if (SameCOMIdentity(focusedContent, node)) {
      nsCOMPtr<nsIDOMHTMLInputElement> input = do_QueryInterface(node);
      if (!mFocusedInput) {
        MaybeStartControllingInput(input);
      }
    }
  }

<<<<<<< HEAD
  if (!mLoginManager)
=======
  if (!mLoginManager) {
>>>>>>> a17af05f
    mLoginManager = do_GetService("@mozilla.org/login-manager;1");
  }

  return NS_OK;
}

NS_IMETHODIMP
nsFormFillController::MarkAsAutofillField(nsIDOMHTMLInputElement *aInput)
{
  /*
   * Support other components implementing form autofill and handle autocomplete
   * for the field.
   */
  nsCOMPtr<nsINode> node = do_QueryInterface(aInput);
  NS_ENSURE_STATE(node);

  MOZ_LOG(sLogger, LogLevel::Verbose,
          ("MarkAsAutofillField: aInput = %p, node = %p", aInput, node.get()));

  if (mAutofillInputs.Get(node)) {
    return NS_OK;
  }

  mAutofillInputs.Put(node, true);
  node->AddMutationObserverUnlessExists(this);

  nsCOMPtr<nsITextControlElement> txtCtrl = do_QueryInterface(aInput);
  txtCtrl->EnablePreview();

  nsFocusManager *fm = nsFocusManager::GetFocusManager();
  if (fm) {
    nsCOMPtr<nsIContent> focusedContent = fm->GetFocusedContent();
    if (SameCOMIdentity(focusedContent, node)) {
      nsCOMPtr<nsIDOMHTMLInputElement> input = do_QueryInterface(node);
      MaybeStartControllingInput(input);
    }
  }

  return NS_OK;
}

NS_IMETHODIMP
<<<<<<< HEAD
nsFormFillController::MarkAsAutofillField(nsIDOMHTMLInputElement *aInput)
{
  /*
   * Support other components implementing form autofill and handle autocomplete
   * for the field.
   */
  nsCOMPtr<nsINode> node = do_QueryInterface(aInput);
  NS_ENSURE_STATE(node);

  if (mAutofillInputs.Get(node)) {
    return NS_OK;
  }

  mAutofillInputs.Put(node, true);
  node->AddMutationObserverUnlessExists(this);

  nsFocusManager *fm = nsFocusManager::GetFocusManager();
  if (fm) {
    nsCOMPtr<nsIContent> focusedContent = fm->GetFocusedContent();
    if (SameCOMIdentity(focusedContent, node)) {
      nsCOMPtr<nsIDOMHTMLInputElement> input = do_QueryInterface(node);
      MaybeStartControllingInput(input);
    }
  }

  return NS_OK;
}

NS_IMETHODIMP
=======
>>>>>>> a17af05f
nsFormFillController::GetFocusedInput(nsIDOMHTMLInputElement **aInput) {
  *aInput = mFocusedInput;
  NS_IF_ADDREF(*aInput);
  return NS_OK;
}

////////////////////////////////////////////////////////////////////////
//// nsIAutoCompleteInput

NS_IMETHODIMP
nsFormFillController::GetPopup(nsIAutoCompletePopup **aPopup)
{
  *aPopup = mFocusedPopup;
  NS_IF_ADDREF(*aPopup);
  return NS_OK;
}

NS_IMETHODIMP
nsFormFillController::GetController(nsIAutoCompleteController **aController)
{
  *aController = mController;
  NS_IF_ADDREF(*aController);
  return NS_OK;
}

NS_IMETHODIMP
nsFormFillController::GetPopupOpen(bool *aPopupOpen)
{
  if (mFocusedPopup) {
    mFocusedPopup->GetPopupOpen(aPopupOpen);
  } else {
    *aPopupOpen = false;
  }
  return NS_OK;
}

NS_IMETHODIMP
nsFormFillController::SetPopupOpen(bool aPopupOpen)
{
  if (mFocusedPopup) {
    if (aPopupOpen) {
      // make sure input field is visible before showing popup (bug 320938)
      nsCOMPtr<nsIContent> content = do_QueryInterface(mFocusedInput);
      NS_ENSURE_STATE(content);
      nsCOMPtr<nsIDocShell> docShell = GetDocShellForInput(mFocusedInput);
      NS_ENSURE_STATE(docShell);
      nsCOMPtr<nsIPresShell> presShell = docShell->GetPresShell();
      NS_ENSURE_STATE(presShell);
      presShell->ScrollContentIntoView(content,
                                       nsIPresShell::ScrollAxis(
                                         nsIPresShell::SCROLL_MINIMUM,
                                         nsIPresShell::SCROLL_IF_NOT_VISIBLE),
                                       nsIPresShell::ScrollAxis(
                                         nsIPresShell::SCROLL_MINIMUM,
                                         nsIPresShell::SCROLL_IF_NOT_VISIBLE),
                                       nsIPresShell::SCROLL_OVERFLOW_HIDDEN);
      // mFocusedPopup can be destroyed after ScrollContentIntoView, see bug 420089
      if (mFocusedPopup) {
        nsCOMPtr<nsIDOMElement> element = do_QueryInterface(mFocusedInput);
        mFocusedPopup->OpenAutocompletePopup(this, element);
      }
    } else {
      mFocusedPopup->ClosePopup();
    }
  }

  return NS_OK;
}

NS_IMETHODIMP
nsFormFillController::GetDisableAutoComplete(bool *aDisableAutoComplete)
{
  *aDisableAutoComplete = mDisableAutoComplete;
  return NS_OK;
}

NS_IMETHODIMP
nsFormFillController::SetDisableAutoComplete(bool aDisableAutoComplete)
{
  mDisableAutoComplete = aDisableAutoComplete;
  return NS_OK;
}

NS_IMETHODIMP
nsFormFillController::GetCompleteDefaultIndex(bool *aCompleteDefaultIndex)
{
  *aCompleteDefaultIndex = mCompleteDefaultIndex;
  return NS_OK;
}

NS_IMETHODIMP
nsFormFillController::SetCompleteDefaultIndex(bool aCompleteDefaultIndex)
{
  mCompleteDefaultIndex = aCompleteDefaultIndex;
  return NS_OK;
}

NS_IMETHODIMP
nsFormFillController::GetCompleteSelectedIndex(bool *aCompleteSelectedIndex)
{
  *aCompleteSelectedIndex = mCompleteSelectedIndex;
  return NS_OK;
}

NS_IMETHODIMP
nsFormFillController::SetCompleteSelectedIndex(bool aCompleteSelectedIndex)
{
  mCompleteSelectedIndex = aCompleteSelectedIndex;
  return NS_OK;
}

NS_IMETHODIMP
nsFormFillController::GetForceComplete(bool *aForceComplete)
{
  *aForceComplete = mForceComplete;
  return NS_OK;
}

NS_IMETHODIMP nsFormFillController::SetForceComplete(bool aForceComplete)
{
  mForceComplete = aForceComplete;
  return NS_OK;
}

NS_IMETHODIMP
nsFormFillController::GetMinResultsForPopup(uint32_t *aMinResultsForPopup)
{
  *aMinResultsForPopup = mMinResultsForPopup;
  return NS_OK;
}

NS_IMETHODIMP nsFormFillController::SetMinResultsForPopup(uint32_t aMinResultsForPopup)
{
  mMinResultsForPopup = aMinResultsForPopup;
  return NS_OK;
}

NS_IMETHODIMP
nsFormFillController::GetMaxRows(uint32_t *aMaxRows)
{
  *aMaxRows = mMaxRows;
  return NS_OK;
}

NS_IMETHODIMP
nsFormFillController::SetMaxRows(uint32_t aMaxRows)
{
  mMaxRows = aMaxRows;
  return NS_OK;
}

NS_IMETHODIMP
nsFormFillController::GetShowImageColumn(bool *aShowImageColumn)
{
  *aShowImageColumn = false;
  return NS_OK;
}

NS_IMETHODIMP nsFormFillController::SetShowImageColumn(bool aShowImageColumn)
{
  return NS_ERROR_NOT_IMPLEMENTED;
}


NS_IMETHODIMP
nsFormFillController::GetShowCommentColumn(bool *aShowCommentColumn)
{
  *aShowCommentColumn = false;
  return NS_OK;
}

NS_IMETHODIMP nsFormFillController::SetShowCommentColumn(bool aShowCommentColumn)
{
  return NS_ERROR_NOT_IMPLEMENTED;
}

NS_IMETHODIMP
nsFormFillController::GetTimeout(uint32_t *aTimeout)
{
  *aTimeout = mTimeout;
  return NS_OK;
}

NS_IMETHODIMP nsFormFillController::SetTimeout(uint32_t aTimeout)
{
  mTimeout = aTimeout;
  return NS_OK;
}

NS_IMETHODIMP
nsFormFillController::SetSearchParam(const nsAString &aSearchParam)
{
  return NS_ERROR_NOT_IMPLEMENTED;
}

NS_IMETHODIMP
nsFormFillController::GetSearchParam(nsAString &aSearchParam)
{
  if (!mFocusedInput) {
    NS_WARNING("mFocusedInput is null for some reason! avoiding a crash. should find out why... - ben");
    return NS_ERROR_FAILURE; // XXX why? fix me.
  }

  mFocusedInput->GetName(aSearchParam);
  if (aSearchParam.IsEmpty()) {
    nsCOMPtr<Element> element = do_QueryInterface(mFocusedInput);
    element->GetId(aSearchParam);
  }

  return NS_OK;
}

NS_IMETHODIMP
nsFormFillController::GetSearchCount(uint32_t *aSearchCount)
{
  *aSearchCount = 1;
  return NS_OK;
}

NS_IMETHODIMP
nsFormFillController::GetSearchAt(uint32_t index, nsACString & _retval)
{
  if (mAutofillInputs.Get(mFocusedInputNode)) {
<<<<<<< HEAD
=======
    MOZ_LOG(sLogger, LogLevel::Debug, ("GetSearchAt: autofill-profiles field"));
>>>>>>> a17af05f
    nsCOMPtr<nsIAutoCompleteSearch> profileSearch = do_GetService("@mozilla.org/autocomplete/search;1?name=autofill-profiles");
    if (profileSearch) {
      _retval.AssignLiteral("autofill-profiles");
      return NS_OK;
    }
  }

<<<<<<< HEAD
=======
  MOZ_LOG(sLogger, LogLevel::Debug, ("GetSearchAt: form-history field"));
>>>>>>> a17af05f
  _retval.AssignLiteral("form-history");
  return NS_OK;
}

NS_IMETHODIMP
nsFormFillController::GetTextValue(nsAString & aTextValue)
{
  if (mFocusedInput) {
    nsCOMPtr<nsIContent> content = do_QueryInterface(mFocusedInput);
    HTMLInputElement::FromContent(content)->GetValue(aTextValue,
                                                     CallerType::System);
  } else {
    aTextValue.Truncate();
  }
  return NS_OK;
}

NS_IMETHODIMP
nsFormFillController::SetTextValue(const nsAString & aTextValue)
{
  nsCOMPtr<nsIDOMNSEditableElement> editable = do_QueryInterface(mFocusedInput);
  if (editable) {
    mSuppressOnInput = true;
    editable->SetUserInput(aTextValue);
    mSuppressOnInput = false;
  }
  return NS_OK;
}

NS_IMETHODIMP
nsFormFillController::SetTextValueWithReason(const nsAString & aTextValue,
                                             uint16_t aReason)
{
  return SetTextValue(aTextValue);
}

NS_IMETHODIMP
nsFormFillController::GetSelectionStart(int32_t *aSelectionStart)
{
  nsCOMPtr<nsIContent> content = do_QueryInterface(mFocusedInput);
  if (!content) {
    return NS_ERROR_UNEXPECTED;
  }
  ErrorResult rv;
  *aSelectionStart =
    HTMLInputElement::FromContent(content)->GetSelectionStartIgnoringType(rv);
  return rv.StealNSResult();
}

NS_IMETHODIMP
nsFormFillController::GetSelectionEnd(int32_t *aSelectionEnd)
{
  nsCOMPtr<nsIContent> content = do_QueryInterface(mFocusedInput);
  if (!content) {
    return NS_ERROR_UNEXPECTED;
  }
  ErrorResult rv;
  *aSelectionEnd =
    HTMLInputElement::FromContent(content)->GetSelectionEndIgnoringType(rv);
  return rv.StealNSResult();
}

NS_IMETHODIMP
nsFormFillController::SelectTextRange(int32_t aStartIndex, int32_t aEndIndex)
{
  nsCOMPtr<nsIContent> content = do_QueryInterface(mFocusedInput);
    if (!content) {
    return NS_ERROR_UNEXPECTED;
  }
  ErrorResult rv;
  HTMLInputElement::FromContent(content)->
    SetSelectionRange(aStartIndex, aEndIndex, Optional<nsAString>(), rv);
  return rv.StealNSResult();
}

NS_IMETHODIMP
nsFormFillController::OnSearchBegin()
{
  return NS_OK;
}

NS_IMETHODIMP
nsFormFillController::OnSearchComplete()
{
  return NS_OK;
}

NS_IMETHODIMP
nsFormFillController::OnTextEntered(nsIDOMEvent* aEvent,
                                    bool* aPrevent)
{
  NS_ENSURE_ARG(aPrevent);
  NS_ENSURE_TRUE(mFocusedInput, NS_OK);
  // Fire off a DOMAutoComplete event
  nsCOMPtr<nsIDOMDocument> domDoc;
  nsCOMPtr<nsIDOMElement> element = do_QueryInterface(mFocusedInput);
  element->GetOwnerDocument(getter_AddRefs(domDoc));
  NS_ENSURE_STATE(domDoc);

  nsCOMPtr<nsIDOMEvent> event;
  domDoc->CreateEvent(NS_LITERAL_STRING("Events"), getter_AddRefs(event));
  NS_ENSURE_STATE(event);

  event->InitEvent(NS_LITERAL_STRING("DOMAutoComplete"), true, true);

  // XXXjst: We mark this event as a trusted event, it's up to the
  // callers of this to ensure that it's only called from trusted
  // code.
  event->SetTrusted(true);

  nsCOMPtr<EventTarget> targ = do_QueryInterface(mFocusedInput);

  bool defaultActionEnabled;
  targ->DispatchEvent(event, &defaultActionEnabled);
  *aPrevent = !defaultActionEnabled;
  return NS_OK;
}

NS_IMETHODIMP
nsFormFillController::OnTextReverted(bool *_retval)
{
  return NS_OK;
}

NS_IMETHODIMP
nsFormFillController::GetConsumeRollupEvent(bool *aConsumeRollupEvent)
{
  *aConsumeRollupEvent = false;
  return NS_OK;
}

NS_IMETHODIMP
nsFormFillController::GetInPrivateContext(bool *aInPrivateContext)
{
  if (!mFocusedInput) {
    *aInPrivateContext = false;
    return NS_OK;
  }

  nsCOMPtr<nsIDOMDocument> inputDoc;
  nsCOMPtr<nsIDOMElement> element = do_QueryInterface(mFocusedInput);
  element->GetOwnerDocument(getter_AddRefs(inputDoc));
  nsCOMPtr<nsIDocument> doc = do_QueryInterface(inputDoc);
  nsCOMPtr<nsILoadContext> loadContext = doc->GetLoadContext();
  *aInPrivateContext = loadContext && loadContext->UsePrivateBrowsing();
  return NS_OK;
}

NS_IMETHODIMP
nsFormFillController::GetNoRollupOnCaretMove(bool *aNoRollupOnCaretMove)
{
  *aNoRollupOnCaretMove = false;
  return NS_OK;
}

NS_IMETHODIMP
nsFormFillController::GetUserContextId(uint32_t* aUserContextId)
{
  *aUserContextId = nsIScriptSecurityManager::DEFAULT_USER_CONTEXT_ID;
  return NS_OK;
}

////////////////////////////////////////////////////////////////////////
//// nsIAutoCompleteSearch

NS_IMETHODIMP
nsFormFillController::StartSearch(const nsAString &aSearchString, const nsAString &aSearchParam,
                                  nsIAutoCompleteResult *aPreviousResult, nsIAutoCompleteObserver *aListener)
{
  MOZ_LOG(sLogger, LogLevel::Debug, ("StartSearch for %p", mFocusedInput));

  nsresult rv;
  nsCOMPtr<nsIFormControl> formControl = do_QueryInterface(mFocusedInputNode);

  // If the login manager has indicated it's responsible for this field, let it
  // handle the autocomplete. Otherwise, handle with form history.
  // This method is sometimes called in unit tests and from XUL without a focused node.
  if (mFocusedInputNode &&
      (mPwmgrInputs.Get(mFocusedInputNode) ||
       formControl->ControlType() == NS_FORM_INPUT_PASSWORD)) {
<<<<<<< HEAD
=======
    MOZ_LOG(sLogger, LogLevel::Debug, ("StartSearch: login field"));
>>>>>>> a17af05f

    // Handle the case where a password field is focused but
    // MarkAsLoginManagerField wasn't called because password manager is disabled.
    if (!mLoginManager) {
      mLoginManager = do_GetService("@mozilla.org/login-manager;1");
    }

    if (NS_WARN_IF(!mLoginManager)) {
      return NS_ERROR_FAILURE;
    }

    // XXX aPreviousResult shouldn't ever be a historyResult type, since we're not letting
    // satchel manage the field?
    mLastListener = aListener;
    rv = mLoginManager->AutoCompleteSearchAsync(aSearchString,
                                                aPreviousResult,
                                                mFocusedInput,
                                                this);
    NS_ENSURE_SUCCESS(rv, rv);
  } else {
    MOZ_LOG(sLogger, LogLevel::Debug, ("StartSearch: non-login field"));
    mLastListener = aListener;

    nsCOMPtr<nsIAutoCompleteResult> datalistResult;
    if (mFocusedInput) {
      rv = PerformInputListAutoComplete(aSearchString,
                                        getter_AddRefs(datalistResult));
      NS_ENSURE_SUCCESS(rv, rv);
    }

    auto formAutoComplete = GetFormAutoComplete();
    NS_ENSURE_TRUE(formAutoComplete, NS_ERROR_FAILURE);

    formAutoComplete->AutoCompleteSearchAsync(aSearchParam,
                                              aSearchString,
                                              mFocusedInput,
                                              aPreviousResult,
                                              datalistResult,
                                              this);
    mLastFormAutoComplete = formAutoComplete;
  }

  return NS_OK;
}

nsresult
nsFormFillController::PerformInputListAutoComplete(const nsAString& aSearch,
                                                   nsIAutoCompleteResult** aResult)
{
  // If an <input> is focused, check if it has a list="<datalist>" which can
  // provide the list of suggestions.

  MOZ_ASSERT(!mPwmgrInputs.Get(mFocusedInputNode));
  nsresult rv;

  nsCOMPtr <nsIInputListAutoComplete> inputListAutoComplete =
    do_GetService("@mozilla.org/satchel/inputlist-autocomplete;1", &rv);
  NS_ENSURE_SUCCESS(rv, rv);
  rv = inputListAutoComplete->AutoCompleteSearch(aSearch,
                                                 mFocusedInput,
                                                 aResult);
  NS_ENSURE_SUCCESS(rv, rv);

  if (mFocusedInput) {
    nsCOMPtr<nsIDOMHTMLElement> list;
    mFocusedInput->GetList(getter_AddRefs(list));

    // Add a mutation observer to check for changes to the items in the <datalist>
    // and update the suggestions accordingly.
    nsCOMPtr<nsINode> node = do_QueryInterface(list);
    if (mListNode != node) {
      if (mListNode) {
        mListNode->RemoveMutationObserver(this);
        mListNode = nullptr;
      }
      if (node) {
        node->AddMutationObserverUnlessExists(this);
        mListNode = node;
      }
    }
  }

  return NS_OK;
}

void nsFormFillController::RevalidateDataList()
{
  if (!mLastListener) {
    return;
  }

  nsCOMPtr<nsIAutoCompleteController> controller(do_QueryInterface(mLastListener));
  if (!controller) {
    return;
  }

  controller->StartSearch(mLastSearchString);
}

NS_IMETHODIMP
nsFormFillController::StopSearch()
{
  // Make sure to stop and clear this, otherwise the controller will prevent
  // mLastFormAutoComplete from being deleted.
  if (mLastFormAutoComplete) {
    mLastFormAutoComplete->StopAutoCompleteSearch();
    mLastFormAutoComplete = nullptr;
  } else if (mLoginManager) {
    mLoginManager->StopSearch();
  }
  return NS_OK;
}

////////////////////////////////////////////////////////////////////////
//// nsIFormAutoCompleteObserver

NS_IMETHODIMP
nsFormFillController::OnSearchCompletion(nsIAutoCompleteResult *aResult)
{
  nsAutoString searchString;
  aResult->GetSearchString(searchString);

  mLastSearchString = searchString;

  if (mLastListener) {
    mLastListener->OnSearchResult(this, aResult);
  }

  return NS_OK;
}

////////////////////////////////////////////////////////////////////////
//// nsIDOMEventListener

NS_IMETHODIMP
nsFormFillController::HandleEvent(nsIDOMEvent* aEvent)
{
  WidgetEvent* internalEvent = aEvent->WidgetEventPtr();
  NS_ENSURE_STATE(internalEvent);

  switch (internalEvent->mMessage) {
  case eFocus:
    return Focus(aEvent);
  case eMouseDown:
    return MouseDown(aEvent);
  case eKeyPress:
    return KeyPress(aEvent);
  case eEditorInput:
    {
      nsCOMPtr<nsINode> input = do_QueryInterface(
        aEvent->InternalDOMEvent()->GetTarget());
      if (!IsTextControl(input)) {
        return NS_OK;
      }

      bool unused = false;
      return (!mSuppressOnInput && mController && mFocusedInput) ?
             mController->HandleText(&unused) : NS_OK;
    }
  case eBlur:
    if (mFocusedInput) {
      StopControllingInput();
    }
    return NS_OK;
  case eCompositionStart:
    NS_ASSERTION(mController, "should have a controller!");
    if (mController && mFocusedInput) {
      mController->HandleStartComposition();
    }
    return NS_OK;
  case eCompositionEnd:
    NS_ASSERTION(mController, "should have a controller!");
    if (mController && mFocusedInput) {
      mController->HandleEndComposition();
    }
    return NS_OK;
  case eContextMenu:
    if (mFocusedPopup) {
      mFocusedPopup->ClosePopup();
    }
    return NS_OK;
  case ePageHide:
    {
      nsCOMPtr<nsIDocument> doc = do_QueryInterface(
        aEvent->InternalDOMEvent()->GetTarget());
      if (!doc) {
        return NS_OK;
      }

      if (mFocusedInput) {
        if (doc == mFocusedInputNode->OwnerDoc()) {
          StopControllingInput();
        }
      }

      // Only remove the observer notifications and marked autofill and password
      // manager fields if the page isn't going to be persisted (i.e. it's being
      // unloaded) so that appropriate autocomplete handling works with bfcache.
      bool persisted = aEvent->InternalDOMEvent()->AsPageTransitionEvent()->Persisted();
      if (!persisted) {
        RemoveForDocument(doc);
      }
    }
    break;
  default:
    // Handling the default case to shut up stupid -Wswitch warnings.
    // One day compilers will be smarter...
    break;
  }

  return NS_OK;
}

void
nsFormFillController::RemoveForDocument(nsIDocument* aDoc)
{
  MOZ_LOG(sLogger, LogLevel::Verbose, ("RemoveForDocument: %p", aDoc));
  for (auto iter = mPwmgrInputs.Iter(); !iter.Done(); iter.Next()) {
    const nsINode* key = iter.Key();
    if (key && (!aDoc || key->OwnerDoc() == aDoc)) {
      // mFocusedInputNode's observer is tracked separately, so don't remove it
      // here.
      if (key != mFocusedInputNode) {
        const_cast<nsINode*>(key)->RemoveMutationObserver(this);
      }
      iter.Remove();
    }
  }

  for (auto iter = mAutofillInputs.Iter(); !iter.Done(); iter.Next()) {
    const nsINode* key = iter.Key();
    if (key && (!aDoc || key->OwnerDoc() == aDoc)) {
      // mFocusedInputNode's observer is tracked separately, so don't remove it
      // here.
      if (key != mFocusedInputNode) {
        const_cast<nsINode*>(key)->RemoveMutationObserver(this);
      }
      iter.Remove();
    }
  }
<<<<<<< HEAD
=======
}

bool
nsFormFillController::IsTextControl(nsINode* aNode)
{
  nsCOMPtr<nsIFormControl> formControl = do_QueryInterface(aNode);
  return formControl &&
         formControl->IsSingleLineTextControl(false);
>>>>>>> a17af05f
}

void
nsFormFillController::MaybeStartControllingInput(nsIDOMHTMLInputElement* aInput)
{
  MOZ_LOG(sLogger, LogLevel::Verbose, ("MaybeStartControllingInput for %p", aInput));
  nsCOMPtr<nsINode> inputNode = do_QueryInterface(aInput);
  if (!inputNode) {
    return;
  }

<<<<<<< HEAD
  nsCOMPtr<nsIFormControl> formControl = do_QueryInterface(aInput);
  if (!formControl || !formControl->IsSingleLineTextControl(false))
=======
  if (!IsTextControl(inputNode)) {
>>>>>>> a17af05f
    return;
  }

  bool isReadOnly = false;
  aInput->GetReadOnly(&isReadOnly);
  if (isReadOnly) {
    return;
  }

  bool autocomplete = nsContentUtils::IsAutocompleteEnabled(aInput);

  nsCOMPtr<nsIDOMHTMLElement> datalist;
  aInput->GetList(getter_AddRefs(datalist));
  bool hasList = datalist != nullptr;

  bool isPwmgrInput = false;
<<<<<<< HEAD
=======
  nsCOMPtr<nsIFormControl> formControl = do_QueryInterface(aInput);
  MOZ_ASSERT(formControl, "If we have a text control, we have a form control!");
>>>>>>> a17af05f
  if (mPwmgrInputs.Get(inputNode) ||
      formControl->ControlType() == NS_FORM_INPUT_PASSWORD) {
    isPwmgrInput = true;
  }

  if (isPwmgrInput || hasList || autocomplete) {
    StartControllingInput(aInput);
  }
}

nsresult
nsFormFillController::Focus(nsIDOMEvent* aEvent)
{
  nsCOMPtr<nsIDOMHTMLInputElement> input = do_QueryInterface(
    aEvent->InternalDOMEvent()->GetTarget());
  MaybeStartControllingInput(input);

  // Bail if we didn't start controlling the input.
  if (!mFocusedInputNode) {
    return NS_OK;
  }

#ifndef ANDROID
  nsCOMPtr<nsIFormControl> formControl = do_QueryInterface(mFocusedInputNode);
  MOZ_ASSERT(formControl);

  // If this focus doesn't follow a right click within our specified
  // threshold then show the autocomplete popup for all password fields.
  // This is done to avoid showing both the context menu and the popup
  // at the same time.
  // We use a timestamp instead of a bool to avoid complexity when dealing with
  // multiple input forms and the fact that a mousedown into an already focused
  // field does not trigger another focus.

  if (formControl->ControlType() != NS_FORM_INPUT_PASSWORD) {
    return NS_OK;
  }

  // If we have not seen a right click yet, just show the popup.
  if (mLastRightClickTimeStamp.IsNull()) {
    ShowPopup();
    return NS_OK;
  }

  uint64_t timeDiff = (TimeStamp::Now() - mLastRightClickTimeStamp).ToMilliseconds();
  if (timeDiff > mFocusAfterRightClickThreshold) {
    ShowPopup();
  }
#endif

  return NS_OK;
}

nsresult
nsFormFillController::KeyPress(nsIDOMEvent* aEvent)
{
  NS_ASSERTION(mController, "should have a controller!");
  if (!mFocusedInput || !mController) {
    return NS_OK;
  }

  nsCOMPtr<nsIDOMKeyEvent> keyEvent = do_QueryInterface(aEvent);
  if (!keyEvent) {
    return NS_ERROR_FAILURE;
  }

  bool cancel = false;
  bool unused = false;

  uint32_t k;
  keyEvent->GetKeyCode(&k);
  switch (k) {
  case nsIDOMKeyEvent::DOM_VK_DELETE:
#ifndef XP_MACOSX
    mController->HandleDelete(&cancel);
    break;
  case nsIDOMKeyEvent::DOM_VK_BACK_SPACE:
    mController->HandleText(&unused);
    break;
#else
  case nsIDOMKeyEvent::DOM_VK_BACK_SPACE:
    {
      bool isShift = false;
      keyEvent->GetShiftKey(&isShift);

      if (isShift) {
        mController->HandleDelete(&cancel);
      } else {
        mController->HandleText(&unused);
      }

      break;
    }
#endif
  case nsIDOMKeyEvent::DOM_VK_PAGE_UP:
  case nsIDOMKeyEvent::DOM_VK_PAGE_DOWN:
    {
      bool isCtrl, isAlt, isMeta;
      keyEvent->GetCtrlKey(&isCtrl);
      keyEvent->GetAltKey(&isAlt);
      keyEvent->GetMetaKey(&isMeta);
      if (isCtrl || isAlt || isMeta) {
        break;
      }
    }
    MOZ_FALLTHROUGH;
  case nsIDOMKeyEvent::DOM_VK_UP:
  case nsIDOMKeyEvent::DOM_VK_DOWN:
  case nsIDOMKeyEvent::DOM_VK_LEFT:
  case nsIDOMKeyEvent::DOM_VK_RIGHT:
    {
      // Get the writing-mode of the relevant input element,
      // so that we can remap arrow keys if necessary.
      mozilla::WritingMode wm;
      if (mFocusedInputNode && mFocusedInputNode->IsElement()) {
        mozilla::dom::Element *elem = mFocusedInputNode->AsElement();
        nsIFrame *frame = elem->GetPrimaryFrame();
        if (frame) {
          wm = frame->GetWritingMode();
        }
      }
      if (wm.IsVertical()) {
        switch (k) {
        case nsIDOMKeyEvent::DOM_VK_LEFT:
          k = wm.IsVerticalLR() ? nsIDOMKeyEvent::DOM_VK_UP
                                : nsIDOMKeyEvent::DOM_VK_DOWN;
          break;
        case nsIDOMKeyEvent::DOM_VK_RIGHT:
          k = wm.IsVerticalLR() ? nsIDOMKeyEvent::DOM_VK_DOWN
                                : nsIDOMKeyEvent::DOM_VK_UP;
          break;
        case nsIDOMKeyEvent::DOM_VK_UP:
          k = nsIDOMKeyEvent::DOM_VK_LEFT;
          break;
        case nsIDOMKeyEvent::DOM_VK_DOWN:
          k = nsIDOMKeyEvent::DOM_VK_RIGHT;
          break;
        }
      }
    }
    mController->HandleKeyNavigation(k, &cancel);
    break;
  case nsIDOMKeyEvent::DOM_VK_ESCAPE:
    mController->HandleEscape(&cancel);
    break;
  case nsIDOMKeyEvent::DOM_VK_TAB:
    mController->HandleTab();
    cancel = false;
    break;
  case nsIDOMKeyEvent::DOM_VK_RETURN:
    mController->HandleEnter(false, aEvent, &cancel);
    break;
  }

  if (cancel) {
    aEvent->PreventDefault();
    // Don't let the page see the RETURN event when the popup is open
    // (indicated by cancel=true) so sites don't manually submit forms
    // (e.g. via submit.click()) without the autocompleted value being filled.
    // Bug 286933 will fix this for other key events.
    if (k == nsIDOMKeyEvent::DOM_VK_RETURN) {
      aEvent->StopPropagation();
    }
  }

  return NS_OK;
}

nsresult
nsFormFillController::MouseDown(nsIDOMEvent* aEvent)
{
  nsCOMPtr<nsIDOMMouseEvent> mouseEvent(do_QueryInterface(aEvent));
  if (!mouseEvent) {
    return NS_ERROR_FAILURE;
  }

  nsCOMPtr<nsIDOMHTMLInputElement> targetInput = do_QueryInterface(
    aEvent->InternalDOMEvent()->GetTarget());
  if (!targetInput) {
    return NS_OK;
  }

  int16_t button;
  mouseEvent->GetButton(&button);

  // In case of a right click we set a timestamp that
  // will be checked in Focus() to avoid showing
  // both contextmenu and popup at the same time.
  if (button == 2) {
    mLastRightClickTimeStamp = TimeStamp::Now();
<<<<<<< HEAD
    return NS_OK;
  }

  if (button != 0)
=======
>>>>>>> a17af05f
    return NS_OK;
  }

  if (button != 0) {
    return NS_OK;
  }

  return ShowPopup();
}

NS_IMETHODIMP
nsFormFillController::ShowPopup()
{
  bool isOpen = false;
  GetPopupOpen(&isOpen);
  if (isOpen) {
    return SetPopupOpen(false);
  }

  nsCOMPtr<nsIAutoCompleteInput> input;
  mController->GetInput(getter_AddRefs(input));
  if (!input) {
    return NS_OK;
  }

  nsAutoString value;
  input->GetTextValue(value);
  if (value.Length() > 0) {
    // Show the popup with a filtered result set
    mController->SetSearchString(EmptyString());
    bool unused = false;
    mController->HandleText(&unused);
  } else {
    // Show the popup with the complete result set.  Can't use HandleText()
    // because it doesn't display the popup if the input is blank.
    bool cancel = false;
    mController->HandleKeyNavigation(nsIDOMKeyEvent::DOM_VK_DOWN, &cancel);
  }

  return NS_OK;
}

////////////////////////////////////////////////////////////////////////
//// nsFormFillController

void
nsFormFillController::AddWindowListeners(nsPIDOMWindowOuter* aWindow)
{
  MOZ_LOG(sLogger, LogLevel::Debug, ("AddWindowListeners for window %p", aWindow));
  if (!aWindow) {
    return;
  }

  EventTarget* target = aWindow->GetChromeEventHandler();

  if (!target) {
    return;
  }

  target->AddEventListener(NS_LITERAL_STRING("focus"), this,
                           true, false);
  target->AddEventListener(NS_LITERAL_STRING("blur"), this,
                           true, false);
  target->AddEventListener(NS_LITERAL_STRING("pagehide"), this,
                           true, false);
  target->AddEventListener(NS_LITERAL_STRING("mousedown"), this,
                           true, false);
  target->AddEventListener(NS_LITERAL_STRING("input"), this,
                           true, false);
  target->AddEventListener(NS_LITERAL_STRING("keypress"), this, true, false);
  target->AddEventListener(NS_LITERAL_STRING("compositionstart"), this,
                           true, false);
  target->AddEventListener(NS_LITERAL_STRING("compositionend"), this,
                           true, false);
  target->AddEventListener(NS_LITERAL_STRING("contextmenu"), this,
                           true, false);

  // Note that any additional listeners added should ensure that they ignore
  // untrusted events, which might be sent by content that's up to no good.
}

void
nsFormFillController::RemoveWindowListeners(nsPIDOMWindowOuter* aWindow)
{
  MOZ_LOG(sLogger, LogLevel::Debug, ("RemoveWindowListeners for window %p", aWindow));
  if (!aWindow) {
    return;
  }

  StopControllingInput();

  nsCOMPtr<nsIDocument> doc = aWindow->GetDoc();
  RemoveForDocument(doc);

  EventTarget* target = aWindow->GetChromeEventHandler();

  if (!target) {
    return;
  }

  target->RemoveEventListener(NS_LITERAL_STRING("focus"), this, true);
  target->RemoveEventListener(NS_LITERAL_STRING("blur"), this, true);
  target->RemoveEventListener(NS_LITERAL_STRING("pagehide"), this, true);
  target->RemoveEventListener(NS_LITERAL_STRING("mousedown"), this, true);
  target->RemoveEventListener(NS_LITERAL_STRING("input"), this, true);
  target->RemoveEventListener(NS_LITERAL_STRING("keypress"), this, true);
  target->RemoveEventListener(NS_LITERAL_STRING("compositionstart"), this,
                              true);
  target->RemoveEventListener(NS_LITERAL_STRING("compositionend"), this,
                              true);
  target->RemoveEventListener(NS_LITERAL_STRING("contextmenu"), this, true);
}

void
nsFormFillController::StartControllingInput(nsIDOMHTMLInputElement *aInput)
{
  MOZ_LOG(sLogger, LogLevel::Verbose, ("StartControllingInput for %p", aInput));
  // Make sure we're not still attached to an input
  StopControllingInput();

  if (!mController) {
    return;
  }

  // Find the currently focused docShell
  nsCOMPtr<nsIDocShell> docShell = GetDocShellForInput(aInput);
  int32_t index = GetIndexOfDocShell(docShell);
  if (index < 0) {
    return;
  }

  // Cache the popup for the focused docShell
  mFocusedPopup = mPopups.SafeElementAt(index);

  nsCOMPtr<nsINode> node = do_QueryInterface(aInput);
  if (!node) {
    return;
  }

  node->AddMutationObserverUnlessExists(this);
  mFocusedInputNode = node;
  mFocusedInput = aInput;

  nsCOMPtr<nsIDOMHTMLElement> list;
  mFocusedInput->GetList(getter_AddRefs(list));
  nsCOMPtr<nsINode> listNode = do_QueryInterface(list);
  if (listNode) {
    listNode->AddMutationObserverUnlessExists(this);
    mListNode = listNode;
  }

  mController->SetInput(this);
}

void
nsFormFillController::StopControllingInput()
{
  if (mListNode) {
    mListNode->RemoveMutationObserver(this);
    mListNode = nullptr;
  }

  if (mController) {
    // Reset the controller's input, but not if it has been switched
    // to another input already, which might happen if the user switches
    // focus by clicking another autocomplete textbox
    nsCOMPtr<nsIAutoCompleteInput> input;
    mController->GetInput(getter_AddRefs(input));
    if (input == this) {
      MOZ_LOG(sLogger, LogLevel::Verbose,
              ("StopControllingInput: Nulled controller input for %p", this));
      mController->SetInput(nullptr);
    }
  }

  MOZ_LOG(sLogger, LogLevel::Verbose,
          ("StopControllingInput: Stopped controlling %p", mFocusedInput));
  if (mFocusedInputNode) {
    MaybeRemoveMutationObserver(mFocusedInputNode);

    mFocusedInputNode = nullptr;
    mFocusedInput = nullptr;
  }

  if (mFocusedPopup) {
    mFocusedPopup->ClosePopup();
  }
  mFocusedPopup = nullptr;
}

nsIDocShell *
nsFormFillController::GetDocShellForInput(nsIDOMHTMLInputElement *aInput)
{
  nsCOMPtr<nsINode> node = do_QueryInterface(aInput);
  NS_ENSURE_TRUE(node, nullptr);

  nsCOMPtr<nsPIDOMWindowOuter> win = node->OwnerDoc()->GetWindow();
  NS_ENSURE_TRUE(win, nullptr);

  return win->GetDocShell();
}

nsPIDOMWindowOuter*
nsFormFillController::GetWindowForDocShell(nsIDocShell *aDocShell)
{
  nsCOMPtr<nsIContentViewer> contentViewer;
  aDocShell->GetContentViewer(getter_AddRefs(contentViewer));
  NS_ENSURE_TRUE(contentViewer, nullptr);

  nsCOMPtr<nsIDOMDocument> domDoc;
  contentViewer->GetDOMDocument(getter_AddRefs(domDoc));
  nsCOMPtr<nsIDocument> doc = do_QueryInterface(domDoc);
  NS_ENSURE_TRUE(doc, nullptr);

  return doc->GetWindow();
}

int32_t
nsFormFillController::GetIndexOfDocShell(nsIDocShell *aDocShell)
{
  if (!aDocShell) {
    return -1;
  }

  // Loop through our cached docShells looking for the given docShell
  uint32_t count = mDocShells.Length();
  for (uint32_t i = 0; i < count; ++i) {
    if (mDocShells[i] == aDocShell) {
      return i;
    }
  }

  // Recursively check the parent docShell of this one
  nsCOMPtr<nsIDocShellTreeItem> treeItem = do_QueryInterface(aDocShell);
  nsCOMPtr<nsIDocShellTreeItem> parentItem;
  treeItem->GetParent(getter_AddRefs(parentItem));
  if (parentItem) {
    nsCOMPtr<nsIDocShell> parentShell = do_QueryInterface(parentItem);
    return GetIndexOfDocShell(parentShell);
  }

  return -1;
}

NS_GENERIC_FACTORY_CONSTRUCTOR(nsFormFillController)

NS_DEFINE_NAMED_CID(NS_FORMFILLCONTROLLER_CID);

static const mozilla::Module::CIDEntry kSatchelCIDs[] = {
  { &kNS_FORMFILLCONTROLLER_CID, false, nullptr, nsFormFillControllerConstructor },
  { nullptr }
};

static const mozilla::Module::ContractIDEntry kSatchelContracts[] = {
  { "@mozilla.org/satchel/form-fill-controller;1", &kNS_FORMFILLCONTROLLER_CID },
  { NS_FORMHISTORYAUTOCOMPLETE_CONTRACTID, &kNS_FORMFILLCONTROLLER_CID },
  { nullptr }
};

static const mozilla::Module kSatchelModule = {
  mozilla::Module::kVersion,
  kSatchelCIDs,
  kSatchelContracts
};

NSMODULE_DEFN(satchel) = &kSatchelModule;<|MERGE_RESOLUTION|>--- conflicted
+++ resolved
@@ -6,19 +6,13 @@
 
 #include "nsFormFillController.h"
 
-<<<<<<< HEAD
-=======
 #include "mozilla/ClearOnShutdown.h"
->>>>>>> a17af05f
 #include "mozilla/ErrorResult.h"
 #include "mozilla/dom/Element.h"
 #include "mozilla/dom/Event.h" // for nsIDOMEvent::InternalDOMEvent()
 #include "mozilla/dom/HTMLInputElement.h"
-<<<<<<< HEAD
-=======
 #include "mozilla/dom/PageTransitionEvent.h"
 #include "mozilla/Logging.h"
->>>>>>> a17af05f
 #include "nsIFormAutoComplete.h"
 #include "nsIInputListAutoComplete.h"
 #include "nsIAutoCompleteSimpleResult.h"
@@ -54,8 +48,6 @@
 using namespace mozilla;
 using namespace mozilla::dom;
 using mozilla::ErrorResult;
-<<<<<<< HEAD
-=======
 using mozilla::LogLevel;
 
 static mozilla::LazyLogModule sLogger("satchel");
@@ -78,7 +70,6 @@
   }
   return sInstance;
 }
->>>>>>> a17af05f
 
 NS_IMPL_CYCLE_COLLECTION(nsFormFillController,
                          mController, mLoginManager, mFocusedPopup, mDocShells,
@@ -340,11 +331,7 @@
     }
   }
 
-<<<<<<< HEAD
-  if (!mLoginManager)
-=======
   if (!mLoginManager) {
->>>>>>> a17af05f
     mLoginManager = do_GetService("@mozilla.org/login-manager;1");
   }
 
@@ -387,38 +374,6 @@
 }
 
 NS_IMETHODIMP
-<<<<<<< HEAD
-nsFormFillController::MarkAsAutofillField(nsIDOMHTMLInputElement *aInput)
-{
-  /*
-   * Support other components implementing form autofill and handle autocomplete
-   * for the field.
-   */
-  nsCOMPtr<nsINode> node = do_QueryInterface(aInput);
-  NS_ENSURE_STATE(node);
-
-  if (mAutofillInputs.Get(node)) {
-    return NS_OK;
-  }
-
-  mAutofillInputs.Put(node, true);
-  node->AddMutationObserverUnlessExists(this);
-
-  nsFocusManager *fm = nsFocusManager::GetFocusManager();
-  if (fm) {
-    nsCOMPtr<nsIContent> focusedContent = fm->GetFocusedContent();
-    if (SameCOMIdentity(focusedContent, node)) {
-      nsCOMPtr<nsIDOMHTMLInputElement> input = do_QueryInterface(node);
-      MaybeStartControllingInput(input);
-    }
-  }
-
-  return NS_OK;
-}
-
-NS_IMETHODIMP
-=======
->>>>>>> a17af05f
 nsFormFillController::GetFocusedInput(nsIDOMHTMLInputElement **aInput) {
   *aInput = mFocusedInput;
   NS_IF_ADDREF(*aInput);
@@ -642,10 +597,7 @@
 nsFormFillController::GetSearchAt(uint32_t index, nsACString & _retval)
 {
   if (mAutofillInputs.Get(mFocusedInputNode)) {
-<<<<<<< HEAD
-=======
     MOZ_LOG(sLogger, LogLevel::Debug, ("GetSearchAt: autofill-profiles field"));
->>>>>>> a17af05f
     nsCOMPtr<nsIAutoCompleteSearch> profileSearch = do_GetService("@mozilla.org/autocomplete/search;1?name=autofill-profiles");
     if (profileSearch) {
       _retval.AssignLiteral("autofill-profiles");
@@ -653,10 +605,7 @@
     }
   }
 
-<<<<<<< HEAD
-=======
   MOZ_LOG(sLogger, LogLevel::Debug, ("GetSearchAt: form-history field"));
->>>>>>> a17af05f
   _retval.AssignLiteral("form-history");
   return NS_OK;
 }
@@ -837,10 +786,7 @@
   if (mFocusedInputNode &&
       (mPwmgrInputs.Get(mFocusedInputNode) ||
        formControl->ControlType() == NS_FORM_INPUT_PASSWORD)) {
-<<<<<<< HEAD
-=======
     MOZ_LOG(sLogger, LogLevel::Debug, ("StartSearch: login field"));
->>>>>>> a17af05f
 
     // Handle the case where a password field is focused but
     // MarkAsLoginManagerField wasn't called because password manager is disabled.
@@ -1081,8 +1027,6 @@
       iter.Remove();
     }
   }
-<<<<<<< HEAD
-=======
 }
 
 bool
@@ -1091,7 +1035,6 @@
   nsCOMPtr<nsIFormControl> formControl = do_QueryInterface(aNode);
   return formControl &&
          formControl->IsSingleLineTextControl(false);
->>>>>>> a17af05f
 }
 
 void
@@ -1103,12 +1046,7 @@
     return;
   }
 
-<<<<<<< HEAD
-  nsCOMPtr<nsIFormControl> formControl = do_QueryInterface(aInput);
-  if (!formControl || !formControl->IsSingleLineTextControl(false))
-=======
   if (!IsTextControl(inputNode)) {
->>>>>>> a17af05f
     return;
   }
 
@@ -1125,11 +1063,8 @@
   bool hasList = datalist != nullptr;
 
   bool isPwmgrInput = false;
-<<<<<<< HEAD
-=======
   nsCOMPtr<nsIFormControl> formControl = do_QueryInterface(aInput);
   MOZ_ASSERT(formControl, "If we have a text control, we have a form control!");
->>>>>>> a17af05f
   if (mPwmgrInputs.Get(inputNode) ||
       formControl->ControlType() == NS_FORM_INPUT_PASSWORD) {
     isPwmgrInput = true;
@@ -1320,13 +1255,6 @@
   // both contextmenu and popup at the same time.
   if (button == 2) {
     mLastRightClickTimeStamp = TimeStamp::Now();
-<<<<<<< HEAD
-    return NS_OK;
-  }
-
-  if (button != 0)
-=======
->>>>>>> a17af05f
     return NS_OK;
   }
 
