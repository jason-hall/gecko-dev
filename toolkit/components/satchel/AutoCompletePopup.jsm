--- conflicted
+++ resolved
@@ -17,15 +17,10 @@
 // richlistbox popup work.
 var AutoCompleteResultView = {
   // nsISupports
-<<<<<<< HEAD
-  QueryInterface: XPCOMUtils.generateQI([Ci.nsIAutoCompleteController,
-                                         Ci.nsIAutoCompleteInput]),
-=======
   QueryInterface: XPCOMUtils.generateQI([
     Ci.nsIAutoCompleteController,
     Ci.nsIAutoCompleteInput,
   ]),
->>>>>>> a17af05f
 
   // Private variables
   results: [],
@@ -150,14 +145,8 @@
     }
 
     let window = browser.ownerGlobal;
-<<<<<<< HEAD
-    let tabbrowser = window.gBrowser;
-    if (Services.focus.activeWindow != window ||
-        tabbrowser.selectedBrowser != browser) {
-=======
     // Also check window top in case this is a sidebar.
     if (Services.focus.activeWindow !== window.top) {
->>>>>>> a17af05f
       // We were sent a message from a window or tab that went into the
       // background, so we'll ignore it for now.
       return;
@@ -167,11 +156,7 @@
     this.weakBrowser = Cu.getWeakReference(browser);
     this.openedPopup = browser.autoCompletePopup;
     // the layout varies according to different result type
-<<<<<<< HEAD
-    this.openedPopup.setAttribute("firstresultstyle", results[0].style);
-=======
     this.openedPopup.setAttribute("firstresultstyle", firstResultStyle);
->>>>>>> a17af05f
     this.openedPopup.hidden = false;
     // don't allow the popup to become overly narrow
     this.openedPopup.setAttribute("width", Math.max(100, rect.width));
@@ -184,15 +169,12 @@
     if (results.length) {
       // Reset fields that were set from the last time the search popup was open
       this.openedPopup.mInput = AutoCompleteResultView;
-<<<<<<< HEAD
-=======
       // Temporarily increase the maxRows as we don't want to show
       // the scrollbar in form autofill popup.
       if (firstResultStyle == "autofill-profile") {
         this.openedPopup._normalMaxRows = this.openedPopup.maxRows;
         this.openedPopup.mInput.maxRows = 100;
       }
->>>>>>> a17af05f
       this.openedPopup.showCommentColumn = false;
       this.openedPopup.showImageColumn = false;
       this.openedPopup.addEventListener("popuphidden", this);
@@ -306,10 +288,7 @@
    * The real controller's handleEnter is called directly in the content process
    * for other methods of completing a selection (e.g. using the tab or enter
    * keys) since the field with focus is in that process.
-<<<<<<< HEAD
-=======
    * @param {boolean} aIsPopupSelection
->>>>>>> a17af05f
    */
   handleEnter(aIsPopupSelection) {
     if (this.openedPopup) {
@@ -317,28 +296,6 @@
         selectedIndex: this.openedPopup.selectedIndex,
         isPopupSelection: aIsPopupSelection,
       });
-<<<<<<< HEAD
-    }
-  },
-
-  /**
-   * If a browser exists that AutoCompletePopup knows about,
-   * sends it a message. Otherwise, this is a no-op.
-   *
-   * @param {string} msgName
-   *        The name of the message to send.
-   * @param {object} data
-   *        The optional data to send with the message.
-   */
-  sendMessageToBrowser(msgName, data) {
-    let browser = this.weakBrowser ? this.weakBrowser.get()
-                                   : null;
-    if (browser) {
-      browser.messageManager.sendAsyncMessage(msgName, data);
-    }
-  },
-
-=======
     }
   },
 
@@ -360,7 +317,6 @@
     }
   },
 
->>>>>>> a17af05f
   stopSearch() {},
 
   /**
@@ -372,8 +328,4 @@
       this.sendMessageToBrowser("FormAutoComplete:Focus");
     }
   },
-<<<<<<< HEAD
-}
-=======
-};
->>>>>>> a17af05f
+};