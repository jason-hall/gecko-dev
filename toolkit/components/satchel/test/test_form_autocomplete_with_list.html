--- conflicted
+++ resolved
@@ -43,10 +43,7 @@
 <script class="testbody" type="text/javascript">
 /* import-globals-from ../../../../testing/mochitest/tests/SimpleTest/EventUtils.js */
 /* import-globals-from satchel_common.js */
-<<<<<<< HEAD
-=======
 /* eslint-disable complexity */
->>>>>>> a17af05f
 
 /** Test for Form History autocomplete **/
 
@@ -177,22 +174,6 @@
       break;
 
     case 6:
-<<<<<<< HEAD
-        // Delete the first entry (of 3)
-        doKey("down");
-        doKey("delete", shiftModifier);
-        waitForMenuChange(3);
-        break;
-
-    case 7:
-        checkForm("");
-        countEntries("field1", "historyvalue",
-          function(num) {
-            ok(!num, testNum + " checking that form history value was deleted");
-            runTest();
-          });
-        break;
-=======
       // Delete the first entry (of 3)
       doKey("down");
       doKey("delete", shiftModifier);
@@ -207,7 +188,6 @@
                      runTest();
                    });
       break;
->>>>>>> a17af05f
 
     case 8:
       doKey("return");
@@ -220,21 +200,12 @@
       break;
 
     case 9:
-<<<<<<< HEAD
-        // Test deletion
-        checkMenuEntries(["PASS1", "PASS2", "final"], testNum);
-        // Check the new first entry (of 3)
-        doKey("down");
-        doKey("return");
-        checkForm("Google");
-=======
       // Test deletion
       checkMenuEntries(["PASS1", "PASS2", "final"], testNum);
       // Check the new first entry (of 3)
       doKey("down");
       doKey("return");
       checkForm("Google");
->>>>>>> a17af05f
 
       expectPopup();
       restoreForm();
@@ -358,13 +329,8 @@
       // Removing the second element while on the first then going down and
       // push enter. Value should be one from the third suggesion.
       doKey("down");
-<<<<<<< HEAD
-      var datalist = document.getElementById("suggest");
-      var toRemove = datalist.children[1]
-=======
       datalist = document.getElementById("suggest");
       let toRemove = datalist.children[1];
->>>>>>> a17af05f
       datalist.removeChild(toRemove);
 
       SimpleTest.executeSoon(function() {
@@ -386,11 +352,7 @@
       // down and push enter. Value should be the on from the new suggestion.
       doKey("down");
       datalist = document.getElementById("suggest");
-<<<<<<< HEAD
-      var added = new Option("Foo");
-=======
       let added = new Option("Foo");
->>>>>>> a17af05f
       datalist.insertBefore(added, datalist.children[1]);
       waitForMenuChange(4);
       break;
@@ -519,11 +481,7 @@
     default:
       ok(false, "Unexpected invocation of test #" + testNum);
       SimpleTest.finish();
-<<<<<<< HEAD
-    }
-=======
   }
->>>>>>> a17af05f
 }
 
 function waitForMenuChange(expectedCount) {
@@ -531,18 +489,11 @@
 }
 
 function checkMenuEntries(expectedValues, testNumber) {
-<<<<<<< HEAD
-    var actualValues = getMenuEntries();
-    is(actualValues.length, expectedValues.length, testNumber + " Checking length of expected menu");
-    for (var i = 0; i < expectedValues.length; i++)
-        is(actualValues[i], expectedValues[i], testNumber + " Checking menu entry #" + i);
-=======
   let actualValues = getMenuEntries();
   is(actualValues.length, expectedValues.length, testNumber + " Checking length of expected menu");
   for (let i = 0; i < expectedValues.length; i++) {
     is(actualValues[i], expectedValues[i], testNumber + " Checking menu entry #" + i);
   }
->>>>>>> a17af05f
 }
 
 function startTest() {
