--- conflicted
+++ resolved
@@ -95,14 +95,9 @@
 function checkMenuEntries(expectedValues) {
   let actualValues = getMenuEntries();
   is(actualValues.length, expectedValues.length, testNum + " Checking length of expected menu");
-<<<<<<< HEAD
-  for (var i = 0; i < expectedValues.length; i++)
-    is(actualValues[i], expectedValues[i], testNum + " Checking menu entry #" + i);
-=======
   for (let i = 0; i < expectedValues.length; i++) {
     is(actualValues[i], expectedValues[i], testNum + " Checking menu entry #" + i);
   }
->>>>>>> a17af05f
 }
 
 async function runTests() {
