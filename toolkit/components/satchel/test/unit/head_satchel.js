--- conflicted
+++ resolved
@@ -44,14 +44,6 @@
 // Find form history entries.
 function searchEntries(terms, params, iter) {
   let results = [];
-<<<<<<< HEAD
-  FormHistory.search(terms, params, { handleResult: result => results.push(result),
-                                      handleError(error) {
-                                        do_throw("Error occurred searching form history: " + error);
-                                      },
-                                      handleCompletion(reason) { if (!reason) iter.next(results); }
-                                    });
-=======
   FormHistory.search(terms, params, {
     handleResult: result => results.push(result),
     handleError(error) {
@@ -63,7 +55,6 @@
       }
     },
   });
->>>>>>> a17af05f
 }
 
 // Count the number of entries with the given name and value, and call then(number)
@@ -78,14 +69,6 @@
   }
 
   let count = 0;
-<<<<<<< HEAD
-  FormHistory.count(obj, { handleResult: result => count = result,
-                           handleError(error) {
-                             do_throw("Error occurred searching form history: " + error);
-                           },
-                           handleCompletion(reason) { if (!reason) then(count); }
-                         });
-=======
   FormHistory.count(obj, {
     handleResult: result => count = result,
     handleError(error) {
@@ -97,18 +80,12 @@
       }
     },
   });
->>>>>>> a17af05f
 }
 
 // Perform a single form history update and call then() when done.
 function updateEntry(op, name, value, then) {
-<<<<<<< HEAD
-  var obj = { op };
-  if (name !== null)
-=======
   let obj = { op };
   if (name !== null) {
->>>>>>> a17af05f
     obj.fieldname = name;
   }
   if (value !== null) {
@@ -120,10 +97,6 @@
 // Add a single form history entry with the current time and call then() when done.
 function addEntry(name, value, then) {
   let now = Date.now() * 1000;
-<<<<<<< HEAD
-  updateFormHistory({ op: "add", fieldname: name, value, timesUsed: 1,
-                      firstUsed: now, lastUsed: now }, then);
-=======
   updateFormHistory({
     op: "add",
     fieldname: name,
@@ -132,18 +105,10 @@
     firstUsed: now,
     lastUsed: now,
   }, then);
->>>>>>> a17af05f
 }
 
 // Wrapper around FormHistory.update which handles errors. Calls then() when done.
 function updateFormHistory(changes, then) {
-<<<<<<< HEAD
-  FormHistory.update(changes, { handleError(error) {
-                                  do_throw("Error occurred updating form history: " + error);
-                                },
-                                handleCompletion(reason) { if (!reason) then(); },
-                              });
-=======
   FormHistory.update(changes, {
     handleError(error) {
       do_throw("Error occurred updating form history: " + error);
@@ -154,7 +119,6 @@
       }
     },
   });
->>>>>>> a17af05f
 }
 
 /**
