/* This Source Code Form is subject to the terms of the Mozilla Public
 * License, v. 2.0. If a copy of the MPL was not distributed with this file,
 * You can obtain one at http://mozilla.org/MPL/2.0/. */

var testnum = 0;

var iter;

function run_test() {
  do_test_pending();
  iter = next_test();
  iter.next();
}

function* next_test() {
  try {
  // ===== test init =====
<<<<<<< HEAD
  var testfile = do_get_file("formhistory_v3.sqlite");
  var profileDir = dirSvc.get("ProfD", Ci.nsIFile);

  // Cleanup from any previous tests or failures.
  var destFile = profileDir.clone();
  destFile.append("formhistory.sqlite");
  if (destFile.exists())
    destFile.remove(false);

  testfile.copyTo(profileDir, "formhistory.sqlite");
  do_check_eq(3, getDBVersion(testfile));

  // ===== 1 =====
  testnum++;

  destFile = profileDir.clone();
  destFile.append("formhistory.sqlite");
  let dbConnection = Services.storage.openUnsharedDatabase(destFile);

  // check for upgraded schema.
  do_check_eq(CURRENT_SCHEMA, FormHistory.schemaVersion);

  // Check that the index was added
  do_check_true(dbConnection.tableExists("moz_deleted_formhistory"));
  dbConnection.close();

  // check for upgraded schema.
  do_check_eq(CURRENT_SCHEMA, FormHistory.schemaVersion);
  // check that an entry still exists
  yield countEntries("name-A", "value-A",
    function(num) {
      do_check_true(num > 0);
      do_test_finished();
=======
    let testfile = do_get_file("formhistory_v3.sqlite");
    let profileDir = dirSvc.get("ProfD", Ci.nsIFile);

    // Cleanup from any previous tests or failures.
    let destFile = profileDir.clone();
    destFile.append("formhistory.sqlite");
    if (destFile.exists()) {
      destFile.remove(false);
>>>>>>> a17af05f
    }

    testfile.copyTo(profileDir, "formhistory.sqlite");
    do_check_eq(3, getDBVersion(testfile));

    // ===== 1 =====
    testnum++;

    destFile = profileDir.clone();
    destFile.append("formhistory.sqlite");
    let dbConnection = Services.storage.openUnsharedDatabase(destFile);

    // check for upgraded schema.
    do_check_eq(CURRENT_SCHEMA, FormHistory.schemaVersion);

    // Check that the index was added
    do_check_true(dbConnection.tableExists("moz_deleted_formhistory"));
    dbConnection.close();

    // check for upgraded schema.
    do_check_eq(CURRENT_SCHEMA, FormHistory.schemaVersion);
    // check that an entry still exists
    yield countEntries("name-A", "value-A",
                       function(num) {
                         do_check_true(num > 0);
                         do_test_finished();
                       }
    );
  } catch (e) {
    throw new Error(`FAILED in test #${testnum} -- ${e}`);
  }
}<|MERGE_RESOLUTION|>--- conflicted
+++ resolved
@@ -15,41 +15,6 @@
 function* next_test() {
   try {
   // ===== test init =====
-<<<<<<< HEAD
-  var testfile = do_get_file("formhistory_v3.sqlite");
-  var profileDir = dirSvc.get("ProfD", Ci.nsIFile);
-
-  // Cleanup from any previous tests or failures.
-  var destFile = profileDir.clone();
-  destFile.append("formhistory.sqlite");
-  if (destFile.exists())
-    destFile.remove(false);
-
-  testfile.copyTo(profileDir, "formhistory.sqlite");
-  do_check_eq(3, getDBVersion(testfile));
-
-  // ===== 1 =====
-  testnum++;
-
-  destFile = profileDir.clone();
-  destFile.append("formhistory.sqlite");
-  let dbConnection = Services.storage.openUnsharedDatabase(destFile);
-
-  // check for upgraded schema.
-  do_check_eq(CURRENT_SCHEMA, FormHistory.schemaVersion);
-
-  // Check that the index was added
-  do_check_true(dbConnection.tableExists("moz_deleted_formhistory"));
-  dbConnection.close();
-
-  // check for upgraded schema.
-  do_check_eq(CURRENT_SCHEMA, FormHistory.schemaVersion);
-  // check that an entry still exists
-  yield countEntries("name-A", "value-A",
-    function(num) {
-      do_check_true(num > 0);
-      do_test_finished();
-=======
     let testfile = do_get_file("formhistory_v3.sqlite");
     let profileDir = dirSvc.get("ProfD", Ci.nsIFile);
 
@@ -58,7 +23,6 @@
     destFile.append("formhistory.sqlite");
     if (destFile.exists()) {
       destFile.remove(false);
->>>>>>> a17af05f
     }
 
     testfile.copyTo(profileDir, "formhistory.sqlite");
