--- conflicted
+++ resolved
@@ -79,11 +79,7 @@
   yield countEntries("name-C", "value-C", checkExists);
 
   // Update some existing entries to have ages relative to when the test runs.
-<<<<<<< HEAD
-  var now = 1000 * Date.now();
-=======
   let now = 1000 * Date.now();
->>>>>>> a17af05f
   let updateLastUsed = function updateLastUsedFn(results, age) {
     let lastUsed = now - age * 24 * PR_HOURS;
 
