--- conflicted
+++ resolved
@@ -34,11 +34,7 @@
         sendAsyncMessage("formHistoryUpdated", { ok: false });
       },
       handleCompletion(reason) {
-<<<<<<< HEAD
-        if (!reason)
-=======
         if (!reason) {
->>>>>>> a17af05f
           sendAsyncMessage("formHistoryUpdated", { ok: true });
         }
       },
@@ -89,12 +85,8 @@
       } catch (e) {
         return false;
       }
-<<<<<<< HEAD
-    }, "Waiting for row count change: " + expectedCount + " First value: " + expectedFirstValue).then(() => {
-=======
     }, "Waiting for row count change: " + expectedCount + " First value: " + expectedFirstValue)
     .then(() => {
->>>>>>> a17af05f
       let results = this.getMenuEntries();
       sendAsyncMessage("gotMenuChange", { results });
     });
