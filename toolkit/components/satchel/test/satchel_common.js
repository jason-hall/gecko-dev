/* This Source Code Form is subject to the terms of the Mozilla Public
 * License, v. 2.0. If a copy of the MPL was not distributed with this
 * file, You can obtain one at http://mozilla.org/MPL/2.0/. */

<<<<<<< HEAD
=======
/* eslint
  "no-unused-vars": ["error", {
    vars: "local",
    args: "none",
    varsIgnorePattern: "^(Cc|Ci|Cr|Cu|EXPORTED_SYMBOLS)$",
  }],
*/

>>>>>>> a17af05f
/* import-globals-from ../../../../testing/mochitest/tests/SimpleTest/SimpleTest.js */

var gPopupShownExpected = false;
var gPopupShownListener;
var gLastAutoCompleteResults;
var gChromeScript;

/*
 * Returns the element with the specified |name| attribute.
 */
function $_(formNum, name) {
  let form = document.getElementById("form" + formNum);
  if (!form) {
    ok(false, "$_ couldn't find requested form " + formNum);
    return null;
  }

  let element = form.elements.namedItem(name);
  if (!element) {
    ok(false, "$_ couldn't find requested element " + name);
    return null;
  }

  // Note that namedItem is a bit stupid, and will prefer an
  // |id| attribute over a |name| attribute when looking for
  // the element.

  if (element.hasAttribute("name") && element.getAttribute("name") != name) {
    ok(false, "$_ got confused.");
    return null;
  }

  return element;
}

// Mochitest gives us a sendKey(), but it's targeted to a specific element.
// This basically sends an untargeted key event, to whatever's focused.
function doKey(aKey, modifier) {
  let keyName = "DOM_VK_" + aKey.toUpperCase();
  let key = SpecialPowers.Ci.nsIDOMKeyEvent[keyName];

  // undefined --> null
  if (!modifier) {
    modifier = null;
  }

  // Window utils for sending fake key events.
  let wutils = SpecialPowers.getDOMWindowUtils(window);

<<<<<<< HEAD
    if (wutils.sendKeyEvent("keydown", key, 0, modifier)) {
      wutils.sendKeyEvent("keypress", key, 0, modifier);
    }
    wutils.sendKeyEvent("keyup", key, 0, modifier);
=======
  if (wutils.sendKeyEvent("keydown", key, 0, modifier)) {
    wutils.sendKeyEvent("keypress", key, 0, modifier);
  }
  wutils.sendKeyEvent("keyup", key, 0, modifier);
>>>>>>> a17af05f
}

function registerPopupShownListener(listener) {
  if (gPopupShownListener) {
    ok(false, "got too many popupshownlisteners");
    return;
  }
  gPopupShownListener = listener;
}

function getMenuEntries() {
  if (!gLastAutoCompleteResults) {
    throw new Error("no autocomplete results");
  }

  let results = gLastAutoCompleteResults;
  gLastAutoCompleteResults = null;
  return results;
}

function checkArrayValues(actualValues, expectedValues, msg) {
  is(actualValues.length, expectedValues.length, "Checking array values: " + msg);
  for (let i = 0; i < expectedValues.length; i++) {
    is(actualValues[i], expectedValues[i], msg + " Checking array entry #" + i);
  }
}

var checkObserver = {
  verifyStack: [],
  callback: null,

  init() {
    gChromeScript.sendAsyncMessage("addObserver");
    gChromeScript.addMessageListener("satchel-storage-changed", this.observe.bind(this));
  },

  uninit() {
    gChromeScript.sendAsyncMessage("removeObserver");
  },

  waitForChecks(callback) {
<<<<<<< HEAD
    if (this.verifyStack.length == 0)
=======
    if (this.verifyStack.length == 0) {
>>>>>>> a17af05f
      callback();
    } else {
      this.callback = callback;
    }
  },

  observe({ subject, topic, data }) {
<<<<<<< HEAD
    if (data != "formhistory-add" && data != "formhistory-update")
=======
    if (data != "formhistory-add" && data != "formhistory-update") {
>>>>>>> a17af05f
      return;
    }
    ok(this.verifyStack.length > 0, "checking if saved form data was expected");

    // Make sure that every piece of data we expect to be saved is saved, and no
    // more. Here it is assumed that for every entry satchel saves or modifies, a
    // message is sent.
    //
    // We don't actually check the content of the message, but just that the right
    // quantity of messages is received.
    // - if there are too few messages, test will time out
    // - if there are too many messages, test will error out here
    //
    let expected = this.verifyStack.shift();

    countEntries(expected.name, expected.value,
                 function(num) {
                   ok(num > 0, expected.message);
                   if (checkObserver.verifyStack.length == 0) {
                     let callback = checkObserver.callback;
                     checkObserver.callback = null;
                     callback();
                   }
                 });
  },
};

function checkForSave(name, value, message) {
  checkObserver.verifyStack.push({ name, value, message });
}

function getFormSubmitButton(formNum) {
  let form = $("form" + formNum); // by id, not name
  ok(form != null, "getting form " + formNum);

  // we can't just call form.submit(), because that doesn't seem to
  // invoke the form onsubmit handler.
  let button = form.firstChild;
  while (button && button.type != "submit") { button = button.nextSibling; }
  ok(button != null, "getting form submit button");

  return button;
}

// Count the number of entries with the given name and value, and call then(number)
// when done. If name or value is null, then the value of that field does not matter.
function countEntries(name, value, then = null) {
  return new Promise(resolve => {
    gChromeScript.sendAsyncMessage("countEntries", { name, value });
    gChromeScript.addMessageListener("entriesCounted", function counted(data) {
      gChromeScript.removeMessageListener("entriesCounted", counted);
      if (!data.ok) {
        ok(false, "Error occurred counting form history");
        SimpleTest.finish();
        return;
      }

      if (then) {
        then(data.count);
      }
      resolve(data.count);
    });
  });
}

// Wrapper around FormHistory.update which handles errors. Calls then() when done.
function updateFormHistory(changes, then = null) {
  return new Promise(resolve => {
    gChromeScript.sendAsyncMessage("updateFormHistory", { changes });
    gChromeScript.addMessageListener("formHistoryUpdated", function updated({ ok }) {
      gChromeScript.removeMessageListener("formHistoryUpdated", updated);
      if (!ok) {
        ok(false, "Error occurred updating form history");
        SimpleTest.finish();
        return;
      }

      if (then) {
        then();
      }
      resolve();
    });
  });
}

function notifyMenuChanged(expectedCount, expectedFirstValue, then = null) {
  return new Promise(resolve => {
    gChromeScript.sendAsyncMessage("waitForMenuChange",
                                   { expectedCount,
                                     expectedFirstValue });
    gChromeScript.addMessageListener("gotMenuChange", function changed({ results }) {
      gChromeScript.removeMessageListener("gotMenuChange", changed);
      gLastAutoCompleteResults = results;
      if (then) {
        then(results);
      }
      resolve(results);
    });
  });
}

function notifySelectedIndex(expectedIndex, then = null) {
  return new Promise(resolve => {
    gChromeScript.sendAsyncMessage("waitForSelectedIndex", { expectedIndex });
    gChromeScript.addMessageListener("gotSelectedIndex", function changed() {
      gChromeScript.removeMessageListener("gotSelectedIndex", changed);
      if (then) {
        then();
      }
      resolve();
    });
  });
}

function getPopupState(then = null) {
  return new Promise(resolve => {
    gChromeScript.sendAsyncMessage("getPopupState");
    gChromeScript.addMessageListener("gotPopupState", function listener(state) {
      gChromeScript.removeMessageListener("gotPopupState", listener);
      if (then) {
        then(state);
      }
      resolve(state);
    });
  });
}

function listenForUnexpectedPopupShown() {
  gPopupShownListener = function onPopupShown() {
    if (!gPopupShownExpected) {
      ok(false, "Unexpected autocomplete popupshown event");
    }
  };
}

<<<<<<< HEAD
function* promiseNoUnexpectedPopupShown() {
  gPopupShownExpected = false;
  listenForUnexpectedPopupShown();
  SimpleTest.requestFlakyTimeout("Giving a chance for an unexpected popupshown to occur");
  yield new Promise(resolve => setTimeout(resolve, 1000));
=======
async function promiseNoUnexpectedPopupShown() {
  gPopupShownExpected = false;
  listenForUnexpectedPopupShown();
  SimpleTest.requestFlakyTimeout("Giving a chance for an unexpected popupshown to occur");
  await new Promise(resolve => setTimeout(resolve, 1000));
>>>>>>> a17af05f
}

/**
 * Resolve at the next popupshown event for the autocomplete popup
 * @returns {Promise} with the results
 */
function promiseACShown() {
  gPopupShownExpected = true;
  return new Promise(resolve => {
    gPopupShownListener = ({ results }) => {
      gPopupShownExpected = false;
      resolve(results);
    };
  });
}

function satchelCommonSetup() {
  let chromeURL = SimpleTest.getTestFileURL("parent_utils.js");
  gChromeScript = SpecialPowers.loadChromeScript(chromeURL);
  gChromeScript.addMessageListener("onpopupshown", ({ results }) => {
    gLastAutoCompleteResults = results;
<<<<<<< HEAD
    if (gPopupShownListener)
      gPopupShownListener({results});
=======
    if (gPopupShownListener) {
      gPopupShownListener({results});
    }
>>>>>>> a17af05f
  });

  SimpleTest.registerCleanupFunction(() => {
    gChromeScript.sendAsyncMessage("cleanup");
    gChromeScript.destroy();
  });
}


satchelCommonSetup();<|MERGE_RESOLUTION|>--- conflicted
+++ resolved
@@ -2,8 +2,6 @@
  * License, v. 2.0. If a copy of the MPL was not distributed with this
  * file, You can obtain one at http://mozilla.org/MPL/2.0/. */
 
-<<<<<<< HEAD
-=======
 /* eslint
   "no-unused-vars": ["error", {
     vars: "local",
@@ -12,7 +10,6 @@
   }],
 */
 
->>>>>>> a17af05f
 /* import-globals-from ../../../../testing/mochitest/tests/SimpleTest/SimpleTest.js */
 
 var gPopupShownExpected = false;
@@ -62,17 +59,10 @@
   // Window utils for sending fake key events.
   let wutils = SpecialPowers.getDOMWindowUtils(window);
 
-<<<<<<< HEAD
-    if (wutils.sendKeyEvent("keydown", key, 0, modifier)) {
-      wutils.sendKeyEvent("keypress", key, 0, modifier);
-    }
-    wutils.sendKeyEvent("keyup", key, 0, modifier);
-=======
   if (wutils.sendKeyEvent("keydown", key, 0, modifier)) {
     wutils.sendKeyEvent("keypress", key, 0, modifier);
   }
   wutils.sendKeyEvent("keyup", key, 0, modifier);
->>>>>>> a17af05f
 }
 
 function registerPopupShownListener(listener) {
@@ -114,11 +104,7 @@
   },
 
   waitForChecks(callback) {
-<<<<<<< HEAD
-    if (this.verifyStack.length == 0)
-=======
     if (this.verifyStack.length == 0) {
->>>>>>> a17af05f
       callback();
     } else {
       this.callback = callback;
@@ -126,11 +112,7 @@
   },
 
   observe({ subject, topic, data }) {
-<<<<<<< HEAD
-    if (data != "formhistory-add" && data != "formhistory-update")
-=======
     if (data != "formhistory-add" && data != "formhistory-update") {
->>>>>>> a17af05f
       return;
     }
     ok(this.verifyStack.length > 0, "checking if saved form data was expected");
@@ -266,19 +248,11 @@
   };
 }
 
-<<<<<<< HEAD
-function* promiseNoUnexpectedPopupShown() {
-  gPopupShownExpected = false;
-  listenForUnexpectedPopupShown();
-  SimpleTest.requestFlakyTimeout("Giving a chance for an unexpected popupshown to occur");
-  yield new Promise(resolve => setTimeout(resolve, 1000));
-=======
 async function promiseNoUnexpectedPopupShown() {
   gPopupShownExpected = false;
   listenForUnexpectedPopupShown();
   SimpleTest.requestFlakyTimeout("Giving a chance for an unexpected popupshown to occur");
   await new Promise(resolve => setTimeout(resolve, 1000));
->>>>>>> a17af05f
 }
 
 /**
@@ -300,14 +274,9 @@
   gChromeScript = SpecialPowers.loadChromeScript(chromeURL);
   gChromeScript.addMessageListener("onpopupshown", ({ results }) => {
     gLastAutoCompleteResults = results;
-<<<<<<< HEAD
-    if (gPopupShownListener)
-      gPopupShownListener({results});
-=======
     if (gPopupShownListener) {
       gPopupShownListener({results});
     }
->>>>>>> a17af05f
   });
 
   SimpleTest.registerCleanupFunction(() => {
