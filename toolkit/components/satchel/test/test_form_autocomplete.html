<!DOCTYPE HTML>
<html>
<head>
  <title>Test for Form History Autocomplete</title>
  <script type="text/javascript" src="/tests/SimpleTest/SimpleTest.js"></script>
  <script type="text/javascript" src="/tests/SimpleTest/EventUtils.js"></script>
  <script type="text/javascript" src="satchel_common.js"></script>
  <link rel="stylesheet" type="text/css" href="/tests/SimpleTest/test.css" />
</head>
<body>
Form History test: form field autocomplete
<p id="display"></p>

<!-- We presumably can't hide the content for this test. The large top padding is to allow
     listening for scrolls to occur. -->
<div id="content" style="padding-top: 20000px;">

  <!-- normal, basic form -->
  <form id="form1" onsubmit="return false;">
    <input  type="text" name="field1">
    <button type="submit">Submit</button>
  </form>

  <!-- normal, basic form (new fieldname) -->
  <form id="form2" onsubmit="return false;">
    <input  type="text" name="field2">
    <button type="submit">Submit</button>
  </form>

  <!-- form with autocomplete=off on input -->
  <form id="form3" onsubmit="return false;">
    <input  type="text" name="field2" autocomplete="off">
    <button type="submit">Submit</button>
  </form>

  <!-- form with autocomplete=off on form -->
  <form id="form4" autocomplete="off" onsubmit="return false;">
    <input  type="text" name="field2">
    <button type="submit">Submit</button>
  </form>

  <!-- normal form for testing filtering -->
  <form id="form5" onsubmit="return false;">
    <input  type="text" name="field3">
    <button type="submit">Submit</button>
  </form>

  <!-- normal form for testing word boundary filtering -->
  <form id="form6" onsubmit="return false;">
    <input  type="text" name="field4">
    <button type="submit">Submit</button>
  </form>

  <!-- form with maxlength attribute on input -->
  <form id="form7" onsubmit="return false;">
    <input  type="text" name="field5" maxlength="10">
    <button type="submit">Submit</button>
  </form>

  <!-- form with input type='email' -->
  <form id="form8" onsubmit="return false;">
    <input  type="email" name="field6">
    <button type="submit">Submit</button>
  </form>

  <!-- form with input type='tel' -->
  <form id="form9" onsubmit="return false;">
    <input  type="tel" name="field7">
    <button type="submit">Submit</button>
  </form>

  <!-- form with input type='url' -->
  <form id="form10" onsubmit="return false;">
    <input  type="url" name="field8">
    <button type="submit">Submit</button>
  </form>

  <!-- form with input type='search' -->
  <form id="form11" onsubmit="return false;">
    <input  type="search" name="field9">
    <button type="submit">Submit</button>
  </form>

  <!-- form with input type='number' -->
  <form id="form12" onsubmit="return false;">
    <input  type="text" name="field10"> <!-- TODO: change back to type=number -->
    <button type="submit">Submit</button>
  </form>

  <!-- normal, basic form (with fieldname='searchbar-history') -->
  <form id="form13" onsubmit="return false;">
    <input  type="text" name="searchbar-history">
    <button type="submit">Submit</button>
  </form>

  <!-- form with input type='date' -->
  <form id="form14" onsubmit="return false;">
    <input  type="date" name="field11">
    <button type="submit">Submit</button>
  </form>

  <!-- form with input type='time' -->
  <form id="form15" onsubmit="return false;">
    <input  type="time" name="field12">
    <button type="submit">Submit</button>
  </form>

  <!-- form with input type='range' -->
  <form id="form16" onsubmit="return false;">
    <input  type="range" name="field13" max="64">
    <button type="submit">Submit</button>
  </form>

  <!-- form with input type='color' -->
  <form id="form17" onsubmit="return false;">
    <input  type="color" name="field14">
    <button type="submit">Submit</button>
  </form>

  <!-- form with input type='month' -->
  <form id="form18" onsubmit="return false;">
    <input  type="month" name="field15">
    <button type="submit">Submit</button>
  </form>

  <!-- form with input type='week' -->
  <form id="form19" onsubmit="return false;">
    <input  type="week" name="field16">
    <button type="submit">Submit</button>
  </form>

  <!-- form with input type='datetime-local' -->
  <form id="form20" onsubmit="return false;">
    <input  type="datetime-local" name="field17">
    <button type="submit">Submit</button>
  </form>

</div>

<pre id="test">
<script class="testbody" type="text/javascript">
/* import-globals-from ../../../../testing/mochitest/tests/SimpleTest/EventUtils.js */
/* import-globals-from satchel_common.js */

/** Test for Form History autocomplete **/

var input = $_(1, "field1");
const shiftModifier = Event.SHIFT_MASK;

function setupFormHistory(aCallback) {
  updateFormHistory([
    { op: "remove" },
    { op: "add", fieldname: "field1", value: "value1" },
    { op: "add", fieldname: "field1", value: "value2" },
    { op: "add", fieldname: "field1", value: "value3" },
    { op: "add", fieldname: "field1", value: "value4" },
    { op: "add", fieldname: "field2", value: "value1" },
    { op: "add", fieldname: "field3", value: "a" },
    { op: "add", fieldname: "field3", value: "aa" },
    { op: "add", fieldname: "field3", value: "aaz" },
    { op: "add", fieldname: "field3", value: "aa\xe6" }, // 0xae == latin ae pair (0xc6 == AE)
    { op: "add", fieldname: "field3", value: "az" },
    { op: "add", fieldname: "field3", value: "z" },
    { op: "add", fieldname: "field4", value: "a\xe6" },
    { op: "add", fieldname: "field4", value: "aa a\xe6" },
    { op: "add", fieldname: "field4", value: "aba\xe6" },
    { op: "add", fieldname: "field4", value: "bc d\xe6" },
    { op: "add", fieldname: "field5", value: "1" },
    { op: "add", fieldname: "field5", value: "12" },
    { op: "add", fieldname: "field5", value: "123" },
    { op: "add", fieldname: "field5", value: "1234" },
    { op: "add", fieldname: "field6", value: "value" },
    { op: "add", fieldname: "field7", value: "value" },
    { op: "add", fieldname: "field8", value: "value" },
    { op: "add", fieldname: "field9", value: "value" },
    { op: "add", fieldname: "field10", value: "42" },
<<<<<<< HEAD
    { op: "add", fieldname: "field11", value: "2010-10-10" }, // not used, since type=date doesn't have autocomplete currently
    { op: "add", fieldname: "field12", value: "21:21" }, // not used, since type=time doesn't have autocomplete currently
    { op: "add", fieldname: "field13", value: "32" },  // not used, since type=range doesn't have a drop down menu
    { op: "add", fieldname: "field14", value: "#ffffff" }, // not used, since type=color doesn't have autocomplete currently
=======
    // not used, since type=date doesn't have autocomplete currently
    { op: "add", fieldname: "field11", value: "2010-10-10" },
    // not used, since type=time doesn't have autocomplete currently
    { op: "add", fieldname: "field12", value: "21:21" },
    // not used, since type=range doesn't have a drop down menu
    { op: "add", fieldname: "field13", value: "32" },
    // not used, since type=color doesn't have autocomplete currently
    { op: "add", fieldname: "field14", value: "#ffffff" },
>>>>>>> a17af05f
    { op: "add", fieldname: "field15", value: "2016-08" },
    { op: "add", fieldname: "field16", value: "2016-W32" },
    { op: "add", fieldname: "field17", value: "2016-10-21T10:10" },
    { op: "add", fieldname: "searchbar-history", value: "blacklist test" },
  ], aCallback);
}

function setForm(value) {
  input.value = value;
  input.focus();
}

// Restore the form to the default state.
function restoreForm() {
  setForm("");
}

// Check for expected form data.
function checkForm(expectedValue) {
  let formID = input.parentNode.id;
  is(input.value, expectedValue, "Checking " + formID + " input");
}

var testNum = 0;
var expectingPopup = false;

function expectPopup() {
  info("expecting popup for test " + testNum);
  expectingPopup = true;
}

function popupShownListener() {
  info("popup shown for test " + testNum);
  if (expectingPopup) {
    expectingPopup = false;
    SimpleTest.executeSoon(runTest);
  } else {
    ok(false, "Autocomplete popup not expected during test " + testNum);
  }
}

registerPopupShownListener(popupShownListener);

/*
 * Main section of test...
 *
 * This is a bit hacky, as many operations happen asynchronously.
 * Various mechanisms call runTests as a result of operations:
 *   - set expectingPopup to true, and the next test will occur when the autocomplete popup
 *     is shown
 *   - call waitForMenuChange(x) to run the next test when the autocomplete popup
 *     to have x items in it
 *   - addEntry calls runs the test when an entry has been added
 *   - some tests scroll the window. This is because the form fill controller happens to scroll
 *     the field into view near the end of the search, and there isn't any other good notification
 *     to listen to for when the search is complete.
 *   - some items still use setTimeout
 */
function runTest() { // eslint-disable-line complexity
  testNum++;

  ok(true, "Starting test #" + testNum);

  switch (testNum) {
    case 1:
      // Make sure initial form is empty.
      checkForm("");
      // Trigger autocomplete popup
      expectPopup();
      restoreForm();
      doKey("down");
      break;

    case 2:
      checkMenuEntries(["value1", "value2", "value3", "value4"], testNum);
      // Check first entry
      doKey("down");
      checkForm(""); // value shouldn't update
      doKey("return"); // not "enter"!
      checkForm("value1");

      // Trigger autocomplete popup
      expectPopup();
      restoreForm();
      doKey("down");
      break;

    case 3:
      // Check second entry
      doKey("down");
      doKey("down");
      doKey("return"); // not "enter"!
      checkForm("value2");

      // Trigger autocomplete popup
      expectPopup();
      restoreForm();
      doKey("down");
      break;

    case 4:
      // Check third entry
      doKey("down");
      doKey("down");
      doKey("down");
      doKey("return");
      checkForm("value3");

      // Trigger autocomplete popup
      expectPopup();
      restoreForm();
      doKey("down");
      break;

    case 5:
      // Check fourth entry
      doKey("down");
      doKey("down");
      doKey("down");
      doKey("down");
      doKey("return");
      checkForm("value4");

      // Trigger autocomplete popup
      expectPopup();
      restoreForm();
      doKey("down");
      break;

    case 6:
      // Check first entry (wraparound)
      doKey("down");
      doKey("down");
      doKey("down");
      doKey("down");
      doKey("down"); // deselects
      doKey("down");
      doKey("return");
      checkForm("value1");

      // Trigger autocomplete popup
      expectPopup();
      restoreForm();
      doKey("down");
      break;

    case 7:
      // Check the last entry via arrow-up
      doKey("up");
      doKey("return");
      checkForm("value4");

      // Trigger autocomplete popup
      expectPopup();
      restoreForm();
      doKey("down");
      break;

    case 8:
      // Check the last entry via arrow-up
      doKey("down"); // select first entry
      doKey("up"); // selects nothing!
      doKey("up"); // select last entry
      doKey("return");
      checkForm("value4");

      // Trigger autocomplete popup
      expectPopup();
      restoreForm();
      doKey("down");
      break;

    case 9:
      // Check the last entry via arrow-up (wraparound)
      doKey("down");
      doKey("up"); // deselects
      doKey("up"); // last entry
      doKey("up");
      doKey("up");
      doKey("up"); // first entry
      doKey("up"); // deselects
      doKey("up"); // last entry
      doKey("return");
      checkForm("value4");

      // Trigger autocomplete popup
      expectPopup();
      restoreForm();
      doKey("down");
      break;

    case 10:
      // Set first entry w/o triggering autocomplete
      doKey("down");
      doKey("right");
      checkForm("value1");

      // Trigger autocomplete popup
      expectPopup();
      restoreForm();
      doKey("down");
      break;

    case 11:
      // Set first entry w/o triggering autocomplete
      doKey("down");
      doKey("left");
      checkForm("value1");

      // Trigger autocomplete popup
      expectPopup();
      restoreForm();
      doKey("down");
      break;

    case 12:
      // Check first entry (page up)
      doKey("down");
      doKey("down");
      doKey("page_up");
      doKey("return");
      checkForm("value1");

      // Trigger autocomplete popup
      expectPopup();
      restoreForm();
      doKey("down");
      break;

    case 13:
      // Check last entry (page down)
      doKey("down");
      doKey("page_down");
      doKey("return");
      checkForm("value4");

      // Trigger autocomplete popup
      testNum = 49;
      expectPopup();
      restoreForm();
      doKey("down");
      break;

    /* Test removing entries from the dropdown */

    case 50:
      checkMenuEntries(["value1", "value2", "value3", "value4"], testNum);
      // Delete the first entry (of 4)
      setForm("value");
      doKey("down");

      // On OS X, shift-backspace and shift-delete work, just delete does not.
      // On Win/Linux, shift-backspace does not work, delete and shift-delete do.
      if (SpecialPowers.OS == "Darwin") {
        doKey("back_space", shiftModifier);
      } else {
        doKey("delete", shiftModifier);
      }

      // This tests that on OS X shift-backspace didn't delete the last character
      // in the input (bug 480262).
      waitForMenuChange(3);
      break;

    case 51:
<<<<<<< HEAD
        checkForm("value");
        countEntries("field1", "value1",
          function(num) {
            ok(!num, testNum + " checking that f1/v1 was deleted");
            runTest();
          });
        break;
=======
      checkForm("value");
      countEntries("field1", "value1",
                   function(num) {
                     ok(!num, testNum + " checking that f1/v1 was deleted");
                     runTest();
                   });
      break;
>>>>>>> a17af05f

    case 52:
      doKey("return");
      checkForm("value2");

      // Trigger autocomplete popup
      expectPopup();
      restoreForm();
      doKey("down");
      break;

    case 53:
      checkMenuEntries(["value2", "value3", "value4"], testNum);
      // Check the new first entry (of 3)
      doKey("down");
      doKey("return");
      checkForm("value2");

      // Trigger autocomplete popup
      expectPopup();
      restoreForm();
      doKey("down");
      break;

    case 54:
      // Delete the second entry (of 3)
      doKey("down");
      doKey("down");
      doKey("delete", shiftModifier);
      waitForMenuChange(2);
      break;

    case 55:
<<<<<<< HEAD
        checkForm("");
        countEntries("field1", "value3",
          function(num) {
            ok(!num, testNum + " checking that f1/v3 was deleted");
            runTest();
          });
        break;
=======
      checkForm("");
      countEntries("field1", "value3",
                   function(num) {
                     ok(!num, testNum + " checking that f1/v3 was deleted");
                     runTest();
                   });
      break;
>>>>>>> a17af05f

    case 56:
      doKey("return");
      checkForm("value4");

      // Trigger autocomplete popup
      expectPopup();
      restoreForm();
      doKey("down");
      break;

    case 57:
      checkMenuEntries(["value2", "value4"], testNum);
      // Check the new first entry (of 2)
      doKey("down");
      doKey("return");
      checkForm("value2");

      // Trigger autocomplete popup
      expectPopup();
      restoreForm();
      doKey("down");
      break;

    case 58:
      // Delete the last entry (of 2)
      doKey("down");
      doKey("down");
      doKey("delete", shiftModifier);
      checkForm("");
      waitForMenuChange(1);
      break;

    case 59:
<<<<<<< HEAD
        countEntries("field1", "value4",
          function(num) {
            ok(!num, testNum + " checking that f1/v4 was deleted");
            runTest();
          });
        break;
=======
      countEntries("field1", "value4",
                   function(num) {
                     ok(!num, testNum + " checking that f1/v4 was deleted");
                     runTest();
                   });
      break;
>>>>>>> a17af05f

    case 60:
      doKey("return");
      checkForm("value2");

      // Trigger autocomplete popup
      expectPopup();
      restoreForm();
      doKey("down");
      break;

    case 61:
      checkMenuEntries(["value2"], testNum);
      // Check the new first entry (of 1)
      doKey("down");
      doKey("return");
      checkForm("value2");

      // Trigger autocomplete popup
      expectPopup();
      restoreForm();
      doKey("down");
      break;

    case 62:
      // Delete the only remaining entry
      doKey("down");
      doKey("delete", shiftModifier);
      waitForMenuChange(0);
      break;

    case 63:
<<<<<<< HEAD
        checkForm("");
        countEntries("field1", "value2",
          function(num) {
            ok(!num, testNum + " checking that f1/v2 was deleted");
            runTest();
          });
        break;
=======
      checkForm("");
      countEntries("field1", "value2",
                   function(num) {
                     ok(!num, testNum + " checking that f1/v2 was deleted");
                     runTest();
                   });
      break;
>>>>>>> a17af05f

    case 64:
      // Look at form 2, trigger autocomplete popup
      input = $_(2, "field2");
      testNum = 99;
      expectPopup();
      restoreForm();
      doKey("down");
      break;

    /* Test entries with autocomplete=off */

    case 100:
      // Select first entry
      doKey("down");
      doKey("return");
      checkForm("value1");

      // Look at form 3, try to trigger autocomplete popup
      input = $_(3, "field2");
      restoreForm();
      // Sometimes, this will fail if scrollTo(0, 0) is called, so that doesn't
      // happen here. Fortunately, a different input is used from the last test,
      // so a scroll should still occur.
      doKey("down");
      waitForScroll();
      break;

    case 101:
      // Ensure there's no autocomplete dropdown (autocomplete=off is present)
      doKey("down");
      doKey("return");
      checkForm("");

      // Look at form 4, try to trigger autocomplete popup
      input = $_(4, "field2");
      restoreForm();
      doKey("down");
      waitForMenuChange(0);
      break;

    case 102:
      // Ensure there's no autocomplete dropdown (autocomplete=off is present)
      doKey("down");
      doKey("return");
      checkForm("");

      // Look at form 5, try to trigger autocomplete popup
      input = $_(5, "field3");
      restoreForm();
      testNum = 199;
      expectPopup();
      input.focus();
      sendChar("a");
      break;

    /* Test filtering as characters are typed. */

    case 200:
      checkMenuEntries(["a", "aa", "aaz", "aa\xe6", "az"], testNum);
      input.focus();
      sendChar("a");
      waitForMenuChange(3);
      break;

    case 201:
      checkMenuEntries(["aa", "aaz", "aa\xe6"], testNum);
      input.focus();
      sendChar("\xc6");
      waitForMenuChange(1);
      break;

    case 202:
      checkMenuEntries(["aa\xe6"], testNum);
      doKey("back_space");
      waitForMenuChange(3);
      break;

    case 203:
      checkMenuEntries(["aa", "aaz", "aa\xe6"], testNum);
      doKey("back_space");
      waitForMenuChange(5);
      break;

    case 204:
      checkMenuEntries(["a", "aa", "aaz", "aa\xe6", "az"], testNum);
      input.focus();
      sendChar("z");
      waitForMenuChange(2);
      break;

    case 205:
      checkMenuEntries(["az", "aaz"], testNum);
      input.focus();
      doKey("left");
      expectPopup();
      // Check case-insensitivity.
      sendChar("A");
      break;

    case 206:
      checkMenuEntries(["aaz"], testNum);
      addEntry("field3", "aazq");
      break;

    case 207:
      // check that results were cached
      input.focus();
      doKey("right");
      sendChar("q");
      waitForMenuChange(0);
      break;

    case 208:
      // check that results were cached
      checkMenuEntries([], testNum);
      addEntry("field3", "aazqq");
      break;

    case 209:
      input.focus();
      window.scrollTo(0, 0);
      sendChar("q");
      waitForMenuChange(0);
      break;

    case 210:
      // check that empty results were cached - bug 496466
      checkMenuEntries([], testNum);
      doKey("escape");

      // Look at form 6, try to trigger autocomplete popup
      input = $_(6, "field4");
      restoreForm();
      testNum = 249;
      expectPopup();
      input.focus();
      sendChar("a");
      break;

    /* Test substring matches and word boundary bonuses */

    case 250:
      // alphabetical results for first character
      checkMenuEntries(["aa a\xe6", "aba\xe6", "a\xe6"], testNum);
      input.focus();

      sendChar("\xe6");
      waitForMenuChange(3, "a\xe6");
      break;

    case 251:
      // prefix match comes first, then word boundary match
      // followed by substring match
      checkMenuEntries(["a\xe6", "aa a\xe6", "aba\xe6"], testNum);

      restoreForm();
      input.focus();
      sendChar("b");
      waitForMenuChange(1, "bc d\xe6");
      break;

    case 252:
      checkMenuEntries(["bc d\xe6"], testNum);
      input.focus();
      sendChar(" ");
      waitForMenuChange(1);
      break;

    case 253:
      // check that trailing space has no effect after single char.
      checkMenuEntries(["bc d\xe6"], testNum);
      input.focus();
      sendChar("\xc6");
      waitForMenuChange(2);
      break;

    case 254:
      // check multi-word substring matches
      checkMenuEntries(["bc d\xe6", "aba\xe6"]);
      input.focus();
      expectPopup();
      doKey("left");
      sendChar("d");
      break;

    case 255:
      // check inserting in multi-word searches
      checkMenuEntries(["bc d\xe6"], testNum);
      input.focus();
      sendChar("z");
      waitForMenuChange(0);
      break;

    case 256:
      checkMenuEntries([], testNum);

      // Look at form 7, try to trigger autocomplete popup
      input = $_(7, "field5");
      testNum = 299;
      expectPopup();
      restoreForm();
      doKey("down");
      break;

    case 300:
      checkMenuEntries(["1", "12", "123", "1234"], testNum);
      input.maxLength = 4;
      expectPopup();
      doKey("escape");
      doKey("down");
      break;

    case 301:
      checkMenuEntries(["1", "12", "123", "1234"], testNum);
      input.maxLength = 3;
      expectPopup();
      doKey("escape");
      doKey("down");
      break;

    case 302:
      checkMenuEntries(["1", "12", "123"], testNum);
      input.maxLength = 2;
      expectPopup();
      doKey("escape");
      doKey("down");
      break;

    case 303:
      checkMenuEntries(["1", "12"], testNum);
      input.maxLength = 1;
      expectPopup();
      doKey("escape");
      doKey("down");
      break;

    case 304:
      checkMenuEntries(["1"], testNum);
      input.maxLength = 0;
      doKey("escape");
      doKey("down");
      waitForMenuChange(0);
      break;

    case 305:
      checkMenuEntries([], testNum);
      input.maxLength = 4;

      // now again with a character typed
      input.focus();
      sendChar("1");
      expectPopup();
      doKey("escape");
      doKey("down");
      break;

    case 306:
      checkMenuEntries(["1", "12", "123", "1234"], testNum);
      input.maxLength = 3;
      expectPopup();
      doKey("escape");
      doKey("down");
      break;

    case 307:
      checkMenuEntries(["1", "12", "123"], testNum);
      input.maxLength = 2;
      expectPopup();
      doKey("escape");
      doKey("down");
      break;

    case 308:
      checkMenuEntries(["1", "12"], testNum);
      input.maxLength = 1;
      expectPopup();
      doKey("escape");
      doKey("down");
      break;

    case 309:
      checkMenuEntries(["1"], testNum);
      input.maxLength = 0;
      doKey("escape");
      doKey("down");
      waitForMenuChange(0);
      break;

    case 310:
      checkMenuEntries([], testNum);

      input = $_(8, "field6");
      testNum = 399;
      expectPopup();
      restoreForm();
      doKey("down");
      break;

    case 400:
    case 401:
    case 402:
    case 403:
      checkMenuEntries(["value"], testNum);
      doKey("down");
      doKey("return");
      checkForm("value");

      if (testNum == 400) {
        input = $_(9, "field7");
      } else if (testNum == 401) {
        input = $_(10, "field8");
      } else if (testNum == 402) {
        input = $_(11, "field9");
      } else if (testNum == 403) {
        todo(false, "Fix input type=number");
        input = $_(12, "field10");
      }

      expectPopup();
      restoreForm();
      doKey("down");
      break;

    case 404:
      checkMenuEntries(["42"], testNum);
      doKey("down");
      doKey("return");
      checkForm("42");

<<<<<<< HEAD
        input = $_(14, "field11");
        restoreForm();
        waitForMenuChange(0);
        break;

    case 405:
        checkMenuEntries([]); // type=date with it's own control frame does not
                              // have a drop down menu for now
        checkForm("");

        input = $_(15, "field12");
        restoreForm();
        waitForMenuChange(0);
        break;

    case 406:
        checkMenuEntries([]); // type=time with it's own control frame does not
                              // have a drop down menu for now
        checkForm("");
=======
      input = $_(14, "field11");
      restoreForm();
      waitForMenuChange(0);
      break;

    case 405:
      checkMenuEntries([]); // type=date with it's own control frame does not
      // have a drop down menu for now
      checkForm("");

      input = $_(15, "field12");
      restoreForm();
      waitForMenuChange(0);
      break;

    case 406:
      checkMenuEntries([]); // type=time with it's own control frame does not
      // have a drop down menu for now
      checkForm("");
>>>>>>> a17af05f

      input = $_(16, "field13");
      restoreForm();
      doKey("down");
      waitForMenuChange(0);
      break;

    case 407:
      checkMenuEntries([]); // type=range does not have a drop down menu
      doKey("down");
      doKey("return");
      checkForm("30"); // default (midway between minimum (0) and maximum (64)) - step

      input = $_(17, "field14");
      restoreForm();
      waitForMenuChange(0);
      break;

    case 408:
      checkMenuEntries([]); // type=color does not have a drop down menu
      checkForm("#000000"); // default color value

      input = $_(18, "field15");
      restoreForm();
      expectPopup();
      doKey("down");
      break;

    case 409:
      checkMenuEntries(["2016-08"]);
      doKey("down");
      doKey("return");
      checkForm("2016-08");

      input = $_(19, "field16");
      restoreForm();
      expectPopup();
      doKey("down");
      break;

    case 410:
      checkMenuEntries(["2016-W32"]);
      doKey("down");
      doKey("return");
      checkForm("2016-W32");

<<<<<<< HEAD
        input = $_(20, "field17");
        restoreForm();
        expectPopup();
        doKey("down");
        break;

    case 411:
        checkMenuEntries(["2016-10-21T10:10"]);
        doKey("down");
        doKey("return");
        checkForm("2016-10-21T10:10");

        addEntry("field1", "value1");
        break;

    case 412:
        input = $_(1, "field1");
        // Go to test 500.
        testNum = 499;
=======
      input = $_(20, "field17");
      restoreForm();
      expectPopup();
      doKey("down");
      break;

    case 411:
      checkMenuEntries(["2016-10-21T10:10"]);
      doKey("down");
      doKey("return");
      checkForm("2016-10-21T10:10");
>>>>>>> a17af05f

      addEntry("field1", "value1");
      break;

    case 412:
      input = $_(1, "field1");
      // Go to test 500.
      testNum = 499;

      expectPopup();
      restoreForm();
      doKey("down");
      break;

    // Check that the input event is fired.
    case 500:
      input.addEventListener("input", function(event) {
        ok(true, testNum + " oninput should have been received");
        ok(event.bubbles, testNum + " input event should bubble");
        ok(event.cancelable, testNum + " input event should be cancelable");
      }, {once: true});

      doKey("down");
      checkForm("");
      doKey("return");
      checkForm("value1");
      testNum = 599;
      setTimeout(runTest, 100);
      break;

    case 600:
      // check we don't show autocomplete for searchbar-history
      input = $_(13, "searchbar-history");

      // Trigger autocomplete popup
      checkForm("");
      restoreForm();
      doKey("down");
      waitForMenuChange(0);
      break;

    case 601:
      checkMenuEntries([], testNum);
      input.blur();
      SimpleTest.finish();
      return;

    default:
<<<<<<< HEAD
        ok(false, "Unexpected invocation of test #" + testNum);
        SimpleTest.finish();
=======
      ok(false, "Unexpected invocation of test #" + testNum);
      SimpleTest.finish();
>>>>>>> a17af05f
  }
}

function addEntry(name, value) {
  updateFormHistory({ op: "add", fieldname: name, value }, runTest);
}

// Runs the next test when scroll event occurs
function waitForScroll() {
<<<<<<< HEAD
  addEventListener("scroll", function() {
    if (!window.pageYOffset)
=======
  addEventListener("scroll", function listener() {
    if (!window.pageYOffset) {
>>>>>>> a17af05f
      return;
    }

    removeEventListener("scroll", listener, false);
    setTimeout(runTest, 100);
  }, false);
}

function waitForMenuChange(expectedCount, expectedFirstValue) {
<<<<<<< HEAD
    notifyMenuChanged(expectedCount, expectedFirstValue, runTest);
}

function checkMenuEntries(expectedValues, testNumber) {
    var actualValues = getMenuEntries();
    is(actualValues.length, expectedValues.length, testNumber + " Checking length of expected menu");
    for (var i = 0; i < expectedValues.length; i++)
        is(actualValues[i], expectedValues[i], testNumber + " Checking menu entry #" + i);
=======
  notifyMenuChanged(expectedCount, expectedFirstValue, runTest);
}

function checkMenuEntries(expectedValues, testNumber) {
  let actualValues = getMenuEntries();
  is(actualValues.length, expectedValues.length, testNumber + " Checking length of expected menu");
  for (let i = 0; i < expectedValues.length; i++) {
    is(actualValues[i], expectedValues[i], testNumber + " Checking menu entry #" + i);
  }
>>>>>>> a17af05f
}

function startTest() {
  setupFormHistory(function() {
    runTest();
  });
}

window.onload = startTest;

SimpleTest.waitForExplicitFinish();
SimpleTest.requestFlakyTimeout("untriaged");
</script>
</pre>
</body>
</html><|MERGE_RESOLUTION|>--- conflicted
+++ resolved
@@ -174,12 +174,6 @@
     { op: "add", fieldname: "field8", value: "value" },
     { op: "add", fieldname: "field9", value: "value" },
     { op: "add", fieldname: "field10", value: "42" },
-<<<<<<< HEAD
-    { op: "add", fieldname: "field11", value: "2010-10-10" }, // not used, since type=date doesn't have autocomplete currently
-    { op: "add", fieldname: "field12", value: "21:21" }, // not used, since type=time doesn't have autocomplete currently
-    { op: "add", fieldname: "field13", value: "32" },  // not used, since type=range doesn't have a drop down menu
-    { op: "add", fieldname: "field14", value: "#ffffff" }, // not used, since type=color doesn't have autocomplete currently
-=======
     // not used, since type=date doesn't have autocomplete currently
     { op: "add", fieldname: "field11", value: "2010-10-10" },
     // not used, since type=time doesn't have autocomplete currently
@@ -188,7 +182,6 @@
     { op: "add", fieldname: "field13", value: "32" },
     // not used, since type=color doesn't have autocomplete currently
     { op: "add", fieldname: "field14", value: "#ffffff" },
->>>>>>> a17af05f
     { op: "add", fieldname: "field15", value: "2016-08" },
     { op: "add", fieldname: "field16", value: "2016-W32" },
     { op: "add", fieldname: "field17", value: "2016-10-21T10:10" },
@@ -454,15 +447,6 @@
       break;
 
     case 51:
-<<<<<<< HEAD
-        checkForm("value");
-        countEntries("field1", "value1",
-          function(num) {
-            ok(!num, testNum + " checking that f1/v1 was deleted");
-            runTest();
-          });
-        break;
-=======
       checkForm("value");
       countEntries("field1", "value1",
                    function(num) {
@@ -470,7 +454,6 @@
                      runTest();
                    });
       break;
->>>>>>> a17af05f
 
     case 52:
       doKey("return");
@@ -504,15 +487,6 @@
       break;
 
     case 55:
-<<<<<<< HEAD
-        checkForm("");
-        countEntries("field1", "value3",
-          function(num) {
-            ok(!num, testNum + " checking that f1/v3 was deleted");
-            runTest();
-          });
-        break;
-=======
       checkForm("");
       countEntries("field1", "value3",
                    function(num) {
@@ -520,7 +494,6 @@
                      runTest();
                    });
       break;
->>>>>>> a17af05f
 
     case 56:
       doKey("return");
@@ -555,21 +528,12 @@
       break;
 
     case 59:
-<<<<<<< HEAD
-        countEntries("field1", "value4",
-          function(num) {
-            ok(!num, testNum + " checking that f1/v4 was deleted");
-            runTest();
-          });
-        break;
-=======
       countEntries("field1", "value4",
                    function(num) {
                      ok(!num, testNum + " checking that f1/v4 was deleted");
                      runTest();
                    });
       break;
->>>>>>> a17af05f
 
     case 60:
       doKey("return");
@@ -602,15 +566,6 @@
       break;
 
     case 63:
-<<<<<<< HEAD
-        checkForm("");
-        countEntries("field1", "value2",
-          function(num) {
-            ok(!num, testNum + " checking that f1/v2 was deleted");
-            runTest();
-          });
-        break;
-=======
       checkForm("");
       countEntries("field1", "value2",
                    function(num) {
@@ -618,7 +573,6 @@
                      runTest();
                    });
       break;
->>>>>>> a17af05f
 
     case 64:
       // Look at form 2, trigger autocomplete popup
@@ -949,27 +903,6 @@
       doKey("return");
       checkForm("42");
 
-<<<<<<< HEAD
-        input = $_(14, "field11");
-        restoreForm();
-        waitForMenuChange(0);
-        break;
-
-    case 405:
-        checkMenuEntries([]); // type=date with it's own control frame does not
-                              // have a drop down menu for now
-        checkForm("");
-
-        input = $_(15, "field12");
-        restoreForm();
-        waitForMenuChange(0);
-        break;
-
-    case 406:
-        checkMenuEntries([]); // type=time with it's own control frame does not
-                              // have a drop down menu for now
-        checkForm("");
-=======
       input = $_(14, "field11");
       restoreForm();
       waitForMenuChange(0);
@@ -989,7 +922,6 @@
       checkMenuEntries([]); // type=time with it's own control frame does not
       // have a drop down menu for now
       checkForm("");
->>>>>>> a17af05f
 
       input = $_(16, "field13");
       restoreForm();
@@ -1036,27 +968,6 @@
       doKey("return");
       checkForm("2016-W32");
 
-<<<<<<< HEAD
-        input = $_(20, "field17");
-        restoreForm();
-        expectPopup();
-        doKey("down");
-        break;
-
-    case 411:
-        checkMenuEntries(["2016-10-21T10:10"]);
-        doKey("down");
-        doKey("return");
-        checkForm("2016-10-21T10:10");
-
-        addEntry("field1", "value1");
-        break;
-
-    case 412:
-        input = $_(1, "field1");
-        // Go to test 500.
-        testNum = 499;
-=======
       input = $_(20, "field17");
       restoreForm();
       expectPopup();
@@ -1068,7 +979,6 @@
       doKey("down");
       doKey("return");
       checkForm("2016-10-21T10:10");
->>>>>>> a17af05f
 
       addEntry("field1", "value1");
       break;
@@ -1117,13 +1027,8 @@
       return;
 
     default:
-<<<<<<< HEAD
-        ok(false, "Unexpected invocation of test #" + testNum);
-        SimpleTest.finish();
-=======
       ok(false, "Unexpected invocation of test #" + testNum);
       SimpleTest.finish();
->>>>>>> a17af05f
   }
 }
 
@@ -1133,13 +1038,8 @@
 
 // Runs the next test when scroll event occurs
 function waitForScroll() {
-<<<<<<< HEAD
-  addEventListener("scroll", function() {
-    if (!window.pageYOffset)
-=======
   addEventListener("scroll", function listener() {
     if (!window.pageYOffset) {
->>>>>>> a17af05f
       return;
     }
 
@@ -1149,16 +1049,6 @@
 }
 
 function waitForMenuChange(expectedCount, expectedFirstValue) {
-<<<<<<< HEAD
-    notifyMenuChanged(expectedCount, expectedFirstValue, runTest);
-}
-
-function checkMenuEntries(expectedValues, testNumber) {
-    var actualValues = getMenuEntries();
-    is(actualValues.length, expectedValues.length, testNumber + " Checking length of expected menu");
-    for (var i = 0; i < expectedValues.length; i++)
-        is(actualValues[i], expectedValues[i], testNumber + " Checking menu entry #" + i);
-=======
   notifyMenuChanged(expectedCount, expectedFirstValue, runTest);
 }
 
@@ -1168,7 +1058,6 @@
   for (let i = 0; i < expectedValues.length; i++) {
     is(actualValues[i], expectedValues[i], testNumber + " Checking menu entry #" + i);
   }
->>>>>>> a17af05f
 }
 
 function startTest() {
