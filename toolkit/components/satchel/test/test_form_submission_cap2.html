--- conflicted
+++ resolved
@@ -129,17 +129,10 @@
 
 function checkInitialState() {
   countEntries(null, null,
-<<<<<<< HEAD
-    function(num) {
-      ok(!num, "checking for initially empty storage");
-      startTest();
-    });
-=======
                function(num) {
                  ok(!num, "checking for initially empty storage");
                  startTest();
                });
->>>>>>> a17af05f
 }
 
 function startTest() {
@@ -157,16 +150,6 @@
 // Call done() when finished.
 function checkCountEntries(formNum, index, done) {
   countEntries("test" + index, index,
-<<<<<<< HEAD
-    function(num) {
-      ok(!num, "checking unsaved value " + index);
-      if (index < numInputFields) {
-        checkCountEntries(formNum, index + 1, done);
-      } else {
-        done(formNum);
-      }
-    });
-=======
                function(num) {
                  ok(!num, "checking unsaved value " + index);
                  if (index < numInputFields) {
@@ -175,7 +158,6 @@
                    done(formNum);
                  }
                });
->>>>>>> a17af05f
 }
 
 /* exported checkSubmit */
