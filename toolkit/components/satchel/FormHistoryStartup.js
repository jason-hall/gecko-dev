/* This Source Code Form is subject to the terms of the Mozilla Public
 * License, v. 2.0. If a copy of the MPL was not distributed with this
 * file, You can obtain one at http://mozilla.org/MPL/2.0/. */

const { classes: Cc, interfaces: Ci, utils: Cu, results: Cr } = Components;

Cu.import("resource://gre/modules/XPCOMUtils.jsm");
Cu.import("resource://gre/modules/Services.jsm");

XPCOMUtils.defineLazyModuleGetter(this, "FormHistory",
                                  "resource://gre/modules/FormHistory.jsm");

function FormHistoryStartup() { }

FormHistoryStartup.prototype = {
  classID: Components.ID("{3A0012EB-007F-4BB8-AA81-A07385F77A25}"),

  QueryInterface: XPCOMUtils.generateQI([
    Ci.nsIObserver,
    Ci.nsISupportsWeakReference,
    Ci.nsIFrameMessageListener,
  ]),

  observe(subject, topic, data) {
    switch (topic) {
      case "nsPref:changed":
        FormHistory.updatePrefs();
        break;
      case "idle-daily":
      case "formhistory-expire-now":
        FormHistory.expireOldEntries();
        break;
      case "profile-before-change":
        FormHistory.shutdown();
        break;
      case "profile-after-change":
        this.init();
        break;
    }
  },

  inited: false,
  pendingQuery: null,

  init() {
<<<<<<< HEAD
    if (this.inited)
=======
    if (this.inited) {
>>>>>>> a17af05f
      return;
    }
    this.inited = true;

    Services.prefs.addObserver("browser.formfill.", this, true);

    // triggers needed service cleanup and db shutdown
    Services.obs.addObserver(this, "profile-before-change", true);
    Services.obs.addObserver(this, "formhistory-expire-now", true);

    Services.ppmm.loadProcessScript("chrome://satchel/content/formSubmitListener.js", true);
    Services.ppmm.addMessageListener("FormHistory:FormSubmitEntries", this);

    let messageManager = Cc["@mozilla.org/globalmessagemanager;1"]
                         .getService(Ci.nsIMessageListenerManager);
    // For each of these messages, we could receive them from content,
    // or we might receive them from the ppmm if the searchbar is
    // having its history queried.
    for (let manager of [messageManager, Services.ppmm]) {
      manager.addMessageListener("FormHistory:AutoCompleteSearchAsync", this);
      manager.addMessageListener("FormHistory:RemoveEntry", this);
    }
  },

  receiveMessage(message) {
    switch (message.name) {
      case "FormHistory:FormSubmitEntries": {
        let entries = message.data;
<<<<<<< HEAD
        let changes = entries.map(function(entry) {
          return {
            op: "bump",
            fieldname: entry.name,
            value: entry.value,
          }
        });
=======
        let changes = entries.map(entry => ({
          op: "bump",
          fieldname: entry.name,
          value: entry.value,
        }));
>>>>>>> a17af05f

        FormHistory.update(changes);
        break;
      }

      case "FormHistory:AutoCompleteSearchAsync": {
        let { id, searchString, params } = message.data;

        if (this.pendingQuery) {
          this.pendingQuery.cancel();
          this.pendingQuery = null;
        }

        let mm;
        let query = null;
        if (message.target instanceof Ci.nsIMessageListenerManager) {
          // The target is the PPMM, meaning that the parent process
          // is requesting FormHistory data on the searchbar.
          mm = message.target;
        } else {
          // Otherwise, the target is a <xul:browser>.
          mm = message.target.messageManager;
        }

        let results = [];
        let processResults = {
          handleResult: aResult => {
            results.push(aResult);
          },
          handleCompletion: aReason => {
            // Check that the current query is still the one we created. Our
            // query might have been canceled shortly before completing, in
            // that case we don't want to call the callback anymore.
            if (query === this.pendingQuery) {
              this.pendingQuery = null;
              if (!aReason) {
                mm.sendAsyncMessage("FormHistory:AutoCompleteSearchResults",
                                    { id, results });
              }
            }
          },
        };

        query = FormHistory.getAutoCompleteResults(searchString, params, processResults);
        this.pendingQuery = query;
        break;
      }

      case "FormHistory:RemoveEntry": {
        let { inputName, value } = message.data;
        FormHistory.update({
          op: "remove",
          fieldname: inputName,
          value,
        });
        break;
      }
    }
  },
};

this.NSGetFactory = XPCOMUtils.generateNSGetFactory([FormHistoryStartup]);<|MERGE_RESOLUTION|>--- conflicted
+++ resolved
@@ -43,11 +43,7 @@
   pendingQuery: null,
 
   init() {
-<<<<<<< HEAD
-    if (this.inited)
-=======
     if (this.inited) {
->>>>>>> a17af05f
       return;
     }
     this.inited = true;
@@ -76,21 +72,11 @@
     switch (message.name) {
       case "FormHistory:FormSubmitEntries": {
         let entries = message.data;
-<<<<<<< HEAD
-        let changes = entries.map(function(entry) {
-          return {
-            op: "bump",
-            fieldname: entry.name,
-            value: entry.value,
-          }
-        });
-=======
         let changes = entries.map(entry => ({
           op: "bump",
           fieldname: entry.name,
           value: entry.value,
         }));
->>>>>>> a17af05f
 
         FormHistory.update(changes);
         break;
