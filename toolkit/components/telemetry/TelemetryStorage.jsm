--- conflicted
+++ resolved
@@ -703,10 +703,7 @@
    * @return {promise<object>} Promise that is resolved with the ping data.
    */
   async loadArchivedPing(id) {
-<<<<<<< HEAD
-=======
     TelemetryStopwatch.start("TELEMETRY_ARCHIVE_LOAD_MS");
->>>>>>> a17af05f
     const data = this._archivedPings.get(id);
     if (!data) {
       TelemetryStopwatch.cancel("TELEMETRY_ARCHIVE_LOAD_MS");
@@ -724,10 +721,7 @@
         Telemetry.getHistogramById("TELEMETRY_DISCARDED_ARCHIVED_PINGS_SIZE_MB")
                  .add(Math.floor(fileSize / 1024 / 1024));
         Telemetry.getHistogramById("TELEMETRY_PING_SIZE_EXCEEDED_ARCHIVED").add();
-<<<<<<< HEAD
-=======
         TelemetryStopwatch.cancel("TELEMETRY_ARCHIVE_LOAD_MS");
->>>>>>> a17af05f
         await OS.File.remove(path, {ignoreAbsent: true});
         throw new Error("loadArchivedPing - exceeded the maximum ping size: " + fileSize);
       }
@@ -738,11 +732,7 @@
       // Try to load a compressed version of the archived ping first.
       this._log.trace("loadArchivedPing - loading ping from: " + pathCompressed);
       await checkSize(pathCompressed);
-<<<<<<< HEAD
-      return await this.loadPingFile(pathCompressed, /* compressed*/ true);
-=======
       ping = await this.loadPingFile(pathCompressed, /* compressed*/ true);
->>>>>>> a17af05f
     } catch (ex) {
       if (!ex.becauseNoSuchFile) {
         TelemetryStopwatch.cancel("TELEMETRY_ARCHIVE_LOAD_MS");
@@ -751,16 +741,11 @@
       // If that fails, look for the uncompressed version.
       this._log.trace("loadArchivedPing - compressed ping not found, loading: " + path);
       await checkSize(path);
-<<<<<<< HEAD
-      return await this.loadPingFile(path, /* compressed*/ false);
-    }
-=======
       ping = await this.loadPingFile(path, /* compressed*/ false);
     }
 
     TelemetryStopwatch.finish("TELEMETRY_ARCHIVE_LOAD_MS");
     return ping;
->>>>>>> a17af05f
   },
 
   /**
@@ -1619,13 +1604,10 @@
             Telemetry.getHistogramById("TELEMETRY_DISCARDED_PENDING_PINGS_SIZE_MB")
                      .add(Math.floor(info.size / 1024 / 1024));
             Telemetry.getHistogramById("TELEMETRY_PING_SIZE_EXCEEDED_PENDING").add();
-<<<<<<< HEAD
-=======
 
             // Currently we don't have the ping type available without loading the ping from disk.
             // Bug 1384903 will fix that.
             TelemetryHealthPing.recordDiscardedPing("<unknown>");
->>>>>>> a17af05f
           }
           continue;
         }
@@ -1789,11 +1771,7 @@
   },
 
   removeAbortedSessionPing() {
-<<<<<<< HEAD
-    return this._abortedSessionSerializer.enqueueTask(async function() {
-=======
     return this._abortedSessionSerializer.enqueueTask(async () => {
->>>>>>> a17af05f
       try {
         await OS.File.remove(gAbortedSessionFilePath, { ignoreAbsent: false });
         this._log.trace("removeAbortedSessionPing - success");
@@ -1804,11 +1782,7 @@
           this._log.error("removeAbortedSessionPing - error removing ping", ex)
         }
       }
-<<<<<<< HEAD
-    }.bind(this));
-=======
     });
->>>>>>> a17af05f
   },
 
   /**
@@ -1831,11 +1805,7 @@
    * @return {Promise} Resolved when the ping is deleted from the disk.
    */
   async removeDeletionPing() {
-<<<<<<< HEAD
-    return this._deletionPingSerializer.enqueueTask(async function() {
-=======
     return this._deletionPingSerializer.enqueueTask(async () => {
->>>>>>> a17af05f
       try {
         await OS.File.remove(gDeletionPingFilePath, { ignoreAbsent: false });
         this._log.trace("removeDeletionPing - success");
@@ -1846,11 +1816,7 @@
           this._log.error("removeDeletionPing - error removing ping", ex)
         }
       }
-<<<<<<< HEAD
-    }.bind(this));
-=======
     });
->>>>>>> a17af05f
   },
 
   isDeletionPing(aPingId) {
@@ -1933,11 +1899,7 @@
 function getArchivedPingPath(aPingId, aDate, aType) {
   // Get the ping creation date and generate the archive directory to hold it. Note
   // that getMonth returns a 0-based month, so we need to add an offset.
-<<<<<<< HEAD
-  let month = new String(aDate.getMonth() + 1);
-=======
   let month = String(aDate.getMonth() + 1);
->>>>>>> a17af05f
   let archivedPingDir = OS.Path.join(gPingsArchivePath,
     aDate.getFullYear() + "-" + month.padStart(2, "0"));
   // Generate the archived ping file path as YYYY-MM/<TIMESTAMP>.UUID.type.json
