--- conflicted
+++ resolved
@@ -43,15 +43,9 @@
 
 void AccumulateCategorical(mozilla::Telemetry::HistogramID aId, const nsCString& aLabel);
 
-<<<<<<< HEAD
-void AccumulateChild(GeckoProcessType aProcessType,
-                     const nsTArray<mozilla::Telemetry::Accumulation>& aAccumulations);
-void AccumulateChildKeyed(GeckoProcessType aProcessType,
-=======
 void AccumulateChild(mozilla::Telemetry::ProcessID aProcessType,
                      const nsTArray<mozilla::Telemetry::Accumulation>& aAccumulations);
 void AccumulateChildKeyed(mozilla::Telemetry::ProcessID aProcessType,
->>>>>>> a17af05f
                           const nsTArray<mozilla::Telemetry::KeyedAccumulation>& aAccumulations);
 
 nsresult
@@ -64,33 +58,6 @@
 
 const char*
 GetHistogramName(mozilla::Telemetry::HistogramID id);
-<<<<<<< HEAD
-
-nsresult
-CreateHistogramSnapshots(JSContext *cx, JS::MutableHandle<JS::Value> ret,
-                         bool subsession, bool clearSubsession);
-
-nsresult
-RegisteredHistograms(uint32_t aDataset, uint32_t *aCount,
-                     char*** aHistograms);
-
-nsresult
-RegisteredKeyedHistograms(uint32_t aDataset, uint32_t *aCount,
-                          char*** aHistograms);
-
-nsresult
-GetKeyedHistogramSnapshots(JSContext *cx, JS::MutableHandle<JS::Value> ret);
-
-nsresult
-RegisterAddonHistogram(const nsACString &id, const nsACString &name,
-                       uint32_t histogramType, uint32_t min, uint32_t max,
-                       uint32_t bucketCount, uint8_t optArgCount);
-
-nsresult
-GetAddonHistogram(const nsACString &id, const nsACString &name,
-                  JSContext *cx, JS::MutableHandle<JS::Value> ret);
-=======
->>>>>>> a17af05f
 
 nsresult
 CreateHistogramSnapshots(JSContext* aCx, JS::MutableHandleValue aResult, unsigned int aDataset,
