/* -*-  Mode: C++; tab-width: 2; indent-tabs-mode: nil; c-basic-offset: 2; -*- */
/* This Source Code Form is subject to the terms of the Mozilla Public
 * License, v. 2.0. If a copy of the MPL was not distributed with this
 * file, You can obtain one at http://mozilla.org/MPL/2.0/. */

#ifndef Telemetry_h__
#define Telemetry_h__

#include "mozilla/GuardObjects.h"
#include "mozilla/TimeStamp.h"
#include "mozilla/StartupTimeline.h"
#include "nsTArray.h"
#include "nsStringGlue.h"
#include "nsXULAppAPI.h"

#include "mozilla/TelemetryHistogramEnums.h"
#include "mozilla/TelemetryScalarEnums.h"

/******************************************************************************
 * This implements the Telemetry system.
 * It allows recording into histograms as well some more specialized data
 * points and gives access to the data.
 *
 * For documentation on how to add and use new Telemetry probes, see:
 * https://developer.mozilla.org/en-US/docs/Mozilla/Performance/Adding_a_new_Telemetry_probe
 *
 * For more general information on Telemetry see:
 * https://wiki.mozilla.org/Telemetry
 *****************************************************************************/

namespace mozilla {
namespace HangMonitor {
  class HangAnnotations;
} // namespace HangMonitor
namespace Telemetry {

struct Accumulation;
struct KeyedAccumulation;
struct ScalarAction;
struct KeyedScalarAction;
struct ChildEventData;

enum TimerResolution {
  Millisecond,
  Microsecond
};

/**
 * Initialize the Telemetry service on the main thread at startup.
 */
void Init();

/**
 * Adds sample to a histogram defined in TelemetryHistogramEnums.h
 *
 * @param id - histogram id
 * @param sample - value to record.
 */
void Accumulate(HistogramID id, uint32_t sample);

/**
 * Adds sample to a keyed histogram defined in TelemetryHistogramEnums.h
 *
 * @param id - keyed histogram id
 * @param key - the string key
 * @param sample - (optional) value to record, defaults to 1.
 */
void Accumulate(HistogramID id, const nsCString& key, uint32_t sample = 1);

/**
 * Adds a sample to a histogram defined in TelemetryHistogramEnums.h.
 * This function is here to support telemetry measurements from Java,
 * where we have only names and not numeric IDs.  You should almost
 * certainly be using the by-enum-id version instead of this one.
 *
 * @param name - histogram name
 * @param sample - value to record
 */
void Accumulate(const char* name, uint32_t sample);

/**
 * Adds a sample to a histogram defined in TelemetryHistogramEnums.h.
 * This function is here to support telemetry measurements from Java,
 * where we have only names and not numeric IDs.  You should almost
 * certainly be using the by-enum-id version instead of this one.
 *
 * @param name - histogram name
 * @param key - the string key
 * @param sample - sample - (optional) value to record, defaults to 1.
 */
void Accumulate(const char *name, const nsCString& key, uint32_t sample = 1);

/**
 * Adds sample to a categorical histogram defined in TelemetryHistogramEnums.h
 * This is the typesafe - and preferred - way to use the categorical histograms
 * by passing values from the corresponding Telemetry::LABELS_* enum.
 *
 * @param enumValue - Label value from one of the Telemetry::LABELS_* enums.
 */
template<class E>
void AccumulateCategorical(E enumValue) {
  static_assert(IsCategoricalLabelEnum<E>::value,
                "Only categorical label enum types are supported.");
  Accumulate(static_cast<HistogramID>(CategoricalLabelId<E>::value),
<<<<<<< HEAD
=======
             static_cast<uint32_t>(enumValue));
};

/**
 * Adds sample to a keyed categorical histogram defined in TelemetryHistogramEnums.h
 * This is the typesafe - and preferred - way to use the keyed categorical histograms
 * by passing values from the corresponding Telemetry::LABELS_* enum.
 *
 * @param key - the string key
 * @param enumValue - Label value from one of the Telemetry::LABELS_* enums.
 */
template<class E>
void AccumulateCategoricalKeyed(const nsCString& key, E enumValue) {
  static_assert(IsCategoricalLabelEnum<E>::value,
                "Only categorical label enum types are supported.");
  Accumulate(static_cast<HistogramID>(CategoricalLabelId<E>::value),
             key,
>>>>>>> a17af05f
             static_cast<uint32_t>(enumValue));
};

/**
 * Adds sample to a categorical histogram defined in TelemetryHistogramEnums.h
 * This string will be matched against the labels defined in Histograms.json.
 * If the string does not match a label defined for the histogram, nothing will
 * be recorded.
 *
 * @param id - The histogram id.
 * @param label - A string label value that is defined in Histograms.json for this histogram.
 */
void AccumulateCategorical(HistogramID id, const nsCString& label);

/**
 * Adds time delta in milliseconds to a histogram defined in TelemetryHistogramEnums.h
 *
 * @param id - histogram id
 * @param start - start time
 * @param end - end time
 */
void AccumulateTimeDelta(HistogramID id, TimeStamp start, TimeStamp end = TimeStamp::Now());

/**
<<<<<<< HEAD
 * Enable/disable recording for this histogram at runtime.
=======
 * Enable/disable recording for this histogram in this process at runtime.
>>>>>>> a17af05f
 * Recording is enabled by default, unless listed at kRecordingInitiallyDisabledIDs[].
 * id must be a valid telemetry enum, otherwise an assertion is triggered.
 *
 * @param id - histogram id
 * @param enabled - whether or not to enable recording from now on.
 */
void SetHistogramRecordingEnabled(HistogramID id, bool enabled);

const char* GetHistogramName(HistogramID id);

/**
 * Those wrappers are needed because the VS versions we use do not support free
 * functions with default template arguments.
 */
template<TimerResolution res>
struct AccumulateDelta_impl
{
  static void compute(HistogramID id, TimeStamp start, TimeStamp end = TimeStamp::Now());
  static void compute(HistogramID id, const nsCString& key, TimeStamp start, TimeStamp end = TimeStamp::Now());
};

template<>
struct AccumulateDelta_impl<Millisecond>
{
  static void compute(HistogramID id, TimeStamp start, TimeStamp end = TimeStamp::Now()) {
    Accumulate(id, static_cast<uint32_t>((end - start).ToMilliseconds()));
  }
  static void compute(HistogramID id, const nsCString& key, TimeStamp start, TimeStamp end = TimeStamp::Now()) {
    Accumulate(id, key, static_cast<uint32_t>((end - start).ToMilliseconds()));
  }
};

template<>
struct AccumulateDelta_impl<Microsecond>
{
  static void compute(HistogramID id, TimeStamp start, TimeStamp end = TimeStamp::Now()) {
    Accumulate(id, static_cast<uint32_t>((end - start).ToMicroseconds()));
  }
  static void compute(HistogramID id, const nsCString& key, TimeStamp start, TimeStamp end = TimeStamp::Now()) {
    Accumulate(id, key, static_cast<uint32_t>((end - start).ToMicroseconds()));
  }
};


template<HistogramID id, TimerResolution res = Millisecond>
class MOZ_RAII AutoTimer {
public:
  explicit AutoTimer(TimeStamp aStart = TimeStamp::Now() MOZ_GUARD_OBJECT_NOTIFIER_PARAM)
     : start(aStart)
  {
    MOZ_GUARD_OBJECT_NOTIFIER_INIT;
  }

  explicit AutoTimer(const nsCString& aKey, TimeStamp aStart = TimeStamp::Now() MOZ_GUARD_OBJECT_NOTIFIER_PARAM)
    : start(aStart)
    , key(aKey)
  {
    MOZ_ASSERT(!aKey.IsEmpty(), "The key must not be empty.");
    MOZ_GUARD_OBJECT_NOTIFIER_INIT;
  }

  ~AutoTimer() {
    if (key.IsEmpty()) {
      AccumulateDelta_impl<res>::compute(id, start);
    } else {
      AccumulateDelta_impl<res>::compute(id, key, start);
    }
  }

private:
  const TimeStamp start;
  const nsCString key;
  MOZ_DECL_USE_GUARD_OBJECT_NOTIFIER
};

template<HistogramID id>
class MOZ_RAII AutoCounter {
public:
  explicit AutoCounter(uint32_t counterStart = 0 MOZ_GUARD_OBJECT_NOTIFIER_PARAM)
    : counter(counterStart)
  {
    MOZ_GUARD_OBJECT_NOTIFIER_INIT;
  }

  ~AutoCounter() {
    Accumulate(id, counter);
  }

  // Prefix increment only, to encourage good habits.
  void operator++() {
    ++counter;
  }

  // Chaining doesn't make any sense, don't return anything.
  void operator+=(int increment) {
    counter += increment;
  }

private:
  uint32_t counter;
  MOZ_DECL_USE_GUARD_OBJECT_NOTIFIER
};

/**
 * Indicates whether Telemetry base data recording is turned on. Added for future uses.
 */
bool CanRecordBase();

/**
 * Indicates whether Telemetry extended data recording is turned on.  This is intended
 * to guard calls to Accumulate when the statistic being recorded is expensive to compute.
 */
bool CanRecordExtended();

/**
 * Records slow SQL statements for Telemetry reporting.
 *
 * @param statement - offending SQL statement to record
 * @param dbName - DB filename
 * @param delay - execution time in milliseconds
 */
void RecordSlowSQLStatement(const nsACString &statement,
                            const nsACString &dbName,
                            uint32_t delay);

/**
 * Record Webrtc ICE candidate type combinations in a 17bit bitmask
 *
 * @param iceCandidateBitmask - the bitmask representing local and remote ICE
 *                              candidate types present for the connection
 * @param success - did the peer connection connected
 */
void
RecordWebrtcIceCandidates(const uint32_t iceCandidateBitmask,
                          const bool success);
/**
 * Initialize I/O Reporting
 * Initially this only records I/O for files in the binary directory.
 *
 * @param aXreDir - XRE directory
 */
void InitIOReporting(nsIFile* aXreDir);

/**
 * Set the profile directory. Once called, files in the profile directory will
 * be included in I/O reporting. We can't use the directory
 * service to obtain this information because it isn't running yet.
 */
void SetProfileDir(nsIFile* aProfD);

/**
 * Called to inform Telemetry that startup has completed.
 */
void LeavingStartupStage();

/**
 * Called to inform Telemetry that shutdown is commencing.
 */
void EnteringShutdownStage();

/**
 * Thresholds for a statement to be considered slow, in milliseconds
 */
const uint32_t kSlowSQLThresholdForMainThread = 50;
const uint32_t kSlowSQLThresholdForHelperThreads = 100;

class ProcessedStack;

/**
 * Record the main thread's call stack after it hangs.
 *
 * @param aDuration - Approximate duration of main thread hang, in seconds
 * @param aStack - Array of PCs from the hung call stack
 * @param aSystemUptime - System uptime at the time of the hang, in minutes
 * @param aFirefoxUptime - Firefox uptime at the time of the hang, in minutes
 * @param aAnnotations - Any annotations to be added to the report
 */
#if defined(MOZ_GECKO_PROFILER)
void RecordChromeHang(uint32_t aDuration,
                      ProcessedStack &aStack,
                      int32_t aSystemUptime,
                      int32_t aFirefoxUptime,
<<<<<<< HEAD
                      mozilla::UniquePtr<mozilla::HangMonitor::HangAnnotations>
                              aAnnotations);

/**
 * Record the current thread's call stack on demand. Note that, the stack is
 * only captured once. Subsequent calls result in incrementing the capture
 * counter.
 *
 * @param aKey - A user defined key associated with the captured stack.
 *
 * NOTE: Unwinding call stacks is an expensive operation performance-wise.
 */
void CaptureStack(const nsCString& aKey);
#endif

class ThreadHangStats;
=======
                      mozilla::HangMonitor::HangAnnotations&& aAnnotations);
>>>>>>> a17af05f

/**
 * Record the current thread's call stack on demand. Note that, the stack is
 * only captured once. Subsequent calls result in incrementing the capture
 * counter.
 *
 * @param aKey - A user defined key associated with the captured stack.
 *
 * NOTE: Unwinding call stacks is an expensive operation performance-wise.
 */
void CaptureStack(const nsCString& aKey);
#endif

/**
 * Record a failed attempt at locking the user's profile.
 *
 * @param aProfileDir The profile directory whose lock attempt failed
 */
void WriteFailedProfileLock(nsIFile* aProfileDir);

/**
 * Adds the value to the given scalar.
 *
 * @param aId The scalar enum id.
 * @param aValue The value to add to the scalar.
 */
void ScalarAdd(mozilla::Telemetry::ScalarID aId, uint32_t aValue);

/**
 * Sets the scalar to the given value.
 *
 * @param aId The scalar enum id.
 * @param aValue The value to set the scalar to.
 */
void ScalarSet(mozilla::Telemetry::ScalarID aId, uint32_t aValue);

/**
 * Sets the scalar to the given value.
 *
 * @param aId The scalar enum id.
 * @param aValue The value to set the scalar to.
 */
void ScalarSet(mozilla::Telemetry::ScalarID aId, bool aValue);

/**
 * Sets the scalar to the given value.
 *
 * @param aId The scalar enum id.
 * @param aValue The value to set the scalar to, truncated to
 *        50 characters if exceeding that length.
 */
void ScalarSet(mozilla::Telemetry::ScalarID aId, const nsAString& aValue);

/**
 * Sets the scalar to the maximum of the current and the passed value.
 *
 * @param aId The scalar enum id.
 * @param aValue The value the scalar is set to if its greater
 *        than the current value.
 */
void ScalarSetMaximum(mozilla::Telemetry::ScalarID aId, uint32_t aValue);

/**
 * Adds the value to the given scalar.
 *
 * @param aId The scalar enum id.
 * @param aKey The scalar key.
 * @param aValue The value to add to the scalar.
 */
void ScalarAdd(mozilla::Telemetry::ScalarID aId, const nsAString& aKey, uint32_t aValue);

/**
 * Sets the scalar to the given value.
 *
 * @param aId The scalar enum id.
 * @param aKey The scalar key.
 * @param aValue The value to set the scalar to.
 */
void ScalarSet(mozilla::Telemetry::ScalarID aId, const nsAString& aKey, uint32_t aValue);

/**
 * Sets the scalar to the given value.
 *
 * @param aId The scalar enum id.
 * @param aKey The scalar key.
 * @param aValue The value to set the scalar to.
 */
void ScalarSet(mozilla::Telemetry::ScalarID aId, const nsAString& aKey, bool aValue);

/**
 * Sets the scalar to the maximum of the current and the passed value.
 *
 * @param aId The scalar enum id.
 * @param aKey The scalar key.
 * @param aValue The value the scalar is set to if its greater
 *        than the current value.
 */
void ScalarSetMaximum(mozilla::Telemetry::ScalarID aId, const nsAString& aKey, uint32_t aValue);

} // namespace Telemetry
} // namespace mozilla

#endif // Telemetry_h__<|MERGE_RESOLUTION|>--- conflicted
+++ resolved
@@ -102,8 +102,6 @@
   static_assert(IsCategoricalLabelEnum<E>::value,
                 "Only categorical label enum types are supported.");
   Accumulate(static_cast<HistogramID>(CategoricalLabelId<E>::value),
-<<<<<<< HEAD
-=======
              static_cast<uint32_t>(enumValue));
 };
 
@@ -121,7 +119,6 @@
                 "Only categorical label enum types are supported.");
   Accumulate(static_cast<HistogramID>(CategoricalLabelId<E>::value),
              key,
->>>>>>> a17af05f
              static_cast<uint32_t>(enumValue));
 };
 
@@ -146,11 +143,7 @@
 void AccumulateTimeDelta(HistogramID id, TimeStamp start, TimeStamp end = TimeStamp::Now());
 
 /**
-<<<<<<< HEAD
- * Enable/disable recording for this histogram at runtime.
-=======
  * Enable/disable recording for this histogram in this process at runtime.
->>>>>>> a17af05f
  * Recording is enabled by default, unless listed at kRecordingInitiallyDisabledIDs[].
  * id must be a valid telemetry enum, otherwise an assertion is triggered.
  *
@@ -333,9 +326,7 @@
                       ProcessedStack &aStack,
                       int32_t aSystemUptime,
                       int32_t aFirefoxUptime,
-<<<<<<< HEAD
-                      mozilla::UniquePtr<mozilla::HangMonitor::HangAnnotations>
-                              aAnnotations);
+                      mozilla::HangMonitor::HangAnnotations&& aAnnotations);
 
 /**
  * Record the current thread's call stack on demand. Note that, the stack is
@@ -349,23 +340,6 @@
 void CaptureStack(const nsCString& aKey);
 #endif
 
-class ThreadHangStats;
-=======
-                      mozilla::HangMonitor::HangAnnotations&& aAnnotations);
->>>>>>> a17af05f
-
-/**
- * Record the current thread's call stack on demand. Note that, the stack is
- * only captured once. Subsequent calls result in incrementing the capture
- * counter.
- *
- * @param aKey - A user defined key associated with the captured stack.
- *
- * NOTE: Unwinding call stacks is an expensive operation performance-wise.
- */
-void CaptureStack(const nsCString& aKey);
-#endif
-
 /**
  * Record a failed attempt at locking the user's profile.
  *
