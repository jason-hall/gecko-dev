/* -*- js-indent-level: 2; indent-tabs-mode: nil -*- */
/* This Source Code Form is subject to the terms of the Mozilla Public
 * License, v. 2.0. If a copy of the MPL was not distributed with this
 * file, You can obtain one at http://mozilla.org/MPL/2.0/. */

"use strict";

const Cc = Components.classes;
const Ci = Components.interfaces;
const Cr = Components.results;
const Cu = Components.utils;
const myScope = this;

Cu.import("resource://gre/modules/Log.jsm");
Cu.import("resource://gre/modules/Services.jsm", this);
Cu.import("resource://gre/modules/XPCOMUtils.jsm", this);
<<<<<<< HEAD
Cu.import("resource://gre/modules/Promise.jsm", this);
Cu.import("resource://gre/modules/Task.jsm", this);
=======
Cu.import("resource://gre/modules/PromiseUtils.jsm", this);
>>>>>>> a17af05f
Cu.import("resource://gre/modules/DeferredTask.jsm", this);
Cu.import("resource://gre/modules/Timer.jsm");
Cu.import("resource://gre/modules/TelemetryUtils.jsm", this);
Cu.import("resource://gre/modules/AppConstants.jsm");

const Utils = TelemetryUtils;

const LOGGER_NAME = "Toolkit.Telemetry";
const LOGGER_PREFIX = "TelemetryController::";

const PREF_BRANCH_LOG = "toolkit.telemetry.log.";

// Whether the FHR/Telemetry unification features are enabled.
// Changing this pref requires a restart.
const IS_UNIFIED_TELEMETRY = Services.prefs.getBoolPref(TelemetryUtils.Preferences.Unified, false);

const PING_FORMAT_VERSION = 4;

// Delay before intializing telemetry (ms)
const TELEMETRY_DELAY = Services.prefs.getIntPref("toolkit.telemetry.initDelay", 60) * 1000;
// Delay before initializing telemetry if we're testing (ms)
const TELEMETRY_TEST_DELAY = 1;

// How long to wait (ms) before sending the new profile ping on the first
// run of a new profile.
const NEWPROFILE_PING_DEFAULT_DELAY = 30 * 60 * 1000;

// Ping types.
const PING_TYPE_MAIN = "main";
const PING_TYPE_DELETION = "deletion";

// Session ping reasons.
const REASON_GATHER_PAYLOAD = "gather-payload";
const REASON_GATHER_SUBSESSION_PAYLOAD = "gather-subsession-payload";

XPCOMUtils.defineLazyServiceGetter(this, "Telemetry",
                                   "@mozilla.org/base/telemetry;1",
                                   "nsITelemetry");
<<<<<<< HEAD
XPCOMUtils.defineLazyModuleGetter(this, "AsyncShutdown",
                                  "resource://gre/modules/AsyncShutdown.jsm");
XPCOMUtils.defineLazyModuleGetter(this, "TelemetryStorage",
                                  "resource://gre/modules/TelemetryStorage.jsm");
XPCOMUtils.defineLazyModuleGetter(this, "ThirdPartyCookieProbe",
                                  "resource://gre/modules/ThirdPartyCookieProbe.jsm");
XPCOMUtils.defineLazyModuleGetter(this, "TelemetryEnvironment",
                                  "resource://gre/modules/TelemetryEnvironment.jsm");
XPCOMUtils.defineLazyModuleGetter(this, "SessionRecorder",
                                  "resource://gre/modules/SessionRecorder.jsm");
XPCOMUtils.defineLazyModuleGetter(this, "UpdateUtils",
                                  "resource://gre/modules/UpdateUtils.jsm");
XPCOMUtils.defineLazyModuleGetter(this, "TelemetryArchive",
                                  "resource://gre/modules/TelemetryArchive.jsm");
XPCOMUtils.defineLazyModuleGetter(this, "TelemetrySession",
                                  "resource://gre/modules/TelemetrySession.jsm");
XPCOMUtils.defineLazyModuleGetter(this, "TelemetrySend",
                                  "resource://gre/modules/TelemetrySend.jsm");
XPCOMUtils.defineLazyModuleGetter(this, "TelemetryReportingPolicy",
                                  "resource://gre/modules/TelemetryReportingPolicy.jsm");
XPCOMUtils.defineLazyModuleGetter(this, "TelemetryModules",
                                  "resource://gre/modules/TelemetryModules.jsm");
=======

XPCOMUtils.defineLazyModuleGetters(this, {
  ClientID: "resource://gre/modules/ClientID.jsm",
  AsyncShutdown: "resource://gre/modules/AsyncShutdown.jsm",
  TelemetryStorage: "resource://gre/modules/TelemetryStorage.jsm",
  ThirdPartyCookieProbe: "resource://gre/modules/ThirdPartyCookieProbe.jsm",
  TelemetryEnvironment: "resource://gre/modules/TelemetryEnvironment.jsm",
  UpdateUtils: "resource://gre/modules/UpdateUtils.jsm",
  TelemetryArchive: "resource://gre/modules/TelemetryArchive.jsm",
  TelemetrySession: "resource://gre/modules/TelemetrySession.jsm",
  TelemetrySend: "resource://gre/modules/TelemetrySend.jsm",
  TelemetryReportingPolicy: "resource://gre/modules/TelemetryReportingPolicy.jsm",
  TelemetryModules: "resource://gre/modules/TelemetryModules.jsm",
  UpdatePing: "resource://gre/modules/UpdatePing.jsm",
  TelemetryHealthPing: "resource://gre/modules/TelemetryHealthPing.jsm",
});
>>>>>>> a17af05f

/**
 * Setup Telemetry logging. This function also gets called when loggin related
 * preferences change.
 */
var gLogger = null;
var gLogAppenderDump = null;
function configureLogging() {
  if (!gLogger) {
    gLogger = Log.repository.getLogger(LOGGER_NAME);

    // Log messages need to go to the browser console.
    let consoleAppender = new Log.ConsoleAppender(new Log.BasicFormatter());
    gLogger.addAppender(consoleAppender);

    Services.prefs.addObserver(PREF_BRANCH_LOG, configureLogging);
  }

  // Make sure the logger keeps up with the logging level preference.
  gLogger.level = Log.Level[Services.prefs.getStringPref(TelemetryUtils.Preferences.LogLevel, "Warn")];

  // If enabled in the preferences, add a dump appender.
  let logDumping = Services.prefs.getBoolPref(TelemetryUtils.Preferences.LogDump, false);
  if (logDumping != !!gLogAppenderDump) {
    if (logDumping) {
      gLogAppenderDump = new Log.DumpAppender(new Log.BasicFormatter());
      gLogger.addAppender(gLogAppenderDump);
    } else {
      gLogger.removeAppender(gLogAppenderDump);
      gLogAppenderDump = null;
    }
  }
}

/**
 * This is a policy object used to override behavior for testing.
 */
var Policy = {
  now: () => new Date(),
  generatePingId: () => Utils.generateUUID(),
  getCachedClientID: () => ClientID.getCachedClientID(),
}

this.EXPORTED_SYMBOLS = ["TelemetryController"];

this.TelemetryController = Object.freeze({
<<<<<<< HEAD
  Constants: Object.freeze({
    PREF_LOG_LEVEL,
    PREF_LOG_DUMP,
    PREF_SERVER,
  }),
=======
  /**
   * Used only for testing purposes.
   */
  testAssemblePing(aType, aPayload, aOptions) {
    return Impl.assemblePing(aType, aPayload, aOptions);
  },
>>>>>>> a17af05f

  /**
   * Used only for testing purposes.
   */
  testInitLogging() {
    configureLogging();
  },

  /**
   * Used only for testing purposes.
   */
  testReset() {
    return Impl.reset();
  },

  /**
   * Used only for testing purposes.
   */
  testSetup() {
    return Impl.setupTelemetry(true);
  },

  /**
   * Used only for testing purposes.
   */
  testShutdown() {
    return Impl.shutdown();
  },

  /**
   * Used only for testing purposes.
   */
  testSetupContent() {
    return Impl.setupContentTelemetry(true);
  },

  /**
   * Send a notification.
   */
  observe(aSubject, aTopic, aData) {
    return Impl.observe(aSubject, aTopic, aData);
  },

  /**
   * Submit ping payloads to Telemetry. This will assemble a complete ping, adding
   * environment data, client id and some general info.
   * Depending on configuration, the ping will be sent to the server (immediately or later)
   * and archived locally.
   *
   * To identify the different pings and to be able to query them pings have a type.
   * A type is a string identifier that should be unique to the type ping that is being submitted,
   * it should only contain alphanumeric characters and '-' for separation, i.e. satisfy:
   * /^[a-z0-9][a-z0-9-]+[a-z0-9]$/i
   *
   * @param {String} aType The type of the ping.
   * @param {Object} aPayload The actual data payload for the ping.
   * @param {Object} [aOptions] Options object.
   * @param {Boolean} [aOptions.addClientId=false] true if the ping should contain the client
   *                  id, false otherwise.
   * @param {Boolean} [aOptions.addEnvironment=false] true if the ping should contain the
   *                  environment data.
   * @param {Object}  [aOptions.overrideEnvironment=null] set to override the environment data.
   * @param {Boolean} [aOptions.usePingSender=false] if true, send the ping using the PingSender.
   * @returns {Promise} Test-only - a promise that resolves with the ping id once the ping is stored or sent.
   */
  submitExternalPing(aType, aPayload, aOptions = {}) {
    aOptions.addClientId = aOptions.addClientId || false;
    aOptions.addEnvironment = aOptions.addEnvironment || false;
    aOptions.usePingSender = aOptions.usePingSender || false;

    return Impl.submitExternalPing(aType, aPayload, aOptions);
  },

  /**
   * Get the current session ping data as it would be sent out or stored.
   *
   * @param {bool} aSubsession Whether to get subsession data. Optional, defaults to false.
   * @return {object} The current ping data if Telemetry is enabled, null otherwise.
   */
  getCurrentPingData(aSubsession = false) {
    return Impl.getCurrentPingData(aSubsession);
  },

  /**
   * Save a ping to disk.
   *
   * @param {String} aType The type of the ping.
   * @param {Object} aPayload The actual data payload for the ping.
   * @param {Object} [aOptions] Options object.
   * @param {Boolean} [aOptions.addClientId=false] true if the ping should contain the client
   *                  id, false otherwise.
   * @param {Boolean} [aOptions.addEnvironment=false] true if the ping should contain the
   *                  environment data.
   * @param {Boolean} [aOptions.overwrite=false] true overwrites a ping with the same name,
   *                  if found.
   * @param {Object}  [aOptions.overrideEnvironment=null] set to override the environment data.
   *
   * @returns {Promise} A promise that resolves with the ping id when the ping is saved to
   *                    disk.
   */
  addPendingPing(aType, aPayload, aOptions = {}) {
    let options = aOptions;
    options.addClientId = aOptions.addClientId || false;
    options.addEnvironment = aOptions.addEnvironment || false;
    options.overwrite = aOptions.overwrite || false;

    return Impl.addPendingPing(aType, aPayload, options);
  },

  /**
   * Check if we have an aborted-session ping from a previous session.
   * If so, submit and then remove it.
   *
   * @return {Promise} Promise that is resolved when the ping is saved.
   */
  checkAbortedSessionPing() {
    return Impl.checkAbortedSessionPing();
  },

  /**
   * Save an aborted-session ping to disk without adding it to the pending pings.
   *
   * @param {Object} aPayload The ping payload data.
   * @return {Promise} Promise that is resolved when the ping is saved.
   */
  saveAbortedSessionPing(aPayload) {
    return Impl.saveAbortedSessionPing(aPayload);
  },

  /**
   * Remove the aborted-session ping if any exists.
   *
   * @return {Promise} Promise that is resolved when the ping was removed.
   */
  removeAbortedSessionPing() {
    return Impl.removeAbortedSessionPing();
  },

  /**
   * Write a ping to a specified location on the disk. Does not add the ping to the
   * pending pings.
   *
   * @param {String} aType The type of the ping.
   * @param {Object} aPayload The actual data payload for the ping.
   * @param {String} aFilePath The path to save the ping to.
   * @param {Object} [aOptions] Options object.
   * @param {Boolean} [aOptions.addClientId=false] true if the ping should contain the client
   *                  id, false otherwise.
   * @param {Boolean} [aOptions.addEnvironment=false] true if the ping should contain the
   *                  environment data.
   * @param {Boolean} [aOptions.overwrite=false] true overwrites a ping with the same name,
   *                  if found.
   * @param {Object}  [aOptions.overrideEnvironment=null] set to override the environment data.
   *
   * @returns {Promise} A promise that resolves with the ping id when the ping is saved to
   *                    disk.
   */
  savePing(aType, aPayload, aFilePath, aOptions = {}) {
    let options = aOptions;
    options.addClientId = aOptions.addClientId || false;
    options.addEnvironment = aOptions.addEnvironment || false;
    options.overwrite = aOptions.overwrite || false;

    return Impl.savePing(aType, aPayload, aFilePath, options);
  },

  /**
<<<<<<< HEAD
   * The session recorder instance managed by Telemetry.
   * @return {Object} The active SessionRecorder instance or null if not available.
   */
  getSessionRecorder() {
    return Impl._sessionRecorder;
  },

  /**
=======
>>>>>>> a17af05f
   * Allows waiting for TelemetryControllers delayed initialization to complete.
   * The returned promise is guaranteed to resolve before TelemetryController is shutting down.
   * @return {Promise} Resolved when delayed TelemetryController initialization completed.
   */
  promiseInitialized() {
    return Impl.promiseInitialized();
  },
});

var Impl = {
  _initialized: false,
  _initStarted: false, // Whether we started setting up TelemetryController.
  _shuttingDown: false, // Whether the browser is shutting down.
<<<<<<< HEAD
=======
  _shutDown: false, // Whether the browser has shut down.
>>>>>>> a17af05f
  _logger: null,
  _prevValues: {},
  // The previous build ID, if this is the first run with a new build.
  // Undefined if this is not the first run, or the previous build ID is unknown.
  _previousBuildID: undefined,
  _clientID: null,
  // A task performing delayed initialization
  _delayedInitTask: null,
  // The deferred promise resolved when the initialization task completes.
  _delayedInitTaskDeferred: null,

  // This is a public barrier Telemetry clients can use to add blockers to the shutdown
  // of TelemetryController.
  // After this barrier, clients can not submit Telemetry pings anymore.
  _shutdownBarrier: new AsyncShutdown.Barrier("TelemetryController: Waiting for clients."),
  // This is a private barrier blocked by pending async ping activity (sending & saving).
  _connectionsBarrier: new AsyncShutdown.Barrier("TelemetryController: Waiting for pending ping activity"),
  // This is true when running in the test infrastructure.
  _testMode: false,
  // The task performing the delayed sending of the "new-profile" ping.
  _delayedNewPingTask: null,

  get _log() {
    if (!this._logger) {
      this._logger = Log.repository.getLoggerWithMessagePrefix(LOGGER_NAME, LOGGER_PREFIX);
    }

    return this._logger;
  },

  /**
   * Get the data for the "application" section of the ping.
   */
  _getApplicationSection() {
    // Querying architecture and update channel can throw. Make sure to recover and null
    // those fields.
    let arch = null;
    try {
      arch = Services.sysinfo.get("arch");
    } catch (e) {
      this._log.trace("_getApplicationSection - Unable to get system architecture.", e);
    }

    let updateChannel = null;
    try {
      updateChannel = UpdateUtils.getUpdateChannel(false);
    } catch (e) {
      this._log.trace("_getApplicationSection - Unable to get update channel.", e);
    }

    return {
      architecture: arch,
      buildId: Services.appinfo.appBuildID,
      name: Services.appinfo.name,
      version: Services.appinfo.version,
      displayVersion: AppConstants.MOZ_APP_VERSION_DISPLAY,
      vendor: Services.appinfo.vendor,
      platformVersion: Services.appinfo.platformVersion,
      xpcomAbi: Services.appinfo.XPCOMABI,
      channel: updateChannel,
    };
  },

  /**
   * Assemble a complete ping following the common ping format specification.
   *
   * @param {String} aType The type of the ping.
   * @param {Object} aPayload The actual data payload for the ping.
   * @param {Object} aOptions Options object.
   * @param {Boolean} aOptions.addClientId true if the ping should contain the client
   *                  id, false otherwise.
   * @param {Boolean} aOptions.addEnvironment true if the ping should contain the
   *                  environment data.
   * @param {Object}  [aOptions.overrideEnvironment=null] set to override the environment data.
   *
   * @returns {Object} An object that contains the assembled ping data.
   */
  assemblePing: function assemblePing(aType, aPayload, aOptions = {}) {
    this._log.trace("assemblePing - Type " + aType + ", aOptions " + JSON.stringify(aOptions));

    // Clone the payload data so we don't race against unexpected changes in subobjects that are
    // still referenced by other code.
    // We can't trust all callers to do this properly on their own.
    let payload = Cu.cloneInto(aPayload, myScope);

    // Fill the common ping fields.
    let pingData = {
      type: aType,
      id: Policy.generatePingId(),
      creationDate: (Policy.now()).toISOString(),
      version: PING_FORMAT_VERSION,
      application: this._getApplicationSection(),
      payload,
    };

    if (aOptions.addClientId) {
      pingData.clientId = this._clientID;
    }

    if (aOptions.addEnvironment) {
      pingData.environment = aOptions.overrideEnvironment || TelemetryEnvironment.currentEnvironment;
    }

    return pingData;
  },

  /**
   * Track any pending ping send and save tasks through the promise passed here.
   * This is needed to block shutdown on any outstanding ping activity.
   */
  _trackPendingPingTask(aPromise) {
    this._connectionsBarrier.client.addBlocker("Waiting for ping task", aPromise);
  },

  /**
   * Internal function to assemble a complete ping, adding environment data, client id
   * and some general info. This waits on the client id to be loaded/generated if it's
   * not yet available. Note that this function is synchronous unless we need to load
   * the client id.
   * Depending on configuration, the ping will be sent to the server (immediately or later)
   * and archived locally.
   *
   * @param {String} aType The type of the ping.
   * @param {Object} aPayload The actual data payload for the ping.
   * @param {Object} [aOptions] Options object.
   * @param {Boolean} [aOptions.addClientId=false] true if the ping should contain the client
   *                  id, false otherwise.
   * @param {Boolean} [aOptions.addEnvironment=false] true if the ping should contain the
   *                  environment data.
   * @param {Object}  [aOptions.overrideEnvironment=null] set to override the environment data.
   * @param {Boolean} [aOptions.usePingSender=false] if true, send the ping using the PingSender.
   * @returns {Promise} Test-only - a promise that is resolved with the ping id once the ping is stored or sent.
   */
  async _submitPingLogic(aType, aPayload, aOptions) {
    // Make sure to have a clientId if we need one. This cover the case of submitting
    // a ping early during startup, before Telemetry is initialized, if no client id was
    // cached.
    if (!this._clientID && aOptions.addClientId) {
      Telemetry.getHistogramById("TELEMETRY_PING_SUBMISSION_WAITING_CLIENTID").add();
      // We can safely call |getClientID| here and during initialization: we would still
      // spawn and return one single loading task.
      this._clientID = await ClientID.getClientID();
    }

    const pingData = this.assemblePing(aType, aPayload, aOptions);
    this._log.trace("submitExternalPing - ping assembled, id: " + pingData.id);

    // Always persist the pings if we are allowed to. We should not yield on any of the
    // following operations to keep this function synchronous for the majority of the calls.
    let archivePromise = TelemetryArchive.promiseArchivePing(pingData)
      .catch(e => this._log.error("submitExternalPing - Failed to archive ping " + pingData.id, e));
    let p = [ archivePromise ];

    p.push(TelemetrySend.submitPing(pingData, {usePingSender: aOptions.usePingSender}));

    return Promise.all(p).then(() => pingData.id);
  },

  /**
   * Submit ping payloads to Telemetry.
   *
   * @param {String} aType The type of the ping.
   * @param {Object} aPayload The actual data payload for the ping.
   * @param {Object} [aOptions] Options object.
   * @param {Boolean} [aOptions.addClientId=false] true if the ping should contain the client
   *                  id, false otherwise.
   * @param {Boolean} [aOptions.addEnvironment=false] true if the ping should contain the
   *                  environment data.
   * @param {Object}  [aOptions.overrideEnvironment=null] set to override the environment data.
   * @param {Boolean} [aOptions.usePingSender=false] if true, send the ping using the PingSender.
   * @returns {Promise} Test-only - a promise that is resolved with the ping id once the ping is stored or sent.
   */
  submitExternalPing: function send(aType, aPayload, aOptions) {
    this._log.trace("submitExternalPing - type: " + aType + ", aOptions: " + JSON.stringify(aOptions));

    // Reject pings sent after shutdown.
<<<<<<< HEAD
    if (this._shuttingDown) {
=======
    if (this._shutDown) {
>>>>>>> a17af05f
      const errorMessage = "submitExternalPing - Submission is not allowed after shutdown, discarding ping of type: " + aType;
      this._log.error(errorMessage);
      return Promise.reject(new Error(errorMessage));
    }

    // Enforce the type string to only contain sane characters.
    const typeUuid = /^[a-z0-9][a-z0-9-]+[a-z0-9]$/i;
    if (!typeUuid.test(aType)) {
      this._log.error("submitExternalPing - invalid ping type: " + aType);
      let histogram = Telemetry.getKeyedHistogramById("TELEMETRY_INVALID_PING_TYPE_SUBMITTED");
      histogram.add(aType, 1);
      return Promise.reject(new Error("Invalid type string submitted."));
    }
    // Enforce that the payload is an object.
    if (aPayload === null || typeof aPayload !== "object" || Array.isArray(aPayload)) {
      this._log.error("submitExternalPing - invalid payload type: " + typeof aPayload);
      let histogram = Telemetry.getHistogramById("TELEMETRY_INVALID_PAYLOAD_SUBMITTED");
      histogram.add(1);
      return Promise.reject(new Error("Invalid payload type submitted."));
    }

    let promise = this._submitPingLogic(aType, aPayload, aOptions);
    this._trackPendingPingTask(promise);
    return promise;
  },

  /**
   * Save a ping to disk.
   *
   * @param {String} aType The type of the ping.
   * @param {Object} aPayload The actual data payload for the ping.
   * @param {Object} aOptions Options object.
   * @param {Boolean} aOptions.addClientId true if the ping should contain the client id,
   *                  false otherwise.
   * @param {Boolean} aOptions.addEnvironment true if the ping should contain the
   *                  environment data.
   * @param {Boolean} aOptions.overwrite true overwrites a ping with the same name, if found.
   * @param {Object}  [aOptions.overrideEnvironment=null] set to override the environment data.
   *
   * @returns {Promise} A promise that resolves with the ping id when the ping is saved to
   *                    disk.
   */
  addPendingPing: function addPendingPing(aType, aPayload, aOptions) {
    this._log.trace("addPendingPing - Type " + aType + ", aOptions " + JSON.stringify(aOptions));

    let pingData = this.assemblePing(aType, aPayload, aOptions);

    let savePromise = TelemetryStorage.savePendingPing(pingData);
    let archivePromise = TelemetryArchive.promiseArchivePing(pingData).catch(e => {
      this._log.error("addPendingPing - Failed to archive ping " + pingData.id, e);
    });

    // Wait for both the archiving and ping persistence to complete.
    let promises = [
      savePromise,
      archivePromise,
    ];
    return Promise.all(promises).then(() => pingData.id);
  },

  /**
   * Write a ping to a specified location on the disk. Does not add the ping to the
   * pending pings.
   *
   * @param {String} aType The type of the ping.
   * @param {Object} aPayload The actual data payload for the ping.
   * @param {String} aFilePath The path to save the ping to.
   * @param {Object} aOptions Options object.
   * @param {Boolean} aOptions.addClientId true if the ping should contain the client id,
   *                  false otherwise.
   * @param {Boolean} aOptions.addEnvironment true if the ping should contain the
   *                  environment data.
   * @param {Boolean} aOptions.overwrite true overwrites a ping with the same name, if found.
   * @param {Object}  [aOptions.overrideEnvironment=null] set to override the environment data.
   *
   * @returns {Promise} A promise that resolves with the ping id when the ping is saved to
   *                    disk.
   */
  savePing: function savePing(aType, aPayload, aFilePath, aOptions) {
    this._log.trace("savePing - Type " + aType + ", File Path " + aFilePath +
                    ", aOptions " + JSON.stringify(aOptions));
    let pingData = this.assemblePing(aType, aPayload, aOptions);
    return TelemetryStorage.savePingToFile(pingData, aFilePath, aOptions.overwrite)
                        .then(() => pingData.id);
  },

  /**
   * Check whether we have an aborted-session ping. If so add it to the pending pings and archive it.
   *
   * @return {Promise} Promise that is resolved when the ping is submitted and archived.
   */
  async checkAbortedSessionPing() {
    let ping = await TelemetryStorage.loadAbortedSessionPing();
    this._log.trace("checkAbortedSessionPing - found aborted-session ping: " + !!ping);
    if (!ping) {
      return;
    }

    try {
      await TelemetryStorage.addPendingPing(ping);
      await TelemetryArchive.promiseArchivePing(ping);
    } catch (e) {
      this._log.error("checkAbortedSessionPing - Unable to add the pending ping", e);
    } finally {
      await TelemetryStorage.removeAbortedSessionPing();
    }
  },

  /**
   * Save an aborted-session ping to disk without adding it to the pending pings.
   *
   * @param {Object} aPayload The ping payload data.
   * @return {Promise} Promise that is resolved when the ping is saved.
   */
  saveAbortedSessionPing(aPayload) {
    this._log.trace("saveAbortedSessionPing");
    const options = {addClientId: true, addEnvironment: true};
    const pingData = this.assemblePing(PING_TYPE_MAIN, aPayload, options);
    return TelemetryStorage.saveAbortedSessionPing(pingData);
  },

  removeAbortedSessionPing() {
    return TelemetryStorage.removeAbortedSessionPing();
  },

  /**
   * Perform telemetry initialization for either chrome or content process.
   * @return {Boolean} True if Telemetry is allowed to record at least base (FHR) data,
   *                   false otherwise.
   */
  enableTelemetryRecording: function enableTelemetryRecording() {
    // The thumbnail service also runs in a content process, even with e10s off.
    // We need to check if e10s is on so we don't submit child payloads for it.
    // We still need xpcshell child tests to work, so we skip this if test mode is enabled.
    if (Utils.isContentProcess && !this._testMode && !Services.appinfo.browserTabsRemoteAutostart) {
      this._log.config("enableTelemetryRecording - not enabling Telemetry for non-e10s child process");
      Telemetry.canRecordBase = false;
      Telemetry.canRecordExtended = false;
      return false;
    }

    // Configure base Telemetry recording.
    // Unified Telemetry makes it opt-out. If extended Telemetry is enabled, base recording
    // is always on as well.
    const enabled = Utils.isTelemetryEnabled;
    Telemetry.canRecordBase = enabled || IS_UNIFIED_TELEMETRY;
    Telemetry.canRecordExtended = enabled;

    this._log.config("enableTelemetryRecording - canRecordBase:" + Telemetry.canRecordBase +
                     ", canRecordExtended: " + Telemetry.canRecordExtended);

    return Telemetry.canRecordBase;
  },

  /**
   * This triggers basic telemetry initialization and schedules a full initialized for later
   * for performance reasons.
   *
   * This delayed initialization means TelemetryController init can be in the following states:
   * 1) setupTelemetry was never called
   * or it was called and
   *   2) _delayedInitTask was scheduled, but didn't run yet.
   *   3) _delayedInitTask is currently running.
   *   4) _delayedInitTask finished running and is nulled out.
   *
   * @return {Promise} Resolved when TelemetryController and TelemetrySession are fully
   *                   initialized. This is only used in tests.
   */
  setupTelemetry: function setupTelemetry(testing) {
    this._initStarted = true;
    this._shuttingDown = false;
<<<<<<< HEAD
=======
    this._shutDown = false;
>>>>>>> a17af05f
    this._testMode = testing;

    this._log.trace("setupTelemetry");

    if (this._delayedInitTask) {
      this._log.error("setupTelemetry - init task already running");
      return this._delayedInitTaskDeferred.promise;
    }

    if (this._initialized && !this._testMode) {
      this._log.error("setupTelemetry - already initialized");
      return Promise.resolve();
    }

    // This will trigger displaying the datachoices infobar.
    TelemetryReportingPolicy.setup();

    if (!this.enableTelemetryRecording()) {
      this._log.config("setupChromeProcess - Telemetry recording is disabled, skipping Chrome process setup.");
      return Promise.resolve();
    }

    this._attachObservers();

    // Perform a lightweight, early initialization for the component, just registering
    // a few observers and initializing the session.
    TelemetrySession.earlyInit(this._testMode);

    // Annotate crash reports so that we get pings for startup crashes
    TelemetrySend.earlyInit();

    // For very short session durations, we may never load the client
    // id from disk.
    // We try to cache it in prefs to avoid this, even though this may
    // lead to some stale client ids.
    this._clientID = ClientID.getCachedClientID();

    // Init the update ping telemetry as early as possible. This won't have
    // an impact on startup.
    UpdatePing.earlyInit();

    // Delay full telemetry initialization to give the browser time to
    // run various late initializers. Otherwise our gathered memory
    // footprint and other numbers would be too optimistic.
    this._delayedInitTaskDeferred = PromiseUtils.defer();
    this._delayedInitTask = new DeferredTask(async () => {
      try {
        // TODO: This should probably happen after all the delayed init here.
        this._initialized = true;
        TelemetryEnvironment.delayedInit();

        // Load the ClientID.
        this._clientID = await ClientID.getClientID();

        await TelemetrySend.setup(this._testMode);

        yield TelemetrySend.setup(this._testMode);

        // Perform TelemetrySession delayed init.
        await TelemetrySession.delayedInit();

        if (Services.prefs.getBoolPref(TelemetryUtils.Preferences.NewProfilePingEnabled, false) &&
            !TelemetrySession.newProfilePingSent) {
          // Kick off the scheduling of the new-profile ping.
          this.scheduleNewProfilePing();
        }

        // Purge the pings archive by removing outdated pings. We don't wait for
        // this task to complete, but TelemetryStorage blocks on it during
        // shutdown.
        TelemetryStorage.runCleanPingArchiveTask();

        // Now that FHR/healthreporter is gone, make sure to remove FHR's DB from
        // the profile directory. This is a temporary measure that we should drop
        // in the future.
        TelemetryStorage.removeFHRDatabase();

        // Report the modules loaded in the Firefox process.
        TelemetryModules.start();

        this._delayedInitTaskDeferred.resolve();
      } catch (e) {
        this._delayedInitTaskDeferred.reject(e);
      } finally {
        this._delayedInitTask = null;
      }
    }, this._testMode ? TELEMETRY_TEST_DELAY : TELEMETRY_DELAY);

    AsyncShutdown.sendTelemetry.addBlocker("TelemetryController: shutting down",
                                           () => this.shutdown(),
                                           () => this._getState());

    this._delayedInitTask.arm();
    return this._delayedInitTaskDeferred.promise;
  },

  /**
   * This triggers basic telemetry initialization for content processes.
   * @param {Boolean} [testing=false] True if we are in test mode, false otherwise.
   */
  setupContentTelemetry(testing = false) {
    this._testMode = testing;

    // We call |enableTelemetryRecording| here to make sure that Telemetry.canRecord* flags
    // are in sync between chrome and content processes.
    if (!this.enableTelemetryRecording()) {
      this._log.trace("setupContentTelemetry - Content process recording disabled.");
      return;
    }
    TelemetrySession.setupContent(testing);
  },

  // Do proper shutdown waiting and cleanup.
  async _cleanupOnShutdown() {
    if (!this._initialized) {
      return;
    }

    this._shuttingDown = true;

    Services.prefs.removeObserver(PREF_BRANCH_LOG, configureLogging);
    this._detachObservers();

    // Now do an orderly shutdown.
    try {
      if (this._delayedNewPingTask) {
        await this._delayedNewPingTask.finalize();
      }

      UpdatePing.shutdown();

      // Stop the datachoices infobar display.
      TelemetryReportingPolicy.shutdown();
      TelemetryEnvironment.shutdown();

      // Stop any ping sending.
      await TelemetrySend.shutdown();

<<<<<<< HEAD
=======
      // Send latest data.
      await TelemetryHealthPing.shutdown();

>>>>>>> a17af05f
      await TelemetrySession.shutdown();

      // First wait for clients processing shutdown.
      await this._shutdownBarrier.wait();

      // ... and wait for any outstanding async ping activity.
      await this._connectionsBarrier.wait();

      // Perform final shutdown operations.
      await TelemetryStorage.shutdown();
    } finally {
      // Reset state.
      this._initialized = false;
      this._initStarted = false;
<<<<<<< HEAD
      this._shuttingDown = true;
=======
      this._shutDown = true;
>>>>>>> a17af05f
    }
  },

  shutdown() {
    this._log.trace("shutdown");

    // We can be in one the following states here:
    // 1) setupTelemetry was never called
    // or it was called and
    //   2) _delayedInitTask was scheduled, but didn't run yet.
    //   3) _delayedInitTask is running now.
    //   4) _delayedInitTask finished running already.

    // This handles 1).
    if (!this._initStarted) {
      this._shuttingDown = true;
<<<<<<< HEAD
=======
      this._shutDown = true;
>>>>>>> a17af05f
      return Promise.resolve();
    }

    // This handles 4).
    if (!this._delayedInitTask) {
      // We already ran the delayed initialization.
      return this._cleanupOnShutdown();
    }

    // This handles 2) and 3).
    return this._delayedInitTask.finalize().then(() => this._cleanupOnShutdown());
  },

  /**
   * This observer drives telemetry.
   */
  observe(aSubject, aTopic, aData) {
    // The logger might still be not available at this point.
    if (aTopic == "profile-after-change" || aTopic == "app-startup") {
      // If we don't have a logger, we need to make sure |Log.repository.getLogger()| is
      // called before |getLoggerWithMessagePrefix|. Otherwise logging won't work.
      configureLogging();
    }

    this._log.trace("observe - " + aTopic + " notified.");

    switch (aTopic) {
    case "profile-after-change":
      // profile-after-change is only registered for chrome processes.
      return this.setupTelemetry();
    case "app-startup":
      // app-startup is only registered for content processes.
      return this.setupContentTelemetry();
<<<<<<< HEAD
=======
    case "nsPref:changed":
      if (aData == TelemetryUtils.Preferences.FhrUploadEnabled) {
        return this._onUploadPrefChange();
      }
>>>>>>> a17af05f
    }
    return undefined;
  },

  /**
   * Get an object describing the current state of this module for AsyncShutdown diagnostics.
   */
  _getState() {
    return {
      initialized: this._initialized,
      initStarted: this._initStarted,
      haveDelayedInitTask: !!this._delayedInitTask,
      shutdownBarrier: this._shutdownBarrier.state,
      connectionsBarrier: this._connectionsBarrier.state,
      sendModule: TelemetrySend.getShutdownState(),
      haveDelayedNewProfileTask: !!this._delayedNewPingTask,
    };
  },

  /**
   * Called whenever the FHR Upload preference changes (e.g. when user disables FHR from
   * the preferences panel), this triggers sending the deletion ping.
   */
  _onUploadPrefChange() {
<<<<<<< HEAD
    const uploadEnabled = Preferences.get(PREF_FHR_UPLOAD_ENABLED, false);
=======
    const uploadEnabled = Services.prefs.getBoolPref(TelemetryUtils.Preferences.FhrUploadEnabled, false);
>>>>>>> a17af05f
    if (uploadEnabled) {
      // There's nothing we should do if we are enabling upload.
      return;
    }

    let p = (async () => {
      try {
        // Clear the current pings.
        await TelemetrySend.clearCurrentPings();

        // Remove all the pending pings, but not the deletion ping.
        await TelemetryStorage.runRemovePendingPingsTask();
      } catch (e) {
        this._log.error("_onUploadPrefChange - error clearing pending pings", e);
      } finally {
        // Always send the deletion ping.
        this._log.trace("_onUploadPrefChange - Sending deletion ping.");
        this.submitExternalPing(PING_TYPE_DELETION, {}, { addClientId: true });
      }
    })();

    this._shutdownBarrier.client.addBlocker(
      "TelemetryController: removing pending pings after data upload was disabled", p);
  },

<<<<<<< HEAD
=======
  QueryInterface: XPCOMUtils.generateQI([Ci.nsISupportsWeakReference]),

>>>>>>> a17af05f
  _attachObservers() {
    if (IS_UNIFIED_TELEMETRY) {
      // Watch the FHR upload setting to trigger deletion pings.
      Services.prefs.addObserver(TelemetryUtils.Preferences.FhrUploadEnabled, this, true);
    }
  },

  /**
   * Remove the preference observer to avoid leaks.
   */
  _detachObservers() {
    if (IS_UNIFIED_TELEMETRY) {
      Services.prefs.removeObserver(TelemetryUtils.Preferences.FhrUploadEnabled, this);
    }
  },

  /**
   * Allows waiting for TelemetryControllers delayed initialization to complete.
   * This will complete before TelemetryController is shutting down.
   * @return {Promise} Resolved when delayed TelemetryController initialization completed.
   */
  promiseInitialized() {
    return this._delayedInitTaskDeferred.promise;
  },

  getCurrentPingData(aSubsession) {
    this._log.trace("getCurrentPingData - subsession: " + aSubsession)

    // Telemetry is disabled, don't gather any data.
    if (!Telemetry.canRecordBase) {
      return null;
    }

    const reason = aSubsession ? REASON_GATHER_SUBSESSION_PAYLOAD : REASON_GATHER_PAYLOAD;
    const type = PING_TYPE_MAIN;
    const payload = TelemetrySession.getPayload(reason);
    const options = { addClientId: true, addEnvironment: true };
    const ping = this.assemblePing(type, payload, options);

    return ping;
  },

  async reset() {
    this._clientID = null;
    this._detachObservers();

    let sessionReset = TelemetrySession.testReset();

    this._connectionsBarrier = new AsyncShutdown.Barrier(
      "TelemetryController: Waiting for pending ping activity"
    );
    this._shutdownBarrier = new AsyncShutdown.Barrier(
      "TelemetryController: Waiting for clients."
    );

    // We need to kick of the controller setup first for tests that check the
    // cached client id.
    let controllerSetup = this.setupTelemetry(true);

    await sessionReset;
    await TelemetrySend.reset();
    await TelemetryStorage.reset();
    await TelemetryEnvironment.testReset();

    await controllerSetup;
  },
<<<<<<< HEAD
=======

  /**
   * Schedule sending the "new-profile" ping.
   */
  scheduleNewProfilePing() {
    this._log.trace("scheduleNewProfilePing");

    const sendDelay =
      Services.prefs.getIntPref(TelemetryUtils.Preferences.NewProfilePingDelay, NEWPROFILE_PING_DEFAULT_DELAY);

    this._delayedNewPingTask = new DeferredTask(async () => {
      try {
        await this.sendNewProfilePing();
      } finally {
        this._delayedNewPingTask = null;
      }
    }, sendDelay);

    this._delayedNewPingTask.arm();
  },

  /**
   * Generate and send the new-profile ping
   */
  async sendNewProfilePing() {
    this._log.trace("sendNewProfilePing - shutting down: " + this._shuttingDown);

    // Generate the payload.
    const payload = {
      "reason": this._shuttingDown ? "shutdown" : "startup",
    };

    // Generate and send the "new-profile" ping. This uses the
    // pingsender if we're shutting down.
    let options = {
      addClientId: true,
      addEnvironment: true,
      usePingSender: this._shuttingDown,
    };
    // TODO: we need to be smarter about when to send the ping (and save the
    // state to file). |requestIdleCallback| is currently only accessible
    // through DOM. See bug 1361996.
    await TelemetryController.submitExternalPing("new-profile", payload, options)
                             .then(() => TelemetrySession.markNewProfilePingSent(),
                                   e => this._log.error("sendNewProfilePing - failed to submit new-profile ping", e));
  },
>>>>>>> a17af05f
};<|MERGE_RESOLUTION|>--- conflicted
+++ resolved
@@ -14,12 +14,7 @@
 Cu.import("resource://gre/modules/Log.jsm");
 Cu.import("resource://gre/modules/Services.jsm", this);
 Cu.import("resource://gre/modules/XPCOMUtils.jsm", this);
-<<<<<<< HEAD
-Cu.import("resource://gre/modules/Promise.jsm", this);
-Cu.import("resource://gre/modules/Task.jsm", this);
-=======
 Cu.import("resource://gre/modules/PromiseUtils.jsm", this);
->>>>>>> a17af05f
 Cu.import("resource://gre/modules/DeferredTask.jsm", this);
 Cu.import("resource://gre/modules/Timer.jsm");
 Cu.import("resource://gre/modules/TelemetryUtils.jsm", this);
@@ -58,30 +53,6 @@
 XPCOMUtils.defineLazyServiceGetter(this, "Telemetry",
                                    "@mozilla.org/base/telemetry;1",
                                    "nsITelemetry");
-<<<<<<< HEAD
-XPCOMUtils.defineLazyModuleGetter(this, "AsyncShutdown",
-                                  "resource://gre/modules/AsyncShutdown.jsm");
-XPCOMUtils.defineLazyModuleGetter(this, "TelemetryStorage",
-                                  "resource://gre/modules/TelemetryStorage.jsm");
-XPCOMUtils.defineLazyModuleGetter(this, "ThirdPartyCookieProbe",
-                                  "resource://gre/modules/ThirdPartyCookieProbe.jsm");
-XPCOMUtils.defineLazyModuleGetter(this, "TelemetryEnvironment",
-                                  "resource://gre/modules/TelemetryEnvironment.jsm");
-XPCOMUtils.defineLazyModuleGetter(this, "SessionRecorder",
-                                  "resource://gre/modules/SessionRecorder.jsm");
-XPCOMUtils.defineLazyModuleGetter(this, "UpdateUtils",
-                                  "resource://gre/modules/UpdateUtils.jsm");
-XPCOMUtils.defineLazyModuleGetter(this, "TelemetryArchive",
-                                  "resource://gre/modules/TelemetryArchive.jsm");
-XPCOMUtils.defineLazyModuleGetter(this, "TelemetrySession",
-                                  "resource://gre/modules/TelemetrySession.jsm");
-XPCOMUtils.defineLazyModuleGetter(this, "TelemetrySend",
-                                  "resource://gre/modules/TelemetrySend.jsm");
-XPCOMUtils.defineLazyModuleGetter(this, "TelemetryReportingPolicy",
-                                  "resource://gre/modules/TelemetryReportingPolicy.jsm");
-XPCOMUtils.defineLazyModuleGetter(this, "TelemetryModules",
-                                  "resource://gre/modules/TelemetryModules.jsm");
-=======
 
 XPCOMUtils.defineLazyModuleGetters(this, {
   ClientID: "resource://gre/modules/ClientID.jsm",
@@ -98,7 +69,6 @@
   UpdatePing: "resource://gre/modules/UpdatePing.jsm",
   TelemetryHealthPing: "resource://gre/modules/TelemetryHealthPing.jsm",
 });
->>>>>>> a17af05f
 
 /**
  * Setup Telemetry logging. This function also gets called when loggin related
@@ -145,20 +115,12 @@
 this.EXPORTED_SYMBOLS = ["TelemetryController"];
 
 this.TelemetryController = Object.freeze({
-<<<<<<< HEAD
-  Constants: Object.freeze({
-    PREF_LOG_LEVEL,
-    PREF_LOG_DUMP,
-    PREF_SERVER,
-  }),
-=======
   /**
    * Used only for testing purposes.
    */
   testAssemblePing(aType, aPayload, aOptions) {
     return Impl.assemblePing(aType, aPayload, aOptions);
   },
->>>>>>> a17af05f
 
   /**
    * Used only for testing purposes.
@@ -326,17 +288,6 @@
   },
 
   /**
-<<<<<<< HEAD
-   * The session recorder instance managed by Telemetry.
-   * @return {Object} The active SessionRecorder instance or null if not available.
-   */
-  getSessionRecorder() {
-    return Impl._sessionRecorder;
-  },
-
-  /**
-=======
->>>>>>> a17af05f
    * Allows waiting for TelemetryControllers delayed initialization to complete.
    * The returned promise is guaranteed to resolve before TelemetryController is shutting down.
    * @return {Promise} Resolved when delayed TelemetryController initialization completed.
@@ -350,10 +301,7 @@
   _initialized: false,
   _initStarted: false, // Whether we started setting up TelemetryController.
   _shuttingDown: false, // Whether the browser is shutting down.
-<<<<<<< HEAD
-=======
   _shutDown: false, // Whether the browser has shut down.
->>>>>>> a17af05f
   _logger: null,
   _prevValues: {},
   // The previous build ID, if this is the first run with a new build.
@@ -530,11 +478,7 @@
     this._log.trace("submitExternalPing - type: " + aType + ", aOptions: " + JSON.stringify(aOptions));
 
     // Reject pings sent after shutdown.
-<<<<<<< HEAD
-    if (this._shuttingDown) {
-=======
     if (this._shutDown) {
->>>>>>> a17af05f
       const errorMessage = "submitExternalPing - Submission is not allowed after shutdown, discarding ping of type: " + aType;
       this._log.error(errorMessage);
       return Promise.reject(new Error(errorMessage));
@@ -706,10 +650,7 @@
   setupTelemetry: function setupTelemetry(testing) {
     this._initStarted = true;
     this._shuttingDown = false;
-<<<<<<< HEAD
-=======
     this._shutDown = false;
->>>>>>> a17af05f
     this._testMode = testing;
 
     this._log.trace("setupTelemetry");
@@ -766,8 +707,6 @@
 
         await TelemetrySend.setup(this._testMode);
 
-        yield TelemetrySend.setup(this._testMode);
-
         // Perform TelemetrySession delayed init.
         await TelemetrySession.delayedInit();
 
@@ -848,12 +787,9 @@
       // Stop any ping sending.
       await TelemetrySend.shutdown();
 
-<<<<<<< HEAD
-=======
       // Send latest data.
       await TelemetryHealthPing.shutdown();
 
->>>>>>> a17af05f
       await TelemetrySession.shutdown();
 
       // First wait for clients processing shutdown.
@@ -868,11 +804,7 @@
       // Reset state.
       this._initialized = false;
       this._initStarted = false;
-<<<<<<< HEAD
-      this._shuttingDown = true;
-=======
       this._shutDown = true;
->>>>>>> a17af05f
     }
   },
 
@@ -889,10 +821,7 @@
     // This handles 1).
     if (!this._initStarted) {
       this._shuttingDown = true;
-<<<<<<< HEAD
-=======
       this._shutDown = true;
->>>>>>> a17af05f
       return Promise.resolve();
     }
 
@@ -926,13 +855,10 @@
     case "app-startup":
       // app-startup is only registered for content processes.
       return this.setupContentTelemetry();
-<<<<<<< HEAD
-=======
     case "nsPref:changed":
       if (aData == TelemetryUtils.Preferences.FhrUploadEnabled) {
         return this._onUploadPrefChange();
       }
->>>>>>> a17af05f
     }
     return undefined;
   },
@@ -957,11 +883,7 @@
    * the preferences panel), this triggers sending the deletion ping.
    */
   _onUploadPrefChange() {
-<<<<<<< HEAD
-    const uploadEnabled = Preferences.get(PREF_FHR_UPLOAD_ENABLED, false);
-=======
     const uploadEnabled = Services.prefs.getBoolPref(TelemetryUtils.Preferences.FhrUploadEnabled, false);
->>>>>>> a17af05f
     if (uploadEnabled) {
       // There's nothing we should do if we are enabling upload.
       return;
@@ -987,11 +909,8 @@
       "TelemetryController: removing pending pings after data upload was disabled", p);
   },
 
-<<<<<<< HEAD
-=======
   QueryInterface: XPCOMUtils.generateQI([Ci.nsISupportsWeakReference]),
 
->>>>>>> a17af05f
   _attachObservers() {
     if (IS_UNIFIED_TELEMETRY) {
       // Watch the FHR upload setting to trigger deletion pings.
@@ -1058,8 +977,6 @@
 
     await controllerSetup;
   },
-<<<<<<< HEAD
-=======
 
   /**
    * Schedule sending the "new-profile" ping.
@@ -1106,5 +1023,4 @@
                              .then(() => TelemetrySession.markNewProfilePingSent(),
                                    e => this._log.error("sendNewProfilePing - failed to submit new-profile ping", e));
   },
->>>>>>> a17af05f
 };