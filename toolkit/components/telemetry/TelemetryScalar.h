--- conflicted
+++ resolved
@@ -7,11 +7,7 @@
 #define TelemetryScalar_h__
 
 #include "mozilla/TelemetryScalarEnums.h"
-<<<<<<< HEAD
-#include "nsXULAppAPI.h" // for GeckoProcessType
-=======
 #include "mozilla/TelemetryProcessEnums.h"
->>>>>>> a17af05f
 #include "ipc/TelemetryComms.h"
 
 // This module is internal to Telemetry. It encapsulates Telemetry's
@@ -65,14 +61,6 @@
 size_t GetMapShallowSizesOfExcludingThis(mozilla::MallocSizeOf aMallocSizeOf);
 size_t GetScalarSizesOfIncludingThis(mozilla::MallocSizeOf aMallocSizeOf);
 
-<<<<<<< HEAD
-void UpdateChildData(GeckoProcessType aProcessType,
-                     const nsTArray<mozilla::Telemetry::ScalarAction>& aScalarActions);
-
-void UpdateChildKeyedData(GeckoProcessType aProcessType,
-                          const nsTArray<mozilla::Telemetry::KeyedScalarAction>& aScalarActions);
-
-=======
 void UpdateChildData(mozilla::Telemetry::ProcessID aProcessType,
                      const nsTArray<mozilla::Telemetry::ScalarAction>& aScalarActions);
 
@@ -82,7 +70,6 @@
 void RecordDiscardedData(mozilla::Telemetry::ProcessID aProcessType,
                          const mozilla::Telemetry::DiscardedData& aDiscardedData);
 
->>>>>>> a17af05f
 } // namespace TelemetryScalar
 
 #endif // TelemetryScalar_h__