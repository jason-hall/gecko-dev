--- conflicted
+++ resolved
@@ -30,16 +30,11 @@
 using mozilla::Telemetry::Common::CanRecordDataset;
 using mozilla::Telemetry::Common::IsInDataset;
 using mozilla::Telemetry::Common::LogToBrowserConsole;
-<<<<<<< HEAD
-using mozilla::Telemetry::ScalarActionType;
-using mozilla::Telemetry::ScalarVariant;
-=======
 using mozilla::Telemetry::Common::GetNameForProcessID;
 using mozilla::Telemetry::ScalarActionType;
 using mozilla::Telemetry::ScalarID;
 using mozilla::Telemetry::ScalarVariant;
 using mozilla::Telemetry::ProcessID;
->>>>>>> a17af05f
 
 namespace TelemetryIPCAccumulator = mozilla::TelemetryIPCAccumulator;
 
@@ -1007,12 +1002,8 @@
  *   valid pointer to a scalar type.
  */
 nsresult
-<<<<<<< HEAD
-internal_GetScalarByEnum(mozilla::Telemetry::ScalarID aId, GeckoProcessType aProcessStorage,
-=======
 internal_GetScalarByEnum(mozilla::Telemetry::ScalarID aId,
                          ProcessID aProcessStorage,
->>>>>>> a17af05f
                          ScalarBase** aRet)
 {
   if (!IsValidEnumId(aId)) {
@@ -1099,11 +1090,7 @@
 
   // Finally get the scalar.
   ScalarBase* scalar = nullptr;
-<<<<<<< HEAD
-  rv = internal_GetScalarByEnum(id, GeckoProcessType_Default, &scalar);
-=======
   rv = internal_GetScalarByEnum(id, ProcessID::Parent, &scalar);
->>>>>>> a17af05f
   if (NS_FAILED(rv)) {
     // Don't throw on expired scalars.
     if (rv == NS_ERROR_NOT_AVAILABLE) {
@@ -1152,12 +1139,8 @@
  *   valid pointer to a scalar type.
  */
 nsresult
-<<<<<<< HEAD
-internal_GetKeyedScalarByEnum(mozilla::Telemetry::ScalarID aId, GeckoProcessType aProcessStorage,
-=======
 internal_GetKeyedScalarByEnum(mozilla::Telemetry::ScalarID aId,
                               ProcessID aProcessStorage,
->>>>>>> a17af05f
                               KeyedScalar** aRet)
 {
   if (!IsValidEnumId(aId)) {
@@ -1250,11 +1233,7 @@
 
   // Finally get the scalar.
   KeyedScalar* scalar = nullptr;
-<<<<<<< HEAD
-  rv = internal_GetKeyedScalarByEnum(id, GeckoProcessType_Default, &scalar);
-=======
   rv = internal_GetKeyedScalarByEnum(id, ProcessID::Parent, &scalar);
->>>>>>> a17af05f
   if (NS_FAILED(rv)) {
     // Don't throw on expired scalars.
     if (rv == NS_ERROR_NOT_AVAILABLE) {
@@ -1442,11 +1421,7 @@
   }
 
   ScalarBase* scalar = nullptr;
-<<<<<<< HEAD
-  nsresult rv = internal_GetScalarByEnum(aId, GeckoProcessType_Default, &scalar);
-=======
   nsresult rv = internal_GetScalarByEnum(aId, ProcessID::Parent, &scalar);
->>>>>>> a17af05f
   if (NS_FAILED(rv)) {
     return;
   }
@@ -1485,11 +1460,7 @@
   }
 
   KeyedScalar* scalar = nullptr;
-<<<<<<< HEAD
-  nsresult rv = internal_GetKeyedScalarByEnum(aId, GeckoProcessType_Default, &scalar);
-=======
   nsresult rv = internal_GetKeyedScalarByEnum(aId, ProcessID::Parent, &scalar);
->>>>>>> a17af05f
   if (NS_FAILED(rv)) {
     return;
   }
@@ -1598,11 +1569,7 @@
   }
 
   ScalarBase* scalar = nullptr;
-<<<<<<< HEAD
-  nsresult rv = internal_GetScalarByEnum(aId, GeckoProcessType_Default, &scalar);
-=======
   nsresult rv = internal_GetScalarByEnum(aId, ProcessID::Parent, &scalar);
->>>>>>> a17af05f
   if (NS_FAILED(rv)) {
     return;
   }
@@ -1639,11 +1606,7 @@
   }
 
   ScalarBase* scalar = nullptr;
-<<<<<<< HEAD
-  nsresult rv = internal_GetScalarByEnum(aId, GeckoProcessType_Default, &scalar);
-=======
   nsresult rv = internal_GetScalarByEnum(aId, ProcessID::Parent, &scalar);
->>>>>>> a17af05f
   if (NS_FAILED(rv)) {
     return;
   }
@@ -1680,11 +1643,7 @@
   }
 
   ScalarBase* scalar = nullptr;
-<<<<<<< HEAD
-  nsresult rv = internal_GetScalarByEnum(aId, GeckoProcessType_Default, &scalar);
-=======
   nsresult rv = internal_GetScalarByEnum(aId, ProcessID::Parent, &scalar);
->>>>>>> a17af05f
   if (NS_FAILED(rv)) {
     return;
   }
@@ -1723,11 +1682,7 @@
   }
 
   KeyedScalar* scalar = nullptr;
-<<<<<<< HEAD
-  nsresult rv = internal_GetKeyedScalarByEnum(aId, GeckoProcessType_Default, &scalar);
-=======
   nsresult rv = internal_GetKeyedScalarByEnum(aId, ProcessID::Parent, &scalar);
->>>>>>> a17af05f
   if (NS_FAILED(rv)) {
     return;
   }
@@ -1766,11 +1721,7 @@
   }
 
   KeyedScalar* scalar = nullptr;
-<<<<<<< HEAD
-  nsresult rv = internal_GetKeyedScalarByEnum(aId, GeckoProcessType_Default, &scalar);
-=======
   nsresult rv = internal_GetKeyedScalarByEnum(aId, ProcessID::Parent, &scalar);
->>>>>>> a17af05f
   if (NS_FAILED(rv)) {
     return;
   }
@@ -1879,11 +1830,7 @@
   }
 
   ScalarBase* scalar = nullptr;
-<<<<<<< HEAD
-  nsresult rv = internal_GetScalarByEnum(aId, GeckoProcessType_Default, &scalar);
-=======
   nsresult rv = internal_GetScalarByEnum(aId, ProcessID::Parent, &scalar);
->>>>>>> a17af05f
   if (NS_FAILED(rv)) {
     return;
   }
@@ -1922,11 +1869,7 @@
   }
 
   KeyedScalar* scalar = nullptr;
-<<<<<<< HEAD
-  nsresult rv = internal_GetKeyedScalarByEnum(aId, GeckoProcessType_Default, &scalar);
-=======
   nsresult rv = internal_GetKeyedScalarByEnum(aId, ProcessID::Parent, &scalar);
->>>>>>> a17af05f
   if (NS_FAILED(rv)) {
     return;
   }
@@ -2006,12 +1949,7 @@
   // Reflect it to JS.
   for (auto iter = scalarsToReflect.Iter(); !iter.Done(); iter.Next()) {
     ScalarArray& processScalars = iter.Data();
-<<<<<<< HEAD
-    const char* processName =
-      XRE_ChildProcessTypeToString(static_cast<GeckoProcessType>(iter.Key()));
-=======
     const char* processName = GetNameForProcessID(ProcessID(iter.Key()));
->>>>>>> a17af05f
 
     // Create the object that will hold the scalars for this process and add it
     // to the returned root object.
@@ -2114,12 +2052,7 @@
   // Reflect it to JS.
   for (auto iter = scalarsToReflect.Iter(); !iter.Done(); iter.Next()) {
     ScalarArray& processScalars = iter.Data();
-<<<<<<< HEAD
-    const char* processName =
-      XRE_ChildProcessTypeToString(static_cast<GeckoProcessType>(iter.Key()));
-=======
     const char* processName = GetNameForProcessID(ProcessID(iter.Key()));
->>>>>>> a17af05f
 
     // Create the object that will hold the scalars for this process and add it
     // to the returned root object.
@@ -2216,11 +2149,7 @@
 }
 
 void
-<<<<<<< HEAD
-TelemetryScalar::UpdateChildData(GeckoProcessType aProcessType,
-=======
 TelemetryScalar::UpdateChildData(ProcessID aProcessType,
->>>>>>> a17af05f
                                  const nsTArray<mozilla::Telemetry::ScalarAction>& aScalarActions)
 {
   MOZ_ASSERT(XRE_IsParentProcess(),
@@ -2311,11 +2240,7 @@
 }
 
 void
-<<<<<<< HEAD
-TelemetryScalar::UpdateChildKeyedData(GeckoProcessType aProcessType,
-=======
 TelemetryScalar::UpdateChildKeyedData(ProcessID aProcessType,
->>>>>>> a17af05f
                                       const nsTArray<mozilla::Telemetry::KeyedScalarAction>& aScalarActions)
 {
   MOZ_ASSERT(XRE_IsParentProcess(),
@@ -2402,8 +2327,6 @@
         NS_WARNING("Unsupported action coming from keyed scalar child updates.");
     }
   }
-<<<<<<< HEAD
-=======
 }
 
 void
@@ -2444,5 +2367,4 @@
                                 aProcessType, &scalar);
   MOZ_ASSERT(NS_SUCCEEDED(rv));
   scalar->AddValue(aDiscardedData.mDiscardedChildEvents);
->>>>>>> a17af05f
 }