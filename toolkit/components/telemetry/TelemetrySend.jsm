--- conflicted
+++ resolved
@@ -19,10 +19,6 @@
 
 Cu.import("resource://gre/modules/AppConstants.jsm", this);
 Cu.import("resource://gre/modules/XPCOMUtils.jsm", this);
-<<<<<<< HEAD
-Cu.import("resource://gre/modules/Task.jsm", this);
-=======
->>>>>>> a17af05f
 Cu.import("resource://gre/modules/ClientID.jsm");
 Cu.import("resource://gre/modules/Log.jsm", this);
 Cu.import("resource://gre/modules/PromiseUtils.jsm");
@@ -51,16 +47,6 @@
 const LOGGER_NAME = "Toolkit.Telemetry";
 const LOGGER_PREFIX = "TelemetrySend::";
 
-<<<<<<< HEAD
-const PREF_BRANCH = "toolkit.telemetry.";
-const PREF_SERVER = PREF_BRANCH + "server";
-const PREF_UNIFIED = PREF_BRANCH + "unified";
-const PREF_ENABLED = PREF_BRANCH + "enabled";
-const PREF_FHR_UPLOAD_ENABLED = "datareporting.healthreport.uploadEnabled";
-const PREF_OVERRIDE_OFFICIAL_CHECK = PREF_BRANCH + "send.overrideOfficialCheck";
-
-=======
->>>>>>> a17af05f
 const TOPIC_IDLE_DAILY = "idle-daily";
 // The following topics are notified when Firefox is closing
 // because the OS is shutting down.
@@ -102,16 +88,6 @@
 // The age of a pending ping to be considered overdue (in milliseconds).
 const OVERDUE_PING_FILE_AGE = 7 * 24 * 60 * MS_IN_A_MINUTE; // 1 week
 
-<<<<<<< HEAD
-function monotonicNow() {
-  try {
-    return Telemetry.msSinceProcessStart();
-  } catch (ex) {
-    // If this fails fall back to the (non-monotonic) Date value.
-    return Date.now();
-  }
-}
-=======
 // Strings to map from XHR.errorCode to TELEMETRY_SEND_FAILURE_TYPE.
 // Echoes XMLHttpRequestMainThread's ErrorType enum.
 const XHR_ERROR_TYPE = [
@@ -121,7 +97,6 @@
   "eChannelOpen",
   "eRedirect",
 ];
->>>>>>> a17af05f
 
 /**
  * This is a policy object used to override behavior within this module.
@@ -619,22 +594,13 @@
   ],
 
   OBSERVED_PREFERENCES: [
-<<<<<<< HEAD
-    PREF_ENABLED,
-    PREF_FHR_UPLOAD_ENABLED,
-=======
     TelemetryUtils.Preferences.TelemetryEnabled,
     TelemetryUtils.Preferences.FhrUploadEnabled,
->>>>>>> a17af05f
   ],
 
   // Whether sending pings has been overridden.
   get _overrideOfficialCheck() {
-<<<<<<< HEAD
-    return Preferences.get(PREF_OVERRIDE_OFFICIAL_CHECK, false);
-=======
     return Services.prefs.getBoolPref(TelemetryUtils.Preferences.OverrideOfficialCheck, false);
->>>>>>> a17af05f
   },
 
   get _log() {
@@ -663,10 +629,6 @@
 
   earlyInit() {
     this._annotateCrashReport();
-<<<<<<< HEAD
-  },
-
-=======
 
     // Install the observer to detect OS shutdown early enough, so
     // that we catch this before the delayed setup happens.
@@ -676,7 +638,6 @@
 
   QueryInterface: XPCOMUtils.generateQI([Ci.nsISupportsWeakReference]),
 
->>>>>>> a17af05f
   async setup(testing) {
     this._log.trace("setup");
 
@@ -691,13 +652,6 @@
     // to pref changes to adjust the annotations accordingly.
     for (let pref of this.OBSERVED_PREFERENCES) {
       Services.prefs.addObserver(pref, this, true);
-    }
-    this._annotateCrashReport();
-
-    // Annotate crash reports so that crash pings are sent correctly and listen
-    // to pref changes to adjust the annotations accordingly.
-    for (let pref of this.OBSERVED_PREFERENCES) {
-      Preferences.observe(pref, this._annotateCrashReport, this);
     }
     this._annotateCrashReport();
 
@@ -729,11 +683,7 @@
         const crs = cr.getService(Ci.nsICrashReporter);
 
         let clientId = ClientID.getCachedClientID();
-<<<<<<< HEAD
-        let server = this._server || Preferences.get(PREF_SERVER, undefined);
-=======
         let server = this._server || Services.prefs.getStringPref(TelemetryUtils.Preferences.Server, undefined);
->>>>>>> a17af05f
 
         if (!this.sendingEnabled() || !TelemetryReportingPolicy.canUpload()) {
           // If we cannot send pings then clear the crash annotations
@@ -784,11 +734,7 @@
       // FIXME: When running tests this causes errors to be printed out if
       // TelemetrySend.shutdown() is called twice in a row without calling
       // TelemetrySend.setup() in-between.
-<<<<<<< HEAD
-      Preferences.ignore(pref, this._annotateCrashReport, this);
-=======
       Services.prefs.removeObserver(pref, this);
->>>>>>> a17af05f
     }
 
     for (let topic of this.OBSERVER_TOPICS) {
@@ -847,14 +793,11 @@
   },
 
   observe(subject, topic, data) {
-<<<<<<< HEAD
-=======
     let setOSShutdown = () => {
       this._log.trace("setOSShutdown - in OS shutdown");
       this._isOSShutdown = true;
     };
 
->>>>>>> a17af05f
     switch (topic) {
     case TOPIC_IDLE_DAILY:
       SendScheduler.triggerSendingPings(true);
@@ -897,31 +840,6 @@
     }
   },
 
-<<<<<<< HEAD
-  /**
-   * Spawn the PingSender process that sends a ping. This function does
-   * not return an error or throw, it only logs an error.
-   *
-   * Even if the function doesn't fail, it doesn't mean that the ping was
-   * successfully sent, as we have no control over the spawned process. If it,
-   * succeeds, the ping is eventually removed from the disk to prevent duplicated
-   * submissions.
-   *
-   * @param {String} pingId The id of the ping to send.
-   * @param {String} submissionURL The complete Telemetry-compliant URL for the ping.
-   */
-  _sendWithPingSender(pingId, submissionURL) {
-    this._log.trace("_sendWithPingSender - sending " + pingId + " to " + submissionURL);
-    try {
-      const pingPath = OS.Path.join(TelemetryStorage.pingDirectoryPath, pingId);
-      Telemetry.runPingSender(submissionURL, pingPath);
-    } catch (e) {
-      this._log.error("_sendWithPingSender - failed to submit shutdown ping", e);
-    }
-  },
-
-=======
->>>>>>> a17af05f
   submitPing(ping, options) {
     this._log.trace("submitPing - ping id: " + ping.id + ", options: " + JSON.stringify(options));
 
@@ -931,15 +849,6 @@
     }
 
     // Send the ping using the PingSender, if requested and the user was
-<<<<<<< HEAD
-    // notified of our policy.
-    if (options.usePingSender && TelemetryReportingPolicy.canUpload()) {
-      const url = this._buildSubmissionURL(ping);
-      // Serialize the ping to the disk and spawn the PingSender.
-      let savePromise = savePing(ping);
-      savePromise.then(() => this._sendWithPingSender(ping.id, url));
-      return savePromise;
-=======
     // notified of our policy. We don't support the pingsender on Android,
     // so ignore this option on that platform (see bug 1335917).
     // Moreover, if the OS is shutting down, we don't want to spawn the
@@ -955,7 +864,6 @@
       const url = this._buildSubmissionURL(ping);
       // Serialize the ping to the disk and then spawn the PingSender.
       return savePing(ping).then(() => this._sendWithPingSender(ping.id, url));
->>>>>>> a17af05f
     }
 
     if (!this.canSendNow) {
@@ -1106,11 +1014,7 @@
     let hsend = Telemetry.getHistogramById(sendId);
     let hsuccess = Telemetry.getHistogramById("TELEMETRY_SUCCESS");
 
-<<<<<<< HEAD
-    hsend.add(monotonicNow() - startTime);
-=======
     hsend.add(Utils.monotonicNow() - startTime);
->>>>>>> a17af05f
     hsuccess.add(success);
 
     if (!success) {
@@ -1191,11 +1095,7 @@
     // Prevent the request channel from running though URLClassifier (bug 1296802)
     request.channel.loadFlags &= ~Ci.nsIChannel.LOAD_CLASSIFY_URI;
 
-<<<<<<< HEAD
-    const monotonicStartTime = monotonicNow();
-=======
     const monotonicStartTime = Utils.monotonicNow();
->>>>>>> a17af05f
     let deferred = PromiseUtils.defer();
 
     let onRequestFinished = (success, event) => {
@@ -1272,11 +1172,7 @@
     let converter = Cc["@mozilla.org/intl/scriptableunicodeconverter"]
                     .createInstance(Ci.nsIScriptableUnicodeConverter);
     converter.charset = "UTF-8";
-<<<<<<< HEAD
-    let startTime = new Date();
-=======
     let startTime = Utils.monotonicNow();
->>>>>>> a17af05f
     let utf8Payload = converter.ConvertFromUnicode(JSON.stringify(networkPayload));
     utf8Payload += converter.Finish();
     Telemetry.getHistogramById("TELEMETRY_STRINGIFY").add(Utils.monotonicNow() - startTime);
