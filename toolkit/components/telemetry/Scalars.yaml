--- conflicted
+++ resolved
@@ -1,8 +1,6 @@
 # This file contains a definition of the scalar probes that are recorded in Telemetry.
 # They are submitted with the "main" pings and can be inspected in about:telemetry.
 
-<<<<<<< HEAD
-=======
 # The following section contains the accessibility scalars.
 a11y:
   instantiators:
@@ -21,7 +19,6 @@
     keyed: false
     cpp_guard: 'ACCESSIBILITY'
 
->>>>>>> a17af05f
 # The following section contains the aushelper system add-on scalars.
 aushelper:
   websense_reg_version:
@@ -145,8 +142,6 @@
     record_in_processes:
       - 'main'
 
-<<<<<<< HEAD
-=======
   restored_pinned_tabs_count:
     bug_numbers:
       - 1373728
@@ -176,7 +171,6 @@
     record_in_processes:
       - 'main'
 
->>>>>>> a17af05f
 # The following section contains the browser engagement scalars.
 browser.engagement.navigation:
   urlbar:
@@ -254,8 +248,6 @@
     record_in_processes:
       - 'main'
 
-<<<<<<< HEAD
-=======
 # The following section contains the browser usage scalars.
 browser.usage:
   graphite:
@@ -369,7 +361,6 @@
     record_in_processes:
       - 'main'
 
->>>>>>> a17af05f
 # This section is for probes used to measure use of the Webextensions storage.sync API.
 storage.sync.api.usage:
   extensions_using:
@@ -421,8 +412,6 @@
     record_in_processes:
       - main
 
-<<<<<<< HEAD
-=======
 services.sync:
   fxa_verification_method:
     bug_numbers:
@@ -1062,7 +1051,6 @@
     release_channel_collection: opt-out
     record_in_processes:
       - main
->>>>>>> a17af05f
 
 # The following section is for probes testing the Telemetry system. They will not be
 # submitted in pings and are only used for testing.
@@ -1244,112 +1232,6 @@
     record_in_processes:
       - 'all_childs'
 
-<<<<<<< HEAD
-# The following section contains WebRTC nICEr scalars
-# For more info on ICE, see https://tools.ietf.org/html/rfc5245
-# For more info on STUN, see https://tools.ietf.org/html/rfc5389
-# For more info on TURN, see https://tools.ietf.org/html/rfc5766
-webrtc.nicer:
-  stun_retransmits:
-    bug_numbers:
-      - 1325536
-    description: >
-      The count of STUN message retransmissions during a WebRTC call.
-      When sending STUN request messages over UDP, messages may be
-      dropped by the network. Retransmissions are the mechanism used to
-      accomplish reliability of the STUN request/response transaction.
-      This can happen during both successful and unsuccessful WebRTC
-      calls.
-      For more info on ICE, see https://tools.ietf.org/html/rfc5245
-      For more info on STUN, see https://tools.ietf.org/html/rfc5389
-      For more info on TURN, see https://tools.ietf.org/html/rfc5766
-    expires: "57"
-    kind: uint
-    notification_emails:
-      - webrtc-ice-telemetry-alerts@mozilla.com
-    release_channel_collection: opt-in
-    record_in_processes:
-      - 'main'
-      - 'content'
-
-  turn_401s:
-    bug_numbers:
-      - 1325536
-    description: >
-      The count of TURN 401 (Unauthorized) responses to allocation
-      requests. Only 401 responses beyond the first, expected 401 are
-      counted. More than one 401 repsonse indicates the client is
-      experiencing difficulty authenticating with the TURN server. This
-      can happen during both successful and unsuccessful WebRTC calls.
-      For more info on ICE, see https://tools.ietf.org/html/rfc5245
-      For more info on STUN, see https://tools.ietf.org/html/rfc5389
-      For more info on TURN, see https://tools.ietf.org/html/rfc5766
-    expires: "57"
-    kind: uint
-    notification_emails:
-      - webrtc-ice-telemetry-alerts@mozilla.com
-    release_channel_collection: opt-in
-    record_in_processes:
-      - 'main'
-      - 'content'
-
-  turn_403s:
-    bug_numbers:
-      - 1325536
-    description: >
-      The count of TURN 403 (Forbidden) responses to CreatePermission or
-      ChannelBind requests.  This indicates that the TURN server is
-      refusing the request for an IP address or IP address/port
-      combination, likely due to administrative restrictions.
-      For more info on ICE, see https://tools.ietf.org/html/rfc5245
-      For more info on STUN, see https://tools.ietf.org/html/rfc5389
-      For more info on TURN, see https://tools.ietf.org/html/rfc5766
-    expires: "57"
-    kind: uint
-    notification_emails:
-      - webrtc-ice-telemetry-alerts@mozilla.com
-    release_channel_collection: opt-in
-    record_in_processes:
-      - 'main'
-      - 'content'
-
-  turn_438s:
-    bug_numbers:
-      - 1325536
-    description: >
-      The count of TURN 438 (Stale Nonce) responses to allocation
-      requests. This can happen during both successful and unsuccessful
-      WebRTC calls.
-      For more info on ICE, see https://tools.ietf.org/html/rfc5245
-      For more info on STUN, see https://tools.ietf.org/html/rfc5389
-      For more info on TURN, see https://tools.ietf.org/html/rfc5766
-    expires: "57"
-    kind: uint
-    notification_emails:
-      - webrtc-ice-telemetry-alerts@mozilla.com
-    release_channel_collection: opt-in
-    record_in_processes:
-      - 'main'
-      - 'content'
-
-# The following section contains content process base counters.
-dom.contentprocess:
-  troubled_due_to_memory:
-    bug_numbers:
-      - 1305091
-    description: >
-      The number of content processes that were marked as troubled because
-      it was running low on virtual memory.
-    expires: "58"
-    kind: uint
-    notification_emails:
-      - benjamin@smedbergs.us
-      - mconley@mozilla.com
-    release_channel_collection: opt-in
-    record_in_processes:
-      - 'main'
-=======
 # NOTE: Please don't add new definitions below this point. Consider adding
 # them earlier in the file and leave the telemetry.test group as the last
-# one for readability.
->>>>>>> a17af05f
+# one for readability.