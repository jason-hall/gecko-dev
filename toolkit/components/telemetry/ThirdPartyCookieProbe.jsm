/* This Source Code Form is subject to the terms of the Mozilla Public
 * License, v. 2.0. If a copy of the MPL was not distributed with this
 * file, You can obtain one at http://mozilla.org/MPL/2.0/. */

"use strict";

var Ci = Components.interfaces;
var Cu = Components.utils;
var Cr = Components.results;

Cu.import("resource://gre/modules/XPCOMUtils.jsm", this);
Cu.import("resource://gre/modules/Services.jsm", this);

this.EXPORTED_SYMBOLS = ["ThirdPartyCookieProbe"];

const MILLISECONDS_PER_DAY = 1000 * 60 * 60 * 24;

/**
 * A probe implementing the measurements detailed at
 * https://wiki.mozilla.org/SecurityEngineering/ThirdPartyCookies/Telemetry
 *
 * This implementation uses only in-memory data.
 */
this.ThirdPartyCookieProbe = function() {
  /**
   * A set of third-party sites that have caused cookies to be
   * rejected. These sites are trimmed down to ETLD + 1
   * (i.e. "x.y.com" and "z.y.com" are both trimmed down to "y.com",
   * "x.y.co.uk" is trimmed down to "y.co.uk").
   *
   * Used to answer the following question: "For each third-party
   * site, how many other first parties embed them and result in
   * cookie traffic?" (see
   * https://wiki.mozilla.org/SecurityEngineering/ThirdPartyCookies/Telemetry#Breadth
   * )
   *
   * @type Map<string, RejectStats> A mapping from third-party site
   * to rejection statistics.
   */
  this._thirdPartyCookies = new Map();
  /**
   * Timestamp of the latest call to flush() in milliseconds since the Epoch.
   */
  this._latestFlush = Date.now();
};

this.ThirdPartyCookieProbe.prototype = {
  QueryInterface: XPCOMUtils.generateQI([Ci.nsIObserver]),
  init() {
<<<<<<< HEAD
    Services.obs.addObserver(this, "profile-before-change", false);
    Services.obs.addObserver(this, "third-party-cookie-accepted", false);
    Services.obs.addObserver(this, "third-party-cookie-rejected", false);
=======
    Services.obs.addObserver(this, "profile-before-change");
    Services.obs.addObserver(this, "third-party-cookie-accepted");
    Services.obs.addObserver(this, "third-party-cookie-rejected");
>>>>>>> a17af05f
  },
  dispose() {
    Services.obs.removeObserver(this, "profile-before-change");
    Services.obs.removeObserver(this, "third-party-cookie-accepted");
    Services.obs.removeObserver(this, "third-party-cookie-rejected");
  },
  /**
   * Observe either
   * - "profile-before-change" (no meaningful subject or data) - time to flush statistics and unregister; or
   * - "third-party-cookie-accepted"/"third-party-cookie-rejected" with
   *    subject: the nsIURI of the third-party that attempted to set the cookie;
   *    data: a string holding the uri of the page seen by the user.
   */
  observe(docURI, topic, referrer) {
    try {
      if (topic == "profile-before-change") {
        // A final flush, then unregister
        this.flush();
        this.dispose();
      }
      if (topic != "third-party-cookie-accepted"
          && topic != "third-party-cookie-rejected") {
        // Not a third-party cookie
        return;
      }
      // Add host to this._thirdPartyCookies
      // Note: nsCookieService passes "?" if the issuer is unknown.  Avoid
      //       normalizing in this case since its not a valid URI.
      let firstParty = (referrer === "?") ? referrer : normalizeHost(referrer);
      let thirdParty = normalizeHost(docURI.QueryInterface(Ci.nsIURI).host);
      let data = this._thirdPartyCookies.get(thirdParty);
      if (!data) {
        data = new RejectStats();
        this._thirdPartyCookies.set(thirdParty, data);
      }
      if (topic == "third-party-cookie-accepted") {
        data.addAccepted(firstParty);
      } else {
        data.addRejected(firstParty);
      }
    } catch (ex) {
      if (ex instanceof Ci.nsIXPCException) {
        if (ex.result == Cr.NS_ERROR_HOST_IS_IP_ADDRESS ||
            ex.result == Cr.NS_ERROR_INSUFFICIENT_DOMAIN_LEVELS) {
          return;
        }
      }
      // Other errors should not remain silent.
      Services.console.logStringMessage("ThirdPartyCookieProbe: Uncaught error " + ex + "\n" + ex.stack);
    }
  },

  /**
   * Clear internal data, fill up corresponding histograms.
   *
   * @param {number} aNow (optional, used for testing purposes only)
   * The current instant. Used to make tests time-independent.
   */
  flush(aNow = Date.now()) {
    let updays = (aNow - this._latestFlush) / MILLISECONDS_PER_DAY;
    if (updays <= 0) {
      // Unlikely, but regardless, don't risk division by zero
      // or weird stuff.
      return;
    }
    this._latestFlush = aNow;
    this._thirdPartyCookies.clear();
  }
};

/**
 * Data gathered on cookies that a third party site has attempted to set.
 *
 * Privacy note: the only data actually sent to the server is the size of
 * the sets.
 *
 * @constructor
 */
var RejectStats = function() {
  /**
   * The set of all sites for which we have accepted third-party cookies.
   */
  this._acceptedSites = new Set();
  /**
   * The set of all sites for which we have rejected third-party cookies.
   */
  this._rejectedSites = new Set();
  /**
   * Total number of attempts to set a third-party cookie that have
   * been accepted. Two accepted attempts on the same site will both
   * augment this count.
   */
  this._acceptedRequests = 0;
  /**
   * Total number of attempts to set a third-party cookie that have
   * been rejected. Two rejected attempts on the same site will both
   * augment this count.
   */
  this._rejectedRequests = 0;
};
RejectStats.prototype = {
  addAccepted(firstParty) {
    this._acceptedSites.add(firstParty);
    this._acceptedRequests++;
  },
  addRejected(firstParty) {
    this._rejectedSites.add(firstParty);
    this._rejectedRequests++;
  },
  get countAcceptedSites() {
    return this._acceptedSites.size;
  },
  get countRejectedSites() {
    return this._rejectedSites.size;
  },
  get countAcceptedRequests() {
    return this._acceptedRequests;
  },
  get countRejectedRequests() {
    return this._rejectedRequests;
  }
};

/**
 * Normalize a host to its eTLD + 1.
 */
function normalizeHost(host) {
  return Services.eTLD.getBaseDomainFromHost(host);
}<|MERGE_RESOLUTION|>--- conflicted
+++ resolved
@@ -47,15 +47,9 @@
 this.ThirdPartyCookieProbe.prototype = {
   QueryInterface: XPCOMUtils.generateQI([Ci.nsIObserver]),
   init() {
-<<<<<<< HEAD
-    Services.obs.addObserver(this, "profile-before-change", false);
-    Services.obs.addObserver(this, "third-party-cookie-accepted", false);
-    Services.obs.addObserver(this, "third-party-cookie-rejected", false);
-=======
     Services.obs.addObserver(this, "profile-before-change");
     Services.obs.addObserver(this, "third-party-cookie-accepted");
     Services.obs.addObserver(this, "third-party-cookie-rejected");
->>>>>>> a17af05f
   },
   dispose() {
     Services.obs.removeObserver(this, "profile-before-change");
