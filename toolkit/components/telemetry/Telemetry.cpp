--- conflicted
+++ resolved
@@ -10,14 +10,11 @@
 
 #include <prio.h>
 #include <prproces.h>
-<<<<<<< HEAD
-=======
 #ifdef XP_LINUX
 #include <time.h>
 #else
 #include <chrono>
 #endif
->>>>>>> a17af05f
 
 #include "mozilla/dom/ToJSValue.h"
 #include "mozilla/dom/Promise.h"
@@ -54,10 +51,7 @@
 #include "Telemetry.h"
 #include "TelemetryCommon.h"
 #include "TelemetryHistogram.h"
-<<<<<<< HEAD
-=======
 #include "TelemetryIOInterposeObserver.h"
->>>>>>> a17af05f
 #include "ipc/TelemetryIPCAccumulator.h"
 #include "TelemetryScalar.h"
 #include "TelemetryEvent.h"
@@ -90,21 +84,11 @@
 #include "mozilla/HangMonitor.h"
 #include "nsNativeCharsetUtils.h"
 #include "nsProxyRelease.h"
-<<<<<<< HEAD
-#include "nsDirectoryServiceDefs.h"
-
-#if defined(MOZ_GECKO_PROFILER)
-#include "shared-libraries.h"
-#define ENABLE_STACK_CAPTURE
-#include "mozilla/StackWalk.h"
-#include "nsPrintfCString.h"
-=======
 #include "HangReports.h"
 
 #if defined(MOZ_GECKO_PROFILER)
 #include "shared-libraries.h"
 #include "KeyedStackCapturer.h"
->>>>>>> a17af05f
 #endif // MOZ_GECKO_PROFILER
 
 namespace {
@@ -114,683 +98,6 @@
 using Telemetry::Common::AutoHashtable;
 using mozilla::dom::Promise;
 using mozilla::dom::AutoJSAPI;
-<<<<<<< HEAD
-
-// The maximum number of chrome hangs stacks that we're keeping.
-const size_t kMaxChromeStacksKept = 50;
-// The maximum depth of a single chrome hang stack.
-const size_t kMaxChromeStackDepth = 50;
-
-// This class is conceptually a list of ProcessedStack objects, but it represents them
-// more efficiently by keeping a single global list of modules.
-class CombinedStacks {
-public:
-  CombinedStacks() : mNextIndex(0) {}
-  typedef std::vector<Telemetry::ProcessedStack::Frame> Stack;
-  const Telemetry::ProcessedStack::Module& GetModule(unsigned aIndex) const;
-  size_t GetModuleCount() const;
-  const Stack& GetStack(unsigned aIndex) const;
-  size_t AddStack(const Telemetry::ProcessedStack& aStack);
-  size_t GetStackCount() const;
-  size_t SizeOfExcludingThis() const;
-
-#if defined(ENABLE_STACK_CAPTURE)
-  /** Clears the contents of vectors and resets the index. */
-  void Clear();
-#endif
-private:
-  std::vector<Telemetry::ProcessedStack::Module> mModules;
-  // A circular buffer to hold the stacks.
-  std::vector<Stack> mStacks;
-  // The index of the next buffer element to write to in mStacks.
-  size_t mNextIndex;
-};
-
-static JSObject *
-CreateJSStackObject(JSContext *cx, const CombinedStacks &stacks);
-
-size_t
-CombinedStacks::GetModuleCount() const {
-  return mModules.size();
-}
-
-const Telemetry::ProcessedStack::Module&
-CombinedStacks::GetModule(unsigned aIndex) const {
-  return mModules[aIndex];
-}
-
-size_t
-CombinedStacks::AddStack(const Telemetry::ProcessedStack& aStack) {
-  // Advance the indices of the circular queue holding the stacks.
-  size_t index = mNextIndex++ % kMaxChromeStacksKept;
-  // Grow the vector up to the maximum size, if needed.
-  if (mStacks.size() < kMaxChromeStacksKept) {
-    mStacks.resize(mStacks.size() + 1);
-  }
-  // Get a reference to the location holding the new stack.
-  CombinedStacks::Stack& adjustedStack = mStacks[index];
-  // If we're using an old stack to hold aStack, clear it.
-  adjustedStack.clear();
-
-  size_t stackSize = aStack.GetStackSize();
-  for (size_t i = 0; i < stackSize; ++i) {
-    const Telemetry::ProcessedStack::Frame& frame = aStack.GetFrame(i);
-    uint16_t modIndex;
-    if (frame.mModIndex == std::numeric_limits<uint16_t>::max()) {
-      modIndex = frame.mModIndex;
-    } else {
-      const Telemetry::ProcessedStack::Module& module =
-        aStack.GetModule(frame.mModIndex);
-      std::vector<Telemetry::ProcessedStack::Module>::iterator modIterator =
-        std::find(mModules.begin(), mModules.end(), module);
-      if (modIterator == mModules.end()) {
-        mModules.push_back(module);
-        modIndex = mModules.size() - 1;
-      } else {
-        modIndex = modIterator - mModules.begin();
-      }
-    }
-    Telemetry::ProcessedStack::Frame adjustedFrame = { frame.mOffset, modIndex };
-    adjustedStack.push_back(adjustedFrame);
-  }
-  return index;
-}
-
-const CombinedStacks::Stack&
-CombinedStacks::GetStack(unsigned aIndex) const {
-  return mStacks[aIndex];
-}
-
-size_t
-CombinedStacks::GetStackCount() const {
-  return mStacks.size();
-}
-
-size_t
-CombinedStacks::SizeOfExcludingThis() const {
-  // This is a crude approximation. We would like to do something like
-  // aMallocSizeOf(&mModules[0]), but on linux aMallocSizeOf will call
-  // malloc_usable_size which is only safe on the pointers returned by malloc.
-  // While it works on current libstdc++, it is better to be safe and not assume
-  // that &vec[0] points to one. We could use a custom allocator, but
-  // it doesn't seem worth it.
-  size_t n = 0;
-  n += mModules.capacity() * sizeof(Telemetry::ProcessedStack::Module);
-  n += mStacks.capacity() * sizeof(Stack);
-  for (const auto & s : mStacks) {
-    n += s.capacity() * sizeof(Telemetry::ProcessedStack::Frame);
-  }
-  return n;
-}
-
-// This utility function generates a string key that is used to index the annotations
-// in a hash map from |HangReports::AddHang|.
-nsresult
-ComputeAnnotationsKey(const HangAnnotationsPtr& aAnnotations, nsAString& aKeyOut)
-{
-  UniquePtr<HangAnnotations::Enumerator> annotationsEnum = aAnnotations->GetEnumerator();
-  if (!annotationsEnum) {
-    return NS_ERROR_FAILURE;
-  }
-
-  // Append all the attributes to the key, to uniquely identify this annotation.
-  nsAutoString  key;
-  nsAutoString  value;
-  while (annotationsEnum->Next(key, value)) {
-    aKeyOut.Append(key);
-    aKeyOut.Append(value);
-  }
-
-  return NS_OK;
-}
-
-#if defined(ENABLE_STACK_CAPTURE)
-void
-CombinedStacks::Clear() {
-  mNextIndex = 0;
-  mStacks.clear();
-  mModules.clear();
-}
-#endif
-
-class HangReports {
-public:
-  /**
-   * This struct encapsulates information for an individual ChromeHang annotation.
-   * mHangIndex is the index of the corresponding ChromeHang.
-   */
-  struct AnnotationInfo {
-    AnnotationInfo(uint32_t aHangIndex,
-                   HangAnnotationsPtr aAnnotations)
-      : mAnnotations(Move(aAnnotations))
-    {
-      mHangIndices.AppendElement(aHangIndex);
-    }
-    AnnotationInfo(AnnotationInfo&& aOther)
-      : mHangIndices(aOther.mHangIndices)
-      , mAnnotations(Move(aOther.mAnnotations))
-    {}
-    ~AnnotationInfo() = default;
-    AnnotationInfo& operator=(AnnotationInfo&& aOther)
-    {
-      mHangIndices = aOther.mHangIndices;
-      mAnnotations = Move(aOther.mAnnotations);
-      return *this;
-    }
-    // To save memory, a single AnnotationInfo can be associated to multiple chrome
-    // hangs. The following array holds the index of each related chrome hang.
-    nsTArray<uint32_t> mHangIndices;
-    HangAnnotationsPtr mAnnotations;
-
-  private:
-    // Force move constructor
-    AnnotationInfo(const AnnotationInfo& aOther) = delete;
-    void operator=(const AnnotationInfo& aOther) = delete;
-  };
-  size_t SizeOfExcludingThis(mozilla::MallocSizeOf aMallocSizeOf) const;
-#if defined(MOZ_GECKO_PROFILER)
-  void AddHang(const Telemetry::ProcessedStack& aStack, uint32_t aDuration,
-               int32_t aSystemUptime, int32_t aFirefoxUptime,
-               HangAnnotationsPtr aAnnotations);
-  void PruneStackReferences(const size_t aRemovedStackIndex);
-#endif
-  uint32_t GetDuration(unsigned aIndex) const;
-  int32_t GetSystemUptime(unsigned aIndex) const;
-  int32_t GetFirefoxUptime(unsigned aIndex) const;
-  const nsClassHashtable<nsStringHashKey, AnnotationInfo>& GetAnnotationInfo() const;
-  const CombinedStacks& GetStacks() const;
-private:
-  /**
-   * This struct encapsulates the data for an individual ChromeHang, excluding
-   * annotations.
-   */
-  struct HangInfo {
-    // Hang duration (in seconds)
-    uint32_t mDuration;
-    // System uptime (in minutes) at the time of the hang
-    int32_t mSystemUptime;
-    // Firefox uptime (in minutes) at the time of the hang
-    int32_t mFirefoxUptime;
-  };
-  std::vector<HangInfo> mHangInfo;
-  nsClassHashtable<nsStringHashKey, AnnotationInfo> mAnnotationInfo;
-  CombinedStacks mStacks;
-};
-
-#if defined(MOZ_GECKO_PROFILER)
-void
-HangReports::AddHang(const Telemetry::ProcessedStack& aStack,
-                     uint32_t aDuration,
-                     int32_t aSystemUptime,
-                     int32_t aFirefoxUptime,
-                     HangAnnotationsPtr aAnnotations) {
-  // Append the new stack to the stack's circular queue.
-  size_t hangIndex = mStacks.AddStack(aStack);
-  // Append the hang info at the same index, in mHangInfo.
-  HangInfo info = { aDuration, aSystemUptime, aFirefoxUptime };
-  if (mHangInfo.size() < kMaxChromeStacksKept) {
-    mHangInfo.push_back(info);
-  } else {
-    mHangInfo[hangIndex] = info;
-    // Remove any reference to the stack overwritten in the circular queue
-    // from the annotations.
-    PruneStackReferences(hangIndex);
-  }
-
-  if (!aAnnotations) {
-    return;
-  }
-
-  nsAutoString annotationsKey;
-  // Generate a key to index aAnnotations in the hash map.
-  nsresult rv = ComputeAnnotationsKey(aAnnotations, annotationsKey);
-  if (NS_FAILED(rv)) {
-    return;
-  }
-
-  AnnotationInfo* annotationsEntry = mAnnotationInfo.Get(annotationsKey);
-  if (annotationsEntry) {
-    // If the key is already in the hash map, append the index of the chrome hang
-    // to its indices.
-    annotationsEntry->mHangIndices.AppendElement(hangIndex);
-    return;
-  }
-
-  // If the key was not found, add the annotations to the hash map.
-  mAnnotationInfo.Put(annotationsKey, new AnnotationInfo(hangIndex, Move(aAnnotations)));
-}
-
-/**
- * This function removes links to discarded chrome hangs stacks and prunes unused
- * annotations.
- */
-void
-HangReports::PruneStackReferences(const size_t aRemovedStackIndex) {
-  // We need to adjust the indices that link annotations to chrome hangs. Since we
-  // removed a stack, we must remove all references to it and prune annotations
-  // linked to no stacks.
-  for (auto iter = mAnnotationInfo.Iter(); !iter.Done(); iter.Next()) {
-    nsTArray<uint32_t>& stackIndices = iter.Data()->mHangIndices;
-    size_t toRemove = stackIndices.NoIndex;
-    for (size_t k = 0; k < stackIndices.Length(); k++) {
-      // Is this index referencing the removed stack?
-      if (stackIndices[k] == aRemovedStackIndex) {
-        toRemove = k;
-        break;
-      }
-    }
-
-    // Remove the index referencing the old stack from the annotation.
-    if (toRemove != stackIndices.NoIndex) {
-      stackIndices.RemoveElementAt(toRemove);
-    }
-
-    // If this annotation no longer references any stack, drop it.
-    if (!stackIndices.Length()) {
-      iter.Remove();
-    }
-  }
-}
-#endif
-
-size_t
-HangReports::SizeOfExcludingThis(mozilla::MallocSizeOf aMallocSizeOf) const {
-  size_t n = 0;
-  n += mStacks.SizeOfExcludingThis();
-  // This is a crude approximation. See comment on
-  // CombinedStacks::SizeOfExcludingThis.
-  n += mHangInfo.capacity() * sizeof(HangInfo);
-  n += mAnnotationInfo.ShallowSizeOfExcludingThis(aMallocSizeOf);
-  n += mAnnotationInfo.Count() * sizeof(AnnotationInfo);
-  for (auto iter = mAnnotationInfo.ConstIter(); !iter.Done(); iter.Next()) {
-    n += iter.Key().SizeOfExcludingThisIfUnshared(aMallocSizeOf);
-    n += iter.Data()->mAnnotations->SizeOfIncludingThis(aMallocSizeOf);
-  }
-  return n;
-}
-
-const CombinedStacks&
-HangReports::GetStacks() const {
-  return mStacks;
-}
-
-uint32_t
-HangReports::GetDuration(unsigned aIndex) const {
-  return mHangInfo[aIndex].mDuration;
-}
-
-int32_t
-HangReports::GetSystemUptime(unsigned aIndex) const {
-  return mHangInfo[aIndex].mSystemUptime;
-}
-
-int32_t
-HangReports::GetFirefoxUptime(unsigned aIndex) const {
-  return mHangInfo[aIndex].mFirefoxUptime;
-}
-
-const nsClassHashtable<nsStringHashKey, HangReports::AnnotationInfo>&
-HangReports::GetAnnotationInfo() const {
-  return mAnnotationInfo;
-}
-
-#if defined(ENABLE_STACK_CAPTURE)
-
-const uint8_t kMaxKeyLength = 50;
-
-/**
- * Checks if a single character of the key string is valid.
- *
- * @param aChar a character to validate.
- * @return True, if the char is valid, False - otherwise.
- */
-bool
-IsKeyCharValid(const char aChar)
-{
-  return (aChar >= 'A' && aChar <= 'Z')
-      || (aChar >= 'a' && aChar <= 'z')
-      || (aChar >= '0' && aChar <= '9')
-      || aChar == '-';
-}
-
-/**
- * Checks if a given string is a valid telemetry key.
- *
- * @param aKey is the key string.
- * @return True, if the key is valid, False - otherwise.
- */
-bool
-IsKeyValid(const nsACString& aKey)
-{
-  // Check key length.
-  if (aKey.Length() > kMaxKeyLength) {
-    return false;
-  }
-
-  // Check key characters.
-  const char* cur = aKey.BeginReading();
-  const char* end = aKey.EndReading();
-
-  for (; cur < end; ++cur) {
-      if (!IsKeyCharValid(*cur)) {
-        return false;
-      }
-  }
-  return true;
-}
-
-/**
- * Allows taking a snapshot of a call stack on demand. Captured stacks are
- * indexed by a string key in a hash table. The stack is only captured Once
- * for each key. Consequent captures with the same key result in incrementing
- * capture counter without re-capturing the stack.
- */
-class KeyedStackCapturer {
-public:
-  KeyedStackCapturer();
-
-  void Capture(const nsACString& aKey);
-  NS_IMETHODIMP ReflectCapturedStacks(JSContext *cx, JS::MutableHandle<JS::Value> ret);
-
-  /**
-   * Resets captured stacks and the information related to them.
-   */
-  void Clear();
-private:
-  /**
-   * Describes how often a stack was captured.
-   */
-  struct StackFrequencyInfo {
-    // A number of times the stack was captured.
-    uint32_t mCount;
-    // Index of the stack inside stacks array.
-    uint32_t mIndex;
-
-    StackFrequencyInfo(uint32_t aCount, uint32_t aIndex)
-      : mCount(aCount)
-      , mIndex(aIndex)
-    {}
-  };
-
-  typedef nsClassHashtable<nsCStringHashKey, StackFrequencyInfo> FrequencyInfoMapType;
-
-  FrequencyInfoMapType mStackInfos;
-  CombinedStacks mStacks;
-  Mutex mStackCapturerMutex;
-};
-
-KeyedStackCapturer::KeyedStackCapturer()
-  : mStackCapturerMutex("Telemetry::StackCapturerMutex")
-{}
-
-void KeyedStackCapturer::Capture(const nsACString& aKey) {
-  MutexAutoLock captureStackMutex(mStackCapturerMutex);
-
-  // Check if the key is ok.
-  if (!IsKeyValid(aKey)) {
-    NS_WARNING(nsPrintfCString(
-      "Invalid key is used to capture stack in telemetry: '%s'",
-      PromiseFlatCString(aKey).get()
-    ).get());
-    return;
-  }
-
-  // Trying to find and update the stack information.
-  StackFrequencyInfo* info = mStackInfos.Get(aKey);
-  if (info) {
-    // We already recorded this stack before, only increase the count.
-    info->mCount++;
-    return;
-  }
-
-  // Check if we have room for new captures.
-  if (mStackInfos.Count() >= kMaxChromeStacksKept) {
-    // Addressed by Bug 1316793.
-    return;
-  }
-
-  // We haven't captured a stack for this key before, do it now.
-  // Note that this does a stackwalk and is an expensive operation.
-  std::vector<uintptr_t> rawStack;
-  auto callback = [](uint32_t, void* aPC, void*, void* aClosure) {
-    std::vector<uintptr_t>* stack =
-      static_cast<std::vector<uintptr_t>*>(aClosure);
-    stack->push_back(reinterpret_cast<uintptr_t>(aPC));
-  };
-  MozStackWalk(callback, /* skipFrames */ 0,
-              /* maxFrames */ 0, reinterpret_cast<void*>(&rawStack), 0, nullptr);
-  Telemetry::ProcessedStack stack = Telemetry::GetStackAndModules(rawStack);
-
-  // Store the new stack info.
-  size_t stackIndex = mStacks.AddStack(stack);
-  mStackInfos.Put(aKey, new StackFrequencyInfo(1, stackIndex));
-}
-
-NS_IMETHODIMP
-KeyedStackCapturer::ReflectCapturedStacks(JSContext *cx, JS::MutableHandle<JS::Value> ret)
-{
-  MutexAutoLock capturedStackMutex(mStackCapturerMutex);
-
-  // this adds the memoryMap and stacks properties.
-  JS::RootedObject fullReportObj(cx, CreateJSStackObject(cx, mStacks));
-  if (!fullReportObj) {
-    return NS_ERROR_FAILURE;
-  }
-
-  JS::RootedObject keysArray(cx, JS_NewArrayObject(cx, 0));
-  if (!keysArray) {
-    return NS_ERROR_FAILURE;
-  }
-
-  bool ok = JS_DefineProperty(cx, fullReportObj, "captures",
-                              keysArray, JSPROP_ENUMERATE);
-  if (!ok) {
-    return NS_ERROR_FAILURE;
-  }
-
-  size_t keyIndex = 0;
-  for (auto iter = mStackInfos.ConstIter(); !iter.Done(); iter.Next(), ++keyIndex) {
-    const StackFrequencyInfo* info = iter.Data();
-
-    JS::RootedObject infoArray(cx, JS_NewArrayObject(cx, 0));
-    if (!keysArray) {
-      return NS_ERROR_FAILURE;
-    }
-    JS::RootedString str(cx, JS_NewStringCopyZ(cx,
-                         PromiseFlatCString(iter.Key()).get()));
-    if (!str ||
-        !JS_DefineElement(cx, infoArray, 0, str, JSPROP_ENUMERATE) ||
-        !JS_DefineElement(cx, infoArray, 1, info->mIndex, JSPROP_ENUMERATE) ||
-        !JS_DefineElement(cx, infoArray, 2, info->mCount, JSPROP_ENUMERATE) ||
-        !JS_DefineElement(cx, keysArray, keyIndex, infoArray, JSPROP_ENUMERATE)) {
-      return NS_ERROR_FAILURE;
-    }
-  }
-
-  ret.setObject(*fullReportObj);
-  return NS_OK;
-}
-
-void
-KeyedStackCapturer::Clear()
-{
-  MutexAutoLock captureStackMutex(mStackCapturerMutex);
-  mStackInfos.Clear();
-  mStacks.Clear();
-}
-#endif
-
-/**
- * IOInterposeObserver recording statistics of main-thread I/O during execution,
- * aimed at consumption by TelemetryImpl
- */
-class TelemetryIOInterposeObserver : public IOInterposeObserver
-{
-  /** File-level statistics structure */
-  struct FileStats {
-    FileStats()
-      : creates(0)
-      , reads(0)
-      , writes(0)
-      , fsyncs(0)
-      , stats(0)
-      , totalTime(0)
-    {}
-    uint32_t  creates;      /** Number of create/open operations */
-    uint32_t  reads;        /** Number of read operations */
-    uint32_t  writes;       /** Number of write operations */
-    uint32_t  fsyncs;       /** Number of fsync operations */
-    uint32_t  stats;        /** Number of stat operations */
-    double    totalTime;    /** Accumulated duration of all operations */
-  };
-
-  struct SafeDir {
-    SafeDir(const nsAString& aPath, const nsAString& aSubstName)
-      : mPath(aPath)
-      , mSubstName(aSubstName)
-    {}
-    size_t SizeOfExcludingThis(mozilla::MallocSizeOf aMallocSizeOf) const {
-      return mPath.SizeOfExcludingThisIfUnshared(aMallocSizeOf) +
-             mSubstName.SizeOfExcludingThisIfUnshared(aMallocSizeOf);
-    }
-    nsString  mPath;        /** Path to the directory */
-    nsString  mSubstName;   /** Name to substitute with */
-  };
-
-public:
-  explicit TelemetryIOInterposeObserver(nsIFile* aXreDir);
-
-  /**
-   * An implementation of Observe that records statistics of all
-   * file IO operations.
-   */
-  void Observe(Observation& aOb) override;
-
-  /**
-   * Reflect recorded file IO statistics into Javascript
-   */
-  bool ReflectIntoJS(JSContext *cx, JS::Handle<JSObject*> rootObj);
-
-  /**
-   * Adds a path for inclusion in main thread I/O report.
-   * @param aPath Directory path
-   * @param aSubstName Name to substitute for aPath for privacy reasons
-   */
-  void AddPath(const nsAString& aPath, const nsAString& aSubstName);
-
-  /**
-   * Get size of hash table with file stats
-   */
-  size_t SizeOfIncludingThis(mozilla::MallocSizeOf aMallocSizeOf) const {
-    return aMallocSizeOf(this) + SizeOfExcludingThis(aMallocSizeOf);
-  }
-
-  size_t SizeOfExcludingThis(mozilla::MallocSizeOf aMallocSizeOf) const {
-    size_t size = 0;
-    size += mFileStats.ShallowSizeOfExcludingThis(aMallocSizeOf);
-    for (auto iter = mFileStats.ConstIter(); !iter.Done(); iter.Next()) {
-      size += iter.Get()->GetKey().SizeOfExcludingThisIfUnshared(aMallocSizeOf);
-    }
-    size += mSafeDirs.ShallowSizeOfExcludingThis(aMallocSizeOf);
-    uint32_t safeDirsLen = mSafeDirs.Length();
-    for (uint32_t i = 0; i < safeDirsLen; ++i) {
-      size += mSafeDirs[i].SizeOfExcludingThis(aMallocSizeOf);
-    }
-    return size;
-  }
-
-private:
-  enum Stage
-  {
-    STAGE_STARTUP = 0,
-    STAGE_NORMAL,
-    STAGE_SHUTDOWN,
-    NUM_STAGES
-  };
-  static inline Stage NextStage(Stage aStage)
-  {
-    switch (aStage) {
-      case STAGE_STARTUP:
-        return STAGE_NORMAL;
-      case STAGE_NORMAL:
-        return STAGE_SHUTDOWN;
-      case STAGE_SHUTDOWN:
-        return STAGE_SHUTDOWN;
-      default:
-        return NUM_STAGES;
-    }
-  }
-
-  struct FileStatsByStage
-  {
-    FileStats mStats[NUM_STAGES];
-  };
-  typedef nsBaseHashtableET<nsStringHashKey, FileStatsByStage> FileIOEntryType;
-
-  // Statistics for each filename
-  AutoHashtable<FileIOEntryType> mFileStats;
-  // Container for whitelisted directories
-  nsTArray<SafeDir> mSafeDirs;
-  Stage             mCurStage;
-
-  /**
-   * Reflect a FileIOEntryType object to a Javascript property on obj with
-   * filename as key containing array:
-   * [totalTime, creates, reads, writes, fsyncs, stats]
-   */
-  static bool ReflectFileStats(FileIOEntryType* entry, JSContext *cx,
-                               JS::Handle<JSObject*> obj);
-};
-
-TelemetryIOInterposeObserver::TelemetryIOInterposeObserver(nsIFile* aXreDir)
-  : mCurStage(STAGE_STARTUP)
-{
-  nsAutoString xreDirPath;
-  nsresult rv = aXreDir->GetPath(xreDirPath);
-  if (NS_SUCCEEDED(rv)) {
-    AddPath(xreDirPath, NS_LITERAL_STRING("{xre}"));
-  }
-}
-
-void TelemetryIOInterposeObserver::AddPath(const nsAString& aPath,
-                                           const nsAString& aSubstName)
-{
-  mSafeDirs.AppendElement(SafeDir(aPath, aSubstName));
-}
-
-// Threshold for reporting slow main-thread I/O (50 milliseconds).
-const TimeDuration kTelemetryReportThreshold = TimeDuration::FromMilliseconds(50);
-
-void TelemetryIOInterposeObserver::Observe(Observation& aOb)
-{
-  // We only report main-thread I/O
-  if (!IsMainThread()) {
-    return;
-  }
-
-  if (aOb.ObservedOperation() == OpNextStage) {
-    mCurStage = NextStage(mCurStage);
-    MOZ_ASSERT(mCurStage < NUM_STAGES);
-    return;
-  }
-
-  if (aOb.Duration() < kTelemetryReportThreshold) {
-    return;
-  }
-
-  // Get the filename
-  const char16_t* filename = aOb.Filename();
- 
-  // Discard observations without filename
-  if (!filename) {
-    return;
-  }
-
-#if defined(XP_WIN)
-  nsCaseInsensitiveStringComparator comparator;
-#else
-  nsDefaultStringComparator comparator;
-=======
 using mozilla::Telemetry::HangReports;
 using mozilla::Telemetry::CombinedStacks;
 using mozilla::Telemetry::ComputeAnnotationsKey;
@@ -798,7 +105,6 @@
 
 #if defined(MOZ_GECKO_PROFILER)
 using mozilla::Telemetry::KeyedStackCapturer;
->>>>>>> a17af05f
 #endif
 
 // This is not a member of TelemetryImpl because we want to record I/O during
@@ -841,13 +147,6 @@
 #if defined(MOZ_GECKO_PROFILER)
   static void DoStackCapture(const nsACString& aKey);
 #endif
-<<<<<<< HEAD
-#if defined(ENABLE_STACK_CAPTURE)
-  static void DoStackCapture(const nsACString& aKey);
-#endif
-  static void RecordThreadHangStats(Telemetry::ThreadHangStats& aStats);
-=======
->>>>>>> a17af05f
   size_t SizeOfIncludingThis(mozilla::MallocSizeOf aMallocSizeOf);
   struct Stat {
     uint32_t hitCount;
@@ -861,11 +160,8 @@
 
   static void RecordIceCandidates(const uint32_t iceCandidateBitmask,
                                   const bool success);
-<<<<<<< HEAD
-=======
   static bool CanRecordBase();
   static bool CanRecordExtended();
->>>>>>> a17af05f
 private:
   TelemetryImpl();
   ~TelemetryImpl();
@@ -897,17 +193,6 @@
   Mutex mHashMutex;
   HangReports mHangReports;
   Mutex mHangReportsMutex;
-<<<<<<< HEAD
-
-#if defined(ENABLE_STACK_CAPTURE)
-  // Stores data about stacks captured on demand.
-  KeyedStackCapturer mStackCapturer;
-#endif
-
-  // mThreadHangStats stores recorded, inactive thread hang stats
-  Vector<Telemetry::ThreadHangStats> mThreadHangStats;
-  Mutex mThreadHangStatsMutex;
-=======
   Atomic<bool> mCanRecordBase;
   Atomic<bool> mCanRecordExtended;
 
@@ -915,7 +200,6 @@
   // Stores data about stacks captured on demand.
   KeyedStackCapturer mStackCapturer;
 #endif
->>>>>>> a17af05f
 
   CombinedStacks mLateWritesStacks; // This is collected out of the main thread.
   bool mCachedTelemetryData;
@@ -1274,34 +558,6 @@
 }
 
 NS_IMETHODIMP
-<<<<<<< HEAD
-TelemetryImpl::RegisterAddonHistogram(const nsACString &id,
-                                      const nsACString &name,
-                                      uint32_t histogramType,
-                                      uint32_t min, uint32_t max,
-                                      uint32_t bucketCount,
-                                      uint8_t optArgCount)
-{
-  return TelemetryHistogram::RegisterAddonHistogram
-            (id, name, histogramType, min, max, bucketCount, optArgCount);
-}
-
-NS_IMETHODIMP
-TelemetryImpl::GetAddonHistogram(const nsACString &id, const nsACString &name,
-                                 JSContext *cx, JS::MutableHandle<JS::Value> ret)
-{
-  return TelemetryHistogram::GetAddonHistogram(id, name, cx, ret);
-}
-
-NS_IMETHODIMP
-TelemetryImpl::UnregisterAddonHistograms(const nsACString &id)
-{
-  return TelemetryHistogram::UnregisterAddonHistograms(id);
-}
-
-NS_IMETHODIMP
-=======
->>>>>>> a17af05f
 TelemetryImpl::SetHistogramRecordingEnabled(const nsACString &id, bool aEnabled)
 {
   return TelemetryHistogram::SetHistogramRecordingEnabled(id, aEnabled);
@@ -1312,18 +568,10 @@
                                   bool aClearHistograms, JSContext* aCx,
                                   JS::MutableHandleValue aResult)
 {
-<<<<<<< HEAD
-#if !defined(MOZ_WIDGET_ANDROID)
-  return TelemetryHistogram::CreateHistogramSnapshots(cx, ret, true,
-                                                      clearSubsession);
-#else
-  return NS_OK;
-=======
 #if defined(MOZ_WIDGET_ANDROID)
   if (aSubsession) {
     return NS_OK;
   }
->>>>>>> a17af05f
 #endif
   return TelemetryHistogram::CreateHistogramSnapshots(aCx, aResult, aDataset,
                                                       aSubsession,
@@ -1516,29 +764,10 @@
 NS_IMETHODIMP
 TelemetryImpl::SnapshotCapturedStacks(bool clear, JSContext *cx, JS::MutableHandle<JS::Value> ret)
 {
-<<<<<<< HEAD
-#if defined(ENABLE_STACK_CAPTURE)
-  nsresult rv = mStackCapturer.ReflectCapturedStacks(cx, ret);
-  if (clear) {
-    mStackCapturer.Clear();
-  }
-  return rv;
-#else
-  return NS_OK;
-#endif
-}
-
-static JSObject *
-CreateJSStackObject(JSContext *cx, const CombinedStacks &stacks) {
-  JS::Rooted<JSObject*> ret(cx, JS_NewPlainObject(cx));
-  if (!ret) {
-    return nullptr;
-=======
 #if defined(MOZ_GECKO_PROFILER)
   nsresult rv = mStackCapturer.ReflectCapturedStacks(cx, ret);
   if (clear) {
     mStackCapturer.Clear();
->>>>>>> a17af05f
   }
   return rv;
 #else
@@ -1579,20 +808,6 @@
 
     JSContext* cx = jsapi.cx();
 
-<<<<<<< HEAD
-    // Module name
-    JS::Rooted<JSString*> str(cx, JS_NewUCStringCopyZ(cx, module.mName.get()));
-    if (!str || !JS_DefineElement(cx, moduleInfoArray, index++, str, JSPROP_ENUMERATE)) {
-      return nullptr;
-    }
-
-    // Module breakpad identifier
-    JS::Rooted<JSString*> id(cx, JS_NewStringCopyZ(cx, module.mBreakpadId.c_str()));
-    if (!id || !JS_DefineElement(cx, moduleInfoArray, index++, id, JSPROP_ENUMERATE)) {
-      return nullptr;
-    }
-  }
-=======
     JS::RootedObject moduleArray(cx, JS_NewArrayObject(cx, 0));
     if (!moduleArray) {
       mPromise->MaybeReject(NS_ERROR_FAILURE);
@@ -1601,7 +816,6 @@
 
     for (unsigned int i = 0, n = mRawModules.GetSize(); i != n; i++) {
       const SharedLibrary &info = mRawModules.GetEntry(i);
->>>>>>> a17af05f
 
       JS::RootedObject moduleObj(cx, JS_NewPlainObject(cx));
       if (!moduleObj) {
@@ -1739,179 +953,6 @@
 #endif // MOZ_GECKO_PROFILER
 }
 
-#if defined(MOZ_GECKO_PROFILER)
-class GetLoadedModulesResultRunnable final : public Runnable
-{
-  nsMainThreadPtrHandle<Promise> mPromise;
-  SharedLibraryInfo mRawModules;
-  nsCOMPtr<nsIThread> mWorkerThread;
-
-public:
-  GetLoadedModulesResultRunnable(const nsMainThreadPtrHandle<Promise>& aPromise, const SharedLibraryInfo& rawModules)
-    : mPromise(aPromise)
-    , mRawModules(rawModules)
-    , mWorkerThread(do_GetCurrentThread())
-  {
-    MOZ_ASSERT(!NS_IsMainThread());
-  }
-
-  NS_IMETHOD
-  Run() override
-  {
-    MOZ_ASSERT(NS_IsMainThread());
-
-    mWorkerThread->Shutdown();
-
-    AutoJSAPI jsapi;
-    if (NS_WARN_IF(!jsapi.Init(mPromise->GlobalJSObject()))) {
-      mPromise->MaybeReject(NS_ERROR_FAILURE);
-      return NS_OK;
-    }
-
-    JSContext* cx = jsapi.cx();
-
-    JS::RootedObject moduleArray(cx, JS_NewArrayObject(cx, 0));
-    if (!moduleArray) {
-      mPromise->MaybeReject(NS_ERROR_FAILURE);
-      return NS_OK;
-    }
-
-    for (unsigned int i = 0, n = mRawModules.GetSize(); i != n; i++) {
-      const SharedLibrary &info = mRawModules.GetEntry(i);
-
-      JS::RootedObject moduleObj(cx, JS_NewPlainObject(cx));
-      if (!moduleObj) {
-        mPromise->MaybeReject(NS_ERROR_FAILURE);
-        return NS_OK;
-      }
-
-      // Module name.
-      JS::RootedString moduleName(cx, JS_NewUCStringCopyZ(cx, info.GetModuleName().get()));
-      if (!moduleName || !JS_DefineProperty(cx, moduleObj, "name", moduleName, JSPROP_ENUMERATE)) {
-        mPromise->MaybeReject(NS_ERROR_FAILURE);
-        return NS_OK;
-      }
-
-      // Module debug name.
-      JS::RootedValue moduleDebugName(cx);
-
-      if (!info.GetDebugName().IsEmpty()) {
-        JS::RootedString str_moduleDebugName(cx, JS_NewUCStringCopyZ(cx, info.GetDebugName().get()));
-        if (!str_moduleDebugName) {
-          mPromise->MaybeReject(NS_ERROR_FAILURE);
-          return NS_OK;
-        }
-        moduleDebugName.setString(str_moduleDebugName);
-      }
-      else {
-        moduleDebugName.setNull();
-      }
-
-      if (!JS_DefineProperty(cx, moduleObj, "debugName", moduleDebugName, JSPROP_ENUMERATE)) {
-        mPromise->MaybeReject(NS_ERROR_FAILURE);
-        return NS_OK;
-      }
-
-      // Module Breakpad identifier.
-      JS::RootedValue id(cx);
-
-      if (!info.GetBreakpadId().empty()) {
-        JS::RootedString str_id(cx, JS_NewStringCopyZ(cx, info.GetBreakpadId().c_str()));
-        if (!str_id) {
-          mPromise->MaybeReject(NS_ERROR_FAILURE);
-          return NS_OK;
-        }
-        id.setString(str_id);
-      } else {
-        id.setNull();
-      }
-
-      if (!JS_DefineProperty(cx, moduleObj, "debugID", id, JSPROP_ENUMERATE)) {
-        mPromise->MaybeReject(NS_ERROR_FAILURE);
-        return NS_OK;
-      }
-
-      // Module version.
-      JS::RootedValue version(cx);
-
-      if (!info.GetVersion().empty()) {
-        JS::RootedString v(cx, JS_NewStringCopyZ(cx, info.GetVersion().c_str()));
-        if (!v) {
-          mPromise->MaybeReject(NS_ERROR_FAILURE);
-          return NS_OK;
-        }
-        version.setString(v);
-      } else {
-        version.setNull();
-      }
-
-      if (!JS_DefineProperty(cx, moduleObj, "version", version, JSPROP_ENUMERATE)) {
-        mPromise->MaybeReject(NS_ERROR_FAILURE);
-        return NS_OK;
-      }
-
-      if (!JS_DefineElement(cx, moduleArray, i, moduleObj, JSPROP_ENUMERATE)) {
-        mPromise->MaybeReject(NS_ERROR_FAILURE);
-        return NS_OK;
-      }
-    }
-
-    mPromise->MaybeResolve(moduleArray);
-    return NS_OK;
-  }
-};
-
-class GetLoadedModulesRunnable final : public Runnable
-{
-  nsMainThreadPtrHandle<Promise> mPromise;
-
-public:
-  explicit GetLoadedModulesRunnable(const nsMainThreadPtrHandle<Promise>& aPromise)
-    : mPromise(aPromise)
-  { }
-
-  NS_IMETHOD
-  Run() override
-  {
-    nsCOMPtr<nsIRunnable> resultRunnable = new GetLoadedModulesResultRunnable(mPromise, SharedLibraryInfo::GetInfoForSelf());
-    return NS_DispatchToMainThread(resultRunnable);
-  }
-};
-#endif // MOZ_GECKO_PROFILER
-
-NS_IMETHODIMP
-TelemetryImpl::GetLoadedModules(JSContext *cx, nsISupports** aPromise)
-{
-#if defined(MOZ_GECKO_PROFILER)
-  nsIGlobalObject* global = xpc::NativeGlobal(JS::CurrentGlobalOrNull(cx));
-  if (NS_WARN_IF(!global)) {
-    return NS_ERROR_FAILURE;
-  }
-
-  ErrorResult result;
-  RefPtr<Promise> promise = Promise::Create(global, result);
-  if (NS_WARN_IF(result.Failed())) {
-    return result.StealNSResult();
-  }
-
-  nsCOMPtr<nsIThreadManager> tm = do_GetService(NS_THREADMANAGER_CONTRACTID);
-  nsCOMPtr<nsIThread> getModulesThread;
-  nsresult rv = tm->NewThread(0, 0, getter_AddRefs(getModulesThread));
-  if (NS_WARN_IF(NS_FAILED(rv))) {
-    promise->MaybeReject(NS_ERROR_FAILURE);
-    return NS_OK;
-  }
-
-  nsMainThreadPtrHandle<Promise> mainThreadPromise(new nsMainThreadPtrHolder<Promise>(promise));
-  nsCOMPtr<nsIRunnable> runnable = new GetLoadedModulesRunnable(mainThreadPromise);
-  promise.forget(aPromise);
-
-  return getModulesThread->Dispatch(runnable, nsIEventTarget::DISPATCH_NORMAL);
-#else // MOZ_GECKO_PROFILER
-  return NS_ERROR_NOT_IMPLEMENTED;
-#endif // MOZ_GECKO_PROFILER
-}
-
 static bool
 IsValidBreakpadId(const std::string &breakpadId)
 {
@@ -1956,7 +997,6 @@
     if (file.fail() || space != ' ') {
       return;
     }
-<<<<<<< HEAD
 
     std::string moduleName;
     getline(file, moduleName);
@@ -1996,225 +1036,6 @@
       index
     };
     stack.AddFrame(frame);
-  }
-
-  aStack = stack;
-}
-
-static JSObject*
-CreateJSTimeHistogram(JSContext* cx, const Telemetry::TimeHistogram& time)
-{
-  /* Create JS representation of TimeHistogram,
-     in the format of Chromium-style histograms. */
-  JS::RootedObject ret(cx, JS_NewPlainObject(cx));
-  if (!ret) {
-    return nullptr;
-  }
-
-  if (!JS_DefineProperty(cx, ret, "min", time.GetBucketMin(0),
-                         JSPROP_ENUMERATE) ||
-      !JS_DefineProperty(cx, ret, "max",
-                         time.GetBucketMax(ArrayLength(time) - 1),
-                         JSPROP_ENUMERATE) ||
-      !JS_DefineProperty(cx, ret, "histogram_type",
-                         nsITelemetry::HISTOGRAM_EXPONENTIAL,
-                         JSPROP_ENUMERATE)) {
-    return nullptr;
-  }
-  // TODO: calculate "sum"
-  if (!JS_DefineProperty(cx, ret, "sum", 0, JSPROP_ENUMERATE)) {
-    return nullptr;
-  }
-
-  JS::RootedObject ranges(
-    cx, JS_NewArrayObject(cx, ArrayLength(time) + 1));
-  JS::RootedObject counts(
-    cx, JS_NewArrayObject(cx, ArrayLength(time) + 1));
-  if (!ranges || !counts) {
-    return nullptr;
-  }
-  /* In a Chromium-style histogram, the first bucket is an "under" bucket
-     that represents all values below the histogram's range. */
-  if (!JS_DefineElement(cx, ranges, 0, time.GetBucketMin(0), JSPROP_ENUMERATE) ||
-      !JS_DefineElement(cx, counts, 0, 0, JSPROP_ENUMERATE)) {
-    return nullptr;
-  }
-  for (size_t i = 0; i < ArrayLength(time); i++) {
-    if (!JS_DefineElement(cx, ranges, i + 1, time.GetBucketMax(i),
-                          JSPROP_ENUMERATE) ||
-        !JS_DefineElement(cx, counts, i + 1, time[i], JSPROP_ENUMERATE)) {
-      return nullptr;
-    }
-  }
-  if (!JS_DefineProperty(cx, ret, "ranges", ranges, JSPROP_ENUMERATE) ||
-      !JS_DefineProperty(cx, ret, "counts", counts, JSPROP_ENUMERATE)) {
-    return nullptr;
-  }
-  return ret;
-}
-
-static JSObject*
-CreateJSHangStack(JSContext* cx, const Telemetry::HangStack& stack)
-{
-  JS::RootedObject ret(cx, JS_NewArrayObject(cx, stack.length()));
-  if (!ret) {
-    return nullptr;
-  }
-  for (size_t i = 0; i < stack.length(); i++) {
-    JS::RootedString string(cx, JS_NewStringCopyZ(cx, stack[i]));
-    if (!JS_DefineElement(cx, ret, i, string, JSPROP_ENUMERATE)) {
-      return nullptr;
-    }
-  }
-  return ret;
-}
-
-static void
-CreateJSHangAnnotations(JSContext* cx, const HangAnnotationsVector& annotations,
-                        JS::MutableHandleObject returnedObject)
-{
-  JS::RootedObject annotationsArray(cx, JS_NewArrayObject(cx, 0));
-  if (!annotationsArray) {
-    returnedObject.set(nullptr);
-    return;
-  }
-  // We keep track of the annotations we reported in this hash set, so we can
-  // discard duplicated ones.
-  nsTHashtable<nsStringHashKey> reportedAnnotations;
-  size_t annotationIndex = 0;
-  for (const auto & curAnnotations : annotations) {
-    JS::RootedObject jsAnnotation(cx, JS_NewPlainObject(cx));
-    if (!jsAnnotation) {
-      continue;
-    }
-    // Build a key to index the current annotations in our hash set.
-    nsAutoString annotationsKey;
-    nsresult rv = ComputeAnnotationsKey(curAnnotations, annotationsKey);
-    if (NS_FAILED(rv)) {
-      continue;
-    }
-    // Check if the annotations are in the set. If that's the case, don't double report.
-    if (reportedAnnotations.GetEntry(annotationsKey)) {
-      continue;
-    }
-    // If not, report them.
-    reportedAnnotations.PutEntry(annotationsKey);
-    UniquePtr<HangAnnotations::Enumerator> annotationsEnum =
-      curAnnotations->GetEnumerator();
-    if (!annotationsEnum) {
-      continue;
-    }
-    nsAutoString key;
-    nsAutoString value;
-    while (annotationsEnum->Next(key, value)) {
-      JS::RootedValue jsValue(cx);
-      jsValue.setString(JS_NewUCStringCopyN(cx, value.get(), value.Length()));
-      if (!JS_DefineUCProperty(cx, jsAnnotation, key.get(), key.Length(),
-                               jsValue, JSPROP_ENUMERATE)) {
-        returnedObject.set(nullptr);
-        return;
-      }
-    }
-    if (!JS_SetElement(cx, annotationsArray, annotationIndex, jsAnnotation)) {
-      continue;
-    }
-    ++annotationIndex;
-  }
-  // Return the array using a |MutableHandleObject| to avoid triggering a false
-  // positive rooting issue in the hazard analysis build.
-  returnedObject.set(annotationsArray);
-}
-
-static JSObject*
-CreateJSHangHistogram(JSContext* cx, const Telemetry::HangHistogram& hang)
-{
-  JS::RootedObject ret(cx, JS_NewPlainObject(cx));
-  if (!ret) {
-    return nullptr;
-  }
-
-  JS::RootedObject stack(cx, CreateJSHangStack(cx, hang.GetStack()));
-  JS::RootedObject time(cx, CreateJSTimeHistogram(cx, hang));
-  auto& hangAnnotations = hang.GetAnnotations();
-  JS::RootedObject annotations(cx);
-  CreateJSHangAnnotations(cx, hangAnnotations, &annotations);
-
-  if (!stack ||
-      !time ||
-      !annotations ||
-      !JS_DefineProperty(cx, ret, "stack", stack, JSPROP_ENUMERATE) ||
-      !JS_DefineProperty(cx, ret, "histogram", time, JSPROP_ENUMERATE) ||
-      (!hangAnnotations.empty() && // <-- Only define annotations when nonempty
-        !JS_DefineProperty(cx, ret, "annotations", annotations, JSPROP_ENUMERATE))) {
-    return nullptr;
-  }
-
-  if (!hang.GetNativeStack().empty()) {
-    const Telemetry::HangStack& stack = hang.GetNativeStack();
-    const std::vector<uintptr_t>& frames = stack.GetNativeFrames();
-    Telemetry::ProcessedStack processed = Telemetry::GetStackAndModules(frames);
-
-    CombinedStacks singleStack;
-    singleStack.AddStack(processed);
-    JS::RootedObject fullReportObj(cx, CreateJSStackObject(cx, singleStack));
-    if (!fullReportObj) {
-      return nullptr;
-    }
-
-    if (!JS_DefineProperty(cx, ret, "nativeStack", fullReportObj, JSPROP_ENUMERATE)) {
-      return nullptr;
-=======
-
-    std::string moduleName;
-    getline(file, moduleName);
-    if (file.fail() || moduleName[0] == ' ') {
-      return;
->>>>>>> a17af05f
-    }
-
-    Telemetry::ProcessedStack::Module module = {
-      NS_ConvertUTF8toUTF16(moduleName.c_str()),
-      breakpadId
-    };
-    stack.AddModule(module);
-  }
-
-  size_t numFrames;
-  file >> numFrames;
-  if (file.fail()) {
-    return;
-  }
-
-  newline = file.get();
-  if (file.fail() || newline != '\n') {
-    return;
-  }
-
-  for (size_t i = 0; i < numFrames; ++i) {
-    uint16_t index;
-    file >> index;
-    uintptr_t offset;
-    file >> std::hex >> offset >> std::dec;
-    if (file.fail()) {
-      return;
-    }
-
-<<<<<<< HEAD
-  // Add saved threads next
-  MutexAutoLock autoLock(mThreadHangStatsMutex);
-  for (auto & stat : mThreadHangStats) {
-    JS::RootedObject obj(cx,
-      CreateJSThreadHangStats(cx, stat));
-    if (!JS_DefineElement(cx, retObj, threadIndex++, obj, JSPROP_ENUMERATE)) {
-      return NS_ERROR_FAILURE;
-    }
-=======
-    Telemetry::ProcessedStack::Frame frame = {
-      offset,
-      index
-    };
-    stack.AddFrame(frame);
->>>>>>> a17af05f
   }
 
   aStack = stack;
@@ -2320,18 +1141,12 @@
 
 NS_IMETHODIMP
 TelemetryImpl::SetCanRecordBase(bool canRecord) {
-<<<<<<< HEAD
-  TelemetryHistogram::SetCanRecordBase(canRecord);
-  TelemetryScalar::SetCanRecordBase(canRecord);
-  TelemetryEvent::SetCanRecordBase(canRecord);
-=======
   if (canRecord != mCanRecordBase) {
     TelemetryHistogram::SetCanRecordBase(canRecord);
     TelemetryScalar::SetCanRecordBase(canRecord);
     TelemetryEvent::SetCanRecordBase(canRecord);
     mCanRecordBase = canRecord;
   }
->>>>>>> a17af05f
   return NS_OK;
 }
 
@@ -2350,18 +1165,12 @@
 
 NS_IMETHODIMP
 TelemetryImpl::SetCanRecordExtended(bool canRecord) {
-<<<<<<< HEAD
-  TelemetryHistogram::SetCanRecordExtended(canRecord);
-  TelemetryScalar::SetCanRecordExtended(canRecord);
-  TelemetryEvent::SetCanRecordExtended(canRecord);
-=======
   if (canRecord != mCanRecordExtended) {
     TelemetryHistogram::SetCanRecordExtended(canRecord);
     TelemetryScalar::SetCanRecordExtended(canRecord);
     TelemetryEvent::SetCanRecordExtended(canRecord);
     mCanRecordExtended = canRecord;
   }
->>>>>>> a17af05f
   return NS_OK;
 }
 
@@ -2720,27 +1529,6 @@
                                    aSystemUptime, aFirefoxUptime,
                                    Move(aAnnotations));
 }
-<<<<<<< HEAD
-
-#if defined(ENABLE_STACK_CAPTURE)
-void
-TelemetryImpl::DoStackCapture(const nsACString& aKey) {
-  if (Telemetry::CanRecordExtended() && XRE_IsParentProcess()) {
-    sTelemetry->mStackCapturer.Capture(aKey);
-  }
-}
-#endif
-#endif
-
-nsresult
-TelemetryImpl::CaptureStack(const nsACString& aKey) {
-#if defined(ENABLE_STACK_CAPTURE)
-  TelemetryImpl::DoStackCapture(aKey);
-#endif
-  return NS_OK;
-}
-=======
->>>>>>> a17af05f
 
 void
 TelemetryImpl::DoStackCapture(const nsACString& aKey) {
@@ -2831,8 +1619,6 @@
 TelemetryImpl::MsSinceProcessStart(double* aResult)
 {
   return Telemetry::Common::MsSinceProcessStart(aResult);
-<<<<<<< HEAD
-=======
 }
 
 NS_IMETHODIMP
@@ -2849,7 +1635,6 @@
 #endif // XP_LINUX
 
   return NS_OK;
->>>>>>> a17af05f
 }
 
 // Telemetry Scalars IDL Implementation
@@ -2926,19 +1711,13 @@
 }
 
 NS_IMETHODIMP
-<<<<<<< HEAD
-TelemetryImpl::SnapshotBuiltinEvents(uint32_t aDataset, bool aClear, JSContext* aCx,
-=======
 TelemetryImpl::SnapshotEvents(uint32_t aDataset, bool aClear, JSContext* aCx,
->>>>>>> a17af05f
                                      uint8_t optional_argc, JS::MutableHandleValue aResult)
 {
   return TelemetryEvent::CreateSnapshots(aDataset, aClear, aCx, optional_argc, aResult);
 }
 
 NS_IMETHODIMP
-<<<<<<< HEAD
-=======
 TelemetryImpl::RegisterEvents(const nsACString& aCategory,
                               JS::Handle<JS::Value> aEventData,
                               JSContext* cx)
@@ -2947,7 +1726,6 @@
 }
 
 NS_IMETHODIMP
->>>>>>> a17af05f
 TelemetryImpl::ClearEvents()
 {
   TelemetryEvent::ClearEvents();
@@ -2966,78 +1744,6 @@
 {
   TelemetryIPCAccumulator::IPCTimerFired(nullptr, nullptr);
   return NS_OK;
-}
-
-#ifndef MOZ_WIDGET_ANDROID
-
-static nsresult
-LocatePingSender(nsAString& aPath)
-{
-  nsCOMPtr<nsIFile> xreGreBinDir;
-  nsresult rv = NS_GetSpecialDirectory(NS_GRE_BIN_DIR,
-                                       getter_AddRefs(xreGreBinDir));
-
-  if (NS_WARN_IF(NS_FAILED(rv))) {
-    return NS_ERROR_FAILURE;
-  }
-
-  // Make sure that the executable exists. Otherwise, quit.
-  bool exists = false;
-  if (NS_FAILED(xreGreBinDir->Exists(&exists)) || !exists) {
-    return NS_ERROR_FAILURE;
-  }
-
-  xreGreBinDir->AppendNative(NS_LITERAL_CSTRING("pingsender" BIN_SUFFIX));
-  xreGreBinDir->GetPath(aPath);
-  return NS_OK;
-}
-
-#endif // MOZ_WIDGET_ANDROID
-
-NS_IMETHODIMP
-TelemetryImpl::RunPingSender(const nsACString& aUrl,
-                             const nsACString& aPingFilePath)
-{
-#ifdef MOZ_WIDGET_ANDROID
-  Unused << aUrl;
-  Unused << aPingFilePath;
-
-  return NS_ERROR_NOT_IMPLEMENTED;
-#else // Windows, Mac, Linux, etc...
-  // Obtain the path of the pingsender executable
-  nsAutoString path;
-  nsresult rv = LocatePingSender(path);
-
-  if (NS_WARN_IF(NS_FAILED(rv))) {
-    return NS_ERROR_FAILURE;
-  }
-
-  PRProcessAttr* attr = PR_NewProcessAttr();
-  if (!attr) {
-    return NS_ERROR_FAILURE;
-  }
-
-  // We pretend we're redirecting stdout to force NSPR not to show a
-  // command prompt when launching the program.
-  PR_ProcessAttrSetStdioRedirect(attr, PR_StandardOutput, PR_STDOUT);
-
-  UniquePtr<char[]> asciiPath(ToNewCString(aPingFilePath));
-  UniquePtr<char[]> pingSenderPath(ToNewCString(path));
-  UniquePtr<char[]> serverURL(ToNewCString(aUrl));
-
-  // The next lines are needed as |args| is not const.
-  char* args[] = {
-    pingSenderPath.get(),
-    serverURL.get(),
-    asciiPath.get(),
-    nullptr,
-  };
-
-  Unused << NS_WARN_IF(PR_CreateProcessDetached(args[0], args, nullptr, attr));
-  PR_DestroyProcessAttr(attr);
-
-  return NS_OK;
-#endif
 }
 
 size_t
@@ -3071,28 +1777,6 @@
   return n;
 }
 
-<<<<<<< HEAD
-struct StackFrame
-{
-  uintptr_t mPC;      // The program counter at this position in the call stack.
-  uint16_t mIndex;    // The number of this frame in the call stack.
-  uint16_t mModIndex; // The index of module that has this program counter.
-};
-
-#ifdef MOZ_GECKO_PROFILER
-static bool CompareByPC(const StackFrame &a, const StackFrame &b)
-{
-  return a.mPC < b.mPC;
-}
-
-static bool CompareByIndex(const StackFrame &a, const StackFrame &b)
-{
-  return a.mIndex < b.mIndex;
-}
-#endif
-
-=======
->>>>>>> a17af05f
 } // namespace
 
 
@@ -3195,234 +1879,6 @@
 ////////////////////////////////////////////////////////////////////////
 //
 // EXTERNALLY VISIBLE FUNCTIONS in mozilla::Telemetry::
-<<<<<<< HEAD
-// These are NOT listed in Telemetry.h
-
-namespace mozilla {
-namespace Telemetry {
-
-ProcessedStack::ProcessedStack() = default;
-
-size_t ProcessedStack::GetStackSize() const
-{
-  return mStack.size();
-}
-
-size_t ProcessedStack::GetNumModules() const
-{
-  return mModules.size();
-}
-
-bool ProcessedStack::Module::operator==(const Module& aOther) const {
-  return  mName == aOther.mName &&
-    mBreakpadId == aOther.mBreakpadId;
-}
-
-const ProcessedStack::Frame &ProcessedStack::GetFrame(unsigned aIndex) const
-{
-  MOZ_ASSERT(aIndex < mStack.size());
-  return mStack[aIndex];
-}
-
-void ProcessedStack::AddFrame(const Frame &aFrame)
-{
-  mStack.push_back(aFrame);
-}
-
-const ProcessedStack::Module &ProcessedStack::GetModule(unsigned aIndex) const
-{
-  MOZ_ASSERT(aIndex < mModules.size());
-  return mModules[aIndex];
-}
-
-void ProcessedStack::AddModule(const Module &aModule)
-{
-  mModules.push_back(aModule);
-}
-
-void ProcessedStack::Clear() {
-  mModules.clear();
-  mStack.clear();
-}
-
-ProcessedStack
-GetStackAndModules(const std::vector<uintptr_t>& aPCs)
-{
-  std::vector<StackFrame> rawStack;
-  auto stackEnd = aPCs.begin() + std::min(aPCs.size(), kMaxChromeStackDepth);
-  for (auto i = aPCs.begin(); i != stackEnd; ++i) {
-    uintptr_t aPC = *i;
-    StackFrame Frame = {aPC, static_cast<uint16_t>(rawStack.size()),
-                        std::numeric_limits<uint16_t>::max()};
-    rawStack.push_back(Frame);
-  }
-
-#ifdef MOZ_GECKO_PROFILER
-  // Remove all modules not referenced by a PC on the stack
-  std::sort(rawStack.begin(), rawStack.end(), CompareByPC);
-
-  size_t moduleIndex = 0;
-  size_t stackIndex = 0;
-  size_t stackSize = rawStack.size();
-
-  SharedLibraryInfo rawModules = SharedLibraryInfo::GetInfoForSelf();
-  rawModules.SortByAddress();
-
-  while (moduleIndex < rawModules.GetSize()) {
-    const SharedLibrary& module = rawModules.GetEntry(moduleIndex);
-    uintptr_t moduleStart = module.GetStart();
-    uintptr_t moduleEnd = module.GetEnd() - 1;
-    // the interval is [moduleStart, moduleEnd)
-
-    bool moduleReferenced = false;
-    for (;stackIndex < stackSize; ++stackIndex) {
-      uintptr_t pc = rawStack[stackIndex].mPC;
-      if (pc >= moduleEnd)
-        break;
-
-      if (pc >= moduleStart) {
-        // If the current PC is within the current module, mark
-        // module as used
-        moduleReferenced = true;
-        rawStack[stackIndex].mPC -= moduleStart;
-        rawStack[stackIndex].mModIndex = moduleIndex;
-      } else {
-        // PC does not belong to any module. It is probably from
-        // the JIT. Use a fixed mPC so that we don't get different
-        // stacks on different runs.
-        rawStack[stackIndex].mPC =
-          std::numeric_limits<uintptr_t>::max();
-      }
-    }
-
-    if (moduleReferenced) {
-      ++moduleIndex;
-    } else {
-      // Remove module if no PCs within its address range
-      rawModules.RemoveEntries(moduleIndex, moduleIndex + 1);
-    }
-  }
-
-  for (;stackIndex < stackSize; ++stackIndex) {
-    // These PCs are past the last module.
-    rawStack[stackIndex].mPC = std::numeric_limits<uintptr_t>::max();
-  }
-
-  std::sort(rawStack.begin(), rawStack.end(), CompareByIndex);
-#endif
-
-  // Copy the information to the return value.
-  ProcessedStack Ret;
-  for (auto & rawFrame : rawStack) {
-    mozilla::Telemetry::ProcessedStack::Frame frame = { rawFrame.mPC, rawFrame.mModIndex };
-    Ret.AddFrame(frame);
-  }
-
-#ifdef MOZ_GECKO_PROFILER
-  for (unsigned i = 0, n = rawModules.GetSize(); i != n; ++i) {
-    const SharedLibrary &info = rawModules.GetEntry(i);
-    mozilla::Telemetry::ProcessedStack::Module module = {
-      info.GetDebugName(),
-      info.GetBreakpadId()
-    };
-    Ret.AddModule(module);
-  }
-#endif
-
-  return Ret;
-}
-
-void
-TimeHistogram::Add(PRIntervalTime aTime)
-{
-  uint32_t timeMs = PR_IntervalToMilliseconds(aTime);
-  size_t index = mozilla::FloorLog2(timeMs);
-  operator[](index)++;
-}
-
-const char*
-HangStack::InfallibleAppendViaBuffer(const char* aText, size_t aLength)
-{
-  MOZ_ASSERT(this->canAppendWithoutRealloc(1));
-  // Include null-terminator in length count.
-  MOZ_ASSERT(mBuffer.canAppendWithoutRealloc(aLength + 1));
-
-  const char* const entry = mBuffer.end();
-  mBuffer.infallibleAppend(aText, aLength);
-  mBuffer.infallibleAppend('\0'); // Explicitly append null-terminator
-  this->infallibleAppend(entry);
-  return entry;
-}
-
-const char*
-HangStack::AppendViaBuffer(const char* aText, size_t aLength)
-{
-  if (!this->reserve(this->length() + 1)) {
-    return nullptr;
-  }
-
-  // Keep track of the previous buffer in case we need to adjust pointers later.
-  const char* const prevStart = mBuffer.begin();
-  const char* const prevEnd = mBuffer.end();
-
-  // Include null-terminator in length count.
-  if (!mBuffer.reserve(mBuffer.length() + aLength + 1)) {
-    return nullptr;
-  }
-
-  if (prevStart != mBuffer.begin()) {
-    // The buffer has moved; we have to adjust pointers in the stack.
-    for (auto & entry : *this) {
-      if (entry >= prevStart && entry < prevEnd) {
-        // Move from old buffer to new buffer.
-        entry += mBuffer.begin() - prevStart;
-      }
-    }
-  }
-
-  return InfallibleAppendViaBuffer(aText, aLength);
-}
-
-uint32_t
-HangHistogram::GetHash(const HangStack& aStack)
-{
-  uint32_t hash = 0;
-  for (const char* const* label = aStack.begin();
-       label != aStack.end(); label++) {
-    /* If the string is within our buffer, we need to hash its content.
-       Otherwise, the string is statically allocated, and we only need
-       to hash the pointer instead of the content. */
-    if (aStack.IsInBuffer(*label)) {
-      hash = AddToHash(hash, HashString(*label));
-    } else {
-      hash = AddToHash(hash, *label);
-    }
-  }
-  return hash;
-}
-
-bool
-HangHistogram::operator==(const HangHistogram& aOther) const
-{
-  if (mHash != aOther.mHash) {
-    return false;
-  }
-  if (mStack.length() != aOther.mStack.length()) {
-    return false;
-  }
-  return mStack == aOther.mStack;
-}
-
-} // namespace Telemetry
-} // namespace mozilla
-
-
-////////////////////////////////////////////////////////////////////////
-////////////////////////////////////////////////////////////////////////
-//
-// EXTERNALLY VISIBLE FUNCTIONS in mozilla::Telemetry::
-=======
->>>>>>> a17af05f
 // These are listed in Telemetry.h
 
 namespace mozilla {
@@ -3524,17 +1980,6 @@
                                   aSystemUptime, aFirefoxUptime,
                                   Move(aAnnotations));
 }
-<<<<<<< HEAD
-
-void CaptureStack(const nsACString& aKey)
-{
-#if defined(ENABLE_STACK_CAPTURE)
-  TelemetryImpl::DoStackCapture(aKey);
-#endif
-}
-#endif
-=======
->>>>>>> a17af05f
 
 void CaptureStack(const nsACString& aKey)
 {
