--- conflicted
+++ resolved
@@ -11,10 +11,7 @@
 #include "nsIScriptError.h"
 #include "nsXULAppAPI.h"
 #include "mozilla/TypedEnumBits.h"
-<<<<<<< HEAD
-=======
 #include "mozilla/TelemetryProcessEnums.h"
->>>>>>> a17af05f
 
 namespace mozilla {
 namespace Telemetry {
@@ -66,10 +63,7 @@
 bool IsInDataset(uint32_t aDataset, uint32_t aContainingDataset);
 bool CanRecordDataset(uint32_t aDataset, bool aCanRecordBase, bool aCanRecordExtended);
 bool CanRecordInProcess(RecordedProcessType aProcesses, GeckoProcessType aProcess);
-<<<<<<< HEAD
-=======
 bool CanRecordInProcess(RecordedProcessType aProcesses, ProcessID aProcess);
->>>>>>> a17af05f
 
 /**
  * Return the number of milliseconds since process start using monotonic
@@ -87,8 +81,6 @@
  * @param aMsg The text message to print to the console.
  */
 void LogToBrowserConsole(uint32_t aLogLevel, const nsAString& aMsg);
-<<<<<<< HEAD
-=======
 
 /**
  * Get the name string for a ProcessID.
@@ -102,7 +94,6 @@
  * so the mapping is not direct.
  */
 GeckoProcessType GetGeckoProcessType(ProcessID process);
->>>>>>> a17af05f
 
 } // namespace Common
 } // namespace Telemetry
