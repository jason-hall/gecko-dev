// -*- indent-tabs-mode: nil; js-indent-level: 2 -*-
/* This Source Code Form is subject to the terms of the Mozilla Public
 * License, v. 2.0. If a copy of the MPL was not distributed with this file,
 * You can obtain one at http://mozilla.org/MPL/2.0/. */
"use strict";

this.EXPORTED_SYMBOLS = ["ReaderMode"];

const { classes: Cc, interfaces: Ci, utils: Cu } = Components;

// Constants for telemetry.
const DOWNLOAD_SUCCESS = 0;
const DOWNLOAD_ERROR_XHR = 1;
const DOWNLOAD_ERROR_NO_DOC = 2;

const PARSE_SUCCESS = 0;
const PARSE_ERROR_TOO_MANY_ELEMENTS = 1;
const PARSE_ERROR_WORKER = 2;
const PARSE_ERROR_NO_ARTICLE = 3;

Cu.import("resource://gre/modules/Services.jsm");
Cu.import("resource://gre/modules/XPCOMUtils.jsm");

Cu.importGlobalProperties(["XMLHttpRequest"]);

XPCOMUtils.defineLazyModuleGetter(this, "CommonUtils", "resource://services-common/utils.js");
XPCOMUtils.defineLazyModuleGetter(this, "EventDispatcher", "resource://gre/modules/Messaging.jsm");
XPCOMUtils.defineLazyModuleGetter(this, "OS", "resource://gre/modules/osfile.jsm");
XPCOMUtils.defineLazyModuleGetter(this, "ReaderWorker", "resource://gre/modules/reader/ReaderWorker.jsm");
XPCOMUtils.defineLazyModuleGetter(this, "TelemetryStopwatch", "resource://gre/modules/TelemetryStopwatch.jsm");
XPCOMUtils.defineLazyModuleGetter(this, "LanguageDetector", "resource:///modules/translation/LanguageDetector.jsm");

XPCOMUtils.defineLazyGetter(this, "Readability", function() {
  let scope = {};
  scope.dump = this.dump;
  Services.scriptloader.loadSubScript("resource://gre/modules/reader/Readability.js", scope);
  return scope.Readability;
});

const gIsFirefoxDesktop = Services.appinfo.ID == "{ec8030f7-c20a-464f-9b0e-13a3a9e97384}";

this.ReaderMode = {
  // Version of the cache schema.
  CACHE_VERSION: 1,

  DEBUG: 0,

  // Don't try to parse the page if it has too many elements (for memory and
  // performance reasons)
  get maxElemsToParse() {
    delete this.parseNodeLimit;

    Services.prefs.addObserver("reader.parse-node-limit", this);
    return this.parseNodeLimit = Services.prefs.getIntPref("reader.parse-node-limit");
  },

  get isEnabledForParseOnLoad() {
    delete this.isEnabledForParseOnLoad;

    // Listen for future pref changes.
    Services.prefs.addObserver("reader.parse-on-load.", this);

    return this.isEnabledForParseOnLoad = this._getStateForParseOnLoad();
  },

<<<<<<< HEAD
  get isOnLowMemoryPlatform() {
    let memory = Cc["@mozilla.org/xpcom/memory-service;1"].getService(Ci.nsIMemory);
    delete this.isOnLowMemoryPlatform;
    return this.isOnLowMemoryPlatform = memory.isLowMemoryPlatform();
  },

=======
>>>>>>> a17af05f
  _getStateForParseOnLoad() {
    let isEnabled = Services.prefs.getBoolPref("reader.parse-on-load.enabled");
    let isForceEnabled = Services.prefs.getBoolPref("reader.parse-on-load.force-enabled");
    return isForceEnabled || isEnabled;
  },

  observe(aMessage, aTopic, aData) {
    switch (aTopic) {
      case "nsPref:changed":
        if (aData.startsWith("reader.parse-on-load.")) {
          this.isEnabledForParseOnLoad = this._getStateForParseOnLoad();
        } else if (aData === "reader.parse-node-limit") {
          this.parseNodeLimit = Services.prefs.getIntPref(aData);
        }
        break;
    }
  },

  /**
   * Enter the reader mode by going forward one step in history if applicable,
   * if not, append the about:reader page in the history instead.
   */
  enterReaderMode(docShell, win) {
    let url = win.document.location.href;
    let readerURL = "about:reader?url=" + encodeURIComponent(url);
    let webNav = docShell.QueryInterface(Ci.nsIWebNavigation);
    let sh = webNav.sessionHistory;
    if (webNav.canGoForward) {
      let forwardEntry = sh.getEntryAtIndex(sh.index + 1, false);
      let forwardURL = forwardEntry.URI.spec;
      if (forwardURL && (forwardURL == readerURL || !readerURL)) {
        webNav.goForward();
        return;
      }
    }

    win.document.location = readerURL;
  },

  /**
   * Exit the reader mode by going back one step in history if applicable,
   * if not, append the original page in the history instead.
   */
  leaveReaderMode(docShell, win) {
    let url = win.document.location.href;
    let originalURL = this.getOriginalUrl(url);
    let webNav = docShell.QueryInterface(Ci.nsIWebNavigation);
    let sh = webNav.sessionHistory;
    if (webNav.canGoBack) {
      let prevEntry = sh.getEntryAtIndex(sh.index - 1, false);
      let prevURL = prevEntry.URI.spec;
      if (prevURL && (prevURL == originalURL || !originalURL)) {
        webNav.goBack();
        return;
      }
    }

    win.document.location = originalURL;
  },

  /**
   * Returns original URL from an about:reader URL.
   *
   * @param url An about:reader URL.
   * @return The original URL for the article, or null if we did not find
   *         a properly formatted about:reader URL.
   */
  getOriginalUrl(url) {
    if (!url.startsWith("about:reader?")) {
      return null;
    }

    let outerHash = "";
    try {
      let uriObj = Services.io.newURI(url);
      url = uriObj.specIgnoringRef;
      outerHash = uriObj.ref;
    } catch (ex) { /* ignore, use the raw string */ }

    let searchParams = new URLSearchParams(url.substring("about:reader?".length));
    if (!searchParams.has("url")) {
      return null;
    }
    let originalUrl = searchParams.get("url");
    if (outerHash) {
      try {
        let uriObj = Services.io.newURI(originalUrl);
        uriObj = Services.io.newURI("#" + outerHash, null, uriObj);
        originalUrl = uriObj.spec;
      } catch (ex) {}
<<<<<<< HEAD
    }
    return originalUrl;
=======
    }
    return originalUrl;
  },

  getOriginalUrlObjectForDisplay(url) {
    let originalUrl = this.getOriginalUrl(url);
    if (originalUrl) {
      let uriObj;
      try {
        uriObj = Services.uriFixup.createFixupURI(originalUrl, Services.uriFixup.FIXUP_FLAG_NONE);
      } catch (ex) {
        return null;
      }
      try {
        return Services.uriFixup.createExposableURI(uriObj);
      } catch (ex) {
        return null;
      }
    }
    return null;
>>>>>>> a17af05f
  },

  /**
   * Decides whether or not a document is reader-able without parsing the whole thing.
   *
   * @param doc A document to parse.
   * @return boolean Whether or not we should show the reader mode button.
   */
  isProbablyReaderable(doc) {
    // Only care about 'real' HTML documents:
    if (doc.mozSyntheticDocument || !(doc instanceof doc.defaultView.HTMLDocument)) {
      return false;
    }

    let uri = Services.io.newURI(doc.location.href);
    if (!this._shouldCheckUri(uri)) {
      return false;
    }

    let utils = this.getUtilsForWin(doc.defaultView);
    // We pass in a helper function to determine if a node is visible, because
    // it uses gecko APIs that the engine-agnostic readability code can't rely
    // upon.
    return new Readability(uri, doc).isProbablyReaderable(this.isNodeVisible.bind(this, utils));
  },

  isNodeVisible(utils, node) {
    let bounds = utils.getBoundsWithoutFlushing(node);
    return bounds.height > 0 && bounds.width > 0;
  },

  getUtilsForWin(win) {
    return win.QueryInterface(Ci.nsIInterfaceRequestor).getInterface(Ci.nsIDOMWindowUtils);
  },

  /**
   * Gets an article from a loaded browser's document. This method will not attempt
   * to parse certain URIs (e.g. about: URIs).
   *
   * @param doc A document to parse.
   * @return {Promise}
   * @resolves JS object representing the article, or null if no article is found.
   */
<<<<<<< HEAD
  parseDocument: Task.async(function* (doc) {
    let documentURI = Services.io.newURI(doc.documentURI);
    let baseURI = Services.io.newURI(doc.baseURI);
    if (!this._shouldCheckUri(documentURI) || !this._shouldCheckUri(baseURI, true)) {
=======
  parseDocument(doc) {
    if (!this._shouldCheckUri(doc.documentURIObject) || !this._shouldCheckUri(doc.baseURIObject, true)) {
>>>>>>> a17af05f
      this.log("Reader mode disabled for URI");
      return null;
    }

<<<<<<< HEAD
    return yield this._readerParse(baseURI, doc);
  }),
=======
    return this._readerParse(doc);
  },
>>>>>>> a17af05f

  /**
   * Downloads and parses a document from a URL.
   *
   * @param url URL to download and parse.
   * @return {Promise}
   * @resolves JS object representing the article, or null if no article is found.
   */
<<<<<<< HEAD
  downloadAndParseDocument: Task.async(function* (url) {
    let doc = yield this._downloadDocument(url);
    let uri = Services.io.newURI(doc.baseURI);
    if (!this._shouldCheckUri(uri, true)) {
=======
  async downloadAndParseDocument(url) {
    let doc = await this._downloadDocument(url);
    if (!this._shouldCheckUri(doc.documentURIObject) || !this._shouldCheckUri(doc.baseURIObject, true)) {
>>>>>>> a17af05f
      this.log("Reader mode disabled for URI");
      return null;
    }

<<<<<<< HEAD
    return yield this._readerParse(uri, doc);
  }),
=======
    return this._readerParse(doc);
  },
>>>>>>> a17af05f

  _downloadDocument(url) {
    let histogram = Services.telemetry.getHistogramById("READER_MODE_DOWNLOAD_RESULT");
    return new Promise((resolve, reject) => {
      let xhr = new XMLHttpRequest();
      xhr.open("GET", url, true);
      xhr.onerror = evt => reject(evt.error);
      xhr.responseType = "document";
      xhr.onload = evt => {
        if (xhr.status !== 200) {
          reject("Reader mode XHR failed with status: " + xhr.status);
          histogram.add(DOWNLOAD_ERROR_XHR);
          return;
        }

        let doc = xhr.responseXML;
        if (!doc) {
          reject("Reader mode XHR didn't return a document");
          histogram.add(DOWNLOAD_ERROR_NO_DOC);
          return;
        }

        // Manually follow a meta refresh tag if one exists.
        let meta = doc.querySelector("meta[http-equiv=refresh]");
        if (meta) {
          let content = meta.getAttribute("content");
          if (content) {
            let urlIndex = content.toUpperCase().indexOf("URL=");
            if (urlIndex > -1) {
              let baseURI = Services.io.newURI(url);
              let newURI = Services.io.newURI(content.substring(urlIndex + 4), null, baseURI);
              let newURL = newURI.spec;
              let ssm = Services.scriptSecurityManager;
              let flags = ssm.LOAD_IS_AUTOMATIC_DOCUMENT_REPLACEMENT |
                          ssm.DISALLOW_INHERIT_PRINCIPAL;
              try {
                ssm.checkLoadURIStrWithPrincipal(doc.nodePrincipal, newURL, flags);
              } catch (ex) {
                let errorMsg = "Reader mode disallowed meta refresh (reason: " + ex + ").";

                if (Services.prefs.getBoolPref("reader.errors.includeURLs"))
                  errorMsg += " Refresh target URI: '" + newURL + "'.";
                reject(errorMsg);
                return;
              }
              // Otherwise, pass an object indicating our new URL:
              if (!baseURI.equalsExceptRef(newURI)) {
                reject({newURL});
                return;
              }
            }
          }
        }
        let responseURL = xhr.responseURL;
        let givenURL = url;
        // Convert these to real URIs to make sure the escaping (or lack
        // thereof) is identical:
        try {
          responseURL = Services.io.newURI(responseURL).specIgnoringRef;
        } catch (ex) { /* Ignore errors - we'll use what we had before */ }
        try {
          givenURL = Services.io.newURI(givenURL).specIgnoringRef;
        } catch (ex) { /* Ignore errors - we'll use what we had before */ }

        if (responseURL != givenURL) {
          // We were redirected without a meta refresh tag.
          // Force redirect to the correct place:
          reject({newURL: xhr.responseURL});
          return;
        }
        resolve(doc);
        histogram.add(DOWNLOAD_SUCCESS);
      };
      xhr.send();
    });
  },


  /**
   * Retrieves an article from the cache given an article URI.
   *
   * @param url The article URL.
   * @return {Promise}
   * @resolves JS object representing the article, or null if no article is found.
   * @rejects OS.File.Error
   */
  async getArticleFromCache(url) {
    let path = this._toHashedPath(url);
    try {
      let array = await OS.File.read(path);
      return JSON.parse(new TextDecoder().decode(array));
    } catch (e) {
      if (!(e instanceof OS.File.Error) || !e.becauseNoSuchFile)
        throw e;
      return null;
    }
  },

  /**
   * Stores an article in the cache.
   *
   * @param article JS object representing article.
   * @return {Promise}
   * @resolves When the article is stored.
   * @rejects OS.File.Error
   */
  async storeArticleInCache(article) {
    let array = new TextEncoder().encode(JSON.stringify(article));
    let path = this._toHashedPath(article.url);
    await this._ensureCacheDir();
    return OS.File.writeAtomic(path, array, { tmpPath: path + ".tmp" })
      .then(success => {
        OS.File.stat(path).then(info => {
          return EventDispatcher.instance.sendRequest({
            type: "Reader:AddedToCache",
            url: article.url,
            size: info.size,
            path,
          });
        });
      });
  },

  /**
   * Removes an article from the cache given an article URI.
   *
   * @param url The article URL.
   * @return {Promise}
   * @resolves When the article is removed.
   * @rejects OS.File.Error
   */
  async removeArticleFromCache(url) {
    let path = this._toHashedPath(url);
    await OS.File.remove(path);
  },

  log(msg) {
    if (this.DEBUG)
      dump("Reader: " + msg);
  },

  _blockedHosts: [
    "amazon.com",
    "github.com",
    "mail.google.com",
    "pinterest.com",
    "reddit.com",
    "twitter.com",
    "youtube.com",
  ],

  _shouldCheckUri(uri, isBaseUri = false) {
    if (!(uri.schemeIs("http") || uri.schemeIs("https"))) {
      this.log("Not parsing URI scheme: " + uri.scheme);
      return false;
    }

    try {
      uri.QueryInterface(Ci.nsIURL);
    } catch (ex) {
      // If this doesn't work, presumably the URL is not well-formed or something
      return false;
    }
    // Sadly, some high-profile pages have false positives, so bail early for those:
    let asciiHost = uri.asciiHost;
    if (!isBaseUri && this._blockedHosts.some(blockedHost => asciiHost.endsWith(blockedHost))) {
      return false;
    }

    if (!isBaseUri && (!uri.filePath || uri.filePath == "/")) {
      this.log("Not parsing home page: " + uri.spec);
      return false;
    }

    return true;
  },

  /**
   * Attempts to parse a document into an article. Heavy lifting happens
   * in readerWorker.js.
   *
<<<<<<< HEAD
   * @param uri The base URI of the article.
=======
>>>>>>> a17af05f
   * @param doc The document to parse.
   * @return {Promise}
   * @resolves JS object representing the article, or null if no article is found.
   */
  async _readerParse(doc) {
    let histogram = Services.telemetry.getHistogramById("READER_MODE_PARSE_RESULT");
    if (this.parseNodeLimit) {
      let numTags = doc.getElementsByTagName("*").length;
      if (numTags > this.parseNodeLimit) {
        this.log("Aborting parse for " + doc.baseURIObject.spec + "; " + numTags + " elements found");
        histogram.add(PARSE_ERROR_TOO_MANY_ELEMENTS);
        return null;
      }
    }

    // Fetch this here before we send `doc` off to the worker thread, as later on the
    // document might be nuked but we will still want the URI.
    let {documentURI} = doc;

    let uriParam = {
      spec: doc.baseURIObject.spec,
      host: doc.baseURIObject.host,
      prePath: doc.baseURIObject.prePath,
      scheme: doc.baseURIObject.scheme,
      pathBase: Services.io.newURI(".", null, doc.baseURIObject).spec
    };

    let serializer = Cc["@mozilla.org/xmlextras/xmlserializer;1"].
                     createInstance(Ci.nsIDOMSerializer);
    let serializedDoc = serializer.serializeToString(doc);

    let article = null;
    try {
      article = await ReaderWorker.post("parseDocument", [uriParam, serializedDoc]);
    } catch (e) {
      Cu.reportError("Error in ReaderWorker: " + e);
      histogram.add(PARSE_ERROR_WORKER);
    }

    // Explicitly null out doc to make it clear it might not be available from this
    // point on.
    doc = null;

    if (!article) {
      this.log("Worker did not return an article");
      histogram.add(PARSE_ERROR_NO_ARTICLE);
      return null;
    }

    // Readability returns a URI object based on the baseURI, but we only care
    // about the original document's URL from now on. This also avoids spoofing
    // attempts where the baseURI doesn't match the domain of the documentURI
    article.url = documentURI;
    delete article.uri;

    let flags = Ci.nsIDocumentEncoder.OutputSelectionOnly | Ci.nsIDocumentEncoder.OutputAbsoluteLinks;
    article.title = Cc["@mozilla.org/parserutils;1"].getService(Ci.nsIParserUtils)
                                                    .convertToPlainText(article.title, flags, 0);
    if (gIsFirefoxDesktop) {
<<<<<<< HEAD
      yield this._assignLanguage(article);
=======
      await this._assignLanguage(article);
>>>>>>> a17af05f
      this._maybeAssignTextDirection(article);
    }

    this._assignReadTime(article);

    histogram.add(PARSE_SUCCESS);
    return article;
  },

  get _cryptoHash() {
    delete this._cryptoHash;
    return this._cryptoHash = Cc["@mozilla.org/security/hash;1"].createInstance(Ci.nsICryptoHash);
  },

  get _unicodeConverter() {
    delete this._unicodeConverter;
    this._unicodeConverter = Cc["@mozilla.org/intl/scriptableunicodeconverter"]
                              .createInstance(Ci.nsIScriptableUnicodeConverter);
    this._unicodeConverter.charset = "utf8";
    return this._unicodeConverter;
  },

  /**
   * Calculate the hashed path for a stripped article URL.
   *
   * @param url The article URL. This should have referrers removed.
   * @return The file path to the cached article.
   */
  _toHashedPath(url) {
    let value = this._unicodeConverter.convertToByteArray(url);
    this._cryptoHash.init(this._cryptoHash.MD5);
    this._cryptoHash.update(value, value.length);

    let hash = CommonUtils.encodeBase32(this._cryptoHash.finish(false));
    let fileName = hash.substring(0, hash.indexOf("=")) + ".json";
    return OS.Path.join(OS.Constants.Path.profileDir, "readercache", fileName);
  },

  /**
   * Ensures the cache directory exists.
   *
   * @return Promise
   * @resolves When the cache directory exists.
   * @rejects OS.File.Error
   */
  _ensureCacheDir() {
    let dir = OS.Path.join(OS.Constants.Path.profileDir, "readercache");
    return OS.File.exists(dir).then(exists => {
      if (!exists) {
        return OS.File.makeDir(dir);
      }
      return undefined;
    });
  },

  /**
   * Sets a global language string value if the result is confident
   *
   * @return Promise
   * @resolves when the language is detected
   */
  _assignLanguage(article) {
    return LanguageDetector.detectLanguage(article.textContent).then(result => {
      article.language = result.confident ? result.language : null;
    });
  },

  _maybeAssignTextDirection(article) {
    // TODO: Remove the hardcoded language codes below once bug 1320265 is resolved.
    if (!article.dir && ["ar", "fa", "he", "ug", "ur"].includes(article.language)) {
      article.dir = "rtl";
    }
  },

  /**
   * Assigns the estimated reading time range of the article to the article object.
   *
   * @param article the article object to assign the reading time estimate to.
   */
  _assignReadTime(article) {
    let lang = article.language || "en";
    const readingSpeed = this._getReadingSpeedForLanguage(lang);
    const charactersPerMinuteLow = readingSpeed.cpm - readingSpeed.variance;
    const charactersPerMinuteHigh = readingSpeed.cpm + readingSpeed.variance;
    const length = article.length;

    article.readingTimeMinsSlow = Math.ceil(length / charactersPerMinuteLow);
    article.readingTimeMinsFast  = Math.ceil(length / charactersPerMinuteHigh);
  },

  /**
   * Returns the reading speed of a selection of languages with likely variance.
   *
   * Reading speed estimated from a study done on reading speeds in various languages.
   * study can be found here: http://iovs.arvojournals.org/article.aspx?articleid=2166061
   *
   * @return object with characters per minute and variance. Defaults to English
   *         if no suitable language is found in the collection.
   */
  _getReadingSpeedForLanguage(lang) {
    const readingSpeed = new Map([
      [ "en", {cpm: 987,  variance: 118 } ],
      [ "ar", {cpm: 612,  variance: 88 } ],
      [ "de", {cpm: 920,  variance: 86 } ],
      [ "es", {cpm: 1025, variance: 127 } ],
      [ "fi", {cpm: 1078, variance: 121 } ],
      [ "fr", {cpm: 998,  variance: 126 } ],
      [ "he", {cpm: 833,  variance: 130 } ],
      [ "it", {cpm: 950,  variance: 140 } ],
      [ "jw", {cpm: 357,  variance: 56 } ],
      [ "nl", {cpm: 978,  variance: 143 } ],
      [ "pl", {cpm: 916,  variance: 126 } ],
      [ "pt", {cpm: 913,  variance: 145 } ],
      [ "ru", {cpm: 986,  variance: 175 } ],
      [ "sk", {cpm: 885,  variance: 145 } ],
      [ "sv", {cpm: 917,  variance: 156 } ],
      [ "tr", {cpm: 1054, variance: 156 } ],
      [ "zh", {cpm: 255,  variance: 29 } ],
    ]);

    return readingSpeed.get(lang) || readingSpeed.get("en");
  },
};<|MERGE_RESOLUTION|>--- conflicted
+++ resolved
@@ -63,15 +63,6 @@
     return this.isEnabledForParseOnLoad = this._getStateForParseOnLoad();
   },
 
-<<<<<<< HEAD
-  get isOnLowMemoryPlatform() {
-    let memory = Cc["@mozilla.org/xpcom/memory-service;1"].getService(Ci.nsIMemory);
-    delete this.isOnLowMemoryPlatform;
-    return this.isOnLowMemoryPlatform = memory.isLowMemoryPlatform();
-  },
-
-=======
->>>>>>> a17af05f
   _getStateForParseOnLoad() {
     let isEnabled = Services.prefs.getBoolPref("reader.parse-on-load.enabled");
     let isForceEnabled = Services.prefs.getBoolPref("reader.parse-on-load.force-enabled");
@@ -162,10 +153,6 @@
         uriObj = Services.io.newURI("#" + outerHash, null, uriObj);
         originalUrl = uriObj.spec;
       } catch (ex) {}
-<<<<<<< HEAD
-    }
-    return originalUrl;
-=======
     }
     return originalUrl;
   },
@@ -186,7 +173,6 @@
       }
     }
     return null;
->>>>>>> a17af05f
   },
 
   /**
@@ -230,26 +216,14 @@
    * @return {Promise}
    * @resolves JS object representing the article, or null if no article is found.
    */
-<<<<<<< HEAD
-  parseDocument: Task.async(function* (doc) {
-    let documentURI = Services.io.newURI(doc.documentURI);
-    let baseURI = Services.io.newURI(doc.baseURI);
-    if (!this._shouldCheckUri(documentURI) || !this._shouldCheckUri(baseURI, true)) {
-=======
   parseDocument(doc) {
     if (!this._shouldCheckUri(doc.documentURIObject) || !this._shouldCheckUri(doc.baseURIObject, true)) {
->>>>>>> a17af05f
       this.log("Reader mode disabled for URI");
       return null;
     }
 
-<<<<<<< HEAD
-    return yield this._readerParse(baseURI, doc);
-  }),
-=======
     return this._readerParse(doc);
   },
->>>>>>> a17af05f
 
   /**
    * Downloads and parses a document from a URL.
@@ -258,27 +232,15 @@
    * @return {Promise}
    * @resolves JS object representing the article, or null if no article is found.
    */
-<<<<<<< HEAD
-  downloadAndParseDocument: Task.async(function* (url) {
-    let doc = yield this._downloadDocument(url);
-    let uri = Services.io.newURI(doc.baseURI);
-    if (!this._shouldCheckUri(uri, true)) {
-=======
   async downloadAndParseDocument(url) {
     let doc = await this._downloadDocument(url);
     if (!this._shouldCheckUri(doc.documentURIObject) || !this._shouldCheckUri(doc.baseURIObject, true)) {
->>>>>>> a17af05f
       this.log("Reader mode disabled for URI");
       return null;
     }
 
-<<<<<<< HEAD
-    return yield this._readerParse(uri, doc);
-  }),
-=======
     return this._readerParse(doc);
   },
->>>>>>> a17af05f
 
   _downloadDocument(url) {
     let histogram = Services.telemetry.getHistogramById("READER_MODE_DOWNLOAD_RESULT");
@@ -460,10 +422,6 @@
    * Attempts to parse a document into an article. Heavy lifting happens
    * in readerWorker.js.
    *
-<<<<<<< HEAD
-   * @param uri The base URI of the article.
-=======
->>>>>>> a17af05f
    * @param doc The document to parse.
    * @return {Promise}
    * @resolves JS object representing the article, or null if no article is found.
@@ -523,11 +481,7 @@
     article.title = Cc["@mozilla.org/parserutils;1"].getService(Ci.nsIParserUtils)
                                                     .convertToPlainText(article.title, flags, 0);
     if (gIsFirefoxDesktop) {
-<<<<<<< HEAD
-      yield this._assignLanguage(article);
-=======
       await this._assignLanguage(article);
->>>>>>> a17af05f
       this._maybeAssignTextDirection(article);
     }
 
