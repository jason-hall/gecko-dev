--- conflicted
+++ resolved
@@ -12,11 +12,7 @@
   await spawnInNewReaderTab(TEST_ARTICLE, async function() {
     let $ = content.document.querySelector.bind(content.document);
 
-<<<<<<< HEAD
-    yield NarrateTestUtils.waitForNarrateToggle(content);
-=======
     await NarrateTestUtils.waitForNarrateToggle(content);
->>>>>>> a17af05f
 
     let popup = $(NarrateTestUtils.POPUP);
     ok(!NarrateTestUtils.isVisible(popup), "popup is initially hidden");
@@ -48,11 +44,7 @@
       promiseEvent = ContentTaskUtils.waitForEvent(content, "wordhighlight");
       NarrateTestUtils.sendBoundaryEvent(content, "word",
         res.index, res[0].length);
-<<<<<<< HEAD
-      let { start, end } = (yield promiseEvent).detail;
-=======
       let { start, end } = (await promiseEvent).detail;
->>>>>>> a17af05f
       let nodes = NarrateTestUtils.getWordHighlights(content);
       for (let node of nodes) {
         // Since this is English we can assume each word is to the right or
