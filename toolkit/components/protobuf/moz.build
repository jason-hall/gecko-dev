# -*- Mode: python; indent-tabs-mode: nil; tab-width: 40 -*-
# vim: set filetype=python:
# This Source Code Form is subject to the terms of the Mozilla Public
# License, v. 2.0. If a copy of the MPL was not distributed with this
# file, You can obtain one at http://mozilla.org/MPL/2.0/.

with Files('**'):
    BUG_COMPONENT = ('Core', 'General')

EXPORTS.google.protobuf += [
    'src/google/protobuf/descriptor.h',
    'src/google/protobuf/descriptor.pb.h',
    'src/google/protobuf/descriptor_database.h',
    'src/google/protobuf/dynamic_message.h',
    'src/google/protobuf/extension_set.h',
    'src/google/protobuf/generated_enum_reflection.h',
    'src/google/protobuf/generated_message_reflection.h',
    'src/google/protobuf/generated_message_util.h',
    'src/google/protobuf/message.h',
    'src/google/protobuf/message_lite.h',
    'src/google/protobuf/package_info.h',
    'src/google/protobuf/reflection_ops.h',
    'src/google/protobuf/repeated_field.h',
    'src/google/protobuf/service.h',
    'src/google/protobuf/text_format.h',
    'src/google/protobuf/unknown_field_set.h',
    'src/google/protobuf/wire_format.h',
    'src/google/protobuf/wire_format_lite.h',
    'src/google/protobuf/wire_format_lite_inl.h',
]

EXPORTS.google.protobuf.io += [
    'src/google/protobuf/io/coded_stream.h',
    'src/google/protobuf/io/coded_stream_inl.h',
    'src/google/protobuf/io/gzip_stream.h',
    'src/google/protobuf/io/package_info.h',
    'src/google/protobuf/io/printer.h',
    'src/google/protobuf/io/strtod.h',
    'src/google/protobuf/io/tokenizer.h',
    'src/google/protobuf/io/zero_copy_stream.h',
    'src/google/protobuf/io/zero_copy_stream_impl.h',
    'src/google/protobuf/io/zero_copy_stream_impl_lite.h',
]

EXPORTS.google.protobuf.stubs += [
    'src/google/protobuf/stubs/atomicops.h',
    'src/google/protobuf/stubs/atomicops_internals_arm64_gcc.h',
    'src/google/protobuf/stubs/atomicops_internals_arm_gcc.h',
    'src/google/protobuf/stubs/atomicops_internals_arm_qnx.h',
    'src/google/protobuf/stubs/atomicops_internals_atomicword_compat.h',
    'src/google/protobuf/stubs/atomicops_internals_generic_gcc.h',
    'src/google/protobuf/stubs/atomicops_internals_macosx.h',
    'src/google/protobuf/stubs/atomicops_internals_mips_gcc.h',
    'src/google/protobuf/stubs/atomicops_internals_pnacl.h',
    'src/google/protobuf/stubs/atomicops_internals_solaris.h',
    'src/google/protobuf/stubs/atomicops_internals_tsan.h',
    'src/google/protobuf/stubs/atomicops_internals_x86_gcc.h',
    'src/google/protobuf/stubs/atomicops_internals_x86_msvc.h',
    'src/google/protobuf/stubs/common.h',
    'src/google/protobuf/stubs/hash.h',
    'src/google/protobuf/stubs/map_util.h',
    'src/google/protobuf/stubs/once.h',
    'src/google/protobuf/stubs/platform_macros.h',
    'src/google/protobuf/stubs/shared_ptr.h',
    'src/google/protobuf/stubs/stl_util.h',
    'src/google/protobuf/stubs/stringprintf.h',
    'src/google/protobuf/stubs/strutil.h',
    'src/google/protobuf/stubs/substitute.h',
    'src/google/protobuf/stubs/template_util.h',
    'src/google/protobuf/stubs/type_traits.h',
]

UNIFIED_SOURCES += [
    'src/google/protobuf/descriptor.cc',
    'src/google/protobuf/descriptor.pb.cc',
    'src/google/protobuf/descriptor_database.cc',
    'src/google/protobuf/dynamic_message.cc',
    'src/google/protobuf/extension_set.cc',
    'src/google/protobuf/generated_message_reflection.cc',
    'src/google/protobuf/generated_message_util.cc',
    'src/google/protobuf/io/coded_stream.cc',
    'src/google/protobuf/io/gzip_stream.cc',
    'src/google/protobuf/io/printer.cc',
    'src/google/protobuf/io/strtod.cc',
    'src/google/protobuf/io/tokenizer.cc',
    'src/google/protobuf/io/zero_copy_stream.cc',
    'src/google/protobuf/io/zero_copy_stream_impl.cc',
    'src/google/protobuf/io/zero_copy_stream_impl_lite.cc',
    'src/google/protobuf/message.cc',
    'src/google/protobuf/message_lite.cc',
    'src/google/protobuf/reflection_ops.cc',
    'src/google/protobuf/repeated_field.cc',
    'src/google/protobuf/service.cc',
    'src/google/protobuf/stubs/atomicops_internals_x86_gcc.cc',
    'src/google/protobuf/stubs/atomicops_internals_x86_msvc.cc',
    'src/google/protobuf/stubs/common.cc',
    'src/google/protobuf/stubs/once.cc',
    'src/google/protobuf/stubs/stringprintf.cc',
    'src/google/protobuf/stubs/structurally_valid.cc',
    'src/google/protobuf/stubs/strutil.cc',
    'src/google/protobuf/stubs/substitute.cc',
    'src/google/protobuf/unknown_field_set.cc',
    'src/google/protobuf/wire_format_lite.cc',
]

SOURCES += [
    'src/google/protobuf/extension_set_heavy.cc',
    'src/google/protobuf/text_format.cc',
    'src/google/protobuf/wire_format.cc',
]

# We allow warnings for third-party code that can be updated from upstream.
ALLOW_COMPILER_WARNINGS = True

FINAL_LIBRARY = 'xul'

DEFINES['GOOGLE_PROTOBUF_NO_RTTI'] = True
DEFINES['GOOGLE_PROTOBUF_NO_STATIC_INITIALIZER'] = True

# Suppress warnings in third-party code.
if CONFIG['GNU_CXX']:
    CXXFLAGS += [
        '-Wno-return-type',
        '-Wno-sign-compare',
        '-Wno-unused-function',
        '-Wno-unused-local-typedef',
    ]
    if CONFIG['CLANG_CXX']:
        CXXFLAGS += [
<<<<<<< HEAD
=======
            '-Wno-comma',
>>>>>>> a17af05f
            '-Wno-null-conversion',
        ]
elif CONFIG['_MSC_VER']:
    CXXFLAGS += [
        '-wd4005', # 'WIN32_LEAN_AND_MEAN' : macro redefinition
        '-wd4018', # '<' : signed/unsigned mismatch
        '-wd4099', # mismatched class/struct tags
    ]

if CONFIG['MOZ_USE_PTHREADS']:
    DEFINES['HAVE_PTHREAD'] = True

# Needed for the gzip streams.
DEFINES['HAVE_ZLIB'] = True

CXXFLAGS += CONFIG['TK_CFLAGS']<|MERGE_RESOLUTION|>--- conflicted
+++ resolved
@@ -127,10 +127,7 @@
     ]
     if CONFIG['CLANG_CXX']:
         CXXFLAGS += [
-<<<<<<< HEAD
-=======
             '-Wno-comma',
->>>>>>> a17af05f
             '-Wno-null-conversion',
         ]
 elif CONFIG['_MSC_VER']:
