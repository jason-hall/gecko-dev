/**
 * Any copyright is dedicated to the Public Domain.
 * http://creativecommons.org/publicdomain/zero/1.0/
 */

Components.utils.import("resource://gre/modules/ForgetAboutSite.jsm");

// Test clearing plugin data by domain using ForgetAboutSite.
const testURL = "http://mochi.test:8888/browser/toolkit/forgetaboutsite/test/browser/browser_clearplugindata.html";

const pluginHostIface = Ci.nsIPluginHost;
var pluginHost = Cc["@mozilla.org/plugin/host;1"].getService(Ci.nsIPluginHost);
pluginHost.QueryInterface(pluginHostIface);

var pluginTag;

function stored(needles) {
  var something = pluginHost.siteHasData(this.pluginTag, null);
  if (!needles)
    return something;

  if (!something)
    return false;

  for (var i = 0; i < needles.length; ++i) {
    if (!pluginHost.siteHasData(this.pluginTag, needles[i]))
      return false;
  }
  return true;
}

function setTestPluginEnabledState(newEnabledState, plugin) {
  var oldEnabledState = plugin.enabledState;
  plugin.enabledState = newEnabledState;
  SimpleTest.registerCleanupFunction(function() {
    plugin.enabledState = oldEnabledState;
  });
}

<<<<<<< HEAD
add_task(function* () {
=======
add_task(async function() {
>>>>>>> a17af05f
  var tags = pluginHost.getPluginTags();

  // Find the test plugin
  for (var i = 0; i < tags.length; i++) {
    if (tags[i].name == "Test Plug-in") {
      pluginTag = tags[i];
    }
  }
  if (!pluginTag) {
    ok(false, "Test Plug-in not available, can't run test");
    return;
  }
  setTestPluginEnabledState(Ci.nsIPluginTag.STATE_ENABLED, pluginTag);
<<<<<<< HEAD
  yield BrowserTestUtils.openNewForegroundTab(gBrowser, testURL);
=======
  await BrowserTestUtils.openNewForegroundTab(gBrowser, testURL);
>>>>>>> a17af05f

  // Set data for the plugin after the page load.
  await ContentTask.spawn(gBrowser.selectedBrowser, null, async function() {
    content.wrappedJSObject.testSteps();
  });

  ok(stored(["192.168.1.1", "foo.com", "nonexistent.foo.com", "bar.com", "localhost"]),
    "Data stored for sites");

  // Clear data for "foo.com" and its subdomains.
  await ForgetAboutSite.removeDataFromDomain("foo.com");

  ok(stored(["bar.com", "192.168.1.1", "localhost"]), "Data stored for sites");
  ok(!stored(["foo.com"]), "Data cleared for foo.com");
  ok(!stored(["bar.foo.com"]), "Data cleared for subdomains of foo.com");

    // Clear data for "bar.com" using a subdomain.
  await ForgetAboutSite.removeDataFromDomain("foo.bar.com");
  ok(!stored(["bar.com"]), "Data cleared for bar.com");

  // Clear data for "192.168.1.1".
  await ForgetAboutSite.removeDataFromDomain("192.168.1.1");
  ok(!stored(["192.168.1.1"]), "Data cleared for 192.168.1.1");

  // Clear data for "localhost".
  await ForgetAboutSite.removeDataFromDomain("localhost");
  ok(!stored(null), "All data cleared");

  gBrowser.removeCurrentTab();
});<|MERGE_RESOLUTION|>--- conflicted
+++ resolved
@@ -37,11 +37,7 @@
   });
 }
 
-<<<<<<< HEAD
-add_task(function* () {
-=======
 add_task(async function() {
->>>>>>> a17af05f
   var tags = pluginHost.getPluginTags();
 
   // Find the test plugin
@@ -55,11 +51,7 @@
     return;
   }
   setTestPluginEnabledState(Ci.nsIPluginTag.STATE_ENABLED, pluginTag);
-<<<<<<< HEAD
-  yield BrowserTestUtils.openNewForegroundTab(gBrowser, testURL);
-=======
   await BrowserTestUtils.openNewForegroundTab(gBrowser, testURL);
->>>>>>> a17af05f
 
   // Set data for the plugin after the page load.
   await ContentTask.spawn(gBrowser.selectedBrowser, null, async function() {
