/* Any copyright is dedicated to the Public Domain.
 * http://creativecommons.org/publicdomain/zero/1.0/ */

"use strict";

var {utils: Cu} = Components;

Cu.import("resource://gre/modules/Services.jsm", this);
Cu.import("resource://testing-common/AppData.jsm", this);

add_task(async function test_setup() {
  do_get_profile();
  await makeFakeAppDir();
});

add_task(async function test_main_process_crash() {
  let cm = Services.crashmanager;
  Assert.ok(cm, "CrashManager available.");

  let basename;
<<<<<<< HEAD
  let deferred = Promise.defer();
  do_crash(
    function() {
      // TelemetrySession setup will trigger the session annotation
      let scope = {};
      Components.utils.import("resource://gre/modules/TelemetryController.jsm", scope);
      scope.TelemetryController.testSetup();
      crashType = CrashTestUtils.CRASH_MOZ_CRASH;
      crashReporter.annotateCrashReport("ShutdownProgress", "event-test");
    },
    (minidump, extra) => {
      basename = minidump.leafName;
      cm._eventsDirs = [getEventDir()];
      cm.aggregateEventsFiles().then(deferred.resolve, deferred.reject);
    },
    true);

  let count = yield deferred.promise;
=======
  let count = await new Promise((resolve, reject) => {
    do_crash(
      function() {
        // TelemetrySession setup will trigger the session annotation
        let scope = {};
        Components.utils.import("resource://gre/modules/TelemetryController.jsm", scope);
        scope.TelemetryController.testSetup();
        crashType = CrashTestUtils.CRASH_MOZ_CRASH;
        crashReporter.annotateCrashReport("ShutdownProgress", "event-test");
      },
      (minidump, extra) => {
        basename = minidump.leafName;
        cm._eventsDirs = [getEventDir()];
        cm.aggregateEventsFiles().then(resolve, reject);
      },
      true);

  });
>>>>>>> a17af05f
  Assert.equal(count, 1, "A single crash event file was seen.");
  let crashes = await cm.getCrashes();
  Assert.equal(crashes.length, 1);
  let crash = crashes[0];
  Assert.ok(crash.isOfType(cm.PROCESS_TYPE_MAIN, cm.CRASH_TYPE_CRASH));
  Assert.equal(crash.id + ".dmp", basename, "ID recorded properly");
  Assert.equal(crash.metadata.ShutdownProgress, "event-test");
  Assert.ok("TelemetrySessionId" in crash.metadata);
  Assert.ok("UptimeTS" in crash.metadata);
  Assert.ok(/^[0-9a-f]{8}\-([0-9a-f]{4}\-){3}[0-9a-f]{12}$/.test(crash.metadata.TelemetrySessionId));
  Assert.ok("CrashTime" in crash.metadata);
  Assert.ok(/^\d+$/.test(crash.metadata.CrashTime));
});<|MERGE_RESOLUTION|>--- conflicted
+++ resolved
@@ -18,26 +18,6 @@
   Assert.ok(cm, "CrashManager available.");
 
   let basename;
-<<<<<<< HEAD
-  let deferred = Promise.defer();
-  do_crash(
-    function() {
-      // TelemetrySession setup will trigger the session annotation
-      let scope = {};
-      Components.utils.import("resource://gre/modules/TelemetryController.jsm", scope);
-      scope.TelemetryController.testSetup();
-      crashType = CrashTestUtils.CRASH_MOZ_CRASH;
-      crashReporter.annotateCrashReport("ShutdownProgress", "event-test");
-    },
-    (minidump, extra) => {
-      basename = minidump.leafName;
-      cm._eventsDirs = [getEventDir()];
-      cm.aggregateEventsFiles().then(deferred.resolve, deferred.reject);
-    },
-    true);
-
-  let count = yield deferred.promise;
-=======
   let count = await new Promise((resolve, reject) => {
     do_crash(
       function() {
@@ -56,7 +36,6 @@
       true);
 
   });
->>>>>>> a17af05f
   Assert.equal(count, 1, "A single crash event file was seen.");
   let crashes = await cm.getCrashes();
   Assert.equal(crashes.length, 1);
