--- conflicted
+++ resolved
@@ -24,10 +24,6 @@
 #include "nsXULAppAPI.h"
 #include "jsfriendapi.h"
 #include "ThreadAnnotation.h"
-
-#ifdef XP_WIN
-#include "mozilla/TlsAllocationTracker.h"
-#endif
 
 #if defined(XP_WIN32)
 #ifdef WIN32_LEAN_AND_MEAN
@@ -196,18 +192,9 @@
 static XP_CHAR* pendingDirectory;
 static XP_CHAR* crashReporterPath;
 static XP_CHAR* memoryReportPath;
-<<<<<<< HEAD
-#if !defined(MOZ_WIDGET_ANDROID)
-static XP_CHAR* minidumpAnalyzerPath;
 #ifdef XP_MACOSX
 static XP_CHAR* libraryPath; // Path where the NSS library is
 #endif // XP_MACOSX
-#endif // !defined(MOZ_WIDGET_ANDROID)
-=======
-#ifdef XP_MACOSX
-static XP_CHAR* libraryPath; // Path where the NSS library is
-#endif // XP_MACOSX
->>>>>>> a17af05f
 
 // Where crash events should go.
 static XP_CHAR* eventsDirectory;
@@ -829,17 +816,9 @@
  * @param aProgramPath The path of the program to be launched
  * @param aMinidumpPath The path of the minidump file, passed as an argument
  *        to the launched program
-<<<<<<< HEAD
- * @param aWait If true wait for the program termination
- */
-static bool
-LaunchProgram(const XP_CHAR* aProgramPath, const XP_CHAR* aMinidumpPath,
-              bool aWait = false)
-=======
  */
 static bool
 LaunchProgram(const XP_CHAR* aProgramPath, const XP_CHAR* aMinidumpPath)
->>>>>>> a17af05f
 {
 #ifdef XP_WIN
   XP_CHAR cmdLine[CMDLINE_SIZE];
@@ -860,16 +839,6 @@
   if (CreateProcess(nullptr, (LPWSTR)cmdLine, nullptr, nullptr, FALSE,
                     NORMAL_PRIORITY_CLASS | CREATE_NO_WINDOW,
                     nullptr, nullptr, &si, &pi)) {
-<<<<<<< HEAD
-    if (aWait) {
-      WaitForSingleObject(pi.hProcess, INFINITE);
-    }
-
-    CloseHandle(pi.hProcess);
-    CloseHandle(pi.hThread);
-  }
-#elif defined(XP_UNIX)
-=======
     CloseHandle(pi.hProcess);
     CloseHandle(pi.hThread);
   }
@@ -896,31 +865,11 @@
     return false;
   }
 #else // !XP_MACOSX
->>>>>>> a17af05f
   pid_t pid = sys_fork();
 
   if (pid == -1) {
     return false;
   } else if (pid == 0) {
-<<<<<<< HEAD
-#ifdef XP_LINUX
-    // need to clobber this, as libcurl might load NSS,
-    // and we want it to load the system NSS.
-    unsetenv("LD_LIBRARY_PATH");
-#else // XP_MACOSX
-    // Needed to locate NSS and its dependencies
-    setenv("DYLD_LIBRARY_PATH", libraryPath, /* overwrite */ 1);
-#endif
-    Unused << execl(aProgramPath,
-                    aProgramPath, aMinidumpPath, (char*)0);
-    _exit(1);
-  } else {
-    if (aWait) {
-      waitpid(pid, nullptr, 0);
-    }
-  }
-#endif // XP_UNIX
-=======
     // need to clobber this, as libcurl might load NSS,
     // and we want it to load the system NSS.
     unsetenv("LD_LIBRARY_PATH");
@@ -929,7 +878,6 @@
     _exit(1);
   }
 #endif // XP_MACOSX
->>>>>>> a17af05f
 
   return true;
 }
@@ -1493,14 +1441,6 @@
     }
   }
 
-<<<<<<< HEAD
-#ifdef XP_WIN
-  const char* tlsAllocations = mozilla::GetTlsAllocationStacks();
-  if (tlsAllocations) {
-    WriteAnnotation(apiData, "TlsAllocations", tlsAllocations);
-  }
-#endif
-=======
   std::function<void(const char*)> getThreadAnnotationCB =
     [&] (const char * aAnnotation) -> void {
     if (aAnnotation) {
@@ -1510,7 +1450,6 @@
     }
   };
   GetFlatThreadAnnotation(getThreadAnnotationCB);
->>>>>>> a17af05f
 }
 
 #ifdef XP_WIN
@@ -1577,41 +1516,6 @@
 
 MINIDUMP_TYPE GetMinidumpType()
 {
-<<<<<<< HEAD
-  MINIDUMP_TYPE minidump_type = MiniDumpNormal;
-
-  // Try to determine what version of dbghelp.dll we're using.
-  // MinidumpWithFullMemoryInfo is only available in 6.1.x or newer.
-
-  DWORD version_size = GetFileVersionInfoSizeW(L"dbghelp.dll", nullptr);
-  if (version_size > 0) {
-    std::vector<BYTE> buffer(version_size);
-    if (GetFileVersionInfoW(L"dbghelp.dll",
-                            0,
-                            version_size,
-                            &buffer[0])) {
-      UINT len;
-      VS_FIXEDFILEINFO* file_info;
-      VerQueryValue(&buffer[0], L"\\", (void**)&file_info, &len);
-      WORD major = HIWORD(file_info->dwFileVersionMS),
-        minor = LOWORD(file_info->dwFileVersionMS),
-        revision = HIWORD(file_info->dwFileVersionLS);
-      if (major > 6 || (major == 6 && minor > 1) ||
-          (major == 6 && minor == 1 && revision >= 7600)) {
-        minidump_type = MiniDumpWithFullMemoryInfo;
-      }
-#ifdef NIGHTLY_BUILD
-      // This is Nightly only because this doubles the size of minidumps based
-      // on the experimental data.
-      if (major > 5 || (major == 5 && minor > 1)) {
-        minidump_type = static_cast<MINIDUMP_TYPE>(minidump_type |
-            MiniDumpWithUnloadedModules |
-            MiniDumpWithProcessThreadData);
-      }
-#endif
-    }
-  }
-=======
   MINIDUMP_TYPE minidump_type = MiniDumpWithFullMemoryInfo;
 
 #ifdef NIGHTLY_BUILD
@@ -1621,7 +1525,6 @@
       MiniDumpWithUnloadedModules |
       MiniDumpWithProcessThreadData);
 #endif
->>>>>>> a17af05f
 
   const char* e = PR_GetEnv("MOZ_CRASHREPORTER_FULLDUMP");
   if (e && *e) {
@@ -1704,13 +1607,7 @@
   if (gExceptionHandler)
     return NS_ERROR_ALREADY_INITIALIZED;
 
-<<<<<<< HEAD
-  install_rust_panic_hook();
-
-#if !defined(DEBUG) || defined(MOZ_WIDGET_GONK)
-=======
 #if !defined(DEBUG)
->>>>>>> a17af05f
   // In non-debug builds, enable the crash reporter by default, and allow
   // disabling it with the MOZ_CRASHREPORTER_DISABLE environment variable.
   const char *envvar = PR_GetEnv("MOZ_CRASHREPORTER_DISABLE");
@@ -1758,7 +1655,6 @@
     if (NS_WARN_IF(NS_FAILED(rv))) {
       return rv;
     }
-<<<<<<< HEAD
 
 #ifdef XP_MACOSX
     nsCOMPtr<nsIFile> libPath;
@@ -1774,44 +1670,11 @@
     }
 #endif // XP_MACOSX
 
-    nsAutoString minidumpAnalyzerPath_temp;
-    rv = LocateExecutable(aXREDirectory,
-                          NS_LITERAL_CSTRING(MINIDUMP_ANALYZER_FILENAME),
-                          minidumpAnalyzerPath_temp);
-    if (NS_WARN_IF(NS_FAILED(rv))) {
-      return rv;
-    }
-
 #ifdef XP_WIN32
   crashReporterPath =
     reinterpret_cast<wchar_t*>(ToNewUnicode(crashReporterPath_temp));
-  minidumpAnalyzerPath =
-    reinterpret_cast<wchar_t*>(ToNewUnicode(minidumpAnalyzerPath_temp));
 #else
   crashReporterPath = ToNewCString(crashReporterPath_temp);
-  minidumpAnalyzerPath = ToNewCString(minidumpAnalyzerPath_temp);
-=======
-
-#ifdef XP_MACOSX
-    nsCOMPtr<nsIFile> libPath;
-    rv = aXREDirectory->Clone(getter_AddRefs(libPath));
-    if (NS_WARN_IF(NS_FAILED(rv))) {
-        return rv;
-    }
-
-    nsAutoString libraryPath_temp;
-    rv = libPath->GetPath(libraryPath_temp);
-    if (NS_WARN_IF(NS_FAILED(rv))) {
-        return rv;
-    }
-#endif // XP_MACOSX
-
-#ifdef XP_WIN32
-  crashReporterPath =
-    reinterpret_cast<wchar_t*>(ToNewUnicode(crashReporterPath_temp));
-#else
-  crashReporterPath = ToNewCString(crashReporterPath_temp);
->>>>>>> a17af05f
 #ifdef XP_MACOSX
   libraryPath = ToNewCString(libraryPath_temp);
 #endif
@@ -1965,13 +1828,10 @@
 
   oldTerminateHandler = std::set_terminate(&TerminateHandler);
 
-<<<<<<< HEAD
-=======
   install_rust_panic_hook();
 
   InitThreadAnnotation();
 
->>>>>>> a17af05f
   return NS_OK;
 }
 
@@ -2143,17 +2003,10 @@
   if (!directoryPath) {
     return NS_ERROR_FAILURE;
   }
-<<<<<<< HEAD
 
   dirEnv.append(*directoryPath);
   delete directoryPath;
 
-=======
-
-  dirEnv.append(*directoryPath);
-  delete directoryPath;
-
->>>>>>> a17af05f
 #if defined(XP_WIN32)
   _wputenv(dirEnv.c_str());
 #else
@@ -2169,7 +2022,6 @@
 
   return NS_OK;
 }
-<<<<<<< HEAD
 
 // Annotate the crash report with a Unique User ID and time
 // since install.  Also do some prep work for recording
@@ -2197,35 +2049,6 @@
     XP_TEXT("MOZ_CRASHREPORTER_PING_DIRECTORY")
   );
 
-=======
-
-// Annotate the crash report with a Unique User ID and time
-// since install.  Also do some prep work for recording
-// time since last crash, which must be calculated at
-// crash time.
-// If any piece of data doesn't exist, initialize it first.
-nsresult SetupExtraData(nsIFile* aAppDataDirectory,
-                        const nsACString& aBuildID)
-{
-  nsCOMPtr<nsIFile> dataDirectory;
-  nsresult rv = SetupCrashReporterDirectory(
-    aAppDataDirectory,
-    "Crash Reports",
-    XP_TEXT("MOZ_CRASHREPORTER_DATA_DIRECTORY"),
-    getter_AddRefs(dataDirectory)
-  );
-
-  if (NS_WARN_IF(NS_FAILED(rv))) {
-    return rv;
-  }
-
-  rv = SetupCrashReporterDirectory(
-    aAppDataDirectory,
-    "Pending Pings",
-    XP_TEXT("MOZ_CRASHREPORTER_PING_DIRECTORY")
-  );
-
->>>>>>> a17af05f
   if (NS_WARN_IF(NS_FAILED(rv))) {
     return rv;
   }
@@ -2351,24 +2174,12 @@
     crashReporterPath = nullptr;
   }
 
-<<<<<<< HEAD
-#if !defined(MOZ_WIDGET_ANDROID)
-  if (minidumpAnalyzerPath) {
-    free(minidumpAnalyzerPath);
-    minidumpAnalyzerPath = nullptr;
-  }
-=======
->>>>>>> a17af05f
 #ifdef XP_MACOSX
   if (libraryPath) {
     free(libraryPath);
     libraryPath = nullptr;
   }
 #endif // XP_MACOSX
-<<<<<<< HEAD
-#endif // !defined(MOZ_WIDGET_ANDROID)
-=======
->>>>>>> a17af05f
 
   if (eventsDirectory) {
     free(eventsDirectory);
@@ -2385,11 +2196,8 @@
     memoryReportPath = nullptr;
   }
 
-<<<<<<< HEAD
-=======
   ShutdownThreadAnnotation();
 
->>>>>>> a17af05f
   if (!gExceptionHandler)
     return NS_ERROR_NOT_INITIALIZED;
 
@@ -2486,8 +2294,6 @@
   gDelayedAnnotations->AppendElement(aNote);
 }
 
-<<<<<<< HEAD
-=======
 static void
 RunAndCleanUpDelayedNotes()
 {
@@ -2500,7 +2306,6 @@
   }
 }
 
->>>>>>> a17af05f
 nsresult AnnotateCrashReport(const nsACString& key, const nsACString& data)
 {
   if (!GetEnabled())
@@ -3298,34 +3103,6 @@
   return AppendExtraData(extraFile, data);
 }
 
-/**
- * Runs the minidump analyzer program on the specified crash dump. The analyzer
- * will extract the stack traces from the dump and store them in JSON format as
- * an annotation in the extra file associated with the crash.
- *
- * This method waits synchronously for the program to have finished executing,
- * do not call it from the main thread!
- */
-void
-RunMinidumpAnalyzer(const nsAString& id)
-{
-#if !defined(MOZ_WIDGET_ANDROID)
-  nsCOMPtr<nsIFile> file;
-
-  if (CrashReporter::GetMinidumpForID(id, getter_AddRefs(file))) {
-#ifdef XP_WIN
-    nsAutoString path;
-    file->GetPath(path);
-#else
-    nsAutoCString path;
-    file->GetNativePath(path);
-#endif
-
-    LaunchProgram(minidumpAnalyzerPath, path.get(), /* aWait */ true);
-  }
-#endif // !defined(MOZ_WIDGET_ANDROID)
-}
-
 //-----------------------------------------------------------------------------
 // Helpers for AppendExtraData()
 //
@@ -3720,11 +3497,7 @@
 #if defined(XP_WIN)
   childCrashNotifyPipe =
     mozilla::Smprintf("\\\\.\\pipe\\gecko-crash-server-pipe.%i",
-<<<<<<< HEAD
-               static_cast<int>(::GetCurrentProcessId()));
-=======
                static_cast<int>(::GetCurrentProcessId())).release();
->>>>>>> a17af05f
 
   const std::wstring dumpPath = gExceptionHandler->dump_path();
   crashServer = new CrashGenerationServer(
@@ -3758,11 +3531,7 @@
 #elif defined(XP_MACOSX)
   childCrashNotifyPipe =
     mozilla::Smprintf("gecko-crash-server-pipe.%i",
-<<<<<<< HEAD
-               static_cast<int>(getpid()));
-=======
                static_cast<int>(getpid())).release();
->>>>>>> a17af05f
   const std::string dumpPath = gExceptionHandler->dump_path();
 
   crashServer = new CrashGenerationServer(
@@ -3815,13 +3584,8 @@
   delete pidToMinidump;
   pidToMinidump = nullptr;
 
-<<<<<<< HEAD
-#if defined(XP_WIN)
-  mozilla::SmprintfFree(childCrashNotifyPipe);
-=======
 #if defined(XP_WIN) || defined(XP_MACOSX)
   free(childCrashNotifyPipe);
->>>>>>> a17af05f
   childCrashNotifyPipe = nullptr;
 #endif
 }
@@ -4024,11 +3788,8 @@
 
   oldTerminateHandler = std::set_terminate(&TerminateHandler);
 
-<<<<<<< HEAD
-=======
   install_rust_panic_hook();
 
->>>>>>> a17af05f
   // we either do remote or nothing, no fallback to regular crash reporting
   return gExceptionHandler->IsOutOfProcess();
 }
@@ -4070,27 +3831,14 @@
                      nullptr,    // no callback context
                      true,       // install signal handlers
                      gMagicChildCrashReportFd);
-<<<<<<< HEAD
-
-  if (gDelayedAnnotations) {
-    for (uint32_t i = 0; i < gDelayedAnnotations->Length(); i++) {
-      gDelayedAnnotations->ElementAt(i)->Run();
-    }
-    delete gDelayedAnnotations;
-  }
-=======
   RunAndCleanUpDelayedNotes();
->>>>>>> a17af05f
 
   mozalloc_set_oom_abort_handler(AnnotateOOMAllocationSize);
 
   oldTerminateHandler = std::set_terminate(&TerminateHandler);
 
-<<<<<<< HEAD
-=======
   install_rust_panic_hook();
 
->>>>>>> a17af05f
   // we either do remote or nothing, no fallback to regular crash reporting
   return gExceptionHandler->IsOutOfProcess();
 }
@@ -4120,11 +3868,8 @@
 
   oldTerminateHandler = std::set_terminate(&TerminateHandler);
 
-<<<<<<< HEAD
-=======
   install_rust_panic_hook();
 
->>>>>>> a17af05f
   // we either do remote or nothing, no fallback to regular crash reporting
   return gExceptionHandler->IsOutOfProcess();
 }
@@ -4349,8 +4094,6 @@
                                RefPtr<nsIThread>&& aCallbackThread,
                                bool aAsync)
 {
-  AutoIOInterposerDisable disableIOInterposition;
-
   AutoIOInterposerDisable disableIOInterposition;
 
 #ifdef XP_MACOSX
