/* This Source Code Form is subject to the terms of the Mozilla Public
 * License, v. 2.0. If a copy of the MPL was not distributed with this
 * file, You can obtain one at http://mozilla.org/MPL/2.0/. */

const {classes: Cc, interfaces: Ci, utils: Cu} = Components;

Cu.import("resource://gre/modules/Services.jsm");
Cu.import("resource://gre/modules/FileUtils.jsm");
Cu.import("resource://gre/modules/XPCOMUtils.jsm");
<<<<<<< HEAD
=======
Cu.import("resource://gre/modules/KeyValueParser.jsm");
>>>>>>> a17af05f
Cu.importGlobalProperties(["File"]);

XPCOMUtils.defineLazyModuleGetter(this, "OS",
                                  "resource://gre/modules/osfile.jsm");

this.EXPORTED_SYMBOLS = [
  "CrashSubmit"
];

const STATE_START = Ci.nsIWebProgressListener.STATE_START;
const STATE_STOP = Ci.nsIWebProgressListener.STATE_STOP;

const SUCCESS = "success";
const FAILED  = "failed";
const SUBMITTING = "submitting";

const UUID_REGEX = /^[0-9a-f]{8}-[0-9a-f]{4}-[0-9a-f]{4}-[0-9a-f]{4}-[0-9a-f]{12}$/i;

// TODO: this is still synchronous; need an async INI parser to make it async
function parseINIStrings(path) {
  let file = new FileUtils.File(path);
  let factory = Cc["@mozilla.org/xpcom/ini-parser-factory;1"].
                getService(Ci.nsIINIParserFactory);
  let parser = factory.createINIParser(file);
  let obj = {};
  let en = parser.getKeys("Strings");
  while (en.hasMore()) {
    let key = en.getNext();
    obj[key] = parser.getString("Strings", key);
  }
  return obj;
}

// Since we're basically re-implementing (with async) part of the crashreporter
// client here, we'll just steal the strings we need from crashreporter.ini
async function getL10nStrings() {
  let dirSvc = Cc["@mozilla.org/file/directory_service;1"].
               getService(Ci.nsIProperties);
  let path = OS.Path.join(dirSvc.get("GreD", Ci.nsIFile).path,
                          "crashreporter.ini");
  let pathExists = await OS.File.exists(path);

  if (!pathExists) {
    // we if we're on a mac
    let parentDir = OS.Path.dirname(path);
    path = OS.Path.join(parentDir, "MacOS", "crashreporter.app", "Contents",
                        "Resources", "crashreporter.ini");

    let pathExists = await OS.File.exists(path);

    if (!pathExists) {
      // This happens on Android where everything is in an APK.
      // Android users can't see the contents of the submitted files
      // anyway, so just hardcode some fallback strings.
      return {
        "crashid": "Crash ID: %s",
        "reporturl": "You can view details of this crash at %s"
      };
    }
  }

  let crstrings = parseINIStrings(path);
  let strings = {
    "crashid": crstrings.CrashID,
    "reporturl": crstrings.CrashDetailsURL
  };

  path = OS.Path.join(dirSvc.get("XCurProcD", Ci.nsIFile).path,
                      "crashreporter-override.ini");
  pathExists = await OS.File.exists(path);

  if (pathExists) {
    crstrings = parseINIStrings(path);
<<<<<<< HEAD
    if ("CrashID" in crstrings)
      strings["crashid"] = crstrings.CrashID;
    if ("CrashDetailsURL" in crstrings)
      strings["reporturl"] = crstrings.CrashDetailsURL;
  }
  return strings;
}
=======
>>>>>>> a17af05f

    if ("CrashID" in crstrings) {
      strings.crashid = crstrings.CrashID;
    }

    if ("CrashDetailsURL" in crstrings) {
      strings.reporturl = crstrings.CrashDetailsURL;
    }
  }

<<<<<<< HEAD
function writeFile(dirName, fileName, data) {
  let path = getDir(dirName);
  if (!path.exists())
    path.create(Ci.nsIFile.DIRECTORY_TYPE, parseInt("0700", 8));
  path.append(fileName);
  var fs = Cc["@mozilla.org/network/file-output-stream;1"].
           createInstance(Ci.nsIFileOutputStream);
  // open, write, truncate
  fs.init(path, -1, -1, 0);
  var os = Cc["@mozilla.org/intl/converter-output-stream;1"].
           createInstance(Ci.nsIConverterOutputStream);
  os.init(fs, "UTF-8", 0, 0x0000);
  os.writeString(data);
  os.close();
  fs.close();
=======
  return strings;
>>>>>>> a17af05f
}

function getDir(name) {
  let dirSvc = Cc["@mozilla.org/file/directory_service;1"].
               getService(Ci.nsIProperties);
  let uAppDataPath = dirSvc.get("UAppData", Ci.nsIFile).path;
  return OS.Path.join(uAppDataPath, "Crash Reports", name);
}

async function isDirAsync(path) {
  try {
    let dirInfo = await OS.File.stat(path);

    if (!dirInfo.isDir) {
      return false;
    }
  } catch (ex) {
    return false;
  }

  return true;
}

async function writeFileAsync(dirName, fileName, data) {
  let dirPath = getDir(dirName);
  let filePath = OS.Path.join(dirPath, fileName);
  // succeeds even with existing path, permissions 700
  await OS.File.makeDir(dirPath, { unixFlags: OS.Constants.libc.S_IRWXU });
  await OS.File.writeAtomic(filePath, data, { encoding: "utf-8" });
}

function getPendingMinidump(id) {
  let pendingDir = getDir("pending");

  return [".dmp", ".extra", ".memory.json.gz"].map(suffix => {
    return OS.Path.join(pendingDir, `${id}${suffix}`);
  });
<<<<<<< HEAD

  if (entriesArray.length > KEEP) {
    for (let i = 0; i < entriesArray.length - KEEP; ++i) {
      let extra = entriesArray[i];
      let matches = extra.leafName.match(/(.+)\.extra$/);
      if (matches) {
        let dump = extra.clone();
        dump.leafName = matches[1] + ".dmp";
        dump.remove(false);

        let memory = extra.clone();
        memory.leafName = matches[1] + ".memory.json.gz";
        if (memory.exists()) {
          memory.remove(false);
        }

        extra.remove(false);
      }
    }
  }
=======
>>>>>>> a17af05f
}

function addFormEntry(doc, form, name, value) {
  let input = doc.createElement("input");
  input.type = "hidden";
  input.name = name;
  input.value = value;
  form.appendChild(input);
}

async function writeSubmittedReportAsync(crashID, viewURL) {
  let strings = await getL10nStrings();
  let data = strings.crashid.replace("%s", crashID);

  if (viewURL) {
    data += "\n" + strings.reporturl.replace("%s", viewURL);
  }

  await writeFileAsync("submitted", `${crashID}.txt`, data);
}

// the Submitter class represents an individual submission.
function Submitter(id, recordSubmission, noThrottle, extraExtraKeyVals) {
  this.id = id;
  this.recordSubmission = recordSubmission;
  this.noThrottle = noThrottle;
  this.additionalDumps = [];
  this.extraKeyVals = extraExtraKeyVals || {};
  // mimic deferred Promise behavior
  this.submitStatusPromise = new Promise((resolve, reject) => {
    this.resolveSubmitStatusPromise = resolve;
    this.rejectSubmitStatusPromise = reject;
  });
}

Submitter.prototype = {
<<<<<<< HEAD
  submitSuccess: function Submitter_submitSuccess(ret) {
    // Write out the details file to submitted/
    writeSubmittedReport(ret.CrashID, ret.ViewURL);
=======
  submitSuccess: async function Submitter_submitSuccess(ret) {
    // Write out the details file to submitted
    await writeSubmittedReportAsync(ret.CrashID, ret.ViewURL);
>>>>>>> a17af05f

    try {
      let toDelete = [this.dump, this.extra];

      if (this.memory) {
        toDelete.push(this.memory);
      }

      for (let dump of this.additionalDumps) {
        toDelete.push(dump);
      }
<<<<<<< HEAD
    } catch (ex) {
      // report an error? not much the user can do here.
=======

      await Promise.all(toDelete.map(path => {
        return OS.File.remove(path, { ignoreAbsent: true });
      }));
    } catch (ex) {
      Cu.reportError(ex);
>>>>>>> a17af05f
    }

    this.notifyStatus(SUCCESS, ret);
    this.cleanup();
  },

  cleanup: function Submitter_cleanup() {
    // drop some references just to be nice
    this.iframe = null;
    this.dump = null;
    this.extra = null;
    this.memory = null;
    this.additionalDumps = null;
    // remove this object from the list of active submissions
    let idx = CrashSubmit._activeSubmissions.indexOf(this);
    if (idx != -1) {
      CrashSubmit._activeSubmissions.splice(idx, 1);
    }
  },

  submitForm: function Submitter_submitForm() {
    if (!("ServerURL" in this.extraKeyVals)) {
      return false;
    }
    let serverURL = this.extraKeyVals.ServerURL;

    // Override the submission URL from the environment

<<<<<<< HEAD
    var envOverride = Cc["@mozilla.org/process/environment;1"].
=======
    let envOverride = Cc["@mozilla.org/process/environment;1"].
>>>>>>> a17af05f
      getService(Ci.nsIEnvironment).get("MOZ_CRASHREPORTER_URL");
    if (envOverride != "") {
      serverURL = envOverride;
    }

    let xhr = Cc["@mozilla.org/xmlextras/xmlhttprequest;1"]
              .createInstance(Ci.nsIXMLHttpRequest);
    xhr.open("POST", serverURL, true);

    let formData = Cc["@mozilla.org/files/formdata;1"]
                   .createInstance(Ci.nsIDOMFormData);
    // add the data
    for (let [name, value] of Object.entries(this.extraKeyVals)) {
      if (name != "ServerURL" && name != "StackTraces") {
        formData.append(name, value);
      }
    }
    if (this.noThrottle) {
      // tell the server not to throttle this, since it was manually submitted
      formData.append("Throttleable", "0");
    }
    // add the minidumps
    let promises = [
<<<<<<< HEAD
      File.createFromFileName(this.dump.path).then(file => {
        formData.append("upload_file_minidump", file);
      })
    ]

    if (this.memory) {
      promises.push(File.createFromFileName(this.memory.path).then(file => {
=======
      File.createFromFileName(this.dump).then(file => {
        formData.append("upload_file_minidump", file);
      })
    ];

    if (this.memory) {
      promises.push(File.createFromFileName(this.memory).then(file => {
>>>>>>> a17af05f
        formData.append("memory_report", file);
      }));
    }

    if (this.additionalDumps.length > 0) {
      let names = [];
      for (let i of this.additionalDumps) {
        names.push(i.name);
<<<<<<< HEAD
        promises.push(File.createFromFileName(i.dump.path).then(file => {
=======
        promises.push(File.createFromFileName(i.dump).then(file => {
>>>>>>> a17af05f
          formData.append("upload_file_minidump_" + i.name, file);
        }));
      }
    }

    let manager = Services.crashmanager;
    let submissionID = manager.generateSubmissionID();

    xhr.addEventListener("readystatechange", (evt) => {
      if (xhr.readyState == 4) {
        let ret =
          xhr.status === 200 ? parseKeyValuePairs(xhr.responseText) : {};
        let submitted = !!ret.CrashID;
        let p = Promise.resolve();

        if (this.recordSubmission) {
          let result = submitted ? manager.SUBMISSION_RESULT_OK :
                                   manager.SUBMISSION_RESULT_FAILED;
          p = manager.addSubmissionResult(this.id, submissionID, new Date(),
                                          result);
          if (submitted) {
            manager.setRemoteCrashID(this.id, ret.CrashID);
          }
        }

        p.then(() => {
          if (submitted) {
            this.submitSuccess(ret);
          } else {
            this.notifyStatus(FAILED);
            this.cleanup();
          }
        });
      }
    });

    let p = Promise.all(promises);
    let id = this.id;

    if (this.recordSubmission) {
<<<<<<< HEAD
      p = manager.ensureCrashIsPresent(id).then(() => {
        return manager.addSubmissionAttempt(id, submissionID, new Date());
      });
=======
      p = p.then(() => { return manager.ensureCrashIsPresent(id); })
           .then(() => {
             return manager.addSubmissionAttempt(id, submissionID, new Date());
            });
>>>>>>> a17af05f
    }
    p.then(() => { xhr.send(formData); });
    return true;
  },

  notifyStatus: function Submitter_notify(status, ret) {
    let propBag = Cc["@mozilla.org/hash-property-bag;1"].
                  createInstance(Ci.nsIWritablePropertyBag2);
    propBag.setPropertyAsAString("minidumpID", this.id);
    if (status == SUCCESS) {
      propBag.setPropertyAsAString("serverCrashID", ret.CrashID);
    }

    let extraKeyValsBag = Cc["@mozilla.org/hash-property-bag;1"].
                          createInstance(Ci.nsIWritablePropertyBag2);
    for (let key in this.extraKeyVals) {
      extraKeyValsBag.setPropertyAsAString(key, this.extraKeyVals[key]);
    }
    propBag.setPropertyAsInterface("extra", extraKeyValsBag);

    Services.obs.notifyObservers(propBag, "crash-report-status", status);

    switch (status) {
      case SUCCESS:
        this.resolveSubmitStatusPromise(ret.CrashID);
        break;
      case FAILED:
        this.rejectSubmitStatusPromise(FAILED);
        break;
      default:
        // no callbacks invoked.
    }
  },

<<<<<<< HEAD
  submit: function Submitter_submit() {
=======
  submit: async function Submitter_submit() {
>>>>>>> a17af05f
    let [dump, extra, memory] = getPendingMinidump(this.id);
    let [dumpExists, extraExists, memoryExists] = await Promise.all([
      OS.File.exists(dump),
      OS.File.exists(extra),
      OS.File.exists(memory)
    ]);

    if (!dumpExists || !extraExists) {
      this.notifyStatus(FAILED);
      this.cleanup();
      return this.submitStatusPromise;
    }

    this.dump = dump;
    this.extra = extra;
    this.memory = memoryExists ? memory : null;

    let extraKeyVals = await parseKeyValuePairsFromFileAsync(extra);

    for (let key in extraKeyVals) {
      if (!(key in this.extraKeyVals)) {
        this.extraKeyVals[key] = extraKeyVals[key];
      }
    }

    let additionalDumps = [];

    if ("additional_minidumps" in this.extraKeyVals) {
<<<<<<< HEAD
      let names = this.extraKeyVals.additional_minidumps.split(",");
      for (let name of names) {
        let [dump /* , extra, memory */] = getPendingMinidump(this.id + "-" + name);
        if (!dump.exists()) {
          this.notifyStatus(FAILED);
          this.cleanup();
          return this.deferredSubmit.promise;
        }
        additionalDumps.push({"name": name, "dump": dump});
=======
      let dumpsExistsPromises = [];
      let names = this.extraKeyVals.additional_minidumps.split(",");

      for (let name of names) {
        let [dump /* , extra, memory */] = getPendingMinidump(this.id + "-" + name);

        dumpsExistsPromises.push(OS.File.exists(dump));
        additionalDumps.push({name, dump});
      }

      let dumpsExist = await Promise.all(dumpsExistsPromises);
      let allDumpsExist = dumpsExist.every(exists => exists);

      if (!allDumpsExist) {
        this.notifyStatus(FAILED);
        this.cleanup();
        return this.submitStatusPromise;
>>>>>>> a17af05f
      }
    }

    this.notifyStatus(SUBMITTING);
    this.additionalDumps = additionalDumps;

    if (!(await this.submitForm())) {
       this.notifyStatus(FAILED);
       this.cleanup();
    }

    return this.submitStatusPromise;
  }
};

// ===================================
// External API goes here
this.CrashSubmit = {
  /**
   * Submit the crash report named id.dmp from the "pending" directory.
   *
   * @param id
   *        Filename (minus .dmp extension) of the minidump to submit.
   * @param params
   *        An object containing any of the following optional parameters:
   *        - recordSubmission
   *          If true, a submission event is recorded in CrashManager.
   *        - noThrottle
   *          If true, this crash report should be submitted with
   *          an extra parameter of "Throttleable=0" indicating that
   *          it should be processed right away. This should be set
   *          when the report is being submitted and the user expects
   *          to see the results immediately. Defaults to false.
   *        - extraExtraKeyVals
   *          An object whose key-value pairs will be merged with the data from
   *          the ".extra" file submitted with the report.  The properties of
   *          this object will override properties of the same name in the
   *          .extra file.
   *
   *  @return a Promise that is fulfilled with the server crash ID when the
   *          submission succeeds and rejected otherwise.
   */
  submit: function CrashSubmit_submit(id, params) {
    params = params || {};
    let recordSubmission = false;
    let noThrottle = false;
    let extraExtraKeyVals = null;

<<<<<<< HEAD
    if ("recordSubmission" in params)
      recordSubmission = params.recordSubmission;
    if ("noThrottle" in params)
      noThrottle = params.noThrottle;
    if ("extraExtraKeyVals" in params)
=======
    if ("recordSubmission" in params) {
      recordSubmission = params.recordSubmission;
    }

    if ("noThrottle" in params) {
      noThrottle = params.noThrottle;
    }

    if ("extraExtraKeyVals" in params) {
>>>>>>> a17af05f
      extraExtraKeyVals = params.extraExtraKeyVals;
    }

    let submitter = new Submitter(id, recordSubmission,
                                  noThrottle, extraExtraKeyVals);
    CrashSubmit._activeSubmissions.push(submitter);
    return submitter.submit();
  },

  /**
   * Delete the minidup from the "pending" directory.
   *
   * @param id
   *        Filename (minus .dmp extension) of the minidump to delete.
   *
   * @return a Promise that is fulfilled when the minidump is deleted and
   *         rejected otherwise
   */
  delete: async function CrashSubmit_delete(id) {
    await Promise.all(getPendingMinidump(id).map(path => {
      return OS.File.remove(path, { ignoreAbsent: true });
    }));
  },

  /**
   * Add a .dmg.ignore file along side the .dmp file to indicate that the user
   * shouldn't be prompted to submit this crash report again.
   *
   * @param id
   *        Filename (minus .dmp extension) of the report to ignore
<<<<<<< HEAD
   */

  ignore: function CrashSubmit_ignore(id) {
    let [dump /* , extra, memory */] = getPendingMinidump(id);
    return OS.File.open(dump.path + ".ignore", {create: true},
                        {unixFlags: OS.Constants.libc.O_CREAT})
      .then((file) => { file.close(); });
  },

  /**
   * Get the list of pending crash IDs.
=======
>>>>>>> a17af05f
   *
   * @return a Promise that is fulfilled when (if) the .dmg.ignore is created
   *         and rejected otherwise.
   */
  ignore: async function CrashSubmit_ignore(id) {
    let [dump /* , extra, memory */] = getPendingMinidump(id);
    let file = await OS.File.open(`${dump}.ignore`, { create: true },
                                  { unixFlags: OS.Constants.libc.O_CREAT });
    await file.close();
  },

  /**
   * Get the list of pending crash IDs, excluding those marked to be ignored
   * @param minFileDate
   *     A Date object. Any files last modified before that date will be ignored
   *
   * @return a Promise that is fulfilled with an array of string, each
   *         being an ID as expected to be passed to submit() or ignore()
   */
  pendingIDs: async function CrashSubmit_pendingIDs(minFileDate) {
    let ids = [];
    let dirIter = null;
    let pendingDir = getDir("pending");

    try {
      dirIter = new OS.File.DirectoryIterator(pendingDir);
    } catch (ex) {
      if (ex.becauseNoSuchFile) {
        return ids;
      }

      Cu.reportError(ex);
      throw ex;
    }

    try {
      let entries = Object.create(null);
      let ignored = Object.create(null);

      // `await` in order to ensure all callbacks are called
      await dirIter.forEach(entry => {
        if (!entry.isDir /* is file */) {
          let matches = entry.name.match(/(.+)\.dmp$/);

          if (matches) {
            let id = matches[1];

            if (UUID_REGEX.test(id)) {
              entries[id] = OS.File.stat(entry.path);
            }
          } else {
            // maybe it's a .ignore file
            let matchesIgnore = entry.name.match(/(.+)\.dmp.ignore$/);

            if (matchesIgnore) {
              let id = matchesIgnore[1];

              if (UUID_REGEX.test(id)) {
                ignored[id] = true;
              }
            }
          }
        }
      });

      for (let entry in entries) {
        let entryInfo = await entries[entry];

        if (!(entry in ignored) &&
            entryInfo.lastAccessDate > minFileDate) {
          ids.push(entry);
        }
      }
    } catch (ex) {
      Cu.reportError(ex);
      throw ex;
    } finally {
      dirIter.close();
    }

    return ids;
  },

  /**
   * Prune the saved dumps.
   *
   * @return a Promise that is fulfilled when the daved dumps are deleted and
   *         rejected otherwise
   */
  pruneSavedDumps: async function CrashSubmit_pruneSavedDumps() {
    const KEEP = 10;

    let dirIter = null;
    let dirEntries = [];
    let pendingDir = getDir("pending");

    try {
      dirIter = new OS.File.DirectoryIterator(pendingDir);
    } catch (ex) {
      if (ex instanceof OS.File.Error && ex.becauseNoSuchFile) {
        return [];
      }

      throw ex;
    }

    try {
      await dirIter.forEach(entry => {
        if (!entry.isDir /* is file */) {
          let matches = entry.name.match(/(.+)\.extra$/);

          if (matches) {
            dirEntries.push({
              name: entry.name,
              path: entry.path,
              // dispatch promise instead of blocking iteration on `await`
              infoPromise: OS.File.stat(entry.path)
            });
          }
        }
      });
    } catch (ex) {
      Cu.reportError(ex);
      throw ex;
    } finally {
      dirIter.close();
    }

    dirEntries.sort(async (a, b) => {
      let dateA = (await a.infoPromise).lastModificationDate;
      let dateB = (await b.infoPromise).lastModificationDate;

      if (dateA < dateB) {
        return -1;
      }

      if (dateB < dateA) {
        return 1;
      }

      return 0;
    });

    if (dirEntries.length > KEEP) {
      let toDelete = [];

      for (let i = 0; i < dirEntries.length - KEEP; ++i) {
        let extra = dirEntries[i];
        let matches = extra.leafName.match(/(.+)\.extra$/);

        if (matches) {
          let pathComponents = OS.Path.split(extra.path);
          pathComponents[pathComponents.length - 1] = matches[1];
          let path = OS.Path.join(...pathComponents);

          toDelete.push(extra.path, `${path}.dmp`, `${path}.memory.json.gz`);
        }
      }

      await Promise.all(toDelete.map(path => {
        return OS.File.remove(path, { ignoreAbsent: true });
      }));
    }
  },

  // List of currently active submit objects
  _activeSubmissions: []
};<|MERGE_RESOLUTION|>--- conflicted
+++ resolved
@@ -7,10 +7,7 @@
 Cu.import("resource://gre/modules/Services.jsm");
 Cu.import("resource://gre/modules/FileUtils.jsm");
 Cu.import("resource://gre/modules/XPCOMUtils.jsm");
-<<<<<<< HEAD
-=======
 Cu.import("resource://gre/modules/KeyValueParser.jsm");
->>>>>>> a17af05f
 Cu.importGlobalProperties(["File"]);
 
 XPCOMUtils.defineLazyModuleGetter(this, "OS",
@@ -84,16 +81,6 @@
 
   if (pathExists) {
     crstrings = parseINIStrings(path);
-<<<<<<< HEAD
-    if ("CrashID" in crstrings)
-      strings["crashid"] = crstrings.CrashID;
-    if ("CrashDetailsURL" in crstrings)
-      strings["reporturl"] = crstrings.CrashDetailsURL;
-  }
-  return strings;
-}
-=======
->>>>>>> a17af05f
 
     if ("CrashID" in crstrings) {
       strings.crashid = crstrings.CrashID;
@@ -104,25 +91,7 @@
     }
   }
 
-<<<<<<< HEAD
-function writeFile(dirName, fileName, data) {
-  let path = getDir(dirName);
-  if (!path.exists())
-    path.create(Ci.nsIFile.DIRECTORY_TYPE, parseInt("0700", 8));
-  path.append(fileName);
-  var fs = Cc["@mozilla.org/network/file-output-stream;1"].
-           createInstance(Ci.nsIFileOutputStream);
-  // open, write, truncate
-  fs.init(path, -1, -1, 0);
-  var os = Cc["@mozilla.org/intl/converter-output-stream;1"].
-           createInstance(Ci.nsIConverterOutputStream);
-  os.init(fs, "UTF-8", 0, 0x0000);
-  os.writeString(data);
-  os.close();
-  fs.close();
-=======
   return strings;
->>>>>>> a17af05f
 }
 
 function getDir(name) {
@@ -160,29 +129,6 @@
   return [".dmp", ".extra", ".memory.json.gz"].map(suffix => {
     return OS.Path.join(pendingDir, `${id}${suffix}`);
   });
-<<<<<<< HEAD
-
-  if (entriesArray.length > KEEP) {
-    for (let i = 0; i < entriesArray.length - KEEP; ++i) {
-      let extra = entriesArray[i];
-      let matches = extra.leafName.match(/(.+)\.extra$/);
-      if (matches) {
-        let dump = extra.clone();
-        dump.leafName = matches[1] + ".dmp";
-        dump.remove(false);
-
-        let memory = extra.clone();
-        memory.leafName = matches[1] + ".memory.json.gz";
-        if (memory.exists()) {
-          memory.remove(false);
-        }
-
-        extra.remove(false);
-      }
-    }
-  }
-=======
->>>>>>> a17af05f
 }
 
 function addFormEntry(doc, form, name, value) {
@@ -219,15 +165,9 @@
 }
 
 Submitter.prototype = {
-<<<<<<< HEAD
-  submitSuccess: function Submitter_submitSuccess(ret) {
-    // Write out the details file to submitted/
-    writeSubmittedReport(ret.CrashID, ret.ViewURL);
-=======
   submitSuccess: async function Submitter_submitSuccess(ret) {
     // Write out the details file to submitted
     await writeSubmittedReportAsync(ret.CrashID, ret.ViewURL);
->>>>>>> a17af05f
 
     try {
       let toDelete = [this.dump, this.extra];
@@ -239,17 +179,12 @@
       for (let dump of this.additionalDumps) {
         toDelete.push(dump);
       }
-<<<<<<< HEAD
-    } catch (ex) {
-      // report an error? not much the user can do here.
-=======
 
       await Promise.all(toDelete.map(path => {
         return OS.File.remove(path, { ignoreAbsent: true });
       }));
     } catch (ex) {
       Cu.reportError(ex);
->>>>>>> a17af05f
     }
 
     this.notifyStatus(SUCCESS, ret);
@@ -278,11 +213,7 @@
 
     // Override the submission URL from the environment
 
-<<<<<<< HEAD
-    var envOverride = Cc["@mozilla.org/process/environment;1"].
-=======
     let envOverride = Cc["@mozilla.org/process/environment;1"].
->>>>>>> a17af05f
       getService(Ci.nsIEnvironment).get("MOZ_CRASHREPORTER_URL");
     if (envOverride != "") {
       serverURL = envOverride;
@@ -306,15 +237,6 @@
     }
     // add the minidumps
     let promises = [
-<<<<<<< HEAD
-      File.createFromFileName(this.dump.path).then(file => {
-        formData.append("upload_file_minidump", file);
-      })
-    ]
-
-    if (this.memory) {
-      promises.push(File.createFromFileName(this.memory.path).then(file => {
-=======
       File.createFromFileName(this.dump).then(file => {
         formData.append("upload_file_minidump", file);
       })
@@ -322,7 +244,6 @@
 
     if (this.memory) {
       promises.push(File.createFromFileName(this.memory).then(file => {
->>>>>>> a17af05f
         formData.append("memory_report", file);
       }));
     }
@@ -331,11 +252,7 @@
       let names = [];
       for (let i of this.additionalDumps) {
         names.push(i.name);
-<<<<<<< HEAD
-        promises.push(File.createFromFileName(i.dump.path).then(file => {
-=======
         promises.push(File.createFromFileName(i.dump).then(file => {
->>>>>>> a17af05f
           formData.append("upload_file_minidump_" + i.name, file);
         }));
       }
@@ -376,16 +293,10 @@
     let id = this.id;
 
     if (this.recordSubmission) {
-<<<<<<< HEAD
-      p = manager.ensureCrashIsPresent(id).then(() => {
-        return manager.addSubmissionAttempt(id, submissionID, new Date());
-      });
-=======
       p = p.then(() => { return manager.ensureCrashIsPresent(id); })
            .then(() => {
              return manager.addSubmissionAttempt(id, submissionID, new Date());
             });
->>>>>>> a17af05f
     }
     p.then(() => { xhr.send(formData); });
     return true;
@@ -420,11 +331,7 @@
     }
   },
 
-<<<<<<< HEAD
-  submit: function Submitter_submit() {
-=======
   submit: async function Submitter_submit() {
->>>>>>> a17af05f
     let [dump, extra, memory] = getPendingMinidump(this.id);
     let [dumpExists, extraExists, memoryExists] = await Promise.all([
       OS.File.exists(dump),
@@ -453,17 +360,6 @@
     let additionalDumps = [];
 
     if ("additional_minidumps" in this.extraKeyVals) {
-<<<<<<< HEAD
-      let names = this.extraKeyVals.additional_minidumps.split(",");
-      for (let name of names) {
-        let [dump /* , extra, memory */] = getPendingMinidump(this.id + "-" + name);
-        if (!dump.exists()) {
-          this.notifyStatus(FAILED);
-          this.cleanup();
-          return this.deferredSubmit.promise;
-        }
-        additionalDumps.push({"name": name, "dump": dump});
-=======
       let dumpsExistsPromises = [];
       let names = this.extraKeyVals.additional_minidumps.split(",");
 
@@ -481,7 +377,6 @@
         this.notifyStatus(FAILED);
         this.cleanup();
         return this.submitStatusPromise;
->>>>>>> a17af05f
       }
     }
 
@@ -530,13 +425,6 @@
     let noThrottle = false;
     let extraExtraKeyVals = null;
 
-<<<<<<< HEAD
-    if ("recordSubmission" in params)
-      recordSubmission = params.recordSubmission;
-    if ("noThrottle" in params)
-      noThrottle = params.noThrottle;
-    if ("extraExtraKeyVals" in params)
-=======
     if ("recordSubmission" in params) {
       recordSubmission = params.recordSubmission;
     }
@@ -546,7 +434,6 @@
     }
 
     if ("extraExtraKeyVals" in params) {
->>>>>>> a17af05f
       extraExtraKeyVals = params.extraExtraKeyVals;
     }
 
@@ -577,20 +464,6 @@
    *
    * @param id
    *        Filename (minus .dmp extension) of the report to ignore
-<<<<<<< HEAD
-   */
-
-  ignore: function CrashSubmit_ignore(id) {
-    let [dump /* , extra, memory */] = getPendingMinidump(id);
-    return OS.File.open(dump.path + ".ignore", {create: true},
-                        {unixFlags: OS.Constants.libc.O_CREAT})
-      .then((file) => { file.close(); });
-  },
-
-  /**
-   * Get the list of pending crash IDs.
-=======
->>>>>>> a17af05f
    *
    * @return a Promise that is fulfilled when (if) the .dmg.ignore is created
    *         and rejected otherwise.
