--- conflicted
+++ resolved
@@ -43,10 +43,6 @@
 
 DIRS += [
     'client',
-<<<<<<< HEAD
-    'jsoncpp/src/lib_json',
-=======
->>>>>>> a17af05f
     'minidump-analyzer',
 ]
 
