--- conflicted
+++ resolved
@@ -221,10 +221,7 @@
 #elif defined(XP_WIN)
 #include "SandboxBroker.h"
 #include "SandboxPermissions.h"
-<<<<<<< HEAD
-=======
-#endif
->>>>>>> a17af05f
+#endif
 #endif
 
 #ifdef MOZ_CODE_COVERAGE
@@ -451,11 +448,7 @@
   va_start(ap, fmt);
 
 #if defined(XP_WIN) && !MOZ_WINCONSOLE
-<<<<<<< HEAD
-  char *msg = mozilla::Vsmprintf(fmt, ap);
-=======
   SmprintfPointer msg = mozilla::Vsmprintf(fmt, ap);
->>>>>>> a17af05f
   if (msg)
   {
     UINT flags = MB_OK;
@@ -473,10 +466,6 @@
                         sizeof(wide_msg) / sizeof(wchar_t));
 
     MessageBoxW(nullptr, wide_msg, L"XULRunner", flags);
-<<<<<<< HEAD
-    mozilla::SmprintfFree(msg);
-=======
->>>>>>> a17af05f
   }
 #else
   vfprintf(stderr, fmt, ap);
@@ -1695,13 +1684,10 @@
 
 #if defined(XP_WIN)
   printf("  --console          Start %s with a debugging console.\n", (const char*) gAppData->name);
-<<<<<<< HEAD
-=======
 #endif
 
 #if defined(XP_WIN) || defined(MOZ_WIDGET_GTK) || defined(XP_MACOSX)
   printf("  --headless         Run without a GUI.\n");
->>>>>>> a17af05f
 #endif
 
   // this works, but only after the components have registered.  so if you drop in a new command line handler, --help
@@ -1995,12 +1981,6 @@
     nsAutoString killTitle;
     rv = sb->FormatStringFromName("restartTitle", params, 1, killTitle);
     NS_ENSURE_SUCCESS(rv, NS_ERROR_FAILURE);
-
-    if (gfxPlatform::IsHeadless()) {
-      // TODO: make a way to turn off all dialogs when headless.
-      Output(true, "%s\n", NS_LossyConvertUTF16toASCII(killMessage).get());
-      return NS_ERROR_FAILURE;
-    }
 
     if (gfxPlatform::IsHeadless()) {
       // TODO: make a way to turn off all dialogs when headless.
@@ -2862,11 +2842,7 @@
   for (auto & savedVar : gSavedVars) {
     const char *s = PR_GetEnv(savedVar.name);
     if (s)
-<<<<<<< HEAD
-      savedVar.value = PR_smprintf("%s=%s", savedVar.name, s);
-=======
       savedVar.value = Smprintf("%s=%s", savedVar.name, s).release();
->>>>>>> a17af05f
   }
 }
 
@@ -3194,10 +3170,6 @@
     printf_stderr("*** You are running in chaos test mode. See ChaosMode.h. ***\n");
   }
 
-<<<<<<< HEAD
-  if (gfxPlatform::IsHeadless()) {
-    Output(false, "*** You are running in headless mode.\n");
-=======
   if (CheckArg("headless")) {
     PR_SetEnv("MOZ_HEADLESS=1");
   }
@@ -3221,7 +3193,6 @@
     }
 #endif
 
->>>>>>> a17af05f
   }
 
   nsresult rv;
@@ -4362,13 +4333,10 @@
                                      nsPrintfCString("%.16" PRIu64, uint64_t(gMozillaPoisonBase)));
   CrashReporter::AnnotateCrashReport(NS_LITERAL_CSTRING("FramePoisonSize"),
                                      nsPrintfCString("%" PRIu32, uint32_t(gMozillaPoisonSize)));
-<<<<<<< HEAD
-=======
 
   bool includeContextHeap =
     Preferences::GetBool("toolkit.crashreporter.include_context_heap", false);
   CrashReporter::SetIncludeContextHeap(includeContextHeap);
->>>>>>> a17af05f
 
 #ifdef XP_WIN
   PR_CreateThread(PR_USER_THREAD, AnnotateSystemManufacturer_ThreadStart, 0,
@@ -4484,10 +4452,7 @@
       rv = GetCurrentProfile(mProfileSvc, mProfD, getter_AddRefs(newProfile));
       if (NS_SUCCEEDED(rv)) {
         newProfile->SetName(gResetOldProfileName);
-<<<<<<< HEAD
-=======
         mProfileName.Assign(gResetOldProfileName);
->>>>>>> a17af05f
         // Set the new profile as the default after we're done cleaning up the old profile,
         // iff that profile was already the default
         if (profileWasSelected) {
@@ -4545,15 +4510,9 @@
   // Ugly details in http://bugzil.la/1175039#c27
   char appFile[MAX_PATH];
   if (GetEnvironmentVariableA("XUL_APP_FILE", appFile, sizeof(appFile))) {
-<<<<<<< HEAD
-    char* saved = mozilla::Smprintf("XUL_APP_FILE=%s", appFile);
-    PR_SetEnv(saved);
-    mozilla::SmprintfFree(saved);
-=======
     SmprintfPointer saved = mozilla::Smprintf("XUL_APP_FILE=%s", appFile);
     // We intentionally leak the string here since it is required by PR_SetEnv.
     PR_SetEnv(saved.release());
->>>>>>> a17af05f
   }
 
 #if defined(MOZ_SANDBOX)
@@ -4721,19 +4680,6 @@
   ScopedLogging log;
 
   mozilla::LogModule::Init();
-<<<<<<< HEAD
-
-  // NB: this must happen after the creation of |ScopedLogging log| since
-  // ScopedLogging::ScopedLogging calls NS_LogInit, and
-  // XRE_CreateStatsObject calls Telemetry::CreateStatisticsRecorder,
-  // and NS_LogInit must be called before Telemetry::CreateStatisticsRecorder.
-  // NS_LogInit must be called before Telemetry::CreateStatisticsRecorder
-  // so as to avoid many log messages of the form
-  //   WARNING: XPCOM objects created/destroyed from static ctor/dtor: [..]
-  // See bug 1279614.
-  XRE_CreateStatsObject();
-=======
->>>>>>> a17af05f
 
 #if defined(MOZ_SANDBOX) && defined(XP_LINUX) && !defined(ANDROID)
   SandboxInfo::ThreadingCheck();
@@ -5149,43 +5095,6 @@
     return kE10sDisabledForAddons;
   }
 
-<<<<<<< HEAD
-#if defined(XP_WIN)
-  // These checks are currently only in use under WinXP
-  if (false) { // !IsVistaOrLater()
-    bool disabledForA11y = false;
-    /**
-      * Avoids enabling e10s if accessibility has recently loaded. Performs the
-      * following checks:
-      * 1) Checks a pref indicating if a11y loaded in the last session. This pref
-      * is set in nsBrowserGlue.js. If a11y was loaded in the last session we
-      * do not enable e10s in this session.
-      * 2) Accessibility stores a last run date (PR_IntervalNow) when it is
-      * initialized (see nsBaseWidget.cpp). We check if this pref exists and
-      * compare it to now. If a11y hasn't run in an extended period of time or
-      * if the date pref does not exist we load e10s.
-      */
-    disabledForA11y = Preferences::GetBool(kAccessibilityLoadedLastSessionPref, false);
-    if (!disabledForA11y  &&
-        Preferences::HasUserValue(kAccessibilityLastRunDatePref)) {
-      #define ONE_WEEK_IN_SECONDS (60*60*24*7)
-      uint32_t a11yRunDate = Preferences::GetInt(kAccessibilityLastRunDatePref, 0);
-      MOZ_ASSERT(0 != a11yRunDate);
-      // If a11y hasn't run for a period of time, clear the pref and load e10s
-      uint32_t now = PRTimeToSeconds(PR_Now());
-      uint32_t difference = now - a11yRunDate;
-      if (difference > ONE_WEEK_IN_SECONDS || !a11yRunDate) {
-        Preferences::ClearUser(kAccessibilityLastRunDatePref);
-      } else {
-        disabledForA11y = true;
-      }
-    }
-    if (disabledForA11y) {
-      gMultiprocessBlockPolicy = kE10sDisabledForAccessibility;
-      return gMultiprocessBlockPolicy;
-    }
-  }
-=======
 #if defined(XP_WIN) && defined(RELEASE_OR_BETA)
   bool disabledForA11y = false;
   /**
@@ -5218,7 +5127,6 @@
   if (disabledForA11y) {
     return kE10sDisabledForAccessibility;
   }
->>>>>>> a17af05f
 #endif
 
   /*
@@ -5308,9 +5216,6 @@
   return gBrowserTabsRemoteAutostart;
 }
 
-<<<<<<< HEAD
-namespace mozilla {
-=======
 uint32_t
 GetMaxWebProcessCount()
 {
@@ -5349,18 +5254,13 @@
   return optInPrefValue;
 }
 
->>>>>>> a17af05f
 const char*
 PlatformBuildID()
 {
   return gToolkitBuildID;
 }
-<<<<<<< HEAD
-}
-=======
 
 } // namespace mozilla
->>>>>>> a17af05f
 
 void
 SetupErrorHandling(const char* progname)
