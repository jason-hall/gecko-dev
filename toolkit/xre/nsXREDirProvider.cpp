/* -*- Mode: C++; tab-width: 2; indent-tabs-mode: nil; c-basic-offset: 2 -*- */
/* This Source Code Form is subject to the terms of the Mozilla Public
 * License, v. 2.0. If a copy of the MPL was not distributed with this
 * file, You can obtain one at http://mozilla.org/MPL/2.0/. */

#include "nsAppRunner.h"
#include "nsToolkitCompsCID.h"
#include "nsXREDirProvider.h"
#include "mozilla/AddonManagerStartup.h"

#include "jsapi.h"
#include "xpcpublic.h"

#include "nsIAddonInterposition.h"
#include "nsIAppStartup.h"
#include "nsIDirectoryEnumerator.h"
#include "nsIFile.h"
#include "nsIObserver.h"
#include "nsIObserverService.h"
#include "nsISimpleEnumerator.h"
#include "nsIToolkitChromeRegistry.h"
#include "nsIToolkitProfileService.h"
#include "nsIXULRuntime.h"

#include "nsAppDirectoryServiceDefs.h"
#include "nsDirectoryServiceDefs.h"
#include "nsDirectoryServiceUtils.h"
#include "nsXULAppAPI.h"
#include "nsCategoryManagerUtils.h"

#include "nsDependentString.h"
#include "nsCOMArray.h"
#include "nsArrayEnumerator.h"
#include "nsEnumeratorUtils.h"
#include "nsReadableUtils.h"

#include "SpecialSystemDirectory.h"

#include "mozilla/dom/ScriptSettings.h"

#include "mozilla/Services.h"
#include "mozilla/Omnijar.h"
#include "mozilla/Preferences.h"
#include "mozilla/Telemetry.h"

#include <stdlib.h>

#ifdef XP_WIN
#include "city.h"
#include <windows.h>
#include <shlobj.h>
#endif
#ifdef XP_MACOSX
#include "nsILocalFileMac.h"
// for chflags()
#include <sys/stat.h>
#include <unistd.h>
#endif
#ifdef XP_UNIX
#include <ctype.h>
#endif
#ifdef XP_IOS
#include "UIKitDirProvider.h"
#endif

#if defined(MOZ_CONTENT_SANDBOX)
#include "mozilla/SandboxSettings.h"
#if (defined(XP_WIN) || defined(XP_MACOSX))
#include "nsIUUIDGenerator.h"
#include "mozilla/Unused.h"
#if defined(XP_WIN)
#include "WinUtils.h"
#endif
#endif
#endif

#if defined(XP_MACOSX)
#define APP_REGISTRY_NAME "Application Registry"
#elif defined(XP_WIN)
#define APP_REGISTRY_NAME "registry.dat"
#else
#define APP_REGISTRY_NAME "appreg"
#endif

#define PREF_OVERRIDE_DIRNAME "preferences"

#if (defined(XP_WIN) || defined(XP_MACOSX)) && defined(MOZ_CONTENT_SANDBOX)
static already_AddRefed<nsIFile> GetContentProcessSandboxTempDir();
static nsresult DeleteDirIfExists(nsIFile *dir);
static bool IsContentSandboxDisabled();
static const char* GetContentProcessTempBaseDirKey();
static already_AddRefed<nsIFile> CreateContentProcessSandboxTempDir();
#endif

nsXREDirProvider* gDirServiceProvider = nullptr;

nsXREDirProvider::nsXREDirProvider() :
  mProfileNotified(false)
{
  gDirServiceProvider = this;
}

nsXREDirProvider::~nsXREDirProvider()
{
  gDirServiceProvider = nullptr;
}

nsXREDirProvider*
nsXREDirProvider::GetSingleton()
{
  return gDirServiceProvider;
}

nsresult
nsXREDirProvider::Initialize(nsIFile *aXULAppDir,
                             nsIFile *aGREDir,
                             nsIDirectoryServiceProvider* aAppProvider)
{
  NS_ENSURE_ARG(aXULAppDir);
  NS_ENSURE_ARG(aGREDir);

  mAppProvider = aAppProvider;
  mXULAppDir = aXULAppDir;
  mGREDir = aGREDir;
#if defined(XP_WIN) && defined(MOZ_CONTENT_SANDBOX)
  // The GRE directory can be used in sandbox rules, so we need to make sure
  // it doesn't contain any junction points or symlinks or the sandbox will
  // reject those rules.
  if (!mozilla::widget::WinUtils::ResolveJunctionPointsAndSymLinks(mGREDir)) {
    NS_WARNING("Failed to resolve GRE Dir.");
  }
  // If the mXULAppDir is different it lives below the mGREDir. To avoid
  // confusion resolve that as well even though we don't need it for sandbox
  // rules. Some tests rely on this for example.
  if (!mozilla::widget::WinUtils::ResolveJunctionPointsAndSymLinks(mXULAppDir)) {
    NS_WARNING("Failed to resolve XUL App Dir.");
  }
#endif
  mGREDir->Clone(getter_AddRefs(mGREBinDir));
#ifdef XP_MACOSX
  mGREBinDir->SetNativeLeafName(NS_LITERAL_CSTRING("MacOS"));
#endif

  if (!mProfileDir) {
    nsCOMPtr<nsIDirectoryServiceProvider> app(do_QueryInterface(mAppProvider));
    if (app) {
      bool per = false;
      app->GetFile(NS_APP_USER_PROFILE_50_DIR, &per, getter_AddRefs(mProfileDir));
      NS_ASSERTION(per, "NS_APP_USER_PROFILE_50_DIR must be persistent!");
      NS_ASSERTION(mProfileDir, "NS_APP_USER_PROFILE_50_DIR not defined! This shouldn't happen!");
    }
  }

  return NS_OK;
}

nsresult
nsXREDirProvider::SetProfile(nsIFile* aDir, nsIFile* aLocalDir)
{
  NS_ASSERTION(aDir && aLocalDir, "We don't support no-profile apps yet!");

  nsresult rv;

  rv = EnsureDirectoryExists(aDir);
  if (NS_FAILED(rv))
    return rv;

  rv = EnsureDirectoryExists(aLocalDir);
  if (NS_FAILED(rv))
    return rv;

#ifdef XP_MACOSX
  bool same;
  if (NS_SUCCEEDED(aDir->Equals(aLocalDir, &same)) && !same) {
    // Ensure that the cache directory is not indexed by Spotlight
    // (bug 718910).  At least on OS X, the cache directory (under
    // ~/Library/Caches/) is always the "local" user profile
    // directory.  This is confusing, since *both* user profile
    // directories are "local" (they both exist under the user's
    // home directory).  But this usage dates back at least as far
    // as the patch for bug 291033, where "local" seems to mean
    // "suitable for temporary storage".  Don't hide the cache
    // directory if by some chance it and the "non-local" profile
    // directory are the same -- there are bad side effects from
    // hiding a profile directory under /Library/Application Support/
    // (see bug 801883).
    nsAutoCString cacheDir;
    if (NS_SUCCEEDED(aLocalDir->GetNativePath(cacheDir))) {
      if (chflags(cacheDir.get(), UF_HIDDEN)) {
        NS_WARNING("Failed to set Cache directory to HIDDEN.");
      }
    }
  }
#endif

  mProfileDir = aDir;
  mProfileLocalDir = aLocalDir;
#if defined(XP_WIN) && defined(MOZ_CONTENT_SANDBOX)
  // The profile directory can be used in sandbox rules, so we need to make sure
  // it doesn't contain any junction points or symlinks or the sandbox will
  // reject those rules.
  if (!mozilla::widget::WinUtils::ResolveJunctionPointsAndSymLinks(mProfileDir)) {
    NS_WARNING("Failed to resolve Profile Dir.");
  }
#endif
  return NS_OK;
}

NS_IMPL_QUERY_INTERFACE(nsXREDirProvider,
                        nsIDirectoryServiceProvider,
                        nsIDirectoryServiceProvider2,
                        nsIProfileStartup)

NS_IMETHODIMP_(MozExternalRefCountType)
nsXREDirProvider::AddRef()
{
  return 1;
}

NS_IMETHODIMP_(MozExternalRefCountType)
nsXREDirProvider::Release()
{
  return 0;
}

nsresult
nsXREDirProvider::GetUserProfilesRootDir(nsIFile** aResult,
                                         const nsACString* aProfileName,
                                         const nsACString* aAppName,
                                         const nsACString* aVendorName)
{
  nsCOMPtr<nsIFile> file;
  nsresult rv = GetUserDataDirectory(getter_AddRefs(file),
                                     false,
                                     aProfileName, aAppName, aVendorName);

  if (NS_SUCCEEDED(rv)) {
#if !defined(XP_UNIX) || defined(XP_MACOSX)
    rv = file->AppendNative(NS_LITERAL_CSTRING("Profiles"));
#endif
    // We must create the profile directory here if it does not exist.
    nsresult tmp = EnsureDirectoryExists(file);
    if (NS_FAILED(tmp)) {
      rv = tmp;
    }
  }
  file.swap(*aResult);
  return rv;
}

nsresult
nsXREDirProvider::GetUserProfilesLocalDir(nsIFile** aResult,
                                          const nsACString* aProfileName,
                                          const nsACString* aAppName,
                                          const nsACString* aVendorName)
{
  nsCOMPtr<nsIFile> file;
  nsresult rv = GetUserDataDirectory(getter_AddRefs(file),
                                     true,
                                     aProfileName, aAppName, aVendorName);

  if (NS_SUCCEEDED(rv)) {
#if !defined(XP_UNIX) || defined(XP_MACOSX)
    rv = file->AppendNative(NS_LITERAL_CSTRING("Profiles"));
#endif
    // We must create the profile directory here if it does not exist.
    nsresult tmp = EnsureDirectoryExists(file);
    if (NS_FAILED(tmp)) {
      rv = tmp;
    }
  }
  file.swap(*aResult);
  return NS_OK;
}

#if defined(XP_UNIX) || defined(XP_MACOSX)
/**
 * Get the directory that is the parent of the system-wide directories
 * for extensions and native-messaing manifests.
 *
 * On OSX this is /Library/Application Support/Mozilla
 * On Linux this is /usr/{lib,lib64}/mozilla
 *   (for 32- and 64-bit systems respsectively)
 */
static nsresult
GetSystemParentDirectory(nsIFile** aFile)
{
  nsresult rv;
  nsCOMPtr<nsIFile> localDir;
#if defined(XP_MACOSX)
  rv = GetOSXFolderType(kOnSystemDisk, kApplicationSupportFolderType, getter_AddRefs(localDir));
  if (NS_SUCCEEDED(rv)) {
    rv = localDir->AppendNative(NS_LITERAL_CSTRING("Mozilla"));
  }
#else
  NS_NAMED_LITERAL_CSTRING(dirname,
#ifdef HAVE_USR_LIB64_DIR
                           "/usr/lib64/mozilla"
#elif defined(__OpenBSD__) || defined(__FreeBSD__)
                           "/usr/local/lib/mozilla"
#else
                           "/usr/lib/mozilla"
#endif
                           );
  rv = NS_NewNativeLocalFile(dirname, false, getter_AddRefs(localDir));
#endif

  if (NS_SUCCEEDED(rv)) {
    localDir.forget(aFile);
  }
  return rv;
}
#endif

NS_IMETHODIMP
nsXREDirProvider::GetFile(const char* aProperty, bool* aPersistent,
                          nsIFile** aFile)
{
  nsresult rv;

  bool gettingProfile = false;

  if (!strcmp(aProperty, NS_APP_USER_PROFILE_LOCAL_50_DIR)) {
    // If XRE_NotifyProfile hasn't been called, don't fall through to
    // mAppProvider on the profile keys.
    if (!mProfileNotified)
      return NS_ERROR_FAILURE;

    if (mProfileLocalDir)
      return mProfileLocalDir->Clone(aFile);

    if (mAppProvider)
      return mAppProvider->GetFile(aProperty, aPersistent, aFile);

    // This falls through to the case below
    gettingProfile = true;
  }
  if (!strcmp(aProperty, NS_APP_USER_PROFILE_50_DIR) || gettingProfile) {
    if (!mProfileNotified)
      return NS_ERROR_FAILURE;

    if (mProfileDir)
      return mProfileDir->Clone(aFile);

    if (mAppProvider)
      return mAppProvider->GetFile(aProperty, aPersistent, aFile);

    // If we don't succeed here, bail early so that we aren't reentrant
    // through the "GetProfileDir" call below.
    return NS_ERROR_FAILURE;
  }

  if (mAppProvider) {
    rv = mAppProvider->GetFile(aProperty, aPersistent, aFile);
    if (NS_SUCCEEDED(rv) && *aFile)
      return rv;
  }

  *aPersistent = true;

  if (!strcmp(aProperty, NS_GRE_DIR)) {
    return mGREDir->Clone(aFile);
  }
  else if (!strcmp(aProperty, NS_GRE_BIN_DIR)) {
    return mGREBinDir->Clone(aFile);
  }
  else if (!strcmp(aProperty, NS_OS_CURRENT_PROCESS_DIR) ||
           !strcmp(aProperty, NS_APP_INSTALL_CLEANUP_DIR)) {
    return GetAppDir()->Clone(aFile);
  }

  rv = NS_ERROR_FAILURE;
  nsCOMPtr<nsIFile> file;

  if (!strcmp(aProperty, NS_APP_PREF_DEFAULTS_50_DIR))
  {
    // return the GRE default prefs directory here, and the app default prefs
    // directory (if applicable) in NS_APP_PREFS_DEFAULTS_DIR_LIST.
    rv = mGREDir->Clone(getter_AddRefs(file));
    if (NS_SUCCEEDED(rv)) {
      rv = file->AppendNative(NS_LITERAL_CSTRING("defaults"));
      if (NS_SUCCEEDED(rv))
        rv = file->AppendNative(NS_LITERAL_CSTRING("pref"));
    }
  }
  else if (!strcmp(aProperty, NS_APP_APPLICATION_REGISTRY_DIR) ||
           !strcmp(aProperty, XRE_USER_APP_DATA_DIR)) {
    rv = GetUserAppDataDirectory(getter_AddRefs(file));
  }
#if defined(XP_UNIX) || defined(XP_MACOSX)
  else if (!strcmp(aProperty, XRE_SYS_NATIVE_MESSAGING_MANIFESTS)) {
    nsCOMPtr<nsIFile> localDir;

    rv = ::GetSystemParentDirectory(getter_AddRefs(localDir));
    if (NS_SUCCEEDED(rv)) {
      NS_NAMED_LITERAL_CSTRING(dirname,
#if defined(XP_MACOSX)
                               "NativeMessagingHosts"
#else
                               "native-messaging-hosts"
#endif
                               );
      rv = localDir->AppendNative(dirname);
      if (NS_SUCCEEDED(rv)) {
        localDir.swap(file);
      }
    }
  }
  else if (!strcmp(aProperty, XRE_USER_NATIVE_MESSAGING_MANIFESTS)) {
    nsCOMPtr<nsIFile> localDir;
    rv = GetUserDataDirectoryHome(getter_AddRefs(localDir), false);
    if (NS_SUCCEEDED(rv)) {
#if defined(XP_MACOSX)
      rv = localDir->AppendNative(NS_LITERAL_CSTRING("Mozilla"));
      if (NS_SUCCEEDED(rv)) {
        rv = localDir->AppendNative(NS_LITERAL_CSTRING("NativeMessagingHosts"));
      }
#else
      rv = localDir->AppendNative(NS_LITERAL_CSTRING(".mozilla"));
      if (NS_SUCCEEDED(rv)) {
        rv = localDir->AppendNative(NS_LITERAL_CSTRING("native-messaging-hosts"));
      }
#endif
    }
    if (NS_SUCCEEDED(rv)) {
      localDir.swap(file);
    }
  }
#endif
  else if (!strcmp(aProperty, XRE_UPDATE_ROOT_DIR)) {
    rv = GetUpdateRootDir(getter_AddRefs(file));
  }
  else if (!strcmp(aProperty, NS_APP_APPLICATION_REGISTRY_FILE)) {
    rv = GetUserAppDataDirectory(getter_AddRefs(file));
    if (NS_SUCCEEDED(rv))
      rv = file->AppendNative(NS_LITERAL_CSTRING(APP_REGISTRY_NAME));
  }
  else if (!strcmp(aProperty, NS_APP_USER_PROFILES_ROOT_DIR)) {
    rv = GetUserProfilesRootDir(getter_AddRefs(file), nullptr, nullptr, nullptr);
  }
  else if (!strcmp(aProperty, NS_APP_USER_PROFILES_LOCAL_ROOT_DIR)) {
    rv = GetUserProfilesLocalDir(getter_AddRefs(file), nullptr, nullptr, nullptr);
  }
  else if (!strcmp(aProperty, XRE_EXECUTABLE_FILE) && gArgv[0]) {
    nsCOMPtr<nsIFile> lf;
    rv = XRE_GetBinaryPath(gArgv[0], getter_AddRefs(lf));
    if (NS_SUCCEEDED(rv))
      file = lf;
  }

  else if (!strcmp(aProperty, NS_APP_PROFILE_DIR_STARTUP) && mProfileDir) {
    return mProfileDir->Clone(aFile);
  }
  else if (!strcmp(aProperty, NS_APP_PROFILE_LOCAL_DIR_STARTUP)) {
    if (mProfileLocalDir)
      return mProfileLocalDir->Clone(aFile);

    if (mProfileDir)
      return mProfileDir->Clone(aFile);

    if (mAppProvider)
      return mAppProvider->GetFile(NS_APP_PROFILE_DIR_STARTUP, aPersistent,
                                   aFile);
  }
#if defined(XP_UNIX) || defined(XP_MACOSX)
  else if (!strcmp(aProperty, XRE_SYS_LOCAL_EXTENSION_PARENT_DIR)) {
#ifdef ENABLE_SYSTEM_EXTENSION_DIRS
    return GetSystemExtensionsDirectory(aFile);
#else
    return NS_ERROR_FAILURE;
#endif
  }
#endif
#if defined(XP_UNIX) && !defined(XP_MACOSX)
  else if (!strcmp(aProperty, XRE_SYS_SHARE_EXTENSION_PARENT_DIR)) {
#ifdef ENABLE_SYSTEM_EXTENSION_DIRS
#if defined(__OpenBSD__) || defined(__FreeBSD__)
    static const char *const sysLExtDir = "/usr/local/share/mozilla/extensions";
#else
    static const char *const sysLExtDir = "/usr/share/mozilla/extensions";
#endif
    return NS_NewNativeLocalFile(nsDependentCString(sysLExtDir),
                                 false, aFile);
#else
    return NS_ERROR_FAILURE;
#endif
  }
#endif
  else if (!strcmp(aProperty, XRE_USER_SYS_EXTENSION_DIR)) {
#ifdef ENABLE_SYSTEM_EXTENSION_DIRS
    return GetSysUserExtensionsDirectory(aFile);
#else
    return NS_ERROR_FAILURE;
#endif
  }
  else if (!strcmp(aProperty, XRE_APP_DISTRIBUTION_DIR)) {
    bool persistent = false;
    rv = GetFile(NS_GRE_DIR, &persistent, getter_AddRefs(file));
    if (NS_SUCCEEDED(rv))
      rv = file->AppendNative(NS_LITERAL_CSTRING("distribution"));
  }
  else if (!strcmp(aProperty, XRE_APP_FEATURES_DIR)) {
    rv = GetAppDir()->Clone(getter_AddRefs(file));
    if (NS_SUCCEEDED(rv))
      rv = file->AppendNative(NS_LITERAL_CSTRING("features"));
  }
  else if (!strcmp(aProperty, XRE_ADDON_APP_DIR)) {
    nsCOMPtr<nsIDirectoryServiceProvider> dirsvc(do_GetService("@mozilla.org/file/directory_service;1", &rv));
    if (NS_FAILED(rv))
      return rv;
    bool unused;
    rv = dirsvc->GetFile("XCurProcD", &unused, getter_AddRefs(file));
  }
#if (defined(XP_WIN) || defined(XP_MACOSX)) && defined(MOZ_CONTENT_SANDBOX)
  else if (!strcmp(aProperty, NS_APP_CONTENT_PROCESS_TEMP_DIR)) {
    if (!mContentTempDir && NS_FAILED((rv = LoadContentProcessTempDir()))) {
      return rv;
    }
    rv = mContentTempDir->Clone(getter_AddRefs(file));
  }
#endif // defined(XP_WIN) && defined(MOZ_CONTENT_SANDBOX)
  else if (NS_SUCCEEDED(GetProfileStartupDir(getter_AddRefs(file)))) {
    // We need to allow component, xpt, and chrome registration to
    // occur prior to the profile-after-change notification.
    if (!strcmp(aProperty, NS_APP_USER_CHROME_DIR)) {
      rv = file->AppendNative(NS_LITERAL_CSTRING("chrome"));
    }
  }

  if (NS_SUCCEEDED(rv) && file) {
    file.forget(aFile);
    return NS_OK;
  }

  bool ensureFilePermissions = false;

  if (NS_SUCCEEDED(GetProfileDir(getter_AddRefs(file)))) {
    if (!strcmp(aProperty, NS_APP_PREFS_50_DIR)) {
      rv = NS_OK;
    }
    else if (!strcmp(aProperty, NS_APP_PREFS_50_FILE)) {
      rv = file->AppendNative(NS_LITERAL_CSTRING("prefs.js"));
    }
    else if (!strcmp(aProperty, NS_LOCALSTORE_UNSAFE_FILE)) {
      rv = file->AppendNative(NS_LITERAL_CSTRING("localstore.rdf"));
    }
    else if (!strcmp(aProperty, NS_APP_LOCALSTORE_50_FILE)) {
      if (gSafeMode) {
        rv = file->AppendNative(NS_LITERAL_CSTRING("localstore-safe.rdf"));
        file->Remove(false);
      }
      else {
        rv = file->AppendNative(NS_LITERAL_CSTRING("localstore.rdf"));
        ensureFilePermissions = true;
      }
    }
<<<<<<< HEAD
    else if (!strcmp(aProperty, NS_APP_DOWNLOADS_50_FILE)) {
      rv = file->AppendNative(NS_LITERAL_CSTRING("downloads.rdf"));
    }
=======
>>>>>>> a17af05f
    else if (!strcmp(aProperty, NS_APP_PREFS_OVERRIDE_DIR)) {
      rv = mProfileDir->Clone(getter_AddRefs(file));
      nsresult tmp = file->AppendNative(NS_LITERAL_CSTRING(PREF_OVERRIDE_DIRNAME));
      if (NS_FAILED(tmp)) {
        rv = tmp;
      }
      tmp = EnsureDirectoryExists(file);
      if (NS_FAILED(tmp)) {
        rv = tmp;
      }
    }
  }
  if (NS_FAILED(rv) || !file)
    return NS_ERROR_FAILURE;

  if (ensureFilePermissions) {
    bool fileToEnsureExists;
    bool isWritable;
    if (NS_SUCCEEDED(file->Exists(&fileToEnsureExists)) && fileToEnsureExists
        && NS_SUCCEEDED(file->IsWritable(&isWritable)) && !isWritable) {
      uint32_t permissions;
      if (NS_SUCCEEDED(file->GetPermissions(&permissions))) {
        rv = file->SetPermissions(permissions | 0600);
        NS_ASSERTION(NS_SUCCEEDED(rv), "failed to ensure file permissions");
      }
    }
  }

  file.forget(aFile);
  return NS_OK;
}

static void
LoadDirIntoArray(nsIFile* dir,
                 const char *const *aAppendList,
                 nsCOMArray<nsIFile>& aDirectories)
{
  if (!dir)
    return;

  nsCOMPtr<nsIFile> subdir;
  dir->Clone(getter_AddRefs(subdir));
  if (!subdir)
    return;

  for (const char *const *a = aAppendList; *a; ++a) {
    subdir->AppendNative(nsDependentCString(*a));
  }

  bool exists;
  if (NS_SUCCEEDED(subdir->Exists(&exists)) && exists) {
    aDirectories.AppendObject(subdir);
  }
}

static void
LoadDirsIntoArray(const nsCOMArray<nsIFile>& aSourceDirs,
                  const char *const* aAppendList,
                  nsCOMArray<nsIFile>& aDirectories)
{
  nsCOMPtr<nsIFile> appended;
  bool exists;

  for (int32_t i = 0; i < aSourceDirs.Count(); ++i) {
    aSourceDirs[i]->Clone(getter_AddRefs(appended));
    if (!appended)
      continue;

    nsAutoCString leaf;
    appended->GetNativeLeafName(leaf);
    if (!Substring(leaf, leaf.Length() - 4).EqualsLiteral(".xpi")) {
      LoadDirIntoArray(appended,
                       aAppendList,
                       aDirectories);
    }
    else if (NS_SUCCEEDED(appended->Exists(&exists)) && exists)
      aDirectories.AppendObject(appended);
  }
}

NS_IMETHODIMP
nsXREDirProvider::GetFiles(const char* aProperty, nsISimpleEnumerator** aResult)
{
  nsresult rv;

  nsCOMPtr<nsISimpleEnumerator> appEnum;
  nsCOMPtr<nsIDirectoryServiceProvider2>
    appP2(do_QueryInterface(mAppProvider));
  if (appP2) {
    rv = appP2->GetFiles(aProperty, getter_AddRefs(appEnum));
    if (NS_FAILED(rv)) {
      appEnum = nullptr;
    }
    else if (rv != NS_SUCCESS_AGGREGATE_RESULT) {
      appEnum.forget(aResult);
      return NS_OK;
    }
  }

  nsCOMPtr<nsISimpleEnumerator> xreEnum;
  rv = GetFilesInternal(aProperty, getter_AddRefs(xreEnum));
  if (NS_FAILED(rv)) {
    if (appEnum) {
      appEnum.forget(aResult);
      return NS_SUCCESS_AGGREGATE_RESULT;
    }

    return rv;
  }

  rv = NS_NewUnionEnumerator(aResult, appEnum, xreEnum);
  if (NS_FAILED(rv))
    return rv;

  return NS_SUCCESS_AGGREGATE_RESULT;
}

#if (defined(XP_WIN) || defined(XP_MACOSX)) && defined(MOZ_CONTENT_SANDBOX)

static const char*
GetContentProcessTempBaseDirKey()
{
#if defined(XP_WIN)
  return NS_WIN_LOW_INTEGRITY_TEMP_BASE;
#else
  return NS_OS_TEMP_DIR;
#endif
}

//
// Sets mContentTempDir so that it refers to the appropriate temp dir.
// If the sandbox is enabled, NS_APP_CONTENT_PROCESS_TEMP_DIR, otherwise
// NS_OS_TEMP_DIR is used.
//
nsresult
nsXREDirProvider::LoadContentProcessTempDir()
{
  // The parent is responsible for creating the sandbox temp dir.
  if (XRE_IsParentProcess()) {
    mContentProcessSandboxTempDir = CreateContentProcessSandboxTempDir();
    mContentTempDir = mContentProcessSandboxTempDir;
<<<<<<< HEAD
  } else {
    mContentTempDir = GetContentProcessSandboxTempDir();
  }

  if (mContentTempDir) {
    return NS_OK;
=======
>>>>>>> a17af05f
  } else {
    mContentTempDir = GetContentProcessSandboxTempDir();
  }

  if (!mContentTempDir) {
    nsresult rv = NS_GetSpecialDirectory(NS_OS_TEMP_DIR,
                                         getter_AddRefs(mContentTempDir));
    if (NS_WARN_IF(NS_FAILED(rv))) {
      return rv;
    }
  }

#if defined(XP_WIN)
  // The content temp dir can be used in sandbox rules, so we need to make sure
  // it doesn't contain any junction points or symlinks or the sandbox will
  // reject those rules.
  if (!mozilla::widget::WinUtils::ResolveJunctionPointsAndSymLinks(mContentTempDir)) {
    NS_WARNING("Failed to resolve Content Temp Dir.");
  }
#endif

  return NS_OK;
}

static bool
IsContentSandboxDisabled()
{
<<<<<<< HEAD
  if (!BrowserTabsRemoteAutostart()) {
    return false;
  }
#if defined(XP_WIN) || defined(XP_MACOSX)
  const bool isSandboxDisabled =
    Preferences::GetInt("security.sandbox.content.level") < 1;
#endif
  return isSandboxDisabled;
=======
  return !BrowserTabsRemoteAutostart() || (GetEffectiveContentSandboxLevel() < 1);
>>>>>>> a17af05f
}

//
// If a content process sandbox temp dir is to be used, returns an nsIFile
// for the directory. Returns null if the content sandbox is disabled or
// an error occurs.
//
static already_AddRefed<nsIFile>
GetContentProcessSandboxTempDir()
{
  if (IsContentSandboxDisabled()) {
    return nullptr;
  }

  nsCOMPtr<nsIFile> localFile;

  nsresult rv = NS_GetSpecialDirectory(GetContentProcessTempBaseDirKey(),
                                       getter_AddRefs(localFile));
  if (NS_WARN_IF(NS_FAILED(rv))) {
    return nullptr;
  }

  nsAutoString tempDirSuffix;
  rv = Preferences::GetString("security.sandbox.content.tempDirSuffix",
                              tempDirSuffix);
  if (NS_WARN_IF(NS_FAILED(rv)) || tempDirSuffix.IsEmpty()) {
    return nullptr;
  }

  rv = localFile->Append(NS_LITERAL_STRING("Temp-") + tempDirSuffix);
  if (NS_WARN_IF(NS_FAILED(rv))) {
    return nullptr;
  }

  return localFile.forget();
}

//
// Create a temporary directory for use from sandboxed content processes.
// Only called in the parent. The path is derived from a UUID stored in a
// pref which is available to content processes. Returns null if the
// content sandbox is disabled or if an error occurs.
//
static already_AddRefed<nsIFile>
CreateContentProcessSandboxTempDir()
{
  if (IsContentSandboxDisabled()) {
    return nullptr;
  }

  // Get (and create if blank) temp directory suffix pref.
  nsresult rv;
  nsAutoString tempDirSuffix;
  Preferences::GetString("security.sandbox.content.tempDirSuffix",
                         tempDirSuffix);
  if (tempDirSuffix.IsEmpty()) {
    nsCOMPtr<nsIUUIDGenerator> uuidgen =
      do_GetService("@mozilla.org/uuid-generator;1", &rv);
    if (NS_WARN_IF(NS_FAILED(rv))) {
      return nullptr;
    }

    nsID uuid;
    rv = uuidgen->GenerateUUIDInPlace(&uuid);
    if (NS_WARN_IF(NS_FAILED(rv))) {
      return nullptr;
    }

    char uuidChars[NSID_LENGTH];
    uuid.ToProvidedString(uuidChars);
    tempDirSuffix.AssignASCII(uuidChars);

    // Save the pref
    rv = Preferences::SetCString("security.sandbox.content.tempDirSuffix",
                                 uuidChars);
    if (NS_WARN_IF(NS_FAILED(rv))) {
      // If we fail to save the pref we don't want to create the temp dir,
      // because we won't be able to clean it up later.
      return nullptr;
    }

    nsCOMPtr<nsIPrefService> prefsvc = Preferences::GetService();
    if (!prefsvc || NS_FAILED((rv = prefsvc->SavePrefFile(nullptr)))) {
      // Again, if we fail to save the pref file we might not be able to clean
      // up the temp directory, so don't create one.  Note that in the case
      // the preference values allows an off main thread save, the successful
      // return from the call doesn't mean we actually saved the file.  See
      // bug 1364496 for details.
      NS_WARNING("Failed to save pref file, cannot create temp dir.");
      return nullptr;
    }
  }

  nsCOMPtr<nsIFile> sandboxTempDir = GetContentProcessSandboxTempDir();
  if (!sandboxTempDir) {
    NS_WARNING("Failed to determine sandbox temp dir path.");
    return nullptr;
  }

  // Remove the directory. It may exist due to a previous crash.
  if (NS_FAILED(DeleteDirIfExists(sandboxTempDir))) {
    NS_WARNING("Failed to reset sandbox temp dir.");
    return nullptr;
  }

  // Create the directory
  rv = sandboxTempDir->Create(nsIFile::DIRECTORY_TYPE, 0700);
  if (NS_FAILED(rv)) {
    NS_WARNING("Failed to create sandbox temp dir.");
    return nullptr;
  }

  return sandboxTempDir.forget();
}

static nsresult
DeleteDirIfExists(nsIFile* dir)
{
  if (dir) {
    // Don't return an error if the directory doesn't exist.
    // Windows Remove() returns NS_ERROR_FILE_NOT_FOUND while
    // OS X returns NS_ERROR_FILE_TARGET_DOES_NOT_EXIST.
    nsresult rv = dir->Remove(/* aRecursive */ true);
    if (NS_FAILED(rv) && rv != NS_ERROR_FILE_NOT_FOUND &&
        rv != NS_ERROR_FILE_TARGET_DOES_NOT_EXIST) {
      return rv;
    }
  }
  return NS_OK;
}

#endif // (defined(XP_WIN) || defined(XP_MACOSX)) &&
  // defined(MOZ_CONTENT_SANDBOX)

static const char *const kAppendPrefDir[] = { "defaults", "preferences", nullptr };

#ifdef DEBUG_bsmedberg
static void
DumpFileArray(const char *key,
              nsCOMArray<nsIFile> dirs)
{
  fprintf(stderr, "nsXREDirProvider::GetFilesInternal(%s)\n", key);

  nsAutoCString path;
  for (int32_t i = 0; i < dirs.Count(); ++i) {
    dirs[i]->GetNativePath(path);
    fprintf(stderr, "  %s\n", path.get());
  }
}
#endif // DEBUG_bsmedberg

nsresult
nsXREDirProvider::GetFilesInternal(const char* aProperty,
                                   nsISimpleEnumerator** aResult)
{
  nsresult rv = NS_OK;
  *aResult = nullptr;

  if (!strcmp(aProperty, XRE_EXTENSIONS_DIR_LIST)) {
    nsCOMArray<nsIFile> directories;

    static const char *const kAppendNothing[] = { nullptr };

    LoadDirsIntoArray(mAppBundleDirectories,
                      kAppendNothing, directories);
    LoadDirsIntoArray(AddonManagerStartup::GetSingleton().ExtensionPaths(),
                      kAppendNothing, directories);

    rv = NS_NewArrayEnumerator(aResult, directories);
  }
  else if (!strcmp(aProperty, NS_APP_PREFS_DEFAULTS_DIR_LIST)) {
    nsCOMArray<nsIFile> directories;

    LoadDirIntoArray(mXULAppDir, kAppendPrefDir, directories);
    LoadDirsIntoArray(mAppBundleDirectories,
                      kAppendPrefDir, directories);

    rv = NS_NewArrayEnumerator(aResult, directories);
  }
  else if (!strcmp(aProperty, NS_EXT_PREFS_DEFAULTS_DIR_LIST)) {
    nsCOMArray<nsIFile> directories;

    LoadDirsIntoArray(AddonManagerStartup::GetSingleton().ExtensionPaths(),
                      kAppendPrefDir, directories);

    if (mProfileDir) {
      nsCOMPtr<nsIFile> overrideFile;
      mProfileDir->Clone(getter_AddRefs(overrideFile));
      overrideFile->AppendNative(NS_LITERAL_CSTRING(PREF_OVERRIDE_DIRNAME));

      bool exists;
      if (NS_SUCCEEDED(overrideFile->Exists(&exists)) && exists)
        directories.AppendObject(overrideFile);
    }

    rv = NS_NewArrayEnumerator(aResult, directories);
  }
  else if (!strcmp(aProperty, NS_APP_CHROME_DIR_LIST)) {
    // NS_APP_CHROME_DIR_LIST is only used to get default (native) icons
    // for OS window decoration.

    static const char *const kAppendChromeDir[] = { "chrome", nullptr };
    nsCOMArray<nsIFile> directories;
    LoadDirIntoArray(mXULAppDir,
                     kAppendChromeDir,
                     directories);
    LoadDirsIntoArray(mAppBundleDirectories,
                      kAppendChromeDir,
                      directories);
    LoadDirsIntoArray(AddonManagerStartup::GetSingleton().ExtensionPaths(),
                      kAppendChromeDir,
                      directories);

    rv = NS_NewArrayEnumerator(aResult, directories);
  }
  else if (!strcmp(aProperty, NS_APP_PLUGINS_DIR_LIST)) {
    nsCOMArray<nsIFile> directories;

    if (mozilla::Preferences::GetBool("plugins.load_appdir_plugins", false)) {
      nsCOMPtr<nsIFile> appdir;
      rv = XRE_GetBinaryPath(gArgv[0], getter_AddRefs(appdir));
      if (NS_SUCCEEDED(rv)) {
        appdir->SetNativeLeafName(NS_LITERAL_CSTRING("plugins"));
        directories.AppendObject(appdir);
      }
    }

    static const char *const kAppendPlugins[] = { "plugins", nullptr };

    // The root dirserviceprovider does quite a bit for us: we're mainly
    // interested in xulapp and extension-provided plugins.
    LoadDirsIntoArray(mAppBundleDirectories,
                      kAppendPlugins,
                      directories);
    LoadDirsIntoArray(AddonManagerStartup::GetSingleton().ExtensionPaths(),
                      kAppendPlugins,
                      directories);

    if (mProfileDir) {
      nsCOMArray<nsIFile> profileDir;
      profileDir.AppendObject(mProfileDir);
      LoadDirsIntoArray(profileDir,
                        kAppendPlugins,
                        directories);
    }

    rv = NS_NewArrayEnumerator(aResult, directories);
    NS_ENSURE_SUCCESS(rv, rv);

    rv = NS_SUCCESS_AGGREGATE_RESULT;
  }
  else
    rv = NS_ERROR_FAILURE;

  return rv;
}

NS_IMETHODIMP
nsXREDirProvider::GetDirectory(nsIFile* *aResult)
{
  NS_ENSURE_TRUE(mProfileDir, NS_ERROR_NOT_INITIALIZED);

  return mProfileDir->Clone(aResult);
}

NS_IMETHODIMP
nsXREDirProvider::DoStartup()
{
  nsresult rv;

  if (!mProfileNotified) {
    nsCOMPtr<nsIObserverService> obsSvc =
      mozilla::services::GetObserverService();
    if (!obsSvc) return NS_ERROR_FAILURE;

    mProfileNotified = true;

    /*
       Setup prefs before profile-do-change to be able to use them to track
       crashes and because we want to begin crash tracking before other code run
       from this notification since they may cause crashes.
    */
    mozilla::Preferences::InitializeUserPrefs();

    bool safeModeNecessary = false;
    nsCOMPtr<nsIAppStartup> appStartup (do_GetService(NS_APPSTARTUP_CONTRACTID));
    if (appStartup) {
      rv = appStartup->TrackStartupCrashBegin(&safeModeNecessary);
      if (NS_FAILED(rv) && rv != NS_ERROR_NOT_AVAILABLE)
        NS_WARNING("Error while beginning startup crash tracking");

      if (!gSafeMode && safeModeNecessary) {
        appStartup->RestartInSafeMode(nsIAppStartup::eForceQuit);
        return NS_OK;
      }
    }

    static const char16_t kStartup[] = {'s','t','a','r','t','u','p','\0'};
    obsSvc->NotifyObservers(nullptr, "profile-do-change", kStartup);

    // Init the Extension Manager
    nsCOMPtr<nsIObserver> em = do_GetService("@mozilla.org/addons/integration;1");
    if (em) {
      em->Observe(nullptr, "addons-startup", nullptr);
    } else {
      NS_WARNING("Failed to create Addons Manager.");
    }

    obsSvc->NotifyObservers(nullptr, "load-extension-defaults", nullptr);
    obsSvc->NotifyObservers(nullptr, "profile-after-change", kStartup);

    // Any component that has registered for the profile-after-change category
    // should also be created at this time.
    (void)NS_CreateServicesFromCategory("profile-after-change", nullptr,
                                        "profile-after-change");

    if (gSafeMode && safeModeNecessary) {
      static const char16_t kCrashed[] = {'c','r','a','s','h','e','d','\0'};
      obsSvc->NotifyObservers(nullptr, "safemode-forced", kCrashed);
    }

    // 1 = Regular mode, 2 = Safe mode, 3 = Safe mode forced
    int mode = 1;
    if (gSafeMode) {
      if (safeModeNecessary)
        mode = 3;
      else
        mode = 2;
    }
    mozilla::Telemetry::Accumulate(mozilla::Telemetry::SAFE_MODE_USAGE, mode);

    // Telemetry about number of profiles.
    nsCOMPtr<nsIToolkitProfileService> profileService =
      do_GetService("@mozilla.org/toolkit/profile-service;1");
    if (profileService) {
      nsCOMPtr<nsISimpleEnumerator> profiles;
      rv = profileService->GetProfiles(getter_AddRefs(profiles));
      if (NS_WARN_IF(NS_FAILED(rv))) {
        return rv;
      }

      uint32_t count = 0;
      nsCOMPtr<nsISupports> profile;
      while (NS_SUCCEEDED(profiles->GetNext(getter_AddRefs(profile)))) {
        ++count;
      }

      mozilla::Telemetry::Accumulate(mozilla::Telemetry::NUMBER_OF_PROFILES,
                                     count);
    }

    obsSvc->NotifyObservers(nullptr, "profile-initial-state", nullptr);

#if (defined(XP_WIN) || defined(XP_MACOSX)) && defined(MOZ_CONTENT_SANDBOX)
    // Makes sure the content temp dir has been loaded if it hasn't been
    // already. In the parent this ensures it has been created before we attempt
    // to start any content processes.
    if (!mContentTempDir) {
      mozilla::Unused << NS_WARN_IF(NS_FAILED(LoadContentProcessTempDir()));
    }
#endif
  }
  return NS_OK;
}

void
nsXREDirProvider::DoShutdown()
{
  AUTO_PROFILER_LABEL("nsXREDirProvider::DoShutdown", OTHER);

  if (mProfileNotified) {
    nsCOMPtr<nsIObserverService> obsSvc =
      mozilla::services::GetObserverService();
    NS_ASSERTION(obsSvc, "No observer service?");
    if (obsSvc) {
      static const char16_t kShutdownPersist[] = u"shutdown-persist";
      obsSvc->NotifyObservers(nullptr, "profile-change-net-teardown", kShutdownPersist);
      obsSvc->NotifyObservers(nullptr, "profile-change-teardown", kShutdownPersist);

#ifdef DEBUG
      // Not having this causes large intermittent leaks. See bug 1340425.
      if (JSContext* cx = dom::danger::GetJSContext()) {
        JS_GC(cx);
      }
#endif

      obsSvc->NotifyObservers(nullptr, "profile-before-change", kShutdownPersist);
      obsSvc->NotifyObservers(nullptr, "profile-before-change-qm", kShutdownPersist);
      obsSvc->NotifyObservers(nullptr, "profile-before-change-telemetry", kShutdownPersist);
    }
    mProfileNotified = false;
  }

#if (defined(XP_WIN) || defined(XP_MACOSX)) && defined(MOZ_CONTENT_SANDBOX)
  if (XRE_IsParentProcess()) {
    Unused << DeleteDirIfExists(mContentProcessSandboxTempDir);
  }
#endif
}

#ifdef XP_WIN
static nsresult
GetShellFolderPath(KNOWNFOLDERID folder, nsAString& _retval)
{
  DWORD flags = KF_FLAG_SIMPLE_IDLIST | KF_FLAG_DONT_VERIFY | KF_FLAG_NO_ALIAS;
  PWSTR path = nullptr;

  if (!SUCCEEDED(SHGetKnownFolderPath(folder, flags, NULL, &path))) {
    return NS_ERROR_NOT_AVAILABLE;
  }

  _retval = nsDependentString(path);
  CoTaskMemFree(path);
  return NS_OK;
}

/**
 * Provides a fallback for getting the path to APPDATA or LOCALAPPDATA by
 * querying the registry when the call to SHGetSpecialFolderLocation or
 * SHGetPathFromIDListW is unable to provide these paths (Bug 513958).
 */
static nsresult
GetRegWindowsAppDataFolder(bool aLocal, nsAString& _retval)
{
  HKEY key;
  LPCWSTR keyName =
    L"Software\\Microsoft\\Windows\\CurrentVersion\\Explorer\\Shell Folders";
  DWORD res = ::RegOpenKeyExW(HKEY_CURRENT_USER, keyName, 0, KEY_READ,
                              &key);
  if (res != ERROR_SUCCESS) {
    _retval.SetLength(0);
    return NS_ERROR_NOT_AVAILABLE;
  }

  DWORD type, size;
  res = RegQueryValueExW(key, (aLocal ? L"Local AppData" : L"AppData"),
                         nullptr, &type, nullptr, &size);
  // The call to RegQueryValueExW must succeed, the type must be REG_SZ, the
  // buffer size must not equal 0, and the buffer size be a multiple of 2.
  if (res != ERROR_SUCCESS || type != REG_SZ || size == 0 || size % 2 != 0) {
    ::RegCloseKey(key);
    _retval.SetLength(0);
    return NS_ERROR_NOT_AVAILABLE;
  }

  // |size| may or may not include room for the terminating null character
  DWORD resultLen = size / 2;

  if (!_retval.SetLength(resultLen, mozilla::fallible)) {
    ::RegCloseKey(key);
    _retval.SetLength(0);
    return NS_ERROR_NOT_AVAILABLE;
  }

  nsAString::iterator begin;
  _retval.BeginWriting(begin);

  res = RegQueryValueExW(key, (aLocal ? L"Local AppData" : L"AppData"),
                         nullptr, nullptr, (LPBYTE) begin.get(), &size);
  ::RegCloseKey(key);
  if (res != ERROR_SUCCESS) {
    _retval.SetLength(0);
    return NS_ERROR_NOT_AVAILABLE;
  }

  if (!_retval.CharAt(resultLen - 1)) {
    // It was already null terminated.
    _retval.Truncate(resultLen - 1);
  }

  return NS_OK;
}

static bool
GetCachedHash(HKEY rootKey, const nsAString &regPath, const nsAString &path,
              nsAString &cachedHash)
{
  HKEY baseKey;
  if (RegOpenKeyExW(rootKey, reinterpret_cast<const wchar_t*>(regPath.BeginReading()), 0, KEY_READ, &baseKey) !=
      ERROR_SUCCESS) {
    return false;
  }

  wchar_t cachedHashRaw[512];
  DWORD bufferSize = sizeof(cachedHashRaw);
  LONG result = RegQueryValueExW(baseKey, reinterpret_cast<const wchar_t*>(path.BeginReading()), 0, nullptr,
                                 (LPBYTE)cachedHashRaw, &bufferSize);
  RegCloseKey(baseKey);
  if (result == ERROR_SUCCESS) {
    cachedHash.Assign(cachedHashRaw);
  }
  return ERROR_SUCCESS == result;
}

#endif

nsresult
nsXREDirProvider::GetUpdateRootDir(nsIFile* *aResult)
{
  nsCOMPtr<nsIFile> updRoot;
  nsCOMPtr<nsIFile> appFile;
  bool per = false;
  nsresult rv = GetFile(XRE_EXECUTABLE_FILE, &per, getter_AddRefs(appFile));
  NS_ENSURE_SUCCESS(rv, rv);
  rv = appFile->GetParent(getter_AddRefs(updRoot));
  NS_ENSURE_SUCCESS(rv, rv);

#ifdef XP_MACOSX
  nsCOMPtr<nsIFile> appRootDirFile;
  nsCOMPtr<nsIFile> localDir;
  nsAutoString appDirPath;
  if (NS_FAILED(appFile->GetParent(getter_AddRefs(appRootDirFile))) ||
      NS_FAILED(appRootDirFile->GetPath(appDirPath)) ||
      NS_FAILED(GetUserDataDirectoryHome(getter_AddRefs(localDir), true))) {
    return NS_ERROR_FAILURE;
  }

  int32_t dotIndex = appDirPath.RFind(".app");
  if (dotIndex == kNotFound) {
    dotIndex = appDirPath.Length();
  }
  appDirPath = Substring(appDirPath, 1, dotIndex - 1);

  bool hasVendor = gAppData->vendor && strlen(gAppData->vendor) != 0;
  if (hasVendor || gAppData->name) {
    if (NS_FAILED(localDir->AppendNative(nsDependentCString(hasVendor ?
                                           gAppData->vendor :
                                           gAppData->name)))) {
      return NS_ERROR_FAILURE;
    }
  } else if (NS_FAILED(localDir->AppendNative(NS_LITERAL_CSTRING("Mozilla")))) {
    return NS_ERROR_FAILURE;
  }

  if (NS_FAILED(localDir->Append(NS_LITERAL_STRING("updates"))) ||
      NS_FAILED(localDir->AppendRelativePath(appDirPath))) {
    return NS_ERROR_FAILURE;
  }

  localDir.forget(aResult);
  return NS_OK;

#elif XP_WIN
  nsAutoString pathHash;
  bool pathHashResult = false;
  bool hasVendor = gAppData->vendor && strlen(gAppData->vendor) != 0;

  nsAutoString appDirPath;
  if (SUCCEEDED(updRoot->GetPath(appDirPath))) {

    // Figure out where we should check for a cached hash value. If the
    // application doesn't have the nsXREAppData vendor value defined check
    // under SOFTWARE\Mozilla.
    wchar_t regPath[1024] = { L'\0' };
    swprintf_s(regPath, mozilla::ArrayLength(regPath), L"SOFTWARE\\%S\\%S\\TaskBarIDs",
               (hasVendor ? gAppData->vendor : "Mozilla"), MOZ_APP_BASENAME);

    // If we pre-computed the hash, grab it from the registry.
    pathHashResult = GetCachedHash(HKEY_LOCAL_MACHINE,
                                   nsDependentString(regPath), appDirPath,
                                   pathHash);
    if (!pathHashResult) {
      pathHashResult = GetCachedHash(HKEY_CURRENT_USER,
                                     nsDependentString(regPath), appDirPath,
                                     pathHash);
    }
  }

  if (!pathHashResult) {
    // This should only happen when the installer isn't used (e.g. zip builds).
    uint64_t hash = CityHash64(static_cast<const char *>(appDirPath.get()),
                               appDirPath.Length() * sizeof(nsAutoString::char_type));
    pathHash.AppendInt((int)(hash >> 32), 16);
    pathHash.AppendInt((int)hash, 16);
    // The installer implementation writes the registry values that were checked
    // in the previous block for this value in uppercase and since it is an
    // option to have a case sensitive file system on Windows this value must
    // also be in uppercase.
    ToUpperCase(pathHash);
  }

  // As a last ditch effort, get the local app data directory and if a vendor
  // name exists append it. If only a product name exists, append it. If neither
  // exist fallback to old handling. We don't use the product name on purpose
  // because we want a shared update directory for different apps run from the
  // same path.
  nsCOMPtr<nsIFile> localDir;
  if ((hasVendor || gAppData->name) &&
      NS_SUCCEEDED(GetUserDataDirectoryHome(getter_AddRefs(localDir), true)) &&
      NS_SUCCEEDED(localDir->AppendNative(nsDependentCString(hasVendor ?
                                          gAppData->vendor : gAppData->name))) &&
      NS_SUCCEEDED(localDir->Append(NS_LITERAL_STRING("updates"))) &&
      NS_SUCCEEDED(localDir->Append(pathHash))) {
    localDir.forget(aResult);
    return NS_OK;
  }

  nsAutoString appPath;
  rv = updRoot->GetPath(appPath);
  NS_ENSURE_SUCCESS(rv, rv);

  // AppDir may be a short path. Convert to long path to make sure
  // the consistency of the update folder location
  nsString longPath;
  wchar_t* buf;

  uint32_t bufLength = longPath.GetMutableData(&buf, MAXPATHLEN);
  NS_ENSURE_TRUE(bufLength >= MAXPATHLEN, NS_ERROR_OUT_OF_MEMORY);

  DWORD len = GetLongPathNameW(appPath.get(), buf, bufLength);

  // Failing GetLongPathName() is not fatal.
  if (len <= 0 || len >= bufLength)
    longPath.Assign(appPath);
  else
    longPath.SetLength(len);

  // Use <UserLocalDataDir>\updates\<relative path to app dir from
  // Program Files> if app dir is under Program Files to avoid the
  // folder virtualization mess on Windows Vista
  nsAutoString programFiles;
  rv = GetShellFolderPath(FOLDERID_ProgramFiles, programFiles);
  NS_ENSURE_SUCCESS(rv, rv);

  programFiles.Append('\\');
  uint32_t programFilesLen = programFiles.Length();

  nsAutoString programName;
  if (_wcsnicmp(programFiles.get(), longPath.get(), programFilesLen) == 0) {
    programName = Substring(longPath, programFilesLen);
  } else {
    // We need the update root directory to live outside of the installation
    // directory, because otherwise the updater writing the log file can cause
    // the directory to be locked, which prevents it from being replaced after
    // background updates.
    programName.AssignASCII(MOZ_APP_NAME);
  }

  rv = GetUserLocalDataDirectory(getter_AddRefs(updRoot));
  NS_ENSURE_SUCCESS(rv, rv);

  rv = updRoot->AppendRelativePath(programName);
  NS_ENSURE_SUCCESS(rv, rv);

#endif // XP_WIN
  updRoot.forget(aResult);
  return NS_OK;
}

nsresult
nsXREDirProvider::GetProfileStartupDir(nsIFile* *aResult)
{
  if (mProfileDir)
    return mProfileDir->Clone(aResult);

  if (mAppProvider) {
    nsCOMPtr<nsIFile> needsclone;
    bool dummy;
    nsresult rv = mAppProvider->GetFile(NS_APP_PROFILE_DIR_STARTUP,
                                        &dummy,
                                        getter_AddRefs(needsclone));
    if (NS_SUCCEEDED(rv))
      return needsclone->Clone(aResult);
  }

  return NS_ERROR_FAILURE;
}

nsresult
nsXREDirProvider::GetProfileDir(nsIFile* *aResult)
{
  if (mProfileDir) {
    if (!mProfileNotified)
      return NS_ERROR_FAILURE;

    return mProfileDir->Clone(aResult);
  }

  if (mAppProvider) {
    nsCOMPtr<nsIFile> needsclone;
    bool dummy;
    nsresult rv = mAppProvider->GetFile(NS_APP_USER_PROFILE_50_DIR,
                                        &dummy,
                                        getter_AddRefs(needsclone));
    if (NS_SUCCEEDED(rv))
      return needsclone->Clone(aResult);
  }

  return NS_GetSpecialDirectory(NS_APP_USER_PROFILE_50_DIR, aResult);
}

nsresult
nsXREDirProvider::GetUserDataDirectoryHome(nsIFile** aFile, bool aLocal)
{
  // Copied from nsAppFileLocationProvider (more or less)
  nsresult rv;
  nsCOMPtr<nsIFile> localDir;

#if defined(XP_MACOSX)
  FSRef fsRef;
  OSType folderType;
  if (aLocal) {
    folderType = kCachedDataFolderType;
  } else {
#ifdef MOZ_THUNDERBIRD
    folderType = kDomainLibraryFolderType;
#else
    folderType = kApplicationSupportFolderType;
#endif
  }
  OSErr err = ::FSFindFolder(kUserDomain, folderType, kCreateFolder, &fsRef);
  NS_ENSURE_FALSE(err, NS_ERROR_FAILURE);

  rv = NS_NewNativeLocalFile(EmptyCString(), true, getter_AddRefs(localDir));
  NS_ENSURE_SUCCESS(rv, rv);

  nsCOMPtr<nsILocalFileMac> dirFileMac = do_QueryInterface(localDir);
  NS_ENSURE_TRUE(dirFileMac, NS_ERROR_UNEXPECTED);

  rv = dirFileMac->InitWithFSRef(&fsRef);
  NS_ENSURE_SUCCESS(rv, rv);

  localDir = do_QueryInterface(dirFileMac, &rv);
#elif defined(XP_IOS)
  nsAutoCString userDir;
  if (GetUIKitDirectory(aLocal, userDir)) {
    rv = NS_NewNativeLocalFile(userDir, true, getter_AddRefs(localDir));
  } else {
    rv = NS_ERROR_FAILURE;
  }
  NS_ENSURE_SUCCESS(rv, rv);
#elif defined(XP_WIN)
  nsString path;
  if (aLocal) {
    rv = GetShellFolderPath(FOLDERID_LocalAppData, path);
    if (NS_FAILED(rv))
      rv = GetRegWindowsAppDataFolder(aLocal, path);
  }
  if (!aLocal || NS_FAILED(rv)) {
    rv = GetShellFolderPath(FOLDERID_RoamingAppData, path);
    if (NS_FAILED(rv)) {
      if (!aLocal)
        rv = GetRegWindowsAppDataFolder(aLocal, path);
    }
  }
  NS_ENSURE_SUCCESS(rv, rv);

  rv = NS_NewLocalFile(path, true, getter_AddRefs(localDir));
#elif defined(XP_UNIX)
  const char* homeDir = getenv("HOME");
  if (!homeDir || !*homeDir)
    return NS_ERROR_FAILURE;

#ifdef ANDROID /* We want (ProfD == ProfLD) on Android. */
  aLocal = false;
#endif

  if (aLocal) {
    // If $XDG_CACHE_HOME is defined use it, otherwise use $HOME/.cache.
    const char* cacheHome = getenv("XDG_CACHE_HOME");
    if (cacheHome && *cacheHome) {
      rv = NS_NewNativeLocalFile(nsDependentCString(cacheHome), true,
                                 getter_AddRefs(localDir));
    } else {
      rv = NS_NewNativeLocalFile(nsDependentCString(homeDir), true,
                                 getter_AddRefs(localDir));
      if (NS_SUCCEEDED(rv))
        rv = localDir->AppendNative(NS_LITERAL_CSTRING(".cache"));
    }
  } else {
    rv = NS_NewNativeLocalFile(nsDependentCString(homeDir), true,
                               getter_AddRefs(localDir));
  }
#else
#error "Don't know how to get product dir on your platform"
#endif

  NS_IF_ADDREF(*aFile = localDir);
  return rv;
}

nsresult
nsXREDirProvider::GetSysUserExtensionsDirectory(nsIFile** aFile)
{
  nsCOMPtr<nsIFile> localDir;
  nsresult rv = GetUserDataDirectoryHome(getter_AddRefs(localDir), false);
  NS_ENSURE_SUCCESS(rv, rv);

  rv = AppendSysUserExtensionPath(localDir);
  NS_ENSURE_SUCCESS(rv, rv);

  rv = EnsureDirectoryExists(localDir);
  NS_ENSURE_SUCCESS(rv, rv);

  localDir.forget(aFile);
  return NS_OK;
}

#if defined(XP_UNIX) || defined(XP_MACOSX)
nsresult
nsXREDirProvider::GetSystemExtensionsDirectory(nsIFile** aFile)
{
  nsresult rv;
  nsCOMPtr<nsIFile> localDir;

  rv = GetSystemParentDirectory(getter_AddRefs(localDir));
  if (NS_SUCCEEDED(rv)) {
    NS_NAMED_LITERAL_CSTRING(sExtensions,
#if defined(XP_MACOSX)
                             "Extensions"
#else
                             "extensions"
#endif
                             );

    rv = localDir->AppendNative(sExtensions);
    if (NS_SUCCEEDED(rv)) {
      localDir.forget(aFile);
    }
  }
  return rv;
}
#endif

nsresult
nsXREDirProvider::GetUserDataDirectory(nsIFile** aFile, bool aLocal,
                                       const nsACString* aProfileName,
                                       const nsACString* aAppName,
                                       const nsACString* aVendorName)
{
  nsCOMPtr<nsIFile> localDir;
  nsresult rv = GetUserDataDirectoryHome(getter_AddRefs(localDir), aLocal);
  NS_ENSURE_SUCCESS(rv, rv);

  rv = AppendProfilePath(localDir, aProfileName, aAppName, aVendorName, aLocal);
  NS_ENSURE_SUCCESS(rv, rv);

#ifdef DEBUG_jungshik
  nsAutoCString cwd;
  localDir->GetNativePath(cwd);
  printf("nsXREDirProvider::GetUserDataDirectory: %s\n", cwd.get());
#endif
  rv = EnsureDirectoryExists(localDir);
  NS_ENSURE_SUCCESS(rv, rv);

  localDir.forget(aFile);
  return NS_OK;
}

nsresult
nsXREDirProvider::EnsureDirectoryExists(nsIFile* aDirectory)
{
  bool exists;
  nsresult rv = aDirectory->Exists(&exists);
  NS_ENSURE_SUCCESS(rv, rv);
#ifdef DEBUG_jungshik
  if (!exists) {
    nsAutoCString cwd;
    aDirectory->GetNativePath(cwd);
    printf("nsXREDirProvider::EnsureDirectoryExists: %s does not\n", cwd.get());
  }
#endif
  if (!exists)
    rv = aDirectory->Create(nsIFile::DIRECTORY_TYPE, 0700);
#ifdef DEBUG_jungshik
  if (NS_FAILED(rv))
    NS_WARNING("nsXREDirProvider::EnsureDirectoryExists: create failed");
#endif

  return rv;
}

nsresult
nsXREDirProvider::AppendSysUserExtensionPath(nsIFile* aFile)
{
  NS_ASSERTION(aFile, "Null pointer!");

  nsresult rv;

#if defined (XP_MACOSX) || defined(XP_WIN)

  static const char* const sXR = "Mozilla";
  rv = aFile->AppendNative(nsDependentCString(sXR));
  NS_ENSURE_SUCCESS(rv, rv);

  static const char* const sExtensions = "Extensions";
  rv = aFile->AppendNative(nsDependentCString(sExtensions));
  NS_ENSURE_SUCCESS(rv, rv);

#elif defined(XP_UNIX)

  static const char* const sXR = ".mozilla";
  rv = aFile->AppendNative(nsDependentCString(sXR));
  NS_ENSURE_SUCCESS(rv, rv);

  static const char* const sExtensions = "extensions";
  rv = aFile->AppendNative(nsDependentCString(sExtensions));
  NS_ENSURE_SUCCESS(rv, rv);

#else
#error "Don't know how to get XRE user extension path on your platform"
#endif
  return NS_OK;
}


nsresult
nsXREDirProvider::AppendProfilePath(nsIFile* aFile,
                                    const nsACString* aProfileName,
                                    const nsACString* aAppName,
                                    const nsACString* aVendorName,
                                    bool aLocal)
{
  NS_ASSERTION(aFile, "Null pointer!");

  if (!gAppData) {
    return NS_ERROR_FAILURE;
  }

  nsAutoCString profile;
  nsAutoCString appName;
  nsAutoCString vendor;
  if (aProfileName && !aProfileName->IsEmpty()) {
    profile = *aProfileName;
  } else if (aAppName) {
    appName = *aAppName;
    if (aVendorName) {
      vendor = *aVendorName;
    }
  } else if (gAppData->profile) {
    profile = gAppData->profile;
  } else {
    appName = gAppData->name;
    vendor = gAppData->vendor;
  }

  nsresult rv;

#if defined (XP_MACOSX)
  if (!profile.IsEmpty()) {
    rv = AppendProfileString(aFile, profile.get());
  }
  else {
    // Note that MacOS ignores the vendor when creating the profile hierarchy -
    // all application preferences directories live alongside one another in
    // ~/Library/Application Support/
    rv = aFile->AppendNative(appName);
  }
  NS_ENSURE_SUCCESS(rv, rv);

#elif defined(XP_WIN)
  if (!profile.IsEmpty()) {
    rv = AppendProfileString(aFile, profile.get());
  }
  else {
    if (!vendor.IsEmpty()) {
      rv = aFile->AppendNative(vendor);
      NS_ENSURE_SUCCESS(rv, rv);
    }
    rv = aFile->AppendNative(appName);
  }
  NS_ENSURE_SUCCESS(rv, rv);

#elif defined(ANDROID)
  // The directory used for storing profiles
  // The parent of this directory is set in GetUserDataDirectoryHome
  // XXX: handle gAppData->profile properly
  // XXXsmaug ...and the rest of the profile creation!
  MOZ_ASSERT(!aAppName,
             "Profile creation for external applications is not implemented!");
  rv = aFile->AppendNative(nsDependentCString("mozilla"));
  NS_ENSURE_SUCCESS(rv, rv);
#elif defined(XP_UNIX)
  nsAutoCString folder;
  // Make it hidden (by starting with "."), except when local (the
  // profile is already under ~/.cache or XDG_CACHE_HOME).
  if (!aLocal)
    folder.Assign('.');

  if (!profile.IsEmpty()) {
    // Skip any leading path characters
    const char* profileStart = profile.get();
    while (*profileStart == '/' || *profileStart == '\\')
      profileStart++;

    // On the off chance that someone wanted their folder to be hidden don't
    // let it become ".."
    if (*profileStart == '.' && !aLocal)
      profileStart++;

    folder.Append(profileStart);
    ToLowerCase(folder);

    rv = AppendProfileString(aFile, folder.BeginReading());
  }
  else {
    if (!vendor.IsEmpty()) {
      folder.Append(vendor);
      ToLowerCase(folder);

      rv = aFile->AppendNative(folder);
      NS_ENSURE_SUCCESS(rv, rv);

      folder.Truncate();
    }

    folder.Append(appName);
    ToLowerCase(folder);

    rv = aFile->AppendNative(folder);
  }
  NS_ENSURE_SUCCESS(rv, rv);

#else
#error "Don't know how to get profile path on your platform"
#endif
  return NS_OK;
}

nsresult
nsXREDirProvider::AppendProfileString(nsIFile* aFile, const char* aPath)
{
  NS_ASSERTION(aFile, "Null file!");
  NS_ASSERTION(aPath, "Null path!");

  nsAutoCString pathDup(aPath);

  char* path = pathDup.BeginWriting();

  nsresult rv;
  char* subdir;
  while ((subdir = NS_strtok("/\\", &path))) {
    rv = aFile->AppendNative(nsDependentCString(subdir));
    NS_ENSURE_SUCCESS(rv, rv);
  }

  return NS_OK;
}<|MERGE_RESOLUTION|>--- conflicted
+++ resolved
@@ -554,12 +554,6 @@
         ensureFilePermissions = true;
       }
     }
-<<<<<<< HEAD
-    else if (!strcmp(aProperty, NS_APP_DOWNLOADS_50_FILE)) {
-      rv = file->AppendNative(NS_LITERAL_CSTRING("downloads.rdf"));
-    }
-=======
->>>>>>> a17af05f
     else if (!strcmp(aProperty, NS_APP_PREFS_OVERRIDE_DIR)) {
       rv = mProfileDir->Clone(getter_AddRefs(file));
       nsresult tmp = file->AppendNative(NS_LITERAL_CSTRING(PREF_OVERRIDE_DIRNAME));
@@ -701,15 +695,6 @@
   if (XRE_IsParentProcess()) {
     mContentProcessSandboxTempDir = CreateContentProcessSandboxTempDir();
     mContentTempDir = mContentProcessSandboxTempDir;
-<<<<<<< HEAD
-  } else {
-    mContentTempDir = GetContentProcessSandboxTempDir();
-  }
-
-  if (mContentTempDir) {
-    return NS_OK;
-=======
->>>>>>> a17af05f
   } else {
     mContentTempDir = GetContentProcessSandboxTempDir();
   }
@@ -737,18 +722,7 @@
 static bool
 IsContentSandboxDisabled()
 {
-<<<<<<< HEAD
-  if (!BrowserTabsRemoteAutostart()) {
-    return false;
-  }
-#if defined(XP_WIN) || defined(XP_MACOSX)
-  const bool isSandboxDisabled =
-    Preferences::GetInt("security.sandbox.content.level") < 1;
-#endif
-  return isSandboxDisabled;
-=======
   return !BrowserTabsRemoteAutostart() || (GetEffectiveContentSandboxLevel() < 1);
->>>>>>> a17af05f
 }
 
 //
