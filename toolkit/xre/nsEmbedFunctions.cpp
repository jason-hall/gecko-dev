/* This Source Code Form is subject to the terms of the Mozilla Public
 * License, v. 2.0. If a copy of the MPL was not distributed with this
 * file, You can obtain one at http://mozilla.org/MPL/2.0/. */

#include "mozilla/DebugOnly.h"

#include "base/basictypes.h"

#include "nsXULAppAPI.h"

#include <stdlib.h>
#if defined(MOZ_WIDGET_GTK)
#include <glib.h>
#endif

#include "prenv.h"

#include "nsIAppShell.h"
#include "nsIAppStartupNotifier.h"
#include "nsIDirectoryService.h"
#include "nsIFile.h"
#include "nsIToolkitChromeRegistry.h"
#include "nsIToolkitProfile.h"

#ifdef XP_WIN
#include <process.h>
#include <shobjidl.h>
#include "mozilla/ipc/WindowsMessageLoop.h"
#include "mozilla/TlsAllocationTracker.h"
#endif

#include "nsAppDirectoryServiceDefs.h"
#include "nsAppRunner.h"
#include "nsAutoRef.h"
#include "nsDirectoryServiceDefs.h"
#include "nsExceptionHandler.h"
#include "nsString.h"
#include "nsThreadUtils.h"
#include "nsJSUtils.h"
#include "nsWidgetsCID.h"
#include "nsXREDirProvider.h"
#include "ThreadAnnotation.h"

#include "mozilla/Omnijar.h"
#if defined(XP_MACOSX)
#include "nsVersionComparator.h"
#include "chrome/common/mach_ipc_mac.h"
#endif
#include "nsX11ErrorHandler.h"
#include "nsGDKErrorHandler.h"
#include "base/at_exit.h"
#include "base/command_line.h"
#include "base/message_loop.h"
#include "base/process_util.h"
#include "chrome/common/child_process.h"
#if defined(MOZ_WIDGET_ANDROID)
#include "chrome/common/ipc_channel.h"
#include "mozilla/jni/Utils.h"
#endif //  defined(MOZ_WIDGET_ANDROID)
<<<<<<< HEAD
=======

#include "mozilla/AbstractThread.h"
>>>>>>> a17af05f

#include "mozilla/ipc/BrowserProcessSubThread.h"
#include "mozilla/ipc/GeckoChildProcessHost.h"
#include "mozilla/ipc/IOThreadChild.h"
#include "mozilla/ipc/ProcessChild.h"
#include "ScopedXREEmbed.h"

#include "mozilla/plugins/PluginProcessChild.h"
#include "mozilla/dom/ContentProcess.h"
#include "mozilla/dom/ContentParent.h"
#include "mozilla/dom/ContentChild.h"

#include "mozilla/ipc/TestShellParent.h"
#include "mozilla/ipc/XPCShellEnvironment.h"
#include "mozilla/Scheduler.h"
#include "mozilla/WindowsDllBlocklist.h"

#include "GMPProcessChild.h"
#include "mozilla/gfx/GPUProcessImpl.h"

#include "GeckoProfiler.h"

#if defined(MOZ_SANDBOX) && defined(XP_WIN)
#include "mozilla/sandboxTarget.h"
#include "mozilla/sandboxing/loggingCallbacks.h"
#endif

#if defined(MOZ_CONTENT_SANDBOX)
#include "mozilla/SandboxSettings.h"
#include "mozilla/Preferences.h"
#endif

#if defined(XP_LINUX) && defined(MOZ_GMP_SANDBOX)
#include "mozilla/Sandbox.h"
#include "mozilla/SandboxInfo.h"
#endif

#if defined(XP_LINUX)
#include <sys/prctl.h>
#ifndef PR_SET_PTRACER
#define PR_SET_PTRACER 0x59616d61
#endif
#ifndef PR_SET_PTRACER_ANY
#define PR_SET_PTRACER_ANY ((unsigned long)-1)
#endif
#endif

#ifdef MOZ_IPDL_TESTS
#include "mozilla/_ipdltest/IPDLUnitTests.h"
#include "mozilla/_ipdltest/IPDLUnitTestProcessChild.h"

using mozilla::_ipdltest::IPDLUnitTestProcessChild;
#endif  // ifdef MOZ_IPDL_TESTS

#ifdef MOZ_JPROF
#include "jprof.h"
#endif

using namespace mozilla;

using mozilla::ipc::BrowserProcessSubThread;
using mozilla::ipc::GeckoChildProcessHost;
using mozilla::ipc::IOThreadChild;
using mozilla::ipc::ProcessChild;
using mozilla::ipc::ScopedXREEmbed;

using mozilla::plugins::PluginProcessChild;
using mozilla::dom::ContentProcess;
using mozilla::dom::ContentParent;
using mozilla::dom::ContentChild;

using mozilla::gmp::GMPProcessChild;

using mozilla::ipc::TestShellParent;
using mozilla::ipc::TestShellCommandParent;
using mozilla::ipc::XPCShellEnvironment;

using mozilla::startup::sChildProcessType;

static NS_DEFINE_CID(kAppShellCID, NS_APPSHELL_CID);

nsresult
XRE_LockProfileDirectory(nsIFile* aDirectory,
                         nsISupports* *aLockObject)
{
  nsCOMPtr<nsIProfileLock> lock;

  nsresult rv = NS_LockProfilePath(aDirectory, nullptr, nullptr,
                                   getter_AddRefs(lock));
  if (NS_SUCCEEDED(rv))
    NS_ADDREF(*aLockObject = lock);

  return rv;
}

static int32_t sInitCounter;

nsresult
XRE_InitEmbedding2(nsIFile *aLibXULDirectory,
                   nsIFile *aAppDirectory,
                   nsIDirectoryServiceProvider *aAppDirProvider)
{
  // Initialize some globals to make nsXREDirProvider happy
  static char* kNullCommandLine[] = { nullptr };
  gArgv = kNullCommandLine;
  gArgc = 0;

  NS_ENSURE_ARG(aLibXULDirectory);

  if (++sInitCounter > 1) // XXXbsmedberg is this really the right solution?
    return NS_OK;

  if (!aAppDirectory)
    aAppDirectory = aLibXULDirectory;

  nsresult rv;

  new nsXREDirProvider; // This sets gDirServiceProvider
  if (!gDirServiceProvider)
    return NS_ERROR_OUT_OF_MEMORY;

  rv = gDirServiceProvider->Initialize(aAppDirectory, aLibXULDirectory,
                                       aAppDirProvider);
  if (NS_FAILED(rv))
    return rv;

  rv = NS_InitXPCOM2(nullptr, aAppDirectory, gDirServiceProvider);
  if (NS_FAILED(rv))
    return rv;

  // We do not need to autoregister components here. The CheckCompatibility()
  // bits in nsAppRunner.cpp check for an invalidation flag in
  // compatibility.ini.
  // If the app wants to autoregister every time (for instance, if it's debug),
  // it can do so after we return from this function.

  nsCOMPtr<nsIObserver> startupNotifier
    (do_CreateInstance(NS_APPSTARTUPNOTIFIER_CONTRACTID));
  if (!startupNotifier)
    return NS_ERROR_FAILURE;

  startupNotifier->Observe(nullptr, APPSTARTUP_TOPIC, nullptr);

  return NS_OK;
}

void
XRE_NotifyProfile()
{
  NS_ASSERTION(gDirServiceProvider, "XRE_InitEmbedding was not called!");
  gDirServiceProvider->DoStartup();
}

void
XRE_TermEmbedding()
{
  if (--sInitCounter != 0)
    return;

  NS_ASSERTION(gDirServiceProvider,
               "XRE_TermEmbedding without XRE_InitEmbedding");

  gDirServiceProvider->DoShutdown();
  NS_ShutdownXPCOM(nullptr);
  delete gDirServiceProvider;
}

const char*
XRE_ChildProcessTypeToString(GeckoProcessType aProcessType)
{
  return (aProcessType < GeckoProcessType_End) ?
    kGeckoProcessTypeString[aProcessType] : "invalid";
}

namespace mozilla {
namespace startup {
GeckoProcessType sChildProcessType = GeckoProcessType_Default;
} // namespace startup
} // namespace mozilla

#if defined(MOZ_WIDGET_ANDROID)
void
XRE_SetAndroidChildFds (JNIEnv* env, int crashFd, int ipcFd)
{
  mozilla::jni::SetGeckoThreadEnv(env);
#if defined(MOZ_CRASHREPORTER)
  CrashReporter::SetNotificationPipeForChild(crashFd);
#endif // defined(MOZ_CRASHREPORTER)
  IPC::Channel::SetClientChannelFd(ipcFd);
}
#endif // defined(MOZ_WIDGET_ANDROID)

void
XRE_SetProcessType(const char* aProcessTypeString)
{
  static bool called = false;
  if (called) {
    MOZ_CRASH();
  }
  called = true;

  sChildProcessType = GeckoProcessType_Invalid;
  for (int i = 0;
       i < (int) ArrayLength(kGeckoProcessTypeString);
       ++i) {
    if (!strcmp(kGeckoProcessTypeString[i], aProcessTypeString)) {
      sChildProcessType = static_cast<GeckoProcessType>(i);
      return;
    }
  }
}

#if defined(MOZ_CRASHREPORTER)
// FIXME/bug 539522: this out-of-place function is stuck here because
// IPDL wants access to this crashreporter interface, and
// crashreporter is built in such a way to make that awkward
bool
XRE_TakeMinidumpForChild(uint32_t aChildPid, nsIFile** aDump,
                         uint32_t* aSequence)
{
  return CrashReporter::TakeMinidumpForChild(aChildPid, aDump, aSequence);
}

bool
XRE_SetRemoteExceptionHandler(const char* aPipe/*= 0*/)
{
#if defined(XP_WIN) || defined(XP_MACOSX)
  return CrashReporter::SetRemoteExceptionHandler(nsDependentCString(aPipe));
#elif defined(OS_LINUX)
  return CrashReporter::SetRemoteExceptionHandler();
#else
#  error "OOP crash reporter unsupported on this platform"
#endif
}
#endif // if defined(MOZ_CRASHREPORTER)

#if defined(XP_WIN)
void
SetTaskbarGroupId(const nsString& aId)
{
    if (FAILED(SetCurrentProcessExplicitAppUserModelID(aId.get()))) {
        NS_WARNING("SetCurrentProcessExplicitAppUserModelID failed for child process.");
    }
}
#endif

#if defined(MOZ_CRASHREPORTER)
#if defined(MOZ_CONTENT_SANDBOX)
void
AddContentSandboxLevelAnnotation()
{
  if (XRE_GetProcessType() == GeckoProcessType_Content) {
    int level = GetEffectiveContentSandboxLevel();
    nsAutoCString levelString;
    levelString.AppendInt(level);
    CrashReporter::AnnotateCrashReport(
      NS_LITERAL_CSTRING("ContentSandboxLevel"), levelString);
  }
}
#endif /* MOZ_CONTENT_SANDBOX */
#endif /* MOZ_CRASHREPORTER */

namespace {

int GetDebugChildPauseTime() {
  auto pauseStr = PR_GetEnv("MOZ_DEBUG_CHILD_PAUSE");
  if (pauseStr && *pauseStr) {
    int pause = atoi(pauseStr);
    if (pause != 1) { // must be !=1 since =1 enables the default pause time
#if defined(OS_WIN)
      pause *= 1000; // convert to ms
#endif
      return pause;
    }
  }
#ifdef OS_POSIX
  return 30; // seconds
#elif defined(OS_WIN)
  return 10000; // milliseconds
#else
  return 0;
#endif
}

} // namespace

nsresult
XRE_InitChildProcess(int aArgc,
                     char* aArgv[],
                     const XREChildData* aChildData)
{
  NS_ENSURE_ARG_MIN(aArgc, 2);
  NS_ENSURE_ARG_POINTER(aArgv);
  NS_ENSURE_ARG_POINTER(aArgv[0]);
  MOZ_ASSERT(aChildData);

#if defined(XP_LINUX) && defined(MOZ_SANDBOX)
    // This has to happen while we're still single-threaded.
    mozilla::SandboxEarlyInit(XRE_GetProcessType());
#endif

#ifdef MOZ_JPROF
  // Call the code to install our handler
  setupProfilingStuff();
#endif

#if defined(XP_WIN)
<<<<<<< HEAD
#ifndef DEBUG
  // XXX Bug 1320134: added for diagnosing the crashes because we're running out
  // of TLS indices on Windows. Remove after the root cause is found.
  if (XRE_GetProcessType() == GeckoProcessType_Content) {
    mozilla::InitTlsAllocationTracker();
  }
#endif

=======
>>>>>>> a17af05f
  // From the --attach-console support in nsNativeAppSupportWin.cpp, but
  // here we are a content child process, so we always attempt to attach
  // to the parent's (ie, the browser's) console.
  // Try to attach console to the parent process.
  // It will succeed when the parent process is a command line,
  // so that stdio will be displayed in it.
  if (AttachConsole(ATTACH_PARENT_PROCESS)) {
    // Change std handles to refer to new console handles.
    // Before doing so, ensure that stdout/stderr haven't been
    // redirected to a valid file
    if (_fileno(stdout) == -1 ||
        _get_osfhandle(fileno(stdout)) == -1)
        freopen("CONOUT$", "w", stdout);
    // Merge stderr into CONOUT$ since there isn't any `CONERR$`.
    // http://msdn.microsoft.com/en-us/library/windows/desktop/ms683231%28v=vs.85%29.aspx
    if (_fileno(stderr) == -1 ||
        _get_osfhandle(fileno(stderr)) == -1)
        freopen("CONOUT$", "w", stderr);
    if (_fileno(stdin) == -1 || _get_osfhandle(fileno(stdin)) == -1)
        freopen("CONIN$", "r", stdin);
  }

#if defined(MOZ_SANDBOX)
  if (aChildData->sandboxTargetServices) {
    SandboxTarget::Instance()->SetTargetServices(aChildData->sandboxTargetServices);
  }
#endif
#endif

  // NB: This must be called before profiler_init
  ScopedLogging logger;

  mozilla::LogModule::Init();

  char aLocal;
  AutoProfilerInit profilerInit(&aLocal);

  AUTO_PROFILER_LABEL("XRE_InitChildProcess", OTHER);

  // Ensure AbstractThread is minimally setup, so async IPC messages
  // work properly.
  AbstractThread::InitTLS();

  // Complete 'task_t' exchange for Mac OS X. This structure has the same size
  // regardless of architecture so we don't have any cross-arch issues here.
#ifdef XP_MACOSX
  if (aArgc < 1)
    return NS_ERROR_FAILURE;
  const char* const mach_port_name = aArgv[--aArgc];

  const int kTimeoutMs = 1000;

  MachSendMessage child_message(0);
  if (!child_message.AddDescriptor(MachMsgPortDescriptor(mach_task_self()))) {
    NS_WARNING("child AddDescriptor(mach_task_self()) failed.");
    return NS_ERROR_FAILURE;
  }

  ReceivePort child_recv_port;
  mach_port_t raw_child_recv_port = child_recv_port.GetPort();
  if (!child_message.AddDescriptor(MachMsgPortDescriptor(raw_child_recv_port))) {
    NS_WARNING("Adding descriptor to message failed");
    return NS_ERROR_FAILURE;
  }

  ReceivePort* ports_out_receiver = new ReceivePort();
  if (!child_message.AddDescriptor(MachMsgPortDescriptor(ports_out_receiver->GetPort()))) {
    NS_WARNING("Adding descriptor to message failed");
    return NS_ERROR_FAILURE;
  }

  ReceivePort* ports_in_receiver = new ReceivePort();
  if (!child_message.AddDescriptor(MachMsgPortDescriptor(ports_in_receiver->GetPort()))) {
    NS_WARNING("Adding descriptor to message failed");
    return NS_ERROR_FAILURE;
  }

  MachPortSender child_sender(mach_port_name);
  kern_return_t err = child_sender.SendMessage(child_message, kTimeoutMs);
  if (err != KERN_SUCCESS) {
    NS_WARNING("child SendMessage() failed");
    return NS_ERROR_FAILURE;
  }

  MachReceiveMessage parent_message;
  err = child_recv_port.WaitForMessage(&parent_message, kTimeoutMs);
  if (err != KERN_SUCCESS) {
    NS_WARNING("child WaitForMessage() failed");
    return NS_ERROR_FAILURE;
  }

  if (parent_message.GetTranslatedPort(0) == MACH_PORT_NULL) {
    NS_WARNING("child GetTranslatedPort(0) failed");
    return NS_ERROR_FAILURE;
  }

  err = task_set_bootstrap_port(mach_task_self(),
                                parent_message.GetTranslatedPort(0));

  if (parent_message.GetTranslatedPort(1) == MACH_PORT_NULL) {
    NS_WARNING("child GetTranslatedPort(1) failed");
    return NS_ERROR_FAILURE;
  }
  MachPortSender* ports_out_sender = new MachPortSender(parent_message.GetTranslatedPort(1));

  if (parent_message.GetTranslatedPort(2) == MACH_PORT_NULL) {
    NS_WARNING("child GetTranslatedPort(2) failed");
    return NS_ERROR_FAILURE;
  }
  MachPortSender* ports_in_sender = new MachPortSender(parent_message.GetTranslatedPort(2));

  if (err != KERN_SUCCESS) {
    NS_WARNING("child task_set_bootstrap_port() failed");
    return NS_ERROR_FAILURE;
  }

#endif

  SetupErrorHandling(aArgv[0]);

#if defined(MOZ_CRASHREPORTER)
  if (aArgc < 1)
    return NS_ERROR_FAILURE;
  const char* const crashReporterArg = aArgv[--aArgc];

#  if defined(XP_WIN) || defined(XP_MACOSX)
  // on windows and mac, |crashReporterArg| is the named pipe on which the
  // server is listening for requests, or "-" if crash reporting is
  // disabled.
  if (0 != strcmp("-", crashReporterArg) &&
      !XRE_SetRemoteExceptionHandler(crashReporterArg)) {
    // Bug 684322 will add better visibility into this condition
    NS_WARNING("Could not setup crash reporting\n");
  }
#  elif defined(OS_LINUX)
  // on POSIX, |crashReporterArg| is "true" if crash reporting is
  // enabled, false otherwise
  if (0 != strcmp("false", crashReporterArg) &&
      !XRE_SetRemoteExceptionHandler(nullptr)) {
    // Bug 684322 will add better visibility into this condition
    NS_WARNING("Could not setup crash reporting\n");
  }
#  else
#    error "OOP crash reporting unsupported on this platform"
#  endif
<<<<<<< HEAD
=======

  // For Init/Shutdown thread name annotations in the crash reporter.
  CrashReporter::InitThreadAnnotationRAII annotation;
>>>>>>> a17af05f
#endif // if defined(MOZ_CRASHREPORTER)

  gArgv = aArgv;
  gArgc = aArgc;

#ifdef MOZ_X11
  XInitThreads();
#endif
#if MOZ_WIDGET_GTK == 2
  XRE_GlibInit();
#endif
#ifdef MOZ_WIDGET_GTK
  // Setting the name here avoids the need to pass this through to gtk_init().
  g_set_prgname(aArgv[0]);
#endif

#ifdef OS_POSIX
  if (PR_GetEnv("MOZ_DEBUG_CHILD_PROCESS") ||
      PR_GetEnv("MOZ_DEBUG_CHILD_PAUSE")) {
#if defined(XP_LINUX) && defined(DEBUG)
    if (prctl(PR_SET_PTRACER, PR_SET_PTRACER_ANY, 0, 0, 0) != 0) {
      printf_stderr("Could not allow ptrace from any process.\n");
    }
#endif
    printf_stderr("\n\nCHILDCHILDCHILDCHILD\n  debug me @ %d\n\n",
                  base::GetCurrentProcId());
    sleep(GetDebugChildPauseTime());
  }
#elif defined(OS_WIN)
  if (PR_GetEnv("MOZ_DEBUG_CHILD_PROCESS")) {
    NS_DebugBreak(NS_DEBUG_BREAK,
                  "Invoking NS_DebugBreak() to debug child process",
                  nullptr, __FILE__, __LINE__);
  } else if (PR_GetEnv("MOZ_DEBUG_CHILD_PAUSE")) {
    printf_stderr("\n\nCHILDCHILDCHILDCHILD\n  debug me @ %d\n\n",
                  base::GetCurrentProcId());
    ::Sleep(GetDebugChildPauseTime());
  }
#endif

  // child processes launched by GeckoChildProcessHost get this magic
  // argument appended to their command lines
  const char* const parentPIDString = aArgv[aArgc-1];
  MOZ_ASSERT(parentPIDString, "NULL parent PID");
  --aArgc;

  char* end = 0;
  base::ProcessId parentPID = strtol(parentPIDString, &end, 10);
  MOZ_ASSERT(!*end, "invalid parent PID");

#ifdef XP_MACOSX
  mozilla::ipc::SharedMemoryBasic::SetupMachMemory(parentPID, ports_in_receiver, ports_in_sender,
                                                   ports_out_sender, ports_out_receiver, true);
#endif

#if defined(XP_WIN)
  // On Win7+, register the application user model id passed in by
  // parent. This insures windows created by the container properly
  // group with the parent app on the Win7 taskbar.
  const char* const appModelUserId = aArgv[--aArgc];
  if (appModelUserId) {
    // '-' implies no support
    if (*appModelUserId != '-') {
      nsString appId;
      CopyASCIItoUTF16(nsDependentCString(appModelUserId), appId);
      // The version string is encased in quotes
      appId.Trim("\"");
      // Set the id
      SetTaskbarGroupId(appId);
    }
  }
#endif

  base::AtExitManager exitManager;

  nsresult rv = XRE_InitCommandLine(aArgc, aArgv);
  if (NS_FAILED(rv)) {
    return NS_ERROR_FAILURE;
  }

  MessageLoop::Type uiLoopType;
  switch (XRE_GetProcessType()) {
  case GeckoProcessType_Content:
  case GeckoProcessType_GPU:
      // Content processes need the XPCOM/chromium frankenventloop
      uiLoopType = MessageLoop::TYPE_MOZILLA_CHILD;
      break;
  case GeckoProcessType_GMPlugin:
      uiLoopType = MessageLoop::TYPE_DEFAULT;
      break;
  default:
      uiLoopType = MessageLoop::TYPE_UI;
      break;
  }

  {
    // This is a lexical scope for the MessageLoop below.  We want it
    // to go out of scope before NS_LogTerm() so that we don't get
    // spurious warnings about XPCOM objects being destroyed from a
    // static context.

    // Associate this thread with a UI MessageLoop
    MessageLoop uiMessageLoop(uiLoopType);
    {
      nsAutoPtr<ProcessChild> process;

#ifdef XP_WIN
      mozilla::ipc::windows::InitUIThread();
#endif

      switch (XRE_GetProcessType()) {
      case GeckoProcessType_Default:
        MOZ_CRASH("This makes no sense");
        break;

      case GeckoProcessType_Plugin:
        process = new PluginProcessChild(parentPID);
        break;

      case GeckoProcessType_Content:
        process = new ContentProcess(parentPID);
        break;

      case GeckoProcessType_IPDLUnitTest:
#ifdef MOZ_IPDL_TESTS
        process = new IPDLUnitTestProcessChild(parentPID);
#else
        MOZ_CRASH("rebuild with --enable-ipdl-tests");
#endif
        break;

      case GeckoProcessType_GMPlugin:
        process = new gmp::GMPProcessChild(parentPID);
        break;

      case GeckoProcessType_GPU:
        process = new gfx::GPUProcessImpl(parentPID);
        break;

      default:
        MOZ_CRASH("Unknown main thread class");
      }

      if (!process->Init(aArgc, aArgv)) {
        return NS_ERROR_FAILURE;
      }

#ifdef MOZ_CRASHREPORTER
#if defined(XP_WIN) || defined(XP_MACOSX)
      CrashReporter::InitChildProcessTmpDir();
#endif
#endif

#if defined(XP_WIN)
      // Set child processes up such that they will get killed after the
      // chrome process is killed in cases where the user shuts the system
      // down or logs off.
      ::SetProcessShutdownParameters(0x280 - 1, SHUTDOWN_NORETRY);
#endif

#if defined(MOZ_SANDBOX) && defined(XP_WIN)
      // We need to do this after the process has been initialised, as
      // InitLoggingIfRequired may need access to prefs.
      mozilla::sandboxing::InitLoggingIfRequired(aChildData->ProvideLogFunction);
#endif

      OverrideDefaultLocaleIfNeeded();

#if defined(MOZ_CRASHREPORTER)
#if defined(MOZ_CONTENT_SANDBOX)
      AddContentSandboxLevelAnnotation();
#endif
#endif

      // Run the UI event loop on the main thread.
      uiMessageLoop.MessageLoop::Run();

      // Allow ProcessChild to clean up after itself before going out of
      // scope and being deleted
      process->CleanUp();
      mozilla::Omnijar::CleanUp();

#if defined(XP_MACOSX)
      // Everybody should be done using shared memory by now.
      mozilla::ipc::SharedMemoryBasic::Shutdown();
#endif
    }
  }

<<<<<<< HEAD
#if defined(XP_WIN) && !defined(DEBUG)
  // XXX Bug 1320134: added for diagnosing the crashes because we're running out
  // of TLS indices on Windows. Remove after the root cause is found.
  if (XRE_GetProcessType() == GeckoProcessType_Content) {
    mozilla::ShutdownTlsAllocationTracker();
  }
#endif

  Telemetry::DestroyStatisticsRecorder();
=======
>>>>>>> a17af05f
  return XRE_DeinitCommandLine();
}

MessageLoop*
XRE_GetIOMessageLoop()
{
  if (sChildProcessType == GeckoProcessType_Default) {
    return BrowserProcessSubThread::GetMessageLoop(BrowserProcessSubThread::IO);
  }
  return IOThreadChild::message_loop();
}

namespace {

class MainFunctionRunnable : public Runnable
{
public:
  NS_DECL_NSIRUNNABLE

<<<<<<< HEAD
  MainFunctionRunnable(MainFunction aFunction,
                       void* aData)
  : mFunction(aFunction),
    mData(aData)
=======
  MainFunctionRunnable(MainFunction aFunction, void* aData)
    : mozilla::Runnable("MainFunctionRunnable")
    , mFunction(aFunction)
    , mData(aData)
>>>>>>> a17af05f
  {
    NS_ASSERTION(aFunction, "Don't give me a null pointer!");
  }

private:
  MainFunction mFunction;
  void* mData;
};

} /* anonymous namespace */

NS_IMETHODIMP
MainFunctionRunnable::Run()
{
  mFunction(mData);
  return NS_OK;
}

nsresult
XRE_InitParentProcess(int aArgc,
                      char* aArgv[],
                      MainFunction aMainFunction,
                      void* aMainFunctionData)
{
  NS_ENSURE_ARG_MIN(aArgc, 1);
  NS_ENSURE_ARG_POINTER(aArgv);
  NS_ENSURE_ARG_POINTER(aArgv[0]);

  // Set main thread before we initialize the profiler
  NS_SetMainThread();

  mozilla::LogModule::Init();

  char aLocal;
  AutoProfilerInit profilerInit(&aLocal);

  ScopedXREEmbed embed;

  gArgc = aArgc;
  gArgv = aArgv;
  nsresult rv = XRE_InitCommandLine(gArgc, gArgv);
  if (NS_FAILED(rv))
      return NS_ERROR_FAILURE;

  {
    embed.Start();

    nsCOMPtr<nsIAppShell> appShell(do_GetService(kAppShellCID));
    NS_ENSURE_TRUE(appShell, NS_ERROR_FAILURE);

    if (aMainFunction) {
      nsCOMPtr<nsIRunnable> runnable =
        new MainFunctionRunnable(aMainFunction, aMainFunctionData);
      NS_ENSURE_TRUE(runnable, NS_ERROR_OUT_OF_MEMORY);

      nsresult rv = NS_DispatchToCurrentThread(runnable);
      NS_ENSURE_SUCCESS(rv, rv);
    }

    // Do event loop
    if (NS_FAILED(appShell->Run())) {
      NS_WARNING("Failed to run appshell");
      return NS_ERROR_FAILURE;
    }
  }

  return XRE_DeinitCommandLine();
}

#ifdef MOZ_IPDL_TESTS
//-----------------------------------------------------------------------------
// IPDL unit test

int
XRE_RunIPDLTest(int aArgc, char** aArgv)
{
    if (aArgc < 2) {
        fprintf(stderr, "TEST-UNEXPECTED-FAIL | <---> | insufficient #args, need at least 2\n");
        return 1;
    }

    void* data = reinterpret_cast<void*>(aArgv[aArgc-1]);

    nsresult rv =
        XRE_InitParentProcess(
            --aArgc, aArgv, mozilla::_ipdltest::IPDLUnitTestMain, data);
    NS_ENSURE_SUCCESS(rv, 1);

    return 0;
}
#endif  // ifdef MOZ_IPDL_TESTS

nsresult
XRE_RunAppShell()
{
    nsCOMPtr<nsIAppShell> appShell(do_GetService(kAppShellCID));
    NS_ENSURE_TRUE(appShell, NS_ERROR_FAILURE);
#if defined(XP_MACOSX)
    if (XRE_UseNativeEventProcessing()) {
      // In content processes that want XPCOM (and hence want
      // AppShell), we usually run our hybrid event loop through
      // MessagePump::Run(), by way of nsBaseAppShell::Run().  The
      // Cocoa nsAppShell impl, however, implements its own Run()
      // that's unaware of MessagePump.  That's all rather suboptimal,
      // but oddly enough not a problem... usually.
      //
      // The problem with this setup comes during startup.
      // XPCOM-in-subprocesses depends on IPC, e.g. to init the pref
      // service, so we have to init IPC first.  But, IPC also
      // indirectly kinda-depends on XPCOM, because MessagePump
      // schedules work from off-main threads (e.g. IO thread) by
      // using NS_DispatchToMainThread().  If the IO thread receives a
      // Message from the parent before nsThreadManager is
      // initialized, then DispatchToMainThread() will fail, although
      // MessagePump will remember the task.  This race condition
      // isn't a problem when appShell->Run() ends up in
      // MessagePump::Run(), because MessagePump will immediate see it
      // has work to do.  It *is* a problem when we end up in [NSApp
      // run], because it's not aware that MessagePump has work that
      // needs to be processed; that was supposed to be signaled by
      // nsIRunnable(s).
      //
      // So instead of hacking Cocoa nsAppShell or rewriting the
      // event-loop system, we compromise here by processing any tasks
      // that might have been enqueued on MessagePump, *before*
      // MessagePump::ScheduleWork was able to successfully
      // DispatchToMainThread().
      MessageLoop* loop = MessageLoop::current();
      bool couldNest = loop->NestableTasksAllowed();

      loop->SetNestableTasksAllowed(true);
      RefPtr<Runnable> task = new MessageLoop::QuitTask();
      loop->PostTask(task.forget());
      loop->Run();

      loop->SetNestableTasksAllowed(couldNest);
    }
#endif  // XP_MACOSX
    return appShell->Run();
}

void
XRE_ShutdownChildProcess()
{
  MOZ_ASSERT(NS_IsMainThread(), "Wrong thread!");

  mozilla::DebugOnly<MessageLoop*> ioLoop = XRE_GetIOMessageLoop();
  MOZ_ASSERT(!!ioLoop, "Bad shutdown order");

  Scheduler::Shutdown();

  // Quit() sets off the following chain of events
  //  (1) UI loop starts quitting
  //  (2) UI loop returns from Run() in XRE_InitChildProcess()
  //  (3) ProcessChild goes out of scope and terminates the IO thread
  //  (4) ProcessChild joins the IO thread
  //  (5) exit()
  MessageLoop::current()->Quit();

#if defined(XP_MACOSX)
  nsCOMPtr<nsIAppShell> appShell(do_GetService(kAppShellCID));
  if (appShell) {
      // On Mac, we might be only above nsAppShell::Run(), not
      // MessagePump::Run().  See XRE_RunAppShell(). To account for
      // that case, we fire off an Exit() here.  If we were indeed
      // above MessagePump::Run(), this Exit() is just superfluous.
      appShell->Exit();
  }
#endif // XP_MACOSX
}

namespace {
ContentParent* gContentParent; //long-lived, manually refcounted
TestShellParent* GetOrCreateTestShellParent()
{
    if (!gContentParent) {
        // Use a "web" child process by default.  File a bug if you don't like
        // this and you're sure you wouldn't be better off writing a "browser"
        // chrome mochitest where you can have multiple types of content
        // processes.
        RefPtr<ContentParent> parent =
            ContentParent::GetNewOrUsedBrowserProcess(
                NS_LITERAL_STRING(DEFAULT_REMOTE_TYPE));
        parent.forget(&gContentParent);
    } else if (!gContentParent->IsAlive()) {
        return nullptr;
    }
    TestShellParent* tsp = gContentParent->GetTestShellSingleton();
    if (!tsp) {
        tsp = gContentParent->CreateTestShell();
    }
    return tsp;
}

} // namespace

bool
XRE_SendTestShellCommand(JSContext* aCx,
                         JSString* aCommand,
                         void* aCallback)
{
    JS::RootedString cmd(aCx, aCommand);
    TestShellParent* tsp = GetOrCreateTestShellParent();
    NS_ENSURE_TRUE(tsp, false);

    nsAutoJSString command;
    NS_ENSURE_TRUE(command.init(aCx, cmd), false);

    if (!aCallback) {
        return tsp->SendExecuteCommand(command);
    }

    TestShellCommandParent* callback = static_cast<TestShellCommandParent*>(
        tsp->SendPTestShellCommandConstructor(command));
    NS_ENSURE_TRUE(callback, false);

    JS::Value callbackVal = *reinterpret_cast<JS::Value*>(aCallback);
    NS_ENSURE_TRUE(callback->SetCallback(aCx, callbackVal), false);

    return true;
}

bool
XRE_ShutdownTestShell()
{
    if (!gContentParent) {
        return true;
    }
    bool ret = true;
    if (gContentParent->IsAlive()) {
        ret = gContentParent->DestroyTestShell(
            gContentParent->GetTestShellSingleton());
    }
    NS_RELEASE(gContentParent);
    return ret;
}

#ifdef MOZ_X11
void
XRE_InstallX11ErrorHandler()
{
#if (MOZ_WIDGET_GTK == 3)
  InstallGdkErrorHandler();
#else
  InstallX11ErrorHandler();
#endif
}
#endif<|MERGE_RESOLUTION|>--- conflicted
+++ resolved
@@ -26,7 +26,6 @@
 #include <process.h>
 #include <shobjidl.h>
 #include "mozilla/ipc/WindowsMessageLoop.h"
-#include "mozilla/TlsAllocationTracker.h"
 #endif
 
 #include "nsAppDirectoryServiceDefs.h"
@@ -57,11 +56,8 @@
 #include "chrome/common/ipc_channel.h"
 #include "mozilla/jni/Utils.h"
 #endif //  defined(MOZ_WIDGET_ANDROID)
-<<<<<<< HEAD
-=======
 
 #include "mozilla/AbstractThread.h"
->>>>>>> a17af05f
 
 #include "mozilla/ipc/BrowserProcessSubThread.h"
 #include "mozilla/ipc/GeckoChildProcessHost.h"
@@ -369,17 +365,6 @@
 #endif
 
 #if defined(XP_WIN)
-<<<<<<< HEAD
-#ifndef DEBUG
-  // XXX Bug 1320134: added for diagnosing the crashes because we're running out
-  // of TLS indices on Windows. Remove after the root cause is found.
-  if (XRE_GetProcessType() == GeckoProcessType_Content) {
-    mozilla::InitTlsAllocationTracker();
-  }
-#endif
-
-=======
->>>>>>> a17af05f
   // From the --attach-console support in nsNativeAppSupportWin.cpp, but
   // here we are a content child process, so we always attempt to attach
   // to the parent's (ie, the browser's) console.
@@ -525,12 +510,9 @@
 #  else
 #    error "OOP crash reporting unsupported on this platform"
 #  endif
-<<<<<<< HEAD
-=======
 
   // For Init/Shutdown thread name annotations in the crash reporter.
   CrashReporter::InitThreadAnnotationRAII annotation;
->>>>>>> a17af05f
 #endif // if defined(MOZ_CRASHREPORTER)
 
   gArgv = aArgv;
@@ -720,18 +702,6 @@
     }
   }
 
-<<<<<<< HEAD
-#if defined(XP_WIN) && !defined(DEBUG)
-  // XXX Bug 1320134: added for diagnosing the crashes because we're running out
-  // of TLS indices on Windows. Remove after the root cause is found.
-  if (XRE_GetProcessType() == GeckoProcessType_Content) {
-    mozilla::ShutdownTlsAllocationTracker();
-  }
-#endif
-
-  Telemetry::DestroyStatisticsRecorder();
-=======
->>>>>>> a17af05f
   return XRE_DeinitCommandLine();
 }
 
@@ -751,17 +721,10 @@
 public:
   NS_DECL_NSIRUNNABLE
 
-<<<<<<< HEAD
-  MainFunctionRunnable(MainFunction aFunction,
-                       void* aData)
-  : mFunction(aFunction),
-    mData(aData)
-=======
   MainFunctionRunnable(MainFunction aFunction, void* aData)
     : mozilla::Runnable("MainFunctionRunnable")
     , mFunction(aFunction)
     , mData(aData)
->>>>>>> a17af05f
   {
     NS_ASSERTION(aFunction, "Don't give me a null pointer!");
   }
