/* This Source Code Form is subject to the terms of the Mozilla Public
 * License, v. 2.0. If a copy of the MPL was not distributed with this
 * file, You can obtain one at http://mozilla.org/MPL/2.0/. */

/*
 * Event loop instrumentation. This code attempts to measure the
 * latency of the UI-thread event loop by firing native events at it from
 * a background thread, and measuring how long it takes for them
 * to be serviced. The measurement interval (kMeasureInterval, below)
 * is also used as the upper bound of acceptable response time.
 * When an event takes longer than that interval to be serviced,
 * a sample will be written to the log.
 *
 * Usage:
 *
 * Set MOZ_INSTRUMENT_EVENT_LOOP=1 in the environment to enable
 * this instrumentation. Currently only the UI process is instrumented.
 *
 * Set MOZ_INSTRUMENT_EVENT_LOOP_OUTPUT in the environment to a
 * file path to contain the log output, the default is to log to stdout.
 *
 * Set MOZ_INSTRUMENT_EVENT_LOOP_THRESHOLD in the environment to an
 * integer number of milliseconds to change the threshold for reporting.
 * The default is 20 milliseconds. Unresponsive periods shorter than this
 * threshold will not be reported.
 *
 * Set MOZ_INSTRUMENT_EVENT_LOOP_INTERVAL in the environment to an
 * integer number of milliseconds to change the maximum sampling frequency.
 * This variable controls how often events will be sent to the main
 * thread's event loop to sample responsiveness. The sampler will not
 * send events twice within LOOP_INTERVAL milliseconds.
 * The default is 10 milliseconds.
 *
 * All logged output lines start with MOZ_EVENT_TRACE. All timestamps
 * output are milliseconds since the epoch (PRTime / 1000).
 *
 * On startup, a line of the form:
 *   MOZ_EVENT_TRACE start <timestamp>
 * will be output.
 *
 * On shutdown, a line of the form:
 *   MOZ_EVENT_TRACE stop <timestamp>
 * will be output.
 *
 * When an event servicing time exceeds the threshold, a line of the form:
 *   MOZ_EVENT_TRACE sample <timestamp> <duration>
 * will be output, where <duration> is the number of milliseconds that
 * it took for the event to be serviced. Duration may contain a fractional
 * component.
 */

#include "GeckoProfiler.h"

#include "EventTracer.h"

#include <stdio.h>

#include "mozilla/Preferences.h"
#include "mozilla/TimeStamp.h"
#include "mozilla/WidgetTraceEvent.h"
#include "nsDebug.h"
#include <limits.h>
#include <prenv.h>
#include <prinrval.h>
#include <prthread.h>
#include <prtime.h>

#include "nsThreadUtils.h"

using mozilla::TimeDuration;
using mozilla::TimeStamp;
using mozilla::FireAndWaitForTracerEvent;

namespace {

PRThread* sTracerThread = nullptr;
bool sExit = false;

struct TracerStartClosure {
  bool mLogTracing;
  int32_t mThresholdInterval;
};

/*
 * The tracer thread fires events at the native event loop roughly
 * every kMeasureInterval. It will sleep to attempt not to send them
 * more quickly, but if the response time is longer than kMeasureInterval
 * it will not send another event until the previous response is received.
 *
 * The output defaults to stdout, but can be redirected to a file by
 * settting the environment variable MOZ_INSTRUMENT_EVENT_LOOP_OUTPUT
 * to the name of a file to use.
 */
void TracerThread(void *arg)
{
<<<<<<< HEAD
  AutoProfilerRegister registerThread("Event Tracer");
  PR_SetCurrentThreadName("Event Tracer");
=======
  AutoProfilerRegisterThread registerThread("Event Tracer");
  NS_SetCurrentThreadName("Event Tracer");
>>>>>>> a17af05f

  TracerStartClosure* threadArgs = static_cast<TracerStartClosure*>(arg);

  // These are the defaults. They can be overridden by environment vars.
  // This should be set to the maximum latency we'd like to allow
  // for responsiveness.
  int32_t thresholdInterval = threadArgs->mThresholdInterval;
  PRIntervalTime threshold = PR_MillisecondsToInterval(thresholdInterval);
  // This is the sampling interval.
  PRIntervalTime interval = PR_MillisecondsToInterval(thresholdInterval / 2);

  sExit = false;
  FILE* log = nullptr;
  char* envfile = PR_GetEnv("MOZ_INSTRUMENT_EVENT_LOOP_OUTPUT");
  if (envfile) {
    log = fopen(envfile, "w");
  }
  if (log == nullptr)
    log = stdout;

  char* thresholdenv = PR_GetEnv("MOZ_INSTRUMENT_EVENT_LOOP_THRESHOLD");
  if (thresholdenv && *thresholdenv) {
    int val = atoi(thresholdenv);
    if (val != 0 && val != INT_MAX && val != INT_MIN) {
      threshold = PR_MillisecondsToInterval(val);
    }
  }

  char* intervalenv = PR_GetEnv("MOZ_INSTRUMENT_EVENT_LOOP_INTERVAL");
  if (intervalenv && *intervalenv) {
    int val = atoi(intervalenv);
    if (val != 0 && val != INT_MAX && val != INT_MIN) {
      interval = PR_MillisecondsToInterval(val);
    }
  }

  if (threadArgs->mLogTracing) {
    long long now = PR_Now() / PR_USEC_PER_MSEC;
    fprintf(log, "MOZ_EVENT_TRACE start %llu\n", now);
  }

  while (!sExit) {
    TimeStamp start(TimeStamp::Now());
    PRIntervalTime next_sleep = interval;

    //TODO: only wait up to a maximum of interval; return
    // early if that threshold is exceeded and dump a stack trace
    // or do something else useful.
    if (FireAndWaitForTracerEvent()) {
      TimeDuration duration = TimeStamp::Now() - start;
      // Only report samples that exceed our measurement threshold.
      long long now = PR_Now() / PR_USEC_PER_MSEC;
      if (threadArgs->mLogTracing && duration.ToMilliseconds() > threshold) {
        fprintf(log, "MOZ_EVENT_TRACE sample %llu %lf\n",
                now,
                duration.ToMilliseconds());
      }

      if (next_sleep > duration.ToMilliseconds()) {
        next_sleep -= int(duration.ToMilliseconds());
      }
      else {
        // Don't sleep at all if this event took longer than the measure
        // interval to deliver.
        next_sleep = 0;
      }
    }

    if (next_sleep != 0 && !sExit) {
      PR_Sleep(next_sleep);
    }
  }

  if (threadArgs->mLogTracing) {
    long long now = PR_Now() / PR_USEC_PER_MSEC;
    fprintf(log, "MOZ_EVENT_TRACE stop %llu\n", now);
  }

  if (log != stdout)
    fclose(log);

  delete threadArgs;
}

} // namespace

namespace mozilla {

bool InitEventTracing(bool aLog)
{
  if (sTracerThread)
    return true;

  // Initialize the widget backend.
  if (!InitWidgetTracing())
    return false;

  // The tracer thread owns the object and will delete it.
  TracerStartClosure* args = new TracerStartClosure();
  args->mLogTracing = aLog;

  // Pass the default threshold interval.
  int32_t thresholdInterval = 20;
  Preferences::GetInt("devtools.eventlooplag.threshold", &thresholdInterval);
  args->mThresholdInterval = thresholdInterval;

  // Create a thread that will fire events back at the
  // main thread to measure responsiveness.
  MOZ_ASSERT(!sTracerThread, "Event tracing already initialized!");
  sTracerThread = PR_CreateThread(PR_USER_THREAD,
                                  TracerThread,
                                  args,
                                  PR_PRIORITY_NORMAL,
                                  PR_GLOBAL_THREAD,
                                  PR_JOINABLE_THREAD,
                                  0);
  return sTracerThread != nullptr;
}

void ShutdownEventTracing()
{
  if (!sTracerThread)
    return;

  sExit = true;
  // Ensure that the tracer thread doesn't hang.
  SignalTracerThread();

  if (sTracerThread)
    PR_JoinThread(sTracerThread);
  sTracerThread = nullptr;

  // Allow the widget backend to clean up.
  CleanUpWidgetTracing();
}

} // namespace mozilla<|MERGE_RESOLUTION|>--- conflicted
+++ resolved
@@ -93,13 +93,8 @@
  */
 void TracerThread(void *arg)
 {
-<<<<<<< HEAD
-  AutoProfilerRegister registerThread("Event Tracer");
-  PR_SetCurrentThreadName("Event Tracer");
-=======
   AutoProfilerRegisterThread registerThread("Event Tracer");
   NS_SetCurrentThreadName("Event Tracer");
->>>>>>> a17af05f
 
   TracerStartClosure* threadArgs = static_cast<TracerStartClosure*>(arg);
 
