--- conflicted
+++ resolved
@@ -85,43 +85,6 @@
   nsresult rv = NS_DispatchToMainThread(
     NS_NewRunnableFunction("UpdateDriverSetupMacCommandLine",
                            [&argc, &argv, restart, &monitor]() -> void
-    {
-      CommandLineServiceMac::SetupMacCommandLine(argc, argv, restart);
-      MonitorAutoLock(monitor).Notify();
-    }));
-
-  if (NS_FAILED(rv)) {
-    LOG(("Update driver error dispatching SetupMacCommandLine to main thread: %d\n", rv));
-    return;
-  }
-
-  // The length of this wait is arbitrary, but should be long enough that having
-  // it expire means something is seriously wrong.
-  rv = MonitorAutoLock(monitor).Wait(PR_SecondsToInterval(60));
-  if (NS_FAILED(rv)) {
-    LOG(("Update driver timed out waiting for SetupMacCommandLine: %d\n", rv));
-  }
-}
-#endif
-
-#ifdef XP_MACOSX
-static void
-UpdateDriverSetupMacCommandLine(int& argc, char**& argv, bool restart)
-{
-  if (NS_IsMainThread()) {
-    CommandLineServiceMac::SetupMacCommandLine(argc, argv, restart);
-    return;
-  }
-  // Bug 1335916: SetupMacCommandLine calls a CoreFoundation function that
-  // asserts that it was called from the main thread, so if we are not the main
-  // thread, we have to dispatch that call to there. But we also have to get the
-  // result from it, so we can't just dispatch and return, we have to wait
-  // until the dispatched operation actually completes. So we also set up a
-  // monitor to signal us when that happens, and block until then.
-  Monitor monitor("nsUpdateDriver SetupMacCommandLine");
-
-  nsresult rv = NS_DispatchToMainThread(
-    NS_NewRunnableFunction([&argc, &argv, restart, &monitor]() -> void
     {
       CommandLineServiceMac::SetupMacCommandLine(argc, argv, restart);
       MonitorAutoLock(monitor).Notify();
@@ -539,67 +502,12 @@
       return;
     }
   } else {
-<<<<<<< HEAD
-    argc = 5;
-    argv[5] = nullptr;
-  }
-
-  if (gSafeMode) {
-    PR_SetEnv("MOZ_SAFE_MODE_RESTART=1");
-  }
-#if defined(MOZ_VERIFY_MAR_SIGNATURE) && !defined(XP_WIN) && \
-    !defined(XP_MACOSX) && !defined(MOZ_WIDGET_GONK)
-  AppendToLibPath(installDirPath.get());
-#endif
-
-  LOG(("spawning updater process for replacing [%s]\n", updaterPath.get()));
-
-#if defined(XP_UNIX) & !defined(XP_MACOSX)
-# if defined(MOZ_WIDGET_GONK)
-  // In Gonk, we preload libmozglue, which the updater process doesn't need.
-  // Since the updater will move and delete libmozglue.so, this can actually
-  // stop the /system mount from correctly being remounted as read-only.
-  unsetenv("LD_PRELOAD");
-# endif
-  exit(execv(updaterPath.get(), argv));
-#elif defined(XP_WIN)
-  // Switch the application using updater.exe
-  if (!WinLaunchChild(updaterPathW.get(), argc, argv)) {
-    return;
-  }
-  _exit(0);
-#elif defined(XP_MACOSX)
-  UpdateDriverSetupMacCommandLine(argc, argv, true);
-  LaunchChildMac(argc, argv);
-  exit(0);
-#else
-  PR_CreateProcessDetached(updaterPath.get(), argv, nullptr, nullptr);
-  exit(0);
-#endif
-}
-
-#if defined(MOZ_WIDGET_GONK)
-static nsresult
-GetOSApplyToDir(nsACString& applyToDir)
-{
-  nsCOMPtr<nsIProperties> ds =
-    do_GetService(NS_DIRECTORY_SERVICE_CONTRACTID);
-  NS_ASSERTION(ds, "Can't get directory service");
-
-  nsCOMPtr<nsIFile> osApplyToDir;
-  nsresult rv = ds->Get(XRE_OS_UPDATE_APPLY_TO_DIR, NS_GET_IID(nsIFile),
-                                   getter_AddRefs(osApplyToDir));
-  if (NS_FAILED(rv)) {
-    LOG(("Can't get the OS applyTo dir"));
-    return rv;
-=======
     // Copy the updater and files needed to update into the update directory and
     // get an nsIFile reference to the copied updater.
     if (!CopyUpdaterIntoUpdateDir(greDir, appDir, updateDir, updater)) {
       LOG(("failed copying updater\n"));
       return;
     }
->>>>>>> a17af05f
   }
 
   // Get the path to the updater that will be used.
@@ -1010,14 +918,10 @@
   mInfo.mAppVersion = appVersion;
 
   MOZ_ASSERT(NS_IsMainThread(), "not main thread");
-<<<<<<< HEAD
-  nsCOMPtr<nsIRunnable> r = NewRunnableMethod(this, &nsUpdateProcessor::StartStagedUpdate);
-=======
   nsCOMPtr<nsIRunnable> r =
     NewRunnableMethod("nsUpdateProcessor::StartStagedUpdate",
                       this,
                       &nsUpdateProcessor::StartStagedUpdate);
->>>>>>> a17af05f
   return NS_NewNamedThread("Update Watcher", getter_AddRefs(mProcessWatcher),
                            r);
 }
