--- conflicted
+++ resolved
@@ -57,11 +57,7 @@
     return rv;
 
   ReadString(parser, "App", "Vendor", aAppData.vendor);
-<<<<<<< HEAD
-  ReadString(parser, "App", "Name", aAppData.name),
-=======
   ReadString(parser, "App", "Name", aAppData.name);
->>>>>>> a17af05f
   ReadString(parser, "App", "RemotingName", aAppData.remotingName);
   ReadString(parser, "App", "Version", aAppData.version);
   ReadString(parser, "App", "BuildID", aAppData.buildID);
