/* This Source Code Form is subject to the terms of the Mozilla Public
 * License, v. 2.0. If a copy of the MPL was not distributed with this
 * file, You can obtain one at http://mozilla.org/MPL/2.0/. */

#include <shlobj.h>
#include <stdio.h>
#include <commdlg.h>

#include "mozilla/WindowsVersion.h"
#include "nsWindowsDllInterceptor.h"
#include "nsWindowsHelpers.h"

using namespace mozilla;

struct payload {
  UINT64 a;
  UINT64 b;
  UINT64 c;

  bool operator==(const payload &other) const {
    return (a == other.a &&
            b == other.b &&
            c == other.c);
  }
};

extern "C" __declspec(dllexport) __declspec(noinline) payload rotatePayload(payload p) {
  UINT64 tmp = p.a;
  p.a = p.b;
  p.b = p.c;
  p.c = tmp;
  return p;
}

static bool patched_func_called = false;

static payload (*orig_rotatePayload)(payload);

static payload
patched_rotatePayload(payload p)
{
  patched_func_called = true;
  return orig_rotatePayload(p);
}

typedef bool(*HookTestFunc)(void*);
bool CheckHook(HookTestFunc aHookTestFunc, void* aOrigFunc,
               const char* aDllName, const char* aFuncName)
{
  if (aHookTestFunc(aOrigFunc)) {
    printf("TEST-PASS | WindowsDllInterceptor | "
           "Executed hooked function %s from %s\n", aFuncName, aDllName);
    return true;
  }
  printf("TEST-FAILED | WindowsDllInterceptor | "
         "Failed to execute hooked function %s from %s\n", aFuncName, aDllName);
  return false;
}

bool TestHook(HookTestFunc funcTester, const char *dll, const char *func)
{
  void *orig_func;
  bool successful = false;
  {
    WindowsDllInterceptor TestIntercept;
    TestIntercept.Init(dll);
    successful = TestIntercept.AddHook(func, 0, &orig_func);
  }

  if (successful) {
    printf("TEST-PASS | WindowsDllInterceptor | Could hook %s from %s\n", func, dll);
    return CheckHook(funcTester, orig_func, dll, func);
  } else {
    printf("TEST-UNEXPECTED-FAIL | WindowsDllInterceptor | Failed to hook %s from %s\n", func, dll);
    return false;
  }
}

bool TestDetour(const char *dll, const char *func)
{
  void *orig_func;
  bool successful = false;
  {
    WindowsDllInterceptor TestIntercept;
    TestIntercept.Init(dll);
    successful = TestIntercept.AddDetour(func, 0, &orig_func);
  }

  if (successful) {
    printf("TEST-PASS | WindowsDllInterceptor | Could detour %s from %s\n", func, dll);
    return true;
  } else {
    printf("TEST-UNEXPECTED-FAIL | WindowsDllInterceptor | Failed to detour %s from %s\n", func, dll);
    return false;
  }
}

bool MaybeTestHook(const bool cond, HookTestFunc funcTester, const char* dll, const char* func)
{
  if (!cond) {
    printf("TEST-SKIPPED | WindowsDllInterceptor | Skipped hook test for %s from %s\n", func, dll);
    return true;
  }

  return TestHook(funcTester, dll, func);
}

bool ShouldTestTipTsf()
{
  if (!IsWin8OrLater()) {
    return false;
  }

  nsModuleHandle shell32(LoadLibraryW(L"shell32.dll"));
  if (!shell32) {
    return true;
  }

  auto pSHGetKnownFolderPath = reinterpret_cast<decltype(&SHGetKnownFolderPath)>(GetProcAddress(shell32, "SHGetKnownFolderPath"));
  if (!pSHGetKnownFolderPath) {
    return true;
  }

  PWSTR commonFilesPath = nullptr;
  if (FAILED(pSHGetKnownFolderPath(FOLDERID_ProgramFilesCommon, 0, nullptr,
                                   &commonFilesPath))) {
    return true;
  }

  wchar_t fullPath[MAX_PATH + 1] = {};
  wcscpy(fullPath, commonFilesPath);
  wcscat(fullPath, L"\\Microsoft Shared\\Ink\\tiptsf.dll");
  CoTaskMemFree(commonFilesPath);

  if (!LoadLibraryW(fullPath)) {
    return false;
  }

  // Leak the module so that it's loaded for the interceptor test
  return true;
}

// These test the patched function returned by the DLL
// interceptor.  They check that the patched assembler preamble does
// something sane.  The parameter is a pointer to the patched function.
bool TestGetWindowInfo(void* aFunc)
{
  auto patchedGetWindowInfo =
    reinterpret_cast<decltype(&GetWindowInfo)>(aFunc);
  return patchedGetWindowInfo(0, 0) == FALSE;
}

bool TestSetWindowLongPtr(void* aFunc)
{
  auto patchedSetWindowLongPtr =
    reinterpret_cast<decltype(&SetWindowLongPtr)>(aFunc);
  return patchedSetWindowLongPtr(0, 0, 0) == 0;
}

bool TestSetWindowLong(void* aFunc)
{
  auto patchedSetWindowLong =
    reinterpret_cast<decltype(&SetWindowLong)>(aFunc);
  return patchedSetWindowLong(0, 0, 0) == 0;
}

bool TestTrackPopupMenu(void* aFunc)
{
  auto patchedTrackPopupMenu =
    reinterpret_cast<decltype(&TrackPopupMenu)>(aFunc);
  return patchedTrackPopupMenu(0, 0, 0, 0, 0, 0, 0) == 0;
}

bool TestNtFlushBuffersFile(void* aFunc)
{
  typedef NTSTATUS(WINAPI *NtFlushBuffersFileType)(HANDLE, PIO_STATUS_BLOCK);
  auto patchedNtFlushBuffersFile =
    reinterpret_cast<NtFlushBuffersFileType>(aFunc);
  patchedNtFlushBuffersFile(0, 0);
  return true;
}

bool TestNtCreateFile(void* aFunc)
{
  auto patchedNtCreateFile =
    reinterpret_cast<decltype(&NtCreateFile)>(aFunc);
  return patchedNtCreateFile(0, 0, 0, 0, 0, 0, 0, 0, 0, 0, 0) != 0;
}

bool TestNtReadFile(void* aFunc)
{
  typedef NTSTATUS(WINAPI *NtReadFileType)(HANDLE, HANDLE, PIO_APC_ROUTINE, PVOID,
                                           PIO_STATUS_BLOCK, PVOID, ULONG,
                                           PLARGE_INTEGER, PULONG);
  auto patchedNtReadFile =
    reinterpret_cast<NtReadFileType>(aFunc);
  return patchedNtReadFile(0, 0, 0, 0, 0, 0, 0, 0, 0) != 0;
}

bool TestNtReadFileScatter(void* aFunc)
{
  typedef NTSTATUS(WINAPI *NtReadFileScatterType)(HANDLE, HANDLE, PIO_APC_ROUTINE, PVOID,
                                                  PIO_STATUS_BLOCK, PFILE_SEGMENT_ELEMENT, ULONG,
                                                  PLARGE_INTEGER, PULONG);
  auto patchedNtReadFileScatter =
    reinterpret_cast<NtReadFileScatterType>(aFunc);
  return patchedNtReadFileScatter(0, 0, 0, 0, 0, 0, 0, 0, 0) != 0;
}

bool TestNtWriteFile(void* aFunc)
{
  typedef NTSTATUS(WINAPI *NtWriteFileType)(HANDLE, HANDLE, PIO_APC_ROUTINE, PVOID,
                                            PIO_STATUS_BLOCK, PVOID, ULONG,
                                            PLARGE_INTEGER, PULONG);
  auto patchedNtWriteFile =
    reinterpret_cast<NtWriteFileType>(aFunc);
  return patchedNtWriteFile(0, 0, 0, 0, 0, 0, 0, 0, 0) != 0;
}

bool TestNtWriteFileGather(void* aFunc)
{
  typedef NTSTATUS(WINAPI *NtWriteFileGatherType)(HANDLE, HANDLE, PIO_APC_ROUTINE, PVOID,
                                                  PIO_STATUS_BLOCK, PFILE_SEGMENT_ELEMENT, ULONG,
                                                  PLARGE_INTEGER, PULONG);
  auto patchedNtWriteFileGather =
    reinterpret_cast<NtWriteFileGatherType>(aFunc);
  return patchedNtWriteFileGather(0, 0, 0, 0, 0, 0, 0, 0, 0) != 0;
}

bool TestNtQueryFullAttributesFile(void* aFunc)
{
  typedef NTSTATUS(WINAPI *NtQueryFullAttributesFileType)(POBJECT_ATTRIBUTES,
                                                          PVOID);
  auto patchedNtQueryFullAttributesFile =
    reinterpret_cast<NtQueryFullAttributesFileType>(aFunc);
  return patchedNtQueryFullAttributesFile(0, 0) != 0;
}

<<<<<<< HEAD
=======
bool TestLdrUnloadDll(void* aFunc)
{
  typedef NTSTATUS (NTAPI *LdrUnloadDllType)(HMODULE);
  auto patchedLdrUnloadDll = reinterpret_cast<LdrUnloadDllType>(aFunc);
  return patchedLdrUnloadDll(0) != 0;
}

bool TestLdrResolveDelayLoadedAPI(void* aFunc)
{
  // These pointers are disguised as PVOID to avoid pulling in obscure headers
  typedef PVOID (WINAPI *LdrResolveDelayLoadedAPIType)(PVOID, PVOID, PVOID,
                                                       PVOID, PVOID, ULONG);
  auto patchedLdrResolveDelayLoadedAPI =
    reinterpret_cast<LdrResolveDelayLoadedAPIType>(aFunc);
  // No idea how to call this API. Flags==99 is just an arbitrary number that
  // doesn't crash when the other params are null.
  return patchedLdrResolveDelayLoadedAPI(0, 0, 0, 0, 0, 99) == 0;
}

#ifdef _M_AMD64
bool TestRtlInstallFunctionTableCallback(void* aFunc)
{
  auto patchedRtlInstallFunctionTableCallback =
    reinterpret_cast<decltype(RtlInstallFunctionTableCallback)*>(aFunc);

  return patchedRtlInstallFunctionTableCallback(0, 0, 0, 0, 0, 0) == FALSE;
}
#endif

>>>>>>> a17af05f
bool TestSetUnhandledExceptionFilter(void* aFunc)
{
  auto patchedSetUnhandledExceptionFilter =
    reinterpret_cast<decltype(&SetUnhandledExceptionFilter)>(aFunc);
  // Retrieve the current filter as we set the new filter to null, then restore the current filter.
  LPTOP_LEVEL_EXCEPTION_FILTER current = patchedSetUnhandledExceptionFilter(0);
  patchedSetUnhandledExceptionFilter(current);
  return true;
}

bool TestVirtualAlloc(void* aFunc)
{
  auto patchedVirtualAlloc =
    reinterpret_cast<decltype(&VirtualAlloc)>(aFunc);
  return patchedVirtualAlloc(0, 0, 0, 0) == 0;
}

bool TestMapViewOfFile(void* aFunc)
{
  auto patchedMapViewOfFile =
    reinterpret_cast<decltype(&MapViewOfFile)>(aFunc);
  return patchedMapViewOfFile(0, 0, 0, 0, 0) == 0;
}

bool TestCreateDIBSection(void* aFunc)
{
  auto patchedCreateDIBSection =
    reinterpret_cast<decltype(&CreateDIBSection)>(aFunc);
  // MSDN is wrong here.  This does not return ERROR_INVALID_PARAMETER.  It
  // sets the value of GetLastError to ERROR_INVALID_PARAMETER.
  // CreateDIBSection returns 0 on error.
  return patchedCreateDIBSection(0, 0, 0, 0, 0, 0) == 0;
}

bool TestCreateFileW(void* aFunc)
{
  auto patchedCreateFileW =
    reinterpret_cast<decltype(&CreateFileW)>(aFunc);
  return patchedCreateFileW(0, 0, 0, 0, 0, 0, 0) == INVALID_HANDLE_VALUE;
}

bool TestCreateFileA(void* aFunc)
{
  auto patchedCreateFileA =
    reinterpret_cast<decltype(&CreateFileA)>(aFunc);
//  return patchedCreateFileA(0, 0, 0, 0, 0, 0, 0) == INVALID_HANDLE_VALUE;
  printf("TEST-SKIPPED | WindowsDllInterceptor | "
          "Will not attempt to execute patched CreateFileA -- patched method is known to fail.\n");
  return true;
}

<<<<<<< HEAD
=======
bool TestQueryDosDeviceW(void* aFunc)
{
  auto patchedQueryDosDeviceW =
    reinterpret_cast<decltype(&QueryDosDeviceW)>(aFunc);
  return patchedQueryDosDeviceW(nullptr, nullptr, 0) == 0;
}

>>>>>>> a17af05f
bool TestInSendMessageEx(void* aFunc)
{
  auto patchedInSendMessageEx =
    reinterpret_cast<decltype(&InSendMessageEx)>(aFunc);
  patchedInSendMessageEx(0);
  return true;
}

bool TestImmGetContext(void* aFunc)
{
  auto patchedImmGetContext =
    reinterpret_cast<decltype(&ImmGetContext)>(aFunc);
  patchedImmGetContext(0);
  return true;
}

bool TestImmGetCompositionStringW(void* aFunc)
{
  auto patchedImmGetCompositionStringW =
    reinterpret_cast<decltype(&ImmGetCompositionStringW)>(aFunc);
  patchedImmGetCompositionStringW(0, 0, 0, 0);
  return true;
}

bool TestImmSetCandidateWindow(void* aFunc)
{
  auto patchedImmSetCandidateWindow =
    reinterpret_cast<decltype(&ImmSetCandidateWindow)>(aFunc);
//  return patchedImmSetCandidateWindow(0, 0) == 0;
  // ImmSetCandidateWindow crashes if given bad parameters.
  printf("TEST-SKIPPED | WindowsDllInterceptor | "
          "Will not attempt to execute patched ImmSetCandidateWindow.\n");
  return true;
}

bool TestImmNotifyIME(void* aFunc)
{
  auto patchedImmNotifyIME =
    reinterpret_cast<decltype(&ImmNotifyIME)>(aFunc);
  return patchedImmNotifyIME(0, 0, 0, 0) == 0;
}

bool TestGetSaveFileNameW(void* aFunc)
{
  auto patchedGetSaveFileNameWType =
    reinterpret_cast<decltype(&GetSaveFileNameW)>(aFunc);
  patchedGetSaveFileNameWType(0);
  return true;
}

bool TestGetOpenFileNameW(void* aFunc)
{
  auto patchedGetOpenFileNameWType =
    reinterpret_cast<decltype(&GetOpenFileNameW)>(aFunc);
  patchedGetOpenFileNameWType(0);
  return true;
}

bool TestGetKeyState(void* aFunc)
{
  auto patchedGetKeyState =
    reinterpret_cast<decltype(&GetKeyState)>(aFunc);
  patchedGetKeyState(0);
  return true;
}

bool TestSendMessageTimeoutW(void* aFunc)
{
  auto patchedSendMessageTimeoutW =
    reinterpret_cast<decltype(&SendMessageTimeoutW)>(aFunc);
  return patchedSendMessageTimeoutW(0, 0, 0, 0, 0, 0, 0) == 0;
}

bool TestProcessCaretEvents(void* aFunc)
{
  auto patchedProcessCaretEvents =
    reinterpret_cast<WINEVENTPROC>(aFunc);
  patchedProcessCaretEvents(0, 0, 0, 0, 0, 0, 0);
  return true;
}

<<<<<<< HEAD
=======
bool TestSetCursorPos(void* aFunc)
{
  // SetCursorPos has some issues in automation -- see bug 1368033.
  // For that reason, we don't check the return value -- we only
  // check that the method runs without producing an exception.
  auto patchedSetCursorPos =
    reinterpret_cast<decltype(&SetCursorPos)>(aFunc);
  patchedSetCursorPos(512, 512);
  return true;
}

static DWORD sTlsIndex = 0;

bool TestTlsAlloc(void* aFunc)
{
  auto patchedTlsAlloc =
    reinterpret_cast<decltype(&TlsAlloc)>(aFunc);
  sTlsIndex = patchedTlsAlloc();
  return sTlsIndex != TLS_OUT_OF_INDEXES;
}

bool TestTlsFree(void* aFunc)
{
  auto patchedTlsFree =
    reinterpret_cast<decltype(&TlsFree)>(aFunc);
  return sTlsIndex != 0 && patchedTlsFree(sTlsIndex);
}

bool TestPrintDlgW(void* aFunc)
{
  auto patchedPrintDlgW =
    reinterpret_cast<decltype(&PrintDlgW)>(aFunc);
  patchedPrintDlgW(0);
  return true;
}

>>>>>>> a17af05f
int main()
{
  payload initial = { 0x12345678, 0xfc4e9d31, 0x87654321 };
  payload p0, p1;
  ZeroMemory(&p0, sizeof(p0));
  ZeroMemory(&p1, sizeof(p1));

  p0 = rotatePayload(initial);

  {
    WindowsDllInterceptor ExeIntercept;
    ExeIntercept.Init("TestDllInterceptor.exe");
    if (ExeIntercept.AddHook("rotatePayload", reinterpret_cast<intptr_t>(patched_rotatePayload), (void**) &orig_rotatePayload)) {
      printf("TEST-PASS | WindowsDllInterceptor | Hook added\n");
    } else {
      printf("TEST-UNEXPECTED-FAIL | WindowsDllInterceptor | Failed to add hook\n");
      return 1;
    }

    p1 = rotatePayload(initial);

    if (patched_func_called) {
      printf("TEST-PASS | WindowsDllInterceptor | Hook called\n");
    } else {
      printf("TEST-UNEXPECTED-FAIL | WindowsDllInterceptor | Hook was not called\n");
      return 1;
    }

    if (p0 == p1) {
      printf("TEST-PASS | WindowsDllInterceptor | Hook works properly\n");
    } else {
      printf("TEST-UNEXPECTED-FAIL | WindowsDllInterceptor | Hook didn't return the right information\n");
      return 1;
    }
  }

  patched_func_called = false;
  ZeroMemory(&p1, sizeof(p1));

  p1 = rotatePayload(initial);

  if (!patched_func_called) {
    printf("TEST-PASS | WindowsDllInterceptor | Hook was not called after unregistration\n");
  } else {
    printf("TEST-UNEXPECTED-FAIL | WindowsDllInterceptor | Hook was still called after unregistration\n");
    return 1;
  }

  if (p0 == p1) {
    printf("TEST-PASS | WindowsDllInterceptor | Original function worked properly\n");
  } else {
    printf("TEST-UNEXPECTED-FAIL | WindowsDllInterceptor | Original function didn't return the right information\n");
    return 1;
  }

  if (TestHook(TestGetWindowInfo, "user32.dll", "GetWindowInfo") &&
#ifdef _WIN64
      TestHook(TestSetWindowLongPtr, "user32.dll", "SetWindowLongPtrA") &&
      TestHook(TestSetWindowLongPtr, "user32.dll", "SetWindowLongPtrW") &&
#else
      TestHook(TestSetWindowLong, "user32.dll", "SetWindowLongA") &&
      TestHook(TestSetWindowLong, "user32.dll", "SetWindowLongW") &&
#endif
      TestHook(TestTrackPopupMenu, "user32.dll", "TrackPopupMenu") &&
#ifdef _M_IX86
      // We keep this test to hook complex code on x86. (Bug 850957)
      TestHook(TestNtFlushBuffersFile, "ntdll.dll", "NtFlushBuffersFile") &&
#endif
      TestHook(TestNtCreateFile, "ntdll.dll", "NtCreateFile") &&
      TestHook(TestNtReadFile, "ntdll.dll", "NtReadFile") &&
      TestHook(TestNtReadFileScatter, "ntdll.dll", "NtReadFileScatter") &&
      TestHook(TestNtWriteFile, "ntdll.dll", "NtWriteFile") &&
      TestHook(TestNtWriteFileGather, "ntdll.dll", "NtWriteFileGather") &&
      TestHook(TestNtQueryFullAttributesFile, "ntdll.dll", "NtQueryFullAttributesFile") &&
      // Bug 733892: toolkit/crashreporter/nsExceptionHandler.cpp
      TestHook(TestSetUnhandledExceptionFilter, "kernel32.dll", "SetUnhandledExceptionFilter") &&
#ifdef _M_IX86
      // Bug 670967: xpcom/base/AvailableMemoryTracker.cpp
      TestHook(TestVirtualAlloc, "kernel32.dll", "VirtualAlloc") &&
      TestHook(TestMapViewOfFile, "kernel32.dll", "MapViewOfFile") &&
      TestHook(TestCreateDIBSection, "gdi32.dll", "CreateDIBSection") &&
      TestHook(TestCreateFileW, "kernel32.dll", "CreateFileW") &&    // see Bug 1316415
#endif
      TestHook(TestCreateFileA, "kernel32.dll", "CreateFileA") &&
<<<<<<< HEAD
=======
      TestHook(TestQueryDosDeviceW, "kernelbase.dll", "QueryDosDeviceW") &&
>>>>>>> a17af05f
      TestDetour("user32.dll", "CreateWindowExW") &&
      TestHook(TestInSendMessageEx, "user32.dll", "InSendMessageEx") &&
      TestHook(TestImmGetContext, "imm32.dll", "ImmGetContext") &&
      // TestHook("imm32.dll", "ImmReleaseContext") &&    // see Bug 1316415
      TestHook(TestImmGetCompositionStringW, "imm32.dll", "ImmGetCompositionStringW") &&
      TestHook(TestImmSetCandidateWindow, "imm32.dll", "ImmSetCandidateWindow") &&
      TestHook(TestImmNotifyIME, "imm32.dll", "ImmNotifyIME") &&
      TestHook(TestGetSaveFileNameW, "comdlg32.dll", "GetSaveFileNameW") &&
      TestHook(TestGetOpenFileNameW, "comdlg32.dll", "GetOpenFileNameW") &&
#ifdef _M_X64
      TestHook(TestGetKeyState, "user32.dll", "GetKeyState") &&    // see Bug 1316415
<<<<<<< HEAD
=======
      TestHook(TestLdrUnloadDll, "ntdll.dll", "LdrUnloadDll") &&
      MaybeTestHook(IsWin8OrLater(), TestLdrResolveDelayLoadedAPI, "ntdll.dll", "LdrResolveDelayLoadedAPI") &&
      MaybeTestHook(!IsWin8OrLater(), TestRtlInstallFunctionTableCallback, "kernel32.dll", "RtlInstallFunctionTableCallback") &&
      TestHook(TestPrintDlgW, "comdlg32.dll", "PrintDlgW") &&
>>>>>>> a17af05f
#endif
      MaybeTestHook(ShouldTestTipTsf(), TestProcessCaretEvents, "tiptsf.dll", "ProcessCaretEvents") &&
#ifdef _M_IX86
      TestHook(TestSendMessageTimeoutW, "user32.dll", "SendMessageTimeoutW") &&
<<<<<<< HEAD
=======
#endif
      TestHook(TestSetCursorPos, "user32.dll", "SetCursorPos") &&
      TestHook(TestTlsAlloc, "kernel32.dll", "TlsAlloc") &&
      TestHook(TestTlsFree, "kernel32.dll", "TlsFree") &&
#ifdef _M_IX86
      TestDetour("kernel32.dll", "BaseThreadInitThunk") &&
>>>>>>> a17af05f
#endif
      TestDetour("ntdll.dll", "LdrLoadDll")) {
    printf("TEST-PASS | WindowsDllInterceptor | all checks passed\n");
    return 0;
  }

  return 1;
}<|MERGE_RESOLUTION|>--- conflicted
+++ resolved
@@ -236,8 +236,6 @@
   return patchedNtQueryFullAttributesFile(0, 0) != 0;
 }
 
-<<<<<<< HEAD
-=======
 bool TestLdrUnloadDll(void* aFunc)
 {
   typedef NTSTATUS (NTAPI *LdrUnloadDllType)(HMODULE);
@@ -267,7 +265,6 @@
 }
 #endif
 
->>>>>>> a17af05f
 bool TestSetUnhandledExceptionFilter(void* aFunc)
 {
   auto patchedSetUnhandledExceptionFilter =
@@ -319,8 +316,6 @@
   return true;
 }
 
-<<<<<<< HEAD
-=======
 bool TestQueryDosDeviceW(void* aFunc)
 {
   auto patchedQueryDosDeviceW =
@@ -328,7 +323,6 @@
   return patchedQueryDosDeviceW(nullptr, nullptr, 0) == 0;
 }
 
->>>>>>> a17af05f
 bool TestInSendMessageEx(void* aFunc)
 {
   auto patchedInSendMessageEx =
@@ -410,8 +404,6 @@
   return true;
 }
 
-<<<<<<< HEAD
-=======
 bool TestSetCursorPos(void* aFunc)
 {
   // SetCursorPos has some issues in automation -- see bug 1368033.
@@ -448,7 +440,6 @@
   return true;
 }
 
->>>>>>> a17af05f
 int main()
 {
   payload initial = { 0x12345678, 0xfc4e9d31, 0x87654321 };
@@ -533,10 +524,7 @@
       TestHook(TestCreateFileW, "kernel32.dll", "CreateFileW") &&    // see Bug 1316415
 #endif
       TestHook(TestCreateFileA, "kernel32.dll", "CreateFileA") &&
-<<<<<<< HEAD
-=======
       TestHook(TestQueryDosDeviceW, "kernelbase.dll", "QueryDosDeviceW") &&
->>>>>>> a17af05f
       TestDetour("user32.dll", "CreateWindowExW") &&
       TestHook(TestInSendMessageEx, "user32.dll", "InSendMessageEx") &&
       TestHook(TestImmGetContext, "imm32.dll", "ImmGetContext") &&
@@ -548,26 +536,20 @@
       TestHook(TestGetOpenFileNameW, "comdlg32.dll", "GetOpenFileNameW") &&
 #ifdef _M_X64
       TestHook(TestGetKeyState, "user32.dll", "GetKeyState") &&    // see Bug 1316415
-<<<<<<< HEAD
-=======
       TestHook(TestLdrUnloadDll, "ntdll.dll", "LdrUnloadDll") &&
       MaybeTestHook(IsWin8OrLater(), TestLdrResolveDelayLoadedAPI, "ntdll.dll", "LdrResolveDelayLoadedAPI") &&
       MaybeTestHook(!IsWin8OrLater(), TestRtlInstallFunctionTableCallback, "kernel32.dll", "RtlInstallFunctionTableCallback") &&
       TestHook(TestPrintDlgW, "comdlg32.dll", "PrintDlgW") &&
->>>>>>> a17af05f
 #endif
       MaybeTestHook(ShouldTestTipTsf(), TestProcessCaretEvents, "tiptsf.dll", "ProcessCaretEvents") &&
 #ifdef _M_IX86
       TestHook(TestSendMessageTimeoutW, "user32.dll", "SendMessageTimeoutW") &&
-<<<<<<< HEAD
-=======
 #endif
       TestHook(TestSetCursorPos, "user32.dll", "SetCursorPos") &&
       TestHook(TestTlsAlloc, "kernel32.dll", "TlsAlloc") &&
       TestHook(TestTlsFree, "kernel32.dll", "TlsFree") &&
 #ifdef _M_IX86
       TestDetour("kernel32.dll", "BaseThreadInitThunk") &&
->>>>>>> a17af05f
 #endif
       TestDetour("ntdll.dll", "LdrLoadDll")) {
     printf("TEST-PASS | WindowsDllInterceptor | all checks passed\n");
