--- conflicted
+++ resolved
@@ -16,10 +16,6 @@
   -moz-box-pack: center;
   margin: 0;
   padding: 3px;
-<<<<<<< HEAD
-  color: -moz-DialogText;
-=======
->>>>>>> a17af05f
 }
 
 .toolbarbutton-icon[label]:not([label=""]),
@@ -79,10 +75,6 @@
   }
 
   toolbarbutton:-moz-lwtheme:not([disabled="true"]) {
-<<<<<<< HEAD
-    color: inherit;
-=======
->>>>>>> a17af05f
     text-shadow: inherit;
   }
 }
