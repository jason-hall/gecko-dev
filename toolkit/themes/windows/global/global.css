--- conflicted
+++ resolved
@@ -328,74 +328,4 @@
 
 /* :::::: Close button icons ::::: */
 
-<<<<<<< HEAD
-.close-icon {
-  list-style-image: url("chrome://global/skin/icons/close.png");
-  -moz-image-region: rect(0, 20px, 20px, 0);
-}
-
-.close-icon:hover {
-  -moz-image-region: rect(0, 40px, 20px, 20px);
-}
-
-.close-icon:hover:active {
-  -moz-image-region: rect(0, 60px, 20px, 40px);
-}
-
-.close-icon > .button-icon,
-.close-icon > .button-box > .button-icon,
-.close-icon > .toolbarbutton-icon {
-  width: 20px;
-}
-
-@media (-moz-os-version: windows-win7) {
-  .close-icon {
-    -moz-image-region: rect(0, 16px, 16px, 0);
-  }
-
-  .close-icon:hover {
-    -moz-image-region: rect(0, 32px, 16px, 16px);
-  }
-
-  .close-icon:hover:active {
-    -moz-image-region: rect(0, 48px, 16px, 32px);
-  }
-
-  .close-icon > .button-icon,
-  .close-icon > .button-box > .button-icon,
-  .close-icon > .toolbarbutton-icon {
-    width: 16px;
-  }
-}
-
-@media (min-resolution: 1.1dppx) {
-  .close-icon {
-    list-style-image: url("chrome://global/skin/icons/close@2x.png");
-    -moz-image-region: rect(0, 40px, 40px, 0);
-  }
-
-  .close-icon:hover {
-    -moz-image-region: rect(0, 80px, 40px, 40px);
-  }
-
-  .close-icon:hover:active {
-    -moz-image-region: rect(0, 120px, 40px, 80px);
-  }
-
-  @media (-moz-os-version: windows-win7) {
-    .close-icon {
-      -moz-image-region: rect(0, 32px, 32px, 0);
-    }
-
-    .close-icon:hover {
-      -moz-image-region: rect(0, 64px, 32px, 32px);
-    }
-
-    .close-icon:hover:active {
-      -moz-image-region: rect(0, 96px, 32px, 64px);
-    }
-  }
-}
-=======
-%include ../../shared/close-icon.inc.css
->>>>>>> a17af05f
+%include ../../shared/close-icon.inc.css