--- conflicted
+++ resolved
@@ -108,13 +108,10 @@
   font-size: 1.25rem;
 }
 
-<<<<<<< HEAD
-=======
 xul|groupbox > xul|caption {
   padding: 4px 0;
 }
 
->>>>>>> a17af05f
 xul|groupbox xul|label:not(.menu-accel):not(.menu-text):not(.indent):not(.learnMore),
 xul|groupbox xul|description {
   /* !important needed to override toolkit !important rule */
@@ -584,14 +581,10 @@
 }
 
 html|input[type="checkbox"]:checked {
-<<<<<<< HEAD
-  background-image: url("chrome://global/skin/in-content/check.svg#check"), linear-gradient(#fff, rgba(255,255,255,0.8));
-=======
   background-image: url("chrome://global/skin/in-content/check.svg"), linear-gradient(#fff, rgba(255,255,255,0.8));
   -moz-context-properties: fill, stroke;
   fill: #2292d0;
   stroke: none;
->>>>>>> a17af05f
 }
 
 xul|checkbox[disabled="true"] > xul|*.checkbox-check,
