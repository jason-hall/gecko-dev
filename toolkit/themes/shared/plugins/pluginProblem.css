/* This Source Code Form is subject to the terms of the Mozilla Public
 * License, v. 2.0. If a copy of the MPL was not distributed with this
 * file, You can obtain one at http://mozilla.org/MPL/2.0/. */

@namespace html url(http://www.w3.org/1999/xhtml);

/* These styles affect only the bound element, not other page content. */
/* Keep any changes to these styles in sync with plugin-doorhanger.inc.css */
.mainBox {
  font: message-box;
  font-size: 12px;
  text-align: center;
  display: table;
  width: 100%;
  height: 100%;
  background-color: rgb(72,72,72);
  color: white;
  -moz-user-select: none;
}

.hoverBox {
  display: table-cell;
  box-sizing: border-box;
  padding: 5px;
  vertical-align: middle;
  width: 100%;
  height: 100%;
}
:-moz-handler-vulnerable-updatable .hoverBox:active,
:-moz-handler-vulnerable-no-update .hoverBox:active,
:-moz-handler-clicktoplay .hoverBox:active {
  background-color: rgb(65, 65, 65);
}

:-moz-handler-clicktoplay .hoverBox:active .msgClickToPlay,
:-moz-handler-vulnerable-updatable .hoverBox:active .msgClickToPlay,
:-moz-handler-vulnerable-no-update .hoverBox:active .msgClickToPlay {
  color: red;
}

:-moz-handler-vulnerable-updatable .hoverBox,
:-moz-handler-vulnerable-no-update .hoverBox,
:-moz-handler-blocked .hoverBox,
:-moz-handler-crashed .hoverBox {
  background-image: url(chrome://mozapps/skin/plugins/contentPluginStripe.png);
}

html|a {
  color: white;
}

.icon {
  width: 48px;
  height: 48px;
  background-position: center;
  background-repeat: no-repeat;
  border: none;
  background-color: transparent;
  -moz-user-focus: ignore;
  margin-bottom: 6px;
}

:-moz-handler-vulnerable-updatable .icon,
:-moz-handler-vulnerable-no-update .icon {
  background-image: url(chrome://mozapps/skin/plugins/contentPluginBlocked.png);
  -moz-user-focus: normal;
}
:-moz-handler-blocked .icon {
  background-image: url(chrome://mozapps/skin/plugins/contentPluginBlocked.png);
}
a .icon,
:-moz-handler-clicktoplay .icon {
  background-image: url(chrome://mozapps/skin/plugins/contentPluginActivate.png);
  -moz-user-focus: normal;
}
:-moz-handler-crashed .icon {
  background-image: url(chrome://mozapps/skin/plugins/contentPluginCrashed.png);
}

.throbber {
  padding-left: 16px; /* width of the background image */
  background: url(chrome://global/skin/icons/loading.png) no-repeat;
  margin-left: 5px;
}

@media (min-resolution: 1.1dppx) {
  .throbber {
    background-image: url(chrome://global/skin/icons/loading@2x.png);
    background-size: 16px;
  }
}

.msgClickToPlay {
  text-decoration: underline;
}

<<<<<<< HEAD
@media not all and (-moz-touch-enabled) {
  :-moz-handler-clicktoplay .msgTapToPlay,
  a .msgTapToPlay  {
    display: none;
  }
}

@media (-moz-touch-enabled) {
    :-moz-handler-clicktoplay .msgClickToPlay,
    a .msgClickToPlay {
    display: none;
  }
=======
/* on desktop, don't ever show the tap-to-play UI: that is for mobile only */
:-moz-handler-clicktoplay .msgTapToPlay,
a .msgTapToPlay  {
  display: none;
>>>>>>> a17af05f
}

.submitStatus div {
  min-height: 19px; /* height of biggest line (with throbber) */
}

.submitComment {
  width: 340px;
  height: 70px;
  padding: 5px;
  border: none;
  border-radius: 5px;
  resize: none;
  font-family: inherit;
  font-size: inherit;
}

.submitURLOptInBox {
  text-align: start;
}

.submitURLOptIn {
  margin-left: -1px;
}

.mainBox[chromedir="rtl"] .submitURLOptIn {
  margin-left: 0;
  margin-right: -1px;
}

.submitButtonBox {
  margin-top: 7px;
}

.submitButton {
  float: right;
}

.mainBox[chromedir="rtl"] .submitButton {
  float: left;
}

.helpIcon {
  display: inline-block;
  min-width: 16px;
  min-height: 16px;
  background: url(chrome://mozapps/skin/plugins/pluginHelp-16.png) no-repeat;
  cursor: pointer;
  float: left;
}

.mainBox[chromedir="rtl"] .helpIcon {
  float: right;
}

.closeIcon {
  display: block;
  width: 16px;
  height: 16px;
  margin-top: 4px;
  margin-inline-start: -20px;
  margin-inline-end: 4px;
  border: none;
  background-color: transparent;
  background-image: url("chrome://mozapps/skin/plugins/contentPluginClose.png");
  background-repeat: no-repeat;
}

.closeIcon:hover {
  background-position: -16px 0;
}

.closeIcon:hover:active {
  background-position: -32px 0;
}

.action-link {
  display: inline-block;
  border-radius: 10px;
  background-color: rgb(35, 35, 35);
  padding: 2px 8px;
  margin-top: 7px;
  text-decoration: none;
}
.action-link:active {
  background-color: rgb(20, 20, 20);
}

:-moz-handler-vulnerable-updatable .action-link {
  background-color: #a81b0c;
}
:-moz-handler-vulnerable-updatable .action-link:active {
  background-color: #801409;
}<|MERGE_RESOLUTION|>--- conflicted
+++ resolved
@@ -94,25 +94,10 @@
   text-decoration: underline;
 }
 
-<<<<<<< HEAD
-@media not all and (-moz-touch-enabled) {
-  :-moz-handler-clicktoplay .msgTapToPlay,
-  a .msgTapToPlay  {
-    display: none;
-  }
-}
-
-@media (-moz-touch-enabled) {
-    :-moz-handler-clicktoplay .msgClickToPlay,
-    a .msgClickToPlay {
-    display: none;
-  }
-=======
 /* on desktop, don't ever show the tap-to-play UI: that is for mobile only */
 :-moz-handler-clicktoplay .msgTapToPlay,
 a .msgTapToPlay  {
   display: none;
->>>>>>> a17af05f
 }
 
 .submitStatus div {
