# -*- Mode: python; indent-tabs-mode: nil; tab-width: 40 -*-
# vim: set filetype=python:
# This Source Code Form is subject to the terms of the Mozilla Public
# License, v. 2.0. If a copy of the MPL was not distributed with this
# file, You can obtain one at http://mozilla.org/MPL/2.0/.

@template
def Libxul_defines():
    LIBRARY_DEFINES['MOZILLA_INTERNAL_API'] = True
    LIBRARY_DEFINES['IMPL_LIBXUL'] = True
    if not CONFIG['JS_SHARED_LIBRARY']:
        LIBRARY_DEFINES['STATIC_EXPORTABLE_JS_API'] = True

@template
def Libxul(name):
    if CONFIG['MOZ_WIDGET_TOOLKIT'] in ('cocoa', 'uikit'):
        # This is going to be a framework named "XUL", not an ordinary library named
        # "libxul.dylib"
        GeckoFramework(name, linkage=None)
        SHARED_LIBRARY_NAME = 'XUL'
    else:
        GeckoSharedLibrary(name, linkage=None)
        SHARED_LIBRARY_NAME = 'xul'

    DELAYLOAD_DLLS += [
        'comdlg32.dll',
        'netapi32.dll',
        'secur32.dll',
        'wininet.dll',
        'winspool.drv'
    ]

    if CONFIG['ACCESSIBILITY']:
        DELAYLOAD_DLLS += ['oleacc.dll']

    if CONFIG['MOZ_WEBRTC']:
        DELAYLOAD_DLLS += ['msdmo.dll']

    if CONFIG['OS_ARCH'] == 'WINNT':
        DELAYLOAD_DLLS += [
            'api-ms-win-core-winrt-l1-1-0.dll',
            'api-ms-win-core-winrt-string-l1-1-0.dll',
        ]

    if CONFIG['OS_ARCH'] == 'WINNT' and CONFIG['ACCESSIBILITY']:
        LOCAL_INCLUDES += ['!/accessible/interfaces/gecko/']

    if CONFIG['OS_ARCH'] == 'WINNT' and not CONFIG['GNU_CC']:
        LOCAL_INCLUDES += [
            '/widget/windows',
            '/xpcom/base',
        ]
        # config/version.mk says $(srcdir)/$(RCINCLUDE), and this needs to
        # be valid in both toolkit/library and toolkit/library/gtest.
        # Eventually, the make backend would do its own path canonicalization
        # and config/version.mk would lift the $(srcdir)
        RCINCLUDE = '$(DEPTH)/toolkit/library/xulrunner.rc'

    Libxul_defines()

    if CONFIG['MOZ_NEEDS_LIBATOMIC']:
        OS_LIBS += ['atomic']

    # This option should go away in bug 1290972, but we need to wait until
    # Rust 1.12 has been released.
    # We're also linking against libresolv to solve bug 1367932.
    if CONFIG['OS_ARCH'] == 'Darwin':
        LDFLAGS += ['-Wl,-no_compact_unwind,-lresolv']

Libxul('xul')

FORCE_STATIC_LIB = True

STATIC_LIBRARY_NAME = 'xul_s'

SOURCES += [
    'StaticXULComponentsStart.cpp',
]

# This, combined with the fact the file is first, makes the start pointer
# it contains first in Windows PGO builds.
SOURCES['StaticXULComponentsStart.cpp'].no_pgo = True

# Don't let LTO reorder StaticXULComponentsStart.o.
if '-flto' in CONFIG['OS_CXXFLAGS']:
    SOURCES['StaticXULComponentsStart.cpp'].flags += ['-fno-lto']

if CONFIG['OS_ARCH'] == 'WINNT':
    SOURCES += [
        'nsDllMain.cpp',
    ]

LOCAL_INCLUDES += [
    '/config',
    # need widget/windows for resource.h (included from widget.rc)
    '/widget/windows',
]

if CONFIG['OS_ARCH'] == 'WINNT' and not CONFIG['GNU_CC']:
    LOCAL_INCLUDES += [
        '/xpcom/base',
    ]

DIRS += ['gtest']

if CONFIG['OS_ARCH'] == 'WINNT':
  DIRS += ['dummydll']

# js needs to come after xul for now, because it is an archive and its content
# is discarded when it comes first.
USE_LIBS += [
    'js',
]

USE_LIBS += [
    'lgpllibs',
    'nspr',
    'nss',
    'psshparser',
    'sqlite',
    'zlib',
]

if CONFIG['USE_ICU']:
    USE_LIBS += [
        'icu',
    ]

if CONFIG['MOZ_WIDGET_TOOLKIT'] == 'gtk3':
    USE_LIBS += [
        'mozgtk_stub',
    ]

if CONFIG['MOZ_JPROF']:
    USE_LIBS += [
        'jprof',
    ]

if 'gtk' in CONFIG['MOZ_WIDGET_TOOLKIT'] or \
        CONFIG['MOZ_TREE_FREETYPE']:
    USE_LIBS += [
        'freetype',
    ]

if CONFIG['MOZ_WIDGET_TOOLKIT'] == 'cocoa':
    CXXFLAGS += CONFIG['TK_CFLAGS']

if CONFIG['MOZ_WEBRTC']:
    if CONFIG['OS_TARGET'] == 'WINNT':
        OS_LIBS += [
            'secur32',
            'iphlpapi',
            'strmiids',
            'dmoguids',
            'wmcodecdspuuid',
            'amstrmid',
            'msdmo',
            'wininet',
        ]

if CONFIG['MOZ_WIDGET_TOOLKIT'] == 'cocoa':
    OS_LIBS += [
        '-framework OpenGL',
        '-framework SystemConfiguration',
        '-framework AVFoundation',
        '-framework CoreMedia',
        '-framework IOKit',
        '-F%s' % CONFIG['MACOS_PRIVATE_FRAMEWORKS_DIR'],
        '-framework CoreUI',
        '-framework CoreSymbolication',
        'cups',
    ]

if CONFIG['MOZ_WMF']:
    OS_LIBS += [
        'mfuuid',
        'wmcodecdspuuid',
        'strmiids',
    ]

if CONFIG['OS_ARCH'] == 'FreeBSD':
    OS_LIBS += [
        'util',
    ]

if CONFIG['OS_ARCH'] == 'WINNT':
    OS_LIBS += [
        'crypt32',
        'shell32',
        'ole32',
        'version',
        'winspool',
    ]

<<<<<<< HEAD
if CONFIG['MOZ_WIDGET_TOOLKIT'] == 'gonk':
    OS_LIBS += [
        'dbus',
    ]

=======
>>>>>>> a17af05f
if CONFIG['OS_ARCH'] == 'Linux' and CONFIG['OS_TARGET'] != 'Android':
    OS_LIBS += [
        'rt',
    ]

OS_LIBS += CONFIG['MOZ_CAIRO_OSLIBS']
OS_LIBS += CONFIG['MOZ_WEBRTC_X11_LIBS']

if CONFIG['SERVO_TARGET_DIR']:
    if CONFIG['_MSC_VER']:
        OS_LIBS += ['%s/geckoservo' % CONFIG['SERVO_TARGET_DIR']]
    else:
        OS_LIBS += ['-L%s' % CONFIG['SERVO_TARGET_DIR'], '-lgeckoservo']

if CONFIG['MOZ_SYSTEM_JPEG']:
    OS_LIBS += CONFIG['MOZ_JPEG_LIBS']

if CONFIG['MOZ_SYSTEM_PNG']:
    OS_LIBS += CONFIG['MOZ_PNG_LIBS']

if CONFIG['MOZ_SYSTEM_HUNSPELL']:
    OS_LIBS += CONFIG['MOZ_HUNSPELL_LIBS']

if CONFIG['MOZ_SYSTEM_LIBEVENT']:
    OS_LIBS += CONFIG['MOZ_LIBEVENT_LIBS']

if CONFIG['MOZ_SYSTEM_LIBVPX']:
    OS_LIBS += CONFIG['MOZ_LIBVPX_LIBS']

if not CONFIG['MOZ_TREE_PIXMAN']:
    OS_LIBS += CONFIG['MOZ_PIXMAN_LIBS']

if CONFIG['MOZ_ALSA']:
    OS_LIBS += CONFIG['MOZ_ALSA_LIBS']

if CONFIG['HAVE_CLOCK_MONOTONIC']:
    OS_LIBS += CONFIG['REALTIME_LIBS']

<<<<<<< HEAD
if CONFIG['MOZ_WIDGET_TOOLKIT'] == 'gonk':
    OS_LIBS += [
        'ui',
        'media',
        'hardware_legacy',
        'hardware',
        'utils',
        'cutils',
        'sysutils',
        'camera_client',
        'sensorservice',
        'stagefright',
        'stagefright_foundation',
        'stagefright_omx',
        'binder',
        'gui',
        'mtp',
    ]

    if int(CONFIG['ANDROID_VERSION']) >= 17:
        OS_LIBS += [
            'sync',
        ]

    if CONFIG['ANDROID_VERSION'] >= '16':
        OS_LIBS += [
            'mdnssd',
        ]

if 'rtsp' in CONFIG['NECKO_PROTOCOLS']:
    OS_LIBS += [
        'stagefright_foundation',
    ]

=======
>>>>>>> a17af05f
OS_LIBS += CONFIG['ICONV_LIBS']

if CONFIG['MOZ_WIDGET_TOOLKIT'] in ('cocoa', 'uikit'):
    OS_LIBS += CONFIG['TK_LIBS']

if CONFIG['OS_ARCH'] == 'OpenBSD':
    OS_LIBS += [
        'sndio',
    ]

if CONFIG['MOZ_ENABLE_DBUS']:
    OS_LIBS += CONFIG['MOZ_DBUS_GLIB_LIBS']

if 'gtk' in CONFIG['MOZ_WIDGET_TOOLKIT']:
    if CONFIG['MOZ_WIDGET_TOOLKIT'] == 'gtk3':
        OS_LIBS += [l for l in CONFIG['TK_LIBS']
            if l not in ('-lgtk-3', '-lgdk-3')]
    else:
        OS_LIBS += CONFIG['TK_LIBS']
    OS_LIBS += CONFIG['XLDFLAGS']
    OS_LIBS += CONFIG['XLIBS']
    OS_LIBS += CONFIG['XEXT_LIBS']
    OS_LIBS += CONFIG['MOZ_PANGO_LIBS']
    OS_LIBS += CONFIG['XT_LIBS']
    OS_LIBS += [
        'gthread-2.0',
    ]

if CONFIG['MOZ_ENABLE_STARTUP_NOTIFICATION']:
    OS_LIBS += CONFIG['MOZ_STARTUP_NOTIFICATION_LIBS']

if CONFIG['MOZ_ENABLE_LIBPROXY']:
    OS_LIBS += CONFIG['MOZ_LIBPROXY_LIBS']

if CONFIG['OS_ARCH'] == 'SunOS':
    OS_LIBS += [
        'elf',
    ]
    if CONFIG['GNU_CC']:
        OS_LIBS += [
            'demangle',
        ]

if CONFIG['OS_ARCH'] == 'FreeBSD':
    OS_LIBS += [
        'util',
    ]

if CONFIG['OS_ARCH'] == 'WINNT':
    OS_LIBS += [
        'shell32',
        'ole32',
        'version',
        'winspool',
        'comdlg32',
        'imm32',
        'msimg32',
        'netapi32',
        'shlwapi',
        'ws2_32',
        'dwmapi',
        'iphlpapi',
        'uxtheme',
        'setupapi',
        'secur32',
        'sensorsapi',
        'portabledeviceguids',
        'wininet',
        'wbemuuid',
        'wintrust',
        'wtsapi32',
        'locationapi',
        'sapi',
        'dxguid',
    ]
    if CONFIG['ACCESSIBILITY']:
        OS_LIBS += [
            'oleacc',
        ]

if CONFIG['MOZ_WIDGET_TOOLKIT'] == 'windows':
    OS_LIBS += [
        'usp10',
        'oleaut32',
    ]

if CONFIG['COMPILE_ENVIRONMENT']:
    if CONFIG['MOZ_WIDGET_TOOLKIT'] in ('cocoa', 'uikit'):
        full_libname = SHARED_LIBRARY_NAME
    else:
        full_libname = '%s%s%s' % (
            CONFIG['DLL_PREFIX'],
            LIBRARY_NAME,
            CONFIG['DLL_SUFFIX']
        )
    GENERATED_FILES += [('dependentlibs.list', 'dependentlibs.list.gtest')]
    dep_libs_list = GENERATED_FILES[('dependentlibs.list', 'dependentlibs.list.gtest')]
    dep_libs_list.script = 'dependentlibs.py:gen_list'
    dep_libs_list.inputs = [
        '!%s' % full_libname,
    ]
    FINAL_TARGET_FILES += ['!dependentlibs.list', '!dependentlibs.list.gtest']

# This library needs to be last to make XPCOM module registration work.
USE_LIBS += ['StaticXULComponentsEnd']

# The above library needs to be last for C++ purposes.  This library,
# however, is entirely composed of Rust code, and needs to come after
# all the C++ code so any possible C++ -> Rust calls can be resolved.
USE_LIBS += ['gkrust']<|MERGE_RESOLUTION|>--- conflicted
+++ resolved
@@ -192,14 +192,6 @@
         'winspool',
     ]
 
-<<<<<<< HEAD
-if CONFIG['MOZ_WIDGET_TOOLKIT'] == 'gonk':
-    OS_LIBS += [
-        'dbus',
-    ]
-
-=======
->>>>>>> a17af05f
 if CONFIG['OS_ARCH'] == 'Linux' and CONFIG['OS_TARGET'] != 'Android':
     OS_LIBS += [
         'rt',
@@ -238,43 +230,6 @@
 if CONFIG['HAVE_CLOCK_MONOTONIC']:
     OS_LIBS += CONFIG['REALTIME_LIBS']
 
-<<<<<<< HEAD
-if CONFIG['MOZ_WIDGET_TOOLKIT'] == 'gonk':
-    OS_LIBS += [
-        'ui',
-        'media',
-        'hardware_legacy',
-        'hardware',
-        'utils',
-        'cutils',
-        'sysutils',
-        'camera_client',
-        'sensorservice',
-        'stagefright',
-        'stagefright_foundation',
-        'stagefright_omx',
-        'binder',
-        'gui',
-        'mtp',
-    ]
-
-    if int(CONFIG['ANDROID_VERSION']) >= 17:
-        OS_LIBS += [
-            'sync',
-        ]
-
-    if CONFIG['ANDROID_VERSION'] >= '16':
-        OS_LIBS += [
-            'mdnssd',
-        ]
-
-if 'rtsp' in CONFIG['NECKO_PROTOCOLS']:
-    OS_LIBS += [
-        'stagefright_foundation',
-    ]
-
-=======
->>>>>>> a17af05f
 OS_LIBS += CONFIG['ICONV_LIBS']
 
 if CONFIG['MOZ_WIDGET_TOOLKIT'] in ('cocoa', 'uikit'):
