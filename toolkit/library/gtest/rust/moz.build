# -*- Mode: python; c-basic-offset: 4; indent-tabs-mode: nil; tab-width: 40 -*-
# vim: set filetype=python:
# This Source Code Form is subject to the terms of the Mozilla Public
# License, v. 2.0. If a copy of the MPL was not distributed with this
# file, You can obtain one at http://mozilla.org/MPL/2.0/.

<<<<<<< HEAD
features = []
if CONFIG['MOZ_STYLO']:
    features += ['servo']

    if CONFIG['MOZ_STYLO_BINDGEN']:
        features += ['bindgen']

if CONFIG['MOZ_BUILD_WEBRENDER']:
    features += ['quantum_render']

RustLibrary('gkrust-gtest', features, '../..')
=======
include('../../rust/gkrust-features.mozbuild')

RustLibrary('gkrust-gtest', gkrust_features, '../..')
>>>>>>> a17af05f
<|MERGE_RESOLUTION|>--- conflicted
+++ resolved
@@ -4,20 +4,6 @@
 # License, v. 2.0. If a copy of the MPL was not distributed with this
 # file, You can obtain one at http://mozilla.org/MPL/2.0/.
 
-<<<<<<< HEAD
-features = []
-if CONFIG['MOZ_STYLO']:
-    features += ['servo']
-
-    if CONFIG['MOZ_STYLO_BINDGEN']:
-        features += ['bindgen']
-
-if CONFIG['MOZ_BUILD_WEBRENDER']:
-    features += ['quantum_render']
-
-RustLibrary('gkrust-gtest', features, '../..')
-=======
 include('../../rust/gkrust-features.mozbuild')
 
-RustLibrary('gkrust-gtest', gkrust_features, '../..')
->>>>>>> a17af05f
+RustLibrary('gkrust-gtest', gkrust_features, '../..')