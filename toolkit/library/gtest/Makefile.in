--- conflicted
+++ resolved
@@ -24,13 +24,6 @@
 include $(topsrcdir)/toolkit/library/libxul.mk
 
 include $(topsrcdir)/config/config.mk
-<<<<<<< HEAD
-
-# Wrap linker to print linking status periodically to prevent the linking
-# process from getting killed
-EXPAND_LIBS_EXEC := $(PYTHON) $(topsrcdir)/config/link.py
-=======
->>>>>>> a17af05f
 
 # Wrap linker to print linking status periodically to prevent the linking
 # process from getting killed
