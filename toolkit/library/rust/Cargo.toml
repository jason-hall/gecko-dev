[package]
name = "gkrust"
version = "0.1.0"
authors = ["nobody@mozilla.org"]
license = "MPL-2.0"
description = "Rust code for libxul"

[features]
bindgen = ["gkrust-shared/bindgen"]
servo = ["gkrust-shared/servo"]
quantum_render = ["gkrust-shared/quantum_render"]
<<<<<<< HEAD
=======
cubeb-remoting = ["gkrust-shared/cubeb-remoting"]
cubeb_pulse_rust = ["gkrust-shared/cubeb_pulse_rust"]
gecko_debug = ["gkrust-shared/gecko_debug"]
simd-accel = ["gkrust-shared/simd-accel"]
no-static-ideograph-encoder-tables = ["gkrust-shared/no-static-ideograph-encoder-tables"]
>>>>>>> a17af05f

[dependencies]
gkrust-shared = { path = "shared" }

[lib]
path = "lib.rs"
crate-type = ["staticlib"]
test = false
doctest = false
bench = false
doc = false
plugin = false
harness = false

# Explicitly specify what our profiles use.
[profile.dev]
opt-level = 1
<<<<<<< HEAD
debug = true
=======
>>>>>>> a17af05f
rpath = false
lto = false
debug-assertions = true
codegen-units = 4
panic = "abort"

[profile.release]
opt-level = 2
<<<<<<< HEAD
debug = true
=======
>>>>>>> a17af05f
rpath = false
debug-assertions = false
panic = "abort"<|MERGE_RESOLUTION|>--- conflicted
+++ resolved
@@ -9,14 +9,11 @@
 bindgen = ["gkrust-shared/bindgen"]
 servo = ["gkrust-shared/servo"]
 quantum_render = ["gkrust-shared/quantum_render"]
-<<<<<<< HEAD
-=======
 cubeb-remoting = ["gkrust-shared/cubeb-remoting"]
 cubeb_pulse_rust = ["gkrust-shared/cubeb_pulse_rust"]
 gecko_debug = ["gkrust-shared/gecko_debug"]
 simd-accel = ["gkrust-shared/simd-accel"]
 no-static-ideograph-encoder-tables = ["gkrust-shared/no-static-ideograph-encoder-tables"]
->>>>>>> a17af05f
 
 [dependencies]
 gkrust-shared = { path = "shared" }
@@ -34,10 +31,6 @@
 # Explicitly specify what our profiles use.
 [profile.dev]
 opt-level = 1
-<<<<<<< HEAD
-debug = true
-=======
->>>>>>> a17af05f
 rpath = false
 lto = false
 debug-assertions = true
@@ -46,10 +39,6 @@
 
 [profile.release]
 opt-level = 2
-<<<<<<< HEAD
-debug = true
-=======
->>>>>>> a17af05f
 rpath = false
 debug-assertions = false
 panic = "abort"