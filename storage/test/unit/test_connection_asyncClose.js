--- conflicted
+++ resolved
@@ -84,11 +84,7 @@
   let db = getService().openDatabase(getTestDB());
 
   // Branch coverage: (!asyncThread && mDBConn)
-<<<<<<< HEAD
-  yield asyncClose(db);
-=======
   await asyncClose(db);
->>>>>>> a17af05f
   ok(true, "closed sync connection asynchronously");
 });
 
