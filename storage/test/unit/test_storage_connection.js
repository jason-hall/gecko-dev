--- conflicted
+++ resolved
@@ -180,11 +180,7 @@
   }
 });
 
-<<<<<<< HEAD
-add_task(function* test_defaultSynchronousAtNormal() {
-=======
 add_task(async function test_defaultSynchronousAtNormal() {
->>>>>>> a17af05f
   getOpenedDatabase();
   var stmt = createStatement("PRAGMA synchronous;");
   try {
@@ -274,13 +270,8 @@
     stmt.executeAsync();
     stmt.finalize();
 
-<<<<<<< HEAD
-  // Clean up after ourselves.
-  db.asyncClose(function() {
-=======
     let db = getOpenedDatabase();
     Assert.throws(() => db.close(), /NS_ERROR_UNEXPECTED/);
->>>>>>> a17af05f
     // Reset gDBConn so that later tests will get a new connection object.
     gDBConn = null;
   });
@@ -334,11 +325,7 @@
   do_print("Extracting data");
   stmt = adb.createAsyncStatement("SELECT * FROM test");
   let found = false;
-<<<<<<< HEAD
-  yield executeAsync(stmt, function(results) {
-=======
   await executeAsync(stmt, function(results) {
->>>>>>> a17af05f
     do_print("Data has been extracted");
     for (let row = results.getNextRow(); row != null; row = results.getNextRow()) {
       if (row.getResultByName("name") == name) {
@@ -423,11 +410,7 @@
   do_print("Extracting data");
   stmt = adb.createAsyncStatement("SELECT * FROM test");
   let found = false;
-<<<<<<< HEAD
-  yield executeAsync(stmt, function(results) {
-=======
   await executeAsync(stmt, function(results) {
->>>>>>> a17af05f
     do_print("Data has been extracted");
     for (let row = results.getNextRow(); row != null; row = results.getNextRow()) {
       if (row.getResultByName("name") == "clockworker") {
@@ -441,23 +424,11 @@
   await asyncClose(adb);
 });
 
-<<<<<<< HEAD
-add_task(function* test_clone_trivial_async() {
-=======
 add_task(async function test_clone_trivial_async() {
->>>>>>> a17af05f
   do_print("Open connection");
   let db = getService().openDatabase(getTestDB());
   do_check_true(db instanceof Ci.mozIStorageAsyncConnection);
   do_print("AsyncClone connection");
-<<<<<<< HEAD
-  let clone = yield asyncClone(db, true);
-  do_check_true(clone instanceof Ci.mozIStorageAsyncConnection);
-  do_print("Close connection");
-  yield asyncClose(db);
-  do_print("Close clone");
-  yield asyncClose(clone);
-=======
   let clone = await asyncClone(db, true);
   do_check_true(clone instanceof Ci.mozIStorageAsyncConnection);
   do_check_false(clone instanceof Ci.mozIStorageConnection);
@@ -465,7 +436,6 @@
   await asyncClose(db);
   do_print("Close clone");
   await asyncClose(clone);
->>>>>>> a17af05f
 });
 
 add_task(async function test_clone_no_optional_param_async() {
@@ -495,11 +465,7 @@
   do_print("Extracting data from clone db");
   stmt = adb2.createAsyncStatement("SELECT * FROM test");
   let found = false;
-<<<<<<< HEAD
-  yield executeAsync(stmt, function(results) {
-=======
   await executeAsync(stmt, function(results) {
->>>>>>> a17af05f
     do_print("Data has been extracted");
     for (let row = results.getNextRow(); row != null; row = results.getNextRow()) {
       if (row.getResultByName("name") == "yoric") {
