/* This Source Code Form is subject to the terms of the Mozilla Public
 * License, v. 2.0. If a copy of the MPL was not distributed with this
 * file, You can obtain one at http://mozilla.org/MPL/2.0/. */

/*
 * This file tests the functionality of
 * mozIStorageAsyncConnection::executeSimpleSQLAsync.
 */

const INTEGER = 1;
const TEXT = "this is test text";
const REAL = 3.23;

add_task(async function test_create_and_add() {
  let adb = await openAsyncDatabase(getTestDB());

  let completion = await executeSimpleSQLAsync(adb,
    "CREATE TABLE test (id INTEGER, string TEXT, number REAL)");

  do_check_eq(Ci.mozIStorageStatementCallback.REASON_FINISHED, completion);

  completion = await executeSimpleSQLAsync(adb,
    "INSERT INTO test (id, string, number) " +
    "VALUES (" + INTEGER + ", \"" + TEXT + "\", " + REAL + ")");

  do_check_eq(Ci.mozIStorageStatementCallback.REASON_FINISHED, completion);

  let result = null;

  completion = await executeSimpleSQLAsync(adb,
    "SELECT string, number FROM test WHERE id = 1",
    function(aResultSet) {
      result = aResultSet.getNextRow();
      do_check_eq(2, result.numEntries);
      do_check_eq(TEXT, result.getString(0));
      do_check_eq(REAL, result.getDouble(1));
    }
  );

  do_check_eq(Ci.mozIStorageStatementCallback.REASON_FINISHED, completion);
  do_check_neq(result, null);
  result = null;

<<<<<<< HEAD
  yield executeSimpleSQLAsync(adb, "SELECT COUNT(0) FROM test",
=======
  await executeSimpleSQLAsync(adb, "SELECT COUNT(0) FROM test",
>>>>>>> a17af05f
    function(aResultSet) {
      result = aResultSet.getNextRow();
      do_check_eq(1, result.getInt32(0));
    });

  do_check_neq(result, null);

  await asyncClose(adb);
});


add_task(async function test_asyncClose_does_not_complete_before_statement() {
  let adb = await openAsyncDatabase(getTestDB());
  let executed = false;

<<<<<<< HEAD
  let reason = yield executeSimpleSQLAsync(adb, "SELECT * FROM test",
=======
  let reason = await executeSimpleSQLAsync(adb, "SELECT * FROM test",
>>>>>>> a17af05f
    function(aResultSet) {
      let result = aResultSet.getNextRow();

      do_check_neq(result, null);
      do_check_eq(3, result.numEntries);
      do_check_eq(INTEGER, result.getInt32(0));
      do_check_eq(TEXT, result.getString(1));
      do_check_eq(REAL, result.getDouble(2));
      executed = true;
    }
  );

  do_check_eq(Ci.mozIStorageStatementCallback.REASON_FINISHED, reason);

  // Ensure that the statement executed to completion.
  do_check_true(executed);

  await asyncClose(adb);
});<|MERGE_RESOLUTION|>--- conflicted
+++ resolved
@@ -41,11 +41,7 @@
   do_check_neq(result, null);
   result = null;
 
-<<<<<<< HEAD
-  yield executeSimpleSQLAsync(adb, "SELECT COUNT(0) FROM test",
-=======
   await executeSimpleSQLAsync(adb, "SELECT COUNT(0) FROM test",
->>>>>>> a17af05f
     function(aResultSet) {
       result = aResultSet.getNextRow();
       do_check_eq(1, result.getInt32(0));
@@ -61,11 +57,7 @@
   let adb = await openAsyncDatabase(getTestDB());
   let executed = false;
 
-<<<<<<< HEAD
-  let reason = yield executeSimpleSQLAsync(adb, "SELECT * FROM test",
-=======
   let reason = await executeSimpleSQLAsync(adb, "SELECT * FROM test",
->>>>>>> a17af05f
     function(aResultSet) {
       let result = aResultSet.getNextRow();
 
