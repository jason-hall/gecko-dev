--- conflicted
+++ resolved
@@ -184,12 +184,7 @@
 
 #define XPC_MAP_CLASSNAME         StatementJSHelper
 #define XPC_MAP_QUOTED_CLASSNAME "StatementJSHelper"
-<<<<<<< HEAD
-#define XPC_MAP_FLAGS (XPC_SCRIPTABLE_WANT_GETPROPERTY | \
-                       XPC_SCRIPTABLE_WANT_RESOLVE | \
-=======
 #define XPC_MAP_FLAGS (XPC_SCRIPTABLE_WANT_RESOLVE | \
->>>>>>> a17af05f
                        XPC_SCRIPTABLE_ALLOW_PROP_MODS_DURING_RESOLVE)
 #include "xpc_map_end.h"
 
