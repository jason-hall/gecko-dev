/* -*- Mode: C++; tab-width: 2; indent-tabs-mode: nil; c-basic-offset: 2 -*-
 * vim: sw=2 ts=2 et lcs=trail\:.,tab\:>~ :
 * This Source Code Form is subject to the terms of the Mozilla Public
 * License, v. 2.0. If a copy of the MPL was not distributed with this
 * file, You can obtain one at http://mozilla.org/MPL/2.0/. */

#include "nsJSUtils.h"
#include "nsMemory.h"
#include "nsString.h"

#include "jsapi.h"

#include "mozilla/dom/MozStorageAsyncStatementParamsBinding.h"
#include "mozStoragePrivateHelpers.h"

#include "xpc_make_class.h"

namespace mozilla {
namespace storage {

////////////////////////////////////////////////////////////////////////////////
//// AsyncStatementParams

NS_IMPL_CYCLE_COLLECTION_WRAPPERCACHE(AsyncStatementParams, mWindow)

NS_INTERFACE_TABLE_HEAD(AsyncStatementParams)
  NS_WRAPPERCACHE_INTERFACE_TABLE_ENTRY
  NS_INTERFACE_TABLE(AsyncStatementParams, nsISupports)
  NS_INTERFACE_TABLE_TO_MAP_SEGUE_CYCLE_COLLECTION(AsyncStatementParams)
NS_INTERFACE_MAP_END

NS_IMPL_CYCLE_COLLECTING_ADDREF(AsyncStatementParams)
NS_IMPL_CYCLE_COLLECTING_RELEASE(AsyncStatementParams)

AsyncStatementParams::AsyncStatementParams(nsPIDOMWindowInner* aWindow, AsyncStatement *aStatement)
: mWindow(aWindow),
  mStatement(aStatement)
{
  NS_ASSERTION(mStatement != nullptr, "mStatement is null");
}

JSObject*
AsyncStatementParams::WrapObject(JSContext* aCx, JS::Handle<JSObject*> aGivenProto)
{
  return dom::MozStorageAsyncStatementParamsBinding::Wrap(aCx, this, aGivenProto);
}

<<<<<<< HEAD
////////////////////////////////////////////////////////////////////////////////
//// nsIXPCScriptable

#define XPC_MAP_CLASSNAME         AsyncStatementParams
#define XPC_MAP_QUOTED_CLASSNAME "AsyncStatementParams"
#define XPC_MAP_FLAGS (XPC_SCRIPTABLE_WANT_SETPROPERTY | \
                       XPC_SCRIPTABLE_WANT_RESOLVE | \
                       XPC_SCRIPTABLE_ALLOW_PROP_MODS_DURING_RESOLVE)
#include "xpc_map_end.h"

NS_IMETHODIMP
AsyncStatementParams::SetProperty(
  nsIXPConnectWrappedNative *aWrapper,
  JSContext *aCtx,
  JSObject *aScopeObj,
  jsid aId,
  JS::Value *_vp,
  bool *_retval
)
=======
void
AsyncStatementParams::NamedGetter(JSContext* aCx,
                                  const nsAString& aName,
                                  bool& aFound,
                                  JS::MutableHandle<JS::Value> aResult,
                                  mozilla::ErrorResult& aRv)
>>>>>>> a17af05f
{
  if (!mStatement) {
    aRv.Throw(NS_ERROR_NOT_INITIALIZED);
    return;
  }

  // Unfortunately there's no API that lets us return the parameter value.
  aFound = false;
}

void
AsyncStatementParams::NamedSetter(JSContext* aCx,
                                  const nsAString& aName,
                                  JS::Handle<JS::Value> aValue,
                                  mozilla::ErrorResult& aRv)
{
  if (!mStatement) {
    aRv.Throw(NS_ERROR_NOT_INITIALIZED);
    return;
  }

  NS_ConvertUTF16toUTF8 name(aName);

  nsCOMPtr<nsIVariant> variant(convertJSValToVariant(aCx, aValue));
  if (!variant) {
    aRv.Throw(NS_ERROR_UNEXPECTED);
    return;
  }

  aRv = mStatement->BindByName(name, variant);
}

void
AsyncStatementParams::GetSupportedNames(nsTArray<nsString>& aNames)
{
  // We don't know how many params there are, so we can't implement this for
  // AsyncStatementParams.
}

void
AsyncStatementParams::IndexedGetter(JSContext* aCx,
                                    uint32_t aIndex,
                                    bool& aFound,
                                    JS::MutableHandle<JS::Value> aResult,
                                    mozilla::ErrorResult& aRv)
{
  if (!mStatement) {
    aRv.Throw(NS_ERROR_NOT_INITIALIZED);
    return;
  }

  // Unfortunately there's no API that lets us return the parameter value.
  aFound = false;
}

void
AsyncStatementParams::IndexedSetter(JSContext* aCx,
                                    uint32_t aIndex,
                                    JS::Handle<JS::Value> aValue,
                                    mozilla::ErrorResult& aRv)
{
  if (!mStatement) {
    aRv.Throw(NS_ERROR_NOT_INITIALIZED);
    return;
  }

  nsCOMPtr<nsIVariant> variant(convertJSValToVariant(aCx, aValue));
  if (!variant) {
    aRv.Throw(NS_ERROR_UNEXPECTED);
    return;
  }

  aRv = mStatement->BindByIndex(aIndex, variant);
}

} // namespace storage
} // namespace mozilla<|MERGE_RESOLUTION|>--- conflicted
+++ resolved
@@ -12,8 +12,6 @@
 
 #include "mozilla/dom/MozStorageAsyncStatementParamsBinding.h"
 #include "mozStoragePrivateHelpers.h"
-
-#include "xpc_make_class.h"
 
 namespace mozilla {
 namespace storage {
@@ -45,34 +43,12 @@
   return dom::MozStorageAsyncStatementParamsBinding::Wrap(aCx, this, aGivenProto);
 }
 
-<<<<<<< HEAD
-////////////////////////////////////////////////////////////////////////////////
-//// nsIXPCScriptable
-
-#define XPC_MAP_CLASSNAME         AsyncStatementParams
-#define XPC_MAP_QUOTED_CLASSNAME "AsyncStatementParams"
-#define XPC_MAP_FLAGS (XPC_SCRIPTABLE_WANT_SETPROPERTY | \
-                       XPC_SCRIPTABLE_WANT_RESOLVE | \
-                       XPC_SCRIPTABLE_ALLOW_PROP_MODS_DURING_RESOLVE)
-#include "xpc_map_end.h"
-
-NS_IMETHODIMP
-AsyncStatementParams::SetProperty(
-  nsIXPConnectWrappedNative *aWrapper,
-  JSContext *aCtx,
-  JSObject *aScopeObj,
-  jsid aId,
-  JS::Value *_vp,
-  bool *_retval
-)
-=======
 void
 AsyncStatementParams::NamedGetter(JSContext* aCx,
                                   const nsAString& aName,
                                   bool& aFound,
                                   JS::MutableHandle<JS::Value> aResult,
                                   mozilla::ErrorResult& aRv)
->>>>>>> a17af05f
 {
   if (!mStatement) {
     aRv.Throw(NS_ERROR_NOT_INITIALIZED);
