--- conflicted
+++ resolved
@@ -45,33 +45,12 @@
   return dom::MozStorageStatementParamsBinding::Wrap(aCx, this, aGivenProto);
 }
 
-<<<<<<< HEAD
-////////////////////////////////////////////////////////////////////////////////
-//// nsIXPCScriptable
-
-#define XPC_MAP_CLASSNAME         StatementParams
-#define XPC_MAP_QUOTED_CLASSNAME "StatementParams"
-#define XPC_MAP_FLAGS (XPC_SCRIPTABLE_WANT_SETPROPERTY | \
-                       XPC_SCRIPTABLE_WANT_NEWENUMERATE | \
-                       XPC_SCRIPTABLE_WANT_RESOLVE | \
-                       XPC_SCRIPTABLE_ALLOW_PROP_MODS_DURING_RESOLVE)
-#include "xpc_map_end.h"
-
-NS_IMETHODIMP
-StatementParams::SetProperty(nsIXPConnectWrappedNative *aWrapper,
-                             JSContext *aCtx,
-                             JSObject *aScopeObj,
-                             jsid aId,
-                             JS::Value *_vp,
-                             bool *_retval)
-=======
 void
 StatementParams::NamedGetter(JSContext* aCx,
                              const nsAString& aName,
                              bool& aFound,
                              JS::MutableHandle<JS::Value> aResult,
                              mozilla::ErrorResult& aRv)
->>>>>>> a17af05f
 {
   if (!mStatement) {
     aRv.Throw(NS_ERROR_NOT_INITIALIZED);
