/* -*- Mode: C++; tab-width: 8; indent-tabs-mode: nil; c-basic-offset: 4 -*-
 * vim: set ts=8 sts=4 et sw=4 tw=99:
 * This Source Code Form is subject to the terms of the Mozilla Public
 * License, v. 2.0. If a copy of the MPL was not distributed with this
 * file, You can obtain one at http://mozilla.org/MPL/2.0/. */

#ifndef jscompartmentinlines_h
#define jscompartmentinlines_h

#include "jscompartment.h"
#include "jsiter.h"

#include "gc/Barrier.h"
#include "gc/Marking.h"

#include "jscntxtinlines.h"

inline void
JSCompartment::initGlobal(js::GlobalObject& global)
{
    MOZ_ASSERT(global.compartment() == this);
    MOZ_ASSERT(!global_);
    global_.set(&global);
}

js::GlobalObject*
JSCompartment::maybeGlobal() const
{
    MOZ_ASSERT_IF(global_, global_->compartment() == this);
    return global_;
}

js::GlobalObject*
JSCompartment::unsafeUnbarrieredMaybeGlobal() const
{
    return *global_.unsafeGet();
}

<<<<<<< HEAD
template <typename T>
js::AutoCompartment::AutoCompartment(JSContext* cx, const T& target)
  : cx_(cx),
    origin_(cx->compartment()),
    maybeLock_(nullptr)
{
    cx_->enterCompartmentOf(target);
}

// Protected constructor that bypasses assertions in enterCompartmentOf.
js::AutoCompartment::AutoCompartment(JSContext* cx, JSCompartment* target,
                                     js::AutoLockForExclusiveAccess* maybeLock /* = nullptr */)
  : cx_(cx),
    origin_(cx->compartment()),
    maybeLock_(maybeLock)
=======
inline bool
JSCompartment::globalIsAboutToBeFinalized()
{
    MOZ_ASSERT(zone_->isGCSweeping());
    return global_ && js::gc::IsAboutToBeFinalizedUnbarriered(global_.unsafeGet());
}

template <typename T>
js::AutoCompartment::AutoCompartment(JSContext* cx, const T& target)
  : cx_(cx),
    origin_(cx->compartment()),
    maybeLock_(nullptr)
{
    cx_->enterCompartmentOf(target);
}

// Protected constructor that bypasses assertions in enterCompartmentOf. Used
// only for entering the atoms compartment.
js::AutoCompartment::AutoCompartment(JSContext* cx, JSCompartment* target,
                                     js::AutoLockForExclusiveAccess& lock)
  : cx_(cx),
    origin_(cx->compartment()),
    maybeLock_(&lock)
{
    MOZ_ASSERT(target->isAtomsCompartment());
    cx_->enterAtomsCompartment(target, lock);
}

// Protected constructor that bypasses assertions in enterCompartmentOf. Should
// not be used to enter the atoms compartment.
js::AutoCompartment::AutoCompartment(JSContext* cx, JSCompartment* target)
  : cx_(cx),
    origin_(cx->compartment()),
    maybeLock_(nullptr)
>>>>>>> a17af05f
{
    MOZ_ASSERT(!target->isAtomsCompartment());
    cx_->enterNonAtomsCompartment(target);
}

js::AutoCompartment::~AutoCompartment()
{
    cx_->leaveCompartment(origin_, maybeLock_);
}

js::AutoAtomsCompartment::AutoAtomsCompartment(JSContext* cx,
                                               js::AutoLockForExclusiveAccess& lock)
<<<<<<< HEAD
  : AutoCompartment(cx, cx->atomsCompartment(lock), &lock)
=======
  : AutoCompartment(cx, cx->atomsCompartment(lock), lock)
>>>>>>> a17af05f
{}

js::AutoCompartmentUnchecked::AutoCompartmentUnchecked(JSContext* cx, JSCompartment* target)
  : AutoCompartment(cx, target)
{}

inline bool
JSCompartment::wrap(JSContext* cx, JS::MutableHandleValue vp)
{
    /* Only GC things have to be wrapped or copied. */
    if (!vp.isGCThing())
        return true;

    /*
     * Symbols are GC things, but never need to be wrapped or copied because
     * they are always allocated in the atoms compartment. They still need to
     * be marked in the new compartment's zone, however.
     */
    if (vp.isSymbol()) {
        cx->markAtomValue(vp);
        return true;
    }

    /* Handle strings. */
    if (vp.isString()) {
        JS::RootedString str(cx, vp.toString());
        if (!wrap(cx, &str))
            return false;
        vp.setString(str);
        return true;
    }

    MOZ_ASSERT(vp.isObject());

    /*
     * All that's left are objects.
     *
     * Object wrapping isn't the fastest thing in the world, in part because
     * we have to unwrap and invoke the prewrap hook to find the identity
     * object before we even start checking the cache. Neither of these
     * operations are needed in the common case, where we're just wrapping
     * a plain JS object from the wrappee's side of the membrane to the
     * wrapper's side.
     *
     * To optimize this, we note that the cache should only ever contain
     * identity objects - that is to say, objects that serve as the
     * canonical representation for a unique object identity observable by
     * script. Unwrap and prewrap are both steps that we take to get to the
     * identity of an incoming objects, and as such, they shuld never map
     * one identity object to another object. This means that we can safely
     * check the cache immediately, and only risk false negatives. Do this
     * in opt builds, and do both in debug builds so that we can assert
     * that we get the same answer.
     */
#ifdef DEBUG
    MOZ_ASSERT(JS::ValueIsNotGray(vp));
    JS::RootedObject cacheResult(cx);
#endif
    JS::RootedValue v(cx, vp);
    if (js::WrapperMap::Ptr p = crossCompartmentWrappers.lookup(js::CrossCompartmentKey(v))) {
#ifdef DEBUG
        cacheResult = &p->value().get().toObject();
#else
        vp.set(p->value().get());
        return true;
#endif
    }

    JS::RootedObject obj(cx, &vp.toObject());
    if (!wrap(cx, &obj))
        return false;
    vp.setObject(*obj);
    MOZ_ASSERT_IF(cacheResult, obj == cacheResult);
    return true;
}

MOZ_ALWAYS_INLINE bool
JSCompartment::objectMaybeInIteration(JSObject* obj)
{
    MOZ_ASSERT(obj->compartment() == this);

    // If the list is empty we're not iterating any objects.
    js::NativeIterator* next = enumerators->next();
    if (enumerators == next)
        return false;

    // If the list contains a single object, check if it's |obj|.
    if (next->next() == enumerators)
        return next->obj == obj;

    return true;
}

#endif /* jscompartmentinlines_h */<|MERGE_RESOLUTION|>--- conflicted
+++ resolved
@@ -36,23 +36,6 @@
     return *global_.unsafeGet();
 }
 
-<<<<<<< HEAD
-template <typename T>
-js::AutoCompartment::AutoCompartment(JSContext* cx, const T& target)
-  : cx_(cx),
-    origin_(cx->compartment()),
-    maybeLock_(nullptr)
-{
-    cx_->enterCompartmentOf(target);
-}
-
-// Protected constructor that bypasses assertions in enterCompartmentOf.
-js::AutoCompartment::AutoCompartment(JSContext* cx, JSCompartment* target,
-                                     js::AutoLockForExclusiveAccess* maybeLock /* = nullptr */)
-  : cx_(cx),
-    origin_(cx->compartment()),
-    maybeLock_(maybeLock)
-=======
 inline bool
 JSCompartment::globalIsAboutToBeFinalized()
 {
@@ -87,7 +70,6 @@
   : cx_(cx),
     origin_(cx->compartment()),
     maybeLock_(nullptr)
->>>>>>> a17af05f
 {
     MOZ_ASSERT(!target->isAtomsCompartment());
     cx_->enterNonAtomsCompartment(target);
@@ -100,11 +82,7 @@
 
 js::AutoAtomsCompartment::AutoAtomsCompartment(JSContext* cx,
                                                js::AutoLockForExclusiveAccess& lock)
-<<<<<<< HEAD
-  : AutoCompartment(cx, cx->atomsCompartment(lock), &lock)
-=======
   : AutoCompartment(cx, cx->atomsCompartment(lock), lock)
->>>>>>> a17af05f
 {}
 
 js::AutoCompartmentUnchecked::AutoCompartmentUnchecked(JSContext* cx, JSCompartment* target)
