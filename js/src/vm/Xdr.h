--- conflicted
+++ resolved
@@ -18,12 +18,77 @@
 class XDRBufferBase
 {
   public:
-<<<<<<< HEAD
-    XDRBuffer(JSContext* cx, JS::TranscodeBuffer& buffer, size_t cursor = 0)
-      : context_(cx), buffer_(buffer), cursor_(cursor) { }
+    explicit XDRBufferBase(JSContext* cx, size_t cursor = 0)
+      : context_(cx), cursor_(cursor) { }
 
     JSContext* cx() const {
         return context_;
+    }
+
+    size_t cursor() const {
+        return cursor_;
+    }
+
+  protected:
+    JSContext* const context_;
+    size_t cursor_;
+};
+
+template <XDRMode mode>
+class XDRBuffer;
+
+template <>
+class XDRBuffer<XDR_ENCODE> : public XDRBufferBase
+{
+  public:
+    XDRBuffer(JSContext* cx, JS::TranscodeBuffer& buffer, size_t cursor = 0)
+      : XDRBufferBase(cx, cursor),
+        buffer_(buffer) { }
+
+    uint8_t* write(size_t n) {
+        MOZ_ASSERT(n != 0);
+        if (!buffer_.growByUninitialized(n)) {
+            ReportOutOfMemory(cx());
+            return nullptr;
+        }
+        uint8_t* ptr = &buffer_[cursor_];
+        cursor_ += n;
+        return ptr;
+    }
+
+    const char* readCString() {
+        MOZ_CRASH("Should never read in encode mode");
+        return nullptr;
+    }
+
+    const uint8_t* read(size_t n) {
+        MOZ_CRASH("Should never read in encode mode");
+        return nullptr;
+    }
+
+  private:
+    JS::TranscodeBuffer& buffer_;
+};
+
+template <>
+class XDRBuffer<XDR_DECODE> : public XDRBufferBase
+{
+  public:
+    XDRBuffer(JSContext* cx, const JS::TranscodeRange& range)
+      : XDRBufferBase(cx),
+        buffer_(range) { }
+
+    XDRBuffer(JSContext* cx, JS::TranscodeBuffer& buffer, size_t cursor = 0)
+      : XDRBufferBase(cx, cursor),
+        buffer_(buffer.begin(), buffer.length()) { }
+
+    const char* readCString() {
+        char* ptr = reinterpret_cast<char*>(&buffer_[cursor_]);
+        uint8_t* end = reinterpret_cast<uint8_t*>(strchr(ptr, '\0')) + 1;
+        MOZ_ASSERT(buffer_.begin().get() < end);
+        MOZ_ASSERT(end <= buffer_.end().get());
+        cursor_ = end - buffer_.begin().get();
+        return ptr;
     }
 
     const uint8_t* read(size_t n) {
@@ -31,113 +96,8 @@
         uint8_t* ptr = &buffer_[cursor_];
         cursor_ += n;
         return ptr;
-=======
-    explicit XDRBufferBase(JSContext* cx, size_t cursor = 0)
-      : context_(cx), cursor_(cursor) { }
-
-    JSContext* cx() const {
-        return context_;
-    }
-
-    size_t cursor() const {
-        return cursor_;
-    }
-
-  protected:
-    JSContext* const context_;
-    size_t cursor_;
-};
-
-template <XDRMode mode>
-class XDRBuffer;
-
-template <>
-class XDRBuffer<XDR_ENCODE> : public XDRBufferBase
-{
-  public:
-    XDRBuffer(JSContext* cx, JS::TranscodeBuffer& buffer, size_t cursor = 0)
-      : XDRBufferBase(cx, cursor),
-        buffer_(buffer) { }
-
-    uint8_t* write(size_t n) {
-        MOZ_ASSERT(n != 0);
-        if (!buffer_.growByUninitialized(n)) {
-            ReportOutOfMemory(cx());
-            return nullptr;
-        }
-        uint8_t* ptr = &buffer_[cursor_];
-        cursor_ += n;
-        return ptr;
-    }
-
-    const char* readCString() {
-        MOZ_CRASH("Should never read in encode mode");
-        return nullptr;
-    }
-
-    const uint8_t* read(size_t n) {
-        MOZ_CRASH("Should never read in encode mode");
-        return nullptr;
->>>>>>> a17af05f
-    }
-
-  private:
-    JS::TranscodeBuffer& buffer_;
-};
-
-template <>
-class XDRBuffer<XDR_DECODE> : public XDRBufferBase
-{
-  public:
-    XDRBuffer(JSContext* cx, const JS::TranscodeRange& range)
-      : XDRBufferBase(cx),
-        buffer_(range) { }
-
-    XDRBuffer(JSContext* cx, JS::TranscodeBuffer& buffer, size_t cursor = 0)
-      : XDRBufferBase(cx, cursor),
-        buffer_(buffer.begin(), buffer.length()) { }
-
-    const char* readCString() {
-        char* ptr = reinterpret_cast<char*>(&buffer_[cursor_]);
-        uint8_t* end = reinterpret_cast<uint8_t*>(strchr(ptr, '\0')) + 1;
-<<<<<<< HEAD
-        MOZ_ASSERT(buffer_.begin() < end);
-        MOZ_ASSERT(end <= buffer_.end());
-        cursor_ = end - buffer_.begin();
-        return ptr;
-    }
-
-    uint8_t* write(size_t n) {
-        MOZ_ASSERT(n != 0);
-        if (!buffer_.growByUninitialized(n)) {
-            ReportOutOfMemory(cx());
-            return nullptr;
-        }
-=======
-        MOZ_ASSERT(buffer_.begin().get() < end);
-        MOZ_ASSERT(end <= buffer_.end().get());
-        cursor_ = end - buffer_.begin().get();
-        return ptr;
-    }
-
-    const uint8_t* read(size_t n) {
-        MOZ_ASSERT(cursor_ < buffer_.length());
->>>>>>> a17af05f
-        uint8_t* ptr = &buffer_[cursor_];
-        cursor_ += n;
-        return ptr;
-    }
-
-<<<<<<< HEAD
-    size_t cursor() const {
-        return cursor_;
-    }
-
-  private:
-    JSContext* const context_;
-    JS::TranscodeBuffer& buffer_;
-    size_t cursor_;
-=======
+    }
+
     uint8_t* write(size_t n) {
         MOZ_CRASH("Should never write in decode mode");
         return nullptr;
@@ -145,7 +105,6 @@
 
   private:
     const JS::TranscodeRange buffer_;
->>>>>>> a17af05f
 };
 
 class XDRCoderBase;
@@ -186,7 +145,6 @@
 
   private:
     friend class XDRIncrementalEncoder;
-<<<<<<< HEAD
 
     Key key_;
     AutoXDRTree* parent_;
@@ -198,19 +156,6 @@
   protected:
     XDRCoderBase() {}
 
-=======
-
-    Key key_;
-    AutoXDRTree* parent_;
-    XDRCoderBase* xdr_;
-};
-
-class XDRCoderBase
-{
-  protected:
-    XDRCoderBase() {}
-
->>>>>>> a17af05f
   public:
     virtual AutoXDRTree::Key getTopLevelTreeKey() const { return AutoXDRTree::noKey; }
     virtual AutoXDRTree::Key getTreeKey(JSFunction* fun) const { return AutoXDRTree::noKey; }
@@ -225,11 +170,7 @@
 class XDRState : public XDRCoderBase
 {
   public:
-<<<<<<< HEAD
-    XDRBuffer buf;
-=======
     XDRBuffer<mode> buf;
->>>>>>> a17af05f
   private:
     JS::TranscodeResult resultCode_;
 
@@ -240,8 +181,6 @@
     {
     }
 
-<<<<<<< HEAD
-=======
     template <typename RangeType>
     XDRState(JSContext* cx, const RangeType& range)
       : buf(cx, range),
@@ -249,7 +188,6 @@
     {
     }
 
->>>>>>> a17af05f
     virtual ~XDRState() {};
 
     JSContext* cx() const {
@@ -422,13 +360,8 @@
     XDROffThreadDecoder(JSContext* cx, LifoAlloc& alloc,
                         const ReadOnlyCompileOptions* options,
                         ScriptSourceObject** sourceObjectOut,
-<<<<<<< HEAD
-                        JS::TranscodeBuffer& buffer, size_t cursor = 0)
-      : XDRDecoder(cx, buffer, cursor),
-=======
                         const JS::TranscodeRange& range)
       : XDRDecoder(cx, range),
->>>>>>> a17af05f
         options_(options),
         sourceObjectOut_(sourceObjectOut),
         alloc_(alloc)
@@ -515,20 +448,6 @@
     // Tree of slices.
     SlicesTree tree_;
     JS::TranscodeBuffer slices_;
-<<<<<<< HEAD
-    JS::TranscodeBuffer& buffer_;
-    bool oom_;
-
-  public:
-    XDRIncrementalEncoder(JSContext* cx, JS::TranscodeBuffer& buffer, size_t cursor)
-      : XDREncoder(cx, slices_, 0),
-        scope_(nullptr),
-        node_(nullptr),
-        buffer_(buffer),
-        oom_(false)
-    {
-        MOZ_ASSERT(buffer.length() == cursor, "NYI");
-=======
     bool oom_;
 
   public:
@@ -538,7 +457,6 @@
         node_(nullptr),
         oom_(false)
     {
->>>>>>> a17af05f
     }
 
     virtual ~XDRIncrementalEncoder() {}
@@ -551,15 +469,9 @@
     void createOrReplaceSubTree(AutoXDRTree* child) override;
     void endSubTree() override;
 
-<<<<<<< HEAD
-    // In the current XDRBuffer, move replaceable-parts to form a linear
-    // sequence of bytes.
-    MOZ_MUST_USE bool linearize();
-=======
     // Append the content collected during the incremental encoding into the
     // buffer given as argument.
     MOZ_MUST_USE bool linearize(JS::TranscodeBuffer& buffer);
->>>>>>> a17af05f
 };
 
 } /* namespace js */
