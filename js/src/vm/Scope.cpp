--- conflicted
+++ resolved
@@ -77,11 +77,8 @@
         return "non-syntactic";
       case ScopeKind::Module:
         return "module";
-<<<<<<< HEAD
-=======
       case ScopeKind::WasmInstance:
         return "wasm instance";
->>>>>>> a17af05f
       case ScopeKind::WasmFunction:
         return "wasm function";
     }
@@ -181,15 +178,9 @@
 }
 
 template <typename ConcreteScope>
-<<<<<<< HEAD
-static UniquePtr<typename ConcreteScope::Data>
-CopyScopeData(JSContext* cx, BindingIter& bi, Handle<typename ConcreteScope::Data*> data,
-              const Class* cls, uint32_t baseShapeFlags, MutableHandleShape envShape)
-=======
 static bool
 PrepareScopeData(JSContext* cx, BindingIter& bi, Handle<UniquePtr<typename ConcreteScope::Data>> data,
                  const Class* cls, uint32_t baseShapeFlags, MutableHandleShape envShape)
->>>>>>> a17af05f
 {
     // Copy a fresh BindingIter for use below.
     BindingIter freshBi(bi);
@@ -526,12 +517,9 @@
             return 0;
           case ScopeKind::Module:
             return si.scope()->as<ModuleScope>().nextFrameSlot();
-<<<<<<< HEAD
-=======
           case ScopeKind::WasmInstance:
             // TODO return si.scope()->as<WasmInstanceScope>().nextFrameSlot();
             return 0;
->>>>>>> a17af05f
           case ScopeKind::WasmFunction:
             // TODO return si.scope()->as<WasmFunctionScope>().nextFrameSlot();
             return 0;
@@ -648,32 +636,13 @@
     return BaseShape::QUALIFIED_VAROBJ | BaseShape::DELEGATE;
 }
 
-<<<<<<< HEAD
-/* static */ UniquePtr<FunctionScope::Data>
-FunctionScope::copyData(JSContext* cx, Handle<Data*> data,
-                        bool hasParameterExprs, MutableHandleShape envShape)
-=======
 Zone*
 FunctionScope::Data::zone() const
->>>>>>> a17af05f
 {
     return canonicalFunction ? canonicalFunction->zone() : nullptr;
 }
 
-Zone*
-FunctionScope::Data::zone() const
-{
-    return canonicalFunction ? canonicalFunction->zone() : nullptr;
-}
-
 /* static */ FunctionScope*
-<<<<<<< HEAD
-FunctionScope::create(JSContext* cx, Handle<Data*> data,
-                      bool hasParameterExprs, bool needsEnvironment,
-                      HandleFunction fun, HandleScope enclosing)
-{
-    //MOZ_ASSERT(fun->isTenured());
-=======
 FunctionScope::create(JSContext* cx, Handle<Data*> dataArg,
                       bool hasParameterExprs, bool needsEnvironment,
                       HandleFunction fun, HandleScope enclosing)
@@ -695,7 +664,6 @@
 {
     MOZ_ASSERT(data);
     MOZ_ASSERT(fun->isTenured());
->>>>>>> a17af05f
 
     // FunctionScope::Data has GCManagedDeletePolicy because it contains a
     // GCPtr. Destruction of |data| below may trigger calls into the GC.
@@ -712,13 +680,8 @@
             return nullptr;
         }
 
-<<<<<<< HEAD
-        copy->hasParameterExprs = hasParameterExprs;
-        copy->canonicalFunction.init(fun);
-=======
         data->hasParameterExprs = hasParameterExprs;
         data->canonicalFunction.init(fun);
->>>>>>> a17af05f
 
         // An environment may be needed regardless of existence of any closed over
         // bindings:
@@ -868,14 +831,8 @@
 static const uint32_t VarScopeEnvShapeFlags =
     BaseShape::QUALIFIED_VAROBJ | BaseShape::DELEGATE;
 
-<<<<<<< HEAD
-/* static */ UniquePtr<VarScope::Data>
-VarScope::copyData(JSContext* cx, Handle<Data*> data, uint32_t firstFrameSlot,
-                   MutableHandleShape envShape)
-=======
 static UniquePtr<VarScope::Data>
 NewEmptyVarScopeData(JSContext* cx, uint32_t firstFrameSlot)
->>>>>>> a17af05f
 {
     UniquePtr<VarScope::Data> data(NewEmptyScopeData<VarScope>(cx));
     if (data)
@@ -885,11 +842,7 @@
 }
 
 /* static */ VarScope*
-<<<<<<< HEAD
-VarScope::create(JSContext* cx, ScopeKind kind, Handle<Data*> data,
-=======
 VarScope::create(JSContext* cx, ScopeKind kind, Handle<Data*> dataArg,
->>>>>>> a17af05f
                  uint32_t firstFrameSlot, bool needsEnvironment, HandleScope enclosing)
 {
     // The data that's passed in is from the frontend and is LifoAlloc'd.
@@ -1005,13 +958,8 @@
 VarScope::XDR(XDRState<XDR_DECODE>* xdr, ScopeKind kind, HandleScope enclosing,
               MutableHandleScope scope);
 
-<<<<<<< HEAD
-/* static */ UniquePtr<GlobalScope::Data>
-GlobalScope::copyData(JSContext *cx, Handle<Data*> data)
-=======
 /* static */ GlobalScope*
 GlobalScope::create(JSContext* cx, ScopeKind kind, Handle<Data*> dataArg)
->>>>>>> a17af05f
 {
     // The data that's passed in is from the frontend and is LifoAlloc'd.
     // Copy it now that we're creating a permanent VM scope.
@@ -1024,11 +972,7 @@
 }
 
 /* static */ GlobalScope*
-<<<<<<< HEAD
-GlobalScope::create(JSContext* cx, ScopeKind kind, Handle<Data*> data)
-=======
 GlobalScope::createWithData(JSContext* cx, ScopeKind kind, MutableHandle<UniquePtr<Data>> data)
->>>>>>> a17af05f
 {
     MOZ_ASSERT(data);
 
@@ -1113,15 +1057,9 @@
 static const uint32_t EvalScopeEnvShapeFlags =
     BaseShape::QUALIFIED_VAROBJ | BaseShape::DELEGATE;
 
-<<<<<<< HEAD
-/* static */ UniquePtr<EvalScope::Data>
-EvalScope::copyData(JSContext* cx, ScopeKind scopeKind, Handle<Data*> data,
-                    MutableHandleShape envShape)
-=======
 /* static */ EvalScope*
 EvalScope::create(JSContext* cx, ScopeKind scopeKind, Handle<Data*> dataArg,
                   HandleScope enclosing)
->>>>>>> a17af05f
 {
     // The data that's passed in is from the frontend and is LifoAlloc'd.
     // Copy it now that we're creating a permanent VM scope.
@@ -1134,13 +1072,8 @@
 }
 
 /* static */ EvalScope*
-<<<<<<< HEAD
-EvalScope::create(JSContext* cx, ScopeKind scopeKind, Handle<Data*> data,
-                  HandleScope enclosing)
-=======
 EvalScope::createWithData(JSContext* cx, ScopeKind scopeKind, MutableHandle<UniquePtr<Data>> data,
                           HandleScope enclosing)
->>>>>>> a17af05f
 {
     MOZ_ASSERT(data);
 
@@ -1235,29 +1168,14 @@
 static const uint32_t ModuleScopeEnvShapeFlags =
     BaseShape::NOT_EXTENSIBLE | BaseShape::QUALIFIED_VAROBJ | BaseShape::DELEGATE;
 
-<<<<<<< HEAD
-/* static */ UniquePtr<ModuleScope::Data>
-ModuleScope::copyData(JSContext* cx, Handle<Data*> data, MutableHandleShape envShape)
-=======
 Zone*
 ModuleScope::Data::zone() const
->>>>>>> a17af05f
 {
     return module ? module->zone() : nullptr;
 }
 
-Zone*
-ModuleScope::Data::zone() const
-{
-    return module ? module->zone() : nullptr;
-}
-
 /* static */ ModuleScope*
-<<<<<<< HEAD
-ModuleScope::create(JSContext* cx, Handle<Data*> data,
-=======
 ModuleScope::create(JSContext* cx, Handle<Data*> dataArg,
->>>>>>> a17af05f
                     HandleModuleObject module, HandleScope enclosing)
 {
     Rooted<UniquePtr<Data>> data(cx, dataArg ? CopyScopeData<ModuleScope>(cx, dataArg)
@@ -1323,18 +1241,6 @@
     return module()->script();
 }
 
-<<<<<<< HEAD
-// TODO Check what Debugger behavior should be when it evaluates a
-// var declaration.
-static const uint32_t WasmFunctionEnvShapeFlags =
-    BaseShape::NOT_EXTENSIBLE | BaseShape::DELEGATE;
-
-static JSAtom*
-GenerateWasmVariableName(JSContext* cx, uint32_t index)
-{
-    StringBuffer sb(cx);
-    if (!sb.append("var"))
-=======
 static const uint32_t WasmInstanceEnvShapeFlags =
     BaseShape::NOT_EXTENSIBLE | BaseShape::DELEGATE;
 
@@ -1345,7 +1251,6 @@
 {
     StringBuffer sb(cx);
     if (!sb.append(prefix))
->>>>>>> a17af05f
         return nullptr;
     if (!NumberValueToStringBuffer(cx, Int32Value(index), sb))
         return nullptr;
@@ -1353,47 +1258,6 @@
     return sb.finishAtom();
 }
 
-<<<<<<< HEAD
-/* static */ WasmFunctionScope*
-WasmFunctionScope::create(JSContext* cx, WasmInstanceObject* instance, uint32_t funcIndex)
-{
-    // WasmFunctionScope::Data has GCManagedDeletePolicy because it contains a
-    // GCPtr. Destruction of |data| below may trigger calls into the GC.
-    Rooted<WasmFunctionScope*> wasmFunctionScope(cx);
-
-    {
-        // TODO pull the local variable names from the wasm function definition.
-        wasm::ValTypeVector locals;
-        size_t argsLength;
-        if (!instance->instance().code().debugGetLocalTypes(funcIndex, &locals, &argsLength))
-            return nullptr;
-        uint32_t namesCount = locals.length();
-
-        Rooted<UniquePtr<Data>> data(cx, NewEmptyScopeData<WasmFunctionScope>(cx, namesCount));
-        if (!data)
-            return nullptr;
-
-        Rooted<Scope*> enclosingScope(cx, &cx->global()->emptyGlobalScope());
-
-        data->instance.init(instance);
-        data->funcIndex = funcIndex;
-        data->length = namesCount;
-        for (size_t i = 0; i < namesCount; i++) {
-            RootedAtom name(cx, GenerateWasmVariableName(cx, i));
-            if (!name)
-                return nullptr;
-            data->names[i] = BindingName(name, false);
-        }
-
-        Scope* scope = Scope::create(cx, ScopeKind::WasmFunction, enclosingScope, /* envShape = */ nullptr);
-        if (!scope)
-            return nullptr;
-
-        wasmFunctionScope = &scope->as<WasmFunctionScope>();
-        wasmFunctionScope->initData(Move(data.get()));
-    }
-
-=======
 /* static */ WasmInstanceScope*
 WasmInstanceScope::create(JSContext* cx, WasmInstanceObject* instance)
 {
@@ -1497,7 +1361,6 @@
     wasmFunctionScope = &scope->as<WasmFunctionScope>();
     wasmFunctionScope->initData(Move(data.get()));
 
->>>>>>> a17af05f
     return wasmFunctionScope;
 }
 
@@ -1559,12 +1422,9 @@
       case ScopeKind::Module:
         init(scope->as<ModuleScope>().data());
         break;
-<<<<<<< HEAD
-=======
       case ScopeKind::WasmInstance:
         init(scope->as<WasmInstanceScope>().data());
         break;
->>>>>>> a17af05f
       case ScopeKind::WasmFunction:
         init(scope->as<WasmFunctionScope>().data());
         break;
@@ -1699,8 +1559,6 @@
 }
 
 void
-<<<<<<< HEAD
-=======
 BindingIter::init(WasmInstanceScope::Data& data)
 {
     //            imports - [0, 0)
@@ -1717,7 +1575,6 @@
 }
 
 void
->>>>>>> a17af05f
 BindingIter::init(WasmFunctionScope::Data& data)
 {
     //            imports - [0, 0)
