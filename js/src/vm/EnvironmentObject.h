--- conflicted
+++ resolved
@@ -427,8 +427,6 @@
 typedef Handle<ModuleEnvironmentObject*> HandleModuleEnvironmentObject;
 typedef MutableHandle<ModuleEnvironmentObject*> MutableHandleModuleEnvironmentObject;
 
-<<<<<<< HEAD
-=======
 class WasmInstanceEnvironmentObject : public EnvironmentObject
 {
     // Currently WasmInstanceScopes do not use their scopes in a
@@ -451,7 +449,6 @@
     }
 };
 
->>>>>>> a17af05f
 class WasmFunctionCallObject : public EnvironmentObject
 {
     // Currently WasmFunctionCallObjects do not use their scopes in a
@@ -465,11 +462,7 @@
 
     static const uint32_t RESERVED_SLOTS = 2;
 
-<<<<<<< HEAD
-    static WasmFunctionCallObject* createHollowForDebug(JSContext* cx,
-=======
     static WasmFunctionCallObject* createHollowForDebug(JSContext* cx, HandleObject enclosing,
->>>>>>> a17af05f
                                                         Handle<WasmFunctionScope*> scope);
     WasmFunctionScope& scope() const {
         Value v = getReservedSlot(SCOPE_SLOT);
@@ -1045,10 +1038,7 @@
     return is<js::CallObject>() ||
            is<js::VarEnvironmentObject>() ||
            is<js::ModuleEnvironmentObject>() ||
-<<<<<<< HEAD
-=======
            is<js::WasmInstanceEnvironmentObject>() ||
->>>>>>> a17af05f
            is<js::WasmFunctionCallObject>() ||
            is<js::LexicalEnvironmentObject>() ||
            is<js::WithEnvironmentObject>() ||
@@ -1094,8 +1084,6 @@
            env->as<LexicalEnvironmentObject>().isGlobal();
 }
 
-<<<<<<< HEAD
-=======
 inline bool
 IsNSVOLexicalEnvironment(JSObject* env)
 {
@@ -1104,7 +1092,6 @@
                                               .is<NonSyntacticVariablesObject>();
 }
 
->>>>>>> a17af05f
 inline JSObject*
 MaybeUnwrapWithEnvironment(JSObject* env)
 {
