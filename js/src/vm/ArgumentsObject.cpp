/* -*- Mode: C++; tab-width: 8; indent-tabs-mode: nil; c-basic-offset: 4 -*-
 * vim: set ts=8 sts=4 et sw=4 tw=99:
 * This Source Code Form is subject to the terms of the Mozilla Public
 * License, v. 2.0. If a copy of the MPL was not distributed with this
 * file, You can obtain one at http://mozilla.org/MPL/2.0/. */

#include "vm/ArgumentsObject-inl.h"

#include "mozilla/PodOperations.h"

#include "jit/JitFrames.h"
#include "vm/AsyncFunction.h"
#include "vm/GlobalObject.h"
#include "vm/Stack.h"

#include "jsobjinlines.h"

#include "gc/Nursery-inl.h"
#include "vm/NativeObject-inl.h"
#include "vm/Stack-inl.h"

using namespace js;
using namespace js::gc;

/* static */ size_t
RareArgumentsData::bytesRequired(size_t numActuals)
{
    size_t extraBytes = NumWordsForBitArrayOfLength(numActuals) * sizeof(size_t);
    return offsetof(RareArgumentsData, deletedBits_) + extraBytes;
}

/* static */ RareArgumentsData*
RareArgumentsData::create(JSContext* cx, ArgumentsObject* obj)
{
    size_t bytes = RareArgumentsData::bytesRequired(obj->initialLength());

    uint8_t* data = AllocateObjectBuffer<uint8_t>(cx, obj, bytes);
    if (!data)
        return nullptr;

    mozilla::PodZero(data, bytes);

    return new(data) RareArgumentsData();
}

bool
ArgumentsObject::createRareData(JSContext* cx)
{
    MOZ_ASSERT(!data()->rareData);

    RareArgumentsData* rareData = RareArgumentsData::create(cx, this);
    if (!rareData)
        return false;

    data()->rareData = rareData;
    return true;
}

bool
ArgumentsObject::markElementDeleted(JSContext* cx, uint32_t i)
{
    RareArgumentsData* data = getOrCreateRareData(cx);
    if (!data)
        return false;

    data->markElementDeleted(initialLength(), i);
    return true;
}

static void
CopyStackFrameArguments(const AbstractFramePtr frame, GCPtrValue* dst, unsigned totalArgs)
{
    MOZ_ASSERT_IF(frame.isInterpreterFrame(), !frame.asInterpreterFrame()->runningInJit());

    MOZ_ASSERT(Max(frame.numActualArgs(), frame.numFormalArgs()) == totalArgs);

    /* Copy arguments. */
    Value* src = frame.argv();
    Value* end = src + totalArgs;
    while (src != end)
        (dst++)->init(*src++);
}

/* static */ void
ArgumentsObject::MaybeForwardToCallObject(AbstractFramePtr frame, ArgumentsObject* obj,
                                          ArgumentsData* data)
{
    JSScript* script = frame.script();
    if (frame.callee()->needsCallObject() && script->argumentsAliasesFormals()) {
        obj->initFixedSlot(MAYBE_CALL_SLOT, ObjectValue(frame.callObj()));
        for (PositionalFormalParameterIter fi(script); fi; fi++) {
            if (fi.closedOver())
                data->args[fi.argumentSlot()] = MagicEnvSlotValue(fi.location().slot());
        }
    }
}

/* static */ void
ArgumentsObject::MaybeForwardToCallObject(jit::JitFrameLayout* frame, HandleObject callObj,
                                          ArgumentsObject* obj, ArgumentsData* data)
{
    JSFunction* callee = jit::CalleeTokenToFunction(frame->calleeToken());
    JSScript* script = callee->nonLazyScript();
    if (callee->needsCallObject() && script->argumentsAliasesFormals()) {
        MOZ_ASSERT(callObj && callObj->is<CallObject>());
        obj->initFixedSlot(MAYBE_CALL_SLOT, ObjectValue(*callObj.get()));
        for (PositionalFormalParameterIter fi(script); fi; fi++) {
            if (fi.closedOver())
                data->args[fi.argumentSlot()] = MagicEnvSlotValue(fi.location().slot());
        }
    }
}

struct CopyFrameArgs
{
    AbstractFramePtr frame_;

    explicit CopyFrameArgs(AbstractFramePtr frame)
      : frame_(frame)
    { }

    void copyArgs(JSContext*, GCPtrValue* dst, unsigned totalArgs) const {
        CopyStackFrameArguments(frame_, dst, totalArgs);
    }

    /*
     * If a call object exists and the arguments object aliases formals, the
     * call object is the canonical location for formals.
     */
    void maybeForwardToCallObject(ArgumentsObject* obj, ArgumentsData* data) {
        ArgumentsObject::MaybeForwardToCallObject(frame_, obj, data);
    }
};

struct CopyJitFrameArgs
{
    jit::JitFrameLayout* frame_;
    HandleObject callObj_;

    CopyJitFrameArgs(jit::JitFrameLayout* frame, HandleObject callObj)
      : frame_(frame), callObj_(callObj)
    { }

    void copyArgs(JSContext*, GCPtrValue* dstBase, unsigned totalArgs) const {
        unsigned numActuals = frame_->numActualArgs();
        unsigned numFormals = jit::CalleeTokenToFunction(frame_->calleeToken())->nargs();
        MOZ_ASSERT(numActuals <= totalArgs);
        MOZ_ASSERT(numFormals <= totalArgs);
        MOZ_ASSERT(Max(numActuals, numFormals) == totalArgs);

        /* Copy all arguments. */
        Value* src = frame_->argv() + 1;  /* +1 to skip this. */
        Value* end = src + numActuals;
        GCPtrValue* dst = dstBase;
        while (src != end)
            (dst++)->init(*src++);

        if (numActuals < numFormals) {
            GCPtrValue* dstEnd = dstBase + totalArgs;
            while (dst != dstEnd)
                (dst++)->init(UndefinedValue());
        }
    }

    /*
     * If a call object exists and the arguments object aliases formals, the
     * call object is the canonical location for formals.
     */
    void maybeForwardToCallObject(ArgumentsObject* obj, ArgumentsData* data) {
        ArgumentsObject::MaybeForwardToCallObject(frame_, callObj_, obj, data);
    }
};

struct CopyScriptFrameIterArgs
{
    ScriptFrameIter& iter_;

    explicit CopyScriptFrameIterArgs(ScriptFrameIter& iter)
      : iter_(iter)
    { }

    void copyArgs(JSContext* cx, GCPtrValue* dstBase, unsigned totalArgs) const {
        /* Copy actual arguments. */
        iter_.unaliasedForEachActual(cx, CopyToHeap(dstBase));

        /* Define formals which are not part of the actuals. */
        unsigned numActuals = iter_.numActualArgs();
        unsigned numFormals = iter_.calleeTemplate()->nargs();
        MOZ_ASSERT(numActuals <= totalArgs);
        MOZ_ASSERT(numFormals <= totalArgs);
        MOZ_ASSERT(Max(numActuals, numFormals) == totalArgs);

        if (numActuals < numFormals) {
            GCPtrValue* dst = dstBase + numActuals;
            GCPtrValue* dstEnd = dstBase + totalArgs;
            while (dst != dstEnd)
                (dst++)->init(UndefinedValue());
        }
    }

    /*
     * Ion frames are copying every argument onto the stack, other locations are
     * invalid.
     */
    void maybeForwardToCallObject(ArgumentsObject* obj, ArgumentsData* data) {
        if (!iter_.isIon())
            ArgumentsObject::MaybeForwardToCallObject(iter_.abstractFramePtr(), obj, data);
    }
};

ArgumentsObject*
ArgumentsObject::createTemplateObject(JSContext* cx, bool mapped)
{
    const Class* clasp = mapped
                         ? &MappedArgumentsObject::class_
                         : &UnmappedArgumentsObject::class_;

    RootedObject proto(cx, GlobalObject::getOrCreateObjectPrototype(cx, cx->global()));
    if (!proto)
        return nullptr;

    RootedObjectGroup group(cx, ObjectGroup::defaultNewGroup(cx, clasp, TaggedProto(proto.get())));
    if (!group)
        return nullptr;

    RootedShape shape(cx, EmptyShape::getInitialShape(cx, clasp, TaggedProto(proto),
                                                      FINALIZE_KIND, BaseShape::INDEXED));
    if (!shape)
        return nullptr;

    AutoSetNewObjectMetadata metadata(cx);
    JSObject* base;
    JS_TRY_VAR_OR_RETURN_NULL(cx, base, NativeObject::create(cx, FINALIZE_KIND, gc::TenuredHeap,
                                                             shape, group));

    ArgumentsObject* obj = &base->as<js::ArgumentsObject>();
    obj->initFixedSlot(ArgumentsObject::DATA_SLOT, PrivateValue(nullptr));
    return obj;
}

ArgumentsObject*
JSCompartment::maybeArgumentsTemplateObject(bool mapped) const
{
    return mapped ? mappedArgumentsTemplate_ : unmappedArgumentsTemplate_;
}

ArgumentsObject*
JSCompartment::getOrCreateArgumentsTemplateObject(JSContext* cx, bool mapped)
{
    ReadBarriered<ArgumentsObject*>& obj =
        mapped ? mappedArgumentsTemplate_ : unmappedArgumentsTemplate_;

    ArgumentsObject* templateObj = obj;
    if (templateObj)
        return templateObj;

    templateObj = ArgumentsObject::createTemplateObject(cx, mapped);
    if (!templateObj)
        return nullptr;

    obj.set(templateObj);
    return templateObj;
}

template <typename CopyArgs>
/* static */ ArgumentsObject*
ArgumentsObject::create(JSContext* cx, HandleFunction callee, unsigned numActuals, CopyArgs& copy)
{
    bool mapped = callee->nonLazyScript()->hasMappedArgsObj();
    ArgumentsObject* templateObj = cx->compartment()->getOrCreateArgumentsTemplateObject(cx, mapped);
    if (!templateObj)
        return nullptr;

    RootedShape shape(cx, templateObj->lastProperty());
    RootedObjectGroup group(cx, templateObj->group());

    unsigned numFormals = callee->nargs();
    unsigned numArgs = Max(numActuals, numFormals);
    unsigned numBytes = ArgumentsData::bytesRequired(numArgs);

    Rooted<ArgumentsObject*> obj(cx);
    ArgumentsData* data = nullptr;
    {
        // The copyArgs call below can allocate objects, so add this block scope
        // to make sure we set the metadata for this arguments object first.
        AutoSetNewObjectMetadata metadata(cx);

        JSObject* base;
        JS_TRY_VAR_OR_RETURN_NULL(cx, base, NativeObject::create(cx, FINALIZE_KIND,
                                                                 gc::DefaultHeap, shape, group));
        obj = &base->as<ArgumentsObject>();

        data =
            reinterpret_cast<ArgumentsData*>(AllocateObjectBuffer<uint8_t>(cx, obj, numBytes));
        if (!data) {
            // Make the object safe for GC.
            obj->initFixedSlot(DATA_SLOT, PrivateValue(nullptr));
            return nullptr;
        }

        data->numArgs = numArgs;
        data->rareData = nullptr;

        // Zero the argument Values. This sets each value to DoubleValue(0), which
        // is safe for GC tracing.
        memset(data->args, 0, numArgs * sizeof(Value));
        MOZ_ASSERT(DoubleValue(0).asRawBits() == 0x0);
        MOZ_ASSERT_IF(numArgs > 0, data->args[0].asRawBits() == 0x0);

        obj->initFixedSlot(DATA_SLOT, PrivateValue(data));
        obj->initFixedSlot(CALLEE_SLOT, ObjectValue(*callee));
    }
    MOZ_ASSERT(data != nullptr);

    /* Copy [0, numArgs) into data->slots. */
    copy.copyArgs(cx, data->args, numArgs);

    obj->initFixedSlot(INITIAL_LENGTH_SLOT, Int32Value(numActuals << PACKED_BITS_COUNT));

    copy.maybeForwardToCallObject(obj, data);

    MOZ_ASSERT(obj->initialLength() == numActuals);
    MOZ_ASSERT(!obj->hasOverriddenLength());
    return obj;
}

ArgumentsObject*
ArgumentsObject::createExpected(JSContext* cx, AbstractFramePtr frame)
{
    MOZ_ASSERT(frame.script()->needsArgsObj());
    RootedFunction callee(cx, frame.callee());
    CopyFrameArgs copy(frame);
    ArgumentsObject* argsobj = create(cx, callee, frame.numActualArgs(), copy);
    if (!argsobj)
        return nullptr;

    frame.initArgsObj(*argsobj);
    return argsobj;
}

ArgumentsObject*
ArgumentsObject::createUnexpected(JSContext* cx, ScriptFrameIter& iter)
{
    RootedFunction callee(cx, iter.callee(cx));
    CopyScriptFrameIterArgs copy(iter);
    return create(cx, callee, iter.numActualArgs(), copy);
}

ArgumentsObject*
ArgumentsObject::createUnexpected(JSContext* cx, AbstractFramePtr frame)
{
    RootedFunction callee(cx, frame.callee());
    CopyFrameArgs copy(frame);
    return create(cx, callee, frame.numActualArgs(), copy);
}

ArgumentsObject*
ArgumentsObject::createForIon(JSContext* cx, jit::JitFrameLayout* frame, HandleObject scopeChain)
{
    jit::CalleeToken token = frame->calleeToken();
    MOZ_ASSERT(jit::CalleeTokenIsFunction(token));
    RootedFunction callee(cx, jit::CalleeTokenToFunction(token));
    RootedObject callObj(cx, scopeChain->is<CallObject>() ? scopeChain.get() : nullptr);
    CopyJitFrameArgs copy(frame, callObj);
    return create(cx, callee, frame->numActualArgs(), copy);
}

/* static */ ArgumentsObject*
ArgumentsObject::finishForIon(JSContext* cx, jit::JitFrameLayout* frame,
                              JSObject* scopeChain, ArgumentsObject* obj)
{
    // JIT code calls this directly (no callVM), because it's faster, so we're
    // not allowed to GC in here.
    JS::AutoCheckCannotGC nogc;

    JSFunction* callee = jit::CalleeTokenToFunction(frame->calleeToken());
    RootedObject callObj(cx, scopeChain->is<CallObject>() ? scopeChain : nullptr);
    CopyJitFrameArgs copy(frame, callObj);

    unsigned numActuals = frame->numActualArgs();
    unsigned numFormals = callee->nargs();
    unsigned numArgs = Max(numActuals, numFormals);
    unsigned numBytes = ArgumentsData::bytesRequired(numArgs);

    ArgumentsData* data =
        reinterpret_cast<ArgumentsData*>(AllocateObjectBuffer<uint8_t>(cx, obj, numBytes));
    if (!data) {
        // Make the object safe for GC. Don't report OOM, the slow path will
        // retry the allocation.
        cx->recoverFromOutOfMemory();
        obj->initFixedSlot(DATA_SLOT, PrivateValue(nullptr));
        return nullptr;
    }

    data->numArgs = numArgs;
    data->rareData = nullptr;

    obj->initFixedSlot(INITIAL_LENGTH_SLOT, Int32Value(numActuals << PACKED_BITS_COUNT));
    obj->initFixedSlot(DATA_SLOT, PrivateValue(data));
    obj->initFixedSlot(MAYBE_CALL_SLOT, UndefinedValue());
    obj->initFixedSlot(CALLEE_SLOT, ObjectValue(*callee));

    copy.copyArgs(cx, data->args, numArgs);

    if (callObj && callee->needsCallObject())
        copy.maybeForwardToCallObject(obj, data);

    MOZ_ASSERT(obj->initialLength() == numActuals);
    MOZ_ASSERT(!obj->hasOverriddenLength());
    return obj;
}

/* static */ bool
ArgumentsObject::obj_delProperty(JSContext* cx, HandleObject obj, HandleId id,
                                 ObjectOpResult& result)
{
    ArgumentsObject& argsobj = obj->as<ArgumentsObject>();
    if (JSID_IS_INT(id)) {
        unsigned arg = unsigned(JSID_TO_INT(id));
        if (arg < argsobj.initialLength() && !argsobj.isElementDeleted(arg)) {
            if (!argsobj.markElementDeleted(cx, arg))
                return false;
        }
    } else if (JSID_IS_ATOM(id, cx->names().length)) {
        argsobj.markLengthOverridden();
    } else if (JSID_IS_ATOM(id, cx->names().callee)) {
        argsobj.as<MappedArgumentsObject>().markCalleeOverridden();
    } else if (JSID_IS_SYMBOL(id) && JSID_TO_SYMBOL(id) == cx->wellKnownSymbols().iterator) {
        argsobj.markIteratorOverridden();
    }
    return result.succeed();
}

/* static */ bool
ArgumentsObject::obj_mayResolve(const JSAtomState& names, jsid id, JSObject*)
{
<<<<<<< HEAD
    // Arguments might resolve indexes or Symbol.iterator.
    if (!JSID_IS_ATOM(id))
        return true;

    JSAtom* atom = JSID_TO_ATOM(id);
    uint32_t index;
    if (atom->isIndex(&index))
        return true;

    return atom == names.length || atom == names.callee;
=======
    // Arguments might resolve indexes, Symbol.iterator, or length/callee.
    if (JSID_IS_ATOM(id)) {
        JSAtom* atom = JSID_TO_ATOM(id);
        uint32_t index;
        if (atom->isIndex(&index))
            return true;
        return atom == names.length || atom == names.callee;
    }
    if (JSID_IS_SYMBOL(id))
        return JSID_TO_SYMBOL(id)->code() == JS::SymbolCode::iterator;
    return true;
>>>>>>> a17af05f
}

static bool
MappedArgGetter(JSContext* cx, HandleObject obj, HandleId id, MutableHandleValue vp)
{
    MappedArgumentsObject& argsobj = obj->as<MappedArgumentsObject>();
    if (JSID_IS_INT(id)) {
        /*
         * arg can exceed the number of arguments if a script changed the
         * prototype to point to another Arguments object with a bigger argc.
         */
        unsigned arg = unsigned(JSID_TO_INT(id));
        if (arg < argsobj.initialLength() && !argsobj.isElementDeleted(arg))
            vp.set(argsobj.element(arg));
    } else if (JSID_IS_ATOM(id, cx->names().length)) {
        if (!argsobj.hasOverriddenLength())
            vp.setInt32(argsobj.initialLength());
    } else {
        MOZ_ASSERT(JSID_IS_ATOM(id, cx->names().callee));
        if (!argsobj.hasOverriddenCallee()) {
            RootedFunction callee(cx, &argsobj.callee());
            if (callee->isAsync())
                vp.setObject(*GetWrappedAsyncFunction(callee));
            else
                vp.setObject(*callee);
        }
    }
    return true;
}

static bool
MappedArgSetter(JSContext* cx, HandleObject obj, HandleId id, MutableHandleValue vp,
                ObjectOpResult& result)
{
    if (!obj->is<MappedArgumentsObject>())
        return result.succeed();
    Handle<MappedArgumentsObject*> argsobj = obj.as<MappedArgumentsObject>();

    Rooted<PropertyDescriptor> desc(cx);
    if (!GetOwnPropertyDescriptor(cx, argsobj, id, &desc))
        return false;
    MOZ_ASSERT(desc.object());
    unsigned attrs = desc.attributes();
    MOZ_ASSERT(!(attrs & JSPROP_READONLY));
    attrs &= (JSPROP_ENUMERATE | JSPROP_PERMANENT); /* only valid attributes */

    RootedFunction callee(cx, &argsobj->callee());
    RootedScript script(cx, JSFunction::getOrCreateScript(cx, callee));
    if (!script)
        return false;

    if (JSID_IS_INT(id)) {
        unsigned arg = unsigned(JSID_TO_INT(id));
        if (arg < argsobj->initialLength() && !argsobj->isElementDeleted(arg)) {
            argsobj->setElement(cx, arg, vp);
            if (arg < script->functionNonDelazifying()->nargs())
                TypeScript::SetArgument(cx, script, arg, vp);
            return result.succeed();
        }
    } else {
        MOZ_ASSERT(JSID_IS_ATOM(id, cx->names().length) || JSID_IS_ATOM(id, cx->names().callee));
    }

    /*
     * For simplicity we use delete/define to replace the property with a
     * simple data property. Note that we rely on ArgumentsObject::obj_delProperty
     * to set the corresponding override-bit.
     * Note also that we must define the property instead of setting it in case
     * the user has changed the prototype to an object that has a setter for
     * this id.
     */
    ObjectOpResult ignored;
    return NativeDeleteProperty(cx, argsobj, id, ignored) &&
           NativeDefineProperty(cx, argsobj, id, vp, nullptr, nullptr, attrs, result);
}

static bool
DefineArgumentsIterator(JSContext* cx, Handle<ArgumentsObject*> argsobj)
{
    RootedId iteratorId(cx, SYMBOL_TO_JSID(cx->wellKnownSymbols().iterator));
    HandlePropertyName shName = cx->names().ArrayValues;
    RootedAtom name(cx, cx->names().values);
    RootedValue val(cx);
    if (!GlobalObject::getSelfHostedFunction(cx, cx->global(), shName, name, 0, &val))
        return false;
    return NativeDefineProperty(cx, argsobj, iteratorId, val, nullptr, nullptr, JSPROP_RESOLVING);
}

/* static */ bool
ArgumentsObject::reifyLength(JSContext* cx, Handle<ArgumentsObject*> obj)
{
    if (obj->hasOverriddenLength())
        return true;

    RootedId id(cx, NameToId(cx->names().length));
    RootedValue val(cx, Int32Value(obj->initialLength()));
    if (!NativeDefineProperty(cx, obj, id, val, nullptr, nullptr, JSPROP_RESOLVING))
        return false;

    obj->markLengthOverridden();
    return true;
}

/* static */ bool
ArgumentsObject::reifyIterator(JSContext* cx, Handle<ArgumentsObject*> obj)
{
    if (obj->hasOverriddenIterator())
        return true;

    if (!DefineArgumentsIterator(cx, obj))
        return false;

    obj->markIteratorOverridden();
    return true;
}

/* static */ bool
MappedArgumentsObject::obj_resolve(JSContext* cx, HandleObject obj, HandleId id, bool* resolvedp)
{
    Rooted<MappedArgumentsObject*> argsobj(cx, &obj->as<MappedArgumentsObject>());

    if (JSID_IS_SYMBOL(id) && JSID_TO_SYMBOL(id) == cx->wellKnownSymbols().iterator) {
        if (argsobj->hasOverriddenIterator())
            return true;

        if (!DefineArgumentsIterator(cx, argsobj))
            return false;
        *resolvedp = true;
        return true;
    }

    unsigned attrs = JSPROP_SHARED | JSPROP_SHADOWABLE | JSPROP_RESOLVING;
    if (JSID_IS_INT(id)) {
        uint32_t arg = uint32_t(JSID_TO_INT(id));
        if (arg >= argsobj->initialLength() || argsobj->isElementDeleted(arg))
            return true;

        attrs |= JSPROP_ENUMERATE;
    } else if (JSID_IS_ATOM(id, cx->names().length)) {
        if (argsobj->hasOverriddenLength())
            return true;
    } else {
        if (!JSID_IS_ATOM(id, cx->names().callee))
            return true;

        if (argsobj->hasOverriddenCallee())
            return true;
    }

    if (!NativeDefineProperty(cx, argsobj, id, UndefinedHandleValue,
                              MappedArgGetter, MappedArgSetter, attrs))
    {
        return false;
    }

    *resolvedp = true;
    return true;
}

/* static */ bool
MappedArgumentsObject::obj_enumerate(JSContext* cx, HandleObject obj)
{
    Rooted<MappedArgumentsObject*> argsobj(cx, &obj->as<MappedArgumentsObject>());

    RootedId id(cx);
    bool found;

    // Trigger reflection.
    id = NameToId(cx->names().length);
    if (!HasOwnProperty(cx, argsobj, id, &found))
        return false;

    id = NameToId(cx->names().callee);
    if (!HasOwnProperty(cx, argsobj, id, &found))
        return false;

    id = SYMBOL_TO_JSID(cx->wellKnownSymbols().iterator);
    if (!HasOwnProperty(cx, argsobj, id, &found))
        return false;

    for (unsigned i = 0; i < argsobj->initialLength(); i++) {
        id = INT_TO_JSID(i);
        if (!HasOwnProperty(cx, argsobj, id, &found))
            return false;
    }

    return true;
}

// ES 2017 draft 9.4.4.2
/* static */ bool
MappedArgumentsObject::obj_defineProperty(JSContext* cx, HandleObject obj, HandleId id,
                                          Handle<PropertyDescriptor> desc, ObjectOpResult& result)
{
    // Step 1.
    Rooted<MappedArgumentsObject*> argsobj(cx, &obj->as<MappedArgumentsObject>());

    // Steps 2-3.
    bool isMapped = false;
    if (JSID_IS_INT(id)) {
        unsigned arg = unsigned(JSID_TO_INT(id));
        isMapped = arg < argsobj->initialLength() && !argsobj->isElementDeleted(arg);
    }

    // Step 4.
    Rooted<PropertyDescriptor> newArgDesc(cx, desc);
<<<<<<< HEAD
    if (!desc.isAccessorDescriptor() && isMapped) {
        // In this case the live mapping is supposed to keep working,
        // we have to pass along the Getter/Setter otherwise they are overwritten.
        newArgDesc.setGetter(MappedArgGetter);
        newArgDesc.setSetter(MappedArgSetter);
    }

    // Steps 5-6. NativeDefineProperty will lookup [[Value]] for us.
=======

    // Step 5.
    if (!desc.isAccessorDescriptor() && isMapped) {
        // Step 5.a.
        if (desc.hasWritable() && !desc.writable()) {
            if (!desc.hasValue()) {
                RootedValue v(cx, argsobj->element(JSID_TO_INT(id)));
                newArgDesc.setValue(v);
            }
            newArgDesc.setGetter(nullptr);
            newArgDesc.setSetter(nullptr);
        } else {
            // In this case the live mapping is supposed to keep working,
            // we have to pass along the Getter/Setter otherwise they are
            // overwritten.
            newArgDesc.setGetter(MappedArgGetter);
            newArgDesc.setSetter(MappedArgSetter);
            newArgDesc.value().setUndefined();
            newArgDesc.attributesRef() |= JSPROP_IGNORE_VALUE;
        }
    }

    // Step 6. NativeDefineProperty will lookup [[Value]] for us.
>>>>>>> a17af05f
    if (!NativeDefineProperty(cx, obj.as<NativeObject>(), id, newArgDesc, result))
        return false;
    // Step 7.
    if (!result.ok())
        return true;

    // Step 8.
    if (isMapped) {
        unsigned arg = unsigned(JSID_TO_INT(id));
        if (desc.isAccessorDescriptor()) {
            if (!argsobj->markElementDeleted(cx, arg))
                return false;
        } else {
            if (desc.hasValue()) {
                RootedFunction callee(cx, &argsobj->callee());
                RootedScript script(cx, JSFunction::getOrCreateScript(cx, callee));
                if (!script)
                    return false;
                argsobj->setElement(cx, arg, desc.value());
                if (arg < script->functionNonDelazifying()->nargs())
                    TypeScript::SetArgument(cx, script, arg, desc.value());
            }
            if (desc.hasWritable() && !desc.writable()) {
                if (!argsobj->markElementDeleted(cx, arg))
                    return false;
            }
        }
    }

    // Step 9.
    return result.succeed();
}

static bool
UnmappedArgGetter(JSContext* cx, HandleObject obj, HandleId id, MutableHandleValue vp)
{
    UnmappedArgumentsObject& argsobj = obj->as<UnmappedArgumentsObject>();

    if (JSID_IS_INT(id)) {
        /*
         * arg can exceed the number of arguments if a script changed the
         * prototype to point to another Arguments object with a bigger argc.
         */
        unsigned arg = unsigned(JSID_TO_INT(id));
        if (arg < argsobj.initialLength() && !argsobj.isElementDeleted(arg))
            vp.set(argsobj.element(arg));
    } else {
        MOZ_ASSERT(JSID_IS_ATOM(id, cx->names().length));
        if (!argsobj.hasOverriddenLength())
            vp.setInt32(argsobj.initialLength());
    }
    return true;
}

static bool
UnmappedArgSetter(JSContext* cx, HandleObject obj, HandleId id, MutableHandleValue vp,
                  ObjectOpResult& result)
{
    if (!obj->is<UnmappedArgumentsObject>())
        return result.succeed();
    Handle<UnmappedArgumentsObject*> argsobj = obj.as<UnmappedArgumentsObject>();

    Rooted<PropertyDescriptor> desc(cx);
    if (!GetOwnPropertyDescriptor(cx, argsobj, id, &desc))
        return false;
    MOZ_ASSERT(desc.object());
    unsigned attrs = desc.attributes();
    MOZ_ASSERT(!(attrs & JSPROP_READONLY));
    attrs &= (JSPROP_ENUMERATE | JSPROP_PERMANENT); /* only valid attributes */

    if (JSID_IS_INT(id)) {
        unsigned arg = unsigned(JSID_TO_INT(id));
        if (arg < argsobj->initialLength()) {
            argsobj->setElement(cx, arg, vp);
            return result.succeed();
        }
    } else {
        MOZ_ASSERT(JSID_IS_ATOM(id, cx->names().length));
    }

    /*
     * For simplicity we use delete/define to replace the property with a
     * simple data property. Note that we rely on ArgumentsObject::obj_delProperty
     * to set the corresponding override-bit.
     */
    ObjectOpResult ignored;
    return NativeDeleteProperty(cx, argsobj, id, ignored) &&
           NativeDefineProperty(cx, argsobj, id, vp, nullptr, nullptr, attrs, result);
}

/* static */ bool
UnmappedArgumentsObject::obj_resolve(JSContext* cx, HandleObject obj, HandleId id, bool* resolvedp)
{
    Rooted<UnmappedArgumentsObject*> argsobj(cx, &obj->as<UnmappedArgumentsObject>());

    if (JSID_IS_SYMBOL(id) && JSID_TO_SYMBOL(id) == cx->wellKnownSymbols().iterator) {
        if (argsobj->hasOverriddenIterator())
            return true;

        if (!DefineArgumentsIterator(cx, argsobj))
            return false;
        *resolvedp = true;
        return true;
    }

    unsigned attrs = JSPROP_SHARED | JSPROP_SHADOWABLE;
    GetterOp getter = UnmappedArgGetter;
    SetterOp setter = UnmappedArgSetter;

    if (JSID_IS_INT(id)) {
        uint32_t arg = uint32_t(JSID_TO_INT(id));
        if (arg >= argsobj->initialLength() || argsobj->isElementDeleted(arg))
            return true;

        attrs |= JSPROP_ENUMERATE;
    } else if (JSID_IS_ATOM(id, cx->names().length)) {
        if (argsobj->hasOverriddenLength())
            return true;
    } else {
        if (!JSID_IS_ATOM(id, cx->names().callee))
            return true;

        attrs = JSPROP_PERMANENT | JSPROP_GETTER | JSPROP_SETTER | JSPROP_SHARED;
        getter = CastAsGetterOp(argsobj->global().getThrowTypeError());
        setter = CastAsSetterOp(argsobj->global().getThrowTypeError());
    }

    attrs |= JSPROP_RESOLVING;
    if (!NativeDefineProperty(cx, argsobj, id, UndefinedHandleValue, getter, setter, attrs))
        return false;

    *resolvedp = true;
    return true;
}

/* static */ bool
UnmappedArgumentsObject::obj_enumerate(JSContext* cx, HandleObject obj)
{
    Rooted<UnmappedArgumentsObject*> argsobj(cx, &obj->as<UnmappedArgumentsObject>());

    RootedId id(cx);
    bool found;

    // Trigger reflection.
    id = NameToId(cx->names().length);
    if (!HasOwnProperty(cx, argsobj, id, &found))
        return false;

    id = NameToId(cx->names().callee);
<<<<<<< HEAD
    if (!HasProperty(cx, argsobj, id, &found))
=======
    if (!HasOwnProperty(cx, argsobj, id, &found))
>>>>>>> a17af05f
        return false;

    id = SYMBOL_TO_JSID(cx->wellKnownSymbols().iterator);
    if (!HasOwnProperty(cx, argsobj, id, &found))
        return false;

    for (unsigned i = 0; i < argsobj->initialLength(); i++) {
        id = INT_TO_JSID(i);
        if (!HasOwnProperty(cx, argsobj, id, &found))
            return false;
    }

    return true;
}

void
ArgumentsObject::finalize(FreeOp* fop, JSObject* obj)
{
    //MOZ_ASSERT(!IsInsideNursery(obj));
    if (obj->as<ArgumentsObject>().data()) {
        fop->free_(obj->as<ArgumentsObject>().maybeRareData());
        fop->free_(obj->as<ArgumentsObject>().data());
    }
}

void
ArgumentsObject::trace(JSTracer* trc, JSObject* obj)
{
    ArgumentsObject& argsobj = obj->as<ArgumentsObject>();
    if (ArgumentsData* data = argsobj.data()) // Template objects have no ArgumentsData.
        TraceRange(trc, data->numArgs, data->begin(), js_arguments_str);
}

/* static */ size_t
ArgumentsObject::objectMovedDuringMinorGC(JSTracer* trc, JSObject* dst, JSObject* src)
{
    ArgumentsObject* ndst = &dst->as<ArgumentsObject>();
    ArgumentsObject* nsrc = &src->as<ArgumentsObject>();
    MOZ_ASSERT(ndst->data() == nsrc->data());

    Nursery& nursery = dst->zone()->group()->nursery();

    size_t nbytesTotal = 0;
    if (!nursery.isInside(nsrc->data())) {
        nursery.removeMallocedBuffer(nsrc->data());
    } else {
        AutoEnterOOMUnsafeRegion oomUnsafe;
        uint32_t nbytes = ArgumentsData::bytesRequired(nsrc->data()->numArgs);
        uint8_t* data = nsrc->zone()->pod_malloc<uint8_t>(nbytes);
        if (!data)
            oomUnsafe.crash("Failed to allocate ArgumentsObject data while tenuring.");
        ndst->initFixedSlot(DATA_SLOT, PrivateValue(data));

        mozilla::PodCopy(data, reinterpret_cast<uint8_t*>(nsrc->data()), nbytes);
        nbytesTotal += nbytes;
    }

    if (RareArgumentsData* srcRareData = nsrc->maybeRareData()) {
        if (!nursery.isInside(srcRareData)) {
            nursery.removeMallocedBuffer(srcRareData);
        } else {
            AutoEnterOOMUnsafeRegion oomUnsafe;
            uint32_t nbytes = RareArgumentsData::bytesRequired(nsrc->initialLength());
            uint8_t* dstRareData = nsrc->zone()->pod_malloc<uint8_t>(nbytes);
            if (!dstRareData)
                oomUnsafe.crash("Failed to allocate RareArgumentsData data while tenuring.");
            ndst->data()->rareData = (RareArgumentsData*)dstRareData;

            mozilla::PodCopy(dstRareData, reinterpret_cast<uint8_t*>(srcRareData), nbytes);
            nbytesTotal += nbytes;
        }
    }

    return nbytesTotal;
}

/*
 * The classes below collaborate to lazily reflect and synchronize actual
 * argument values, argument count, and callee function object stored in a
 * stack frame with their corresponding property values in the frame's
 * arguments object.
 */
const ClassOps MappedArgumentsObject::classOps_ = {
    nullptr,                 /* addProperty */
    ArgumentsObject::obj_delProperty,
    MappedArgumentsObject::obj_enumerate,
    nullptr,                 /* newEnumerate */
    MappedArgumentsObject::obj_resolve,
    ArgumentsObject::obj_mayResolve,
    ArgumentsObject::finalize,
    nullptr,                 /* call        */
    nullptr,                 /* hasInstance */
    nullptr,                 /* construct   */
    ArgumentsObject::trace
};

const ObjectOps MappedArgumentsObject::objectOps_ = {
    nullptr,                 /* lookupProperty */
    MappedArgumentsObject::obj_defineProperty
};

const Class MappedArgumentsObject::class_ = {
    "Arguments",
    JSCLASS_DELAY_METADATA_BUILDER |
    JSCLASS_HAS_RESERVED_SLOTS(MappedArgumentsObject::RESERVED_SLOTS) |
    JSCLASS_HAS_CACHED_PROTO(JSProto_Object) |
    JSCLASS_SKIP_NURSERY_FINALIZE |
    JSCLASS_BACKGROUND_FINALIZE,
    &MappedArgumentsObject::classOps_,
    nullptr,
    nullptr,
    &MappedArgumentsObject::objectOps_
};

/*
 * Unmapped arguments is significantly less magical than mapped arguments, so
 * it is represented by a different class while sharing some functionality.
 */
const ClassOps UnmappedArgumentsObject::classOps_ = {
    nullptr,                 /* addProperty */
    ArgumentsObject::obj_delProperty,
    UnmappedArgumentsObject::obj_enumerate,
    nullptr,                 /* newEnumerate */
    UnmappedArgumentsObject::obj_resolve,
    ArgumentsObject::obj_mayResolve,
    ArgumentsObject::finalize,
    nullptr,                 /* call        */
    nullptr,                 /* hasInstance */
    nullptr,                 /* construct   */
    ArgumentsObject::trace
};

const Class UnmappedArgumentsObject::class_ = {
    "Arguments",
    JSCLASS_DELAY_METADATA_BUILDER |
    JSCLASS_HAS_RESERVED_SLOTS(UnmappedArgumentsObject::RESERVED_SLOTS) |
    JSCLASS_HAS_CACHED_PROTO(JSProto_Object) |
    JSCLASS_SKIP_NURSERY_FINALIZE |
    JSCLASS_BACKGROUND_FINALIZE,
    &UnmappedArgumentsObject::classOps_
};<|MERGE_RESOLUTION|>--- conflicted
+++ resolved
@@ -434,18 +434,6 @@
 /* static */ bool
 ArgumentsObject::obj_mayResolve(const JSAtomState& names, jsid id, JSObject*)
 {
-<<<<<<< HEAD
-    // Arguments might resolve indexes or Symbol.iterator.
-    if (!JSID_IS_ATOM(id))
-        return true;
-
-    JSAtom* atom = JSID_TO_ATOM(id);
-    uint32_t index;
-    if (atom->isIndex(&index))
-        return true;
-
-    return atom == names.length || atom == names.callee;
-=======
     // Arguments might resolve indexes, Symbol.iterator, or length/callee.
     if (JSID_IS_ATOM(id)) {
         JSAtom* atom = JSID_TO_ATOM(id);
@@ -457,7 +445,6 @@
     if (JSID_IS_SYMBOL(id))
         return JSID_TO_SYMBOL(id)->code() == JS::SymbolCode::iterator;
     return true;
->>>>>>> a17af05f
 }
 
 static bool
@@ -664,16 +651,6 @@
 
     // Step 4.
     Rooted<PropertyDescriptor> newArgDesc(cx, desc);
-<<<<<<< HEAD
-    if (!desc.isAccessorDescriptor() && isMapped) {
-        // In this case the live mapping is supposed to keep working,
-        // we have to pass along the Getter/Setter otherwise they are overwritten.
-        newArgDesc.setGetter(MappedArgGetter);
-        newArgDesc.setSetter(MappedArgSetter);
-    }
-
-    // Steps 5-6. NativeDefineProperty will lookup [[Value]] for us.
-=======
 
     // Step 5.
     if (!desc.isAccessorDescriptor() && isMapped) {
@@ -697,7 +674,6 @@
     }
 
     // Step 6. NativeDefineProperty will lookup [[Value]] for us.
->>>>>>> a17af05f
     if (!NativeDefineProperty(cx, obj.as<NativeObject>(), id, newArgDesc, result))
         return false;
     // Step 7.
@@ -847,11 +823,7 @@
         return false;
 
     id = NameToId(cx->names().callee);
-<<<<<<< HEAD
-    if (!HasProperty(cx, argsobj, id, &found))
-=======
     if (!HasOwnProperty(cx, argsobj, id, &found))
->>>>>>> a17af05f
         return false;
 
     id = SYMBOL_TO_JSID(cx->wellKnownSymbols().iterator);
