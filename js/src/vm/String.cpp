--- conflicted
+++ resolved
@@ -10,7 +10,6 @@
 #include "mozilla/MemoryReporting.h"
 #include "mozilla/PodOperations.h"
 #include "mozilla/RangedPtr.h"
-#include "mozilla/SizePrintfMacros.h"
 #include "mozilla/TypeTraits.h"
 #include "mozilla/Unused.h"
 
@@ -204,7 +203,7 @@
     uint32_t flags = d.u1.flags;
     // Print the string's address as an actual C++ expression, to facilitate
     // copy-and-paste into a debugger.
-    fprintf(fp, "((%s*) %p) length: %" PRIuSIZE "  flags: 0x%x", subclass, this, length(), flags);
+    fprintf(fp, "((%s*) %p) length: %zu  flags: 0x%x", subclass, this, length(), flags);
     if (flags & FLAT_BIT)               fputs(" FLAT", fp);
     if (flags & HAS_BASE_BIT)           fputs(" HAS_BASE", fp);
     if (flags & INLINE_CHARS_BIT)       fputs(" INLINE_CHARS", fp);
@@ -587,11 +586,7 @@
 {
     mozilla::Maybe<AutoGeckoProfilerEntry> entry;
     if (maybecx && !maybecx->helperThread())
-<<<<<<< HEAD
-        entry.emplace(maybecx->runtime(), "JSRope::flatten");
-=======
         entry.emplace(maybecx, "JSRope::flatten");
->>>>>>> a17af05f
 
     if (zone()->needsIncrementalBarrier())
         return flattenInternal<WithIncrementalBarrier>(maybecx);
@@ -725,13 +720,9 @@
     dumpRepresentationHeader(fp, indent, "JSDependentString");
     indent += 2;
 
-<<<<<<< HEAD
-    fprintf(fp, "%*soffset: %" PRIuSIZE "\n", indent, "", baseOffset());
-=======
     if (mozilla::Maybe<size_t> offset = baseOffset())
         fprintf(fp, "%*soffset: %zu\n", indent, "", *offset);
 
->>>>>>> a17af05f
     fprintf(fp, "%*sbase: ", indent, "");
     base()->dumpRepresentation(fp, indent);
 }
@@ -1503,7 +1494,7 @@
     dumpRepresentationHeader(fp, indent, "JSExtensibleString");
     indent += 2;
 
-    fprintf(fp, "%*scapacity: %" PRIuSIZE "\n", indent, "", capacity());
+    fprintf(fp, "%*scapacity: %zu\n", indent, "", capacity());
     dumpRepresentationChars(fp, indent);
 }
 
@@ -1528,21 +1519,13 @@
 #endif
 
 static void
-<<<<<<< HEAD
-FinalizeRepresentativeExternalString(Zone* zone, const JSStringFinalizer* fin, char16_t* chars);
-=======
 FinalizeRepresentativeExternalString(const JSStringFinalizer* fin, char16_t* chars);
->>>>>>> a17af05f
 
 static const JSStringFinalizer RepresentativeExternalStringFinalizer =
     { FinalizeRepresentativeExternalString };
 
 static void
-<<<<<<< HEAD
-FinalizeRepresentativeExternalString(Zone* zone, const JSStringFinalizer* fin, char16_t* chars)
-=======
 FinalizeRepresentativeExternalString(const JSStringFinalizer* fin, char16_t* chars)
->>>>>>> a17af05f
 {
     // Constant chars, nothing to free.
     MOZ_ASSERT(fin == &RepresentativeExternalStringFinalizer);
@@ -1559,10 +1542,7 @@
         [&check](JSContext* cx, HandleArrayObject array, uint32_t* index, HandleString s)
     {
         MOZ_ASSERT(check(s));
-<<<<<<< HEAD
-=======
         Unused << check; // silence clang -Wunused-lambda-capture in opt builds
->>>>>>> a17af05f
         RootedValue val(cx, StringValue(s));
         return JS_DefineElement(cx, array, (*index)++, val, 0);
     };
