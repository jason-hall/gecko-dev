/* -*- Mode: C++; tab-width: 8; indent-tabs-mode: nil; c-basic-offset: 4 -*-
 * vim: set ts=8 sts=4 et sw=4 tw=99:
 * This Source Code Form is subject to the terms of the Mozilla Public
 * License, v. 2.0. If a copy of the MPL was not distributed with this
 * file, You can obtain one at http://mozilla.org/MPL/2.0/. */

#include "vm/Caches-inl.h"

#include "mozilla/PodOperations.h"

using namespace js;

using mozilla::PodZero;

MathCache*
RuntimeCaches::createMathCache(JSContext* cx)
{
    MOZ_ASSERT(!mathCache_);

    UniquePtr<MathCache> newMathCache(js_new<MathCache>());
    if (!newMathCache) {
        ReportOutOfMemory(cx);
        return nullptr;
    }

    mathCache_ = Move(newMathCache);
    return mathCache_.get();
}

bool
RuntimeCaches::init()
{
    if (!evalCache.init())
        return false;

    return true;
}

void
NewObjectCache::clearNurseryObjects(JSRuntime* rt)
{
    for (unsigned i = 0; i < mozilla::ArrayLength(entries); ++i) {
        Entry& e = entries[i];
        /*NativeObject* obj = reinterpret_cast<NativeObject*>(&e.templateObject);
        if (IsInsideNursery(e.key) ||
<<<<<<< HEAD
            rt->gc.nursery.isInside(obj->slots_) ||
            rt->gc.nursery.isInside(obj->elements_))*/
=======
            rt->gc.nursery().isInside(obj->slots_) ||
            rt->gc.nursery().isInside(obj->elements_))
>>>>>>> a17af05f
        {
            PodZero(&e);
        }
    }
}<|MERGE_RESOLUTION|>--- conflicted
+++ resolved
@@ -41,15 +41,10 @@
 {
     for (unsigned i = 0; i < mozilla::ArrayLength(entries); ++i) {
         Entry& e = entries[i];
-        /*NativeObject* obj = reinterpret_cast<NativeObject*>(&e.templateObject);
+        NativeObject* obj = reinterpret_cast<NativeObject*>(&e.templateObject);
         if (IsInsideNursery(e.key) ||
-<<<<<<< HEAD
-            rt->gc.nursery.isInside(obj->slots_) ||
-            rt->gc.nursery.isInside(obj->elements_))*/
-=======
             rt->gc.nursery().isInside(obj->slots_) ||
             rt->gc.nursery().isInside(obj->elements_))
->>>>>>> a17af05f
         {
             PodZero(&e);
         }
