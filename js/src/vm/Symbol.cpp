--- conflicted
+++ resolved
@@ -76,14 +76,10 @@
     Symbol* sym;
     {
         AutoAtomsCompartment ac(cx, lock);
-<<<<<<< HEAD
-        sym = newInternal(cx, SymbolCode::InSymbolRegistry, atom->hash(), atom, lock);
-=======
         // Rehash the hash of the atom to give the corresponding symbol a hash
         // that is different than the hash of the corresponding atom.
         HashNumber hash = mozilla::HashGeneric(atom->hash());
         sym = newInternal(cx, SymbolCode::InSymbolRegistry, hash, atom, lock);
->>>>>>> a17af05f
         if (!sym)
             return nullptr;
 
