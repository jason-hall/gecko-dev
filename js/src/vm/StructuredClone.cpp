/* -*- Mode: C++; tab-width: 8; indent-tabs-mode: nil; c-basic-offset: 4 -*-
 * vim: set ts=8 sts=4 et sw=4 tw=99:
 * This Source Code Form is subject to the terms of the Mozilla Public
 * License, v. 2.0. If a copy of the MPL was not distributed with this
 * file, You can obtain one at http://mozilla.org/MPL/2.0/. */

/*
 * This file implements the structured clone algorithm of
 * http://www.whatwg.org/specs/web-apps/current-work/multipage/common-dom-interfaces.html#safe-passing-of-structured-data
 *
 * The implementation differs slightly in that it uses an explicit stack, and
 * the "memory" maps source objects to sequential integer indexes rather than
 * directly pointing to destination objects. As a result, the order in which
 * things are added to the memory must exactly match the order in which they
 * are placed into 'allObjs', an analogous array of back-referenceable
 * destination objects constructed while reading.
 *
 * For the most part, this is easy: simply add objects to the memory when first
 * encountering them. But reading in a typed array requires an ArrayBuffer for
 * construction, so objects cannot just be added to 'allObjs' in the order they
 * are created. If they were, ArrayBuffers would come before typed arrays when
 * in fact the typed array was added to 'memory' first.
 *
 * So during writing, we add objects to the memory when first encountering
 * them. When reading a typed array, a placeholder is pushed onto allObjs until
 * the ArrayBuffer has been read, then it is updated with the actual typed
 * array object.
 */

#include "js/StructuredClone.h"

#include "mozilla/CheckedInt.h"
#include "mozilla/EndianUtils.h"
#include "mozilla/FloatingPoint.h"

#include <algorithm>

#include "jsapi.h"
#include "jscntxt.h"
#include "jsdate.h"
#include "jswrapper.h"

#include "builtin/DataViewObject.h"
#include "builtin/MapObject.h"
#include "js/Date.h"
#include "js/GCHashTable.h"
#include "vm/RegExpObject.h"
#include "vm/SavedFrame.h"
#include "vm/SharedArrayObject.h"
#include "vm/TypedArrayObject.h"
#include "vm/WrapperObject.h"

#include "jscntxtinlines.h"
#include "jsobjinlines.h"

using namespace js;

using mozilla::BitwiseCast;
using mozilla::IsNaN;
using mozilla::LittleEndian;
using mozilla::NativeEndian;
using mozilla::NumbersAreIdentical;
using JS::CanonicalizeNaN;

// When you make updates here, make sure you consider whether you need to bump the
// value of JS_STRUCTURED_CLONE_VERSION in js/public/StructuredClone.h.  You will
// likely need to increment the version if anything at all changes in the serialization
// format.
//
// Note that SCTAG_END_OF_KEYS is written into the serialized form and should have
// a stable ID, it need not be at the end of the list and should not be used for
// sizing data structures.

enum StructuredDataType : uint32_t {
    /* Structured data types provided by the engine */
    SCTAG_FLOAT_MAX = 0xFFF00000,
    SCTAG_HEADER = 0xFFF10000,
    SCTAG_NULL = 0xFFFF0000,
    SCTAG_UNDEFINED,
    SCTAG_BOOLEAN,
    SCTAG_INT32,
    SCTAG_STRING,
    SCTAG_DATE_OBJECT,
    SCTAG_REGEXP_OBJECT,
    SCTAG_ARRAY_OBJECT,
    SCTAG_OBJECT_OBJECT,
    SCTAG_ARRAY_BUFFER_OBJECT,
    SCTAG_BOOLEAN_OBJECT,
    SCTAG_STRING_OBJECT,
    SCTAG_NUMBER_OBJECT,
    SCTAG_BACK_REFERENCE_OBJECT,
    SCTAG_DO_NOT_USE_1, // Required for backwards compatibility
    SCTAG_DO_NOT_USE_2, // Required for backwards compatibility
    SCTAG_TYPED_ARRAY_OBJECT,
    SCTAG_MAP_OBJECT,
    SCTAG_SET_OBJECT,
    SCTAG_END_OF_KEYS,
    SCTAG_DO_NOT_USE_3, // Required for backwards compatibility
    SCTAG_DATA_VIEW_OBJECT,
    SCTAG_SAVED_FRAME_OBJECT,

    // No new tags before principals.
    SCTAG_JSPRINCIPALS,
    SCTAG_NULL_JSPRINCIPALS,
    SCTAG_RECONSTRUCTED_SAVED_FRAME_PRINCIPALS_IS_SYSTEM,
    SCTAG_RECONSTRUCTED_SAVED_FRAME_PRINCIPALS_IS_NOT_SYSTEM,

    SCTAG_SHARED_ARRAY_BUFFER_OBJECT,

    SCTAG_TYPED_ARRAY_V1_MIN = 0xFFFF0100,
    SCTAG_TYPED_ARRAY_V1_INT8 = SCTAG_TYPED_ARRAY_V1_MIN + Scalar::Int8,
    SCTAG_TYPED_ARRAY_V1_UINT8 = SCTAG_TYPED_ARRAY_V1_MIN + Scalar::Uint8,
    SCTAG_TYPED_ARRAY_V1_INT16 = SCTAG_TYPED_ARRAY_V1_MIN + Scalar::Int16,
    SCTAG_TYPED_ARRAY_V1_UINT16 = SCTAG_TYPED_ARRAY_V1_MIN + Scalar::Uint16,
    SCTAG_TYPED_ARRAY_V1_INT32 = SCTAG_TYPED_ARRAY_V1_MIN + Scalar::Int32,
    SCTAG_TYPED_ARRAY_V1_UINT32 = SCTAG_TYPED_ARRAY_V1_MIN + Scalar::Uint32,
    SCTAG_TYPED_ARRAY_V1_FLOAT32 = SCTAG_TYPED_ARRAY_V1_MIN + Scalar::Float32,
    SCTAG_TYPED_ARRAY_V1_FLOAT64 = SCTAG_TYPED_ARRAY_V1_MIN + Scalar::Float64,
    SCTAG_TYPED_ARRAY_V1_UINT8_CLAMPED = SCTAG_TYPED_ARRAY_V1_MIN + Scalar::Uint8Clamped,
    SCTAG_TYPED_ARRAY_V1_MAX = SCTAG_TYPED_ARRAY_V1_MIN + Scalar::MaxTypedArrayViewType - 1,

    /*
     * Define a separate range of numbers for Transferable-only tags, since
     * they are not used for persistent clone buffers and therefore do not
     * require bumping JS_STRUCTURED_CLONE_VERSION.
     */
    SCTAG_TRANSFER_MAP_HEADER = 0xFFFF0200,
    SCTAG_TRANSFER_MAP_PENDING_ENTRY,
    SCTAG_TRANSFER_MAP_ARRAY_BUFFER,
    SCTAG_TRANSFER_MAP_STORED_ARRAY_BUFFER,
    SCTAG_TRANSFER_MAP_END_OF_BUILTIN_TYPES,

    SCTAG_END_OF_BUILTIN_TYPES
};

/*
 * Format of transfer map:
 *   <SCTAG_TRANSFER_MAP_HEADER, TransferableMapHeader(UNREAD|TRANSFERRED)>
 *   numTransferables (64 bits)
 *   array of:
 *     <SCTAG_TRANSFER_MAP_*, TransferableOwnership>
 *     pointer (64 bits)
 *     extraData (64 bits), eg byte length for ArrayBuffers
 */

// Data associated with an SCTAG_TRANSFER_MAP_HEADER that tells whether the
// contents have been read out yet or not.
enum TransferableMapHeader {
    SCTAG_TM_UNREAD = 0,
    SCTAG_TM_TRANSFERRED
};

static inline uint64_t
PairToUInt64(uint32_t tag, uint32_t data)
{
    return uint64_t(data) | (uint64_t(tag) << 32);
}

namespace js {

template<typename T, typename AllocPolicy>
struct BufferIterator {
    typedef mozilla::BufferList<AllocPolicy> BufferList;

    explicit BufferIterator(BufferList& buffer)
        : mBuffer(buffer)
        , mIter(buffer.Iter())
    {
        JS_STATIC_ASSERT(8 % sizeof(T) == 0);
    }

    BufferIterator(const BufferIterator& other)
        : mBuffer(other.mBuffer)
        , mIter(other.mIter)
    {
    }

    BufferIterator& operator=(const BufferIterator& other)
    {
        MOZ_ASSERT(&mBuffer == &other.mBuffer);
        mIter = other.mIter;
        return *this;
    }

    BufferIterator operator++(int) {
        BufferIterator ret = *this;
        if (!mIter.AdvanceAcrossSegments(mBuffer, sizeof(T))) {
            MOZ_ASSERT(false, "Failed to read StructuredCloneData. Data incomplete");
        }
        return ret;
    }

    BufferIterator& operator+=(size_t size) {
        if (!mIter.AdvanceAcrossSegments(mBuffer, size)) {
            MOZ_ASSERT(false, "Failed to read StructuredCloneData. Data incomplete");
        }
        return *this;
    }

    size_t operator-(const BufferIterator& other) {
        MOZ_ASSERT(&mBuffer == &other.mBuffer);
        return mBuffer.RangeLength(other.mIter, mIter);
    }

    void next() {
        if (!mIter.AdvanceAcrossSegments(mBuffer, sizeof(T))) {
            MOZ_ASSERT(false, "Failed to read StructuredCloneData. Data incomplete");
        }
    }

    bool done() const {
        return mIter.Done();
    }

    bool readBytes(char* outData, size_t size) {
        return mBuffer.ReadBytes(mIter, outData, size);
    }

    void write(const T& data) {
        MOZ_ASSERT(mIter.HasRoomFor(sizeof(T)));
        *reinterpret_cast<T*>(mIter.Data()) = data;
    }

    T peek() const {
        MOZ_ASSERT(mIter.HasRoomFor(sizeof(T)));
        return *reinterpret_cast<T*>(mIter.Data());
    }

    bool canPeek() const {
        return mIter.HasRoomFor(sizeof(T));
    }

    BufferList& mBuffer;
    typename BufferList::IterImpl mIter;
};

SharedArrayRawBufferRefs&
SharedArrayRawBufferRefs::operator=(SharedArrayRawBufferRefs&& other)
{
    takeOwnership(Move(other));
    return *this;
}

SharedArrayRawBufferRefs::~SharedArrayRawBufferRefs()
{
    releaseAll();
}

bool
SharedArrayRawBufferRefs::acquire(JSContext* cx, SharedArrayRawBuffer* rawbuf)
{
    if (!refs_.append(rawbuf)) {
        ReportOutOfMemory(cx);
        return false;
    }

    if (!rawbuf->addReference()) {
        refs_.popBack();
        JS_ReportErrorNumberASCII(cx, GetErrorMessage, nullptr, JSMSG_SC_SAB_REFCNT_OFLO);
        return false;
    }

    return true;
}

bool
SharedArrayRawBufferRefs::acquireAll(JSContext* cx, const SharedArrayRawBufferRefs& that)
{
    if (!refs_.reserve(refs_.length() + that.refs_.length())) {
        ReportOutOfMemory(cx);
        return false;
    }

    for (auto ref : that.refs_) {
        if (!ref->addReference()) {
            JS_ReportErrorNumberASCII(cx, GetErrorMessage, nullptr, JSMSG_SC_SAB_REFCNT_OFLO);
            return false;
        }
        MOZ_ALWAYS_TRUE(refs_.append(ref));
    }

    return true;
}

void
SharedArrayRawBufferRefs::takeOwnership(SharedArrayRawBufferRefs&& other)
{
    MOZ_ASSERT(refs_.empty());
    refs_ = Move(other.refs_);
}

void
SharedArrayRawBufferRefs::releaseAll()
{
    for (auto ref : refs_)
        ref->dropReference();
    refs_.clear();
}

struct SCOutput {
  public:
    using Iter = BufferIterator<uint64_t, TempAllocPolicy>;

    explicit SCOutput(JSContext* cx);

    JSContext* context() const { return cx; }

    bool write(uint64_t u);
    bool writePair(uint32_t tag, uint32_t data);
    bool writeDouble(double d);
    bool writeBytes(const void* p, size_t nbytes);
    bool writeChars(const Latin1Char* p, size_t nchars);
    bool writeChars(const char16_t* p, size_t nchars);
    bool writePtr(const void*);

    template <class T>
    bool writeArray(const T* p, size_t nbytes);

    bool extractBuffer(JSStructuredCloneData* data);
    void discardTransferables(const JSStructuredCloneCallbacks* cb, void* cbClosure);

    uint64_t tell() const { return buf.Size(); }
    uint64_t count() const { return buf.Size() / sizeof(uint64_t); }
    Iter iter() {
        return BufferIterator<uint64_t, TempAllocPolicy>(buf);
    }

    size_t offset(Iter dest) {
        return dest - iter();
    }

  private:
    JSContext* cx;
    mozilla::BufferList<TempAllocPolicy> buf;
};

class SCInput {
    typedef js::BufferIterator<uint64_t, SystemAllocPolicy> BufferIterator;

  public:
    SCInput(JSContext* cx, JSStructuredCloneData& data);

    JSContext* context() const { return cx; }

    static void getPtr(uint64_t data, void** ptr);
    static void getPair(uint64_t data, uint32_t* tagp, uint32_t* datap);

    bool read(uint64_t* p);
    bool readNativeEndian(uint64_t* p);
    bool readPair(uint32_t* tagp, uint32_t* datap);
    bool readDouble(double* p);
    bool readBytes(void* p, size_t nbytes);
    bool readChars(Latin1Char* p, size_t nchars);
    bool readChars(char16_t* p, size_t nchars);
    bool readPtr(void**);

    bool get(uint64_t* p);
    bool getPair(uint32_t* tagp, uint32_t* datap);

    const BufferIterator& tell() const { return point; }
    void seekTo(const BufferIterator& pos) { point = pos; }
    void seekBy(size_t pos) { point += pos; }

    template <class T>
    bool readArray(T* p, size_t nelems);

    bool reportTruncated() {
         JS_ReportErrorNumberASCII(cx, GetErrorMessage, nullptr, JSMSG_SC_BAD_SERIALIZED_DATA,
                                   "truncated");
         return false;
     }

  private:
    void staticAssertions() {
        JS_STATIC_ASSERT(sizeof(char16_t) == 2);
        JS_STATIC_ASSERT(sizeof(uint32_t) == 4);
    }

    JSContext* cx;
    BufferIterator point;
};

} /* namespace js */

struct JSStructuredCloneReader {
  public:
    explicit JSStructuredCloneReader(SCInput& in, JS::StructuredCloneScope scope,
                                     const JSStructuredCloneCallbacks* cb,
                                     void* cbClosure)
        : in(in), allowedScope(scope), objs(in.context()), allObjs(in.context()),
          callbacks(cb), closure(cbClosure) { }

    SCInput& input() { return in; }
    bool read(MutableHandleValue vp);

  private:
    JSContext* context() { return in.context(); }

    bool readHeader();
    bool readTransferMap();

    template <typename CharT>
    JSString* readStringImpl(uint32_t nchars);
    JSString* readString(uint32_t data);

    bool checkDouble(double d);
    bool readTypedArray(uint32_t arrayType, uint32_t nelems, MutableHandleValue vp,
                        bool v1Read = false);
    bool readDataView(uint32_t byteLength, MutableHandleValue vp);
    bool readArrayBuffer(uint32_t nbytes, MutableHandleValue vp);
    bool readSharedArrayBuffer(uint32_t nbytes, MutableHandleValue vp);
    bool readV1ArrayBuffer(uint32_t arrayType, uint32_t nelems, MutableHandleValue vp);
    JSObject* readSavedFrame(uint32_t principalsTag);
    bool startRead(MutableHandleValue vp);

    SCInput& in;

    // The widest scope that the caller will accept, where
    // SameProcessSameThread is the widest (it can store anything it wants) and
    // DifferentProcess is the narrowest (it cannot contain pointers and must
    // be valid cross-process.)
    JS::StructuredCloneScope allowedScope;

    // The scope the buffer was generated for (what sort of buffer it is.) The
    // scope is not just a permissions thing; it also affects the storage
    // format (eg a Transferred ArrayBuffer can be stored as a pointer for
    // SameProcessSameThread but must have its contents in the clone buffer for
    // DifferentProcess.)
    JS::StructuredCloneScope storedScope;

    // Stack of objects with properties remaining to be read.
    AutoValueVector objs;

    // Stack of all objects read during this deserialization
    AutoValueVector allObjs;

    // The user defined callbacks that will be used for cloning.
    const JSStructuredCloneCallbacks* callbacks;

    // Any value passed to JS_ReadStructuredClone.
    void* closure;

    friend bool JS_ReadTypedArray(JSStructuredCloneReader* r, MutableHandleValue vp);
};

struct JSStructuredCloneWriter {
  public:
    explicit JSStructuredCloneWriter(JSContext* cx,
                                     JS::StructuredCloneScope scope,
                                     JS::CloneDataPolicy cloneDataPolicy,
                                     const JSStructuredCloneCallbacks* cb,
                                     void* cbClosure,
                                     const Value& tVal)
        : out(cx), scope(scope), objs(out.context()),
          counts(out.context()), entries(out.context()),
          memory(out.context()), callbacks(cb),
          closure(cbClosure), transferable(out.context(), tVal),
          transferableObjects(out.context(), GCHashSet<JSObject*>(cx)),
          cloneDataPolicy(cloneDataPolicy)
    {}

    ~JSStructuredCloneWriter();

    bool init() {
        if (!memory.init()) {
            ReportOutOfMemory(context());
            return false;
        }
        return parseTransferable() && writeHeader() && writeTransferMap();
    }

    bool write(HandleValue v);

    SCOutput& output() { return out; }

    bool extractBuffer(JSStructuredCloneData* data) {
        bool success = out.extractBuffer(data);
        if (success) {
            // Move the SharedArrayRawBuf references here, SCOutput::extractBuffer
            // moves the serialized data.
            data->refsHeld_.takeOwnership(Move(refsHeld));
            data->setOptionalCallbacks(callbacks, closure,
                                       OwnTransferablePolicy::OwnsTransferablesIfAny);
        }
        return success;
    }

    JS::StructuredCloneScope cloneScope() const { return scope; }

  private:
    JSStructuredCloneWriter() = delete;
    JSStructuredCloneWriter(const JSStructuredCloneWriter&) = delete;

    JSContext* context() { return out.context(); }

    bool writeHeader();
    bool writeTransferMap();

    bool writeString(uint32_t tag, JSString* str);
    bool writeArrayBuffer(HandleObject obj);
    bool writeTypedArray(HandleObject obj);
    bool writeDataView(HandleObject obj);
    bool writeSharedArrayBuffer(HandleObject obj);
    bool startObject(HandleObject obj, bool* backref);
    bool startWrite(HandleValue v);
    bool traverseObject(HandleObject obj);
    bool traverseMap(HandleObject obj);
    bool traverseSet(HandleObject obj);
    bool traverseSavedFrame(HandleObject obj);

    bool reportDataCloneError(uint32_t errorId);

    bool parseTransferable();
    bool transferOwnership();

    inline void checkStack();

    SCOutput out;

    // The (address space, thread) scope within which this clone is valid.
    JS::StructuredCloneScope scope;

    // Vector of objects with properties remaining to be written.
    //
    // NB: These can span multiple compartments, so the compartment must be
    // entered before any manipulation is performed.
    AutoValueVector objs;

    // counts[i] is the number of entries of objs[i] remaining to be written.
    // counts.length() == objs.length() and sum(counts) == entries.length().
    Vector<size_t> counts;

    // For JSObject: Property IDs as value
    // For Map: Key followed by value
    // For Set: Key
    // For SavedFrame: parent SavedFrame
    AutoValueVector entries;

    // The "memory" list described in the HTML5 internal structured cloning
    // algorithm.  memory is a superset of objs; items are never removed from
    // Memory until a serialization operation is finished
    using CloneMemory = GCHashMap<JSObject*,
                                  uint32_t,
                                  MovableCellHasher<JSObject*>,
                                  SystemAllocPolicy>;
    Rooted<CloneMemory> memory;

    // The user defined callbacks that will be used for cloning.
    const JSStructuredCloneCallbacks* callbacks;

    // Any value passed to JS_WriteStructuredClone.
    void* closure;

    // Set of transferable objects
    RootedValue transferable;
    Rooted<GCHashSet<JSObject*>> transferableObjects;

    const JS::CloneDataPolicy cloneDataPolicy;

    // SharedArrayRawBuffers whose reference counts we have incremented.
    SharedArrayRawBufferRefs refsHeld;

    friend bool JS_WriteString(JSStructuredCloneWriter* w, HandleString str);
    friend bool JS_WriteTypedArray(JSStructuredCloneWriter* w, HandleValue v);
    friend bool JS_ObjectNotWritten(JSStructuredCloneWriter* w, HandleObject obj);
};

JS_FRIEND_API(uint64_t)
js::GetSCOffset(JSStructuredCloneWriter* writer)
{
    MOZ_ASSERT(writer);
    return writer->output().count() * sizeof(uint64_t);
}

JS_STATIC_ASSERT(SCTAG_END_OF_BUILTIN_TYPES <= JS_SCTAG_USER_MIN);
JS_STATIC_ASSERT(JS_SCTAG_USER_MIN <= JS_SCTAG_USER_MAX);
JS_STATIC_ASSERT(Scalar::Int8 == 0);

static void
ReportDataCloneError(JSContext* cx,
                     const JSStructuredCloneCallbacks* callbacks,
                     uint32_t errorId)
{
    if (callbacks && callbacks->reportError) {
        callbacks->reportError(cx, errorId);
        return;
    }

    switch (errorId) {
      case JS_SCERR_DUP_TRANSFERABLE:
        JS_ReportErrorNumberASCII(cx, GetErrorMessage, nullptr, JSMSG_SC_DUP_TRANSFERABLE);
        break;

      case JS_SCERR_TRANSFERABLE:
        JS_ReportErrorNumberASCII(cx, GetErrorMessage, nullptr, JSMSG_SC_NOT_TRANSFERABLE);
        break;

      case JS_SCERR_UNSUPPORTED_TYPE:
        JS_ReportErrorNumberASCII(cx, GetErrorMessage, nullptr, JSMSG_SC_UNSUPPORTED_TYPE);
        break;

      case JS_SCERR_SAB_TRANSFERABLE:
        JS_ReportErrorNumberASCII(cx, GetErrorMessage, nullptr, JSMSG_SC_SAB_TRANSFERABLE);
        break;

      default:
        MOZ_CRASH("Unkown errorId");
        break;
    }
}

bool
WriteStructuredClone(JSContext* cx, HandleValue v, JSStructuredCloneData* bufp,
                     JS::StructuredCloneScope scope,
                     JS::CloneDataPolicy cloneDataPolicy,
                     const JSStructuredCloneCallbacks* cb, void* cbClosure,
                     const Value& transferable)
{
    JSStructuredCloneWriter w(cx, scope, cloneDataPolicy, cb, cbClosure, transferable);
    return w.init() && w.write(v) && w.extractBuffer(bufp);
}

bool
ReadStructuredClone(JSContext* cx, JSStructuredCloneData& data,
                    JS::StructuredCloneScope scope, MutableHandleValue vp,
                    const JSStructuredCloneCallbacks* cb, void* cbClosure)
{
    SCInput in(cx, data);
    JSStructuredCloneReader r(in, scope, cb, cbClosure);
    return r.read(vp);
}

// If the given buffer contains Transferables, free them. Note that custom
// Transferables will use the JSStructuredCloneCallbacks::freeTransfer() to
// delete their transferables.
template<typename AllocPolicy>
static void
DiscardTransferables(mozilla::BufferList<AllocPolicy>& buffer,
                     const JSStructuredCloneCallbacks* cb, void* cbClosure)
{
    auto point = BufferIterator<uint64_t, AllocPolicy>(buffer);
    if (point.done())
        return; // Empty buffer

    uint32_t tag, data;
    MOZ_RELEASE_ASSERT(point.canPeek());
    SCInput::getPair(point.peek(), &tag, &data);
    point.next();

    if (tag == SCTAG_HEADER) {
        if (point.done())
            return;

        MOZ_RELEASE_ASSERT(point.canPeek());
        SCInput::getPair(point.peek(), &tag, &data);
        point.next();
    }

    if (tag != SCTAG_TRANSFER_MAP_HEADER)
        return;

    if (TransferableMapHeader(data) == SCTAG_TM_TRANSFERRED)
        return;

    // freeTransfer should not GC
    JS::AutoSuppressGCAnalysis nogc;

    if (point.done())
        return;

    uint64_t numTransferables = NativeEndian::swapFromLittleEndian(point.peek());
    point.next();
    while (numTransferables--) {
        if (!point.canPeek())
            return;

        uint32_t ownership;
        SCInput::getPair(point.peek(), &tag, &ownership);
        point.next();
        MOZ_ASSERT(tag >= SCTAG_TRANSFER_MAP_PENDING_ENTRY);
        if (!point.canPeek())
            return;

        void* content;
        SCInput::getPtr(point.peek(), &content);
        point.next();
        if (!point.canPeek())
            return;

        uint64_t extraData = NativeEndian::swapFromLittleEndian(point.peek());
        point.next();

        if (ownership < JS::SCTAG_TMO_FIRST_OWNED)
            continue;

        if (ownership == JS::SCTAG_TMO_ALLOC_DATA) {
            js_free(content);
        } else if (ownership == JS::SCTAG_TMO_MAPPED_DATA) {
            JS_ReleaseMappedArrayBufferContents(content, extraData);
        } else if (cb && cb->freeTransfer) {
            cb->freeTransfer(tag, JS::TransferableOwnership(ownership), content, extraData, cbClosure);
        } else {
            MOZ_ASSERT(false, "unknown ownership");
        }
    }
}

static bool
StructuredCloneHasTransferObjects(const JSStructuredCloneData& data)
{
    auto iter = data.Iter();

    if (data.Size() < sizeof(uint64_t))
        return false;

    uint64_t u;
    data.ReadBytes(iter, reinterpret_cast<char*>(&u), sizeof(u));
    uint32_t tag = uint32_t(u >> 32);
    return (tag == SCTAG_TRANSFER_MAP_HEADER);
}

namespace js {

SCInput::SCInput(JSContext* cx, JSStructuredCloneData& data)
    : cx(cx), point(data)
{

    static_assert(JSStructuredCloneData::kSegmentAlignment % 8 == 0,
                  "structured clone buffer reads should be aligned");
    MOZ_ASSERT(data.Size() % 8 == 0);
}

bool
SCInput::read(uint64_t* p)
{
    if (!point.canPeek()) {
        *p = 0;  /* initialize to shut GCC up */
        return reportTruncated();
    }
    *p = NativeEndian::swapFromLittleEndian(point.peek());
    point.next();
    return true;
}

bool
SCInput::readNativeEndian(uint64_t* p)
{
    if (!point.canPeek()) {
        *p = 0;  /* initialize to shut GCC up */
        return reportTruncated();
    }
    *p = point.peek();
    point.next();
    return true;
}

bool
SCInput::readPair(uint32_t* tagp, uint32_t* datap)
{
    uint64_t u;
    bool ok = read(&u);
    if (ok) {
        *tagp = uint32_t(u >> 32);
        *datap = uint32_t(u);
    }
    return ok;
}

bool
SCInput::get(uint64_t* p)
{
    if (!point.canPeek())
        return reportTruncated();
    *p = NativeEndian::swapFromLittleEndian(point.peek());
    return true;
}

bool
SCInput::getPair(uint32_t* tagp, uint32_t* datap)
{
    uint64_t u = 0;
    if (!get(&u))
        return false;

    *tagp = uint32_t(u >> 32);
    *datap = uint32_t(u);
    return true;
}

void
SCInput::getPair(uint64_t data, uint32_t* tagp, uint32_t* datap)
{
    uint64_t u = NativeEndian::swapFromLittleEndian(data);
    *tagp = uint32_t(u >> 32);
    *datap = uint32_t(u);
}

bool
SCInput::readDouble(double* p)
{
    union {
        uint64_t u;
        double d;
    } pun;
    if (!read(&pun.u))
        return false;
    *p = CanonicalizeNaN(pun.d);
    return true;
}

template <typename T>
static void
swapFromLittleEndianInPlace(T* ptr, size_t nelems)
{
    if (nelems > 0)
        NativeEndian::swapFromLittleEndianInPlace(ptr, nelems);
}

template <>
void
swapFromLittleEndianInPlace(uint8_t* ptr, size_t nelems)
{}

// Data is packed into an integral number of uint64_t words. Compute the
// padding required to finish off the final word.
static size_t
ComputePadding(size_t nelems, size_t elemSize)
{
    // We want total length mod 8, where total length is nelems * sizeof(T),
    // but that might overflow. So reduce nelems to nelems mod 8, since we are
    // going to be doing a mod 8 later anyway.
    size_t leftoverLength = (nelems % sizeof(uint64_t)) * elemSize;
    return (-leftoverLength) & (sizeof(uint64_t) - 1);
}

template <class T>
bool
SCInput::readArray(T* p, size_t nelems)
{
    if (!nelems)
        return true;

    JS_STATIC_ASSERT(sizeof(uint64_t) % sizeof(T) == 0);

    /*
     * Fail if nelems is so huge that computing the full size will overflow.
     */
    mozilla::CheckedInt<size_t> size = mozilla::CheckedInt<size_t>(nelems) * sizeof(T);
    if (!size.isValid())
        return reportTruncated();

    if (!point.readBytes(reinterpret_cast<char*>(p), size.value()))
        return false;

    swapFromLittleEndianInPlace(p, nelems);

    point += ComputePadding(nelems, sizeof(T));

    return true;
}

bool
SCInput::readBytes(void* p, size_t nbytes)
{
    return readArray((uint8_t*) p, nbytes);
}

bool
SCInput::readChars(Latin1Char* p, size_t nchars)
{
    static_assert(sizeof(Latin1Char) == sizeof(uint8_t), "Latin1Char must fit in 1 byte");
    return readBytes(p, nchars);
}

bool
SCInput::readChars(char16_t* p, size_t nchars)
{
    MOZ_ASSERT(sizeof(char16_t) == sizeof(uint16_t));
    return readArray((uint16_t*) p, nchars);
}

void
SCInput::getPtr(uint64_t data, void** ptr)
{
    // No endianness conversion is used for pointers, since they are not sent
    // across address spaces anyway.
    *ptr = reinterpret_cast<void*>(data);
}

bool
SCInput::readPtr(void** p)
{
    uint64_t u;
    if (!readNativeEndian(&u))
        return false;
    *p = reinterpret_cast<void*>(NativeEndian::swapFromLittleEndian(u));
    return true;
}

SCOutput::SCOutput(JSContext* cx)
    : cx(cx)
    , buf(0, 0, 4096, cx)
{
}

bool
SCOutput::write(uint64_t u)
{
    uint64_t v = NativeEndian::swapToLittleEndian(u);
    return buf.WriteBytes(reinterpret_cast<char*>(&v), sizeof(u));
}

bool
SCOutput::writePair(uint32_t tag, uint32_t data)
{
    /*
     * As it happens, the tag word appears after the data word in the output.
     * This is because exponents occupy the last 2 bytes of doubles on the
     * little-endian platforms we care most about.
     *
     * For example, TrueValue() is written using writePair(SCTAG_BOOLEAN, 1).
     * PairToUInt64 produces the number 0xFFFF000200000001.
     * That is written out as the bytes 01 00 00 00 02 00 FF FF.
     */
    return write(PairToUInt64(tag, data));
}

static inline double
ReinterpretPairAsDouble(uint32_t tag, uint32_t data)
{
    return BitwiseCast<double>(PairToUInt64(tag, data));
}

bool
SCOutput::writeDouble(double d)
{
    return write(BitwiseCast<uint64_t>(CanonicalizeNaN(d)));
}

template <class T>
bool
SCOutput::writeArray(const T* p, size_t nelems)
{
    JS_STATIC_ASSERT(8 % sizeof(T) == 0);
    JS_STATIC_ASSERT(sizeof(uint64_t) % sizeof(T) == 0);

    if (nelems == 0)
        return true;

    for (size_t i = 0; i < nelems; i++) {
        T value = NativeEndian::swapToLittleEndian(p[i]);
        if (!buf.WriteBytes(reinterpret_cast<char*>(&value), sizeof(value)))
            return false;
    }

    // Zero-pad to 8 bytes boundary.
    size_t padbytes = ComputePadding(nelems, sizeof(T));
    char zeroes[sizeof(uint64_t)] = { 0 };
    if (!buf.WriteBytes(zeroes, padbytes))
        return false;

    return true;
}

template <>
bool
SCOutput::writeArray<uint8_t>(const uint8_t* p, size_t nelems)
{
    if (nelems == 0)
        return true;

    if (!buf.WriteBytes(reinterpret_cast<const char*>(p), nelems))
        return false;

    // zero-pad to 8 bytes boundary
    size_t padbytes = ComputePadding(nelems, 1);
    char zeroes[sizeof(uint64_t)] = { 0 };
    if (!buf.WriteBytes(zeroes, padbytes))
        return false;

    return true;
}

bool
SCOutput::writeBytes(const void* p, size_t nbytes)
{
    return writeArray((const uint8_t*) p, nbytes);
}

bool
SCOutput::writeChars(const char16_t* p, size_t nchars)
{
    static_assert(sizeof(char16_t) == sizeof(uint16_t),
                  "required so that treating char16_t[] memory as uint16_t[] "
                  "memory is permissible");
    return writeArray((const uint16_t*) p, nchars);
}

bool
SCOutput::writeChars(const Latin1Char* p, size_t nchars)
{
    static_assert(sizeof(Latin1Char) == sizeof(uint8_t), "Latin1Char must fit in 1 byte");
    return writeBytes(p, nchars);
}

bool
SCOutput::writePtr(const void* p)
{
    return write(reinterpret_cast<uint64_t>(p));
}

bool
SCOutput::extractBuffer(JSStructuredCloneData* data)
{
    bool success;
    mozilla::BufferList<SystemAllocPolicy> out =
        buf.MoveFallible<SystemAllocPolicy>(&success);
    if (!success) {
        ReportOutOfMemory(cx);
        return false;
    }
    *data = JSStructuredCloneData(Move(out));
    return true;
}

void
SCOutput::discardTransferables(const JSStructuredCloneCallbacks* cb, void* cbClosure)
{
    DiscardTransferables(buf, cb, cbClosure);
}

} /* namespace js */

JSStructuredCloneData::~JSStructuredCloneData()
{
    if (!Size())
        return;
    if (ownTransferables_ == OwnTransferablePolicy::OwnsTransferablesIfAny)
        DiscardTransferables(*this, callbacks_, closure_);
}

JS_STATIC_ASSERT(JSString::MAX_LENGTH < UINT32_MAX);

JSStructuredCloneWriter::~JSStructuredCloneWriter()
{
    // Free any transferable data left lying around in the buffer
    if (out.count()) {
        out.discardTransferables(callbacks, closure);
    }
}

bool
JSStructuredCloneWriter::parseTransferable()
{
    // NOTE: The transferables set is tested for non-emptiness at various
    //       junctures in structured cloning, so this set must be initialized
    //       by this method in all non-error cases.
    MOZ_ASSERT(!transferableObjects.initialized(),
               "parseTransferable called with stale data");

    if (transferable.isNull() || transferable.isUndefined())
        return transferableObjects.init(0);

    if (!transferable.isObject())
        return reportDataCloneError(JS_SCERR_TRANSFERABLE);

    JSContext* cx = context();
    RootedObject array(cx, &transferable.toObject());
    bool isArray;
    if (!JS_IsArrayObject(cx, array, &isArray))
        return false;
    if (!isArray)
        return reportDataCloneError(JS_SCERR_TRANSFERABLE);

    uint32_t length;
    if (!JS_GetArrayLength(cx, array, &length))
        return false;

    // Initialize the set for the provided array's length.
    if (!transferableObjects.init(length))
        return false;

    if (length == 0)
        return true;

    RootedValue v(context());
    RootedObject tObj(context());

    for (uint32_t i = 0; i < length; ++i) {
        if (!CheckForInterrupt(cx))
            return false;

        if (!JS_GetElement(cx, array, i, &v))
            return false;

        if (!v.isObject())
            return reportDataCloneError(JS_SCERR_TRANSFERABLE);
        tObj = &v.toObject();

        if (tObj->is<SharedArrayBufferObject>())
            return reportDataCloneError(JS_SCERR_SAB_TRANSFERABLE);

        // No duplicates allowed
        auto p = transferableObjects.lookupForAdd(tObj);
        if (p)
            return reportDataCloneError(JS_SCERR_DUP_TRANSFERABLE);

        if (!transferableObjects.add(p, tObj))
            return false;
    }

    return true;
}

bool
JSStructuredCloneWriter::reportDataCloneError(uint32_t errorId)
{
    ReportDataCloneError(context(), callbacks, errorId);
    return false;
}

bool
JSStructuredCloneWriter::writeString(uint32_t tag, JSString* str)
{
    JSLinearString* linear = str->ensureLinear(context());
    if (!linear)
        return false;

    static_assert(JSString::MAX_LENGTH <= INT32_MAX, "String length must fit in 31 bits");

    uint32_t length = linear->length();
    uint32_t lengthAndEncoding = length | (uint32_t(linear->hasLatin1Chars()) << 31);
    if (!out.writePair(tag, lengthAndEncoding))
        return false;

    JS::AutoCheckCannotGC nogc;
    return linear->hasLatin1Chars()
           ? out.writeChars(linear->latin1Chars(nogc), length)
           : out.writeChars(linear->twoByteChars(nogc), length);
}

inline void
JSStructuredCloneWriter::checkStack()
{
#ifdef DEBUG
    /* To avoid making serialization O(n^2), limit stack-checking at 10. */
    const size_t MAX = 10;

    size_t limit = Min(counts.length(), MAX);
    MOZ_ASSERT(objs.length() == counts.length());
    size_t total = 0;
    for (size_t i = 0; i < limit; i++) {
        MOZ_ASSERT(total + counts[i] >= total);
        total += counts[i];
    }
    if (counts.length() <= MAX)
        MOZ_ASSERT(total == entries.length());
    else
        MOZ_ASSERT(total <= entries.length());

    size_t j = objs.length();
    for (size_t i = 0; i < limit; i++) {
        --j;
        MOZ_ASSERT(memory.has(&objs[j].toObject()));
    }
#endif
}

/*
 * Write out a typed array. Note that post-v1 structured clone buffers do not
 * perform endianness conversion on stored data, so multibyte typed arrays
 * cannot be deserialized into a different endianness machine. Endianness
 * conversion would prevent sharing ArrayBuffers: if you have Int8Array and
 * Int16Array views of the same ArrayBuffer, should the data bytes be
 * byte-swapped when writing or not? The Int8Array requires them to not be
 * swapped; the Int16Array requires that they are.
 */
bool
JSStructuredCloneWriter::writeTypedArray(HandleObject obj)
{
    Rooted<TypedArrayObject*> tarr(context(), &CheckedUnwrap(obj)->as<TypedArrayObject>());
    JSAutoCompartment ac(context(), tarr);

    if (!TypedArrayObject::ensureHasBuffer(context(), tarr))
        return false;

    if (!out.writePair(SCTAG_TYPED_ARRAY_OBJECT, tarr->length()))
        return false;
    uint64_t type = tarr->type();
    if (!out.write(type))
        return false;

    // Write out the ArrayBuffer tag and contents
    RootedValue val(context(), TypedArrayObject::bufferValue(tarr));
    if (!startWrite(val))
        return false;

    return out.write(tarr->byteOffset());
}

bool
JSStructuredCloneWriter::writeDataView(HandleObject obj)
{
    Rooted<DataViewObject*> view(context(), &CheckedUnwrap(obj)->as<DataViewObject>());
    JSAutoCompartment ac(context(), view);

    if (!out.writePair(SCTAG_DATA_VIEW_OBJECT, view->byteLength()))
        return false;

    // Write out the ArrayBuffer tag and contents
    RootedValue val(context(), DataViewObject::bufferValue(view));
    if (!startWrite(val))
        return false;

    return out.write(view->byteOffset());
}

bool
JSStructuredCloneWriter::writeArrayBuffer(HandleObject obj)
{
    ArrayBufferObject& buffer = CheckedUnwrap(obj)->as<ArrayBufferObject>();
    JSAutoCompartment ac(context(), &buffer);

    return out.writePair(SCTAG_ARRAY_BUFFER_OBJECT, buffer.byteLength()) &&
           out.writeBytes(buffer.dataPointer(), buffer.byteLength());
}

bool
JSStructuredCloneWriter::writeSharedArrayBuffer(HandleObject obj)
{
    if (!cloneDataPolicy.isSharedArrayBufferAllowed()) {
        JS_ReportErrorNumberASCII(context(), GetErrorMessage, nullptr, JSMSG_SC_NOT_CLONABLE,
                                  "SharedArrayBuffer");
        return false;
    }

<<<<<<< HEAD
=======
    // We must not transfer buffer pointers cross-process.  The cloneDataPolicy
    // should guard against this; check that it does.

    MOZ_RELEASE_ASSERT(scope <= JS::StructuredCloneScope::SameProcessDifferentThread);

>>>>>>> a17af05f
    Rooted<SharedArrayBufferObject*> sharedArrayBuffer(context(), &CheckedUnwrap(obj)->as<SharedArrayBufferObject>());
    SharedArrayRawBuffer* rawbuf = sharedArrayBuffer->rawBufferObject();

    if (!refsHeld.acquire(context(), rawbuf))
        return false;

    intptr_t p = reinterpret_cast<intptr_t>(rawbuf);
    return out.writePair(SCTAG_SHARED_ARRAY_BUFFER_OBJECT, static_cast<uint32_t>(sizeof(p))) &&
           out.writeBytes(&p, sizeof(p));
}

bool
JSStructuredCloneWriter::startObject(HandleObject obj, bool* backref)
{
    /* Handle cycles in the object graph. */
    CloneMemory::AddPtr p = memory.lookupForAdd(obj);
    if ((*backref = p.found()))
        return out.writePair(SCTAG_BACK_REFERENCE_OBJECT, p->value());
    if (!memory.add(p, obj, memory.count())) {
        ReportOutOfMemory(context());
        return false;
    }

    if (memory.count() == UINT32_MAX) {
        JS_ReportErrorNumberASCII(context(), GetErrorMessage, nullptr, JSMSG_NEED_DIET,
                                  "object graph to serialize");
        return false;
    }

    return true;
}

bool
JSStructuredCloneWriter::traverseObject(HandleObject obj)
{
    /*
     * Get enumerable property ids and put them in reverse order so that they
     * will come off the stack in forward order.
     */
    AutoIdVector properties(context());
    if (!GetPropertyKeys(context(), obj, JSITER_OWNONLY, &properties))
        return false;

    for (size_t i = properties.length(); i > 0; --i) {
        MOZ_ASSERT(JSID_IS_STRING(properties[i - 1]) || JSID_IS_INT(properties[i - 1]));
        RootedValue val(context(), IdToValue(properties[i - 1]));
        if (!entries.append(val))
            return false;
    }

    /* Push obj and count to the stack. */
    if (!objs.append(ObjectValue(*obj)) || !counts.append(properties.length()))
        return false;

    checkStack();

    /* Write the header for obj. */
    ESClass cls;
    if (!GetBuiltinClass(context(), obj, &cls))
        return false;
    return out.writePair(cls == ESClass::Array ? SCTAG_ARRAY_OBJECT : SCTAG_OBJECT_OBJECT, 0);
}

bool
JSStructuredCloneWriter::traverseMap(HandleObject obj)
{
    Rooted<GCVector<Value>> newEntries(context(), GCVector<Value>(context()));
    {
        // If there is no wrapper, the compartment munging is a no-op.
        RootedObject unwrapped(context(), CheckedUnwrap(obj));
        MOZ_ASSERT(unwrapped);
        JSAutoCompartment ac(context(), unwrapped);
        if (!MapObject::getKeysAndValuesInterleaved(context(), unwrapped, &newEntries))
            return false;
    }
    if (!context()->compartment()->wrap(context(), &newEntries))
        return false;

    for (size_t i = newEntries.length(); i > 0; --i) {
        if (!entries.append(newEntries[i - 1]))
            return false;
    }

    /* Push obj and count to the stack. */
    if (!objs.append(ObjectValue(*obj)) || !counts.append(newEntries.length()))
        return false;

    checkStack();

    /* Write the header for obj. */
    return out.writePair(SCTAG_MAP_OBJECT, 0);
}

bool
JSStructuredCloneWriter::traverseSet(HandleObject obj)
{
    Rooted<GCVector<Value>> keys(context(), GCVector<Value>(context()));
    {
        // If there is no wrapper, the compartment munging is a no-op.
        RootedObject unwrapped(context(), CheckedUnwrap(obj));
        MOZ_ASSERT(unwrapped);
        JSAutoCompartment ac(context(), unwrapped);
        if (!SetObject::keys(context(), unwrapped, &keys))
            return false;
    }
    if (!context()->compartment()->wrap(context(), &keys))
        return false;

    for (size_t i = keys.length(); i > 0; --i) {
        if (!entries.append(keys[i - 1]))
            return false;
    }

    /* Push obj and count to the stack. */
    if (!objs.append(ObjectValue(*obj)) || !counts.append(keys.length()))
        return false;

    checkStack();

    /* Write the header for obj. */
    return out.writePair(SCTAG_SET_OBJECT, 0);
}

// Objects are written as a "preorder" traversal of the object graph: object
// "headers" (the class tag and any data needed for initial construction) are
// visited first, then the children are recursed through (where children are
// properties, Set or Map entries, etc.). So for example
//
//     m = new Map();
//     m.set(key1 = {}, value1 = {})
//
// would be stored as
//
//     <Map tag>
//     <key1 class tag>
//     <value1 class tag>
//     <end-of-children marker for key1>
//     <end-of-children marker for value1>
//     <end-of-children marker for Map>
//
// Notice how the end-of-children marker for key1 is sandwiched between the
// value1 beginning and end.
bool
JSStructuredCloneWriter::traverseSavedFrame(HandleObject obj)
{
    RootedObject unwrapped(context(), js::CheckedUnwrap(obj));
    MOZ_ASSERT(unwrapped && unwrapped->is<SavedFrame>());

    RootedSavedFrame savedFrame(context(), &unwrapped->as<SavedFrame>());

    RootedObject parent(context(), savedFrame->getParent());
    if (!context()->compartment()->wrap(context(), &parent))
        return false;

    if (!objs.append(ObjectValue(*obj)) ||
        !entries.append(parent ? ObjectValue(*parent) : NullValue()) ||
        !counts.append(1))
    {
        return false;
    }

    checkStack();

    // Write the SavedFrame tag and the SavedFrame's principals.

    if (savedFrame->getPrincipals() == &ReconstructedSavedFramePrincipals::IsSystem) {
        if (!out.writePair(SCTAG_SAVED_FRAME_OBJECT,
                           SCTAG_RECONSTRUCTED_SAVED_FRAME_PRINCIPALS_IS_SYSTEM))
        {
            return false;
        };
    } else if (savedFrame->getPrincipals() == &ReconstructedSavedFramePrincipals::IsNotSystem) {
        if (!out.writePair(SCTAG_SAVED_FRAME_OBJECT,
                           SCTAG_RECONSTRUCTED_SAVED_FRAME_PRINCIPALS_IS_NOT_SYSTEM))
        {
            return false;
        }
    } else {
        if (auto principals = savedFrame->getPrincipals()) {
            if (!out.writePair(SCTAG_SAVED_FRAME_OBJECT, SCTAG_JSPRINCIPALS) ||
                !principals->write(context(), this))
            {
                return false;
            }
        } else {
            if (!out.writePair(SCTAG_SAVED_FRAME_OBJECT, SCTAG_NULL_JSPRINCIPALS))
                return false;
        }
    }

    // Write the SavedFrame's reserved slots, except for the parent, which is
    // queued on objs for further traversal.

    RootedValue val(context());

    context()->markAtom(savedFrame->getSource());
    val = StringValue(savedFrame->getSource());
    if (!startWrite(val))
        return false;

    val = NumberValue(savedFrame->getLine());
    if (!startWrite(val))
        return false;

    val = NumberValue(savedFrame->getColumn());
    if (!startWrite(val))
        return false;

    auto name = savedFrame->getFunctionDisplayName();
    if (name)
        context()->markAtom(name);
    val = name ? StringValue(name) : NullValue();
    if (!startWrite(val))
        return false;

    auto cause = savedFrame->getAsyncCause();
    if (cause)
        context()->markAtom(cause);
    val = cause ? StringValue(cause) : NullValue();
    if (!startWrite(val))
        return false;

    return true;
}

bool
JSStructuredCloneWriter::startWrite(HandleValue v)
{
    assertSameCompartment(context(), v);

    if (v.isString()) {
        return writeString(SCTAG_STRING, v.toString());
    } else if (v.isInt32()) {
        return out.writePair(SCTAG_INT32, v.toInt32());
    } else if (v.isDouble()) {
        return out.writeDouble(v.toDouble());
    } else if (v.isBoolean()) {
        return out.writePair(SCTAG_BOOLEAN, v.toBoolean());
    } else if (v.isNull()) {
        return out.writePair(SCTAG_NULL, 0);
    } else if (v.isUndefined()) {
        return out.writePair(SCTAG_UNDEFINED, 0);
    } else if (v.isObject()) {
        RootedObject obj(context(), &v.toObject());

        bool backref;
        if (!startObject(obj, &backref))
            return false;
        if (backref)
            return true;

        ESClass cls;
        if (!GetBuiltinClass(context(), obj, &cls))
            return false;

        if (cls == ESClass::RegExp) {
<<<<<<< HEAD
            RootedRegExpShared re(context());
            if (!RegExpToShared(context(), obj, &re))
=======
            RegExpShared* re = RegExpToShared(context(), obj);
            if (!re)
>>>>>>> a17af05f
                return false;
            return out.writePair(SCTAG_REGEXP_OBJECT, re->getFlags()) &&
                   writeString(SCTAG_STRING, re->getSource());
        } else if (cls == ESClass::Date) {
            RootedValue unboxed(context());
            if (!Unbox(context(), obj, &unboxed))
                return false;
            return out.writePair(SCTAG_DATE_OBJECT, 0) && out.writeDouble(unboxed.toNumber());
        } else if (JS_IsTypedArrayObject(obj)) {
            return writeTypedArray(obj);
        } else if (JS_IsDataViewObject(obj)) {
            return writeDataView(obj);
        } else if (JS_IsArrayBufferObject(obj) && JS_ArrayBufferHasData(obj)) {
            return writeArrayBuffer(obj);
        } else if (JS_IsSharedArrayBufferObject(obj)) {
            return writeSharedArrayBuffer(obj);
        } else if (cls == ESClass::Object) {
            return traverseObject(obj);
        } else if (cls == ESClass::Array) {
            return traverseObject(obj);
        } else if (cls == ESClass::Boolean) {
            RootedValue unboxed(context());
            if (!Unbox(context(), obj, &unboxed))
                return false;
            return out.writePair(SCTAG_BOOLEAN_OBJECT, unboxed.toBoolean());
        } else if (cls == ESClass::Number) {
            RootedValue unboxed(context());
            if (!Unbox(context(), obj, &unboxed))
                return false;
            return out.writePair(SCTAG_NUMBER_OBJECT, 0) && out.writeDouble(unboxed.toNumber());
        } else if (cls == ESClass::String) {
            RootedValue unboxed(context());
            if (!Unbox(context(), obj, &unboxed))
                return false;
            return writeString(SCTAG_STRING_OBJECT, unboxed.toString());
        } else if (cls == ESClass::Map) {
            return traverseMap(obj);
        } else if (cls == ESClass::Set) {
            return traverseSet(obj);
        } else if (SavedFrame::isSavedFrameOrWrapperAndNotProto(*obj)) {
            return traverseSavedFrame(obj);
        }

        if (callbacks && callbacks->write)
            return callbacks->write(context(), this, obj, closure);
        /* else fall through */
    }

    return reportDataCloneError(JS_SCERR_UNSUPPORTED_TYPE);
}

bool
JSStructuredCloneWriter::writeHeader()
{
    return out.writePair(SCTAG_HEADER, (uint32_t)scope);
}

bool
JSStructuredCloneWriter::writeTransferMap()
{
    if (transferableObjects.empty())
        return true;

    if (!out.writePair(SCTAG_TRANSFER_MAP_HEADER, (uint32_t)SCTAG_TM_UNREAD))
        return false;

    if (!out.write(transferableObjects.count()))
        return false;

    RootedObject obj(context());
    for (auto tr = transferableObjects.all(); !tr.empty(); tr.popFront()) {
        obj = tr.front();
        if (!memory.put(obj, memory.count())) {
            ReportOutOfMemory(context());
            return false;
        }

        // Emit a placeholder pointer.  We defer stealing the data until later
        // (and, if necessary, detaching this object if it's an ArrayBuffer).
        if (!out.writePair(SCTAG_TRANSFER_MAP_PENDING_ENTRY, JS::SCTAG_TMO_UNFILLED))
            return false;
        if (!out.writePtr(nullptr)) // Pointer to ArrayBuffer contents.
            return false;
        if (!out.write(0)) // extraData
            return false;
    }

    return true;
}

bool
JSStructuredCloneWriter::transferOwnership()
{
    if (transferableObjects.empty())
        return true;

    // Walk along the transferables and the transfer map at the same time,
    // grabbing out pointers from the transferables and stuffing them into the
    // transfer map.
    auto point = out.iter();
    MOZ_RELEASE_ASSERT(point.canPeek());
    MOZ_ASSERT(uint32_t(NativeEndian::swapFromLittleEndian(point.peek()) >> 32) == SCTAG_HEADER);
    point++;
    MOZ_RELEASE_ASSERT(point.canPeek());
    MOZ_ASSERT(uint32_t(NativeEndian::swapFromLittleEndian(point.peek()) >> 32) == SCTAG_TRANSFER_MAP_HEADER);
    point++;
    MOZ_RELEASE_ASSERT(point.canPeek());
    MOZ_ASSERT(NativeEndian::swapFromLittleEndian(point.peek()) == transferableObjects.count());
    point++;

    JSContext* cx = context();
    RootedObject obj(cx);
    for (auto tr = transferableObjects.all(); !tr.empty(); tr.popFront()) {
        obj = tr.front();

        uint32_t tag;
        JS::TransferableOwnership ownership;
        void* content;
        uint64_t extraData;

#if DEBUG
        SCInput::getPair(point.peek(), &tag, (uint32_t*) &ownership);
        MOZ_ASSERT(tag == SCTAG_TRANSFER_MAP_PENDING_ENTRY);
        MOZ_ASSERT(ownership == JS::SCTAG_TMO_UNFILLED);
#endif

        ESClass cls;
        if (!GetBuiltinClass(cx, obj, &cls))
            return false;

        if (cls == ESClass::ArrayBuffer) {
            tag = SCTAG_TRANSFER_MAP_ARRAY_BUFFER;

            // The current setup of the array buffer inheritance hierarchy doesn't
            // lend itself well to generic manipulation via proxies.
            Rooted<ArrayBufferObject*> arrayBuffer(cx, &CheckedUnwrap(obj)->as<ArrayBufferObject>());
            JSAutoCompartment ac(cx, arrayBuffer);
            size_t nbytes = arrayBuffer->byteLength();

            if (arrayBuffer->isWasm() || arrayBuffer->isPreparedForAsmJS()) {
                JS_ReportErrorNumberASCII(cx, GetErrorMessage, nullptr, JSMSG_WASM_NO_TRANSFER);
                return false;
            }

            if (scope == JS::StructuredCloneScope::DifferentProcess) {
                // Write Transferred ArrayBuffers in DifferentProcess scope at
                // the end of the clone buffer, and store the offset within the
                // buffer to where the ArrayBuffer was written. Note that this
                // will invalidate the current position iterator.

                size_t pointOffset = out.offset(point);
                tag = SCTAG_TRANSFER_MAP_STORED_ARRAY_BUFFER;
                ownership = JS::SCTAG_TMO_UNOWNED;
                content = nullptr;
                extraData = out.tell() - pointOffset; // Offset from tag to current end of buffer
                if (!writeArrayBuffer(arrayBuffer))
                    return false;

                // Must refresh the point iterator after its collection has
                // been modified.
                point = out.iter();
                point += pointOffset;

                if (!JS_DetachArrayBuffer(cx, arrayBuffer))
                    return false;
            } else {
                bool hasStealableContents = arrayBuffer->hasStealableContents();

                ArrayBufferObject::BufferContents bufContents =
                    ArrayBufferObject::stealContents(cx, arrayBuffer, hasStealableContents);
                if (!bufContents)
                    return false; // already transferred data

                content = bufContents.data();
                if (bufContents.kind() == ArrayBufferObject::MAPPED)
                    ownership = JS::SCTAG_TMO_MAPPED_DATA;
                else
                    ownership = JS::SCTAG_TMO_ALLOC_DATA;
                extraData = nbytes;
            }
        } else {
            if (!callbacks || !callbacks->writeTransfer)
                return reportDataCloneError(JS_SCERR_TRANSFERABLE);
            if (!callbacks->writeTransfer(cx, obj, closure, &tag, &ownership, &content, &extraData))
                return false;
            MOZ_ASSERT(tag > SCTAG_TRANSFER_MAP_PENDING_ENTRY);
        }

        point.write(NativeEndian::swapToLittleEndian(PairToUInt64(tag, ownership)));
        point.next();
        point.write(NativeEndian::swapToLittleEndian(reinterpret_cast<uint64_t>(content)));
        point.next();
        point.write(NativeEndian::swapToLittleEndian(extraData));
        point.next();
    }

#if DEBUG
    // Make sure there aren't any more transfer map entries after the expected
    // number we read out.
    if (!point.done()) {
        uint32_t tag, data;
        SCInput::getPair(point.peek(), &tag, &data);
        MOZ_ASSERT(tag < SCTAG_TRANSFER_MAP_HEADER || tag >= SCTAG_TRANSFER_MAP_END_OF_BUILTIN_TYPES);
    }
#endif
    return true;
}

bool
JSStructuredCloneWriter::write(HandleValue v)
{
    if (!startWrite(v))
        return false;

    while (!counts.empty()) {
        RootedObject obj(context(), &objs.back().toObject());
        AutoCompartment ac(context(), obj);
        if (counts.back()) {
            counts.back()--;
            RootedValue key(context(), entries.back());
            entries.popBack();
            checkStack();

            ESClass cls;
            if (!GetBuiltinClass(context(), obj, &cls))
                return false;

            if (cls == ESClass::Map) {
                counts.back()--;
                RootedValue val(context(), entries.back());
                entries.popBack();
                checkStack();

                if (!startWrite(key) || !startWrite(val))
                    return false;
            } else if (cls == ESClass::Set || SavedFrame::isSavedFrameOrWrapperAndNotProto(*obj)) {
                if (!startWrite(key))
                    return false;
            } else {
                RootedId id(context());
                if (!ValueToId<CanGC>(context(), key, &id))
                  return false;
                MOZ_ASSERT(JSID_IS_STRING(id) || JSID_IS_INT(id));

                /*
                 * If obj still has an own property named id, write it out.
                 * The cost of re-checking could be avoided by using
                 * NativeIterators.
                 */
                bool found;
                if (!HasOwnProperty(context(), obj, id, &found))
                    return false;

                if (found) {
                    RootedValue val(context());
                    if (!startWrite(key) ||
                        !GetProperty(context(), obj, obj, id, &val) ||
                        !startWrite(val))
                    {
                        return false;
                    }
                }
            }
        } else {
            if (!out.writePair(SCTAG_END_OF_KEYS, 0))
                return false;
            objs.popBack();
            counts.popBack();
        }
    }

    memory.clear();
    return transferOwnership();
}

bool
JSStructuredCloneReader::checkDouble(double d)
{
    if (!JS::IsCanonicalized(d)) {
        JS_ReportErrorNumberASCII(context(), GetErrorMessage, nullptr, JSMSG_SC_BAD_SERIALIZED_DATA,
                                  "unrecognized NaN");
        return false;
    }
    return true;
}

namespace {

template <typename CharT>
class Chars {
    JSContext* cx;
    CharT* p;
  public:
    explicit Chars(JSContext* cx) : cx(cx), p(nullptr) {}
    ~Chars() { js_free(p); }

    bool allocate(size_t len) {
        MOZ_ASSERT(!p);
        // We're going to null-terminate!
        p = cx->pod_malloc<CharT>(len + 1);
        if (p) {
            p[len] = CharT(0);
            return true;
        }
        return false;
    }
    CharT* get() { return p; }
    void forget() { p = nullptr; }
};

} /* anonymous namespace */

template <typename CharT>
JSString*
JSStructuredCloneReader::readStringImpl(uint32_t nchars)
{
    if (nchars > JSString::MAX_LENGTH) {
        JS_ReportErrorNumberASCII(context(), GetErrorMessage, nullptr, JSMSG_SC_BAD_SERIALIZED_DATA,
                                  "string length");
        return nullptr;
    }
    Chars<CharT> chars(context());
    if (!chars.allocate(nchars) || !in.readChars(chars.get(), nchars))
        return nullptr;
    JSString* str = NewString<CanGC>(context(), chars.get(), nchars);
    if (str)
        chars.forget();
    return str;
}

JSString*
JSStructuredCloneReader::readString(uint32_t data)
{
    uint32_t nchars = data & JS_BITMASK(31);
    bool latin1 = data & (1 << 31);
    return latin1 ? readStringImpl<Latin1Char>(nchars) : readStringImpl<char16_t>(nchars);
}

static uint32_t
TagToV1ArrayType(uint32_t tag)
{
    MOZ_ASSERT(tag >= SCTAG_TYPED_ARRAY_V1_MIN && tag <= SCTAG_TYPED_ARRAY_V1_MAX);
    return tag - SCTAG_TYPED_ARRAY_V1_MIN;
}

bool
JSStructuredCloneReader::readTypedArray(uint32_t arrayType, uint32_t nelems, MutableHandleValue vp,
                                        bool v1Read)
{
    if (arrayType > Scalar::Uint8Clamped) {
        JS_ReportErrorNumberASCII(context(), GetErrorMessage, nullptr, JSMSG_SC_BAD_SERIALIZED_DATA,
                                  "unhandled typed array element type");
        return false;
    }

    // Push a placeholder onto the allObjs list to stand in for the typed array
    uint32_t placeholderIndex = allObjs.length();
    Value dummy = UndefinedValue();
    if (!allObjs.append(dummy))
        return false;

    // Read the ArrayBuffer object and its contents (but no properties)
    RootedValue v(context());
    uint32_t byteOffset;
    if (v1Read) {
        if (!readV1ArrayBuffer(arrayType, nelems, &v))
            return false;
        byteOffset = 0;
    } else {
        if (!startRead(&v))
            return false;
        uint64_t n;
        if (!in.read(&n))
            return false;
        byteOffset = n;
    }
    RootedObject buffer(context(), &v.toObject());
    RootedObject obj(context(), nullptr);

    switch (arrayType) {
      case Scalar::Int8:
        obj = JS_NewInt8ArrayWithBuffer(context(), buffer, byteOffset, nelems);
        break;
      case Scalar::Uint8:
        obj = JS_NewUint8ArrayWithBuffer(context(), buffer, byteOffset, nelems);
        break;
      case Scalar::Int16:
        obj = JS_NewInt16ArrayWithBuffer(context(), buffer, byteOffset, nelems);
        break;
      case Scalar::Uint16:
        obj = JS_NewUint16ArrayWithBuffer(context(), buffer, byteOffset, nelems);
        break;
      case Scalar::Int32:
        obj = JS_NewInt32ArrayWithBuffer(context(), buffer, byteOffset, nelems);
        break;
      case Scalar::Uint32:
        obj = JS_NewUint32ArrayWithBuffer(context(), buffer, byteOffset, nelems);
        break;
      case Scalar::Float32:
        obj = JS_NewFloat32ArrayWithBuffer(context(), buffer, byteOffset, nelems);
        break;
      case Scalar::Float64:
        obj = JS_NewFloat64ArrayWithBuffer(context(), buffer, byteOffset, nelems);
        break;
      case Scalar::Uint8Clamped:
        obj = JS_NewUint8ClampedArrayWithBuffer(context(), buffer, byteOffset, nelems);
        break;
      default:
        MOZ_CRASH("Can't happen: arrayType range checked above");
    }

    if (!obj)
        return false;
    vp.setObject(*obj);

    allObjs[placeholderIndex].set(vp);

    return true;
}

bool
JSStructuredCloneReader::readDataView(uint32_t byteLength, MutableHandleValue vp)
{
    // Push a placeholder onto the allObjs list to stand in for the DataView.
    uint32_t placeholderIndex = allObjs.length();
    Value dummy = UndefinedValue();
    if (!allObjs.append(dummy))
        return false;

    // Read the ArrayBuffer object and its contents (but no properties).
    RootedValue v(context());
    if (!startRead(&v))
        return false;

    // Read byteOffset.
    uint64_t n;
    if (!in.read(&n))
        return false;
    uint32_t byteOffset = n;

    RootedObject buffer(context(), &v.toObject());
    RootedObject obj(context(), JS_NewDataView(context(), buffer, byteOffset, byteLength));
    if (!obj)
        return false;
    vp.setObject(*obj);

    allObjs[placeholderIndex].set(vp);

    return true;
}

bool
JSStructuredCloneReader::readArrayBuffer(uint32_t nbytes, MutableHandleValue vp)
{
    JSObject* obj = ArrayBufferObject::create(context(), nbytes);
    if (!obj)
        return false;
    vp.setObject(*obj);
    ArrayBufferObject& buffer = obj->as<ArrayBufferObject>();
    MOZ_ASSERT(buffer.byteLength() == nbytes);
    return in.readArray(buffer.dataPointer(), nbytes);
}

bool
JSStructuredCloneReader::readSharedArrayBuffer(uint32_t nbytes, MutableHandleValue vp)
{
    intptr_t p;
    in.readBytes(&p, sizeof(p));

    SharedArrayRawBuffer* rawbuf = reinterpret_cast<SharedArrayRawBuffer*>(p);

    // There's no guarantee that the receiving agent has enabled shared memory
    // even if the transmitting agent has done so.  Ideally we'd check at the
    // transmission point, but that's tricky, and it will be a very rare problem
    // in any case.  Just fail at the receiving end if we can't handle it.

    if (!context()->compartment()->creationOptions().getSharedMemoryAndAtomicsEnabled()) {
        JS_ReportErrorNumberASCII(context(), GetErrorMessage, nullptr, JSMSG_SC_SAB_DISABLED);
        return false;
    }

<<<<<<< HEAD
=======
    // We must not transfer buffer pointers cross-process.  The cloneDataPolicy
    // in the sender should guard against this; check that it does.

    MOZ_RELEASE_ASSERT(storedScope <= JS::StructuredCloneScope::SameProcessDifferentThread);

>>>>>>> a17af05f
    // The new object will have a new reference to the rawbuf.

    if (!rawbuf->addReference()) {
        JS_ReportErrorNumberASCII(context(), GetErrorMessage, nullptr, JSMSG_SC_SAB_REFCNT_OFLO);
        return false;
    }

    JSObject* obj = SharedArrayBufferObject::New(context(), rawbuf);

    if (!obj) {
        rawbuf->dropReference();
        return false;
    }

    vp.setObject(*obj);
    return true;
}

/*
 * Read in the data for a structured clone version 1 ArrayBuffer, performing
 * endianness-conversion while reading.
 */
bool
JSStructuredCloneReader::readV1ArrayBuffer(uint32_t arrayType, uint32_t nelems,
                                           MutableHandleValue vp)
{
    MOZ_ASSERT(arrayType <= Scalar::Uint8Clamped);

    uint32_t nbytes = nelems << TypedArrayShift(static_cast<Scalar::Type>(arrayType));
    JSObject* obj = ArrayBufferObject::create(context(), nbytes);
    if (!obj)
        return false;
    vp.setObject(*obj);
    ArrayBufferObject& buffer = obj->as<ArrayBufferObject>();
    MOZ_ASSERT(buffer.byteLength() == nbytes);

    switch (arrayType) {
      case Scalar::Int8:
      case Scalar::Uint8:
      case Scalar::Uint8Clamped:
        return in.readArray((uint8_t*) buffer.dataPointer(), nelems);
      case Scalar::Int16:
      case Scalar::Uint16:
        return in.readArray((uint16_t*) buffer.dataPointer(), nelems);
      case Scalar::Int32:
      case Scalar::Uint32:
      case Scalar::Float32:
        return in.readArray((uint32_t*) buffer.dataPointer(), nelems);
      case Scalar::Float64:
        return in.readArray((uint64_t*) buffer.dataPointer(), nelems);
      default:
        MOZ_CRASH("Can't happen: arrayType range checked by caller");
    }
}

static bool
PrimitiveToObject(JSContext* cx, MutableHandleValue vp)
{
    JSObject* obj = js::PrimitiveToObject(cx, vp);
    if (!obj)
        return false;

    vp.setObject(*obj);
    return true;
}

bool
JSStructuredCloneReader::startRead(MutableHandleValue vp)
{
    uint32_t tag, data;

    if (!in.readPair(&tag, &data))
        return false;

    switch (tag) {
      case SCTAG_NULL:
        vp.setNull();
        break;

      case SCTAG_UNDEFINED:
        vp.setUndefined();
        break;

      case SCTAG_INT32:
        vp.setInt32(data);
        break;

      case SCTAG_BOOLEAN:
      case SCTAG_BOOLEAN_OBJECT:
        vp.setBoolean(!!data);
        if (tag == SCTAG_BOOLEAN_OBJECT && !PrimitiveToObject(context(), vp))
            return false;
        break;

      case SCTAG_STRING:
      case SCTAG_STRING_OBJECT: {
        JSString* str = readString(data);
        if (!str)
            return false;
        vp.setString(str);
        if (tag == SCTAG_STRING_OBJECT && !PrimitiveToObject(context(), vp))
            return false;
        break;
      }

      case SCTAG_NUMBER_OBJECT: {
        double d;
        if (!in.readDouble(&d) || !checkDouble(d))
            return false;
        vp.setDouble(d);
        if (!PrimitiveToObject(context(), vp))
            return false;
        break;
      }

      case SCTAG_DATE_OBJECT: {
        double d;
        if (!in.readDouble(&d) || !checkDouble(d))
            return false;
        JS::ClippedTime t = JS::TimeClip(d);
        if (!NumbersAreIdentical(d, t.toDouble())) {
            JS_ReportErrorNumberASCII(context(), GetErrorMessage, nullptr,
                                      JSMSG_SC_BAD_SERIALIZED_DATA,
                                      "date");
            return false;
        }
        JSObject* obj = NewDateObjectMsec(context(), t);
        if (!obj)
            return false;
        vp.setObject(*obj);
        break;
      }

      case SCTAG_REGEXP_OBJECT: {
        RegExpFlag flags = RegExpFlag(data);
        uint32_t tag2, stringData;
        if (!in.readPair(&tag2, &stringData))
            return false;
        if (tag2 != SCTAG_STRING) {
            JS_ReportErrorNumberASCII(context(), GetErrorMessage, nullptr,
                                      JSMSG_SC_BAD_SERIALIZED_DATA,
                                      "regexp");
            return false;
        }
        JSString* str = readString(stringData);
        if (!str)
            return false;

        RootedAtom atom(context(), AtomizeString(context(), str));
        if (!atom)
            return false;

        RegExpObject* reobj = RegExpObject::create(context(), atom, flags, nullptr, nullptr,
                                                   context()->tempLifoAlloc(), GenericObject);
        if (!reobj)
            return false;
        vp.setObject(*reobj);
        break;
      }

      case SCTAG_ARRAY_OBJECT:
      case SCTAG_OBJECT_OBJECT: {
        JSObject* obj = (tag == SCTAG_ARRAY_OBJECT)
                        ? (JSObject*) NewDenseEmptyArray(context())
                        : (JSObject*) NewBuiltinClassInstance<PlainObject>(context());
        if (!obj || !objs.append(ObjectValue(*obj)))
            return false;
        vp.setObject(*obj);
        break;
      }

      case SCTAG_BACK_REFERENCE_OBJECT: {
        if (data >= allObjs.length() || !allObjs[data].isObject()) {
            JS_ReportErrorNumberASCII(context(), GetErrorMessage, nullptr,
                                      JSMSG_SC_BAD_SERIALIZED_DATA,
                                      "invalid back reference in input");
            return false;
        }
        vp.set(allObjs[data]);
        return true;
      }

      case SCTAG_TRANSFER_MAP_HEADER:
      case SCTAG_TRANSFER_MAP_PENDING_ENTRY:
        // We should be past all the transfer map tags.
        JS_ReportErrorNumberASCII(context(), GetErrorMessage, NULL, JSMSG_SC_BAD_SERIALIZED_DATA,
                                  "invalid input");
        return false;

      case SCTAG_ARRAY_BUFFER_OBJECT:
        if (!readArrayBuffer(data, vp))
            return false;
        break;

      case SCTAG_SHARED_ARRAY_BUFFER_OBJECT:
        if (!readSharedArrayBuffer(data, vp))
            return false;
        break;

      case SCTAG_TYPED_ARRAY_OBJECT: {
        // readTypedArray adds the array to allObjs.
        uint64_t arrayType;
        if (!in.read(&arrayType))
            return false;
        return readTypedArray(arrayType, data, vp);
      }

      case SCTAG_DATA_VIEW_OBJECT: {
        // readDataView adds the array to allObjs.
        return readDataView(data, vp);
      }

      case SCTAG_MAP_OBJECT: {
        JSObject* obj = MapObject::create(context());
        if (!obj || !objs.append(ObjectValue(*obj)))
            return false;
        vp.setObject(*obj);
        break;
      }

      case SCTAG_SET_OBJECT: {
        JSObject* obj = SetObject::create(context());
        if (!obj || !objs.append(ObjectValue(*obj)))
            return false;
        vp.setObject(*obj);
        break;
      }

      case SCTAG_SAVED_FRAME_OBJECT: {
        auto obj = readSavedFrame(data);
        if (!obj || !objs.append(ObjectValue(*obj)))
            return false;
        vp.setObject(*obj);
        break;
      }

      default: {
        if (tag <= SCTAG_FLOAT_MAX) {
            double d = ReinterpretPairAsDouble(tag, data);
            if (!checkDouble(d))
                return false;
            vp.setNumber(d);
            break;
        }

        if (SCTAG_TYPED_ARRAY_V1_MIN <= tag && tag <= SCTAG_TYPED_ARRAY_V1_MAX) {
            // A v1-format typed array
            // readTypedArray adds the array to allObjs
            return readTypedArray(TagToV1ArrayType(tag), data, vp, true);
        }

        if (!callbacks || !callbacks->read) {
            JS_ReportErrorNumberASCII(context(), GetErrorMessage, nullptr,
                                      JSMSG_SC_BAD_SERIALIZED_DATA,
                                      "unsupported type");
            return false;
        }
        JSObject* obj = callbacks->read(context(), this, tag, data, closure);
        if (!obj)
            return false;
        vp.setObject(*obj);
      }
    }

    if (vp.isObject() && !allObjs.append(vp))
        return false;

    return true;
}

bool
JSStructuredCloneReader::readHeader()
{
    uint32_t tag, data;
    if (!in.getPair(&tag, &data))
        return in.reportTruncated();

    if (tag != SCTAG_HEADER) {
        // Old structured clone buffer. We must have read it from disk or
        // somewhere, so we can assume it's scope-compatible.
        return true;
    }

    MOZ_ALWAYS_TRUE(in.readPair(&tag, &data));
    storedScope = JS::StructuredCloneScope(data);
    if (storedScope < allowedScope) {
        JS_ReportErrorNumberASCII(context(), GetErrorMessage, nullptr, JSMSG_SC_BAD_SERIALIZED_DATA,
                                  "incompatible structured clone scope");
        return false;
    }

    return true;
}

bool
JSStructuredCloneReader::readTransferMap()
{
    JSContext* cx = context();
    auto headerPos = in.tell();

    uint32_t tag, data;
    if (!in.getPair(&tag, &data))
        return in.reportTruncated();

    if (tag != SCTAG_TRANSFER_MAP_HEADER || TransferableMapHeader(data) == SCTAG_TM_TRANSFERRED)
        return true;

    uint64_t numTransferables;
    MOZ_ALWAYS_TRUE(in.readPair(&tag, &data));
    if (!in.read(&numTransferables))
        return false;

    for (uint64_t i = 0; i < numTransferables; i++) {
        auto pos = in.tell();

        if (!in.readPair(&tag, &data))
            return false;

        MOZ_ASSERT(tag != SCTAG_TRANSFER_MAP_PENDING_ENTRY);
        RootedObject obj(cx);

        void* content;
        if (!in.readPtr(&content))
            return false;

        uint64_t extraData;
        if (!in.read(&extraData))
            return false;

        if (tag == SCTAG_TRANSFER_MAP_ARRAY_BUFFER) {
            if (storedScope == JS::StructuredCloneScope::DifferentProcess) {
                // Transferred ArrayBuffers in a DifferentProcess clone buffer
                // are treated as if they weren't Transferred at all.
                continue;
            }

            size_t nbytes = extraData;
            MOZ_ASSERT(data == JS::SCTAG_TMO_ALLOC_DATA ||
                       data == JS::SCTAG_TMO_MAPPED_DATA);
            if (data == JS::SCTAG_TMO_ALLOC_DATA)
                obj = JS_NewArrayBufferWithContents(cx, nbytes, content);
            else if (data == JS::SCTAG_TMO_MAPPED_DATA)
                obj = JS_NewMappedArrayBufferWithContents(cx, nbytes, content);
        } else if (tag == SCTAG_TRANSFER_MAP_STORED_ARRAY_BUFFER) {
            auto savedPos = in.tell();
            auto guard = mozilla::MakeScopeExit([&] {
                in.seekTo(savedPos);
            });
            in.seekTo(pos);
            in.seekBy(static_cast<size_t>(extraData));

            uint32_t tag, data;
            if (!in.readPair(&tag, &data))
                return false;
            MOZ_ASSERT(tag == SCTAG_ARRAY_BUFFER_OBJECT);
            RootedValue val(cx);
            if (!readArrayBuffer(data, &val))
                return false;
            obj = &val.toObject();
        } else {
            if (!callbacks || !callbacks->readTransfer) {
                ReportDataCloneError(cx, callbacks, JS_SCERR_TRANSFERABLE);
                return false;
            }
            if (!callbacks->readTransfer(cx, this, tag, content, extraData, closure, &obj))
                return false;
            MOZ_ASSERT(obj);
            MOZ_ASSERT(!cx->isExceptionPending());
        }

        // On failure, the buffer will still own the data (since its ownership
        // will not get set to SCTAG_TMO_UNOWNED), so the data will be freed by
        // DiscardTransferables.
        if (!obj)
            return false;

        // Mark the SCTAG_TRANSFER_MAP_* entry as no longer owned by the input
        // buffer.
        pos.write(PairToUInt64(tag, JS::SCTAG_TMO_UNOWNED));
        MOZ_ASSERT(!pos.done());

        if (!allObjs.append(ObjectValue(*obj)))
            return false;
    }

    // Mark the whole transfer map as consumed.
#ifdef DEBUG
    SCInput::getPair(headerPos.peek(), &tag, &data);
    MOZ_ASSERT(tag == SCTAG_TRANSFER_MAP_HEADER);
    MOZ_ASSERT(TransferableMapHeader(data) != SCTAG_TM_TRANSFERRED);
#endif
    headerPos.write(PairToUInt64(SCTAG_TRANSFER_MAP_HEADER, SCTAG_TM_TRANSFERRED));

    return true;
}

JSObject*
JSStructuredCloneReader::readSavedFrame(uint32_t principalsTag)
{
    RootedSavedFrame savedFrame(context(), SavedFrame::create(context()));
    if (!savedFrame)
        return nullptr;

    JSPrincipals* principals;
    if (principalsTag == SCTAG_JSPRINCIPALS) {
        if (!context()->runtime()->readPrincipals) {
            JS_ReportErrorNumberASCII(context(), GetErrorMessage, nullptr,
                                      JSMSG_SC_UNSUPPORTED_TYPE);
            return nullptr;
        }

        if (!context()->runtime()->readPrincipals(context(), this, &principals))
            return nullptr;
    } else if (principalsTag == SCTAG_RECONSTRUCTED_SAVED_FRAME_PRINCIPALS_IS_SYSTEM) {
        principals = &ReconstructedSavedFramePrincipals::IsSystem;
        principals->refcount++;
    } else if (principalsTag == SCTAG_RECONSTRUCTED_SAVED_FRAME_PRINCIPALS_IS_NOT_SYSTEM) {
        principals = &ReconstructedSavedFramePrincipals::IsNotSystem;
        principals->refcount++;
    } else if (principalsTag == SCTAG_NULL_JSPRINCIPALS) {
        principals = nullptr;
    } else {
        JS_ReportErrorNumberASCII(context(), GetErrorMessage, nullptr, JSMSG_SC_BAD_SERIALIZED_DATA,
                                  "bad SavedFrame principals");
        return nullptr;
    }
    savedFrame->initPrincipalsAlreadyHeld(principals);

    RootedValue source(context());
    if (!startRead(&source) || !source.isString())
        return nullptr;
    auto atomSource = AtomizeString(context(), source.toString());
    if (!atomSource)
        return nullptr;
    savedFrame->initSource(atomSource);

    RootedValue lineVal(context());
    uint32_t line;
    if (!startRead(&lineVal) || !lineVal.isNumber() || !ToUint32(context(), lineVal, &line))
        return nullptr;
    savedFrame->initLine(line);

    RootedValue columnVal(context());
    uint32_t column;
    if (!startRead(&columnVal) || !columnVal.isNumber() || !ToUint32(context(), columnVal, &column))
        return nullptr;
    savedFrame->initColumn(column);

    RootedValue name(context());
    if (!startRead(&name) || !(name.isString() || name.isNull()))
        return nullptr;
    JSAtom* atomName = nullptr;
    if (name.isString()) {
        atomName = AtomizeString(context(), name.toString());
        if (!atomName)
            return nullptr;
    }

    savedFrame->initFunctionDisplayName(atomName);

    RootedValue cause(context());
    if (!startRead(&cause) || !(cause.isString() || cause.isNull()))
        return nullptr;
    JSAtom* atomCause = nullptr;
    if (cause.isString()) {
        atomCause = AtomizeString(context(), cause.toString());
        if (!atomCause)
            return nullptr;
    }
    savedFrame->initAsyncCause(atomCause);

    return savedFrame;
}

// Perform the whole recursive reading procedure.
bool
JSStructuredCloneReader::read(MutableHandleValue vp)
{
    if (!readHeader())
        return false;

    if (!readTransferMap())
        return false;

    // Start out by reading in the main object and pushing it onto the 'objs'
    // stack. The data related to this object and its descendants extends from
    // here to the SCTAG_END_OF_KEYS at the end of the stream.
    if (!startRead(vp))
        return false;

    // Stop when the stack shows that all objects have been read.
    while (objs.length() != 0) {
        // What happens depends on the top obj on the objs stack.
        RootedObject obj(context(), &objs.back().toObject());

        uint32_t tag, data;
        if (!in.getPair(&tag, &data))
            return false;

        if (tag == SCTAG_END_OF_KEYS) {
            // Pop the current obj off the stack, since we are done with it and
            // its children.
            MOZ_ALWAYS_TRUE(in.readPair(&tag, &data));
            objs.popBack();
            continue;
        }

        // The input stream contains a sequence of "child" values, whose
        // interpretation depends on the type of obj. These values can be
        // anything, and startRead() will push onto 'objs' for any non-leaf
        // value (i.e., anything that may contain children).
        //
        // startRead() will allocate the (empty) object, but note that when
        // startRead() returns, 'key' is not yet initialized with any of its
        // properties. Those will be filled in by returning to the head of this
        // loop, processing the first child obj, and continuing until all
        // children have been fully created.
        //
        // Note that this means the ordering in the stream is a little funky
        // for things like Map. See the comment above startWrite() for an
        // example.
        RootedValue key(context());
        if (!startRead(&key))
            return false;

        if (key.isNull() &&
            !(obj->is<MapObject>() || obj->is<SetObject>() || obj->is<SavedFrame>()))
        {
            // Backwards compatibility: Null formerly indicated the end of
            // object properties.
            objs.popBack();
            continue;
        }

        // Set object: the values between obj header (from startRead()) and
        // SCTAG_END_OF_KEYS are all interpreted as values to add to the set.
        if (obj->is<SetObject>()) {
            if (!SetObject::add(context(), obj, key))
                return false;
            continue;
        }

        // SavedFrame object: there is one following value, the parent
        // SavedFrame, which is either null or another SavedFrame object.
        if (obj->is<SavedFrame>()) {
            SavedFrame* parentFrame;
            if (key.isNull())
                parentFrame = nullptr;
            else if (key.isObject() && key.toObject().is<SavedFrame>())
                parentFrame = &key.toObject().as<SavedFrame>();
            else
                return false;

            obj->as<SavedFrame>().initParent(parentFrame);
            continue;
        }

        // Everything else uses a series of key,value,key,value,... Value
        // objects.
        RootedValue val(context());
        if (!startRead(&val))
            return false;

        if (obj->is<MapObject>()) {
            // For a Map, store those <key,value> pairs in the contained map
            // data structure.
            if (!MapObject::set(context(), obj, key, val))
                return false;
        } else {
            // For any other Object, interpret them as plain properties.
            RootedId id(context());
            if (!ValueToId<CanGC>(context(), key, &id))
                return false;

            if (!DefineProperty(context(), obj, id, val))
                return false;
         }
    }

    allObjs.clear();

    return true;
}

using namespace js;

JS_PUBLIC_API(bool)
JS_ReadStructuredClone(JSContext* cx, JSStructuredCloneData& buf,
                       uint32_t version, JS::StructuredCloneScope scope,
                       MutableHandleValue vp,
                       const JSStructuredCloneCallbacks* optionalCallbacks,
                       void* closure)
{
    AssertHeapIsIdle();
    CHECK_REQUEST(cx);

    if (version > JS_STRUCTURED_CLONE_VERSION) {
        JS_ReportErrorNumberASCII(cx, GetErrorMessage, nullptr, JSMSG_SC_BAD_CLONE_VERSION);
        return false;
    }
    const JSStructuredCloneCallbacks* callbacks = optionalCallbacks;
    return ReadStructuredClone(cx, buf, scope, vp, callbacks, closure);
}

JS_PUBLIC_API(bool)
JS_WriteStructuredClone(JSContext* cx, HandleValue value, JSStructuredCloneData* bufp,
                        JS::StructuredCloneScope scope,
                        JS::CloneDataPolicy cloneDataPolicy,
                        const JSStructuredCloneCallbacks* optionalCallbacks,
                        void* closure, HandleValue transferable)
{
    AssertHeapIsIdle();
    CHECK_REQUEST(cx);
    assertSameCompartment(cx, value);

    const JSStructuredCloneCallbacks* callbacks = optionalCallbacks;
    return WriteStructuredClone(cx, value, bufp, scope, cloneDataPolicy, callbacks, closure,
                                transferable);
}

JS_PUBLIC_API(bool)
JS_StructuredCloneHasTransferables(JSStructuredCloneData& data,
                                   bool* hasTransferable)
{
    *hasTransferable = StructuredCloneHasTransferObjects(data);
    return true;
}

JS_PUBLIC_API(bool)
JS_StructuredClone(JSContext* cx, HandleValue value, MutableHandleValue vp,
                   const JSStructuredCloneCallbacks* optionalCallbacks,
                   void* closure)
{
    AssertHeapIsIdle();
    CHECK_REQUEST(cx);

    // Strings are associated with zones, not compartments,
    // so we copy the string by wrapping it.
    if (value.isString()) {
      RootedString strValue(cx, value.toString());
      if (!cx->compartment()->wrap(cx, &strValue)) {
        return false;
      }
      vp.setString(strValue);
      return true;
    }

    const JSStructuredCloneCallbacks* callbacks = optionalCallbacks;

    JSAutoStructuredCloneBuffer buf(JS::StructuredCloneScope::SameProcessSameThread, callbacks, closure);
    {
        // If we use Maybe<AutoCompartment> here, G++ can't tell that the
        // destructor is only called when Maybe::construct was called, and
        // we get warnings about using uninitialized variables.
        if (value.isObject()) {
            AutoCompartment ac(cx, &value.toObject());
            if (!buf.write(cx, value, callbacks, closure))
                return false;
        } else {
            if (!buf.write(cx, value, callbacks, closure))
                return false;
        }
    }

    return buf.read(cx, vp, callbacks, closure);
}

JSAutoStructuredCloneBuffer::JSAutoStructuredCloneBuffer(JSAutoStructuredCloneBuffer&& other)
    : scope_(other.scope_)
{
    data_.ownTransferables_ = other.data_.ownTransferables_;
    other.steal(&data_, &version_, &data_.callbacks_, &data_.closure_);
}

JSAutoStructuredCloneBuffer&
JSAutoStructuredCloneBuffer::operator=(JSAutoStructuredCloneBuffer&& other)
{
    MOZ_ASSERT(&other != this);
    MOZ_ASSERT(scope_ == other.scope_);
    clear();
    data_.ownTransferables_ = other.data_.ownTransferables_;
    other.steal(&data_, &version_, &data_.callbacks_, &data_.closure_);
    return *this;
}

void
JSAutoStructuredCloneBuffer::clear(const JSStructuredCloneCallbacks* optionalCallbacks,
                                   void* optionalClosure)
{
    if (!data_.Size())
        return;

    const JSStructuredCloneCallbacks* callbacks =
        optionalCallbacks ?  optionalCallbacks : data_.callbacks_;
    void* closure = optionalClosure ?  optionalClosure : data_.closure_;

    if (data_.ownTransferables_ == OwnTransferablePolicy::OwnsTransferablesIfAny)
        DiscardTransferables(data_, callbacks, closure);
    data_.ownTransferables_ = OwnTransferablePolicy::NoTransferables;
    data_.refsHeld_.releaseAll();
    data_.Clear();
    version_ = 0;
}

bool
JSAutoStructuredCloneBuffer::copy(JSContext* cx, const JSStructuredCloneData& srcData,
                                  uint32_t version, const JSStructuredCloneCallbacks* callbacks,
                                  void* closure)
{
    // transferable objects cannot be copied
    if (StructuredCloneHasTransferObjects(srcData))
        return false;

    clear();

    auto iter = srcData.Iter();
    while (!iter.Done()) {
        if (!data_.WriteBytes(iter.Data(), iter.RemainingInSegment()))
            return false;
        iter.Advance(srcData, iter.RemainingInSegment());
    }

    version_ = version;

    if (!data_.refsHeld_.acquireAll(cx, srcData.refsHeld_))
        return false;

    data_.setOptionalCallbacks(callbacks, closure, OwnTransferablePolicy::NoTransferables);
    return true;
}

void
JSAutoStructuredCloneBuffer::adopt(JSStructuredCloneData&& data, uint32_t version,
                                   const JSStructuredCloneCallbacks* callbacks,
                                   void* closure)
{
    clear();
    data_ = Move(data);
    version_ = version;
    data_.setOptionalCallbacks(callbacks, closure, OwnTransferablePolicy::OwnsTransferablesIfAny);
}

void
JSAutoStructuredCloneBuffer::steal(JSStructuredCloneData* data, uint32_t* versionp,
                                   const JSStructuredCloneCallbacks** callbacks,
                                   void** closure)
{
    if (versionp)
        *versionp = version_;
    if (callbacks)
        *callbacks = data_.callbacks_;
    if (closure)
        *closure = data_.closure_;
    *data = Move(data_);

    version_ = 0;
    data_.setOptionalCallbacks(nullptr, nullptr, OwnTransferablePolicy::NoTransferables);
}

bool
JSAutoStructuredCloneBuffer::read(JSContext* cx, MutableHandleValue vp,
                                  const JSStructuredCloneCallbacks* optionalCallbacks,
                                  void* closure)
{
    MOZ_ASSERT(cx);
    return !!JS_ReadStructuredClone(cx, data_, version_, scope_, vp,
                                    optionalCallbacks, closure);
}

bool
JSAutoStructuredCloneBuffer::write(JSContext* cx, HandleValue value,
                                   const JSStructuredCloneCallbacks* optionalCallbacks,
                                   void* closure)
{
    HandleValue transferable = UndefinedHandleValue;
    return write(cx, value, transferable, JS::CloneDataPolicy().denySharedArrayBuffer(), optionalCallbacks, closure);
}

bool
JSAutoStructuredCloneBuffer::write(JSContext* cx, HandleValue value,
                                   HandleValue transferable, JS::CloneDataPolicy cloneDataPolicy,
                                   const JSStructuredCloneCallbacks* optionalCallbacks,
                                   void* closure)
{
    clear();
    bool ok = JS_WriteStructuredClone(cx, value, &data_,
                                      scope_, cloneDataPolicy,
                                      optionalCallbacks, closure,
                                      transferable);

    if (ok) {
        data_.ownTransferables_ = OwnTransferablePolicy::OwnsTransferablesIfAny;
    } else {
        version_ = JS_STRUCTURED_CLONE_VERSION;
        data_.ownTransferables_ = OwnTransferablePolicy::NoTransferables;
    }
    return ok;
}

JS_PUBLIC_API(bool)
JS_ReadUint32Pair(JSStructuredCloneReader* r, uint32_t* p1, uint32_t* p2)
{
    return r->input().readPair((uint32_t*) p1, (uint32_t*) p2);
}

JS_PUBLIC_API(bool)
JS_ReadBytes(JSStructuredCloneReader* r, void* p, size_t len)
{
    return r->input().readBytes(p, len);
}

JS_PUBLIC_API(bool)
JS_ReadTypedArray(JSStructuredCloneReader* r, MutableHandleValue vp)
{
    uint32_t tag, nelems;
    if (!r->input().readPair(&tag, &nelems))
        return false;
    if (tag >= SCTAG_TYPED_ARRAY_V1_MIN && tag <= SCTAG_TYPED_ARRAY_V1_MAX) {
        return r->readTypedArray(TagToV1ArrayType(tag), nelems, vp, true);
    } else if (tag == SCTAG_TYPED_ARRAY_OBJECT) {
        uint64_t arrayType;
        if (!r->input().read(&arrayType))
            return false;
        return r->readTypedArray(arrayType, nelems, vp);
    } else {
        JS_ReportErrorNumberASCII(r->context(), GetErrorMessage, nullptr,
                                  JSMSG_SC_BAD_SERIALIZED_DATA,
                                  "expected type array");
        return false;
    }
}

JS_PUBLIC_API(bool)
JS_WriteUint32Pair(JSStructuredCloneWriter* w, uint32_t tag, uint32_t data)
{
    return w->output().writePair(tag, data);
}

JS_PUBLIC_API(bool)
JS_WriteBytes(JSStructuredCloneWriter* w, const void* p, size_t len)
{
    return w->output().writeBytes(p, len);
}

JS_PUBLIC_API(bool)
JS_WriteString(JSStructuredCloneWriter* w, HandleString str)
{
    return w->writeString(SCTAG_STRING, str);
}

JS_PUBLIC_API(bool)
JS_WriteTypedArray(JSStructuredCloneWriter* w, HandleValue v)
{
    MOZ_ASSERT(v.isObject());
    assertSameCompartment(w->context(), v);
    RootedObject obj(w->context(), &v.toObject());
    return w->writeTypedArray(obj);
}

JS_PUBLIC_API(bool)
JS_ObjectNotWritten(JSStructuredCloneWriter* w, HandleObject obj)
{
    w->memory.remove(w->memory.lookup(obj));

    return true;
}

JS_PUBLIC_API(JS::StructuredCloneScope)
JS_GetStructuredCloneScope(JSStructuredCloneWriter* w)
{
    return w->cloneScope();
}<|MERGE_RESOLUTION|>--- conflicted
+++ resolved
@@ -1234,14 +1234,11 @@
         return false;
     }
 
-<<<<<<< HEAD
-=======
     // We must not transfer buffer pointers cross-process.  The cloneDataPolicy
     // should guard against this; check that it does.
 
     MOZ_RELEASE_ASSERT(scope <= JS::StructuredCloneScope::SameProcessDifferentThread);
 
->>>>>>> a17af05f
     Rooted<SharedArrayBufferObject*> sharedArrayBuffer(context(), &CheckedUnwrap(obj)->as<SharedArrayBufferObject>());
     SharedArrayRawBuffer* rawbuf = sharedArrayBuffer->rawBufferObject();
 
@@ -1498,13 +1495,8 @@
             return false;
 
         if (cls == ESClass::RegExp) {
-<<<<<<< HEAD
-            RootedRegExpShared re(context());
-            if (!RegExpToShared(context(), obj, &re))
-=======
             RegExpShared* re = RegExpToShared(context(), obj);
             if (!re)
->>>>>>> a17af05f
                 return false;
             return out.writePair(SCTAG_REGEXP_OBJECT, re->getFlags()) &&
                    writeString(SCTAG_STRING, re->getSource());
@@ -1986,14 +1978,11 @@
         return false;
     }
 
-<<<<<<< HEAD
-=======
     // We must not transfer buffer pointers cross-process.  The cloneDataPolicy
     // in the sender should guard against this; check that it does.
 
     MOZ_RELEASE_ASSERT(storedScope <= JS::StructuredCloneScope::SameProcessDifferentThread);
 
->>>>>>> a17af05f
     // The new object will have a new reference to the rawbuf.
 
     if (!rawbuf->addReference()) {
