/* -*- Mode: C++; tab-width: 8; indent-tabs-mode: nil; c-basic-offset: 4 -*-
 * vim: set ts=8 sts=4 et sw=4 tw=99:
 * This Source Code Form is subject to the terms of the Mozilla Public
 * License, v. 2.0. If a copy of the MPL was not distributed with this
 * file, You can obtain one at http://mozilla.org/MPL/2.0/. */

#include "vm/Debugger-inl.h"

#include "mozilla/DebugOnly.h"
#include "mozilla/ScopeExit.h"
#include "mozilla/Sprintf.h"
#include "mozilla/TypeTraits.h"

#include "jscntxt.h"
#include "jscompartment.h"
#include "jsfriendapi.h"
#include "jshashutil.h"
#include "jsnum.h"
#include "jsobj.h"
#include "jsprf.h"
#include "jswrapper.h"

#include "frontend/BytecodeCompiler.h"
#include "frontend/Parser.h"
#include "gc/Marking.h"
#include "gc/Policy.h"
#include "jit/BaselineDebugModeOSR.h"
#include "jit/BaselineJIT.h"
#include "js/Date.h"
#include "js/GCAPI.h"
#include "js/UbiNodeBreadthFirst.h"
#include "js/Vector.h"
#include "proxy/ScriptedProxyHandler.h"
#include "vm/ArgumentsObject.h"
#include "vm/AsyncFunction.h"
#include "vm/AsyncIteration.h"
#include "vm/DebuggerMemory.h"
#include "vm/GeckoProfiler.h"
#include "vm/GeneratorObject.h"
#include "vm/TraceLogging.h"
#include "vm/WrapperObject.h"
#include "wasm/WasmInstance.h"

#include "jsgcinlines.h"
#include "jsobjinlines.h"
#include "jsopcodeinlines.h"
#include "jsscriptinlines.h"

#include "vm/GeckoProfiler-inl.h"
#include "vm/NativeObject-inl.h"
#include "vm/Stack-inl.h"

using namespace js;

using JS::dbg::AutoEntryMonitor;
using JS::dbg::Builder;
using js::frontend::IsIdentifier;
using mozilla::ArrayLength;
using mozilla::DebugOnly;
using mozilla::MakeScopeExit;
using mozilla::Maybe;
using mozilla::Some;
using mozilla::Nothing;
using mozilla::Variant;
using mozilla::AsVariant;
using mozilla::TimeDuration;
using mozilla::TimeStamp;


/*** Forward declarations, ClassOps and Classes **************************************************/

static void DebuggerFrame_finalize(FreeOp* fop, JSObject* obj);
static void DebuggerFrame_trace(JSTracer* trc, JSObject* obj);
static void DebuggerEnv_trace(JSTracer* trc, JSObject* obj);
static void DebuggerObject_trace(JSTracer* trc, JSObject* obj);
static void DebuggerScript_trace(JSTracer* trc, JSObject* obj);
static void DebuggerSource_trace(JSTracer* trc, JSObject* obj);

enum {
    JSSLOT_DEBUGFRAME_OWNER,
    JSSLOT_DEBUGFRAME_ARGUMENTS,
    JSSLOT_DEBUGFRAME_ONSTEP_HANDLER,
    JSSLOT_DEBUGFRAME_ONPOP_HANDLER,
    JSSLOT_DEBUGFRAME_COUNT
};

const ClassOps DebuggerFrame::classOps_ = {
    nullptr,    /* addProperty */
    nullptr,    /* delProperty */
    nullptr,    /* enumerate   */
    nullptr,    /* newEnumerate */
    nullptr,    /* resolve     */
    nullptr,    /* mayResolve  */
    DebuggerFrame_finalize,
    nullptr,    /* call        */
    nullptr,    /* hasInstance */
    nullptr,    /* construct   */
    DebuggerFrame_trace
};

const Class DebuggerFrame::class_ = {
    "Frame",
    JSCLASS_HAS_PRIVATE |
    JSCLASS_HAS_RESERVED_SLOTS(JSSLOT_DEBUGFRAME_COUNT) |
    JSCLASS_BACKGROUND_FINALIZE,
    &DebuggerFrame::classOps_
};

enum {
    JSSLOT_DEBUGARGUMENTS_FRAME,
    JSSLOT_DEBUGARGUMENTS_COUNT
};

const Class DebuggerArguments::class_ = {
    "Arguments",
    JSCLASS_HAS_RESERVED_SLOTS(JSSLOT_DEBUGARGUMENTS_COUNT)
};

const ClassOps DebuggerEnvironment::classOps_ = {
    nullptr,    /* addProperty */
    nullptr,    /* delProperty */
    nullptr,    /* enumerate   */
    nullptr,    /* newEnumerate */
    nullptr,    /* resolve     */
    nullptr,    /* mayResolve  */
    nullptr,    /* finalize    */
    nullptr,    /* call        */
    nullptr,    /* hasInstance */
    nullptr,    /* construct   */
    DebuggerEnv_trace
};

const Class DebuggerEnvironment::class_ = {
    "Environment",
    JSCLASS_HAS_PRIVATE |
    JSCLASS_HAS_RESERVED_SLOTS(DebuggerEnvironment::RESERVED_SLOTS),
    &classOps_
};

enum {
    JSSLOT_DEBUGOBJECT_OWNER,
    JSSLOT_DEBUGOBJECT_COUNT
};

const ClassOps DebuggerObject::classOps_ = {
    nullptr,    /* addProperty */
    nullptr,    /* delProperty */
    nullptr,    /* enumerate   */
    nullptr,    /* newEnumerate */
    nullptr,    /* resolve     */
    nullptr,    /* mayResolve  */
    nullptr,    /* finalize    */
    nullptr,    /* call        */
    nullptr,    /* hasInstance */
    nullptr,    /* construct   */
    DebuggerObject_trace
};

const Class DebuggerObject::class_ = {
    "Object",
    JSCLASS_HAS_PRIVATE |
    JSCLASS_HAS_RESERVED_SLOTS(RESERVED_SLOTS),
    &classOps_
};

enum {
    JSSLOT_DEBUGSCRIPT_OWNER,
    JSSLOT_DEBUGSCRIPT_COUNT
};

static const ClassOps DebuggerScript_classOps = {
    nullptr,    /* addProperty */
    nullptr,    /* delProperty */
    nullptr,    /* enumerate   */
    nullptr,    /* newEnumerate */
    nullptr,    /* resolve     */
    nullptr,    /* mayResolve  */
    nullptr,    /* finalize    */
    nullptr,    /* call        */
    nullptr,    /* hasInstance */
    nullptr,    /* construct   */
    DebuggerScript_trace
};

static const Class DebuggerScript_class = {
    "Script",
    JSCLASS_HAS_PRIVATE |
    JSCLASS_HAS_RESERVED_SLOTS(JSSLOT_DEBUGSCRIPT_COUNT),
    &DebuggerScript_classOps
};

enum {
    JSSLOT_DEBUGSOURCE_OWNER,
    JSSLOT_DEBUGSOURCE_TEXT,
    JSSLOT_DEBUGSOURCE_COUNT
};

static const ClassOps DebuggerSource_classOps = {
    nullptr,    /* addProperty */
    nullptr,    /* delProperty */
    nullptr,    /* enumerate   */
    nullptr,    /* newEnumerate */
    nullptr,    /* resolve     */
    nullptr,    /* mayResolve  */
    nullptr,    /* finalize    */
    nullptr,    /* call        */
    nullptr,    /* hasInstance */
    nullptr,    /* construct   */
    DebuggerSource_trace
};

static const Class DebuggerSource_class = {
    "Source",
    JSCLASS_HAS_PRIVATE |
    JSCLASS_HAS_RESERVED_SLOTS(JSSLOT_DEBUGSOURCE_COUNT),
    &DebuggerSource_classOps
};


/*** Utils ***************************************************************************************/

/*
 * If fun is an interpreted function, remove any async function/generator
 * wrapper and return the underlying scripted function. Otherwise, return fun
 * unchanged.
 *
 * Async functions are implemented as native functions wrapped around a scripted
 * function. JSScripts hold ordinary inner JSFunctions in their object arrays,
 * and when we need to actually create a JS-visible function object, we build an
 * ordinary JS closure and apply the async wrapper to it. Async generators are
 * similar.
 *
 * This means that JSFunction::isInterpreted returns false for such functions,
 * even though their actual code is indeed JavaScript. Debugger should treat
 * async functions and generators like any other scripted function, so we must
 * carefully check for them whenever we want inspect a function.
 */

static JSFunction*
RemoveAsyncWrapper(JSFunction *fun)
{
    if (js::IsWrappedAsyncFunction(fun))
        fun = js::GetUnwrappedAsyncFunction(fun);
    else if (js::IsWrappedAsyncGenerator(fun))
        fun = js::GetUnwrappedAsyncGenerator(fun);

    return fun;
}

static inline bool
EnsureFunctionHasScript(JSContext* cx, HandleFunction fun)
{
    if (fun->isInterpretedLazy()) {
        AutoCompartment ac(cx, fun);
        return !!JSFunction::getOrCreateScript(cx, fun);
    }
    return true;
}

static inline JSScript*
GetOrCreateFunctionScript(JSContext* cx, HandleFunction fun)
{
    MOZ_ASSERT(fun->isInterpreted());
    if (!EnsureFunctionHasScript(cx, fun))
        return nullptr;
    return fun->nonLazyScript();
}

static bool
ValueToIdentifier(JSContext* cx, HandleValue v, MutableHandleId id)
{
    if (!ValueToId<CanGC>(cx, v, id))
        return false;
    if (!JSID_IS_ATOM(id) || !IsIdentifier(JSID_TO_ATOM(id))) {
        RootedValue val(cx, v);
        ReportValueErrorFlags(cx, JSREPORT_ERROR, JSMSG_UNEXPECTED_TYPE,
                              JSDVG_SEARCH_STACK, val, nullptr, "not an identifier",
                              nullptr);
        return false;
    }
    return true;
}

class AutoRestoreCompartmentDebugMode
{
    JSCompartment* comp_;
    unsigned bits_;

  public:
    explicit AutoRestoreCompartmentDebugMode(JSCompartment* comp)
      : comp_(comp), bits_(comp->debugModeBits)
    {
        MOZ_ASSERT(comp_);
    }

    ~AutoRestoreCompartmentDebugMode() {
        if (comp_)
            comp_->debugModeBits = bits_;
    }

    void release() {
        comp_ = nullptr;
    }
};

// Given a Debugger instance dbg, if it is enabled, prevents all its debuggee
// compartments from executing scripts. Attempts to run script will throw an
// instance of Debugger.DebuggeeWouldRun from the topmost locked Debugger's
// compartment.
class MOZ_RAII js::EnterDebuggeeNoExecute
{
    friend class js::LeaveDebuggeeNoExecute;

    Debugger& dbg_;
    EnterDebuggeeNoExecute** stack_;
    EnterDebuggeeNoExecute* prev_;

    // Non-nullptr when unlocked temporarily by a LeaveDebuggeeNoExecute.
    LeaveDebuggeeNoExecute* unlocked_;

    // When DebuggeeWouldRun is a warning instead of an error, whether we've
    // reported a warning already.
    bool reported_;

  public:
    explicit EnterDebuggeeNoExecute(JSContext* cx, Debugger& dbg)
      : dbg_(dbg),
        unlocked_(nullptr),
        reported_(false)
    {
        stack_ = &cx->noExecuteDebuggerTop.ref();
        prev_ = *stack_;
        *stack_ = this;
    }

    ~EnterDebuggeeNoExecute() {
        MOZ_ASSERT(*stack_ == this);
        *stack_ = prev_;
    }

    Debugger& debugger() const {
        return dbg_;
    }

#ifdef DEBUG
    static bool isLockedInStack(JSContext* cx, Debugger& dbg) {
        for (EnterDebuggeeNoExecute* it = cx->noExecuteDebuggerTop; it; it = it->prev_) {
            if (&it->debugger() == &dbg)
                return !it->unlocked_;
        }
        return false;
    }
#endif

    // Given a JSContext entered into a debuggee compartment, find the lock
    // that locks it. Returns nullptr if not found.
    static EnterDebuggeeNoExecute* findInStack(JSContext* cx) {
        JSCompartment* debuggee = cx->compartment();
        for (EnterDebuggeeNoExecute* it = cx->noExecuteDebuggerTop; it; it = it->prev_) {
            Debugger& dbg = it->debugger();
            if (!it->unlocked_ && dbg.isEnabled() && dbg.observesGlobal(debuggee->maybeGlobal()))
                return it;
        }
        return nullptr;
    }

    // Given a JSContext entered into a debuggee compartment, report a
    // warning or an error if there is a lock that locks it.
    static bool reportIfFoundInStack(JSContext* cx, HandleScript script) {
        if (EnterDebuggeeNoExecute* nx = findInStack(cx)) {
            bool warning = !cx->options().throwOnDebuggeeWouldRun();
            if (!warning || !nx->reported_) {
                AutoCompartment ac(cx, nx->debugger().toJSObject());
                nx->reported_ = true;
                if (cx->options().dumpStackOnDebuggeeWouldRun()) {
                    fprintf(stdout, "Dumping stack for DebuggeeWouldRun:\n");
                    DumpBacktrace(cx);
                }
                const char* filename = script->filename() ? script->filename() : "(none)";
                char linenoStr[15];
                SprintfLiteral(linenoStr, "%zu", script->lineno());
                unsigned flags = warning ? JSREPORT_WARNING : JSREPORT_ERROR;
                // FIXME: filename should be UTF-8 (bug 987069).
                return JS_ReportErrorFlagsAndNumberLatin1(cx, flags, GetErrorMessage, nullptr,
                                                          JSMSG_DEBUGGEE_WOULD_RUN,
                                                          filename, linenoStr);
            }
        }
        return true;
    }
};

// Given a JSContext entered into a debuggee compartment, if it is in
// an NX section, unlock the topmost EnterDebuggeeNoExecute instance.
//
// Does nothing if debuggee is not in an NX section. For example, this
// situation arises when invocation functions are called without entering
// Debugger code, e.g., calling D.O.p.executeInGlobal or D.O.p.apply.
class MOZ_RAII js::LeaveDebuggeeNoExecute
{
    EnterDebuggeeNoExecute* prevLocked_;

  public:
    explicit LeaveDebuggeeNoExecute(JSContext* cx)
      : prevLocked_(EnterDebuggeeNoExecute::findInStack(cx))
    {
        if (prevLocked_) {
            MOZ_ASSERT(!prevLocked_->unlocked_);
            prevLocked_->unlocked_ = this;
        }
    }

    ~LeaveDebuggeeNoExecute() {
        if (prevLocked_) {
            MOZ_ASSERT(prevLocked_->unlocked_ == this);
            prevLocked_->unlocked_ = nullptr;
        }
    }
};

/* static */ bool
Debugger::slowPathCheckNoExecute(JSContext* cx, HandleScript script)
{
    MOZ_ASSERT(cx->compartment()->isDebuggee());
    MOZ_ASSERT(cx->noExecuteDebuggerTop);
    return EnterDebuggeeNoExecute::reportIfFoundInStack(cx, script);
}

static inline void
NukeDebuggerWrapper(NativeObject *wrapper)
{
    // In some OOM failure cases, we need to destroy the edge to the referent,
    // to avoid trying to trace it during untimely collections.
    wrapper->setPrivate(nullptr);
}

static bool
ValueToStableChars(JSContext* cx, const char *fnname, HandleValue value,
                   AutoStableStringChars& stableChars)
{
    if (!value.isString()) {
        JS_ReportErrorNumberASCII(cx, GetErrorMessage, nullptr, JSMSG_NOT_EXPECTED_TYPE,
                                  fnname, "string", InformalValueTypeName(value));
        return false;
    }
    RootedLinearString linear(cx, value.toString()->ensureLinear(cx));
    if (!linear)
        return false;
    if (!stableChars.initTwoByte(cx, linear))
        return false;
    return true;
}

EvalOptions::~EvalOptions()
{
    js_free(const_cast<char*>(filename_));
}

bool
EvalOptions::setFilename(JSContext* cx, const char* filename)
{
    char* copy = nullptr;
    if (filename) {
        copy = JS_strdup(cx, filename);
        if (!copy)
            return false;
    }

    // EvalOptions always owns filename_, so this cast is okay.
    js_free(const_cast<char*>(filename_));

    filename_ = copy;
    return true;
}

static bool
ParseEvalOptions(JSContext* cx, HandleValue value, EvalOptions& options)
{
    if (!value.isObject())
        return true;

    RootedObject opts(cx, &value.toObject());

    RootedValue v(cx);
    if (!JS_GetProperty(cx, opts, "url", &v))
        return false;
    if (!v.isUndefined()) {
        RootedString url_str(cx, ToString<CanGC>(cx, v));
        if (!url_str)
            return false;
        JSAutoByteString url_bytes(cx, url_str);
        if (!url_bytes)
            return false;
        if (!options.setFilename(cx, url_bytes.ptr()))
            return false;
    }

    if (!JS_GetProperty(cx, opts, "lineNumber", &v))
        return false;
    if (!v.isUndefined()) {
        uint32_t lineno;
        if (!ToUint32(cx, v, &lineno))
            return false;
        options.setLineno(lineno);
    }

    return true;
}

static bool
RequireGlobalObject(JSContext* cx, HandleValue dbgobj, HandleObject referent)
{
    RootedObject obj(cx, referent);

    if (!obj->is<GlobalObject>()) {
        const char* isWrapper = "";
        const char* isWindowProxy = "";

        /* Help the poor programmer by pointing out wrappers around globals... */
        if (obj->is<WrapperObject>()) {
            obj = js::UncheckedUnwrap(obj);
            isWrapper = "a wrapper around ";
        }

        /* ... and WindowProxies around Windows. */
        if (IsWindowProxy(obj)) {
            obj = ToWindowIfWindowProxy(obj);
            isWindowProxy = "a WindowProxy referring to ";
        }

        if (obj->is<GlobalObject>()) {
            ReportValueErrorFlags(cx, JSREPORT_ERROR, JSMSG_DEBUG_WRAPPER_IN_WAY,
                                  JSDVG_SEARCH_STACK, dbgobj, nullptr,
                                  isWrapper, isWindowProxy);
        } else {
            ReportValueErrorFlags(cx, JSREPORT_ERROR, JSMSG_DEBUG_BAD_REFERENT,
                                  JSDVG_SEARCH_STACK, dbgobj, nullptr,
                                  "a global object", nullptr);
        }
        return false;
    }

    return true;
}


/*** Breakpoints *********************************************************************************/

BreakpointSite::BreakpointSite(Type type)
  : type_(type), enabledCount(0)
{
<<<<<<< HEAD
    JS_INIT_CLIST(&breakpoints);
=======
>>>>>>> a17af05f
}

void
BreakpointSite::inc(FreeOp* fop)
{
    enabledCount++;
    if (enabledCount == 1)
        recompile(fop);
}

void
BreakpointSite::dec(FreeOp* fop)
{
    MOZ_ASSERT(enabledCount > 0);
    enabledCount--;
    if (enabledCount == 0)
        recompile(fop);
}

bool
BreakpointSite::isEmpty() const
{
<<<<<<< HEAD
    return JS_CLIST_IS_EMPTY(&breakpoints);
=======
    return breakpoints.isEmpty();
>>>>>>> a17af05f
}

Breakpoint*
BreakpointSite::firstBreakpoint() const
{
    if (isEmpty())
        return nullptr;
    return &(*breakpoints.begin());
}

bool
BreakpointSite::hasBreakpoint(Breakpoint* toFind)
{
    const BreakpointList::Iterator bp(toFind);
    for (auto p = breakpoints.begin(); p; p++)
        if (p == bp)
            return true;
    return false;
}

Breakpoint::Breakpoint(Debugger* debugger, BreakpointSite* site, JSObject* handler)
    : debugger(debugger), site(site), handler(handler)
{
    MOZ_ASSERT(handler->compartment() == debugger->object->compartment());
    debugger->breakpoints.pushBack(this);
    site->breakpoints.pushBack(this);
}

void
Breakpoint::destroy(FreeOp* fop)
{
    if (debugger->enabled)
        site->dec(fop);
    debugger->breakpoints.remove(this);
    site->breakpoints.remove(this);
    site->destroyIfEmpty(fop);
    fop->delete_(this);
}

Breakpoint*
Breakpoint::nextInDebugger()
{
    return debuggerLink.mNext;
}

Breakpoint*
Breakpoint::nextInSite()
{
    return siteLink.mNext;
}

JSBreakpointSite::JSBreakpointSite(JSScript* script, jsbytecode* pc)
  : BreakpointSite(Type::JS),
    script(script),
    pc(pc)
{
    MOZ_ASSERT(!script->hasBreakpointsAt(pc));
}

void
JSBreakpointSite::recompile(FreeOp* fop)
{
    if (script->hasBaselineScript())
        script->baselineScript()->toggleDebugTraps(script, pc);
}

void
JSBreakpointSite::destroyIfEmpty(FreeOp* fop)
{
    if (isEmpty())
        script->destroyBreakpointSite(fop, pc);
}

WasmBreakpointSite::WasmBreakpointSite(wasm::DebugState* debug_, uint32_t offset_)
  : BreakpointSite(Type::Wasm), debug(debug_), offset(offset_)
{
    MOZ_ASSERT(debug_);
}

void
WasmBreakpointSite::recompile(FreeOp* fop)
{
    debug->toggleBreakpointTrap(fop->runtime(), offset, isEnabled());
}

void
WasmBreakpointSite::destroyIfEmpty(FreeOp* fop)
{
    if (isEmpty())
        debug->destroyBreakpointSite(fop, offset);
}

<<<<<<< HEAD
JSBreakpointSite::JSBreakpointSite(JSScript* script, jsbytecode* pc)
  : BreakpointSite(Type::JS),
    script(script),
    pc(pc)
{
    MOZ_ASSERT(!script->hasBreakpointsAt(pc));
}

void
JSBreakpointSite::recompile(FreeOp* fop)
{
    if (script->hasBaselineScript())
        script->baselineScript()->toggleDebugTraps(script, pc);
}

void
JSBreakpointSite::destroyIfEmpty(FreeOp* fop)
{
    if (isEmpty())
        script->destroyBreakpointSite(fop, pc);
}

WasmBreakpointSite::WasmBreakpointSite(wasm::Code* code_, uint32_t offset_)
  : BreakpointSite(Type::Wasm), code(code_), offset(offset_)
{
    MOZ_ASSERT(code_);
}

void
WasmBreakpointSite::recompile(FreeOp* fop)
{
    code->toggleBreakpointTrap(fop->runtime(), offset, isEnabled());
}

void
WasmBreakpointSite::destroyIfEmpty(FreeOp* fop)
{
    if (isEmpty())
        code->destroyBreakpointSite(fop, offset);
}

=======
>>>>>>> a17af05f
/*** Debugger hook dispatch **********************************************************************/

Debugger::Debugger(JSContext* cx, NativeObject* dbg)
  : object(dbg),
    debuggees(cx->runtime()),
    uncaughtExceptionHook(nullptr),
    enabled(true),
    allowUnobservedAsmJS(false),
    allowWasmBinarySource(false),
    collectCoverageInfo(false),
    observedGCs(cx->runtime()),
    allocationsLog(cx),
    trackingAllocationSites(false),
    allocationSamplingProbability(1.0),
    maxAllocationsLogLength(DEFAULT_MAX_LOG_LENGTH),
    allocationsLogOverflowed(false),
    frames(cx->runtime()),
    scripts(cx),
    sources(cx),
    objects(cx),
    environments(cx),
    wasmInstanceScripts(cx),
    wasmInstanceSources(cx),
#ifdef NIGHTLY_BUILD
    traceLoggerLastDrainedSize(0),
    traceLoggerLastDrainedIteration(0),
#endif
    traceLoggerScriptedCallsLastDrainedSize(0),
    traceLoggerScriptedCallsLastDrainedIteration(0)
{
    assertSameCompartment(cx, dbg);

#ifdef JS_TRACE_LOGGING
    TraceLoggerThread* logger = TraceLoggerForCurrentThread(cx);
    if (logger) {
#ifdef NIGHTLY_BUILD
        logger->getIterationAndSize(&traceLoggerLastDrainedIteration, &traceLoggerLastDrainedSize);
#endif
        logger->getIterationAndSize(&traceLoggerScriptedCallsLastDrainedIteration,
                                    &traceLoggerScriptedCallsLastDrainedSize);
    }
#endif
}

Debugger::~Debugger()
{
    MOZ_ASSERT_IF(debuggees.initialized(), debuggees.empty());
    allocationsLog.clear();

    /*
     * We don't have to worry about locking here since Debugger is not
     * background finalized.
     */
<<<<<<< HEAD
    JS_REMOVE_LINK(&onNewGlobalObjectWatchersLink);

    JSContext* cx = TlsContext.get();
=======
    JSContext* cx = TlsContext.get();
    if (onNewGlobalObjectWatchersLink.mPrev ||
        onNewGlobalObjectWatchersLink.mNext ||
        cx->runtime()->onNewGlobalObjectWatchers().begin() == JSRuntime::WatchersList::Iterator(this))
        cx->runtime()->onNewGlobalObjectWatchers().remove(this);

>>>>>>> a17af05f
    cx->runtime()->endSingleThreadedExecution(cx);
}

bool
Debugger::init(JSContext* cx)
{
    if (!debuggees.init() ||
        !debuggeeZones.init() ||
        !frames.init() ||
        !scripts.init() ||
        !sources.init() ||
        !objects.init() ||
        !observedGCs.init() ||
        !environments.init() ||
        !wasmInstanceScripts.init() ||
        !wasmInstanceSources.init())
    {
        ReportOutOfMemory(cx);
        return false;
    }

    cx->zone()->group()->debuggerList().insertBack(this);
    return true;
}

JS_STATIC_ASSERT(unsigned(JSSLOT_DEBUGFRAME_OWNER) == unsigned(JSSLOT_DEBUGSCRIPT_OWNER));
JS_STATIC_ASSERT(unsigned(JSSLOT_DEBUGFRAME_OWNER) == unsigned(JSSLOT_DEBUGSOURCE_OWNER));
JS_STATIC_ASSERT(unsigned(JSSLOT_DEBUGFRAME_OWNER) == unsigned(JSSLOT_DEBUGOBJECT_OWNER));
JS_STATIC_ASSERT(unsigned(JSSLOT_DEBUGFRAME_OWNER) == unsigned(DebuggerEnvironment::OWNER_SLOT));

/* static */ Debugger*
Debugger::fromChildJSObject(JSObject* obj)
{
    MOZ_ASSERT(obj->getClass() == &DebuggerFrame::class_ ||
               obj->getClass() == &DebuggerScript_class ||
               obj->getClass() == &DebuggerSource_class ||
               obj->getClass() == &DebuggerObject::class_ ||
               obj->getClass() == &DebuggerEnvironment::class_);
    JSObject* dbgobj = &obj->as<NativeObject>().getReservedSlot(JSSLOT_DEBUGOBJECT_OWNER).toObject();
    return fromJSObject(dbgobj);
}

bool
Debugger::hasMemory() const
{
    return object->getReservedSlot(JSSLOT_DEBUG_MEMORY_INSTANCE).isObject();
}

DebuggerMemory&
Debugger::memory() const
{
    MOZ_ASSERT(hasMemory());
    return object->getReservedSlot(JSSLOT_DEBUG_MEMORY_INSTANCE).toObject().as<DebuggerMemory>();
}

bool
Debugger::getScriptFrameWithIter(JSContext* cx, AbstractFramePtr referent,
                                 const FrameIter* maybeIter, MutableHandleValue vp)
{
    RootedDebuggerFrame result(cx);
    if (!Debugger::getScriptFrameWithIter(cx, referent, maybeIter, &result))
        return false;

    vp.setObject(*result);
    return true;
}

bool
Debugger::getScriptFrameWithIter(JSContext* cx, AbstractFramePtr referent,
                                 const FrameIter* maybeIter,
                                 MutableHandleDebuggerFrame result)
{
    MOZ_ASSERT_IF(maybeIter, maybeIter->abstractFramePtr() == referent);
    MOZ_ASSERT_IF(referent.hasScript(), !referent.script()->selfHosted());

    if (referent.hasScript() && !referent.script()->ensureHasAnalyzedArgsUsage(cx))
        return false;

    FrameMap::AddPtr p = frames.lookupForAdd(referent);
    if (!p) {
        /* Create and populate the Debugger.Frame object. */
        RootedObject proto(cx, &object->getReservedSlot(JSSLOT_DEBUG_FRAME_PROTO).toObject());
        RootedNativeObject debugger(cx, object);

        RootedDebuggerFrame frame(cx, DebuggerFrame::create(cx, proto, referent, maybeIter,
                                                            debugger));
        if (!frame)
            return false;

        if (!ensureExecutionObservabilityOfFrame(cx, referent))
            return false;

        if (!frames.add(p, referent, frame)) {
            ReportOutOfMemory(cx);
            return false;
        }
    }

    result.set(&p->value()->as<DebuggerFrame>());
    return true;
}

/* static */ bool
Debugger::hasLiveHook(GlobalObject* global, Hook which)
{
    if (GlobalObject::DebuggerVector* debuggers = global->getDebuggers()) {
        for (auto p = debuggers->begin(); p != debuggers->end(); p++) {
            Debugger* dbg = *p;
            if (dbg->enabled && dbg->getHook(which))
                return true;
        }
    }
    return false;
}

JSObject*
Debugger::getHook(Hook hook) const
{
    MOZ_ASSERT(hook >= 0 && hook < HookCount);
    const Value& v = object->getReservedSlot(JSSLOT_DEBUG_HOOK_START + hook);
    return v.isUndefined() ? nullptr : &v.toObject();
}

bool
Debugger::hasAnyLiveHooks(JSRuntime* rt) const
{
    if (!enabled)
        return false;

    if (getHook(OnDebuggerStatement) ||
        getHook(OnExceptionUnwind) ||
        getHook(OnNewScript) ||
        getHook(OnEnterFrame))
    {
        return true;
    }

    /* If any breakpoints are in live scripts, return true. */
    for (Breakpoint* bp = firstBreakpoint(); bp; bp = bp->nextInDebugger()) {
        switch (bp->site->type()) {
          case BreakpointSite::Type::JS:
            if (IsMarkedUnbarriered(rt, &bp->site->asJS()->script))
                return true;
            break;
          case BreakpointSite::Type::Wasm:
            if (IsMarkedUnbarriered(rt, &bp->asWasm()->wasmInstance))
                return true;
            break;
        }
    }

    for (FrameMap::Range r = frames.all(); !r.empty(); r.popFront()) {
        NativeObject* frameObj = r.front().value();
        if (!frameObj->getReservedSlot(JSSLOT_DEBUGFRAME_ONSTEP_HANDLER).isUndefined() ||
            !frameObj->getReservedSlot(JSSLOT_DEBUGFRAME_ONPOP_HANDLER).isUndefined())
            return true;
    }

    return false;
}

/* static */ JSTrapStatus
Debugger::slowPathOnEnterFrame(JSContext* cx, AbstractFramePtr frame)
{
    RootedValue rval(cx);
    JSTrapStatus status = dispatchHook(
        cx,
        [frame](Debugger* dbg) -> bool {
            return dbg->observesFrame(frame) && dbg->observesEnterFrame();
        },
        [&](Debugger* dbg) -> JSTrapStatus {
            return dbg->fireEnterFrame(cx, &rval);
        });

    switch (status) {
      case JSTRAP_CONTINUE:
        break;

      case JSTRAP_THROW:
        cx->setPendingException(rval);
        break;

      case JSTRAP_ERROR:
        cx->clearPendingException();
        break;

      case JSTRAP_RETURN:
        frame.setReturnValue(rval);
        break;

      default:
        MOZ_CRASH("bad Debugger::onEnterFrame JSTrapStatus value");
    }

    return status;
}

static void
DebuggerFrame_maybeDecrementFrameScriptStepModeCount(FreeOp* fop, AbstractFramePtr frame,
                                                     NativeObject* frameobj);

static void
DebuggerFrame_freeScriptFrameIterData(FreeOp* fop, JSObject* obj);

/*
 * Handle leaving a frame with debuggers watching. |frameOk| indicates whether
 * the frame is exiting normally or abruptly. Set |cx|'s exception and/or
 * |cx->fp()|'s return value, and return a new success value.
 */
/* static */ bool
Debugger::slowPathOnLeaveFrame(JSContext* cx, AbstractFramePtr frame, jsbytecode* pc, bool frameOk)
{
    mozilla::DebugOnly<Handle<GlobalObject*>> debuggeeGlobal = cx->global();

    auto frameMapsGuard = MakeScopeExit([&] {
        // Clean up all Debugger.Frame instances.
        removeFromFrameMapsAndClearBreakpointsIn(cx, frame);
    });

    // The onPop handler and associated clean up logic should not run multiple
    // times on the same frame. If slowPathOnLeaveFrame has already been
    // called, the frame will not be present in the Debugger frame maps.
    Rooted<DebuggerFrameVector> frames(cx, DebuggerFrameVector(cx));
    if (!getDebuggerFrames(frame, &frames))
        return false;
    if (frames.empty())
        return frameOk;

    /* Save the frame's completion value. */
    JSTrapStatus status;
    RootedValue value(cx);
    Debugger::resultToCompletion(cx, frameOk, frame.returnValue(), &status, &value);

    // This path can be hit via unwinding the stack due to over-recursion or
    // OOM. In those cases, don't fire the frames' onPop handlers, because
    // invoking JS will only trigger the same condition. See
    // slowPathOnExceptionUnwind.
    if (!cx->isThrowingOverRecursed() && !cx->isThrowingOutOfMemory()) {
        /* For each Debugger.Frame, fire its onPop handler, if any. */
        for (size_t i = 0; i < frames.length(); i++) {
            HandleDebuggerFrame frameobj = frames[i];
            Debugger* dbg = Debugger::fromChildJSObject(frameobj);
            EnterDebuggeeNoExecute nx(cx, *dbg);

            if (dbg->enabled && frameobj->onPopHandler())
            {
                OnPopHandler* handler = frameobj->onPopHandler();

                Maybe<AutoCompartment> ac;
                ac.emplace(cx, dbg->object);

                RootedValue wrappedValue(cx, value);
                RootedValue completion(cx);
                if (!dbg->wrapDebuggeeValue(cx, &wrappedValue))
                {
                    status = dbg->reportUncaughtException(ac);
                    break;
                }

                /* Call the onPop handler. */
                JSTrapStatus nextStatus = status;
                RootedValue nextValue(cx, wrappedValue);
                bool success = handler->onPop(cx, frameobj, nextStatus, &nextValue);
                nextStatus = dbg->processParsedHandlerResult(ac, frame, pc, success, nextStatus,
                                                             &nextValue);

                /*
                 * At this point, we are back in the debuggee compartment, and any error has
                 * been wrapped up as a completion value.
                 */
                MOZ_ASSERT(cx->compartment() == debuggeeGlobal->compartment());
                MOZ_ASSERT(!cx->isExceptionPending());

                /* JSTRAP_CONTINUE means "make no change". */
                if (nextStatus != JSTRAP_CONTINUE) {
                    status = nextStatus;
                    value = nextValue;
                }
            }
        }
    }

    /* Establish (status, value) as our resumption value. */
    switch (status) {
      case JSTRAP_RETURN:
        frame.setReturnValue(value);
        return true;

      case JSTRAP_THROW:
        cx->setPendingException(value);
        return false;

      case JSTRAP_ERROR:
        MOZ_ASSERT(!cx->isExceptionPending());
        return false;

      default:
        MOZ_CRASH("bad final trap status");
    }
}

/* static */ JSTrapStatus
Debugger::slowPathOnDebuggerStatement(JSContext* cx, AbstractFramePtr frame)
{
    RootedValue rval(cx);
    JSTrapStatus status = dispatchHook(
        cx,
        [](Debugger* dbg) -> bool { return dbg->getHook(OnDebuggerStatement); },
        [&](Debugger* dbg) -> JSTrapStatus {
            return dbg->fireDebuggerStatement(cx, &rval);
        });

    switch (status) {
      case JSTRAP_CONTINUE:
      case JSTRAP_ERROR:
        break;

      case JSTRAP_RETURN:
        frame.setReturnValue(rval);
        break;

      case JSTRAP_THROW:
        cx->setPendingException(rval);
        break;

      default:
        MOZ_CRASH("Invalid onDebuggerStatement trap status");
    }

    return status;
}

/* static */ JSTrapStatus
Debugger::slowPathOnExceptionUnwind(JSContext* cx, AbstractFramePtr frame)
{
    // Invoking more JS on an over-recursed stack or after OOM is only going
    // to result in more of the same error.
    if (cx->isThrowingOverRecursed() || cx->isThrowingOutOfMemory())
        return JSTRAP_CONTINUE;

    // The Debugger API mustn't muck with frames from self-hosted scripts.
    if (frame.hasScript() && frame.script()->selfHosted())
        return JSTRAP_CONTINUE;

    RootedValue rval(cx);
    JSTrapStatus status = dispatchHook(
        cx,
        [](Debugger* dbg) -> bool { return dbg->getHook(OnExceptionUnwind); },
        [&](Debugger* dbg) -> JSTrapStatus {
            return dbg->fireExceptionUnwind(cx, &rval);
        });

    switch (status) {
      case JSTRAP_CONTINUE:
        break;

      case JSTRAP_THROW:
        cx->setPendingException(rval);
        break;

      case JSTRAP_ERROR:
        cx->clearPendingException();
        break;

      case JSTRAP_RETURN:
        cx->clearPendingException();
        frame.setReturnValue(rval);
        break;

      default:
        MOZ_CRASH("Invalid onExceptionUnwind trap status");
    }

    return status;
}

// TODO: Remove Remove this function when all properties/methods returning a
///      DebuggerEnvironment have been given a C++ interface (bug 1271649).
bool
Debugger::wrapEnvironment(JSContext* cx, Handle<Env*> env, MutableHandleValue rval)
{
    if (!env) {
        rval.setNull();
        return true;
    }

    RootedDebuggerEnvironment envobj(cx);

    if (!wrapEnvironment(cx, env, &envobj))
        return false;

    rval.setObject(*envobj);
    return true;
}

bool
Debugger::wrapEnvironment(JSContext* cx, Handle<Env*> env,
                          MutableHandleDebuggerEnvironment result)
{
    MOZ_ASSERT(env);

    /*
     * DebuggerEnv should only wrap a debug scope chain obtained (transitively)
     * from GetDebugEnvironmentFor(Frame|Function).
     */
    MOZ_ASSERT(!IsSyntacticEnvironment(env));

    DependentAddPtr<ObjectWeakMap> p(cx, environments, env);
    if (p) {
        result.set(&p->value()->as<DebuggerEnvironment>());
    } else {
        /* Create a new Debugger.Environment for env. */
        RootedObject proto(cx, &object->getReservedSlot(JSSLOT_DEBUG_ENV_PROTO).toObject());
        RootedNativeObject debugger(cx, object);

        RootedDebuggerEnvironment envobj(cx,
            DebuggerEnvironment::create(cx, proto, env, debugger));
        if (!envobj)
            return false;

        if (!p.add(cx, environments, env, envobj)) {
            NukeDebuggerWrapper(envobj);
            return false;
        }

        CrossCompartmentKey key(object, env, CrossCompartmentKey::DebuggerEnvironment);
        if (!object->compartment()->putWrapper(cx, key, ObjectValue(*envobj))) {
            NukeDebuggerWrapper(envobj);
            environments.remove(env);
            return false;
        }

        result.set(envobj);
    }

    return true;
}

bool
Debugger::wrapDebuggeeValue(JSContext* cx, MutableHandleValue vp)
{
    assertSameCompartment(cx, object.get());

    if (vp.isObject()) {
        RootedObject obj(cx, &vp.toObject());
        RootedDebuggerObject dobj(cx);

        if (!wrapDebuggeeObject(cx, obj, &dobj))
            return false;

        vp.setObject(*dobj);
    } else if (vp.isMagic()) {
        RootedPlainObject optObj(cx, NewBuiltinClassInstance<PlainObject>(cx));
        if (!optObj)
            return false;

        // We handle three sentinel values: missing arguments (overloading
        // JS_OPTIMIZED_ARGUMENTS), optimized out slots (JS_OPTIMIZED_OUT),
        // and uninitialized bindings (JS_UNINITIALIZED_LEXICAL).
        //
        // Other magic values should not have escaped.
        PropertyName* name;
        switch (vp.whyMagic()) {
          case JS_OPTIMIZED_ARGUMENTS:   name = cx->names().missingArguments; break;
          case JS_OPTIMIZED_OUT:         name = cx->names().optimizedOut; break;
          case JS_UNINITIALIZED_LEXICAL: name = cx->names().uninitialized; break;
          default: MOZ_CRASH("Unsupported magic value escaped to Debugger");
        }

        RootedValue trueVal(cx, BooleanValue(true));
        if (!DefineProperty(cx, optObj, name, trueVal))
            return false;

        vp.setObject(*optObj);
    } else if (!cx->compartment()->wrap(cx, vp)) {
        vp.setUndefined();
        return false;
    }

    return true;
}

bool
Debugger::wrapDebuggeeObject(JSContext* cx, HandleObject obj,
                             MutableHandleDebuggerObject result)
{
    MOZ_ASSERT(obj);

    if (obj->is<JSFunction>()) {
        MOZ_ASSERT(!IsInternalFunctionObject(*obj));
        RootedFunction fun(cx, &obj->as<JSFunction>());
        if (!EnsureFunctionHasScript(cx, fun))
            return false;
    }

    DependentAddPtr<ObjectWeakMap> p(cx, objects, obj);
    if (p) {
        result.set(&p->value()->as<DebuggerObject>());
    } else {
        /* Create a new Debugger.Object for obj. */
        RootedNativeObject debugger(cx, object);
        RootedObject proto(cx, &object->getReservedSlot(JSSLOT_DEBUG_OBJECT_PROTO).toObject());
        RootedDebuggerObject dobj(cx, DebuggerObject::create(cx, proto, obj, debugger));
        if (!dobj)
            return false;

        if (!p.add(cx, objects, obj, dobj)) {
            NukeDebuggerWrapper(dobj);
            return false;
        }

        if (obj->compartment() != object->compartment()) {
            CrossCompartmentKey key(object, obj, CrossCompartmentKey::DebuggerObject);
            if (!object->compartment()->putWrapper(cx, key, ObjectValue(*dobj))) {
                NukeDebuggerWrapper(dobj);
                objects.remove(obj);
                ReportOutOfMemory(cx);
                return false;
            }
        }

        result.set(dobj);
    }

    return true;
}

static NativeObject*
ToNativeDebuggerObject(JSContext* cx, MutableHandleObject obj)
{
    if (obj->getClass() != &DebuggerObject::class_) {
        JS_ReportErrorNumberASCII(cx, GetErrorMessage, nullptr, JSMSG_NOT_EXPECTED_TYPE,
                                  "Debugger", "Debugger.Object", obj->getClass()->name);
        return nullptr;
    }

    NativeObject* ndobj = &obj->as<NativeObject>();

    Value owner = ndobj->getReservedSlot(JSSLOT_DEBUGOBJECT_OWNER);
    if (owner.isUndefined()) {
        JS_ReportErrorNumberASCII(cx, GetErrorMessage, nullptr,
                                  JSMSG_DEBUG_PROTO, "Debugger.Object", "Debugger.Object");
        return nullptr;
    }

    return ndobj;
}

bool
Debugger::unwrapDebuggeeObject(JSContext* cx, MutableHandleObject obj)
{
    NativeObject* ndobj = ToNativeDebuggerObject(cx, obj);
    if (!ndobj)
        return false;

    Value owner = ndobj->getReservedSlot(JSSLOT_DEBUGOBJECT_OWNER);
    if (&owner.toObject() != object) {
        JS_ReportErrorNumberASCII(cx, GetErrorMessage, nullptr,
                                  JSMSG_DEBUG_WRONG_OWNER, "Debugger.Object");
        return false;
    }

    obj.set(static_cast<JSObject*>(ndobj->getPrivate()));
    return true;
}

bool
Debugger::unwrapDebuggeeValue(JSContext* cx, MutableHandleValue vp)
{
    assertSameCompartment(cx, object.get(), vp);
    if (vp.isObject()) {
        RootedObject dobj(cx, &vp.toObject());
        if (!unwrapDebuggeeObject(cx, &dobj))
            return false;
        vp.setObject(*dobj);
    }
    return true;
}

static bool
CheckArgCompartment(JSContext* cx, JSObject* obj, JSObject* arg,
                    const char* methodname, const char* propname)
{
    if (arg->compartment() != obj->compartment()) {
        JS_ReportErrorNumberASCII(cx, GetErrorMessage, nullptr, JSMSG_DEBUG_COMPARTMENT_MISMATCH,
                                  methodname, propname);
        return false;
    }
    return true;
}

static bool
CheckArgCompartment(JSContext* cx, JSObject* obj, HandleValue v,
                    const char* methodname, const char* propname)
{
    if (v.isObject())
        return CheckArgCompartment(cx, obj, &v.toObject(), methodname, propname);
    return true;
}

bool
Debugger::unwrapPropertyDescriptor(JSContext* cx, HandleObject obj,
                                   MutableHandle<PropertyDescriptor> desc)
{
    if (desc.hasValue()) {
        RootedValue value(cx, desc.value());
        if (!unwrapDebuggeeValue(cx, &value) ||
            !CheckArgCompartment(cx, obj, value, "defineProperty", "value"))
        {
            return false;
        }
        desc.setValue(value);
    }

    if (desc.hasGetterObject()) {
        RootedObject get(cx, desc.getterObject());
        if (get) {
            if (!unwrapDebuggeeObject(cx, &get))
                return false;
            if (!CheckArgCompartment(cx, obj, get, "defineProperty", "get"))
                return false;
        }
        desc.setGetterObject(get);
    }

    if (desc.hasSetterObject()) {
        RootedObject set(cx, desc.setterObject());
        if (set) {
            if (!unwrapDebuggeeObject(cx, &set))
                return false;
            if (!CheckArgCompartment(cx, obj, set, "defineProperty", "set"))
                return false;
        }
        desc.setSetterObject(set);
    }

    return true;
}

JSTrapStatus
Debugger::reportUncaughtException(Maybe<AutoCompartment>& ac)
{
    JSContext* cx = ac->context();

    // Uncaught exceptions arise from Debugger code, and so we must already be
    // in an NX section.
    MOZ_ASSERT(EnterDebuggeeNoExecute::isLockedInStack(cx, *this));

    if (cx->isExceptionPending()) {
        /*
         * We want to report the pending exception, but we want to let the
         * embedding handle it however it wants to.  So pretend like we're
         * starting a new script execution on our current compartment (which
         * is the debugger compartment, so reported errors won't get
         * reported to various onerror handlers in debuggees) and as part of
         * that "execution" simply throw our exception so the embedding can
         * deal.
         */
        RootedValue exn(cx);
        if (cx->getPendingException(&exn)) {
            /*
             * Clear the exception, because ReportErrorToGlobal will assert that
             * we don't have one.
             */
            cx->clearPendingException();
            ReportErrorToGlobal(cx, cx->global(), exn);
        }
        /*
         * And if not, or if PrepareScriptEnvironmentAndInvoke somehow left
         * an exception on cx (which it totally shouldn't do), just give
         * up.
         */
        cx->clearPendingException();
    }

    ac.reset();
    return JSTRAP_ERROR;
}

JSTrapStatus
Debugger::handleUncaughtExceptionHelper(Maybe<AutoCompartment>& ac, MutableHandleValue* vp,
                                        const Maybe<HandleValue>& thisVForCheck,
                                        AbstractFramePtr frame)
{
    JSContext* cx = ac->context();

    // Uncaught exceptions arise from Debugger code, and so we must already be
    // in an NX section.
    MOZ_ASSERT(EnterDebuggeeNoExecute::isLockedInStack(cx, *this));

    if (cx->isExceptionPending()) {
        if (uncaughtExceptionHook) {
            RootedValue exc(cx);
            if (!cx->getPendingException(&exc))
                return JSTRAP_ERROR;
            cx->clearPendingException();

            RootedValue fval(cx, ObjectValue(*uncaughtExceptionHook));
            RootedValue rv(cx);
            if (js::Call(cx, fval, object, exc, &rv)) {
                if (vp) {
                    JSTrapStatus status = JSTRAP_CONTINUE;
                    if (processResumptionValue(ac, frame, thisVForCheck, rv, status, *vp))
                        return status;
                } else {
                    return JSTRAP_CONTINUE;
                }
            }
        }

        return reportUncaughtException(ac);
    }

    ac.reset();
    return JSTRAP_ERROR;
}

JSTrapStatus
Debugger::handleUncaughtException(Maybe<AutoCompartment>& ac, MutableHandleValue vp,
                                  const Maybe<HandleValue>& thisVForCheck, AbstractFramePtr frame)
{
    return handleUncaughtExceptionHelper(ac, &vp, thisVForCheck, frame);
}

JSTrapStatus
Debugger::handleUncaughtException(Maybe<AutoCompartment>& ac)
{
    return handleUncaughtExceptionHelper(ac, nullptr, mozilla::Nothing(), NullFramePtr());
}

/* static */ void
Debugger::resultToCompletion(JSContext* cx, bool ok, const Value& rv,
                             JSTrapStatus* status, MutableHandleValue value)
{
    MOZ_ASSERT_IF(ok, !cx->isExceptionPending());

    if (ok) {
        *status = JSTRAP_RETURN;
        value.set(rv);
    } else if (cx->isExceptionPending()) {
        *status = JSTRAP_THROW;
        if (!cx->getPendingException(value))
            *status = JSTRAP_ERROR;
        cx->clearPendingException();
    } else {
        *status = JSTRAP_ERROR;
        value.setUndefined();
    }
}

bool
Debugger::newCompletionValue(JSContext* cx, JSTrapStatus status, const Value& value_,
                             MutableHandleValue result)
{
    /*
     * We must be in the debugger's compartment, since that's where we want
     * to construct the completion value.
     */
    assertSameCompartment(cx, object.get());
    assertSameCompartment(cx, value_);

    RootedId key(cx);
    RootedValue value(cx, value_);

    switch (status) {
      case JSTRAP_RETURN:
        key = NameToId(cx->names().return_);
        break;

      case JSTRAP_THROW:
        key = NameToId(cx->names().throw_);
        break;

      case JSTRAP_ERROR:
        result.setNull();
        return true;

      default:
        MOZ_CRASH("bad status passed to Debugger::newCompletionValue");
    }

    /* Common tail for JSTRAP_RETURN and JSTRAP_THROW. */
    RootedPlainObject obj(cx, NewBuiltinClassInstance<PlainObject>(cx));
    if (!obj ||
        !NativeDefineProperty(cx, obj, key, value, nullptr, nullptr, JSPROP_ENUMERATE))
    {
        return false;
    }

    result.setObject(*obj);
    return true;
}

bool
Debugger::receiveCompletionValue(Maybe<AutoCompartment>& ac, bool ok,
                                 HandleValue val,
                                 MutableHandleValue vp)
{
    JSContext* cx = ac->context();

    JSTrapStatus status;
    RootedValue value(cx);
    resultToCompletion(cx, ok, val, &status, &value);
    ac.reset();
    return wrapDebuggeeValue(cx, &value) &&
           newCompletionValue(cx, status, value, vp);
}

static bool
GetStatusProperty(JSContext* cx, HandleObject obj, HandlePropertyName name, JSTrapStatus status,
                  JSTrapStatus& statusp, MutableHandleValue vp, int* hits)
{
    bool found;
    if (!HasProperty(cx, obj, name, &found))
        return false;
    if (found) {
        ++*hits;
        statusp = status;
        if (!GetProperty(cx, obj, obj, name, vp))
            return false;
    }
    return true;
}

static bool
ParseResumptionValueAsObject(JSContext* cx, HandleValue rv, JSTrapStatus& statusp,
                             MutableHandleValue vp)
{
    int hits = 0;
    if (rv.isObject()) {
        RootedObject obj(cx, &rv.toObject());
        if (!GetStatusProperty(cx, obj, cx->names().return_, JSTRAP_RETURN, statusp, vp, &hits))
            return false;
        if (!GetStatusProperty(cx, obj, cx->names().throw_, JSTRAP_THROW, statusp, vp, &hits))
            return false;
    }

    if (hits != 1) {
        JS_ReportErrorNumberASCII(cx, GetErrorMessage, nullptr, JSMSG_DEBUG_BAD_RESUMPTION);
        return false;
    }
    return true;
}

static bool
ParseResumptionValue(JSContext* cx, HandleValue rval, JSTrapStatus& statusp, MutableHandleValue vp)
{
    if (rval.isUndefined()) {
        statusp = JSTRAP_CONTINUE;
        vp.setUndefined();
        return true;
    }
    if (rval.isNull()) {
        statusp = JSTRAP_ERROR;
        vp.setUndefined();
        return true;
    }
    return ParseResumptionValueAsObject(cx, rval, statusp, vp);
}

static bool
CheckResumptionValue(JSContext* cx, AbstractFramePtr frame, const Maybe<HandleValue>& maybeThisv,
                     JSTrapStatus status, MutableHandleValue vp)
{
    if (status == JSTRAP_RETURN && frame && frame.isFunctionFrame()) {
        // Don't let a { return: ... } resumption value make a generator
        // function violate the iterator protocol. The return value from
        // such a frame must have the form { done: <bool>, value: <anything> }.
        RootedFunction callee(cx, frame.callee());
        if (callee->isStarGenerator()) {
            if (!CheckStarGeneratorResumptionValue(cx, vp)) {
                JS_ReportErrorNumberASCII(cx, GetErrorMessage, nullptr, JSMSG_DEBUG_BAD_YIELD);
                return false;
            }
        }
    }

    if (maybeThisv.isSome()) {
        const HandleValue& thisv = maybeThisv.ref();
        if (status == JSTRAP_RETURN && vp.isPrimitive()) {
            if (vp.isUndefined()) {
                if (thisv.isMagic(JS_UNINITIALIZED_LEXICAL))
                    return ThrowUninitializedThis(cx, frame);

                vp.set(thisv);
            } else {
                ReportValueError(cx, JSMSG_BAD_DERIVED_RETURN, JSDVG_IGNORE_STACK, vp, nullptr);
                return false;
            }
        }
    }
    return true;
}

static bool
GetThisValueForCheck(JSContext* cx, AbstractFramePtr frame, jsbytecode* pc,
                     MutableHandleValue thisv, Maybe<HandleValue>& maybeThisv)
{
    if (frame.debuggerNeedsCheckPrimitiveReturn()) {
        {
            AutoCompartment ac(cx, frame.environmentChain());
            if (!GetThisValueForDebuggerMaybeOptimizedOut(cx, frame, pc, thisv))
                return false;
        }

        if (!cx->compartment()->wrap(cx, thisv))
            return false;

        MOZ_ASSERT_IF(thisv.isMagic(), thisv.isMagic(JS_UNINITIALIZED_LEXICAL));
        maybeThisv.emplace(HandleValue(thisv));
    }

    return true;
}

bool
Debugger::processResumptionValue(Maybe<AutoCompartment>& ac, AbstractFramePtr frame,
                                 const Maybe<HandleValue>& maybeThisv, HandleValue rval,
                                 JSTrapStatus& statusp, MutableHandleValue vp)
{
    JSContext* cx = ac->context();

    if (!ParseResumptionValue(cx, rval, statusp, vp) ||
        !unwrapDebuggeeValue(cx, vp) ||
        !CheckResumptionValue(cx, frame, maybeThisv, statusp, vp))
    {
        return false;
    }

    ac.reset();
    if (!cx->compartment()->wrap(cx, vp)) {
        statusp = JSTRAP_ERROR;
        vp.setUndefined();
    }

    return true;
}

JSTrapStatus
Debugger::processParsedHandlerResultHelper(Maybe<AutoCompartment>& ac, AbstractFramePtr frame,
                                           const Maybe<HandleValue>& maybeThisv, bool success,
                                           JSTrapStatus status, MutableHandleValue vp)
{
    if (!success)
        return handleUncaughtException(ac, vp, maybeThisv, frame);

    JSContext* cx = ac->context();

    if (!unwrapDebuggeeValue(cx, vp) ||
        !CheckResumptionValue(cx, frame, maybeThisv, status, vp))
    {
        return handleUncaughtException(ac, vp, maybeThisv, frame);
    }

    ac.reset();
    if (!cx->compartment()->wrap(cx, vp)) {
        status = JSTRAP_ERROR;
        vp.setUndefined();
    }

    return status;
}

JSTrapStatus
Debugger::processParsedHandlerResult(Maybe<AutoCompartment>& ac, AbstractFramePtr frame,
                                     jsbytecode* pc, bool success, JSTrapStatus status,
                                     MutableHandleValue vp)
{
    JSContext* cx = ac->context();

    RootedValue thisv(cx);
    Maybe<HandleValue> maybeThisv;
    if (!GetThisValueForCheck(cx, frame, pc, &thisv, maybeThisv)) {
        ac.reset();
        return JSTRAP_ERROR;
    }

    return processParsedHandlerResultHelper(ac, frame, maybeThisv, success, status, vp);
}

JSTrapStatus
Debugger::processHandlerResult(Maybe<AutoCompartment>& ac, bool success, const Value& rv,
                               AbstractFramePtr frame, jsbytecode* pc, MutableHandleValue vp)
{
    JSContext* cx = ac->context();

    RootedValue thisv(cx);
    Maybe<HandleValue> maybeThisv;
    if (!GetThisValueForCheck(cx, frame, pc, &thisv, maybeThisv)) {
        ac.reset();
        return JSTRAP_ERROR;
    }

    if (!success)
        return handleUncaughtException(ac, vp, maybeThisv, frame);

    RootedValue rootRv(cx, rv);
    JSTrapStatus status = JSTRAP_CONTINUE;
    success = ParseResumptionValue(cx, rootRv, status, vp);

    return processParsedHandlerResultHelper(ac, frame, maybeThisv, success, status, vp);
}

static bool
CallMethodIfPresent(JSContext* cx, HandleObject obj, const char* name, size_t argc, Value* argv,
                    MutableHandleValue rval)
{
    rval.setUndefined();
    JSAtom* atom = Atomize(cx, name, strlen(name));
    if (!atom)
        return false;

    RootedId id(cx, AtomToId(atom));
    RootedValue fval(cx);
    if (!GetProperty(cx, obj, obj, id, &fval))
        return false;

    if (!IsCallable(fval))
        return true;

    InvokeArgs args(cx);
    if (!args.init(cx, argc))
        return false;

    for (size_t i = 0; i < argc; i++)
        args[i].set(argv[i]);

    rval.setObject(*obj); // overwritten by successful Call
    return js::Call(cx, fval, rval, args, rval);
}

JSTrapStatus
Debugger::fireDebuggerStatement(JSContext* cx, MutableHandleValue vp)
{
    RootedObject hook(cx, getHook(OnDebuggerStatement));
    MOZ_ASSERT(hook);
    MOZ_ASSERT(hook->isCallable());

    Maybe<AutoCompartment> ac;
    ac.emplace(cx, object);

    ScriptFrameIter iter(cx);
    RootedValue scriptFrame(cx);
    if (!getScriptFrame(cx, iter, &scriptFrame))
        return reportUncaughtException(ac);

    RootedValue fval(cx, ObjectValue(*hook));
    RootedValue rv(cx);
    bool ok = js::Call(cx, fval, object, scriptFrame, &rv);
    return processHandlerResult(ac, ok, rv, iter.abstractFramePtr(), iter.pc(), vp);
}

JSTrapStatus
Debugger::fireExceptionUnwind(JSContext* cx, MutableHandleValue vp)
{
    RootedObject hook(cx, getHook(OnExceptionUnwind));
    MOZ_ASSERT(hook);
    MOZ_ASSERT(hook->isCallable());

    RootedValue exc(cx);
    if (!cx->getPendingException(&exc))
        return JSTRAP_ERROR;
    cx->clearPendingException();

    Maybe<AutoCompartment> ac;
    ac.emplace(cx, object);

    RootedValue scriptFrame(cx);
    RootedValue wrappedExc(cx, exc);

    FrameIter iter(cx);
    if (!getScriptFrame(cx, iter, &scriptFrame) || !wrapDebuggeeValue(cx, &wrappedExc))
        return reportUncaughtException(ac);

    RootedValue fval(cx, ObjectValue(*hook));
    RootedValue rv(cx);
    bool ok = js::Call(cx, fval, object, scriptFrame, wrappedExc, &rv);
    JSTrapStatus st = processHandlerResult(ac, ok, rv, iter.abstractFramePtr(), iter.pc(), vp);
    if (st == JSTRAP_CONTINUE)
        cx->setPendingException(exc);
    return st;
}

JSTrapStatus
Debugger::fireEnterFrame(JSContext* cx, MutableHandleValue vp)
{
    RootedObject hook(cx, getHook(OnEnterFrame));
    MOZ_ASSERT(hook);
    MOZ_ASSERT(hook->isCallable());

    Maybe<AutoCompartment> ac;
    ac.emplace(cx, object);

    RootedValue scriptFrame(cx);

    FrameIter iter(cx);
    if (!getScriptFrame(cx, iter, &scriptFrame))
        return reportUncaughtException(ac);

    RootedValue fval(cx, ObjectValue(*hook));
    RootedValue rv(cx);
    bool ok = js::Call(cx, fval, object, scriptFrame, &rv);

    return processHandlerResult(ac, ok, rv, iter.abstractFramePtr(), iter.pc(), vp);
}

void
Debugger::fireNewScript(JSContext* cx, Handle<DebuggerScriptReferent> scriptReferent)
{
    RootedObject hook(cx, getHook(OnNewScript));
    MOZ_ASSERT(hook);
    MOZ_ASSERT(hook->isCallable());

    Maybe<AutoCompartment> ac;
    ac.emplace(cx, object);

    JSObject* dsobj = wrapVariantReferent(cx, scriptReferent);
    if (!dsobj) {
        reportUncaughtException(ac);
        return;
    }

    RootedValue fval(cx, ObjectValue(*hook));
    RootedValue dsval(cx, ObjectValue(*dsobj));
    RootedValue rv(cx);
    if (!js::Call(cx, fval, object, dsval, &rv))
        handleUncaughtException(ac);
}

void
Debugger::fireOnGarbageCollectionHook(JSContext* cx,
                                      const JS::dbg::GarbageCollectionEvent::Ptr& gcData)
{
    MOZ_ASSERT(observedGC(gcData->majorGCNumber()));
    observedGCs.remove(gcData->majorGCNumber());

    RootedObject hook(cx, getHook(OnGarbageCollection));
    MOZ_ASSERT(hook);
    MOZ_ASSERT(hook->isCallable());

    Maybe<AutoCompartment> ac;
    ac.emplace(cx, object);

    JSObject* dataObj = gcData->toJSObject(cx);
    if (!dataObj) {
        reportUncaughtException(ac);
        return;
    }

    RootedValue fval(cx, ObjectValue(*hook));
    RootedValue dataVal(cx, ObjectValue(*dataObj));
    RootedValue rv(cx);
    if (!js::Call(cx, fval, object, dataVal, &rv))
        handleUncaughtException(ac);
}

template <typename HookIsEnabledFun /* bool (Debugger*) */,
          typename FireHookFun /* JSTrapStatus (Debugger*) */>
/* static */ JSTrapStatus
Debugger::dispatchHook(JSContext* cx, HookIsEnabledFun hookIsEnabled, FireHookFun fireHook)
{
    /*
     * Determine which debuggers will receive this event, and in what order.
     * Make a copy of the list, since the original is mutable and we will be
     * calling into arbitrary JS.
     *
     * Note: In the general case, 'triggered' contains references to objects in
     * different compartments--every compartment *except* this one.
     */
    AutoValueVector triggered(cx);
    Handle<GlobalObject*> global = cx->global();
    if (GlobalObject::DebuggerVector* debuggers = global->getDebuggers()) {
        for (auto p = debuggers->begin(); p != debuggers->end(); p++) {
            Debugger* dbg = *p;
            if (dbg->enabled && hookIsEnabled(dbg)) {
                if (!triggered.append(ObjectValue(*dbg->toJSObject())))
                    return JSTRAP_ERROR;
            }
        }
    }

    /*
     * Deliver the event to each debugger, checking again to make sure it
     * should still be delivered.
     */
    for (Value* p = triggered.begin(); p != triggered.end(); p++) {
        Debugger* dbg = Debugger::fromJSObject(&p->toObject());
        EnterDebuggeeNoExecute nx(cx, *dbg);
        if (dbg->debuggees.has(global) && dbg->enabled && hookIsEnabled(dbg)) {
            JSTrapStatus st = fireHook(dbg);
            if (st != JSTRAP_CONTINUE)
                return st;
        }
    }
    return JSTRAP_CONTINUE;
}

void
Debugger::slowPathOnNewScript(JSContext* cx, HandleScript script)
{
    JSTrapStatus status = dispatchHook(
        cx,
        [script](Debugger* dbg) -> bool {
            return dbg->observesNewScript() && dbg->observesScript(script);
        },
        [&](Debugger* dbg) -> JSTrapStatus {
            Rooted<DebuggerScriptReferent> scriptReferent(cx, script.get());
            dbg->fireNewScript(cx, scriptReferent);
            return JSTRAP_CONTINUE;
        });

    // dispatchHook may fail due to OOM. This OOM is not handlable at the
    // callsites of onNewScript in the engine.
    if (status == JSTRAP_ERROR) {
        cx->clearPendingException();
        return;
    }

    MOZ_ASSERT(status == JSTRAP_CONTINUE);
}

void
Debugger::slowPathOnNewWasmInstance(JSContext* cx, Handle<WasmInstanceObject*> wasmInstance)
{
    JSTrapStatus status = dispatchHook(
        cx,
        [wasmInstance](Debugger* dbg) -> bool {
            return dbg->observesNewScript() && dbg->observesGlobal(&wasmInstance->global());
        },
        [&](Debugger* dbg) -> JSTrapStatus {
            Rooted<DebuggerScriptReferent> scriptReferent(cx, wasmInstance.get());
            dbg->fireNewScript(cx, scriptReferent);
            return JSTRAP_CONTINUE;
        });

    // dispatchHook may fail due to OOM. This OOM is not handlable at the
    // callsites of onNewWasmInstance in the engine.
    if (status == JSTRAP_ERROR) {
        cx->clearPendingException();
        return;
    }

    MOZ_ASSERT(status == JSTRAP_CONTINUE);
}

/* static */ JSTrapStatus
Debugger::onTrap(JSContext* cx, MutableHandleValue vp)
{
    FrameIter iter(cx);
<<<<<<< HEAD
=======
    JS::AutoSaveExceptionState saveExc(cx);
>>>>>>> a17af05f
    Rooted<GlobalObject*> global(cx);
    BreakpointSite* site;
    bool isJS; // true when iter.hasScript(), false when iter.isWasm()
    jsbytecode* pc; // valid when isJS == true
    uint32_t bytecodeOffset; // valid when isJS == false
    if (iter.hasScript()) {
        RootedScript script(cx, iter.script());
        MOZ_ASSERT(script->isDebuggee());
        global.set(&script->global());
        isJS = true;
        pc = iter.pc();
        bytecodeOffset = 0;
        site = script->getBreakpointSite(pc);
    } else {
        MOZ_ASSERT(iter.isWasm());
        global.set(&iter.wasmInstance()->object()->global());
        isJS = false;
        pc = nullptr;
        bytecodeOffset = iter.wasmBytecodeOffset();
<<<<<<< HEAD
        site = iter.wasmInstance()->code().getOrCreateBreakpointSite(cx, bytecodeOffset);
=======
        site = iter.wasmInstance()->debug().getOrCreateBreakpointSite(cx, bytecodeOffset);
>>>>>>> a17af05f
    }

    /* Build list of breakpoint handlers. */
    Vector<Breakpoint*> triggered(cx);
    for (Breakpoint* bp = site->firstBreakpoint(); bp; bp = bp->nextInSite()) {
        // Skip a breakpoint that is not set for the current wasm::Instance --
        // single wasm::Code can handle breakpoints for mutiple instances.
        if (!isJS && &bp->asWasm()->wasmInstance->instance() != iter.wasmInstance())
            continue;
        if (!triggered.append(bp))
            return JSTRAP_ERROR;
    }

    for (Breakpoint** p = triggered.begin(); p != triggered.end(); p++) {
        Breakpoint* bp = *p;

        /* Handlers can clear breakpoints. Check that bp still exists. */
        if (!site || !site->hasBreakpoint(bp))
            continue;

        /*
         * There are two reasons we have to check whether dbg is enabled and
         * debugging global.
         *
         * One is just that one breakpoint handler can disable other Debuggers
         * or remove debuggees.
         *
         * The other has to do with non-compile-and-go scripts, which have no
         * specific global--until they are executed. Only now do we know which
         * global the script is running against.
         */
        Debugger* dbg = bp->debugger;
        bool hasDebuggee = dbg->enabled && dbg->debuggees.has(global);
        if (hasDebuggee) {
            Maybe<AutoCompartment> ac;
            ac.emplace(cx, dbg->object);
            EnterDebuggeeNoExecute nx(cx, *dbg);

            RootedValue scriptFrame(cx);
            if (!dbg->getScriptFrame(cx, iter, &scriptFrame))
                return dbg->reportUncaughtException(ac);
            RootedValue rv(cx);
            Rooted<JSObject*> handler(cx, bp->handler);
            bool ok = CallMethodIfPresent(cx, handler, "hit", 1, scriptFrame.address(), &rv);
            JSTrapStatus st = dbg->processHandlerResult(ac, ok, rv,  iter.abstractFramePtr(),
                                                        iter.pc(), vp);
            if (st != JSTRAP_CONTINUE)
                return st;

            /* Calling JS code invalidates site. Reload it. */
            if (isJS)
                site = iter.script()->getBreakpointSite(pc);
            else
<<<<<<< HEAD
                site = iter.wasmInstance()->code().getOrCreateBreakpointSite(cx, bytecodeOffset);
=======
                site = iter.wasmInstance()->debug().getOrCreateBreakpointSite(cx, bytecodeOffset);
>>>>>>> a17af05f
        }
    }

    // By convention, return the true op to the interpreter in vp, and return
    // undefined in vp to the wasm debug trap.
    if (isJS)
        vp.setInt32(JSOp(*pc));
    else
        vp.set(UndefinedValue());
    return JSTRAP_CONTINUE;
}

/* static */ JSTrapStatus
Debugger::onSingleStep(JSContext* cx, MutableHandleValue vp)
{
    FrameIter iter(cx);

    /*
     * We may be stepping over a JSOP_EXCEPTION, that pushes the context's
     * pending exception for a 'catch' clause to handle. Don't let the
     * onStep handlers mess with that (other than by returning a resumption
     * value).
     */
    JS::AutoSaveExceptionState saveExc(cx);

    /*
     * Build list of Debugger.Frame instances referring to this frame with
     * onStep handlers.
     */
    Rooted<DebuggerFrameVector> frames(cx, DebuggerFrameVector(cx));
    if (!getDebuggerFrames(iter.abstractFramePtr(), &frames))
        return JSTRAP_ERROR;

#ifdef DEBUG
    /*
     * Validate the single-step count on this frame's script, to ensure that
     * we're not receiving traps we didn't ask for. Even when frames is
     * non-empty (and thus we know this trap was requested), do the check
     * anyway, to make sure the count has the correct non-zero value.
     *
     * The converse --- ensuring that we do receive traps when we should --- can
     * be done with unit tests.
     */
    if (iter.hasScript()) {
        uint32_t stepperCount = 0;
        JSScript* trappingScript = iter.script();
        GlobalObject* global = cx->global();
        if (GlobalObject::DebuggerVector* debuggers = global->getDebuggers()) {
            for (auto p = debuggers->begin(); p != debuggers->end(); p++) {
                Debugger* dbg = *p;
                for (FrameMap::Range r = dbg->frames.all(); !r.empty(); r.popFront()) {
                    AbstractFramePtr frame = r.front().key();
                    NativeObject* frameobj = r.front().value();
                    if (frame.isWasmDebugFrame())
                        continue;
                    if (frame.script() == trappingScript &&
                        !frameobj->getReservedSlot(JSSLOT_DEBUGFRAME_ONSTEP_HANDLER).isUndefined())
                    {
                        stepperCount++;
                    }
                }
            }
        }
        MOZ_ASSERT(stepperCount == trappingScript->stepModeCount());
    }
#endif

    // Call onStep for frames that have the handler set.
    for (size_t i = 0; i < frames.length(); i++) {
        HandleDebuggerFrame frame = frames[i];
        OnStepHandler* handler = frame->onStepHandler();
        if (!handler)
            continue;

        Debugger* dbg = Debugger::fromChildJSObject(frame);
        EnterDebuggeeNoExecute nx(cx, *dbg);

        Maybe<AutoCompartment> ac;
        ac.emplace(cx, dbg->object);

        JSTrapStatus status = JSTRAP_CONTINUE;
        bool success = handler->onStep(cx, frame, status, vp);
        status = dbg->processParsedHandlerResult(ac, iter.abstractFramePtr(), iter.pc(), success,
                                                 status, vp);
        if (status != JSTRAP_CONTINUE)
            return status;
    }

    vp.setUndefined();
    return JSTRAP_CONTINUE;
}

JSTrapStatus
Debugger::fireNewGlobalObject(JSContext* cx, Handle<GlobalObject*> global, MutableHandleValue vp)
{
    RootedObject hook(cx, getHook(OnNewGlobalObject));
    MOZ_ASSERT(hook);
    MOZ_ASSERT(hook->isCallable());

    Maybe<AutoCompartment> ac;
    ac.emplace(cx, object);

    RootedValue wrappedGlobal(cx, ObjectValue(*global));
    if (!wrapDebuggeeValue(cx, &wrappedGlobal))
        return reportUncaughtException(ac);

    // onNewGlobalObject is infallible, and thus is only allowed to return
    // undefined as a resumption value. If it returns anything else, we throw.
    // And if that happens, or if the hook itself throws, we invoke the
    // uncaughtExceptionHook so that we never leave an exception pending on the
    // cx. This allows JS_NewGlobalObject to avoid handling failures from debugger
    // hooks.
    RootedValue rv(cx);
    RootedValue fval(cx, ObjectValue(*hook));
    bool ok = js::Call(cx, fval, object, wrappedGlobal, &rv);
    if (ok && !rv.isUndefined()) {
        JS_ReportErrorNumberASCII(cx, GetErrorMessage, nullptr,
                                  JSMSG_DEBUG_RESUMPTION_VALUE_DISALLOWED);
        ok = false;
    }
    // NB: Even though we don't care about what goes into it, we have to pass vp
    // to handleUncaughtException so that it parses resumption values from the
    // uncaughtExceptionHook and tells the caller whether we should execute the
    // rest of the onNewGlobalObject hooks or not.
    JSTrapStatus status = ok ? JSTRAP_CONTINUE
                             : handleUncaughtException(ac, vp);
    MOZ_ASSERT(!cx->isExceptionPending());
    return status;
}

void
Debugger::slowPathOnNewGlobalObject(JSContext* cx, Handle<GlobalObject*> global)
{
<<<<<<< HEAD
    MOZ_ASSERT(!JS_CLIST_IS_EMPTY(&cx->runtime()->onNewGlobalObjectWatchers()));
=======
    MOZ_ASSERT(!cx->runtime()->onNewGlobalObjectWatchers().isEmpty());
>>>>>>> a17af05f
    if (global->compartment()->creationOptions().invisibleToDebugger())
        return;

    /*
     * Make a copy of the runtime's onNewGlobalObjectWatchers before running the
     * handlers. Since one Debugger's handler can disable another's, the list
     * can be mutated while we're walking it.
     */
    AutoObjectVector watchers(cx);
<<<<<<< HEAD
    for (JSCList* link = JS_LIST_HEAD(&cx->runtime()->onNewGlobalObjectWatchers());
         link != &cx->runtime()->onNewGlobalObjectWatchers();
         link = JS_NEXT_LINK(link))
    {
        Debugger* dbg = fromOnNewGlobalObjectWatchersLink(link);
        MOZ_ASSERT(dbg->observesNewGlobalObject());
        JSObject* obj = dbg->object;
=======
    for (auto& dbg : cx->runtime()->onNewGlobalObjectWatchers()) {
        MOZ_ASSERT(dbg.observesNewGlobalObject());
        JSObject* obj = dbg.object;
>>>>>>> a17af05f
        JS::ExposeObjectToActiveJS(obj);
        if (!watchers.append(obj)) {
            if (cx->isExceptionPending())
                cx->clearPendingException();
            return;
        }
    }

    JSTrapStatus status = JSTRAP_CONTINUE;
    RootedValue value(cx);

    for (size_t i = 0; i < watchers.length(); i++) {
        Debugger* dbg = fromJSObject(watchers[i]);
        EnterDebuggeeNoExecute nx(cx, *dbg);

        // We disallow resumption values from onNewGlobalObject hooks, because we
        // want the debugger hooks for global object creation to be infallible.
        // But if an onNewGlobalObject hook throws, and the uncaughtExceptionHook
        // decides to raise an error, we want to at least avoid invoking the rest
        // of the onNewGlobalObject handlers in the list (not for any super
        // compelling reason, just because it seems like the right thing to do).
        // So we ignore whatever comes out in |value|, but break out of the loop
        // if a non-success trap status is returned.
        if (dbg->observesNewGlobalObject()) {
            status = dbg->fireNewGlobalObject(cx, global, &value);
            if (status != JSTRAP_CONTINUE && status != JSTRAP_RETURN)
                break;
        }
    }
    MOZ_ASSERT(!cx->isExceptionPending());
}

/* static */ bool
Debugger::slowPathOnLogAllocationSite(JSContext* cx, HandleObject obj, HandleSavedFrame frame,
                                      mozilla::TimeStamp when, GlobalObject::DebuggerVector& dbgs)
{
    MOZ_ASSERT(!dbgs.empty());
    mozilla::DebugOnly<ReadBarriered<Debugger*>*> begin = dbgs.begin();

    // Root all the Debuggers while we're iterating over them;
    // appendAllocationSite calls JSCompartment::wrap, and thus can GC.
    //
    // SpiderMonkey protocol is generally for the caller to prove that it has
    // rooted the stuff it's asking you to operate on (i.e. by passing a
    // Handle), but in this case, we're iterating over a global's list of
    // Debuggers, and globals only hold their Debuggers weakly.
    Rooted<GCVector<JSObject*>> activeDebuggers(cx, GCVector<JSObject*>(cx));
    for (auto dbgp = dbgs.begin(); dbgp < dbgs.end(); dbgp++) {
        if (!activeDebuggers.append((*dbgp)->object))
            return false;
    }

    for (auto dbgp = dbgs.begin(); dbgp < dbgs.end(); dbgp++) {
        // The set of debuggers had better not change while we're iterating,
        // such that the vector gets reallocated.
        MOZ_ASSERT(dbgs.begin() == begin);

        if ((*dbgp)->trackingAllocationSites &&
            (*dbgp)->enabled &&
            !(*dbgp)->appendAllocationSite(cx, obj, frame, when))
        {
            return false;
        }
    }

    return true;
}

bool
Debugger::isDebuggeeUnbarriered(const JSCompartment* compartment) const
{
    MOZ_ASSERT(compartment);
    return compartment->isDebuggee() && debuggees.has(compartment->unsafeUnbarrieredMaybeGlobal());
}

bool
Debugger::appendAllocationSite(JSContext* cx, HandleObject obj, HandleSavedFrame frame,
                               mozilla::TimeStamp when)
{
    MOZ_ASSERT(trackingAllocationSites && enabled);

    AutoCompartment ac(cx, object);
    RootedObject wrappedFrame(cx, frame);
    if (!cx->compartment()->wrap(cx, &wrappedFrame))
        return false;

    RootedAtom ctorName(cx);
    {
        AutoCompartment ac(cx, obj);
        if (!JSObject::constructorDisplayAtom(cx, obj, &ctorName))
            return false;
    }
    if (ctorName)
        cx->markAtom(ctorName);

    auto className = obj->getClass()->name;
    auto size = JS::ubi::Node(obj.get()).size(cx->runtime()->debuggerMallocSizeOf);
    auto inNursery = gc::IsInsideNursery(obj);

    if (!allocationsLog.emplaceBack(wrappedFrame, when, className, ctorName, size, inNursery)) {
        ReportOutOfMemory(cx);
        return false;
    }

    if (allocationsLog.length() > maxAllocationsLogLength) {
        if (!allocationsLog.popFront()) {
            ReportOutOfMemory(cx);
            return false;
        }
        MOZ_ASSERT(allocationsLog.length() == maxAllocationsLogLength);
        allocationsLogOverflowed = true;
    }

    return true;
}

JSTrapStatus
Debugger::firePromiseHook(JSContext* cx, Hook hook, HandleObject promise, MutableHandleValue vp)
{
    MOZ_ASSERT(hook == OnNewPromise || hook == OnPromiseSettled);

    RootedObject hookObj(cx, getHook(hook));
    MOZ_ASSERT(hookObj);
    MOZ_ASSERT(hookObj->isCallable());

    Maybe<AutoCompartment> ac;
    ac.emplace(cx, object);

    RootedValue dbgObj(cx, ObjectValue(*promise));
    if (!wrapDebuggeeValue(cx, &dbgObj))
        return reportUncaughtException(ac);

    // Like onNewGlobalObject, the Promise hooks are infallible and the comments
    // in |Debugger::fireNewGlobalObject| apply here as well.
    RootedValue fval(cx, ObjectValue(*hookObj));
    RootedValue rv(cx);
    bool ok = js::Call(cx, fval, object, dbgObj, &rv);
    if (ok && !rv.isUndefined()) {
        JS_ReportErrorNumberASCII(cx, GetErrorMessage, nullptr,
                                  JSMSG_DEBUG_RESUMPTION_VALUE_DISALLOWED);
        ok = false;
    }

    JSTrapStatus status = ok ? JSTRAP_CONTINUE
                             : handleUncaughtException(ac, vp);
    MOZ_ASSERT(!cx->isExceptionPending());
    return status;
}

/* static */ void
Debugger::slowPathPromiseHook(JSContext* cx, Hook hook, HandleObject promise)
{
    MOZ_ASSERT(hook == OnNewPromise || hook == OnPromiseSettled);
    RootedValue rval(cx);

    JSTrapStatus status = dispatchHook(
        cx,
        [hook](Debugger* dbg) -> bool { return dbg->getHook(hook); },
        [&](Debugger* dbg) -> JSTrapStatus {
            (void) dbg->firePromiseHook(cx, hook, promise, &rval);
            return JSTRAP_CONTINUE;
        });

    if (status == JSTRAP_ERROR) {
        // The dispatch hook function might fail to append into the list of
        // Debuggers which are watching for the hook.
        cx->clearPendingException();
        return;
    }

    // Promise hooks are infallible and we ignore errors from uncaught
    // exceptions by design.
    MOZ_ASSERT(status == JSTRAP_CONTINUE);
}


/*** Debugger code invalidation for observing execution ******************************************/

class MOZ_RAII ExecutionObservableCompartments : public Debugger::ExecutionObservableSet
{
    HashSet<JSCompartment*> compartments_;
    HashSet<Zone*> zones_;

  public:
    explicit ExecutionObservableCompartments(JSContext* cx
                                             MOZ_GUARD_OBJECT_NOTIFIER_PARAM)
      : compartments_(cx),
        zones_(cx)
    {
        MOZ_GUARD_OBJECT_NOTIFIER_INIT;
    }

    bool init() { return compartments_.init() && zones_.init(); }
    bool add(JSCompartment* comp) { return compartments_.put(comp) && zones_.put(comp->zone()); }

    typedef HashSet<JSCompartment*>::Range CompartmentRange;
    const HashSet<JSCompartment*>* compartments() const { return &compartments_; }

    const HashSet<Zone*>* zones() const { return &zones_; }
    bool shouldRecompileOrInvalidate(JSScript* script) const {
        return script->hasBaselineScript() && compartments_.has(script->compartment());
    }
    bool shouldMarkAsDebuggee(FrameIter& iter) const {
        // AbstractFramePtr can't refer to non-remateralized Ion frames or
        // non-debuggee wasm frames, so if iter refers to one such, we know we
        // don't match.
        return iter.hasUsableAbstractFramePtr() && compartments_.has(iter.compartment());
    }

    MOZ_DECL_USE_GUARD_OBJECT_NOTIFIER
};

// Given a particular AbstractFramePtr F that has become observable, this
// represents the stack frames that need to be bailed out or marked as
// debuggees, and the scripts that need to be recompiled, taking inlining into
// account.
class MOZ_RAII ExecutionObservableFrame : public Debugger::ExecutionObservableSet
{
    AbstractFramePtr frame_;

  public:
    explicit ExecutionObservableFrame(AbstractFramePtr frame
                                      MOZ_GUARD_OBJECT_NOTIFIER_PARAM)
      : frame_(frame)
    {
        MOZ_GUARD_OBJECT_NOTIFIER_INIT;
    }

    Zone* singleZone() const {
        // We never inline across compartments, let alone across zones, so
        // frames_'s script's zone is the only one of interest.
        return frame_.script()->compartment()->zone();
    }

    JSScript* singleScriptForZoneInvalidation() const {
        MOZ_CRASH("ExecutionObservableFrame shouldn't need zone-wide invalidation.");
        return nullptr;
    }

    bool shouldRecompileOrInvalidate(JSScript* script) const {
        // Normally, *this represents exactly one script: the one frame_ is
        // running.
        //
        // However, debug-mode OSR uses *this for both invalidating Ion frames,
        // and recompiling the Baseline scripts that those Ion frames will bail
        // out into. Suppose frame_ is an inline frame, executing a copy of its
        // JSScript, S_inner, that has been inlined into the IonScript of some
        // other JSScript, S_outer. We must match S_outer, to decide which Ion
        // frame to invalidate; and we must match S_inner, to decide which
        // Baseline script to recompile.
        //
        // Note that this does not, by design, invalidate *all* inliners of
        // frame_.script(), as only frame_ is made observable, not
        // frame_.script().
        if (!script->hasBaselineScript())
            return false;

        if (frame_.hasScript() && script == frame_.script())
            return true;

        return frame_.isRematerializedFrame() &&
               script == frame_.asRematerializedFrame()->outerScript();
    }

    bool shouldMarkAsDebuggee(FrameIter& iter) const {
        // AbstractFramePtr can't refer to non-remateralized Ion frames or
        // non-debuggee wasm frames, so if iter refers to one such, we know we
        // don't match.
        //
        // We never use this 'has' overload for frame invalidation, only for
        // frame debuggee marking; so this overload doesn't need a parallel to
        // the just-so inlining logic above.
        return iter.hasUsableAbstractFramePtr() && iter.abstractFramePtr() == frame_;
    }

    MOZ_DECL_USE_GUARD_OBJECT_NOTIFIER
};

class MOZ_RAII ExecutionObservableScript : public Debugger::ExecutionObservableSet
{
    RootedScript script_;

  public:
    ExecutionObservableScript(JSContext* cx, JSScript* script
                              MOZ_GUARD_OBJECT_NOTIFIER_PARAM)
      : script_(cx, script)
    {
        MOZ_GUARD_OBJECT_NOTIFIER_INIT;
    }

    Zone* singleZone() const { return script_->compartment()->zone(); }
    JSScript* singleScriptForZoneInvalidation() const { return script_; }
    bool shouldRecompileOrInvalidate(JSScript* script) const {
        return script->hasBaselineScript() && script == script_;
    }
    bool shouldMarkAsDebuggee(FrameIter& iter) const {
        // AbstractFramePtr can't refer to non-remateralized Ion frames, and
        // while a non-rematerialized Ion frame may indeed be running script_,
        // we cannot mark them as debuggees until they bail out.
        //
        // Upon bailing out, any newly constructed Baseline frames that came
        // from Ion frames with scripts that are isDebuggee() is marked as
        // debuggee. This is correct in that the only other way a frame may be
        // marked as debuggee is via Debugger.Frame reflection, which would
        // have rematerialized any Ion frames.
        //
        // Also AbstractFramePtr can't refer to non-debuggee wasm frames, so if
        // iter refers to one such, we know we don't match.
        return iter.hasUsableAbstractFramePtr() && !iter.isWasm() &&
               iter.abstractFramePtr().script() == script_;
    }

    MOZ_DECL_USE_GUARD_OBJECT_NOTIFIER
};

/* static */ bool
Debugger::updateExecutionObservabilityOfFrames(JSContext* cx, const ExecutionObservableSet& obs,
                                               IsObserving observing)
{
    AutoSuppressProfilerSampling suppressProfilerSampling(cx);

    {
        jit::JitContext jctx(cx, nullptr);
        if (!jit::RecompileOnStackBaselineScriptsForDebugMode(cx, obs, observing)) {
            ReportOutOfMemory(cx);
            return false;
        }
    }

    AbstractFramePtr oldestEnabledFrame;
    for (FrameIter iter(cx);
         !iter.done();
         ++iter)
    {
        if (obs.shouldMarkAsDebuggee(iter)) {
            if (observing) {
                if (!iter.abstractFramePtr().isDebuggee()) {
                    oldestEnabledFrame = iter.abstractFramePtr();
                    oldestEnabledFrame.setIsDebuggee();
                }
                if (iter.abstractFramePtr().isWasmDebugFrame())
                    iter.abstractFramePtr().asWasmDebugFrame()->observe(cx);
            } else {
#ifdef DEBUG
                // Debugger.Frame lifetimes are managed by the debug epilogue,
                // so in general it's unsafe to unmark a frame if it has a
                // Debugger.Frame associated with it.
                MOZ_ASSERT(!inFrameMaps(iter.abstractFramePtr()));
#endif
                iter.abstractFramePtr().unsetIsDebuggee();
            }
        }
    }

    // See comment in unsetPrevUpToDateUntil.
    if (oldestEnabledFrame) {
        AutoCompartment ac(cx, oldestEnabledFrame.environmentChain());
        DebugEnvironments::unsetPrevUpToDateUntil(cx, oldestEnabledFrame);
    }

    return true;
}

static inline void
MarkBaselineScriptActiveIfObservable(JSScript* script, const Debugger::ExecutionObservableSet& obs)
{
    if (obs.shouldRecompileOrInvalidate(script))
        script->baselineScript()->setActive();
}

static bool
AppendAndInvalidateScript(JSContext* cx, Zone* zone, JSScript* script, Vector<JSScript*>& scripts)
{
    // Enter the script's compartment as addPendingRecompile attempts to
    // cancel off-thread compilations, whose books are kept on the
    // script's compartment.
    MOZ_ASSERT(script->compartment()->zone() == zone);
    AutoCompartment ac(cx, script);
    zone->types.addPendingRecompile(cx, script);
    return scripts.append(script);
}

static bool
UpdateExecutionObservabilityOfScriptsInZone(JSContext* cx, Zone* zone,
                                            const Debugger::ExecutionObservableSet& obs,
                                            Debugger::IsObserving observing)
{
    using namespace js::jit;

    AutoSuppressProfilerSampling suppressProfilerSampling(cx);

    FreeOp* fop = cx->runtime()->defaultFreeOp();

    Vector<JSScript*> scripts(cx);

    // Iterate through observable scripts, invalidating their Ion scripts and
    // appending them to a vector for discarding their baseline scripts later.
    {
        AutoEnterAnalysis enter(fop, zone);
        if (JSScript* script = obs.singleScriptForZoneInvalidation()) {
            if (obs.shouldRecompileOrInvalidate(script)) {
                if (!AppendAndInvalidateScript(cx, zone, script, scripts))
                    return false;
            }
        } else {
            for (auto iter = zone->cellIter<JSScript>(); !iter.done(); iter.next()) {
                JSScript* script = iter;
                if (obs.shouldRecompileOrInvalidate(script) &&
                    !gc::IsAboutToBeFinalizedUnbarriered(&script))
                {
                    if (!AppendAndInvalidateScript(cx, zone, script, scripts))
                        return false;
                }
            }
        }
    }

    // Code below this point must be infallible to ensure the active bit of
    // BaselineScripts is in a consistent state.
    //
    // Mark active baseline scripts in the observable set so that they don't
    // get discarded. They will be recompiled.
<<<<<<< HEAD
    for (JitActivationIterator actIter(cx, zone->group()->ownerContext()); !actIter.done(); ++actIter) {
        if (actIter->compartment()->zone() != zone)
            continue;

        for (JitFrameIterator iter(actIter); !iter.done(); ++iter) {
            switch (iter.type()) {
              case JitFrame_BaselineJS:
                MarkBaselineScriptActiveIfObservable(iter.script(), obs);
                break;
              case JitFrame_IonJS:
                MarkBaselineScriptActiveIfObservable(iter.script(), obs);
                for (InlineFrameIterator inlineIter(cx, &iter); inlineIter.more(); ++inlineIter)
                    MarkBaselineScriptActiveIfObservable(inlineIter.script(), obs);
                break;
              default:;
=======
    for (const CooperatingContext& target : cx->runtime()->cooperatingContexts()) {
        for (JitActivationIterator actIter(cx, target); !actIter.done(); ++actIter) {
            if (actIter->compartment()->zone() != zone)
                continue;

            for (OnlyJSJitFrameIter iter(actIter); !iter.done(); ++iter) {
                const jit::JSJitFrameIter& frame = iter.frame();
                switch (frame.type()) {
                  case JitFrame_BaselineJS:
                    MarkBaselineScriptActiveIfObservable(frame.script(), obs);
                    break;
                  case JitFrame_IonJS:
                    MarkBaselineScriptActiveIfObservable(frame.script(), obs);
                    for (InlineFrameIterator inlineIter(cx, &frame); inlineIter.more(); ++inlineIter)
                        MarkBaselineScriptActiveIfObservable(inlineIter.script(), obs);
                    break;
                  default:;
                }
>>>>>>> a17af05f
            }
        }
    }

    // Iterate through the scripts again and finish discarding
    // BaselineScripts. This must be done as a separate phase as we can only
    // discard the BaselineScript on scripts that have no IonScript.
    for (size_t i = 0; i < scripts.length(); i++) {
        MOZ_ASSERT_IF(scripts[i]->isDebuggee(), observing);
        FinishDiscardBaselineScript(fop, scripts[i]);
    }

    // Iterate through all wasm instances to find ones that need to be updated.
    for (JSCompartment* c : zone->compartments()) {
        for (wasm::Instance* instance : c->wasm.instances()) {
            if (!instance->debugEnabled())
                continue;

            bool enableTrap = observing == Debugger::IsObserving::Observing;
            instance->ensureEnterFrameTrapsState(cx, enableTrap);
        }
    }

    return true;
}

/* static */ bool
Debugger::updateExecutionObservabilityOfScripts(JSContext* cx, const ExecutionObservableSet& obs,
                                                IsObserving observing)
{
    if (Zone* zone = obs.singleZone())
        return UpdateExecutionObservabilityOfScriptsInZone(cx, zone, obs, observing);

    typedef ExecutionObservableSet::ZoneRange ZoneRange;
    for (ZoneRange r = obs.zones()->all(); !r.empty(); r.popFront()) {
        if (!UpdateExecutionObservabilityOfScriptsInZone(cx, r.front(), obs, observing))
            return false;
    }

    return true;
}

template <typename FrameFn>
/* static */ void
Debugger::forEachDebuggerFrame(AbstractFramePtr frame, FrameFn fn)
{
    GlobalObject* global = frame.global();
    if (GlobalObject::DebuggerVector* debuggers = global->getDebuggers()) {
        for (auto p = debuggers->begin(); p != debuggers->end(); p++) {
            Debugger* dbg = *p;
            if (FrameMap::Ptr entry = dbg->frames.lookup(frame))
                fn(entry->value());
        }
    }
}

/* static */ bool
Debugger::getDebuggerFrames(AbstractFramePtr frame, MutableHandle<DebuggerFrameVector> frames)
{
    bool hadOOM = false;
    forEachDebuggerFrame(frame, [&](DebuggerFrame* frameobj) {
        if (!hadOOM && !frames.append(frameobj))
            hadOOM = true;
    });
    return !hadOOM;
}

/* static */ bool
Debugger::updateExecutionObservability(JSContext* cx, ExecutionObservableSet& obs,
                                       IsObserving observing)
{
    if (!obs.singleZone() && obs.zones()->empty())
        return true;

    // Invalidate scripts first so we can set the needsArgsObj flag on scripts
    // before patching frames.
    return updateExecutionObservabilityOfScripts(cx, obs, observing) &&
           updateExecutionObservabilityOfFrames(cx, obs, observing);
}

/* static */ bool
Debugger::ensureExecutionObservabilityOfScript(JSContext* cx, JSScript* script)
{
    if (script->isDebuggee())
        return true;
    ExecutionObservableScript obs(cx, script);
    return updateExecutionObservability(cx, obs, Observing);
}

/* static */ bool
Debugger::ensureExecutionObservabilityOfOsrFrame(JSContext* cx, InterpreterFrame* frame)
{
    MOZ_ASSERT(frame->isDebuggee());
    if (frame->script()->hasBaselineScript() &&
        frame->script()->baselineScript()->hasDebugInstrumentation())
    {
        return true;
    }
    ExecutionObservableFrame obs(frame);
    return updateExecutionObservabilityOfFrames(cx, obs, Observing);
}

/* static */ bool
Debugger::ensureExecutionObservabilityOfFrame(JSContext* cx, AbstractFramePtr frame)
{
    MOZ_ASSERT_IF(frame.hasScript() && frame.script()->isDebuggee(), frame.isDebuggee());
    MOZ_ASSERT_IF(frame.isWasmDebugFrame(), frame.wasmInstance()->debugEnabled());
    if (frame.isDebuggee())
        return true;
    ExecutionObservableFrame obs(frame);
    return updateExecutionObservabilityOfFrames(cx, obs, Observing);
}

/* static */ bool
Debugger::ensureExecutionObservabilityOfCompartment(JSContext* cx, JSCompartment* comp)
{
    if (comp->debuggerObservesAllExecution())
        return true;
    ExecutionObservableCompartments obs(cx);
    if (!obs.init() || !obs.add(comp))
        return false;
    comp->updateDebuggerObservesAllExecution();
    return updateExecutionObservability(cx, obs, Observing);
}

/* static */ bool
Debugger::hookObservesAllExecution(Hook which)
{
    return which == OnEnterFrame;
}

Debugger::IsObserving
Debugger::observesAllExecution() const
{
    if (enabled && !!getHook(OnEnterFrame))
        return Observing;
    return NotObserving;
}

Debugger::IsObserving
Debugger::observesAsmJS() const
{
    if (enabled && !allowUnobservedAsmJS)
        return Observing;
    return NotObserving;
}

Debugger::IsObserving
Debugger::observesBinarySource() const
{
    if (enabled && allowWasmBinarySource)
        return Observing;
    return NotObserving;
}

Debugger::IsObserving
Debugger::observesCoverage() const
{
    if (enabled && collectCoverageInfo)
        return Observing;
    return NotObserving;
}

// Toggle whether this Debugger's debuggees observe all execution. This is
// called when a hook that observes all execution is set or unset. See
// hookObservesAllExecution.
bool
Debugger::updateObservesAllExecutionOnDebuggees(JSContext* cx, IsObserving observing)
{
    ExecutionObservableCompartments obs(cx);
    if (!obs.init())
        return false;

    for (WeakGlobalObjectSet::Range r = debuggees.all(); !r.empty(); r.popFront()) {
        GlobalObject* global = r.front();
        JSCompartment* comp = global->compartment();

        if (comp->debuggerObservesAllExecution() == observing)
            continue;

        // It's expensive to eagerly invalidate and recompile a compartment,
        // so add the compartment to the set only if we are observing.
        if (observing && !obs.add(comp))
            return false;
    }

    if (!updateExecutionObservability(cx, obs, observing))
        return false;

    typedef ExecutionObservableCompartments::CompartmentRange CompartmentRange;
    for (CompartmentRange r = obs.compartments()->all(); !r.empty(); r.popFront())
        r.front()->updateDebuggerObservesAllExecution();

    return true;
}

bool
Debugger::updateObservesCoverageOnDebuggees(JSContext* cx, IsObserving observing)
{
    ExecutionObservableCompartments obs(cx);
    if (!obs.init())
        return false;

    for (WeakGlobalObjectSet::Range r = debuggees.all(); !r.empty(); r.popFront()) {
        GlobalObject* global = r.front();
        JSCompartment* comp = global->compartment();

        if (comp->debuggerObservesCoverage() == observing)
            continue;

        // Invalidate and recompile a compartment to add or remove PCCounts
        // increments. We have to eagerly invalidate, as otherwise we might have
        // dangling pointers to freed PCCounts.
        if (!obs.add(comp))
            return false;
    }

    // If any frame on the stack belongs to the debuggee, then we cannot update
    // the ScriptCounts, because this would imply to invalidate a Debugger.Frame
    // to recompile it with/without ScriptCount support.
    for (FrameIter iter(cx);
         !iter.done();
         ++iter)
    {
        if (obs.shouldMarkAsDebuggee(iter)) {
            JS_ReportErrorNumberASCII(cx, GetErrorMessage, nullptr, JSMSG_DEBUG_NOT_IDLE);
            return false;
        }
    }

    if (!updateExecutionObservability(cx, obs, observing))
        return false;

    // All compartments can safely be toggled, and all scripts will be
    // recompiled. Thus we can update each compartment accordingly.
    typedef ExecutionObservableCompartments::CompartmentRange CompartmentRange;
    for (CompartmentRange r = obs.compartments()->all(); !r.empty(); r.popFront())
        r.front()->updateDebuggerObservesCoverage();

    return true;
}

void
Debugger::updateObservesAsmJSOnDebuggees(IsObserving observing)
{
    for (WeakGlobalObjectSet::Range r = debuggees.all(); !r.empty(); r.popFront()) {
        GlobalObject* global = r.front();
        JSCompartment* comp = global->compartment();

        if (comp->debuggerObservesAsmJS() == observing)
            continue;

        comp->updateDebuggerObservesAsmJS();
    }
}

void
Debugger::updateObservesBinarySourceDebuggees(IsObserving observing)
{
    for (WeakGlobalObjectSet::Range r = debuggees.all(); !r.empty(); r.popFront()) {
        GlobalObject* global = r.front();
        JSCompartment* comp = global->compartment();

        if (comp->debuggerObservesBinarySource() == observing)
            continue;

        comp->updateDebuggerObservesBinarySource();
    }
}


/*** Allocations Tracking *************************************************************************/

/* static */ bool
Debugger::cannotTrackAllocations(const GlobalObject& global)
{
    auto existingCallback = global.compartment()->getAllocationMetadataBuilder();
    return existingCallback && existingCallback != &SavedStacks::metadataBuilder;
}

/* static */ bool
Debugger::isObservedByDebuggerTrackingAllocations(const GlobalObject& debuggee)
{
    if (auto* v = debuggee.getDebuggers()) {
        for (auto p = v->begin(); p != v->end(); p++) {
            if ((*p)->trackingAllocationSites && (*p)->enabled) {
                return true;
            }
        }
    }

    return false;
}

/* static */ bool
Debugger::addAllocationsTracking(JSContext* cx, Handle<GlobalObject*> debuggee)
{
    // Precondition: the given global object is being observed by at least one
    // Debugger that is tracking allocations.
    MOZ_ASSERT(isObservedByDebuggerTrackingAllocations(*debuggee));

    if (Debugger::cannotTrackAllocations(*debuggee)) {
        JS_ReportErrorNumberASCII(cx, GetErrorMessage, nullptr,
                                  JSMSG_OBJECT_METADATA_CALLBACK_ALREADY_SET);
        return false;
    }

    debuggee->compartment()->setAllocationMetadataBuilder(&SavedStacks::metadataBuilder);
    debuggee->compartment()->chooseAllocationSamplingProbability();
    return true;
}

/* static */ void
Debugger::removeAllocationsTracking(GlobalObject& global)
{
    // If there are still Debuggers that are observing allocations, we cannot
    // remove the metadata callback yet. Recompute the sampling probability
    // based on the remaining debuggers' needs.
    if (isObservedByDebuggerTrackingAllocations(global)) {
        global.compartment()->chooseAllocationSamplingProbability();
        return;
    }

    global.compartment()->forgetAllocationMetadataBuilder();
}

bool
Debugger::addAllocationsTrackingForAllDebuggees(JSContext* cx)
{
    MOZ_ASSERT(trackingAllocationSites);

    // We don't want to end up in a state where we added allocations
    // tracking to some of our debuggees, but failed to do so for
    // others. Before attempting to start tracking allocations in *any* of
    // our debuggees, ensure that we will be able to track allocations for
    // *all* of our debuggees.
    for (WeakGlobalObjectSet::Range r = debuggees.all(); !r.empty(); r.popFront()) {
        if (Debugger::cannotTrackAllocations(*r.front().get())) {
            JS_ReportErrorNumberASCII(cx, GetErrorMessage, nullptr,
                                      JSMSG_OBJECT_METADATA_CALLBACK_ALREADY_SET);
            return false;
        }
    }

    Rooted<GlobalObject*> g(cx);
    for (WeakGlobalObjectSet::Range r = debuggees.all(); !r.empty(); r.popFront()) {
        // This should always succeed, since we already checked for the
        // error case above.
        g = r.front().get();
        MOZ_ALWAYS_TRUE(Debugger::addAllocationsTracking(cx, g));
    }

    return true;
}

void
Debugger::removeAllocationsTrackingForAllDebuggees()
{
    for (WeakGlobalObjectSet::Range r = debuggees.all(); !r.empty(); r.popFront())
        Debugger::removeAllocationsTracking(*r.front().get());

    allocationsLog.clear();
}



/*** Debugger JSObjects **************************************************************************/

void
Debugger::traceCrossCompartmentEdges(JSTracer* trc)
{
    objects.traceCrossCompartmentEdges<DebuggerObject_trace>(trc);
    environments.traceCrossCompartmentEdges<DebuggerEnv_trace>(trc);
    scripts.traceCrossCompartmentEdges<DebuggerScript_trace>(trc);
    sources.traceCrossCompartmentEdges<DebuggerSource_trace>(trc);
    wasmInstanceScripts.traceCrossCompartmentEdges<DebuggerScript_trace>(trc);
    wasmInstanceSources.traceCrossCompartmentEdges<DebuggerSource_trace>(trc);
}

/*
 * Ordinarily, WeakMap keys and values are marked because at some point it was
 * discovered that the WeakMap was live; that is, some object containing the
 * WeakMap was marked during mark phase.
 *
 * However, during zone GC, we have to do something about cross-compartment
 * edges in non-GC'd compartments. Since the source may be live, we
 * conservatively assume it is and mark the edge.
 *
 * Each Debugger object keeps four cross-compartment WeakMaps: objects, scripts,
 * script source objects, and environments. They have the property that all
 * their values are in the same compartment as the Debugger object, but we have
 * to mark the keys and the private pointer in the wrapper object.
 *
 * We must scan all Debugger objects regardless of whether they *currently* have
 * any debuggees in a compartment being GC'd, because the WeakMap entries
 * persist even when debuggees are removed.
 *
 * This happens during the initial mark phase, not iterative marking, because
 * all the edges being reported here are strong references.
 *
 * This method is also used during compacting GC to update cross compartment
 * pointers into zones that are being compacted.
 */
/* static */ void
Debugger::traceIncomingCrossCompartmentEdges(JSTracer* trc)
{
    JSRuntime* rt = trc->runtime();
    gc::State state = rt->gc.state();
    MOZ_ASSERT(state == gc::State::MarkRoots || state == gc::State::Compact);

    for (ZoneGroupsIter group(rt); !group.done(); group.next()) {
        for (Debugger* dbg : group->debuggerList()) {
            Zone* zone = MaybeForwarded(dbg->object.get())->zone();
            if (!zone->isCollecting() || state == gc::State::Compact)
                dbg->traceCrossCompartmentEdges(trc);
        }
    }
}

/*
 * This method has two tasks:
 *   1. Mark Debugger objects that are unreachable except for debugger hooks that
 *      may yet be called.
 *   2. Mark breakpoint handlers.
 *
 * This happens during the iterative part of the GC mark phase. This method
 * returns true if it has to mark anything; GC calls it repeatedly until it
 * returns false.
 */
/* static */ bool
Debugger::markIteratively(GCMarker* marker)
{
    bool markedAny = false;

    /*
     * Find all Debugger objects in danger of GC. This code is a little
     * convoluted since the easiest way to find them is via their debuggees.
     */
    JSRuntime* rt = marker->runtime();
    for (CompartmentsIter c(rt, SkipAtoms); !c.done(); c.next()) {
        if (c->isDebuggee()) {
            GlobalObject* global = c->unsafeUnbarrieredMaybeGlobal();
            if (!IsMarkedUnbarriered(rt, &global))
                continue;

            /*
             * Every debuggee has at least one debugger, so in this case
             * getDebuggers can't return nullptr.
             */
            const GlobalObject::DebuggerVector* debuggers = global->getDebuggers();
            MOZ_ASSERT(debuggers);
            for (auto p = debuggers->begin(); p != debuggers->end(); p++) {
                Debugger* dbg = *p;

                /*
                 * dbg is a Debugger with at least one debuggee. Check three things:
                 *   - dbg is actually in a compartment that is being marked
                 *   - it isn't already marked
                 *   - it actually has hooks that might be called
                 */
                GCPtrNativeObject& dbgobj = dbg->toJSObjectRef();
                if (!dbgobj->zone()->isGCMarking())
                    continue;

                bool dbgMarked = IsMarked(rt, &dbgobj);
                if (!dbgMarked && dbg->hasAnyLiveHooks(rt)) {
                    /*
                     * obj could be reachable only via its live, enabled
                     * debugger hooks, which may yet be called.
                     */
                    TraceEdge(marker, &dbgobj, "enabled Debugger");
                    markedAny = true;
                    dbgMarked = true;
                }

                if (dbgMarked) {
                    /* Search for breakpoints to mark. */
                    for (Breakpoint* bp = dbg->firstBreakpoint(); bp; bp = bp->nextInDebugger()) {
                        switch (bp->site->type()) {
                          case BreakpointSite::Type::JS:
                            if (IsMarkedUnbarriered(rt, &bp->site->asJS()->script)) {
                               /*
                                * The debugger and the script are both live.
                                * Therefore the breakpoint handler is live.
                                */
                               if (!IsMarked(rt, &bp->getHandlerRef())) {
                                   TraceEdge(marker, &bp->getHandlerRef(), "breakpoint handler");
                                   markedAny = true;
                               }
                            }
                            break;
                          case BreakpointSite::Type::Wasm:
                            if (IsMarkedUnbarriered(rt, &bp->asWasm()->wasmInstance)) {
                                /*
                                 * The debugger and the wasm instance are both live.
                                 * Therefore the breakpoint handler is live.
                                 */
                                if (!IsMarked(rt, &bp->getHandlerRef())) {
                                    TraceEdge(marker, &bp->getHandlerRef(), "wasm breakpoint handler");
                                    markedAny = true;
                                }
                            }
                            break;
                        }
                    }
                }
            }
        }
    }
    return markedAny;
}

/* static */ void
Debugger::traceAllForMovingGC(JSTracer* trc)
{
    JSRuntime* rt = trc->runtime();
    for (ZoneGroupsIter group(rt); !group.done(); group.next()) {
        for (Debugger* dbg : group->debuggerList())
            dbg->traceForMovingGC(trc);
    }
}

/*
 * Trace all debugger-owned GC things unconditionally. This is used during
 * compacting GC and in minor GC: the minor GC cannot apply the weak constraints
 * of the full GC because it visits only part of the heap.
 */
void
Debugger::traceForMovingGC(JSTracer* trc)
{
<<<<<<< HEAD
    for (WeakGlobalObjectSet::Enum e(debuggees); !e.empty(); e.popFront())
        TraceManuallyBarrieredEdge(trc, e.mutableFront().unsafeGet(), "Global Object");

    GCPtrNativeObject& dbgobj = toJSObjectRef();
    TraceEdge(trc, &dbgobj, "Debugger Object");

    scripts.trace(trc);
    sources.trace(trc);
    objects.trace(trc);
    environments.trace(trc);
    wasmInstanceScripts.trace(trc);
    wasmInstanceSources.trace(trc);

=======
    trace(trc);

    for (WeakGlobalObjectSet::Enum e(debuggees); !e.empty(); e.popFront())
        TraceManuallyBarrieredEdge(trc, e.mutableFront().unsafeGet(), "Global Object");

>>>>>>> a17af05f
    for (Breakpoint* bp = firstBreakpoint(); bp; bp = bp->nextInDebugger()) {
        switch (bp->site->type()) {
          case BreakpointSite::Type::JS:
            TraceManuallyBarrieredEdge(trc, &bp->site->asJS()->script,
                                       "breakpoint script");
            break;
          case BreakpointSite::Type::Wasm:
            TraceManuallyBarrieredEdge(trc, &bp->asWasm()->wasmInstance, "breakpoint wasm instance");
            break;
        }
        TraceEdge(trc, &bp->getHandlerRef(), "breakpoint handler");
    }
}

/* static */ void
Debugger::traceObject(JSTracer* trc, JSObject* obj)
{
    if (Debugger* dbg = Debugger::fromJSObject(obj))
        dbg->trace(trc);
}

void
Debugger::trace(JSTracer* trc)
{
    TraceEdge(trc, &object, "Debugger Object");

    TraceNullableEdge(trc, &uncaughtExceptionHook, "hooks");

    /*
     * Mark Debugger.Frame objects. These are all reachable from JS, because the
     * corresponding JS frames are still on the stack.
     *
     * (Once we support generator frames properly, we will need
     * weakly-referenced Debugger.Frame objects as well, for suspended generator
     * frames.)
     */
    if (frames.initialized()) {
        for (FrameMap::Range r = frames.all(); !r.empty(); r.popFront()) {
            HeapPtr<DebuggerFrame*>& frameobj = r.front().value();
            MOZ_ASSERT(MaybeForwarded(frameobj.get())->getPrivate());
            TraceEdge(trc, &frameobj, "live Debugger.Frame");
        }
    }

    allocationsLog.trace(trc);

    /* Trace the weak map from JSScript instances to Debugger.Script objects. */
    scripts.trace(trc);

    /* Trace the referent -> Debugger.Source weak map */
    sources.trace(trc);

    /* Trace the referent -> Debugger.Object weak map. */
    objects.trace(trc);

    /* Trace the referent -> Debugger.Environment weak map. */
    environments.trace(trc);

    /* Trace the WasmInstanceObject -> synthesized Debugger.Script weak map. */
    wasmInstanceScripts.trace(trc);

    /* Trace the WasmInstanceObject -> synthesized Debugger.Source weak map. */
    wasmInstanceSources.trace(trc);
}

/* static */ void
Debugger::sweepAll(FreeOp* fop)
{
    JSRuntime* rt = fop->runtime();

    for (ZoneGroupsIter group(rt); !group.done(); group.next()) {
<<<<<<< HEAD
        for (Debugger* dbg : group->debuggerList()) {
            if (IsAboutToBeFinalized(&dbg->object)) {
                /*
                 * dbg is being GC'd. Detach it from its debuggees. The debuggee
                 * might be GC'd too. Since detaching requires access to both
                 * objects, this must be done before finalize time.
                 */
                for (WeakGlobalObjectSet::Enum e(dbg->debuggees); !e.empty(); e.popFront())
                    dbg->removeDebuggeeGlobal(fop, e.front().unbarrieredGet(), &e);
            }
=======
        Debugger* dbg = group->debuggerList().getFirst();
        while (dbg) {
            Debugger* next = dbg->getNext();

            // Detach dying debuggers and debuggees from each other. Since this
            // requires access to both objects it must be done before either
            // object is finalized.
            bool debuggerDying = IsAboutToBeFinalized(&dbg->object);
            for (WeakGlobalObjectSet::Enum e(dbg->debuggees); !e.empty(); e.popFront()) {
                GlobalObject* global = e.front().unbarrieredGet();
                if (debuggerDying || IsAboutToBeFinalizedUnbarriered(&global))
                    dbg->removeDebuggeeGlobal(fop, e.front().unbarrieredGet(), &e);
            }

            if (debuggerDying)
                fop->delete_(dbg);

            dbg = next;
>>>>>>> a17af05f
        }
    }
}

/* static */ void
Debugger::detachAllDebuggersFromGlobal(FreeOp* fop, GlobalObject* global)
{
    const GlobalObject::DebuggerVector* debuggers = global->getDebuggers();
    MOZ_ASSERT(!debuggers->empty());
    while (!debuggers->empty())
        debuggers->back()->removeDebuggeeGlobal(fop, global, nullptr);
}

/* static */ void
Debugger::findZoneEdges(Zone* zone, js::gc::ZoneComponentFinder& finder)
{
    /*
     * For debugger cross compartment wrappers, add edges in the opposite
     * direction to those already added by JSCompartment::findOutgoingEdges.
     * This ensure that debuggers and their debuggees are finalized in the same
     * group. We only need to look at the zone's ZoneGroup, as debuggers and
     * debuggees are always in the same ZoneGroup.
     */
<<<<<<< HEAD
    if (zone->isAtomsZone())
        return;
    for (Debugger* dbg : zone->group()->debuggerList()) {
        Zone* w = dbg->object->zone();
        if (w == zone || !w->isGCMarking())
            continue;
        if (dbg->debuggeeZones.has(zone) ||
            dbg->scripts.hasKeyInZone(zone) ||
            dbg->sources.hasKeyInZone(zone) ||
            dbg->objects.hasKeyInZone(zone) ||
            dbg->environments.hasKeyInZone(zone) ||
            dbg->wasmInstanceScripts.hasKeyInZone(zone) ||
            dbg->wasmInstanceSources.hasKeyInZone(zone))
        {
            finder.addEdgeTo(w);
        }
    }
}

/* static */ void
Debugger::finalize(FreeOp* fop, JSObject* obj)
{
    MOZ_ASSERT(fop->onActiveCooperatingThread());

    Debugger* dbg = fromJSObject(obj);
    if (!dbg)
        return;
    fop->delete_(dbg);
}

=======
    for (ZoneGroupsIter group(zone->runtimeFromActiveCooperatingThread()); !group.done(); group.next()) {
        for (Debugger* dbg : group->debuggerList()) {
            Zone* w = dbg->object->zone();
            if (w == zone || !w->isGCMarking())
                continue;
            if (dbg->debuggeeZones.has(zone) ||
                dbg->scripts.hasKeyInZone(zone) ||
                dbg->sources.hasKeyInZone(zone) ||
                dbg->objects.hasKeyInZone(zone) ||
                dbg->environments.hasKeyInZone(zone) ||
                dbg->wasmInstanceScripts.hasKeyInZone(zone) ||
                dbg->wasmInstanceSources.hasKeyInZone(zone))
            {
                finder.addEdgeTo(w);
            }
        }
    }
}

>>>>>>> a17af05f
const ClassOps Debugger::classOps_ = {
    nullptr,    /* addProperty */
    nullptr,    /* delProperty */
    nullptr,    /* enumerate   */
    nullptr,    /* newEnumerate */
    nullptr,    /* resolve     */
    nullptr,    /* mayResolve  */
    nullptr,    /* finalize    */
    nullptr,    /* call        */
    nullptr,    /* hasInstance */
    nullptr,    /* construct   */
    Debugger::traceObject
};

const Class Debugger::class_ = {
    "Debugger",
    JSCLASS_HAS_PRIVATE |
    JSCLASS_HAS_RESERVED_SLOTS(JSSLOT_DEBUG_COUNT),
    &Debugger::classOps_
};

static Debugger*
Debugger_fromThisValue(JSContext* cx, const CallArgs& args, const char* fnname)
{
    JSObject* thisobj = NonNullObject(cx, args.thisv());
    if (!thisobj)
        return nullptr;
    if (thisobj->getClass() != &Debugger::class_) {
        JS_ReportErrorNumberASCII(cx, GetErrorMessage, nullptr, JSMSG_INCOMPATIBLE_PROTO,
                                  "Debugger", fnname, thisobj->getClass()->name);
        return nullptr;
    }

    /*
     * Forbid Debugger.prototype, which is of the Debugger JSClass but isn't
     * really a Debugger object. The prototype object is distinguished by
     * having a nullptr private value.
     */
    Debugger* dbg = Debugger::fromJSObject(thisobj);
    if (!dbg) {
        JS_ReportErrorNumberASCII(cx, GetErrorMessage, nullptr, JSMSG_INCOMPATIBLE_PROTO,
                                  "Debugger", fnname, "prototype object");
    }
    return dbg;
}

#define THIS_DEBUGGER(cx, argc, vp, fnname, args, dbg)                       \
    CallArgs args = CallArgsFromVp(argc, vp);                                \
    Debugger* dbg = Debugger_fromThisValue(cx, args, fnname);                \
    if (!dbg)                                                                \
        return false

/* static */ bool
Debugger::getEnabled(JSContext* cx, unsigned argc, Value* vp)
{
    THIS_DEBUGGER(cx, argc, vp, "get enabled", args, dbg);
    args.rval().setBoolean(dbg->enabled);
    return true;
}

/* static */ bool
Debugger::setEnabled(JSContext* cx, unsigned argc, Value* vp)
{
    THIS_DEBUGGER(cx, argc, vp, "set enabled", args, dbg);
    if (!args.requireAtLeast(cx, "Debugger.set enabled", 1))
        return false;

    bool wasEnabled = dbg->enabled;
    dbg->enabled = ToBoolean(args[0]);

    if (wasEnabled != dbg->enabled) {
        if (dbg->trackingAllocationSites) {
            if (wasEnabled) {
                dbg->removeAllocationsTrackingForAllDebuggees();
            } else {
                if (!dbg->addAllocationsTrackingForAllDebuggees(cx)) {
                    dbg->enabled = false;
                    return false;
                }
            }
        }

        for (Breakpoint* bp = dbg->firstBreakpoint(); bp; bp = bp->nextInDebugger()) {
            if (!wasEnabled)
                bp->site->inc(cx->runtime()->defaultFreeOp());
            else
                bp->site->dec(cx->runtime()->defaultFreeOp());
        }

        /*
         * Add or remove ourselves from the runtime's list of Debuggers
         * that care about new globals.
         */
        if (dbg->getHook(OnNewGlobalObject)) {
            if (!wasEnabled) {
<<<<<<< HEAD
                /* If we were not enabled, the link should be a singleton list. */
                MOZ_ASSERT(JS_CLIST_IS_EMPTY(&dbg->onNewGlobalObjectWatchersLink));
                JS_APPEND_LINK(&dbg->onNewGlobalObjectWatchersLink,
                               &cx->runtime()->onNewGlobalObjectWatchers());
=======
                cx->runtime()->onNewGlobalObjectWatchers().pushBack(dbg);
>>>>>>> a17af05f
            } else {
                cx->runtime()->onNewGlobalObjectWatchers().remove(dbg);
            }
        }

        // Ensure the compartment is observable if we are re-enabling a
        // Debugger with hooks that observe all execution.
        if (!dbg->updateObservesAllExecutionOnDebuggees(cx, dbg->observesAllExecution()))
            return false;

        // Note: To toogle code coverage, we currently need to have no live
        // stack frame, thus the coverage does not depend on the enabled flag.

        dbg->updateObservesAsmJSOnDebuggees(dbg->observesAsmJS());
        dbg->updateObservesBinarySourceDebuggees(dbg->observesBinarySource());
    }

    args.rval().setUndefined();
    return true;
}

/* static */ bool
Debugger::getHookImpl(JSContext* cx, CallArgs& args, Debugger& dbg, Hook which)
{
    MOZ_ASSERT(which >= 0 && which < HookCount);
    args.rval().set(dbg.object->getReservedSlot(JSSLOT_DEBUG_HOOK_START + which));
    return true;
}

/* static */ bool
Debugger::setHookImpl(JSContext* cx, CallArgs& args, Debugger& dbg, Hook which)
{
    MOZ_ASSERT(which >= 0 && which < HookCount);
    if (!args.requireAtLeast(cx, "Debugger.setHook", 1))
        return false;
    if (args[0].isObject()) {
        if (!args[0].toObject().isCallable())
            return ReportIsNotFunction(cx, args[0], args.length() - 1);
    } else if (!args[0].isUndefined()) {
        JS_ReportErrorNumberASCII(cx, GetErrorMessage, nullptr, JSMSG_NOT_CALLABLE_OR_UNDEFINED);
        return false;
    }
    uint32_t slot = JSSLOT_DEBUG_HOOK_START + which;
    RootedValue oldHook(cx, dbg.object->getReservedSlot(slot));
    dbg.object->setReservedSlot(slot, args[0]);
    if (hookObservesAllExecution(which)) {
        if (!dbg.updateObservesAllExecutionOnDebuggees(cx, dbg.observesAllExecution())) {
            dbg.object->setReservedSlot(slot, oldHook);
            return false;
        }
    }
    args.rval().setUndefined();
    return true;
}

/* static */ bool
Debugger::getOnDebuggerStatement(JSContext* cx, unsigned argc, Value* vp)
{
    THIS_DEBUGGER(cx, argc, vp, "(get onDebuggerStatement)", args, dbg);
    return getHookImpl(cx, args, *dbg, OnDebuggerStatement);
}

/* static */ bool
Debugger::setOnDebuggerStatement(JSContext* cx, unsigned argc, Value* vp)
{
    THIS_DEBUGGER(cx, argc, vp, "(set onDebuggerStatement)", args, dbg);
    return setHookImpl(cx, args, *dbg, OnDebuggerStatement);
}

/* static */ bool
Debugger::getOnExceptionUnwind(JSContext* cx, unsigned argc, Value* vp)
{
    THIS_DEBUGGER(cx, argc, vp, "(get onExceptionUnwind)", args, dbg);
    return getHookImpl(cx, args, *dbg, OnExceptionUnwind);
}

/* static */ bool
Debugger::setOnExceptionUnwind(JSContext* cx, unsigned argc, Value* vp)
{
    THIS_DEBUGGER(cx, argc, vp, "(set onExceptionUnwind)", args, dbg);
    return setHookImpl(cx, args, *dbg, OnExceptionUnwind);
}

/* static */ bool
Debugger::getOnNewScript(JSContext* cx, unsigned argc, Value* vp)
{
    THIS_DEBUGGER(cx, argc, vp, "(get onNewScript)", args, dbg);
    return getHookImpl(cx, args, *dbg, OnNewScript);
}

/* static */ bool
Debugger::setOnNewScript(JSContext* cx, unsigned argc, Value* vp)
{
    THIS_DEBUGGER(cx, argc, vp, "(set onNewScript)", args, dbg);
    return setHookImpl(cx, args, *dbg, OnNewScript);
}

/* static */ bool
Debugger::getOnNewPromise(JSContext* cx, unsigned argc, Value* vp)
{
    THIS_DEBUGGER(cx, argc, vp, "(get onNewPromise)", args, dbg);
    return getHookImpl(cx, args, *dbg, OnNewPromise);
}

/* static */ bool
Debugger::setOnNewPromise(JSContext* cx, unsigned argc, Value* vp)
{
    THIS_DEBUGGER(cx, argc, vp, "(set onNewPromise)", args, dbg);
    return setHookImpl(cx, args, *dbg, OnNewPromise);
}

/* static */ bool
Debugger::getOnPromiseSettled(JSContext* cx, unsigned argc, Value* vp)
{
    THIS_DEBUGGER(cx, argc, vp, "(get onPromiseSettled)", args, dbg);
    return getHookImpl(cx, args, *dbg, OnPromiseSettled);
}

/* static */ bool
Debugger::setOnPromiseSettled(JSContext* cx, unsigned argc, Value* vp)
{
    THIS_DEBUGGER(cx, argc, vp, "(set onPromiseSettled)", args, dbg);
    return setHookImpl(cx, args, *dbg, OnPromiseSettled);
}

/* static */ bool
Debugger::getOnEnterFrame(JSContext* cx, unsigned argc, Value* vp)
{
    THIS_DEBUGGER(cx, argc, vp, "(get onEnterFrame)", args, dbg);
    return getHookImpl(cx, args, *dbg, OnEnterFrame);
}

/* static */ bool
Debugger::setOnEnterFrame(JSContext* cx, unsigned argc, Value* vp)
{
    THIS_DEBUGGER(cx, argc, vp, "(set onEnterFrame)", args, dbg);
    return setHookImpl(cx, args, *dbg, OnEnterFrame);
}

/* static */ bool
Debugger::getOnNewGlobalObject(JSContext* cx, unsigned argc, Value* vp)
{
    THIS_DEBUGGER(cx, argc, vp, "(get onNewGlobalObject)", args, dbg);
    return getHookImpl(cx, args, *dbg, OnNewGlobalObject);
}

/* static */ bool
Debugger::setOnNewGlobalObject(JSContext* cx, unsigned argc, Value* vp)
{
    THIS_DEBUGGER(cx, argc, vp, "setOnNewGlobalObject", args, dbg);
    RootedObject oldHook(cx, dbg->getHook(OnNewGlobalObject));

    if (!setHookImpl(cx, args, *dbg, OnNewGlobalObject))
        return false;

    /*
     * Add or remove ourselves from the runtime's list of Debuggers that
     * care about new globals.
     */
    if (dbg->enabled) {
        JSObject* newHook = dbg->getHook(OnNewGlobalObject);
        if (!oldHook && newHook) {
<<<<<<< HEAD
            /* If we didn't have a hook, the link should be a singleton list. */
            MOZ_ASSERT(JS_CLIST_IS_EMPTY(&dbg->onNewGlobalObjectWatchersLink));
            JS_APPEND_LINK(&dbg->onNewGlobalObjectWatchersLink,
                           &cx->runtime()->onNewGlobalObjectWatchers());
=======
            cx->runtime()->onNewGlobalObjectWatchers().pushBack(dbg);
>>>>>>> a17af05f
        } else if (oldHook && !newHook) {
            cx->runtime()->onNewGlobalObjectWatchers().remove(dbg);
        }
    }

    return true;
}

/* static */ bool
Debugger::getUncaughtExceptionHook(JSContext* cx, unsigned argc, Value* vp)
{
    THIS_DEBUGGER(cx, argc, vp, "get uncaughtExceptionHook", args, dbg);
    args.rval().setObjectOrNull(dbg->uncaughtExceptionHook);
    return true;
}

/* static */ bool
Debugger::setUncaughtExceptionHook(JSContext* cx, unsigned argc, Value* vp)
{
    THIS_DEBUGGER(cx, argc, vp, "set uncaughtExceptionHook", args, dbg);
    if (!args.requireAtLeast(cx, "Debugger.set uncaughtExceptionHook", 1))
        return false;
    if (!args[0].isNull() && (!args[0].isObject() || !args[0].toObject().isCallable())) {
        JS_ReportErrorNumberASCII(cx, GetErrorMessage, nullptr, JSMSG_ASSIGN_FUNCTION_OR_NULL,
                                  "uncaughtExceptionHook");
        return false;
    }
    dbg->uncaughtExceptionHook = args[0].toObjectOrNull();
    args.rval().setUndefined();
    return true;
}

/* static */ bool
Debugger::getAllowUnobservedAsmJS(JSContext* cx, unsigned argc, Value* vp)
{
    THIS_DEBUGGER(cx, argc, vp, "get allowUnobservedAsmJS", args, dbg);
    args.rval().setBoolean(dbg->allowUnobservedAsmJS);
    return true;
}

/* static */ bool
Debugger::setAllowUnobservedAsmJS(JSContext* cx, unsigned argc, Value* vp)
{
    THIS_DEBUGGER(cx, argc, vp, "set allowUnobservedAsmJS", args, dbg);
    if (!args.requireAtLeast(cx, "Debugger.set allowUnobservedAsmJS", 1))
        return false;
    dbg->allowUnobservedAsmJS = ToBoolean(args[0]);

    for (WeakGlobalObjectSet::Range r = dbg->debuggees.all(); !r.empty(); r.popFront()) {
        GlobalObject* global = r.front();
        JSCompartment* comp = global->compartment();
        comp->updateDebuggerObservesAsmJS();
    }

    args.rval().setUndefined();
    return true;
}

/* static */ bool
Debugger::getAllowWasmBinarySource(JSContext* cx, unsigned argc, Value* vp)
{
    THIS_DEBUGGER(cx, argc, vp, "get allowWasmBinarySource", args, dbg);
    args.rval().setBoolean(dbg->allowWasmBinarySource);
    return true;
}

/* static */ bool
Debugger::setAllowWasmBinarySource(JSContext* cx, unsigned argc, Value* vp)
{
    THIS_DEBUGGER(cx, argc, vp, "set allowWasmBinarySource", args, dbg);
    if (!args.requireAtLeast(cx, "Debugger.set allowWasmBinarySource", 1))
        return false;
    dbg->allowWasmBinarySource = ToBoolean(args[0]);

    for (WeakGlobalObjectSet::Range r = dbg->debuggees.all(); !r.empty(); r.popFront()) {
        GlobalObject* global = r.front();
        JSCompartment* comp = global->compartment();
        comp->updateDebuggerObservesBinarySource();
    }

    args.rval().setUndefined();
    return true;
}

/* static */ bool
Debugger::getCollectCoverageInfo(JSContext* cx, unsigned argc, Value* vp)
{
    THIS_DEBUGGER(cx, argc, vp, "get collectCoverageInfo", args, dbg);
    args.rval().setBoolean(dbg->collectCoverageInfo);
    return true;
}

/* static */ bool
Debugger::setCollectCoverageInfo(JSContext* cx, unsigned argc, Value* vp)
{
    THIS_DEBUGGER(cx, argc, vp, "set collectCoverageInfo", args, dbg);
    if (!args.requireAtLeast(cx, "Debugger.set collectCoverageInfo", 1))
        return false;
    dbg->collectCoverageInfo = ToBoolean(args[0]);

    IsObserving observing = dbg->collectCoverageInfo ? Observing : NotObserving;
    if (!dbg->updateObservesCoverageOnDebuggees(cx, observing))
        return false;

    args.rval().setUndefined();
    return true;
}

/* static */ bool
Debugger::getMemory(JSContext* cx, unsigned argc, Value* vp)
{
    THIS_DEBUGGER(cx, argc, vp, "get memory", args, dbg);
    Value memoryValue = dbg->object->getReservedSlot(JSSLOT_DEBUG_MEMORY_INSTANCE);

    if (!memoryValue.isObject()) {
        RootedObject memory(cx, DebuggerMemory::create(cx, dbg));
        if (!memory)
            return false;
        memoryValue = ObjectValue(*memory);
    }

    args.rval().set(memoryValue);
    return true;
}

/*
 * Given a value used to designate a global (there's quite a variety; see the
 * docs), return the actual designee.
 *
 * Note that this does not check whether the designee is marked "invisible to
 * Debugger" or not; different callers need to handle invisible-to-Debugger
 * globals in different ways.
 */
GlobalObject*
Debugger::unwrapDebuggeeArgument(JSContext* cx, const Value& v)
{
    if (!v.isObject()) {
        JS_ReportErrorNumberASCII(cx, GetErrorMessage, nullptr, JSMSG_UNEXPECTED_TYPE,
                                  "argument", "not a global object");
        return nullptr;
    }

    RootedObject obj(cx, &v.toObject());

    /* If it's a Debugger.Object belonging to this debugger, dereference that. */
    if (obj->getClass() == &DebuggerObject::class_) {
        RootedValue rv(cx, v);
        if (!unwrapDebuggeeValue(cx, &rv))
            return nullptr;
        obj = &rv.toObject();
    }

    /* If we have a cross-compartment wrapper, dereference as far as is secure. */
    obj = CheckedUnwrap(obj);
    if (!obj) {
        ReportAccessDenied(cx);
        return nullptr;
    }

    /* If that produced a WindowProxy, get the Window (global). */
    obj = ToWindowIfWindowProxy(obj);

    /* If that didn't produce a global object, it's an error. */
    if (!obj->is<GlobalObject>()) {
        JS_ReportErrorNumberASCII(cx, GetErrorMessage, nullptr, JSMSG_UNEXPECTED_TYPE,
                                  "argument", "not a global object");
        return nullptr;
    }

    return &obj->as<GlobalObject>();
}

/* static */ bool
Debugger::addDebuggee(JSContext* cx, unsigned argc, Value* vp)
{
    THIS_DEBUGGER(cx, argc, vp, "addDebuggee", args, dbg);
    if (!args.requireAtLeast(cx, "Debugger.addDebuggee", 1))
        return false;
    Rooted<GlobalObject*> global(cx, dbg->unwrapDebuggeeArgument(cx, args[0]));
    if (!global)
        return false;

    if (!dbg->addDebuggeeGlobal(cx, global))
        return false;

    RootedValue v(cx, ObjectValue(*global));
    if (!dbg->wrapDebuggeeValue(cx, &v))
        return false;
    args.rval().set(v);
    return true;
}

/* static */ bool
Debugger::addAllGlobalsAsDebuggees(JSContext* cx, unsigned argc, Value* vp)
{
    THIS_DEBUGGER(cx, argc, vp, "addAllGlobalsAsDebuggees", args, dbg);
    for (ZonesIter zone(cx->runtime(), SkipAtoms); !zone.done(); zone.next()) {
        for (CompartmentsInZoneIter c(zone); !c.done(); c.next()) {
            if (c == dbg->object->compartment() || c->creationOptions().invisibleToDebugger())
                continue;
            c->scheduledForDestruction = false;
            GlobalObject* global = c->maybeGlobal();
            if (global) {
                Rooted<GlobalObject*> rg(cx, global);
                if (!dbg->addDebuggeeGlobal(cx, rg))
                    return false;
            }
        }
    }

    args.rval().setUndefined();
    return true;
}

/* static */ bool
Debugger::removeDebuggee(JSContext* cx, unsigned argc, Value* vp)
{
    THIS_DEBUGGER(cx, argc, vp, "removeDebuggee", args, dbg);

    if (!args.requireAtLeast(cx, "Debugger.removeDebuggee", 1))
        return false;
    Rooted<GlobalObject*> global(cx, dbg->unwrapDebuggeeArgument(cx, args[0]));
    if (!global)
        return false;

    ExecutionObservableCompartments obs(cx);
    if (!obs.init())
        return false;

    if (dbg->debuggees.has(global)) {
        dbg->removeDebuggeeGlobal(cx->runtime()->defaultFreeOp(), global, nullptr);

        // Only update the compartment if there are no Debuggers left, as it's
        // expensive to check if no other Debugger has a live script or frame hook
        // on any of the current on-stack debuggee frames.
        if (global->getDebuggers()->empty() && !obs.add(global->compartment()))
            return false;
        if (!updateExecutionObservability(cx, obs, NotObserving))
            return false;
    }

    args.rval().setUndefined();
    return true;
}

/* static */ bool
Debugger::removeAllDebuggees(JSContext* cx, unsigned argc, Value* vp)
{
    THIS_DEBUGGER(cx, argc, vp, "removeAllDebuggees", args, dbg);

    ExecutionObservableCompartments obs(cx);
    if (!obs.init())
        return false;

    for (WeakGlobalObjectSet::Enum e(dbg->debuggees); !e.empty(); e.popFront()) {
        Rooted<GlobalObject*> global(cx, e.front());
        dbg->removeDebuggeeGlobal(cx->runtime()->defaultFreeOp(), global, &e);

        // See note about adding to the observable set in removeDebuggee.
        if (global->getDebuggers()->empty() && !obs.add(global->compartment()))
            return false;
    }

    if (!updateExecutionObservability(cx, obs, NotObserving))
        return false;

    args.rval().setUndefined();
    return true;
}

/* static */ bool
Debugger::hasDebuggee(JSContext* cx, unsigned argc, Value* vp)
{
    THIS_DEBUGGER(cx, argc, vp, "hasDebuggee", args, dbg);
    if (!args.requireAtLeast(cx, "Debugger.hasDebuggee", 1))
        return false;
    GlobalObject* global = dbg->unwrapDebuggeeArgument(cx, args[0]);
    if (!global)
        return false;
    args.rval().setBoolean(!!dbg->debuggees.lookup(global));
    return true;
}

/* static */ bool
Debugger::getDebuggees(JSContext* cx, unsigned argc, Value* vp)
{
    THIS_DEBUGGER(cx, argc, vp, "getDebuggees", args, dbg);

    // Obtain the list of debuggees before wrapping each debuggee, as a GC could
    // update the debuggees set while we are iterating it.
    unsigned count = dbg->debuggees.count();
    AutoValueVector debuggees(cx);
    if (!debuggees.resize(count))
        return false;
    unsigned i = 0;
    {
        JS::AutoCheckCannotGC nogc;
        for (WeakGlobalObjectSet::Enum e(dbg->debuggees); !e.empty(); e.popFront())
            debuggees[i++].setObject(*e.front().get());
    }

    RootedArrayObject arrobj(cx, NewDenseFullyAllocatedArray(cx, count));
    if (!arrobj)
        return false;
    arrobj->ensureDenseInitializedLength(cx, 0, count);
    for (i = 0; i < count; i++) {
        RootedValue v(cx, debuggees[i]);
        if (!dbg->wrapDebuggeeValue(cx, &v))
            return false;
        arrobj->setDenseElement(i, v);
    }

    args.rval().setObject(*arrobj);
    return true;
}

/* static */ bool
Debugger::getNewestFrame(JSContext* cx, unsigned argc, Value* vp)
{
    THIS_DEBUGGER(cx, argc, vp, "getNewestFrame", args, dbg);

    /* Since there may be multiple contexts, use AllFramesIter. */
    for (AllFramesIter i(cx); !i.done(); ++i) {
        if (dbg->observesFrame(i)) {
            // Ensure that Ion frames are rematerialized. Only rematerialized
            // Ion frames may be used as AbstractFramePtrs.
            if (i.isIon() && !i.ensureHasRematerializedFrame(cx))
                return false;
            AbstractFramePtr frame = i.abstractFramePtr();
            FrameIter iter(i.activation()->cx());
            while (!iter.hasUsableAbstractFramePtr() || iter.abstractFramePtr() != frame)
                ++iter;
            return dbg->getScriptFrame(cx, iter, args.rval());
        }
    }
    args.rval().setNull();
    return true;
}

/* static */ bool
Debugger::clearAllBreakpoints(JSContext* cx, unsigned argc, Value* vp)
{
    THIS_DEBUGGER(cx, argc, vp, "clearAllBreakpoints", args, dbg);
    for (WeakGlobalObjectSet::Range r = dbg->debuggees.all(); !r.empty(); r.popFront())
        r.front()->compartment()->clearBreakpointsIn(cx->runtime()->defaultFreeOp(),
                                                     dbg, nullptr);
    return true;
}

/* static */ bool
Debugger::construct(JSContext* cx, unsigned argc, Value* vp)
{
    CallArgs args = CallArgsFromVp(argc, vp);

    /* Check that the arguments, if any, are cross-compartment wrappers. */
    for (unsigned i = 0; i < args.length(); i++) {
        JSObject* argobj = NonNullObject(cx, args[i]);
        if (!argobj)
            return false;
        if (!argobj->is<CrossCompartmentWrapperObject>()) {
            JS_ReportErrorNumberASCII(cx, GetErrorMessage, nullptr, JSMSG_DEBUG_CCW_REQUIRED,
                                      "Debugger");
            return false;
        }
    }

    /* Get Debugger.prototype. */
    RootedValue v(cx);
    RootedObject callee(cx, &args.callee());
    if (!GetProperty(cx, callee, callee, cx->names().prototype, &v))
        return false;
    RootedNativeObject proto(cx, &v.toObject().as<NativeObject>());
    MOZ_ASSERT(proto->getClass() == &Debugger::class_);
    /*
     * Make the new Debugger object. Each one has a reference to
     * Debugger.{Frame,Object,Script,Memory}.prototype in reserved slots. The
     * rest of the reserved slots are for hooks; they default to undefined.
     */
    RootedNativeObject obj(cx, NewNativeObjectWithGivenProto(cx, &Debugger::class_, proto,
                                                             TenuredObject));
    if (!obj)
        return false;
    for (unsigned slot = JSSLOT_DEBUG_PROTO_START; slot < JSSLOT_DEBUG_PROTO_STOP; slot++)
        obj->setReservedSlot(slot, proto->getReservedSlot(slot));
    obj->setReservedSlot(JSSLOT_DEBUG_MEMORY_INSTANCE, NullValue());

    // Debuggers currently require single threaded execution. A debugger may be
    // used to debug content in other zone groups, and may be used to observe
    // all activity in the runtime via hooks like OnNewGlobalObject.
    if (!cx->runtime()->beginSingleThreadedExecution(cx)) {
        JS_ReportErrorASCII(cx, "Cannot ensure single threaded execution in Debugger");
        return false;
    }

    Debugger* debugger;
    {
        /* Construct the underlying C++ object. */
        auto dbg = cx->make_unique<Debugger>(cx, obj.get());
        if (!dbg) {
            JS::AutoSuppressGCAnalysis nogc; // Suppress warning about |dbg|.
            cx->runtime()->endSingleThreadedExecution(cx);
            return false;
        }
        if (!dbg->init(cx))
            return false;

        debugger = dbg.release();
        obj->setPrivate(debugger); // owns the released pointer
    }

    /* Add the initial debuggees, if any. */
    for (unsigned i = 0; i < args.length(); i++) {
        Rooted<GlobalObject*>
            debuggee(cx, &args[i].toObject().as<ProxyObject>().private_().toObject().global());
        if (!debugger->addDebuggeeGlobal(cx, debuggee))
            return false;
    }

    args.rval().setObject(*obj);
    return true;
}

bool
Debugger::addDebuggeeGlobal(JSContext* cx, Handle<GlobalObject*> global)
{
    if (debuggees.has(global))
        return true;

    // Callers should generally be unable to get a reference to a debugger-
    // invisible global in order to pass it to addDebuggee. But this is possible
    // with certain testing aides we expose in the shell, so just make addDebuggee
    // throw in that case.
    JSCompartment* debuggeeCompartment = global->compartment();
    if (debuggeeCompartment->creationOptions().invisibleToDebugger()) {
        JS_ReportErrorNumberASCII(cx, GetErrorMessage, nullptr, JSMSG_DEBUG_CANT_DEBUG_GLOBAL);
        return false;
    }

    /*
     * Check for cycles. If global's compartment is reachable from this
     * Debugger object's compartment by following debuggee-to-debugger links,
     * then adding global would create a cycle. (Typically nobody is debugging
     * the debugger, in which case we zip through this code without looping.)
     */
    Vector<JSCompartment*> visited(cx);
    if (!visited.append(object->compartment()))
        return false;
    for (size_t i = 0; i < visited.length(); i++) {
        JSCompartment* c = visited[i];
        if (c == debuggeeCompartment) {
            JS_ReportErrorNumberASCII(cx, GetErrorMessage, nullptr, JSMSG_DEBUG_LOOP);
            return false;
        }

        /*
         * Find all compartments containing debuggers debugging c's global
         * object. Add those compartments to visited.
         */
        if (c->isDebuggee()) {
            GlobalObject::DebuggerVector* v = c->maybeGlobal()->getDebuggers();
            for (auto p = v->begin(); p != v->end(); p++) {
                JSCompartment* next = (*p)->object->compartment();
                if (Find(visited, next) == visited.end() && !visited.append(next))
                    return false;
            }
        }
    }

    /*
     * For global to become this js::Debugger's debuggee:
     *
     * 1. this js::Debugger must be in global->getDebuggers(),
     * 2. global must be in this->debuggees,
     * 3. it must be in zone->getDebuggers(),
     * 4. the debuggee's zone must be in this->debuggeeZones,
     * 5. if we are tracking allocations, the SavedStacksMetadataBuilder must be
     *    installed for this compartment, and
     * 6. JSCompartment::isDebuggee()'s bit must be set.
     *
     * All six indications must be kept consistent.
     */

    AutoCompartment ac(cx, global);
    Zone* zone = global->zone();

    // (1)
    auto* globalDebuggers = GlobalObject::getOrCreateDebuggers(cx, global);
    if (!globalDebuggers)
        return false;
    if (!globalDebuggers->append(this)) {
        ReportOutOfMemory(cx);
        return false;
    }
    auto globalDebuggersGuard = MakeScopeExit([&] {
        globalDebuggers->popBack();
    });

    // (2)
    if (!debuggees.put(global)) {
        ReportOutOfMemory(cx);
        return false;
    }
    auto debuggeesGuard = MakeScopeExit([&] {
        debuggees.remove(global);
    });

    bool addingZoneRelation = !debuggeeZones.has(zone);

    // (3)
    auto* zoneDebuggers = zone->getOrCreateDebuggers(cx);
    if (!zoneDebuggers)
        return false;
    if (addingZoneRelation && !zoneDebuggers->append(this)) {
        ReportOutOfMemory(cx);
        return false;
    }
    auto zoneDebuggersGuard = MakeScopeExit([&] {
        if (addingZoneRelation)
            zoneDebuggers->popBack();
    });

    // (4)
    if (addingZoneRelation && !debuggeeZones.put(zone)) {
        ReportOutOfMemory(cx);
        return false;
    }
    auto debuggeeZonesGuard = MakeScopeExit([&] {
        if (addingZoneRelation)
            debuggeeZones.remove(zone);
    });

    // (5)
    if (trackingAllocationSites && enabled && !Debugger::addAllocationsTracking(cx, global))
        return false;

    auto allocationsTrackingGuard = MakeScopeExit([&] {
        if (trackingAllocationSites && enabled)
            Debugger::removeAllocationsTracking(*global);
    });

    // (6)
    AutoRestoreCompartmentDebugMode debugModeGuard(debuggeeCompartment);
    debuggeeCompartment->setIsDebuggee();
    debuggeeCompartment->updateDebuggerObservesAsmJS();
    debuggeeCompartment->updateDebuggerObservesBinarySource();
    debuggeeCompartment->updateDebuggerObservesCoverage();
    if (observesAllExecution() && !ensureExecutionObservabilityOfCompartment(cx, debuggeeCompartment))
        return false;

    globalDebuggersGuard.release();
    debuggeesGuard.release();
    zoneDebuggersGuard.release();
    debuggeeZonesGuard.release();
    allocationsTrackingGuard.release();
    debugModeGuard.release();
    return true;
}

void
Debugger::recomputeDebuggeeZoneSet()
{
    AutoEnterOOMUnsafeRegion oomUnsafe;
    debuggeeZones.clear();
    for (auto range = debuggees.all(); !range.empty(); range.popFront()) {
        if (!debuggeeZones.put(range.front().unbarrieredGet()->zone()))
            oomUnsafe.crash("Debugger::removeDebuggeeGlobal");
    }
}

template <typename T>
static T*
findDebuggerInVector(Debugger* dbg, Vector<T, 0, js::SystemAllocPolicy>* vec)
{
    T* p;
    for (p = vec->begin(); p != vec->end(); p++) {
        if (*p == dbg)
            break;
    }
    MOZ_ASSERT(p != vec->end());
    return p;
}

void
Debugger::removeDebuggeeGlobal(FreeOp* fop, GlobalObject* global,
                               WeakGlobalObjectSet::Enum* debugEnum)
{
    /*
     * The caller might have found global by enumerating this->debuggees; if
     * so, use HashSet::Enum::removeFront rather than HashSet::remove below,
     * to avoid invalidating the live enumerator.
     */
    MOZ_ASSERT(debuggees.has(global));
    MOZ_ASSERT(debuggeeZones.has(global->zone()));
    MOZ_ASSERT_IF(debugEnum, debugEnum->front().unbarrieredGet() == global);

    /*
     * FIXME Debugger::slowPathOnLeaveFrame needs to kill all Debugger.Frame
     * objects referring to a particular JS stack frame. This is hard if
     * Debugger objects that are no longer debugging the relevant global might
     * have live Frame objects. So we take the easy way out and kill them here.
     * This is a bug, since it's observable and contrary to the spec. One
     * possible fix would be to put such objects into a compartment-wide bag
     * which slowPathOnLeaveFrame would have to examine.
     */
    for (FrameMap::Enum e(frames); !e.empty(); e.popFront()) {
        AbstractFramePtr frame = e.front().key();
        NativeObject* frameobj = e.front().value();
        if (frame.global() == global) {
            DebuggerFrame_freeScriptFrameIterData(fop, frameobj);
            DebuggerFrame_maybeDecrementFrameScriptStepModeCount(fop, frame, frameobj);
            e.removeFront();
        }
    }

    auto *globalDebuggersVector = global->getDebuggers();
    auto *zoneDebuggersVector = global->zone()->getDebuggers();

    /*
     * The relation must be removed from up to three places:
     * globalDebuggersVector and debuggees for sure, and possibly the
     * compartment's debuggee set.
     *
     * The debuggee zone set is recomputed on demand. This avoids refcounting
     * and in practice we have relatively few debuggees that tend to all be in
     * the same zone. If after recomputing the debuggee zone set, this global's
     * zone is not in the set, then we must remove ourselves from the zone's
     * vector of observing debuggers.
     */
    globalDebuggersVector->erase(findDebuggerInVector(this, globalDebuggersVector));

    if (debugEnum)
        debugEnum->removeFront();
    else
        debuggees.remove(global);

    recomputeDebuggeeZoneSet();

    if (!debuggeeZones.has(global->zone()))
        zoneDebuggersVector->erase(findDebuggerInVector(this, zoneDebuggersVector));

    /* Remove all breakpoints for the debuggee. */
    Breakpoint* nextbp;
    for (Breakpoint* bp = firstBreakpoint(); bp; bp = nextbp) {
        nextbp = bp->nextInDebugger();
        switch (bp->site->type()) {
          case BreakpointSite::Type::JS:
            if (bp->site->asJS()->script->compartment() == global->compartment())
                bp->destroy(fop);
            break;
          case BreakpointSite::Type::Wasm:
            if (bp->asWasm()->wasmInstance->compartment() == global->compartment())
                bp->destroy(fop);
            break;
        }
    }
    MOZ_ASSERT_IF(debuggees.empty(), !firstBreakpoint());

    /*
     * If we are tracking allocation sites, we need to remove the object
     * metadata callback from this global's compartment.
     */
    if (trackingAllocationSites)
        Debugger::removeAllocationsTracking(*global);

    if (global->getDebuggers()->empty()) {
        global->compartment()->unsetIsDebuggee();
    } else {
        global->compartment()->updateDebuggerObservesAllExecution();
        global->compartment()->updateDebuggerObservesAsmJS();
        global->compartment()->updateDebuggerObservesBinarySource();
        global->compartment()->updateDebuggerObservesCoverage();
    }
}


static inline DebuggerSourceReferent GetSourceReferent(JSObject* obj);

/*
 * A class for parsing 'findScripts' query arguments and searching for
 * scripts that match the criteria they represent.
 */
class MOZ_STACK_CLASS Debugger::ScriptQuery
{
  public:
    /* Construct a ScriptQuery to use matching scripts for |dbg|. */
    ScriptQuery(JSContext* cx, Debugger* dbg):
        cx(cx),
        debugger(dbg),
        iterMarker(&cx->runtime()->gc),
        compartments(cx->runtime()),
        url(cx),
        displayURLString(cx),
        hasSource(false),
        source(cx, AsVariant(static_cast<ScriptSourceObject*>(nullptr))),
        innermostForCompartment(cx->runtime()),
        vector(cx, ScriptVector(cx)),
        wasmInstanceVector(cx, WasmInstanceObjectVector(cx))
    {}

    /*
     * Initialize this ScriptQuery. Raise an error and return false if we
     * haven't enough memory.
     */
    bool init() {
        if (!compartments.init() ||
            !innermostForCompartment.init())
        {
            ReportOutOfMemory(cx);
            return false;
        }

        return true;
    }

    /*
     * Parse the query object |query|, and prepare to match only the scripts
     * it specifies.
     */
    bool parseQuery(HandleObject query) {
        /*
         * Check for a 'global' property, which limits the results to those
         * scripts scoped to a particular global object.
         */
        RootedValue global(cx);
        if (!GetProperty(cx, query, query, cx->names().global, &global))
            return false;
        if (global.isUndefined()) {
            if (!matchAllDebuggeeGlobals())
                return false;
        } else {
            GlobalObject* globalObject = debugger->unwrapDebuggeeArgument(cx, global);
            if (!globalObject)
                return false;

            /*
             * If the given global isn't a debuggee, just leave the set of
             * acceptable globals empty; we'll return no scripts.
             */
            if (debugger->debuggees.has(globalObject)) {
                if (!matchSingleGlobal(globalObject))
                    return false;
            }
        }

        /* Check for a 'url' property. */
        if (!GetProperty(cx, query, query, cx->names().url, &url))
            return false;
        if (!url.isUndefined() && !url.isString()) {
            JS_ReportErrorNumberASCII(cx, GetErrorMessage, nullptr, JSMSG_UNEXPECTED_TYPE,
                                      "query object's 'url' property",
                                      "neither undefined nor a string");
            return false;
        }

        /* Check for a 'source' property */
        RootedValue debuggerSource(cx);
        if (!GetProperty(cx, query, query, cx->names().source, &debuggerSource))
            return false;
        if (!debuggerSource.isUndefined()) {
            if (!debuggerSource.isObject() ||
                debuggerSource.toObject().getClass() != &DebuggerSource_class) {
                JS_ReportErrorNumberASCII(cx, GetErrorMessage, nullptr, JSMSG_UNEXPECTED_TYPE,
                                          "query object's 'source' property",
                                          "not undefined nor a Debugger.Source object");
                return false;
            }

            Value owner = debuggerSource.toObject()
                          .as<NativeObject>()
                          .getReservedSlot(JSSLOT_DEBUGSOURCE_OWNER);

            /*
             * The given source must have an owner. Otherwise, it's a
             * Debugger.Source.prototype, which would match no scripts, and is
             * probably a mistake.
             */
            if (!owner.isObject()) {
                JS_ReportErrorNumberASCII(cx, GetErrorMessage, nullptr, JSMSG_DEBUG_PROTO,
                                          "Debugger.Source", "Debugger.Source");
                return false;
            }

            /*
             * If it does have an owner, it should match the Debugger we're
             * calling findScripts on. It would work fine even if it didn't,
             * but mixing Debugger.Sources is probably a sign of confusion.
             */
            if (&owner.toObject() != debugger->object) {
                JS_ReportErrorNumberASCII(cx, GetErrorMessage, nullptr, JSMSG_DEBUG_WRONG_OWNER,
                                          "Debugger.Source");
                return false;
            }

            hasSource = true;
            source = GetSourceReferent(&debuggerSource.toObject());
        }

        /* Check for a 'displayURL' property. */
        RootedValue displayURL(cx);
        if (!GetProperty(cx, query, query, cx->names().displayURL, &displayURL))
            return false;
        if (!displayURL.isUndefined() && !displayURL.isString()) {
            JS_ReportErrorNumberASCII(cx, GetErrorMessage, nullptr, JSMSG_UNEXPECTED_TYPE,
                                      "query object's 'displayURL' property",
                                      "neither undefined nor a string");
            return false;
        }

        if (displayURL.isString()) {
            displayURLString = displayURL.toString()->ensureLinear(cx);
            if (!displayURLString)
                return false;
        }

        /* Check for a 'line' property. */
        RootedValue lineProperty(cx);
        if (!GetProperty(cx, query, query, cx->names().line, &lineProperty))
            return false;
        if (lineProperty.isUndefined()) {
            hasLine = false;
        } else if (lineProperty.isNumber()) {
            if (displayURL.isUndefined() && url.isUndefined() && !hasSource) {
                JS_ReportErrorNumberASCII(cx, GetErrorMessage, nullptr,
                                          JSMSG_QUERY_LINE_WITHOUT_URL);
                return false;
            }
            double doubleLine = lineProperty.toNumber();
            if (doubleLine <= 0 || (unsigned int) doubleLine != doubleLine) {
                JS_ReportErrorNumberASCII(cx, GetErrorMessage, nullptr, JSMSG_DEBUG_BAD_LINE);
                return false;
            }
            hasLine = true;
            line = doubleLine;
        } else {
            JS_ReportErrorNumberASCII(cx, GetErrorMessage, nullptr, JSMSG_UNEXPECTED_TYPE,
                                      "query object's 'line' property",
                                      "neither undefined nor an integer");
            return false;
        }

        /* Check for an 'innermost' property. */
        PropertyName* innermostName = cx->names().innermost;
        RootedValue innermostProperty(cx);
        if (!GetProperty(cx, query, query, innermostName, &innermostProperty))
            return false;
        innermost = ToBoolean(innermostProperty);
        if (innermost) {
            /* Technically, we need only check hasLine, but this is clearer. */
            if ((displayURL.isUndefined() && url.isUndefined() && !hasSource) || !hasLine) {
                JS_ReportErrorNumberASCII(cx, GetErrorMessage, nullptr,
                                          JSMSG_QUERY_INNERMOST_WITHOUT_LINE_URL);
                return false;
            }
        }

        return true;
    }

    /* Set up this ScriptQuery appropriately for a missing query argument. */
    bool omittedQuery() {
        url.setUndefined();
        hasLine = false;
        innermost = false;
        displayURLString = nullptr;
        return matchAllDebuggeeGlobals();
    }

    /*
     * Search all relevant compartments and the stack for scripts matching
     * this query, and append the matching scripts to |vector|.
     */
    bool findScripts() {
        if (!prepareQuery() || !delazifyScripts())
            return false;

        JSCompartment* singletonComp = nullptr;
        if (compartments.count() == 1)
            singletonComp = compartments.all().front();

        /* Search each compartment for debuggee scripts. */
        MOZ_ASSERT(vector.empty());
        oom = false;
        IterateScripts(cx, singletonComp, this, considerScript);
        if (oom) {
            ReportOutOfMemory(cx);
            return false;
        }

        /* We cannot touch the gray bits while isHeapBusy, so do this now. */
        for (JSScript** i = vector.begin(); i != vector.end(); ++i)
            JS::ExposeScriptToActiveJS(*i);

        /*
         * For most queries, we just accumulate results in 'vector' as we find
         * them. But if this is an 'innermost' query, then we've accumulated the
         * results in the 'innermostForCompartment' map. In that case, we now need to
         * walk that map and populate 'vector'.
         */
        if (innermost) {
            for (CompartmentToScriptMap::Range r = innermostForCompartment.all();
                 !r.empty();
                 r.popFront())
            {
                JS::ExposeScriptToActiveJS(r.front().value());
                if (!vector.append(r.front().value())) {
                    ReportOutOfMemory(cx);
                    return false;
                }
            }
        }

        // TODOshu: Until such time that wasm modules are real ES6 modules,
        // unconditionally consider all wasm toplevel instance scripts.
        for (WeakGlobalObjectSet::Range r = debugger->allDebuggees(); !r.empty(); r.popFront()) {
            for (wasm::Instance* instance : r.front()->compartment()->wasm.instances()) {
                consider(instance->object());
                if (oom) {
                    ReportOutOfMemory(cx);
                    return false;
                }
            }
        }

        return true;
    }

    Handle<ScriptVector> foundScripts() const {
        return vector;
    }

    Handle<WasmInstanceObjectVector> foundWasmInstances() const {
        return wasmInstanceVector;
    }

  private:
    /* The context in which we should do our work. */
    JSContext* cx;

    /* The debugger for which we conduct queries. */
    Debugger* debugger;

    /* Require the set of compartments to stay fixed while the ScriptQuery is alive. */
    gc::AutoEnterIteration iterMarker;

    typedef HashSet<JSCompartment*, DefaultHasher<JSCompartment*>, RuntimeAllocPolicy>
        CompartmentSet;

    /* A script must be in one of these compartments to match the query. */
    CompartmentSet compartments;

    /* If this is a string, matching scripts have urls equal to it. */
    RootedValue url;

    /* url as a C string. */
    JSAutoByteString urlCString;

    /* If this is a string, matching scripts' sources have displayURLs equal to
     * it. */
    RootedLinearString displayURLString;

    /*
     * If this is a source referent, matching scripts will have sources equal
     * to this instance. Ideally we'd use a Maybe here, but Maybe interacts
     * very badly with Rooted's LIFO invariant.
     */
    bool hasSource;
    Rooted<DebuggerSourceReferent> source;

    /* True if the query contained a 'line' property. */
    bool hasLine;

    /* The line matching scripts must cover. */
    unsigned int line;

    /* True if the query has an 'innermost' property whose value is true. */
    bool innermost;

    typedef HashMap<JSCompartment*, JSScript*, DefaultHasher<JSCompartment*>, RuntimeAllocPolicy>
        CompartmentToScriptMap;

    /*
     * For 'innermost' queries, a map from compartments to the innermost script
     * we've seen so far in that compartment. (Template instantiation code size
     * explosion ho!)
     */
    CompartmentToScriptMap innermostForCompartment;

    /*
     * Accumulate the scripts in an Rooted<ScriptVector>, instead of creating
     * the JS array as we go, because we mustn't allocate JS objects or GC
     * while we use the CellIter.
     */
    Rooted<ScriptVector> vector;

    /*
     * Like above, but for wasm modules.
     */
    Rooted<WasmInstanceObjectVector> wasmInstanceVector;

    /* Indicates whether OOM has occurred while matching. */
    bool oom;

    bool addCompartment(JSCompartment* comp) {
        return compartments.put(comp);
    }

    /* Arrange for this ScriptQuery to match only scripts that run in |global|. */
    bool matchSingleGlobal(GlobalObject* global) {
        MOZ_ASSERT(compartments.count() == 0);
        if (!addCompartment(global->compartment())) {
            ReportOutOfMemory(cx);
            return false;
        }
        return true;
    }

    /*
     * Arrange for this ScriptQuery to match all scripts running in debuggee
     * globals.
     */
    bool matchAllDebuggeeGlobals() {
        MOZ_ASSERT(compartments.count() == 0);
        /* Build our compartment set from the debugger's set of debuggee globals. */
        for (WeakGlobalObjectSet::Range r = debugger->debuggees.all(); !r.empty(); r.popFront()) {
            if (!addCompartment(r.front()->compartment())) {
                ReportOutOfMemory(cx);
                return false;
            }
        }
        return true;
    }

    /*
     * Given that parseQuery or omittedQuery has been called, prepare to match
     * scripts. Set urlCString and displayURLChars as appropriate.
     */
    bool prepareQuery() {
        /* Compute urlCString and displayURLChars, if a url or displayURL was
         * given respectively. */
        if (url.isString()) {
            if (!urlCString.encodeLatin1(cx, url.toString()))
                return false;
        }

        return true;
    }

    bool delazifyScripts() {
        // All scripts in debuggee compartments must be visible, so delazify
        // everything.
        for (auto r = compartments.all(); !r.empty(); r.popFront()) {
            JSCompartment* comp = r.front();
            if (!comp->ensureDelazifyScriptsForDebugger(cx))
                return false;
        }
        return true;
    }

    static void considerScript(JSRuntime* rt, void* data, JSScript* script) {
        ScriptQuery* self = static_cast<ScriptQuery*>(data);
        self->consider(script);
    }

    /*
     * If |script| matches this query, append it to |vector| or place it in
     * |innermostForCompartment|, as appropriate. Set |oom| if an out of memory
     * condition occurred.
     */
    void consider(JSScript* script) {
        // We check for presence of script->code() because it is possible that
        // the script was created and thus exposed to GC, but *not* fully
        // initialized from fullyInit{FromEmitter,Trivial} due to errors.
        if (oom || script->selfHosted() || !script->code())
            return;
        JSCompartment* compartment = script->compartment();
        if (!compartments.has(compartment))
            return;
        if (urlCString.ptr()) {
            bool gotFilename = false;
            if (script->filename() && strcmp(script->filename(), urlCString.ptr()) == 0)
                gotFilename = true;

            bool gotSourceURL = false;
            if (!gotFilename && script->scriptSource()->introducerFilename() &&
                strcmp(script->scriptSource()->introducerFilename(), urlCString.ptr()) == 0)
            {
                gotSourceURL = true;
            }
            if (!gotFilename && !gotSourceURL)
                return;
        }
        if (hasLine) {
            if (line < script->lineno() || script->lineno() + GetScriptLineExtent(script) < line)
                return;
        }
        if (displayURLString) {
            if (!script->scriptSource() || !script->scriptSource()->hasDisplayURL())
                return;

            const char16_t* s = script->scriptSource()->displayURL();
            if (CompareChars(s, js_strlen(s), displayURLString) != 0)
                return;
        }
        if (hasSource && !(source.is<ScriptSourceObject*>() &&
                           source.as<ScriptSourceObject*>()->source() == script->scriptSource()))
        {
            return;
        }

        if (innermost) {
            /*
             * For 'innermost' queries, we don't place scripts in |vector| right
             * away; we may later find another script that is nested inside this
             * one. Instead, we record the innermost script we've found so far
             * for each compartment in innermostForCompartment, and only
             * populate |vector| at the bottom of findScripts, when we've
             * traversed all the scripts.
             *
             * So: check this script against the innermost one we've found so
             * far (if any), as recorded in innermostForCompartment, and replace
             * that if it's better.
             */
            CompartmentToScriptMap::AddPtr p = innermostForCompartment.lookupForAdd(compartment);
            if (p) {
                /* Is our newly found script deeper than the last one we found? */
                JSScript* incumbent = p->value();
                if (script->innermostScope()->chainLength() >
                    incumbent->innermostScope()->chainLength())
                {
                    p->value() = script;
                }
            } else {
                /*
                 * This is the first matching script we've encountered for this
                 * compartment, so it is thus the innermost such script.
                 */
                if (!innermostForCompartment.add(p, compartment, script)) {
                    oom = true;
                    return;
                }
            }
        } else {
            /* Record this matching script in the results vector. */
            if (!vector.append(script)) {
                oom = true;
                return;
            }
        }
    }

    /*
     * If |instanceObject| matches this query, append it to |wasmInstanceVector|.
     * Set |oom| if an out of memory condition occurred.
     */
    void consider(WasmInstanceObject* instanceObject) {
        if (oom)
            return;

        if (hasSource && source != AsVariant(instanceObject))
            return;

        if (!wasmInstanceVector.append(instanceObject))
            oom = true;
    }
};

/* static */ bool
Debugger::findScripts(JSContext* cx, unsigned argc, Value* vp)
{
    THIS_DEBUGGER(cx, argc, vp, "findScripts", args, dbg);

    ScriptQuery query(cx, dbg);
    if (!query.init())
        return false;

    if (args.length() >= 1) {
        RootedObject queryObject(cx, NonNullObject(cx, args[0]));
        if (!queryObject || !query.parseQuery(queryObject))
            return false;
    } else {
        if (!query.omittedQuery())
            return false;
    }

    if (!query.findScripts())
        return false;

    Handle<ScriptVector> scripts(query.foundScripts());
    Handle<WasmInstanceObjectVector> wasmInstances(query.foundWasmInstances());

    size_t resultLength = scripts.length() + wasmInstances.length();
    RootedArrayObject result(cx, NewDenseFullyAllocatedArray(cx, resultLength));
    if (!result)
        return false;

    result->ensureDenseInitializedLength(cx, 0, resultLength);

    for (size_t i = 0; i < scripts.length(); i++) {
        JSObject* scriptObject = dbg->wrapScript(cx, scripts[i]);
        if (!scriptObject)
            return false;
        result->setDenseElement(i, ObjectValue(*scriptObject));
    }

    size_t wasmStart = scripts.length();
    for (size_t i = 0; i < wasmInstances.length(); i++) {
        JSObject* scriptObject = dbg->wrapWasmScript(cx, wasmInstances[i]);
        if (!scriptObject)
            return false;
        result->setDenseElement(wasmStart + i, ObjectValue(*scriptObject));
    }

    args.rval().setObject(*result);
    return true;
}

/*
 * A class for parsing 'findObjects' query arguments and searching for objects
 * that match the criteria they represent.
 */
class MOZ_STACK_CLASS Debugger::ObjectQuery
{
  public:
    /* Construct an ObjectQuery to use matching scripts for |dbg|. */
    ObjectQuery(JSContext* cx, Debugger* dbg) :
        objects(cx), cx(cx), dbg(dbg), className(cx)
    { }

    /* The vector that we are accumulating results in. */
    AutoObjectVector objects;

    /*
     * Parse the query object |query|, and prepare to match only the objects it
     * specifies.
     */
    bool parseQuery(HandleObject query) {
        /* Check for the 'class' property */
        RootedValue cls(cx);
        if (!GetProperty(cx, query, query, cx->names().class_, &cls))
            return false;
        if (!cls.isUndefined()) {
            if (!cls.isString()) {
                JS_ReportErrorNumberASCII(cx, GetErrorMessage, nullptr, JSMSG_UNEXPECTED_TYPE,
                                          "query object's 'class' property",
                                          "neither undefined nor a string");
                return false;
            }
            className = cls;
        }
        return true;
    }

    /* Set up this ObjectQuery appropriately for a missing query argument. */
    void omittedQuery() {
        className.setUndefined();
    }

    /*
     * Traverse the heap to find all relevant objects and add them to the
     * provided vector.
     */
    bool findObjects() {
        if (!prepareQuery())
            return false;

        {
            /*
             * We can't tolerate the GC moving things around while we're
             * searching the heap. Check that nothing we do causes a GC.
             */
            Maybe<JS::AutoCheckCannotGC> maybeNoGC;
            RootedObject dbgObj(cx, dbg->object);
            JS::ubi::RootList rootList(cx, maybeNoGC);
            if (!rootList.init(dbgObj)) {
                ReportOutOfMemory(cx);
                return false;
            }

            Traversal traversal(cx, *this, maybeNoGC.ref());
            if (!traversal.init()) {
                ReportOutOfMemory(cx);
                return false;
            }
            traversal.wantNames = false;

            return traversal.addStart(JS::ubi::Node(&rootList)) &&
                   traversal.traverse();
        }
    }

    /*
     * |ubi::Node::BreadthFirst| interface.
     */
    class NodeData {};
    typedef JS::ubi::BreadthFirst<ObjectQuery> Traversal;
    bool operator() (Traversal& traversal, JS::ubi::Node origin, const JS::ubi::Edge& edge,
                     NodeData*, bool first)
    {
        if (!first)
            return true;

        JS::ubi::Node referent = edge.referent;
        /*
         * Only follow edges within our set of debuggee compartments; we don't
         * care about the heap's subgraphs outside of our debuggee compartments,
         * so we abandon the referent. Either (1) there is not a path from this
         * non-debuggee node back to a node in our debuggee compartments, and we
         * don't need to follow edges to or from this node, or (2) there does
         * exist some path from this non-debuggee node back to a node in our
         * debuggee compartments. However, if that were true, then the incoming
         * cross compartment edge back into a debuggee compartment is already
         * listed as an edge in the RootList we started traversal with, and
         * therefore we don't need to follow edges to or from this non-debuggee
         * node.
         */
        JSCompartment* comp = referent.compartment();
        if (comp && !dbg->isDebuggeeUnbarriered(comp)) {
            traversal.abandonReferent();
            return true;
        }

        /*
         * If the referent is an object and matches our query's restrictions,
         * add it to the vector accumulating results. Skip objects that should
         * never be exposed to JS, like EnvironmentObjects and internal
         * functions.
         */

        if (!referent.is<JSObject>() || referent.exposeToJS().isUndefined())
            return true;

        JSObject* obj = referent.as<JSObject>();

        if (!className.isUndefined()) {
            const char* objClassName = obj->getClass()->name;
            if (strcmp(objClassName, classNameCString.ptr()) != 0)
                return true;
        }

        return objects.append(obj);
    }

  private:
    /* The context in which we should do our work. */
    JSContext* cx;

    /* The debugger for which we conduct queries. */
    Debugger* dbg;

    /*
     * If this is non-null, matching objects will have a class whose name is
     * this property.
     */
    RootedValue className;

    /* The className member, as a C string. */
    JSAutoByteString classNameCString;

    /*
     * Given that either omittedQuery or parseQuery has been called, prepare the
     * query for matching objects.
     */
    bool prepareQuery() {
        if (className.isString()) {
            if (!classNameCString.encodeLatin1(cx, className.toString()))
                return false;
        }

        return true;
    }
};

bool
Debugger::findObjects(JSContext* cx, unsigned argc, Value* vp)
{
    THIS_DEBUGGER(cx, argc, vp, "findObjects", args, dbg);

    ObjectQuery query(cx, dbg);

    if (args.length() >= 1) {
        RootedObject queryObject(cx, NonNullObject(cx, args[0]));
        if (!queryObject || !query.parseQuery(queryObject))
            return false;
    } else {
        query.omittedQuery();
    }

    if (!query.findObjects())
        return false;

    size_t length = query.objects.length();
    RootedArrayObject result(cx, NewDenseFullyAllocatedArray(cx, length));
    if (!result)
        return false;

    result->ensureDenseInitializedLength(cx, 0, length);

    for (size_t i = 0; i < length; i++) {
        RootedValue debuggeeVal(cx, ObjectValue(*query.objects[i]));
        if (!dbg->wrapDebuggeeValue(cx, &debuggeeVal))
            return false;
        result->setDenseElement(i, debuggeeVal);
    }

    args.rval().setObject(*result);
    return true;
}

/* static */ bool
Debugger::findAllGlobals(JSContext* cx, unsigned argc, Value* vp)
{
    THIS_DEBUGGER(cx, argc, vp, "findAllGlobals", args, dbg);

    AutoObjectVector globals(cx);

    {
        // Accumulate the list of globals before wrapping them, because
        // wrapping can GC and collect compartments from under us, while
        // iterating.
        JS::AutoCheckCannotGC nogc;

        for (CompartmentsIter c(cx->runtime(), SkipAtoms); !c.done(); c.next()) {
            if (c->creationOptions().invisibleToDebugger())
                continue;

            c->scheduledForDestruction = false;

            GlobalObject* global = c->maybeGlobal();

            if (cx->runtime()->isSelfHostingGlobal(global))
                continue;

            if (global) {
                /*
                 * We pulled |global| out of nowhere, so it's possible that it was
                 * marked gray by XPConnect. Since we're now exposing it to JS code,
                 * we need to mark it black.
                 */
                JS::ExposeObjectToActiveJS(global);
                if (!globals.append(global))
                    return false;
            }
        }
    }

    RootedObject result(cx, NewDenseEmptyArray(cx));
    if (!result)
        return false;

    for (size_t i = 0; i < globals.length(); i++) {
        RootedValue globalValue(cx, ObjectValue(*globals[i]));
        if (!dbg->wrapDebuggeeValue(cx, &globalValue))
            return false;
        if (!NewbornArrayPush(cx, result, globalValue))
            return false;
    }

    args.rval().setObject(*result);
    return true;
}

/* static */ bool
Debugger::makeGlobalObjectReference(JSContext* cx, unsigned argc, Value* vp)
{
    THIS_DEBUGGER(cx, argc, vp, "makeGlobalObjectReference", args, dbg);
    if (!args.requireAtLeast(cx, "Debugger.makeGlobalObjectReference", 1))
        return false;

    Rooted<GlobalObject*> global(cx, dbg->unwrapDebuggeeArgument(cx, args[0]));
    if (!global)
        return false;

    // If we create a D.O referring to a global in an invisible compartment,
    // then from it we can reach function objects, scripts, environments, etc.,
    // none of which we're ever supposed to see.
    JSCompartment* globalCompartment = global->compartment();
    if (globalCompartment->creationOptions().invisibleToDebugger()) {
        JS_ReportErrorNumberASCII(cx, GetErrorMessage, nullptr,
                                  JSMSG_DEBUG_INVISIBLE_COMPARTMENT);
        return false;
    }

    args.rval().setObject(*global);
    return dbg->wrapDebuggeeValue(cx, args.rval());
}

bool
Debugger::isCompilableUnit(JSContext* cx, unsigned argc, Value* vp)
{
    CallArgs args = CallArgsFromVp(argc, vp);

    if (!args.requireAtLeast(cx, "Debugger.isCompilableUnit", 1))
        return false;

    if (!args[0].isString()) {
        JS_ReportErrorNumberASCII(cx, GetErrorMessage, nullptr, JSMSG_NOT_EXPECTED_TYPE,
                                  "Debugger.isCompilableUnit", "string",
                                  InformalValueTypeName(args[0]));
        return false;
    }

    JSString* str = args[0].toString();
    size_t length = GetStringLength(str);

    AutoStableStringChars chars(cx);
    if (!chars.initTwoByte(cx, str))
        return false;

    bool result = true;

    CompileOptions options(cx);
    frontend::UsedNameTracker usedNames(cx);
    if (!usedNames.init())
        return false;
    frontend::Parser<frontend::FullParseHandler, char16_t> parser(cx, cx->tempLifoAlloc(),
                                                                  options, chars.twoByteChars(),
                                                                  length,
                                                                  /* foldConstants = */ true,
                                                                  usedNames, nullptr, nullptr);
    JS::WarningReporter older = JS::SetWarningReporter(cx, nullptr);
    if (!parser.checkOptions() || !parser.parse()) {
        // We ran into an error. If it was because we ran out of memory we report
        // it in the usual way.
        if (cx->isThrowingOutOfMemory()) {
            JS::SetWarningReporter(cx, older);
            return false;
        }

        // If it was because we ran out of source, we return false so our caller
        // knows to try to collect more [source].
        if (parser.isUnexpectedEOF())
            result = false;

        cx->clearPendingException();
    }
<<<<<<< HEAD

    MOZ_ASSERT(ids.length() == textIds.length());
    MOZ_ASSERT(textIds.length() == values.length());

    for (size_t i = 0; i < textIds.length(); i++) {
        if (values[i])
            TraceLogEnableTextId(cx, textIds[i]);
        else
            TraceLogDisableTextId(cx, textIds[i]);
    }

    args.rval().setBoolean(true);
    return true;
}

bool
Debugger::drainTraceLogger(JSContext* cx, unsigned argc, Value* vp)
{
    THIS_DEBUGGER(cx, argc, vp, "drainTraceLogger", args, dbg);

    TraceLoggerThread* logger = TraceLoggerForCurrentThread(cx);
    bool lostEvents = logger->lostEvents(dbg->traceLoggerLastDrainedIteration,
                                         dbg->traceLoggerLastDrainedSize);

    size_t numEvents;
    EventEntry* events = logger->getEventsStartingAt(&dbg->traceLoggerLastDrainedIteration,
                                                     &dbg->traceLoggerLastDrainedSize,
                                                     &numEvents);

    RootedObject array(cx, NewDenseEmptyArray(cx));
    if (!array)
        return false;

    JSAtom* dataAtom = Atomize(cx, "data", strlen("data"));
    if (!dataAtom)
        return false;

    RootedId dataId(cx, AtomToId(dataAtom));

    /* Add all events to the array. */
    uint32_t index = 0;
    for (EventEntry* eventItem = events; eventItem < events + numEvents; eventItem++, index++) {
        RootedObject item(cx, NewObjectWithGivenProto(cx, &PlainObject::class_, nullptr));
        if (!item)
            return false;

        const char* eventText = logger->eventText(eventItem->textId);
        if (!DefineProperty(cx, item, dataId, eventText, strlen(eventText)))
            return false;

        RootedValue obj(cx, ObjectValue(*item));
        if (!JS_DefineElement(cx, array, index, obj, JSPROP_ENUMERATE))
            return false;
    }

    /* Add "lostEvents" indicating if there are events that were lost. */
    RootedValue lost(cx, BooleanValue(lostEvents));
    if (!JS_DefineProperty(cx, array, "lostEvents", lost, JSPROP_ENUMERATE))
        return false;

    args.rval().setObject(*array);

    return true;
}
# endif // NIGHTLY_BUILD

bool
Debugger::setupTraceLoggerScriptCalls(JSContext* cx, unsigned argc, Value* vp)
{
    THIS_DEBUGGER(cx, argc, vp, "setupTraceLoggerScriptCalls", args, dbg);
    if (!args.requireAtLeast(cx, "Debugger.setupTraceLoggerScriptCalls", 0))
        return false;

    TraceLogEnableTextId(cx, TraceLogger_Scripts);
    TraceLogEnableTextId(cx, TraceLogger_InlinedScripts);
    TraceLogDisableTextId(cx, TraceLogger_AnnotateScripts);

    args.rval().setBoolean(true);

    return true;
}

bool
Debugger::startTraceLogger(JSContext* cx, unsigned argc, Value* vp)
{
    THIS_DEBUGGER(cx, argc, vp, "startTraceLogger", args, dbg);
    if (!args.requireAtLeast(cx, "Debugger.startTraceLogger", 0))
        return false;

    TraceLoggerThread* logger = TraceLoggerForCurrentThread(cx);
    if (!TraceLoggerEnable(logger, cx))
        return false;

    args.rval().setUndefined();

    return true;
}

bool
Debugger::endTraceLogger(JSContext* cx, unsigned argc, Value* vp)
{
    THIS_DEBUGGER(cx, argc, vp, "endTraceLogger", args, dbg);
    if (!args.requireAtLeast(cx, "Debugger.endTraceLogger", 0))
        return false;

    TraceLoggerThread* logger = TraceLoggerForCurrentThread(cx);
    TraceLoggerDisable(logger);

    args.rval().setUndefined();

    return true;
}

bool
Debugger::drainTraceLoggerScriptCalls(JSContext* cx, unsigned argc, Value* vp)
{
    THIS_DEBUGGER(cx, argc, vp, "drainTraceLoggerScriptCalls", args, dbg);

    TraceLoggerThread* logger = TraceLoggerForCurrentThread(cx);
    bool lostEvents = logger->lostEvents(dbg->traceLoggerScriptedCallsLastDrainedIteration,
                                         dbg->traceLoggerScriptedCallsLastDrainedSize);

    size_t numEvents;
    EventEntry* events = logger->getEventsStartingAt(
                                         &dbg->traceLoggerScriptedCallsLastDrainedIteration,
                                         &dbg->traceLoggerScriptedCallsLastDrainedSize,
                                         &numEvents);

    RootedObject array(cx, NewDenseEmptyArray(cx));
    if (!array)
        return false;

    JSAtom* logTypeAtom = Atomize(cx, "logType", strlen("logType"));
    if (!logTypeAtom)
        return false;

    RootedId fileNameId(cx, AtomToId(cx->names().fileName));
    RootedId lineNumberId(cx, AtomToId(cx->names().lineNumber));
    RootedId columnNumberId(cx, AtomToId(cx->names().columnNumber));
    RootedId logTypeId(cx, AtomToId(logTypeAtom));

    /* Add all events to the array. */
    uint32_t index = 0;
    for (EventEntry* eventItem = events; eventItem < events + numEvents; eventItem++) {
        RootedObject item(cx, NewObjectWithGivenProto(cx, &PlainObject::class_, nullptr));
        if (!item)
            return false;

        // Filter out internal time.
        uint32_t textId = eventItem->textId;
        if (textId == TraceLogger_Internal) {
            eventItem++;
            MOZ_ASSERT(eventItem->textId == TraceLogger_Stop);
            continue;
        }

        if (textId != TraceLogger_Stop && !logger->textIdIsScriptEvent(textId))
            continue;

        const char* type = (textId == TraceLogger_Stop) ? "Stop" : "Script";
        if (!DefineProperty(cx, item, logTypeId, type, strlen(type)))
            return false;

        if (textId != TraceLogger_Stop) {
            const char* filename;
            const char* lineno;
            const char* colno;
            size_t filename_len, lineno_len, colno_len;
            logger->extractScriptDetails(textId, &filename, &filename_len, &lineno, &lineno_len,
                                         &colno, &colno_len);

            if (!DefineProperty(cx, item, fileNameId, filename, filename_len))
                return false;
            if (!DefineProperty(cx, item, lineNumberId, lineno, lineno_len))
                return false;
            if (!DefineProperty(cx, item, columnNumberId, colno, colno_len))
                return false;
        }

        RootedValue obj(cx, ObjectValue(*item));
        if (!JS_DefineElement(cx, array, index, obj, JSPROP_ENUMERATE))
            return false;

        index++;
    }

    /* Add "lostEvents" indicating if there are events that were lost. */
    RootedValue lost(cx, BooleanValue(lostEvents));
    if (!JS_DefineProperty(cx, array, "lostEvents", lost, JSPROP_ENUMERATE))
        return false;

    args.rval().setObject(*array);

    return true;
}
#endif
=======
    JS::SetWarningReporter(cx, older);
    args.rval().setBoolean(result);
    return true;
}
>>>>>>> a17af05f

bool
Debugger::isCompilableUnit(JSContext* cx, unsigned argc, Value* vp)
{
    CallArgs args = CallArgsFromVp(argc, vp);

    if (!args.requireAtLeast(cx, "Debugger.isCompilableUnit", 1))
        return false;

    if (!args[0].isString()) {
        JS_ReportErrorNumberASCII(cx, GetErrorMessage, nullptr, JSMSG_NOT_EXPECTED_TYPE,
                                  "Debugger.isCompilableUnit", "string",
                                  InformalValueTypeName(args[0]));
        return false;
    }

    JSString* str = args[0].toString();
    size_t length = GetStringLength(str);

    AutoStableStringChars chars(cx);
    if (!chars.initTwoByte(cx, str))
        return false;

    bool result = true;

    CompileOptions options(cx);
    frontend::UsedNameTracker usedNames(cx);
    if (!usedNames.init())
        return false;
    frontend::Parser<frontend::FullParseHandler> parser(cx, cx->tempLifoAlloc(),
                                                        options, chars.twoByteChars(),
                                                        length, /* foldConstants = */ true,
                                                        usedNames, nullptr, nullptr);
    JS::WarningReporter older = JS::SetWarningReporter(cx, nullptr);
    if (!parser.checkOptions() || !parser.parse()) {
        // We ran into an error. If it was because we ran out of memory we report
        // it in the usual way.
        if (cx->isThrowingOutOfMemory()) {
            JS::SetWarningReporter(cx, older);
            return false;
        }

        // If it was because we ran out of source, we return false so our caller
        // knows to try to collect more [source].
        if (parser.isUnexpectedEOF())
            result = false;

        cx->clearPendingException();
    }
    JS::SetWarningReporter(cx, older);
    args.rval().setBoolean(result);
    return true;
}

bool
Debugger::adoptDebuggeeValue(JSContext* cx, unsigned argc, Value* vp)
{
    THIS_DEBUGGER(cx, argc, vp, "adoptDebuggeeValue", args, dbg);
    if (!args.requireAtLeast(cx, "Debugger.adoptDebuggeeValue", 1))
        return false;

    RootedValue v(cx, args[0]);
    if (v.isObject()) {
        RootedObject obj(cx, &v.toObject());
        NativeObject* ndobj = ToNativeDebuggerObject(cx, &obj);
        if (!ndobj) {
            return false;
        }

        obj.set(static_cast<JSObject*>(ndobj->getPrivate()));
        v = ObjectValue(*obj);

        if (!dbg->wrapDebuggeeValue(cx, &v)) {
            return false;
        }
    }

    args.rval().set(v);
    return true;
}

const JSPropertySpec Debugger::properties[] = {
    JS_PSGS("enabled", Debugger::getEnabled, Debugger::setEnabled, 0),
    JS_PSGS("onDebuggerStatement", Debugger::getOnDebuggerStatement,
            Debugger::setOnDebuggerStatement, 0),
    JS_PSGS("onExceptionUnwind", Debugger::getOnExceptionUnwind,
            Debugger::setOnExceptionUnwind, 0),
    JS_PSGS("onNewScript", Debugger::getOnNewScript, Debugger::setOnNewScript, 0),
    JS_PSGS("onNewPromise", Debugger::getOnNewPromise, Debugger::setOnNewPromise, 0),
    JS_PSGS("onPromiseSettled", Debugger::getOnPromiseSettled, Debugger::setOnPromiseSettled, 0),
    JS_PSGS("onEnterFrame", Debugger::getOnEnterFrame, Debugger::setOnEnterFrame, 0),
    JS_PSGS("onNewGlobalObject", Debugger::getOnNewGlobalObject, Debugger::setOnNewGlobalObject, 0),
    JS_PSGS("uncaughtExceptionHook", Debugger::getUncaughtExceptionHook,
            Debugger::setUncaughtExceptionHook, 0),
    JS_PSGS("allowUnobservedAsmJS", Debugger::getAllowUnobservedAsmJS,
            Debugger::setAllowUnobservedAsmJS, 0),
    JS_PSGS("allowWasmBinarySource", Debugger::getAllowWasmBinarySource,
            Debugger::setAllowWasmBinarySource, 0),
    JS_PSGS("collectCoverageInfo", Debugger::getCollectCoverageInfo,
            Debugger::setCollectCoverageInfo, 0),
    JS_PSG("memory", Debugger::getMemory, 0),
    JS_PS_END
};

const JSFunctionSpec Debugger::methods[] = {
    JS_FN("addDebuggee", Debugger::addDebuggee, 1, 0),
    JS_FN("addAllGlobalsAsDebuggees", Debugger::addAllGlobalsAsDebuggees, 0, 0),
    JS_FN("removeDebuggee", Debugger::removeDebuggee, 1, 0),
    JS_FN("removeAllDebuggees", Debugger::removeAllDebuggees, 0, 0),
    JS_FN("hasDebuggee", Debugger::hasDebuggee, 1, 0),
    JS_FN("getDebuggees", Debugger::getDebuggees, 0, 0),
    JS_FN("getNewestFrame", Debugger::getNewestFrame, 0, 0),
    JS_FN("clearAllBreakpoints", Debugger::clearAllBreakpoints, 0, 0),
    JS_FN("findScripts", Debugger::findScripts, 1, 0),
    JS_FN("findObjects", Debugger::findObjects, 1, 0),
    JS_FN("findAllGlobals", Debugger::findAllGlobals, 0, 0),
    JS_FN("makeGlobalObjectReference", Debugger::makeGlobalObjectReference, 1, 0),
    JS_FN("adoptDebuggeeValue", Debugger::adoptDebuggeeValue, 1, 0),
    JS_FS_END
};

const JSFunctionSpec Debugger::static_methods[] {
    JS_FN("isCompilableUnit", Debugger::isCompilableUnit, 1, 0),
    JS_FS_END
};

/*** Debugger.Script *****************************************************************************/

// Get the Debugger.Script referent as bare Cell. This should only be used for
// GC operations like tracing. Please use GetScriptReferent below.
static inline gc::Cell*
GetScriptReferentCell(JSObject* obj)
{
    MOZ_ASSERT(obj->getClass() == &DebuggerScript_class);
    return static_cast<gc::Cell*>(obj->as<NativeObject>().getPrivate());
}

static inline DebuggerScriptReferent
GetScriptReferent(JSObject* obj)
{
    MOZ_ASSERT(obj->getClass() == &DebuggerScript_class);
    if (gc::Cell* cell = GetScriptReferentCell(obj)) {
        if (cell->getTraceKind() == JS::TraceKind::Script)
            return AsVariant(static_cast<JSScript*>(cell));
        MOZ_ASSERT(cell->getTraceKind() == JS::TraceKind::Object);
        return AsVariant(&static_cast<NativeObject*>(cell)->as<WasmInstanceObject>());
    }
    return AsVariant(static_cast<JSScript*>(nullptr));
}

void
DebuggerScript_trace(JSTracer* trc, JSObject* obj)
{
    /* This comes from a private pointer, so no barrier needed. */
    gc::Cell* cell = GetScriptReferentCell(obj);
    if (cell) {
        if (cell->getTraceKind() == JS::TraceKind::Script) {
            JSScript* script = static_cast<JSScript*>(cell);
            TraceManuallyBarrieredCrossCompartmentEdge(trc, obj, &script,
                                                       "Debugger.Script script referent");
            obj->as<NativeObject>().setPrivateUnbarriered(script);
        } else {
            JSObject* wasm = static_cast<JSObject*>(cell);
            TraceManuallyBarrieredCrossCompartmentEdge(trc, obj, &wasm,
                                                       "Debugger.Script wasm referent");
            MOZ_ASSERT(wasm->is<WasmInstanceObject>());
            obj->as<NativeObject>().setPrivateUnbarriered(wasm);
        }
    }
}

class DebuggerScriptSetPrivateMatcher
{
    NativeObject* obj_;
  public:
    explicit DebuggerScriptSetPrivateMatcher(NativeObject* obj) : obj_(obj) { }
    using ReturnType = void;
    ReturnType match(HandleScript script) { obj_->setPrivateGCThing(script); }
    ReturnType match(Handle<WasmInstanceObject*> instance) { obj_->setPrivateGCThing(instance); }
};

NativeObject*
Debugger::newDebuggerScript(JSContext* cx, Handle<DebuggerScriptReferent> referent)
{
    assertSameCompartment(cx, object.get());

    RootedObject proto(cx, &object->getReservedSlot(JSSLOT_DEBUG_SCRIPT_PROTO).toObject());
    MOZ_ASSERT(proto);
    NativeObject* scriptobj = NewNativeObjectWithGivenProto(cx, &DebuggerScript_class,
                                                            proto, TenuredObject);
    if (!scriptobj)
        return nullptr;
    scriptobj->setReservedSlot(JSSLOT_DEBUGSCRIPT_OWNER, ObjectValue(*object));
    DebuggerScriptSetPrivateMatcher matcher(scriptobj);
    referent.match(matcher);

    return scriptobj;
}

template <typename ReferentVariant, typename Referent, typename Map>
JSObject*
Debugger::wrapVariantReferent(JSContext* cx, Map& map, Handle<CrossCompartmentKey> key,
                              Handle<ReferentVariant> referent)
{
    assertSameCompartment(cx, object);

    Handle<Referent> untaggedReferent = referent.template as<Referent>();
    MOZ_ASSERT(cx->compartment() != untaggedReferent->compartment());

    DependentAddPtr<Map> p(cx, map, untaggedReferent);
    if (!p) {
        NativeObject* wrapper = newVariantWrapper(cx, referent);
        if (!wrapper)
            return nullptr;

        if (!p.add(cx, map, untaggedReferent, wrapper)) {
            NukeDebuggerWrapper(wrapper);
            return nullptr;
        }

        if (!object->compartment()->putWrapper(cx, key, ObjectValue(*wrapper))) {
            NukeDebuggerWrapper(wrapper);
            map.remove(untaggedReferent);
            ReportOutOfMemory(cx);
            return nullptr;
        }

    }

    return p->value();
}

JSObject*
Debugger::wrapVariantReferent(JSContext* cx, Handle<DebuggerScriptReferent> referent)
{
    JSObject* obj;
    if (referent.is<JSScript*>()) {
        Handle<JSScript*> untaggedReferent = referent.template as<JSScript*>();
        Rooted<CrossCompartmentKey> key(cx, CrossCompartmentKey(object, untaggedReferent));
        obj = wrapVariantReferent<DebuggerScriptReferent, JSScript*, ScriptWeakMap>(
            cx, scripts, key, referent);
    } else {
        Handle<WasmInstanceObject*> untaggedReferent = referent.template as<WasmInstanceObject*>();
        Rooted<CrossCompartmentKey> key(cx, CrossCompartmentKey(object, untaggedReferent,
                                        CrossCompartmentKey::DebuggerObjectKind::DebuggerWasmScript));
        obj = wrapVariantReferent<DebuggerScriptReferent, WasmInstanceObject*, WasmInstanceWeakMap>(
            cx, wasmInstanceScripts, key, referent);
    }
    MOZ_ASSERT_IF(obj, GetScriptReferent(obj) == referent);
    return obj;
}

JSObject*
Debugger::wrapScript(JSContext* cx, HandleScript script)
{
    Rooted<DebuggerScriptReferent> referent(cx, script.get());
    return wrapVariantReferent(cx, referent);
}

JSObject*
Debugger::wrapWasmScript(JSContext* cx, Handle<WasmInstanceObject*> wasmInstance)
{
    Rooted<DebuggerScriptReferent> referent(cx, wasmInstance.get());
    return wrapVariantReferent(cx, referent);
}

static JSObject*
DebuggerScript_check(JSContext* cx, const Value& v, const char* fnname)
{
    JSObject* thisobj = NonNullObject(cx, v);
    if (!thisobj)
        return nullptr;
    if (thisobj->getClass() != &DebuggerScript_class) {
        JS_ReportErrorNumberASCII(cx, GetErrorMessage, nullptr, JSMSG_INCOMPATIBLE_PROTO,
                                  "Debugger.Script", fnname, thisobj->getClass()->name);
        return nullptr;
    }

    /*
     * Check for Debugger.Script.prototype, which is of class DebuggerScript_class
     * but whose script is null.
     */
    if (!GetScriptReferentCell(thisobj)) {
        JS_ReportErrorNumberASCII(cx, GetErrorMessage, nullptr, JSMSG_INCOMPATIBLE_PROTO,
                                  "Debugger.Script", fnname, "prototype object");
        return nullptr;
    }

    return thisobj;
}

template <typename ReferentT>
static JSObject*
DebuggerScript_checkThis(JSContext* cx, const CallArgs& args, const char* fnname,
                         const char* refname)
{
    JSObject* thisobj = DebuggerScript_check(cx, args.thisv(), fnname);
    if (!thisobj)
        return nullptr;

    if (!GetScriptReferent(thisobj).is<ReferentT>()) {
        ReportValueErrorFlags(cx, JSREPORT_ERROR, JSMSG_DEBUG_BAD_REFERENT,
                              JSDVG_SEARCH_STACK, args.thisv(), nullptr,
                              refname, nullptr);
        return nullptr;
    }

    return thisobj;
}

#define THIS_DEBUGSCRIPT_REFERENT(cx, argc, vp, fnname, args, obj, referent)        \
    CallArgs args = CallArgsFromVp(argc, vp);                                       \
    RootedObject obj(cx, DebuggerScript_check(cx, args.thisv(), fnname));           \
    if (!obj)                                                                       \
        return false;                                                               \
    Rooted<DebuggerScriptReferent> referent(cx, GetScriptReferent(obj))

#define THIS_DEBUGSCRIPT_SCRIPT(cx, argc, vp, fnname, args, obj, script)            \
    CallArgs args = CallArgsFromVp(argc, vp);                                       \
    RootedObject obj(cx, DebuggerScript_checkThis<JSScript*>(cx, args, fnname,      \
                                                             "a JS script"));       \
    if (!obj)                                                                       \
        return false;                                                               \
    RootedScript script(cx, GetScriptReferent(obj).as<JSScript*>())

static bool
DebuggerScript_getIsGeneratorFunction(JSContext* cx, unsigned argc, Value* vp)
{
    THIS_DEBUGSCRIPT_SCRIPT(cx, argc, vp, "(get isGeneratorFunction)", args, obj, script);
    args.rval().setBoolean(script->isLegacyGenerator() || script->isStarGenerator());
    return true;
}

static bool
DebuggerScript_getIsAsyncFunction(JSContext* cx, unsigned argc, Value* vp)
{
    THIS_DEBUGSCRIPT_SCRIPT(cx, argc, vp, "(get isAsyncFunction)", args, obj, script);
    args.rval().setBoolean(script->isAsync());
    return true;
}

static bool
DebuggerScript_getDisplayName(JSContext* cx, unsigned argc, Value* vp)
{
    THIS_DEBUGSCRIPT_SCRIPT(cx, argc, vp, "(get displayName)", args, obj, script);
    Debugger* dbg = Debugger::fromChildJSObject(obj);

    JSFunction* func = script->functionNonDelazifying();
    JSString* name = func ? func->displayAtom() : nullptr;
    if (!name) {
        args.rval().setUndefined();
        return true;
    }

    RootedValue namev(cx, StringValue(name));
    if (!dbg->wrapDebuggeeValue(cx, &namev))
        return false;
    args.rval().set(namev);
    return true;
}

static bool
DebuggerScript_getUrl(JSContext* cx, unsigned argc, Value* vp)
{
    THIS_DEBUGSCRIPT_SCRIPT(cx, argc, vp, "(get url)", args, obj, script);

    if (script->filename()) {
        JSString* str;
        if (script->scriptSource()->introducerFilename())
            str = NewStringCopyZ<CanGC>(cx, script->scriptSource()->introducerFilename());
        else
            str = NewStringCopyZ<CanGC>(cx, script->filename());
        if (!str)
            return false;
        args.rval().setString(str);
    } else {
        args.rval().setNull();
    }
    return true;
}

struct DebuggerScriptGetStartLineMatcher
{
    using ReturnType = uint32_t;

    ReturnType match(HandleScript script) {
        return uint32_t(script->lineno());
    }
    ReturnType match(Handle<WasmInstanceObject*> wasmInstance) {
        return 1;
    }
};

static bool
DebuggerScript_getStartLine(JSContext* cx, unsigned argc, Value* vp)
{
    THIS_DEBUGSCRIPT_REFERENT(cx, argc, vp, "(get startLine)", args, obj, referent);
    DebuggerScriptGetStartLineMatcher matcher;
    args.rval().setNumber(referent.match(matcher));
    return true;
}

struct DebuggerScriptGetLineCountMatcher
{
    JSContext* cx_;
    double totalLines;

    explicit DebuggerScriptGetLineCountMatcher(JSContext* cx) : cx_(cx) {}
    using ReturnType = bool;

    ReturnType match(HandleScript script) {
        totalLines = double(GetScriptLineExtent(script));
        return true;
    }
    ReturnType match(Handle<WasmInstanceObject*> wasmInstance) {
        uint32_t result;
<<<<<<< HEAD
        if (!wasmInstance->instance().code().totalSourceLines(cx_, &result))
=======
        if (!wasmInstance->instance().debug().totalSourceLines(cx_, &result))
>>>>>>> a17af05f
            return false;
        totalLines = double(result);
        return true;
    }
};

static bool
DebuggerScript_getLineCount(JSContext* cx, unsigned argc, Value* vp)
{
    THIS_DEBUGSCRIPT_REFERENT(cx, argc, vp, "(get lineCount)", args, obj, referent);
    DebuggerScriptGetLineCountMatcher matcher(cx);
    if (!referent.match(matcher))
        return false;
    args.rval().setNumber(matcher.totalLines);
    return true;
}

class DebuggerScriptGetSourceMatcher
{
    JSContext* cx_;
    Debugger* dbg_;

  public:
    DebuggerScriptGetSourceMatcher(JSContext* cx, Debugger* dbg)
      : cx_(cx), dbg_(dbg)
    { }

    using ReturnType = JSObject*;

    ReturnType match(HandleScript script) {
        RootedScriptSource source(cx_,
            &UncheckedUnwrap(script->sourceObject())->as<ScriptSourceObject>());
        return dbg_->wrapSource(cx_, source);
    }

    ReturnType match(Handle<WasmInstanceObject*> wasmInstance) {
        return dbg_->wrapWasmSource(cx_, wasmInstance);
    }
};

static bool
DebuggerScript_getSource(JSContext* cx, unsigned argc, Value* vp)
{
    THIS_DEBUGSCRIPT_REFERENT(cx, argc, vp, "(get source)", args, obj, referent);
    Debugger* dbg = Debugger::fromChildJSObject(obj);

    DebuggerScriptGetSourceMatcher matcher(cx, dbg);
    RootedObject sourceObject(cx, referent.match(matcher));
    if (!sourceObject)
        return false;

    args.rval().setObject(*sourceObject);
    return true;
}

static bool
DebuggerScript_getSourceStart(JSContext* cx, unsigned argc, Value* vp)
{
    THIS_DEBUGSCRIPT_SCRIPT(cx, argc, vp, "(get sourceStart)", args, obj, script);
    args.rval().setNumber(uint32_t(script->sourceStart()));
    return true;
}

static bool
DebuggerScript_getSourceLength(JSContext* cx, unsigned argc, Value* vp)
{
    THIS_DEBUGSCRIPT_SCRIPT(cx, argc, vp, "(get sourceEnd)", args, obj, script);
    args.rval().setNumber(uint32_t(script->sourceEnd() - script->sourceStart()));
    return true;
}

static bool
DebuggerScript_getGlobal(JSContext* cx, unsigned argc, Value* vp)
{
    THIS_DEBUGSCRIPT_SCRIPT(cx, argc, vp, "(get global)", args, obj, script);
    Debugger* dbg = Debugger::fromChildJSObject(obj);

    RootedValue v(cx, ObjectValue(script->global()));
    if (!dbg->wrapDebuggeeValue(cx, &v))
        return false;
    args.rval().set(v);
    return true;
}

class DebuggerScriptGetFormatMatcher
{
    const JSAtomState& names_;
  public:
    explicit DebuggerScriptGetFormatMatcher(const JSAtomState& names) : names_(names) { }
    using ReturnType = JSAtom*;
    ReturnType match(HandleScript script) { return names_.js; }
    ReturnType match(Handle<WasmInstanceObject*> wasmInstance) { return names_.wasm; }
};

static bool
DebuggerScript_getFormat(JSContext* cx, unsigned argc, Value* vp)
{
    THIS_DEBUGSCRIPT_REFERENT(cx, argc, vp, "(get format)", args, obj, referent);
    DebuggerScriptGetFormatMatcher matcher(cx->names());
    args.rval().setString(referent.match(matcher));
    return true;
}

static bool
DebuggerScript_getChildScripts(JSContext* cx, unsigned argc, Value* vp)
{
    THIS_DEBUGSCRIPT_SCRIPT(cx, argc, vp, "getChildScripts", args, obj, script);
    Debugger* dbg = Debugger::fromChildJSObject(obj);

    RootedObject result(cx, NewDenseEmptyArray(cx));
    if (!result)
        return false;
    if (script->hasObjects()) {
        /*
         * script->savedCallerFun indicates that this is a direct eval script
         * and the calling function is stored as script->objects()->vector[0].
         * It is not really a child script of this script, so skip it using
         * innerObjectsStart().
         */
        ObjectArray* objects = script->objects();
        RootedFunction fun(cx);
        RootedScript funScript(cx);
        RootedObject obj(cx), s(cx);
        for (uint32_t i = 0; i < objects->length; i++) {
            obj = objects->vector[i];
            if (obj->is<JSFunction>()) {
                fun = &obj->as<JSFunction>();
                // The inner function could be a wasm native.
                if (fun->isNative())
                    continue;
                funScript = GetOrCreateFunctionScript(cx, fun);
                if (!funScript)
                    return false;
                s = dbg->wrapScript(cx, funScript);
                if (!s || !NewbornArrayPush(cx, result, ObjectValue(*s)))
                    return false;
            }
        }
    }
    args.rval().setObject(*result);
    return true;
}

static bool
ScriptOffset(JSContext* cx, const Value& v, size_t* offsetp)
{
    double d;
    size_t off;

    bool ok = v.isNumber();
    if (ok) {
        d = v.toNumber();
        off = size_t(d);
    }
    if (!ok || off != d) {
        JS_ReportErrorNumberASCII(cx, GetErrorMessage, nullptr, JSMSG_DEBUG_BAD_OFFSET);
        return false;
    }
    *offsetp = off;
    return true;
}

static bool
EnsureScriptOffsetIsValid(JSContext* cx, JSScript* script, size_t offset)
<<<<<<< HEAD
=======
{
    if (IsValidBytecodeOffset(cx, script, offset))
        return true;
    JS_ReportErrorNumberASCII(cx, GetErrorMessage, nullptr, JSMSG_DEBUG_BAD_OFFSET);
    return false;
}

namespace {

class BytecodeRangeWithPosition : private BytecodeRange
>>>>>>> a17af05f
{
    if (IsValidBytecodeOffset(cx, script, offset))
        return true;
    JS_ReportErrorNumberASCII(cx, GetErrorMessage, nullptr, JSMSG_DEBUG_BAD_OFFSET);
    return false;
}

namespace {

class BytecodeRangeWithPosition : private BytecodeRange
{
  public:
    using BytecodeRange::empty;
    using BytecodeRange::frontPC;
    using BytecodeRange::frontOpcode;
    using BytecodeRange::frontOffset;

    BytecodeRangeWithPosition(JSContext* cx, JSScript* script)
      : BytecodeRange(cx, script), lineno(script->lineno()), column(0),
        sn(script->notes()), snpc(script->code()), isEntryPoint(false),
        wasArtifactEntryPoint(false)
    {
        if (!SN_IS_TERMINATOR(sn))
            snpc += SN_DELTA(sn);
        updatePosition();
        while (frontPC() != script->main())
            popFront();

        if (frontOpcode() != JSOP_JUMPTARGET)
            isEntryPoint = true;
        else
            wasArtifactEntryPoint =  true;
    }

    void popFront() {
        BytecodeRange::popFront();
        if (empty())
            isEntryPoint = false;
        else
            updatePosition();

        // The following conditions are handling artifacts introduced by the
        // bytecode emitter, such that we do not add breakpoints on empty
        // statements of the source code of the user.
        if (wasArtifactEntryPoint) {
            wasArtifactEntryPoint = false;
            isEntryPoint = true;
        }

        if (isEntryPoint && frontOpcode() == JSOP_JUMPTARGET) {
            wasArtifactEntryPoint = isEntryPoint;
            isEntryPoint = false;
        }
    }

    size_t frontLineNumber() const { return lineno; }
    size_t frontColumnNumber() const { return column; }

    // Entry points are restricted to bytecode offsets that have an
    // explicit mention in the line table.  This restriction avoids a
    // number of failing cases caused by some instructions not having
    // sensible (to the user) line numbers, and it is one way to
    // implement the idea that the bytecode emitter should tell the
    // debugger exactly which offsets represent "interesting" (to the
    // user) places to stop.
    bool frontIsEntryPoint() const { return isEntryPoint; }

  private:
    void updatePosition() {
        /*
         * Determine the current line number by reading all source notes up to
         * and including the current offset.
         */
        jsbytecode *lastLinePC = nullptr;
        while (!SN_IS_TERMINATOR(sn) && snpc <= frontPC()) {
            SrcNoteType type = SN_TYPE(sn);
            if (type == SRC_COLSPAN) {
                ptrdiff_t colspan = SN_OFFSET_TO_COLSPAN(GetSrcNoteOffset(sn, 0));
                MOZ_ASSERT(ptrdiff_t(column) + colspan >= 0);
                column += colspan;
                lastLinePC = snpc;
            } else if (type == SRC_SETLINE) {
                lineno = size_t(GetSrcNoteOffset(sn, 0));
                column = 0;
                lastLinePC = snpc;
            } else if (type == SRC_NEWLINE) {
                lineno++;
                column = 0;
                lastLinePC = snpc;
            }

            sn = SN_NEXT(sn);
            snpc += SN_DELTA(sn);
        }
        isEntryPoint = lastLinePC == frontPC();
    }

    size_t lineno;
    size_t column;
    jssrcnote* sn;
    jsbytecode* snpc;
    bool isEntryPoint;
    bool wasArtifactEntryPoint;
};

/*
 * FlowGraphSummary::populate(cx, script) computes a summary of script's
 * control flow graph used by DebuggerScript_{getAllOffsets,getLineOffsets}.
 *
 * An instruction on a given line is an entry point for that line if it can be
 * reached from (an instruction on) a different line. We distinguish between the
 * following cases:
 *   - hasNoEdges:
 *       The instruction cannot be reached, so the instruction is not an entry
 *       point for the line it is on.
 *   - hasSingleEdge:
 *       The instruction can be reached from a single line. If this line is
 *       different from the line the instruction is on, the instruction is an
 *       entry point for that line.
 *
 * Similarly, an instruction on a given position (line/column pair) is an
 * entry point for that position if it can be reached from (an instruction on) a
 * different position. Again, we distinguish between the following cases:
 *   - hasNoEdges:
 *       The instruction cannot be reached, so the instruction is not an entry
 *       point for the position it is on.
 *   - hasSingleEdge:
 *       The instruction can be reached from a single position. If this line is
 *       different from the position the instruction is on, the instruction is
 *       an entry point for that position.
 */
class FlowGraphSummary {
  public:
    class Entry {
      public:
        static Entry createWithSingleEdge(size_t lineno, size_t column) {
            return Entry(lineno, column);
        }

        static Entry createWithMultipleEdgesFromSingleLine(size_t lineno) {
            return Entry(lineno, SIZE_MAX);
        }

        static Entry createWithMultipleEdgesFromMultipleLines() {
            return Entry(SIZE_MAX, SIZE_MAX);
        }

        Entry() : lineno_(SIZE_MAX), column_(0) {}

        bool hasNoEdges() const {
            return lineno_ == SIZE_MAX && column_ != SIZE_MAX;
        }

        bool hasSingleEdge() const {
            return lineno_ != SIZE_MAX && column_ != SIZE_MAX;
        }

        size_t lineno() const {
            return lineno_;
        }

        size_t column() const {
            return column_;
        }

      private:
        Entry(size_t lineno, size_t column) : lineno_(lineno), column_(column) {}

        size_t lineno_;
        size_t column_;
    };

    explicit FlowGraphSummary(JSContext* cx) : entries_(cx) {}

    Entry& operator[](size_t index) {
        return entries_[index];
    }

    bool populate(JSContext* cx, JSScript* script) {
        if (!entries_.growBy(script->length()))
            return false;
        unsigned mainOffset = script->pcToOffset(script->main());
        entries_[mainOffset] = Entry::createWithMultipleEdgesFromMultipleLines();

        size_t prevLineno = script->lineno();
        size_t prevColumn = 0;
        JSOp prevOp = JSOP_NOP;
        for (BytecodeRangeWithPosition r(cx, script); !r.empty(); r.popFront()) {
            size_t lineno = prevLineno;
            size_t column = prevColumn;
            JSOp op = r.frontOpcode();

            if (FlowsIntoNext(prevOp))
                addEdge(prevLineno, prevColumn, r.frontOffset());

            // If we visit the branch target before we visit the
            // branch op itself, just reuse the previous location.
            // This is reasonable for the time being because this
            // situation can currently only arise from loop heads,
            // where this assumption holds.
            if (BytecodeIsJumpTarget(op) && !entries_[r.frontOffset()].hasNoEdges()) {
                lineno = entries_[r.frontOffset()].lineno();
                column = entries_[r.frontOffset()].column();
            }

            if (r.frontIsEntryPoint()) {
                lineno = r.frontLineNumber();
                column = r.frontColumnNumber();
            }

            if (CodeSpec[op].type() == JOF_JUMP) {
                addEdge(lineno, column, r.frontOffset() + GET_JUMP_OFFSET(r.frontPC()));
            } else if (op == JSOP_TABLESWITCH) {
                jsbytecode* pc = r.frontPC();
                size_t offset = r.frontOffset();
                ptrdiff_t step = JUMP_OFFSET_LEN;
                size_t defaultOffset = offset + GET_JUMP_OFFSET(pc);
                pc += step;
                addEdge(lineno, column, defaultOffset);

                int32_t low = GET_JUMP_OFFSET(pc);
                pc += JUMP_OFFSET_LEN;
                int ncases = GET_JUMP_OFFSET(pc) - low + 1;
                pc += JUMP_OFFSET_LEN;

                for (int i = 0; i < ncases; i++) {
                    size_t target = offset + GET_JUMP_OFFSET(pc);
                    addEdge(lineno, column, target);
                    pc += step;
                }
            } else if (op == JSOP_TRY) {
                // As there is no literal incoming edge into the catch block, we
                // make a fake one by copying the JSOP_TRY location, as-if this
                // was an incoming edge of the catch block. This is needed
                // because we only report offsets of entry points which have
                // valid incoming edges.
                JSTryNote* tn = script->trynotes()->vector;
                JSTryNote* tnlimit = tn + script->trynotes()->length;
                for (; tn < tnlimit; tn++) {
                    uint32_t startOffset = script->mainOffset() + tn->start;
                    if (startOffset == r.frontOffset() + 1) {
                        uint32_t catchOffset = startOffset + tn->length;
                        if (tn->kind == JSTRY_CATCH || tn->kind == JSTRY_FINALLY)
                            addEdge(lineno, column, catchOffset);
                    }
                }
            }

            prevLineno = lineno;
            prevColumn = column;
            prevOp = op;
        }

        return true;
    }

  private:
    void addEdge(size_t sourceLineno, size_t sourceColumn, size_t targetOffset) {
        if (entries_[targetOffset].hasNoEdges())
            entries_[targetOffset] = Entry::createWithSingleEdge(sourceLineno, sourceColumn);
        else if (entries_[targetOffset].lineno() != sourceLineno)
            entries_[targetOffset] = Entry::createWithMultipleEdgesFromMultipleLines();
        else if (entries_[targetOffset].column() != sourceColumn)
            entries_[targetOffset] = Entry::createWithMultipleEdgesFromSingleLine(sourceLineno);
    }

    Vector<Entry> entries_;
};

} /* anonymous namespace */

class DebuggerScriptGetOffsetLocationMatcher
{
    JSContext* cx_;
    size_t offset_;
    MutableHandlePlainObject result_;

  public:
    explicit DebuggerScriptGetOffsetLocationMatcher(JSContext* cx, size_t offset,
                                                    MutableHandlePlainObject result)
      : cx_(cx), offset_(offset), result_(result) { }
    using ReturnType = bool;
    ReturnType match(HandleScript script) {
        if (!EnsureScriptOffsetIsValid(cx_, script, offset_))
            return false;

        FlowGraphSummary flowData(cx_);
        if (!flowData.populate(cx_, script))
            return false;
<<<<<<< HEAD

        result_.set(NewBuiltinClassInstance<PlainObject>(cx_));
        if (!result_)
            return false;

        BytecodeRangeWithPosition r(cx_, script);
        while (!r.empty() && r.frontOffset() < offset_)
            r.popFront();

        size_t offset = r.frontOffset();
        bool isEntryPoint = r.frontIsEntryPoint();

        // Line numbers are only correctly defined on entry points. Thus looks
        // either for the next valid offset in the flowData, being the last entry
        // point flowing into the current offset, or for the next valid entry point.
        while (!r.frontIsEntryPoint() && !flowData[r.frontOffset()].hasSingleEdge()) {
            r.popFront();
            MOZ_ASSERT(!r.empty());
        }

        // If this is an entry point, take the line number associated with the entry
        // point, otherwise settle on the next instruction and take the incoming
        // edge position.
        size_t lineno;
        size_t column;
        if (r.frontIsEntryPoint()) {
            lineno = r.frontLineNumber();
            column = r.frontColumnNumber();
        } else {
            MOZ_ASSERT(flowData[r.frontOffset()].hasSingleEdge());
            lineno = flowData[r.frontOffset()].lineno();
            column = flowData[r.frontOffset()].column();
        }

        RootedId id(cx_, NameToId(cx_->names().lineNumber));
        RootedValue value(cx_, NumberValue(lineno));
        if (!DefineProperty(cx_, result_, id, value))
            return false;

        value = NumberValue(column);
        if (!DefineProperty(cx_, result_, cx_->names().columnNumber, value))
            return false;

        // The same entry point test that is used by getAllColumnOffsets.
        isEntryPoint = (isEntryPoint &&
                        !flowData[offset].hasNoEdges() &&
                        (flowData[offset].lineno() != r.frontLineNumber() ||
                         flowData[offset].column() != r.frontColumnNumber()));
        value.setBoolean(isEntryPoint);
        if (!DefineProperty(cx_, result_, cx_->names().isEntryPoint, value))
            return false;

=======

        result_.set(NewBuiltinClassInstance<PlainObject>(cx_));
        if (!result_)
            return false;

        BytecodeRangeWithPosition r(cx_, script);
        while (!r.empty() && r.frontOffset() < offset_)
            r.popFront();

        size_t offset = r.frontOffset();
        bool isEntryPoint = r.frontIsEntryPoint();

        // Line numbers are only correctly defined on entry points. Thus looks
        // either for the next valid offset in the flowData, being the last entry
        // point flowing into the current offset, or for the next valid entry point.
        while (!r.frontIsEntryPoint() && !flowData[r.frontOffset()].hasSingleEdge()) {
            r.popFront();
            MOZ_ASSERT(!r.empty());
        }

        // If this is an entry point, take the line number associated with the entry
        // point, otherwise settle on the next instruction and take the incoming
        // edge position.
        size_t lineno;
        size_t column;
        if (r.frontIsEntryPoint()) {
            lineno = r.frontLineNumber();
            column = r.frontColumnNumber();
        } else {
            MOZ_ASSERT(flowData[r.frontOffset()].hasSingleEdge());
            lineno = flowData[r.frontOffset()].lineno();
            column = flowData[r.frontOffset()].column();
        }

        RootedId id(cx_, NameToId(cx_->names().lineNumber));
        RootedValue value(cx_, NumberValue(lineno));
        if (!DefineProperty(cx_, result_, id, value))
            return false;

        value = NumberValue(column);
        if (!DefineProperty(cx_, result_, cx_->names().columnNumber, value))
            return false;

        // The same entry point test that is used by getAllColumnOffsets.
        isEntryPoint = (isEntryPoint &&
                        !flowData[offset].hasNoEdges() &&
                        (flowData[offset].lineno() != r.frontLineNumber() ||
                         flowData[offset].column() != r.frontColumnNumber()));
        value.setBoolean(isEntryPoint);
        if (!DefineProperty(cx_, result_, cx_->names().isEntryPoint, value))
            return false;

>>>>>>> a17af05f
        return true;
    }

    ReturnType match(Handle<WasmInstanceObject*> instance) {
        size_t lineno;
        size_t column;
        bool found;
<<<<<<< HEAD
        if (!instance->instance().code().getOffsetLocation(cx_, offset_, &found, &lineno, &column))
=======
        if (!instance->instance().debug().getOffsetLocation(cx_, offset_, &found, &lineno, &column))
>>>>>>> a17af05f
            return false;

        if (!found) {
            JS_ReportErrorNumberASCII(cx_, GetErrorMessage, nullptr, JSMSG_DEBUG_BAD_OFFSET);
            return false;
        }

        result_.set(NewBuiltinClassInstance<PlainObject>(cx_));
        if (!result_)
            return false;

        RootedId id(cx_, NameToId(cx_->names().lineNumber));
        RootedValue value(cx_, NumberValue(lineno));
        if (!DefineProperty(cx_, result_, id, value))
            return false;

        value = NumberValue(column);
        if (!DefineProperty(cx_, result_, cx_->names().columnNumber, value))
            return false;

        value.setBoolean(true);
        if (!DefineProperty(cx_, result_, cx_->names().isEntryPoint, value))
            return false;

        return true;
    }
};

static bool
DebuggerScript_getOffsetLocation(JSContext* cx, unsigned argc, Value* vp)
{
    THIS_DEBUGSCRIPT_REFERENT(cx, argc, vp, "getOffsetLocation", args, obj, referent);
    if (!args.requireAtLeast(cx, "Debugger.Script.getOffsetLocation", 1))
        return false;
    size_t offset;
    if (!ScriptOffset(cx, args[0], &offset))
        return false;

    RootedPlainObject result(cx);
    DebuggerScriptGetOffsetLocationMatcher matcher(cx, offset, &result);
    if (!referent.match(matcher))
        return false;

    args.rval().setObject(*result);
    return true;
}

static bool
DebuggerScript_getAllOffsets(JSContext* cx, unsigned argc, Value* vp)
{
    THIS_DEBUGSCRIPT_SCRIPT(cx, argc, vp, "getAllOffsets", args, obj, script);

    /*
     * First pass: determine which offsets in this script are jump targets and
     * which line numbers jump to them.
     */
    FlowGraphSummary flowData(cx);
    if (!flowData.populate(cx, script))
        return false;

    /* Second pass: build the result array. */
    RootedObject result(cx, NewDenseEmptyArray(cx));
    if (!result)
        return false;
    for (BytecodeRangeWithPosition r(cx, script); !r.empty(); r.popFront()) {
        if (!r.frontIsEntryPoint())
            continue;

        size_t offset = r.frontOffset();
        size_t lineno = r.frontLineNumber();

        /* Make a note, if the current instruction is an entry point for the current line. */
        if (!flowData[offset].hasNoEdges() && flowData[offset].lineno() != lineno) {
            /* Get the offsets array for this line. */
            RootedObject offsets(cx);
            RootedValue offsetsv(cx);

            RootedId id(cx, INT_TO_JSID(lineno));

            bool found;
            if (!HasOwnProperty(cx, result, id, &found))
                return false;
            if (found && !GetProperty(cx, result, result, id, &offsetsv))
                return false;

            if (offsetsv.isObject()) {
                offsets = &offsetsv.toObject();
            } else {
                MOZ_ASSERT(offsetsv.isUndefined());

                /*
                 * Create an empty offsets array for this line.
                 * Store it in the result array.
                 */
                RootedId id(cx);
                RootedValue v(cx, NumberValue(lineno));
                offsets = NewDenseEmptyArray(cx);
                if (!offsets ||
                    !ValueToId<CanGC>(cx, v, &id))
                {
                    return false;
                }

                RootedValue value(cx, ObjectValue(*offsets));
                if (!DefineProperty(cx, result, id, value))
                    return false;
            }

            /* Append the current offset to the offsets array. */
            if (!NewbornArrayPush(cx, offsets, NumberValue(offset)))
                return false;
        }
    }

    args.rval().setObject(*result);
    return true;
}

class DebuggerScriptGetAllColumnOffsetsMatcher
{
    JSContext* cx_;
    MutableHandleObject result_;

    bool appendColumnOffsetEntry(size_t lineno, size_t column, size_t offset) {
        RootedPlainObject entry(cx_, NewBuiltinClassInstance<PlainObject>(cx_));
        if (!entry)
            return false;

        RootedId id(cx_, NameToId(cx_->names().lineNumber));
        RootedValue value(cx_, NumberValue(lineno));
        if (!DefineProperty(cx_, entry, id, value))
            return false;

        value = NumberValue(column);
        if (!DefineProperty(cx_, entry, cx_->names().columnNumber, value))
            return false;

        id = NameToId(cx_->names().offset);
        value = NumberValue(offset);
        if (!DefineProperty(cx_, entry, id, value))
            return false;

        return NewbornArrayPush(cx_, result_, ObjectValue(*entry));
    }

  public:
    explicit DebuggerScriptGetAllColumnOffsetsMatcher(JSContext* cx, MutableHandleObject result)
      : cx_(cx), result_(result) { }
    using ReturnType = bool;
    ReturnType match(HandleScript script) {
        /*
         * First pass: determine which offsets in this script are jump targets
         * and which positions jump to them.
         */
        FlowGraphSummary flowData(cx_);
        if (!flowData.populate(cx_, script))
            return false;

        /* Second pass: build the result array. */
        result_.set(NewDenseEmptyArray(cx_));
        if (!result_)
            return false;

        for (BytecodeRangeWithPosition r(cx_, script); !r.empty(); r.popFront()) {
            size_t lineno = r.frontLineNumber();
            size_t column = r.frontColumnNumber();
            size_t offset = r.frontOffset();

            /*
             * Make a note, if the current instruction is an entry point for
             * the current position.
             */
            if (r.frontIsEntryPoint() &&
                !flowData[offset].hasNoEdges() &&
                (flowData[offset].lineno() != lineno ||
                 flowData[offset].column() != column)) {
                if (!appendColumnOffsetEntry(lineno, column, offset))
                    return false;
            }
        }
        return true;
    }

    ReturnType match(Handle<WasmInstanceObject*> instance) {
        Vector<wasm::ExprLoc> offsets(cx_);
        if (!instance->instance().debug().getAllColumnOffsets(cx_, &offsets))
            return false;

        result_.set(NewDenseEmptyArray(cx_));
        if (!result_)
            return false;

        for (uint32_t i = 0; i < offsets.length(); i++) {
            size_t lineno = offsets[i].lineno;
            size_t column = offsets[i].column;
            size_t offset = offsets[i].offset;
            if (!appendColumnOffsetEntry(lineno, column, offset))
                return false;
        }
        return true;
    }
};

static bool
DebuggerScript_getAllColumnOffsets(JSContext* cx, unsigned argc, Value* vp)
{
    THIS_DEBUGSCRIPT_REFERENT(cx, argc, vp, "getAllColumnOffsets", args, obj, referent);

    RootedObject result(cx);
    DebuggerScriptGetAllColumnOffsetsMatcher matcher(cx, &result);
    if (!referent.match(matcher))
        return false;

    args.rval().setObject(*result);
    return true;
}

class DebuggerScriptGetLineOffsetsMatcher
{
    JSContext* cx_;
    size_t lineno_;
    MutableHandleObject result_;

  public:
    explicit DebuggerScriptGetLineOffsetsMatcher(JSContext* cx, size_t lineno, MutableHandleObject result)
      : cx_(cx), lineno_(lineno), result_(result) { }
    using ReturnType = bool;
    ReturnType match(HandleScript script) {
        /*
         * First pass: determine which offsets in this script are jump targets and
         * which line numbers jump to them.
         */
        FlowGraphSummary flowData(cx_);
        if (!flowData.populate(cx_, script))
            return false;

        result_.set(NewDenseEmptyArray(cx_));
        if (!result_)
            return false;

        /* Second pass: build the result array. */
        for (BytecodeRangeWithPosition r(cx_, script); !r.empty(); r.popFront()) {
            if (!r.frontIsEntryPoint())
                continue;

            size_t offset = r.frontOffset();

            /* If the op at offset is an entry point, append offset to result. */
            if (r.frontLineNumber() == lineno_ &&
                !flowData[offset].hasNoEdges() &&
                flowData[offset].lineno() != lineno_)
            {
                if (!NewbornArrayPush(cx_, result_, NumberValue(offset)))
                    return false;
            }
        }

        return true;
    }

    ReturnType match(Handle<WasmInstanceObject*> instance) {
        Vector<uint32_t> offsets(cx_);
<<<<<<< HEAD
        if (!instance->instance().code().getLineOffsets(cx_, lineno_, &offsets))
=======
        if (!instance->instance().debug().getLineOffsets(cx_, lineno_, &offsets))
>>>>>>> a17af05f
            return false;

        result_.set(NewDenseEmptyArray(cx_));
        if (!result_)
            return false;

        for (uint32_t i = 0; i < offsets.length(); i++) {
            if (!NewbornArrayPush(cx_, result_, NumberValue(offsets[i])))
                return false;
        }
        return true;
    }
};

static bool
DebuggerScript_getLineOffsets(JSContext* cx, unsigned argc, Value* vp)
{
    THIS_DEBUGSCRIPT_REFERENT(cx, argc, vp, "getLineOffsets", args, obj, referent);
    if (!args.requireAtLeast(cx, "Debugger.Script.getLineOffsets", 1))
        return false;

    /* Parse lineno argument. */
    RootedValue linenoValue(cx, args[0]);
    size_t lineno;
    if (!ToNumber(cx, &linenoValue))
        return false;
    {
        double d = linenoValue.toNumber();
        lineno = size_t(d);
        if (lineno != d) {
            JS_ReportErrorNumberASCII(cx,  GetErrorMessage, nullptr, JSMSG_DEBUG_BAD_LINE);
            return false;
        }
    }

    RootedObject result(cx);
    DebuggerScriptGetLineOffsetsMatcher matcher(cx, lineno, &result);
    if (!referent.match(matcher))
        return false;

    args.rval().setObject(*result);
    return true;
}

bool
Debugger::observesFrame(AbstractFramePtr frame) const
{
    if (frame.isWasmDebugFrame())
        return observesWasm(frame.wasmInstance());

    return observesScript(frame.script());
}

bool
Debugger::observesFrame(const FrameIter& iter) const
{
    // Skip frames not yet fully initialized during their prologue.
    if (iter.isInterp() && iter.isFunctionFrame()) {
        const Value& thisVal = iter.interpFrame()->thisArgument();
        if (thisVal.isMagic() && thisVal.whyMagic() == JS_IS_CONSTRUCTING)
            return false;
    }
    if (iter.isWasm()) {
        // Skip frame of wasm instances we cannot observe.
        if (!iter.wasmDebugEnabled())
            return false;
        return observesWasm(iter.wasmInstance());
    }
    return observesScript(iter.script());
}

bool
Debugger::observesScript(JSScript* script) const
{
    if (!enabled)
        return false;
    // Don't ever observe self-hosted scripts: the Debugger API can break
    // self-hosted invariants.
    return observesGlobal(&script->global()) && !script->selfHosted();
}

bool
Debugger::observesWasm(wasm::Instance* instance) const
{
    if (!enabled || !instance->debugEnabled())
        return false;
    return observesGlobal(&instance->object()->global());
}

/* static */ bool
Debugger::replaceFrameGuts(JSContext* cx, AbstractFramePtr from, AbstractFramePtr to,
                           ScriptFrameIter& iter)
{
    auto removeFromDebuggerFramesOnExit = MakeScopeExit([&] {
        // Remove any remaining old entries on exit, as the 'from' frame will
        // be gone. This is only done in the failure case. On failure, the
        // removeToDebuggerFramesOnExit lambda below will rollback any frames
        // that were replaced, resulting in !frameMaps(to). On success, the
        // range will be empty, as all from Frame.Debugger instances will have
        // been removed.
        MOZ_ASSERT_IF(inFrameMaps(to), !inFrameMaps(from));
        removeFromFrameMapsAndClearBreakpointsIn(cx, from);

        // Rekey missingScopes to maintain Debugger.Environment identity and
        // forward liveScopes to point to the new frame.
        DebugEnvironments::forwardLiveFrame(cx, from, to);
    });

    // Forward live Debugger.Frame objects.
    Rooted<DebuggerFrameVector> frames(cx, DebuggerFrameVector(cx));
    if (!getDebuggerFrames(from, &frames)) {
        // An OOM here means that all Debuggers' frame maps still contain
        // entries for 'from' and no entries for 'to'. Since the 'from' frame
        // will be gone, they are removed by removeFromDebuggerFramesOnExit
        // above.
        return false;
    }

    // If during the loop below we hit an OOM, we must also rollback any of
    // the frames that were successfully replaced. For OSR frames, OOM here
    // means those frames will pop from the OSR trampoline, which does not
    // call Debugger::onLeaveFrame.
    auto removeToDebuggerFramesOnExit = MakeScopeExit([&] {
        removeFromFrameMapsAndClearBreakpointsIn(cx, to);
    });

    for (size_t i = 0; i < frames.length(); i++) {
        HandleDebuggerFrame frameobj = frames[i];
        Debugger* dbg = Debugger::fromChildJSObject(frameobj);

        // Update frame object's ScriptFrameIter::data pointer.
        DebuggerFrame_freeScriptFrameIterData(cx->runtime()->defaultFreeOp(), frameobj);
        ScriptFrameIter::Data* data = iter.copyData();
        if (!data) {
            // An OOM here means that some Debuggers' frame maps may still
            // contain entries for 'from' and some Debuggers' frame maps may
            // also contain entries for 'to'. Thus both
            // removeFromDebuggerFramesOnExit and
            // removeToDebuggerFramesOnExit must both run.
            //
            // The current frameobj in question is still in its Debugger's
            // frame map keyed by 'from', so it will be covered by
            // removeFromDebuggerFramesOnExit.
            return false;
        }
        frameobj->setPrivate(data);

        // Remove old frame.
        dbg->frames.remove(from);

        // Add the frame object with |to| as key.
        if (!dbg->frames.putNew(to, frameobj)) {
            // This OOM is subtle. At this point, both
            // removeFromDebuggerFramesOnExit and removeToDebuggerFramesOnExit
            // must both run for the same reason given above.
            //
            // The difference is that the current frameobj is no longer in its
            // Debugger's frame map, so it will not be cleaned up by neither
            // lambda. Manually clean it up here.
            FreeOp* fop = cx->runtime()->defaultFreeOp();
            DebuggerFrame_freeScriptFrameIterData(fop, frameobj);
            DebuggerFrame_maybeDecrementFrameScriptStepModeCount(fop, to, frameobj);

            ReportOutOfMemory(cx);
            return false;
        }
    }

    // All frames successfuly replaced, cancel the rollback.
    removeToDebuggerFramesOnExit.release();

    return true;
}

/* static */ bool
Debugger::inFrameMaps(AbstractFramePtr frame)
{
    bool foundAny = false;
    forEachDebuggerFrame(frame, [&](NativeObject* frameobj) { foundAny = true; });
    return foundAny;
}

/* static */ void
Debugger::removeFromFrameMapsAndClearBreakpointsIn(JSContext* cx, AbstractFramePtr frame)
{
    forEachDebuggerFrame(frame, [&](NativeObject* frameobj) {
        Debugger* dbg = Debugger::fromChildJSObject(frameobj);

        FreeOp* fop = cx->runtime()->defaultFreeOp();
        DebuggerFrame_freeScriptFrameIterData(fop, frameobj);
        DebuggerFrame_maybeDecrementFrameScriptStepModeCount(fop, frame, frameobj);

        dbg->frames.remove(frame);
    });

    /*
     * If this is an eval frame, then from the debugger's perspective the
     * script is about to be destroyed. Remove any breakpoints in it.
     */
    if (frame.isEvalFrame()) {
        RootedScript script(cx, frame.script());
        script->clearBreakpointsIn(cx->runtime()->defaultFreeOp(), nullptr, nullptr);
    }
}

/* static */ bool
Debugger::handleBaselineOsr(JSContext* cx, InterpreterFrame* from, jit::BaselineFrame* to)
{
    ScriptFrameIter iter(cx);
    MOZ_ASSERT(iter.abstractFramePtr() == to);
    return replaceFrameGuts(cx, from, to, iter);
}

/* static */ bool
Debugger::handleIonBailout(JSContext* cx, jit::RematerializedFrame* from, jit::BaselineFrame* to)
{
    // When we return to a bailed-out Ion real frame, we must update all
    // Debugger.Frames that refer to its inline frames. However, since we
    // can't pop individual inline frames off the stack (we can only pop the
    // real frame that contains them all, as a unit), we cannot assume that
    // the frame we're dealing with is the top frame. Advance the iterator
    // across any inlined frames younger than |to|, the baseline frame
    // reconstructed during bailout from the Ion frame corresponding to
    // |from|.
    ScriptFrameIter iter(cx);
    while (iter.abstractFramePtr() != to)
        ++iter;
    return replaceFrameGuts(cx, from, to, iter);
}

/* static */ void
Debugger::handleUnrecoverableIonBailoutError(JSContext* cx, jit::RematerializedFrame* frame)
{
    // Ion bailout can fail due to overrecursion. In such cases we cannot
    // honor any further Debugger hooks on the frame, and need to ensure that
    // its Debugger.Frame entry is cleaned up.
    removeFromFrameMapsAndClearBreakpointsIn(cx, frame);
}

/* static */ void
Debugger::propagateForcedReturn(JSContext* cx, AbstractFramePtr frame, HandleValue rval)
{
    // Invoking the interrupt handler is considered a step and invokes the
    // youngest frame's onStep handler, if any. However, we cannot handle
    // { return: ... } resumption values straightforwardly from the interrupt
    // handler. Instead, we set the intended return value in the frame's rval
    // slot and set the propagating-forced-return flag on the JSContext.
    //
    // The interrupt handler then returns false with no exception set,
    // signaling an uncatchable exception. In the exception handlers, we then
    // check for the special propagating-forced-return flag.
    MOZ_ASSERT(!cx->isExceptionPending());
    cx->setPropagatingForcedReturn();
    frame.setReturnValue(rval);
}

struct DebuggerScriptSetBreakpointMatcher
{
    JSContext* cx_;
    Debugger* dbg_;
    size_t offset_;
    RootedObject handler_;

  public:
    explicit DebuggerScriptSetBreakpointMatcher(JSContext* cx, Debugger* dbg, size_t offset, HandleObject handler)
      : cx_(cx), dbg_(dbg), offset_(offset), handler_(cx, handler)
    { }

    using ReturnType = bool;

    ReturnType match(HandleScript script) {
        if (!dbg_->observesScript(script)) {
            JS_ReportErrorNumberASCII(cx_, GetErrorMessage, nullptr, JSMSG_DEBUG_NOT_DEBUGGING);
            return false;
        }

        if (!EnsureScriptOffsetIsValid(cx_, script, offset_))
            return false;

        // Ensure observability *before* setting the breakpoint. If the script is
        // not already a debuggee, trying to ensure observability after setting
        // the breakpoint (and thus marking the script as a debuggee) will skip
        // actually ensuring observability.
        if (!dbg_->ensureExecutionObservabilityOfScript(cx_, script))
            return false;

        jsbytecode* pc = script->offsetToPC(offset_);
        BreakpointSite* site = script->getOrCreateBreakpointSite(cx_, pc);
        if (!site)
            return false;
        site->inc(cx_->runtime()->defaultFreeOp());
        if (cx_->runtime()->new_<Breakpoint>(dbg_, site, handler_))
            return true;
        site->dec(cx_->runtime()->defaultFreeOp());
        site->destroyIfEmpty(cx_->runtime()->defaultFreeOp());
        return false;
    }

    ReturnType match(Handle<WasmInstanceObject*> wasmInstance) {
        wasm::Instance& instance = wasmInstance->instance();
<<<<<<< HEAD
        if (!instance.code().hasBreakpointTrapAtOffset(offset_)) {
            JS_ReportErrorNumberASCII(cx_, GetErrorMessage, nullptr, JSMSG_DEBUG_BAD_OFFSET);
            return false;
        }
        WasmBreakpointSite* site = instance.code().getOrCreateBreakpointSite(cx_, offset_);
=======
        if (!instance.debug().hasBreakpointTrapAtOffset(offset_)) {
            JS_ReportErrorNumberASCII(cx_, GetErrorMessage, nullptr, JSMSG_DEBUG_BAD_OFFSET);
            return false;
        }
        WasmBreakpointSite* site = instance.debug().getOrCreateBreakpointSite(cx_, offset_);
>>>>>>> a17af05f
        if (!site)
            return false;
        site->inc(cx_->runtime()->defaultFreeOp());
        if (cx_->runtime()->new_<WasmBreakpoint>(dbg_, site, handler_, instance.object()))
            return true;
        site->dec(cx_->runtime()->defaultFreeOp());
        site->destroyIfEmpty(cx_->runtime()->defaultFreeOp());
        return false;
    }
};

static bool
DebuggerScript_setBreakpoint(JSContext* cx, unsigned argc, Value* vp)
{
    THIS_DEBUGSCRIPT_REFERENT(cx, argc, vp, "setBreakpoint", args, obj, referent);
    if (!args.requireAtLeast(cx, "Debugger.Script.setBreakpoint", 2))
        return false;
    Debugger* dbg = Debugger::fromChildJSObject(obj);

    size_t offset;
    if (!ScriptOffset(cx, args[0], &offset))
        return false;

    RootedObject handler(cx, NonNullObject(cx, args[1]));
    if (!handler)
        return false;

    DebuggerScriptSetBreakpointMatcher matcher(cx, dbg, offset, handler);
    if (!referent.match(matcher))
        return false;
    args.rval().setUndefined();
    return true;
}

static bool
DebuggerScript_getBreakpoints(JSContext* cx, unsigned argc, Value* vp)
{
    THIS_DEBUGSCRIPT_SCRIPT(cx, argc, vp, "getBreakpoints", args, obj, script);
    Debugger* dbg = Debugger::fromChildJSObject(obj);

    jsbytecode* pc;
    if (args.length() > 0) {
        size_t offset;
        if (!ScriptOffset(cx, args[0], &offset) || !EnsureScriptOffsetIsValid(cx, script, offset))
            return false;
        pc = script->offsetToPC(offset);
    } else {
        pc = nullptr;
    }

    RootedObject arr(cx, NewDenseEmptyArray(cx));
    if (!arr)
        return false;

    for (unsigned i = 0; i < script->length(); i++) {
        BreakpointSite* site = script->getBreakpointSite(script->offsetToPC(i));
        if (!site)
            continue;
        MOZ_ASSERT(site->type() == BreakpointSite::Type::JS);
        if (!pc || site->asJS()->pc == pc) {
            for (Breakpoint* bp = site->firstBreakpoint(); bp; bp = bp->nextInSite()) {
                if (bp->debugger == dbg &&
                    !NewbornArrayPush(cx, arr, ObjectValue(*bp->getHandler())))
                {
                    return false;
                }
            }
        }
    }
    args.rval().setObject(*arr);
    return true;
}

class DebuggerScriptClearBreakpointMatcher
{
    JSContext* cx_;
    Debugger* dbg_;
    JSObject* handler_;

  public:
    explicit DebuggerScriptClearBreakpointMatcher(JSContext* cx, Debugger* dbg, JSObject* handler) : cx_(cx), dbg_(dbg), handler_(handler) { }
    using ReturnType = bool;

    ReturnType match(HandleScript script) {
        script->clearBreakpointsIn(cx_->runtime()->defaultFreeOp(), dbg_, handler_);
        return true;
    }

    ReturnType match(Handle<WasmInstanceObject*> instance) {
<<<<<<< HEAD
        return instance->instance().code().clearBreakpointsIn(cx_, instance, dbg_, handler_);
=======
        return instance->instance().debug().clearBreakpointsIn(cx_, instance, dbg_, handler_);
>>>>>>> a17af05f
    }
};


static bool
DebuggerScript_clearBreakpoint(JSContext* cx, unsigned argc, Value* vp)
{
    THIS_DEBUGSCRIPT_REFERENT(cx, argc, vp, "clearBreakpoint", args, obj, referent);
    if (!args.requireAtLeast(cx, "Debugger.Script.clearBreakpoint", 1))
        return false;
    Debugger* dbg = Debugger::fromChildJSObject(obj);

    JSObject* handler = NonNullObject(cx, args[0]);
    if (!handler)
        return false;

    DebuggerScriptClearBreakpointMatcher matcher(cx, dbg, handler);
    if (!referent.match(matcher))
        return false;

    args.rval().setUndefined();
    return true;
}

static bool
DebuggerScript_clearAllBreakpoints(JSContext* cx, unsigned argc, Value* vp)
{
    THIS_DEBUGSCRIPT_REFERENT(cx, argc, vp, "clearAllBreakpoints", args, obj, referent);
    Debugger* dbg = Debugger::fromChildJSObject(obj);
    DebuggerScriptClearBreakpointMatcher matcher(cx, dbg, nullptr);
    if (!referent.match(matcher))
          return false;
    args.rval().setUndefined();
    return true;
}

class DebuggerScriptIsInCatchScopeMatcher
{
    JSContext* cx_;
    size_t offset_;
    bool isInCatch_;

  public:
    explicit DebuggerScriptIsInCatchScopeMatcher(JSContext* cx, size_t offset) : cx_(cx), offset_(offset) { }
    using ReturnType = bool;

    inline bool isInCatch() const { return isInCatch_; }

    ReturnType match(HandleScript script) {
        if (!EnsureScriptOffsetIsValid(cx_, script, offset_))
            return false;

        /*
         * Try note ranges are relative to the mainOffset of the script, so adjust
         * offset accordingly.
         */
        size_t offset = offset_ - script->mainOffset();

        if (script->hasTrynotes()) {
            JSTryNote* tnBegin = script->trynotes()->vector;
            JSTryNote* tnEnd = tnBegin + script->trynotes()->length;
            while (tnBegin != tnEnd) {
                if (tnBegin->start <= offset &&
                    offset <= tnBegin->start + tnBegin->length &&
                    tnBegin->kind == JSTRY_CATCH)
                {
                    isInCatch_ = true;
                    return true;
                }
                ++tnBegin;
            }
        }
        isInCatch_ = false;
        return true;
    }

    ReturnType match(Handle<WasmInstanceObject*> instance) {
        isInCatch_ = false;
        return true;
    }
};

static bool
DebuggerScript_isInCatchScope(JSContext* cx, unsigned argc, Value* vp)
{
    THIS_DEBUGSCRIPT_REFERENT(cx, argc, vp, "isInCatchScope", args, obj, referent);
    if (!args.requireAtLeast(cx, "Debugger.Script.isInCatchScope", 1))
        return false;

    size_t offset;
    if (!ScriptOffset(cx, args[0], &offset))
        return false;

    DebuggerScriptIsInCatchScopeMatcher matcher(cx, offset);
    if (!referent.match(matcher))
        return false;
    args.rval().setBoolean(matcher.isInCatch());
    return true;
}

static bool
DebuggerScript_getOffsetsCoverage(JSContext* cx, unsigned argc, Value* vp)
{
    THIS_DEBUGSCRIPT_SCRIPT(cx, argc, vp, "getOffsetsCoverage", args, obj, script);

    // If the script has no coverage information, then skip this and return null
    // instead.
    if (!script->hasScriptCounts()) {
        args.rval().setNull();
        return true;
    }

    ScriptCounts* sc = &script->getScriptCounts();

    // If the main ever got visited, then assume that any code before main got
    // visited once.
    uint64_t hits = 0;
    const PCCounts* counts = sc->maybeGetPCCounts(script->pcToOffset(script->main()));
    if (counts->numExec())
        hits = 1;

    // Build an array of objects which are composed of 4 properties:
    //  - offset          PC offset of the current opcode.
    //  - lineNumber      Line of the current opcode.
    //  - columnNumber    Column of the current opcode.
    //  - count           Number of times the instruction got executed.
    RootedObject result(cx, NewDenseEmptyArray(cx));
    if (!result)
        return false;

    RootedId offsetId(cx, AtomToId(cx->names().offset));
    RootedId lineNumberId(cx, AtomToId(cx->names().lineNumber));
    RootedId columnNumberId(cx, AtomToId(cx->names().columnNumber));
    RootedId countId(cx, AtomToId(cx->names().count));

    RootedObject item(cx);
    RootedValue offsetValue(cx);
    RootedValue lineNumberValue(cx);
    RootedValue columnNumberValue(cx);
    RootedValue countValue(cx);

    // Iterate linearly over the bytecode.
    for (BytecodeRangeWithPosition r(cx, script); !r.empty(); r.popFront()) {
        size_t offset = r.frontOffset();

        // The beginning of each non-branching sequences of instruction set the
        // number of execution of the current instruction and any following
        // instruction.
        counts = sc->maybeGetPCCounts(offset);
        if (counts)
            hits = counts->numExec();

        offsetValue.setNumber(double(offset));
        lineNumberValue.setNumber(double(r.frontLineNumber()));
        columnNumberValue.setNumber(double(r.frontColumnNumber()));
        countValue.setNumber(double(hits));

        // Create a new object with the offset, line number, column number, the
        // number of hit counts, and append it to the array.
        item = NewObjectWithGivenProto<PlainObject>(cx, nullptr);
        if (!item ||
            !DefineProperty(cx, item, offsetId, offsetValue) ||
            !DefineProperty(cx, item, lineNumberId, lineNumberValue) ||
            !DefineProperty(cx, item, columnNumberId, columnNumberValue) ||
            !DefineProperty(cx, item, countId, countValue) ||
            !NewbornArrayPush(cx, result, ObjectValue(*item)))
        {
            return false;
        }

        // If the current instruction has thrown, then decrement the hit counts
        // with the number of throws.
        counts = sc->maybeGetThrowCounts(offset);
        if (counts)
            hits -= counts->numExec();
    }

    args.rval().setObject(*result);
    return true;
}

static bool
DebuggerScript_construct(JSContext* cx, unsigned argc, Value* vp)
{
    JS_ReportErrorNumberASCII(cx, GetErrorMessage, nullptr, JSMSG_NO_CONSTRUCTOR,
                              "Debugger.Script");
    return false;
}

static const JSPropertySpec DebuggerScript_properties[] = {
    JS_PSG("isGeneratorFunction", DebuggerScript_getIsGeneratorFunction, 0),
    JS_PSG("isAsyncFunction", DebuggerScript_getIsAsyncFunction, 0),
    JS_PSG("displayName", DebuggerScript_getDisplayName, 0),
    JS_PSG("url", DebuggerScript_getUrl, 0),
    JS_PSG("startLine", DebuggerScript_getStartLine, 0),
    JS_PSG("lineCount", DebuggerScript_getLineCount, 0),
    JS_PSG("source", DebuggerScript_getSource, 0),
    JS_PSG("sourceStart", DebuggerScript_getSourceStart, 0),
    JS_PSG("sourceLength", DebuggerScript_getSourceLength, 0),
    JS_PSG("global", DebuggerScript_getGlobal, 0),
    JS_PSG("format", DebuggerScript_getFormat, 0),
    JS_PS_END
};

static const JSFunctionSpec DebuggerScript_methods[] = {
    JS_FN("getChildScripts", DebuggerScript_getChildScripts, 0, 0),
    JS_FN("getAllOffsets", DebuggerScript_getAllOffsets, 0, 0),
    JS_FN("getAllColumnOffsets", DebuggerScript_getAllColumnOffsets, 0, 0),
    JS_FN("getLineOffsets", DebuggerScript_getLineOffsets, 1, 0),
    JS_FN("getOffsetLocation", DebuggerScript_getOffsetLocation, 0, 0),
    JS_FN("setBreakpoint", DebuggerScript_setBreakpoint, 2, 0),
    JS_FN("getBreakpoints", DebuggerScript_getBreakpoints, 1, 0),
    JS_FN("clearBreakpoint", DebuggerScript_clearBreakpoint, 1, 0),
    JS_FN("clearAllBreakpoints", DebuggerScript_clearAllBreakpoints, 0, 0),
    JS_FN("isInCatchScope", DebuggerScript_isInCatchScope, 1, 0),
    JS_FN("getOffsetsCoverage", DebuggerScript_getOffsetsCoverage, 0, 0),
    JS_FS_END
};


/*** Debugger.Source *****************************************************************************/

// For internal use only.
static inline NativeObject*
GetSourceReferentRawObject(JSObject* obj)
{
    MOZ_ASSERT(obj->getClass() == &DebuggerSource_class);
    return static_cast<NativeObject*>(obj->as<NativeObject>().getPrivate());
}

static inline DebuggerSourceReferent
GetSourceReferent(JSObject* obj)
{
    if (NativeObject* referent = GetSourceReferentRawObject(obj)) {
        if (referent->is<ScriptSourceObject>())
            return AsVariant(&referent->as<ScriptSourceObject>());
        return AsVariant(&referent->as<WasmInstanceObject>());
    }
    return AsVariant(static_cast<ScriptSourceObject*>(nullptr));
}

void
DebuggerSource_trace(JSTracer* trc, JSObject* obj)
{
    /*
     * There is a barrier on private pointers, so the Unbarriered marking
     * is okay.
     */
    if (JSObject *referent = GetSourceReferentRawObject(obj)) {
        TraceManuallyBarrieredCrossCompartmentEdge(trc, obj, &referent,
                                                   "Debugger.Source referent");
        obj->as<NativeObject>().setPrivateUnbarriered(referent);
    }
}

class SetDebuggerSourcePrivateMatcher
{
    NativeObject* obj_;
  public:
    explicit SetDebuggerSourcePrivateMatcher(NativeObject* obj) : obj_(obj) { }
    using ReturnType = void;
    ReturnType match(HandleScriptSource source) { obj_->setPrivateGCThing(source); }
    ReturnType match(Handle<WasmInstanceObject*> instance) { obj_->setPrivateGCThing(instance); }
};

NativeObject*
Debugger::newDebuggerSource(JSContext* cx, Handle<DebuggerSourceReferent> referent)
{
    assertSameCompartment(cx, object.get());

    RootedObject proto(cx, &object->getReservedSlot(JSSLOT_DEBUG_SOURCE_PROTO).toObject());
    MOZ_ASSERT(proto);
    NativeObject* sourceobj = NewNativeObjectWithGivenProto(cx, &DebuggerSource_class,
                                                            proto, TenuredObject);
    if (!sourceobj)
        return nullptr;
    sourceobj->setReservedSlot(JSSLOT_DEBUGSOURCE_OWNER, ObjectValue(*object));
    SetDebuggerSourcePrivateMatcher matcher(sourceobj);
    referent.match(matcher);

    return sourceobj;
}

JSObject*
Debugger::wrapVariantReferent(JSContext* cx, Handle<DebuggerSourceReferent> referent)
{
    JSObject* obj;
    if (referent.is<ScriptSourceObject*>()) {
        Handle<ScriptSourceObject*> untaggedReferent = referent.template as<ScriptSourceObject*>();
        Rooted<CrossCompartmentKey> key(cx, CrossCompartmentKey(object, untaggedReferent,
                                    CrossCompartmentKey::DebuggerObjectKind::DebuggerSource));
        obj = wrapVariantReferent<DebuggerSourceReferent, ScriptSourceObject*, SourceWeakMap>(
            cx, sources, key, referent);
    } else {
        Handle<WasmInstanceObject*> untaggedReferent = referent.template as<WasmInstanceObject*>();
        Rooted<CrossCompartmentKey> key(cx, CrossCompartmentKey(object, untaggedReferent,
                                    CrossCompartmentKey::DebuggerObjectKind::DebuggerWasmSource));
        obj = wrapVariantReferent<DebuggerSourceReferent, WasmInstanceObject*, WasmInstanceWeakMap>(
            cx, wasmInstanceSources, key, referent);
    }
    MOZ_ASSERT_IF(obj, GetSourceReferent(obj) == referent);
    return obj;
}

JSObject*
Debugger::wrapSource(JSContext* cx, HandleScriptSource source)
{
    Rooted<DebuggerSourceReferent> referent(cx, source.get());
    return wrapVariantReferent(cx, referent);
}

JSObject*
Debugger::wrapWasmSource(JSContext* cx, Handle<WasmInstanceObject*> wasmInstance)
{
    Rooted<DebuggerSourceReferent> referent(cx, wasmInstance.get());
    return wrapVariantReferent(cx, referent);
}

static bool
DebuggerSource_construct(JSContext* cx, unsigned argc, Value* vp)
{
    JS_ReportErrorNumberASCII(cx, GetErrorMessage, nullptr, JSMSG_NO_CONSTRUCTOR,
                              "Debugger.Source");
    return false;
}

static NativeObject*
DebuggerSource_check(JSContext* cx, HandleValue thisv, const char* fnname)
{
    JSObject* thisobj = NonNullObject(cx, thisv);
    if (!thisobj)
        return nullptr;
    if (thisobj->getClass() != &DebuggerSource_class) {
        JS_ReportErrorNumberASCII(cx, GetErrorMessage, nullptr, JSMSG_INCOMPATIBLE_PROTO,
                                  "Debugger.Source", fnname, thisobj->getClass()->name);
        return nullptr;
    }

    NativeObject* nthisobj = &thisobj->as<NativeObject>();

    if (!GetSourceReferentRawObject(thisobj)) {
        JS_ReportErrorNumberASCII(cx, GetErrorMessage, nullptr, JSMSG_INCOMPATIBLE_PROTO,
                                  "Debugger.Source", fnname, "prototype object");
        return nullptr;
    }

    return nthisobj;
}

template <typename ReferentT>
static NativeObject*
DebuggerSource_checkThis(JSContext* cx, const CallArgs& args, const char* fnname,
                         const char* refname)
{
    NativeObject* thisobj = DebuggerSource_check(cx, args.thisv(), fnname);
    if (!thisobj)
        return nullptr;

    if (!GetSourceReferent(thisobj).is<ReferentT>()) {
        ReportValueErrorFlags(cx, JSREPORT_ERROR, JSMSG_DEBUG_BAD_REFERENT,
                              JSDVG_SEARCH_STACK, args.thisv(), nullptr,
                              refname, nullptr);
        return nullptr;
    }

    return thisobj;
}

#define THIS_DEBUGSOURCE_REFERENT(cx, argc, vp, fnname, args, obj, referent)        \
    CallArgs args = CallArgsFromVp(argc, vp);                                       \
    RootedNativeObject obj(cx, DebuggerSource_check(cx, args.thisv(), fnname));     \
    if (!obj)                                                                       \
        return false;                                                               \
    Rooted<DebuggerSourceReferent> referent(cx, GetSourceReferent(obj))

#define THIS_DEBUGSOURCE_SOURCE(cx, argc, vp, fnname, args, obj, sourceObject)      \
    CallArgs args = CallArgsFromVp(argc, vp);                                       \
    RootedNativeObject obj(cx,                                                      \
        DebuggerSource_checkThis<ScriptSourceObject*>(cx, args, fnname,             \
                                                      "a JS source"));              \
    if (!obj)                                                                       \
        return false;                                                               \
    RootedScriptSource sourceObject(cx, GetSourceReferent(obj).as<ScriptSourceObject*>())

class DebuggerSourceGetTextMatcher
{
    JSContext* cx_;

  public:
    explicit DebuggerSourceGetTextMatcher(JSContext* cx) : cx_(cx) { }

    using ReturnType = JSString*;

    ReturnType match(HandleScriptSource sourceObject) {
        ScriptSource* ss = sourceObject->source();
        bool hasSourceData = ss->hasSourceData();
        if (!ss->hasSourceData() && !JSScript::loadSource(cx_, ss, &hasSourceData))
            return nullptr;
        if (!hasSourceData)
            return NewStringCopyZ<CanGC>(cx_, "[no source]");

        if (ss->isFunctionBody())
            return ss->functionBodyString(cx_);

        return ss->substring(cx_, 0, ss->length());
    }

    ReturnType match(Handle<WasmInstanceObject*> wasmInstance) {
        if (wasmInstance->instance().debug().maybeBytecode() &&
            wasmInstance->instance().debug().binarySource())
        {
            return NewStringCopyZ<CanGC>(cx_, "[wasm]");
        }
        return wasmInstance->instance().debug().createText(cx_);
    }
};

static bool
DebuggerSource_getText(JSContext* cx, unsigned argc, Value* vp)
{
    THIS_DEBUGSOURCE_REFERENT(cx, argc, vp, "(get text)", args, obj, referent);
    Value textv = obj->getReservedSlot(JSSLOT_DEBUGSOURCE_TEXT);
    if (!textv.isUndefined()) {
        MOZ_ASSERT(textv.isString());
        args.rval().set(textv);
        return true;
    }

    DebuggerSourceGetTextMatcher matcher(cx);
    JSString* str = referent.match(matcher);
    if (!str)
        return false;

    args.rval().setString(str);
    obj->setReservedSlot(JSSLOT_DEBUGSOURCE_TEXT, args.rval());
    return true;
}

static bool
DebuggerSource_getBinary(JSContext* cx, unsigned argc, Value* vp)
{
    THIS_DEBUGSOURCE_REFERENT(cx, argc, vp, "(get binary)", args, obj, referent);

    if (!referent.is<WasmInstanceObject*>()) {
        ReportValueErrorFlags(cx, JSREPORT_ERROR, JSMSG_DEBUG_BAD_REFERENT,
                              JSDVG_SEARCH_STACK, args.thisv(), nullptr,
                              "a wasm source", nullptr);
        return false;
    }

    RootedWasmInstanceObject wasmInstance(cx, referent.as<WasmInstanceObject*>());
    if (!wasmInstance->instance().debug().binarySource()) {
        JS_ReportErrorNumberASCII(cx, GetErrorMessage, nullptr,
                                  JSMSG_DEBUG_NO_BINARY_SOURCE);
        return false;
    }

    auto bytecode = wasmInstance->instance().debug().maybeBytecode();
    size_t arrLength = bytecode ? bytecode->length() : 0;
    RootedObject arr(cx, JS_NewUint8Array(cx, arrLength));
    if (!arr)
        return false;
    if (bytecode)
        memcpy(arr->as<TypedArrayObject>().viewDataUnshared(), bytecode->begin(), arrLength);

    args.rval().setObject(*arr);
    return true;
}

class DebuggerSourceGetURLMatcher
{
    JSContext* cx_;

  public:
    explicit DebuggerSourceGetURLMatcher(JSContext* cx) : cx_(cx) { }

    using ReturnType = Maybe<JSString*>;

    ReturnType match(HandleScriptSource sourceObject) {
        ScriptSource* ss = sourceObject->source();
        MOZ_ASSERT(ss);
        if (ss->filename()) {
            JSString* str = NewStringCopyZ<CanGC>(cx_, ss->filename());
            return Some(str);
        }
        return Nothing();
    }
    ReturnType match(Handle<WasmInstanceObject*> wasmInstance) {
        if (JSString* str = wasmInstance->instance().debug().debugDisplayURL(cx_))
            return Some(str);
        return Nothing();
    }
};

static bool
DebuggerSource_getURL(JSContext* cx, unsigned argc, Value* vp)
{
    THIS_DEBUGSOURCE_REFERENT(cx, argc, vp, "(get url)", args, obj, referent);

    DebuggerSourceGetURLMatcher matcher(cx);
    Maybe<JSString*> str = referent.match(matcher);
    if (str.isSome()) {
        if (!*str)
            return false;
        args.rval().setString(*str);
    } else {
        args.rval().setNull();
    }
    return true;
}

struct DebuggerSourceGetDisplayURLMatcher
{
    using ReturnType = const char16_t*;
    ReturnType match(HandleScriptSource sourceObject) {
        ScriptSource* ss = sourceObject->source();
        MOZ_ASSERT(ss);
        return ss->hasDisplayURL() ? ss->displayURL() : nullptr;
    }
    ReturnType match(Handle<WasmInstanceObject*> wasmInstance) {
        return wasmInstance->instance().metadata().displayURL();
    }
};

static bool
DebuggerSource_getDisplayURL(JSContext* cx, unsigned argc, Value* vp)
{
    THIS_DEBUGSOURCE_REFERENT(cx, argc, vp, "(get url)", args, obj, referent);

    DebuggerSourceGetDisplayURLMatcher matcher;
    if (const char16_t* displayURL = referent.match(matcher)) {
        JSString* str = JS_NewUCStringCopyZ(cx, displayURL);
        if (!str)
            return false;
        args.rval().setString(str);
    } else {
        args.rval().setNull();
    }
    return true;
}

struct DebuggerSourceGetElementMatcher
{
    using ReturnType = JSObject*;
    ReturnType match(HandleScriptSource sourceObject) {
        return sourceObject->element();
    }
    ReturnType match(Handle<WasmInstanceObject*> wasmInstance) {
        return nullptr;
    }
};

static bool
DebuggerSource_getElement(JSContext* cx, unsigned argc, Value* vp)
{
    THIS_DEBUGSOURCE_REFERENT(cx, argc, vp, "(get element)", args, obj, referent);

    DebuggerSourceGetElementMatcher matcher;
    if (JSObject* element = referent.match(matcher)) {
        args.rval().setObjectOrNull(element);
        if (!Debugger::fromChildJSObject(obj)->wrapDebuggeeValue(cx, args.rval()))
            return false;
    } else {
        args.rval().setUndefined();
    }
    return true;
}

struct DebuggerSourceGetElementPropertyMatcher
{
    using ReturnType = Value;
    ReturnType match(HandleScriptSource sourceObject) {
        return sourceObject->elementAttributeName();
    }
    ReturnType match(Handle<WasmInstanceObject*> wasmInstance) {
        return UndefinedValue();
    }
};

static bool
DebuggerSource_getElementProperty(JSContext* cx, unsigned argc, Value* vp)
{
    THIS_DEBUGSOURCE_REFERENT(cx, argc, vp, "(get elementAttributeName)", args, obj, referent);
    DebuggerSourceGetElementPropertyMatcher matcher;
    args.rval().set(referent.match(matcher));
    return Debugger::fromChildJSObject(obj)->wrapDebuggeeValue(cx, args.rval());
}

class DebuggerSourceGetIntroductionScriptMatcher
{
    JSContext* cx_;
    Debugger* dbg_;
    MutableHandleValue rval_;

  public:
    DebuggerSourceGetIntroductionScriptMatcher(JSContext* cx, Debugger* dbg,
                                               MutableHandleValue rval)
      : cx_(cx),
        dbg_(dbg),
        rval_(rval)
    { }

    using ReturnType = bool;

    ReturnType match(HandleScriptSource sourceObject) {
        RootedScript script(cx_, sourceObject->introductionScript());
        if (script) {
            RootedObject scriptDO(cx_, dbg_->wrapScript(cx_, script));
            if (!scriptDO)
                return false;
            rval_.setObject(*scriptDO);
        } else {
            rval_.setUndefined();
        }
        return true;
    }

    ReturnType match(Handle<WasmInstanceObject*> wasmInstance) {
        RootedObject ds(cx_, dbg_->wrapWasmScript(cx_, wasmInstance));
        if (!ds)
            return false;
        rval_.setObject(*ds);
        return true;
    }
};

static bool
DebuggerSource_getIntroductionScript(JSContext* cx, unsigned argc, Value* vp)
{
    THIS_DEBUGSOURCE_REFERENT(cx, argc, vp, "(get introductionScript)", args, obj, referent);
    Debugger* dbg = Debugger::fromChildJSObject(obj);
    DebuggerSourceGetIntroductionScriptMatcher matcher(cx, dbg, args.rval());
    return referent.match(matcher);
}

struct DebuggerGetIntroductionOffsetMatcher
{
    using ReturnType = Value;
    ReturnType match(HandleScriptSource sourceObject) {
        // Regardless of what's recorded in the ScriptSourceObject and
        // ScriptSource, only hand out the introduction offset if we also have
        // the script within which it applies.
        ScriptSource* ss = sourceObject->source();
        if (ss->hasIntroductionOffset() && sourceObject->introductionScript())
            return Int32Value(ss->introductionOffset());
        return UndefinedValue();
    }
    ReturnType match(Handle<WasmInstanceObject*> wasmInstance) {
        return UndefinedValue();
    }
};

static bool
DebuggerSource_getIntroductionOffset(JSContext* cx, unsigned argc, Value* vp)
{
    THIS_DEBUGSOURCE_REFERENT(cx, argc, vp, "(get introductionOffset)", args, obj, referent);
    DebuggerGetIntroductionOffsetMatcher matcher;
    args.rval().set(referent.match(matcher));
    return true;
}

struct DebuggerSourceGetIntroductionTypeMatcher
{
    using ReturnType = const char*;
    ReturnType match(HandleScriptSource sourceObject) {
        ScriptSource* ss = sourceObject->source();
        MOZ_ASSERT(ss);
        return ss->hasIntroductionType() ? ss->introductionType() : nullptr;
    }
    ReturnType match(Handle<WasmInstanceObject*> wasmInstance) {
        return "wasm";
    }
};

static bool
DebuggerSource_getIntroductionType(JSContext* cx, unsigned argc, Value* vp)
{
    THIS_DEBUGSOURCE_REFERENT(cx, argc, vp, "(get introductionType)", args, obj, referent);

    DebuggerSourceGetIntroductionTypeMatcher matcher;
    if (const char* introductionType = referent.match(matcher)) {
        JSString* str = NewStringCopyZ<CanGC>(cx, introductionType);
        if (!str)
            return false;
        args.rval().setString(str);
    } else {
        args.rval().setUndefined();
    }

    return true;
}

static bool
DebuggerSource_setSourceMapURL(JSContext* cx, unsigned argc, Value* vp)
{
    THIS_DEBUGSOURCE_SOURCE(cx, argc, vp, "set sourceMapURL", args, obj, sourceObject);
    ScriptSource* ss = sourceObject->source();
    MOZ_ASSERT(ss);
    if (!args.requireAtLeast(cx, "set sourceMapURL", 1))
        return false;

    JSString* str = ToString<CanGC>(cx, args[0]);
    if (!str)
        return false;

    AutoStableStringChars stableChars(cx);
    if (!stableChars.initTwoByte(cx, str))
        return false;

    if (!ss->setSourceMapURL(cx, stableChars.twoByteChars()))
        return false;

    args.rval().setUndefined();
    return true;
}

class DebuggerSourceGetSourceMapURLMatcher
{
    JSContext* cx_;
    MutableHandleString result_;

  public:
    explicit DebuggerSourceGetSourceMapURLMatcher(JSContext* cx, MutableHandleString result)
      : cx_(cx),
        result_(result)
    { }

    using ReturnType = bool;
    ReturnType match(HandleScriptSource sourceObject) {
        ScriptSource* ss = sourceObject->source();
        MOZ_ASSERT(ss);
        if (!ss->hasSourceMapURL()) {
            result_.set(nullptr);
            return true;
        }
        JSString* str = JS_NewUCStringCopyZ(cx_, ss->sourceMapURL());
        if (!str)
            return false;
        result_.set(str);
        return true;
    }
    ReturnType match(Handle<WasmInstanceObject*> wasmInstance) {
        // sourceMapURL is not available if debugger was not in
        // allowWasmBinarySource mode.
        if (!wasmInstance->instance().debug().binarySource()) {
            result_.set(nullptr);
            return true;
        }
        RootedString str(cx_);
        if (!wasmInstance->instance().debug().getSourceMappingURL(cx_, &str))
            return false;
        result_.set(str);
        return true;
    }
};

static bool
DebuggerSource_getSourceMapURL(JSContext* cx, unsigned argc, Value* vp)
{
    THIS_DEBUGSOURCE_REFERENT(cx, argc, vp, "(get sourceMapURL)", args, obj, referent);

    RootedString result(cx);
    DebuggerSourceGetSourceMapURLMatcher matcher(cx, &result);
    if (!referent.match(matcher))
        return false;
    if (result)
        args.rval().setString(result);
    else
        args.rval().setNull();
    return true;
}

static const JSPropertySpec DebuggerSource_properties[] = {
    JS_PSG("text", DebuggerSource_getText, 0),
    JS_PSG("binary", DebuggerSource_getBinary, 0),
    JS_PSG("url", DebuggerSource_getURL, 0),
    JS_PSG("element", DebuggerSource_getElement, 0),
    JS_PSG("displayURL", DebuggerSource_getDisplayURL, 0),
    JS_PSG("introductionScript", DebuggerSource_getIntroductionScript, 0),
    JS_PSG("introductionOffset", DebuggerSource_getIntroductionOffset, 0),
    JS_PSG("introductionType", DebuggerSource_getIntroductionType, 0),
    JS_PSG("elementAttributeName", DebuggerSource_getElementProperty, 0),
    JS_PSGS("sourceMapURL", DebuggerSource_getSourceMapURL, DebuggerSource_setSourceMapURL, 0),
    JS_PS_END
};

static const JSFunctionSpec DebuggerSource_methods[] = {
    JS_FS_END
};


/*** Debugger.Frame ******************************************************************************/

ScriptedOnStepHandler::ScriptedOnStepHandler(JSObject* object)
  : object_(object)
{
    MOZ_ASSERT(object_->isCallable());
}

JSObject*
ScriptedOnStepHandler::object() const
{
    return object_;
}

void
ScriptedOnStepHandler::drop()
{
    this->~ScriptedOnStepHandler();
    js_free(this);
}

void
ScriptedOnStepHandler::trace(JSTracer* tracer)
{
    TraceEdge(tracer, &object_, "OnStepHandlerFunction.object");
}

bool
ScriptedOnStepHandler::onStep(JSContext* cx, HandleDebuggerFrame frame, JSTrapStatus& statusp,
                              MutableHandleValue vp)
{
    RootedValue fval(cx, ObjectValue(*object_));
    RootedValue rval(cx);
    if (!js::Call(cx, fval, frame, &rval))
        return false;

    return ParseResumptionValue(cx, rval, statusp, vp);
};

ScriptedOnPopHandler::ScriptedOnPopHandler(JSObject* object)
  : object_(object)
{
    MOZ_ASSERT(object->isCallable());
}

JSObject*
ScriptedOnPopHandler::object() const
{
    return object_;
}

void
ScriptedOnPopHandler::drop()
{
    this->~ScriptedOnPopHandler();
    js_free(this);
}

void
ScriptedOnPopHandler::trace(JSTracer* tracer)
{
    TraceEdge(tracer, &object_, "OnStepHandlerFunction.object");
}

bool
ScriptedOnPopHandler::onPop(JSContext* cx, HandleDebuggerFrame frame, JSTrapStatus& statusp,
                            MutableHandleValue vp)
{
    Debugger *dbg = frame->owner();

    RootedValue completion(cx);
    if (!dbg->newCompletionValue(cx, statusp, vp, &completion))
        return false;

    RootedValue fval(cx, ObjectValue(*object_));
    RootedValue rval(cx);
    if (!js::Call(cx, fval, frame, completion, &rval))
        return false;

    return ParseResumptionValue(cx, rval, statusp, vp);
};

/* static */ NativeObject*
DebuggerFrame::initClass(JSContext* cx, HandleObject dbgCtor, HandleObject obj)
{
    Handle<GlobalObject*> global = obj.as<GlobalObject>();
    RootedObject objProto(cx, GlobalObject::getOrCreateObjectPrototype(cx, global));

    return InitClass(cx, dbgCtor, objProto, &class_, construct, 0, properties_,
                     methods_, nullptr, nullptr);
}

/* static */ DebuggerFrame*
DebuggerFrame::create(JSContext* cx, HandleObject proto, AbstractFramePtr referent,
                      const FrameIter* maybeIter, HandleNativeObject debugger)
{
  JSObject* obj = NewObjectWithGivenProto(cx, &DebuggerFrame::class_, proto);
  if (!obj)
      return nullptr;

  DebuggerFrame& frame = obj->as<DebuggerFrame>();

  // Eagerly copy FrameIter data if we've already walked the stack.
  if (maybeIter) {
      AbstractFramePtr data = maybeIter->copyDataAsAbstractFramePtr();
      if (!data)
          return nullptr;
      frame.setPrivate(data.raw());
  } else {
      frame.setPrivate(referent.raw());
  }

  frame.setReservedSlot(JSSLOT_DEBUGFRAME_OWNER, ObjectValue(*debugger));

  return &frame;
}

/* static */ bool
DebuggerFrame::getCallee(JSContext* cx, HandleDebuggerFrame frame,
                         MutableHandleDebuggerObject result)
{
    MOZ_ASSERT(frame->isLive());

    AbstractFramePtr referent = DebuggerFrame::getReferent(frame);
    if (!referent.isFunctionFrame()) {
        result.set(nullptr);
        return true;
    }

    Debugger* dbg = frame->owner();

    RootedObject callee(cx, referent.callee());
    return dbg->wrapDebuggeeObject(cx, callee, result);
}

/* static */ bool
DebuggerFrame::getIsConstructing(JSContext* cx, HandleDebuggerFrame frame, bool& result)
{
    MOZ_ASSERT(frame->isLive());

    Maybe<FrameIter> maybeIter;
    if (!DebuggerFrame::getFrameIter(cx, frame, maybeIter))
        return false;
    FrameIter& iter = *maybeIter;

    result = iter.isFunctionFrame() && iter.isConstructing();
    return true;
}

static void
UpdateFrameIterPc(FrameIter& iter)
{
    if (iter.abstractFramePtr().isWasmDebugFrame()) {
        // Wasm debug frames don't need their pc updated -- it's null.
        return;
    }

    if (iter.abstractFramePtr().isRematerializedFrame()) {
#ifdef DEBUG
        // Rematerialized frames don't need their pc updated. The reason we
        // need to update pc is because we might get the same Debugger.Frame
        // object for multiple re-entries into debugger code from debuggee
        // code. This reentrancy is not possible with rematerialized frames,
        // because when returning to debuggee code, we would have bailed out
        // to baseline.
        //
        // We walk the stack to assert that it doesn't need updating.
        jit::RematerializedFrame* frame = iter.abstractFramePtr().asRematerializedFrame();
        jit::JitFrameLayout* jsFrame = (jit::JitFrameLayout*)frame->top();
        jit::JitActivation* activation = iter.activation()->asJit();

        JSContext* cx = TlsContext.get();
        MOZ_ASSERT(cx == activation->cx());

        ActivationIterator activationIter(cx);
        while (activationIter.activation() != activation)
            ++activationIter;

        OnlyJSJitFrameIter jitIter(activationIter);
        while (!jitIter.frame().isIonJS() || jitIter.frame().jsFrame() != jsFrame)
            ++jitIter;

<<<<<<< HEAD
        jit::InlineFrameIterator ionInlineIter(cx, &jitIter);
=======
        jit::InlineFrameIterator ionInlineIter(cx, &jitIter.frame());
>>>>>>> a17af05f
        while (ionInlineIter.frameNo() != frame->frameNo())
            ++ionInlineIter;

        MOZ_ASSERT(ionInlineIter.pc() == iter.pc());
#endif
        return;
    }

    iter.updatePcQuadratic();
}

/* static */ bool
DebuggerFrame::getEnvironment(JSContext* cx, HandleDebuggerFrame frame,
                              MutableHandleDebuggerEnvironment result)
{
    MOZ_ASSERT(frame->isLive());

    Debugger* dbg = frame->owner();

    Maybe<FrameIter> maybeIter;
    if (!DebuggerFrame::getFrameIter(cx, frame, maybeIter))
        return false;
    FrameIter& iter = *maybeIter;

    Rooted<Env*> env(cx);
    {
        AutoCompartment ac(cx, iter.abstractFramePtr().environmentChain());
        UpdateFrameIterPc(iter);
        env = GetDebugEnvironmentForFrame(cx, iter.abstractFramePtr(), iter.pc());
        if (!env)
            return false;
    }

    return dbg->wrapEnvironment(cx, env, result);
}

/* static */ bool
DebuggerFrame::getIsGenerator(HandleDebuggerFrame frame)
{
    AbstractFramePtr referent = DebuggerFrame::getReferent(frame);
    return referent.hasScript() &&
           (referent.script()->isStarGenerator() ||
            referent.script()->isLegacyGenerator());
}

/* static */ bool
DebuggerFrame::getOffset(JSContext* cx, HandleDebuggerFrame frame, size_t& result)
{
    MOZ_ASSERT(frame->isLive());

    Maybe<FrameIter> maybeIter;
    if (!DebuggerFrame::getFrameIter(cx, frame, maybeIter))
        return false;
    FrameIter& iter = *maybeIter;

    AbstractFramePtr referent = DebuggerFrame::getReferent(frame);
    if (referent.isWasmDebugFrame()) {
        iter.wasmUpdateBytecodeOffset();
        result = iter.wasmBytecodeOffset();
    } else {
        JSScript* script = iter.script();
        UpdateFrameIterPc(iter);
        jsbytecode* pc = iter.pc();
        result = script->pcToOffset(pc);
    }
    return true;
}

/* static */ bool
DebuggerFrame::getOlder(JSContext* cx, HandleDebuggerFrame frame,
                        MutableHandleDebuggerFrame result)
{
    MOZ_ASSERT(frame->isLive());

    Debugger* dbg = frame->owner();

    Maybe<FrameIter> maybeIter;
    if (!DebuggerFrame::getFrameIter(cx, frame, maybeIter))
        return false;
    FrameIter& iter = *maybeIter;

    for (++iter; !iter.done(); ++iter) {
        if (dbg->observesFrame(iter)) {
            if (iter.isIon() && !iter.ensureHasRematerializedFrame(cx))
                return false;
            return dbg->getScriptFrame(cx, iter, result);
        }
    }

    result.set(nullptr);
    return true;
}

/* static */ bool
DebuggerFrame::getThis(JSContext* cx, HandleDebuggerFrame frame, MutableHandleValue result)
{
    MOZ_ASSERT(frame->isLive());

    if (!requireScriptReferent(cx, frame))
        return false;

    Debugger* dbg = frame->owner();

    Maybe<FrameIter> maybeIter;
    if (!DebuggerFrame::getFrameIter(cx, frame, maybeIter))
        return false;
    FrameIter& iter = *maybeIter;

    {
        AbstractFramePtr frame = iter.abstractFramePtr();
        AutoCompartment ac(cx, frame.environmentChain());

        UpdateFrameIterPc(iter);

        if (!GetThisValueForDebuggerMaybeOptimizedOut(cx, frame, iter.pc(), result))
            return false;
    }

    return dbg->wrapDebuggeeValue(cx, result);
}

/* static */ DebuggerFrameType
DebuggerFrame::getType(HandleDebuggerFrame frame)
{
    AbstractFramePtr referent = DebuggerFrame::getReferent(frame);

    /*
     * Indirect eval frames are both isGlobalFrame() and isEvalFrame(), so the
     * order of checks here is significant.
     */
    if (referent.isEvalFrame())
        return DebuggerFrameType::Eval;
    else if (referent.isGlobalFrame())
        return DebuggerFrameType::Global;
    else if (referent.isFunctionFrame())
        return DebuggerFrameType::Call;
    else if (referent.isModuleFrame())
        return DebuggerFrameType::Module;
    else if (referent.isWasmDebugFrame())
        return DebuggerFrameType::WasmCall;
    MOZ_CRASH("Unknown frame type");
}

/* static */ DebuggerFrameImplementation
DebuggerFrame::getImplementation(HandleDebuggerFrame frame)
{
    AbstractFramePtr referent = DebuggerFrame::getReferent(frame);

    if (referent.isBaselineFrame())
        return DebuggerFrameImplementation::Baseline;
    else if (referent.isRematerializedFrame())
        return DebuggerFrameImplementation::Ion;
    else if (referent.isWasmDebugFrame())
        return DebuggerFrameImplementation::Wasm;
    return DebuggerFrameImplementation::Interpreter;
}

/*
 * If succesful, transfers the ownership of the given `handler` to this
 * Debugger.Frame. Note that on failure, the ownership of `handler` is not
 * transferred, and the caller is responsible for cleaning it up.
 */
/* static */ bool
DebuggerFrame::setOnStepHandler(JSContext* cx, HandleDebuggerFrame frame, OnStepHandler* handler)
{
    MOZ_ASSERT(frame->isLive());

    OnStepHandler* prior = frame->onStepHandler();
    if (prior && handler != prior) {
        prior->drop();
    }

    AbstractFramePtr referent = DebuggerFrame::getReferent(frame);
    if (referent.isWasmDebugFrame()) {
        wasm::Instance* instance = referent.asWasmDebugFrame()->instance();
        wasm::DebugFrame* wasmFrame = referent.asWasmDebugFrame();
        if (handler && !prior) {
            // Single stepping toggled off->on.
<<<<<<< HEAD
            if (!instance->code().incrementStepModeCount(cx, wasmFrame->funcIndex()))
                return false;
        } else if (!handler && prior) {
            // Single stepping toggled on->off.
            if (!instance->code().decrementStepModeCount(cx, wasmFrame->funcIndex()))
=======
            if (!instance->debug().incrementStepModeCount(cx, wasmFrame->funcIndex()))
                return false;
        } else if (!handler && prior) {
            // Single stepping toggled on->off.
            FreeOp* fop = cx->runtime()->defaultFreeOp();
            if (!instance->debug().decrementStepModeCount(fop, wasmFrame->funcIndex()))
>>>>>>> a17af05f
                return false;
        }
    } else {
        if (handler && !prior) {
            // Single stepping toggled off->on.
            AutoCompartment ac(cx, referent.environmentChain());
            // Ensure observability *before* incrementing the step mode count.
            // Calling this function after calling incrementStepModeCount
            // will make it a no-op.
            Debugger* dbg = frame->owner();
            if (!dbg->ensureExecutionObservabilityOfScript(cx, referent.script()))
                return false;
            if (!referent.script()->incrementStepModeCount(cx))
                return false;
        } else if (!handler && prior) {
            // Single stepping toggled on->off.
            referent.script()->decrementStepModeCount(cx->runtime()->defaultFreeOp());
        }
    }

    /* Now that the step mode switch has succeeded, we can install the handler. */
    frame->setReservedSlot(JSSLOT_DEBUGFRAME_ONSTEP_HANDLER,
                           handler ? PrivateValue(handler) : UndefinedValue());
    return true;
}

/* static */ bool
DebuggerFrame::getArguments(JSContext *cx, HandleDebuggerFrame frame,
                            MutableHandleDebuggerArguments result)
{
    Value argumentsv = frame->getReservedSlot(JSSLOT_DEBUGFRAME_ARGUMENTS);
    if (!argumentsv.isUndefined()) {
        result.set(argumentsv.isObject() ? &argumentsv.toObject().as<DebuggerArguments>() : nullptr);
        return true;
    }

    AbstractFramePtr referent = DebuggerFrame::getReferent(frame);

    RootedDebuggerArguments arguments(cx);
    if (referent.hasArgs()) {
        Rooted<GlobalObject*> global(cx, &frame->global());
        RootedObject proto(cx, GlobalObject::getOrCreateArrayPrototype(cx, global));
        if (!proto)
            return false;
        arguments = DebuggerArguments::create(cx, proto, frame);
<<<<<<< HEAD
=======
        if (!arguments)
            return false;
>>>>>>> a17af05f
    } else {
        arguments = nullptr;
    }

    result.set(arguments);
    frame->setReservedSlot(JSSLOT_DEBUGFRAME_ARGUMENTS, ObjectOrNullValue(result));
    return true;
}

/*
 * Evaluate |chars[0..length-1]| in the environment |env|, treating that
 * source as appearing starting at |lineno| in |filename|. Store the return
 * value in |*rval|. Use |thisv| as the 'this' value.
 *
 * If |frame| is non-nullptr, evaluate as for a direct eval in that frame; |env|
 * must be either |frame|'s DebugScopeObject, or some extension of that
 * environment; either way, |frame|'s scope is where newly declared variables
 * go. In this case, |frame| must have a computed 'this' value, equal to |thisv|.
 */
static bool
EvaluateInEnv(JSContext* cx, Handle<Env*> env, AbstractFramePtr frame,
              mozilla::Range<const char16_t> chars, const char* filename,
              unsigned lineno, MutableHandleValue rval)
{
    assertSameCompartment(cx, env, frame);

    CompileOptions options(cx);
    options.setIsRunOnce(true)
           .setNoScriptRval(false)
           .setFileAndLine(filename, lineno)
           .setCanLazilyParse(false)
           .setIntroductionType("debugger eval")
<<<<<<< HEAD
           .maybeMakeStrictMode(frame ? frame.script()->strict() : false);
    RootedScript callerScript(cx, frame ? frame.script() : nullptr);
=======
           .maybeMakeStrictMode(frame && frame.hasScript() ? frame.script()->strict() : false);
    RootedScript callerScript(cx, frame && frame.hasScript() ? frame.script() : nullptr);
>>>>>>> a17af05f
    SourceBufferHolder srcBuf(chars.begin().get(), chars.length(), SourceBufferHolder::NoOwnership);
    RootedScript script(cx);

    ScopeKind scopeKind;
    if (IsGlobalLexicalEnvironment(env))
        scopeKind = ScopeKind::Global;
    else
        scopeKind = ScopeKind::NonSyntactic;

    if (frame) {
        MOZ_ASSERT(scopeKind == ScopeKind::NonSyntactic);
        RootedScope scope(cx, GlobalScope::createEmpty(cx, ScopeKind::NonSyntactic));
        if (!scope)
            return false;
        script = frontend::CompileEvalScript(cx, cx->tempLifoAlloc(), env, scope,
                                             options, srcBuf);
        if (script)
            script->setActiveEval();
    } else {
        // Do not consider executeInGlobal{WithBindings} as an eval, but instead
        // as executing a series of statements at the global level. This is to
        // circumvent the fresh lexical scope that all eval have, so that the
        // users of executeInGlobal, like the web console, may add new bindings to
        // the global scope.
        script = frontend::CompileGlobalScript(cx, cx->tempLifoAlloc(), scopeKind, options,
                                               srcBuf);
    }

    if (!script)
        return false;

    return ExecuteKernel(cx, script, *env, NullValue(), frame, rval.address());
}

static bool
DebuggerGenericEval(JSContext* cx, const mozilla::Range<const char16_t> chars,
                    HandleObject bindings, const EvalOptions& options,
                    JSTrapStatus& status, MutableHandleValue value,
                    Debugger* dbg, HandleObject envArg, FrameIter* iter)
{
    /* Either we're specifying the frame, or a global. */
    MOZ_ASSERT_IF(iter, !envArg);
    MOZ_ASSERT_IF(!iter, envArg && IsGlobalLexicalEnvironment(envArg));

    /*
     * Gather keys and values of bindings, if any. This must be done in the
     * debugger compartment, since that is where any exceptions must be
     * thrown.
     */
    AutoIdVector keys(cx);
    AutoValueVector values(cx);
    if (bindings) {
        if (!GetPropertyKeys(cx, bindings, JSITER_OWNONLY, &keys) ||
            !values.growBy(keys.length()))
        {
            return false;
        }
        for (size_t i = 0; i < keys.length(); i++) {
            MutableHandleValue valp = values[i];
            if (!GetProperty(cx, bindings, bindings, keys[i], valp) ||
                !dbg->unwrapDebuggeeValue(cx, valp))
            {
                return false;
            }
        }
    }

    Maybe<AutoCompartment> ac;
    if (iter)
        ac.emplace(cx, iter->environmentChain(cx));
    else
        ac.emplace(cx, envArg);

    Rooted<Env*> env(cx);
    if (iter) {
        env = GetDebugEnvironmentForFrame(cx, iter->abstractFramePtr(), iter->pc());
        if (!env)
            return false;
    } else {
        env = envArg;
    }

    /* If evalWithBindings, create the inner environment. */
    if (bindings) {
        RootedPlainObject nenv(cx, NewObjectWithGivenProto<PlainObject>(cx, nullptr));
        if (!nenv)
            return false;
        RootedId id(cx);
        for (size_t i = 0; i < keys.length(); i++) {
            id = keys[i];
            cx->markId(id);
            MutableHandleValue val = values[i];
            if (!cx->compartment()->wrap(cx, val) ||
                !NativeDefineProperty(cx, nenv, id, val, nullptr, nullptr, 0))
            {
                return false;
            }
        }

        AutoObjectVector envChain(cx);
        if (!envChain.append(nenv))
            return false;

        RootedObject newEnv(cx);
        if (!CreateObjectsForEnvironmentChain(cx, envChain, env, &newEnv))
            return false;

        env = newEnv;
    }

    /* Run the code and produce the completion value. */
    LeaveDebuggeeNoExecute nnx(cx);
    RootedValue rval(cx);
    AbstractFramePtr frame = iter ? iter->abstractFramePtr() : NullFramePtr();

    bool ok = EvaluateInEnv(cx, env, frame, chars,
                            options.filename() ? options.filename() : "debugger eval code",
                            options.lineno(), &rval);
    Debugger::resultToCompletion(cx, ok, rval, &status, value);
    ac.reset();
    return dbg->wrapDebuggeeValue(cx, value);
}

/* static */ bool
DebuggerFrame::eval(JSContext* cx, HandleDebuggerFrame frame, mozilla::Range<const char16_t> chars,
                    HandleObject bindings, const EvalOptions& options, JSTrapStatus& status,
                    MutableHandleValue value)
{
    MOZ_ASSERT(frame->isLive());
    if (!requireScriptReferent(cx, frame))
        return false;

    Debugger* dbg = frame->owner();

    Maybe<FrameIter> maybeIter;
    if (!DebuggerFrame::getFrameIter(cx, frame, maybeIter))
        return false;
    FrameIter& iter = *maybeIter;
<<<<<<< HEAD
=======

    UpdateFrameIterPc(iter);

    return DebuggerGenericEval(cx, chars, bindings, options, status, value, dbg, nullptr, &iter);
}

/* statuc */ bool
DebuggerFrame::isLive() const
{
    return !!getPrivate();
}
>>>>>>> a17af05f

OnStepHandler*
DebuggerFrame::onStepHandler() const
{
    Value value = getReservedSlot(JSSLOT_DEBUGFRAME_ONSTEP_HANDLER);
    return value.isUndefined() ? nullptr : static_cast<OnStepHandler*>(value.toPrivate());
}

OnPopHandler*
DebuggerFrame::onPopHandler() const
{
    Value value = getReservedSlot(JSSLOT_DEBUGFRAME_ONPOP_HANDLER);
    return value.isUndefined() ? nullptr : static_cast<OnPopHandler*>(value.toPrivate());
}

void
DebuggerFrame::setOnPopHandler(OnPopHandler* handler)
{
    MOZ_ASSERT(isLive());

    OnPopHandler* prior = onPopHandler();
    if (prior && prior != handler)
        prior->drop();

    setReservedSlot(JSSLOT_DEBUGFRAME_ONPOP_HANDLER,
                    handler ? PrivateValue(handler) : UndefinedValue());
}

OnStepHandler*
DebuggerFrame::onStepHandler() const
{
    Value value = getReservedSlot(JSSLOT_DEBUGFRAME_ONSTEP_HANDLER);
    return value.isUndefined() ? nullptr : static_cast<OnStepHandler*>(value.toPrivate());
}

OnPopHandler*
DebuggerFrame::onPopHandler() const
{
    Value value = getReservedSlot(JSSLOT_DEBUGFRAME_ONPOP_HANDLER);
    return value.isUndefined() ? nullptr : static_cast<OnPopHandler*>(value.toPrivate());
}

void
DebuggerFrame::setOnPopHandler(OnPopHandler* handler)
{
    MOZ_ASSERT(isLive());

    OnPopHandler* prior = onPopHandler();
    if (prior && prior != handler)
        prior->drop();

    setReservedSlot(JSSLOT_DEBUGFRAME_ONPOP_HANDLER,
                    handler ? PrivateValue(handler) : UndefinedValue());
}

static bool
DebuggerFrame_requireLive(JSContext* cx, HandleDebuggerFrame frame)
{
    if (!frame->isLive()) {
        JS_ReportErrorNumberASCII(cx, GetErrorMessage, nullptr, JSMSG_DEBUG_NOT_LIVE,
                                  "Debugger.Frame");
        return false;
    }

    return true;
}

/* static */ AbstractFramePtr
DebuggerFrame::getReferent(HandleDebuggerFrame frame)
{
    AbstractFramePtr referent = AbstractFramePtr::FromRaw(frame->getPrivate());
    if (referent.isScriptFrameIterData()) {
        FrameIter iter(*(FrameIter::Data*)(referent.raw()));
        referent = iter.abstractFramePtr();
    }
    return referent;
}

/* static */ bool
DebuggerFrame::getFrameIter(JSContext* cx, HandleDebuggerFrame frame,
                            Maybe<FrameIter>& result)
{
    AbstractFramePtr referent = AbstractFramePtr::FromRaw(frame->getPrivate());
    if (referent.isScriptFrameIterData()) {
        result.emplace(*reinterpret_cast<FrameIter::Data*>(referent.raw()));
    } else {
        result.emplace(cx, FrameIter::IGNORE_DEBUGGER_EVAL_PREV_LINK);
        FrameIter& iter = *result;
        while (!iter.hasUsableAbstractFramePtr() || iter.abstractFramePtr() != referent)
            ++iter;
        AbstractFramePtr data = iter.copyDataAsAbstractFramePtr();
        if (!data)
            return false;
        frame->setPrivate(data.raw());
    }
    return true;
}

/* static */ bool
DebuggerFrame::requireScriptReferent(JSContext* cx, HandleDebuggerFrame frame)
{
    AbstractFramePtr referent = DebuggerFrame::getReferent(frame);
    if (!referent.hasScript()) {
        RootedValue frameobj(cx, ObjectValue(*frame));
        ReportValueErrorFlags(cx, JSREPORT_ERROR, JSMSG_DEBUG_BAD_REFERENT,
                              JSDVG_SEARCH_STACK, frameobj, nullptr,
                              "a script frame", nullptr);
        return false;
    }
    return true;
}

static void
DebuggerFrame_freeScriptFrameIterData(FreeOp* fop, JSObject* obj)
{
    AbstractFramePtr frame = AbstractFramePtr::FromRaw(obj->as<NativeObject>().getPrivate());
    if (frame.isScriptFrameIterData())
        fop->delete_((FrameIter::Data*) frame.raw());
    obj->as<NativeObject>().setPrivate(nullptr);
}

static void
DebuggerFrame_maybeDecrementFrameScriptStepModeCount(FreeOp* fop, AbstractFramePtr frame,
                                                     NativeObject* frameobj)
{
    /* If this frame has an onStep handler, decrement the script's count. */
    if (frameobj->getReservedSlot(JSSLOT_DEBUGFRAME_ONSTEP_HANDLER).isUndefined())
        return;
    if (frame.isWasmDebugFrame()) {
        wasm::Instance* instance = frame.wasmInstance();
<<<<<<< HEAD
        instance->code().decrementStepModeCount(instance->cx(),
                                                frame.asWasmDebugFrame()->funcIndex());
=======
        instance->debug().decrementStepModeCount(fop, frame.asWasmDebugFrame()->funcIndex());
>>>>>>> a17af05f
    } else {
        frame.script()->decrementStepModeCount(fop);
    }
}

static void
DebuggerFrame_finalize(FreeOp* fop, JSObject* obj)
{
    MOZ_ASSERT(fop->maybeOnHelperThread());
    DebuggerFrame_freeScriptFrameIterData(fop, obj);
    OnStepHandler* onStepHandler = obj->as<DebuggerFrame>().onStepHandler();
    if (onStepHandler)
       onStepHandler->drop();
    OnPopHandler* onPopHandler = obj->as<DebuggerFrame>().onPopHandler();
    if (onPopHandler)
       onPopHandler->drop();
}

static void
DebuggerFrame_trace(JSTracer* trc, JSObject* obj)
{
    OnStepHandler* onStepHandler = obj->as<DebuggerFrame>().onStepHandler();
<<<<<<< HEAD
    if (onStepHandler) 
        onStepHandler->trace(trc);
    OnPopHandler* onPopHandler = obj->as<DebuggerFrame>().onPopHandler();
    if (onPopHandler) 
=======
    if (onStepHandler)
        onStepHandler->trace(trc);
    OnPopHandler* onPopHandler = obj->as<DebuggerFrame>().onPopHandler();
    if (onPopHandler)
>>>>>>> a17af05f
        onPopHandler->trace(trc);
}

static DebuggerFrame*
DebuggerFrame_checkThis(JSContext* cx, const CallArgs& args, const char* fnname, bool checkLive)
{
    JSObject* thisobj = NonNullObject(cx, args.thisv());
    if (!thisobj)
        return nullptr;
    if (thisobj->getClass() != &DebuggerFrame::class_) {
        JS_ReportErrorNumberASCII(cx, GetErrorMessage, nullptr, JSMSG_INCOMPATIBLE_PROTO,
                                  "Debugger.Frame", fnname, thisobj->getClass()->name);
        return nullptr;
    }

    RootedDebuggerFrame frame(cx, &thisobj->as<DebuggerFrame>());

    /*
     * Forbid Debugger.Frame.prototype, which is of class DebuggerFrame::class_
     * but isn't really a working Debugger.Frame object. The prototype object
     * is distinguished by having a nullptr private value. Also, forbid popped
     * frames.
     */
    if (!frame->getPrivate() &&
        frame->getReservedSlot(JSSLOT_DEBUGFRAME_OWNER).isUndefined())
    {
        JS_ReportErrorNumberASCII(cx, GetErrorMessage, nullptr, JSMSG_INCOMPATIBLE_PROTO,
                                  "Debugger.Frame", fnname, "prototype object");
        return nullptr;
    }

    if (checkLive) {
        if (!DebuggerFrame_requireLive(cx, frame))
            return nullptr;
    }

    return frame;
}

/*
 * To make frequently fired hooks like onEnterFrame more performant,
 * Debugger.Frame methods should not create a FrameIter unless it
 * absolutely needs to. That is, unless the method has to call a method on
 * FrameIter that's otherwise not available on AbstractFramePtr.
 *
 * When a Debugger.Frame is first created, its private slot is set to the
 * AbstractFramePtr itself. The first time the users asks for a
 * FrameIter, we construct one, have it settle on the frame pointed to
 * by the AbstractFramePtr and cache its internal Data in the Debugger.Frame
 * object's private slot. Subsequent uses of the Debugger.Frame object will
 * always create a FrameIter from the cached Data.
 *
 * Methods that only need the AbstractFramePtr should use THIS_FRAME.
 * Methods that need a FrameIterator should use THIS_FRAME_ITER.
 */

#define THIS_DEBUGGER_FRAME(cx, argc, vp, fnname, args, frame)                          \
    CallArgs args = CallArgsFromVp(argc, vp);                                           \
    RootedDebuggerFrame frame(cx, DebuggerFrame_checkThis(cx, args, fnname, true));     \
    if (!frame)                                                                         \
        return false;

#define THIS_FRAME_THISOBJ(cx, argc, vp, fnname, args, thisobj)                       \
    CallArgs args = CallArgsFromVp(argc, vp);                                         \
    RootedNativeObject thisobj(cx, DebuggerFrame_checkThis(cx, args, fnname, true));  \
    if (!thisobj)                                                                     \
        return false

#define THIS_FRAME(cx, argc, vp, fnname, args, thisobj, frame)                 \
    THIS_FRAME_THISOBJ(cx, argc, vp, fnname, args, thisobj);                   \
    AbstractFramePtr frame = AbstractFramePtr::FromRaw(thisobj->getPrivate()); \
    if (frame.isScriptFrameIterData()) {                                       \
        FrameIter iter(*(FrameIter::Data*)(frame.raw()));                      \
        frame = iter.abstractFramePtr();                                       \
    }

#define THIS_FRAME_ITER(cx, argc, vp, fnname, args, thisobj, maybeIter, iter)  \
    THIS_FRAME_THISOBJ(cx, argc, vp, fnname, args, thisobj);                   \
    Maybe<FrameIter> maybeIter;                                                \
    {                                                                          \
        AbstractFramePtr f = AbstractFramePtr::FromRaw(thisobj->getPrivate()); \
        if (f.isScriptFrameIterData()) {                                       \
            maybeIter.emplace(*(FrameIter::Data*)(f.raw()));                   \
        } else {                                                               \
            maybeIter.emplace(cx, FrameIter::IGNORE_DEBUGGER_EVAL_PREV_LINK);  \
            FrameIter& iter = *maybeIter;                                      \
            while (!iter.hasUsableAbstractFramePtr() || iter.abstractFramePtr() != f) \
                ++iter;                                                        \
            AbstractFramePtr data = iter.copyDataAsAbstractFramePtr();         \
            if (!data)                                                         \
                return false;                                                  \
            thisobj->setPrivate(data.raw());                                   \
        }                                                                      \
    }                                                                          \
    FrameIter& iter = *maybeIter

#define THIS_FRAME_OWNER(cx, argc, vp, fnname, args, thisobj, frame, dbg)      \
    THIS_FRAME(cx, argc, vp, fnname, args, thisobj, frame);                    \
    Debugger* dbg = Debugger::fromChildJSObject(thisobj)

#define THIS_FRAME_OWNER_ITER(cx, argc, vp, fnname, args, thisobj, maybeIter, iter, dbg) \
    THIS_FRAME_ITER(cx, argc, vp, fnname, args, thisobj, maybeIter, iter);               \
    Debugger* dbg = Debugger::fromChildJSObject(thisobj)

/* static */ bool
DebuggerFrame::typeGetter(JSContext* cx, unsigned argc, Value* vp)
{
    THIS_DEBUGGER_FRAME(cx, argc, vp, "get type", args, frame);

    DebuggerFrameType type = DebuggerFrame::getType(frame);

    JSString* str;
    switch (type) {
      case DebuggerFrameType::Eval:
        str = cx->names().eval;
        break;
      case DebuggerFrameType::Global:
        str = cx->names().global;
        break;
      case DebuggerFrameType::Call:
        str = cx->names().call;
        break;
      case DebuggerFrameType::Module:
        str = cx->names().module;
        break;
      case DebuggerFrameType::WasmCall:
        str = cx->names().wasmcall;
        break;
      default:
        MOZ_CRASH("bad DebuggerFrameType value");
    }

    args.rval().setString(str);
    return true;
}

/* static */ bool
DebuggerFrame::implementationGetter(JSContext* cx, unsigned argc, Value* vp)
{
    THIS_DEBUGGER_FRAME(cx, argc, vp, "get implementation", args, frame);

    DebuggerFrameImplementation implementation = DebuggerFrame::getImplementation(frame);

    const char* s;
    switch (implementation) {
      case DebuggerFrameImplementation::Baseline:
        s = "baseline";
        break;
      case DebuggerFrameImplementation::Ion:
        s = "ion";
        break;
      case DebuggerFrameImplementation::Interpreter:
        s = "interpreter";
        break;
      case DebuggerFrameImplementation::Wasm:
        s = "wasm";
        break;
      default:
        MOZ_CRASH("bad DebuggerFrameImplementation value");
    }

    JSAtom* str = Atomize(cx, s, strlen(s));
    if (!str)
        return false;

    args.rval().setString(str);
    return true;
}

/* static */ bool
DebuggerFrame::environmentGetter(JSContext* cx, unsigned argc, Value* vp)
{
    THIS_DEBUGGER_FRAME(cx, argc, vp, "get environment", args, frame);

    RootedDebuggerEnvironment result(cx);
    if (!DebuggerFrame::getEnvironment(cx, frame, &result))
        return false;

    args.rval().setObject(*result);
    return true;
}

/* static */ bool
DebuggerFrame::calleeGetter(JSContext* cx, unsigned argc, Value* vp)
{
    THIS_DEBUGGER_FRAME(cx, argc, vp, "get callee", args, frame);

    RootedDebuggerObject result(cx);
    if (!DebuggerFrame::getCallee(cx, frame, &result))
        return false;

    args.rval().setObjectOrNull(result);
    return true;
}

/* static */ bool
DebuggerFrame::generatorGetter(JSContext* cx, unsigned argc, Value* vp)
{
    THIS_DEBUGGER_FRAME(cx, argc, vp, "get callee", args, frame);

    args.rval().setBoolean(DebuggerFrame::getIsGenerator(frame));
    return true;
}

/* static */ bool
DebuggerFrame::constructingGetter(JSContext* cx, unsigned argc, Value* vp)
{
    THIS_DEBUGGER_FRAME(cx, argc, vp, "get callee", args, frame);

    bool result;
    if (!DebuggerFrame::getIsConstructing(cx, frame, result))
        return false;

    args.rval().setBoolean(result);
    return true;
}

/* static */ bool
DebuggerFrame::thisGetter(JSContext* cx, unsigned argc, Value* vp)
{
    THIS_DEBUGGER_FRAME(cx, argc, vp, "get this", args, frame);

    return DebuggerFrame::getThis(cx, frame, args.rval());
}

/* static */ bool
DebuggerFrame::olderGetter(JSContext* cx, unsigned argc, Value* vp)
{
    THIS_DEBUGGER_FRAME(cx, argc, vp, "get older", args, frame);

    RootedDebuggerFrame result(cx);
    if (!DebuggerFrame::getOlder(cx, frame, &result))
        return false;

    args.rval().setObjectOrNull(result);
    return true;
}

/* The getter used for each element of frame.arguments. See DebuggerFrame_getArguments. */
static bool
DebuggerArguments_getArg(JSContext* cx, unsigned argc, Value* vp)
{
    CallArgs args = CallArgsFromVp(argc, vp);
    int32_t i = args.callee().as<JSFunction>().getExtendedSlot(0).toInt32();

    /* Check that the this value is an Arguments object. */
    RootedObject argsobj(cx, NonNullObject(cx, args.thisv()));
    if (!argsobj)
        return false;
    if (argsobj->getClass() != &DebuggerArguments::class_) {
        JS_ReportErrorNumberASCII(cx, GetErrorMessage, nullptr, JSMSG_INCOMPATIBLE_PROTO,
                                  "Arguments", "getArgument", argsobj->getClass()->name);
        return false;
    }

    /*
     * Put the Debugger.Frame into the this-value slot, then use THIS_FRAME
     * to check that it is still live and get the fp.
     */
    args.setThis(argsobj->as<NativeObject>().getReservedSlot(JSSLOT_DEBUGARGUMENTS_FRAME));
    THIS_FRAME(cx, argc, vp, "get argument", ca2, thisobj, frame);

    // TODO handle wasm frame arguments -- they are not yet reflectable.
    MOZ_ASSERT(!frame.isWasmDebugFrame(), "a wasm frame args");

    /*
     * Since getters can be extracted and applied to other objects,
     * there is no guarantee this object has an ith argument.
     */
    MOZ_ASSERT(i >= 0);
    RootedValue arg(cx);
    RootedScript script(cx);
    if (unsigned(i) < frame.numActualArgs()) {
        script = frame.script();
        {
            AutoCompartment ac(cx, script);
            if (!script->ensureHasAnalyzedArgsUsage(cx))
                return false;
        }
        if (unsigned(i) < frame.numFormalArgs()) {
            for (PositionalFormalParameterIter fi(script); fi; fi++) {
                if (fi.argumentSlot() == unsigned(i)) {
                    // We might've been called before the CallObject was
                    // created.
                    if (fi.closedOver() && frame.hasInitialEnvironment())
                        arg = frame.callObj().aliasedBinding(fi);
                    else
                        arg = frame.unaliasedActual(i, DONT_CHECK_ALIASING);
                    break;
                }
            }
        } else if (script->argsObjAliasesFormals() && frame.hasArgsObj()) {
            arg = frame.argsObj().arg(i);
        } else {
            arg = frame.unaliasedActual(i, DONT_CHECK_ALIASING);
        }
    } else {
        arg.setUndefined();
    }

    if (!Debugger::fromChildJSObject(thisobj)->wrapDebuggeeValue(cx, &arg))
        return false;
    args.rval().set(arg);
    return true;
}

/* static */ DebuggerArguments*
DebuggerArguments::create(JSContext* cx, HandleObject proto, HandleDebuggerFrame frame)
{
    AbstractFramePtr referent = DebuggerFrame::getReferent(frame);

    RootedNativeObject obj(cx, NewNativeObjectWithGivenProto(cx, &DebuggerArguments::class_, proto));
    if (!obj)
        return nullptr;

    SetReservedSlot(obj, FRAME_SLOT, ObjectValue(*frame));

    MOZ_ASSERT(referent.numActualArgs() <= 0x7fffffff);
    unsigned fargc = referent.numActualArgs();
    RootedValue fargcVal(cx, Int32Value(fargc));
    if (!NativeDefineProperty(cx, obj, cx->names().length, fargcVal, nullptr, nullptr,
                              JSPROP_PERMANENT | JSPROP_READONLY))
    {
        return nullptr;
    }

    Rooted<jsid> id(cx);
    for (unsigned i = 0; i < fargc; i++) {
        RootedFunction getobj(cx);
        getobj = NewNativeFunction(cx, DebuggerArguments_getArg, 0, nullptr,
                                   gc::AllocKind::FUNCTION_EXTENDED);
        if (!getobj)
            return nullptr;
        id = INT_TO_JSID(i);
        if (!getobj ||
            !NativeDefineProperty(cx, obj, id, UndefinedHandleValue,
                                  JS_DATA_TO_FUNC_PTR(GetterOp, getobj.get()), nullptr,
                                  JSPROP_ENUMERATE | JSPROP_SHARED | JSPROP_GETTER))
        {
            return nullptr;
        }
        getobj->setExtendedSlot(0, Int32Value(i));
    }

    return &obj->as<DebuggerArguments>();
}

/* static */ bool
DebuggerFrame::argumentsGetter(JSContext* cx, unsigned argc, Value* vp)
{
    THIS_DEBUGGER_FRAME(cx, argc, vp, "get arguments", args, frame);

    RootedDebuggerArguments result(cx);
    if (!DebuggerFrame::getArguments(cx, frame, &result))
        return false;

    args.rval().setObjectOrNull(result);
    return true;
}

static bool
DebuggerFrame_getScript(JSContext* cx, unsigned argc, Value* vp)
{
    THIS_FRAME(cx, argc, vp, "get script", args, thisobj, frame);
    Debugger* debug = Debugger::fromChildJSObject(thisobj);

    RootedObject scriptObject(cx);
    if (frame.isFunctionFrame()) {
        RootedFunction callee(cx, frame.callee());
<<<<<<< HEAD
        if (callee->isInterpreted()) {
            RootedScript script(cx, callee->nonLazyScript());
            scriptObject = debug->wrapScript(cx, script);
            if (!scriptObject)
                return false;
        }
=======
        MOZ_ASSERT(callee->isInterpreted());
        RootedScript script(cx, callee->nonLazyScript());
        scriptObject = debug->wrapScript(cx, script);
        if (!scriptObject)
            return false;
>>>>>>> a17af05f
    } else if (frame.isWasmDebugFrame()) {
        RootedWasmInstanceObject instance(cx, frame.wasmInstance()->object());
        scriptObject = debug->wrapWasmScript(cx, instance);
        if (!scriptObject)
            return false;
    } else {
        /*
         * We got eval, JS_Evaluate*, or JS_ExecuteScript non-function script
         * frames.
         */
        RootedScript script(cx, frame.script());
        scriptObject = debug->wrapScript(cx, script);
        if (!scriptObject)
            return false;
    }

    MOZ_ASSERT(scriptObject);
    args.rval().setObject(*scriptObject);
    return true;
}

/* static */ bool
DebuggerFrame::offsetGetter(JSContext* cx, unsigned argc, Value* vp)
{
    THIS_DEBUGGER_FRAME(cx, argc, vp, "get offset", args, frame);

    size_t result;
    if (!DebuggerFrame::getOffset(cx, frame, result))
        return false;

    args.rval().setNumber(double(result));
    return true;
}

/* static */ bool
DebuggerFrame::liveGetter(JSContext* cx, unsigned argc, Value* vp)
{
    CallArgs args = CallArgsFromVp(argc, vp);
    RootedDebuggerFrame frame(cx, DebuggerFrame_checkThis(cx, args, "get live", false));
    if (!frame)
        return false;

    args.rval().setBoolean(frame->isLive());
    return true;
}

static bool
IsValidHook(const Value& v)
{
    return v.isUndefined() || (v.isObject() && v.toObject().isCallable());
}

/* static */ bool
DebuggerFrame::onStepGetter(JSContext* cx, unsigned argc, Value* vp)
{
    THIS_DEBUGGER_FRAME(cx, argc, vp, "get onStep", args, frame);

    OnStepHandler* handler = frame->onStepHandler();
    RootedValue value(cx, handler ? ObjectOrNullValue(handler->object()) : UndefinedValue());
    MOZ_ASSERT(IsValidHook(value));
    args.rval().set(value);
    return true;
}

/* static */ bool
DebuggerFrame::onStepSetter(JSContext* cx, unsigned argc, Value* vp)
{
    THIS_DEBUGGER_FRAME(cx, argc, vp, "set onStep", args, frame);
    if (!args.requireAtLeast(cx, "Debugger.Frame.set onStep", 1))
        return false;
    if (!IsValidHook(args[0])) {
        JS_ReportErrorNumberASCII(cx, GetErrorMessage, nullptr, JSMSG_NOT_CALLABLE_OR_UNDEFINED);
        return false;
    }

    ScriptedOnStepHandler* handler = nullptr;
    if (!args[0].isUndefined()) {
        handler = cx->new_<ScriptedOnStepHandler>(&args[0].toObject());
        if (!handler)
            return false;
    }

    if (!DebuggerFrame::setOnStepHandler(cx, frame, handler)) {
        handler->drop();
        return false;
    }

    args.rval().setUndefined();
    return true;
}

/* static */ bool
DebuggerFrame::onPopGetter(JSContext* cx, unsigned argc, Value* vp)
{
    THIS_DEBUGGER_FRAME(cx, argc, vp, "get onPop", args, frame);

    OnPopHandler* handler = frame->onPopHandler();
    RootedValue value(cx, handler ? ObjectValue(*handler->object()) : UndefinedValue());
    MOZ_ASSERT(IsValidHook(value));
    args.rval().set(value);
    return true;
}

/* static */ bool
DebuggerFrame::onPopSetter(JSContext* cx, unsigned argc, Value* vp)
{
    THIS_DEBUGGER_FRAME(cx, argc, vp, "set onPop", args, frame);
    if (!args.requireAtLeast(cx, "Debugger.Frame.set onPop", 1))
        return false;
    if (!IsValidHook(args[0])) {
        JS_ReportErrorNumberASCII(cx, GetErrorMessage, nullptr, JSMSG_NOT_CALLABLE_OR_UNDEFINED);
        return false;
    }

    ScriptedOnPopHandler* handler = nullptr;
    if (!args[0].isUndefined()) {
        handler = cx->new_<ScriptedOnPopHandler>(&args[0].toObject());
        if (!handler)
            return false;
    }

    frame->setOnPopHandler(handler);

    args.rval().setUndefined();
    return true;
}

/* static */ bool
DebuggerFrame::evalMethod(JSContext* cx, unsigned argc, Value* vp)
{
    THIS_DEBUGGER_FRAME(cx, argc, vp, "eval", args, frame);
    if (!args.requireAtLeast(cx, "Debugger.Frame.prototype.eval", 1))
        return false;

    AutoStableStringChars stableChars(cx);
    if (!ValueToStableChars(cx, "Debugger.Frame.prototype.eval", args[0], stableChars))
        return false;
    mozilla::Range<const char16_t> chars = stableChars.twoByteRange();

    EvalOptions options;
   if (!ParseEvalOptions(cx, args.get(1), options))
        return false;

    JSTrapStatus status;
    RootedValue value(cx);
    if (!DebuggerFrame::eval(cx, frame, chars, nullptr, options, status, &value))
        return false;

    return frame->owner()->newCompletionValue(cx, status, value, args.rval());
}

/* static */ bool
DebuggerFrame::evalWithBindingsMethod(JSContext* cx, unsigned argc, Value* vp)
{
    THIS_DEBUGGER_FRAME(cx, argc, vp, "evalWithBindings", args, frame);
    if (!args.requireAtLeast(cx, "Debugger.Frame.prototype.evalWithBindings", 2))
        return false;

    AutoStableStringChars stableChars(cx);
    if (!ValueToStableChars(cx, "Debugger.Frame.prototype.evalWithBindings", args[0],
                            stableChars))
    {
        return false;
    }
    mozilla::Range<const char16_t> chars = stableChars.twoByteRange();

    RootedObject bindings(cx, NonNullObject(cx, args[1]));
    if (!bindings)
        return false;

    EvalOptions options;
    if (!ParseEvalOptions(cx, args.get(2), options))
        return false;

    JSTrapStatus status;
    RootedValue value(cx);
    if (!DebuggerFrame::eval(cx, frame, chars, bindings, options, status, &value))
        return false;

    return frame->owner()->newCompletionValue(cx, status, value, args.rval());
}

/* static */ bool
DebuggerFrame::construct(JSContext* cx, unsigned argc, Value* vp)
{
    JS_ReportErrorNumberASCII(cx, GetErrorMessage, nullptr, JSMSG_NO_CONSTRUCTOR,
                              "Debugger.Frame");
    return false;
}

const JSPropertySpec DebuggerFrame::properties_[] = {
    JS_PSG("arguments", DebuggerFrame::argumentsGetter, 0),
    JS_PSG("callee", DebuggerFrame::calleeGetter, 0),
    JS_PSG("constructing", DebuggerFrame::constructingGetter, 0),
    JS_PSG("environment", DebuggerFrame::environmentGetter, 0),
    JS_PSG("generator", DebuggerFrame::generatorGetter, 0),
    JS_PSG("live", DebuggerFrame::liveGetter, 0),
    JS_PSG("offset", DebuggerFrame::offsetGetter, 0),
    JS_PSG("older", DebuggerFrame::olderGetter, 0),
    JS_PSG("script", DebuggerFrame_getScript, 0),
    JS_PSG("this", DebuggerFrame::thisGetter, 0),
    JS_PSG("type", DebuggerFrame::typeGetter, 0),
    JS_PSG("implementation", DebuggerFrame::implementationGetter, 0),
    JS_PSGS("onStep", DebuggerFrame::onStepGetter, DebuggerFrame::onStepSetter, 0),
    JS_PSGS("onPop", DebuggerFrame::onPopGetter, DebuggerFrame::onPopSetter, 0),
    JS_PS_END
};

const JSFunctionSpec DebuggerFrame::methods_[] = {
    JS_FN("eval", DebuggerFrame::evalMethod, 1, 0),
    JS_FN("evalWithBindings", DebuggerFrame::evalWithBindingsMethod, 1, 0),
    JS_FS_END
};


/*** Debugger.Object *****************************************************************************/

void
DebuggerObject_trace(JSTracer* trc, JSObject* obj)
{
    /*
     * There is a barrier on private pointers, so the Unbarriered marking
     * is okay.
     */
    if (JSObject* referent = (JSObject*) obj->as<NativeObject>().getPrivate()) {
        TraceManuallyBarrieredCrossCompartmentEdge(trc, obj, &referent,
                                                   "Debugger.Object referent");
        obj->as<NativeObject>().setPrivateUnbarriered(referent);
    }
}

static DebuggerObject*
DebuggerObject_checkThis(JSContext* cx, const CallArgs& args, const char* fnname)
{
    JSObject* thisobj = NonNullObject(cx, args.thisv());
    if (!thisobj)
        return nullptr;
    if (thisobj->getClass() != &DebuggerObject::class_) {
        JS_ReportErrorNumberASCII(cx, GetErrorMessage, nullptr, JSMSG_INCOMPATIBLE_PROTO,
                                  "Debugger.Object", fnname, thisobj->getClass()->name);
        return nullptr;
    }

    /*
     * Forbid Debugger.Object.prototype, which is of class DebuggerObject::class_
     * but isn't a real working Debugger.Object. The prototype object is
     * distinguished by having no referent.
     */
    DebuggerObject* nthisobj = &thisobj->as<DebuggerObject>();
    if (!nthisobj->getPrivate()) {
        JS_ReportErrorNumberASCII(cx, GetErrorMessage, nullptr, JSMSG_INCOMPATIBLE_PROTO,
                                  "Debugger.Object", fnname, "prototype object");
        return nullptr;
    }
    return nthisobj;
}

#define THIS_DEBUGOBJECT(cx, argc, vp, fnname, args, object)                         \
    CallArgs args = CallArgsFromVp(argc, vp);                                        \
    RootedDebuggerObject object(cx, DebuggerObject_checkThis(cx, args, fnname));     \
    if (!object)                                                                     \
        return false;                                                                \

#define THIS_DEBUGOBJECT_REFERENT(cx, argc, vp, fnname, args, obj)     \
    CallArgs args = CallArgsFromVp(argc, vp);                          \
    RootedObject obj(cx, DebuggerObject_checkThis(cx, args, fnname));  \
    if (!obj)                                                          \
        return false;                                                  \
    obj = (JSObject*) obj->as<NativeObject>().getPrivate();            \
    MOZ_ASSERT(obj)

#define THIS_DEBUGOBJECT_OWNER_REFERENT(cx, argc, vp, fnname, args, dbg, obj) \
    CallArgs args = CallArgsFromVp(argc, vp);                                 \
    RootedObject obj(cx, DebuggerObject_checkThis(cx, args, fnname));         \
    if (!obj)                                                                 \
        return false;                                                         \
    Debugger* dbg = Debugger::fromChildJSObject(obj);                         \
    obj = (JSObject*) obj->as<NativeObject>().getPrivate();                   \
    MOZ_ASSERT(obj)

#define THIS_DEBUGOBJECT_PROMISE(cx, argc, vp, fnname, args, obj)                   \
   THIS_DEBUGOBJECT_REFERENT(cx, argc, vp, fnname, args, obj);                      \
   obj = CheckedUnwrap(obj);                                                        \
   if (!obj) {                                                                      \
       ReportAccessDenied(cx);                                                      \
       return false;                                                                \
   }                                                                                \
   if (!obj->is<PromiseObject>()) {                                                 \
       JS_ReportErrorNumberASCII(cx, GetErrorMessage, nullptr, JSMSG_NOT_EXPECTED_TYPE,\
                                 "Debugger", "Promise", obj->getClass()->name);     \
       return false;                                                                \
   }                                                                                \
   Rooted<PromiseObject*> promise(cx, &obj->as<PromiseObject>());

#define THIS_DEBUGOBJECT_OWNER_PROMISE(cx, argc, vp, fnname, args, dbg, obj)        \
   THIS_DEBUGOBJECT_OWNER_REFERENT(cx, argc, vp, fnname, args, dbg, obj);           \
   obj = CheckedUnwrap(obj);                                                        \
   if (!obj) {                                                                      \
       ReportAccessDenied(cx);                                                      \
       return false;                                                                \
   }                                                                                \
   if (!obj->is<PromiseObject>()) {                                                 \
       JS_ReportErrorNumberASCII(cx, GetErrorMessage, nullptr, JSMSG_NOT_EXPECTED_TYPE,\
                                 "Debugger", "Promise", obj->getClass()->name);     \
       return false;                                                                \
   }                                                                                \
   Rooted<PromiseObject*> promise(cx, &obj->as<PromiseObject>());

/* static */ bool
DebuggerObject::construct(JSContext* cx, unsigned argc, Value* vp)
{
    JS_ReportErrorNumberASCII(cx, GetErrorMessage, nullptr, JSMSG_NO_CONSTRUCTOR,
                              "Debugger.Object");
    return false;
}

/* static */ bool
DebuggerObject::callableGetter(JSContext* cx, unsigned argc, Value* vp)
{
    THIS_DEBUGOBJECT(cx, argc, vp, "get callable", args, object)

    args.rval().setBoolean(object->isCallable());
    return true;
}

/* static */ bool
DebuggerObject::isBoundFunctionGetter(JSContext* cx, unsigned argc, Value* vp)
{
    THIS_DEBUGOBJECT(cx, argc, vp, "get isBoundFunction", args, object)

    if (!object->isDebuggeeFunction()) {
        args.rval().setUndefined();
        return true;
    }

    args.rval().setBoolean(object->isBoundFunction());
    return true;
}

/* static */ bool
DebuggerObject::isArrowFunctionGetter(JSContext* cx, unsigned argc, Value* vp)
{
    THIS_DEBUGOBJECT(cx, argc, vp, "get isArrowFunction", args, object)

    if (!object->isDebuggeeFunction()) {
        args.rval().setUndefined();
        return true;
    }

    args.rval().setBoolean(object->isArrowFunction());
    return true;
}

/* static */ bool
DebuggerObject::isAsyncFunctionGetter(JSContext* cx, unsigned argc, Value* vp)
{
    THIS_DEBUGOBJECT(cx, argc, vp, "get isAsyncFunction", args, object)

    if (!object->isDebuggeeFunction()) {
        args.rval().setUndefined();
        return true;
    }

    args.rval().setBoolean(object->isAsyncFunction());
    return true;
}

/* static */ bool
DebuggerObject::isGeneratorFunctionGetter(JSContext* cx, unsigned argc, Value* vp)
{
    THIS_DEBUGOBJECT(cx, argc, vp, "get isGeneratorFunction", args, object)

    if (!object->isDebuggeeFunction()) {
        args.rval().setUndefined();
        return true;
    }

    args.rval().setBoolean(object->isGeneratorFunction());
    return true;
}

/* static */ bool
DebuggerObject::protoGetter(JSContext* cx, unsigned argc, Value* vp)
{
    THIS_DEBUGOBJECT(cx, argc, vp, "get proto", args, object)

    RootedDebuggerObject result(cx);
    if (!DebuggerObject::getPrototypeOf(cx, object, &result))
        return false;

    args.rval().setObjectOrNull(result);
    return true;
}

/* static */ bool
DebuggerObject::classGetter(JSContext* cx, unsigned argc, Value* vp)
{
    THIS_DEBUGOBJECT(cx, argc, vp, "get class", args, object)

    RootedString result(cx);
    if (!DebuggerObject::getClassName(cx, object, &result))
        return false;

    args.rval().setString(result);
    return true;
}

/* static */ bool
DebuggerObject::nameGetter(JSContext* cx, unsigned argc, Value* vp)
{
    THIS_DEBUGOBJECT(cx, argc, vp, "get name", args, object)

    if (!object->isFunction()) {
        args.rval().setUndefined();
        return true;
    }

    RootedString result(cx, object->name(cx));
    if (result)
        args.rval().setString(result);
    else
        args.rval().setUndefined();
    return true;
}

/* static */ bool
DebuggerObject::displayNameGetter(JSContext* cx, unsigned argc, Value* vp)
{
    THIS_DEBUGOBJECT(cx, argc, vp, "get displayName", args, object)

    if (!object->isFunction()) {
        args.rval().setUndefined();
        return true;
    }

    RootedString result(cx, object->displayName(cx));
    if (result)
        args.rval().setString(result);
    else
        args.rval().setUndefined();
    return true;
}

/* static */ bool
DebuggerObject::parameterNamesGetter(JSContext* cx, unsigned argc, Value* vp)
{
    THIS_DEBUGOBJECT(cx, argc, vp, "get parameterNames", args, object)

    if (!object->isDebuggeeFunction()) {
        args.rval().setUndefined();
        return true;
    }

    Rooted<StringVector> names(cx, StringVector(cx));
    if (!DebuggerObject::getParameterNames(cx, object, &names))
        return false;

    RootedArrayObject obj(cx, NewDenseFullyAllocatedArray(cx, names.length()));
    if (!obj)
        return false;

    obj->ensureDenseInitializedLength(cx, 0, names.length());
    for (size_t i = 0; i < names.length(); ++i) {
        Value v;
        if (names[i])
            v = StringValue(names[i]);
        else
            v = UndefinedValue();
        obj->setDenseElement(i, v);
    }

    args.rval().setObject(*obj);
    return true;
}

/* static */ bool
DebuggerObject::scriptGetter(JSContext* cx, unsigned argc, Value* vp)
{
    THIS_DEBUGOBJECT_OWNER_REFERENT(cx, argc, vp, "get script", args, dbg, obj);

    if (!obj->is<JSFunction>()) {
        args.rval().setUndefined();
        return true;
    }

    RootedFunction fun(cx, RemoveAsyncWrapper(&obj->as<JSFunction>()));
    if (!fun->isInterpreted()) {
        args.rval().setUndefined();
        return true;
    }

    RootedScript script(cx, GetOrCreateFunctionScript(cx, fun));
    if (!script)
        return false;

    /* Only hand out debuggee scripts. */
    if (!dbg->observesScript(script)) {
        args.rval().setNull();
        return true;
    }

    RootedObject scriptObject(cx, dbg->wrapScript(cx, script));
    if (!scriptObject)
        return false;

    args.rval().setObject(*scriptObject);
    return true;
}

/* static */ bool
DebuggerObject::environmentGetter(JSContext* cx, unsigned argc, Value* vp)
{
    THIS_DEBUGOBJECT_OWNER_REFERENT(cx, argc, vp, "get environment", args, dbg, obj);

    /* Don't bother switching compartments just to check obj's type and get its env. */
    if (!obj->is<JSFunction>()) {
        args.rval().setUndefined();
        return true;
    }

    RootedFunction fun(cx, RemoveAsyncWrapper(&obj->as<JSFunction>()));
    if (!fun->isInterpreted()) {
        args.rval().setUndefined();
        return true;
    }

    /* Only hand out environments of debuggee functions. */
    if (!dbg->observesGlobal(&fun->global())) {
        args.rval().setNull();
        return true;
    }

    Rooted<Env*> env(cx);
    {
        AutoCompartment ac(cx, fun);
        env = GetDebugEnvironmentForFunction(cx, fun);
        if (!env)
            return false;
    }

    return dbg->wrapEnvironment(cx, env, args.rval());
}

/* static */ bool
DebuggerObject::boundTargetFunctionGetter(JSContext* cx, unsigned argc, Value* vp)
{
    THIS_DEBUGOBJECT(cx, argc, vp, "get boundTargetFunction", args, object)

    if (!object->isDebuggeeFunction() || !object->isBoundFunction()) {
        args.rval().setUndefined();
        return true;
    }

    RootedDebuggerObject result(cx);
    if (!DebuggerObject::getBoundTargetFunction(cx, object, &result))
        return false;

    args.rval().setObject(*result);
    return true;
}

/* static */ bool
DebuggerObject::boundThisGetter(JSContext* cx, unsigned argc, Value* vp)
{
    THIS_DEBUGOBJECT(cx, argc, vp, "get boundThis", args, object)

    if (!object->isDebuggeeFunction() || !object->isBoundFunction()) {
        args.rval().setUndefined();
        return true;
    }

    return DebuggerObject::getBoundThis(cx, object, args.rval());
}

/* static */ bool
DebuggerObject::boundArgumentsGetter(JSContext* cx, unsigned argc, Value* vp)
{
    THIS_DEBUGOBJECT(cx, argc, vp, "get boundArguments", args, object)

    if (!object->isDebuggeeFunction() || !object->isBoundFunction()) {
        args.rval().setUndefined();
        return true;
    }

    Rooted<ValueVector> result(cx, ValueVector(cx));
    if (!DebuggerObject::getBoundArguments(cx, object, &result))
        return false;

    RootedObject obj(cx, NewDenseCopiedArray(cx, result.length(), result.begin()));
    if (!obj)
        return false;

    args.rval().setObject(*obj);
    return true;
}

/* static */ bool
DebuggerObject::globalGetter(JSContext* cx, unsigned argc, Value* vp)
{
    THIS_DEBUGOBJECT(cx, argc, vp, "get global", args, object)

    RootedDebuggerObject result(cx);
    if (!DebuggerObject::getGlobal(cx, object, &result))
        return false;

    args.rval().setObject(*result);
    return true;
}

/* static */ bool
DebuggerObject::allocationSiteGetter(JSContext* cx, unsigned argc, Value* vp)
{
    THIS_DEBUGOBJECT(cx, argc, vp, "get allocationSite", args, object)

    RootedObject result(cx);
    if (!DebuggerObject::getAllocationSite(cx, object, &result))
        return false;

    args.rval().setObjectOrNull(result);
    return true;
}

// Returns the "name" field (see js.msg), which may be used as a unique
// identifier, for any error object with a JSErrorReport or undefined
// if the object has no JSErrorReport.
/* static */ bool
DebuggerObject::errorMessageNameGetter(JSContext *cx, unsigned argc, Value* vp)
{
    THIS_DEBUGOBJECT(cx, argc, vp, "get errorMessageName", args, object)

    RootedString result(cx);
    if (!DebuggerObject::getErrorMessageName(cx, object, &result))
        return false;

    if (result)
        args.rval().setString(result);
    else
        args.rval().setUndefined();
    return true;
}

/* static */ bool
DebuggerObject::errorNotesGetter(JSContext *cx, unsigned argc, Value* vp)
{
    THIS_DEBUGOBJECT(cx, argc, vp, "get errorNotes", args, object)

    return DebuggerObject::getErrorNotes(cx, object, args.rval());
}

/* static */ bool
DebuggerObject::errorLineNumberGetter(JSContext *cx, unsigned argc, Value* vp)
{
    THIS_DEBUGOBJECT(cx, argc, vp, "get errorLineNumber", args, object)

    return DebuggerObject::getErrorLineNumber(cx, object, args.rval());
}

/* static */ bool
DebuggerObject::errorColumnNumberGetter(JSContext *cx, unsigned argc, Value* vp)
{
    THIS_DEBUGOBJECT(cx, argc, vp, "get errorColumnNumber", args, object)

    return DebuggerObject::getErrorColumnNumber(cx, object, args.rval());
}

/* static */ bool
DebuggerObject::isProxyGetter(JSContext* cx, unsigned argc, Value* vp)
{
    THIS_DEBUGOBJECT(cx, argc, vp, "get isProxy", args, object)

    args.rval().setBoolean(object->isScriptedProxy());
    return true;
}

/* static */ bool
DebuggerObject::proxyTargetGetter(JSContext* cx, unsigned argc, Value* vp)
{
    THIS_DEBUGOBJECT(cx, argc, vp, "get proxyTarget", args, object)

    if (!object->isScriptedProxy()) {
        args.rval().setUndefined();
        return true;
    }

    Rooted<DebuggerObject*> result(cx);
    if (!DebuggerObject::getScriptedProxyTarget(cx, object, &result))
        return false;

    args.rval().setObjectOrNull(result);
    return true;
}

/* static */ bool
DebuggerObject::proxyHandlerGetter(JSContext* cx, unsigned argc, Value* vp)
{
    THIS_DEBUGOBJECT(cx, argc, vp, "get proxyHandler", args, object)

    if (!object->isScriptedProxy()) {
        args.rval().setUndefined();
        return true;
    }
    Rooted<DebuggerObject*> result(cx);
    if (!DebuggerObject::getScriptedProxyHandler(cx, object, &result))
        return false;

    args.rval().setObjectOrNull(result);
    return true;
}

/* static */ bool
DebuggerObject::isPromiseGetter(JSContext* cx, unsigned argc, Value* vp)
{
    THIS_DEBUGOBJECT(cx, argc, vp, "get isPromise", args, object)

    args.rval().setBoolean(object->isPromise());
    return true;
}

/* static */ bool
DebuggerObject::promiseStateGetter(JSContext* cx, unsigned argc, Value* vp)
{
    THIS_DEBUGOBJECT(cx, argc, vp, "get promiseState", args, object);

    if (!DebuggerObject::requirePromise(cx, object))
        return false;

    RootedValue result(cx);
    switch (object->promiseState()) {
      case JS::PromiseState::Pending:
        result.setString(cx->names().pending);
        break;
      case JS::PromiseState::Fulfilled:
        result.setString(cx->names().fulfilled);
        break;
      case JS::PromiseState::Rejected:
        result.setString(cx->names().rejected);
        break;
    }

    args.rval().set(result);
    return true;
}

/* static */ bool
DebuggerObject::promiseValueGetter(JSContext* cx, unsigned argc, Value* vp)
{
    THIS_DEBUGOBJECT(cx, argc, vp, "get promiseValue", args, object);

    if (!DebuggerObject::requirePromise(cx, object))
        return false;

    if (object->promiseState() != JS::PromiseState::Fulfilled) {
        JS_ReportErrorNumberASCII(cx, GetErrorMessage, nullptr, JSMSG_DEBUG_PROMISE_NOT_FULFILLED);
        return false;
    }

    return DebuggerObject::getPromiseValue(cx, object, args.rval());;
}

/* static */ bool
DebuggerObject::promiseReasonGetter(JSContext* cx, unsigned argc, Value* vp)
{
    THIS_DEBUGOBJECT(cx, argc, vp, "get promiseReason", args, object);

    if (!DebuggerObject::requirePromise(cx, object))
        return false;

    if (object->promiseState() != JS::PromiseState::Rejected) {
        JS_ReportErrorNumberASCII(cx, GetErrorMessage, nullptr, JSMSG_DEBUG_PROMISE_NOT_REJECTED);
        return false;
    }

    return DebuggerObject::getPromiseReason(cx, object, args.rval());;
}

/* static */ bool
DebuggerObject::promiseLifetimeGetter(JSContext* cx, unsigned argc, Value* vp)
{
    THIS_DEBUGOBJECT(cx, argc, vp, "get promiseLifetime", args, object);

    if (!DebuggerObject::requirePromise(cx, object))
        return false;

    args.rval().setNumber(object->promiseLifetime());
    return true;
}

/* static */ bool
DebuggerObject::promiseTimeToResolutionGetter(JSContext* cx, unsigned argc, Value* vp)
{
    THIS_DEBUGOBJECT(cx, argc, vp, "get promiseTimeToResolution", args, object);

    if (!DebuggerObject::requirePromise(cx, object))
        return false;

    if (object->promiseState() == JS::PromiseState::Pending) {
        JS_ReportErrorNumberASCII(cx, GetErrorMessage, nullptr, JSMSG_DEBUG_PROMISE_NOT_RESOLVED);
        return false;
    }

    args.rval().setNumber(object->promiseTimeToResolution());
    return true;
}

/* static */ bool
DebuggerObject::promiseAllocationSiteGetter(JSContext* cx, unsigned argc, Value* vp)
{
    THIS_DEBUGOBJECT_PROMISE(cx, argc, vp, "get promiseAllocationSite", args, refobj);

    RootedObject allocSite(cx, promise->allocationSite());
    if (!allocSite) {
        args.rval().setNull();
        return true;
    }

    if (!cx->compartment()->wrap(cx, &allocSite))
        return false;
    args.rval().set(ObjectValue(*allocSite));
    return true;
}

/* static */ bool
DebuggerObject::promiseResolutionSiteGetter(JSContext* cx, unsigned argc, Value* vp)
{
    THIS_DEBUGOBJECT_PROMISE(cx, argc, vp, "get promiseResolutionSite", args, refobj);

    if (promise->state() == JS::PromiseState::Pending) {
        JS_ReportErrorNumberASCII(cx, GetErrorMessage, nullptr, JSMSG_DEBUG_PROMISE_NOT_RESOLVED);
        return false;
    }

    RootedObject resolutionSite(cx, promise->resolutionSite());
    if (!resolutionSite) {
        args.rval().setNull();
        return true;
    }

    if (!cx->compartment()->wrap(cx, &resolutionSite))
        return false;
    args.rval().set(ObjectValue(*resolutionSite));
    return true;
}

/* static */ bool
DebuggerObject::promiseIDGetter(JSContext* cx, unsigned argc, Value* vp)
{
    THIS_DEBUGOBJECT_PROMISE(cx, argc, vp, "get promiseID", args, refobj);

    args.rval().setNumber(double(promise->getID()));
    return true;
}

/* static */ bool
DebuggerObject::promiseDependentPromisesGetter(JSContext* cx, unsigned argc, Value* vp)
{
    THIS_DEBUGOBJECT_OWNER_PROMISE(cx, argc, vp, "get promiseDependentPromises", args, dbg, refobj);

    Rooted<GCVector<Value>> values(cx, GCVector<Value>(cx));
    {
        JSAutoCompartment ac(cx, promise);
        if (!promise->dependentPromises(cx, &values))
            return false;
    }
    for (size_t i = 0; i < values.length(); i++) {
        if (!dbg->wrapDebuggeeValue(cx, values[i]))
            return false;
    }
    RootedArrayObject promises(cx);
    if (values.length() == 0)
        promises = NewDenseEmptyArray(cx);
    else
        promises = NewDenseCopiedArray(cx, values.length(), values[0].address());
    if (!promises)
        return false;
    args.rval().setObject(*promises);
    return true;
}

/* static */ bool
DebuggerObject::isExtensibleMethod(JSContext* cx, unsigned argc, Value* vp)
{
    THIS_DEBUGOBJECT(cx, argc, vp, "isExtensible", args, object)

    bool result;
    if (!DebuggerObject::isExtensible(cx, object, result))
        return false;

    args.rval().setBoolean(result);
    return true;
}

/* static */ bool
DebuggerObject::isSealedMethod(JSContext* cx, unsigned argc, Value* vp)
{
    THIS_DEBUGOBJECT(cx, argc, vp, "isSealed", args, object)

    bool result;
    if (!DebuggerObject::isSealed(cx, object, result))
        return false;

    args.rval().setBoolean(result);
    return true;
}

/* static */ bool
DebuggerObject::isFrozenMethod(JSContext* cx, unsigned argc, Value* vp)
{
    THIS_DEBUGOBJECT(cx, argc, vp, "isFrozen", args, object)

    bool result;
    if (!DebuggerObject::isFrozen(cx, object, result))
        return false;

    args.rval().setBoolean(result);
    return true;
}

static JSObject*
IdVectorToArray(JSContext* cx, Handle<IdVector> ids)
{
    Rooted<ValueVector> vals(cx, ValueVector(cx));
    if (!vals.growBy(ids.length()))
        return nullptr;

    for (size_t i = 0, len = ids.length(); i < len; i++) {
         jsid id = ids[i];
         if (JSID_IS_INT(id)) {
             JSString* str = Int32ToString<CanGC>(cx, JSID_TO_INT(id));
             if (!str)
                 return nullptr;
             vals[i].setString(str);
         } else if (JSID_IS_ATOM(id)) {
             vals[i].setString(JSID_TO_STRING(id));
         } else if (JSID_IS_SYMBOL(id)) {
             vals[i].setSymbol(JSID_TO_SYMBOL(id));
         } else {
             MOZ_ASSERT_UNREACHABLE("IdVector must contain only string, int, and Symbol jsids");
         }
    }

    return NewDenseCopiedArray(cx, vals.length(), vals.begin());
}

/* static */ bool
DebuggerObject::getOwnPropertyNamesMethod(JSContext* cx, unsigned argc, Value* vp)
{
    THIS_DEBUGOBJECT(cx, argc, vp, "getOwnPropertyNames", args, object)

    Rooted<IdVector> ids(cx, IdVector(cx));
    if (!DebuggerObject::getOwnPropertyNames(cx, object, &ids))
        return false;

    RootedObject obj(cx, IdVectorToArray(cx, ids));
    if (!obj)
        return false;

    args.rval().setObject(*obj);
    return true;
}

/* static */ bool
DebuggerObject::getOwnPropertySymbolsMethod(JSContext* cx, unsigned argc, Value* vp)
{
    THIS_DEBUGOBJECT(cx, argc, vp, "getOwnPropertySymbols", args, object)

    Rooted<IdVector> ids(cx, IdVector(cx));
    if (!DebuggerObject::getOwnPropertySymbols(cx, object, &ids))
        return false;

    RootedObject obj(cx, IdVectorToArray(cx, ids));
    if (!obj)
        return false;

    args.rval().setObject(*obj);
    return true;
}

/* static */ bool
DebuggerObject::getOwnPropertyDescriptorMethod(JSContext* cx, unsigned argc, Value* vp)
{
    THIS_DEBUGOBJECT(cx, argc, vp, "getOwnPropertyDescriptor", args, object)

    RootedId id(cx);
    if (!ValueToId<CanGC>(cx, args.get(0), &id))
        return false;

    Rooted<PropertyDescriptor> desc(cx);
    if (!DebuggerObject::getOwnPropertyDescriptor(cx, object, id, &desc))
      return false;

    return JS::FromPropertyDescriptor(cx, desc, args.rval());
}

/* static */ bool
DebuggerObject::preventExtensionsMethod(JSContext* cx, unsigned argc, Value* vp)
{
    THIS_DEBUGOBJECT(cx, argc, vp, "preventExtensions", args, object)

    if (!DebuggerObject::preventExtensions(cx, object))
        return false;

    args.rval().setUndefined();
    return true;
}

/* static */ bool
DebuggerObject::sealMethod(JSContext* cx, unsigned argc, Value* vp)
{
    THIS_DEBUGOBJECT(cx, argc, vp, "seal", args, object)

    if (!DebuggerObject::seal(cx, object))
        return false;

    args.rval().setUndefined();
    return true;
}

/* static */ bool
DebuggerObject::freezeMethod(JSContext* cx, unsigned argc, Value* vp)
{
    THIS_DEBUGOBJECT(cx, argc, vp, "freeze", args, object)

    if (!DebuggerObject::freeze(cx, object))
        return false;

    args.rval().setUndefined();
    return true;
}

/* static */ bool
DebuggerObject::definePropertyMethod(JSContext* cx, unsigned argc, Value* vp)
{
    THIS_DEBUGOBJECT(cx, argc, vp, "defineProperty", args, object)
    if (!args.requireAtLeast(cx, "Debugger.Object.defineProperty", 2))
        return false;

    RootedId id(cx);
    if (!ValueToId<CanGC>(cx, args[0], &id))
        return false;

    Rooted<PropertyDescriptor> desc(cx);
    if (!ToPropertyDescriptor(cx, args[1], false, &desc))
        return false;

    if (!DebuggerObject::defineProperty(cx, object, id, desc))
        return false;

    args.rval().setUndefined();
    return true;
}

/* static */ bool
DebuggerObject::definePropertiesMethod(JSContext* cx, unsigned argc, Value* vp)
{
    THIS_DEBUGOBJECT(cx, argc, vp, "defineProperties", args, object);
    if (!args.requireAtLeast(cx, "Debugger.Object.defineProperties", 1))
        return false;

    RootedValue arg(cx, args[0]);
    RootedObject props(cx, ToObject(cx, arg));
    if (!props)
        return false;
    AutoIdVector ids(cx);
    Rooted<PropertyDescriptorVector> descs(cx, PropertyDescriptorVector(cx));
    if (!ReadPropertyDescriptors(cx, props, false, &ids, &descs))
        return false;
    Rooted<IdVector> ids2(cx, IdVector(cx));
    if (!ids2.append(ids.begin(), ids.end()))
       return false;

    if (!DebuggerObject::defineProperties(cx, object, ids2, descs))
        return false;

    args.rval().setUndefined();
    return true;
}

/*
 * This does a non-strict delete, as a matter of API design. The case where the
 * property is non-configurable isn't necessarily exceptional here.
 */
/* static */ bool
DebuggerObject::deletePropertyMethod(JSContext* cx, unsigned argc, Value* vp)
{
    THIS_DEBUGOBJECT(cx, argc, vp, "deleteProperty", args, object)

    RootedId id(cx);
    if (!ValueToId<CanGC>(cx, args.get(0), &id))
        return false;

    ObjectOpResult result;
    if (!DebuggerObject::deleteProperty(cx, object, id, result))
        return false;

    args.rval().setBoolean(result.ok());
    return true;
}

/* static */ bool
DebuggerObject::callMethod(JSContext* cx, unsigned argc, Value* vp)
{
    THIS_DEBUGOBJECT(cx, argc, vp, "call", callArgs, object);

    RootedValue thisv(cx, callArgs.get(0));

    Rooted<ValueVector> args(cx, ValueVector(cx));
    if (callArgs.length() >= 2) {
        if (!args.growBy(callArgs.length() - 1))
            return false;
        for (size_t i = 1; i < callArgs.length(); ++i)
            args[i - 1].set(callArgs[i]);
    }

    return object->call(cx, object, thisv, args, callArgs.rval());
}

/* static */ bool
DebuggerObject::applyMethod(JSContext* cx, unsigned argc, Value* vp)
{
    THIS_DEBUGOBJECT(cx, argc, vp, "apply", callArgs, object);

    RootedValue thisv(cx, callArgs.get(0));

    Rooted<ValueVector> args(cx, ValueVector(cx));
    if (callArgs.length() >= 2 && !callArgs[1].isNullOrUndefined()) {
        if (!callArgs[1].isObject()) {
            JS_ReportErrorNumberASCII(cx, GetErrorMessage, nullptr, JSMSG_BAD_APPLY_ARGS,
                                      js_apply_str);
            return false;
        }

        RootedObject argsobj(cx, &callArgs[1].toObject());

        unsigned argc = 0;
        if (!GetLengthProperty(cx, argsobj, &argc))
            return false;
        argc = unsigned(Min(argc, ARGS_LENGTH_MAX));

        if (!args.growBy(argc) || !GetElements(cx, argsobj, argc, args.begin()))
            return false;
    }

    return object->call(cx, object, thisv, args, callArgs.rval());
}

/* static */ bool
DebuggerObject::asEnvironmentMethod(JSContext* cx, unsigned argc, Value* vp)
{
    THIS_DEBUGOBJECT_OWNER_REFERENT(cx, argc, vp, "asEnvironment", args, dbg, referent);
    if (!RequireGlobalObject(cx, args.thisv(), referent))
        return false;

    Rooted<Env*> env(cx);
    {
        AutoCompartment ac(cx, referent);
        env = GetDebugEnvironmentForGlobalLexicalEnvironment(cx);
        if (!env)
            return false;
    }

    return dbg->wrapEnvironment(cx, env, args.rval());
}

// Lookup a binding on the referent's global scope and change it to undefined
// if it is an uninitialized lexical, otherwise do nothing. The method's
// JavaScript return value is true _only_ when an uninitialized lexical has been
// altered, otherwise it is false.
/* static */ bool
DebuggerObject::forceLexicalInitializationByNameMethod(JSContext *cx, unsigned argc, Value* vp)
{
    THIS_DEBUGOBJECT(cx, argc, vp, "forceLexicalInitializationByName", args, object)
    if (!args.requireAtLeast(cx, "Debugger.Object.prototype.forceLexicalInitializationByName", 1))
        return false;

    if (!DebuggerObject::requireGlobal(cx, object))
        return false;

    RootedId id(cx);
    if (!ValueToIdentifier(cx, args[0], &id))
        return false;

    bool result;
    if (!DebuggerObject::forceLexicalInitializationByName(cx, object, id, result))
        return false;

    args.rval().setBoolean(result);
    return true;
}

/* static */ bool
DebuggerObject::executeInGlobalMethod(JSContext* cx, unsigned argc, Value* vp)
{
    THIS_DEBUGOBJECT(cx, argc, vp, "executeInGlobal", args, object);
    if (!args.requireAtLeast(cx, "Debugger.Object.prototype.executeInGlobal", 1))
        return false;

    if (!DebuggerObject::requireGlobal(cx, object))
        return false;

    AutoStableStringChars stableChars(cx);
    if (!ValueToStableChars(cx, "Debugger.Object.prototype.executeInGlobal", args[0],
                            stableChars))
    {
        return false;
    }
    mozilla::Range<const char16_t> chars = stableChars.twoByteRange();

    EvalOptions options;
    if (!ParseEvalOptions(cx, args.get(1), options))
        return false;

    JSTrapStatus status;
    RootedValue value(cx);
    if (!DebuggerObject::executeInGlobal(cx, object, chars, nullptr, options, status, &value))
        return false;

    return object->owner()->newCompletionValue(cx, status, value, args.rval());
}

/* static */ bool
DebuggerObject::executeInGlobalWithBindingsMethod(JSContext* cx, unsigned argc, Value* vp)
{
    THIS_DEBUGOBJECT(cx, argc, vp, "executeInGlobalWithBindings", args, object);
    if (!args.requireAtLeast(cx, "Debugger.Object.prototype.executeInGlobalWithBindings", 2))
        return false;

    if (!DebuggerObject::requireGlobal(cx, object))
        return false;

    AutoStableStringChars stableChars(cx);
    if (!ValueToStableChars(cx, "Debugger.Object.prototype.executeInGlobalWithBindings", args[0],
                            stableChars))
    {
        return false;
    }
    mozilla::Range<const char16_t> chars = stableChars.twoByteRange();

    RootedObject bindings(cx, NonNullObject(cx, args[1]));
    if (!bindings)
        return false;

    EvalOptions options;
    if (!ParseEvalOptions(cx, args.get(2), options))
        return false;

    JSTrapStatus status;
    RootedValue value(cx);
    if (!DebuggerObject::executeInGlobal(cx, object, chars, bindings, options, status, &value))
        return false;

    return object->owner()->newCompletionValue(cx, status, value, args.rval());
}

/* static */ bool
DebuggerObject::makeDebuggeeValueMethod(JSContext* cx, unsigned argc, Value* vp)
{
    THIS_DEBUGOBJECT(cx, argc, vp, "makeDebuggeeValue", args, object);
    if (!args.requireAtLeast(cx, "Debugger.Object.prototype.makeDebuggeeValue", 1))
        return false;

    return DebuggerObject::makeDebuggeeValue(cx, object, args[0], args.rval());
}

/* static */ bool
DebuggerObject::unsafeDereferenceMethod(JSContext* cx, unsigned argc, Value* vp)
{
    THIS_DEBUGOBJECT(cx, argc, vp, "unsafeDereference", args, object);

    RootedObject result(cx);
    if (!DebuggerObject::unsafeDereference(cx, object, &result))
       return false;

    args.rval().setObject(*result);
    return true;
}

/* static */ bool
DebuggerObject::unwrapMethod(JSContext* cx, unsigned argc, Value* vp)
{
    THIS_DEBUGOBJECT(cx, argc, vp, "unwrap", args, object);

    RootedDebuggerObject result(cx);
    if (!DebuggerObject::unwrap(cx, object, &result))
        return false;

    args.rval().setObjectOrNull(result);
    return true;
}

const JSPropertySpec DebuggerObject::properties_[] = {
    JS_PSG("callable", DebuggerObject::callableGetter, 0),
    JS_PSG("isBoundFunction", DebuggerObject::isBoundFunctionGetter, 0),
    JS_PSG("isArrowFunction", DebuggerObject::isArrowFunctionGetter, 0),
    JS_PSG("isGeneratorFunction", DebuggerObject::isGeneratorFunctionGetter, 0),
    JS_PSG("isAsyncFunction", DebuggerObject::isAsyncFunctionGetter, 0),
    JS_PSG("proto", DebuggerObject::protoGetter, 0),
    JS_PSG("class", DebuggerObject::classGetter, 0),
    JS_PSG("name", DebuggerObject::nameGetter, 0),
    JS_PSG("displayName", DebuggerObject::displayNameGetter, 0),
    JS_PSG("parameterNames", DebuggerObject::parameterNamesGetter, 0),
    JS_PSG("script", DebuggerObject::scriptGetter, 0),
    JS_PSG("environment", DebuggerObject::environmentGetter, 0),
    JS_PSG("boundTargetFunction", DebuggerObject::boundTargetFunctionGetter, 0),
    JS_PSG("boundThis", DebuggerObject::boundThisGetter, 0),
    JS_PSG("boundArguments", DebuggerObject::boundArgumentsGetter, 0),
    JS_PSG("global", DebuggerObject::globalGetter, 0),
    JS_PSG("allocationSite", DebuggerObject::allocationSiteGetter, 0),
    JS_PSG("errorMessageName", DebuggerObject::errorMessageNameGetter, 0),
    JS_PSG("errorNotes", DebuggerObject::errorNotesGetter, 0),
    JS_PSG("errorLineNumber", DebuggerObject::errorLineNumberGetter, 0),
    JS_PSG("errorColumnNumber", DebuggerObject::errorColumnNumberGetter, 0),
    JS_PSG("isProxy", DebuggerObject::isProxyGetter, 0),
    JS_PSG("proxyTarget", DebuggerObject::proxyTargetGetter, 0),
    JS_PSG("proxyHandler", DebuggerObject::proxyHandlerGetter, 0),
    JS_PS_END
};

const JSPropertySpec DebuggerObject::promiseProperties_[] = {
    JS_PSG("isPromise", DebuggerObject::isPromiseGetter, 0),
    JS_PSG("promiseState", DebuggerObject::promiseStateGetter, 0),
    JS_PSG("promiseValue", DebuggerObject::promiseValueGetter, 0),
    JS_PSG("promiseReason", DebuggerObject::promiseReasonGetter, 0),
    JS_PSG("promiseLifetime", DebuggerObject::promiseLifetimeGetter, 0),
    JS_PSG("promiseTimeToResolution", DebuggerObject::promiseTimeToResolutionGetter, 0),
    JS_PSG("promiseAllocationSite", DebuggerObject::promiseAllocationSiteGetter, 0),
    JS_PSG("promiseResolutionSite", DebuggerObject::promiseResolutionSiteGetter, 0),
    JS_PSG("promiseID", DebuggerObject::promiseIDGetter, 0),
    JS_PSG("promiseDependentPromises", DebuggerObject::promiseDependentPromisesGetter, 0),
    JS_PS_END
};

const JSFunctionSpec DebuggerObject::methods_[] = {
    JS_FN("isExtensible", DebuggerObject::isExtensibleMethod, 0, 0),
    JS_FN("isSealed", DebuggerObject::isSealedMethod, 0, 0),
    JS_FN("isFrozen", DebuggerObject::isFrozenMethod, 0, 0),
    JS_FN("getOwnPropertyNames", DebuggerObject::getOwnPropertyNamesMethod, 0, 0),
    JS_FN("getOwnPropertySymbols", DebuggerObject::getOwnPropertySymbolsMethod, 0, 0),
    JS_FN("getOwnPropertyDescriptor", DebuggerObject::getOwnPropertyDescriptorMethod, 1, 0),
    JS_FN("preventExtensions", DebuggerObject::preventExtensionsMethod, 0, 0),
    JS_FN("seal", DebuggerObject::sealMethod, 0, 0),
    JS_FN("freeze", DebuggerObject::freezeMethod, 0, 0),
    JS_FN("defineProperty", DebuggerObject::definePropertyMethod, 2, 0),
    JS_FN("defineProperties", DebuggerObject::definePropertiesMethod, 1, 0),
    JS_FN("deleteProperty", DebuggerObject::deletePropertyMethod, 1, 0),
    JS_FN("call", DebuggerObject::callMethod, 0, 0),
    JS_FN("apply", DebuggerObject::applyMethod, 0, 0),
    JS_FN("asEnvironment", DebuggerObject::asEnvironmentMethod, 0, 0),
    JS_FN("forceLexicalInitializationByName", DebuggerObject::forceLexicalInitializationByNameMethod, 1, 0),
    JS_FN("executeInGlobal", DebuggerObject::executeInGlobalMethod, 1, 0),
    JS_FN("executeInGlobalWithBindings", DebuggerObject::executeInGlobalWithBindingsMethod, 2, 0),
    JS_FN("makeDebuggeeValue", DebuggerObject::makeDebuggeeValueMethod, 1, 0),
    JS_FN("unsafeDereference", DebuggerObject::unsafeDereferenceMethod, 0, 0),
    JS_FN("unwrap", DebuggerObject::unwrapMethod, 0, 0),
    JS_FS_END
};

/* static */ NativeObject*
DebuggerObject::initClass(JSContext* cx, HandleObject obj, HandleObject debugCtor)
{
    Handle<GlobalObject*> global = obj.as<GlobalObject>();
    RootedObject objProto(cx, GlobalObject::getOrCreateObjectPrototype(cx, global));

    RootedNativeObject objectProto(cx, InitClass(cx, debugCtor, objProto, &class_,
                                                 construct, 0, properties_,
                                                 methods_, nullptr, nullptr));

    if (!objectProto)
        return nullptr;

    if (!DefinePropertiesAndFunctions(cx, objectProto, promiseProperties_, nullptr))
        return nullptr;

    return objectProto;
}

/* static */ DebuggerObject*
DebuggerObject::create(JSContext* cx, HandleObject proto, HandleObject referent,
                       HandleNativeObject debugger)
{
  NewObjectKind newKind = IsInsideNursery(referent) ? GenericObject : TenuredObject;
  JSObject* obj = NewObjectWithGivenProto(cx, &DebuggerObject::class_, proto, newKind);
  if (!obj)
    return nullptr;

  DebuggerObject& object = obj->as<DebuggerObject>();
  object.setPrivateGCThing(referent);
  object.setReservedSlot(JSSLOT_DEBUGOBJECT_OWNER, ObjectValue(*debugger));

  return &object;
}

bool
DebuggerObject::isCallable() const
{
    return referent()->isCallable();
}

bool
DebuggerObject::isFunction() const
{
    return referent()->is<JSFunction>();
}

bool
DebuggerObject::isDebuggeeFunction() const
{
    return referent()->is<JSFunction>() &&
           owner()->observesGlobal(&referent()->as<JSFunction>().global());
}

bool
DebuggerObject::isBoundFunction() const
{
    MOZ_ASSERT(isDebuggeeFunction());

    return referent()->isBoundFunction();
}

bool
DebuggerObject::isArrowFunction() const
{
    MOZ_ASSERT(isDebuggeeFunction());

    return RemoveAsyncWrapper(&referent()->as<JSFunction>())->isArrow();
}

bool
DebuggerObject::isAsyncFunction() const
{
    MOZ_ASSERT(isDebuggeeFunction());

    return RemoveAsyncWrapper(&referent()->as<JSFunction>())->isAsync();
}

bool
DebuggerObject::isGeneratorFunction() const
{
    MOZ_ASSERT(isDebuggeeFunction());

    JSFunction* fun = RemoveAsyncWrapper(&referent()->as<JSFunction>());
    return fun->isLegacyGenerator() || fun->isStarGenerator();
}

bool
DebuggerObject::isGlobal() const
{
    return referent()->is<GlobalObject>();
}

bool
DebuggerObject::isScriptedProxy() const
{
    return js::IsScriptedProxy(referent());
}

bool
DebuggerObject::isPromise() const
{
    JSObject* referent = this->referent();

    if (IsCrossCompartmentWrapper(referent)) {
        referent = CheckedUnwrap(referent);
        if (!referent)
            return false;
    }

    return referent->is<PromiseObject>();
}

/* static */ bool
DebuggerObject::getClassName(JSContext* cx, HandleDebuggerObject object,
                             MutableHandleString result)
{
    RootedObject referent(cx, object->referent());

    const char* className;
    {
        AutoCompartment ac(cx, referent);
        className = GetObjectClassName(cx, referent);
    }

    JSAtom* str = Atomize(cx, className, strlen(className));
    if (!str)
        return false;

    result.set(str);
    return true;
}

/* static */ bool
DebuggerObject::getGlobal(JSContext* cx, HandleDebuggerObject object,
                          MutableHandleDebuggerObject result)
{
    RootedObject referent(cx, object->referent());
    Debugger* dbg = object->owner();

    RootedObject global(cx, &referent->global());
    return dbg->wrapDebuggeeObject(cx, global, result);
}

JSAtom*
DebuggerObject::name(JSContext* cx) const
{
    MOZ_ASSERT(isFunction());

    JSAtom* atom = referent()->as<JSFunction>().explicitName();
    if (atom)
        cx->markAtom(atom);
    return atom;
}

JSAtom*
DebuggerObject::displayName(JSContext* cx) const
{
    MOZ_ASSERT(isFunction());

    JSAtom* atom = referent()->as<JSFunction>().displayAtom();
    if (atom)
        cx->markAtom(atom);
    return atom;
}

JS::PromiseState
DebuggerObject::promiseState() const
{
    return promise()->state();
}

double
DebuggerObject::promiseLifetime() const
{
    return promise()->lifetime();
}

double
DebuggerObject::promiseTimeToResolution() const
{
    MOZ_ASSERT(promiseState() != JS::PromiseState::Pending);

    return promise()->timeToResolution();
}

/* static */ bool
DebuggerObject::getParameterNames(JSContext* cx, HandleDebuggerObject object,
                                  MutableHandle<StringVector> result)
{
    MOZ_ASSERT(object->isDebuggeeFunction());

    RootedFunction referent(cx, RemoveAsyncWrapper(&object->referent()->as<JSFunction>()));

    if (!result.growBy(referent->nargs()))
        return false;
    if (referent->isInterpreted()) {
        RootedScript script(cx, GetOrCreateFunctionScript(cx, referent));
        if (!script)
            return false;

        MOZ_ASSERT(referent->nargs() == script->numArgs());

        if (referent->nargs() > 0) {
            PositionalFormalParameterIter fi(script);
            for (size_t i = 0; i < referent->nargs(); i++, fi++) {
                MOZ_ASSERT(fi.argumentSlot() == i);
                JSAtom* atom = fi.name();
                if (atom)
                    cx->markAtom(atom);
                result[i].set(atom);
            }
        }
    } else {
        for (size_t i = 0; i < referent->nargs(); i++)
            result[i].set(nullptr);
    }

    return true;
}

/* static */ bool
DebuggerObject::getBoundTargetFunction(JSContext* cx, HandleDebuggerObject object,
                                       MutableHandleDebuggerObject result)
{
    MOZ_ASSERT(object->isBoundFunction());

    RootedFunction referent(cx, &object->referent()->as<JSFunction>());
    Debugger* dbg = object->owner();

    RootedObject target(cx, referent->getBoundFunctionTarget());
    return dbg->wrapDebuggeeObject(cx, target, result);
}

/* static */ bool
DebuggerObject::getBoundThis(JSContext* cx, HandleDebuggerObject object,
                             MutableHandleValue result)
{
    MOZ_ASSERT(object->isBoundFunction());

    RootedFunction referent(cx, &object->referent()->as<JSFunction>());
    Debugger* dbg = object->owner();

    result.set(referent->getBoundFunctionThis());
    return dbg->wrapDebuggeeValue(cx, result);
}

/* static */ bool
DebuggerObject::getBoundArguments(JSContext* cx, HandleDebuggerObject object,
                                  MutableHandle<ValueVector> result)
{
    MOZ_ASSERT(object->isBoundFunction());

    RootedFunction referent(cx, &object->referent()->as<JSFunction>());
    Debugger* dbg = object->owner();

    size_t length = referent->getBoundFunctionArgumentCount();
    if (!result.resize(length))
        return false;
    for (size_t i = 0; i < length; i++) {
        result[i].set(referent->getBoundFunctionArgument(i));
        if (!dbg->wrapDebuggeeValue(cx, result[i]))
            return false;
    }
    return true;
}

/* static */ SavedFrame*
Debugger::getObjectAllocationSite(JSObject& obj)
{
    JSObject* metadata = GetAllocationMetadata(&obj);
    if (!metadata)
        return nullptr;

    MOZ_ASSERT(!metadata->is<WrapperObject>());
    return SavedFrame::isSavedFrameAndNotProto(*metadata)
        ? &metadata->as<SavedFrame>()
        : nullptr;
}

/* static */ bool
DebuggerObject::getAllocationSite(JSContext* cx, HandleDebuggerObject object,
                                  MutableHandleObject result)
{
    RootedObject referent(cx, object->referent());

    RootedObject allocSite(cx, Debugger::getObjectAllocationSite(*referent));
    if (!cx->compartment()->wrap(cx, &allocSite))
        return false;

    result.set(allocSite);
    return true;
}

/* static */ bool
DebuggerObject::getErrorReport(JSContext* cx, HandleObject maybeError, JSErrorReport*& report)
{
    JSObject* obj = maybeError;
    if (IsCrossCompartmentWrapper(obj))
        obj = CheckedUnwrap(obj);

    if (!obj) {
        ReportAccessDenied(cx);
        return false;
    }

    if (!obj->is<ErrorObject>()) {
        report = nullptr;
        return true;
    }

    report = obj->as<ErrorObject>().getErrorReport();
    return true;
}

/* static */ bool
DebuggerObject::getErrorMessageName(JSContext* cx, HandleDebuggerObject object,
                                    MutableHandleString result)
{
    RootedObject referent(cx, object->referent());
    JSErrorReport* report;
    if (!getErrorReport(cx, referent, report))
        return false;

    if (!report) {
        result.set(nullptr);
        return true;
    }

    const JSErrorFormatString* efs = GetErrorMessage(nullptr, report->errorNumber);
    if (!efs) {
        result.set(nullptr);
        return true;
    }

    RootedString str(cx, JS_NewStringCopyZ(cx, efs->name));
    if (!cx->compartment()->wrap(cx, &str))
<<<<<<< HEAD
        return false;

    result.set(str);
    return true;
}

/* static */ bool
DebuggerObject::getErrorNotes(JSContext* cx, HandleDebuggerObject object,
                              MutableHandleValue result)
{
    RootedObject referent(cx, object->referent());
    JSErrorReport* report;
    if (!getErrorReport(cx, referent, report))
        return false;

=======
        return false;

    result.set(str);
    return true;
}

/* static */ bool
DebuggerObject::getErrorNotes(JSContext* cx, HandleDebuggerObject object,
                              MutableHandleValue result)
{
    RootedObject referent(cx, object->referent());
    JSErrorReport* report;
    if (!getErrorReport(cx, referent, report))
        return false;

>>>>>>> a17af05f
    if (!report) {
        result.setUndefined();
        return true;
    }

    RootedObject errorNotesArray(cx, CreateErrorNotesArray(cx, report));
    if (!errorNotesArray)
        return false;

    if (!cx->compartment()->wrap(cx, &errorNotesArray))
        return false;
    result.setObject(*errorNotesArray);
    return true;
}

/* static */ bool
DebuggerObject::getErrorLineNumber(JSContext* cx, HandleDebuggerObject object,
                                   MutableHandleValue result)
{
    RootedObject referent(cx, object->referent());
    JSErrorReport* report;
    if (!getErrorReport(cx, referent, report))
        return false;

    if (!report) {
        result.setUndefined();
        return true;
    }

    result.setNumber(report->lineno);
    return true;
}

/* static */ bool
DebuggerObject::getErrorColumnNumber(JSContext* cx, HandleDebuggerObject object,
                                     MutableHandleValue result)
{
    RootedObject referent(cx, object->referent());
    JSErrorReport* report;
    if (!getErrorReport(cx, referent, report))
        return false;

    if (!report) {
        result.setUndefined();
        return true;
    }

    result.setNumber(report->column);
    return true;
}

/* static */ bool
DebuggerObject::getPromiseValue(JSContext* cx, HandleDebuggerObject object,
                                MutableHandleValue result)
{
    MOZ_ASSERT(object->promiseState() == JS::PromiseState::Fulfilled);

    result.set(object->promise()->value());
    return object->owner()->wrapDebuggeeValue(cx, result);
}

/* static */ bool
DebuggerObject::getPromiseReason(JSContext* cx, HandleDebuggerObject object,
                                 MutableHandleValue result)
{
    MOZ_ASSERT(object->promiseState() == JS::PromiseState::Rejected);

    result.set(object->promise()->reason());
    return object->owner()->wrapDebuggeeValue(cx, result);
}

/* static */ bool
DebuggerObject::isExtensible(JSContext* cx, HandleDebuggerObject object, bool& result)
{
    RootedObject referent(cx, object->referent());

    Maybe<AutoCompartment> ac;
    ac.emplace(cx, referent);
    ErrorCopier ec(ac);
    return IsExtensible(cx, referent, &result);
}

/* static */ bool
DebuggerObject::isSealed(JSContext* cx, HandleDebuggerObject object, bool& result)
{
    RootedObject referent(cx, object->referent());

    Maybe<AutoCompartment> ac;
    ac.emplace(cx, referent);

    ErrorCopier ec(ac);
    return TestIntegrityLevel(cx, referent, IntegrityLevel::Sealed, &result);
}

/* static */ bool
DebuggerObject::isFrozen(JSContext* cx, HandleDebuggerObject object, bool& result)
{
    RootedObject referent(cx, object->referent());

    Maybe<AutoCompartment> ac;
    ac.emplace(cx, referent);

    ErrorCopier ec(ac);
    return TestIntegrityLevel(cx, referent, IntegrityLevel::Frozen, &result);
}

/* static */ bool
DebuggerObject::getPrototypeOf(JSContext* cx, HandleDebuggerObject object,
                               MutableHandleDebuggerObject result)
{
    RootedObject referent(cx, object->referent());
    Debugger* dbg = object->owner();

    RootedObject proto(cx);
    {
        AutoCompartment ac(cx, referent);
        if (!GetPrototype(cx, referent, &proto))
            return false;
    }

    if (!proto) {
        result.set(nullptr);
        return true;
    }

    return dbg->wrapDebuggeeObject(cx, proto, result);
}

/* static */ bool
DebuggerObject::getOwnPropertyNames(JSContext* cx, HandleDebuggerObject object,
                                    MutableHandle<IdVector> result)
{
    RootedObject referent(cx, object->referent());

    AutoIdVector ids(cx);
    {
        Maybe<AutoCompartment> ac;
        ac.emplace(cx, referent);

        ErrorCopier ec(ac);
        if (!GetPropertyKeys(cx, referent, JSITER_OWNONLY | JSITER_HIDDEN, &ids))
            return false;
    }

    for (size_t i = 0; i < ids.length(); i++)
        cx->markId(ids[i]);

    return result.append(ids.begin(), ids.end());
}

/* static */ bool
DebuggerObject::getOwnPropertySymbols(JSContext* cx, HandleDebuggerObject object,
                                      MutableHandle<IdVector> result)
{
    RootedObject referent(cx, object->referent());

    AutoIdVector ids(cx);
    {
        Maybe<AutoCompartment> ac;
        ac.emplace(cx, referent);

        ErrorCopier ec(ac);
        if (!GetPropertyKeys(cx, referent,
                             JSITER_OWNONLY | JSITER_HIDDEN | JSITER_SYMBOLS | JSITER_SYMBOLSONLY,
                             &ids))
            return false;
    }

    for (size_t i = 0; i < ids.length(); i++)
        cx->markId(ids[i]);

    return result.append(ids.begin(), ids.end());
}

/* static */ bool
DebuggerObject::getOwnPropertyDescriptor(JSContext* cx, HandleDebuggerObject object,
                                         HandleId id, MutableHandle<PropertyDescriptor> desc)
{
    RootedObject referent(cx, object->referent());
    Debugger* dbg = object->owner();

    /* Bug: This can cause the debuggee to run! */
    {
        Maybe<AutoCompartment> ac;
        ac.emplace(cx, referent);
        cx->markId(id);

        ErrorCopier ec(ac);
        if (!GetOwnPropertyDescriptor(cx, referent, id, desc))
            return false;
    }

    if (desc.object()) {
        /* Rewrap the debuggee values in desc for the debugger. */
        if (!dbg->wrapDebuggeeValue(cx, desc.value()))
            return false;

        if (desc.hasGetterObject()) {
            RootedValue get(cx, ObjectOrNullValue(desc.getterObject()));
            if (!dbg->wrapDebuggeeValue(cx, &get))
                return false;
            desc.setGetterObject(get.toObjectOrNull());
        }
        if (desc.hasSetterObject()) {
            RootedValue set(cx, ObjectOrNullValue(desc.setterObject()));
            if (!dbg->wrapDebuggeeValue(cx, &set))
                return false;
            desc.setSetterObject(set.toObjectOrNull());
        }

        // Avoid tripping same-compartment assertions in JS::FromPropertyDescriptor().
        desc.object().set(object);
    }

    return true;
}

/* static */ bool
DebuggerObject::preventExtensions(JSContext* cx, HandleDebuggerObject object)
{
    RootedObject referent(cx, object->referent());

    Maybe<AutoCompartment> ac;
    ac.emplace(cx, referent);

    ErrorCopier ec(ac);
    return PreventExtensions(cx, referent);
}

/* static */ bool
DebuggerObject::seal(JSContext* cx, HandleDebuggerObject object)
{
    RootedObject referent(cx, object->referent());

    Maybe<AutoCompartment> ac;
    ac.emplace(cx, referent);

    ErrorCopier ec(ac);
    return SetIntegrityLevel(cx, referent, IntegrityLevel::Sealed);
}

/* static */ bool
DebuggerObject::freeze(JSContext* cx, HandleDebuggerObject object)
{
    RootedObject referent(cx, object->referent());

    Maybe<AutoCompartment> ac;
    ac.emplace(cx, referent);

    ErrorCopier ec(ac);
    return SetIntegrityLevel(cx, referent, IntegrityLevel::Frozen);
}

/* static */ bool
DebuggerObject::defineProperty(JSContext* cx, HandleDebuggerObject object, HandleId id,
                               Handle<PropertyDescriptor> desc_)
{
    RootedObject referent(cx, object->referent());
    Debugger* dbg = object->owner();

    Rooted<PropertyDescriptor> desc(cx, desc_);
    if (!dbg->unwrapPropertyDescriptor(cx, referent, &desc))
        return false;
    JS_TRY_OR_RETURN_FALSE(cx, CheckPropertyDescriptorAccessors(cx, desc));

    Maybe<AutoCompartment> ac;
    ac.emplace(cx, referent);
    if (!cx->compartment()->wrap(cx, &desc))
        return false;
    cx->markId(id);

    ErrorCopier ec(ac);
    if (!DefineProperty(cx, referent, id, desc))
        return false;

    return true;
}

/* static */ bool
DebuggerObject::defineProperties(JSContext* cx, HandleDebuggerObject object,
                                 Handle<IdVector> ids,
                                 Handle<PropertyDescriptorVector> descs_)
{
    RootedObject referent(cx, object->referent());
    Debugger* dbg = object->owner();

    Rooted<PropertyDescriptorVector> descs(cx, PropertyDescriptorVector(cx));
    if (!descs.append(descs_.begin(), descs_.end()))
        return false;
    for (size_t i = 0; i < descs.length(); i++) {
        if (!dbg->unwrapPropertyDescriptor(cx, referent, descs[i]))
            return false;
        JS_TRY_OR_RETURN_FALSE(cx, CheckPropertyDescriptorAccessors(cx, descs[i]));
    }

    Maybe<AutoCompartment> ac;
    ac.emplace(cx, referent);
    for (size_t i = 0; i < descs.length(); i++) {
        if (!cx->compartment()->wrap(cx, descs[i]))
            return false;
        cx->markId(ids[i]);
    }

    ErrorCopier ec(ac);
    for (size_t i = 0; i < descs.length(); i++) {
        if (!DefineProperty(cx, referent, ids[i], descs[i]))
            return false;
    }

    return true;
}

/* static */ bool
DebuggerObject::deleteProperty(JSContext* cx, HandleDebuggerObject object, HandleId id,
                               ObjectOpResult& result)
{
    RootedObject referent(cx, object->referent());

    Maybe<AutoCompartment> ac;
    ac.emplace(cx, referent);

    cx->markId(id);

    ErrorCopier ec(ac);
    return DeleteProperty(cx, referent, id, result);
}

/* static */ bool
DebuggerObject::call(JSContext* cx, HandleDebuggerObject object, HandleValue thisv_,
                     Handle<ValueVector> args, MutableHandleValue result)
{
    RootedObject referent(cx, object->referent());
    Debugger* dbg = object->owner();

    if (!referent->isCallable()) {
        JS_ReportErrorNumberASCII(cx, GetErrorMessage, nullptr, JSMSG_INCOMPATIBLE_PROTO,
                                  "Debugger.Object", "call", referent->getClass()->name);
        return false;
    }

    RootedValue calleev(cx, ObjectValue(*referent));

    /*
     * Unwrap Debugger.Objects. This happens in the debugger's compartment since
     * that is where any exceptions must be reported.
     */
    RootedValue thisv(cx, thisv_);
    if (!dbg->unwrapDebuggeeValue(cx, &thisv))
        return false;
    Rooted<ValueVector> args2(cx, ValueVector(cx));
    if (!args2.append(args.begin(), args.end()))
        return false;
    for (unsigned i = 0; i < args2.length(); ++i) {
        if (!dbg->unwrapDebuggeeValue(cx, args2[i]))
            return false;
    }

    /*
     * Enter the debuggee compartment and rewrap all input value for that compartment.
     * (Rewrapping always takes place in the destination compartment.)
     */
    Maybe<AutoCompartment> ac;
    ac.emplace(cx, referent);
    if (!cx->compartment()->wrap(cx, &calleev) || !cx->compartment()->wrap(cx, &thisv))
        return false;
    for (unsigned i = 0; i < args2.length(); ++i) {
        if (!cx->compartment()->wrap(cx, args2[i]))
             return false;
    }

    /*
     * Call the function. Use receiveCompletionValue to return to the debugger
     * compartment and populate args.rval().
     */
    LeaveDebuggeeNoExecute nnx(cx);

    bool ok;
    {
        InvokeArgs invokeArgs(cx);

        ok = invokeArgs.init(cx, args2.length());
        if (ok) {
            for (size_t i = 0; i < args2.length(); ++i)
                invokeArgs[i].set(args2[i]);

            ok = js::Call(cx, calleev, thisv, invokeArgs, result);
        }
    }

    return dbg->receiveCompletionValue(ac, ok, result, result);
}

/* static */ bool
DebuggerObject::forceLexicalInitializationByName(JSContext* cx, HandleDebuggerObject object,
                                                 HandleId id, bool& result)
{
    if (!JSID_IS_STRING(id)) {
        JS_ReportErrorNumberASCII(cx, GetErrorMessage, nullptr, JSMSG_NOT_EXPECTED_TYPE,
                                  "Debugger.Object.prototype.forceLexicalInitializationByName",
                                  "string", InformalValueTypeName(IdToValue(id)));
        return false;
    }

    MOZ_ASSERT(object->isGlobal());

    Rooted<GlobalObject*> referent(cx, &object->referent()->as<GlobalObject>());

    RootedObject globalLexical(cx, &referent->lexicalEnvironment());
    RootedObject pobj(cx);
    Rooted<PropertyResult> prop(cx);
    if (!LookupProperty(cx, globalLexical, id, &pobj, &prop))
        return false;

    result = false;
    if (prop) {
        MOZ_ASSERT(prop.isNativeProperty());
        Shape* shape = prop.shape();
        Value v = globalLexical->as<NativeObject>().getSlot(shape->slot());
        if (shape->hasSlot() && v.isMagic() && v.whyMagic() == JS_UNINITIALIZED_LEXICAL) {
            globalLexical->as<NativeObject>().setSlot(shape->slot(), UndefinedValue());
            result = true;
        }
    }

    return true;
}

/* static */ bool
DebuggerObject::executeInGlobal(JSContext* cx, HandleDebuggerObject object,
                                mozilla::Range<const char16_t> chars, HandleObject bindings,
                                const EvalOptions& options, JSTrapStatus& status,
                                MutableHandleValue value)
{
    MOZ_ASSERT(object->isGlobal());

    Rooted<GlobalObject*> referent(cx, &object->referent()->as<GlobalObject>());
    Debugger* dbg = object->owner();

    RootedObject globalLexical(cx, &referent->lexicalEnvironment());
    return DebuggerGenericEval(cx, chars, bindings, options, status, value, dbg, globalLexical,
                               nullptr);
}

/* static */ bool
DebuggerObject::makeDebuggeeValue(JSContext* cx, HandleDebuggerObject object,
                                  HandleValue value_, MutableHandleValue result)
{
    RootedObject referent(cx, object->referent());
    Debugger* dbg = object->owner();

    RootedValue value(cx, value_);

    /* Non-objects are already debuggee values. */
    if (value.isObject()) {
        // Enter this Debugger.Object's referent's compartment, and wrap the
        // argument as appropriate for references from there.
        {
            AutoCompartment ac(cx, referent);
            if (!cx->compartment()->wrap(cx, &value))
                return false;
        }

        // Back in the debugger's compartment, produce a new Debugger.Object
        // instance referring to the wrapped argument.
        if (!dbg->wrapDebuggeeValue(cx, &value))
            return false;
    }

    result.set(value);
    return true;
}

/* static */ bool
DebuggerObject::unsafeDereference(JSContext* cx, HandleDebuggerObject object,
                                  MutableHandleObject result)
{
    RootedObject referent(cx, object->referent());

    if (!cx->compartment()->wrap(cx, &referent))
        return false;

    // Wrapping should return the WindowProxy.
    MOZ_ASSERT(!IsWindow(referent));

    result.set(referent);
    return true;
}

/* static */ bool
DebuggerObject::unwrap(JSContext* cx, HandleDebuggerObject object,
                       MutableHandleDebuggerObject result)
{
    RootedObject referent(cx, object->referent());
    Debugger* dbg = object->owner();

    RootedObject unwrapped(cx, UnwrapOneChecked(referent));
    if (!unwrapped) {
        result.set(nullptr);
        return true;
    }

    // Don't allow unwrapping to create a D.O whose referent is in an
    // invisible-to-Debugger global. (If our referent is a *wrapper* to such,
    // and the wrapper is in a visible compartment, that's fine.)
    JSCompartment* unwrappedCompartment = unwrapped->compartment();
    if (unwrappedCompartment->creationOptions().invisibleToDebugger()) {
        JS_ReportErrorNumberASCII(cx, GetErrorMessage, nullptr, JSMSG_DEBUG_INVISIBLE_COMPARTMENT);
        return false;
    }

    return dbg->wrapDebuggeeObject(cx, unwrapped, result);
}

/* static */ bool
DebuggerObject::requireGlobal(JSContext* cx, HandleDebuggerObject object)
{
    if (!object->isGlobal()) {
        RootedObject referent(cx, object->referent());

        const char* isWrapper = "";
        const char* isWindowProxy = "";

        /* Help the poor programmer by pointing out wrappers around globals... */
        if (referent->is<WrapperObject>()) {
            referent = js::UncheckedUnwrap(referent);
            isWrapper = "a wrapper around ";
        }

        /* ... and WindowProxies around Windows. */
        if (IsWindowProxy(referent)) {
            referent = ToWindowIfWindowProxy(referent);
            isWindowProxy = "a WindowProxy referring to ";
        }

        RootedValue dbgobj(cx, ObjectValue(*object));
        if (referent->is<GlobalObject>()) {
            ReportValueErrorFlags(cx, JSREPORT_ERROR, JSMSG_DEBUG_WRAPPER_IN_WAY,
                                  JSDVG_SEARCH_STACK, dbgobj, nullptr,
                                  isWrapper, isWindowProxy);
        } else {
            ReportValueErrorFlags(cx, JSREPORT_ERROR, JSMSG_DEBUG_BAD_REFERENT,
                                  JSDVG_SEARCH_STACK, dbgobj, nullptr,
                                  "a global object", nullptr);
        }
        return false;
    }

    return true;
}

/* static */ bool
DebuggerObject::requirePromise(JSContext* cx, HandleDebuggerObject object)
{
   RootedObject referent(cx, object->referent());

   if (IsCrossCompartmentWrapper(referent)) {
       referent = CheckedUnwrap(referent);
       if (!referent) {
           ReportAccessDenied(cx);
           return false;
       }
   }

   if (!referent->is<PromiseObject>()) {
      JS_ReportErrorNumberASCII(cx, GetErrorMessage, nullptr, JSMSG_NOT_EXPECTED_TYPE,
                                "Debugger", "Promise", object->getClass()->name);
      return false;
   }

   return true;
}

/* static */ bool
DebuggerObject::getScriptedProxyTarget(JSContext* cx, HandleDebuggerObject object,
                                       MutableHandleDebuggerObject result)
{
    MOZ_ASSERT(object->isScriptedProxy());
    RootedObject referent(cx, object->referent());
    Debugger* dbg = object->owner();
    RootedObject unwrapped(cx, js::GetProxyTargetObject(referent));
    if(!unwrapped) {
      result.set(nullptr);
      return true;
    }
    return dbg->wrapDebuggeeObject(cx, unwrapped, result);
}

/* static */ bool
DebuggerObject::getScriptedProxyHandler(JSContext* cx, HandleDebuggerObject object,
                                        MutableHandleDebuggerObject result)
{
    MOZ_ASSERT(object->isScriptedProxy());
    RootedObject referent(cx, object->referent());
    Debugger* dbg = object->owner();
    RootedObject unwrapped(cx, ScriptedProxyHandler::handlerObject(referent));
    if(!unwrapped) {
      result.set(nullptr);
      return true;
    }
    return dbg->wrapDebuggeeObject(cx, unwrapped, result);
}


/*** Debugger.Environment ************************************************************************/

void
DebuggerEnv_trace(JSTracer* trc, JSObject* obj)
{
    /*
     * There is a barrier on private pointers, so the Unbarriered marking
     * is okay.
     */
    if (Env* referent = (JSObject*) obj->as<NativeObject>().getPrivate()) {
        TraceManuallyBarrieredCrossCompartmentEdge(trc, obj, &referent,
                                                   "Debugger.Environment referent");
        obj->as<NativeObject>().setPrivateUnbarriered(referent);
    }
}

static DebuggerEnvironment*
DebuggerEnvironment_checkThis(JSContext* cx, const CallArgs& args, const char* fnname,
                              bool requireDebuggee)
{
    JSObject* thisobj = NonNullObject(cx, args.thisv());
    if (!thisobj)
        return nullptr;
    if (thisobj->getClass() != &DebuggerEnvironment::class_) {
        JS_ReportErrorNumberASCII(cx, GetErrorMessage, nullptr, JSMSG_INCOMPATIBLE_PROTO,
                                  "Debugger.Environment", fnname, thisobj->getClass()->name);
        return nullptr;
    }

    /*
     * Forbid Debugger.Environment.prototype, which is of class DebuggerEnvironment::class_
     * but isn't a real working Debugger.Environment. The prototype object is
     * distinguished by having no referent.
     */
    DebuggerEnvironment* nthisobj = &thisobj->as<DebuggerEnvironment>();
    if (!nthisobj->getPrivate()) {
        JS_ReportErrorNumberASCII(cx, GetErrorMessage, nullptr, JSMSG_INCOMPATIBLE_PROTO,
                                  "Debugger.Environment", fnname, "prototype object");
        return nullptr;
    }

    /*
     * Forbid access to Debugger.Environment objects that are not debuggee
     * environments.
     */
    if (requireDebuggee) {
        Rooted<Env*> env(cx, static_cast<Env*>(nthisobj->getPrivate()));
        if (!Debugger::fromChildJSObject(nthisobj)->observesGlobal(&env->global())) {
            JS_ReportErrorNumberASCII(cx, GetErrorMessage, nullptr, JSMSG_DEBUG_NOT_DEBUGGEE,
                                      "Debugger.Environment", "environment");
            return nullptr;
        }
    }

    return nthisobj;
}

#define THIS_DEBUGGER_ENVIRONMENT(cx, argc, vp, fnname, args, environment)                                 \
    CallArgs args = CallArgsFromVp(argc, vp);                                                              \
    Rooted<DebuggerEnvironment*> environment(cx, DebuggerEnvironment_checkThis(cx, args, fnname, false));  \
    if (!environment)                                                                                      \
        return false;                                                                                      \

/* static */ bool
DebuggerEnvironment::construct(JSContext* cx, unsigned argc, Value* vp)
{
    JS_ReportErrorNumberASCII(cx, GetErrorMessage, nullptr, JSMSG_NO_CONSTRUCTOR,
                              "Debugger.Environment");
    return false;
}

static bool
IsDeclarative(Env* env)
{
    return env->is<DebugEnvironmentProxy>() &&
           env->as<DebugEnvironmentProxy>().isForDeclarative();
}

template <typename T>
static bool
IsDebugEnvironmentWrapper(Env* env)
{
    return env->is<DebugEnvironmentProxy>() &&
           env->as<DebugEnvironmentProxy>().environment().is<T>();
}

bool
DebuggerEnvironment::typeGetter(JSContext* cx, unsigned argc, Value* vp)
{
    THIS_DEBUGGER_ENVIRONMENT(cx, argc, vp, "get type", args, environment);

    if (!environment->requireDebuggee(cx))
        return false;

    DebuggerEnvironmentType type = environment->type();

    const char* s;
    switch (type) {
      case DebuggerEnvironmentType::Declarative:
        s = "declarative";
        break;
      case DebuggerEnvironmentType::With:
        s = "with";
        break;
      case DebuggerEnvironmentType::Object:
        s = "object";
        break;
    }

    JSAtom* str = Atomize(cx, s, strlen(s), PinAtom);
    if (!str)
        return false;

    args.rval().setString(str);
    return true;
}

/* static */ bool
DebuggerEnvironment::parentGetter(JSContext* cx, unsigned argc, Value* vp)
{
    THIS_DEBUGGER_ENVIRONMENT(cx, argc, vp, "get type", args, environment);

    if (!environment->requireDebuggee(cx))
        return false;

    RootedDebuggerEnvironment result(cx);
    if (!environment->getParent(cx, &result))
        return false;

    args.rval().setObjectOrNull(result);
    return true;
}

/* static */ bool
DebuggerEnvironment::objectGetter(JSContext* cx, unsigned argc, Value* vp)
{
    THIS_DEBUGGER_ENVIRONMENT(cx, argc, vp, "get type", args, environment);

    if (!environment->requireDebuggee(cx))
        return false;

    if (environment->type() == DebuggerEnvironmentType::Declarative) {
        JS_ReportErrorNumberASCII(cx, GetErrorMessage, nullptr, JSMSG_DEBUG_NO_ENV_OBJECT);
        return false;
    }

    RootedDebuggerObject result(cx);
    if (!environment->getObject(cx, &result))
        return false;

    args.rval().setObject(*result);
    return true;
}

/* static */ bool
DebuggerEnvironment::calleeGetter(JSContext* cx, unsigned argc, Value* vp)
{
    THIS_DEBUGGER_ENVIRONMENT(cx, argc, vp, "get callee", args, environment);

    if (!environment->requireDebuggee(cx))
        return false;

    RootedDebuggerObject result(cx);
    if (!environment->getCallee(cx, &result))
        return false;

    args.rval().setObjectOrNull(result);
    return true;
}

/* static */ bool
DebuggerEnvironment::inspectableGetter(JSContext* cx, unsigned argc, Value* vp)
{
    THIS_DEBUGGER_ENVIRONMENT(cx, argc, vp, "get inspectable", args, environment);

    args.rval().setBoolean(environment->isDebuggee());
    return true;
}

/* static */ bool
DebuggerEnvironment::optimizedOutGetter(JSContext* cx, unsigned argc, Value* vp)
{
    THIS_DEBUGGER_ENVIRONMENT(cx, argc, vp, "get optimizedOut", args, environment);

    args.rval().setBoolean(environment->isOptimized());
    return true;
}

/* static */ bool
DebuggerEnvironment::namesMethod(JSContext* cx, unsigned argc, Value* vp)
{
    THIS_DEBUGGER_ENVIRONMENT(cx, argc, vp, "names", args, environment);

    if (!environment->requireDebuggee(cx))
        return false;

    Rooted<IdVector> ids(cx, IdVector(cx));
    if (!DebuggerEnvironment::getNames(cx, environment, &ids))
        return false;

    RootedObject obj(cx, IdVectorToArray(cx, ids));
    if (!obj)
        return false;

    args.rval().setObject(*obj);
    return true;
}

/* static */ bool
DebuggerEnvironment::findMethod(JSContext* cx, unsigned argc, Value* vp)
{
    THIS_DEBUGGER_ENVIRONMENT(cx, argc, vp, "find", args, environment);
    if (!args.requireAtLeast(cx, "Debugger.Environment.find", 1))
        return false;

    if (!environment->requireDebuggee(cx))
        return false;

    RootedId id(cx);
    if (!ValueToIdentifier(cx, args[0], &id))
        return false;

    RootedDebuggerEnvironment result(cx);
    if (!DebuggerEnvironment::find(cx, environment, id, &result))
        return false;

    args.rval().setObjectOrNull(result);
    return true;
}

/* static */ bool
DebuggerEnvironment::getVariableMethod(JSContext* cx, unsigned argc, Value* vp)
{
    THIS_DEBUGGER_ENVIRONMENT(cx, argc, vp, "getVariable", args, environment);
    if (!args.requireAtLeast(cx, "Debugger.Environment.getVariable", 1))
        return false;

    if (!environment->requireDebuggee(cx))
        return false;

    RootedId id(cx);
    if (!ValueToIdentifier(cx, args[0], &id))
        return false;

    return DebuggerEnvironment::getVariable(cx, environment, id, args.rval());
}

/* static */ bool
DebuggerEnvironment::setVariableMethod(JSContext* cx, unsigned argc, Value* vp)
{
    THIS_DEBUGGER_ENVIRONMENT(cx, argc, vp, "setVariable", args, environment);
    if (!args.requireAtLeast(cx, "Debugger.Environment.setVariable", 2))
        return false;

    if (!environment->requireDebuggee(cx))
        return false;

    RootedId id(cx);
    if (!ValueToIdentifier(cx, args[0], &id))
        return false;

    if (!DebuggerEnvironment::setVariable(cx, environment, id, args[1]))
        return false;

    args.rval().setUndefined();
    return true;
}

bool
DebuggerEnvironment::requireDebuggee(JSContext* cx) const
{
    if (!isDebuggee()) {
        JS_ReportErrorNumberASCII(cx, GetErrorMessage, nullptr, JSMSG_DEBUG_NOT_DEBUGGEE,
                                  "Debugger.Environment", "environment");

        return false;
    }

    return true;
}

const JSPropertySpec DebuggerEnvironment::properties_[] = {
    JS_PSG("type", DebuggerEnvironment::typeGetter, 0),
    JS_PSG("parent", DebuggerEnvironment::parentGetter, 0),
    JS_PSG("object", DebuggerEnvironment::objectGetter, 0),
    JS_PSG("callee", DebuggerEnvironment::calleeGetter, 0),
    JS_PSG("inspectable", DebuggerEnvironment::inspectableGetter, 0),
    JS_PSG("optimizedOut", DebuggerEnvironment::optimizedOutGetter, 0),
    JS_PS_END
};

const JSFunctionSpec DebuggerEnvironment::methods_[] = {
    JS_FN("names", DebuggerEnvironment::namesMethod, 0, 0),
    JS_FN("find", DebuggerEnvironment::findMethod, 1, 0),
    JS_FN("getVariable", DebuggerEnvironment::getVariableMethod, 1, 0),
    JS_FN("setVariable", DebuggerEnvironment::setVariableMethod, 2, 0),
    JS_FS_END
};

/* static */ NativeObject*
DebuggerEnvironment::initClass(JSContext* cx, HandleObject dbgCtor, HandleObject obj)
{
    Handle<GlobalObject*> global = obj.as<GlobalObject>();
    RootedObject objProto(cx, GlobalObject::getOrCreateObjectPrototype(cx, global));

    return InitClass(cx, dbgCtor, objProto, &DebuggerEnvironment::class_, construct, 0,
                     properties_, methods_, nullptr, nullptr);
}

/* static */ DebuggerEnvironment*
DebuggerEnvironment::create(JSContext* cx, HandleObject proto, HandleObject referent,
                            HandleNativeObject debugger)
{
    NewObjectKind newKind = IsInsideNursery(referent) ? GenericObject : TenuredObject;
    RootedObject obj(cx, NewObjectWithGivenProto(cx, &DebuggerEnvironment::class_, proto, newKind));
    if (!obj)
        return nullptr;

    DebuggerEnvironment& environment = obj->as<DebuggerEnvironment>();
    environment.setPrivateGCThing(referent);
    environment.setReservedSlot(OWNER_SLOT, ObjectValue(*debugger));

    return &environment;
}

/* static */ DebuggerEnvironmentType
DebuggerEnvironment::type() const
{
    /* Don't bother switching compartments just to check env's type. */
    if (IsDeclarative(referent()))
        return DebuggerEnvironmentType::Declarative;
    if (IsDebugEnvironmentWrapper<WithEnvironmentObject>(referent()))
        return DebuggerEnvironmentType::With;
    return DebuggerEnvironmentType::Object;
}

bool
DebuggerEnvironment::getParent(JSContext* cx, MutableHandleDebuggerEnvironment result) const
{
    /* Don't bother switching compartments just to get env's parent. */
    Rooted<Env*> parent(cx, referent()->enclosingEnvironment());
    if (!parent) {
        result.set(nullptr);
        return true;
    }

    return owner()->wrapEnvironment(cx, parent, result);
}

bool
DebuggerEnvironment::getObject(JSContext* cx, MutableHandleDebuggerObject result) const
{
    MOZ_ASSERT(type() != DebuggerEnvironmentType::Declarative);

    /* Don't bother switching compartments just to get env's object. */
    RootedObject object(cx);
    if (IsDebugEnvironmentWrapper<WithEnvironmentObject>(referent())) {
        object.set(&referent()->as<DebugEnvironmentProxy>()
                   .environment().as<WithEnvironmentObject>().object());
    } else if (IsDebugEnvironmentWrapper<NonSyntacticVariablesObject>(referent())) {
        object.set(&referent()->as<DebugEnvironmentProxy>()
                   .environment().as<NonSyntacticVariablesObject>());
    } else {
        object.set(referent());
        MOZ_ASSERT(!object->is<DebugEnvironmentProxy>());
    }

    return owner()->wrapDebuggeeObject(cx, object, result);
}

bool
DebuggerEnvironment::getCallee(JSContext* cx, MutableHandleDebuggerObject result) const
{
    if (!referent()->is<DebugEnvironmentProxy>()) {
        result.set(nullptr);
        return true;
    }

    JSObject& scope = referent()->as<DebugEnvironmentProxy>().environment();
    if (!scope.is<CallObject>()) {
        result.set(nullptr);
        return true;
    }

    RootedObject callee(cx, &scope.as<CallObject>().callee());
    if (IsInternalFunctionObject(*callee)) {
        result.set(nullptr);
        return true;
    }

    return owner()->wrapDebuggeeObject(cx, callee, result);
}

bool
DebuggerEnvironment::isDebuggee() const
{
    MOZ_ASSERT(referent());
    MOZ_ASSERT(!referent()->is<EnvironmentObject>());

    return owner()->observesGlobal(&referent()->global());
}

bool
DebuggerEnvironment::isOptimized() const
{
    return referent()->is<DebugEnvironmentProxy>() &&
           referent()->as<DebugEnvironmentProxy>().isOptimizedOut();
}

/* static */ bool
DebuggerEnvironment::getNames(JSContext* cx, HandleDebuggerEnvironment environment,
                              MutableHandle<IdVector> result)
{
    MOZ_ASSERT(environment->isDebuggee());

    Rooted<Env*> referent(cx, environment->referent());

    AutoIdVector ids(cx);
    {
        Maybe<AutoCompartment> ac;
        ac.emplace(cx, referent);

        ErrorCopier ec(ac);
        if (!GetPropertyKeys(cx, referent, JSITER_HIDDEN, &ids))
            return false;
    }

    for (size_t i = 0; i < ids.length(); ++i) {
        jsid id = ids[i];
        if (JSID_IS_ATOM(id) && IsIdentifier(JSID_TO_ATOM(id))) {
            cx->markId(id);
            if (!result.append(id))
                return false;
        }
    }

    return true;
}

/* static */ bool
DebuggerEnvironment::find(JSContext* cx, HandleDebuggerEnvironment environment, HandleId id,
                          MutableHandleDebuggerEnvironment result)
{
    MOZ_ASSERT(environment->isDebuggee());

    Rooted<Env*> env(cx, environment->referent());
    Debugger* dbg = environment->owner();

    {
        Maybe<AutoCompartment> ac;
        ac.emplace(cx, env);

        cx->markId(id);

        /* This can trigger resolve hooks. */
        ErrorCopier ec(ac);
        for (; env; env = env->enclosingEnvironment()) {
            bool found;
            if (!HasProperty(cx, env, id, &found))
                return false;
            if (found)
                break;
        }
    }

    if (!env) {
        result.set(nullptr);
        return true;
    }

    return dbg->wrapEnvironment(cx, env, result);
}

/* static */ bool
DebuggerEnvironment::getVariable(JSContext* cx, HandleDebuggerEnvironment environment,
                                 HandleId id, MutableHandleValue result)
{
    MOZ_ASSERT(environment->isDebuggee());

    Rooted<Env*> referent(cx, environment->referent());
    Debugger* dbg = environment->owner();

    {
        Maybe<AutoCompartment> ac;
        ac.emplace(cx, referent);

        cx->markId(id);

        /* This can trigger getters. */
        ErrorCopier ec(ac);

        bool found;
        if (!HasProperty(cx, referent, id, &found))
            return false;
        if (!found) {
            result.setUndefined();
            return true;
        }

        // For DebugEnvironmentProxys, we get sentinel values for optimized out
        // slots and arguments instead of throwing (the default behavior).
        //
        // See wrapDebuggeeValue for how the sentinel values are wrapped.
        if (referent->is<DebugEnvironmentProxy>()) {
            Rooted<DebugEnvironmentProxy*> env(cx, &referent->as<DebugEnvironmentProxy>());
            if (!DebugEnvironmentProxy::getMaybeSentinelValue(cx, env, id, result))
                return false;
        } else {
            if (!GetProperty(cx, referent, referent, id, result))
                return false;
        }
    }

    // When we've faked up scope chain objects for optimized-out scopes,
    // declarative environments may contain internal JSFunction objects, which
    // we shouldn't expose to the user.
    if (result.isObject()) {
        RootedObject obj(cx, &result.toObject());
        if (obj->is<JSFunction>() &&
            IsInternalFunctionObject(obj->as<JSFunction>()))
            result.setMagic(JS_OPTIMIZED_OUT);
    }

    return dbg->wrapDebuggeeValue(cx, result);
}

/* static */ bool
DebuggerEnvironment::setVariable(JSContext* cx, HandleDebuggerEnvironment environment,
                                 HandleId id, HandleValue value_)
{
    MOZ_ASSERT(environment->isDebuggee());

    Rooted<Env*> referent(cx, environment->referent());
    Debugger* dbg = environment->owner();

    RootedValue value(cx, value_);
    if (!dbg->unwrapDebuggeeValue(cx, &value))
        return false;

    {
        Maybe<AutoCompartment> ac;
        ac.emplace(cx, referent);
        if (!cx->compartment()->wrap(cx, &value))
            return false;
        cx->markId(id);

        /* This can trigger setters. */
        ErrorCopier ec(ac);

        /* Make sure the environment actually has the specified binding. */
        bool found;
        if (!HasProperty(cx, referent, id, &found))
            return false;
        if (!found) {
            JS_ReportErrorNumberASCII(cx, GetErrorMessage, nullptr, JSMSG_DEBUG_VARIABLE_NOT_FOUND);
            return false;
        }

        /* Just set the property. */
        if (!SetProperty(cx, referent, id, value))
            return false;
    }

    return true;
}


/*** JS::dbg::Builder ****************************************************************************/

Builder::Builder(JSContext* cx, js::Debugger* debugger)
  : debuggerObject(cx, debugger->toJSObject().get()),
    debugger(debugger)
{ }


#if DEBUG
void
Builder::assertBuilt(JSObject* obj)
{
    // We can't use assertSameCompartment here, because that is always keyed to
    // some JSContext's current compartment, whereas BuiltThings can be
    // constructed and assigned to without respect to any particular context;
    // the only constraint is that they should be in their debugger's compartment.
    MOZ_ASSERT_IF(obj, debuggerObject->compartment() == obj->compartment());
}
#endif

bool
Builder::Object::definePropertyToTrusted(JSContext* cx, const char* name,
                                         JS::MutableHandleValue trusted)
{
    // We should have checked for false Objects before calling this.
    MOZ_ASSERT(value);

    JSAtom* atom = Atomize(cx, name, strlen(name));
    if (!atom)
        return false;
    RootedId id(cx, AtomToId(atom));

    return DefineProperty(cx, value, id, trusted);
}

bool
Builder::Object::defineProperty(JSContext* cx, const char* name, JS::HandleValue propval_)
{
    AutoCompartment ac(cx, debuggerObject());

    RootedValue propval(cx, propval_);
    if (!debugger()->wrapDebuggeeValue(cx, &propval))
        return false;

    return definePropertyToTrusted(cx, name, &propval);
}

bool
Builder::Object::defineProperty(JSContext* cx, const char* name, JS::HandleObject propval_)
{
    RootedValue propval(cx, ObjectOrNullValue(propval_));
    return defineProperty(cx, name, propval);
}

bool
Builder::Object::defineProperty(JSContext* cx, const char* name, Builder::Object& propval_)
{
    AutoCompartment ac(cx, debuggerObject());

    RootedValue propval(cx, ObjectOrNullValue(propval_.value));
    return definePropertyToTrusted(cx, name, &propval);
}

Builder::Object
Builder::newObject(JSContext* cx)
{
    AutoCompartment ac(cx, debuggerObject);

    RootedPlainObject obj(cx, NewBuiltinClassInstance<PlainObject>(cx));

    // If the allocation failed, this will return a false Object, as the spec promises.
    return Object(cx, *this, obj);
}


/*** JS::dbg::AutoEntryMonitor ******************************************************************/

AutoEntryMonitor::AutoEntryMonitor(JSContext* cx)
  : cx_(cx),
    savedMonitor_(cx->entryMonitor)
{
    cx->entryMonitor = this;
}

AutoEntryMonitor::~AutoEntryMonitor()
{
    cx_->entryMonitor = savedMonitor_;
}


/*** Glue ****************************************************************************************/

extern JS_PUBLIC_API(bool)
JS_DefineDebuggerObject(JSContext* cx, HandleObject obj)
{
    RootedNativeObject
        objProto(cx),
        debugCtor(cx),
        debugProto(cx),
        frameProto(cx),
        scriptProto(cx),
        sourceProto(cx),
        objectProto(cx),
        envProto(cx),
        memoryProto(cx);
    RootedObject debuggeeWouldRunProto(cx);
    RootedValue debuggeeWouldRunCtor(cx);
    Handle<GlobalObject*> global = obj.as<GlobalObject>();

    objProto = GlobalObject::getOrCreateObjectPrototype(cx, global);
    if (!objProto)
        return false;
    debugProto = InitClass(cx, obj,
                           objProto, &Debugger::class_, Debugger::construct,
                           1, Debugger::properties, Debugger::methods, nullptr,
                           Debugger::static_methods, debugCtor.address());
    if (!debugProto)
        return false;

    frameProto = DebuggerFrame::initClass(cx, debugCtor, obj);
    if (!frameProto)
        return false;

    scriptProto = InitClass(cx, debugCtor, objProto, &DebuggerScript_class,
                            DebuggerScript_construct, 0,
                            DebuggerScript_properties, DebuggerScript_methods,
                            nullptr, nullptr);
    if (!scriptProto)
        return false;

    sourceProto = InitClass(cx, debugCtor, sourceProto, &DebuggerSource_class,
                            DebuggerSource_construct, 0,
                            DebuggerSource_properties, DebuggerSource_methods,
                            nullptr, nullptr);
    if (!sourceProto)
        return false;

    objectProto = DebuggerObject::initClass(cx, obj, debugCtor);
    if (!objectProto)
        return false;

    envProto = DebuggerEnvironment::initClass(cx, debugCtor, obj);
    if (!envProto)
        return false;

    memoryProto = InitClass(cx, debugCtor, objProto, &DebuggerMemory::class_,
                            DebuggerMemory::construct, 0, DebuggerMemory::properties,
                            DebuggerMemory::methods, nullptr, nullptr);
    if (!memoryProto)
        return false;

    debuggeeWouldRunProto =
        GlobalObject::getOrCreateCustomErrorPrototype(cx, global, JSEXN_DEBUGGEEWOULDRUN);
    if (!debuggeeWouldRunProto)
        return false;
    debuggeeWouldRunCtor = global->getConstructor(JSProto_DebuggeeWouldRun);
    RootedId debuggeeWouldRunId(cx, NameToId(ClassName(JSProto_DebuggeeWouldRun, cx)));
    if (!DefineProperty(cx, debugCtor, debuggeeWouldRunId, debuggeeWouldRunCtor,
                        nullptr, nullptr, 0))
    {
        return false;
    }

    debugProto->setReservedSlot(Debugger::JSSLOT_DEBUG_FRAME_PROTO, ObjectValue(*frameProto));
    debugProto->setReservedSlot(Debugger::JSSLOT_DEBUG_OBJECT_PROTO, ObjectValue(*objectProto));
    debugProto->setReservedSlot(Debugger::JSSLOT_DEBUG_SCRIPT_PROTO, ObjectValue(*scriptProto));
    debugProto->setReservedSlot(Debugger::JSSLOT_DEBUG_SOURCE_PROTO, ObjectValue(*sourceProto));
    debugProto->setReservedSlot(Debugger::JSSLOT_DEBUG_ENV_PROTO, ObjectValue(*envProto));
    debugProto->setReservedSlot(Debugger::JSSLOT_DEBUG_MEMORY_PROTO, ObjectValue(*memoryProto));
    return true;
}

static inline void
AssertIsPromise(JSContext* cx, HandleObject promise)
{
    MOZ_ASSERT(promise);
    assertSameCompartment(cx, promise);
    MOZ_ASSERT(strcmp(promise->getClass()->name, "Promise") == 0);
}

JS_PUBLIC_API(void)
JS::dbg::onNewPromise(JSContext* cx, HandleObject promise_)
{
    RootedObject promise(cx, promise_);
    if (IsWrapper(promise))
        promise = UncheckedUnwrap(promise);
    AutoCompartment ac(cx, promise);
    AssertIsPromise(cx, promise);
    Debugger::slowPathPromiseHook(cx, Debugger::OnNewPromise, promise);
}

JS_PUBLIC_API(void)
JS::dbg::onPromiseSettled(JSContext* cx, HandleObject promise)
{
    AssertIsPromise(cx, promise);
    Debugger::slowPathPromiseHook(cx, Debugger::OnPromiseSettled, promise);
}

JS_PUBLIC_API(bool)
JS::dbg::IsDebugger(JSObject& obj)
{
    JSObject* unwrapped = CheckedUnwrap(&obj);
    return unwrapped &&
           js::GetObjectClass(unwrapped) == &Debugger::class_ &&
           js::Debugger::fromJSObject(unwrapped) != nullptr;
}

JS_PUBLIC_API(bool)
JS::dbg::GetDebuggeeGlobals(JSContext* cx, JSObject& dbgObj, AutoObjectVector& vector)
{
    MOZ_ASSERT(IsDebugger(dbgObj));
    js::Debugger* dbg = js::Debugger::fromJSObject(CheckedUnwrap(&dbgObj));

    if (!vector.reserve(vector.length() + dbg->debuggees.count())) {
        JS_ReportOutOfMemory(cx);
        return false;
    }

    for (WeakGlobalObjectSet::Range r = dbg->allDebuggees(); !r.empty(); r.popFront())
        vector.infallibleAppend(static_cast<JSObject*>(r.front()));

    return true;
}

#ifdef DEBUG
/* static */ bool
Debugger::isDebuggerCrossCompartmentEdge(JSObject* obj, const gc::Cell* target)
{
    MOZ_ASSERT(target);

    auto cls = obj->getClass();
    const gc::Cell* referent = nullptr;
    if (cls == &DebuggerScript_class) {
        referent = GetScriptReferentCell(obj);
    } else if (cls == &DebuggerSource_class) {
        referent = GetSourceReferentRawObject(obj);
    } else if (obj->is<DebuggerObject>()) {
        referent = static_cast<gc::Cell*>(obj->as<DebuggerObject>().getPrivate());
    } else if (obj->is<DebuggerEnvironment>()) {
        referent = static_cast<gc::Cell*>(obj->as<DebuggerEnvironment>().getPrivate());
    }

    return referent == target;
}
#endif


/*** JS::dbg::GarbageCollectionEvent **************************************************************/

namespace JS {
namespace dbg {

/* static */ GarbageCollectionEvent::Ptr
GarbageCollectionEvent::Create(JSRuntime* rt, ::js::gcstats::Statistics& stats, uint64_t gcNumber)
{
    auto data = rt->make_unique<GarbageCollectionEvent>(gcNumber);
    if (!data)
        return nullptr;

    data->nonincrementalReason = stats.nonincrementalReason();

    for (auto& slice : stats.slices()) {
        if (!data->reason) {
            // There is only one GC reason for the whole cycle, but for legacy
            // reasons this data is stored and replicated on each slice. Each
            // slice used to have its own GCReason, but now they are all the
            // same.
            data->reason = gcreason::ExplainReason(slice.reason);
            MOZ_ASSERT(data->reason);
        }

        if (!data->collections.growBy(1))
            return nullptr;

<<<<<<< HEAD
        data->collections.back().startTimestamp = range.front().start;
        data->collections.back().endTimestamp = range.front().end;
=======
        data->collections.back().startTimestamp = slice.start;
        data->collections.back().endTimestamp = slice.end;
>>>>>>> a17af05f
    }

    return data;
}

static bool
DefineStringProperty(JSContext* cx, HandleObject obj, PropertyName* propName, const char* strVal)
{
    RootedValue val(cx, UndefinedValue());
    if (strVal) {
        JSAtom* atomized = Atomize(cx, strVal, strlen(strVal));
        if (!atomized)
            return false;
        val = StringValue(atomized);
    }
    return DefineProperty(cx, obj, propName, val);
}

JSObject*
GarbageCollectionEvent::toJSObject(JSContext* cx) const
{
    RootedObject obj(cx, NewBuiltinClassInstance<PlainObject>(cx));
    RootedValue gcCycleNumberVal(cx, NumberValue(majorGCNumber_));
    if (!obj ||
        !DefineStringProperty(cx, obj, cx->names().nonincrementalReason, nonincrementalReason) ||
        !DefineStringProperty(cx, obj, cx->names().reason, reason) ||
        !DefineProperty(cx, obj, cx->names().gcCycleNumber, gcCycleNumberVal))
    {
        return nullptr;
    }

    RootedArrayObject slicesArray(cx, NewDenseEmptyArray(cx));
    if (!slicesArray)
        return nullptr;

<<<<<<< HEAD
    bool ignored; // Ignore inconsistencies in process creation timestamp.
    TimeStamp originTime = TimeStamp::ProcessCreation(ignored);
=======
    TimeStamp originTime = TimeStamp::ProcessCreation();
>>>>>>> a17af05f

    size_t idx = 0;
    for (auto range = collections.all(); !range.empty(); range.popFront()) {
        RootedPlainObject collectionObj(cx, NewBuiltinClassInstance<PlainObject>(cx));
        if (!collectionObj)
            return nullptr;

        RootedValue start(cx), end(cx);
        start = NumberValue((range.front().startTimestamp - originTime).ToMilliseconds());
        end = NumberValue((range.front().endTimestamp - originTime).ToMilliseconds());
        if (!DefineProperty(cx, collectionObj, cx->names().startTimestamp, start) ||
            !DefineProperty(cx, collectionObj, cx->names().endTimestamp, end))
        {
            return nullptr;
        }

        RootedValue collectionVal(cx, ObjectValue(*collectionObj));
        if (!DefineElement(cx, slicesArray, idx++, collectionVal))
            return nullptr;
    }

    RootedValue slicesValue(cx, ObjectValue(*slicesArray));
    if (!DefineProperty(cx, obj, cx->names().collections, slicesValue))
        return nullptr;

    return obj;
}

JS_PUBLIC_API(bool)
FireOnGarbageCollectionHookRequired(JSContext* cx)
{
    AutoCheckCannotGC noGC;

    for (ZoneGroupsIter group(cx->runtime()); !group.done(); group.next()) {
        for (Debugger* dbg : group->debuggerList()) {
            if (dbg->enabled &&
                dbg->observedGC(cx->runtime()->gc.majorGCCount()) &&
                dbg->getHook(Debugger::OnGarbageCollection))
            {
                return true;
            }
        }
    }

    return false;
}

JS_PUBLIC_API(bool)
FireOnGarbageCollectionHook(JSContext* cx, JS::dbg::GarbageCollectionEvent::Ptr&& data)
{
    AutoObjectVector triggered(cx);

    {
        // We had better not GC (and potentially get a dangling Debugger
        // pointer) while finding all Debuggers observing a debuggee that
        // participated in this GC.
        AutoCheckCannotGC noGC;

        for (ZoneGroupsIter group(cx->runtime()); !group.done(); group.next()) {
            for (Debugger* dbg : group->debuggerList()) {
                if (dbg->enabled &&
                    dbg->observedGC(data->majorGCNumber()) &&
                    dbg->getHook(Debugger::OnGarbageCollection))
                {
                    if (!triggered.append(dbg->object)) {
                        JS_ReportOutOfMemory(cx);
                        return false;
                    }
                }
            }
        }
    }

    for ( ; !triggered.empty(); triggered.popBack()) {
        Debugger* dbg = Debugger::fromJSObject(triggered.back());
        dbg->fireOnGarbageCollectionHook(cx, data);
        MOZ_ASSERT(!cx->isExceptionPending());
    }

    return true;
}

} // namespace dbg
} // namespace JS<|MERGE_RESOLUTION|>--- conflicted
+++ resolved
@@ -552,10 +552,6 @@
 BreakpointSite::BreakpointSite(Type type)
   : type_(type), enabledCount(0)
 {
-<<<<<<< HEAD
-    JS_INIT_CLIST(&breakpoints);
-=======
->>>>>>> a17af05f
 }
 
 void
@@ -578,11 +574,7 @@
 bool
 BreakpointSite::isEmpty() const
 {
-<<<<<<< HEAD
-    return JS_CLIST_IS_EMPTY(&breakpoints);
-=======
     return breakpoints.isEmpty();
->>>>>>> a17af05f
 }
 
 Breakpoint*
@@ -675,50 +667,6 @@
         debug->destroyBreakpointSite(fop, offset);
 }
 
-<<<<<<< HEAD
-JSBreakpointSite::JSBreakpointSite(JSScript* script, jsbytecode* pc)
-  : BreakpointSite(Type::JS),
-    script(script),
-    pc(pc)
-{
-    MOZ_ASSERT(!script->hasBreakpointsAt(pc));
-}
-
-void
-JSBreakpointSite::recompile(FreeOp* fop)
-{
-    if (script->hasBaselineScript())
-        script->baselineScript()->toggleDebugTraps(script, pc);
-}
-
-void
-JSBreakpointSite::destroyIfEmpty(FreeOp* fop)
-{
-    if (isEmpty())
-        script->destroyBreakpointSite(fop, pc);
-}
-
-WasmBreakpointSite::WasmBreakpointSite(wasm::Code* code_, uint32_t offset_)
-  : BreakpointSite(Type::Wasm), code(code_), offset(offset_)
-{
-    MOZ_ASSERT(code_);
-}
-
-void
-WasmBreakpointSite::recompile(FreeOp* fop)
-{
-    code->toggleBreakpointTrap(fop->runtime(), offset, isEnabled());
-}
-
-void
-WasmBreakpointSite::destroyIfEmpty(FreeOp* fop)
-{
-    if (isEmpty())
-        code->destroyBreakpointSite(fop, offset);
-}
-
-=======
->>>>>>> a17af05f
 /*** Debugger hook dispatch **********************************************************************/
 
 Debugger::Debugger(JSContext* cx, NativeObject* dbg)
@@ -772,18 +720,12 @@
      * We don't have to worry about locking here since Debugger is not
      * background finalized.
      */
-<<<<<<< HEAD
-    JS_REMOVE_LINK(&onNewGlobalObjectWatchersLink);
-
-    JSContext* cx = TlsContext.get();
-=======
     JSContext* cx = TlsContext.get();
     if (onNewGlobalObjectWatchersLink.mPrev ||
         onNewGlobalObjectWatchersLink.mNext ||
         cx->runtime()->onNewGlobalObjectWatchers().begin() == JSRuntime::WatchersList::Iterator(this))
         cx->runtime()->onNewGlobalObjectWatchers().remove(this);
 
->>>>>>> a17af05f
     cx->runtime()->endSingleThreadedExecution(cx);
 }
 
@@ -2033,10 +1975,7 @@
 Debugger::onTrap(JSContext* cx, MutableHandleValue vp)
 {
     FrameIter iter(cx);
-<<<<<<< HEAD
-=======
     JS::AutoSaveExceptionState saveExc(cx);
->>>>>>> a17af05f
     Rooted<GlobalObject*> global(cx);
     BreakpointSite* site;
     bool isJS; // true when iter.hasScript(), false when iter.isWasm()
@@ -2056,11 +1995,7 @@
         isJS = false;
         pc = nullptr;
         bytecodeOffset = iter.wasmBytecodeOffset();
-<<<<<<< HEAD
-        site = iter.wasmInstance()->code().getOrCreateBreakpointSite(cx, bytecodeOffset);
-=======
         site = iter.wasmInstance()->debug().getOrCreateBreakpointSite(cx, bytecodeOffset);
->>>>>>> a17af05f
     }
 
     /* Build list of breakpoint handlers. */
@@ -2114,11 +2049,7 @@
             if (isJS)
                 site = iter.script()->getBreakpointSite(pc);
             else
-<<<<<<< HEAD
-                site = iter.wasmInstance()->code().getOrCreateBreakpointSite(cx, bytecodeOffset);
-=======
                 site = iter.wasmInstance()->debug().getOrCreateBreakpointSite(cx, bytecodeOffset);
->>>>>>> a17af05f
         }
     }
 
@@ -2252,11 +2183,7 @@
 void
 Debugger::slowPathOnNewGlobalObject(JSContext* cx, Handle<GlobalObject*> global)
 {
-<<<<<<< HEAD
-    MOZ_ASSERT(!JS_CLIST_IS_EMPTY(&cx->runtime()->onNewGlobalObjectWatchers()));
-=======
     MOZ_ASSERT(!cx->runtime()->onNewGlobalObjectWatchers().isEmpty());
->>>>>>> a17af05f
     if (global->compartment()->creationOptions().invisibleToDebugger())
         return;
 
@@ -2266,19 +2193,9 @@
      * can be mutated while we're walking it.
      */
     AutoObjectVector watchers(cx);
-<<<<<<< HEAD
-    for (JSCList* link = JS_LIST_HEAD(&cx->runtime()->onNewGlobalObjectWatchers());
-         link != &cx->runtime()->onNewGlobalObjectWatchers();
-         link = JS_NEXT_LINK(link))
-    {
-        Debugger* dbg = fromOnNewGlobalObjectWatchersLink(link);
-        MOZ_ASSERT(dbg->observesNewGlobalObject());
-        JSObject* obj = dbg->object;
-=======
     for (auto& dbg : cx->runtime()->onNewGlobalObjectWatchers()) {
         MOZ_ASSERT(dbg.observesNewGlobalObject());
         JSObject* obj = dbg.object;
->>>>>>> a17af05f
         JS::ExposeObjectToActiveJS(obj);
         if (!watchers.append(obj)) {
             if (cx->isExceptionPending())
@@ -2702,23 +2619,6 @@
     //
     // Mark active baseline scripts in the observable set so that they don't
     // get discarded. They will be recompiled.
-<<<<<<< HEAD
-    for (JitActivationIterator actIter(cx, zone->group()->ownerContext()); !actIter.done(); ++actIter) {
-        if (actIter->compartment()->zone() != zone)
-            continue;
-
-        for (JitFrameIterator iter(actIter); !iter.done(); ++iter) {
-            switch (iter.type()) {
-              case JitFrame_BaselineJS:
-                MarkBaselineScriptActiveIfObservable(iter.script(), obs);
-                break;
-              case JitFrame_IonJS:
-                MarkBaselineScriptActiveIfObservable(iter.script(), obs);
-                for (InlineFrameIterator inlineIter(cx, &iter); inlineIter.more(); ++inlineIter)
-                    MarkBaselineScriptActiveIfObservable(inlineIter.script(), obs);
-                break;
-              default:;
-=======
     for (const CooperatingContext& target : cx->runtime()->cooperatingContexts()) {
         for (JitActivationIterator actIter(cx, target); !actIter.done(); ++actIter) {
             if (actIter->compartment()->zone() != zone)
@@ -2737,7 +2637,6 @@
                     break;
                   default:;
                 }
->>>>>>> a17af05f
             }
         }
     }
@@ -3270,27 +3169,11 @@
 void
 Debugger::traceForMovingGC(JSTracer* trc)
 {
-<<<<<<< HEAD
+    trace(trc);
+
     for (WeakGlobalObjectSet::Enum e(debuggees); !e.empty(); e.popFront())
         TraceManuallyBarrieredEdge(trc, e.mutableFront().unsafeGet(), "Global Object");
 
-    GCPtrNativeObject& dbgobj = toJSObjectRef();
-    TraceEdge(trc, &dbgobj, "Debugger Object");
-
-    scripts.trace(trc);
-    sources.trace(trc);
-    objects.trace(trc);
-    environments.trace(trc);
-    wasmInstanceScripts.trace(trc);
-    wasmInstanceSources.trace(trc);
-
-=======
-    trace(trc);
-
-    for (WeakGlobalObjectSet::Enum e(debuggees); !e.empty(); e.popFront())
-        TraceManuallyBarrieredEdge(trc, e.mutableFront().unsafeGet(), "Global Object");
-
->>>>>>> a17af05f
     for (Breakpoint* bp = firstBreakpoint(); bp; bp = bp->nextInDebugger()) {
         switch (bp->site->type()) {
           case BreakpointSite::Type::JS:
@@ -3362,18 +3245,6 @@
     JSRuntime* rt = fop->runtime();
 
     for (ZoneGroupsIter group(rt); !group.done(); group.next()) {
-<<<<<<< HEAD
-        for (Debugger* dbg : group->debuggerList()) {
-            if (IsAboutToBeFinalized(&dbg->object)) {
-                /*
-                 * dbg is being GC'd. Detach it from its debuggees. The debuggee
-                 * might be GC'd too. Since detaching requires access to both
-                 * objects, this must be done before finalize time.
-                 */
-                for (WeakGlobalObjectSet::Enum e(dbg->debuggees); !e.empty(); e.popFront())
-                    dbg->removeDebuggeeGlobal(fop, e.front().unbarrieredGet(), &e);
-            }
-=======
         Debugger* dbg = group->debuggerList().getFirst();
         while (dbg) {
             Debugger* next = dbg->getNext();
@@ -3392,7 +3263,6 @@
                 fop->delete_(dbg);
 
             dbg = next;
->>>>>>> a17af05f
         }
     }
 }
@@ -3413,41 +3283,8 @@
      * For debugger cross compartment wrappers, add edges in the opposite
      * direction to those already added by JSCompartment::findOutgoingEdges.
      * This ensure that debuggers and their debuggees are finalized in the same
-     * group. We only need to look at the zone's ZoneGroup, as debuggers and
-     * debuggees are always in the same ZoneGroup.
+     * group.
      */
-<<<<<<< HEAD
-    if (zone->isAtomsZone())
-        return;
-    for (Debugger* dbg : zone->group()->debuggerList()) {
-        Zone* w = dbg->object->zone();
-        if (w == zone || !w->isGCMarking())
-            continue;
-        if (dbg->debuggeeZones.has(zone) ||
-            dbg->scripts.hasKeyInZone(zone) ||
-            dbg->sources.hasKeyInZone(zone) ||
-            dbg->objects.hasKeyInZone(zone) ||
-            dbg->environments.hasKeyInZone(zone) ||
-            dbg->wasmInstanceScripts.hasKeyInZone(zone) ||
-            dbg->wasmInstanceSources.hasKeyInZone(zone))
-        {
-            finder.addEdgeTo(w);
-        }
-    }
-}
-
-/* static */ void
-Debugger::finalize(FreeOp* fop, JSObject* obj)
-{
-    MOZ_ASSERT(fop->onActiveCooperatingThread());
-
-    Debugger* dbg = fromJSObject(obj);
-    if (!dbg)
-        return;
-    fop->delete_(dbg);
-}
-
-=======
     for (ZoneGroupsIter group(zone->runtimeFromActiveCooperatingThread()); !group.done(); group.next()) {
         for (Debugger* dbg : group->debuggerList()) {
             Zone* w = dbg->object->zone();
@@ -3467,7 +3304,6 @@
     }
 }
 
->>>>>>> a17af05f
 const ClassOps Debugger::classOps_ = {
     nullptr,    /* addProperty */
     nullptr,    /* delProperty */
@@ -3563,14 +3399,7 @@
          */
         if (dbg->getHook(OnNewGlobalObject)) {
             if (!wasEnabled) {
-<<<<<<< HEAD
-                /* If we were not enabled, the link should be a singleton list. */
-                MOZ_ASSERT(JS_CLIST_IS_EMPTY(&dbg->onNewGlobalObjectWatchersLink));
-                JS_APPEND_LINK(&dbg->onNewGlobalObjectWatchersLink,
-                               &cx->runtime()->onNewGlobalObjectWatchers());
-=======
                 cx->runtime()->onNewGlobalObjectWatchers().pushBack(dbg);
->>>>>>> a17af05f
             } else {
                 cx->runtime()->onNewGlobalObjectWatchers().remove(dbg);
             }
@@ -3733,14 +3562,7 @@
     if (dbg->enabled) {
         JSObject* newHook = dbg->getHook(OnNewGlobalObject);
         if (!oldHook && newHook) {
-<<<<<<< HEAD
-            /* If we didn't have a hook, the link should be a singleton list. */
-            MOZ_ASSERT(JS_CLIST_IS_EMPTY(&dbg->onNewGlobalObjectWatchersLink));
-            JS_APPEND_LINK(&dbg->onNewGlobalObjectWatchersLink,
-                           &cx->runtime()->onNewGlobalObjectWatchers());
-=======
             cx->runtime()->onNewGlobalObjectWatchers().pushBack(dbg);
->>>>>>> a17af05f
         } else if (oldHook && !newHook) {
             cx->runtime()->onNewGlobalObjectWatchers().remove(dbg);
         }
@@ -5276,258 +5098,6 @@
 
         cx->clearPendingException();
     }
-<<<<<<< HEAD
-
-    MOZ_ASSERT(ids.length() == textIds.length());
-    MOZ_ASSERT(textIds.length() == values.length());
-
-    for (size_t i = 0; i < textIds.length(); i++) {
-        if (values[i])
-            TraceLogEnableTextId(cx, textIds[i]);
-        else
-            TraceLogDisableTextId(cx, textIds[i]);
-    }
-
-    args.rval().setBoolean(true);
-    return true;
-}
-
-bool
-Debugger::drainTraceLogger(JSContext* cx, unsigned argc, Value* vp)
-{
-    THIS_DEBUGGER(cx, argc, vp, "drainTraceLogger", args, dbg);
-
-    TraceLoggerThread* logger = TraceLoggerForCurrentThread(cx);
-    bool lostEvents = logger->lostEvents(dbg->traceLoggerLastDrainedIteration,
-                                         dbg->traceLoggerLastDrainedSize);
-
-    size_t numEvents;
-    EventEntry* events = logger->getEventsStartingAt(&dbg->traceLoggerLastDrainedIteration,
-                                                     &dbg->traceLoggerLastDrainedSize,
-                                                     &numEvents);
-
-    RootedObject array(cx, NewDenseEmptyArray(cx));
-    if (!array)
-        return false;
-
-    JSAtom* dataAtom = Atomize(cx, "data", strlen("data"));
-    if (!dataAtom)
-        return false;
-
-    RootedId dataId(cx, AtomToId(dataAtom));
-
-    /* Add all events to the array. */
-    uint32_t index = 0;
-    for (EventEntry* eventItem = events; eventItem < events + numEvents; eventItem++, index++) {
-        RootedObject item(cx, NewObjectWithGivenProto(cx, &PlainObject::class_, nullptr));
-        if (!item)
-            return false;
-
-        const char* eventText = logger->eventText(eventItem->textId);
-        if (!DefineProperty(cx, item, dataId, eventText, strlen(eventText)))
-            return false;
-
-        RootedValue obj(cx, ObjectValue(*item));
-        if (!JS_DefineElement(cx, array, index, obj, JSPROP_ENUMERATE))
-            return false;
-    }
-
-    /* Add "lostEvents" indicating if there are events that were lost. */
-    RootedValue lost(cx, BooleanValue(lostEvents));
-    if (!JS_DefineProperty(cx, array, "lostEvents", lost, JSPROP_ENUMERATE))
-        return false;
-
-    args.rval().setObject(*array);
-
-    return true;
-}
-# endif // NIGHTLY_BUILD
-
-bool
-Debugger::setupTraceLoggerScriptCalls(JSContext* cx, unsigned argc, Value* vp)
-{
-    THIS_DEBUGGER(cx, argc, vp, "setupTraceLoggerScriptCalls", args, dbg);
-    if (!args.requireAtLeast(cx, "Debugger.setupTraceLoggerScriptCalls", 0))
-        return false;
-
-    TraceLogEnableTextId(cx, TraceLogger_Scripts);
-    TraceLogEnableTextId(cx, TraceLogger_InlinedScripts);
-    TraceLogDisableTextId(cx, TraceLogger_AnnotateScripts);
-
-    args.rval().setBoolean(true);
-
-    return true;
-}
-
-bool
-Debugger::startTraceLogger(JSContext* cx, unsigned argc, Value* vp)
-{
-    THIS_DEBUGGER(cx, argc, vp, "startTraceLogger", args, dbg);
-    if (!args.requireAtLeast(cx, "Debugger.startTraceLogger", 0))
-        return false;
-
-    TraceLoggerThread* logger = TraceLoggerForCurrentThread(cx);
-    if (!TraceLoggerEnable(logger, cx))
-        return false;
-
-    args.rval().setUndefined();
-
-    return true;
-}
-
-bool
-Debugger::endTraceLogger(JSContext* cx, unsigned argc, Value* vp)
-{
-    THIS_DEBUGGER(cx, argc, vp, "endTraceLogger", args, dbg);
-    if (!args.requireAtLeast(cx, "Debugger.endTraceLogger", 0))
-        return false;
-
-    TraceLoggerThread* logger = TraceLoggerForCurrentThread(cx);
-    TraceLoggerDisable(logger);
-
-    args.rval().setUndefined();
-
-    return true;
-}
-
-bool
-Debugger::drainTraceLoggerScriptCalls(JSContext* cx, unsigned argc, Value* vp)
-{
-    THIS_DEBUGGER(cx, argc, vp, "drainTraceLoggerScriptCalls", args, dbg);
-
-    TraceLoggerThread* logger = TraceLoggerForCurrentThread(cx);
-    bool lostEvents = logger->lostEvents(dbg->traceLoggerScriptedCallsLastDrainedIteration,
-                                         dbg->traceLoggerScriptedCallsLastDrainedSize);
-
-    size_t numEvents;
-    EventEntry* events = logger->getEventsStartingAt(
-                                         &dbg->traceLoggerScriptedCallsLastDrainedIteration,
-                                         &dbg->traceLoggerScriptedCallsLastDrainedSize,
-                                         &numEvents);
-
-    RootedObject array(cx, NewDenseEmptyArray(cx));
-    if (!array)
-        return false;
-
-    JSAtom* logTypeAtom = Atomize(cx, "logType", strlen("logType"));
-    if (!logTypeAtom)
-        return false;
-
-    RootedId fileNameId(cx, AtomToId(cx->names().fileName));
-    RootedId lineNumberId(cx, AtomToId(cx->names().lineNumber));
-    RootedId columnNumberId(cx, AtomToId(cx->names().columnNumber));
-    RootedId logTypeId(cx, AtomToId(logTypeAtom));
-
-    /* Add all events to the array. */
-    uint32_t index = 0;
-    for (EventEntry* eventItem = events; eventItem < events + numEvents; eventItem++) {
-        RootedObject item(cx, NewObjectWithGivenProto(cx, &PlainObject::class_, nullptr));
-        if (!item)
-            return false;
-
-        // Filter out internal time.
-        uint32_t textId = eventItem->textId;
-        if (textId == TraceLogger_Internal) {
-            eventItem++;
-            MOZ_ASSERT(eventItem->textId == TraceLogger_Stop);
-            continue;
-        }
-
-        if (textId != TraceLogger_Stop && !logger->textIdIsScriptEvent(textId))
-            continue;
-
-        const char* type = (textId == TraceLogger_Stop) ? "Stop" : "Script";
-        if (!DefineProperty(cx, item, logTypeId, type, strlen(type)))
-            return false;
-
-        if (textId != TraceLogger_Stop) {
-            const char* filename;
-            const char* lineno;
-            const char* colno;
-            size_t filename_len, lineno_len, colno_len;
-            logger->extractScriptDetails(textId, &filename, &filename_len, &lineno, &lineno_len,
-                                         &colno, &colno_len);
-
-            if (!DefineProperty(cx, item, fileNameId, filename, filename_len))
-                return false;
-            if (!DefineProperty(cx, item, lineNumberId, lineno, lineno_len))
-                return false;
-            if (!DefineProperty(cx, item, columnNumberId, colno, colno_len))
-                return false;
-        }
-
-        RootedValue obj(cx, ObjectValue(*item));
-        if (!JS_DefineElement(cx, array, index, obj, JSPROP_ENUMERATE))
-            return false;
-
-        index++;
-    }
-
-    /* Add "lostEvents" indicating if there are events that were lost. */
-    RootedValue lost(cx, BooleanValue(lostEvents));
-    if (!JS_DefineProperty(cx, array, "lostEvents", lost, JSPROP_ENUMERATE))
-        return false;
-
-    args.rval().setObject(*array);
-
-    return true;
-}
-#endif
-=======
-    JS::SetWarningReporter(cx, older);
-    args.rval().setBoolean(result);
-    return true;
-}
->>>>>>> a17af05f
-
-bool
-Debugger::isCompilableUnit(JSContext* cx, unsigned argc, Value* vp)
-{
-    CallArgs args = CallArgsFromVp(argc, vp);
-
-    if (!args.requireAtLeast(cx, "Debugger.isCompilableUnit", 1))
-        return false;
-
-    if (!args[0].isString()) {
-        JS_ReportErrorNumberASCII(cx, GetErrorMessage, nullptr, JSMSG_NOT_EXPECTED_TYPE,
-                                  "Debugger.isCompilableUnit", "string",
-                                  InformalValueTypeName(args[0]));
-        return false;
-    }
-
-    JSString* str = args[0].toString();
-    size_t length = GetStringLength(str);
-
-    AutoStableStringChars chars(cx);
-    if (!chars.initTwoByte(cx, str))
-        return false;
-
-    bool result = true;
-
-    CompileOptions options(cx);
-    frontend::UsedNameTracker usedNames(cx);
-    if (!usedNames.init())
-        return false;
-    frontend::Parser<frontend::FullParseHandler> parser(cx, cx->tempLifoAlloc(),
-                                                        options, chars.twoByteChars(),
-                                                        length, /* foldConstants = */ true,
-                                                        usedNames, nullptr, nullptr);
-    JS::WarningReporter older = JS::SetWarningReporter(cx, nullptr);
-    if (!parser.checkOptions() || !parser.parse()) {
-        // We ran into an error. If it was because we ran out of memory we report
-        // it in the usual way.
-        if (cx->isThrowingOutOfMemory()) {
-            JS::SetWarningReporter(cx, older);
-            return false;
-        }
-
-        // If it was because we ran out of source, we return false so our caller
-        // knows to try to collect more [source].
-        if (parser.isUnexpectedEOF())
-            result = false;
-
-        cx->clearPendingException();
-    }
     JS::SetWarningReporter(cx, older);
     args.rval().setBoolean(result);
     return true;
@@ -5895,11 +5465,7 @@
     }
     ReturnType match(Handle<WasmInstanceObject*> wasmInstance) {
         uint32_t result;
-<<<<<<< HEAD
-        if (!wasmInstance->instance().code().totalSourceLines(cx_, &result))
-=======
         if (!wasmInstance->instance().debug().totalSourceLines(cx_, &result))
->>>>>>> a17af05f
             return false;
         totalLines = double(result);
         return true;
@@ -6064,19 +5630,6 @@
 
 static bool
 EnsureScriptOffsetIsValid(JSContext* cx, JSScript* script, size_t offset)
-<<<<<<< HEAD
-=======
-{
-    if (IsValidBytecodeOffset(cx, script, offset))
-        return true;
-    JS_ReportErrorNumberASCII(cx, GetErrorMessage, nullptr, JSMSG_DEBUG_BAD_OFFSET);
-    return false;
-}
-
-namespace {
-
-class BytecodeRangeWithPosition : private BytecodeRange
->>>>>>> a17af05f
 {
     if (IsValidBytecodeOffset(cx, script, offset))
         return true;
@@ -6366,7 +5919,6 @@
         FlowGraphSummary flowData(cx_);
         if (!flowData.populate(cx_, script))
             return false;
-<<<<<<< HEAD
 
         result_.set(NewBuiltinClassInstance<PlainObject>(cx_));
         if (!result_)
@@ -6419,60 +5971,6 @@
         if (!DefineProperty(cx_, result_, cx_->names().isEntryPoint, value))
             return false;
 
-=======
-
-        result_.set(NewBuiltinClassInstance<PlainObject>(cx_));
-        if (!result_)
-            return false;
-
-        BytecodeRangeWithPosition r(cx_, script);
-        while (!r.empty() && r.frontOffset() < offset_)
-            r.popFront();
-
-        size_t offset = r.frontOffset();
-        bool isEntryPoint = r.frontIsEntryPoint();
-
-        // Line numbers are only correctly defined on entry points. Thus looks
-        // either for the next valid offset in the flowData, being the last entry
-        // point flowing into the current offset, or for the next valid entry point.
-        while (!r.frontIsEntryPoint() && !flowData[r.frontOffset()].hasSingleEdge()) {
-            r.popFront();
-            MOZ_ASSERT(!r.empty());
-        }
-
-        // If this is an entry point, take the line number associated with the entry
-        // point, otherwise settle on the next instruction and take the incoming
-        // edge position.
-        size_t lineno;
-        size_t column;
-        if (r.frontIsEntryPoint()) {
-            lineno = r.frontLineNumber();
-            column = r.frontColumnNumber();
-        } else {
-            MOZ_ASSERT(flowData[r.frontOffset()].hasSingleEdge());
-            lineno = flowData[r.frontOffset()].lineno();
-            column = flowData[r.frontOffset()].column();
-        }
-
-        RootedId id(cx_, NameToId(cx_->names().lineNumber));
-        RootedValue value(cx_, NumberValue(lineno));
-        if (!DefineProperty(cx_, result_, id, value))
-            return false;
-
-        value = NumberValue(column);
-        if (!DefineProperty(cx_, result_, cx_->names().columnNumber, value))
-            return false;
-
-        // The same entry point test that is used by getAllColumnOffsets.
-        isEntryPoint = (isEntryPoint &&
-                        !flowData[offset].hasNoEdges() &&
-                        (flowData[offset].lineno() != r.frontLineNumber() ||
-                         flowData[offset].column() != r.frontColumnNumber()));
-        value.setBoolean(isEntryPoint);
-        if (!DefineProperty(cx_, result_, cx_->names().isEntryPoint, value))
-            return false;
-
->>>>>>> a17af05f
         return true;
     }
 
@@ -6480,11 +5978,7 @@
         size_t lineno;
         size_t column;
         bool found;
-<<<<<<< HEAD
-        if (!instance->instance().code().getOffsetLocation(cx_, offset_, &found, &lineno, &column))
-=======
         if (!instance->instance().debug().getOffsetLocation(cx_, offset_, &found, &lineno, &column))
->>>>>>> a17af05f
             return false;
 
         if (!found) {
@@ -6747,11 +6241,7 @@
 
     ReturnType match(Handle<WasmInstanceObject*> instance) {
         Vector<uint32_t> offsets(cx_);
-<<<<<<< HEAD
-        if (!instance->instance().code().getLineOffsets(cx_, lineno_, &offsets))
-=======
         if (!instance->instance().debug().getLineOffsets(cx_, lineno_, &offsets))
->>>>>>> a17af05f
             return false;
 
         result_.set(NewDenseEmptyArray(cx_));
@@ -7052,19 +6542,11 @@
 
     ReturnType match(Handle<WasmInstanceObject*> wasmInstance) {
         wasm::Instance& instance = wasmInstance->instance();
-<<<<<<< HEAD
-        if (!instance.code().hasBreakpointTrapAtOffset(offset_)) {
-            JS_ReportErrorNumberASCII(cx_, GetErrorMessage, nullptr, JSMSG_DEBUG_BAD_OFFSET);
-            return false;
-        }
-        WasmBreakpointSite* site = instance.code().getOrCreateBreakpointSite(cx_, offset_);
-=======
         if (!instance.debug().hasBreakpointTrapAtOffset(offset_)) {
             JS_ReportErrorNumberASCII(cx_, GetErrorMessage, nullptr, JSMSG_DEBUG_BAD_OFFSET);
             return false;
         }
         WasmBreakpointSite* site = instance.debug().getOrCreateBreakpointSite(cx_, offset_);
->>>>>>> a17af05f
         if (!site)
             return false;
         site->inc(cx_->runtime()->defaultFreeOp());
@@ -7154,11 +6636,7 @@
     }
 
     ReturnType match(Handle<WasmInstanceObject*> instance) {
-<<<<<<< HEAD
-        return instance->instance().code().clearBreakpointsIn(cx_, instance, dbg_, handler_);
-=======
         return instance->instance().debug().clearBreakpointsIn(cx_, instance, dbg_, handler_);
->>>>>>> a17af05f
     }
 };
 
@@ -8134,11 +7612,7 @@
         while (!jitIter.frame().isIonJS() || jitIter.frame().jsFrame() != jsFrame)
             ++jitIter;
 
-<<<<<<< HEAD
-        jit::InlineFrameIterator ionInlineIter(cx, &jitIter);
-=======
         jit::InlineFrameIterator ionInlineIter(cx, &jitIter.frame());
->>>>>>> a17af05f
         while (ionInlineIter.frameNo() != frame->frameNo())
             ++ionInlineIter;
 
@@ -8317,20 +7791,12 @@
         wasm::DebugFrame* wasmFrame = referent.asWasmDebugFrame();
         if (handler && !prior) {
             // Single stepping toggled off->on.
-<<<<<<< HEAD
-            if (!instance->code().incrementStepModeCount(cx, wasmFrame->funcIndex()))
-                return false;
-        } else if (!handler && prior) {
-            // Single stepping toggled on->off.
-            if (!instance->code().decrementStepModeCount(cx, wasmFrame->funcIndex()))
-=======
             if (!instance->debug().incrementStepModeCount(cx, wasmFrame->funcIndex()))
                 return false;
         } else if (!handler && prior) {
             // Single stepping toggled on->off.
             FreeOp* fop = cx->runtime()->defaultFreeOp();
             if (!instance->debug().decrementStepModeCount(fop, wasmFrame->funcIndex()))
->>>>>>> a17af05f
                 return false;
         }
     } else {
@@ -8376,11 +7842,8 @@
         if (!proto)
             return false;
         arguments = DebuggerArguments::create(cx, proto, frame);
-<<<<<<< HEAD
-=======
         if (!arguments)
             return false;
->>>>>>> a17af05f
     } else {
         arguments = nullptr;
     }
@@ -8413,13 +7876,8 @@
            .setFileAndLine(filename, lineno)
            .setCanLazilyParse(false)
            .setIntroductionType("debugger eval")
-<<<<<<< HEAD
-           .maybeMakeStrictMode(frame ? frame.script()->strict() : false);
-    RootedScript callerScript(cx, frame ? frame.script() : nullptr);
-=======
            .maybeMakeStrictMode(frame && frame.hasScript() ? frame.script()->strict() : false);
     RootedScript callerScript(cx, frame && frame.hasScript() ? frame.script() : nullptr);
->>>>>>> a17af05f
     SourceBufferHolder srcBuf(chars.begin().get(), chars.length(), SourceBufferHolder::NoOwnership);
     RootedScript script(cx);
 
@@ -8549,8 +8007,6 @@
                     MutableHandleValue value)
 {
     MOZ_ASSERT(frame->isLive());
-    if (!requireScriptReferent(cx, frame))
-        return false;
 
     Debugger* dbg = frame->owner();
 
@@ -8558,8 +8014,6 @@
     if (!DebuggerFrame::getFrameIter(cx, frame, maybeIter))
         return false;
     FrameIter& iter = *maybeIter;
-<<<<<<< HEAD
-=======
 
     UpdateFrameIterPc(iter);
 
@@ -8570,34 +8024,6 @@
 DebuggerFrame::isLive() const
 {
     return !!getPrivate();
-}
->>>>>>> a17af05f
-
-OnStepHandler*
-DebuggerFrame::onStepHandler() const
-{
-    Value value = getReservedSlot(JSSLOT_DEBUGFRAME_ONSTEP_HANDLER);
-    return value.isUndefined() ? nullptr : static_cast<OnStepHandler*>(value.toPrivate());
-}
-
-OnPopHandler*
-DebuggerFrame::onPopHandler() const
-{
-    Value value = getReservedSlot(JSSLOT_DEBUGFRAME_ONPOP_HANDLER);
-    return value.isUndefined() ? nullptr : static_cast<OnPopHandler*>(value.toPrivate());
-}
-
-void
-DebuggerFrame::setOnPopHandler(OnPopHandler* handler)
-{
-    MOZ_ASSERT(isLive());
-
-    OnPopHandler* prior = onPopHandler();
-    if (prior && prior != handler)
-        prior->drop();
-
-    setReservedSlot(JSSLOT_DEBUGFRAME_ONPOP_HANDLER,
-                    handler ? PrivateValue(handler) : UndefinedValue());
 }
 
 OnStepHandler*
@@ -8702,12 +8128,7 @@
         return;
     if (frame.isWasmDebugFrame()) {
         wasm::Instance* instance = frame.wasmInstance();
-<<<<<<< HEAD
-        instance->code().decrementStepModeCount(instance->cx(),
-                                                frame.asWasmDebugFrame()->funcIndex());
-=======
         instance->debug().decrementStepModeCount(fop, frame.asWasmDebugFrame()->funcIndex());
->>>>>>> a17af05f
     } else {
         frame.script()->decrementStepModeCount(fop);
     }
@@ -8730,17 +8151,10 @@
 DebuggerFrame_trace(JSTracer* trc, JSObject* obj)
 {
     OnStepHandler* onStepHandler = obj->as<DebuggerFrame>().onStepHandler();
-<<<<<<< HEAD
-    if (onStepHandler) 
-        onStepHandler->trace(trc);
-    OnPopHandler* onPopHandler = obj->as<DebuggerFrame>().onPopHandler();
-    if (onPopHandler) 
-=======
     if (onStepHandler)
         onStepHandler->trace(trc);
     OnPopHandler* onPopHandler = obj->as<DebuggerFrame>().onPopHandler();
     if (onPopHandler)
->>>>>>> a17af05f
         onPopHandler->trace(trc);
 }
 
@@ -9110,20 +8524,11 @@
     RootedObject scriptObject(cx);
     if (frame.isFunctionFrame()) {
         RootedFunction callee(cx, frame.callee());
-<<<<<<< HEAD
-        if (callee->isInterpreted()) {
-            RootedScript script(cx, callee->nonLazyScript());
-            scriptObject = debug->wrapScript(cx, script);
-            if (!scriptObject)
-                return false;
-        }
-=======
         MOZ_ASSERT(callee->isInterpreted());
         RootedScript script(cx, callee->nonLazyScript());
         scriptObject = debug->wrapScript(cx, script);
         if (!scriptObject)
             return false;
->>>>>>> a17af05f
     } else if (frame.isWasmDebugFrame()) {
         RootedWasmInstanceObject instance(cx, frame.wasmInstance()->object());
         scriptObject = debug->wrapWasmScript(cx, instance);
@@ -10818,7 +10223,6 @@
 
     RootedString str(cx, JS_NewStringCopyZ(cx, efs->name));
     if (!cx->compartment()->wrap(cx, &str))
-<<<<<<< HEAD
         return false;
 
     result.set(str);
@@ -10834,23 +10238,6 @@
     if (!getErrorReport(cx, referent, report))
         return false;
 
-=======
-        return false;
-
-    result.set(str);
-    return true;
-}
-
-/* static */ bool
-DebuggerObject::getErrorNotes(JSContext* cx, HandleDebuggerObject object,
-                              MutableHandleValue result)
-{
-    RootedObject referent(cx, object->referent());
-    JSErrorReport* report;
-    if (!getErrorReport(cx, referent, report))
-        return false;
-
->>>>>>> a17af05f
     if (!report) {
         result.setUndefined();
         return true;
@@ -12300,13 +11687,8 @@
         if (!data->collections.growBy(1))
             return nullptr;
 
-<<<<<<< HEAD
-        data->collections.back().startTimestamp = range.front().start;
-        data->collections.back().endTimestamp = range.front().end;
-=======
         data->collections.back().startTimestamp = slice.start;
         data->collections.back().endTimestamp = slice.end;
->>>>>>> a17af05f
     }
 
     return data;
@@ -12342,12 +11724,7 @@
     if (!slicesArray)
         return nullptr;
 
-<<<<<<< HEAD
-    bool ignored; // Ignore inconsistencies in process creation timestamp.
-    TimeStamp originTime = TimeStamp::ProcessCreation(ignored);
-=======
     TimeStamp originTime = TimeStamp::ProcessCreation();
->>>>>>> a17af05f
 
     size_t idx = 0;
     for (auto range = collections.all(); !range.empty(); range.popFront()) {
