/* -*- Mode: C++; tab-width: 8; indent-tabs-mode: nil; c-basic-offset: 4 -*-
 * vim: set ts=8 sts=4 et sw=4 tw=99:
 * This Source Code Form is subject to the terms of the Mozilla Public
 * License, v. 2.0. If a copy of the MPL was not distributed with this
 * file, You can obtain one at http://mozilla.org/MPL/2.0/. */

#ifndef vm_TypedArrayObject_h
#define vm_TypedArrayObject_h

#include "mozilla/Attributes.h"

#include "jsobj.h"

#include "gc/Barrier.h"
#include "gc/Zone.h"
#include "js/Class.h"
#include "vm/ArrayBufferObject.h"
#include "vm/SharedArrayObject.h"

#define JS_FOR_EACH_TYPED_ARRAY(macro) \
    macro(int8_t, Int8) \
    macro(uint8_t, Uint8) \
    macro(int16_t, Int16) \
    macro(uint16_t, Uint16) \
    macro(int32_t, Int32) \
    macro(uint32_t, Uint32) \
    macro(float, Float32) \
    macro(double, Float64) \
    macro(uint8_clamped, Uint8Clamped)

typedef struct JSProperty JSProperty;

namespace js {

enum class TypedArrayLength { Fixed, Dynamic };

/*
 * TypedArrayObject
 *
 * The non-templated base class for the specific typed implementations.
 * This class holds all the member variables that are used by
 * the subclasses.
 */

class TypedArrayObject : public NativeObject
{
  public:
    // Underlying (Shared)ArrayBufferObject.
    static const size_t BUFFER_SLOT = 0;
    static_assert(BUFFER_SLOT == JS_TYPEDARRAYLAYOUT_BUFFER_SLOT,
                  "self-hosted code with burned-in constants must get the "
                  "right buffer slot");

    // Slot containing length of the view in number of typed elements.
    static const size_t LENGTH_SLOT = 1;
    static_assert(LENGTH_SLOT == JS_TYPEDARRAYLAYOUT_LENGTH_SLOT,
                  "self-hosted code with burned-in constants must get the "
                  "right length slot");

    // Offset of view within underlying (Shared)ArrayBufferObject.
    static const size_t BYTEOFFSET_SLOT = 2;
    static_assert(BYTEOFFSET_SLOT == JS_TYPEDARRAYLAYOUT_BYTEOFFSET_SLOT,
                  "self-hosted code with burned-in constants must get the "
                  "right byteOffset slot");

    static const size_t RESERVED_SLOTS = 3;

#ifdef DEBUG
    static const uint8_t ZeroLengthArrayData = 0x4A;
#endif

    static int lengthOffset();
    static int dataOffset();

    // The raw pointer to the buffer memory, the "private" value.
    //
    // This offset is exposed for performance reasons - so that it
    // need not be looked up on accesses.
    static const size_t DATA_SLOT = 3;

    static_assert(js::detail::TypedArrayLengthSlot == LENGTH_SLOT,
                  "bad inlined constant in jsfriendapi.h");

    static bool sameBuffer(Handle<TypedArrayObject*> a, Handle<TypedArrayObject*> b) {
        // Inline buffers.
        if (!a->hasBuffer() || !b->hasBuffer())
            return a.get() == b.get();

        // Shared buffers.
        if (a->isSharedMemory() && b->isSharedMemory()) {
            return (a->bufferObject()->as<SharedArrayBufferObject>().globalID() ==
                    b->bufferObject()->as<SharedArrayBufferObject>().globalID());
        }

        return a->bufferObject() == b->bufferObject();
    }

    static const Class classes[Scalar::MaxTypedArrayViewType];
    static const Class protoClasses[Scalar::MaxTypedArrayViewType];
    static const Class sharedTypedArrayPrototypeClass;

    static const Class* classForType(Scalar::Type type) {
        MOZ_ASSERT(type < Scalar::MaxTypedArrayViewType);
        return &classes[type];
    }

    static const Class* protoClassForType(Scalar::Type type) {
        MOZ_ASSERT(type < Scalar::MaxTypedArrayViewType);
        return &protoClasses[type];
    }

    static const size_t FIXED_DATA_START = DATA_SLOT + 1;

    // For typed arrays which can store their data inline, the array buffer
    // object is created lazily.
    static const uint32_t INLINE_BUFFER_LIMIT =
        (NativeObject::MAX_FIXED_SLOTS - FIXED_DATA_START) * sizeof(Value);

    static gc::AllocKind
    AllocKindForLazyBuffer(size_t nbytes)
    {
        MOZ_ASSERT(nbytes <= INLINE_BUFFER_LIMIT);
        if (nbytes == 0)
            nbytes += sizeof(uint8_t);
        size_t dataSlots = AlignBytes(nbytes, sizeof(Value)) / sizeof(Value);
        MOZ_ASSERT(nbytes <= dataSlots * sizeof(Value));
        return gc::GetGCObjectKind(FIXED_DATA_START + dataSlots);
    }

    inline Scalar::Type type() const;
    inline size_t bytesPerElement() const;

    static Value bufferValue(TypedArrayObject* tarr) {
        return tarr->getFixedSlot(BUFFER_SLOT);
    }
    static Value byteOffsetValue(TypedArrayObject* tarr) {
        Value v = tarr->getFixedSlot(BYTEOFFSET_SLOT);
        MOZ_ASSERT(v.toInt32() >= 0);
        return v;
    }
    static Value byteLengthValue(TypedArrayObject* tarr) {
        return Int32Value(tarr->getFixedSlot(LENGTH_SLOT).toInt32() * tarr->bytesPerElement());
    }
    static Value lengthValue(TypedArrayObject* tarr) {
        return tarr->getFixedSlot(LENGTH_SLOT);
    }

    static bool
    ensureHasBuffer(JSContext* cx, Handle<TypedArrayObject*> tarray);

    bool hasBuffer() const {
        return bufferValue(const_cast<TypedArrayObject*>(this)).isObject();
    }
    JSObject* bufferObject() const {
        return bufferValue(const_cast<TypedArrayObject*>(this)).toObjectOrNull();
    }
    uint32_t byteOffset() const {
        return byteOffsetValue(const_cast<TypedArrayObject*>(this)).toInt32();
    }
    uint32_t byteLength() const {
        return byteLengthValue(const_cast<TypedArrayObject*>(this)).toInt32();
    }
    uint32_t length() const {
        return lengthValue(const_cast<TypedArrayObject*>(this)).toInt32();
    }

    bool hasInlineElements() const;
    void setInlineElements();
    uint8_t* elementsRaw() const {
        return *(uint8_t **)((((char *)this) + this->dataOffset()));
    }
    uint8_t* elements() const {
        assertZeroLengthArrayData();
        return elementsRaw();
    }

#ifdef DEBUG
    void assertZeroLengthArrayData() const;
#else
    void assertZeroLengthArrayData() const {};
#endif

    Value getElement(uint32_t index);
    static void setElement(TypedArrayObject& obj, uint32_t index, double d);

    void notifyBufferDetached(JSContext* cx, void* newData);

    static bool
    GetTemplateObjectForNative(JSContext* cx, Native native, uint32_t len,
                               MutableHandleObject res);

    /*
     * Byte length above which created typed arrays and data views will have
     * singleton types regardless of the context in which they are created.
     */
    static const uint32_t SINGLETON_BYTE_LENGTH = 1024 * 1024 * 10;

    static bool isOriginalLengthGetter(Native native);

    ArrayBufferObject* bufferUnshared() const {
        MOZ_ASSERT(!isSharedMemory());
        JSObject* obj = bufferValue(const_cast<TypedArrayObject*>(this)).toObjectOrNull();
        if (!obj)
            return nullptr;
        return &obj->as<ArrayBufferObject>();
    }
    SharedArrayBufferObject* bufferShared() const {
        MOZ_ASSERT(isSharedMemory());
        JSObject* obj = bufferValue(const_cast<TypedArrayObject*>(this)).toObjectOrNull();
        if (!obj)
            return nullptr;
        return &obj->as<SharedArrayBufferObject>();
    }
    ArrayBufferObjectMaybeShared* bufferEither() const {
        JSObject* obj = bufferValue(const_cast<TypedArrayObject*>(this)).toObjectOrNull();
        if (!obj)
            return nullptr;
        if (isSharedMemory())
            return &obj->as<SharedArrayBufferObject>();
        return &obj->as<ArrayBufferObject>();
    }

    SharedMem<void*> viewDataShared() const {
        return SharedMem<void*>::shared(viewDataEither_());
    }
    SharedMem<void*> viewDataEither() const {
        if (isSharedMemory())
            return SharedMem<void*>::shared(viewDataEither_());
        return SharedMem<void*>::unshared(viewDataEither_());
    }
    void initViewData(SharedMem<uint8_t*> viewData) {
        // Install a pointer to the buffer location that corresponds
        // to offset zero within the typed array.
        //
        // The following unwrap is safe because the DATA_SLOT is
        // accessed only from jitted code and from the
        // viewDataEither_() accessor below; in neither case does the
        // raw pointer escape untagged into C++ code.
        initPrivate(viewData.unwrap(/*safe - see above*/));
    }
    void* viewDataUnshared() const {
        MOZ_ASSERT(!isSharedMemory());
        return viewDataEither_();
    }

    bool hasDetachedBuffer() const {
        // Shared buffers can't be detached.
        if (isSharedMemory())
            return false;

        // A typed array with a null buffer has never had its buffer exposed to
        // become detached.
        ArrayBufferObject* buffer = bufferUnshared();
        if (!buffer)
            return false;

        return buffer->isDetached();
    }

  private:
    void* viewDataEither_() const {
        // Note, do not check whether shared or not
        // Keep synced with js::Get<Type>ArrayLengthAndData in jsfriendapi.h!
        return static_cast<void*>(getPrivate(DATA_SLOT));
    }

  public:
    static void trace(JSTracer* trc, JSObject* obj);
    static void finalize(FreeOp* fop, JSObject* obj);
    static void objectMoved(JSObject* obj, const JSObject* old);
    static size_t objectMovedDuringMinorGC(JSTracer* trc, JSObject* obj, const JSObject* old,
                                           gc::AllocKind allocKind);

    /* Initialization bits */

    template<Value ValueGetter(TypedArrayObject* tarr)>
    static bool
    GetterImpl(JSContext* cx, const CallArgs& args)
    {
        MOZ_ASSERT(is(args.thisv()));
        args.rval().set(ValueGetter(&args.thisv().toObject().as<TypedArrayObject>()));
        return true;
    }

    // ValueGetter is a function that takes an unwrapped typed array object and
    // returns a Value. Given such a function, Getter<> is a native that
    // retrieves a given Value, probably from a slot on the object.
    template<Value ValueGetter(TypedArrayObject* tarr)>
    static bool
    Getter(JSContext* cx, unsigned argc, Value* vp)
    {
        CallArgs args = CallArgsFromVp(argc, vp);
        return CallNonGenericMethod<is, GetterImpl<ValueGetter>>(cx, args);
    }

    static const JSFunctionSpec protoFunctions[];
    static const JSPropertySpec protoAccessors[];
    static const JSFunctionSpec staticFunctions[];
    static const JSPropertySpec staticProperties[];

    /* Accessors and functions */

    static bool is(HandleValue v);

    static bool set(JSContext* cx, unsigned argc, Value* vp);

  private:
    static bool set_impl(JSContext* cx, const CallArgs& args);
};

MOZ_MUST_USE bool TypedArray_bufferGetter(JSContext* cx, unsigned argc, Value* vp);

extern TypedArrayObject*
TypedArrayCreateWithTemplate(JSContext* cx, HandleObject templateObj, int32_t len);

inline bool
IsTypedArrayClass(const Class* clasp)
{
    return &TypedArrayObject::classes[0] <= clasp &&
           clasp < &TypedArrayObject::classes[Scalar::MaxTypedArrayViewType];
}

bool
IsTypedArrayConstructor(HandleValue v, uint32_t type);

inline Scalar::Type
TypedArrayObject::type() const
{
    MOZ_ASSERT(IsTypedArrayClass(getClass()));
    return static_cast<Scalar::Type>(getClass() - &classes[0]);
}

inline size_t
TypedArrayObject::bytesPerElement() const
{
    return Scalar::byteSize(type());
}

// Return value is whether the string is some integer. If the string is an
// integer which is not representable as a uint64_t, the return value is true
// and the resulting index is UINT64_MAX.
template <typename CharT>
bool
StringIsTypedArrayIndex(const CharT* s, size_t length, uint64_t* indexp);

inline bool
IsTypedArrayIndex(jsid id, uint64_t* indexp)
{
    if (JSID_IS_INT(id)) {
        int32_t i = JSID_TO_INT(id);
        MOZ_ASSERT(i >= 0);
        *indexp = (double)i;
        return true;
    }

    if (MOZ_UNLIKELY(!JSID_IS_STRING(id)))
        return false;

    JS::AutoCheckCannotGC nogc;
    JSAtom* atom = JSID_TO_ATOM(id);
    size_t length = atom->length();

    if (atom->hasLatin1Chars()) {
        const Latin1Char* s = atom->latin1Chars(nogc);
        if (!JS7_ISDEC(*s) && *s != '-')
            return false;
        return StringIsTypedArrayIndex(s, length, indexp);
    }

    const char16_t* s = atom->twoByteChars(nogc);
    if (!JS7_ISDEC(*s) && *s != '-')
        return false;
    return StringIsTypedArrayIndex(s, length, indexp);
}

/*
 * Implements [[DefineOwnProperty]] for TypedArrays when the property
 * key is a TypedArray index.
 */
bool
DefineTypedArrayElement(JSContext* cx, HandleObject arr, uint64_t index,
                        Handle<PropertyDescriptor> desc, ObjectOpResult& result);

static inline unsigned
TypedArrayShift(Scalar::Type viewType)
{
    switch (viewType) {
      case Scalar::Int8:
      case Scalar::Uint8:
      case Scalar::Uint8Clamped:
        return 0;
      case Scalar::Int16:
      case Scalar::Uint16:
        return 1;
      case Scalar::Int32:
      case Scalar::Uint32:
      case Scalar::Float32:
        return 2;
      case Scalar::Int64:
      case Scalar::Float64:
        return 3;
      case Scalar::Float32x4:
      case Scalar::Int8x16:
      case Scalar::Int16x8:
      case Scalar::Int32x4:
        return 4;
      default:;
    }
    MOZ_CRASH("Unexpected array type");
}

static inline unsigned
TypedArrayElemSize(Scalar::Type viewType)
{
    return 1u << TypedArrayShift(viewType);
}

// Assign
//
//   target[targetOffset] = unsafeSrcCrossCompartment[0]
//   ...
//   target[targetOffset + unsafeSrcCrossCompartment.length - 1] =
//       unsafeSrcCrossCompartment[unsafeSrcCrossCompartment.length - 1]
//
// where the source element range doesn't overlap the target element range in
// memory.
extern void
SetDisjointTypedElements(TypedArrayObject* target, uint32_t targetOffset,
                         TypedArrayObject* unsafeSrcCrossCompartment);
<<<<<<< HEAD
static inline bool
IsAnyArrayBuffer(HandleObject obj)
{
    return IsArrayBuffer(obj) || IsSharedArrayBuffer(obj);
}

static inline bool
IsAnyArrayBuffer(JSObject* obj)
{
    return IsArrayBuffer(obj) || IsSharedArrayBuffer(obj);
}

static inline bool
IsAnyArrayBuffer(HandleValue v)
{
    return v.isObject() && IsAnyArrayBuffer(&v.toObject());
}
=======
>>>>>>> a17af05f

} // namespace js

template <>
inline bool
JSObject::is<js::TypedArrayObject>() const
{
    return js::IsTypedArrayClass(getClass());
}

#endif /* vm_TypedArrayObject_h */<|MERGE_RESOLUTION|>--- conflicted
+++ resolved
@@ -427,26 +427,6 @@
 extern void
 SetDisjointTypedElements(TypedArrayObject* target, uint32_t targetOffset,
                          TypedArrayObject* unsafeSrcCrossCompartment);
-<<<<<<< HEAD
-static inline bool
-IsAnyArrayBuffer(HandleObject obj)
-{
-    return IsArrayBuffer(obj) || IsSharedArrayBuffer(obj);
-}
-
-static inline bool
-IsAnyArrayBuffer(JSObject* obj)
-{
-    return IsArrayBuffer(obj) || IsSharedArrayBuffer(obj);
-}
-
-static inline bool
-IsAnyArrayBuffer(HandleValue v)
-{
-    return v.isObject() && IsAnyArrayBuffer(&v.toObject());
-}
-=======
->>>>>>> a17af05f
 
 } // namespace js
 
