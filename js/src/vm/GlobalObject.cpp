--- conflicted
+++ resolved
@@ -97,14 +97,6 @@
 /* static */ bool
 GlobalObject::skipDeselectedConstructor(JSContext* cx, JSProtoKey key)
 {
-<<<<<<< HEAD
-    if (key == JSProto_WebAssembly)
-        return !wasm::HasSupport(cx);
-
-#ifdef ENABLE_SHARED_ARRAY_BUFFER
-    // Return true if the given constructor has been disabled at run-time.
-=======
->>>>>>> a17af05f
     switch (key) {
       case JSProto_WebAssembly:
         return !wasm::HasSupport(cx);
@@ -550,31 +542,6 @@
     return !v.isFalse();
 }
 
-<<<<<<< HEAD
-/* static */ bool
-GlobalObject::warnOnceAbout(JSContext* cx, HandleObject obj, WarnOnceFlag flag,
-                            unsigned errorNumber)
-{
-    Rooted<GlobalObject*> global(cx, &obj->global());
-    HeapSlot& v = global->getSlotRef(WARNED_ONCE_FLAGS);
-    MOZ_ASSERT_IF(!v.isUndefined(), v.toInt32());
-    int32_t flags = v.isUndefined() ? 0 : v.toInt32();
-    if (!(flags & flag)) {
-        if (!JS_ReportErrorFlagsAndNumberASCII(cx, JSREPORT_WARNING, GetErrorMessage, nullptr,
-                                               errorNumber))
-        {
-            return false;
-        }
-        if (v.isUndefined())
-            v.init(global, HeapSlot::Slot, WARNED_ONCE_FLAGS, Int32Value(flags | flag));
-        else
-            v.set(global, HeapSlot::Slot, WARNED_ONCE_FLAGS, Int32Value(flags | flag));
-    }
-    return true;
-}
-
-=======
->>>>>>> a17af05f
 /* static */ JSFunction*
 GlobalObject::createConstructor(JSContext* cx, Native ctor, JSAtom* nameArg, unsigned length,
                                 gc::AllocKind kind, const JSJitInfo* jitInfo)
@@ -867,10 +834,6 @@
 {
     return getOrCreateObject(cx, global, MODULE_PROTO, initModuleProto) &&
            getOrCreateObject(cx, global, IMPORT_ENTRY_PROTO, initImportEntryProto) &&
-<<<<<<< HEAD
-           getOrCreateObject(cx, global, EXPORT_ENTRY_PROTO, initExportEntryProto);
-=======
            getOrCreateObject(cx, global, EXPORT_ENTRY_PROTO, initExportEntryProto) &&
            getOrCreateObject(cx, global, REQUESTED_MODULE_PROTO, initRequestedModuleProto);
->>>>>>> a17af05f
 }