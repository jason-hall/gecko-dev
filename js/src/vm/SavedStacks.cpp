/* -*- Mode: C++; tab-width: 8; indent-tabs-mode: nil; c-basic-offset: 4 -*-
 * vim: set ts=8 sts=4 et sw=4 tw=99:
 * This Source Code Form is subject to the terms of the Mozilla Public
 * License, v. 2.0. If a copy of the MPL was not distributed with this
 * file, You can obtain one at http://mozilla.org/MPL/2.0/. */

#include "vm/SavedStacks.h"

#include "mozilla/ArrayUtils.h"
#include "mozilla/Attributes.h"
#include "mozilla/DebugOnly.h"
#include "mozilla/Move.h"

#include <algorithm>
#include <math.h>

#include "jsapi.h"
#include "jscompartment.h"
#include "jsfriendapi.h"
#include "jshashutil.h"
#include "jsmath.h"
#include "jsnum.h"
#include "jsscript.h"

#include "gc/Marking.h"
#include "gc/Policy.h"
#include "gc/Rooting.h"
#include "js/CharacterEncoding.h"
#include "js/Vector.h"
#include "vm/Debugger.h"
#include "vm/GeckoProfiler.h"
#include "vm/SavedFrame.h"
#include "vm/StringBuffer.h"
#include "vm/Time.h"
#include "vm/WrapperObject.h"

#include "jscntxtinlines.h"

#include "vm/GeckoProfiler-inl.h"
#include "vm/NativeObject-inl.h"
#include "vm/Stack-inl.h"

using mozilla::AddToHash;
using mozilla::DebugOnly;
using mozilla::HashString;
using mozilla::Maybe;
using mozilla::Move;
using mozilla::Nothing;
using mozilla::Some;

namespace js {

/**
 * Maximum number of saved frames returned for an async stack.
 */
const uint32_t ASYNC_STACK_MAX_FRAME_COUNT = 60;

/* static */ Maybe<LiveSavedFrameCache::FramePtr>
LiveSavedFrameCache::getFramePtr(FrameIter& iter)
{
    if (iter.hasUsableAbstractFramePtr())
        return Some(FramePtr(iter.abstractFramePtr()));

    if (iter.isPhysicalIonFrame())
        return Some(FramePtr(iter.physicalIonFrame()));

    return Nothing();
}

void
LiveSavedFrameCache::trace(JSTracer* trc)
{
    if (!initialized())
        return;

    for (auto* entry = frames->begin(); entry < frames->end(); entry++) {
        TraceEdge(trc,
                  &entry->savedFrame,
                  "LiveSavedFrameCache::frames SavedFrame");
    }
}

bool
LiveSavedFrameCache::insert(JSContext* cx, FramePtr& framePtr, jsbytecode* pc,
                            HandleSavedFrame savedFrame)
{
    MOZ_ASSERT(initialized());

    if (!frames->emplaceBack(framePtr, pc, savedFrame)) {
        ReportOutOfMemory(cx);
        return false;
    }

    // Safe to dereference the cache key because the stack frames are still
    // live. After this point, they should never be dereferenced again.
    if (framePtr.is<AbstractFramePtr>())
        framePtr.as<AbstractFramePtr>().setHasCachedSavedFrame();
    else
        framePtr.as<jit::CommonFrameLayout*>()->setHasCachedSavedFrame();

    return true;
}

void
LiveSavedFrameCache::find(JSContext* cx, FrameIter& frameIter, MutableHandleSavedFrame frame) const
{
    MOZ_ASSERT(initialized());
    MOZ_ASSERT(!frameIter.done());
    MOZ_ASSERT(frameIter.hasCachedSavedFrame());

    Maybe<FramePtr> maybeFramePtr = getFramePtr(frameIter);
    MOZ_ASSERT(maybeFramePtr.isSome());

    FramePtr framePtr(*maybeFramePtr);
    jsbytecode* pc = frameIter.pc();
    size_t numberStillValid = 0;

    frame.set(nullptr);
    for (auto* p = frames->begin(); p < frames->end(); p++) {
        numberStillValid++;
        if (framePtr == p->framePtr && pc == p->pc) {
            frame.set(p->savedFrame);
            break;
        }
    }

    if (!frame) {
        frames->clear();
        return;
    }

    MOZ_ASSERT(0 < numberStillValid && numberStillValid <= frames->length());

    if (frame->compartment() != cx->compartment()) {
        frame.set(nullptr);
        numberStillValid--;
    }

    // Everything after the cached SavedFrame are stale younger frames we have
    // since popped.
    frames->shrinkBy(frames->length() - numberStillValid);
}

struct SavedFrame::Lookup {
    Lookup(JSAtom* source, uint32_t line, uint32_t column,
           JSAtom* functionDisplayName, JSAtom* asyncCause, SavedFrame* parent,
           JSPrincipals* principals,
           const Maybe<LiveSavedFrameCache::FramePtr>& framePtr = Nothing(),
           jsbytecode* pc = nullptr, Activation* activation = nullptr)
      : source(source),
        line(line),
        column(column),
        functionDisplayName(functionDisplayName),
        asyncCause(asyncCause),
        parent(parent),
        principals(principals),
        framePtr(framePtr),
        pc(pc),
        activation(activation)
    {
        MOZ_ASSERT(source);
        MOZ_ASSERT_IF(framePtr.isSome(), activation);
        MOZ_ASSERT_IF(framePtr.isSome() && !activation->isWasm(), pc);

#ifdef JS_MORE_DETERMINISTIC
        column = 0;
#endif
    }

    explicit Lookup(SavedFrame& savedFrame)
      : source(savedFrame.getSource()),
        line(savedFrame.getLine()),
        column(savedFrame.getColumn()),
        functionDisplayName(savedFrame.getFunctionDisplayName()),
        asyncCause(savedFrame.getAsyncCause()),
        parent(savedFrame.getParent()),
        principals(savedFrame.getPrincipals()),
        framePtr(Nothing()),
        pc(nullptr),
        activation(nullptr)
    {
        MOZ_ASSERT(source);
    }

    JSAtom*       source;
    uint32_t      line;
    uint32_t      column;
    JSAtom*       functionDisplayName;
    JSAtom*       asyncCause;
    SavedFrame*   parent;
    JSPrincipals* principals;

    // These are used only by the LiveSavedFrameCache and not used for identity or
    // hashing.
    Maybe<LiveSavedFrameCache::FramePtr> framePtr;
    jsbytecode*                          pc;
    Activation*                          activation;

    void trace(JSTracer* trc) {
        TraceManuallyBarrieredEdge(trc, &source, "SavedFrame::Lookup::source");
        if (functionDisplayName) {
            TraceManuallyBarrieredEdge(trc, &functionDisplayName,
                                       "SavedFrame::Lookup::functionDisplayName");
        }
        if (asyncCause)
            TraceManuallyBarrieredEdge(trc, &asyncCause, "SavedFrame::Lookup::asyncCause");
        if (parent)
            TraceManuallyBarrieredEdge(trc, &parent, "SavedFrame::Lookup::parent");
    }
};

class MOZ_STACK_CLASS SavedFrame::AutoLookupVector : public JS::CustomAutoRooter {
  public:
    explicit AutoLookupVector(JSContext* cx)
      : JS::CustomAutoRooter(cx),
        lookups(cx)
    { }

    typedef Vector<Lookup, ASYNC_STACK_MAX_FRAME_COUNT> LookupVector;
    inline LookupVector* operator->() { return &lookups; }
    inline HandleLookup operator[](size_t i) { return HandleLookup(lookups[i]); }

  private:
    LookupVector lookups;

    virtual void trace(JSTracer* trc) {
        for (size_t i = 0; i < lookups.length(); i++)
            lookups[i].trace(trc);
    }
};

/* static */ bool
SavedFrame::HashPolicy::hasHash(const Lookup& l)
{
    return SavedFramePtrHasher::hasHash(l.parent);
}

/* static */ bool
SavedFrame::HashPolicy::ensureHash(const Lookup& l)
{
    return SavedFramePtrHasher::ensureHash(l.parent);
}

/* static */ HashNumber
SavedFrame::HashPolicy::hash(const Lookup& lookup)
{
    JS::AutoCheckCannotGC nogc;
    // Assume that we can take line mod 2^32 without losing anything of
    // interest.  If that assumption changes, we'll just need to start with 0
    // and add another overload of AddToHash with more arguments.
    return AddToHash(lookup.line,
                     lookup.column,
                     lookup.source,
                     lookup.functionDisplayName,
                     lookup.asyncCause,
                     SavedFramePtrHasher::hash(lookup.parent),
                     JSPrincipalsPtrHasher::hash(lookup.principals));
}

/* static */ bool
SavedFrame::HashPolicy::match(SavedFrame* existing, const Lookup& lookup)
{
    MOZ_ASSERT(existing);

    if (existing->getLine() != lookup.line)
        return false;

    if (existing->getColumn() != lookup.column)
        return false;

    if (existing->getParent() != lookup.parent)
        return false;

    if (existing->getPrincipals() != lookup.principals)
        return false;

    JSAtom* source = existing->getSource();
    if (source != lookup.source)
        return false;

    JSAtom* functionDisplayName = existing->getFunctionDisplayName();
    if (functionDisplayName != lookup.functionDisplayName)
        return false;

    JSAtom* asyncCause = existing->getAsyncCause();
    if (asyncCause != lookup.asyncCause)
        return false;

    return true;
}

/* static */ void
SavedFrame::HashPolicy::rekey(Key& key, const Key& newKey)
{
    key = newKey;
}

/* static */ bool
SavedFrame::finishSavedFrameInit(JSContext* cx, HandleObject ctor, HandleObject proto)
{
    // The only object with the SavedFrame::class_ that doesn't have a source
    // should be the prototype.
    proto->as<NativeObject>().setReservedSlot(SavedFrame::JSSLOT_SOURCE, NullValue());

    return FreezeObject(cx, proto);
}

static const ClassOps SavedFrameClassOps = {
    nullptr,                    // addProperty
    nullptr,                    // delProperty
    nullptr,                    // enumerate
    nullptr,                    // newEnumerate
    nullptr,                    // resolve
    nullptr,                    // mayResolve
    SavedFrame::finalize,       // finalize
    nullptr,                    // call
    nullptr,                    // hasInstance
    nullptr,                    // construct
    nullptr,                    // trace
};

const ClassSpec SavedFrame::classSpec_ = {
    GenericCreateConstructor<SavedFrame::construct, 0, gc::AllocKind::FUNCTION>,
    GenericCreatePrototype,
    SavedFrame::staticFunctions,
    nullptr,
    SavedFrame::protoFunctions,
    SavedFrame::protoAccessors,
    SavedFrame::finishSavedFrameInit,
    ClassSpec::DontDefineConstructor
};

/* static */ const Class SavedFrame::class_ = {
    "SavedFrame",
    JSCLASS_HAS_PRIVATE |
    JSCLASS_HAS_RESERVED_SLOTS(SavedFrame::JSSLOT_COUNT) |
    JSCLASS_HAS_CACHED_PROTO(JSProto_SavedFrame) |
    JSCLASS_IS_ANONYMOUS |
    JSCLASS_FOREGROUND_FINALIZE,
    &SavedFrameClassOps,
    &SavedFrame::classSpec_
};

/* static */ const JSFunctionSpec
SavedFrame::staticFunctions[] = {
    JS_FS_END
};

/* static */ const JSFunctionSpec
SavedFrame::protoFunctions[] = {
    JS_FN("constructor", SavedFrame::construct, 0, 0),
    JS_FN("toString", SavedFrame::toStringMethod, 0, 0),
    JS_FS_END
};

/* static */ const JSPropertySpec
SavedFrame::protoAccessors[] = {
    JS_PSG("source", SavedFrame::sourceProperty, 0),
    JS_PSG("line", SavedFrame::lineProperty, 0),
    JS_PSG("column", SavedFrame::columnProperty, 0),
    JS_PSG("functionDisplayName", SavedFrame::functionDisplayNameProperty, 0),
    JS_PSG("asyncCause", SavedFrame::asyncCauseProperty, 0),
    JS_PSG("asyncParent", SavedFrame::asyncParentProperty, 0),
    JS_PSG("parent", SavedFrame::parentProperty, 0),
    JS_PS_END
};

/* static */ void
SavedFrame::finalize(FreeOp* fop, JSObject* obj)
{
    MOZ_ASSERT(fop->onActiveCooperatingThread());
    JSPrincipals* p = obj->as<SavedFrame>().getPrincipals();
    if (p) {
        JSRuntime* rt = obj->runtimeFromActiveCooperatingThread();
        JS_DropPrincipals(rt->activeContextFromOwnThread(), p);
    }
}

JSAtom*
SavedFrame::getSource()
{
    const Value& v = getReservedSlot(JSSLOT_SOURCE);
    JSString* s = v.toString();
    return &s->asAtom();
}

uint32_t
SavedFrame::getLine()
{
    const Value& v = getReservedSlot(JSSLOT_LINE);
    return v.toPrivateUint32();
}

uint32_t
SavedFrame::getColumn()
{
    const Value& v = getReservedSlot(JSSLOT_COLUMN);
    return v.toPrivateUint32();
}

JSAtom*
SavedFrame::getFunctionDisplayName()
{
    const Value& v = getReservedSlot(JSSLOT_FUNCTIONDISPLAYNAME);
    if (v.isNull())
        return nullptr;
    JSString* s = v.toString();
    return &s->asAtom();
}

JSAtom*
SavedFrame::getAsyncCause()
{
    const Value& v = getReservedSlot(JSSLOT_ASYNCCAUSE);
    if (v.isNull())
        return nullptr;
    JSString* s = v.toString();
    return &s->asAtom();
}

SavedFrame*
SavedFrame::getParent() const
{
    const Value& v = getReservedSlot(JSSLOT_PARENT);
    return v.isObject() ? &v.toObject().as<SavedFrame>() : nullptr;
}

JSPrincipals*
SavedFrame::getPrincipals()
{
    const Value& v = getReservedSlot(JSSLOT_PRINCIPALS);
    if (v.isUndefined())
        return nullptr;
    return static_cast<JSPrincipals*>(v.toPrivate());
}

void
SavedFrame::initSource(JSAtom* source)
{
    MOZ_ASSERT(source);
    initReservedSlot(JSSLOT_SOURCE, StringValue(source));
}

void
SavedFrame::initLine(uint32_t line)
{
    initReservedSlot(JSSLOT_LINE, PrivateUint32Value(line));
}

void
SavedFrame::initColumn(uint32_t column)
{
#ifdef JS_MORE_DETERMINISTIC
    column = 0;
#endif
    initReservedSlot(JSSLOT_COLUMN, PrivateUint32Value(column));
}

void
SavedFrame::initPrincipals(JSPrincipals* principals)
{
    if (principals)
        JS_HoldPrincipals(principals);
    initPrincipalsAlreadyHeld(principals);
}

void
SavedFrame::initPrincipalsAlreadyHeld(JSPrincipals* principals)
{
    MOZ_ASSERT_IF(principals, principals->refcount > 0);
    initReservedSlot(JSSLOT_PRINCIPALS, PrivateValue(principals));
}

void
SavedFrame::initFunctionDisplayName(JSAtom* maybeName)
{
    initReservedSlot(JSSLOT_FUNCTIONDISPLAYNAME, maybeName ? StringValue(maybeName) : NullValue());
}

void
SavedFrame::initAsyncCause(JSAtom* maybeCause)
{
    initReservedSlot(JSSLOT_ASYNCCAUSE, maybeCause ? StringValue(maybeCause) : NullValue());
}

void
SavedFrame::initParent(SavedFrame* maybeParent)
{
    initReservedSlot(JSSLOT_PARENT, ObjectOrNullValue(maybeParent));
}

void
SavedFrame::initFromLookup(JSContext* cx, SavedFrame::HandleLookup lookup)
{
    // Make sure any atoms used in the lookup are marked in the current zone.
    // Normally we would try to keep these mark bits up to date around the
    // points where the context moves between compartments, but Lookups live on
    // the stack (where the atoms are kept alive regardless) and this is a
    // more convenient pinchpoint.
    if (lookup->source)
        cx->markAtom(lookup->source);
    if (lookup->functionDisplayName)
        cx->markAtom(lookup->functionDisplayName);
    if (lookup->asyncCause)
        cx->markAtom(lookup->asyncCause);

    initSource(lookup->source);
    initLine(lookup->line);
    initColumn(lookup->column);
    initFunctionDisplayName(lookup->functionDisplayName);
    initAsyncCause(lookup->asyncCause);
    initParent(lookup->parent);
    initPrincipals(lookup->principals);
}

/* static */ SavedFrame*
SavedFrame::create(JSContext* cx)
{
    RootedGlobalObject global(cx, cx->global());
    assertSameCompartment(cx, global);

    // Ensure that we don't try to capture the stack again in the
    // `SavedStacksMetadataBuilder` for this new SavedFrame object, and
    // accidentally cause O(n^2) behavior.
    SavedStacks::AutoReentrancyGuard guard(cx->compartment()->savedStacks());

    RootedNativeObject proto(cx, GlobalObject::getOrCreateSavedFramePrototype(cx, global));
    if (!proto)
        return nullptr;
    assertSameCompartment(cx, proto);

    RootedObject frameObj(cx, NewObjectWithGivenProto(cx, &SavedFrame::class_, proto,
                                                      TenuredObject));
    if (!frameObj)
        return nullptr;

    return &frameObj->as<SavedFrame>();
}

bool
SavedFrame::isSelfHosted(JSContext* cx)
{
    JSAtom* source = getSource();
    return source == cx->names().selfHosted;
}

/* static */ bool
SavedFrame::construct(JSContext* cx, unsigned argc, Value* vp)
{
    JS_ReportErrorNumberASCII(cx, GetErrorMessage, nullptr, JSMSG_NO_CONSTRUCTOR,
                              "SavedFrame");
    return false;
}

static bool
SavedFrameSubsumedByCaller(JSContext* cx, HandleSavedFrame frame)
{
    auto subsumes = cx->runtime()->securityCallbacks->subsumes;
    if (!subsumes)
        return true;

    auto currentCompartmentPrincipals = cx->compartment()->principals();
    MOZ_ASSERT(!ReconstructedSavedFramePrincipals::is(currentCompartmentPrincipals));

    auto framePrincipals = frame->getPrincipals();

    // Handle SavedFrames that have been reconstructed from stacks in a heap
    // snapshot.
    if (framePrincipals == &ReconstructedSavedFramePrincipals::IsSystem)
        return cx->runningWithTrustedPrincipals();
    if (framePrincipals == &ReconstructedSavedFramePrincipals::IsNotSystem)
        return true;

    return subsumes(currentCompartmentPrincipals, framePrincipals);
}

// Return the first SavedFrame in the chain that starts with |frame| whose
// principals are subsumed by |principals|, according to |subsumes|. If there is
// no such frame, return nullptr. |skippedAsync| is set to true if any of the
// skipped frames had the |asyncCause| property set, otherwise it is explicitly
// set to false.
static SavedFrame*
GetFirstSubsumedFrame(JSContext* cx, HandleSavedFrame frame, JS::SavedFrameSelfHosted selfHosted,
                      bool& skippedAsync)
{
    skippedAsync = false;

    RootedSavedFrame rootedFrame(cx, frame);
    while (rootedFrame) {
        if ((selfHosted == JS::SavedFrameSelfHosted::Include ||
             !rootedFrame->isSelfHosted(cx)) &&
            SavedFrameSubsumedByCaller(cx, rootedFrame))
        {
            return rootedFrame;
        }

        if (rootedFrame->getAsyncCause())
            skippedAsync = true;

        rootedFrame = rootedFrame->getParent();
    }

    return nullptr;
}

JS_FRIEND_API(JSObject*)
GetFirstSubsumedSavedFrame(JSContext* cx, HandleObject savedFrame,
                           JS::SavedFrameSelfHosted selfHosted)
{
    if (!savedFrame)
        return nullptr;
    bool skippedAsync;
    RootedSavedFrame frame(cx, &savedFrame->as<SavedFrame>());
    return GetFirstSubsumedFrame(cx, frame, selfHosted, skippedAsync);
}

static MOZ_MUST_USE bool
SavedFrame_checkThis(JSContext* cx, CallArgs& args, const char* fnName,
                     MutableHandleObject frame)
{
    const Value& thisValue = args.thisv();

    if (!thisValue.isObject()) {
        JS_ReportErrorNumberASCII(cx, GetErrorMessage, nullptr, JSMSG_NOT_NONNULL_OBJECT,
                                  InformalValueTypeName(thisValue));
        return false;
    }

    JSObject* thisObject = CheckedUnwrap(&thisValue.toObject());
    if (!thisObject || !thisObject->is<SavedFrame>()) {
        JS_ReportErrorNumberASCII(cx, GetErrorMessage, nullptr, JSMSG_INCOMPATIBLE_PROTO,
                                  SavedFrame::class_.name, fnName,
                                  thisObject ? thisObject->getClass()->name : "object");
        return false;
    }

    // Check for SavedFrame.prototype, which has the same class as SavedFrame
    // instances, however doesn't actually represent a captured stack frame. It
    // is the only object that is<SavedFrame>() but doesn't have a source.
    if (!SavedFrame::isSavedFrameAndNotProto(*thisObject)) {
        JS_ReportErrorNumberASCII(cx, GetErrorMessage, nullptr, JSMSG_INCOMPATIBLE_PROTO,
                                  SavedFrame::class_.name, fnName, "prototype object");
        return false;
    }

    // Now set "frame" to the actual object we were invoked in (which may be a
    // wrapper), not the unwrapped version.  Consumers will need to know what
    // that original object was, and will do principal checks as needed.
    frame.set(&thisValue.toObject());
    return true;
}

// Get the SavedFrame * from the current this value and handle any errors that
// might occur therein.
//
// These parameters must already exist when calling this macro:
//   - JSContext* cx
//   - unsigned   argc
//   - Value*     vp
//   - const char* fnName
// These parameters will be defined after calling this macro:
//   - CallArgs args
//   - Rooted<SavedFrame*> frame (will be non-null)
#define THIS_SAVEDFRAME(cx, argc, vp, fnName, args, frame)             \
    CallArgs args = CallArgsFromVp(argc, vp);                          \
    RootedObject frame(cx);                                            \
    if (!SavedFrame_checkThis(cx, args, fnName, &frame))               \
        return false;

} /* namespace js */

namespace JS {

namespace {

// It's possible that our caller is privileged (and hence would see the entire
// stack) but we're working with an SavedFrame object that was captured in
// unprivileged code.  If so, drop privileges down to its level.  The idea is
// that this way devtools code that's asking an exception object for a stack to
// display will end up with the stack the web developer would see via doing
// .stack in a web page, with Firefox implementation details excluded.
//
// We want callers to pass us the object they were actually passed, not an
// unwrapped form of it.  That way Xray access to SavedFrame objects should not
// be affected by AutoMaybeEnterFrameCompartment and the only things that will
// be affected will be cases in which privileged code works with some C++ object
// that then pokes at an unprivileged StackFrame it has on hand.
class MOZ_STACK_CLASS AutoMaybeEnterFrameCompartment
{
public:
    AutoMaybeEnterFrameCompartment(JSContext* cx,
                                   HandleObject obj
                                   MOZ_GUARD_OBJECT_NOTIFIER_PARAM)
    {
        MOZ_GUARD_OBJECT_NOTIFIER_INIT;

        MOZ_RELEASE_ASSERT(cx->compartment());
        if (obj)
            MOZ_RELEASE_ASSERT(obj->compartment());

        // Note that obj might be null here, since we're doing this before
        // UnwrapSavedFrame.
        if (obj && cx->compartment() != obj->compartment())
        {
            JSSubsumesOp subsumes = cx->runtime()->securityCallbacks->subsumes;
            if (subsumes && subsumes(cx->compartment()->principals(),
                                     obj->compartment()->principals()))
            {
                ac_.emplace(cx, obj);
            }
        }
    }

 private:
    Maybe<JSAutoCompartment> ac_;
    MOZ_DECL_USE_GUARD_OBJECT_NOTIFIER
};

} // namespace

static inline js::SavedFrame*
UnwrapSavedFrame(JSContext* cx, HandleObject obj, SavedFrameSelfHosted selfHosted,
                 bool& skippedAsync)
{
    if (!obj)
        return nullptr;

    RootedObject savedFrameObj(cx, CheckedUnwrap(obj));
    if (!savedFrameObj)
        return nullptr;

    MOZ_RELEASE_ASSERT(js::SavedFrame::isSavedFrameAndNotProto(*savedFrameObj));
    js::RootedSavedFrame frame(cx, &savedFrameObj->as<js::SavedFrame>());
    return GetFirstSubsumedFrame(cx, frame, selfHosted, skippedAsync);
}

JS_PUBLIC_API(SavedFrameResult)
GetSavedFrameSource(JSContext* cx, HandleObject savedFrame, MutableHandleString sourcep,
                    SavedFrameSelfHosted selfHosted /* = SavedFrameSelfHosted::Include */)
{
    js::AssertHeapIsIdle();
    CHECK_REQUEST(cx);
    MOZ_RELEASE_ASSERT(cx->compartment());

    {
        AutoMaybeEnterFrameCompartment ac(cx, savedFrame);
        bool skippedAsync;
        js::RootedSavedFrame frame(cx, UnwrapSavedFrame(cx, savedFrame, selfHosted, skippedAsync));
        if (!frame) {
            sourcep.set(cx->runtime()->emptyString);
            return SavedFrameResult::AccessDenied;
        }
        sourcep.set(frame->getSource());
    }
    if (sourcep->isAtom())
        cx->markAtom(&sourcep->asAtom());
    return SavedFrameResult::Ok;
}

JS_PUBLIC_API(SavedFrameResult)
GetSavedFrameLine(JSContext* cx, HandleObject savedFrame, uint32_t* linep,
                  SavedFrameSelfHosted selfHosted /* = SavedFrameSelfHosted::Include */)
{
    js::AssertHeapIsIdle();
    CHECK_REQUEST(cx);
    MOZ_RELEASE_ASSERT(cx->compartment());
    MOZ_ASSERT(linep);

    AutoMaybeEnterFrameCompartment ac(cx, savedFrame);
    bool skippedAsync;
    js::RootedSavedFrame frame(cx, UnwrapSavedFrame(cx, savedFrame, selfHosted, skippedAsync));
    if (!frame) {
        *linep = 0;
        return SavedFrameResult::AccessDenied;
    }
    *linep = frame->getLine();
    return SavedFrameResult::Ok;
}

JS_PUBLIC_API(SavedFrameResult)
GetSavedFrameColumn(JSContext* cx, HandleObject savedFrame, uint32_t* columnp,
                    SavedFrameSelfHosted selfHosted /* = SavedFrameSelfHosted::Include */)
{
    js::AssertHeapIsIdle();
    CHECK_REQUEST(cx);
    MOZ_RELEASE_ASSERT(cx->compartment());
    MOZ_ASSERT(columnp);

    AutoMaybeEnterFrameCompartment ac(cx, savedFrame);
    bool skippedAsync;
    js::RootedSavedFrame frame(cx, UnwrapSavedFrame(cx, savedFrame, selfHosted, skippedAsync));
    if (!frame) {
        *columnp = 0;
        return SavedFrameResult::AccessDenied;
    }
    *columnp = frame->getColumn();
    return SavedFrameResult::Ok;
}

JS_PUBLIC_API(SavedFrameResult)
GetSavedFrameFunctionDisplayName(JSContext* cx, HandleObject savedFrame, MutableHandleString namep,
                                 SavedFrameSelfHosted selfHosted /* = SavedFrameSelfHosted::Include */)
{
    js::AssertHeapIsIdle();
    CHECK_REQUEST(cx);
    MOZ_RELEASE_ASSERT(cx->compartment());

    {
        AutoMaybeEnterFrameCompartment ac(cx, savedFrame);
        bool skippedAsync;
        js::RootedSavedFrame frame(cx, UnwrapSavedFrame(cx, savedFrame, selfHosted, skippedAsync));
        if (!frame) {
            namep.set(nullptr);
            return SavedFrameResult::AccessDenied;
        }
        namep.set(frame->getFunctionDisplayName());
    }
    if (namep && namep->isAtom())
        cx->markAtom(&namep->asAtom());
    return SavedFrameResult::Ok;
}

JS_PUBLIC_API(SavedFrameResult)
GetSavedFrameAsyncCause(JSContext* cx, HandleObject savedFrame, MutableHandleString asyncCausep,
                        SavedFrameSelfHosted unused_ /* = SavedFrameSelfHosted::Include */)
{
    js::AssertHeapIsIdle();
    CHECK_REQUEST(cx);
    MOZ_RELEASE_ASSERT(cx->compartment());

    {
        AutoMaybeEnterFrameCompartment ac(cx, savedFrame);
        bool skippedAsync;
        // This function is always called with self-hosted frames excluded by
        // GetValueIfNotCached in dom/bindings/Exceptions.cpp. However, we want
        // to include them because our Promise implementation causes us to have
        // the async cause on a self-hosted frame. So we just ignore the
        // parameter and always include self-hosted frames.
        js::RootedSavedFrame frame(cx, UnwrapSavedFrame(cx, savedFrame, SavedFrameSelfHosted::Include,
                                                        skippedAsync));
        if (!frame) {
            asyncCausep.set(nullptr);
            return SavedFrameResult::AccessDenied;
        }
        asyncCausep.set(frame->getAsyncCause());
        if (!asyncCausep && skippedAsync)
            asyncCausep.set(cx->names().Async);
    }
    if (asyncCausep && asyncCausep->isAtom())
        cx->markAtom(&asyncCausep->asAtom());
    return SavedFrameResult::Ok;
}

JS_PUBLIC_API(SavedFrameResult)
GetSavedFrameAsyncParent(JSContext* cx, HandleObject savedFrame, MutableHandleObject asyncParentp,
                         SavedFrameSelfHosted selfHosted /* = SavedFrameSelfHosted::Include */)
{
    js::AssertHeapIsIdle();
    CHECK_REQUEST(cx);
    MOZ_RELEASE_ASSERT(cx->compartment());

    AutoMaybeEnterFrameCompartment ac(cx, savedFrame);
    bool skippedAsync;
    js::RootedSavedFrame frame(cx, UnwrapSavedFrame(cx, savedFrame, selfHosted, skippedAsync));
    if (!frame) {
        asyncParentp.set(nullptr);
        return SavedFrameResult::AccessDenied;
    }
    js::RootedSavedFrame parent(cx, frame->getParent());

    // The current value of |skippedAsync| is not interesting, because we are
    // interested in whether we would cross any async parents to get from here
    // to the first subsumed parent frame instead.
    js::RootedSavedFrame subsumedParent(cx, GetFirstSubsumedFrame(cx, parent, selfHosted,
                                                                  skippedAsync));

    // Even if |parent| is not subsumed, we still want to return a pointer to it
    // rather than |subsumedParent| so it can pick up any |asyncCause| from the
    // inaccessible part of the chain.
    if (subsumedParent && (subsumedParent->getAsyncCause() || skippedAsync))
        asyncParentp.set(parent);
    else
        asyncParentp.set(nullptr);
    return SavedFrameResult::Ok;
}

JS_PUBLIC_API(SavedFrameResult)
GetSavedFrameParent(JSContext* cx, HandleObject savedFrame, MutableHandleObject parentp,
                    SavedFrameSelfHosted selfHosted /* = SavedFrameSelfHosted::Include */)
{
    js::AssertHeapIsIdle();
    CHECK_REQUEST(cx);
    MOZ_RELEASE_ASSERT(cx->compartment());

    AutoMaybeEnterFrameCompartment ac(cx, savedFrame);
    bool skippedAsync;
    js::RootedSavedFrame frame(cx, UnwrapSavedFrame(cx, savedFrame, selfHosted, skippedAsync));
    if (!frame) {
        parentp.set(nullptr);
        return SavedFrameResult::AccessDenied;
    }
    js::RootedSavedFrame parent(cx, frame->getParent());

    // The current value of |skippedAsync| is not interesting, because we are
    // interested in whether we would cross any async parents to get from here
    // to the first subsumed parent frame instead.
    js::RootedSavedFrame subsumedParent(cx, GetFirstSubsumedFrame(cx, parent, selfHosted,
                                                                  skippedAsync));

    // Even if |parent| is not subsumed, we still want to return a pointer to it
    // rather than |subsumedParent| so it can pick up any |asyncCause| from the
    // inaccessible part of the chain.
    if (subsumedParent && !(subsumedParent->getAsyncCause() || skippedAsync))
        parentp.set(parent);
    else
        parentp.set(nullptr);
    return SavedFrameResult::Ok;
}

static bool
FormatSpiderMonkeyStackFrame(JSContext* cx, js::StringBuffer& sb,
                             js::HandleSavedFrame frame, size_t indent,
                             bool skippedAsync)
{
    RootedString asyncCause(cx, frame->getAsyncCause());
    if (!asyncCause && skippedAsync)
        asyncCause.set(cx->names().Async);

    js::RootedAtom name(cx, frame->getFunctionDisplayName());
    return (!indent || sb.appendN(' ', indent))
        && (!asyncCause || (sb.append(asyncCause) && sb.append('*')))
        && (!name || sb.append(name))
        && sb.append('@')
        && sb.append(frame->getSource())
        && sb.append(':')
        && NumberValueToStringBuffer(cx, NumberValue(frame->getLine()), sb)
        && sb.append(':')
        && NumberValueToStringBuffer(cx, NumberValue(frame->getColumn()), sb)
        && sb.append('\n');
}

static bool
FormatV8StackFrame(JSContext* cx, js::StringBuffer& sb,
                   js::HandleSavedFrame frame, size_t indent, bool lastFrame)
{
    js::RootedAtom name(cx, frame->getFunctionDisplayName());
    return sb.appendN(' ', indent + 4)
        && sb.append('a')
        && sb.append('t')
        && sb.append(' ')
        && (!name || (sb.append(name) &&
                      sb.append(' ') &&
                      sb.append('(')))
        && sb.append(frame->getSource())
        && sb.append(':')
        && NumberValueToStringBuffer(cx, NumberValue(frame->getLine()), sb)
        && sb.append(':')
        && NumberValueToStringBuffer(cx, NumberValue(frame->getColumn()), sb)
        && (!name || sb.append(')'))
        && (lastFrame || sb.append('\n'));
}

JS_PUBLIC_API(bool)
BuildStackString(JSContext* cx, HandleObject stack, MutableHandleString stringp,
                 size_t indent, js::StackFormat format)
{
    js::AssertHeapIsIdle();
    CHECK_REQUEST(cx);
    MOZ_RELEASE_ASSERT(cx->compartment());

    js::StringBuffer sb(cx);

    if (format == js::StackFormat::Default)
        format = cx->runtime()->stackFormat();
    MOZ_ASSERT(format != js::StackFormat::Default);

    // Enter a new block to constrain the scope of possibly entering the stack's
    // compartment. This ensures that when we finish the StringBuffer, we are
    // back in the cx's original compartment, and fulfill our contract with
    // callers to place the output string in the cx's current compartment.
    {
        AutoMaybeEnterFrameCompartment ac(cx, stack);
        bool skippedAsync;
        js::RootedSavedFrame frame(cx, UnwrapSavedFrame(cx, stack, SavedFrameSelfHosted::Exclude,
                                                        skippedAsync));
        if (!frame) {
            stringp.set(cx->runtime()->emptyString);
            return true;
        }

        js::RootedSavedFrame parent(cx);
        do {
            MOZ_ASSERT(SavedFrameSubsumedByCaller(cx, frame));
            MOZ_ASSERT(!frame->isSelfHosted(cx));

            parent = frame->getParent();
            bool skippedNextAsync;
            js::RootedSavedFrame nextFrame(cx, js::GetFirstSubsumedFrame(cx, parent,
                                                                         SavedFrameSelfHosted::Exclude, skippedNextAsync));

            switch (format) {
                case js::StackFormat::SpiderMonkey:
                    if (!FormatSpiderMonkeyStackFrame(cx, sb, frame, indent, skippedAsync))
                        return false;
                    break;
                case js::StackFormat::V8:
                    if (!FormatV8StackFrame(cx, sb, frame, indent, !nextFrame))
                        return false;
                    break;
                case js::StackFormat::Default:
                    MOZ_MAKE_COMPILER_ASSUME_IS_UNREACHABLE("Unexpected value");
                    break;
            }

            frame = nextFrame;
            skippedAsync = skippedNextAsync;
        } while (frame);
    }

    JSString* str = sb.finishString();
    if (!str)
        return false;
    assertSameCompartment(cx, str);
    stringp.set(str);
    return true;
}

JS_PUBLIC_API(bool)
IsSavedFrame(JSObject* obj)
{
    if (!obj)
        return false;

    JSObject* unwrapped = js::CheckedUnwrap(obj);
    if (!unwrapped)
        return false;

    return js::SavedFrame::isSavedFrameAndNotProto(*unwrapped);
}

} /* namespace JS */

namespace js {

/* static */ bool
SavedFrame::sourceProperty(JSContext* cx, unsigned argc, Value* vp)
{
    THIS_SAVEDFRAME(cx, argc, vp, "(get source)", args, frame);
    RootedString source(cx);
    if (JS::GetSavedFrameSource(cx, frame, &source) == JS::SavedFrameResult::Ok) {
        if (!cx->compartment()->wrap(cx, &source))
            return false;
        args.rval().setString(source);
    } else {
        args.rval().setNull();
    }
    return true;
}

/* static */ bool
SavedFrame::lineProperty(JSContext* cx, unsigned argc, Value* vp)
{
    THIS_SAVEDFRAME(cx, argc, vp, "(get line)", args, frame);
    uint32_t line;
    if (JS::GetSavedFrameLine(cx, frame, &line) == JS::SavedFrameResult::Ok)
        args.rval().setNumber(line);
    else
        args.rval().setNull();
    return true;
}

/* static */ bool
SavedFrame::columnProperty(JSContext* cx, unsigned argc, Value* vp)
{
    THIS_SAVEDFRAME(cx, argc, vp, "(get column)", args, frame);
    uint32_t column;
    if (JS::GetSavedFrameColumn(cx, frame, &column) == JS::SavedFrameResult::Ok)
        args.rval().setNumber(column);
    else
        args.rval().setNull();
    return true;
}

/* static */ bool
SavedFrame::functionDisplayNameProperty(JSContext* cx, unsigned argc, Value* vp)
{
    THIS_SAVEDFRAME(cx, argc, vp, "(get functionDisplayName)", args, frame);
    RootedString name(cx);
    JS::SavedFrameResult result = JS::GetSavedFrameFunctionDisplayName(cx, frame, &name);
    if (result == JS::SavedFrameResult::Ok && name) {
        if (!cx->compartment()->wrap(cx, &name))
            return false;
        args.rval().setString(name);
    } else {
        args.rval().setNull();
    }
    return true;
}

/* static */ bool
SavedFrame::asyncCauseProperty(JSContext* cx, unsigned argc, Value* vp)
{
    THIS_SAVEDFRAME(cx, argc, vp, "(get asyncCause)", args, frame);
    RootedString asyncCause(cx);
    JS::SavedFrameResult result = JS::GetSavedFrameAsyncCause(cx, frame, &asyncCause);
    if (result == JS::SavedFrameResult::Ok && asyncCause) {
        if (!cx->compartment()->wrap(cx, &asyncCause))
            return false;
        args.rval().setString(asyncCause);
    } else {
        args.rval().setNull();
    }
    return true;
}

/* static */ bool
SavedFrame::asyncParentProperty(JSContext* cx, unsigned argc, Value* vp)
{
    THIS_SAVEDFRAME(cx, argc, vp, "(get asyncParent)", args, frame);
    RootedObject asyncParent(cx);
    (void) JS::GetSavedFrameAsyncParent(cx, frame, &asyncParent);
    if (!cx->compartment()->wrap(cx, &asyncParent))
        return false;
    args.rval().setObjectOrNull(asyncParent);
    return true;
}

/* static */ bool
SavedFrame::parentProperty(JSContext* cx, unsigned argc, Value* vp)
{
    THIS_SAVEDFRAME(cx, argc, vp, "(get parent)", args, frame);
    RootedObject parent(cx);
    (void) JS::GetSavedFrameParent(cx, frame, &parent);
    if (!cx->compartment()->wrap(cx, &parent))
        return false;
    args.rval().setObjectOrNull(parent);
    return true;
}

/* static */ bool
SavedFrame::toStringMethod(JSContext* cx, unsigned argc, Value* vp)
{
    THIS_SAVEDFRAME(cx, argc, vp, "toString", args, frame);
    RootedString string(cx);
    if (!JS::BuildStackString(cx, frame, &string))
        return false;
    args.rval().setString(string);
    return true;
}

bool
SavedStacks::init()
{
    return frames.init() &&
           pcLocationMap.init();
}

bool
SavedStacks::saveCurrentStack(JSContext* cx, MutableHandleSavedFrame frame,
                              JS::StackCapture&& capture /* = JS::StackCapture(JS::AllFrames()) */)
{
    MOZ_ASSERT(initialized());
    MOZ_RELEASE_ASSERT(cx->compartment());
    assertSameCompartment(cx, this);

    if (creatingSavedFrame ||
        cx->isExceptionPending() ||
        !cx->global() ||
        !cx->global()->isStandardClassResolved(JSProto_Object))
    {
        frame.set(nullptr);
        return true;
    }

<<<<<<< HEAD
    AutoGeckoProfilerEntry psuedoFrame(cx->runtime(), "js::SavedStacks::saveCurrentStack");
=======
    AutoGeckoProfilerEntry pseudoFrame(cx, "js::SavedStacks::saveCurrentStack");
>>>>>>> a17af05f
    FrameIter iter(cx);
    return insertFrames(cx, iter, frame, mozilla::Move(capture));
}

bool
SavedStacks::copyAsyncStack(JSContext* cx, HandleObject asyncStack, HandleString asyncCause,
                            MutableHandleSavedFrame adoptedStack, uint32_t maxFrameCount)
{
    MOZ_ASSERT(initialized());
    MOZ_RELEASE_ASSERT(cx->compartment());
    assertSameCompartment(cx, this);

    RootedObject asyncStackObj(cx, CheckedUnwrap(asyncStack));
    MOZ_RELEASE_ASSERT(asyncStackObj);
    MOZ_RELEASE_ASSERT(js::SavedFrame::isSavedFrameAndNotProto(*asyncStackObj));
    RootedSavedFrame frame(cx, &asyncStackObj->as<js::SavedFrame>());

    return adoptAsyncStack(cx, frame, asyncCause, adoptedStack, maxFrameCount);
}

void
SavedStacks::sweep()
{
    frames.sweep();
    pcLocationMap.sweep();
}

void
SavedStacks::trace(JSTracer* trc)
{
    pcLocationMap.trace(trc);
}

uint32_t
SavedStacks::count()
{
    MOZ_ASSERT(initialized());
    return frames.count();
}

void
SavedStacks::clear()
{
    frames.clear();
}

size_t
SavedStacks::sizeOfExcludingThis(mozilla::MallocSizeOf mallocSizeOf)
{
    return frames.sizeOfExcludingThis(mallocSizeOf) +
           pcLocationMap.sizeOfExcludingThis(mallocSizeOf);
}

// Given that we have captured a stqck frame with the given principals and
// source, return true if the requested `StackCapture` has been satisfied and
// stack walking can halt. Return false otherwise (and stack walking and frame
// capturing should continue).
static inline bool
captureIsSatisfied(JSContext* cx, JSPrincipals* principals, const JSAtom* source,
                   JS::StackCapture& capture)
{
    class Matcher
    {
        JSContext* cx_;
        JSPrincipals* framePrincipals_;
        const JSAtom* frameSource_;

      public:
        Matcher(JSContext* cx, JSPrincipals* principals, const JSAtom* source)
          : cx_(cx)
          , framePrincipals_(principals)
          , frameSource_(source)
        { }

        bool match(JS::FirstSubsumedFrame& target) {
            auto subsumes = cx_->runtime()->securityCallbacks->subsumes;
            return (!subsumes || subsumes(target.principals, framePrincipals_)) &&
                   (!target.ignoreSelfHosted || frameSource_ != cx_->names().selfHosted);
        }

        bool match(JS::MaxFrames& target) {
            return target.maxFrames == 1;
        }

        bool match(JS::AllFrames&) {
            return false;
        }
    };

    Matcher m(cx, principals, source);
    return capture.match(m);
}

bool
SavedStacks::insertFrames(JSContext* cx, FrameIter& iter, MutableHandleSavedFrame frame,
                          JS::StackCapture&& capture)
{
    // In order to lookup a cached SavedFrame object, we need to have its parent
    // SavedFrame, which means we need to walk the stack from oldest frame to
    // youngest. However, FrameIter walks the stack from youngest frame to
    // oldest. The solution is to append stack frames to a vector as we walk the
    // stack with FrameIter, and then do a second pass through that vector in
    // reverse order after the traversal has completed and get or create the
    // SavedFrame objects at that time.
    //
    // To avoid making many copies of FrameIter (whose copy constructor is
    // relatively slow), we use a vector of `SavedFrame::Lookup` objects, which
    // only contain the FrameIter data we need. The `SavedFrame::Lookup`
    // objects are partially initialized with everything except their parent
    // pointers on the first pass, and then we fill in the parent pointers as we
    // return in the second pass.

    Activation* asyncActivation = nullptr;
    RootedSavedFrame asyncStack(cx, nullptr);
    RootedString asyncCause(cx, nullptr);
    bool parentIsInCache = false;
    RootedSavedFrame cachedFrame(cx, nullptr);

    // Accumulate the vector of Lookup objects in |stackChain|.
    SavedFrame::AutoLookupVector stackChain(cx);
    while (!iter.done()) {
        Activation& activation = *iter.activation();

        if (asyncActivation && asyncActivation != &activation) {
            // We found an async stack in the previous activation, and we
            // walked past the oldest frame of that activation, we're done.
            // However, we only want to use the async parent if it was
            // explicitly requested; if we got here otherwise, we have
            // a direct parent, which we prefer.
            if (asyncActivation->asyncCallIsExplicit())
                break;
            asyncActivation = nullptr;
        }

        if (!asyncActivation) {
            asyncStack = activation.asyncStack();
            if (asyncStack) {
                // While walking from the youngest to the oldest frame, we found
                // an activation that has an async stack set. We will use the
                // youngest frame of the async stack as the parent of the oldest
                // frame of this activation. We still need to iterate over other
                // frames in this activation before reaching the oldest frame.
                AutoCompartmentUnchecked ac(cx, iter.compartment());
                const char* cause = activation.asyncCause();
                UTF8Chars utf8Chars(cause, strlen(cause));
                size_t twoByteCharsLen = 0;
                char16_t* twoByteChars = UTF8CharsToNewTwoByteCharsZ(cx, utf8Chars,
                                                                     &twoByteCharsLen).get();
                if (!twoByteChars)
                    return false;

                // We expect that there will be a relatively small set of
                // asyncCause reasons ("setTimeout", "promise", etc.), so we
                // atomize the cause here in hopes of being able to benefit
                // from reuse.
                asyncCause = JS_AtomizeUCStringN(cx, twoByteChars, twoByteCharsLen);
                js_free(twoByteChars);
                if (!asyncCause)
                    return false;
                asyncActivation = &activation;
            }
        }

        Rooted<LocationValue> location(cx);
        {
            AutoCompartmentUnchecked ac(cx, iter.compartment());
            if (!cx->compartment()->savedStacks().getLocation(cx, iter, &location))
                return false;
        }

        // The bit set means that the next older parent (frame, pc) pair *must*
        // be in the cache.
        if (capture.is<JS::AllFrames>())
            parentIsInCache = iter.hasCachedSavedFrame();

        auto principals = iter.compartment()->principals();
        auto displayAtom = (iter.isWasm() || iter.isFunctionFrame()) ? iter.functionDisplayAtom() : nullptr;
        if (!stackChain->emplaceBack(location.source(),
                                     location.line(),
                                     location.column(),
                                     displayAtom,
                                     nullptr,
                                     nullptr,
                                     principals,
                                     LiveSavedFrameCache::getFramePtr(iter),
                                     iter.pc(),
                                     &activation))
        {
            ReportOutOfMemory(cx);
            return false;
        }

        if (captureIsSatisfied(cx, principals, location.source(), capture)) {
            // The frame we just saved was the last one we were asked to save.
            // If we had an async stack, ensure we don't use any of its frames.
            asyncStack.set(nullptr);
            break;
        }

        ++iter;

        if (parentIsInCache &&
            !iter.done() &&
            iter.hasCachedSavedFrame())
        {
            auto* cache = activation.getLiveSavedFrameCache(cx);
            if (!cache)
                return false;
            cache->find(cx, iter, &cachedFrame);
            if (cachedFrame)
                break;
        }

        if (capture.is<JS::MaxFrames>())
            capture.as<JS::MaxFrames>().maxFrames--;
    }

    // Limit the depth of the async stack, if any, and ensure that the
    // SavedFrame instances we use are stored in the same compartment as the
    // rest of the synchronous stack chain.
    RootedSavedFrame parentFrame(cx, cachedFrame);
    if (asyncStack && !capture.is<JS::FirstSubsumedFrame>()) {
        uint32_t maxAsyncFrames = capture.is<JS::MaxFrames>()
            ? capture.as<JS::MaxFrames>().maxFrames
            : ASYNC_STACK_MAX_FRAME_COUNT;
        if (!adoptAsyncStack(cx, asyncStack, asyncCause, &parentFrame, maxAsyncFrames))
            return false;
    }

    // Iterate through |stackChain| in reverse order and get or create the
    // actual SavedFrame instances.
    for (size_t i = stackChain->length(); i != 0; i--) {
        SavedFrame::HandleLookup lookup = stackChain[i-1];
        lookup->parent = parentFrame;
        parentFrame.set(getOrCreateSavedFrame(cx, lookup));
        if (!parentFrame)
            return false;

        if (capture.is<JS::AllFrames>() && lookup->framePtr && parentFrame != cachedFrame) {
            auto* cache = lookup->activation->getLiveSavedFrameCache(cx);
            if (!cache || !cache->insert(cx, *lookup->framePtr, lookup->pc, parentFrame))
                return false;
        }
    }

    frame.set(parentFrame);
    return true;
}

bool
SavedStacks::adoptAsyncStack(JSContext* cx, HandleSavedFrame asyncStack,
                             HandleString asyncCause,
                             MutableHandleSavedFrame adoptedStack,
                             uint32_t maxFrameCount)
{
    RootedAtom asyncCauseAtom(cx, AtomizeString(cx, asyncCause));
    if (!asyncCauseAtom)
        return false;

    // If maxFrameCount is zero, the caller asked for an unlimited number of
    // stack frames, but async stacks are not limited by the available stack
    // memory, so we need to set an arbitrary limit when collecting them. We
    // still don't enforce an upper limit if the caller requested more frames.
    uint32_t maxFrames = maxFrameCount > 0 ? maxFrameCount : ASYNC_STACK_MAX_FRAME_COUNT;

    // Accumulate the vector of Lookup objects in |stackChain|.
    SavedFrame::AutoLookupVector stackChain(cx);
    SavedFrame* currentSavedFrame = asyncStack;
    SavedFrame* firstSavedFrameParent = nullptr;
    for (uint32_t i = 0; i < maxFrames && currentSavedFrame; i++) {
        if (!stackChain->emplaceBack(*currentSavedFrame)) {
            ReportOutOfMemory(cx);
            return false;
        }

        currentSavedFrame = currentSavedFrame->getParent();

        // Attach the asyncCause to the youngest frame.
        if (i == 0) {
            stackChain->back().asyncCause = asyncCauseAtom;
            firstSavedFrameParent = currentSavedFrame;
        }
    }

    // This is the 1-based index of the oldest frame we care about.
    size_t oldestFramePosition = stackChain->length();
    RootedSavedFrame parentFrame(cx, nullptr);

    if (currentSavedFrame == nullptr &&
        asyncStack->compartment() == cx->compartment()) {
        // If we consumed the full async stack, and the stack is in the same
        // compartment as the one requested, we don't need to rebuild the full
        // chain again using the lookup objects, we can just reference the
        // existing chain and change the asyncCause on the younger frame.
        oldestFramePosition = 1;
        parentFrame = firstSavedFrameParent;
    } else if (maxFrameCount == 0 &&
               oldestFramePosition == ASYNC_STACK_MAX_FRAME_COUNT) {
        // If we captured the maximum number of frames and the caller requested
        // no specific limit, we only return half of them. This means that for
        // the next iterations, it's likely we can use the optimization above.
        oldestFramePosition = ASYNC_STACK_MAX_FRAME_COUNT / 2;
    }

    // Iterate through |stackChain| in reverse order and get or create the
    // actual SavedFrame instances.
    for (size_t i = oldestFramePosition; i != 0; i--) {
        SavedFrame::HandleLookup lookup = stackChain[i-1];
        lookup->parent = parentFrame;
        parentFrame.set(getOrCreateSavedFrame(cx, lookup));
        if (!parentFrame)
            return false;
    }

    adoptedStack.set(parentFrame);
    return true;
}

SavedFrame*
SavedStacks::getOrCreateSavedFrame(JSContext* cx, SavedFrame::HandleLookup lookup)
{
    const SavedFrame::Lookup& lookupInstance = lookup.get();
    DependentAddPtr<SavedFrame::Set> p(cx, frames, lookupInstance);
    if (p) {
        MOZ_ASSERT(*p);
        return *p;
    }

    RootedSavedFrame frame(cx, createFrameFromLookup(cx, lookup));
    if (!frame)
        return nullptr;

    if (!p.add(cx, frames, lookupInstance, frame))
        return nullptr;

    return frame;
}

SavedFrame*
SavedStacks::createFrameFromLookup(JSContext* cx, SavedFrame::HandleLookup lookup)
{
    RootedSavedFrame frame(cx, SavedFrame::create(cx));
    if (!frame)
        return nullptr;
    frame->initFromLookup(cx, lookup);

    if (!FreezeObject(cx, frame))
        return nullptr;

    return frame;
}

bool
SavedStacks::getLocation(JSContext* cx, const FrameIter& iter,
                         MutableHandle<LocationValue> locationp)
{
    // We should only ever be caching location values for scripts in this
    // compartment. Otherwise, we would get dead cross-compartment scripts in
    // the cache because our compartment's sweep method isn't called when their
    // compartment gets collected.
    assertSameCompartment(cx, this, iter.compartment());

    // When we have a |JSScript| for this frame, use a potentially memoized
    // location from our PCLocationMap and copy it into |locationp|. When we do
    // not have a |JSScript| for this frame (wasm frames), we take a slow path
    // that doesn't employ memoization, and update |locationp|'s slots directly.

    if (!iter.hasScript()) {
        if (const char16_t* displayURL = iter.displayURL()) {
            locationp.setSource(AtomizeChars(cx, displayURL, js_strlen(displayURL)));
        } else {
            const char* filename = iter.filename() ? iter.filename() : "";
            locationp.setSource(Atomize(cx, filename, strlen(filename)));
        }
        if (!locationp.source())
            return false;

        uint32_t column = 0;
        locationp.setLine(iter.computeLine(&column));
        // XXX: Make the column 1-based as in other browsers, instead of 0-based
        // which is how SpiderMonkey stores it internally. This will be
        // unnecessary once bug 1144340 is fixed.
        locationp.setColumn(column + 1);
        return true;
    }

    RootedScript script(cx, iter.script());
    jsbytecode* pc = iter.pc();

    PCKey key(script, pc);
    PCLocationMap::AddPtr p = pcLocationMap.lookupForAdd(key);

    if (!p) {
        RootedAtom source(cx);
        if (const char16_t* displayURL = iter.displayURL()) {
            source = AtomizeChars(cx, displayURL, js_strlen(displayURL));
        } else {
            const char* filename = script->filename() ? script->filename() : "";
            source = Atomize(cx, filename, strlen(filename));
        }
        if (!source)
            return false;

        uint32_t column;
        uint32_t line = PCToLineNumber(script, pc, &column);

        // Make the column 1-based. See comment above.
        LocationValue value(source, line, column + 1);
        if (!pcLocationMap.add(p, key, value)) {
            ReportOutOfMemory(cx);
            return false;
        }
    }

    locationp.set(p->value());
    return true;
}

void
SavedStacks::chooseSamplingProbability(JSCompartment* compartment)
{
    GlobalObject* global = compartment->maybeGlobal();
    if (!global)
        return;

    GlobalObject::DebuggerVector* dbgs = global->getDebuggers();
    if (!dbgs || dbgs->empty())
        return;

    mozilla::DebugOnly<ReadBarriered<Debugger*>*> begin = dbgs->begin();
    mozilla::DebugOnly<bool> foundAnyDebuggers = false;

    double probability = 0;
    for (auto dbgp = dbgs->begin(); dbgp < dbgs->end(); dbgp++) {
        // The set of debuggers had better not change while we're iterating,
        // such that the vector gets reallocated.
        MOZ_ASSERT(dbgs->begin() == begin);

        if ((*dbgp)->trackingAllocationSites && (*dbgp)->enabled) {
            foundAnyDebuggers = true;
            probability = std::max((*dbgp)->allocationSamplingProbability,
                                   probability);
        }
    }
    MOZ_ASSERT(foundAnyDebuggers);

    if (!bernoulliSeeded) {
        mozilla::Array<uint64_t, 2> seed;
        GenerateXorShift128PlusSeed(seed);
        bernoulli.setRandomState(seed[0], seed[1]);
        bernoulliSeeded = true;
    }

    bernoulli.setProbability(probability);
}

JSObject*
SavedStacks::MetadataBuilder::build(JSContext* cx, HandleObject target,
                                    AutoEnterOOMUnsafeRegion& oomUnsafe) const
{
    RootedObject obj(cx, target);

    SavedStacks& stacks = cx->compartment()->savedStacks();
    if (!stacks.bernoulli.trial())
        return nullptr;

    RootedSavedFrame frame(cx);
    if (!stacks.saveCurrentStack(cx, &frame))
        oomUnsafe.crash("SavedStacksMetadataBuilder");

    if (!Debugger::onLogAllocationSite(cx, obj, frame, mozilla::TimeStamp::Now()))
        oomUnsafe.crash("SavedStacksMetadataBuilder");

    MOZ_ASSERT_IF(frame, !frame->is<WrapperObject>());
    return frame;
}

const SavedStacks::MetadataBuilder SavedStacks::metadataBuilder;

#ifdef JS_CRASH_DIAGNOSTICS
void
CompartmentChecker::check(SavedStacks* stacks)
{
    if (&compartment->savedStacks() != stacks) {
        printf("*** Compartment SavedStacks mismatch: %p vs. %p\n",
               (void*) &compartment->savedStacks(), stacks);
        MOZ_CRASH();
    }
}
#endif /* JS_CRASH_DIAGNOSTICS */

/* static */ ReconstructedSavedFramePrincipals ReconstructedSavedFramePrincipals::IsSystem;
/* static */ ReconstructedSavedFramePrincipals ReconstructedSavedFramePrincipals::IsNotSystem;

UTF8CharsZ
BuildUTF8StackString(JSContext* cx, HandleObject stack)
{
    RootedString stackStr(cx);
    if (!JS::BuildStackString(cx, stack, &stackStr))
        return UTF8CharsZ();

    char* chars = JS_EncodeStringToUTF8(cx, stackStr);
    return UTF8CharsZ(chars, strlen(chars));
}

} /* namespace js */

namespace JS {
namespace ubi {

bool
ConcreteStackFrame<SavedFrame>::isSystem() const
{
    auto trustedPrincipals = get().runtimeFromAnyThread()->trustedPrincipals();
    return get().getPrincipals() == trustedPrincipals ||
           get().getPrincipals() == &js::ReconstructedSavedFramePrincipals::IsSystem;
}

bool
ConcreteStackFrame<SavedFrame>::constructSavedFrameStack(JSContext* cx,
                                                         MutableHandleObject outSavedFrameStack)
    const
{
    outSavedFrameStack.set(&get());
    if (!cx->compartment()->wrap(cx, outSavedFrameStack)) {
        outSavedFrameStack.set(nullptr);
        return false;
    }
    return true;
}

// A `mozilla::Variant` matcher that converts the inner value of a
// `JS::ubi::AtomOrTwoByteChars` string to a `JSAtom*`.
struct MOZ_STACK_CLASS AtomizingMatcher
{
    JSContext* cx;
    size_t     length;

    explicit AtomizingMatcher(JSContext* cx, size_t length)
      : cx(cx)
      , length(length)
    { }

    JSAtom* match(JSAtom* atom) {
        MOZ_ASSERT(atom);
        return atom;
    }

    JSAtom* match(const char16_t* chars) {
        MOZ_ASSERT(chars);
        return AtomizeChars(cx, chars, length);
    }
};

JS_PUBLIC_API(bool)
ConstructSavedFrameStackSlow(JSContext* cx, JS::ubi::StackFrame& frame,
                             MutableHandleObject outSavedFrameStack)
{
    SavedFrame::AutoLookupVector stackChain(cx);
    Rooted<JS::ubi::StackFrame> ubiFrame(cx, frame);

    while (ubiFrame.get()) {
        // Convert the source and functionDisplayName strings to atoms.

        js::RootedAtom source(cx);
        AtomizingMatcher atomizer(cx, ubiFrame.get().sourceLength());
        source = ubiFrame.get().source().match(atomizer);
        if (!source)
            return false;

        js::RootedAtom functionDisplayName(cx);
        auto nameLength = ubiFrame.get().functionDisplayNameLength();
        if (nameLength > 0) {
            AtomizingMatcher atomizer(cx, nameLength);
            functionDisplayName = ubiFrame.get().functionDisplayName().match(atomizer);
            if (!functionDisplayName)
                return false;
        }

        auto principals = js::ReconstructedSavedFramePrincipals::getSingleton(ubiFrame.get());

        if (!stackChain->emplaceBack(source, ubiFrame.get().line(), ubiFrame.get().column(),
                                     functionDisplayName, /* asyncCause */ nullptr,
                                     /* parent */ nullptr, principals))
        {
            ReportOutOfMemory(cx);
            return false;
        }

        ubiFrame = ubiFrame.get().parent();
    }

    js::RootedSavedFrame parentFrame(cx);
    for (size_t i = stackChain->length(); i != 0; i--) {
        SavedFrame::HandleLookup lookup = stackChain[i-1];
        lookup->parent = parentFrame;
        parentFrame = cx->compartment()->savedStacks().getOrCreateSavedFrame(cx, lookup);
        if (!parentFrame)
            return false;
    }

    outSavedFrameStack.set(parentFrame);
    return true;
}


} // namespace ubi
} // namespace JS<|MERGE_RESOLUTION|>--- conflicted
+++ resolved
@@ -1172,11 +1172,7 @@
         return true;
     }
 
-<<<<<<< HEAD
-    AutoGeckoProfilerEntry psuedoFrame(cx->runtime(), "js::SavedStacks::saveCurrentStack");
-=======
     AutoGeckoProfilerEntry pseudoFrame(cx, "js::SavedStacks::saveCurrentStack");
->>>>>>> a17af05f
     FrameIter iter(cx);
     return insertFrames(cx, iter, frame, mozilla::Move(capture));
 }
