--- conflicted
+++ resolved
@@ -17,10 +17,7 @@
 #include "gc/Zone.h"
 #include "js/CharacterEncoding.h"
 #include "vm/ArrayObject.h"
-<<<<<<< HEAD
-=======
 #include "vm/RegExpObject.h"
->>>>>>> a17af05f
 #include "vm/Shape.h"
 #include "vm/TaggedProto.h"
 #include "vm/UnboxedObject.h"
@@ -317,16 +314,6 @@
     MOZ_ASSERT(obj->hasLazyGroup());
     MOZ_ASSERT(cx->compartment() == obj->compartment());
 
-<<<<<<< HEAD
-    /* De-lazification of functions can GC, so we need to do it up here. */
-    if (obj->is<JSFunction>() && obj->as<JSFunction>().isInterpretedLazy()) {
-        RootedFunction fun(cx, &obj->as<JSFunction>());
-        if (!JSFunction::getOrCreateScript(cx, fun))
-            return nullptr;
-    }
-
-=======
->>>>>>> a17af05f
     // Find flags which need to be specified immediately on the object.
     // Don't track whether singletons are packed.
     ObjectGroupFlags initialFlags = OBJECT_FLAG_SINGLETON | OBJECT_FLAG_NON_PACKED;
@@ -425,16 +412,6 @@
     }
 
     static inline bool match(const ObjectGroupCompartment::NewEntry& key, const Lookup& lookup) {
-<<<<<<< HEAD
-        TaggedProto proto = key.group.unbarrieredGet()->proto();
-        JSObject* assoc = key.associated;
-        MOZ_ASSERT(proto.hasUniqueId());
-        MOZ_ASSERT_IF(assoc, assoc->zone()->hasUniqueId(assoc));
-        MOZ_ASSERT(lookup.proto.hasUniqueId());
-        MOZ_ASSERT(lookup.hasAssocId());
-
-=======
->>>>>>> a17af05f
         if (lookup.clasp && key.group.unbarrieredGet()->clasp() != lookup.clasp)
             return false;
 
@@ -573,12 +550,8 @@
         MOZ_ASSERT_IF(clasp, group->clasp() == clasp);
         MOZ_ASSERT_IF(!clasp, group->clasp() == &PlainObject::class_ ||
                               group->clasp() == &UnboxedPlainObject::class_);
-<<<<<<< HEAD
         //MOZ_ASSERT(group->proto() == proto);
-=======
-        MOZ_ASSERT(group->proto() == proto);
         groups.defaultNewGroupCache.put(group, associated);
->>>>>>> a17af05f
         return group;
     }
 
@@ -1159,13 +1132,8 @@
     };
 
     static inline HashNumber hash(const Lookup& lookup) {
-<<<<<<< HEAD
-        return (HashNumber) (HashId(lookup.properties[lookup.nproperties - 1].id) ^
-                             lookup.nproperties);
-=======
         HashNumber hash = HashId(lookup.properties[lookup.nproperties - 1].id);
         return mozilla::AddToHash(hash, lookup.nproperties);
->>>>>>> a17af05f
     }
 
     static inline bool match(const PlainObjectKey& v, const Lookup& lookup) {
