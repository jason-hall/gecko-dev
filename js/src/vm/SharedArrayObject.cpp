/* -*- Mode: C++; tab-width: 8; indent-tabs-mode: nil; c-basic-offset: 4 -*-
 * vim: set ts=8 sts=4 et sw=4 tw=99:
 * This Source Code Form is subject to the terms of the Mozilla Public
 * License, v. 2.0. If a copy of the MPL was not distributed with this
 * file, You can obtain one at http://mozilla.org/MPL/2.0/. */

#include "vm/SharedArrayObject.h"

#include "mozilla/Atomics.h"

#include "jsfriendapi.h"
#include "jsprf.h"

#ifdef XP_WIN
# include "jswin.h"
#endif
#include "jswrapper.h"
#ifndef XP_WIN
# include <sys/mman.h>
#endif
#ifdef MOZ_VALGRIND
# include <valgrind/memcheck.h>
#endif

#include "jit/AtomicOperations.h"
#include "vm/SharedMem.h"
#include "wasm/AsmJS.h"
#include "wasm/WasmTypes.h"

#include "jsobjinlines.h"

#include "vm/NativeObject-inl.h"

using namespace js;

static inline void*
MapMemory(size_t length, bool commit)
{
#ifdef XP_WIN
    int prot = (commit ? MEM_COMMIT : MEM_RESERVE);
    int flags = (commit ? PAGE_READWRITE : PAGE_NOACCESS);
    return VirtualAlloc(nullptr, length, prot, flags);
#else
    int prot = (commit ? (PROT_READ | PROT_WRITE) : PROT_NONE);
    void* p = mmap(nullptr, length, prot, MAP_PRIVATE | MAP_ANON, -1, 0);
    if (p == MAP_FAILED)
        return nullptr;
    return p;
#endif
}

static inline void
UnmapMemory(void* addr, size_t len)
{
#ifdef XP_WIN
    VirtualFree(addr, 0, MEM_RELEASE);
#else
    munmap(addr, len);
#endif
}

static inline bool
MarkValidRegion(void* addr, size_t len)
{
#ifdef XP_WIN
    if (!VirtualAlloc(addr, len, MEM_COMMIT, PAGE_READWRITE))
        return false;
    return true;
#else
    if (mprotect(addr, len, PROT_READ | PROT_WRITE))
        return false;
    return true;
#endif
}

// Since this SharedArrayBuffer will likely be used for asm.js code, prepare it
// for asm.js by mapping the 4gb protected zone described in WasmTypes.h.
// Since we want to put the SharedArrayBuffer header immediately before the
// heap but keep the heap page-aligned, allocate an extra page before the heap.
static uint64_t
SharedArrayMappedSize(uint32_t allocSize)
{
    MOZ_RELEASE_ASSERT(sizeof(SharedArrayRawBuffer) < gc::SystemPageSize());
#ifdef WASM_HUGE_MEMORY
    return wasm::HugeMappedSize + gc::SystemPageSize();
#else
    return allocSize + wasm::GuardSize;
#endif
}

// If there are too many 4GB buffers live we run up against system resource
// exhaustion (address space or number of memory map descriptors), see
// bug 1068684, bug 1073934 for details.  The limiting case seems to be
// Windows Vista Home 64-bit, where the per-process address space is limited
// to 8TB.  Thus we track the number of live objects, and set a limit of
// 1000 live objects per process; we run synchronous GC if necessary; and
// we throw an OOM error if the per-process limit is exceeded.
static mozilla::Atomic<uint32_t, mozilla::ReleaseAcquire> numLive;
static const uint32_t maxLive = 1000;

#ifdef DEBUG
static mozilla::Atomic<int32_t> liveBuffers_;
#endif

static uint32_t
SharedArrayAllocSize(uint32_t length)
{
    return AlignBytes(length + gc::SystemPageSize(), gc::SystemPageSize());
}

int32_t
SharedArrayRawBuffer::liveBuffers()
{
#ifdef DEBUG
    return liveBuffers_;
#else
    return 0;
#endif
}

SharedArrayRawBuffer*
SharedArrayRawBuffer::New(JSContext* cx, uint32_t length)
{
    // The value (uint32_t)-1 is used as a signal in various places,
    // so guard against it on principle.
    MOZ_ASSERT(length != (uint32_t)-1);

    // Add a page for the header and round to a page boundary.
    uint32_t allocSize = SharedArrayAllocSize(length);
    if (allocSize <= length)
        return nullptr;

    bool preparedForAsmJS = jit::JitOptions.asmJSAtomicsEnable && IsValidAsmJSHeapLength(length);

    void* p = nullptr;
    if (preparedForAsmJS) {
        // Test >= to guard against the case where multiple extant runtimes
        // race to allocate.
        if (++numLive >= maxLive) {
            if (OnLargeAllocationFailure)
                OnLargeAllocationFailure();
            if (numLive >= maxLive) {
                numLive--;
                return nullptr;
            }
        }

        uint32_t mappedSize = SharedArrayMappedSize(allocSize);

        // Get the entire reserved region (with all pages inaccessible)
        p = MapMemory(mappedSize, false);
        if (!p) {
            numLive--;
            return nullptr;
        }

        if (!MarkValidRegion(p, allocSize)) {
            UnmapMemory(p, mappedSize);
            numLive--;
            return nullptr;
        }

# if defined(MOZ_VALGRIND) && defined(VALGRIND_DISABLE_ADDR_ERROR_REPORTING_IN_RANGE)
        // Tell Valgrind/Memcheck to not report accesses in the inaccessible region.
        VALGRIND_DISABLE_ADDR_ERROR_REPORTING_IN_RANGE((unsigned char*)p + allocSize,
                                                       mappedSize - allocSize);
# endif
    } else {
        p = MapMemory(allocSize, true);
        if (!p)
            return nullptr;
    }

    uint8_t* buffer = reinterpret_cast<uint8_t*>(p) + gc::SystemPageSize();
    uint8_t* base = buffer - sizeof(SharedArrayRawBuffer);
    SharedArrayRawBuffer* rawbuf = new (base) SharedArrayRawBuffer(buffer, length, preparedForAsmJS);
    MOZ_ASSERT(rawbuf->length == length); // Deallocation needs this
#ifdef DEBUG
    liveBuffers_++;
#endif
    return rawbuf;
}

bool
SharedArrayRawBuffer::addReference()
{
    MOZ_RELEASE_ASSERT(this->refcount_ > 0);

    // Be careful never to overflow the refcount field.
    for (;;) {
        uint32_t old_refcount = this->refcount_;
        uint32_t new_refcount = old_refcount+1;
        if (new_refcount == 0)
            return false;
        if (this->refcount_.compareExchange(old_refcount, new_refcount))
            return true;
    }
}

void
SharedArrayRawBuffer::dropReference()
{
    // Normally if the refcount is zero then the memory will have been unmapped
    // and this test may just crash, but if the memory has been retained for any
    // reason we will catch the underflow here.
    MOZ_RELEASE_ASSERT(this->refcount_ > 0);

    // Drop the reference to the buffer.
    uint32_t refcount = --this->refcount_; // Atomic.
    if (refcount)
        return;

    // If this was the final reference, release the buffer.

#ifdef DEBUG
    liveBuffers_--;
#endif

    SharedMem<uint8_t*> p = this->dataPointerShared() - gc::SystemPageSize();
    MOZ_ASSERT(p.asValue() % gc::SystemPageSize() == 0);

    uint8_t* address = p.unwrap(/*safe - only reference*/);
    uint32_t allocSize = SharedArrayAllocSize(this->length);

    if (this->preparedForAsmJS) {
        numLive--;

        uint32_t mappedSize = SharedArrayMappedSize(allocSize);
        UnmapMemory(address, mappedSize);

# if defined(MOZ_VALGRIND) && defined(VALGRIND_ENABLE_ADDR_ERROR_REPORTING_IN_RANGE)
        // Tell Valgrind/Memcheck to recommence reporting accesses in the
        // previously-inaccessible region.
        VALGRIND_ENABLE_ADDR_ERROR_REPORTING_IN_RANGE(address, mappedSize);
# endif
    } else {
        UnmapMemory(address, allocSize);
    }
}


MOZ_ALWAYS_INLINE bool
SharedArrayBufferObject::byteLengthGetterImpl(JSContext* cx, const CallArgs& args)
{
    MOZ_ASSERT(IsSharedArrayBuffer(args.thisv()));
    args.rval().setInt32(args.thisv().toObject().as<SharedArrayBufferObject>().byteLength());
    return true;
}

bool
SharedArrayBufferObject::byteLengthGetter(JSContext* cx, unsigned argc, Value* vp)
{
    CallArgs args = CallArgsFromVp(argc, vp);
    return CallNonGenericMethod<IsSharedArrayBuffer, byteLengthGetterImpl>(cx, args);
}

// ES2017 draft rev 6390c2f1b34b309895d31d8c0512eac8660a0210
// 24.2.2.1 SharedArrayBuffer( length )
bool
SharedArrayBufferObject::class_constructor(JSContext* cx, unsigned argc, Value* vp)
{
    CallArgs args = CallArgsFromVp(argc, vp);

    // Step 1.
    if (!ThrowIfNotConstructing(cx, args, "SharedArrayBuffer"))
        return false;

    // Step 2.
    uint64_t byteLength;
    if (!ToIndex(cx, args.get(0), &byteLength))
        return false;

    // Step 3 (Inlined 24.2.1.1 AllocateSharedArrayBuffer).
    // 24.2.1.1, step 1 (Inlined 9.1.14 OrdinaryCreateFromConstructor).
    RootedObject proto(cx);
    if (!GetPrototypeFromBuiltinConstructor(cx, args, &proto))
        return false;

    // 24.2.1.1, step 3 (Inlined 6.2.7.2 CreateSharedByteDataBlock, step 2).
    // Refuse to allocate too large buffers, currently limited to ~2 GiB.
    if (byteLength > INT32_MAX) {
        JS_ReportErrorNumberASCII(cx, GetErrorMessage, nullptr, JSMSG_SHARED_ARRAY_BAD_LENGTH);
        return false;
    }

<<<<<<< HEAD
    // 24.2.1.1, step 3 (Inlined 6.2.7.2 CreateSharedByteDataBlock, step 2).
    // Refuse to allocate too large buffers, currently limited to ~2 GiB.
    if (byteLength > INT32_MAX) {
        JS_ReportErrorNumberASCII(cx, GetErrorMessage, nullptr, JSMSG_SHARED_ARRAY_BAD_LENGTH);
        return false;
    }

=======
>>>>>>> a17af05f
    // 24.2.1.1, steps 1 and 4-6.
    JSObject* bufobj = New(cx, uint32_t(byteLength), proto);
    if (!bufobj)
        return false;
    args.rval().setObject(*bufobj);
    return true;
}

SharedArrayBufferObject*
SharedArrayBufferObject::New(JSContext* cx, uint32_t length, HandleObject proto)
{
    SharedArrayRawBuffer* buffer = SharedArrayRawBuffer::New(cx, length);
    if (!buffer)
        return nullptr;

    return New(cx, buffer, proto);
}

SharedArrayBufferObject*
SharedArrayBufferObject::New(JSContext* cx, SharedArrayRawBuffer* buffer, HandleObject proto)
{
    MOZ_ASSERT(cx->compartment()->creationOptions().getSharedMemoryAndAtomicsEnabled());

    AutoSetNewObjectMetadata metadata(cx);
    Rooted<SharedArrayBufferObject*> obj(cx,
        NewObjectWithClassProto<SharedArrayBufferObject>(cx, proto));
    if (!obj)
        return nullptr;

    MOZ_ASSERT(obj->getClass() == &class_);

    obj->acceptRawBuffer(buffer);

    return obj;
}

void
SharedArrayBufferObject::acceptRawBuffer(SharedArrayRawBuffer* buffer)
{
    setReservedSlot(RAWBUF_SLOT, PrivateValue(buffer));
}

void
SharedArrayBufferObject::dropRawBuffer()
{
    setReservedSlot(RAWBUF_SLOT, UndefinedValue());
}

SharedArrayRawBuffer*
SharedArrayBufferObject::rawBufferObject() const
{
    Value v = getReservedSlot(RAWBUF_SLOT);
    MOZ_ASSERT(!v.isUndefined());
    return reinterpret_cast<SharedArrayRawBuffer*>(v.toPrivate());
}

void
SharedArrayBufferObject::Finalize(FreeOp* fop, JSObject* obj)
{
    MOZ_ASSERT(fop->maybeOnHelperThread());

    SharedArrayBufferObject& buf = obj->as<SharedArrayBufferObject>();

    // Detect the case of failure during SharedArrayBufferObject creation,
    // which causes a SharedArrayRawBuffer to never be attached.
    Value v = buf.getReservedSlot(RAWBUF_SLOT);
    if (!v.isUndefined()) {
        buf.rawBufferObject()->dropReference();
        buf.dropRawBuffer();
    }
}

/* static */ void
SharedArrayBufferObject::addSizeOfExcludingThis(JSObject* obj, mozilla::MallocSizeOf mallocSizeOf,
                                                JS::ClassInfo* info)
{
    // Divide the buffer size by the refcount to get the fraction of the buffer
    // owned by this thread. It's conceivable that the refcount might change in
    // the middle of memory reporting, in which case the amount reported for
    // some threads might be to high (if the refcount goes up) or too low (if
    // the refcount goes down). But that's unlikely and hard to avoid, so we
    // just live with the risk.
    const SharedArrayBufferObject& buf = obj->as<SharedArrayBufferObject>();
    info->objectsNonHeapElementsShared +=
        buf.byteLength() / buf.rawBufferObject()->refcount();
}

/* static */ void
SharedArrayBufferObject::copyData(Handle<SharedArrayBufferObject*> toBuffer, uint32_t toIndex,
                                  Handle<SharedArrayBufferObject*> fromBuffer, uint32_t fromIndex,
                                  uint32_t count)
{
    MOZ_ASSERT(toBuffer->byteLength() >= count);
    MOZ_ASSERT(toBuffer->byteLength() >= toIndex + count);
    MOZ_ASSERT(fromBuffer->byteLength() >= fromIndex);
    MOZ_ASSERT(fromBuffer->byteLength() >= fromIndex + count);

    jit::AtomicOperations::memcpySafeWhenRacy(toBuffer->dataPointerShared() + toIndex,
                                              fromBuffer->dataPointerShared() + fromIndex,
                                              count);
}

static JSObject*
CreateSharedArrayBufferPrototype(JSContext* cx, JSProtoKey key)
{
    return GlobalObject::createBlankPrototype(cx, cx->global(),
                                              &SharedArrayBufferObject::protoClass_);
}

static const ClassOps SharedArrayBufferObjectClassOps = {
    nullptr, /* addProperty */
    nullptr, /* delProperty */
    nullptr, /* enumerate */
    nullptr, /* newEnumerate */
    nullptr, /* resolve */
    nullptr, /* mayResolve */
    SharedArrayBufferObject::Finalize,
    nullptr, /* call */
    nullptr, /* hasInstance */
    nullptr, /* construct */
    nullptr, /* trace */
};

static const JSFunctionSpec static_functions[] = {
    JS_FS_END
};

static const JSPropertySpec static_properties[] = {
    JS_SELF_HOSTED_SYM_GET(species, "SharedArrayBufferSpecies", 0),
    JS_PS_END
};

static const JSFunctionSpec prototype_functions[] = {
    JS_SELF_HOSTED_FN("slice", "SharedArrayBufferSlice", 2, 0),
    JS_FS_END
};

static const JSPropertySpec prototype_properties[] = {
    JS_PSG("byteLength", SharedArrayBufferObject::byteLengthGetter, 0),
    JS_STRING_SYM_PS(toStringTag, "SharedArrayBuffer", JSPROP_READONLY),
    JS_PS_END
};

static const ClassSpec SharedArrayBufferObjectClassSpec = {
    GenericCreateConstructor<SharedArrayBufferObject::class_constructor, 1, gc::AllocKind::FUNCTION>,
    CreateSharedArrayBufferPrototype,
    static_functions,
    static_properties,
    prototype_functions,
    prototype_properties
};

const Class SharedArrayBufferObject::class_ = {
    "SharedArrayBuffer",
    JSCLASS_DELAY_METADATA_BUILDER |
    JSCLASS_HAS_RESERVED_SLOTS(SharedArrayBufferObject::RESERVED_SLOTS) |
    JSCLASS_HAS_CACHED_PROTO(JSProto_SharedArrayBuffer) |
    JSCLASS_BACKGROUND_FINALIZE,
    &SharedArrayBufferObjectClassOps,
    &SharedArrayBufferObjectClassSpec,
    JS_NULL_CLASS_EXT
};

const Class SharedArrayBufferObject::protoClass_ = {
    "SharedArrayBufferPrototype",
    JSCLASS_HAS_CACHED_PROTO(JSProto_SharedArrayBuffer),
    JS_NULL_CLASS_OPS,
    &SharedArrayBufferObjectClassSpec
};

bool
js::IsSharedArrayBuffer(HandleValue v)
{
    return v.isObject() && v.toObject().is<SharedArrayBufferObject>();
}

bool
js::IsSharedArrayBuffer(HandleObject o)
{
    return o->is<SharedArrayBufferObject>();
}

bool
js::IsSharedArrayBuffer(JSObject* o)
{
    return o->is<SharedArrayBufferObject>();
}

SharedArrayBufferObject&
js::AsSharedArrayBuffer(HandleObject obj)
{
    MOZ_ASSERT(IsSharedArrayBuffer(obj));
    return obj->as<SharedArrayBufferObject>();
}

JS_FRIEND_API(uint32_t)
JS_GetSharedArrayBufferByteLength(JSObject* obj)
{
    obj = CheckedUnwrap(obj);
    return obj ? obj->as<SharedArrayBufferObject>().byteLength() : 0;
}

JS_FRIEND_API(void)
js::GetSharedArrayBufferLengthAndData(JSObject* obj, uint32_t* length, bool* isSharedMemory, uint8_t** data)
{
    MOZ_ASSERT(obj->is<SharedArrayBufferObject>());
    *length = obj->as<SharedArrayBufferObject>().byteLength();
    *data = obj->as<SharedArrayBufferObject>().dataPointerShared().unwrap(/*safe - caller knows*/);
    *isSharedMemory = true;
}

JS_FRIEND_API(JSObject*)
JS_NewSharedArrayBuffer(JSContext* cx, uint32_t nbytes)
{
    MOZ_ASSERT(cx->compartment()->creationOptions().getSharedMemoryAndAtomicsEnabled());

    MOZ_ASSERT(nbytes <= INT32_MAX);
    return SharedArrayBufferObject::New(cx, nbytes, /* proto = */ nullptr);
}

JS_FRIEND_API(bool)
JS_IsSharedArrayBufferObject(JSObject* obj)
{
    obj = CheckedUnwrap(obj);
    return obj ? obj->is<SharedArrayBufferObject>() : false;
}

JS_FRIEND_API(uint8_t*)
JS_GetSharedArrayBufferData(JSObject* obj, bool* isSharedMemory, const JS::AutoRequireNoGC&)
{
    obj = CheckedUnwrap(obj);
    if (!obj)
        return nullptr;
    *isSharedMemory = true;
    return obj->as<SharedArrayBufferObject>().dataPointerShared().unwrap(/*safe - caller knows*/);
}<|MERGE_RESOLUTION|>--- conflicted
+++ resolved
@@ -283,16 +283,6 @@
         return false;
     }
 
-<<<<<<< HEAD
-    // 24.2.1.1, step 3 (Inlined 6.2.7.2 CreateSharedByteDataBlock, step 2).
-    // Refuse to allocate too large buffers, currently limited to ~2 GiB.
-    if (byteLength > INT32_MAX) {
-        JS_ReportErrorNumberASCII(cx, GetErrorMessage, nullptr, JSMSG_SHARED_ARRAY_BAD_LENGTH);
-        return false;
-    }
-
-=======
->>>>>>> a17af05f
     // 24.2.1.1, steps 1 and 4-6.
     JSObject* bufobj = New(cx, uint32_t(byteLength), proto);
     if (!bufobj)
