--- conflicted
+++ resolved
@@ -34,13 +34,8 @@
  *   RegExpShared:
  *     The compiled representation of the regexp (lazily created, cleared
  *     during some forms of GC).
-<<<<<<< HEAD
- *   RegExpCompartment:
- *     Owns all RegExpShared instances in a compartment.
-=======
  *   RegExpZone:
  *     Owns all RegExpShared instances in a zone.
->>>>>>> a17af05f
  */
 namespace js {
 
@@ -51,18 +46,10 @@
 namespace frontend { class TokenStream; }
 
 extern RegExpObject*
-<<<<<<< HEAD
-RegExpAlloc(JSContext* cx, HandleObject proto = nullptr);
-=======
 RegExpAlloc(JSContext* cx, NewObjectKind newKind, HandleObject proto = nullptr);
->>>>>>> a17af05f
 
 extern JSObject*
-<<<<<<< HEAD
-CloneRegExpObject(JSContext* cx, JSObject* regexp);
-=======
 CloneRegExpObject(JSContext* cx, Handle<RegExpObject*> regex);
->>>>>>> a17af05f
 
 class RegExpObject : public NativeObject
 {
@@ -86,13 +73,6 @@
 
     static RegExpObject*
     create(JSContext* cx, const char16_t* chars, size_t length, RegExpFlag flags,
-<<<<<<< HEAD
-           frontend::TokenStream* ts, LifoAlloc& alloc);
-
-    static RegExpObject*
-    create(JSContext* cx, HandleAtom atom, RegExpFlag flags,
-           frontend::TokenStream* ts, LifoAlloc& alloc);
-=======
            const ReadOnlyCompileOptions* options, frontend::TokenStream* ts, LifoAlloc& alloc,
            NewObjectKind newKind);
 
@@ -100,7 +80,6 @@
     create(JSContext* cx, HandleAtom atom, RegExpFlag flags,
            const ReadOnlyCompileOptions* options, frontend::TokenStream* ts, LifoAlloc& alloc,
            NewObjectKind newKind);
->>>>>>> a17af05f
 
     /*
      * Compute the initial shape to associate with fresh RegExp objects,
@@ -163,12 +142,7 @@
 
     static bool isOriginalFlagGetter(JSNative native, RegExpFlag* mask);
 
-<<<<<<< HEAD
-    static MOZ_MUST_USE bool getShared(JSContext* cx, Handle<RegExpObject*> regexp,
-                                       MutableHandleRegExpShared shared);
-=======
     static RegExpShared* getShared(JSContext* cx, Handle<RegExpObject*> regexp);
->>>>>>> a17af05f
 
     bool hasShared() {
         return !!sharedRef();
@@ -176,16 +150,12 @@
 
     void setShared(RegExpShared& shared) {
         MOZ_ASSERT(!hasShared());
-<<<<<<< HEAD
-        sharedRef() = &shared;
-=======
         sharedRef().init(&shared);
     }
 
     PreBarriered<RegExpShared*>& sharedRef() {
         auto& ref = NativeObject::privateRef(PRIVATE_SLOT);
         return reinterpret_cast<PreBarriered<RegExpShared*>&>(ref);
->>>>>>> a17af05f
     }
 
     static void trace(JSTracer* trc, JSObject* obj);
@@ -196,11 +166,7 @@
     // NOTE: This method is *only* safe to call on RegExps that haven't been
     //       exposed to script, because it requires that the "lastIndex"
     //       property be writable.
-<<<<<<< HEAD
-    void initAndZeroLastIndex(HandleAtom source, RegExpFlag flags, JSContext* cx);
-=======
     void initAndZeroLastIndex(JSAtom* source, RegExpFlag flags, JSContext* cx);
->>>>>>> a17af05f
 
 #ifdef DEBUG
     static MOZ_MUST_USE bool dumpBytecode(JSContext* cx, Handle<RegExpObject*> regexp,
@@ -212,17 +178,7 @@
      * Precondition: the syntax for |source| has already been validated.
      * Side effect: sets the private field.
      */
-<<<<<<< HEAD
-    static MOZ_MUST_USE bool createShared(JSContext* cx, Handle<RegExpObject*> regexp,
-                                          MutableHandleRegExpShared shared);
-
-    ReadBarriered<RegExpShared*>& sharedRef() {
-        auto& ref = NativeObject::privateRef(PRIVATE_SLOT);
-        return reinterpret_cast<ReadBarriered<RegExpShared*>&>(ref);
-    }
-=======
     static RegExpShared* createShared(JSContext* cx, Handle<RegExpObject*> regexp);
->>>>>>> a17af05f
 
     /* Call setShared in preference to setPrivate. */
     void setPrivate(void* priv) = delete;
@@ -238,15 +194,6 @@
 ParseRegExpFlags(JSContext* cx, JSString* flagStr, RegExpFlag* flagsOut);
 
 /* Assuming GetBuiltinClass(obj) is ESClass::RegExp, return a RegExpShared for obj. */
-<<<<<<< HEAD
-inline bool
-RegExpToShared(JSContext* cx, HandleObject obj, MutableHandleRegExpShared shared)
-{
-    if (obj->is<RegExpObject>())
-        return RegExpObject::getShared(cx, obj.as<RegExpObject>(), shared);
-
-    return Proxy::regexp_toShared(cx, obj, shared);
-=======
 inline RegExpShared*
 RegExpToShared(JSContext* cx, HandleObject obj)
 {
@@ -254,7 +201,6 @@
         return RegExpObject::getShared(cx, obj.as<RegExpObject>());
 
     return Proxy::regexp_toShared(cx, obj);
->>>>>>> a17af05f
 }
 
 template<XDRMode mode>
