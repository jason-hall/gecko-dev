--- conflicted
+++ resolved
@@ -612,14 +612,9 @@
     static void traceObject(JSTracer* trc, JSObject* obj);
 
     void trace(JSTracer* trc);
-<<<<<<< HEAD
+    friend struct js::GCManagedDeletePolicy<Debugger>;
+
     void traceForMovingGC(JSTracer* trc);
-    static void finalize(FreeOp* fop, JSObject* obj);
-=======
-    friend struct js::GCManagedDeletePolicy<Debugger>;
-
-    void traceForMovingGC(JSTracer* trc);
->>>>>>> a17af05f
     void traceCrossCompartmentEdges(JSTracer* tracer);
 
     static const ClassOps classOps_;
@@ -1600,9 +1595,6 @@
   private:
     Type type_;
 
-<<<<<<< HEAD
-    JSCList breakpoints;  /* cyclic list of all js::Breakpoints at this instruction */
-=======
     template<typename T>
     struct SiteSiblingAccess {
       static T* GetNext(T* elm) {
@@ -1624,7 +1616,6 @@
         mozilla::DoublyLinkedList<js::Breakpoint,
                                   SiteSiblingAccess<js::Breakpoint>>;
     BreakpointList breakpoints;
->>>>>>> a17af05f
     size_t enabledCount;  /* number of breakpoints in the list that are enabled */
 
   protected:
@@ -1707,7 +1698,6 @@
     JSBreakpointSite(JSScript* script, jsbytecode* pc);
 
     void destroyIfEmpty(FreeOp* fop) override;
-<<<<<<< HEAD
 };
 
 inline JSBreakpointSite*
@@ -1720,14 +1710,14 @@
 class WasmBreakpointSite : public BreakpointSite
 {
   public:
-    wasm::Code* code;
+    wasm::DebugState* debug;
     uint32_t offset;
 
   protected:
     void recompile(FreeOp* fop) override;
 
   public:
-    WasmBreakpointSite(wasm::Code* code, uint32_t offset);
+    WasmBreakpointSite(wasm::DebugState* debug, uint32_t offset);
 
     void destroyIfEmpty(FreeOp* fop) override;
 };
@@ -1751,51 +1741,6 @@
     {}
 };
 
-=======
-};
-
-inline JSBreakpointSite*
-BreakpointSite::asJS()
-{
-    MOZ_ASSERT(type() == Type::JS);
-    return static_cast<JSBreakpointSite*>(this);
-}
-
-class WasmBreakpointSite : public BreakpointSite
-{
-  public:
-    wasm::DebugState* debug;
-    uint32_t offset;
-
-  protected:
-    void recompile(FreeOp* fop) override;
-
-  public:
-    WasmBreakpointSite(wasm::DebugState* debug, uint32_t offset);
-
-    void destroyIfEmpty(FreeOp* fop) override;
-};
-
-inline WasmBreakpointSite*
-BreakpointSite::asWasm()
-{
-    MOZ_ASSERT(type() == Type::Wasm);
-    return static_cast<WasmBreakpointSite*>(this);
-}
-
-class WasmBreakpoint : public Breakpoint
-{
-  public:
-    WasmInstanceObject* wasmInstance;
-
-    WasmBreakpoint(Debugger* debugger, WasmBreakpointSite* site, JSObject* handler,
-                   WasmInstanceObject* wasmInstance_)
-      : Breakpoint(debugger, site, handler),
-        wasmInstance(wasmInstance_)
-    {}
-};
-
->>>>>>> a17af05f
 inline WasmBreakpoint*
 Breakpoint::asWasm()
 {
@@ -1870,11 +1815,7 @@
 #ifdef DEBUG
     global->compartment()->firedOnNewGlobalObject = true;
 #endif
-<<<<<<< HEAD
-    if (!JS_CLIST_IS_EMPTY(&cx->runtime()->onNewGlobalObjectWatchers()))
-=======
     if (!cx->runtime()->onNewGlobalObjectWatchers().isEmpty())
->>>>>>> a17af05f
         Debugger::slowPathOnNewGlobalObject(cx, global);
 }
 
