/* -*- Mode: C++; tab-width: 8; indent-tabs-mode: nil; c-basic-offset: 4 -*-
 * vim: set ts=8 sts=4 et sw=4 tw=99:
 * This Source Code Form is subject to the terms of the Mozilla Public
 * License, v. 2.0. If a copy of the MPL was not distributed with this
 * file, You can obtain one at http://mozilla.org/MPL/2.0/. */

#ifndef vm_SelfHosting_h_
#define vm_SelfHosting_h_

#include "jsapi.h"
#include "NamespaceImports.h"

#include "vm/Stack.h"

class JSAtom;

namespace js {

/*
 * Check whether the given JSFunction is a self-hosted function whose
 * self-hosted name is the given name.
 */
bool
IsSelfHostedFunctionWithName(JSFunction* fun, JSAtom* name);

JSAtom*
GetSelfHostedFunctionName(JSFunction* fun);

bool
IsCallSelfHostedNonGenericMethod(NativeImpl impl);

bool
ReportIncompatibleSelfHostedMethod(JSContext* cx, const CallArgs& args);

/* Get the compile options used when compiling self hosted code. */
void
FillSelfHostingCompileOptions(JS::CompileOptions& options);

bool
CallSelfHostedFunction(JSContext* cx, char const* name, HandleValue thisv,
                       const AnyInvokeArgs& args, MutableHandleValue rval);

bool
CallSelfHostedFunction(JSContext* cx, HandlePropertyName name, HandleValue thisv,
                       const AnyInvokeArgs& args, MutableHandleValue rval);

bool
intrinsic_StringSplitString(JSContext* cx, unsigned argc, JS::Value* vp);

bool
intrinsic_NewArrayIterator(JSContext* cx, unsigned argc, JS::Value* vp);

<<<<<<< HEAD
=======
bool
intrinsic_NewStringIterator(JSContext* cx, unsigned argc, JS::Value* vp);

>>>>>>> a17af05f
} /* namespace js */

#endif /* vm_SelfHosting_h_ */<|MERGE_RESOLUTION|>--- conflicted
+++ resolved
@@ -50,12 +50,9 @@
 bool
 intrinsic_NewArrayIterator(JSContext* cx, unsigned argc, JS::Value* vp);
 
-<<<<<<< HEAD
-=======
 bool
 intrinsic_NewStringIterator(JSContext* cx, unsigned argc, JS::Value* vp);
 
->>>>>>> a17af05f
 } /* namespace js */
 
 #endif /* vm_SelfHosting_h_ */