--- conflicted
+++ resolved
@@ -296,10 +296,6 @@
 
     ctor->setIsConstructor();
     ctor->setIsClassConstructor();
-<<<<<<< HEAD
-
-=======
->>>>>>> a17af05f
     MOZ_ASSERT(ctor->infallibleIsDefaultClassConstructor(cx));
 
     // Create the script now, as the source span needs to be overridden for
@@ -406,11 +402,7 @@
     js::AutoStopwatch stopwatch(cx);
 #endif // defined(MOZ_HAVE_RDTSC)
 
-<<<<<<< HEAD
-    GeckoProfilerEntryMarker marker(cx->runtime(), state.script());
-=======
     GeckoProfilerEntryMarker marker(cx, state.script());
->>>>>>> a17af05f
 
     state.script()->ensureNonLazyCanonicalFunction();
 
@@ -1104,10 +1096,7 @@
       case ScopeKind::NonSyntactic:
       case ScopeKind::Module:
         break;
-<<<<<<< HEAD
-=======
       case ScopeKind::WasmInstance:
->>>>>>> a17af05f
       case ScopeKind::WasmFunction:
         MOZ_CRASH("wasm is not interpreted");
         break;
@@ -2023,13 +2012,7 @@
 /* Various 1-byte no-ops. */
 CASE(JSOP_NOP)
 CASE(JSOP_NOP_DESTRUCTURING)
-<<<<<<< HEAD
-CASE(JSOP_UNUSED211)
-CASE(JSOP_UNUSED220)
-CASE(JSOP_UNUSED221)
-=======
 CASE(JSOP_TRY_DESTRUCTURING_ITERCLOSE)
->>>>>>> a17af05f
 CASE(JSOP_UNUSED222)
 CASE(JSOP_UNUSED223)
 CASE(JSOP_CONDSWITCH)
@@ -2062,11 +2045,7 @@
 
             jit::JitExecStatus maybeOsr;
             {
-<<<<<<< HEAD
-                GeckoProfilerBaselineOSRMarker osr(cx->runtime(), wasProfiler);
-=======
                 GeckoProfilerBaselineOSRMarker osr(cx, wasProfiler);
->>>>>>> a17af05f
                 maybeOsr = jit::EnterBaselineAtBranch(cx, REGS.fp(), REGS.pc);
             }
 
@@ -2080,11 +2059,7 @@
             // version of the function popped a copy of the frame pushed by the
             // OSR trampoline.)
             if (wasProfiler)
-<<<<<<< HEAD
-                cx->runtime()->geckoProfiler().exit(script, script->functionNonDelazifying());
-=======
                 cx->geckoProfiler().exit(script, script->functionNonDelazifying());
->>>>>>> a17af05f
 
             if (activation.entryFrame() != REGS.fp())
                 goto jit_return_pop_frame;
@@ -3044,11 +3019,7 @@
 CASE(JSOP_SPREADCALL)
 CASE(JSOP_SPREADSUPERCALL)
     if (REGS.fp()->hasPushedGeckoProfilerFrame())
-<<<<<<< HEAD
-        cx->runtime()->geckoProfiler().updatePC(script, REGS.pc);
-=======
         cx->geckoProfiler().updatePC(cx, script, REGS.pc);
->>>>>>> a17af05f
     /* FALL THROUGH */
 
 CASE(JSOP_SPREADEVAL)
@@ -3094,11 +3065,7 @@
 CASE(JSOP_FUNCALL)
 {
     if (REGS.fp()->hasPushedGeckoProfilerFrame())
-<<<<<<< HEAD
-        cx->runtime()->geckoProfiler().updatePC(script, REGS.pc);
-=======
         cx->geckoProfiler().updatePC(cx, script, REGS.pc);
->>>>>>> a17af05f
 
     MaybeConstruct construct = MaybeConstruct(*REGS.pc == JSOP_NEW || *REGS.pc == JSOP_SUPERCALL);
     bool ignoresReturnValue = *REGS.pc == JSOP_CALL_IGNORES_RV;
