/* -*- Mode: C++; tab-width: 8; indent-tabs-mode: nil; c-basic-offset: 4 -*-
 * vim: set ts=8 sts=4 et sw=4 tw=99:
 * This Source Code Form is subject to the terms of the Mozilla Public
 * License, v. 2.0. If a copy of the MPL was not distributed with this
 * file, You can obtain one at http://mozilla.org/MPL/2.0/. */

#ifndef vm_String_h
#define vm_String_h

#include "mozilla/MemoryReporting.h"
#include "mozilla/PodOperations.h"
#include "mozilla/Range.h"

#include "jsapi.h"
#include "jsfriendapi.h"
#include "jsstr.h"

#include "gc/Barrier.h"
#include "gc/Heap.h"
#include "gc/Marking.h"
#include "gc/Rooting.h"
#include "js/CharacterEncoding.h"
#include "js/GCAPI.h"
#include "js/RootingAPI.h"

class JSDependentString;
class JSExtensibleString;
class JSExternalString;
class JSInlineString;
class JSRope;

namespace js {

class AutoStableStringChars;
class StaticStrings;
class PropertyName;

/* The buffer length required to contain any unsigned 32-bit integer. */
static const size_t UINT32_CHAR_BUFFER_LENGTH = sizeof("4294967295") - 1;

} /* namespace js */

/*
 * JavaScript strings
 *
 * Conceptually, a JS string is just an array of chars and a length. This array
 * of chars may or may not be null-terminated and, if it is, the null character
 * is not included in the length.
 *
 * To improve performance of common operations, the following optimizations are
 * made which affect the engine's representation of strings:
 *
 *  - The plain vanilla representation is a "flat" string which consists of a
 *    string header in the GC heap and a malloc'd null terminated char array.
 *
 *  - To avoid copying a substring of an existing "base" string , a "dependent"
 *    string (JSDependentString) can be created which points into the base
 *    string's char array.
 *
 *  - To avoid O(n^2) char buffer copying, a "rope" node (JSRope) can be created
 *    to represent a delayed string concatenation. Concatenation (called
 *    flattening) is performed if and when a linear char array is requested. In
 *    general, ropes form a binary dag whose internal nodes are JSRope string
 *    headers with no associated char array and whose leaf nodes are either flat
 *    or dependent strings.
 *
 *  - To avoid copying the leftmost string when flattening, we may produce an
 *    "extensible" string, which tracks not only its actual length but also its
 *    buffer's overall size. If such an "extensible" string appears as the
 *    leftmost string in a subsequent flatten, and its buffer has enough unused
 *    space, we can simply flatten the rest of the ropes into its buffer,
 *    leaving its text in place. We then transfer ownership of its buffer to the
 *    flattened rope, and mutate the donor extensible string into a dependent
 *    string referencing its original buffer.
 *
 *    (The term "extensible" does not imply that we ever 'realloc' the buffer.
 *    Extensible strings may have dependent strings pointing into them, and the
 *    JSAPI hands out pointers to flat strings' buffers, so resizing with
 *    'realloc' is generally not possible.)
 *
 *  - To avoid allocating small char arrays, short strings can be stored inline
 *    in the string header (JSInlineString). These come in two flavours:
 *    JSThinInlineString, which is the same size as JSString; and
 *    JSFatInlineString, which has a larger header and so can fit more chars.
 *
 *  - To avoid comparing O(n) string equality comparison, strings can be
 *    canonicalized to "atoms" (JSAtom) such that there is a single atom with a
 *    given (length,chars).
 *
 *  - To avoid copying all strings created through the JSAPI, an "external"
 *    string (JSExternalString) can be created whose chars are managed by the
 *    JSAPI client.
 *
 *  - To avoid using two bytes per character for every string, string characters
 *    are stored as Latin1 instead of TwoByte if all characters are representable
 *    in Latin1.
 *
 *  - To avoid slow conversions from strings to integer indexes, we cache 16 bit
 *    unsigned indexes on strings representing such numbers.
 *
 * Although all strings share the same basic memory layout, we can conceptually
 * arrange them into a hierarchy of operations/invariants and represent this
 * hierarchy in C++ with classes:
 *
 * C++ type                     operations+fields / invariants+properties
 * ==========================   =========================================
 * JSString (abstract)          get(Latin1|TwoByte)CharsZ, get(Latin1|TwoByte)Chars, length / -
 *  | \
 *  | JSRope                    leftChild, rightChild / -
 *  |
 * JSLinearString (abstract)    latin1Chars, twoByteChars / might be null-terminated
 *  |  |
 *  |  +-- JSDependentString    base / -
 *  |  |
 *  |  +-- JSExternalString     - / char array memory managed by embedding
 *  |
 * JSFlatString                 - / null terminated
 *  |  |
 *  |  +-- JSExtensibleString   tracks total buffer capacity (including current text)
 *  |  |
 *  |  +-- JSUndependedString   original dependent base / -
 *  |  |
 *  |  +-- JSInlineString (abstract)    - / chars stored in header
 *  |      |
 *  |      +-- JSThinInlineString       - / header is normal
 *  |      |
 *  |      +-- JSFatInlineString        - / header is fat
 *  |
 * JSAtom (abstract)            - / string equality === pointer equality
 *  |  |
 *  |  +-- js::NormalAtom       - JSFlatString + atom hash code
 *  |  |
 *  |  +-- js::FatInlineAtom    - JSFatInlineString + atom hash code
 *  |
 * js::PropertyName             - / chars don't contain an index (uint32_t)
 *
 * Classes marked with (abstract) above are not literally C++ Abstract Base
 * Classes (since there are no virtual functions, pure or not, in this
 * hierarchy), but have the same meaning: there are no strings with this type as
 * its most-derived type.
 *
 * Atoms can additionally be permanent, i.e. unable to be collected, and can
 * be combined with other string types to create additional most-derived types
 * that satisfy the invariants of more than one of the abovementioned
 * most-derived types. Furthermore, each atom stores a hash number (based on its
 * chars). This hash number is used as key in the atoms table and when the atom
 * is used as key in a JS Map/Set.
 *
 * Derived string types can be queried from ancestor types via isX() and
 * retrieved with asX() debug-only-checked casts.
 *
 * The ensureX() operations mutate 'this' in place to effectively the type to be
 * at least X (e.g., ensureLinear will change a JSRope to be a JSFlatString).
 */

class JSString : public js::gc::TenuredCell
{
  protected:
    static const size_t NUM_INLINE_CHARS_LATIN1   = 2 * sizeof(void*) / sizeof(JS::Latin1Char);
    static const size_t NUM_INLINE_CHARS_TWO_BYTE = 2 * sizeof(void*) / sizeof(char16_t);

    /* Fields only apply to string types commented on the right. */
    struct Data
    {
        union {
            struct {
                uint32_t           flags;               /* JSString */
                uint32_t           length;              /* JSString */
            };
            uintptr_t              flattenData;         /* JSRope (temporary while flattening) */
        } u1;
        union {
            union {
                /* JS(Fat)InlineString */
                JS::Latin1Char     inlineStorageLatin1[NUM_INLINE_CHARS_LATIN1];
                char16_t           inlineStorageTwoByte[NUM_INLINE_CHARS_TWO_BYTE];
            };
            struct {
                union {
                    const JS::Latin1Char* nonInlineCharsLatin1; /* JSLinearString, except JS(Fat)InlineString */
                    const char16_t* nonInlineCharsTwoByte;/* JSLinearString, except JS(Fat)InlineString */
                    JSString*      left;               /* JSRope */
                } u2;
                union {
                    JSLinearString* base;               /* JS(Dependent|Undepended)String */
                    JSString*      right;              /* JSRope */
                    size_t         capacity;            /* JSFlatString (extensible) */
                    const JSStringFinalizer* externalFinalizer;/* JSExternalString */
                } u3;
            } s;
        };
    } d;

  public:
    /* Flags exposed only for jits */

    /*
     * The Flags Word
     *
     * The flags word stores both the string's type and its character encoding.
     *
     * If LATIN1_CHARS_BIT is set, the string's characters are stored as Latin1
     * instead of TwoByte. This flag can also be set for ropes, if both the
     * left and right nodes are Latin1. Flattening will result in a Latin1
     * string in this case.
     *
     * The other flags store the string's type. Instead of using a dense index
     * to represent the most-derived type, string types are encoded to allow
     * single-op tests for hot queries (isRope, isDependent, isFlat, isAtom)
     * which, in view of subtyping, would require slower
     * (isX() || isY() || isZ()).
     *
     * The string type encoding can be summarized as follows. The "instance
     * encoding" entry for a type specifies the flag bits used to create a
     * string instance of that type. Abstract types have no instances and thus
     * have no such entry. The "subtype predicate" entry for a type specifies
     * the predicate used to query whether a JSString instance is subtype
     * (reflexively) of that type.
     *
     *   String        Instance     Subtype
     *   type          encoding     predicate
     *   ------------------------------------
     *   Rope          000000       000000
     *   Linear        -           !000000
     *   HasBase       -            xxxx1x
     *   Dependent     000010       000010
     *   External      100000       100000
     *   Flat          -            xxxxx1
     *   Undepended    000011       000011
     *   Extensible    010001       010001
     *   Inline        000101       xxx1xx
     *   FatInline     010101       x1x1xx
     *   Atom          001001       xx1xxx
     *   PermanentAtom 101001       1x1xxx
     *   InlineAtom    -            xx11xx
     *   FatInlineAtom -            x111xx
     *
     * Note that the first 4 flag bits (from right to left in the previous table)
     * have the following meaning and can be used for some hot queries:
     *
     *   Bit 0: IsFlat
     *   Bit 1: HasBase (Dependent, Undepended)
     *   Bit 2: IsInline (Inline, FatInline)
     *   Bit 3: IsAtom (Atom, PermanentAtom)
     *
     *  "HasBase" here refers to the two string types that have a 'base' field:
     *  JSDependentString and JSUndependedString.
     *  A JSUndependedString is a JSDependentString which has been 'fixed' (by ensureFixed)
     *  to be null-terminated.  In such cases, the string must keep marking its base since
     *  there may be any number of *other* JSDependentStrings transitively depending on it.
     *
     * If the INDEX_VALUE_BIT is set the upper 16 bits of the flag word hold the integer
     * index.
     */

    static const uint32_t FLAT_BIT               = JS_BIT(0);
    static const uint32_t HAS_BASE_BIT           = JS_BIT(1);
    static const uint32_t INLINE_CHARS_BIT       = JS_BIT(2);
    static const uint32_t ATOM_BIT               = JS_BIT(3);

    static const uint32_t ROPE_FLAGS             = 0;
    static const uint32_t DEPENDENT_FLAGS        = HAS_BASE_BIT;
    static const uint32_t UNDEPENDED_FLAGS       = FLAT_BIT | HAS_BASE_BIT;
    static const uint32_t EXTENSIBLE_FLAGS       = FLAT_BIT | JS_BIT(4);
    static const uint32_t EXTERNAL_FLAGS         = JS_BIT(5);

    static const uint32_t FAT_INLINE_MASK        = INLINE_CHARS_BIT | JS_BIT(4);
    static const uint32_t PERMANENT_ATOM_MASK    = ATOM_BIT | JS_BIT(5);

    /* Initial flags for thin inline and fat inline strings. */
    static const uint32_t INIT_THIN_INLINE_FLAGS = FLAT_BIT | INLINE_CHARS_BIT;
    static const uint32_t INIT_FAT_INLINE_FLAGS  = FLAT_BIT | FAT_INLINE_MASK;

    static const uint32_t TYPE_FLAGS_MASK        = JS_BIT(6) - 1;

    static const uint32_t LATIN1_CHARS_BIT       = JS_BIT(6);

    static const uint32_t INDEX_VALUE_BIT        = JS_BIT(7);
    static const uint32_t INDEX_VALUE_SHIFT      = 16;

    static const uint32_t MAX_LENGTH             = js::MaxStringLength;

    static const JS::Latin1Char MAX_LATIN1_CHAR = 0xff;

    /*
     * Helper function to validate that a string of a given length is
     * representable by a JSString. An allocation overflow is reported if false
     * is returned.
     */
    static inline bool validateLength(JSContext* maybecx, size_t length);

    static void staticAsserts() {
        static_assert(JSString::MAX_LENGTH < UINT32_MAX, "Length must fit in 32 bits");
        static_assert(sizeof(JSString) ==
                      (offsetof(JSString, d.inlineStorageLatin1) +
                       NUM_INLINE_CHARS_LATIN1 * sizeof(char)),
                      "Inline Latin1 chars must fit in a JSString");
        static_assert(sizeof(JSString) ==
                      (offsetof(JSString, d.inlineStorageTwoByte) +
                       NUM_INLINE_CHARS_TWO_BYTE * sizeof(char16_t)),
                      "Inline char16_t chars must fit in a JSString");

        /* Ensure js::shadow::String has the same layout. */
        using js::shadow::String;
        static_assert(offsetof(JSString, d.u1.length) == offsetof(String, length),
                      "shadow::String length offset must match JSString");
        static_assert(offsetof(JSString, d.u1.flags) == offsetof(String, flags),
                      "shadow::String flags offset must match JSString");
        static_assert(offsetof(JSString, d.s.u2.nonInlineCharsLatin1) == offsetof(String, nonInlineCharsLatin1),
                      "shadow::String nonInlineChars offset must match JSString");
        static_assert(offsetof(JSString, d.s.u2.nonInlineCharsTwoByte) == offsetof(String, nonInlineCharsTwoByte),
                      "shadow::String nonInlineChars offset must match JSString");
        static_assert(offsetof(JSString, d.s.u3.externalFinalizer) == offsetof(String, externalFinalizer),
                      "shadow::String externalFinalizer offset must match JSString");
        static_assert(offsetof(JSString, d.inlineStorageLatin1) == offsetof(String, inlineStorageLatin1),
                      "shadow::String inlineStorage offset must match JSString");
        static_assert(offsetof(JSString, d.inlineStorageTwoByte) == offsetof(String, inlineStorageTwoByte),
                      "shadow::String inlineStorage offset must match JSString");
        static_assert(INLINE_CHARS_BIT == String::INLINE_CHARS_BIT,
                      "shadow::String::INLINE_CHARS_BIT must match JSString::INLINE_CHARS_BIT");
        static_assert(LATIN1_CHARS_BIT == String::LATIN1_CHARS_BIT,
                      "shadow::String::LATIN1_CHARS_BIT must match JSString::LATIN1_CHARS_BIT");
        static_assert(TYPE_FLAGS_MASK == String::TYPE_FLAGS_MASK,
                      "shadow::String::TYPE_FLAGS_MASK must match JSString::TYPE_FLAGS_MASK");
        static_assert(ROPE_FLAGS == String::ROPE_FLAGS,
                      "shadow::String::ROPE_FLAGS must match JSString::ROPE_FLAGS");
        static_assert(EXTERNAL_FLAGS == String::EXTERNAL_FLAGS,
                      "shadow::String::EXTERNAL_FLAGS must match JSString::EXTERNAL_FLAGS");
    }

    /* Avoid lame compile errors in JSRope::flatten */
    friend class JSRope;

    friend class js::gc::RelocationOverlay;

  protected:
    template <typename CharT>
    MOZ_ALWAYS_INLINE
    void setNonInlineChars(const CharT* chars);

  public:
    /* All strings have length. */

    MOZ_ALWAYS_INLINE
    size_t length() const {
        return d.u1.length;
    }

    MOZ_ALWAYS_INLINE
    bool empty() const {
        return d.u1.length == 0;
    }

    inline bool getChar(JSContext* cx, size_t index, char16_t* code);

    /* Strings have either Latin1 or TwoByte chars. */
    bool hasLatin1Chars() const {
        return d.u1.flags & LATIN1_CHARS_BIT;
    }
    bool hasTwoByteChars() const {
        return !(d.u1.flags & LATIN1_CHARS_BIT);
    }

    /* Strings might contain cached indexes. */
    bool hasIndexValue() const {
        return d.u1.flags & INDEX_VALUE_BIT;
    }
    uint32_t getIndexValue() const {
        MOZ_ASSERT(hasIndexValue());
        MOZ_ASSERT(isFlat());
        return d.u1.flags >> INDEX_VALUE_SHIFT;
    }

    /* Fallible conversions to more-derived string types. */

    inline JSLinearString* ensureLinear(JSContext* cx);
    JSFlatString* ensureFlat(JSContext* cx);

    static bool ensureLinear(JSContext* cx, JSString* str) {
        return str->ensureLinear(cx) != nullptr;
    }

    /* Type query and debug-checked casts */

    MOZ_ALWAYS_INLINE
    bool isRope() const {
        return (d.u1.flags & TYPE_FLAGS_MASK) == ROPE_FLAGS;
    }

    MOZ_ALWAYS_INLINE
    JSRope& asRope() const {
        MOZ_ASSERT(isRope());
        return *(JSRope*)this;
    }

    MOZ_ALWAYS_INLINE
    bool isLinear() const {
        return !isRope();
    }

    MOZ_ALWAYS_INLINE
    JSLinearString& asLinear() const {
        MOZ_ASSERT(JSString::isLinear());
        return *(JSLinearString*)this;
    }

    MOZ_ALWAYS_INLINE
    bool isDependent() const {
        return (d.u1.flags & TYPE_FLAGS_MASK) == DEPENDENT_FLAGS;
    }

    MOZ_ALWAYS_INLINE
    JSDependentString& asDependent() const {
        MOZ_ASSERT(isDependent());
        return *(JSDependentString*)this;
    }

    MOZ_ALWAYS_INLINE
    bool isFlat() const {
        return d.u1.flags & FLAT_BIT;
    }

    MOZ_ALWAYS_INLINE
    JSFlatString& asFlat() const {
        MOZ_ASSERT(isFlat());
        return *(JSFlatString*)this;
    }

    MOZ_ALWAYS_INLINE
    bool isExtensible() const {
        return (d.u1.flags & TYPE_FLAGS_MASK) == EXTENSIBLE_FLAGS;
    }

    MOZ_ALWAYS_INLINE
    JSExtensibleString& asExtensible() const {
        MOZ_ASSERT(isExtensible());
        return *(JSExtensibleString*)this;
    }

    MOZ_ALWAYS_INLINE
    bool isInline() const {
        return d.u1.flags & INLINE_CHARS_BIT;
    }

    MOZ_ALWAYS_INLINE
    JSInlineString& asInline() const {
        MOZ_ASSERT(isInline());
        return *(JSInlineString*)this;
    }

    MOZ_ALWAYS_INLINE
    bool isFatInline() const {
        return (d.u1.flags & FAT_INLINE_MASK) == FAT_INLINE_MASK;
    }

    /* For hot code, prefer other type queries. */
    bool isExternal() const {
        return (d.u1.flags & TYPE_FLAGS_MASK) == EXTERNAL_FLAGS;
    }

    MOZ_ALWAYS_INLINE
    JSExternalString& asExternal() const {
        MOZ_ASSERT(isExternal());
        return *(JSExternalString*)this;
    }

    MOZ_ALWAYS_INLINE
    bool isUndepended() const {
        return (d.u1.flags & TYPE_FLAGS_MASK) == UNDEPENDED_FLAGS;
    }

    MOZ_ALWAYS_INLINE
    bool isAtom() const {
        return d.u1.flags & ATOM_BIT;
    }

    MOZ_ALWAYS_INLINE
    bool isPermanentAtom() const {
        return (d.u1.flags & PERMANENT_ATOM_MASK) == PERMANENT_ATOM_MASK;
    }

    MOZ_ALWAYS_INLINE
    JSAtom& asAtom() const {
        MOZ_ASSERT(isAtom());
        return *(JSAtom*)this;
    }

    // Fills |array| with various strings that represent the different string
    // kinds and character encodings.
    static bool fillWithRepresentatives(JSContext* cx, js::HandleArrayObject array);

    /* Only called by the GC for dependent or undepended strings. */

    inline bool hasBase() const {
        return d.u1.flags & HAS_BASE_BIT;
    }

    inline JSLinearString* base() const;

    void traceBase(JSTracer* trc);

    /* Only called by the GC for strings with the AllocKind::STRING kind. */

    inline void finalize(js::FreeOp* fop);

    /* Gets the number of bytes that the chars take on the heap. */

    size_t sizeOfExcludingThis(mozilla::MallocSizeOf mallocSizeOf);

    /* Offsets for direct field from jit code. */

    static size_t offsetOfLength() {
        return offsetof(JSString, d.u1.length);
    }
    static size_t offsetOfFlags() {
        return offsetof(JSString, d.u1.flags);
    }

    static size_t offsetOfNonInlineChars() {
        static_assert(offsetof(JSString, d.s.u2.nonInlineCharsTwoByte) ==
                      offsetof(JSString, d.s.u2.nonInlineCharsLatin1),
                      "nonInlineCharsTwoByte and nonInlineCharsLatin1 must have same offset");
        return offsetof(JSString, d.s.u2.nonInlineCharsTwoByte);
    }

    static const JS::TraceKind TraceKind = JS::TraceKind::String;

#ifdef DEBUG
    void dump(FILE* fp);
    void dumpCharsNoNewline(FILE* fp);
    void dump();
    void dumpCharsNoNewline();
    void dumpRepresentation(FILE* fp, int indent) const;
    void dumpRepresentationHeader(FILE* fp, int indent, const char* subclass) const;

    template <typename CharT>
    static void dumpChars(const CharT* s, size_t len, FILE* fp=stderr);

    bool equals(const char* s);
#endif

    void traceChildren(JSTracer* trc);

    static MOZ_ALWAYS_INLINE void readBarrier(JSString* thing) {
        if (thing->isPermanentAtom())
            return;

        TenuredCell::readBarrier(thing);
    }

    static MOZ_ALWAYS_INLINE void writeBarrierPre(JSString* thing) {
        if (!thing || thing->isPermanentAtom())
            return;

        TenuredCell::writeBarrierPre(thing);
    }

  private:
    JSString() = delete;
    JSString(const JSString& other) = delete;
    void operator=(const JSString& other) = delete;
};

class JSRope : public JSString
{
    template <typename CharT>
    bool copyCharsInternal(JSContext* cx, js::ScopedJSFreePtr<CharT>& out,
                           bool nullTerminate) const;

    enum UsingBarrier { WithIncrementalBarrier, NoBarrier };

    template<UsingBarrier b, typename CharT>
    JSFlatString* flattenInternal(JSContext* cx);

    template<UsingBarrier b>
    JSFlatString* flattenInternal(JSContext* cx);

    friend class JSString;
    JSFlatString* flatten(JSContext* cx);

    void init(JSContext* cx, JSString* left, JSString* right, size_t length);

  public:
    template <js::AllowGC allowGC>
    static inline JSRope* new_(JSContext* cx,
                               typename js::MaybeRooted<JSString*, allowGC>::HandleType left,
                               typename js::MaybeRooted<JSString*, allowGC>::HandleType right,
                               size_t length);

    bool copyLatin1Chars(JSContext* cx,
                         js::ScopedJSFreePtr<JS::Latin1Char>& out) const;
    bool copyTwoByteChars(JSContext* cx, js::ScopedJSFreePtr<char16_t>& out) const;

    bool copyLatin1CharsZ(JSContext* cx,
                          js::ScopedJSFreePtr<JS::Latin1Char>& out) const;
    bool copyTwoByteCharsZ(JSContext* cx, js::ScopedJSFreePtr<char16_t>& out) const;

    template <typename CharT>
    bool copyChars(JSContext* cx, js::ScopedJSFreePtr<CharT>& out) const;

    JSString* leftChild() const {
        MOZ_ASSERT(isRope());
        return d.s.u2.left;
    }

    JSString* rightChild() const {
        MOZ_ASSERT(isRope());
        return d.s.u3.right;
    }

    void traceChildren(JSTracer* trc);

    static size_t offsetOfLeft() {
        return offsetof(JSRope, d.s.u2.left);
    }
    static size_t offsetOfRight() {
        return offsetof(JSRope, d.s.u3.right);
    }

#ifdef DEBUG
    void dumpRepresentation(FILE* fp, int indent) const;
#endif
};

static_assert(sizeof(JSRope) == sizeof(JSString),
              "string subclasses must be binary-compatible with JSString");

class JSLinearString : public JSString
{
    friend class JSString;
    friend class js::AutoStableStringChars;

    /* Vacuous and therefore unimplemented. */
    JSLinearString* ensureLinear(JSContext* cx) = delete;
    bool isLinear() const = delete;
    JSLinearString& asLinear() const = delete;

  protected:
    /* Returns void pointer to latin1/twoByte chars, for finalizers. */
    MOZ_ALWAYS_INLINE
    void* nonInlineCharsRaw() const {
        MOZ_ASSERT(!isInline());
        static_assert(offsetof(JSLinearString, d.s.u2.nonInlineCharsTwoByte) ==
                      offsetof(JSLinearString, d.s.u2.nonInlineCharsLatin1),
                      "nonInlineCharsTwoByte and nonInlineCharsLatin1 must have same offset");
        return (void*)d.s.u2.nonInlineCharsTwoByte;
    }

    MOZ_ALWAYS_INLINE const JS::Latin1Char* rawLatin1Chars() const;
    MOZ_ALWAYS_INLINE const char16_t* rawTwoByteChars() const;

  public:
    template<typename CharT>
    MOZ_ALWAYS_INLINE
    const CharT* nonInlineChars(const JS::AutoRequireNoGC& nogc) const;

    MOZ_ALWAYS_INLINE
    const JS::Latin1Char* nonInlineLatin1Chars(const JS::AutoRequireNoGC& nogc) const {
        MOZ_ASSERT(!isInline());
        MOZ_ASSERT(hasLatin1Chars());
        return d.s.u2.nonInlineCharsLatin1;
    }

    MOZ_ALWAYS_INLINE
    const char16_t* nonInlineTwoByteChars(const JS::AutoRequireNoGC& nogc) const {
        MOZ_ASSERT(!isInline());
        MOZ_ASSERT(hasTwoByteChars());
        return d.s.u2.nonInlineCharsTwoByte;
    }

    template<typename CharT>
    MOZ_ALWAYS_INLINE
    const CharT* chars(const JS::AutoRequireNoGC& nogc) const;

    MOZ_ALWAYS_INLINE
    const JS::Latin1Char* latin1Chars(const JS::AutoRequireNoGC& nogc) const {
        return rawLatin1Chars();
    }

    MOZ_ALWAYS_INLINE
    const char16_t* twoByteChars(const JS::AutoRequireNoGC& nogc) const {
        return rawTwoByteChars();
    }

    mozilla::Range<const JS::Latin1Char> latin1Range(const JS::AutoRequireNoGC& nogc) const {
        MOZ_ASSERT(JSString::isLinear());
        return mozilla::Range<const JS::Latin1Char>(latin1Chars(nogc), length());
    }

    mozilla::Range<const char16_t> twoByteRange(const JS::AutoRequireNoGC& nogc) const {
        MOZ_ASSERT(JSString::isLinear());
        return mozilla::Range<const char16_t>(twoByteChars(nogc), length());
    }

    MOZ_ALWAYS_INLINE
    char16_t latin1OrTwoByteChar(size_t index) const {
        MOZ_ASSERT(JSString::isLinear());
        MOZ_ASSERT(index < length());
        JS::AutoCheckCannotGC nogc;
        return hasLatin1Chars() ? latin1Chars(nogc)[index] : twoByteChars(nogc)[index];
    }

#ifdef DEBUG
    void dumpRepresentationChars(FILE* fp, int indent) const;
#endif
};

static_assert(sizeof(JSLinearString) == sizeof(JSString),
              "string subclasses must be binary-compatible with JSString");

class JSDependentString : public JSLinearString
{
    friend class JSString;
    JSFlatString* undepend(JSContext* cx);

    template <typename CharT>
    JSFlatString* undependInternal(JSContext* cx);

    void init(JSContext* cx, JSLinearString* base, size_t start,
              size_t length);

    /* Vacuous and therefore unimplemented. */
    bool isDependent() const = delete;
    JSDependentString& asDependent() const = delete;

    /* The offset of this string's chars in base->chars(). */
    MOZ_ALWAYS_INLINE mozilla::Maybe<size_t> baseOffset() const {
        MOZ_ASSERT(JSString::isDependent());
        JS::AutoCheckCannotGC nogc;
        if (MOZ_UNLIKELY(base()->isUndepended()))
            return mozilla::Nothing();
        size_t offset;
        if (hasTwoByteChars())
            offset = twoByteChars(nogc) - base()->twoByteChars(nogc);
        else
            offset = latin1Chars(nogc) - base()->latin1Chars(nogc);
        MOZ_ASSERT(offset < base()->length());
        return mozilla::Some(offset);
    }

  public:
    static inline JSLinearString* new_(JSContext* cx, JSLinearString* base,
                                       size_t start, size_t length);

    inline static size_t offsetOfBase() {
        return offsetof(JSDependentString, d.s.u3.base);
    }

#ifdef DEBUG
    void dumpRepresentation(FILE* fp, int indent) const;
#endif
};

static_assert(sizeof(JSDependentString) == sizeof(JSString),
              "string subclasses must be binary-compatible with JSString");

class JSFlatString : public JSLinearString
{
    /* Vacuous and therefore unimplemented. */
    JSFlatString* ensureFlat(JSContext* cx) = delete;
    bool isFlat() const = delete;
    JSFlatString& asFlat() const = delete;

    template <typename CharT>
    static bool isIndexSlow(const CharT* s, size_t length, uint32_t* indexp);

    void init(const char16_t* chars, size_t length);
    void init(const JS::Latin1Char* chars, size_t length);

  public:
    template <js::AllowGC allowGC, typename CharT>
    static inline JSFlatString* new_(JSContext* cx,
                                     const CharT* chars, size_t length);

    inline bool isIndexSlow(uint32_t* indexp) const {
        MOZ_ASSERT(JSString::isFlat());
        JS::AutoCheckCannotGC nogc;
        if (hasLatin1Chars()) {
            const JS::Latin1Char* s = latin1Chars(nogc);
            return JS7_ISDEC(*s) && isIndexSlow(s, length(), indexp);
        }
        const char16_t* s = twoByteChars(nogc);
        return JS7_ISDEC(*s) && isIndexSlow(s, length(), indexp);
    }

    /*
     * Returns true if this string's characters store an unsigned 32-bit
     * integer value, initializing *indexp to that value if so.  (Thus if
     * calling isIndex returns true, js::IndexToString(cx, *indexp) will be a
     * string equal to this string.)
     */
    inline bool isIndex(uint32_t* indexp) const {
        MOZ_ASSERT(JSString::isFlat());

        if (JSString::hasIndexValue()) {
            *indexp = getIndexValue();
            return true;
        }

        return isIndexSlow(indexp);
    }

    inline void maybeInitializeIndex(uint32_t index, bool allowAtom = false) {
        MOZ_ASSERT(JSString::isFlat());
        MOZ_ASSERT_IF(hasIndexValue(), getIndexValue() == index);
        MOZ_ASSERT_IF(!allowAtom, !isAtom());

        if (hasIndexValue() || index > UINT16_MAX)
            return;

        mozilla::DebugOnly<uint32_t> containedIndex;
        MOZ_ASSERT(isIndexSlow(&containedIndex));
        MOZ_ASSERT(index == containedIndex);

        d.u1.flags |= (index << INDEX_VALUE_SHIFT) | INDEX_VALUE_BIT;
    }

    /*
     * Returns a property name represented by this string, or null on failure.
     * You must verify that this is not an index per isIndex before calling
     * this method.
     */
    inline js::PropertyName* toPropertyName(JSContext* cx);

    /*
     * Once a JSFlatString sub-class has been added to the atom state, this
     * operation changes the string to the JSAtom type, in place.
     */
    MOZ_ALWAYS_INLINE JSAtom* morphAtomizedStringIntoAtom(js::HashNumber hash);
    MOZ_ALWAYS_INLINE JSAtom* morphAtomizedStringIntoPermanentAtom(js::HashNumber hash);

    inline void finalize(js::FreeOp* fop);

#ifdef DEBUG
    void dumpRepresentation(FILE* fp, int indent) const;
#endif
};

static_assert(sizeof(JSFlatString) == sizeof(JSString),
              "string subclasses must be binary-compatible with JSString");

class JSExtensibleString : public JSFlatString
{
    /* Vacuous and therefore unimplemented. */
    bool isExtensible() const = delete;
    JSExtensibleString& asExtensible() const = delete;

  public:
    MOZ_ALWAYS_INLINE
    size_t capacity() const {
        MOZ_ASSERT(JSString::isExtensible());
        return d.s.u3.capacity;
    }

#ifdef DEBUG
    void dumpRepresentation(FILE* fp, int indent) const;
#endif
};

static_assert(sizeof(JSExtensibleString) == sizeof(JSString),
              "string subclasses must be binary-compatible with JSString");

class JSInlineString : public JSFlatString
{
  public:
    MOZ_ALWAYS_INLINE
    const JS::Latin1Char* latin1Chars(const JS::AutoRequireNoGC& nogc) const {
        MOZ_ASSERT(JSString::isInline());
        MOZ_ASSERT(hasLatin1Chars());
        return d.inlineStorageLatin1;
    }

    MOZ_ALWAYS_INLINE
    const char16_t* twoByteChars(const JS::AutoRequireNoGC& nogc) const {
        MOZ_ASSERT(JSString::isInline());
        MOZ_ASSERT(hasTwoByteChars());
        return d.inlineStorageTwoByte;
    }

    template<typename CharT>
    static bool lengthFits(size_t length);

    static size_t offsetOfInlineStorage() {
        return offsetof(JSInlineString, d.inlineStorageTwoByte);
    }

#ifdef DEBUG
    void dumpRepresentation(FILE* fp, int indent) const;
#endif
};

static_assert(sizeof(JSInlineString) == sizeof(JSString),
              "string subclasses must be binary-compatible with JSString");

/*
 * On 32-bit platforms, JSThinInlineString can store 7 Latin1 characters or 3
 * TwoByte characters (excluding null terminator) inline. On 64-bit platforms,
 * these numbers are 15 and 7, respectively.
 */
class JSThinInlineString : public JSInlineString
{
  public:
    static const size_t MAX_LENGTH_LATIN1 = NUM_INLINE_CHARS_LATIN1 - 1;
    static const size_t MAX_LENGTH_TWO_BYTE = NUM_INLINE_CHARS_TWO_BYTE - 1;

    template <js::AllowGC allowGC>
    static inline JSThinInlineString* new_(JSContext* cx);

    template <typename CharT>
    inline CharT* init(size_t length);

    template<typename CharT>
    static bool lengthFits(size_t length);
};

static_assert(sizeof(JSThinInlineString) == sizeof(JSString),
              "string subclasses must be binary-compatible with JSString");

/*
 * On both 32-bit and 64-bit platforms, MAX_LENGTH_TWO_BYTE is 11 and
 * MAX_LENGTH_LATIN1 is 23 (excluding null terminator). This is deliberate,
 * in order to minimize potential performance differences between 32-bit and
 * 64-bit platforms.
 *
 * There are still some differences due to NUM_INLINE_CHARS_* being different.
 * E.g. TwoByte strings of length 4--7 will be JSFatInlineStrings on 32-bit
 * platforms and JSThinInlineStrings on 64-bit platforms. But the more
 * significant transition from inline strings to non-inline strings occurs at
 * length 11 (for TwoByte strings) and 23 (Latin1 strings) on both 32-bit and
 * 64-bit platforms.
 */
class JSFatInlineString : public JSInlineString
{
    static const size_t INLINE_EXTENSION_CHARS_LATIN1 = 24 - NUM_INLINE_CHARS_LATIN1;
    static const size_t INLINE_EXTENSION_CHARS_TWO_BYTE = 12 - NUM_INLINE_CHARS_TWO_BYTE;

  protected: /* to fool clang into not warning this is unused */
    union {
        char   inlineStorageExtensionLatin1[INLINE_EXTENSION_CHARS_LATIN1];
        char16_t inlineStorageExtensionTwoByte[INLINE_EXTENSION_CHARS_TWO_BYTE];
    };

  public:
    template <js::AllowGC allowGC>
    static inline JSFatInlineString* new_(JSContext* cx);

    static const size_t MAX_LENGTH_LATIN1 = JSString::NUM_INLINE_CHARS_LATIN1 +
                                            INLINE_EXTENSION_CHARS_LATIN1
                                            -1 /* null terminator */;

    static const size_t MAX_LENGTH_TWO_BYTE = JSString::NUM_INLINE_CHARS_TWO_BYTE +
                                              INLINE_EXTENSION_CHARS_TWO_BYTE
                                              -1 /* null terminator */;

    template <typename CharT>
    inline CharT* init(size_t length);

    template<typename CharT>
    static bool lengthFits(size_t length);

    /* Only called by the GC for strings with the AllocKind::FAT_INLINE_STRING kind. */

    MOZ_ALWAYS_INLINE void finalize(js::FreeOp* fop);
};

static_assert(sizeof(JSFatInlineString) % js::gc::CellAlignBytes == 0,
              "fat inline strings shouldn't waste space up to the next cell "
              "boundary");

class JSExternalString : public JSLinearString
{
    void init(const char16_t* chars, size_t length, const JSStringFinalizer* fin);

    /* Vacuous and therefore unimplemented. */
    bool isExternal() const = delete;
    JSExternalString& asExternal() const = delete;

  public:
    static inline JSExternalString* new_(JSContext* cx, const char16_t* chars, size_t length,
                                         const JSStringFinalizer* fin);

    const JSStringFinalizer* externalFinalizer() const {
        MOZ_ASSERT(JSString::isExternal());
        return d.s.u3.externalFinalizer;
    }

    /*
     * External chars are never allocated inline or in the nursery, so we can
     * safely expose this without requiring an AutoCheckCannotGC argument.
     */
    const char16_t* twoByteChars() const {
        return rawTwoByteChars();
    }

    /* Only called by the GC for strings with the AllocKind::EXTERNAL_STRING kind. */

    inline void finalize(js::FreeOp* fop);

    JSFlatString* ensureFlat(JSContext* cx);

#ifdef DEBUG
    void dumpRepresentation(FILE* fp, int indent) const;
#endif
};

static_assert(sizeof(JSExternalString) == sizeof(JSString),
              "string subclasses must be binary-compatible with JSString");

class JSUndependedString : public JSFlatString
{
    /*
     * JSUndependedString is not explicitly used and is only present for
     * consistency. See JSDependentString::undepend for how a JSDependentString
     * gets morphed into a JSUndependedString.
     */
};

static_assert(sizeof(JSUndependedString) == sizeof(JSString),
              "string subclasses must be binary-compatible with JSString");

class JSAtom : public JSFlatString
{
    /* Vacuous and therefore unimplemented. */
    bool isAtom() const = delete;
    JSAtom& asAtom() const = delete;

  public:
    /* Returns the PropertyName for this.  isIndex() must be false. */
    inline js::PropertyName* asPropertyName();

    inline void finalize(js::FreeOp* fop);

    MOZ_ALWAYS_INLINE
    bool isPermanent() const {
        return JSString::isPermanentAtom();
    }

    // Transform this atom into a permanent atom. This is only done during
    // initialization of the runtime.
    MOZ_ALWAYS_INLINE void morphIntoPermanentAtom() {
        d.u1.flags |= PERMANENT_ATOM_MASK;
    }

    inline js::HashNumber hash() const;
    inline void initHash(js::HashNumber hash);

#ifdef DEBUG
    void dump(FILE* fp);
    void dump();
#endif
};

static_assert(sizeof(JSAtom) == sizeof(JSString),
              "string subclasses must be binary-compatible with JSString");

namespace js {

class NormalAtom : public JSAtom
{
  protected: // Silence Clang unused-field warning.
    HashNumber hash_;
<<<<<<< HEAD
    uint32_t padding_; // Ensure the size is a multiple of gc::CellSize.
=======
    uint32_t padding_; // Ensure the size is a multiple of gc::CellAlignBytes.
>>>>>>> a17af05f

  public:
    HashNumber hash() const {
        return hash_;
    }
    void initHash(HashNumber hash) {
        hash_ = hash;
    }
};

static_assert(sizeof(NormalAtom) == sizeof(JSString) + sizeof(uint64_t),
              "NormalAtom must have size of a string + HashNumber, "
<<<<<<< HEAD
              "aligned to gc::CellSize");
=======
              "aligned to gc::CellAlignBytes");
>>>>>>> a17af05f

class FatInlineAtom : public JSAtom
{
  protected: // Silence Clang unused-field warning.
    char inlineStorage_[sizeof(JSFatInlineString) - sizeof(JSString)];
    HashNumber hash_;
<<<<<<< HEAD
    uint32_t padding_; // Ensure the size is a multiple of gc::CellSize.
=======
    uint32_t padding_; // Ensure the size is a multiple of gc::CellAlignBytes.
>>>>>>> a17af05f

  public:
    HashNumber hash() const {
        return hash_;
    }
    void initHash(HashNumber hash) {
        hash_ = hash;
    }
};

static_assert(sizeof(FatInlineAtom) == sizeof(JSFatInlineString) + sizeof(uint64_t),
              "FatInlineAtom must have size of a fat inline string + HashNumber, "
<<<<<<< HEAD
              "aligned to gc::CellSize");
=======
              "aligned to gc::CellAlignBytes");
>>>>>>> a17af05f

} // namespace js

inline js::HashNumber
JSAtom::hash() const
{
    if (isFatInline())
        return static_cast<const js::FatInlineAtom*>(this)->hash();
    return static_cast<const js::NormalAtom*>(this)->hash();
}

inline void
JSAtom::initHash(js::HashNumber hash)
{
    if (isFatInline())
        return static_cast<js::FatInlineAtom*>(this)->initHash(hash);
    return static_cast<js::NormalAtom*>(this)->initHash(hash);
}

MOZ_ALWAYS_INLINE JSAtom*
JSFlatString::morphAtomizedStringIntoAtom(js::HashNumber hash)
{
    d.u1.flags |= ATOM_BIT;
    JSAtom* atom = &asAtom();
    atom->initHash(hash);
    return atom;
}

MOZ_ALWAYS_INLINE JSAtom*
JSFlatString::morphAtomizedStringIntoPermanentAtom(js::HashNumber hash)
{
    d.u1.flags |= PERMANENT_ATOM_MASK;
    JSAtom* atom = &asAtom();
    atom->initHash(hash);
    return atom;
}

namespace js {

class StaticStrings
{
  private:
    /* Bigger chars cannot be in a length-2 string. */
    static const size_t SMALL_CHAR_LIMIT    = 128U;
    static const size_t NUM_SMALL_CHARS     = 64U;

    JSAtom* length2StaticTable[NUM_SMALL_CHARS * NUM_SMALL_CHARS];

  public:
    /* We keep these public for the JITs. */
    static const size_t UNIT_STATIC_LIMIT   = 256U;
    JSAtom* unitStaticTable[UNIT_STATIC_LIMIT];

    static const size_t INT_STATIC_LIMIT    = 256U;
    JSAtom* intStaticTable[INT_STATIC_LIMIT];

    StaticStrings() {
        mozilla::PodZero(this);
    }

    bool init(JSContext* cx);
    void trace(JSTracer* trc);

    static bool hasUint(uint32_t u) { return u < INT_STATIC_LIMIT; }

    JSAtom* getUint(uint32_t u) {
        MOZ_ASSERT(hasUint(u));
        return intStaticTable[u];
    }

    static bool hasInt(int32_t i) {
        return uint32_t(i) < INT_STATIC_LIMIT;
    }

    JSAtom* getInt(int32_t i) {
        MOZ_ASSERT(hasInt(i));
        return getUint(uint32_t(i));
    }

    static bool hasUnit(char16_t c) { return c < UNIT_STATIC_LIMIT; }

    JSAtom* getUnit(char16_t c) {
        MOZ_ASSERT(hasUnit(c));
        return unitStaticTable[c];
    }

    /* May not return atom, returns null on (reported) failure. */
    inline JSLinearString* getUnitStringForElement(JSContext* cx, JSString* str, size_t index);

    template <typename CharT>
    static bool isStatic(const CharT* chars, size_t len);
    static bool isStatic(JSAtom* atom);

    /* Return null if no static atom exists for the given (chars, length). */
    template <typename CharT>
    MOZ_ALWAYS_INLINE JSAtom* lookup(const CharT* chars, size_t length) {
        switch (length) {
          case 1: {
            char16_t c = chars[0];
            if (c < UNIT_STATIC_LIMIT)
                return getUnit(c);
            return nullptr;
          }
          case 2:
            if (fitsInSmallChar(chars[0]) && fitsInSmallChar(chars[1]))
                return getLength2(chars[0], chars[1]);
            return nullptr;
          case 3:
            /*
             * Here we know that JSString::intStringTable covers only 256 (or at least
             * not 1000 or more) chars. We rely on order here to resolve the unit vs.
             * int string/length-2 string atom identity issue by giving priority to unit
             * strings for "0" through "9" and length-2 strings for "10" through "99".
             */
            static_assert(INT_STATIC_LIMIT <= 999,
                          "static int strings assumed below to be at most "
                          "three digits");
            if ('1' <= chars[0] && chars[0] <= '9' &&
                '0' <= chars[1] && chars[1] <= '9' &&
                '0' <= chars[2] && chars[2] <= '9') {
                int i = (chars[0] - '0') * 100 +
                          (chars[1] - '0') * 10 +
                          (chars[2] - '0');

                if (unsigned(i) < INT_STATIC_LIMIT)
                    return getInt(i);
            }
            return nullptr;
        }

        return nullptr;
    }

  private:
    typedef uint8_t SmallChar;
    static const SmallChar INVALID_SMALL_CHAR = -1;

    static bool fitsInSmallChar(char16_t c) {
        return c < SMALL_CHAR_LIMIT && toSmallChar[c] != INVALID_SMALL_CHAR;
    }

    static const SmallChar toSmallChar[];

    MOZ_ALWAYS_INLINE JSAtom* getLength2(char16_t c1, char16_t c2) {
        MOZ_ASSERT(fitsInSmallChar(c1));
        MOZ_ASSERT(fitsInSmallChar(c2));
        size_t index = (size_t(toSmallChar[c1]) << 6) + toSmallChar[c2];
        return length2StaticTable[index];
    }
    JSAtom* getLength2(uint32_t u) {
        MOZ_ASSERT(u < 100);
        return getLength2('0' + u / 10, '0' + u % 10);
    }
};

/*
 * Represents an atomized string which does not contain an index (that is, an
 * unsigned 32-bit value).  Thus for any PropertyName propname,
 * ToString(ToUint32(propname)) never equals propname.
 *
 * To more concretely illustrate the utility of PropertyName, consider that it
 * is used to partition, in a type-safe manner, the ways to refer to a
 * property, as follows:
 *
 *   - uint32_t indexes,
 *   - PropertyName strings which don't encode uint32_t indexes, and
 *   - jsspecial special properties (non-ES5 properties like object-valued
 *     jsids, JSID_EMPTY, JSID_VOID, and maybe in the future Harmony-proposed
 *     private names).
 */
class PropertyName : public JSAtom
{
  private:
    /* Vacuous and therefore unimplemented. */
    PropertyName* asPropertyName() = delete;
};

static_assert(sizeof(PropertyName) == sizeof(JSString),
              "string subclasses must be binary-compatible with JSString");

static MOZ_ALWAYS_INLINE jsid
NameToId(PropertyName* name)
{
    return NON_INTEGER_ATOM_TO_JSID(name);
}

using PropertyNameVector = JS::GCVector<PropertyName*>;

template <typename CharT>
void
CopyChars(CharT* dest, const JSLinearString& str);

static inline UniqueChars
StringToNewUTF8CharsZ(JSContext* maybecx, JSString& str)
{
    JS::AutoCheckCannotGC nogc;

    JSLinearString* linear = str.ensureLinear(maybecx);
    if (!linear)
        return nullptr;

    return UniqueChars(linear->hasLatin1Chars()
                       ? JS::CharsToNewUTF8CharsZ(maybecx, linear->latin1Range(nogc)).c_str()
                       : JS::CharsToNewUTF8CharsZ(maybecx, linear->twoByteRange(nogc)).c_str());
}

/* GC-allocate a string descriptor for the given malloc-allocated chars. */
template <js::AllowGC allowGC, typename CharT>
extern JSFlatString*
NewString(JSContext* cx, CharT* chars, size_t length);

/* Like NewString, but doesn't try to deflate to Latin1. */
template <js::AllowGC allowGC, typename CharT>
extern JSFlatString*
NewStringDontDeflate(JSContext* cx, CharT* chars, size_t length);

extern JSLinearString*
NewDependentString(JSContext* cx, JSString* base, size_t start, size_t length);

/* Take ownership of an array of Latin1Chars. */
extern JSFlatString*
NewLatin1StringZ(JSContext* cx, UniqueChars chars);

/* Copy a counted string and GC-allocate a descriptor for it. */
template <js::AllowGC allowGC, typename CharT>
extern JSFlatString*
NewStringCopyN(JSContext* cx, const CharT* s, size_t n);

template <js::AllowGC allowGC>
inline JSFlatString*
NewStringCopyN(JSContext* cx, const char* s, size_t n)
{
    return NewStringCopyN<allowGC>(cx, reinterpret_cast<const Latin1Char*>(s), n);
}

/* Like NewStringCopyN, but doesn't try to deflate to Latin1. */
template <js::AllowGC allowGC, typename CharT>
extern JSFlatString*
NewStringCopyNDontDeflate(JSContext* cx, const CharT* s, size_t n);

/* Copy a C string and GC-allocate a descriptor for it. */
template <js::AllowGC allowGC>
inline JSFlatString*
NewStringCopyZ(JSContext* cx, const char16_t* s)
{
    return NewStringCopyN<allowGC>(cx, s, js_strlen(s));
}

template <js::AllowGC allowGC>
inline JSFlatString*
NewStringCopyZ(JSContext* cx, const char* s)
{
    return NewStringCopyN<allowGC>(cx, s, strlen(s));
}

template <js::AllowGC allowGC>
extern JSFlatString*
NewStringCopyUTF8N(JSContext* cx, const JS::UTF8Chars utf8);

template <js::AllowGC allowGC>
inline JSFlatString*
NewStringCopyUTF8Z(JSContext* cx, const JS::ConstUTF8CharsZ utf8)
{
    return NewStringCopyUTF8N<allowGC>(cx, JS::UTF8Chars(utf8.c_str(), strlen(utf8.c_str())));
}

JSString*
NewMaybeExternalString(JSContext* cx, const char16_t* s, size_t n, const JSStringFinalizer* fin,
                       bool* allocatedExternal);

JS_STATIC_ASSERT(sizeof(HashNumber) == 4);

} /* namespace js */

// Addon IDs are interned atoms which are never destroyed. This detail is
// not exposed outside the API.
class JSAddonId : public JSAtom
{};

MOZ_ALWAYS_INLINE bool
JSString::getChar(JSContext* cx, size_t index, char16_t* code)
{
    MOZ_ASSERT(index < length());

    /*
     * Optimization for one level deep ropes.
     * This is common for the following pattern:
     *
     * while() {
     *   text = text.substr(0, x) + "bla" + text.substr(x)
     *   test.charCodeAt(x + 1)
     * }
     */
    JSString* str;
    if (isRope()) {
        JSRope* rope = &asRope();
        if (uint32_t(index) < rope->leftChild()->length()) {
            str = rope->leftChild();
        } else {
            str = rope->rightChild();
            index -= rope->leftChild()->length();
        }
    } else {
        str = this;
    }

    if (!str->ensureLinear(cx))
        return false;

    *code = str->asLinear().latin1OrTwoByteChar(index);
    return true;
}

MOZ_ALWAYS_INLINE JSLinearString*
JSString::ensureLinear(JSContext* cx)
{
    return isLinear()
           ? &asLinear()
           : asRope().flatten(cx);
}

inline JSLinearString*
JSString::base() const
{
    MOZ_ASSERT(hasBase());
    MOZ_ASSERT(!d.s.u3.base->isInline());
    return d.s.u3.base;
}

template<>
MOZ_ALWAYS_INLINE const char16_t*
JSLinearString::nonInlineChars(const JS::AutoRequireNoGC& nogc) const
{
    return nonInlineTwoByteChars(nogc);
}

template<>
MOZ_ALWAYS_INLINE const JS::Latin1Char*
JSLinearString::nonInlineChars(const JS::AutoRequireNoGC& nogc) const
{
    return nonInlineLatin1Chars(nogc);
}

template<>
MOZ_ALWAYS_INLINE const char16_t*
JSLinearString::chars(const JS::AutoRequireNoGC& nogc) const
{
    return rawTwoByteChars();
}

template<>
MOZ_ALWAYS_INLINE const JS::Latin1Char*
JSLinearString::chars(const JS::AutoRequireNoGC& nogc) const
{
    return rawLatin1Chars();
}

template <>
MOZ_ALWAYS_INLINE bool
JSRope::copyChars<JS::Latin1Char>(JSContext* cx,
                                  js::ScopedJSFreePtr<JS::Latin1Char>& out) const
{
    return copyLatin1Chars(cx, out);
}

template <>
MOZ_ALWAYS_INLINE bool
JSRope::copyChars<char16_t>(JSContext* cx, js::ScopedJSFreePtr<char16_t>& out) const
{
    return copyTwoByteChars(cx, out);
}

template<>
MOZ_ALWAYS_INLINE bool
JSThinInlineString::lengthFits<JS::Latin1Char>(size_t length)
{
    return length <= MAX_LENGTH_LATIN1;
}

template<>
MOZ_ALWAYS_INLINE bool
JSThinInlineString::lengthFits<char16_t>(size_t length)
{
    return length <= MAX_LENGTH_TWO_BYTE;
}

template<>
MOZ_ALWAYS_INLINE bool
JSFatInlineString::lengthFits<JS::Latin1Char>(size_t length)
{
    static_assert((INLINE_EXTENSION_CHARS_LATIN1 * sizeof(char)) % js::gc::CellAlignBytes == 0,
                  "fat inline strings' Latin1 characters don't exactly "
                  "fill subsequent cells and thus are wasteful");
    static_assert(MAX_LENGTH_LATIN1 + 1 ==
                  (sizeof(JSFatInlineString) -
                   offsetof(JSFatInlineString, d.inlineStorageLatin1)) / sizeof(char),
                  "MAX_LENGTH_LATIN1 must be one less than inline Latin1 "
                  "storage count");

    return length <= MAX_LENGTH_LATIN1;
}

template<>
MOZ_ALWAYS_INLINE bool
JSFatInlineString::lengthFits<char16_t>(size_t length)
{
    static_assert((INLINE_EXTENSION_CHARS_TWO_BYTE * sizeof(char16_t)) % js::gc::CellAlignBytes == 0,
                  "fat inline strings' char16_t characters don't exactly "
                  "fill subsequent cells and thus are wasteful");
    static_assert(MAX_LENGTH_TWO_BYTE + 1 ==
                  (sizeof(JSFatInlineString) -
                   offsetof(JSFatInlineString, d.inlineStorageTwoByte)) / sizeof(char16_t),
                  "MAX_LENGTH_TWO_BYTE must be one less than inline "
                  "char16_t storage count");

    return length <= MAX_LENGTH_TWO_BYTE;
}

template<>
MOZ_ALWAYS_INLINE bool
JSInlineString::lengthFits<JS::Latin1Char>(size_t length)
{
    // If it fits in a fat inline string, it fits in any inline string.
    return JSFatInlineString::lengthFits<JS::Latin1Char>(length);
}

template<>
MOZ_ALWAYS_INLINE bool
JSInlineString::lengthFits<char16_t>(size_t length)
{
    // If it fits in a fat inline string, it fits in any inline string.
    return JSFatInlineString::lengthFits<char16_t>(length);
}

template<>
MOZ_ALWAYS_INLINE void
JSString::setNonInlineChars(const char16_t* chars)
{
    d.s.u2.nonInlineCharsTwoByte = chars;
}

template<>
MOZ_ALWAYS_INLINE void
JSString::setNonInlineChars(const JS::Latin1Char* chars)
{
    d.s.u2.nonInlineCharsLatin1 = chars;
}

MOZ_ALWAYS_INLINE const JS::Latin1Char*
JSLinearString::rawLatin1Chars() const
{
    MOZ_ASSERT(JSString::isLinear());
    MOZ_ASSERT(hasLatin1Chars());
    return isInline() ? d.inlineStorageLatin1 : d.s.u2.nonInlineCharsLatin1;
}

MOZ_ALWAYS_INLINE const char16_t*
JSLinearString::rawTwoByteChars() const
{
    MOZ_ASSERT(JSString::isLinear());
    MOZ_ASSERT(hasTwoByteChars());
    return isInline() ? d.inlineStorageTwoByte : d.s.u2.nonInlineCharsTwoByte;
}

inline js::PropertyName*
JSAtom::asPropertyName()
{
#ifdef DEBUG
    uint32_t dummy;
    MOZ_ASSERT(!isIndex(&dummy));
#endif
    return static_cast<js::PropertyName*>(this);
}

#endif /* vm_String_h */<|MERGE_RESOLUTION|>--- conflicted
+++ resolved
@@ -1059,11 +1059,7 @@
 {
   protected: // Silence Clang unused-field warning.
     HashNumber hash_;
-<<<<<<< HEAD
-    uint32_t padding_; // Ensure the size is a multiple of gc::CellSize.
-=======
     uint32_t padding_; // Ensure the size is a multiple of gc::CellAlignBytes.
->>>>>>> a17af05f
 
   public:
     HashNumber hash() const {
@@ -1076,22 +1072,14 @@
 
 static_assert(sizeof(NormalAtom) == sizeof(JSString) + sizeof(uint64_t),
               "NormalAtom must have size of a string + HashNumber, "
-<<<<<<< HEAD
-              "aligned to gc::CellSize");
-=======
               "aligned to gc::CellAlignBytes");
->>>>>>> a17af05f
 
 class FatInlineAtom : public JSAtom
 {
   protected: // Silence Clang unused-field warning.
     char inlineStorage_[sizeof(JSFatInlineString) - sizeof(JSString)];
     HashNumber hash_;
-<<<<<<< HEAD
-    uint32_t padding_; // Ensure the size is a multiple of gc::CellSize.
-=======
     uint32_t padding_; // Ensure the size is a multiple of gc::CellAlignBytes.
->>>>>>> a17af05f
 
   public:
     HashNumber hash() const {
@@ -1104,11 +1092,7 @@
 
 static_assert(sizeof(FatInlineAtom) == sizeof(JSFatInlineString) + sizeof(uint64_t),
               "FatInlineAtom must have size of a fat inline string + HashNumber, "
-<<<<<<< HEAD
-              "aligned to gc::CellSize");
-=======
               "aligned to gc::CellAlignBytes");
->>>>>>> a17af05f
 
 } // namespace js
 
