/* -*- Mode: C++; tab-width: 8; indent-tabs-mode: nil; c-basic-offset: 4 -*-
 * vim: set ts=8 sts=4 et sw=4 tw=99:
 * This Source Code Form is subject to the terms of the Mozilla Public
 * License, v. 2.0. If a copy of the MPL was not distributed with this
 * file, You can obtain one at http://mozilla.org/MPL/2.0/. */

#include "vm/HelperThreads.h"

#include "mozilla/DebugOnly.h"
#include "mozilla/Maybe.h"
#include "mozilla/Unused.h"

#include "jsnativestack.h"

#include "builtin/Promise.h"
#include "frontend/BytecodeCompiler.h"
#include "gc/GCInternals.h"
#include "jit/IonBuilder.h"
<<<<<<< HEAD
=======
#include "js/Utility.h"
>>>>>>> a17af05f
#include "threading/CpuCount.h"
#include "vm/Debugger.h"
#include "vm/ErrorReporting.h"
#include "vm/SharedImmutableStringsCache.h"
#include "vm/Time.h"
#include "vm/TraceLogging.h"
#include "vm/Xdr.h"

#include "jscntxtinlines.h"
#include "jscompartmentinlines.h"
#include "jsobjinlines.h"
#include "jsscriptinlines.h"

#include "vm/NativeObject-inl.h"

using namespace js;

using mozilla::ArrayLength;
using mozilla::DebugOnly;
using mozilla::Unused;
using mozilla::TimeDuration;
using mozilla::TimeStamp;

namespace js {

GlobalHelperThreadState* gHelperThreadState = nullptr;

} // namespace js

bool
js::CreateHelperThreadsState()
{
    MOZ_ASSERT(!gHelperThreadState);
    gHelperThreadState = js_new<GlobalHelperThreadState>();
    return gHelperThreadState != nullptr;
}

void
js::DestroyHelperThreadsState()
{
    MOZ_ASSERT(gHelperThreadState);
    gHelperThreadState->finish();
    js_delete(gHelperThreadState);
    gHelperThreadState = nullptr;
}

bool
js::EnsureHelperThreadsInitialized()
{
    MOZ_ASSERT(gHelperThreadState);
    return gHelperThreadState->ensureInitialized();
}

static size_t
ThreadCountForCPUCount(size_t cpuCount)
{
    // Create additional threads on top of the number of cores available, to
    // provide some excess capacity in case threads pause each other.
    static const uint32_t EXCESS_THREADS = 4;
    return cpuCount + EXCESS_THREADS;
}

void
js::SetFakeCPUCount(size_t count)
{
    // This must be called before the threads have been initialized.
    MOZ_ASSERT(!HelperThreadState().threads);

    HelperThreadState().cpuCount = count;
    HelperThreadState().threadCount = ThreadCountForCPUCount(count);
}

bool
<<<<<<< HEAD
js::StartOffThreadWasmCompile(wasm::CompileTask* task)
{
    AutoLockHelperThreadState lock;

    if (!HelperThreadState().wasmWorklist(lock).append(task))
=======
js::StartOffThreadWasmCompile(wasm::CompileTask* task, wasm::CompileMode mode)
{
    AutoLockHelperThreadState lock;

    if (!HelperThreadState().wasmWorklist(lock, mode).append(task))
>>>>>>> a17af05f
        return false;

    HelperThreadState().notifyOne(GlobalHelperThreadState::PRODUCER, lock);
    return true;
}

void
js::StartOffThreadWasmTier2Generator(wasm::UniqueTier2GeneratorTask task)
{
    MOZ_ASSERT(CanUseExtraThreads());

    AutoLockHelperThreadState lock;

    if (!HelperThreadState().wasmTier2GeneratorWorklist(lock).append(task.get()))
        return;

    Unused << task.release();

    HelperThreadState().notifyOne(GlobalHelperThreadState::PRODUCER, lock);
}

static void
CancelOffThreadWasmTier2GeneratorLocked(AutoLockHelperThreadState& lock)
{
    if (!HelperThreadState().threads)
        return;

    // Remove pending tasks from the tier2 generator worklist and cancel and
    // delete them.
    {
        wasm::Tier2GeneratorTaskPtrVector& worklist =
            HelperThreadState().wasmTier2GeneratorWorklist(lock);
        for (size_t i = 0; i < worklist.length(); i++) {
            wasm::Tier2GeneratorTask* task = worklist[i];
            HelperThreadState().remove(worklist, &i);
            js_delete(task);
        }
    }

    // There is at most one running Tier2Generator task and we assume that
    // below.
    static_assert(GlobalHelperThreadState::MaxTier2GeneratorTasks == 1,
                  "code must be generalized");

    // If there is a running Tier2 generator task, shut it down in a predictable
    // way.  The task will be deleted by the normal deletion logic.
    for (auto& helper : *HelperThreadState().threads) {
        if (helper.wasmTier2GeneratorTask()) {
            // Set a flag that causes compilation to shortcut itself.
            helper.wasmTier2GeneratorTask()->cancel();

            // Wait for the generator task to finish.  This avoids a shutdown race where
            // the shutdown code is trying to shut down helper threads and the ongoing
            // tier2 compilation is trying to finish, which requires it to have access
            // to helper threads.
            uint32_t oldFinishedCount = HelperThreadState().wasmTier2GeneratorsFinished(lock);
            while (HelperThreadState().wasmTier2GeneratorsFinished(lock) == oldFinishedCount)
                HelperThreadState().wait(lock, GlobalHelperThreadState::CONSUMER);

            // At most one of these tasks.
            break;
        }
    }
}

void
js::CancelOffThreadWasmTier2Generator()
{
    AutoLockHelperThreadState lock;
    CancelOffThreadWasmTier2GeneratorLocked(lock);
}

bool
js::StartOffThreadIonCompile(JSContext* cx, jit::IonBuilder* builder)
{
    AutoLockHelperThreadState lock;

    if (!HelperThreadState().ionWorklist(lock).append(builder))
        return false;

    HelperThreadState().notifyOne(GlobalHelperThreadState::PRODUCER, lock);
    return true;
}

bool
js::StartOffThreadIonFree(jit::IonBuilder* builder, const AutoLockHelperThreadState& lock)
{
    MOZ_ASSERT(CanUseExtraThreads());

    if (!HelperThreadState().ionFreeList(lock).append(builder))
        return false;

    HelperThreadState().notifyOne(GlobalHelperThreadState::PRODUCER, lock);
    return true;
}

/*
 * Move an IonBuilder for which compilation has either finished, failed, or
 * been cancelled into the global finished compilation list. All off thread
 * compilations which are started must eventually be finished.
 */
static void
FinishOffThreadIonCompile(jit::IonBuilder* builder, const AutoLockHelperThreadState& lock)
{
    AutoEnterOOMUnsafeRegion oomUnsafe;
    if (!HelperThreadState().ionFinishedList(lock).append(builder))
        oomUnsafe.crash("FinishOffThreadIonCompile");
    builder->script()->zoneFromAnyThread()->group()->numFinishedBuilders++;
}

static JSRuntime*
GetSelectorRuntime(const CompilationSelector& selector)
{
    struct Matcher
    {
        JSRuntime* match(JSScript* script)    { return script->runtimeFromActiveCooperatingThread(); }
        JSRuntime* match(JSCompartment* comp) { return comp->runtimeFromActiveCooperatingThread(); }
        JSRuntime* match(ZonesInState zbs)    { return zbs.runtime; }
        JSRuntime* match(JSRuntime* runtime)  { return runtime; }
        JSRuntime* match(AllCompilations all) { return nullptr; }
        JSRuntime* match(CompilationsUsingNursery cun) { return cun.runtime; }
    };

    return selector.match(Matcher());
}

static bool
JitDataStructuresExist(const CompilationSelector& selector)
{
    struct Matcher
    {
        bool match(JSScript* script)    { return !!script->compartment()->jitCompartment(); }
        bool match(JSCompartment* comp) { return !!comp->jitCompartment(); }
        bool match(ZonesInState zbs)    { return zbs.runtime->hasJitRuntime(); }
        bool match(JSRuntime* runtime)  { return runtime->hasJitRuntime(); }
        bool match(AllCompilations all) { return true; }
        bool match(CompilationsUsingNursery cun) { return cun.runtime->hasJitRuntime(); }
    };

    return selector.match(Matcher());
}

static bool
<<<<<<< HEAD
CompiledScriptMatches(const CompilationSelector& selector, JSScript* target)
=======
IonBuilderMatches(const CompilationSelector& selector, jit::IonBuilder* builder)
>>>>>>> a17af05f
{
    struct BuilderMatches
    {
        jit::IonBuilder* builder_;

        bool match(JSScript* script)    { return script == builder_->script(); }
        bool match(JSCompartment* comp) { return comp == builder_->script()->compartment(); }
        bool match(JSRuntime* runtime)  { return runtime == builder_->script()->runtimeFromAnyThread(); }
        bool match(AllCompilations all) { return true; }
        bool match(ZonesInState zbs)    {
            return zbs.runtime == builder_->script()->runtimeFromAnyThread() &&
                   zbs.state == builder_->script()->zoneFromAnyThread()->gcState();
        }
        bool match(CompilationsUsingNursery cun) {
            return cun.runtime == builder_->script()->runtimeFromAnyThread() &&
                   !builder_->safeForMinorGC();
        }
    };

    return selector.match(BuilderMatches{builder});
}

<<<<<<< HEAD
void
js::CancelOffThreadIonCompile(const CompilationSelector& selector, bool discardLazyLinkList)
=======
static void
CancelOffThreadIonCompileLocked(const CompilationSelector& selector, bool discardLazyLinkList,
                                AutoLockHelperThreadState& lock)
>>>>>>> a17af05f
{
    if (!HelperThreadState().threads)
        return;

    /* Cancel any pending entries for which processing hasn't started. */
    GlobalHelperThreadState::IonBuilderVector& worklist = HelperThreadState().ionWorklist(lock);
    for (size_t i = 0; i < worklist.length(); i++) {
        jit::IonBuilder* builder = worklist[i];
        if (IonBuilderMatches(selector, builder)) {
            FinishOffThreadIonCompile(builder, lock);
            HelperThreadState().remove(worklist, &i);
        }
    }

    /* Wait for in progress entries to finish up. */
    bool cancelled;
    do {
        cancelled = false;
        bool unpaused = false;
        for (auto& helper : *HelperThreadState().threads) {
            if (helper.ionBuilder() &&
                IonBuilderMatches(selector, helper.ionBuilder()))
            {
                helper.ionBuilder()->cancel();
                if (helper.pause) {
                    helper.pause = false;
                    unpaused = true;
                }
                cancelled = true;
            }
        }
        if (unpaused)
            HelperThreadState().notifyAll(GlobalHelperThreadState::PAUSE, lock);
        if (cancelled)
            HelperThreadState().wait(lock, GlobalHelperThreadState::CONSUMER);
    } while (cancelled);

    /* Cancel code generation for any completed entries. */
    GlobalHelperThreadState::IonBuilderVector& finished = HelperThreadState().ionFinishedList(lock);
    for (size_t i = 0; i < finished.length(); i++) {
        jit::IonBuilder* builder = finished[i];
        if (IonBuilderMatches(selector, builder)) {
            builder->script()->zoneFromAnyThread()->group()->numFinishedBuilders--;
            jit::FinishOffThreadBuilder(nullptr, builder, lock);
            HelperThreadState().remove(finished, &i);
        }
    }

    /* Cancel lazy linking for pending builders (attached to the ionScript). */
    if (discardLazyLinkList) {
        MOZ_ASSERT(!selector.is<AllCompilations>());
        JSRuntime* runtime = GetSelectorRuntime(selector);
        for (ZoneGroupsIter group(runtime); !group.done(); group.next()) {
            jit::IonBuilder* builder = group->ionLazyLinkList().getFirst();
            while (builder) {
                jit::IonBuilder* next = builder->getNext();
                if (IonBuilderMatches(selector, builder))
                    jit::FinishOffThreadBuilder(runtime, builder, lock);
                builder = next;
            }
        }
    }
}

void
js::CancelOffThreadIonCompile(const CompilationSelector& selector, bool discardLazyLinkList)
{
    if (!JitDataStructuresExist(selector))
        return;

    AutoLockHelperThreadState lock;
    CancelOffThreadIonCompileLocked(selector, discardLazyLinkList, lock);
}

#ifdef DEBUG
bool
js::HasOffThreadIonCompile(JSCompartment* comp)
{
    AutoLockHelperThreadState lock;

    if (!HelperThreadState().threads || comp->isAtomsCompartment())
        return false;

    GlobalHelperThreadState::IonBuilderVector& worklist = HelperThreadState().ionWorklist(lock);
    for (size_t i = 0; i < worklist.length(); i++) {
        jit::IonBuilder* builder = worklist[i];
        if (builder->script()->compartment() == comp)
            return true;
    }

    for (auto& helper : *HelperThreadState().threads) {
        if (helper.ionBuilder() && helper.ionBuilder()->script()->compartment() == comp)
            return true;
    }

    GlobalHelperThreadState::IonBuilderVector& finished = HelperThreadState().ionFinishedList(lock);
    for (size_t i = 0; i < finished.length(); i++) {
        jit::IonBuilder* builder = finished[i];
        if (builder->script()->compartment() == comp)
            return true;
    }

<<<<<<< HEAD
    jit::IonBuilder* builder = comp->runtimeFromActiveCooperatingThread()->ionLazyLinkList().getFirst();
=======
    jit::IonBuilder* builder = comp->zone()->group()->ionLazyLinkList().getFirst();
>>>>>>> a17af05f
    while (builder) {
        if (builder->script()->compartment() == comp)
            return true;
        builder = builder->getNext();
    }

    return false;
}
#endif

static const JSClassOps parseTaskGlobalClassOps = {
    nullptr, nullptr, nullptr, nullptr,
    nullptr, nullptr, nullptr, nullptr,
    nullptr, nullptr,
    JS_GlobalObjectTraceHook
};

static const JSClass parseTaskGlobalClass = {
    "internal-parse-task-global", JSCLASS_GLOBAL_FLAGS,
    &parseTaskGlobalClassOps
};

ParseTask::ParseTask(ParseTaskKind kind, JSContext* cx, JSObject* parseGlobal,
                     const char16_t* chars, size_t length,
<<<<<<< HEAD
                     JS::OffThreadCompileCallback callback, void* callbackData)
  : kind(kind), options(cx), chars(chars), length(length),
    alloc(JSContext::TEMP_LIFO_ALLOC_PRIMARY_CHUNK_SIZE),
    parseGlobal(parseGlobal),
    callback(callback), callbackData(callbackData),
    script(nullptr), sourceObject(nullptr),
    overRecursed(false), outOfMemory(false)
{
}

ParseTask::ParseTask(ParseTaskKind kind, JSContext* cx, JSObject* parseGlobal,
                     JS::TranscodeBuffer& buffer, size_t cursor,
                     JS::OffThreadCompileCallback callback, void* callbackData)
  : kind(kind), options(cx), buffer(&buffer), cursor(cursor),
    alloc(JSContext::TEMP_LIFO_ALLOC_PRIMARY_CHUNK_SIZE),
    parseGlobal(parseGlobal),
    callback(callback), callbackData(callbackData),
    script(nullptr), sourceObject(nullptr),
=======
                     JS::OffThreadCompileCallback callback, void* callbackData)
  : kind(kind), options(cx), data(AsVariant(TwoByteChars(chars, length))),
    alloc(JSContext::TEMP_LIFO_ALLOC_PRIMARY_CHUNK_SIZE),
    parseGlobal(parseGlobal),
    callback(callback), callbackData(callbackData),
    scripts(cx), sourceObjects(cx),
>>>>>>> a17af05f
    overRecursed(false), outOfMemory(false)
{
    MOZ_ALWAYS_TRUE(scripts.reserve(scripts.capacity()));
    MOZ_ALWAYS_TRUE(sourceObjects.reserve(sourceObjects.capacity()));
}

ParseTask::ParseTask(ParseTaskKind kind, JSContext* cx, JSObject* parseGlobal,
                     const JS::TranscodeRange& range,
                     JS::OffThreadCompileCallback callback, void* callbackData)
  : kind(kind), options(cx), data(AsVariant(range)),
    alloc(JSContext::TEMP_LIFO_ALLOC_PRIMARY_CHUNK_SIZE),
    parseGlobal(parseGlobal),
    callback(callback), callbackData(callbackData),
    scripts(cx), sourceObjects(cx),
    overRecursed(false), outOfMemory(false)
{
    MOZ_ALWAYS_TRUE(scripts.reserve(scripts.capacity()));
    MOZ_ALWAYS_TRUE(sourceObjects.reserve(sourceObjects.capacity()));
}

ParseTask::ParseTask(ParseTaskKind kind, JSContext* cx, JSObject* parseGlobal,
                     JS::TranscodeSources& sources,
                     JS::OffThreadCompileCallback callback, void* callbackData)
  : kind(kind), options(cx), data(AsVariant(&sources)),
    alloc(JSContext::TEMP_LIFO_ALLOC_PRIMARY_CHUNK_SIZE),
    parseGlobal(parseGlobal),
    callback(callback), callbackData(callbackData),
    scripts(cx), sourceObjects(cx),
    overRecursed(false), outOfMemory(false)
{
    MOZ_ALWAYS_TRUE(scripts.reserve(scripts.capacity()));
    MOZ_ALWAYS_TRUE(sourceObjects.reserve(sourceObjects.capacity()));
}

bool
ParseTask::init(JSContext* cx, const ReadOnlyCompileOptions& options)
{
    if (!this->options.copy(cx, options))
        return false;

    return true;
}

void
ParseTask::activate(JSRuntime* rt)
{
    rt->setUsedByHelperThread(parseGlobal->zone());
}

bool
ParseTask::finish(JSContext* cx)
{
    for (auto& sourceObject : sourceObjects) {
        RootedScriptSource sso(cx, sourceObject);
        if (!ScriptSourceObject::initFromOptions(cx, sso, options))
            return false;
        if (!sso->source()->tryCompressOffThread(cx))
            return false;
    }

    return true;
}

ParseTask::~ParseTask()
{
    for (size_t i = 0; i < errors.length(); i++)
        js_delete(errors[i]);
}

void
ParseTask::trace(JSTracer* trc)
{
    if (parseGlobal->runtimeFromAnyThread() != trc->runtime())
        return;
    Zone* zone = MaybeForwarded(parseGlobal)->zoneFromAnyThread();
    if (zone->usedByHelperThread()) {
        MOZ_ASSERT(!zone->isCollecting());
        return;
    }

    TraceManuallyBarrieredEdge(trc, &parseGlobal, "ParseTask::parseGlobal");
<<<<<<< HEAD
    if (script)
        TraceManuallyBarrieredEdge(trc, &script, "ParseTask::script");
    if (sourceObject)
        TraceManuallyBarrieredEdge(trc, &sourceObject, "ParseTask::sourceObject");
=======
    scripts.trace(trc);
    sourceObjects.trace(trc);
>>>>>>> a17af05f
}

ScriptParseTask::ScriptParseTask(JSContext* cx, JSObject* parseGlobal,
                                 const char16_t* chars, size_t length,
                                 JS::OffThreadCompileCallback callback, void* callbackData)
  : ParseTask(ParseTaskKind::Script, cx, parseGlobal, chars, length, callback,
              callbackData)
{
}

void
ScriptParseTask::parse(JSContext* cx)
{
    auto& range = data.as<TwoByteChars>();
    SourceBufferHolder srcBuf(range.begin().get(), range.length(), SourceBufferHolder::NoOwnership);
    Rooted<ScriptSourceObject*> sourceObject(cx);

    JSScript* script = frontend::CompileGlobalScript(cx, alloc, ScopeKind::Global,
                                                     options, srcBuf,
                                                     /* sourceObjectOut = */ &sourceObject.get());
    if (script)
        scripts.infallibleAppend(script);
    if (sourceObject)
        sourceObjects.infallibleAppend(sourceObject);
}

ModuleParseTask::ModuleParseTask(JSContext* cx, JSObject* parseGlobal,
                                 const char16_t* chars, size_t length,
                                 JS::OffThreadCompileCallback callback, void* callbackData)
  : ParseTask(ParseTaskKind::Module, cx, parseGlobal, chars, length, callback,
              callbackData)
{
}

void
ModuleParseTask::parse(JSContext* cx)
<<<<<<< HEAD
=======
{
    auto& range = data.as<TwoByteChars>();
    SourceBufferHolder srcBuf(range.begin().get(), range.length(), SourceBufferHolder::NoOwnership);
    Rooted<ScriptSourceObject*> sourceObject(cx);

    ModuleObject* module = frontend::CompileModule(cx, options, srcBuf, alloc, &sourceObject.get());
    if (module) {
        scripts.infallibleAppend(module->script());
        if (sourceObject)
            sourceObjects.infallibleAppend(sourceObject);
    }
}

ScriptDecodeTask::ScriptDecodeTask(JSContext* cx, JSObject* parseGlobal,
                                   const JS::TranscodeRange& range,
                                   JS::OffThreadCompileCallback callback, void* callbackData)
  : ParseTask(ParseTaskKind::ScriptDecode, cx, parseGlobal,
              range, callback, callbackData)
>>>>>>> a17af05f
{
}

void
ScriptDecodeTask::parse(JSContext* cx)
{
    RootedScript resultScript(cx);
    Rooted<ScriptSourceObject*> sourceObject(cx);

    XDROffThreadDecoder decoder(cx, alloc, &options, /* sourceObjectOut = */ &sourceObject.get(),
                                data.as<const JS::TranscodeRange>());
    decoder.codeScript(&resultScript);
    MOZ_ASSERT(bool(resultScript) == (decoder.resultCode() == JS::TranscodeResult_Ok));
    if (decoder.resultCode() == JS::TranscodeResult_Ok) {
        scripts.infallibleAppend(resultScript);
        if (sourceObject)
            sourceObjects.infallibleAppend(sourceObject);
    }
}

MultiScriptsDecodeTask::MultiScriptsDecodeTask(JSContext* cx, JSObject* parseGlobal,
                                     JS::TranscodeSources& sources,
                                     JS::OffThreadCompileCallback callback, void* callbackData)
  : ParseTask(ParseTaskKind::MultiScriptsDecode, cx, parseGlobal,
              sources, callback, callbackData)
{
}

void
MultiScriptsDecodeTask::parse(JSContext* cx)
{
    auto sources = data.as<JS::TranscodeSources*>();

    if (!scripts.reserve(sources->length()) ||
        !sourceObjects.reserve(sources->length()))
    {
        return;
    }

    for (auto& source : *sources) {
        CompileOptions opts(cx, options);
        opts.setFileAndLine(source.filename, source.lineno);

        RootedScript resultScript(cx);
        Rooted<ScriptSourceObject*> sourceObject(cx);

        XDROffThreadDecoder decoder(cx, alloc, &opts, &sourceObject.get(), source.range);
        decoder.codeScript(&resultScript);
        MOZ_ASSERT(bool(resultScript) == (decoder.resultCode() == JS::TranscodeResult_Ok));

        if (decoder.resultCode() != JS::TranscodeResult_Ok)
            break;
        MOZ_ASSERT(resultScript);
        scripts.infallibleAppend(resultScript);
        sourceObjects.infallibleAppend(sourceObject);
    }
}

ScriptDecodeTask::ScriptDecodeTask(JSContext* cx, JSObject* parseGlobal,
                                   JS::TranscodeBuffer& buffer, size_t cursor,
                                   JS::OffThreadCompileCallback callback, void* callbackData)
  : ParseTask(ParseTaskKind::ScriptDecode, cx, parseGlobal,
              buffer, cursor, callback, callbackData)
{
}

void
ScriptDecodeTask::parse(JSContext* cx)
{
    RootedScript resultScript(cx);
    XDROffThreadDecoder decoder(cx, alloc, &options, /* sourceObjectOut = */ &sourceObject,
                                *buffer, cursor);
    decoder.codeScript(&resultScript);
    MOZ_ASSERT(bool(resultScript) == (decoder.resultCode() == JS::TranscodeResult_Ok));
    if (decoder.resultCode() == JS::TranscodeResult_Ok) {
        script = resultScript.get();
    } else {
        sourceObject = nullptr;
    }
}

void
js::CancelOffThreadParses(JSRuntime* rt)
{
    AutoLockHelperThreadState lock;

    if (!HelperThreadState().threads)
        return;

#ifdef DEBUG
    GlobalHelperThreadState::ParseTaskVector& waitingOnGC =
        HelperThreadState().parseWaitingOnGC(lock);
    for (size_t i = 0; i < waitingOnGC.length(); i++)
        MOZ_ASSERT(!waitingOnGC[i]->runtimeMatches(rt));
#endif

    // Instead of forcibly canceling pending parse tasks, just wait for all scheduled
    // and in progress ones to complete. Otherwise the final GC may not collect
    // everything due to zones being used off thread.
    while (true) {
        bool pending = false;
        GlobalHelperThreadState::ParseTaskVector& worklist = HelperThreadState().parseWorklist(lock);
        for (size_t i = 0; i < worklist.length(); i++) {
            ParseTask* task = worklist[i];
            if (task->runtimeMatches(rt))
                pending = true;
        }
        if (!pending) {
            bool inProgress = false;
            for (auto& thread : *HelperThreadState().threads) {
                ParseTask* task = thread.parseTask();
                if (task && task->runtimeMatches(rt))
                    inProgress = true;
            }
            if (!inProgress)
                break;
        }
        HelperThreadState().wait(lock, GlobalHelperThreadState::CONSUMER);
    }

    // Clean up any parse tasks which haven't been finished by the active thread.
    GlobalHelperThreadState::ParseTaskVector& finished = HelperThreadState().parseFinishedList(lock);
    while (true) {
        bool found = false;
        for (size_t i = 0; i < finished.length(); i++) {
            ParseTask* task = finished[i];
            if (task->runtimeMatches(rt)) {
                found = true;
                AutoUnlockHelperThreadState unlock(lock);
                HelperThreadState().cancelParseTask(rt, task->kind, task);
            }
        }
        if (!found)
            break;
    }
}

bool
js::OffThreadParsingMustWaitForGC(JSRuntime* rt)
{
    // Off thread parsing can't occur during incremental collections on the
    // atoms compartment, to avoid triggering barriers. (Outside the atoms
    // compartment, the compilation will use a new zone that is never
    // collected.) If an atoms-zone GC is in progress, hold off on executing the
    // parse task until the atoms-zone GC completes (see
    // EnqueuePendingParseTasksAfterGC).
    return rt->activeGCInAtomsZone();
}

static bool
EnsureConstructor(JSContext* cx, Handle<GlobalObject*> global, JSProtoKey key)
{
    if (!GlobalObject::ensureConstructor(cx, global, key))
        return false;

    MOZ_ASSERT(global->getPrototype(key).toObject().isDelegate(),
               "standard class prototype wasn't a delegate from birth");
    return true;
}

// Initialize all classes potentially created during parsing for use in parser
// data structures, template objects, &c.
static bool
EnsureParserCreatedClasses(JSContext* cx, ParseTaskKind kind)
{
    Handle<GlobalObject*> global = cx->global();

    if (!EnsureConstructor(cx, global, JSProto_Function))
        return false; // needed by functions, also adds object literals' proto

    if (!EnsureConstructor(cx, global, JSProto_Array))
        return false; // needed by array literals

    if (!EnsureConstructor(cx, global, JSProto_RegExp))
        return false; // needed by regular expression literals

    if (!GlobalObject::initStarGenerators(cx, global))
        return false; // needed by function*() {} and generator comprehensions

    if (kind == ParseTaskKind::Module && !GlobalObject::ensureModulePrototypesCreated(cx, global))
        return false;

    return true;
}

static JSObject*
CreateGlobalForOffThreadParse(JSContext* cx, ParseTaskKind kind, const gc::AutoSuppressGC& nogc)
{
    JSCompartment* currentCompartment = cx->compartment();

    JS::CompartmentOptions compartmentOptions(currentCompartment->creationOptions(),
                                              currentCompartment->behaviors());

    auto& creationOptions = compartmentOptions.creationOptions();

    creationOptions.setInvisibleToDebugger(true)
                   .setMergeable(true)
                   .setNewZoneInNewZoneGroup();

    // Don't falsely inherit the host's global trace hook.
    creationOptions.setTrace(nullptr);

    JSObject* global = JS_NewGlobalObject(cx, &parseTaskGlobalClass, nullptr,
                                          JS::FireOnNewGlobalHook, compartmentOptions);
    if (!global)
        return nullptr;

    JS_SetCompartmentPrincipals(global->compartment(), currentCompartment->principals());

    // Initialize all classes required for parsing while still on the active
    // thread, for both the target and the new global so that prototype
    // pointers can be changed infallibly after parsing finishes.
    if (!EnsureParserCreatedClasses(cx, kind))
        return nullptr;
    {
        AutoCompartment ac(cx, global);
        if (!EnsureParserCreatedClasses(cx, kind))
            return nullptr;
    }

    return global;
}

static bool
QueueOffThreadParseTask(JSContext* cx, ParseTask* task)
{
    if (OffThreadParsingMustWaitForGC(cx->runtime())) {
        AutoLockHelperThreadState lock;
        if (!HelperThreadState().parseWaitingOnGC(lock).append(task)) {
            ReportOutOfMemory(cx);
            return false;
        }
    } else {
        AutoLockHelperThreadState lock;
        if (!HelperThreadState().parseWorklist(lock).append(task)) {
            ReportOutOfMemory(cx);
            return false;
        }

        task->activate(cx->runtime());
        HelperThreadState().notifyOne(GlobalHelperThreadState::PRODUCER, lock);
    }

    return true;
}

template <typename TaskFunctor>
bool
StartOffThreadParseTask(JSContext* cx, const ReadOnlyCompileOptions& options,
                        ParseTaskKind kind, TaskFunctor& taskFunctor)
{
    // Suppress GC so that calls below do not trigger a new incremental GC
    // which could require barriers on the atoms compartment.
    gc::AutoSuppressGC nogc(cx);
    gc::AutoAssertNoNurseryAlloc noNurseryAlloc;
    AutoSuppressAllocationMetadataBuilder suppressMetadata(cx);

    JSObject* global = CreateGlobalForOffThreadParse(cx, kind, nogc);
    if (!global)
        return false;

    ScopedJSDeletePtr<ParseTask> task(taskFunctor(global));
    if (!task)
        return false;

    if (!task->init(cx, options) || !QueueOffThreadParseTask(cx, task))
        return false;

    task.forget();

    return true;
}


bool
js::StartOffThreadParseScript(JSContext* cx, const ReadOnlyCompileOptions& options,
                              const char16_t* chars, size_t length,
                              JS::OffThreadCompileCallback callback, void* callbackData)
{
    auto functor = [&](JSObject* global) -> ScriptParseTask* {
        return cx->new_<ScriptParseTask>(cx, global, chars, length,
                                         callback, callbackData);
    };
    return StartOffThreadParseTask(cx, options, ParseTaskKind::Script, functor);
}
<<<<<<< HEAD

bool
js::StartOffThreadParseModule(JSContext* cx, const ReadOnlyCompileOptions& options,
                              const char16_t* chars, size_t length,
                              JS::OffThreadCompileCallback callback, void* callbackData)
{
    auto functor = [&](JSObject* global) -> ModuleParseTask* {
        return cx->new_<ModuleParseTask>(cx, global, chars, length,
                                         callback, callbackData);
    };
    return StartOffThreadParseTask(cx, options, ParseTaskKind::Module, functor);
}

bool
js::StartOffThreadDecodeScript(JSContext* cx, const ReadOnlyCompileOptions& options,
                               JS::TranscodeBuffer& buffer, size_t cursor,
                               JS::OffThreadCompileCallback callback, void* callbackData)
{
    auto functor = [&](JSObject* global) -> ScriptDecodeTask* {
        return cx->new_<ScriptDecodeTask>(cx, global, buffer, cursor,
                                          callback, callbackData);
    };
    return StartOffThreadParseTask(cx, options, ParseTaskKind::ScriptDecode, functor);
=======

bool
js::StartOffThreadParseModule(JSContext* cx, const ReadOnlyCompileOptions& options,
                              const char16_t* chars, size_t length,
                              JS::OffThreadCompileCallback callback, void* callbackData)
{
    auto functor = [&](JSObject* global) -> ModuleParseTask* {
        return cx->new_<ModuleParseTask>(cx, global, chars, length,
                                         callback, callbackData);
    };
    return StartOffThreadParseTask(cx, options, ParseTaskKind::Module, functor);
}

bool
js::StartOffThreadDecodeScript(JSContext* cx, const ReadOnlyCompileOptions& options,
                               const JS::TranscodeRange& range,
                               JS::OffThreadCompileCallback callback, void* callbackData)
{
    auto functor = [&](JSObject* global) -> ScriptDecodeTask* {
        return cx->new_<ScriptDecodeTask>(cx, global, range, callback, callbackData);
    };
    return StartOffThreadParseTask(cx, options, ParseTaskKind::ScriptDecode, functor);
}

bool
js::StartOffThreadDecodeMultiScripts(JSContext* cx, const ReadOnlyCompileOptions& options,
                                     JS::TranscodeSources& sources,
                                     JS::OffThreadCompileCallback callback, void* callbackData)
{
    auto functor = [&](JSObject* global) -> MultiScriptsDecodeTask* {
        return cx->new_<MultiScriptsDecodeTask>(cx, global, sources, callback, callbackData);
    };
    return StartOffThreadParseTask(cx, options, ParseTaskKind::MultiScriptsDecode, functor);
>>>>>>> a17af05f
}

void
js::EnqueuePendingParseTasksAfterGC(JSRuntime* rt)
{
    MOZ_ASSERT(!OffThreadParsingMustWaitForGC(rt));

    GlobalHelperThreadState::ParseTaskVector newTasks;
    {
        AutoLockHelperThreadState lock;
        GlobalHelperThreadState::ParseTaskVector& waiting =
            HelperThreadState().parseWaitingOnGC(lock);

        for (size_t i = 0; i < waiting.length(); i++) {
            ParseTask* task = waiting[i];
            if (task->runtimeMatches(rt) && !task->parseGlobal->zone()->wasGCStarted()) {
                AutoEnterOOMUnsafeRegion oomUnsafe;
                if (!newTasks.append(task))
                    oomUnsafe.crash("EnqueuePendingParseTasksAfterGC");
                HelperThreadState().remove(waiting, &i);
            }
        }
    }

    if (newTasks.empty())
        return;

    // This logic should mirror the contents of the !activeGCInAtomsZone()
    // branch in StartOffThreadParseScript:

    for (size_t i = 0; i < newTasks.length(); i++)
        newTasks[i]->activate(rt);

    AutoLockHelperThreadState lock;

    {
        AutoEnterOOMUnsafeRegion oomUnsafe;
        if (!HelperThreadState().parseWorklist(lock).appendAll(newTasks))
            oomUnsafe.crash("EnqueuePendingParseTasksAfterGC");
    }

    HelperThreadState().notifyAll(GlobalHelperThreadState::PRODUCER, lock);
}

static const uint32_t kDefaultHelperStackSize = 2048 * 1024;
static const uint32_t kDefaultHelperStackQuota = 1800 * 1024;

// TSan enforces a minimum stack size that's just slightly larger than our
// default helper stack size.  It does this to store blobs of TSan-specific
// data on each thread's stack.  Unfortunately, that means that even though
// we'll actually receive a larger stack than we requested, the effective
// usable space of that stack is significantly less than what we expect.
// To offset TSan stealing our stack space from underneath us, double the
// default.
//
// Note that we don't need this for ASan/MOZ_ASAN because ASan doesn't
// require all the thread-specific state that TSan does.
#if defined(MOZ_TSAN)
static const uint32_t HELPER_STACK_SIZE = 2 * kDefaultHelperStackSize;
static const uint32_t HELPER_STACK_QUOTA = 2 * kDefaultHelperStackQuota;
#else
static const uint32_t HELPER_STACK_SIZE = kDefaultHelperStackSize;
static const uint32_t HELPER_STACK_QUOTA = kDefaultHelperStackQuota;
#endif

bool
GlobalHelperThreadState::ensureInitialized()
{
    MOZ_ASSERT(CanUseExtraThreads());

    MOZ_ASSERT(this == &HelperThreadState());
    AutoLockHelperThreadState lock;

    if (threads)
        return true;

    threads = js::MakeUnique<HelperThreadVector>();
    if (!threads || !threads->initCapacity(threadCount))
        return false;

    for (size_t i = 0; i < threadCount; i++) {
        threads->infallibleEmplaceBack();
        HelperThread& helper = (*threads)[i];

        helper.thread = mozilla::Some(Thread(Thread::Options().setStackSize(HELPER_STACK_SIZE)));
        if (!helper.thread->init(HelperThread::ThreadMain, &helper))
            goto error;

        continue;

    error:
        // Ensure that we do not leave uninitialized threads in the `threads`
        // vector.
        threads->popBack();
        finishThreads();
        return false;
    }

    return true;
}

GlobalHelperThreadState::GlobalHelperThreadState()
 : cpuCount(0),
   threadCount(0),
   threads(nullptr),
<<<<<<< HEAD
   wasmCompilationInProgress(false),
   numWasmFailedJobs(0),
=======
   wasmCompilationInProgress_tier1(false),
   wasmCompilationInProgress_tier2(false),
   wasmTier2GeneratorsFinished_(0),
   numWasmFailedJobs_tier1(0),
   numWasmFailedJobs_tier2(0),
>>>>>>> a17af05f
   helperLock(mutexid::GlobalHelperThreadState)
{
    cpuCount = GetCPUCount();
    threadCount = ThreadCountForCPUCount(cpuCount);

    MOZ_ASSERT(cpuCount > 0, "GetCPUCount() seems broken");
}

void
GlobalHelperThreadState::finish()
{
    CancelOffThreadWasmTier2Generator();
    finishThreads();

    // Make sure there are no Ion free tasks left. We check this here because,
    // unlike the other tasks, we don't explicitly block on this when
    // destroying a runtime.
    AutoLockHelperThreadState lock;
    auto& freeList = ionFreeList(lock);
    while (!freeList.empty())
        jit::FreeIonBuilder(freeList.popCopy());
}

void
GlobalHelperThreadState::finishThreads()
{
    if (!threads)
        return;

    MOZ_ASSERT(CanUseExtraThreads());
    for (auto& thread : *threads)
        thread.destroy();
    threads.reset(nullptr);
}

void
GlobalHelperThreadState::lock()
{
    helperLock.lock();
}

void
GlobalHelperThreadState::unlock()
{
    helperLock.unlock();
}

#ifdef DEBUG
bool
GlobalHelperThreadState::isLockedByCurrentThread()
{
    return helperLock.ownedByCurrentThread();
}
#endif // DEBUG

void
GlobalHelperThreadState::wait(AutoLockHelperThreadState& locked, CondVar which,
                              TimeDuration timeout /* = TimeDuration::Forever() */)
{
    whichWakeup(which).wait_for(locked, timeout);
}

void
GlobalHelperThreadState::notifyAll(CondVar which, const AutoLockHelperThreadState&)
{
    whichWakeup(which).notify_all();
}

void
GlobalHelperThreadState::notifyOne(CondVar which, const AutoLockHelperThreadState&)
{
    whichWakeup(which).notify_one();
}

bool
GlobalHelperThreadState::hasActiveThreads(const AutoLockHelperThreadState&)
{
    if (!threads)
        return false;

    for (auto& thread : *threads) {
        if (!thread.idle())
            return true;
    }

    return false;
}

void
GlobalHelperThreadState::waitForAllThreads()
{
    AutoLockHelperThreadState lock;
    waitForAllThreadsLocked(lock);
}

void
GlobalHelperThreadState::waitForAllThreadsLocked(AutoLockHelperThreadState& lock)
{
    CancelOffThreadIonCompileLocked(CompilationSelector(AllCompilations()), false, lock);
    CancelOffThreadWasmTier2GeneratorLocked(lock);

    while (hasActiveThreads(lock))
        wait(lock, CONSUMER);
}

// A task can be a "master" task, ie, it will block waiting for other worker
// threads that perform work on its behalf.  If so it must not take the last
// available thread; there must always be at least one worker thread able to do
// the actual work.  (Or the system may deadlock.)
//
// If a task is a master task it *must* pass isMaster=true here, or perform a
// similar calculation to avoid deadlock from starvation.
//
// isMaster should only be true if the thread calling checkTaskThreadLimit() is
// a helper thread.
//
// NOTE: Calling checkTaskThreadLimit() from a helper thread in the dynamic
// region after currentTask.emplace() and before currentTask.reset() may cause
// it to return a different result than if it is called outside that dynamic
// region, as the predicate inspects the values of the threads' currentTask
// members.

template <typename T>
bool
GlobalHelperThreadState::checkTaskThreadLimit(size_t maxThreads, bool isMaster) const
{
    MOZ_ASSERT(maxThreads > 0);

    if (!isMaster && maxThreads >= threadCount)
        return true;

    size_t count = 0;
    size_t idle = 0;
    for (auto& thread : *threads) {
        if (thread.currentTask.isSome()) {
            if (thread.currentTask->is<T>())
                count++;
        } else {
            idle++;
        }
        if (count >= maxThreads)
            return false;
    }

    // It is possible for the number of idle threads to be zero here, because
    // checkTaskThreadLimit() can be called from non-helper threads.  Notably,
    // the compression task scheduler invokes it, and runs off a helper thread.
    if (idle == 0)
        return false;

    // A master thread that's the last available thread must not be allowed to
    // run.
    if (isMaster && idle == 1)
        return false;

    return true;
}

struct MOZ_RAII AutoSetContextRuntime
{
    explicit AutoSetContextRuntime(JSRuntime* rt) {
        TlsContext.get()->setRuntime(rt);
    }
    ~AutoSetContextRuntime() {
        TlsContext.get()->setRuntime(nullptr);
    }
};

static inline bool
IsHelperThreadSimulatingOOM(js::ThreadType threadType)
{
#if defined(DEBUG) || defined(JS_OOM_BREAKPOINT)
    return js::oom::targetThread == threadType;
#else
    return false;
#endif
}

size_t
GlobalHelperThreadState::maxIonCompilationThreads() const
{
    if (IsHelperThreadSimulatingOOM(js::THREAD_TYPE_ION))
        return 1;
    return threadCount;
}

size_t
GlobalHelperThreadState::maxUnpausedIonCompilationThreads() const
{
    return 1;
}

size_t
GlobalHelperThreadState::maxWasmCompilationThreads() const
{
<<<<<<< HEAD
    if (IsHelperThreadSimulatingOOM(js::oom::THREAD_TYPE_WASM))
=======
    if (IsHelperThreadSimulatingOOM(js::THREAD_TYPE_WASM))
>>>>>>> a17af05f
        return 1;
    return cpuCount;
}

size_t
GlobalHelperThreadState::maxWasmTier2GeneratorThreads() const
{
    return MaxTier2GeneratorTasks;
}

size_t
GlobalHelperThreadState::maxParseThreads() const
{
    if (IsHelperThreadSimulatingOOM(js::THREAD_TYPE_PARSE))
        return 1;

    // Don't allow simultaneous off thread parses, to reduce contention on the
    // atoms table. Note that wasm compilation depends on this to avoid
    // stalling the helper thread, as off thread parse tasks can trigger and
    // block on other off thread wasm compilation tasks.
    return 1;
}

size_t
GlobalHelperThreadState::maxCompressionThreads() const
{
    if (IsHelperThreadSimulatingOOM(js::THREAD_TYPE_COMPRESS))
        return 1;

    // Compression is triggered on major GCs to compress ScriptSources. It is
    // considered low priority work.
    return 1;
}

size_t
GlobalHelperThreadState::maxGCHelperThreads() const
{
    if (IsHelperThreadSimulatingOOM(js::THREAD_TYPE_GCHELPER))
        return 1;
    return threadCount;
}

size_t
GlobalHelperThreadState::maxGCParallelThreads() const
{
    if (IsHelperThreadSimulatingOOM(js::THREAD_TYPE_GCPARALLEL))
        return 1;
    return threadCount;
}

bool
GlobalHelperThreadState::canStartWasmCompile(const AutoLockHelperThreadState& lock,
                                             wasm::CompileMode mode)
{
    // Don't execute a wasm job if an earlier one failed.
    if (wasmWorklist(lock, mode).empty() || wasmFailed(lock, mode))
        return false;

<<<<<<< HEAD
    // Honor the maximum allowed threads to compile wasm jobs at once,
    // to avoid oversaturating the machine.
    if (!checkTaskThreadLimit<wasm::CompileTask*>(maxWasmCompilationThreads()))
=======
    // For Tier1 and Once compilation, honor the maximum allowed threads to
    // compile wasm jobs at once, to avoid oversaturating the machine.
    //
    // For Tier2 compilation we need to allow other things to happen too, so for
    // now we only allow one thread.
    //
    // TODO: We should investigate more intelligent strategies, see bug 1380033.
    //
    // If Tier2 is very backlogged we must give priority to it, since the Tier2
    // queue holds onto Tier1 tasks.  Indeed if Tier2 is backlogged we will
    // devote more resources to Tier2 and not start any Tier1 work at all.

    bool tier2oversubscribed = wasmTier2GeneratorWorklist(lock).length() > 20;

    size_t threads;
    if (mode == wasm::CompileMode::Tier2) {
        if (tier2oversubscribed)
            threads = maxWasmCompilationThreads();
        else
            threads = 1;
    } else {
        if (tier2oversubscribed)
            threads = 0;
        else
            threads = maxWasmCompilationThreads();
    }

    if (!threads || !checkTaskThreadLimit<wasm::CompileTask*>(threads))
>>>>>>> a17af05f
        return false;

    return true;
}

bool
GlobalHelperThreadState::canStartWasmTier2Generator(const AutoLockHelperThreadState& lock)
{
    return !wasmTier2GeneratorWorklist(lock).empty() &&
           checkTaskThreadLimit<wasm::Tier2GeneratorTask*>(maxWasmTier2GeneratorThreads(),
                                                           /*isMaster=*/true);
}

bool
GlobalHelperThreadState::canStartPromiseHelperTask(const AutoLockHelperThreadState& lock)
{
    return !promiseHelperTasks(lock).empty();
}

static bool
IonBuilderHasHigherPriority(jit::IonBuilder* first, jit::IonBuilder* second)
{
    // This method can return whatever it wants, though it really ought to be a
    // total order. The ordering is allowed to race (change on the fly), however.

    // A lower optimization level indicates a higher priority.
    if (first->optimizationInfo().level() != second->optimizationInfo().level())
        return first->optimizationInfo().level() < second->optimizationInfo().level();

    // A script without an IonScript has precedence on one with.
    if (first->scriptHasIonScript() != second->scriptHasIonScript())
        return !first->scriptHasIonScript();

    // A higher warm-up counter indicates a higher priority.
    return first->script()->getWarmUpCount() / first->script()->length() >
           second->script()->getWarmUpCount() / second->script()->length();
}

bool
GlobalHelperThreadState::canStartIonCompile(const AutoLockHelperThreadState& lock)
{
    return !ionWorklist(lock).empty() &&
           checkTaskThreadLimit<jit::IonBuilder*>(maxIonCompilationThreads());
}

bool
GlobalHelperThreadState::canStartIonFreeTask(const AutoLockHelperThreadState& lock)
{
    return !ionFreeList(lock).empty();
}

jit::IonBuilder*
GlobalHelperThreadState::highestPriorityPendingIonCompile(const AutoLockHelperThreadState& lock,
                                                          bool remove /* = false */)
{
    auto& worklist = ionWorklist(lock);
    if (worklist.empty()) {
        MOZ_ASSERT(!remove);
        return nullptr;
    }

    // Get the highest priority IonBuilder which has not started compilation yet.
    size_t index = 0;
    for (size_t i = 1; i < worklist.length(); i++) {
        if (IonBuilderHasHigherPriority(worklist[i], worklist[index]))
            index = i;
    }
    jit::IonBuilder* builder = worklist[index];
    if (remove)
        worklist.erase(&worklist[index]);
    return builder;
}

HelperThread*
GlobalHelperThreadState::lowestPriorityUnpausedIonCompileAtThreshold(
    const AutoLockHelperThreadState& lock)
{
    // Get the lowest priority IonBuilder which has started compilation and
    // isn't paused, unless there are still fewer than the maximum number of
    // such builders permitted.
    size_t numBuilderThreads = 0;
    HelperThread* thread = nullptr;
    for (auto& thisThread : *threads) {
        if (thisThread.ionBuilder() && !thisThread.pause) {
            numBuilderThreads++;
            if (!thread ||
                IonBuilderHasHigherPriority(thread->ionBuilder(), thisThread.ionBuilder()))
            {
                thread = &thisThread;
            }
        }
    }
    if (numBuilderThreads < maxUnpausedIonCompilationThreads())
        return nullptr;
    return thread;
}

HelperThread*
GlobalHelperThreadState::highestPriorityPausedIonCompile(const AutoLockHelperThreadState& lock)
{
    // Get the highest priority IonBuilder which has started compilation but
    // which was subsequently paused.
    HelperThread* thread = nullptr;
    for (auto& thisThread : *threads) {
        if (thisThread.pause) {
            // Currently, only threads with IonBuilders can be paused.
            MOZ_ASSERT(thisThread.ionBuilder());
            if (!thread ||
                IonBuilderHasHigherPriority(thisThread.ionBuilder(), thread->ionBuilder()))
            {
                thread = &thisThread;
            }
        }
    }
    return thread;
}

bool
GlobalHelperThreadState::pendingIonCompileHasSufficientPriority(
    const AutoLockHelperThreadState& lock)
{
    // Can't compile anything if there are no scripts to compile.
    if (!canStartIonCompile(lock))
        return false;

    // Count the number of threads currently compiling scripts, and look for
    // the thread with the lowest priority.
    HelperThread* lowestPriorityThread = lowestPriorityUnpausedIonCompileAtThreshold(lock);

    // If the number of threads building scripts is less than the maximum, the
    // compilation can start immediately.
    if (!lowestPriorityThread)
        return true;

    // If there is a builder in the worklist with higher priority than some
    // builder currently being compiled, then that current compilation can be
    // paused, so allow the compilation.
    if (IonBuilderHasHigherPriority(highestPriorityPendingIonCompile(lock),
                                    lowestPriorityThread->ionBuilder()))
        return true;

    // Compilation will have to wait until one of the active compilations finishes.
    return false;
}

bool
GlobalHelperThreadState::canStartParseTask(const AutoLockHelperThreadState& lock)
{
    // Parse tasks that end up compiling asm.js in turn may use Wasm compilation
    // threads to generate machine code.  We have no way (at present) to know
    // ahead of time whether a parse task is going to parse asm.js content or
    // not, so we just assume that all parse tasks are master tasks.
    return !parseWorklist(lock).empty() &&
           checkTaskThreadLimit<ParseTask*>(maxParseThreads(), /*isMaster=*/true);
}

bool
GlobalHelperThreadState::canStartCompressionTask(const AutoLockHelperThreadState& lock)
{
    return !compressionWorklist(lock).empty() &&
           checkTaskThreadLimit<SourceCompressionTask*>(maxCompressionThreads());
}

void
GlobalHelperThreadState::startHandlingCompressionTasks(const AutoLockHelperThreadState& lock)
{
    scheduleCompressionTasks(lock);
    if (canStartCompressionTask(lock))
        notifyOne(PRODUCER, lock);
}

void
GlobalHelperThreadState::scheduleCompressionTasks(const AutoLockHelperThreadState& lock)
{
    auto& pending = compressionPendingList(lock);
    auto& worklist = compressionWorklist(lock);

    for (size_t i = 0; i < pending.length(); i++) {
        if (pending[i]->shouldStart()) {
            // OOMing during appending results in the task not being scheduled
            // and deleted.
            Unused << worklist.append(Move(pending[i]));
            remove(pending, &i);
        }
    }
}

bool
GlobalHelperThreadState::canStartGCHelperTask(const AutoLockHelperThreadState& lock)
{
    return !gcHelperWorklist(lock).empty() &&
           checkTaskThreadLimit<GCHelperState*>(maxGCHelperThreads());
}

bool
GlobalHelperThreadState::canStartGCParallelTask(const AutoLockHelperThreadState& lock)
{
    return !gcParallelWorklist(lock).empty() &&
           checkTaskThreadLimit<GCParallelTask*>(maxGCParallelThreads());
}

js::GCParallelTask::~GCParallelTask()
{
<<<<<<< HEAD
=======
    // Only most-derived classes' destructors may do the join: base class
    // destructors run after those for derived classes' members, so a join in a
    // base class can't ensure that the task is done using the members. All we
    // can do now is check that someone has previously stopped the task.
#ifdef DEBUG
    mozilla::Maybe<AutoLockHelperThreadState> helperLock;
    if (!HelperThreadState().isLockedByCurrentThread())
        helperLock.emplace();
    MOZ_ASSERT(state == NotStarted);
#endif
>>>>>>> a17af05f
}

bool
js::GCParallelTask::startWithLockHeld(AutoLockHelperThreadState& lock)
{
    return true;
}

bool
js::GCParallelTask::start()
{
	return true;
}

void
js::GCParallelTask::joinWithLockHeld(AutoLockHelperThreadState& locked)
{
}

void
js::GCParallelTask::join()
{
}

static inline
TimeDuration
TimeSince(TimeStamp prev)
{
    TimeStamp now = TimeStamp::Now();
    // Sadly this happens sometimes.
    MOZ_ASSERT(now >= prev);
    if (now < prev)
        now = prev;
    return now - prev;
}

void
js::GCParallelTask::runFromActiveCooperatingThread(JSRuntime* rt)
{
<<<<<<< HEAD
=======
    MOZ_ASSERT(state == NotStarted);
    MOZ_ASSERT(js::CurrentThreadCanAccessRuntime(rt));
    TimeStamp timeStart = TimeStamp::Now();
    run();
    duration_ = TimeSince(timeStart);
>>>>>>> a17af05f
}

void
js::GCParallelTask::runFromHelperThread(AutoLockHelperThreadState& locked)
{
<<<<<<< HEAD
=======
    AutoSetContextRuntime ascr(runtime());
    gc::AutoSetThreadIsPerformingGC performingGC;

    {
        AutoUnlockHelperThreadState parallelSection(locked);
        TimeStamp timeStart = TimeStamp::Now();
        TlsContext.get()->heapState = JS::HeapState::MajorCollecting;
        run();
        TlsContext.get()->heapState = JS::HeapState::Idle;
        duration_ = TimeSince(timeStart);
    }

    state = Finished;
    HelperThreadState().notifyAll(GlobalHelperThreadState::CONSUMER, locked);
>>>>>>> a17af05f
}

bool
js::GCParallelTask::isRunningWithLockHeld(const AutoLockHelperThreadState& locked) const
{
    return false;
}

bool
js::GCParallelTask::isRunning() const
{
	return false;
}

void
HelperThread::handleGCParallelWorkload(AutoLockHelperThreadState& locked)
{
    MOZ_ASSERT(HelperThreadState().canStartGCParallelTask(locked));
    MOZ_ASSERT(idle());

    TraceLoggerThread* logger = TraceLoggerForCurrentThread();
    AutoTraceLog logCompile(logger, TraceLogger_GC);

    currentTask.emplace(HelperThreadState().gcParallelWorklist(locked).popCopy());
    gcParallelTask()->runFromHelperThread(locked);
    currentTask.reset();
    HelperThreadState().notifyAll(GlobalHelperThreadState::CONSUMER, locked);
}

static void
LeaveParseTaskZone(JSRuntime* rt, ParseTask* task)
{
    // Mark the zone as no longer in use by a helper thread, and available
    // to be collected by the GC.
    rt->clearUsedByHelperThread(task->parseGlobal->zone());
}

ParseTask*
GlobalHelperThreadState::removeFinishedParseTask(ParseTaskKind kind, void* token)
{
    // The token is a ParseTask* which should be in the finished list.
    // Find and remove its entry.

    AutoLockHelperThreadState lock;
    ParseTaskVector& finished = parseFinishedList(lock);

    for (size_t i = 0; i < finished.length(); i++) {
        if (finished[i] == token) {
            ParseTask* parseTask = finished[i];
            remove(finished, &i);
            MOZ_ASSERT(parseTask);
            MOZ_ASSERT(parseTask->kind == kind);
            return parseTask;
        }
    }

    MOZ_CRASH("Invalid ParseTask token");
}

template <typename F, typename>
bool
GlobalHelperThreadState::finishParseTask(JSContext* cx, ParseTaskKind kind, void* token, F&& finishCallback)
{
    MOZ_ASSERT(cx->compartment());

    ScopedJSDeletePtr<ParseTask> parseTask(removeFinishedParseTask(kind, token));

    // Make sure we have all the constructors we need for the prototype
    // remapping below, since we can't GC while that's happening.
    Rooted<GlobalObject*> global(cx, &cx->global()->as<GlobalObject>());
    if (!EnsureParserCreatedClasses(cx, kind)) {
        LeaveParseTaskZone(cx->runtime(), parseTask);
<<<<<<< HEAD
        return nullptr;
=======
        return false;
>>>>>>> a17af05f
    }

    mergeParseTaskCompartment(cx, parseTask, global, cx->compartment());

<<<<<<< HEAD
    RootedScript script(cx, parseTask->script);
    releaseAssertSameCompartment(cx, script);
=======
    bool ok = finishCallback(parseTask);

    for (auto& script : parseTask->scripts)
        releaseAssertSameCompartment(cx, script);

    if (!parseTask->finish(cx) || !ok)
        return false;
>>>>>>> a17af05f

    if (!parseTask->finish(cx))
        return nullptr;

    // Report out of memory errors eagerly, or errors could be malformed.
    if (parseTask->outOfMemory) {
        ReportOutOfMemory(cx);
        return false;
    }

    // Report any error or warnings generated during the parse, and inform the
    // debugger about the compiled scripts.
    for (size_t i = 0; i < parseTask->errors.length(); i++)
        parseTask->errors[i]->throwError(cx);
    if (parseTask->overRecursed)
        ReportOverRecursed(cx);
    if (cx->isExceptionPending())
        return false;

    return true;
}

JSScript*
GlobalHelperThreadState::finishParseTask(JSContext* cx, ParseTaskKind kind, void* token)
{
    JS::RootedScript script(cx);

    bool ok = finishParseTask(cx, kind, token, [&script] (ParseTask* parseTask) {
        MOZ_RELEASE_ASSERT(parseTask->scripts.length() <= 1);

        if (parseTask->scripts.length() > 0)
            script = parseTask->scripts[0];

        return true;
    });

    if (!ok)
        return nullptr;

    if (!script) {
        // No error was reported, but no script produced. Assume we hit out of
        // memory.
        ReportOutOfMemory(cx);
        return nullptr;
    }

    // The Debugger only needs to be told about the topmost script that was compiled.
    Debugger::onNewScript(cx, script);

    return script;
}

bool
GlobalHelperThreadState::finishParseTask(JSContext* cx, ParseTaskKind kind, void* token,
                                         MutableHandle<ScriptVector> scripts)
{
    size_t expectedLength = 0;

    bool ok = finishParseTask(cx, kind, token, [&scripts, &expectedLength] (ParseTask* parseTask) {
        expectedLength = parseTask->data.as<JS::TranscodeSources*>()->length();

        if (!scripts.reserve(parseTask->scripts.length()))
            return false;

        for (auto& script : parseTask->scripts)
            scripts.infallibleAppend(script);
        return true;
    });

    if (!ok)
        return false;

    if (scripts.length() != expectedLength) {
        // No error was reported, but fewer scripts produced than expected.
        // Assume we hit out of memory.
        ReportOutOfMemory(cx);
        return false;
    }

    // The Debugger only needs to be told about the topmost script that was compiled.
    JS::RootedScript rooted(cx);
    for (auto& script : scripts) {
        MOZ_ASSERT(script->isGlobalCode());

        rooted = script;
        Debugger::onNewScript(cx, rooted);
    }

    return true;
}

JSScript*
GlobalHelperThreadState::finishScriptParseTask(JSContext* cx, void* token)
{
    JSScript* script = finishParseTask(cx, ParseTaskKind::Script, token);
    MOZ_ASSERT_IF(script, script->isGlobalCode());
    return script;
}

JSScript*
GlobalHelperThreadState::finishScriptDecodeTask(JSContext* cx, void* token)
{
    JSScript* script = finishParseTask(cx, ParseTaskKind::ScriptDecode, token);
    MOZ_ASSERT_IF(script, script->isGlobalCode());
    return script;
}

<<<<<<< HEAD
=======
bool
GlobalHelperThreadState::finishMultiScriptsDecodeTask(JSContext* cx, void* token, MutableHandle<ScriptVector> scripts)
{
    return finishParseTask(cx, ParseTaskKind::MultiScriptsDecode, token, scripts);
}

>>>>>>> a17af05f
JSObject*
GlobalHelperThreadState::finishModuleParseTask(JSContext* cx, void* token)
{
    JSScript* script = finishParseTask(cx, ParseTaskKind::Module, token);
    if (!script)
        return nullptr;

    MOZ_ASSERT(script->module());

    RootedModuleObject module(cx, script->module());
    module->fixEnvironmentsAfterCompartmentMerge();
    if (!ModuleObject::Freeze(cx, module))
        return nullptr;

    return module;
}

void
GlobalHelperThreadState::cancelParseTask(JSRuntime* rt, ParseTaskKind kind, void* token)
{
    ScopedJSDeletePtr<ParseTask> parseTask(removeFinishedParseTask(kind, token));
    LeaveParseTaskZone(rt, parseTask);
}

JSObject*
GlobalObject::getStarGeneratorFunctionPrototype()
{
    const Value& v = getReservedSlot(STAR_GENERATOR_FUNCTION_PROTO);
    return v.isObject() ? &v.toObject() : nullptr;
}

void
GlobalHelperThreadState::mergeParseTaskCompartment(JSContext* cx, ParseTask* parseTask,
                                                   Handle<GlobalObject*> global,
                                                   JSCompartment* dest)
{
    // After we call LeaveParseTaskZone() it's not safe to GC until we have
    // finished merging the contents of the parse task's compartment into the
<<<<<<< HEAD
    // destination compartment.  Finish any ongoing incremental GC first and
    // assert that no allocation can occur.
    gc::FinishGC(cx);
    JS::AutoAssertNoGC nogc(cx);

    LeaveParseTaskZone(cx->runtime(), parseTask);
    AutoCompartment ac(cx, parseTask->parseGlobal);
=======
    // destination compartment.
    JS::AutoAssertNoGC nogc(cx);

    LeaveParseTaskZone(cx->runtime(), parseTask);
>>>>>>> a17af05f

    {
        AutoCompartment ac(cx, parseTask->parseGlobal);

        // Generator functions don't have Function.prototype as prototype but a
        // different function object, so the IdentifyStandardPrototype trick
        // below won't work.  Just special-case it.
        GlobalObject* parseGlobal = &parseTask->parseGlobal->as<GlobalObject>();
        JSObject* parseTaskStarGenFunctionProto = parseGlobal->getStarGeneratorFunctionPrototype();

        // Module objects don't have standard prototypes either.
        JSObject* moduleProto = parseGlobal->maybeGetModulePrototype();
        JSObject* importEntryProto = parseGlobal->maybeGetImportEntryPrototype();
        JSObject* exportEntryProto = parseGlobal->maybeGetExportEntryPrototype();

        // Point the prototypes of any objects in the script's compartment to refer
        // to the corresponding prototype in the new compartment. This will briefly
        // create cross compartment pointers, which will be fixed by the
        // MergeCompartments call below.
        Zone* parseZone = parseTask->parseGlobal->zone();
        for (auto group = parseZone->cellIter<ObjectGroup>(); !group.done(); group.next()) {
            TaggedProto proto(group->proto());
            if (!proto.isObject())
                continue;

            JSObject* protoObj = proto.toObject();

            JSObject* newProto;
            JSProtoKey key = JS::IdentifyStandardPrototype(protoObj);
            if (key != JSProto_Null) {
                MOZ_ASSERT(key == JSProto_Object || key == JSProto_Array ||
                           key == JSProto_Function || key == JSProto_RegExp);
                newProto = GetBuiltinPrototypePure(global, key);
            } else if (protoObj == parseTaskStarGenFunctionProto) {
                newProto = global->getStarGeneratorFunctionPrototype();
            } else if (protoObj == moduleProto) {
                newProto = global->getModulePrototype();
            } else if (protoObj == importEntryProto) {
                newProto = global->getImportEntryPrototype();
            } else if (protoObj == exportEntryProto) {
                newProto = global->getExportEntryPrototype();
            } else {
                continue;
            }

            group->setProtoUnchecked(TaggedProto(newProto));
        }
    }

    // Move the parsed script and all its contents into the desired compartment.
    gc::MergeCompartments(parseTask->parseGlobal->compartment(), dest);
}

void
HelperThread::destroy()
{
    if (thread.isSome()) {
        {
            AutoLockHelperThreadState lock;
            terminate = true;

            /* Notify all helpers, to ensure that this thread wakes up. */
            HelperThreadState().notifyAll(GlobalHelperThreadState::PRODUCER, lock);
        }

        thread->join();
        thread.reset();
    }
}

/* static */
void
HelperThread::ThreadMain(void* arg)
{
    ThisThread::SetName("JS Helper");

    static_cast<HelperThread*>(arg)->threadLoop();
    Mutex::ShutDown();
}

void
HelperThread::handleWasmWorkload(AutoLockHelperThreadState& locked, wasm::CompileMode mode)
{
    MOZ_ASSERT(HelperThreadState().canStartWasmCompile(locked, mode));
    MOZ_ASSERT(idle());

    currentTask.emplace(HelperThreadState().wasmWorklist(locked, mode).popCopy());
    bool success = false;
    UniqueChars error;

    wasm::CompileTask* task = wasmTask();
    {
        AutoUnlockHelperThreadState unlock(locked);
        success = wasm::CompileFunction(task, &error);
    }

    // On success, try to move work to the finished list.
    if (success)
        success = HelperThreadState().wasmFinishedList(locked, mode).append(task);

    // On failure, note the failure for harvesting by the parent.
    if (!success) {
<<<<<<< HEAD
        HelperThreadState().noteWasmFailure(locked);
        HelperThreadState().setWasmError(locked, Move(error));
=======
        HelperThreadState().noteWasmFailure(locked, mode);
        HelperThreadState().setWasmError(locked, mode, Move(error));
>>>>>>> a17af05f
    }

    // Notify the active thread in case it's waiting.
    HelperThreadState().notifyAll(GlobalHelperThreadState::CONSUMER, locked);
    currentTask.reset();
}

void
HelperThread::handleWasmTier2GeneratorWorkload(AutoLockHelperThreadState& locked)
{
    MOZ_ASSERT(HelperThreadState().canStartWasmTier2Generator(locked));
    MOZ_ASSERT(idle());

    currentTask.emplace(HelperThreadState().wasmTier2GeneratorWorklist(locked).popCopy());

    wasm::Tier2GeneratorTask* task = wasmTier2GeneratorTask();
    {
        AutoUnlockHelperThreadState unlock(locked);
        task->execute();
    }

<<<<<<< HEAD
    // Notify the active thread in case it's waiting.
=======
    // During shutdown the main thread will wait for any ongoing (cancelled)
    // tier-2 generation to shut down normally.  To do so, it waits on the
    // CONSUMER condition for the count of finished generators to rise.
    HelperThreadState().incWasmTier2GeneratorsFinished(locked);
>>>>>>> a17af05f
    HelperThreadState().notifyAll(GlobalHelperThreadState::CONSUMER, locked);

    js_delete(task);
    currentTask.reset();
}

void
HelperThread::handlePromiseHelperTaskWorkload(AutoLockHelperThreadState& locked)
{
    MOZ_ASSERT(HelperThreadState().canStartPromiseHelperTask(locked));
    MOZ_ASSERT(idle());

    PromiseHelperTask* task = HelperThreadState().promiseHelperTasks(locked).popCopy();
    currentTask.emplace(task);

    {
        AutoUnlockHelperThreadState unlock(locked);
        task->execute();
        task->dispatchResolve();
    }

    // No active thread should be waiting on the CONSUMER mutex.
    currentTask.reset();
}

void
HelperThread::handleIonWorkload(AutoLockHelperThreadState& locked)
{
    MOZ_ASSERT(HelperThreadState().canStartIonCompile(locked));
    MOZ_ASSERT(idle());

    // Find the IonBuilder in the worklist with the highest priority, and
    // remove it from the worklist.
    jit::IonBuilder* builder =
        HelperThreadState().highestPriorityPendingIonCompile(locked, /* remove = */ true);

    // If there are now too many threads with active IonBuilders, indicate to
    // the one with the lowest priority that it should pause. Note that due to
    // builder priorities changing since pendingIonCompileHasSufficientPriority
    // was called, the builder we are pausing may actually be higher priority
    // than the one we are about to start. Oh well.
    HelperThread* other = HelperThreadState().lowestPriorityUnpausedIonCompileAtThreshold(locked);
    if (other) {
        MOZ_ASSERT(other->ionBuilder() && !other->pause);
        other->pause = true;
    }

    currentTask.emplace(builder);
    builder->setPauseFlag(&pause);

    JSRuntime* rt = builder->script()->compartment()->runtimeFromAnyThread();

    {
        AutoUnlockHelperThreadState unlock(locked);

        TraceLoggerThread* logger = TraceLoggerForCurrentThread();
        TraceLoggerEvent event(TraceLogger_AnnotateScripts, builder->script());
        AutoTraceLog logScript(logger, event);
        AutoTraceLog logCompile(logger, TraceLogger_IonCompilation);

        AutoSetContextRuntime ascr(rt);
        jit::JitContext jctx(jit::CompileRuntime::get(rt),
                             jit::CompileCompartment::get(builder->script()->compartment()),
                             &builder->alloc());
        builder->setBackgroundCodegen(jit::CompileBackEnd(builder));
    }

    FinishOffThreadIonCompile(builder, locked);

    // Ping any thread currently operating on the compiled script's zone group
    // so that the compiled code can be incorporated at the next interrupt
    // callback. Don't interrupt Ion code for this, as this incorporation can
    // be delayed indefinitely without affecting performance as long as the
    // active thread is actually executing Ion code.
    //
    // This must happen before the current task is reset. DestroyContext
    // cancels in progress Ion compilations before destroying its target
    // context, and after we reset the current task we are no longer considered
    // to be Ion compiling.
    JSContext* target = builder->script()->zoneFromAnyThread()->group()->ownerContext().context();
    if (target)
        target->requestInterrupt(JSContext::RequestInterruptCanWait);

    currentTask.reset();
    pause = false;

    // Notify the active thread in case it is waiting for the compilation to finish.
    HelperThreadState().notifyAll(GlobalHelperThreadState::CONSUMER, locked);

    // When finishing Ion compilation jobs, we can start unpausing compilation
    // threads that were paused to restrict the number of active compilations.
    // Only unpause one at a time, to make sure we don't exceed the restriction.
    // Since threads are currently only paused for Ion compilations, this
    // strategy will eventually unpause all paused threads, regardless of how
    // many there are, since each thread we unpause will eventually finish and
    // end up back here.
    if (HelperThread* other = HelperThreadState().highestPriorityPausedIonCompile(locked)) {
        MOZ_ASSERT(other->ionBuilder() && other->pause);

        // Only unpause the other thread if there isn't a higher priority
        // builder which this thread or another can start on.
        jit::IonBuilder* builder = HelperThreadState().highestPriorityPendingIonCompile(locked);
        if (!builder || IonBuilderHasHigherPriority(other->ionBuilder(), builder)) {
            other->pause = false;

            // Notify all paused threads, to make sure the one we just
            // unpaused wakes up.
            HelperThreadState().notifyAll(GlobalHelperThreadState::PAUSE, locked);
        }
    }
}

<<<<<<< HEAD
HelperThread*
js::CurrentHelperThread()
{
=======
void
HelperThread::handleIonFreeWorkload(AutoLockHelperThreadState& locked)
{
    MOZ_ASSERT(idle());
    MOZ_ASSERT(HelperThreadState().canStartIonFreeTask(locked));

    auto& freeList = HelperThreadState().ionFreeList(locked);

    jit::IonBuilder* builder = freeList.popCopy();
    {
        AutoUnlockHelperThreadState unlock(locked);
        FreeIonBuilder(builder);
    }
}

HelperThread*
js::CurrentHelperThread()
{
>>>>>>> a17af05f
    if (!HelperThreadState().threads)
        return nullptr;
    auto threadId = ThisThread::GetId();
    for (auto& thisThread : *HelperThreadState().threads) {
        if (thisThread.thread.isSome() && threadId == thisThread.thread->get_id())
            return &thisThread;
    }
    return nullptr;
}

void
js::PauseCurrentHelperThread()
{
    TraceLoggerThread* logger = TraceLoggerForCurrentThread();
    AutoTraceLog logPaused(logger, TraceLogger_IonCompilationPaused);

    HelperThread* thread = CurrentHelperThread();
    MOZ_ASSERT(thread);

    AutoLockHelperThreadState lock;
    while (thread->pause)
        HelperThreadState().wait(lock, GlobalHelperThreadState::PAUSE);
}

bool
<<<<<<< HEAD
JSContext::addPendingCompileError(frontend::CompileError** error)
{
    auto errorPtr = make_unique<frontend::CompileError>();
=======
JSContext::addPendingCompileError(js::CompileError** error)
{
    auto errorPtr = make_unique<js::CompileError>();
>>>>>>> a17af05f
    if (!errorPtr)
        return false;
    if (!helperThread()->parseTask()->errors.append(errorPtr.get())) {
        ReportOutOfMemory(this);
        return false;
    }
    *error = errorPtr.release();
    return true;
}

void
JSContext::addPendingOverRecursed()
{
    if (helperThread()->parseTask())
        helperThread()->parseTask()->overRecursed = true;
}

void
JSContext::addPendingOutOfMemory()
{
    // Keep in sync with recoverFromOutOfMemory.
    if (helperThread()->parseTask())
        helperThread()->parseTask()->outOfMemory = true;
}

void
HelperThread::handleParseWorkload(AutoLockHelperThreadState& locked)
{
    MOZ_ASSERT(HelperThreadState().canStartParseTask(locked));
    MOZ_ASSERT(idle());

    currentTask.emplace(HelperThreadState().parseWorklist(locked).popCopy());
    ParseTask* task = parseTask();

    {
        AutoUnlockHelperThreadState unlock(locked);
        AutoSetContextRuntime ascr(task->parseGlobal->runtimeFromAnyThread());

        JSContext* cx = TlsContext.get();
        AutoCompartment ac(cx, task->parseGlobal);

        task->parse(cx);
    }

    // The callback is invoked while we are still off thread.
    task->callback(task, task->callbackData);

    // FinishOffThreadScript will need to be called on the script to
    // migrate it into the correct compartment.
    {
        AutoEnterOOMUnsafeRegion oomUnsafe;
        if (!HelperThreadState().parseFinishedList(locked).append(task))
            oomUnsafe.crash("handleParseWorkload");
    }

    currentTask.reset();

    // Notify the active thread in case it is waiting for the parse/emit to finish.
    HelperThreadState().notifyAll(GlobalHelperThreadState::CONSUMER, locked);
}

void
HelperThread::handleCompressionWorkload(AutoLockHelperThreadState& locked)
{
    MOZ_ASSERT(HelperThreadState().canStartCompressionTask(locked));
    MOZ_ASSERT(idle());

    UniquePtr<SourceCompressionTask> task;
    {
        auto& worklist = HelperThreadState().compressionWorklist(locked);
        task = Move(worklist.back());
        worklist.popBack();
        currentTask.emplace(task.get());
    }

    {
        AutoUnlockHelperThreadState unlock(locked);

        TraceLoggerThread* logger = TraceLoggerForCurrentThread();
        AutoTraceLog logCompile(logger, TraceLogger_CompressSource);

        task->work();
    }

    {
        AutoEnterOOMUnsafeRegion oomUnsafe;
        if (!HelperThreadState().compressionFinishedList(locked).append(Move(task)))
            oomUnsafe.crash("handleCompressionWorkload");
    }

    currentTask.reset();

    // Notify the active thread in case it is waiting for the compression to finish.
    HelperThreadState().notifyAll(GlobalHelperThreadState::CONSUMER, locked);
}

bool
<<<<<<< HEAD
js::StartOffThreadCompression(JSContext* cx, SourceCompressionTask* task)
{
    AutoLockHelperThreadState lock;

    if (!HelperThreadState().compressionWorklist(lock).append(task)) {
=======
js::EnqueueOffThreadCompression(JSContext* cx, UniquePtr<SourceCompressionTask> task)
{
    AutoLockHelperThreadState lock;

    auto& pending = HelperThreadState().compressionPendingList(lock);
    if (!pending.append(Move(task))) {
>>>>>>> a17af05f
        if (!cx->helperThread())
            ReportOutOfMemory(cx);
        return false;
    }

    return true;
}

<<<<<<< HEAD
bool
js::StartPromiseTask(JSContext* cx, UniquePtr<PromiseTask> task)
{
    // Execute synchronously if there are no helper threads.
    if (!CanUseExtraThreads())
        return task->executeAndFinish(cx);

    // If we fail to start, by interface contract, it is because the JSContext
    // is in the process of shutting down. Since promise handlers are not
    // necessarily run while shutting down *anyway*, we simply ignore the error.
    // This is symmetric with the handling of errors in finishAsyncTaskCallback
    // which, since it is off the JSContext's owner thread, cannot report an
    // error anyway.
    if (!cx->runtime()->startAsyncTaskCallback(cx, task.get())) {
        MOZ_ASSERT(!cx->isExceptionPending());
        return true;
=======
template <typename T>
static void
ClearCompressionTaskList(T& list, JSRuntime* runtime)
{
    for (size_t i = 0; i < list.length(); i++) {
        if (list[i]->runtimeMatches(runtime))
            HelperThreadState().remove(list, &i);
>>>>>>> a17af05f
    }
}

void
js::CancelOffThreadCompressions(JSRuntime* runtime)
{
    AutoLockHelperThreadState lock;

<<<<<<< HEAD
    if (!HelperThreadState().promiseTasks(lock).append(task.get())) {
        Unused << cx->runtime()->finishAsyncTaskCallback(task.get());
        ReportOutOfMemory(cx);
        return false;
    }
=======
    if (!HelperThreadState().threads)
        return;
>>>>>>> a17af05f

    // Cancel all pending compression tasks.
    ClearCompressionTaskList(HelperThreadState().compressionPendingList(lock), runtime);
    ClearCompressionTaskList(HelperThreadState().compressionWorklist(lock), runtime);

    // Cancel all in-process compression tasks and wait for them to join so we
    // clean up the finished tasks.
    while (true) {
        bool inProgress = false;
        for (auto& thread : *HelperThreadState().threads) {
            SourceCompressionTask* task = thread.compressionTask();
            if (task && task->runtimeMatches(runtime))
                inProgress = true;
        }

        if (!inProgress)
            break;

        HelperThreadState().wait(lock, GlobalHelperThreadState::CONSUMER);
    }

    // Clean up finished tasks.
    ClearCompressionTaskList(HelperThreadState().compressionFinishedList(lock), runtime);
}

void
PromiseHelperTask::executeAndResolve(JSContext* cx)
{
    execute();
    run(cx, JS::Dispatchable::NotShuttingDown);
}

bool
js::StartOffThreadPromiseHelperTask(JSContext* cx, UniquePtr<PromiseHelperTask> task)
{
    // Execute synchronously if there are no helper threads.
    if (!CanUseExtraThreads()) {
        task.release()->executeAndResolve(cx);
        return true;
    }

    AutoLockHelperThreadState lock;

    if (!HelperThreadState().promiseHelperTasks(lock).append(task.get())) {
        ReportOutOfMemory(cx);
        return false;
    }

    Unused << task.release();

    HelperThreadState().notifyOne(GlobalHelperThreadState::PRODUCER, lock);
    return true;
}

void
GlobalHelperThreadState::trace(JSTracer* trc)
{
    AutoLockHelperThreadState lock;
    for (auto builder : ionWorklist(lock))
        builder->trace(trc);
    for (auto builder : ionFinishedList(lock))
        builder->trace(trc);

    if (HelperThreadState().threads) {
        for (auto& helper : *HelperThreadState().threads) {
            if (auto builder = helper.ionBuilder())
                builder->trace(trc);
        }
    }

    for (ZoneGroupsIter group(trc->runtime()); !group.done(); group.next()) {
        jit::IonBuilder* builder = group->ionLazyLinkList().getFirst();
        while (builder) {
            builder->trace(trc);
            builder = builder->getNext();
        }
    }

    for (auto parseTask : parseWorklist_)
        parseTask->trace(trc);
    for (auto parseTask : parseFinishedList_)
        parseTask->trace(trc);
    for (auto parseTask : parseWaitingOnGC_)
        parseTask->trace(trc);
}

void
HelperThread::handleGCHelperWorkload(AutoLockHelperThreadState& locked)
{
    MOZ_ASSERT(HelperThreadState().canStartGCHelperTask(locked));
    MOZ_ASSERT(idle());

    currentTask.emplace(HelperThreadState().gcHelperWorklist(locked).popCopy());
    GCHelperState* task = gcHelperTask();

    AutoSetContextRuntime ascr(task->runtime());

    {
        AutoUnlockHelperThreadState unlock(locked);
        task->work();
    }

    currentTask.reset();
    HelperThreadState().notifyAll(GlobalHelperThreadState::CONSUMER, locked);
}

void
JSContext::setHelperThread(HelperThread* thread)
{
    helperThread_ = thread;
}

void
HelperThread::threadLoop()
{
    MOZ_ASSERT(CanUseExtraThreads());

    JS::AutoSuppressGCAnalysis nogc;
    AutoLockHelperThreadState lock;

    JSContext cx(nullptr, JS::ContextOptions());
    {
        AutoEnterOOMUnsafeRegion oomUnsafe;
        if (!cx.init(ContextKind::Background))
            oomUnsafe.crash("HelperThread cx.init()");
    }
    cx.setHelperThread(this);
    JS_SetNativeStackQuota(&cx, HELPER_STACK_QUOTA);

    while (true) {
        MOZ_ASSERT(idle());

        wasm::CompileMode tier;
        js::ThreadType task;
        while (true) {
            if (terminate)
                return;

            // Select the task type to run.  Task priority is determined
            // exclusively here.
            //
            // The selectors may depend on the HelperThreadState not changing
            // between task selection and task execution, in particular, on new
            // tasks not being added (because of the lifo structure of the work
            // lists).  Unlocking the HelperThreadState between task selection
            // and execution is not well-defined.

            if (HelperThreadState().canStartGCParallelTask(lock)) {
                task = js::THREAD_TYPE_GCPARALLEL;
            } else if (HelperThreadState().canStartGCHelperTask(lock)) {
                task = js::THREAD_TYPE_GCHELPER;
            } else if (HelperThreadState().pendingIonCompileHasSufficientPriority(lock)) {
                task = js::THREAD_TYPE_ION;
            } else if (HelperThreadState().canStartWasmCompile(lock, wasm::CompileMode::Tier1)) {
                task = js::THREAD_TYPE_WASM;
                tier = wasm::CompileMode::Tier1;
            } else if (HelperThreadState().canStartPromiseHelperTask(lock)) {
                task = js::THREAD_TYPE_PROMISE_TASK;
            } else if (HelperThreadState().canStartParseTask(lock)) {
                task = js::THREAD_TYPE_PARSE;
            } else if (HelperThreadState().canStartCompressionTask(lock)) {
                task = js::THREAD_TYPE_COMPRESS;
            } else if (HelperThreadState().canStartIonFreeTask(lock)) {
                task = js::THREAD_TYPE_ION_FREE;
            } else if (HelperThreadState().canStartWasmCompile(lock, wasm::CompileMode::Tier2)) {
                task = js::THREAD_TYPE_WASM;
                tier = wasm::CompileMode::Tier2;
            } else if (HelperThreadState().canStartWasmTier2Generator(lock)) {
                task = js::THREAD_TYPE_WASM_TIER2;
            } else {
                task = js::THREAD_TYPE_NONE;
            }

            if (task != js::THREAD_TYPE_NONE)
                break;

            HelperThreadState().wait(lock, GlobalHelperThreadState::PRODUCER);
        }

        js::oom::SetThreadType(task);
        switch (task) {
          case js::THREAD_TYPE_GCPARALLEL:
            handleGCParallelWorkload(lock);
            break;
          case js::THREAD_TYPE_GCHELPER:
            handleGCHelperWorkload(lock);
            break;
          case js::THREAD_TYPE_ION:
            handleIonWorkload(lock);
<<<<<<< HEAD
        } else if (HelperThreadState().canStartWasmCompile(lock)) {
            js::oom::SetThreadType(js::oom::THREAD_TYPE_WASM);
            handleWasmWorkload(lock);
        } else if (HelperThreadState().canStartPromiseTask(lock)) {
            js::oom::SetThreadType(js::oom::THREAD_TYPE_PROMISE_TASK);
            handlePromiseTaskWorkload(lock);
        } else if (HelperThreadState().canStartParseTask(lock)) {
            js::oom::SetThreadType(js::oom::THREAD_TYPE_PARSE);
            handleParseWorkload(lock);
        } else if (HelperThreadState().canStartCompressionTask(lock)) {
            js::oom::SetThreadType(js::oom::THREAD_TYPE_COMPRESS);
=======
            break;
          case js::THREAD_TYPE_WASM:
            handleWasmWorkload(lock, tier);
            break;
          case js::THREAD_TYPE_PROMISE_TASK:
            handlePromiseHelperTaskWorkload(lock);
            break;
          case js::THREAD_TYPE_PARSE:
            handleParseWorkload(lock);
            break;
          case js::THREAD_TYPE_COMPRESS:
>>>>>>> a17af05f
            handleCompressionWorkload(lock);
            break;
          case js::THREAD_TYPE_ION_FREE:
            handleIonFreeWorkload(lock);
            break;
          case js::THREAD_TYPE_WASM_TIER2:
            handleWasmTier2GeneratorWorkload(lock);
            break;
          default:
            MOZ_CRASH("No task to perform");
        }
        js::oom::SetThreadType(js::THREAD_TYPE_NONE);
    }
}<|MERGE_RESOLUTION|>--- conflicted
+++ resolved
@@ -16,10 +16,7 @@
 #include "frontend/BytecodeCompiler.h"
 #include "gc/GCInternals.h"
 #include "jit/IonBuilder.h"
-<<<<<<< HEAD
-=======
 #include "js/Utility.h"
->>>>>>> a17af05f
 #include "threading/CpuCount.h"
 #include "vm/Debugger.h"
 #include "vm/ErrorReporting.h"
@@ -93,19 +90,11 @@
 }
 
 bool
-<<<<<<< HEAD
-js::StartOffThreadWasmCompile(wasm::CompileTask* task)
+js::StartOffThreadWasmCompile(wasm::CompileTask* task, wasm::CompileMode mode)
 {
     AutoLockHelperThreadState lock;
 
-    if (!HelperThreadState().wasmWorklist(lock).append(task))
-=======
-js::StartOffThreadWasmCompile(wasm::CompileTask* task, wasm::CompileMode mode)
-{
-    AutoLockHelperThreadState lock;
-
     if (!HelperThreadState().wasmWorklist(lock, mode).append(task))
->>>>>>> a17af05f
         return false;
 
     HelperThreadState().notifyOne(GlobalHelperThreadState::PRODUCER, lock);
@@ -249,11 +238,7 @@
 }
 
 static bool
-<<<<<<< HEAD
-CompiledScriptMatches(const CompilationSelector& selector, JSScript* target)
-=======
 IonBuilderMatches(const CompilationSelector& selector, jit::IonBuilder* builder)
->>>>>>> a17af05f
 {
     struct BuilderMatches
     {
@@ -276,14 +261,9 @@
     return selector.match(BuilderMatches{builder});
 }
 
-<<<<<<< HEAD
-void
-js::CancelOffThreadIonCompile(const CompilationSelector& selector, bool discardLazyLinkList)
-=======
 static void
 CancelOffThreadIonCompileLocked(const CompilationSelector& selector, bool discardLazyLinkList,
                                 AutoLockHelperThreadState& lock)
->>>>>>> a17af05f
 {
     if (!HelperThreadState().threads)
         return;
@@ -386,11 +366,7 @@
             return true;
     }
 
-<<<<<<< HEAD
-    jit::IonBuilder* builder = comp->runtimeFromActiveCooperatingThread()->ionLazyLinkList().getFirst();
-=======
     jit::IonBuilder* builder = comp->zone()->group()->ionLazyLinkList().getFirst();
->>>>>>> a17af05f
     while (builder) {
         if (builder->script()->compartment() == comp)
             return true;
@@ -415,33 +391,12 @@
 
 ParseTask::ParseTask(ParseTaskKind kind, JSContext* cx, JSObject* parseGlobal,
                      const char16_t* chars, size_t length,
-<<<<<<< HEAD
-                     JS::OffThreadCompileCallback callback, void* callbackData)
-  : kind(kind), options(cx), chars(chars), length(length),
-    alloc(JSContext::TEMP_LIFO_ALLOC_PRIMARY_CHUNK_SIZE),
-    parseGlobal(parseGlobal),
-    callback(callback), callbackData(callbackData),
-    script(nullptr), sourceObject(nullptr),
-    overRecursed(false), outOfMemory(false)
-{
-}
-
-ParseTask::ParseTask(ParseTaskKind kind, JSContext* cx, JSObject* parseGlobal,
-                     JS::TranscodeBuffer& buffer, size_t cursor,
-                     JS::OffThreadCompileCallback callback, void* callbackData)
-  : kind(kind), options(cx), buffer(&buffer), cursor(cursor),
-    alloc(JSContext::TEMP_LIFO_ALLOC_PRIMARY_CHUNK_SIZE),
-    parseGlobal(parseGlobal),
-    callback(callback), callbackData(callbackData),
-    script(nullptr), sourceObject(nullptr),
-=======
                      JS::OffThreadCompileCallback callback, void* callbackData)
   : kind(kind), options(cx), data(AsVariant(TwoByteChars(chars, length))),
     alloc(JSContext::TEMP_LIFO_ALLOC_PRIMARY_CHUNK_SIZE),
     parseGlobal(parseGlobal),
     callback(callback), callbackData(callbackData),
     scripts(cx), sourceObjects(cx),
->>>>>>> a17af05f
     overRecursed(false), outOfMemory(false)
 {
     MOZ_ALWAYS_TRUE(scripts.reserve(scripts.capacity()));
@@ -523,15 +478,8 @@
     }
 
     TraceManuallyBarrieredEdge(trc, &parseGlobal, "ParseTask::parseGlobal");
-<<<<<<< HEAD
-    if (script)
-        TraceManuallyBarrieredEdge(trc, &script, "ParseTask::script");
-    if (sourceObject)
-        TraceManuallyBarrieredEdge(trc, &sourceObject, "ParseTask::sourceObject");
-=======
     scripts.trace(trc);
     sourceObjects.trace(trc);
->>>>>>> a17af05f
 }
 
 ScriptParseTask::ScriptParseTask(JSContext* cx, JSObject* parseGlobal,
@@ -568,8 +516,6 @@
 
 void
 ModuleParseTask::parse(JSContext* cx)
-<<<<<<< HEAD
-=======
 {
     auto& range = data.as<TwoByteChars>();
     SourceBufferHolder srcBuf(range.begin().get(), range.length(), SourceBufferHolder::NoOwnership);
@@ -588,7 +534,6 @@
                                    JS::OffThreadCompileCallback callback, void* callbackData)
   : ParseTask(ParseTaskKind::ScriptDecode, cx, parseGlobal,
               range, callback, callbackData)
->>>>>>> a17af05f
 {
 }
 
@@ -644,29 +589,6 @@
         MOZ_ASSERT(resultScript);
         scripts.infallibleAppend(resultScript);
         sourceObjects.infallibleAppend(sourceObject);
-    }
-}
-
-ScriptDecodeTask::ScriptDecodeTask(JSContext* cx, JSObject* parseGlobal,
-                                   JS::TranscodeBuffer& buffer, size_t cursor,
-                                   JS::OffThreadCompileCallback callback, void* callbackData)
-  : ParseTask(ParseTaskKind::ScriptDecode, cx, parseGlobal,
-              buffer, cursor, callback, callbackData)
-{
-}
-
-void
-ScriptDecodeTask::parse(JSContext* cx)
-{
-    RootedScript resultScript(cx);
-    XDROffThreadDecoder decoder(cx, alloc, &options, /* sourceObjectOut = */ &sourceObject,
-                                *buffer, cursor);
-    decoder.codeScript(&resultScript);
-    MOZ_ASSERT(bool(resultScript) == (decoder.resultCode() == JS::TranscodeResult_Ok));
-    if (decoder.resultCode() == JS::TranscodeResult_Ok) {
-        script = resultScript.get();
-    } else {
-        sourceObject = nullptr;
     }
 }
 
@@ -874,7 +796,6 @@
     };
     return StartOffThreadParseTask(cx, options, ParseTaskKind::Script, functor);
 }
-<<<<<<< HEAD
 
 bool
 js::StartOffThreadParseModule(JSContext* cx, const ReadOnlyCompileOptions& options,
@@ -890,30 +811,6 @@
 
 bool
 js::StartOffThreadDecodeScript(JSContext* cx, const ReadOnlyCompileOptions& options,
-                               JS::TranscodeBuffer& buffer, size_t cursor,
-                               JS::OffThreadCompileCallback callback, void* callbackData)
-{
-    auto functor = [&](JSObject* global) -> ScriptDecodeTask* {
-        return cx->new_<ScriptDecodeTask>(cx, global, buffer, cursor,
-                                          callback, callbackData);
-    };
-    return StartOffThreadParseTask(cx, options, ParseTaskKind::ScriptDecode, functor);
-=======
-
-bool
-js::StartOffThreadParseModule(JSContext* cx, const ReadOnlyCompileOptions& options,
-                              const char16_t* chars, size_t length,
-                              JS::OffThreadCompileCallback callback, void* callbackData)
-{
-    auto functor = [&](JSObject* global) -> ModuleParseTask* {
-        return cx->new_<ModuleParseTask>(cx, global, chars, length,
-                                         callback, callbackData);
-    };
-    return StartOffThreadParseTask(cx, options, ParseTaskKind::Module, functor);
-}
-
-bool
-js::StartOffThreadDecodeScript(JSContext* cx, const ReadOnlyCompileOptions& options,
                                const JS::TranscodeRange& range,
                                JS::OffThreadCompileCallback callback, void* callbackData)
 {
@@ -932,7 +829,6 @@
         return cx->new_<MultiScriptsDecodeTask>(cx, global, sources, callback, callbackData);
     };
     return StartOffThreadParseTask(cx, options, ParseTaskKind::MultiScriptsDecode, functor);
->>>>>>> a17af05f
 }
 
 void
@@ -1038,16 +934,11 @@
  : cpuCount(0),
    threadCount(0),
    threads(nullptr),
-<<<<<<< HEAD
-   wasmCompilationInProgress(false),
-   numWasmFailedJobs(0),
-=======
    wasmCompilationInProgress_tier1(false),
    wasmCompilationInProgress_tier2(false),
    wasmTier2GeneratorsFinished_(0),
    numWasmFailedJobs_tier1(0),
    numWasmFailedJobs_tier2(0),
->>>>>>> a17af05f
    helperLock(mutexid::GlobalHelperThreadState)
 {
     cpuCount = GetCPUCount();
@@ -1243,11 +1134,7 @@
 size_t
 GlobalHelperThreadState::maxWasmCompilationThreads() const
 {
-<<<<<<< HEAD
-    if (IsHelperThreadSimulatingOOM(js::oom::THREAD_TYPE_WASM))
-=======
     if (IsHelperThreadSimulatingOOM(js::THREAD_TYPE_WASM))
->>>>>>> a17af05f
         return 1;
     return cpuCount;
 }
@@ -1306,11 +1193,6 @@
     if (wasmWorklist(lock, mode).empty() || wasmFailed(lock, mode))
         return false;
 
-<<<<<<< HEAD
-    // Honor the maximum allowed threads to compile wasm jobs at once,
-    // to avoid oversaturating the machine.
-    if (!checkTaskThreadLimit<wasm::CompileTask*>(maxWasmCompilationThreads()))
-=======
     // For Tier1 and Once compilation, honor the maximum allowed threads to
     // compile wasm jobs at once, to avoid oversaturating the machine.
     //
@@ -1339,7 +1221,6 @@
     }
 
     if (!threads || !checkTaskThreadLimit<wasm::CompileTask*>(threads))
->>>>>>> a17af05f
         return false;
 
     return true;
@@ -1543,8 +1424,6 @@
 
 js::GCParallelTask::~GCParallelTask()
 {
-<<<<<<< HEAD
-=======
     // Only most-derived classes' destructors may do the join: base class
     // destructors run after those for derived classes' members, so a join in a
     // base class can't ensure that the task is done using the members. All we
@@ -1555,29 +1434,53 @@
         helperLock.emplace();
     MOZ_ASSERT(state == NotStarted);
 #endif
->>>>>>> a17af05f
 }
 
 bool
 js::GCParallelTask::startWithLockHeld(AutoLockHelperThreadState& lock)
 {
+    // Tasks cannot be started twice.
+    MOZ_ASSERT(state == NotStarted);
+
+    // If we do the shutdown GC before running anything, we may never
+    // have initialized the helper threads. Just use the serial path
+    // since we cannot safely intialize them at this point.
+    if (!HelperThreadState().threads)
+        return false;
+
+    if (!HelperThreadState().gcParallelWorklist(lock).append(this))
+        return false;
+    state = Dispatched;
+
+    HelperThreadState().notifyOne(GlobalHelperThreadState::PRODUCER, lock);
+
     return true;
 }
 
 bool
 js::GCParallelTask::start()
 {
-	return true;
+    AutoLockHelperThreadState helperLock;
+    return startWithLockHeld(helperLock);
 }
 
 void
 js::GCParallelTask::joinWithLockHeld(AutoLockHelperThreadState& locked)
 {
+    if (state == NotStarted)
+        return;
+
+    while (state != Finished)
+        HelperThreadState().wait(locked, GlobalHelperThreadState::CONSUMER);
+    state = NotStarted;
+    cancel_ = false;
 }
 
 void
 js::GCParallelTask::join()
 {
+    AutoLockHelperThreadState helperLock;
+    joinWithLockHeld(helperLock);
 }
 
 static inline
@@ -1595,21 +1498,16 @@
 void
 js::GCParallelTask::runFromActiveCooperatingThread(JSRuntime* rt)
 {
-<<<<<<< HEAD
-=======
     MOZ_ASSERT(state == NotStarted);
     MOZ_ASSERT(js::CurrentThreadCanAccessRuntime(rt));
     TimeStamp timeStart = TimeStamp::Now();
     run();
     duration_ = TimeSince(timeStart);
->>>>>>> a17af05f
 }
 
 void
 js::GCParallelTask::runFromHelperThread(AutoLockHelperThreadState& locked)
 {
-<<<<<<< HEAD
-=======
     AutoSetContextRuntime ascr(runtime());
     gc::AutoSetThreadIsPerformingGC performingGC;
 
@@ -1624,19 +1522,19 @@
 
     state = Finished;
     HelperThreadState().notifyAll(GlobalHelperThreadState::CONSUMER, locked);
->>>>>>> a17af05f
 }
 
 bool
 js::GCParallelTask::isRunningWithLockHeld(const AutoLockHelperThreadState& locked) const
 {
-    return false;
+    return state == Dispatched;
 }
 
 bool
 js::GCParallelTask::isRunning() const
 {
-	return false;
+    AutoLockHelperThreadState helperLock;
+    return isRunningWithLockHeld(helperLock);
 }
 
 void
@@ -1697,19 +1595,11 @@
     Rooted<GlobalObject*> global(cx, &cx->global()->as<GlobalObject>());
     if (!EnsureParserCreatedClasses(cx, kind)) {
         LeaveParseTaskZone(cx->runtime(), parseTask);
-<<<<<<< HEAD
-        return nullptr;
-=======
-        return false;
->>>>>>> a17af05f
+        return false;
     }
 
     mergeParseTaskCompartment(cx, parseTask, global, cx->compartment());
 
-<<<<<<< HEAD
-    RootedScript script(cx, parseTask->script);
-    releaseAssertSameCompartment(cx, script);
-=======
     bool ok = finishCallback(parseTask);
 
     for (auto& script : parseTask->scripts)
@@ -1717,10 +1607,6 @@
 
     if (!parseTask->finish(cx) || !ok)
         return false;
->>>>>>> a17af05f
-
-    if (!parseTask->finish(cx))
-        return nullptr;
 
     // Report out of memory errors eagerly, or errors could be malformed.
     if (parseTask->outOfMemory) {
@@ -1825,15 +1711,12 @@
     return script;
 }
 
-<<<<<<< HEAD
-=======
 bool
 GlobalHelperThreadState::finishMultiScriptsDecodeTask(JSContext* cx, void* token, MutableHandle<ScriptVector> scripts)
 {
     return finishParseTask(cx, ParseTaskKind::MultiScriptsDecode, token, scripts);
 }
 
->>>>>>> a17af05f
 JSObject*
 GlobalHelperThreadState::finishModuleParseTask(JSContext* cx, void* token)
 {
@@ -1872,20 +1755,10 @@
 {
     // After we call LeaveParseTaskZone() it's not safe to GC until we have
     // finished merging the contents of the parse task's compartment into the
-<<<<<<< HEAD
-    // destination compartment.  Finish any ongoing incremental GC first and
-    // assert that no allocation can occur.
-    gc::FinishGC(cx);
-    JS::AutoAssertNoGC nogc(cx);
-
-    LeaveParseTaskZone(cx->runtime(), parseTask);
-    AutoCompartment ac(cx, parseTask->parseGlobal);
-=======
     // destination compartment.
     JS::AutoAssertNoGC nogc(cx);
 
     LeaveParseTaskZone(cx->runtime(), parseTask);
->>>>>>> a17af05f
 
     {
         AutoCompartment ac(cx, parseTask->parseGlobal);
@@ -1988,13 +1861,8 @@
 
     // On failure, note the failure for harvesting by the parent.
     if (!success) {
-<<<<<<< HEAD
-        HelperThreadState().noteWasmFailure(locked);
-        HelperThreadState().setWasmError(locked, Move(error));
-=======
         HelperThreadState().noteWasmFailure(locked, mode);
         HelperThreadState().setWasmError(locked, mode, Move(error));
->>>>>>> a17af05f
     }
 
     // Notify the active thread in case it's waiting.
@@ -2016,14 +1884,10 @@
         task->execute();
     }
 
-<<<<<<< HEAD
-    // Notify the active thread in case it's waiting.
-=======
     // During shutdown the main thread will wait for any ongoing (cancelled)
     // tier-2 generation to shut down normally.  To do so, it waits on the
     // CONSUMER condition for the count of finished generators to rise.
     HelperThreadState().incWasmTier2GeneratorsFinished(locked);
->>>>>>> a17af05f
     HelperThreadState().notifyAll(GlobalHelperThreadState::CONSUMER, locked);
 
     js_delete(task);
@@ -2136,11 +2000,6 @@
     }
 }
 
-<<<<<<< HEAD
-HelperThread*
-js::CurrentHelperThread()
-{
-=======
 void
 HelperThread::handleIonFreeWorkload(AutoLockHelperThreadState& locked)
 {
@@ -2159,7 +2018,6 @@
 HelperThread*
 js::CurrentHelperThread()
 {
->>>>>>> a17af05f
     if (!HelperThreadState().threads)
         return nullptr;
     auto threadId = ThisThread::GetId();
@@ -2185,15 +2043,9 @@
 }
 
 bool
-<<<<<<< HEAD
-JSContext::addPendingCompileError(frontend::CompileError** error)
-{
-    auto errorPtr = make_unique<frontend::CompileError>();
-=======
 JSContext::addPendingCompileError(js::CompileError** error)
 {
     auto errorPtr = make_unique<js::CompileError>();
->>>>>>> a17af05f
     if (!errorPtr)
         return false;
     if (!helperThread()->parseTask()->errors.append(errorPtr.get())) {
@@ -2291,20 +2143,12 @@
 }
 
 bool
-<<<<<<< HEAD
-js::StartOffThreadCompression(JSContext* cx, SourceCompressionTask* task)
-{
-    AutoLockHelperThreadState lock;
-
-    if (!HelperThreadState().compressionWorklist(lock).append(task)) {
-=======
 js::EnqueueOffThreadCompression(JSContext* cx, UniquePtr<SourceCompressionTask> task)
 {
     AutoLockHelperThreadState lock;
 
     auto& pending = HelperThreadState().compressionPendingList(lock);
     if (!pending.append(Move(task))) {
->>>>>>> a17af05f
         if (!cx->helperThread())
             ReportOutOfMemory(cx);
         return false;
@@ -2313,24 +2157,6 @@
     return true;
 }
 
-<<<<<<< HEAD
-bool
-js::StartPromiseTask(JSContext* cx, UniquePtr<PromiseTask> task)
-{
-    // Execute synchronously if there are no helper threads.
-    if (!CanUseExtraThreads())
-        return task->executeAndFinish(cx);
-
-    // If we fail to start, by interface contract, it is because the JSContext
-    // is in the process of shutting down. Since promise handlers are not
-    // necessarily run while shutting down *anyway*, we simply ignore the error.
-    // This is symmetric with the handling of errors in finishAsyncTaskCallback
-    // which, since it is off the JSContext's owner thread, cannot report an
-    // error anyway.
-    if (!cx->runtime()->startAsyncTaskCallback(cx, task.get())) {
-        MOZ_ASSERT(!cx->isExceptionPending());
-        return true;
-=======
 template <typename T>
 static void
 ClearCompressionTaskList(T& list, JSRuntime* runtime)
@@ -2338,7 +2164,6 @@
     for (size_t i = 0; i < list.length(); i++) {
         if (list[i]->runtimeMatches(runtime))
             HelperThreadState().remove(list, &i);
->>>>>>> a17af05f
     }
 }
 
@@ -2347,16 +2172,8 @@
 {
     AutoLockHelperThreadState lock;
 
-<<<<<<< HEAD
-    if (!HelperThreadState().promiseTasks(lock).append(task.get())) {
-        Unused << cx->runtime()->finishAsyncTaskCallback(task.get());
-        ReportOutOfMemory(cx);
-        return false;
-    }
-=======
     if (!HelperThreadState().threads)
         return;
->>>>>>> a17af05f
 
     // Cancel all pending compression tasks.
     ClearCompressionTaskList(HelperThreadState().compressionPendingList(lock), runtime);
@@ -2546,19 +2363,6 @@
             break;
           case js::THREAD_TYPE_ION:
             handleIonWorkload(lock);
-<<<<<<< HEAD
-        } else if (HelperThreadState().canStartWasmCompile(lock)) {
-            js::oom::SetThreadType(js::oom::THREAD_TYPE_WASM);
-            handleWasmWorkload(lock);
-        } else if (HelperThreadState().canStartPromiseTask(lock)) {
-            js::oom::SetThreadType(js::oom::THREAD_TYPE_PROMISE_TASK);
-            handlePromiseTaskWorkload(lock);
-        } else if (HelperThreadState().canStartParseTask(lock)) {
-            js::oom::SetThreadType(js::oom::THREAD_TYPE_PARSE);
-            handleParseWorkload(lock);
-        } else if (HelperThreadState().canStartCompressionTask(lock)) {
-            js::oom::SetThreadType(js::oom::THREAD_TYPE_COMPRESS);
-=======
             break;
           case js::THREAD_TYPE_WASM:
             handleWasmWorkload(lock, tier);
@@ -2570,7 +2374,6 @@
             handleParseWorkload(lock);
             break;
           case js::THREAD_TYPE_COMPRESS:
->>>>>>> a17af05f
             handleCompressionWorkload(lock);
             break;
           case js::THREAD_TYPE_ION_FREE:
