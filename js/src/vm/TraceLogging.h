/* -*- Mode: C++; tab-width: 8; indent-tabs-mode: nil; c-basic-offset: 4 -*-
 * vim: set ts=8 sts=4 et sw=4 tw=99:
 * This Source Code Form is subject to the terms of the Mozilla Public
 * License, v. 2.0. If a copy of the MPL was not distributed with this
 * file, You can obtain one at http://mozilla.org/MPL/2.0/. */

#ifndef TraceLogging_h
#define TraceLogging_h

#include "mozilla/GuardObjects.h"
#include "mozilla/LinkedList.h"
<<<<<<< HEAD
=======
#include "mozilla/MemoryReporting.h"
>>>>>>> a17af05f

#include "jsalloc.h"

#include "js/HashTable.h"
#include "js/TypeDecls.h"
#include "js/Vector.h"
#include "vm/MutexIDs.h"
#include "vm/TraceLoggingGraph.h"
#include "vm/TraceLoggingTypes.h"

struct JSRuntime;

namespace JS {
    class ReadOnlyCompileOptions;
} // namespace JS

namespace js {

namespace jit {
    class CompileRuntime;
} // namespace jit

/*
 * Tracelogging overview.
 *
 * Tracelogging makes it possible to trace the occurrence of a single event
 * and/or the start and stop of an event. This is implemented with as low
 * overhead as possible to not interfere with running.
 *
 * Logging something is done in 3 stages.
 * 1) Get the tracelogger of the current thread. cx may be omitted, in which
 *    case it will be fetched from TLS.
 *     - TraceLoggerForCurrentThread(cx);
 *
 * 2) Optionally create a TraceLoggerEvent for the text that needs to get logged. This
 *    step takes some time, so try to do this beforehand, outside the hot
 *    path and don't do unnecessary repetitions, since it will cripple
 *    performance.
 *     - TraceLoggerEvent event(logger, "foo");
 *
 *    There are also some predefined events. They are located in
 *    TraceLoggerTextId. They don't require to create an TraceLoggerEvent and
 *    can also be used as an argument to these functions.
 *
 * 3) Log the occurrence of a single event:
 *    - TraceLogTimestamp(logger, TraceLoggerTextId);
 *      Note: it is temporarily not supported to provide an TraceLoggerEvent as
 *            argument to log the occurrence of a single event.
 *
 *    or log the start and stop of an event:
 *    - TraceLogStartEvent(logger, TraceLoggerTextId);
 *    - TraceLogStartEvent(logger, TraceLoggerEvent);
 *    - TraceLogStopEvent(logger, TraceLoggerTextId);
 *    - TraceLogStopEvent(logger, TraceLoggerEvent);
 *
 *    or the start/stop of an event with a RAII class:
 *    - AutoTraceLog atl(logger, TraceLoggerTextId);
 *    - AutoTraceLog atl(logger, TraceLoggerEvent);
 */

class AutoTraceLog;
class TraceLoggerEventPayload;
class TraceLoggerThread;

/**
 * An event that can be used to report start/stop events to TraceLogger. It
 * prepares the given info by requesting a TraceLoggerEventPayload containing
 * the string to report and an unique id. It also increases the useCount of
 * this payload, so it cannot get removed.
 */
class TraceLoggerEvent {
#ifdef JS_TRACE_LOGGING
  private:
    class EventPayloadOrTextId {

        /**
         * Payload can be a pointer to a TraceLoggerEventPayload* or a
         * TraceLoggerTextId. The last bit decides how to read the payload.
         *
         * payload_ = [                   | 0 ]
         *            ------------------------  = TraceLoggerEventPayload* (incl. last bit)
         * payload_ = [                   | 1 ]
         *             -------------------      = TraceLoggerTextId (excl. last bit)
         */
        uintptr_t payload_;

      public:
        EventPayloadOrTextId()
          : payload_(0)
        { }

        bool isEventPayload() const {
            return (payload_ & 1) == 0;
        }
        TraceLoggerEventPayload* eventPayload() const {
            MOZ_ASSERT(isEventPayload());
            return (TraceLoggerEventPayload*) payload_;
        }
        void setEventPayload(TraceLoggerEventPayload* payload) {
            payload_ = (uintptr_t)payload;
            MOZ_ASSERT((payload_ & 1) == 0);
        }
        bool isTextId() const {
            return (payload_ & 1) == 1;
        }
        uint32_t textId() const {
            MOZ_ASSERT(isTextId());
            return payload_ >> 1;
        }
        void setTextId(TraceLoggerTextId textId) {
            static_assert(TraceLogger_Last < (UINT32_MAX >> 1), "Too many predefined text ids.");
            payload_ = (((uint32_t)textId) << 1) | 1;
        }
    };

    EventPayloadOrTextId payload_;

  public:
    TraceLoggerEvent()
      : payload_()
    {}
    explicit TraceLoggerEvent(TraceLoggerTextId textId);
    TraceLoggerEvent(TraceLoggerTextId type, JSScript* script);
    TraceLoggerEvent(TraceLoggerTextId type, const char* filename, size_t line, size_t column);
    explicit TraceLoggerEvent(const char* text);
    TraceLoggerEvent(const TraceLoggerEvent& event);
    TraceLoggerEvent& operator=(const TraceLoggerEvent& other);
    ~TraceLoggerEvent();
    uint32_t textId() const;
    bool hasTextId() const {
        return hasExtPayload() || payload_.isTextId();
    }

  private:
    TraceLoggerEventPayload* extPayload() const {
        MOZ_ASSERT(hasExtPayload());
        return payload_.eventPayload();
    }
    bool hasExtPayload() const {
        return payload_.isEventPayload() && !!payload_.eventPayload();
    }
#else
  public:
    TraceLoggerEvent() {}
    explicit TraceLoggerEvent(TraceLoggerTextId textId) {}
    TraceLoggerEvent(TraceLoggerTextId type, JSScript* script) {}
    TraceLoggerEvent(TraceLoggerTextId type, const char* filename, size_t line, size_t column) {}
    explicit TraceLoggerEvent(const char* text) {}
    TraceLoggerEvent(const TraceLoggerEvent& event) {}
    TraceLoggerEvent& operator=(const TraceLoggerEvent& other) { return *this; };
    ~TraceLoggerEvent() {}
    uint32_t textId() const { return 0; }
    bool hasTextId() const { return false; }
#endif

};

#ifdef DEBUG
bool CurrentThreadOwnsTraceLoggerThreadStateLock();
#endif

/**
 * An internal class holding the string information to report, together with an
 * unique id, a useCount and a pointerCount. Whenever this useCount reaches 0, this event
 * cannot get started/stopped anymore. Consumers may still request the
 * string information through maybeEventText below, but this may not succeed:
 * when the use count becomes zero, a payload may be deleted by any thread
 * holding the TraceLoggerThreadState lock, after that the pointers have been
 * cleared out of the pointerMap. That means pointerCount needs to be zero.
 */
class TraceLoggerEventPayload {
    uint32_t textId_;
    UniqueChars string_;
    mozilla::Atomic<uint32_t> uses_;
    mozilla::Atomic<uint32_t> pointerCount_;

  public:
    TraceLoggerEventPayload(uint32_t textId, char* string)
      : textId_(textId),
        string_(string),
        uses_(0)
    { }

    ~TraceLoggerEventPayload() {
        MOZ_ASSERT(uses_ == 0);
    }

    uint32_t textId() {
        return textId_;
    }
    const char* string() {
        return string_.get();
    }
    uint32_t uses() {
        return uses_;
    }
    uint32_t pointerCount() {
        return pointerCount_;
    }

    // Payloads may have their use count change at any time, *except* the count
    // can only go from zero to non-zero while the thread state lock is held.
    // This should only happen under getOrCreateEventPayload below, and avoids
    // races with purgeUnusedPayloads.
    void use() {
        MOZ_ASSERT_IF(!uses_, CurrentThreadOwnsTraceLoggerThreadStateLock());
        uses_++;
    }
    void release() {
        uses_--;
    }
    void incPointerCount() {
        MOZ_ASSERT(CurrentThreadOwnsTraceLoggerThreadStateLock());
        pointerCount_++;
    }
    void decPointerCount() {
        MOZ_ASSERT(CurrentThreadOwnsTraceLoggerThreadStateLock());
        pointerCount_--;
    }
<<<<<<< HEAD
=======
    size_t sizeOfExcludingThis(mozilla::MallocSizeOf mallocSizeOf) const {
        return mallocSizeOf(string_.get());
    }
    size_t sizeOfIncludingThis(mozilla::MallocSizeOf mallocSizeOf) const {
        return mallocSizeOf(this) + sizeOfExcludingThis(mallocSizeOf);
    }
>>>>>>> a17af05f
};

// Per thread trace logger state.
class TraceLoggerThread : public mozilla::LinkedListElement<TraceLoggerThread>
{
#ifdef JS_TRACE_LOGGING
  private:
    uint32_t enabled_;
    bool failed;

    UniquePtr<TraceLoggerGraph> graph;

    ContinuousSpace<EventEntry> events;

    // Every time the events get flushed, this count is increased by one.
    // Together with events.lastEntryId(), this gives an unique id for every
    // event.
    uint32_t iteration_;

#ifdef DEBUG
    typedef Vector<uint32_t, 1, js::SystemAllocPolicy > GraphStack;
    GraphStack graphStack;
#endif

  public:
    AutoTraceLog* top;

    TraceLoggerThread()
      : enabled_(0),
        failed(false),
        graph(),
        iteration_(0),
        top(nullptr)
    { }

    bool init();
    ~TraceLoggerThread();

    bool init(uint32_t loggerId);
    void initGraph();

    bool enable();
    bool enable(JSContext* cx);
    bool disable(bool force = false, const char* = "");
    bool enabled() { return enabled_ > 0; }

    void silentFail(const char* error);

<<<<<<< HEAD
=======
    size_t sizeOfExcludingThis(mozilla::MallocSizeOf mallocSizeOf) const;
    size_t sizeOfIncludingThis(mozilla::MallocSizeOf mallocSizeOf) const;

>>>>>>> a17af05f
  private:
    bool fail(JSContext* cx, const char* error);

  public:
    // Given the previous iteration and size, return an array of events
    // (there could be lost events). At the same time update the iteration and
    // size and gives back how many events there are.
    EventEntry* getEventsStartingAt(uint32_t* lastIteration, uint32_t* lastSize, size_t* num) {
        EventEntry* start;
        if (iteration_ == *lastIteration) {
            MOZ_ASSERT(*lastSize <= events.size());
            *num = events.size() - *lastSize;
            start = events.data() + *lastSize;
        } else {
            *num = events.size();
            start = events.data();
        }

        getIterationAndSize(lastIteration, lastSize);
        return start;
    }

    void getIterationAndSize(uint32_t* iteration, uint32_t* size) const {
        *iteration = iteration_;
        *size = events.size();
    }

    // Extract the details filename, lineNumber and columnNumber out of a event
    // containing script information.
    void extractScriptDetails(uint32_t textId, const char** filename, size_t* filename_len,
                              const char** lineno, size_t* lineno_len, const char** colno,
                              size_t* colno_len);

    bool lostEvents(uint32_t lastIteration, uint32_t lastSize) {
        // If still logging in the same iteration, there are no lost events.
        if (lastIteration == iteration_) {
            MOZ_ASSERT(lastSize <= events.size());
            return false;
        }

        // If we are in the next consecutive iteration we are only sure we
        // didn't lose any events when the lastSize equals the maximum size
        // 'events' can get.
        if (lastIteration == iteration_ - 1 && lastSize == events.maxSize())
            return false;

        return true;
    }

  private:
    const char* maybeEventText(uint32_t id);
  public:
    const char* eventText(uint32_t id) {
        const char* text = maybeEventText(id);
        MOZ_ASSERT(text);
        return text;
    };
    bool textIdIsScriptEvent(uint32_t id);

  public:
    // Log an event (no start/stop, only the timestamp is recorded).
    void logTimestamp(TraceLoggerTextId id);

    // Record timestamps for start and stop of an event.
    void startEvent(TraceLoggerTextId id);
    void startEvent(const TraceLoggerEvent& event);
    void stopEvent(TraceLoggerTextId id);
    void stopEvent(const TraceLoggerEvent& event);

    // These functions are actually private and shouldn't be used in normal
    // code. They are made public so they can be used in assembly.
    void logTimestamp(uint32_t id);
    void startEvent(uint32_t id);
    void stopEvent(uint32_t id);
  private:
    void stopEvent();
    void log(uint32_t id);

  public:
    static unsigned offsetOfEnabled() {
        return offsetof(TraceLoggerThread, enabled_);
    }
#endif
};

// Process wide trace logger state.
class TraceLoggerThreadState
{
#ifdef JS_TRACE_LOGGING
#ifdef DEBUG
    bool initialized;
#endif

    bool enabledTextIds[TraceLogger_Last];
    bool cooperatingThreadEnabled;
    bool helperThreadEnabled;
    bool graphSpewingEnabled;
    bool spewErrors;
    mozilla::LinkedList<TraceLoggerThread> threadLoggers;

    typedef HashMap<const void*,
                    TraceLoggerEventPayload*,
<<<<<<< HEAD
                    PointerHasher<const void*, 3>,
=======
                    PointerHasher<const void*>,
>>>>>>> a17af05f
                    SystemAllocPolicy> PointerHashMap;
    typedef HashMap<uint32_t,
                    TraceLoggerEventPayload*,
                    DefaultHasher<uint32_t>,
                    SystemAllocPolicy> TextIdHashMap;
    PointerHashMap pointerMap;
    TextIdHashMap textIdPayloads;
    uint32_t nextTextId;

  public:
    uint64_t startupTime;
    Mutex lock;

    TraceLoggerThreadState()
      :
#ifdef DEBUG
        initialized(false),
#endif
        cooperatingThreadEnabled(false),
        helperThreadEnabled(false),
        graphSpewingEnabled(false),
        spewErrors(false),
        nextTextId(TraceLogger_Last),
        startupTime(0),
        lock(js::mutexid::TraceLoggerThreadState)
    { }

    bool init();
    ~TraceLoggerThreadState();

    TraceLoggerThread* forCurrentThread(JSContext* cx);
    void destroyLogger(TraceLoggerThread* logger);

    bool isTextIdEnabled(uint32_t textId) {
        if (textId < TraceLogger_Last)
            return enabledTextIds[textId];
        return true;
    }
    void enableTextId(JSContext* cx, uint32_t textId);
    void disableTextId(JSContext* cx, uint32_t textId);
    void maybeSpewError(const char* text) {
        if (spewErrors)
            fprintf(stderr, "%s\n", text);
    }

    const char* maybeEventText(uint32_t id);

    void purgeUnusedPayloads();

    // These functions map a unique input to a logger ID.
    // This can be used to give start and stop events. Calls to these functions should be
    // limited if possible, because of the overhead.
    // Note: it is not allowed to use them in logTimestamp.
    TraceLoggerEventPayload* getOrCreateEventPayload(const char* text);
    TraceLoggerEventPayload* getOrCreateEventPayload(JSScript* script);
    TraceLoggerEventPayload* getOrCreateEventPayload(const char* filename, size_t lineno,
                                                     size_t colno, const void* p);
<<<<<<< HEAD
=======

    size_t sizeOfExcludingThis(mozilla::MallocSizeOf mallocSizeOf);
    size_t sizeOfIncludingThis(mozilla::MallocSizeOf mallocSizeOf) {
        return mallocSizeOf(this) + sizeOfExcludingThis(mallocSizeOf);
    }
>>>>>>> a17af05f
#endif
};

#ifdef JS_TRACE_LOGGING
void DestroyTraceLoggerThreadState();
void DestroyTraceLogger(TraceLoggerThread* logger);

TraceLoggerThread* TraceLoggerForCurrentThread(JSContext* cx = nullptr);
#else
inline TraceLoggerThread* TraceLoggerForCurrentThread(JSContext* cx = nullptr) {
    return nullptr;
};
#endif

inline bool TraceLoggerEnable(TraceLoggerThread* logger) {
#ifdef JS_TRACE_LOGGING
    if (logger)
        return logger->enable();
#endif
    return false;
}
inline bool TraceLoggerEnable(TraceLoggerThread* logger, JSContext* cx) {
#ifdef JS_TRACE_LOGGING
    if (logger)
        return logger->enable(cx);
#endif
    return false;
}
inline bool TraceLoggerDisable(TraceLoggerThread* logger) {
#ifdef JS_TRACE_LOGGING
    if (logger)
        return logger->disable();
#endif
    return false;
}
inline void TraceLoggerSilentFail(TraceLoggerThread* logger, const char* error) {
#ifdef JS_TRACE_LOGGING
    if (logger)
        logger->silentFail(error);
#endif
}

#ifdef JS_TRACE_LOGGING
bool TraceLogTextIdEnabled(uint32_t textId);
void TraceLogEnableTextId(JSContext* cx, uint32_t textId);
void TraceLogDisableTextId(JSContext* cx, uint32_t textId);
#else
inline bool TraceLogTextIdEnabled(uint32_t textId) {
    return false;
}
inline void TraceLogEnableTextId(JSContext* cx, uint32_t textId) {}
inline void TraceLogDisableTextId(JSContext* cx, uint32_t textId) {}
#endif
inline void TraceLogTimestamp(TraceLoggerThread* logger, TraceLoggerTextId textId) {
#ifdef JS_TRACE_LOGGING
    if (logger)
        logger->logTimestamp(textId);
#endif
}
inline void TraceLogStartEvent(TraceLoggerThread* logger, TraceLoggerTextId textId) {
#ifdef JS_TRACE_LOGGING
    if (logger)
        logger->startEvent(textId);
#endif
}
inline void TraceLogStartEvent(TraceLoggerThread* logger, const TraceLoggerEvent& event) {
#ifdef JS_TRACE_LOGGING
    if (logger)
        logger->startEvent(event);
#endif
}
inline void TraceLogStopEvent(TraceLoggerThread* logger, TraceLoggerTextId textId) {
#ifdef JS_TRACE_LOGGING
    if (logger)
        logger->stopEvent(textId);
#endif
}
inline void TraceLogStopEvent(TraceLoggerThread* logger, const TraceLoggerEvent& event) {
#ifdef JS_TRACE_LOGGING
    if (logger)
        logger->stopEvent(event);
#endif
}

// Helper functions for assembly. May not be used otherwise.
inline void TraceLogTimestampPrivate(TraceLoggerThread* logger, uint32_t id) {
#ifdef JS_TRACE_LOGGING
    if (logger)
        logger->logTimestamp(id);
#endif
}
inline void TraceLogStartEventPrivate(TraceLoggerThread* logger, uint32_t id) {
#ifdef JS_TRACE_LOGGING
    if (logger)
        logger->startEvent(id);
#endif
}
inline void TraceLogStopEventPrivate(TraceLoggerThread* logger, uint32_t id) {
#ifdef JS_TRACE_LOGGING
    if (logger)
        logger->stopEvent(id);
#endif
}

size_t SizeOfTraceLogState(mozilla::MallocSizeOf mallocSizeOf);

// Automatic logging at the start and end of function call.
class MOZ_RAII AutoTraceLog
{
#ifdef JS_TRACE_LOGGING
    TraceLoggerThread* logger;
    union {
        const TraceLoggerEvent* event;
        TraceLoggerTextId id;
    } payload;
    bool isEvent;
    bool executed;
    AutoTraceLog* prev;

  public:
    AutoTraceLog(TraceLoggerThread* logger,
                 const TraceLoggerEvent& event MOZ_GUARD_OBJECT_NOTIFIER_PARAM)
      : logger(logger),
        isEvent(true),
        executed(false)
    {
        MOZ_GUARD_OBJECT_NOTIFIER_INIT;
        payload.event = &event;
        if (logger) {
            logger->startEvent(event);

            prev = logger->top;
            logger->top = this;
        }
    }

    AutoTraceLog(TraceLoggerThread* logger, TraceLoggerTextId id MOZ_GUARD_OBJECT_NOTIFIER_PARAM)
      : logger(logger),
        isEvent(false),
        executed(false)
    {
        MOZ_GUARD_OBJECT_NOTIFIER_INIT;
        payload.id = id;
        if (logger) {
            logger->startEvent(id);

            prev = logger->top;
            logger->top = this;
        }
    }

    ~AutoTraceLog()
    {
        if (logger) {
            while (this != logger->top)
                logger->top->stop();
            stop();
        }
    }
  private:
    void stop() {
        if (!executed) {
            executed = true;
            if (isEvent)
                logger->stopEvent(*payload.event);
            else
                logger->stopEvent(payload.id);
        }

        if (logger->top == this)
            logger->top = prev;
    }
#else
  public:
    AutoTraceLog(TraceLoggerThread* logger, uint32_t textId MOZ_GUARD_OBJECT_NOTIFIER_PARAM)
    {
        MOZ_GUARD_OBJECT_NOTIFIER_INIT;
    }
    AutoTraceLog(TraceLoggerThread* logger,
                 const TraceLoggerEvent& event MOZ_GUARD_OBJECT_NOTIFIER_PARAM)
    {
        MOZ_GUARD_OBJECT_NOTIFIER_INIT;
    }
#endif

  private:
    MOZ_DECL_USE_GUARD_OBJECT_NOTIFIER
};

} // namespace js

#endif /* TraceLogging_h */<|MERGE_RESOLUTION|>--- conflicted
+++ resolved
@@ -9,10 +9,7 @@
 
 #include "mozilla/GuardObjects.h"
 #include "mozilla/LinkedList.h"
-<<<<<<< HEAD
-=======
 #include "mozilla/MemoryReporting.h"
->>>>>>> a17af05f
 
 #include "jsalloc.h"
 
@@ -232,15 +229,12 @@
         MOZ_ASSERT(CurrentThreadOwnsTraceLoggerThreadStateLock());
         pointerCount_--;
     }
-<<<<<<< HEAD
-=======
     size_t sizeOfExcludingThis(mozilla::MallocSizeOf mallocSizeOf) const {
         return mallocSizeOf(string_.get());
     }
     size_t sizeOfIncludingThis(mozilla::MallocSizeOf mallocSizeOf) const {
         return mallocSizeOf(this) + sizeOfExcludingThis(mallocSizeOf);
     }
->>>>>>> a17af05f
 };
 
 // Per thread trace logger state.
@@ -289,12 +283,9 @@
 
     void silentFail(const char* error);
 
-<<<<<<< HEAD
-=======
     size_t sizeOfExcludingThis(mozilla::MallocSizeOf mallocSizeOf) const;
     size_t sizeOfIncludingThis(mozilla::MallocSizeOf mallocSizeOf) const;
 
->>>>>>> a17af05f
   private:
     bool fail(JSContext* cx, const char* error);
 
@@ -397,11 +388,7 @@
 
     typedef HashMap<const void*,
                     TraceLoggerEventPayload*,
-<<<<<<< HEAD
-                    PointerHasher<const void*, 3>,
-=======
                     PointerHasher<const void*>,
->>>>>>> a17af05f
                     SystemAllocPolicy> PointerHashMap;
     typedef HashMap<uint32_t,
                     TraceLoggerEventPayload*,
@@ -459,14 +446,11 @@
     TraceLoggerEventPayload* getOrCreateEventPayload(JSScript* script);
     TraceLoggerEventPayload* getOrCreateEventPayload(const char* filename, size_t lineno,
                                                      size_t colno, const void* p);
-<<<<<<< HEAD
-=======
 
     size_t sizeOfExcludingThis(mozilla::MallocSizeOf mallocSizeOf);
     size_t sizeOfIncludingThis(mozilla::MallocSizeOf mallocSizeOf) {
         return mallocSizeOf(this) + sizeOfExcludingThis(mallocSizeOf);
     }
->>>>>>> a17af05f
 #endif
 };
 
