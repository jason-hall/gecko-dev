--- conflicted
+++ resolved
@@ -79,17 +79,10 @@
     MOZ_ASSERT(matchesInput);
     MOZ_ASSERT(lazyIndex != size_t(-1));
 
-<<<<<<< HEAD
-    /* Retrieve or create the RegExpShared in this compartment. */
-    RootedRegExpShared shared(cx);
-    RootedAtom source(cx, lazySource);
-    if (!cx->compartment()->regExps.get(cx, source, lazyFlags, &shared))
-=======
     /* Retrieve or create the RegExpShared in this zone. */
     RootedAtom source(cx, lazySource);
     RootedRegExpShared shared(cx, cx->zone()->regExps.get(cx, source, lazyFlags));
     if (!shared)
->>>>>>> a17af05f
         return false;
 
     /*
