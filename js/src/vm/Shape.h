--- conflicted
+++ resolved
@@ -332,19 +332,11 @@
 
     // change() is fallible but does not report OOM.
     bool change(JSContext* cx, int log2Delta);
-<<<<<<< HEAD
 
     template<MaybeAdding Adding>
     MOZ_ALWAYS_INLINE Entry& search(jsid id, const AutoKeepShapeTables&);
 
     template<MaybeAdding Adding>
-=======
-
-    template<MaybeAdding Adding>
-    MOZ_ALWAYS_INLINE Entry& search(jsid id, const AutoKeepShapeTables&);
-
-    template<MaybeAdding Adding>
->>>>>>> a17af05f
     MOZ_ALWAYS_INLINE Entry& search(jsid id, const JS::AutoCheckCannotGC&);
 
     void trace(JSTracer* trc);
@@ -548,22 +540,15 @@
 
     uint32_t getObjectFlags() const { return flags & OBJECT_FLAG_MASK; }
 
-<<<<<<< HEAD
-    bool hasTable() const {
-        // OMRTODO: MOZ_ASSERT_IF(table_, isOwned());
-        return table_ != nullptr;
-    }
-    void setTable(ShapeTable* table) {
-        // OMRTODO: MOZ_ASSERT(isOwned());
-        table_ = table;
-    }
+    bool hasTable() const { MOZ_ASSERT_IF(table_, isOwned()); return table_ != nullptr; }
+    void setTable(ShapeTable* table) { MOZ_ASSERT(isOwned()); table_ = table; }
 
     ShapeTable* maybeTable(const AutoKeepShapeTables&) const {
-        // OMRTODO: MOZ_ASSERT_IF(table_, isOwned());
+        //MOZ_ASSERT_IF(table_, isOwned());
         return table_;
     }
     ShapeTable* maybeTable(const JS::AutoCheckCannotGC&) const {
-        // OMRTODO: MOZ_ASSERT_IF(table_, isOwned());
+        //MOZ_ASSERT_IF(table_, isOwned());
         return table_;
     }
     void maybePurgeTable() {
@@ -574,35 +559,14 @@
     }
 
     uint32_t slotSpan() const {
-        // OMRTODO: MOZ_ASSERT(isOwned());
-        return slotSpan_;
-    }
+		//MOZ_ASSERT(isOwned());
+		return slotSpan_;
+	}
+
     void setSlotSpan(uint32_t slotSpan) {
-        // OMRTODO: MOZ_ASSERT(isOwned());
-        slotSpan_ = slotSpan;
-    }
-=======
-    bool hasTable() const { MOZ_ASSERT_IF(table_, isOwned()); return table_ != nullptr; }
-    void setTable(ShapeTable* table) { MOZ_ASSERT(isOwned()); table_ = table; }
-
-    ShapeTable* maybeTable(const AutoKeepShapeTables&) const {
-        MOZ_ASSERT_IF(table_, isOwned());
-        return table_;
-    }
-    ShapeTable* maybeTable(const JS::AutoCheckCannotGC&) const {
-        MOZ_ASSERT_IF(table_, isOwned());
-        return table_;
-    }
-    void maybePurgeTable() {
-        if (table_ && table_->freeList() == SHAPE_INVALID_SLOT) {
-            js_delete(table_);
-            table_ = nullptr;
-        }
-    }
-
-    uint32_t slotSpan() const { MOZ_ASSERT(isOwned()); return slotSpan_; }
-    void setSlotSpan(uint32_t slotSpan) { MOZ_ASSERT(isOwned()); slotSpan_ = slotSpan; }
->>>>>>> a17af05f
+		//MOZ_ASSERT(isOwned());
+		slotSpan_ = slotSpan;
+	}
 
     /*
      * Lookup base shapes from the zone's baseShapes table, adding if not
@@ -736,15 +700,9 @@
     }
 };
 
-<<<<<<< HEAD
-using BaseShapeSet = JS::GCHashSet<ReadBarriered<UnownedBaseShape*>,
-                                   StackBaseShape,
-                                   SystemAllocPolicy>;
-=======
 using BaseShapeSet = JS::WeakCache<JS::GCHashSet<ReadBarriered<UnownedBaseShape*>,
                                                  StackBaseShape,
                                                  SystemAllocPolicy>>;
->>>>>>> a17af05f
 
 class Shape : public gc::TenuredCell
 {
@@ -1359,18 +1317,6 @@
         MOZ_ASSERT(key < JSProto_LIMIT);
     }
 
-<<<<<<< HEAD
-    HashNumber hashCode() const {
-        return proto_.hashCode() ^ HashNumber(key_);
-    }
-    template <typename T>
-    bool match(const InitialShapeProto<T>& other) const {
-        return key_ == other.key_ &&
-               proto_.uniqueId() == other.proto_.unbarrieredGet().uniqueId();
-    }
-
-=======
->>>>>>> a17af05f
     JSProtoKey key() const {
         return key_;
     }
@@ -1380,8 +1326,6 @@
     void setProto(TaggedProto proto) {
         proto_ = proto;
     }
-<<<<<<< HEAD
-=======
 
     bool operator==(const InitialShapeProto& other) const {
         return key_ == other.key_ && proto_ == other.proto_;
@@ -1408,7 +1352,6 @@
         return k.key() == l.key() &&
                MovableCellHasher<TaggedProto>::match(k.proto().unbarrieredGet(), l.proto());
     }
->>>>>>> a17af05f
 };
 
 /*
@@ -1478,13 +1421,10 @@
         JSObject* protoObj = uproto.raw();
         return (gc::IsAboutToBeFinalizedUnbarriered(&ushape) ||
                 (uproto.isObject() && gc::IsAboutToBeFinalizedUnbarriered(&protoObj)));
-<<<<<<< HEAD
-=======
     }
 
     bool operator==(const InitialShapeEntry& other) const {
         return shape == other.shape && proto == other.proto;
->>>>>>> a17af05f
     }
 };
 
@@ -1555,21 +1495,9 @@
     }
 
     HashNumber hash() const {
-<<<<<<< HEAD
-        HashNumber hash = uintptr_t(base);
-
-        /* Accumulate from least to most random so the low bits are most random. */
-        hash = mozilla::RotateLeft(hash, 4) ^ attrs;
-        hash = mozilla::RotateLeft(hash, 4) ^ slot_;
-        hash = mozilla::RotateLeft(hash, 4) ^ HashId(propid);
-        hash = mozilla::RotateLeft(hash, 4) ^ uintptr_t(rawGetter);
-        hash = mozilla::RotateLeft(hash, 4) ^ uintptr_t(rawSetter);
-        return hash;
-=======
         HashNumber hash = HashId(propid);
         return mozilla::AddToHash(hash,
                    mozilla::HashGeneric(base, attrs, slot_, rawGetter, rawSetter));
->>>>>>> a17af05f
     }
 
     // Traceable implementation.
@@ -1628,18 +1556,11 @@
     kids.setNull();
 }
 
-<<<<<<< HEAD
-// This class is used to add a post barrier on the AccessorShape's getter/setter
-// objects. It updates the pointers and the shape's entry in the parent's
-// KidsHash table.
-// OMRTODO: Bufferable Ref and Write barrier implementation
-class ShapeGetterSetterRef : public gc::BufferableRef
-=======
 // This class is used to update any shapes in a zone that have nursery objects
 // as getters/setters.  It updates the pointers and the shapes' entries in the
 // parents' KidsHash tables.
+// OMRTODO: Bufferable Ref and Write barrier implementation
 class NurseryShapesRef : public gc::BufferableRef
->>>>>>> a17af05f
 {
     Zone* zone_;
 
@@ -1648,41 +1569,6 @@
     void trace(JSTracer* trc) override;
 };
 
-<<<<<<< HEAD
-static inline void
-GetterSetterWriteBarrierPost(AccessorShape* shape)
-{
-#ifndef OMR // Writebarriers
-    MOZ_ASSERT(shape);
-    if (shape->hasGetterObject()) {
-        gc::StoreBuffer* sb = reinterpret_cast<gc::Cell*>(shape->getterObject())->storeBuffer();
-        if (sb) {
-            sb->putGeneric(ShapeGetterSetterRef(shape));
-            return;
-        }
-    }
-    if (shape->hasSetterObject()) {
-        gc::StoreBuffer* sb = reinterpret_cast<gc::Cell*>(shape->setterObject())->storeBuffer();
-        if (sb) {
-            sb->putGeneric(ShapeGetterSetterRef(shape));
-            return;
-        }
-    }
-#endif // ! OMR Writebarriers
-}
-
-inline
-AccessorShape::AccessorShape(const StackShape& other, uint32_t nfixed)
-  : Shape(other, nfixed),
-    rawGetter(other.rawGetter),
-    rawSetter(other.rawSetter)
-{
-    MOZ_ASSERT(getAllocKind() == gc::AllocKind::ACCESSOR_SHAPE);
-    GetterSetterWriteBarrierPost(this);
-}
-
-=======
->>>>>>> a17af05f
 inline
 Shape::Shape(UnownedBaseShape* base, uint32_t nfixed)
   : base_(base),
