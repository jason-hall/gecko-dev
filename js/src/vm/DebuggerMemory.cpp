/* -*- Mode: C++; tab-width: 8; indent-tabs-mode: nil; c-basic-offset: 4 -*-
 * vim: set ts=8 sts=4 et sw=4 tw=99:
 * This Source Code Form is subject to the terms of the Mozilla Public
 * License, v. 2.0. If a copy of the MPL was not distributed with this
 * file, You can obtain one at http://mozilla.org/MPL/2.0/. */

#include "vm/DebuggerMemory.h"

#include "mozilla/Maybe.h"
#include "mozilla/Move.h"
#include "mozilla/Vector.h"

#include <stdlib.h>

#include "jsalloc.h"
#include "jscntxt.h"
#include "jscompartment.h"

#include "builtin/MapObject.h"
#include "gc/Marking.h"
#include "js/Debug.h"
#include "js/TracingAPI.h"
#include "js/UbiNode.h"
#include "js/UbiNodeCensus.h"
#include "js/Utility.h"
#include "vm/Debugger.h"
#include "vm/GlobalObject.h"
#include "vm/SavedStacks.h"

#include "vm/Debugger-inl.h"
#include "vm/NativeObject-inl.h"

using namespace js;

using JS::ubi::BreadthFirst;
using JS::ubi::Edge;
using JS::ubi::Node;

using mozilla::Forward;
using mozilla::Maybe;
using mozilla::Move;
using mozilla::Nothing;

/* static */ DebuggerMemory*
DebuggerMemory::create(JSContext* cx, Debugger* dbg)
{
    Value memoryProtoValue = dbg->object->getReservedSlot(Debugger::JSSLOT_DEBUG_MEMORY_PROTO);
    RootedObject memoryProto(cx, &memoryProtoValue.toObject());
    RootedNativeObject memory(cx, NewNativeObjectWithGivenProto(cx, &class_, memoryProto));
    if (!memory)
        return nullptr;

    dbg->object->setReservedSlot(Debugger::JSSLOT_DEBUG_MEMORY_INSTANCE, ObjectValue(*memory));
    memory->setReservedSlot(JSSLOT_DEBUGGER, ObjectValue(*dbg->object));

    return &memory->as<DebuggerMemory>();
}

Debugger*
DebuggerMemory::getDebugger()
{
    const Value& dbgVal = getReservedSlot(JSSLOT_DEBUGGER);
    return Debugger::fromJSObject(&dbgVal.toObject());
}

/* static */ bool
DebuggerMemory::construct(JSContext* cx, unsigned argc, Value* vp)
{
    JS_ReportErrorNumberASCII(cx, GetErrorMessage, nullptr, JSMSG_NO_CONSTRUCTOR,
                              "Debugger.Source");
    return false;
}

/* static */ const Class DebuggerMemory::class_ = {
    "Memory",
    JSCLASS_HAS_PRIVATE |
    JSCLASS_HAS_RESERVED_SLOTS(JSSLOT_COUNT)
};

/* static */ DebuggerMemory*
DebuggerMemory::checkThis(JSContext* cx, CallArgs& args, const char* fnName)
{
    const Value& thisValue = args.thisv();

    if (!thisValue.isObject()) {
        JS_ReportErrorNumberASCII(cx, GetErrorMessage, nullptr, JSMSG_NOT_NONNULL_OBJECT,
                                  InformalValueTypeName(thisValue));
        return nullptr;
    }

    JSObject& thisObject = thisValue.toObject();
    if (!thisObject.is<DebuggerMemory>()) {
        JS_ReportErrorNumberASCII(cx, GetErrorMessage, nullptr, JSMSG_INCOMPATIBLE_PROTO,
                                  class_.name, fnName, thisObject.getClass()->name);
        return nullptr;
    }

    // Check for Debugger.Memory.prototype, which has the same class as
    // Debugger.Memory instances, however doesn't actually represent an instance
    // of Debugger.Memory. It is the only object that is<DebuggerMemory>() but
    // doesn't have a Debugger instance.
    if (thisObject.as<DebuggerMemory>().getReservedSlot(JSSLOT_DEBUGGER).isUndefined()) {
        JS_ReportErrorNumberASCII(cx, GetErrorMessage, nullptr, JSMSG_INCOMPATIBLE_PROTO,
                                  class_.name, fnName, "prototype object");
        return nullptr;
    }

    return &thisObject.as<DebuggerMemory>();
}

/**
 * Get the |DebuggerMemory*| from the current this value and handle any errors
 * that might occur therein.
 *
 * These parameters must already exist when calling this macro:
 * - JSContext* cx
 * - unsigned argc
 * - Value* vp
 * - const char* fnName
 * These parameters will be defined after calling this macro:
 * - CallArgs args
 * - DebuggerMemory* memory (will be non-null)
 */
#define THIS_DEBUGGER_MEMORY(cx, argc, vp, fnName, args, memory)        \
    CallArgs args = CallArgsFromVp(argc, vp);                           \
    Rooted<DebuggerMemory*> memory(cx, checkThis(cx, args, fnName));    \
    if (!memory)                                                        \
        return false

static bool
undefined(CallArgs& args)
{
    args.rval().setUndefined();
    return true;
}

/* static */ bool
DebuggerMemory::setTrackingAllocationSites(JSContext* cx, unsigned argc, Value* vp)
{
    THIS_DEBUGGER_MEMORY(cx, argc, vp, "(set trackingAllocationSites)", args, memory);
    if (!args.requireAtLeast(cx, "(set trackingAllocationSites)", 1))
        return false;

    Debugger* dbg = memory->getDebugger();
    bool enabling = ToBoolean(args[0]);

    if (enabling == dbg->trackingAllocationSites)
        return undefined(args);

    dbg->trackingAllocationSites = enabling;

    if (!dbg->enabled)
        return undefined(args);

    if (enabling) {
        if (!dbg->addAllocationsTrackingForAllDebuggees(cx)) {
            dbg->trackingAllocationSites = false;
            return false;
        }
    } else {
        dbg->removeAllocationsTrackingForAllDebuggees();
    }

    return undefined(args);
}

/* static */ bool
DebuggerMemory::getTrackingAllocationSites(JSContext* cx, unsigned argc, Value* vp)
{
    THIS_DEBUGGER_MEMORY(cx, argc, vp, "(get trackingAllocationSites)", args, memory);
    args.rval().setBoolean(memory->getDebugger()->trackingAllocationSites);
    return true;
}

/* static */ bool
DebuggerMemory::drainAllocationsLog(JSContext* cx, unsigned argc, Value* vp)
{
    THIS_DEBUGGER_MEMORY(cx, argc, vp, "drainAllocationsLog", args, memory);
    Debugger* dbg = memory->getDebugger();

    if (!dbg->trackingAllocationSites) {
        JS_ReportErrorNumberASCII(cx, GetErrorMessage, nullptr, JSMSG_NOT_TRACKING_ALLOCATIONS,
                                  "drainAllocationsLog");
        return false;
    }

    size_t length = dbg->allocationsLog.length();

    RootedArrayObject result(cx, NewDenseFullyAllocatedArray(cx, length));
    if (!result)
        return false;
    result->ensureDenseInitializedLength(cx, 0, length);

    for (size_t i = 0; i < length; i++) {
        RootedPlainObject obj(cx, NewBuiltinClassInstance<PlainObject>(cx));
        if (!obj)
            return false;

        // Don't pop the AllocationsLogEntry yet. The queue's links are followed
        // by the GC to find the AllocationsLogEntry, but are not barriered, so
        // we must edit them with great care. Use the queue entry in place, and
        // then pop and delete together.
        Debugger::AllocationsLogEntry& entry = dbg->allocationsLog.front();

        RootedValue frame(cx, ObjectOrNullValue(entry.frame));
        if (!DefineProperty(cx, obj, cx->names().frame, frame))
            return false;

<<<<<<< HEAD
        bool ignore;
        double when = (entry.when - mozilla::TimeStamp::ProcessCreation(ignore)).ToMilliseconds();
=======
        double when = (entry.when -
                       mozilla::TimeStamp::ProcessCreation()).ToMilliseconds();
>>>>>>> a17af05f
        RootedValue timestampValue(cx, NumberValue(when));
        if (!DefineProperty(cx, obj, cx->names().timestamp, timestampValue))
            return false;

        RootedString className(cx, Atomize(cx, entry.className, strlen(entry.className)));
        if (!className)
            return false;
        RootedValue classNameValue(cx, StringValue(className));
        if (!DefineProperty(cx, obj, cx->names().class_, classNameValue))
            return false;

        RootedValue ctorName(cx, NullValue());
        if (entry.ctorName)
            ctorName.setString(entry.ctorName);
        if (!DefineProperty(cx, obj, cx->names().constructor, ctorName))
            return false;

        RootedValue size(cx, NumberValue(entry.size));
        if (!DefineProperty(cx, obj, cx->names().size, size))
            return false;

        RootedValue inNursery(cx, BooleanValue(entry.inNursery));
        if (!DefineProperty(cx, obj, cx->names().inNursery, inNursery))
            return false;

        result->setDenseElement(i, ObjectValue(*obj));

        // Pop the front queue entry, and delete it immediately, so that the GC
        // sees the AllocationsLogEntry's HeapPtr barriers run atomically with
        // the change to the graph (the queue link).
        if (!dbg->allocationsLog.popFront()) {
            ReportOutOfMemory(cx);
            return false;
        }
    }

    dbg->allocationsLogOverflowed = false;
    args.rval().setObject(*result);
    return true;
}

/* static */ bool
DebuggerMemory::getMaxAllocationsLogLength(JSContext* cx, unsigned argc, Value* vp)
{
    THIS_DEBUGGER_MEMORY(cx, argc, vp, "(get maxAllocationsLogLength)", args, memory);
    args.rval().setInt32(memory->getDebugger()->maxAllocationsLogLength);
    return true;
}

/* static */ bool
DebuggerMemory::setMaxAllocationsLogLength(JSContext* cx, unsigned argc, Value* vp)
{
    THIS_DEBUGGER_MEMORY(cx, argc, vp, "(set maxAllocationsLogLength)", args, memory);
    if (!args.requireAtLeast(cx, "(set maxAllocationsLogLength)", 1))
        return false;

    int32_t max;
    if (!ToInt32(cx, args[0], &max))
        return false;

    if (max < 1) {
        JS_ReportErrorNumberASCII(cx, GetErrorMessage, nullptr, JSMSG_UNEXPECTED_TYPE,
                                  "(set maxAllocationsLogLength)'s parameter",
                                  "not a positive integer");
        return false;
    }

    Debugger* dbg = memory->getDebugger();
    dbg->maxAllocationsLogLength = max;

    while (dbg->allocationsLog.length() > dbg->maxAllocationsLogLength) {
        if (!dbg->allocationsLog.popFront()) {
            ReportOutOfMemory(cx);
            return false;
        }
    }

    args.rval().setUndefined();
    return true;
}

/* static */ bool
DebuggerMemory::getAllocationSamplingProbability(JSContext* cx, unsigned argc, Value* vp)
{
    THIS_DEBUGGER_MEMORY(cx, argc, vp, "(get allocationSamplingProbability)", args, memory);
    args.rval().setDouble(memory->getDebugger()->allocationSamplingProbability);
    return true;
}

/* static */ bool
DebuggerMemory::setAllocationSamplingProbability(JSContext* cx, unsigned argc, Value* vp)
{
    THIS_DEBUGGER_MEMORY(cx, argc, vp, "(set allocationSamplingProbability)", args, memory);
    if (!args.requireAtLeast(cx, "(set allocationSamplingProbability)", 1))
        return false;

    double probability;
    if (!ToNumber(cx, args[0], &probability))
        return false;

    // Careful!  This must also reject NaN.
    if (!(0.0 <= probability && probability <= 1.0)) {
        JS_ReportErrorNumberASCII(cx, GetErrorMessage, nullptr, JSMSG_UNEXPECTED_TYPE,
                                  "(set allocationSamplingProbability)'s parameter",
                                  "not a number between 0 and 1");
        return false;
    }

    Debugger* dbg = memory->getDebugger();
    if (dbg->allocationSamplingProbability != probability) {
        dbg->allocationSamplingProbability = probability;

        // If this is a change any debuggees would observe, have all debuggee
        // compartments recompute their sampling probabilities.
        if (dbg->enabled && dbg->trackingAllocationSites) {
            for (auto r = dbg->debuggees.all(); !r.empty(); r.popFront())
                r.front()->compartment()->chooseAllocationSamplingProbability();
        }
    }

    args.rval().setUndefined();
    return true;
}

/* static */ bool
DebuggerMemory::getAllocationsLogOverflowed(JSContext* cx, unsigned argc, Value* vp)
{
    THIS_DEBUGGER_MEMORY(cx, argc, vp, "(get allocationsLogOverflowed)", args, memory);
    args.rval().setBoolean(memory->getDebugger()->allocationsLogOverflowed);
    return true;
}

/* static */ bool
DebuggerMemory::getOnGarbageCollection(JSContext* cx, unsigned argc, Value* vp)
{
    THIS_DEBUGGER_MEMORY(cx, argc, vp, "(get onGarbageCollection)", args, memory);
    return Debugger::getHookImpl(cx, args, *memory->getDebugger(), Debugger::OnGarbageCollection);
}

/* static */ bool
DebuggerMemory::setOnGarbageCollection(JSContext* cx, unsigned argc, Value* vp)
{
    THIS_DEBUGGER_MEMORY(cx, argc, vp, "(set onGarbageCollection)", args, memory);
    return Debugger::setHookImpl(cx, args, *memory->getDebugger(), Debugger::OnGarbageCollection);
}


/* Debugger.Memory.prototype.takeCensus */

JS_PUBLIC_API(void)
JS::dbg::SetDebuggerMallocSizeOf(JSContext* cx, mozilla::MallocSizeOf mallocSizeOf)
{
    cx->runtime()->debuggerMallocSizeOf = mallocSizeOf;
}

JS_PUBLIC_API(mozilla::MallocSizeOf)
JS::dbg::GetDebuggerMallocSizeOf(JSContext* cx)
{
    return cx->runtime()->debuggerMallocSizeOf;
}

using JS::ubi::Census;
using JS::ubi::CountTypePtr;
using JS::ubi::CountBasePtr;

// The takeCensus function works in three phases:
//
// 1) We examine the 'breakdown' property of our 'options' argument, and
//    use that to build a CountType tree.
//
// 2) We create a count node for the root of our CountType tree, and then walk
//    the heap, counting each node we find, expanding our tree of counts as we
//    go.
//
// 3) We walk the tree of counts and produce JavaScript objects reporting the
//    accumulated results.
bool
DebuggerMemory::takeCensus(JSContext* cx, unsigned argc, Value* vp)
{
    THIS_DEBUGGER_MEMORY(cx, argc, vp, "Debugger.Memory.prototype.census", args, memory);

    Census census(cx);
    if (!census.init())
        return false;
    CountTypePtr rootType;

    RootedObject options(cx);
    if (args.get(0).isObject())
        options = &args[0].toObject();

    if (!JS::ubi::ParseCensusOptions(cx, census, options, rootType))
        return false;

    JS::ubi::RootedCount rootCount(cx, rootType->makeCount());
    if (!rootCount)
        return false;
    JS::ubi::CensusHandler handler(census, rootCount, cx->runtime()->debuggerMallocSizeOf);

    Debugger* dbg = memory->getDebugger();
    RootedObject dbgObj(cx, dbg->object);

    // Populate our target set of debuggee zones.
    for (WeakGlobalObjectSet::Range r = dbg->allDebuggees(); !r.empty(); r.popFront()) {
        if (!census.targetZones.put(r.front()->zone()))
            return false;
    }

    {
        Maybe<JS::AutoCheckCannotGC> maybeNoGC;
        JS::ubi::RootList rootList(cx, maybeNoGC);
        if (!rootList.init(dbgObj)) {
            ReportOutOfMemory(cx);
            return false;
        }

        JS::ubi::CensusTraversal traversal(cx, handler, maybeNoGC.ref());
        if (!traversal.init()) {
            ReportOutOfMemory(cx);
            return false;
        }
        traversal.wantNames = false;

        if (!traversal.addStart(JS::ubi::Node(&rootList)) ||
            !traversal.traverse())
        {
            ReportOutOfMemory(cx);
            return false;
        }
    }

    return handler.report(cx, args.rval());
}


/* Debugger.Memory property and method tables. */


/* static */ const JSPropertySpec DebuggerMemory::properties[] = {
    JS_PSGS("trackingAllocationSites", getTrackingAllocationSites, setTrackingAllocationSites, 0),
    JS_PSGS("maxAllocationsLogLength", getMaxAllocationsLogLength, setMaxAllocationsLogLength, 0),
    JS_PSGS("allocationSamplingProbability", getAllocationSamplingProbability, setAllocationSamplingProbability, 0),
    JS_PSG("allocationsLogOverflowed", getAllocationsLogOverflowed, 0),

    JS_PSGS("onGarbageCollection", getOnGarbageCollection, setOnGarbageCollection, 0),
    JS_PS_END
};

/* static */ const JSFunctionSpec DebuggerMemory::methods[] = {
    JS_FN("drainAllocationsLog", DebuggerMemory::drainAllocationsLog, 0, 0),
    JS_FN("takeCensus", takeCensus, 0, 0),
    JS_FS_END
};<|MERGE_RESOLUTION|>--- conflicted
+++ resolved
@@ -206,13 +206,8 @@
         if (!DefineProperty(cx, obj, cx->names().frame, frame))
             return false;
 
-<<<<<<< HEAD
-        bool ignore;
-        double when = (entry.when - mozilla::TimeStamp::ProcessCreation(ignore)).ToMilliseconds();
-=======
         double when = (entry.when -
                        mozilla::TimeStamp::ProcessCreation()).ToMilliseconds();
->>>>>>> a17af05f
         RootedValue timestampValue(cx, NumberValue(when));
         if (!DefineProperty(cx, obj, cx->names().timestamp, timestampValue))
             return false;
