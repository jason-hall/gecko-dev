--- conflicted
+++ resolved
@@ -26,10 +26,7 @@
 using namespace js;
 
 using mozilla::ArrayLength;
-<<<<<<< HEAD
-=======
 using mozilla::DebugOnly;
->>>>>>> a17af05f
 using mozilla::Maybe;
 using mozilla::PodCopy;
 
@@ -163,13 +160,10 @@
                 env = &env->as<ModuleEnvironmentObject>().enclosingEnvironment();
                 break;
 
-<<<<<<< HEAD
-=======
               case ScopeKind::WasmInstance:
                 env = &env->as<WasmInstanceEnvironmentObject>().enclosingEnvironment();
                 break;
 
->>>>>>> a17af05f
               case ScopeKind::WasmFunction:
                 env = &env->as<WasmFunctionCallObject>().enclosingEnvironment();
                 break;
@@ -642,23 +636,7 @@
                 continue;
             }
             data_.state_ = JIT;
-<<<<<<< HEAD
-            return;
-        }
-
-        if (activation->isWasm()) {
-            data_.wasmFrames_ = wasm::FrameIterator(data_.activations_->asWasm());
-
-            if (data_.wasmFrames_.done()) {
-                ++data_.activations_;
-                continue;
-            }
-
-            data_.pc_ = nullptr;
-            data_.state_ = WASM;
-=======
             nextJitFrame();
->>>>>>> a17af05f
             return;
         }
 
@@ -693,11 +671,6 @@
     pc_(nullptr),
     interpFrames_(nullptr),
     activations_(cx),
-<<<<<<< HEAD
-    jitFrames_(),
-    ionInlineFrameNo_(0),
-    wasmFrames_()
-=======
     ionInlineFrameNo_(0)
 {
 }
@@ -712,7 +685,6 @@
     interpFrames_(nullptr),
     activations_(cx, target),
     ionInlineFrameNo_(0)
->>>>>>> a17af05f
 {
 }
 
@@ -810,25 +782,8 @@
 
     if (!data_.jitFrames_.done()) {
         nextJitFrame();
-<<<<<<< HEAD
-        return;
-    }
-
-    popActivation();
-}
-
-void
-FrameIter::popWasmFrame()
-{
-    MOZ_ASSERT(data_.state_ == WASM);
-
-    ++data_.wasmFrames_;
-    data_.pc_ = nullptr;
-    if (data_.wasmFrames_.done())
-=======
     } else {
         data_.jitFrames_.reset();
->>>>>>> a17af05f
         popActivation();
     }
 }
@@ -851,8 +806,6 @@
             while (!hasUsableAbstractFramePtr() || abstractFramePtr() != eifPrev) {
                 if (data_.state_ == JIT)
                     popJitFrame();
-                else if (data_.state_ == WASM)
-                    popWasmFrame();
                 else
                     popInterpreterFrame();
             }
@@ -875,11 +828,7 @@
     if (!data)
         return nullptr;
 
-<<<<<<< HEAD
-    if (data && data_.jitFrames_.isIonScripted())
-=======
     if (data && isIonScripted())
->>>>>>> a17af05f
         data->ionInlineFrameNo_ = ionInlineFrames_.frameNo();
     return data;
 }
@@ -901,14 +850,10 @@
         return nullptr;
       case INTERP:
         return interpFrame();
-<<<<<<< HEAD
-      case WASM:
-=======
       case JIT:
         if (isJSJit())
             return jsJitFrame().fp();
         MOZ_ASSERT(isWasm());
->>>>>>> a17af05f
         return nullptr;
     }
     MOZ_CRASH("Unexpected state");
@@ -958,19 +903,12 @@
       case INTERP:
         return interpFrame()->isFunctionFrame();
       case JIT:
-<<<<<<< HEAD
-        if (data_.jitFrames_.isBaselineJS())
-            return data_.jitFrames_.baselineFrame()->isFunctionFrame();
-        return script()->functionNonDelazifying();
-      case WASM:
-=======
         if (isJSJit()) {
             if (jsJitFrame().isBaselineJS())
                 return jsJitFrame().baselineFrame()->isFunctionFrame();
             return script()->functionNonDelazifying();
         }
         MOZ_ASSERT(isWasm());
->>>>>>> a17af05f
         return false;
     }
     MOZ_CRASH("Unexpected state");
@@ -984,18 +922,10 @@
         break;
       case INTERP:
       case JIT:
-<<<<<<< HEAD
-        MOZ_ASSERT(isFunctionFrame());
-        return calleeTemplate()->displayAtom();
-      case WASM:
-        MOZ_ASSERT(isWasm());
-        return data_.wasmFrames_.functionDisplayAtom();
-=======
         if (isWasm())
             return wasmFrame().functionDisplayAtom();
         MOZ_ASSERT(isFunctionFrame());
         return calleeTemplate()->displayAtom();
->>>>>>> a17af05f
     }
 
     MOZ_CRASH("Unexpected state");
@@ -1126,8 +1056,6 @@
         return wasmFrame().debugEnabled();
       case INTERP:
         return true;
-      case WASM:
-        return data_.wasmFrames_.debugEnabled();
     }
     MOZ_CRASH("Unexpected state");
 }
@@ -1154,9 +1082,6 @@
       case INTERP:
         MOZ_ASSERT(interpFrame());
         return AbstractFramePtr(interpFrame());
-      case WASM:
-        MOZ_ASSERT(data_.wasmFrames_.debugEnabled());
-        return data_.wasmFrames_.debugFrame();
     }
     MOZ_CRASH("Unexpected state");
 }
@@ -1165,7 +1090,6 @@
 FrameIter::updatePcQuadratic()
 {
     switch (data_.state_) {
-      case WASM:
       case DONE:
         break;
       case INTERP: {
@@ -1211,19 +1135,6 @@
 void
 FrameIter::wasmUpdateBytecodeOffset()
 {
-<<<<<<< HEAD
-    MOZ_RELEASE_ASSERT(data_.state_ == WASM, "Unexpected state");
-
-    wasm::DebugFrame* frame = data_.wasmFrames_.debugFrame();
-    WasmActivation* activation = data_.activations_->asWasm();
-
-    // Relookup the current frame, updating the bytecode offset in the process.
-    data_.wasmFrames_ = wasm::FrameIterator(activation);
-    while (data_.wasmFrames_.debugFrame() != frame)
-        ++data_.wasmFrames_;
-
-    MOZ_ASSERT(data_.wasmFrames_.debugFrame() == frame);
-=======
     MOZ_RELEASE_ASSERT(isWasm(), "Unexpected state");
 
     wasm::DebugFrame* frame = wasmFrame().debugFrame();
@@ -1234,7 +1145,6 @@
         ++data_.jitFrames_;
 
     MOZ_ASSERT(wasmFrame().debugFrame() == frame);
->>>>>>> a17af05f
 }
 
 JSFunction*
@@ -1578,11 +1488,7 @@
 
 jit::JitActivation::JitActivation(JSContext* cx, bool active)
   : Activation(cx, Jit),
-<<<<<<< HEAD
-    prevJitTop_(cx->jitTop),
-=======
     exitFP_(nullptr),
->>>>>>> a17af05f
     prevJitActivation_(cx->jitActivation),
     active_(active),
     rematerializedFrames_(nullptr),
@@ -1602,16 +1508,8 @@
     if (active_) {
         if (isProfiling())
             unregisterProfiling();
-<<<<<<< HEAD
-
-        cx_->jitTop = prevJitTop_;
         cx_->jitActivation = prevJitActivation_;
     } else {
-        MOZ_ASSERT(cx_->jitTop == prevJitTop_);
-=======
-        cx_->jitActivation = prevJitActivation_;
-    } else {
->>>>>>> a17af05f
         MOZ_ASSERT(cx_->jitActivation == prevJitActivation_);
     }
 
@@ -1653,10 +1551,6 @@
 
     if (active) {
         *((volatile bool*) active_) = true;
-<<<<<<< HEAD
-        MOZ_ASSERT(prevJitTop_ == cx->jitTop);
-=======
->>>>>>> a17af05f
         MOZ_ASSERT(prevJitActivation_ == cx->jitActivation);
         cx->jitActivation = this;
 
@@ -1664,13 +1558,7 @@
     } else {
         unregisterProfiling();
 
-<<<<<<< HEAD
-        cx->jitTop = prevJitTop_;
         cx->jitActivation = prevJitActivation_;
-
-=======
-        cx->jitActivation = prevJitActivation_;
->>>>>>> a17af05f
         *((volatile bool*) active_) = false;
     }
 }
@@ -1824,21 +1712,8 @@
 
 WasmActivation::WasmActivation(JSContext* cx)
   : Activation(cx, Wasm),
-<<<<<<< HEAD
-    entrySP_(nullptr),
-    resumePC_(nullptr),
-    exitFP_(nullptr),
-    exitReason_(wasm::ExitReason::None)
-{
-    (void) entrySP_;  // silence "unused private member" warning
-
-    prevWasm_ = cx->wasmActivationStack_;
-    cx->wasmActivationStack_ = this;
-
-=======
     exitFP_(nullptr)
 {
->>>>>>> a17af05f
     // Now that the WasmActivation is fully initialized, make it visible to
     // asynchronous profiling.
     registerProfiling();
@@ -1849,13 +1724,6 @@
     // Hide this activation from the profiler before is is destroyed.
     unregisterProfiling();
 
-<<<<<<< HEAD
-    MOZ_ASSERT(exitFP_ == nullptr);
-    MOZ_ASSERT(exitReason_ == wasm::ExitReason::None);
-
-    MOZ_ASSERT(cx_->wasmActivationStack_ == this);
-    cx_->wasmActivationStack_ = prevWasm_;
-=======
     MOZ_ASSERT(!interrupted());
     MOZ_ASSERT(exitFP_ == nullptr);
 }
@@ -1932,7 +1800,6 @@
 {
     MOZ_ASSERT(interrupted());
     return cx_->runtime()->wasmResumePC();
->>>>>>> a17af05f
 }
 
 InterpreterFrameIterator&
@@ -1970,12 +1837,10 @@
         prevProfiling = prevProfiling->prevProfiling_;
 
     cx_->profilingActivation_ = prevProfiling;
-<<<<<<< HEAD
 }
 
 ActivationIterator::ActivationIterator(JSContext* cx)
-    : jitTop_(cx->jitTop)
-    , activation_(cx->activation_)
+  : activation_(cx->activation_)
 {
     MOZ_ASSERT(cx == TlsContext.get());
     settle();
@@ -1984,39 +1849,16 @@
 ActivationIterator::ActivationIterator(JSContext* cx, const CooperatingContext& target)
 {
     MOZ_ASSERT(cx == TlsContext.get());
-=======
-}
-
-ActivationIterator::ActivationIterator(JSContext* cx)
-  : activation_(cx->activation_)
-{
-    MOZ_ASSERT(cx == TlsContext.get());
-    settle();
-}
-
-ActivationIterator::ActivationIterator(JSContext* cx, const CooperatingContext& target)
-{
-    MOZ_ASSERT(cx == TlsContext.get());
->>>>>>> a17af05f
 
     // If target was specified --- even if it is the same as cx itself --- then
     // we must be in a scope where changes of the active context are prohibited.
     // Otherwise our state would be corrupted if the target thread resumed
     // execution while we are iterating over its state.
-<<<<<<< HEAD
     //MOZ_ASSERT(cx->runtime()->activeContextChangeProhibited() ||
     //           !cx->runtime()->gc.canChangeActiveContext(cx));
 
     // Tolerate a null target context, in case we are iterating over the
     // activations for a zone group that is not in use by any thread.
-    jitTop_ = target.context() ? target.context()->jitTop.ref() : nullptr;
-=======
-    MOZ_ASSERT(cx->runtime()->activeContextChangeProhibited() ||
-               !cx->runtime()->gc.canChangeActiveContext(cx));
-
-    // Tolerate a null target context, in case we are iterating over the
-    // activations for a zone group that is not in use by any thread.
->>>>>>> a17af05f
     activation_ = target.context() ? target.context()->activation_.ref() : nullptr;
 
     settle();
@@ -2119,11 +1961,6 @@
 
     if (activation_->isWasm()) {
         new (storage()) wasm::ProfilingFrameIterator(*activation_->asWasm(), state);
-<<<<<<< HEAD
-        // Set savedPrevJitTop_ to the actual jitTop_ from the runtime.
-        savedPrevJitTop_ = activation_->cx()->jitTop;
-=======
->>>>>>> a17af05f
         return;
     }
 
@@ -2143,12 +1980,7 @@
     }
 
     MOZ_ASSERT(activation_->asJit()->isActive());
-<<<<<<< HEAD
-    MOZ_ASSERT(savedPrevJitTop_ != nullptr);
-    new (storage()) jit::JitProfilingFrameIterator(savedPrevJitTop_);
-=======
     new (storage()) jit::JitProfilingFrameIterator(activation_->asJit()->exitFP());
->>>>>>> a17af05f
 }
 
 void
