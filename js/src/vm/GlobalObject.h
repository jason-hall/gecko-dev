/* -*- Mode: C++; tab-width: 8; indent-tabs-mode: nil; c-basic-offset: 4 -*-
 * vim: set ts=8 sts=4 et sw=4 tw=99:
 * This Source Code Form is subject to the terms of the Mozilla Public
 * License, v. 2.0. If a copy of the MPL was not distributed with this
 * file, You can obtain one at http://mozilla.org/MPL/2.0/. */

#ifndef vm_GlobalObject_h
#define vm_GlobalObject_h

#include "jsarray.h"
#include "jsbool.h"
#include "jsexn.h"
#include "jsfun.h"
#include "jsnum.h"

#include "js/Vector.h"
#include "vm/ArrayBufferObject.h"
#include "vm/ErrorObject.h"
#include "vm/RegExpStatics.h"
#include "vm/Runtime.h"

namespace js {

class Debugger;
class TypedObjectModuleObject;
class LexicalEnvironmentObject;

class SimdTypeDescr;
enum class SimdType;

/*
 * Global object slots are reserved as follows:
 *
 * [0, APPLICATION_SLOTS)
 *   Pre-reserved slots in all global objects set aside for the embedding's
 *   use. As with all reserved slots these start out as UndefinedValue() and
 *   are traced for GC purposes. Apart from that the engine never touches
 *   these slots, so the embedding can do whatever it wants with them.
 * [APPLICATION_SLOTS, APPLICATION_SLOTS + JSProto_LIMIT)
 *   Stores the original value of the constructor for the corresponding
 *   JSProtoKey.
 * [APPLICATION_SLOTS + JSProto_LIMIT, APPLICATION_SLOTS + 2 * JSProto_LIMIT)
 *   Stores the prototype, if any, for the constructor for the corresponding
 *   JSProtoKey offset from JSProto_LIMIT.
 * [APPLICATION_SLOTS + 2 * JSProto_LIMIT, RESERVED_SLOTS)
 *   Various one-off values: ES5 13.2.3's [[ThrowTypeError]], RegExp statics,
 *   the original eval for this global object (implementing |var eval =
 *   otherWindow.eval; eval(...)| as an indirect eval), a bit indicating
 *   whether this object has been cleared (see JS_ClearScope), and a cache for
 *   whether eval is allowed (per the global's Content Security Policy).
 *
 * The two JSProto_LIMIT-sized ranges are necessary to implement
 * js::FindClassObject, and spec language speaking in terms of "the original
 * Array prototype object", or "as if by the expression new Array()" referring
 * to the original Array constructor. The actual (writable and even deletable)
 * Object, Array, &c. properties are not stored in reserved slots.
 */
class GlobalObject : public NativeObject
{
    /* Count of slots set aside for application use. */
    static const unsigned APPLICATION_SLOTS = JSCLASS_GLOBAL_APPLICATION_SLOTS;

    /*
     * Count of slots to store built-in prototypes and initial visible
     * properties for the constructors.
     */
    static const unsigned STANDARD_CLASS_SLOTS = JSProto_LIMIT * 2;

    enum : unsigned {
        /* Various function values needed by the engine. */
        EVAL = APPLICATION_SLOTS + STANDARD_CLASS_SLOTS,
        THROWTYPEERROR,

        /* One-off properties stored after slots for built-ins. */
        LEXICAL_ENVIRONMENT,
        EMPTY_GLOBAL_SCOPE,
        ITERATOR_PROTO,
        ARRAY_ITERATOR_PROTO,
        STRING_ITERATOR_PROTO,
        LEGACY_GENERATOR_OBJECT_PROTO,
        STAR_GENERATOR_OBJECT_PROTO,
        STAR_GENERATOR_FUNCTION_PROTO,
        STAR_GENERATOR_FUNCTION,
        ASYNC_FUNCTION_PROTO,
        ASYNC_FUNCTION,
        ASYNC_ITERATOR_PROTO,
        ASYNC_FROM_SYNC_ITERATOR_PROTO,
        ASYNC_GENERATOR,
        ASYNC_GENERATOR_FUNCTION,
        ASYNC_GENERATOR_PROTO,
        MAP_ITERATOR_PROTO,
        SET_ITERATOR_PROTO,
        COLLATOR_PROTO,
        NUMBER_FORMAT,
        NUMBER_FORMAT_PROTO,
        DATE_TIME_FORMAT,
        DATE_TIME_FORMAT_PROTO,
        PLURAL_RULES_PROTO,
        MODULE_PROTO,
        IMPORT_ENTRY_PROTO,
        EXPORT_ENTRY_PROTO,
        REQUESTED_MODULE_PROTO,
        REGEXP_STATICS,
        RUNTIME_CODEGEN_ENABLED,
        DEBUGGERS,
        INTRINSICS,
        FOR_OF_PIC_CHAIN,
        MODULE_RESOLVE_HOOK,
        WINDOW_PROXY,

        /* Total reserved-slot count for global objects. */
        RESERVED_SLOTS
    };

    /*
     * The slot count must be in the public API for JSCLASS_GLOBAL_FLAGS, and
     * we won't expose GlobalObject, so just assert that the two values are
     * synchronized.
     */
    static_assert(JSCLASS_GLOBAL_SLOT_COUNT == RESERVED_SLOTS,
                  "global object slot counts are inconsistent");

  public:
    LexicalEnvironmentObject& lexicalEnvironment() const;
    GlobalScope& emptyGlobalScope() const;

    void setThrowTypeError(JSFunction* fun) {
        MOZ_ASSERT(getSlotRef(THROWTYPEERROR).isUndefined());
        setSlot(THROWTYPEERROR, ObjectValue(*fun));
    }

    void setOriginalEval(JSObject* evalobj) {
        MOZ_ASSERT(getSlotRef(EVAL).isUndefined());
        setSlot(EVAL, ObjectValue(*evalobj));
    }

    Value getConstructor(JSProtoKey key) const {
        MOZ_ASSERT(key <= JSProto_LIMIT);
        return getSlot(APPLICATION_SLOTS + key);
    }
    static bool skipDeselectedConstructor(JSContext* cx, JSProtoKey key);
    static bool ensureConstructor(JSContext* cx, Handle<GlobalObject*> global, JSProtoKey key);
    static bool resolveConstructor(JSContext* cx, Handle<GlobalObject*> global, JSProtoKey key);
    static bool initBuiltinConstructor(JSContext* cx, Handle<GlobalObject*> global,
                                       JSProtoKey key, HandleObject ctor, HandleObject proto);

    void setConstructor(JSProtoKey key, const Value& v) {
        MOZ_ASSERT(key <= JSProto_LIMIT);
        setSlot(APPLICATION_SLOTS + key, v);
    }

    Value getPrototype(JSProtoKey key) const {
        MOZ_ASSERT(key <= JSProto_LIMIT);
        return getSlot(APPLICATION_SLOTS + JSProto_LIMIT + key);
    }

    void setPrototype(JSProtoKey key, const Value& value) {
        MOZ_ASSERT(key <= JSProto_LIMIT);
        setSlot(APPLICATION_SLOTS + JSProto_LIMIT + key, value);
    }

    bool classIsInitialized(JSProtoKey key) const {
        bool inited = !getConstructor(key).isUndefined();
        MOZ_ASSERT(inited == !getPrototype(key).isUndefined());
        return inited;
    }

    bool functionObjectClassesInitialized() const {
        bool inited = classIsInitialized(JSProto_Function);
        MOZ_ASSERT(inited == classIsInitialized(JSProto_Object));
        return inited;
    }

    /*
     * Lazy standard classes need a way to indicate they have been initialized.
     * Otherwise, when we delete them, we might accidentally recreate them via
     * a lazy initialization. We use the presence of an object in the
     * getConstructor(key) reserved slot to indicate that they've been
     * initialized.
     *
     * Note: A few builtin objects, like JSON and Math, are not constructors,
     * so getConstructor is a bit of a misnomer.
     */
    bool isStandardClassResolved(JSProtoKey key) const {
        // If the constructor is undefined, then it hasn't been initialized.
        MOZ_ASSERT(getConstructor(key).isUndefined() ||
                   getConstructor(key).isObject());
        return !getConstructor(key).isUndefined();
    }

    /*
     * Using a Handle<GlobalObject*> as a Handle<Object*> is always safe as
     * GlobalObject derives JSObject. However, with C++'s semantics, Handle<T>
     * is not related to Handle<S>, independent of how S and T are related.
     * Further, Handle stores an indirect pointer and, again because of C++'s
     * semantics, T** is not related to S**, independent of how S and T are
     * related. Since we know that this specific case is safe, we provide a
     * manual upcast operation here to do the reinterpret_cast in a known-safe
     * manner.
     */
    static HandleObject upcast(Handle<GlobalObject*> global) {
        return HandleObject::fromMarkedLocation(
                reinterpret_cast<JSObject * const*>(global.address()));
    }

  private:
    bool arrayClassInitialized() const {
        return classIsInitialized(JSProto_Array);
    }

    bool booleanClassInitialized() const {
        return classIsInitialized(JSProto_Boolean);
    }
    bool numberClassInitialized() const {
        return classIsInitialized(JSProto_Number);
    }
    bool stringClassInitialized() const {
        return classIsInitialized(JSProto_String);
    }
    bool regexpClassInitialized() const {
        return classIsInitialized(JSProto_RegExp);
    }
    bool arrayBufferClassInitialized() const {
        return classIsInitialized(JSProto_ArrayBuffer);
    }
    bool sharedArrayBufferClassInitialized() const {
        return classIsInitialized(JSProto_SharedArrayBuffer);
    }
    bool errorClassesInitialized() const {
        return classIsInitialized(JSProto_Error);
    }
    bool dataViewClassInitialized() const {
        return classIsInitialized(JSProto_DataView);
    }

<<<<<<< HEAD
    Value createArrayFromBufferHelper(uint32_t slot) const {
        MOZ_ASSERT(FROM_BUFFER_UINT8 <= slot && slot <= FROM_BUFFER_UINT8CLAMPED);
        return getSlot(slot);
    }

    void setCreateArrayFromBufferHelper(uint32_t slot, Handle<JSFunction*> fun) {
        MOZ_ASSERT(getSlotRef(slot).isUndefined());
        setSlot(slot, ObjectValue(*fun));
    }

  public:
    template<typename T>
    inline void setCreateArrayFromBuffer(Handle<JSFunction*> fun);

  private:
=======
>>>>>>> a17af05f
    // Disallow use of unqualified JSObject::create in GlobalObject.
    static GlobalObject* create(...) = delete;

    friend struct ::JSRuntime;
    static GlobalObject* createInternal(JSContext* cx, const Class* clasp);

  public:
    static GlobalObject*
    new_(JSContext* cx, const Class* clasp, JSPrincipals* principals,
         JS::OnNewGlobalHookOption hookOption, const JS::CompartmentOptions& options);

    /*
     * Create a constructor function with the specified name and length using
     * ctor, a method which creates objects with the given class.
     */
    static JSFunction*
    createConstructor(JSContext* cx,  JSNative ctor, JSAtom* name, unsigned length,
                      gc::AllocKind kind = gc::AllocKind::FUNCTION,
                      const JSJitInfo* jitInfo = nullptr);

    /*
     * Create an object to serve as [[Prototype]] for instances of the given
     * class, using |Object.prototype| as its [[Prototype]].  Users creating
     * prototype objects with particular internal structure (e.g. reserved
     * slots guaranteed to contain values of particular types) must immediately
     * complete the minimal initialization to make the returned object safe to
     * touch.
     */
    static NativeObject*
    createBlankPrototype(JSContext* cx, Handle<GlobalObject*> global, const js::Class* clasp);

    /*
     * Identical to createBlankPrototype, but uses proto as the [[Prototype]]
     * of the returned blank prototype.
     */
    static NativeObject*
    createBlankPrototypeInheriting(JSContext* cx, Handle<GlobalObject*> global,
                                   const js::Class* clasp, HandleObject proto);

    template <typename T>
    static T*
    createBlankPrototype(JSContext* cx, Handle<GlobalObject*> global) {
        NativeObject* res = createBlankPrototype(cx, global, &T::class_);
        return res ? &res->template as<T>() : nullptr;
    }

    static NativeObject*
    getOrCreateObjectPrototype(JSContext* cx, Handle<GlobalObject*> global) {
        if (global->functionObjectClassesInitialized())
            return &global->getPrototype(JSProto_Object).toObject().as<NativeObject>();
        if (!ensureConstructor(cx, global, JSProto_Object))
            return nullptr;
        return &global->getPrototype(JSProto_Object).toObject().as<NativeObject>();
    }

    static NativeObject*
    getOrCreateFunctionPrototype(JSContext* cx, Handle<GlobalObject*> global) {
        if (global->functionObjectClassesInitialized())
            return &global->getPrototype(JSProto_Function).toObject().as<NativeObject>();
        if (!ensureConstructor(cx, global, JSProto_Object))
            return nullptr;
        return &global->getPrototype(JSProto_Function).toObject().as<NativeObject>();
    }

    static NativeObject*
    getOrCreateArrayPrototype(JSContext* cx, Handle<GlobalObject*> global) {
        if (!ensureConstructor(cx, global, JSProto_Array))
            return nullptr;
        return &global->getPrototype(JSProto_Array).toObject().as<NativeObject>();
    }

    NativeObject* maybeGetArrayPrototype() {
        if (arrayClassInitialized())
            return &getPrototype(JSProto_Array).toObject().as<NativeObject>();
        return nullptr;
    }

    static NativeObject*
    getOrCreateBooleanPrototype(JSContext* cx, Handle<GlobalObject*> global) {
        if (!ensureConstructor(cx, global, JSProto_Boolean))
            return nullptr;
        return &global->getPrototype(JSProto_Boolean).toObject().as<NativeObject>();
    }

    static NativeObject*
    getOrCreateNumberPrototype(JSContext* cx, Handle<GlobalObject*> global) {
        if (!ensureConstructor(cx, global, JSProto_Number))
            return nullptr;
        return &global->getPrototype(JSProto_Number).toObject().as<NativeObject>();
    }

    static NativeObject*
    getOrCreateStringPrototype(JSContext* cx, Handle<GlobalObject*> global) {
        if (!ensureConstructor(cx, global, JSProto_String))
            return nullptr;
        return &global->getPrototype(JSProto_String).toObject().as<NativeObject>();
    }

    static NativeObject*
    getOrCreateSymbolPrototype(JSContext* cx, Handle<GlobalObject*> global) {
        if (!ensureConstructor(cx, global, JSProto_Symbol))
            return nullptr;
        return &global->getPrototype(JSProto_Symbol).toObject().as<NativeObject>();
    }

    static NativeObject*
    getOrCreatePromisePrototype(JSContext* cx, Handle<GlobalObject*> global) {
        if (!ensureConstructor(cx, global, JSProto_Promise))
            return nullptr;
        return &global->getPrototype(JSProto_Promise).toObject().as<NativeObject>();
    }

    static NativeObject*
    getOrCreateRegExpPrototype(JSContext* cx, Handle<GlobalObject*> global) {
        if (!ensureConstructor(cx, global, JSProto_RegExp))
            return nullptr;
        return &global->getPrototype(JSProto_RegExp).toObject().as<NativeObject>();
    }

    JSObject* maybeGetRegExpPrototype() {
        if (regexpClassInitialized())
            return &getPrototype(JSProto_RegExp).toObject();
        return nullptr;
    }

    static NativeObject*
    getOrCreateSavedFramePrototype(JSContext* cx, Handle<GlobalObject*> global) {
        if (!ensureConstructor(cx, global, JSProto_SavedFrame))
            return nullptr;
        return &global->getPrototype(JSProto_SavedFrame).toObject().as<NativeObject>();
    }

    static JSObject*
    getOrCreateArrayBufferPrototype(JSContext* cx, Handle<GlobalObject*> global) {
        if (!ensureConstructor(cx, global, JSProto_ArrayBuffer))
            return nullptr;
        return &global->getPrototype(JSProto_ArrayBuffer).toObject();
    }

    static JSObject*
    getOrCreateSharedArrayBufferPrototype(JSContext* cx, Handle<GlobalObject*> global) {
        if (!ensureConstructor(cx, global, JSProto_SharedArrayBuffer))
            return nullptr;
        return &global->getPrototype(JSProto_SharedArrayBuffer).toObject();
    }

    static JSObject*
    getOrCreateCustomErrorPrototype(JSContext* cx, Handle<GlobalObject*> global,
                                    JSExnType exnType)
    {
        JSProtoKey key = GetExceptionProtoKey(exnType);
        if (!ensureConstructor(cx, global, key))
            return nullptr;
        return &global->getPrototype(key).toObject();
    }

    static JSFunction*
    getOrCreateErrorConstructor(JSContext* cx, Handle<GlobalObject*> global) {
        if (!ensureConstructor(cx, global, JSProto_Error))
            return nullptr;
        return &global->getConstructor(JSProto_Error).toObject().as<JSFunction>();
<<<<<<< HEAD
    }

    static JSObject*
    getOrCreateErrorPrototype(JSContext* cx, Handle<GlobalObject*> global) {
        return getOrCreateCustomErrorPrototype(cx, global, JSEXN_ERR);
    }

    static NativeObject*
    getOrCreateSetPrototype(JSContext* cx, Handle<GlobalObject*> global) {
        if (!ensureConstructor(cx, global, JSProto_Set))
            return nullptr;
        return &global->getPrototype(JSProto_Set).toObject().as<NativeObject>();
    }

    static NativeObject*
    getOrCreateWeakSetPrototype(JSContext* cx, Handle<GlobalObject*> global) {
        if (!ensureConstructor(cx, global, JSProto_WeakSet))
            return nullptr;
        return &global->getPrototype(JSProto_WeakSet).toObject().as<NativeObject>();
    }

    static JSObject*
    getOrCreateIntlObject(JSContext* cx, Handle<GlobalObject*> global) {
        return getOrCreateObject(cx, global, APPLICATION_SLOTS + JSProto_Intl, initIntlObject);
    }

    static JSObject*
    getOrCreateTypedObjectModule(JSContext* cx, Handle<GlobalObject*> global) {
        return getOrCreateObject(cx, global, APPLICATION_SLOTS + JSProto_TypedObject,
                                 initTypedObjectModule);
    }

=======
    }

    static JSObject*
    getOrCreateErrorPrototype(JSContext* cx, Handle<GlobalObject*> global) {
        return getOrCreateCustomErrorPrototype(cx, global, JSEXN_ERR);
    }

    static NativeObject*
    getOrCreateSetPrototype(JSContext* cx, Handle<GlobalObject*> global) {
        if (!ensureConstructor(cx, global, JSProto_Set))
            return nullptr;
        return &global->getPrototype(JSProto_Set).toObject().as<NativeObject>();
    }

    static NativeObject*
    getOrCreateWeakSetPrototype(JSContext* cx, Handle<GlobalObject*> global) {
        if (!ensureConstructor(cx, global, JSProto_WeakSet))
            return nullptr;
        return &global->getPrototype(JSProto_WeakSet).toObject().as<NativeObject>();
    }

    static JSObject*
    getOrCreateIntlObject(JSContext* cx, Handle<GlobalObject*> global) {
        return getOrCreateObject(cx, global, APPLICATION_SLOTS + JSProto_Intl, initIntlObject);
    }

    static JSObject*
    getOrCreateTypedObjectModule(JSContext* cx, Handle<GlobalObject*> global) {
        return getOrCreateObject(cx, global, APPLICATION_SLOTS + JSProto_TypedObject,
                                 initTypedObjectModule);
    }

>>>>>>> a17af05f
    static JSObject*
    getOrCreateSimdGlobalObject(JSContext* cx, Handle<GlobalObject*> global) {
        return getOrCreateObject(cx, global, APPLICATION_SLOTS + JSProto_SIMD, initSimdObject);
    }

    // Get the type descriptor for one of the SIMD types.
    // simdType is one of the JS_SIMDTYPEREPR_* constants.
    // Implemented in builtin/SIMD.cpp.
    static SimdTypeDescr*
    getOrCreateSimdTypeDescr(JSContext* cx, Handle<GlobalObject*> global, SimdType simdType);

    TypedObjectModuleObject& getTypedObjectModule() const;

    static JSObject*
    getOrCreateCollatorPrototype(JSContext* cx, Handle<GlobalObject*> global) {
        return getOrCreateObject(cx, global, COLLATOR_PROTO, initIntlObject);
    }

<<<<<<< HEAD
    static JSObject*
    getOrCreateCollatorPrototype(JSContext* cx, Handle<GlobalObject*> global) {
        return getOrCreateObject(cx, global, COLLATOR_PROTO, initIntlObject);
    }

    static JSFunction*
    getOrCreateNumberFormatConstructor(JSContext* cx, Handle<GlobalObject*> global) {
        JSObject* obj = getOrCreateObject(cx, global, NUMBER_FORMAT, initIntlObject);
        return obj ? &obj->as<JSFunction>() : nullptr;
    }

    static JSObject*
    getOrCreateNumberFormatPrototype(JSContext* cx, Handle<GlobalObject*> global) {
        return getOrCreateObject(cx, global, NUMBER_FORMAT_PROTO, initIntlObject);
    }

=======
    static JSFunction*
    getOrCreateNumberFormatConstructor(JSContext* cx, Handle<GlobalObject*> global) {
        JSObject* obj = getOrCreateObject(cx, global, NUMBER_FORMAT, initIntlObject);
        return obj ? &obj->as<JSFunction>() : nullptr;
    }

    static JSObject*
    getOrCreateNumberFormatPrototype(JSContext* cx, Handle<GlobalObject*> global) {
        return getOrCreateObject(cx, global, NUMBER_FORMAT_PROTO, initIntlObject);
    }

>>>>>>> a17af05f
    static JSFunction*
    getOrCreateDateTimeFormatConstructor(JSContext* cx, Handle<GlobalObject*> global) {
        JSObject* obj = getOrCreateObject(cx, global, DATE_TIME_FORMAT, initIntlObject);
        return obj ? &obj->as<JSFunction>() : nullptr;
    }

    static JSObject*
    getOrCreateDateTimeFormatPrototype(JSContext* cx, Handle<GlobalObject*> global) {
        return getOrCreateObject(cx, global, DATE_TIME_FORMAT_PROTO, initIntlObject);
    }

    static JSObject*
    getOrCreatePluralRulesPrototype(JSContext* cx, Handle<GlobalObject*> global) {
        return getOrCreateObject(cx, global, PLURAL_RULES_PROTO, initIntlObject);
    }

    static bool ensureModulePrototypesCreated(JSContext *cx, Handle<GlobalObject*> global);

    JSObject* maybeGetModulePrototype() {
        Value value = getSlot(MODULE_PROTO);
        return value.isUndefined() ? nullptr : &value.toObject();
    }

    JSObject* maybeGetImportEntryPrototype() {
        Value value = getSlot(IMPORT_ENTRY_PROTO);
        return value.isUndefined() ? nullptr : &value.toObject();
    }

    JSObject* maybeGetExportEntryPrototype() {
        Value value = getSlot(EXPORT_ENTRY_PROTO);
        return value.isUndefined() ? nullptr : &value.toObject();
    }

    JSObject* maybeGetRequestedModulePrototype() {
        Value value = getSlot(REQUESTED_MODULE_PROTO);
        return value.isUndefined() ? nullptr : &value.toObject();
    }

    JSObject* getModulePrototype() {
        JSObject* proto = maybeGetModulePrototype();
        MOZ_ASSERT(proto);
        return proto;
    }

    JSObject* getImportEntryPrototype() {
        JSObject* proto = maybeGetImportEntryPrototype();
        MOZ_ASSERT(proto);
        return proto;
    }

    JSObject* getExportEntryPrototype() {
        JSObject* proto = maybeGetExportEntryPrototype();
        MOZ_ASSERT(proto);
        return proto;
    }

    JSObject* getRequestedModulePrototype() {
        JSObject* proto = maybeGetRequestedModulePrototype();
        MOZ_ASSERT(proto);
        return proto;
    }

    static JSFunction*
    getOrCreateTypedArrayConstructor(JSContext* cx, Handle<GlobalObject*> global) {
        if (!ensureConstructor(cx, global, JSProto_TypedArray))
            return nullptr;
        return &global->getConstructor(JSProto_TypedArray).toObject().as<JSFunction>();
    }

    static JSObject*
    getOrCreateTypedArrayPrototype(JSContext* cx, Handle<GlobalObject*> global) {
        if (!ensureConstructor(cx, global, JSProto_TypedArray))
            return nullptr;
        return &global->getPrototype(JSProto_TypedArray).toObject();
    }

  private:
    typedef bool (*ObjectInitOp)(JSContext* cx, Handle<GlobalObject*> global);

    static JSObject*
    getOrCreateObject(JSContext* cx, Handle<GlobalObject*> global, unsigned slot,
                      ObjectInitOp init)
    {
        Value v = global->getSlotRef(slot);
        if (v.isObject())
            return &v.toObject();
        if (!init(cx, global))
            return nullptr;
        return &global->getSlot(slot).toObject();
    }

  public:
    static NativeObject*
    getOrCreateIteratorPrototype(JSContext* cx, Handle<GlobalObject*> global) {
        return MaybeNativeObject(getOrCreateObject(cx, global, ITERATOR_PROTO, initIteratorProto));
    }

    static NativeObject*
    getOrCreateArrayIteratorPrototype(JSContext* cx, Handle<GlobalObject*> global) {
        return MaybeNativeObject(getOrCreateObject(cx, global, ARRAY_ITERATOR_PROTO,
                                                   initArrayIteratorProto));
    }

    static NativeObject*
    getOrCreateStringIteratorPrototype(JSContext* cx, Handle<GlobalObject*> global) {
        return MaybeNativeObject(getOrCreateObject(cx, global, STRING_ITERATOR_PROTO,
                                                   initStringIteratorProto));
    }

    static NativeObject*
    getOrCreateLegacyGeneratorObjectPrototype(JSContext* cx, Handle<GlobalObject*> global) {
        return MaybeNativeObject(getOrCreateObject(cx, global, LEGACY_GENERATOR_OBJECT_PROTO,
                                                   initLegacyGeneratorProto));
    }

    static NativeObject*
    getOrCreateStarGeneratorObjectPrototype(JSContext* cx, Handle<GlobalObject*> global)
    {
        return MaybeNativeObject(getOrCreateObject(cx, global, STAR_GENERATOR_OBJECT_PROTO,
                                                   initStarGenerators));
    }

    static NativeObject*
    getOrCreateStarGeneratorFunctionPrototype(JSContext* cx, Handle<GlobalObject*> global) {
        return MaybeNativeObject(getOrCreateObject(cx, global, STAR_GENERATOR_FUNCTION_PROTO,
                                                   initStarGenerators));
    }

    static JSObject*
    getOrCreateStarGeneratorFunction(JSContext* cx, Handle<GlobalObject*> global) {
        return getOrCreateObject(cx, global, STAR_GENERATOR_FUNCTION, initStarGenerators);
    }

    static NativeObject*
    getOrCreateAsyncFunctionPrototype(JSContext* cx, Handle<GlobalObject*> global) {
        return MaybeNativeObject(getOrCreateObject(cx, global, ASYNC_FUNCTION_PROTO,
                                                   initAsyncFunction));
<<<<<<< HEAD
    }

    static JSObject*
    getOrCreateAsyncFunction(JSContext* cx, Handle<GlobalObject*> global) {
        return getOrCreateObject(cx, global, ASYNC_FUNCTION, initAsyncFunction);
    }

=======
    }

    static JSObject*
    getOrCreateAsyncFunction(JSContext* cx, Handle<GlobalObject*> global) {
        return getOrCreateObject(cx, global, ASYNC_FUNCTION, initAsyncFunction);
    }

>>>>>>> a17af05f
    static NativeObject*
    getOrCreateAsyncIteratorPrototype(JSContext* cx, Handle<GlobalObject*> global)
    {
        return MaybeNativeObject(getOrCreateObject(cx, global, ASYNC_ITERATOR_PROTO,
                                                   initAsyncGenerators));
<<<<<<< HEAD
    }

    static NativeObject*
    getOrCreateAsyncFromSyncIteratorPrototype(JSContext* cx, Handle<GlobalObject*> global) {
        return MaybeNativeObject(getOrCreateObject(cx, global, ASYNC_FROM_SYNC_ITERATOR_PROTO,
                                                   initAsyncGenerators));
    }

    static NativeObject*
    getOrCreateAsyncGenerator(JSContext* cx, Handle<GlobalObject*> global) {
        return MaybeNativeObject(getOrCreateObject(cx, global, ASYNC_GENERATOR,
                                                   initAsyncGenerators));
    }

    static JSObject*
    getOrCreateAsyncGeneratorFunction(JSContext* cx, Handle<GlobalObject*> global) {
        return getOrCreateObject(cx, global, ASYNC_GENERATOR_FUNCTION, initAsyncGenerators);
    }

    static NativeObject*
    getOrCreateAsyncGeneratorPrototype(JSContext* cx, Handle<GlobalObject*> global) {
        return MaybeNativeObject(getOrCreateObject(cx, global, ASYNC_GENERATOR_PROTO,
                                                   initAsyncGenerators));
    }

    static JSObject*
    getOrCreateMapIteratorPrototype(JSContext* cx, Handle<GlobalObject*> global) {
        return getOrCreateObject(cx, global, MAP_ITERATOR_PROTO, initMapIteratorProto);
    }

    static JSObject*
    getOrCreateSetIteratorPrototype(JSContext* cx, Handle<GlobalObject*> global) {
        return getOrCreateObject(cx, global, SET_ITERATOR_PROTO, initSetIteratorProto);
    }

=======
    }

    static NativeObject*
    getOrCreateAsyncFromSyncIteratorPrototype(JSContext* cx, Handle<GlobalObject*> global) {
        return MaybeNativeObject(getOrCreateObject(cx, global, ASYNC_FROM_SYNC_ITERATOR_PROTO,
                                                   initAsyncGenerators));
    }

    static NativeObject*
    getOrCreateAsyncGenerator(JSContext* cx, Handle<GlobalObject*> global) {
        return MaybeNativeObject(getOrCreateObject(cx, global, ASYNC_GENERATOR,
                                                   initAsyncGenerators));
    }

    static JSObject*
    getOrCreateAsyncGeneratorFunction(JSContext* cx, Handle<GlobalObject*> global) {
        return getOrCreateObject(cx, global, ASYNC_GENERATOR_FUNCTION, initAsyncGenerators);
    }

    static NativeObject*
    getOrCreateAsyncGeneratorPrototype(JSContext* cx, Handle<GlobalObject*> global) {
        return MaybeNativeObject(getOrCreateObject(cx, global, ASYNC_GENERATOR_PROTO,
                                                   initAsyncGenerators));
    }

    static JSObject*
    getOrCreateMapIteratorPrototype(JSContext* cx, Handle<GlobalObject*> global) {
        return getOrCreateObject(cx, global, MAP_ITERATOR_PROTO, initMapIteratorProto);
    }

    static JSObject*
    getOrCreateSetIteratorPrototype(JSContext* cx, Handle<GlobalObject*> global) {
        return getOrCreateObject(cx, global, SET_ITERATOR_PROTO, initSetIteratorProto);
    }

>>>>>>> a17af05f
    static JSObject*
    getOrCreateDataViewPrototype(JSContext* cx, Handle<GlobalObject*> global) {
        if (!ensureConstructor(cx, global, JSProto_DataView))
            return nullptr;
        return &global->getPrototype(JSProto_DataView).toObject();
    }

    static JSFunction*
    getOrCreatePromiseConstructor(JSContext* cx, Handle<GlobalObject*> global) {
        if (!ensureConstructor(cx, global, JSProto_Promise))
            return nullptr;
        return &global->getConstructor(JSProto_Promise).toObject().as<JSFunction>();
    }

    static NativeObject* getIntrinsicsHolder(JSContext* cx, Handle<GlobalObject*> global);

    bool maybeExistingIntrinsicValue(PropertyName* name, Value* vp) {
        Value slot = getReservedSlot(INTRINSICS);
        // If we're in the self-hosting compartment itself, the
        // intrinsics-holder isn't initialized at this point.
        if (slot.isUndefined()) {
            *vp = UndefinedValue();
            return false;
        }

        NativeObject* holder = &slot.toObject().as<NativeObject>();
        Shape* shape = holder->lookupPure(name);
        if (!shape) {
            *vp = UndefinedValue();
            return false;
        }

        *vp = holder->getSlot(shape->slot());
        return true;
    }

    Value existingIntrinsicValue(PropertyName* name) {
        Value val;
        mozilla::DebugOnly<bool> exists = maybeExistingIntrinsicValue(name, &val);
        MOZ_ASSERT(exists, "intrinsic must already have been added to holder");

        return val;
    }

    static bool
    maybeGetIntrinsicValue(JSContext* cx, Handle<GlobalObject*> global, Handle<PropertyName*> name,
                           MutableHandleValue vp, bool* exists)
    {
        NativeObject* holder = getIntrinsicsHolder(cx, global);
        if (!holder)
            return false;

        if (Shape* shape = holder->lookupPure(name)) {
            vp.set(holder->getSlot(shape->slot()));
            *exists = true;
        } else {
            *exists = false;
        }

        return true;
    }

    static bool
    getIntrinsicValue(JSContext* cx, Handle<GlobalObject*> global,
                      HandlePropertyName name, MutableHandleValue value)
    {
        bool exists = false;
        if (!GlobalObject::maybeGetIntrinsicValue(cx, global, name, value, &exists))
            return false;
        if (exists)
            return true;
        if (!cx->runtime()->cloneSelfHostedValue(cx, name, value))
            return false;
        return GlobalObject::addIntrinsicValue(cx, global, name, value);
    }

    static bool addIntrinsicValue(JSContext* cx, Handle<GlobalObject*> global,
                                  HandlePropertyName name, HandleValue value);

    static bool setIntrinsicValue(JSContext* cx, Handle<GlobalObject*> global,
                                  HandlePropertyName name, HandleValue value)
    {
        MOZ_ASSERT(cx->runtime()->isSelfHostingGlobal(global));
        RootedObject holder(cx, GlobalObject::getIntrinsicsHolder(cx, global));
        if (!holder)
            return false;
        return SetProperty(cx, holder, name, value);
    }

    static bool getSelfHostedFunction(JSContext* cx, Handle<GlobalObject*> global,
                                      HandlePropertyName selfHostedName, HandleAtom name,
                                      unsigned nargs, MutableHandleValue funVal);

    bool hasRegExpStatics() const;
    static RegExpStatics* getRegExpStatics(JSContext* cx,
                                           Handle<GlobalObject*> global);
    RegExpStatics* getAlreadyCreatedRegExpStatics() const;

    JSObject* getThrowTypeError() const {
        const Value v = getReservedSlot(THROWTYPEERROR);
        MOZ_ASSERT(v.isObject(),
                   "attempting to access [[ThrowTypeError]] too early");
        return &v.toObject();
    }

<<<<<<< HEAD
    template<typename T>
    inline Value createArrayFromBuffer() const;

=======
>>>>>>> a17af05f
    static bool isRuntimeCodeGenEnabled(JSContext* cx, Handle<GlobalObject*> global);

    static bool getOrCreateEval(JSContext* cx, Handle<GlobalObject*> global,
                                MutableHandleObject eval);

    // Infallibly test whether the given value is the eval function for this global.
    bool valueIsEval(const Value& val);

    // Implemented in jsiter.cpp.
    static bool initIteratorProto(JSContext* cx, Handle<GlobalObject*> global);
    static bool initArrayIteratorProto(JSContext* cx, Handle<GlobalObject*> global);
    static bool initStringIteratorProto(JSContext* cx, Handle<GlobalObject*> global);

    // Implemented in vm/GeneratorObject.cpp.
    static bool initLegacyGeneratorProto(JSContext* cx, Handle<GlobalObject*> global);
    static bool initStarGenerators(JSContext* cx, Handle<GlobalObject*> global);

    static bool initAsyncFunction(JSContext* cx, Handle<GlobalObject*> global);

    static bool initAsyncGenerators(JSContext* cx, Handle<GlobalObject*> global);

    // Implemented in builtin/MapObject.cpp.
    static bool initMapIteratorProto(JSContext* cx, Handle<GlobalObject*> global);
    static bool initSetIteratorProto(JSContext* cx, Handle<GlobalObject*> global);

    // Implemented in Intl.cpp.
    static bool initIntlObject(JSContext* cx, Handle<GlobalObject*> global);
    static bool addPluralRulesConstructor(JSContext* cx, HandleObject intl);

    // Implemented in builtin/ModuleObject.cpp
    static bool initModuleProto(JSContext* cx, Handle<GlobalObject*> global);
    static bool initImportEntryProto(JSContext* cx, Handle<GlobalObject*> global);
    static bool initExportEntryProto(JSContext* cx, Handle<GlobalObject*> global);
    static bool initRequestedModuleProto(JSContext* cx, Handle<GlobalObject*> global);

    // Implemented in builtin/TypedObject.cpp
    static bool initTypedObjectModule(JSContext* cx, Handle<GlobalObject*> global);

    // Implemented in builtin/SIMD.cpp
    static bool initSimdObject(JSContext* cx, Handle<GlobalObject*> global);
    static bool initSimdType(JSContext* cx, Handle<GlobalObject*> global, SimdType simdType);

    static bool initStandardClasses(JSContext* cx, Handle<GlobalObject*> global);
    static bool initSelfHostingBuiltins(JSContext* cx, Handle<GlobalObject*> global,
                                        const JSFunctionSpec* builtins);

    typedef js::Vector<js::ReadBarriered<js::Debugger*>, 0, js::SystemAllocPolicy> DebuggerVector;

    /*
     * The collection of Debugger objects debugging this global. If this global
     * is not a debuggee, this returns either nullptr or an empty vector.
     */
    DebuggerVector* getDebuggers() const;

    /*
     * The same, but create the empty vector if one does not already
     * exist. Returns nullptr only on OOM.
     */
    static DebuggerVector* getOrCreateDebuggers(JSContext* cx, Handle<GlobalObject*> global);

    inline NativeObject* getForOfPICObject() {
        Value forOfPIC = getReservedSlot(FOR_OF_PIC_CHAIN);
        if (forOfPIC.isUndefined())
            return nullptr;
        return &forOfPIC.toObject().as<NativeObject>();
    }
    static NativeObject* getOrCreateForOfPICObject(JSContext* cx, Handle<GlobalObject*> global);

    JSObject* windowProxy() const {
        return &getReservedSlot(WINDOW_PROXY).toObject();
    }
    JSObject* maybeWindowProxy() const {
        Value v = getReservedSlot(WINDOW_PROXY);
        MOZ_ASSERT(v.isObject() || v.isUndefined());
        return v.isObject() ? &v.toObject() : nullptr;
    }
    void setWindowProxy(JSObject* windowProxy) {
        setReservedSlot(WINDOW_PROXY, ObjectValue(*windowProxy));
    }

    void setModuleResolveHook(HandleFunction hook) {
        MOZ_ASSERT(hook);
        setSlot(MODULE_RESOLVE_HOOK, ObjectValue(*hook));
    }

    JSFunction* moduleResolveHook() {
        Value value = getSlotRef(MODULE_RESOLVE_HOOK);
        if (value.isUndefined())
            return nullptr;

        return &value.toObject().as<JSFunction>();
    }

    // Returns either this global's star-generator function prototype, or null
    // if that object was never created.  Dodgy; for use only in also-dodgy
    // GlobalHelperThreadState::mergeParseTaskCompartment().
    JSObject* getStarGeneratorFunctionPrototype();
};

/*
 * Unless otherwise specified, define ctor.prototype = proto as non-enumerable,
 * non-configurable, and non-writable; and define proto.constructor = ctor as
 * non-enumerable but configurable and writable.
 */
extern bool
LinkConstructorAndPrototype(JSContext* cx, JSObject* ctor, JSObject* proto,
                            unsigned prototypeAttrs = JSPROP_PERMANENT | JSPROP_READONLY,
                            unsigned constructorAttrs = 0);

/*
 * Define properties and/or functions on any object. Either ps or fs, or both,
 * may be null.
 */
extern bool
DefinePropertiesAndFunctions(JSContext* cx, HandleObject obj,
                             const JSPropertySpec* ps, const JSFunctionSpec* fs);

typedef HashSet<GlobalObject*, DefaultHasher<GlobalObject*>, SystemAllocPolicy> GlobalObjectSet;

extern bool
DefineToStringTag(JSContext *cx, HandleObject obj, JSAtom* tag);

/*
 * Convenience templates to generic constructor and prototype creation functions
 * for ClassSpecs.
 */

template<JSNative ctor, unsigned length, gc::AllocKind kind, const JSJitInfo* jitInfo = nullptr>
JSObject*
GenericCreateConstructor(JSContext* cx, JSProtoKey key)
{
    // Note - We duplicate the trick from ClassName() so that we don't need to
    // include jsatominlines.h here.
    PropertyName* name = (&cx->names().Null)[key];
    return GlobalObject::createConstructor(cx, ctor, name, length, kind, jitInfo);
}

inline JSObject*
GenericCreatePrototype(JSContext* cx, JSProtoKey key)
{
    MOZ_ASSERT(key != JSProto_Object);
    const Class* clasp = ProtoKeyToClass(key);
    MOZ_ASSERT(clasp);
    JSProtoKey protoKey = InheritanceProtoKeyForStandardClass(key);
    if (!GlobalObject::ensureConstructor(cx, cx->global(), protoKey))
        return nullptr;
    RootedObject parentProto(cx, &cx->global()->getPrototype(protoKey).toObject());
    return GlobalObject::createBlankPrototypeInheriting(cx, cx->global(), clasp, parentProto);
}

inline JSProtoKey
StandardProtoKeyOrNull(const JSObject* obj)
{
    return JSCLASS_CACHED_PROTO_KEY(obj->getClass());
}

JSObject*
NewSingletonObjectWithFunctionPrototype(JSContext* cx, Handle<GlobalObject*> global);

} // namespace js

template<>
inline bool
JSObject::is<js::GlobalObject>() const
{
    return !!(getClass()->flags & JSCLASS_IS_GLOBAL);
}

#endif /* vm_GlobalObject_h */<|MERGE_RESOLUTION|>--- conflicted
+++ resolved
@@ -233,24 +233,6 @@
         return classIsInitialized(JSProto_DataView);
     }
 
-<<<<<<< HEAD
-    Value createArrayFromBufferHelper(uint32_t slot) const {
-        MOZ_ASSERT(FROM_BUFFER_UINT8 <= slot && slot <= FROM_BUFFER_UINT8CLAMPED);
-        return getSlot(slot);
-    }
-
-    void setCreateArrayFromBufferHelper(uint32_t slot, Handle<JSFunction*> fun) {
-        MOZ_ASSERT(getSlotRef(slot).isUndefined());
-        setSlot(slot, ObjectValue(*fun));
-    }
-
-  public:
-    template<typename T>
-    inline void setCreateArrayFromBuffer(Handle<JSFunction*> fun);
-
-  private:
-=======
->>>>>>> a17af05f
     // Disallow use of unqualified JSObject::create in GlobalObject.
     static GlobalObject* create(...) = delete;
 
@@ -412,7 +394,6 @@
         if (!ensureConstructor(cx, global, JSProto_Error))
             return nullptr;
         return &global->getConstructor(JSProto_Error).toObject().as<JSFunction>();
-<<<<<<< HEAD
     }
 
     static JSObject*
@@ -445,40 +426,6 @@
                                  initTypedObjectModule);
     }
 
-=======
-    }
-
-    static JSObject*
-    getOrCreateErrorPrototype(JSContext* cx, Handle<GlobalObject*> global) {
-        return getOrCreateCustomErrorPrototype(cx, global, JSEXN_ERR);
-    }
-
-    static NativeObject*
-    getOrCreateSetPrototype(JSContext* cx, Handle<GlobalObject*> global) {
-        if (!ensureConstructor(cx, global, JSProto_Set))
-            return nullptr;
-        return &global->getPrototype(JSProto_Set).toObject().as<NativeObject>();
-    }
-
-    static NativeObject*
-    getOrCreateWeakSetPrototype(JSContext* cx, Handle<GlobalObject*> global) {
-        if (!ensureConstructor(cx, global, JSProto_WeakSet))
-            return nullptr;
-        return &global->getPrototype(JSProto_WeakSet).toObject().as<NativeObject>();
-    }
-
-    static JSObject*
-    getOrCreateIntlObject(JSContext* cx, Handle<GlobalObject*> global) {
-        return getOrCreateObject(cx, global, APPLICATION_SLOTS + JSProto_Intl, initIntlObject);
-    }
-
-    static JSObject*
-    getOrCreateTypedObjectModule(JSContext* cx, Handle<GlobalObject*> global) {
-        return getOrCreateObject(cx, global, APPLICATION_SLOTS + JSProto_TypedObject,
-                                 initTypedObjectModule);
-    }
-
->>>>>>> a17af05f
     static JSObject*
     getOrCreateSimdGlobalObject(JSContext* cx, Handle<GlobalObject*> global) {
         return getOrCreateObject(cx, global, APPLICATION_SLOTS + JSProto_SIMD, initSimdObject);
@@ -497,12 +444,6 @@
         return getOrCreateObject(cx, global, COLLATOR_PROTO, initIntlObject);
     }
 
-<<<<<<< HEAD
-    static JSObject*
-    getOrCreateCollatorPrototype(JSContext* cx, Handle<GlobalObject*> global) {
-        return getOrCreateObject(cx, global, COLLATOR_PROTO, initIntlObject);
-    }
-
     static JSFunction*
     getOrCreateNumberFormatConstructor(JSContext* cx, Handle<GlobalObject*> global) {
         JSObject* obj = getOrCreateObject(cx, global, NUMBER_FORMAT, initIntlObject);
@@ -514,19 +455,6 @@
         return getOrCreateObject(cx, global, NUMBER_FORMAT_PROTO, initIntlObject);
     }
 
-=======
-    static JSFunction*
-    getOrCreateNumberFormatConstructor(JSContext* cx, Handle<GlobalObject*> global) {
-        JSObject* obj = getOrCreateObject(cx, global, NUMBER_FORMAT, initIntlObject);
-        return obj ? &obj->as<JSFunction>() : nullptr;
-    }
-
-    static JSObject*
-    getOrCreateNumberFormatPrototype(JSContext* cx, Handle<GlobalObject*> global) {
-        return getOrCreateObject(cx, global, NUMBER_FORMAT_PROTO, initIntlObject);
-    }
-
->>>>>>> a17af05f
     static JSFunction*
     getOrCreateDateTimeFormatConstructor(JSContext* cx, Handle<GlobalObject*> global) {
         JSObject* obj = getOrCreateObject(cx, global, DATE_TIME_FORMAT, initIntlObject);
@@ -664,7 +592,6 @@
     getOrCreateAsyncFunctionPrototype(JSContext* cx, Handle<GlobalObject*> global) {
         return MaybeNativeObject(getOrCreateObject(cx, global, ASYNC_FUNCTION_PROTO,
                                                    initAsyncFunction));
-<<<<<<< HEAD
     }
 
     static JSObject*
@@ -672,21 +599,11 @@
         return getOrCreateObject(cx, global, ASYNC_FUNCTION, initAsyncFunction);
     }
 
-=======
-    }
-
-    static JSObject*
-    getOrCreateAsyncFunction(JSContext* cx, Handle<GlobalObject*> global) {
-        return getOrCreateObject(cx, global, ASYNC_FUNCTION, initAsyncFunction);
-    }
-
->>>>>>> a17af05f
     static NativeObject*
     getOrCreateAsyncIteratorPrototype(JSContext* cx, Handle<GlobalObject*> global)
     {
         return MaybeNativeObject(getOrCreateObject(cx, global, ASYNC_ITERATOR_PROTO,
                                                    initAsyncGenerators));
-<<<<<<< HEAD
     }
 
     static NativeObject*
@@ -722,43 +639,6 @@
         return getOrCreateObject(cx, global, SET_ITERATOR_PROTO, initSetIteratorProto);
     }
 
-=======
-    }
-
-    static NativeObject*
-    getOrCreateAsyncFromSyncIteratorPrototype(JSContext* cx, Handle<GlobalObject*> global) {
-        return MaybeNativeObject(getOrCreateObject(cx, global, ASYNC_FROM_SYNC_ITERATOR_PROTO,
-                                                   initAsyncGenerators));
-    }
-
-    static NativeObject*
-    getOrCreateAsyncGenerator(JSContext* cx, Handle<GlobalObject*> global) {
-        return MaybeNativeObject(getOrCreateObject(cx, global, ASYNC_GENERATOR,
-                                                   initAsyncGenerators));
-    }
-
-    static JSObject*
-    getOrCreateAsyncGeneratorFunction(JSContext* cx, Handle<GlobalObject*> global) {
-        return getOrCreateObject(cx, global, ASYNC_GENERATOR_FUNCTION, initAsyncGenerators);
-    }
-
-    static NativeObject*
-    getOrCreateAsyncGeneratorPrototype(JSContext* cx, Handle<GlobalObject*> global) {
-        return MaybeNativeObject(getOrCreateObject(cx, global, ASYNC_GENERATOR_PROTO,
-                                                   initAsyncGenerators));
-    }
-
-    static JSObject*
-    getOrCreateMapIteratorPrototype(JSContext* cx, Handle<GlobalObject*> global) {
-        return getOrCreateObject(cx, global, MAP_ITERATOR_PROTO, initMapIteratorProto);
-    }
-
-    static JSObject*
-    getOrCreateSetIteratorPrototype(JSContext* cx, Handle<GlobalObject*> global) {
-        return getOrCreateObject(cx, global, SET_ITERATOR_PROTO, initSetIteratorProto);
-    }
-
->>>>>>> a17af05f
     static JSObject*
     getOrCreateDataViewPrototype(JSContext* cx, Handle<GlobalObject*> global) {
         if (!ensureConstructor(cx, global, JSProto_DataView))
@@ -864,12 +744,6 @@
         return &v.toObject();
     }
 
-<<<<<<< HEAD
-    template<typename T>
-    inline Value createArrayFromBuffer() const;
-
-=======
->>>>>>> a17af05f
     static bool isRuntimeCodeGenEnabled(JSContext* cx, Handle<GlobalObject*> global);
 
     static bool getOrCreateEval(JSContext* cx, Handle<GlobalObject*> global,
