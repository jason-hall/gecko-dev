--- conflicted
+++ resolved
@@ -38,10 +38,7 @@
     macro(AsyncGeneratorFunction, AsyncGeneratorFunction, "AsyncGeneratorFunction") \
     macro(AsyncWrapped, AsyncWrapped, "AsyncWrapped") \
     macro(async, async, "async") \
-<<<<<<< HEAD
-=======
     macro(autoAllocateChunkSize, autoAllocateChunkSize, "autoAllocateChunkSize") \
->>>>>>> a17af05f
     macro(await, await, "await") \
     macro(Bool8x16, Bool8x16, "Bool8x16") \
     macro(Bool16x8, Bool16x8, "Bool16x8") \
@@ -64,10 +61,7 @@
     macro(callee, callee, "callee") \
     macro(caller, caller, "caller") \
     macro(callFunction, callFunction, "callFunction") \
-<<<<<<< HEAD
-=======
     macro(cancel, cancel, "cancel") \
->>>>>>> a17af05f
     macro(case, case_, "case") \
     macro(caseFirst, caseFirst, "caseFirst") \
     macro(catch, catch_, "catch") \
@@ -294,10 +288,7 @@
     macro(percentSign, percentSign, "percentSign") \
     macro(plusSign, plusSign, "plusSign") \
     macro(public, public_, "public") \
-<<<<<<< HEAD
-=======
     macro(pull, pull, "pull") \
->>>>>>> a17af05f
     macro(preventExtensions, preventExtensions, "preventExtensions") \
     macro(private, private_, "private") \
     macro(promise, promise, "promise") \
@@ -387,10 +378,7 @@
     macro(StarGeneratorNext, StarGeneratorNext, "StarGeneratorNext") \
     macro(StarGeneratorReturn, StarGeneratorReturn, "StarGeneratorReturn") \
     macro(StarGeneratorThrow, StarGeneratorThrow, "StarGeneratorThrow") \
-<<<<<<< HEAD
-=======
     macro(start, start, "start") \
->>>>>>> a17af05f
     macro(startTimestamp, startTimestamp, "startTimestamp") \
     macro(state, state, "state") \
     macro(static, static_, "static") \
