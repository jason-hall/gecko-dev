/* -*- Mode: C++; tab-width: 8; indent-tabs-mode: nil; c-basic-offset: 4 -*-
 * vim: set ts=8 sts=4 et sw=4 tw=99:
 * This Source Code Form is subject to the terms of the Mozilla Public
 * License, v. 2.0. If a copy of the MPL was not distributed with this
 * file, You can obtain one at http://mozilla.org/MPL/2.0/. */

#include "vm/ArrayBufferObject-inl.h"
#include "vm/ArrayBufferObject.h"

#include "mozilla/Alignment.h"
#include "mozilla/CheckedInt.h"
#include "mozilla/FloatingPoint.h"
#include "mozilla/Maybe.h"
#include "mozilla/PodOperations.h"
#include "mozilla/TaggedAnonymousMemory.h"

#include <string.h>
#ifndef XP_WIN
# include <sys/mman.h>
#endif

#ifdef MOZ_VALGRIND
# include <valgrind/memcheck.h>
#endif

#include "jsapi.h"
#include "jsarray.h"
#include "jscntxt.h"
#include "jscpucfg.h"
#include "jsfriendapi.h"
#include "jsnum.h"
#include "jsobj.h"
#include "jstypes.h"
#include "jsutil.h"
#ifdef XP_WIN
# include "jswin.h"
#endif
#include "jswrapper.h"

#include "builtin/DataViewObject.h"
#include "gc/Barrier.h"
#include "gc/Marking.h"
#include "gc/Memory.h"
#include "js/Conversions.h"
#include "js/MemoryMetrics.h"
#include "vm/GlobalObject.h"
#include "vm/Interpreter.h"
#include "vm/SharedArrayObject.h"
#include "vm/WrapperObject.h"
#include "wasm/WasmSignalHandlers.h"
#include "wasm/WasmTypes.h"

#include "jsatominlines.h"

#include "vm/NativeObject-inl.h"
#include "vm/Shape-inl.h"

using JS::ToInt32;

using mozilla::DebugOnly;
using mozilla::CheckedInt;
using mozilla::Some;
using mozilla::Maybe;
using mozilla::Nothing;

using namespace js;
using namespace js::gc;

/*
 * Convert |v| to an array index for an array of length |length| per
 * the Typed Array Specification section 7.0, |subarray|. If successful,
 * the output value is in the range [0, length].
 */
bool
js::ToClampedIndex(JSContext* cx, HandleValue v, uint32_t length, uint32_t* out)
{
    int32_t result;
    if (!ToInt32(cx, v, &result))
        return false;
    if (result < 0) {
        result += length;
        if (result < 0)
            result = 0;
    } else if (uint32_t(result) > length) {
        result = length;
    }
    *out = uint32_t(result);
    return true;
}

/*
 * ArrayBufferObject
 *
 * This class holds the underlying raw buffer that the TypedArrayObject classes
 * access.  It can be created explicitly and passed to a TypedArrayObject, or
 * can be created implicitly by constructing a TypedArrayObject with a size.
 */

/*
 * ArrayBufferObject (base)
 */

static JSObject*
CreateArrayBufferPrototype(JSContext* cx, JSProtoKey key)
{
    return GlobalObject::createBlankPrototype(cx, cx->global(), &ArrayBufferObject::protoClass_);
}

static const ClassOps ArrayBufferObjectClassOps = {
    nullptr,        /* addProperty */
    nullptr,        /* delProperty */
    nullptr,        /* enumerate */
    nullptr,        /* newEnumerate */
    nullptr,        /* resolve */
    nullptr,        /* mayResolve */
    ArrayBufferObject::finalize,
    nullptr,        /* call        */
    nullptr,        /* hasInstance */
    nullptr,        /* construct   */
    ArrayBufferObject::trace,
};

static const JSFunctionSpec static_functions[] = {
    JS_FN("isView", ArrayBufferObject::fun_isView, 1, 0),
    JS_FS_END
};

static const JSPropertySpec static_properties[] = {
    JS_SELF_HOSTED_SYM_GET(species, "ArrayBufferSpecies", 0),
    JS_PS_END
};


static const JSFunctionSpec prototype_functions[] = {
    JS_SELF_HOSTED_FN("slice", "ArrayBufferSlice", 2, 0),
    JS_FS_END
};

static const JSPropertySpec prototype_properties[] = {
    JS_PSG("byteLength", ArrayBufferObject::byteLengthGetter, 0),
    JS_STRING_SYM_PS(toStringTag, "ArrayBuffer", JSPROP_READONLY),
    JS_PS_END
};

static const ClassSpec ArrayBufferObjectClassSpec = {
    GenericCreateConstructor<ArrayBufferObject::class_constructor, 1, gc::AllocKind::FUNCTION>,
    CreateArrayBufferPrototype,
    static_functions,
    static_properties,
    prototype_functions,
    prototype_properties
};

static const ClassExtension ArrayBufferObjectClassExtension = {
    nullptr,    /* weakmapKeyDelegateOp */
    ArrayBufferObject::objectMoved
};

const Class ArrayBufferObject::class_ = {
    "ArrayBuffer",
    JSCLASS_DELAY_METADATA_BUILDER |
    JSCLASS_HAS_RESERVED_SLOTS(RESERVED_SLOTS) |
    JSCLASS_HAS_CACHED_PROTO(JSProto_ArrayBuffer) |
    JSCLASS_BACKGROUND_FINALIZE,
    &ArrayBufferObjectClassOps,
    &ArrayBufferObjectClassSpec,
    &ArrayBufferObjectClassExtension
};

const Class ArrayBufferObject::protoClass_ = {
    "ArrayBufferPrototype",
    JSCLASS_HAS_CACHED_PROTO(JSProto_ArrayBuffer),
    JS_NULL_CLASS_OPS,
    &ArrayBufferObjectClassSpec
};

bool
js::IsArrayBuffer(HandleValue v)
{
    return v.isObject() && v.toObject().is<ArrayBufferObject>();
}

bool
js::IsArrayBuffer(HandleObject obj)
{
    return obj->is<ArrayBufferObject>();
}

bool
js::IsArrayBuffer(JSObject* obj)
{
    return obj->is<ArrayBufferObject>();
}

ArrayBufferObject&
js::AsArrayBuffer(HandleObject obj)
{
    MOZ_ASSERT(IsArrayBuffer(obj));
    return obj->as<ArrayBufferObject>();
}

ArrayBufferObject&
js::AsArrayBuffer(JSObject* obj)
{
    MOZ_ASSERT(IsArrayBuffer(obj));
    return obj->as<ArrayBufferObject>();
}

bool
js::IsArrayBufferMaybeShared(HandleValue v)
{
    return v.isObject() && v.toObject().is<ArrayBufferObjectMaybeShared>();
}

bool
js::IsArrayBufferMaybeShared(HandleObject obj)
{
    return obj->is<ArrayBufferObjectMaybeShared>();
}

bool
js::IsArrayBufferMaybeShared(JSObject* obj)
{
    return obj->is<ArrayBufferObjectMaybeShared>();
}

ArrayBufferObjectMaybeShared&
js::AsArrayBufferMaybeShared(HandleObject obj)
{
    MOZ_ASSERT(IsArrayBufferMaybeShared(obj));
    return obj->as<ArrayBufferObjectMaybeShared>();
}

ArrayBufferObjectMaybeShared&
js::AsArrayBufferMaybeShared(JSObject* obj)
{
    MOZ_ASSERT(IsArrayBufferMaybeShared(obj));
    return obj->as<ArrayBufferObjectMaybeShared>();
}

MOZ_ALWAYS_INLINE bool
ArrayBufferObject::byteLengthGetterImpl(JSContext* cx, const CallArgs& args)
{
    MOZ_ASSERT(IsArrayBuffer(args.thisv()));
    args.rval().setInt32(args.thisv().toObject().as<ArrayBufferObject>().byteLength());
    return true;
}

bool
ArrayBufferObject::byteLengthGetter(JSContext* cx, unsigned argc, Value* vp)
{
    CallArgs args = CallArgsFromVp(argc, vp);
    return CallNonGenericMethod<IsArrayBuffer, byteLengthGetterImpl>(cx, args);
}

/*
 * ArrayBuffer.isView(obj); ES6 (Dec 2013 draft) 24.1.3.1
 */
bool
ArrayBufferObject::fun_isView(JSContext* cx, unsigned argc, Value* vp)
{
    CallArgs args = CallArgsFromVp(argc, vp);
    args.rval().setBoolean(args.get(0).isObject() &&
                           JS_IsArrayBufferViewObject(&args.get(0).toObject()));
    return true;
}

// ES2017 draft 24.1.2.1
bool
ArrayBufferObject::class_constructor(JSContext* cx, unsigned argc, Value* vp)
{
    CallArgs args = CallArgsFromVp(argc, vp);

    // Step 1.
    if (!ThrowIfNotConstructing(cx, args, "ArrayBuffer"))
        return false;

    // Step 2.
    uint64_t byteLength;
    if (!ToIndex(cx, args.get(0), &byteLength))
        return false;

    // Step 3 (Inlined 24.1.1.1 AllocateArrayBuffer).
    // 24.1.1.1, step 1 (Inlined 9.1.14 OrdinaryCreateFromConstructor).
    RootedObject proto(cx);
<<<<<<< HEAD
    RootedObject newTarget(cx, &args.newTarget().toObject());
    if (!GetPrototypeFromConstructor(cx, newTarget, &proto))
=======
    if (!GetPrototypeFromBuiltinConstructor(cx, args, &proto))
        return false;

    // 24.1.1.1, step 3 (Inlined 6.2.6.1 CreateByteDataBlock, step 2).
    // Refuse to allocate too large buffers, currently limited to ~2 GiB.
    if (byteLength > INT32_MAX) {
        JS_ReportErrorNumberASCII(cx, GetErrorMessage, nullptr, JSMSG_BAD_ARRAY_LENGTH);
>>>>>>> a17af05f
        return false;
    }

<<<<<<< HEAD
    // 24.1.1.1, step 3 (Inlined 6.2.6.1 CreateByteDataBlock, step 2).
    // Refuse to allocate too large buffers, currently limited to ~2 GiB.
    if (byteLength > INT32_MAX) {
        JS_ReportErrorNumberASCII(cx, GetErrorMessage, nullptr, JSMSG_BAD_ARRAY_LENGTH);
        return false;
    }

=======
>>>>>>> a17af05f
    // 24.1.1.1, steps 1 and 4-6.
    JSObject* bufobj = create(cx, uint32_t(byteLength), proto);
    if (!bufobj)
        return false;
    args.rval().setObject(*bufobj);
    return true;
}

static ArrayBufferObject::BufferContents
AllocateArrayBufferContents(JSContext* cx, uint32_t nbytes)
{
    uint8_t* p = cx->runtime()->pod_callocCanGC<uint8_t>(nbytes);
    if (!p)
        ReportOutOfMemory(cx);

    return ArrayBufferObject::BufferContents::create<ArrayBufferObject::PLAIN>(p);
}

static void
NoteViewBufferWasDetached(ArrayBufferViewObject* view,
                          ArrayBufferObject::BufferContents newContents,
                          JSContext* cx)
{
    view->notifyBufferDetached(cx, newContents.data());

    // Notify compiled jit code that the base pointer has moved.
    MarkObjectStateChange(cx, view);
}

/* static */ void
ArrayBufferObject::detach(JSContext* cx, Handle<ArrayBufferObject*> buffer,
                          BufferContents newContents)
{
    assertSameCompartment(cx, buffer);
    MOZ_ASSERT(!buffer->isPreparedForAsmJS());

    // When detaching buffers where we don't know all views, the new data must
    // match the old data. All missing views are typed objects, which do not
    // expect their data to ever change.
    MOZ_ASSERT_IF(buffer->forInlineTypedObject(),
                  newContents.data() == buffer->dataPointer());

    // When detaching a buffer with typed object views, any jitcode accessing
    // such views must be deoptimized so that detachment checks are performed.
    // This is done by setting a compartment-wide flag indicating that buffers
    // with typed object views have been detached.
    if (buffer->hasTypedObjectViews()) {
        // Make sure the global object's group has been instantiated, so the
        // flag change will be observed.
        AutoEnterOOMUnsafeRegion oomUnsafe;
        if (!JSObject::getGroup(cx, cx->global()))
            oomUnsafe.crash("ArrayBufferObject::detach");
        MarkObjectGroupFlags(cx, cx->global(), OBJECT_FLAG_TYPED_OBJECT_HAS_DETACHED_BUFFER);
        cx->compartment()->detachedTypedObjects = 1;
    }

    // Update all views of the buffer to account for the buffer having been
    // detached, and clear the buffer's data and list of views.

    auto& innerViews = cx->compartment()->innerViews.get();
    if (InnerViewTable::ViewVector* views = innerViews.maybeViewsUnbarriered(buffer)) {
        for (size_t i = 0; i < views->length(); i++)
            NoteViewBufferWasDetached((*views)[i], newContents, cx);
        innerViews.removeViews(buffer);
    }
    if (buffer->firstView()) {
        if (buffer->forInlineTypedObject()) {
            // The buffer points to inline data in its first view, so to keep
            // this pointer alive we don't clear out the first view.
            MOZ_ASSERT(buffer->firstView()->is<InlineTransparentTypedObject>());
        } else {
            NoteViewBufferWasDetached(buffer->firstView(), newContents, cx);
            buffer->setFirstView(nullptr);
        }
    }

    if (newContents.data() != buffer->dataPointer())
        buffer->setNewData(cx->runtime()->defaultFreeOp(), newContents, OwnsData);

    buffer->setByteLength(0);
    buffer->setIsDetached();
}

void
ArrayBufferObject::setNewData(FreeOp* fop, BufferContents newContents, OwnsState ownsState)
{
    if (ownsData()) {
        MOZ_ASSERT(newContents.data() != dataPointer());
        releaseData(fop);
    }

    setDataPointer(newContents, ownsState);
}

// This is called *only* from changeContents(), below.
// By construction, every view parameter will be mapping unshared memory (an ArrayBuffer).
// Hence no reason to worry about shared memory here.

void
ArrayBufferObject::changeViewContents(JSContext* cx, ArrayBufferViewObject* view,
                                      uint8_t* oldDataPointer, BufferContents newContents)
{
    MOZ_ASSERT(!view->isSharedMemory());

    // Watch out for NULL data pointers in views. This means that the view
    // is not fully initialized (in which case it'll be initialized later
    // with the correct pointer).
    JS::AutoCheckCannotGC nogc;
    uint8_t* viewDataPointer = view->dataPointerUnshared(nogc);
    if (viewDataPointer) {
        MOZ_ASSERT(newContents);
        ptrdiff_t offset = viewDataPointer - oldDataPointer;
        viewDataPointer = static_cast<uint8_t*>(newContents.data()) + offset;
        view->setDataPointerUnshared(viewDataPointer);
    }

    // Notify compiled jit code that the base pointer has moved.
    MarkObjectStateChange(cx, view);
}

// BufferContents is specific to ArrayBuffer, hence it will not represent shared memory.

void
ArrayBufferObject::changeContents(JSContext* cx, BufferContents newContents,
                                  OwnsState ownsState)
{
    MOZ_RELEASE_ASSERT(!isWasm());
    MOZ_ASSERT(!forInlineTypedObject());

    // Change buffer contents.
    uint8_t* oldDataPointer = dataPointer();
    setNewData(cx->runtime()->defaultFreeOp(), newContents, ownsState);

    // Update all views.
    auto& innerViews = cx->compartment()->innerViews.get();
    if (InnerViewTable::ViewVector* views = innerViews.maybeViewsUnbarriered(this)) {
        for (size_t i = 0; i < views->length(); i++)
            changeViewContents(cx, (*views)[i], oldDataPointer, newContents);
    }
    if (firstView())
        changeViewContents(cx, firstView(), oldDataPointer, newContents);
}

/*
 * Wasm Raw Buf Linear Memory Structure
 *
 * The linear heap in Wasm is an mmaped array buffer. Several
 * constants manage its lifetime:
 *
 *  - length - the wasm-visible current length of the buffer. Accesses in the
 *    range [0, length] succeed. May only increase.
 *
 *  - boundsCheckLimit - when !WASM_HUGE_MEMORY, the size against which we
 *    perform bounds checks. It is always a constant offset smaller than
 *    mappedSize. Currently that constant offset is 64k (wasm::GuardSize).
 *
 *  - max - the optional declared limit on how much length can grow.
 *
 *  - mappedSize - the actual mmaped size. Access in the range
 *    [0, mappedSize] will either succeed, or be handled by the wasm signal
 *    handlers.
 *
 * The below diagram shows the layout of the wasm heap. The wasm-visible
 * portion of the heap starts at 0. There is one extra page prior to the
 * start of the wasm heap which contains the WasmArrayRawBuffer struct at
 * its end (i.e. right before the start of the WASM heap).
 *
 *  WasmArrayRawBuffer
 *      \    ArrayBufferObject::dataPointer()
 *       \  /
 *        \ |
 *  ______|_|____________________________________________________________
 * |______|_|______________|___________________|____________|____________|
 *          0          length              maxSize  boundsCheckLimit  mappedSize
 *
 * \_______________________/
 *          COMMITED
 *                          \____________________________________________/
 *                                           SLOP
 * \_____________________________________________________________________/
 *                         MAPPED
 *
 * Invariants:
 *  - length only increases
 *  - 0 <= length <= maxSize (if present) <= boundsCheckLimit <= mappedSize
 *  - on ARM boundsCheckLimit must be a valid ARM immediate.
 *  - if maxSize is not specified, boundsCheckLimit/mappedSize may grow. They are
 *    otherwise constant.
 *
 * NOTE: For asm.js on non-x64 we guarantee that
 *
 * length == maxSize == boundsCheckLimit == mappedSize
 *
 * That is, signal handlers will not be invoked, since they cannot emulate
 * asm.js accesses on non-x64 architectures.
 *
 * The region between length and mappedSize is the SLOP - an area where we use
 * signal handlers to catch things that slip by bounds checks. Logically it has
 * two parts:
 *
 *  - from length to boundsCheckLimit - this part of the SLOP serves to catch
 *  accesses to memory we have reserved but not yet grown into. This allows us
 *  to grow memory up to max (when present) without having to patch/update the
 *  bounds checks.
 *
 *  - from boundsCheckLimit to mappedSize - (Note: In current patch 0) - this
 *  part of the SLOP allows us to bounds check against base pointers and fold
 *  some constant offsets inside loads. This enables better Bounds
 *  Check Elimination.
 *
 */

class js::WasmArrayRawBuffer
{
    Maybe<uint32_t> maxSize_;
    size_t mappedSize_;

  protected:
    WasmArrayRawBuffer(uint8_t* buffer, uint32_t length, const Maybe<uint32_t>& maxSize,
                       size_t mappedSize)
      : maxSize_(maxSize), mappedSize_(mappedSize)
    {
        MOZ_ASSERT(buffer == dataPointer());
    }

  public:
    static WasmArrayRawBuffer* Allocate(uint32_t numBytes, const Maybe<uint32_t>& maxSize);
    static void Release(void* mem);

    uint8_t* dataPointer() {
        uint8_t* ptr = reinterpret_cast<uint8_t*>(this);
        return ptr + sizeof(WasmArrayRawBuffer);
    }

    uint8_t* basePointer() {
        return dataPointer() - gc::SystemPageSize();
    }

    size_t mappedSize() const {
        return mappedSize_;
    }

    Maybe<uint32_t> maxSize() const {
        return maxSize_;
    }

    size_t allocatedBytes() const {
        return mappedSize_ + gc::SystemPageSize();
    }

#ifndef WASM_HUGE_MEMORY
    uint32_t boundsCheckLimit() const {
        MOZ_ASSERT(mappedSize_ <= UINT32_MAX);
        MOZ_ASSERT(mappedSize_ >= wasm::GuardSize);
        MOZ_ASSERT(wasm::IsValidBoundsCheckImmediate(mappedSize_ - wasm::GuardSize));
        return mappedSize_ - wasm::GuardSize;
    }
#endif

    MOZ_MUST_USE bool growToSizeInPlace(uint32_t oldSize, uint32_t newSize) {
        MOZ_ASSERT(newSize >= oldSize);
        MOZ_ASSERT_IF(maxSize(), newSize <= maxSize().value());
        MOZ_ASSERT(newSize <= mappedSize());

        uint32_t delta = newSize - oldSize;
        MOZ_ASSERT(delta % wasm::PageSize == 0);

        uint8_t* dataEnd = dataPointer() + oldSize;
        MOZ_ASSERT(uintptr_t(dataEnd) % gc::SystemPageSize() == 0);
# ifdef XP_WIN
        if (delta && !VirtualAlloc(dataEnd, delta, MEM_COMMIT, PAGE_READWRITE))
            return false;
# else  // XP_WIN
        if (delta && mprotect(dataEnd, delta, PROT_READ | PROT_WRITE))
            return false;
# endif  // !XP_WIN

#  if defined(MOZ_VALGRIND) && defined(VALGRIND_DISABLE_ADDR_ERROR_REPORTING_IN_RANGE)
        VALGRIND_ENABLE_ADDR_ERROR_REPORTING_IN_RANGE((unsigned char*)dataEnd, delta);
#  endif

        return true;
    }

#ifndef WASM_HUGE_MEMORY
    bool extendMappedSize(uint32_t maxSize) {
        size_t newMappedSize = wasm::ComputeMappedSize(maxSize);
        MOZ_ASSERT(mappedSize_ <= newMappedSize);
        if (mappedSize_ == newMappedSize)
            return true;

# ifdef XP_WIN
        uint8_t* mappedEnd = dataPointer() + mappedSize_;
        uint32_t delta = newMappedSize - mappedSize_;
        if (!VirtualAlloc(mappedEnd, delta, MEM_RESERVE, PAGE_NOACCESS))
            return false;
# elif defined(XP_LINUX)
        // Note this will not move memory (no MREMAP_MAYMOVE specified)
        if (MAP_FAILED == mremap(dataPointer(), mappedSize_, newMappedSize, 0))
            return false;
# else
        // No mechanism for remapping on MacOS and other Unices. Luckily
        // shouldn't need it here as most of these are 64-bit.
        return false;
# endif

        mappedSize_ = newMappedSize;
        return true;
    }

    // Try and grow the mapped region of memory. Does not changes current size.
    // Does not move memory if no space to grow.
    void tryGrowMaxSizeInPlace(uint32_t deltaMaxSize) {
        CheckedInt<uint32_t> newMaxSize = maxSize_.value();
        newMaxSize += deltaMaxSize;
        MOZ_ASSERT(newMaxSize.isValid());
        MOZ_ASSERT(newMaxSize.value() % wasm::PageSize == 0);

        if (!extendMappedSize(newMaxSize.value()))
            return;

        maxSize_ = Some(newMaxSize.value());
    }
#endif // WASM_HUGE_MEMORY
};

/* static */ WasmArrayRawBuffer*
WasmArrayRawBuffer::Allocate(uint32_t numBytes, const Maybe<uint32_t>& maxSize)
{
    size_t mappedSize;
#ifdef WASM_HUGE_MEMORY
    mappedSize = wasm::HugeMappedSize;
#else
    mappedSize = wasm::ComputeMappedSize(maxSize.valueOr(numBytes));
#endif

    MOZ_RELEASE_ASSERT(mappedSize <= SIZE_MAX - gc::SystemPageSize());
    MOZ_RELEASE_ASSERT(numBytes <= maxSize.valueOr(UINT32_MAX));
    MOZ_ASSERT(numBytes % gc::SystemPageSize() == 0);
    MOZ_ASSERT(mappedSize % gc::SystemPageSize() == 0);

    uint64_t mappedSizeWithHeader = mappedSize + gc::SystemPageSize();
    uint64_t numBytesWithHeader = numBytes + gc::SystemPageSize();

# ifdef XP_WIN
    void* data = VirtualAlloc(nullptr, (size_t) mappedSizeWithHeader, MEM_RESERVE, PAGE_NOACCESS);
    if (!data)
        return nullptr;

    if (!VirtualAlloc(data, numBytesWithHeader, MEM_COMMIT, PAGE_READWRITE)) {
        VirtualFree(data, 0, MEM_RELEASE);
        return nullptr;
    }
# else  // XP_WIN
    void* data = MozTaggedAnonymousMmap(nullptr, (size_t) mappedSizeWithHeader, PROT_NONE,
                                        MAP_PRIVATE | MAP_ANON, -1, 0, "wasm-reserved");
    if (data == MAP_FAILED)
        return nullptr;

    // Note we will waste a page on zero-sized memories here
    if (mprotect(data, numBytesWithHeader, PROT_READ | PROT_WRITE)) {
        munmap(data, mappedSizeWithHeader);
        return nullptr;
    }
# endif  // !XP_WIN

#  if defined(MOZ_VALGRIND) && defined(VALGRIND_DISABLE_ADDR_ERROR_REPORTING_IN_RANGE)
    VALGRIND_DISABLE_ADDR_ERROR_REPORTING_IN_RANGE((unsigned char*)data + numBytesWithHeader,
                                                   mappedSizeWithHeader - numBytesWithHeader);
#  endif

    uint8_t* base = reinterpret_cast<uint8_t*>(data) + gc::SystemPageSize();
    uint8_t* header = base - sizeof(WasmArrayRawBuffer);

    auto rawBuf = new (header) WasmArrayRawBuffer(base, numBytes, maxSize, mappedSize);
    return rawBuf;
}

/* static */ void
WasmArrayRawBuffer::Release(void* mem)
{
    WasmArrayRawBuffer* header = (WasmArrayRawBuffer*)((uint8_t*)mem - sizeof(WasmArrayRawBuffer));
    uint8_t* base = header->basePointer();
    MOZ_RELEASE_ASSERT(header->mappedSize() <= SIZE_MAX - gc::SystemPageSize());

# ifdef XP_WIN
    VirtualFree(base, 0, MEM_RELEASE);
# else  // XP_WIN
    size_t mappedSizeWithHeader = header->mappedSize() + gc::SystemPageSize();
    munmap(base, mappedSizeWithHeader);
# endif  // !XP_WIN

#  if defined(MOZ_VALGRIND) && defined(VALGRIND_ENABLE_ADDR_ERROR_REPORTING_IN_RANGE)
    VALGRIND_ENABLE_ADDR_ERROR_REPORTING_IN_RANGE(base, mappedSizeWithHeader);
#  endif
}

WasmArrayRawBuffer*
ArrayBufferObject::BufferContents::wasmBuffer() const
{
    MOZ_RELEASE_ASSERT(kind_ == WASM);
    return (WasmArrayRawBuffer*)(data_ - sizeof(WasmArrayRawBuffer));
}

#define ROUND_UP(v, a) ((v) % (a) == 0 ? (v) : v + a - ((v) % (a)))

/* static */ ArrayBufferObject*
ArrayBufferObject::createForWasm(JSContext* cx, uint32_t initialSize,
                                 const Maybe<uint32_t>& maybeMaxSize)
{
    MOZ_ASSERT(initialSize % wasm::PageSize == 0);
    MOZ_RELEASE_ASSERT(wasm::HaveSignalHandlers());
    MOZ_RELEASE_ASSERT((initialSize / wasm::PageSize) <= wasm::MaxMemoryInitialPages);

    // Prevent applications specifying a large max (like UINT32_MAX) from
    // unintentially OOMing the browser on 32-bit: they just want "a lot of
    // memory". Maintain the invariant that initialSize <= maxSize.
    Maybe<uint32_t> maxSize = maybeMaxSize;
    if (sizeof(void*) == 4 && maybeMaxSize) {
        static const uint32_t OneGiB = 1 << 30;
        uint32_t clamp = Max(OneGiB, initialSize);
        maxSize = Some(Min(clamp, maybeMaxSize.value()));
    }

    RootedArrayBufferObject buffer(cx, ArrayBufferObject::createEmpty(cx));
    if (!buffer)
        return nullptr;

    // Try to reserve the maximum requested memory
    WasmArrayRawBuffer* wasmBuf = WasmArrayRawBuffer::Allocate(initialSize, maxSize);
    if (!wasmBuf) {
#ifdef  WASM_HUGE_MEMORY
        ReportOutOfMemory(cx);
        return nullptr;
#else
        // If we fail, and have a maxSize, try to reserve the biggest chunk in
        // the range [initialSize, maxSize) using log backoff.
        if (!maxSize) {
            ReportOutOfMemory(cx);
            return nullptr;
        }

        uint32_t cur = maxSize.value() / 2;

        for (; cur > initialSize; cur /= 2) {
            wasmBuf = WasmArrayRawBuffer::Allocate(initialSize, Some(ROUND_UP(cur, wasm::PageSize)));
            if (wasmBuf)
                break;
        }

        if (!wasmBuf) {
            ReportOutOfMemory(cx);
            return nullptr;
        }

        // Try to grow our chunk as much as possible.
        for (size_t d = cur / 2; d >= wasm::PageSize; d /= 2)
            wasmBuf->tryGrowMaxSizeInPlace(ROUND_UP(d, wasm::PageSize));
#endif
    }

    auto contents = BufferContents::create<WASM>(wasmBuf->dataPointer());
    buffer->initialize(initialSize, contents, OwnsData);
    cx->zone()->updateMallocCounter(wasmBuf->mappedSize());
    return buffer;
}

// Note this function can return false with or without an exception pending. The
// asm.js caller checks cx->isExceptionPending before propagating failure.
// Returning false without throwing means that asm.js linking will fail which
// will recompile as non-asm.js.
/* static */ bool
ArrayBufferObject::prepareForAsmJS(JSContext* cx, Handle<ArrayBufferObject*> buffer, bool needGuard)
{
#ifdef WASM_HUGE_MEMORY
    MOZ_ASSERT(needGuard);
#endif
    MOZ_ASSERT(buffer->byteLength() % wasm::PageSize == 0);
    MOZ_RELEASE_ASSERT(wasm::HaveSignalHandlers());

    if (buffer->forInlineTypedObject())
        return false;

    if (needGuard) {
        if (buffer->isWasm() && buffer->isPreparedForAsmJS())
            return true;

        // Non-prepared-for-asm.js wasm buffers can be detached at any time.
        // This error can only be triggered for SIMD.js (which isn't shipping)
        // on !WASM_HUGE_MEMORY so this error is only visible in testing.
        if (buffer->isWasm() || buffer->isPreparedForAsmJS())
            return false;

        uint32_t length = buffer->byteLength();
        WasmArrayRawBuffer* wasmBuf = WasmArrayRawBuffer::Allocate(length, Some(length));
        if (!wasmBuf) {
            ReportOutOfMemory(cx);
            return false;
        }

        void* data = wasmBuf->dataPointer();
        memcpy(data, buffer->dataPointer(), length);

        // Swap the new elements into the ArrayBufferObject. Mark the
        // ArrayBufferObject so we don't do this again.
        buffer->changeContents(cx, BufferContents::create<WASM>(data), OwnsData);
        buffer->setIsPreparedForAsmJS();
        MOZ_ASSERT(data == buffer->dataPointer());
        cx->zone()->updateMallocCounter(wasmBuf->mappedSize());
        return true;
    }

    if (!buffer->isWasm() && buffer->isPreparedForAsmJS())
        return true;

    // Non-prepared-for-asm.js wasm buffers can be detached at any time.
    if (buffer->isWasm())
        return false;

    if (!buffer->ownsData()) {
        BufferContents contents = AllocateArrayBufferContents(cx, buffer->byteLength());
        if (!contents)
            return false;
        memcpy(contents.data(), buffer->dataPointer(), buffer->byteLength());
        buffer->changeContents(cx, contents, OwnsData);
    }

    buffer->setIsPreparedForAsmJS();
    return true;
}

ArrayBufferObject::BufferContents
ArrayBufferObject::createMappedContents(int fd, size_t offset, size_t length)
{
    void* data = AllocateMappedContent(fd, offset, length, ARRAY_BUFFER_ALIGNMENT);
    return BufferContents::create<MAPPED>(data);
}

uint8_t*
ArrayBufferObject::inlineDataPointer() const
{
    return static_cast<uint8_t*>(fixedData(JSCLASS_RESERVED_SLOTS(&class_)));
}

uint8_t*
ArrayBufferObject::dataPointer() const
{
    return static_cast<uint8_t*>(getSlot(DATA_SLOT).toPrivate());
}

SharedMem<uint8_t*>
ArrayBufferObject::dataPointerShared() const
{
    return SharedMem<uint8_t*>::unshared(getSlot(DATA_SLOT).toPrivate());
}

void
ArrayBufferObject::releaseData(FreeOp* fop)
{
    MOZ_ASSERT(ownsData());

    switch (bufferKind()) {
      case PLAIN:
        fop->free_(dataPointer());
        break;
      case MAPPED:
        DeallocateMappedContent(dataPointer(), byteLength());
        break;
      case WASM:
        WasmArrayRawBuffer::Release(dataPointer());
        break;
      case KIND_MASK:
        MOZ_CRASH("bad bufferKind()");
    }
}

void
ArrayBufferObject::setDataPointer(BufferContents contents, OwnsState ownsData)
{
    setSlot(DATA_SLOT, PrivateValue(contents.data()));
    setOwnsData(ownsData);
    setFlags((flags() & ~KIND_MASK) | contents.kind());
}

uint32_t
ArrayBufferObject::byteLength() const
{
    return getSlot(BYTE_LENGTH_SLOT).toInt32();
}

void
ArrayBufferObject::setByteLength(uint32_t length)
{
    MOZ_ASSERT(length <= INT32_MAX);
    setSlot(BYTE_LENGTH_SLOT, Int32Value(length));
}

size_t
ArrayBufferObject::wasmMappedSize() const
{
    if (isWasm())
        return contents().wasmBuffer()->mappedSize();
    return byteLength();
}

size_t
js::WasmArrayBufferMappedSize(const ArrayBufferObjectMaybeShared* buf)
{
    if (buf->is<ArrayBufferObject>())
        return buf->as<ArrayBufferObject>().wasmMappedSize();
#ifdef WASM_HUGE_MEMORY
    return wasm::HugeMappedSize;
#else
    return buf->as<SharedArrayBufferObject>().byteLength();
#endif
}

Maybe<uint32_t>
ArrayBufferObject::wasmMaxSize() const
{
    if (isWasm())
        return contents().wasmBuffer()->maxSize();
    else
        return Some<uint32_t>(byteLength());
}

Maybe<uint32_t>
js::WasmArrayBufferMaxSize(const ArrayBufferObjectMaybeShared* buf)
{
    if (buf->is<ArrayBufferObject>())
        return buf->as<ArrayBufferObject>().wasmMaxSize();

    return Some(buf->as<SharedArrayBufferObject>().byteLength());
}

/* static */ bool
ArrayBufferObject::wasmGrowToSizeInPlace(uint32_t newSize,
                                         HandleArrayBufferObject oldBuf,
                                         MutableHandleArrayBufferObject newBuf,
                                         JSContext* cx)
{
    // On failure, do not throw and ensure that the original buffer is
    // unmodified and valid. After WasmArrayRawBuffer::growToSizeInPlace(), the
    // wasm-visible length of the buffer has been increased so it must be the
    // last fallible operation.

    // byteLength can be at most INT32_MAX. Note: if this hard limit changes,
    // update the clamping behavior in wasm::DecodeMemoryLimits and remove this
    // comment as well as the one in wasmMovingGrowToSize.
    if (newSize > INT32_MAX)
        return false;

    newBuf.set(ArrayBufferObject::createEmpty(cx));
    if (!newBuf) {
        cx->clearPendingException();
        return false;
    }

    if (!oldBuf->contents().wasmBuffer()->growToSizeInPlace(oldBuf->byteLength(), newSize))
        return false;

    bool hasStealableContents = true;
    BufferContents contents = ArrayBufferObject::stealContents(cx, oldBuf, hasStealableContents);
    MOZ_ASSERT(contents);
    newBuf->initialize(newSize, contents, OwnsData);
    return true;
}

#ifndef WASM_HUGE_MEMORY
/* static */ bool
ArrayBufferObject::wasmMovingGrowToSize(uint32_t newSize,
                                        HandleArrayBufferObject oldBuf,
                                        MutableHandleArrayBufferObject newBuf,
                                        JSContext* cx)
{
    // On failure, do not throw and ensure that the original buffer is
    // unmodified and valid.

    // byteLength can be at most INT32_MAX.
    // See comment in wasmGrowToSizeInPlace about wasm::DecodeMemoryLimits.
    if (newSize > INT32_MAX)
        return false;

    if (newSize <= oldBuf->wasmBoundsCheckLimit() ||
        oldBuf->contents().wasmBuffer()->extendMappedSize(newSize))
    {
        return wasmGrowToSizeInPlace(newSize, oldBuf, newBuf, cx);
    }

    newBuf.set(ArrayBufferObject::createEmpty(cx));
    if (!newBuf) {
        cx->clearPendingException();
        return false;
    }

    WasmArrayRawBuffer* newRawBuf = WasmArrayRawBuffer::Allocate(newSize, Nothing());
    if (!newRawBuf)
        return false;
    BufferContents contents = BufferContents::create<WASM>(newRawBuf->dataPointer());
    newBuf->initialize(newSize, contents, OwnsData);

    memcpy(newBuf->dataPointer(), oldBuf->dataPointer(), oldBuf->byteLength());
    ArrayBufferObject::detach(cx, oldBuf, BufferContents::createPlain(nullptr));
    return true;
}

uint32_t
ArrayBufferObject::wasmBoundsCheckLimit() const
{
    if (isWasm())
        return contents().wasmBuffer()->boundsCheckLimit();
    else
        return byteLength();
}

uint32_t
ArrayBufferObjectMaybeShared::wasmBoundsCheckLimit() const
{
    if (is<ArrayBufferObject>())
        return as<ArrayBufferObject>().wasmBoundsCheckLimit();

    return as<SharedArrayBufferObject>().byteLength();
}
#endif

uint32_t
ArrayBufferObject::flags() const
{
    return uint32_t(getSlot(FLAGS_SLOT).toInt32());
}

void
ArrayBufferObject::setFlags(uint32_t flags)
{
    setSlot(FLAGS_SLOT, Int32Value(flags));
}

ArrayBufferObject*
ArrayBufferObject::create(JSContext* cx, uint32_t nbytes, BufferContents contents,
                          OwnsState ownsState /* = OwnsData */,
                          HandleObject proto /* = nullptr */,
                          NewObjectKind newKind /* = GenericObject */)
{
    MOZ_ASSERT_IF(contents.kind() == MAPPED, contents);

    // 24.1.1.1, step 3 (Inlined 6.2.6.1 CreateByteDataBlock, step 2).
    // Refuse to allocate too large buffers, currently limited to ~2 GiB.
    if (nbytes > INT32_MAX) {
        JS_ReportErrorNumberASCII(cx, GetErrorMessage, nullptr, JSMSG_BAD_ARRAY_LENGTH);
        return nullptr;
    }

    // If we need to allocate data, try to use a larger object size class so
    // that the array buffer's data can be allocated inline with the object.
    // The extra space will be left unused by the object's fixed slots and
    // available for the buffer's data, see NewObject().
    size_t reservedSlots = JSCLASS_RESERVED_SLOTS(&class_);

    size_t nslots = reservedSlots;
    bool allocated = false;
    if (contents) {
        if (ownsState == OwnsData) {
            // The ABO is taking ownership, so account the bytes against the zone.
            size_t nAllocated = nbytes;
            if (contents.kind() == MAPPED)
                nAllocated = JS_ROUNDUP(nbytes, js::gc::SystemPageSize());
            else if (contents.kind() == WASM)
                nAllocated = contents.wasmBuffer()->allocatedBytes();
            cx->zone()->updateMallocCounter(nAllocated);
        }
    } else {
        MOZ_ASSERT(ownsState == OwnsData);
        size_t usableSlots = NativeObject::MAX_FIXED_SLOTS - reservedSlots;
        if (nbytes <= usableSlots * sizeof(Value)) {
            int newSlots = JS_HOWMANY(nbytes, sizeof(Value));
            MOZ_ASSERT(int(nbytes) <= newSlots * int(sizeof(Value)));
            nslots = reservedSlots + newSlots;
            contents = BufferContents::createPlain(nullptr);
        } else {
            contents = AllocateArrayBufferContents(cx, nbytes);
            if (!contents)
                return nullptr;
            allocated = true;
        }
    }

    MOZ_ASSERT(!(class_.flags & JSCLASS_HAS_PRIVATE));
    gc::AllocKind allocKind = GetGCObjectKind(nslots);

    AutoSetNewObjectMetadata metadata(cx);
    Rooted<ArrayBufferObject*> obj(cx,
        NewObjectWithClassProto<ArrayBufferObject>(cx, proto, allocKind, newKind));
    if (!obj) {
        if (allocated)
            js_free(contents.data());
        return nullptr;
    }

    MOZ_ASSERT(obj->getClass() == &class_);
    //MOZ_ASSERT(!gc::IsInsideNursery(obj));

    if (!contents) {
        void* data = obj->inlineDataPointer();
        memset(data, 0, nbytes);
        obj->initialize(nbytes, BufferContents::createPlain(data), DoesntOwnData);
    } else {
        obj->initialize(nbytes, contents, ownsState);
    }

    return obj;
}

ArrayBufferObject*
ArrayBufferObject::create(JSContext* cx, uint32_t nbytes,
                          HandleObject proto /* = nullptr */,
                          NewObjectKind newKind /* = GenericObject */)
{
    return create(cx, nbytes, BufferContents::createPlain(nullptr),
                  OwnsState::OwnsData, proto);
}

ArrayBufferObject*
ArrayBufferObject::createEmpty(JSContext* cx)
{
    AutoSetNewObjectMetadata metadata(cx);
    ArrayBufferObject* obj = NewObjectWithClassProto<ArrayBufferObject>(cx, nullptr);
    if (!obj)
        return nullptr;

    obj->initEmpty();
    return obj;
}

/* static */ ArrayBufferObject::BufferContents
ArrayBufferObject::externalizeContents(JSContext* cx, Handle<ArrayBufferObject*> buffer,
                                       bool hasStealableContents)
{
    MOZ_ASSERT(buffer->isPlain(), "Only support doing this on plain ABOs");
    MOZ_ASSERT(!buffer->isDetached(), "must have contents to externalize");
    MOZ_ASSERT_IF(hasStealableContents, buffer->hasStealableContents());

    BufferContents contents(buffer->dataPointer(), buffer->bufferKind());

    if (hasStealableContents) {
        buffer->setOwnsData(DoesntOwnData);
        return contents;
    }

    // Create a new chunk of memory to return since we cannot steal the
    // existing contents away from the buffer.
    BufferContents newContents = AllocateArrayBufferContents(cx, buffer->byteLength());
    if (!newContents)
        return BufferContents::createPlain(nullptr);
    memcpy(newContents.data(), contents.data(), buffer->byteLength());
    buffer->changeContents(cx, newContents, DoesntOwnData);

    return newContents;
}

/* static */ ArrayBufferObject::BufferContents
ArrayBufferObject::stealContents(JSContext* cx, Handle<ArrayBufferObject*> buffer,
                                 bool hasStealableContents)
{
    // While wasm buffers cannot generally be transferred by content, the
    // stealContents() is used internally by the impl of memory growth.
    MOZ_ASSERT_IF(hasStealableContents, buffer->hasStealableContents() ||
                                        (buffer->isWasm() && !buffer->isPreparedForAsmJS()));
    assertSameCompartment(cx, buffer);

    BufferContents oldContents(buffer->dataPointer(), buffer->bufferKind());

    if (hasStealableContents) {
        // Return the old contents and reset the detached buffer's data
        // pointer. This pointer should never be accessed.
        auto newContents = BufferContents::createPlain(nullptr);
        buffer->setOwnsData(DoesntOwnData); // Do not free the stolen data.
        ArrayBufferObject::detach(cx, buffer, newContents);
        buffer->setOwnsData(DoesntOwnData); // Do not free the nullptr.
        return oldContents;
    }

    // Create a new chunk of memory to return since we cannot steal the
    // existing contents away from the buffer.
    BufferContents contentsCopy = AllocateArrayBufferContents(cx, buffer->byteLength());
    if (!contentsCopy)
        return BufferContents::createPlain(nullptr);

    if (buffer->byteLength() > 0)
        memcpy(contentsCopy.data(), oldContents.data(), buffer->byteLength());
    ArrayBufferObject::detach(cx, buffer, oldContents);
    return contentsCopy;
}

/* static */ void
ArrayBufferObject::addSizeOfExcludingThis(JSObject* obj, mozilla::MallocSizeOf mallocSizeOf,
                                          JS::ClassInfo* info)
{
    ArrayBufferObject& buffer = AsArrayBuffer(obj);

    if (!buffer.ownsData())
        return;

    switch (buffer.bufferKind()) {
      case PLAIN:
        if (buffer.isPreparedForAsmJS())
            info->objectsMallocHeapElementsAsmJS += mallocSizeOf(buffer.dataPointer());
        else
            info->objectsMallocHeapElementsNormal += mallocSizeOf(buffer.dataPointer());
        break;
      case MAPPED:
        info->objectsNonHeapElementsNormal += buffer.byteLength();
        break;
      case WASM:
        info->objectsNonHeapElementsWasm += buffer.byteLength();
        MOZ_ASSERT(buffer.wasmMappedSize() >= buffer.byteLength());
        info->wasmGuardPages += buffer.wasmMappedSize() - buffer.byteLength();
        break;
      case KIND_MASK:
        MOZ_CRASH("bad bufferKind()");
    }
}

/* static */ void
ArrayBufferObject::finalize(FreeOp* fop, JSObject* obj)
{
    ArrayBufferObject& buffer = obj->as<ArrayBufferObject>();

    if (buffer.ownsData())
        buffer.releaseData(fop);
}

/* static */ void
ArrayBufferObject::copyData(Handle<ArrayBufferObject*> toBuffer, uint32_t toIndex,
                            Handle<ArrayBufferObject*> fromBuffer, uint32_t fromIndex,
                            uint32_t count)
{
    MOZ_ASSERT(toBuffer->byteLength() >= count);
    MOZ_ASSERT(toBuffer->byteLength() >= toIndex + count);
    MOZ_ASSERT(fromBuffer->byteLength() >= fromIndex);
    MOZ_ASSERT(fromBuffer->byteLength() >= fromIndex + count);

    memcpy(toBuffer->dataPointer() + toIndex, fromBuffer->dataPointer() + fromIndex, count);
}

/* static */ void
ArrayBufferObject::trace(JSTracer* trc, JSObject* obj)
{
    // If this buffer is associated with an inline typed object,
    // fix up the data pointer if the typed object was moved.
    ArrayBufferObject& buf = obj->as<ArrayBufferObject>();

    if (!buf.forInlineTypedObject())
        return;

    JSObject* view = MaybeForwarded(buf.firstView());
    MOZ_ASSERT(view && view->is<InlineTransparentTypedObject>());

    TraceManuallyBarrieredEdge(trc, &view, "array buffer inline typed object owner");
    buf.setSlot(DATA_SLOT, PrivateValue(view->as<InlineTransparentTypedObject>().inlineTypedMem()));
}

/* static */ void
ArrayBufferObject::objectMoved(JSObject* obj, const JSObject* old)
{
    ArrayBufferObject& dst = obj->as<ArrayBufferObject>();
    const ArrayBufferObject& src = old->as<ArrayBufferObject>();

    // Fix up possible inline data pointer.
    if (src.hasInlineData())
        dst.setSlot(DATA_SLOT, PrivateValue(dst.inlineDataPointer()));
}

ArrayBufferViewObject*
ArrayBufferObject::firstView()
{
    return getSlot(FIRST_VIEW_SLOT).isObject()
        ? static_cast<ArrayBufferViewObject*>(&getSlot(FIRST_VIEW_SLOT).toObject())
        : nullptr;
}

void
ArrayBufferObject::setFirstView(ArrayBufferViewObject* view)
{
    setSlot(FIRST_VIEW_SLOT, ObjectOrNullValue(view));
}

bool
ArrayBufferObject::addView(JSContext* cx, JSObject* viewArg)
{
    // Note: we don't pass in an ArrayBufferViewObject as the argument due to
    // tricky inheritance in the various view classes. View classes do not
    // inherit from ArrayBufferViewObject so won't be upcast automatically.
    MOZ_ASSERT(viewArg->is<ArrayBufferViewObject>() || viewArg->is<TypedObject>());
    ArrayBufferViewObject* view = static_cast<ArrayBufferViewObject*>(viewArg);

    if (!firstView()) {
        setFirstView(view);
        return true;
    }
    return cx->compartment()->innerViews.get().addView(cx, this, view);
}

/*
 * InnerViewTable
 */

static size_t VIEW_LIST_MAX_LENGTH = 500;

bool
InnerViewTable::addView(JSContext* cx, ArrayBufferObject* buffer, ArrayBufferViewObject* view)
{
    // ArrayBufferObject entries are only added when there are multiple views.
    MOZ_ASSERT(buffer->firstView());

    if (!map.initialized() && !map.init()) {
        ReportOutOfMemory(cx);
        return false;
    }

    Map::AddPtr p = map.lookupForAdd(buffer);

    //MOZ_ASSERT(!gc::IsInsideNursery(buffer));
    bool addToNursery = nurseryKeysValid && gc::IsInsideNursery(view);

    if (p) {
        ViewVector& views = p->value();
        MOZ_ASSERT(!views.empty());

        if (addToNursery) {
            // Only add the entry to |nurseryKeys| if it isn't already there.
            if (views.length() >= VIEW_LIST_MAX_LENGTH) {
                // To avoid quadratic blowup, skip the loop below if we end up
                // adding enormous numbers of views for the same object.
                nurseryKeysValid = false;
            } else {
                for (size_t i = 0; i < views.length(); i++) {
                    if (gc::IsInsideNursery(views[i])) {
                        addToNursery = false;
                        break;
                    }
                }
            }
        }

        if (!views.append(view)) {
            ReportOutOfMemory(cx);
            return false;
        }
    } else {
        if (!map.add(p, buffer, ViewVector())) {
            ReportOutOfMemory(cx);
            return false;
        }
        // ViewVector has one inline element, so the first insertion is
        // guaranteed to succeed.
        MOZ_ALWAYS_TRUE(p->value().append(view));
    }

    if (addToNursery && !nurseryKeys.append(buffer))
        nurseryKeysValid = false;

    return true;
}

InnerViewTable::ViewVector*
InnerViewTable::maybeViewsUnbarriered(ArrayBufferObject* buffer)
{
    if (!map.initialized())
        return nullptr;

    Map::Ptr p = map.lookup(buffer);
    if (p)
        return &p->value();
    return nullptr;
}

void
InnerViewTable::removeViews(ArrayBufferObject* buffer)
{
    Map::Ptr p = map.lookup(buffer);
    MOZ_ASSERT(p);

    map.remove(p);
}

/* static */ bool
InnerViewTable::sweepEntry(JSObject** pkey, ViewVector& views)
{
    if (IsAboutToBeFinalizedUnbarriered(pkey))
        return true;

    MOZ_ASSERT(!views.empty());
    for (size_t i = 0; i < views.length(); i++) {
        if (IsAboutToBeFinalizedUnbarriered(&views[i])) {
            views[i--] = views.back();
            views.popBack();
        }
    }

    return views.empty();
}

void
InnerViewTable::sweep()
{
    MOZ_ASSERT(nurseryKeys.empty());
    map.sweep();
}

void
InnerViewTable::sweepAfterMinorGC()
{
    MOZ_ASSERT(needsSweepAfterMinorGC());

    if (nurseryKeysValid) {
        for (size_t i = 0; i < nurseryKeys.length(); i++) {
            JSObject* buffer = MaybeForwarded(nurseryKeys[i]);
            Map::Ptr p = map.lookup(buffer);
            if (!p)
                continue;

            if (sweepEntry(&p->mutableKey(), p->value()))
                map.remove(buffer);
        }
        nurseryKeys.clear();
    } else {
        // Do the required sweeping by looking at every map entry.
        nurseryKeys.clear();
        sweep();

        nurseryKeysValid = true;
    }
}

size_t
InnerViewTable::sizeOfExcludingThis(mozilla::MallocSizeOf mallocSizeOf)
{
    if (!map.initialized())
        return 0;

    size_t vectorSize = 0;
    for (Map::Enum e(map); !e.empty(); e.popFront())
        vectorSize += e.front().value().sizeOfExcludingThis(mallocSizeOf);

    return vectorSize
         + map.sizeOfExcludingThis(mallocSizeOf)
         + nurseryKeys.sizeOfExcludingThis(mallocSizeOf);
}

/*
 * ArrayBufferViewObject
 */

/*
 * This method is used to trace TypedArrayObjects and DataViewObjects. We need
 * a custom tracer to move the object's data pointer if its owner was moved and
 * stores its data inline.
 */
/* static */ void
ArrayBufferViewObject::trace(JSTracer* trc, JSObject* objArg)
{
    NativeObject* obj = &objArg->as<NativeObject>();
    HeapSlot& bufSlot = obj->getFixedSlotRef(TypedArrayObject::BUFFER_SLOT);
    TraceEdge(trc, &bufSlot, "typedarray.buffer");

    // Update obj's data pointer if it moved.
    if (bufSlot.isObject()) {
        if (IsArrayBuffer(&bufSlot.toObject())) {
            ArrayBufferObject& buf = AsArrayBuffer(MaybeForwarded(&bufSlot.toObject()));
            uint32_t offset = uint32_t(obj->getFixedSlot(TypedArrayObject::BYTEOFFSET_SLOT).toInt32());
            MOZ_ASSERT(offset <= INT32_MAX);

            if (buf.forInlineTypedObject()) {
                MOZ_ASSERT(buf.dataPointer() != nullptr);

                // The data is inline with an InlineTypedObject associated with the
                // buffer. Get a new address for the typed object if it moved.
                JSObject* view = buf.firstView();

                // Mark the object to move it into the tenured space.
                TraceManuallyBarrieredEdge(trc, &view, "typed array nursery owner");
                MOZ_ASSERT(view->is<InlineTypedObject>());
                MOZ_ASSERT(view != obj);

                void* srcData = obj->getPrivate();
                void* dstData = view->as<InlineTypedObject>().inlineTypedMemForGC() + offset;
                obj->setPrivateUnbarriered(dstData);

                // We can't use a direct forwarding pointer here, as there might
                // not be enough bytes available, and other views might have data
                // pointers whose forwarding pointers would overlap this one.
                if (trc->isTenuringTracer()) {
                    Nursery& nursery = obj->zoneFromAnyThread()->group()->nursery();
                    nursery.maybeSetForwardingPointer(trc, srcData, dstData, /* direct = */ false);
                }
            } else {
                MOZ_ASSERT_IF(buf.dataPointer() == nullptr, offset == 0);

                // The data may or may not be inline with the buffer. The buffer
                // can only move during a compacting GC, in which case its
                // objectMoved hook has already updated the buffer's data pointer.
                obj->initPrivate(buf.dataPointer() + offset);
            }
        }
    }
}

template <>
bool
JSObject::is<js::ArrayBufferViewObject>() const
{
    return is<DataViewObject>() || is<TypedArrayObject>();
}

template <>
bool
JSObject::is<js::ArrayBufferObjectMaybeShared>() const
{
    return is<ArrayBufferObject>() || is<SharedArrayBufferObject>();
}

void
ArrayBufferViewObject::notifyBufferDetached(JSContext* cx, void* newData)
{
    if (is<DataViewObject>()) {
        if (as<DataViewObject>().isSharedMemory())
            return;
        as<DataViewObject>().notifyBufferDetached(newData);
    } else if (is<TypedArrayObject>()) {
        if (as<TypedArrayObject>().isSharedMemory())
            return;
        as<TypedArrayObject>().notifyBufferDetached(cx, newData);
    } else {
        as<OutlineTypedObject>().notifyBufferDetached(newData);
    }
}

uint8_t*
ArrayBufferViewObject::dataPointerUnshared(const JS::AutoRequireNoGC& nogc)
{
    if (is<DataViewObject>()) {
        MOZ_ASSERT(!as<DataViewObject>().isSharedMemory());
        return static_cast<uint8_t*>(as<DataViewObject>().dataPointerUnshared());
    }
    if (is<TypedArrayObject>()) {
        MOZ_ASSERT(!as<TypedArrayObject>().isSharedMemory());
        return static_cast<uint8_t*>(as<TypedArrayObject>().viewDataUnshared());
    }
    return as<TypedObject>().typedMem(nogc);
}

#ifdef DEBUG
bool
ArrayBufferViewObject::isSharedMemory()
{
    if (is<TypedArrayObject>())
        return as<TypedArrayObject>().isSharedMemory();
    return false;
}
#endif

void
ArrayBufferViewObject::setDataPointerUnshared(uint8_t* data)
{
    if (is<DataViewObject>()) {
        MOZ_ASSERT(!as<DataViewObject>().isSharedMemory());
        as<DataViewObject>().setPrivate(data);
    } else if (is<TypedArrayObject>()) {
        MOZ_ASSERT(!as<TypedArrayObject>().isSharedMemory());
        as<TypedArrayObject>().setPrivate(data);
    } else if (is<OutlineTypedObject>()) {
        as<OutlineTypedObject>().setData(data);
    } else {
        MOZ_CRASH();
    }
}

/* static */ ArrayBufferObjectMaybeShared*
ArrayBufferViewObject::bufferObject(JSContext* cx, Handle<ArrayBufferViewObject*> thisObject)
{
    if (thisObject->is<TypedArrayObject>()) {
        Rooted<TypedArrayObject*> typedArray(cx, &thisObject->as<TypedArrayObject>());
        if (!TypedArrayObject::ensureHasBuffer(cx, typedArray))
            return nullptr;
        return thisObject->as<TypedArrayObject>().bufferEither();
    }
    MOZ_ASSERT(thisObject->is<DataViewObject>());
    return &thisObject->as<DataViewObject>().arrayBufferEither();
}

/* JS Friend API */

JS_FRIEND_API(bool)
JS_IsArrayBufferViewObject(JSObject* obj)
{
    obj = CheckedUnwrap(obj);
    return obj && obj->is<ArrayBufferViewObject>();
}

JS_FRIEND_API(JSObject*)
js::UnwrapArrayBufferView(JSObject* obj)
{
    if (JSObject* unwrapped = CheckedUnwrap(obj))
        return unwrapped->is<ArrayBufferViewObject>() ? unwrapped : nullptr;
    return nullptr;
}

JS_FRIEND_API(uint32_t)
JS_GetArrayBufferByteLength(JSObject* obj)
{
    obj = CheckedUnwrap(obj);
    return obj ? AsArrayBuffer(obj).byteLength() : 0;
}

JS_FRIEND_API(uint8_t*)
JS_GetArrayBufferData(JSObject* obj, bool* isSharedMemory, const JS::AutoRequireNoGC&)
{
    obj = CheckedUnwrap(obj);
    if (!obj)
        return nullptr;
    if (!IsArrayBuffer(obj))
        return nullptr;
    *isSharedMemory = false;
    return AsArrayBuffer(obj).dataPointer();
}

JS_FRIEND_API(bool)
JS_DetachArrayBuffer(JSContext* cx, HandleObject obj)
{
    AssertHeapIsIdle();
    CHECK_REQUEST(cx);
    assertSameCompartment(cx, obj);

    if (!obj->is<ArrayBufferObject>()) {
        JS_ReportErrorASCII(cx, "ArrayBuffer object required");
        return false;
    }

    Rooted<ArrayBufferObject*> buffer(cx, &obj->as<ArrayBufferObject>());

    if (buffer->isWasm() || buffer->isPreparedForAsmJS()) {
        JS_ReportErrorNumberASCII(cx, GetErrorMessage, nullptr, JSMSG_WASM_NO_TRANSFER);
        return false;
    }

    ArrayBufferObject::BufferContents newContents =
        buffer->hasStealableContents() ? ArrayBufferObject::BufferContents::createPlain(nullptr)
                                       : buffer->contents();

    ArrayBufferObject::detach(cx, buffer, newContents);

    return true;
}

JS_FRIEND_API(bool)
JS_IsDetachedArrayBufferObject(JSObject* obj)
{
    obj = CheckedUnwrap(obj);
    if (!obj)
        return false;

    return obj->is<ArrayBufferObject>() && obj->as<ArrayBufferObject>().isDetached();
}

JS_FRIEND_API(JSObject*)
JS_NewArrayBuffer(JSContext* cx, uint32_t nbytes)
{
    AssertHeapIsIdle();
    CHECK_REQUEST(cx);
    MOZ_ASSERT(nbytes <= INT32_MAX);
    return ArrayBufferObject::create(cx, nbytes);
}

JS_PUBLIC_API(JSObject*)
JS_NewArrayBufferWithContents(JSContext* cx, size_t nbytes, void* data)
{
    AssertHeapIsIdle();
    CHECK_REQUEST(cx);
    MOZ_ASSERT_IF(!data, nbytes == 0);
    ArrayBufferObject::BufferContents contents =
        ArrayBufferObject::BufferContents::create<ArrayBufferObject::PLAIN>(data);
    return ArrayBufferObject::create(cx, nbytes, contents, ArrayBufferObject::OwnsData,
                                     /* proto = */ nullptr, TenuredObject);
}

JS_PUBLIC_API(JSObject*)
JS_NewArrayBufferWithExternalContents(JSContext* cx, size_t nbytes, void* data)
{
    AssertHeapIsIdle();
    CHECK_REQUEST(cx);
    MOZ_ASSERT_IF(!data, nbytes == 0);
    ArrayBufferObject::BufferContents contents =
        ArrayBufferObject::BufferContents::create<ArrayBufferObject::PLAIN>(data);
    return ArrayBufferObject::create(cx, nbytes, contents, ArrayBufferObject::DoesntOwnData,
                                     /* proto = */ nullptr, TenuredObject);
}

JS_FRIEND_API(bool)
JS_IsArrayBufferObject(JSObject* obj)
{
    obj = CheckedUnwrap(obj);
    return obj && obj->is<ArrayBufferObject>();
}

JS_FRIEND_API(bool)
JS_ArrayBufferHasData(JSObject* obj)
{
    return CheckedUnwrap(obj)->as<ArrayBufferObject>().hasData();
}

JS_FRIEND_API(JSObject*)
js::UnwrapArrayBuffer(JSObject* obj)
{
    if (JSObject* unwrapped = CheckedUnwrap(obj))
        return unwrapped->is<ArrayBufferObject>() ? unwrapped : nullptr;
    return nullptr;
}

JS_FRIEND_API(JSObject*)
js::UnwrapSharedArrayBuffer(JSObject* obj)
{
    if (JSObject* unwrapped = CheckedUnwrap(obj))
        return unwrapped->is<SharedArrayBufferObject>() ? unwrapped : nullptr;
    return nullptr;
}

JS_PUBLIC_API(void*)
JS_ExternalizeArrayBufferContents(JSContext* cx, HandleObject obj)
{
    AssertHeapIsIdle();
    CHECK_REQUEST(cx);
    assertSameCompartment(cx, obj);

    if (!obj->is<ArrayBufferObject>()) {
        JS_ReportErrorNumberASCII(cx, GetErrorMessage, nullptr, JSMSG_TYPED_ARRAY_BAD_ARGS);
        return nullptr;
    }

    Handle<ArrayBufferObject*> buffer = obj.as<ArrayBufferObject>();
    if (!buffer->isPlain()) {
        // This operation isn't supported on mapped or wsm ArrayBufferObjects.
        JS_ReportErrorNumberASCII(cx, GetErrorMessage, nullptr, JSMSG_TYPED_ARRAY_BAD_ARGS);
        return nullptr;
    }
    if (buffer->isDetached()) {
        JS_ReportErrorNumberASCII(cx, GetErrorMessage, nullptr, JSMSG_TYPED_ARRAY_DETACHED);
        return nullptr;
    }

    // The caller assumes that a plain malloc'd buffer is returned.
    // hasStealableContents is true for mapped buffers, so we must additionally
    // require that the buffer is plain. In the future, we could consider
    // returning something that handles releasing the memory.
    bool hasStealableContents = buffer->hasStealableContents();

    return ArrayBufferObject::externalizeContents(cx, buffer, hasStealableContents).data();
}

JS_PUBLIC_API(void*)
JS_StealArrayBufferContents(JSContext* cx, HandleObject objArg)
{
    AssertHeapIsIdle();
    CHECK_REQUEST(cx);
    assertSameCompartment(cx, objArg);

    JSObject* obj = CheckedUnwrap(objArg);
    if (!obj)
        return nullptr;

    if (!obj->is<ArrayBufferObject>()) {
        JS_ReportErrorNumberASCII(cx, GetErrorMessage, nullptr, JSMSG_TYPED_ARRAY_BAD_ARGS);
        return nullptr;
    }

    Rooted<ArrayBufferObject*> buffer(cx, &obj->as<ArrayBufferObject>());
    if (buffer->isDetached()) {
        JS_ReportErrorNumberASCII(cx, GetErrorMessage, nullptr, JSMSG_TYPED_ARRAY_DETACHED);
        return nullptr;
    }

    if (buffer->isWasm() || buffer->isPreparedForAsmJS()) {
        JS_ReportErrorNumberASCII(cx, GetErrorMessage, nullptr, JSMSG_WASM_NO_TRANSFER);
        return nullptr;
    }

    // The caller assumes that a plain malloc'd buffer is returned.
    // hasStealableContents is true for mapped buffers, so we must additionally
    // require that the buffer is plain. In the future, we could consider
    // returning something that handles releasing the memory.
    bool hasStealableContents = buffer->hasStealableContents() && buffer->isPlain();

    AutoCompartment ac(cx, buffer);
    return ArrayBufferObject::stealContents(cx, buffer, hasStealableContents).data();
}

JS_PUBLIC_API(JSObject*)
JS_NewMappedArrayBufferWithContents(JSContext* cx, size_t nbytes, void* data)
{
    AssertHeapIsIdle();
    CHECK_REQUEST(cx);

    MOZ_ASSERT(data);
    ArrayBufferObject::BufferContents contents =
        ArrayBufferObject::BufferContents::create<ArrayBufferObject::MAPPED>(data);
    return ArrayBufferObject::create(cx, nbytes, contents, ArrayBufferObject::OwnsData,
                                     /* proto = */ nullptr, TenuredObject);
}

JS_PUBLIC_API(void*)
JS_CreateMappedArrayBufferContents(int fd, size_t offset, size_t length)
{
    return ArrayBufferObject::createMappedContents(fd, offset, length).data();
}

JS_PUBLIC_API(void)
JS_ReleaseMappedArrayBufferContents(void* contents, size_t length)
{
    DeallocateMappedContent(contents, length);
}

JS_FRIEND_API(bool)
JS_IsMappedArrayBufferObject(JSObject* obj)
{
    obj = CheckedUnwrap(obj);
    if (!obj)
        return false;

    return obj->is<ArrayBufferObject>() && obj->as<ArrayBufferObject>().isMapped();
}

JS_FRIEND_API(void*)
JS_GetArrayBufferViewData(JSObject* obj, bool* isSharedMemory, const JS::AutoRequireNoGC&)
{
    obj = CheckedUnwrap(obj);
    if (!obj)
        return nullptr;
    if (obj->is<DataViewObject>()) {
        DataViewObject& dv = obj->as<DataViewObject>();
        *isSharedMemory = dv.isSharedMemory();
        return dv.dataPointerEither().unwrap(/*safe - caller sees isSharedMemory flag*/);
    }
    TypedArrayObject& ta = obj->as<TypedArrayObject>();
    *isSharedMemory = ta.isSharedMemory();
    return ta.viewDataEither().unwrap(/*safe - caller sees isSharedMemory flag*/);
}

JS_FRIEND_API(JSObject*)
JS_GetArrayBufferViewBuffer(JSContext* cx, HandleObject objArg, bool* isSharedMemory)
{
    AssertHeapIsIdle();
    CHECK_REQUEST(cx);
    assertSameCompartment(cx, objArg);

    JSObject* obj = CheckedUnwrap(objArg);
    if (!obj)
        return nullptr;
    MOZ_ASSERT(obj->is<ArrayBufferViewObject>());

    Rooted<ArrayBufferViewObject*> viewObject(cx, static_cast<ArrayBufferViewObject*>(obj));
    ArrayBufferObjectMaybeShared* buffer = ArrayBufferViewObject::bufferObject(cx, viewObject);
    *isSharedMemory = buffer->is<SharedArrayBufferObject>();
    return buffer;
}

JS_FRIEND_API(uint32_t)
JS_GetArrayBufferViewByteLength(JSObject* obj)
{
    obj = CheckedUnwrap(obj);
    if (!obj)
        return 0;
    return obj->is<DataViewObject>()
           ? obj->as<DataViewObject>().byteLength()
           : obj->as<TypedArrayObject>().byteLength();
}

JS_FRIEND_API(uint32_t)
JS_GetArrayBufferViewByteOffset(JSObject* obj)
{
    obj = CheckedUnwrap(obj);
    if (!obj)
        return 0;
    return obj->is<DataViewObject>()
           ? obj->as<DataViewObject>().byteOffset()
           : obj->as<TypedArrayObject>().byteOffset();
}

JS_FRIEND_API(JSObject*)
JS_GetObjectAsArrayBufferView(JSObject* obj, uint32_t* length, bool* isSharedMemory, uint8_t** data)
{
    if (!(obj = CheckedUnwrap(obj)))
        return nullptr;
    if (!(obj->is<ArrayBufferViewObject>()))
        return nullptr;

    js::GetArrayBufferViewLengthAndData(obj, length, isSharedMemory, data);
    return obj;
}

JS_FRIEND_API(void)
js::GetArrayBufferViewLengthAndData(JSObject* obj, uint32_t* length, bool* isSharedMemory,
                                    uint8_t** data)
{
    MOZ_ASSERT(obj->is<ArrayBufferViewObject>());

    *length = obj->is<DataViewObject>()
              ? obj->as<DataViewObject>().byteLength()
              : obj->as<TypedArrayObject>().byteLength();

    if (obj->is<DataViewObject>()) {
        DataViewObject& dv = obj->as<DataViewObject>();
        *isSharedMemory = dv.isSharedMemory();
        *data = static_cast<uint8_t*>(
            dv.dataPointerEither().unwrap(/*safe - caller sees isShared flag*/));
    }
    else {
        TypedArrayObject& ta = obj->as<TypedArrayObject>();
        *isSharedMemory = ta.isSharedMemory();
        *data = static_cast<uint8_t*>(
            ta.viewDataEither().unwrap(/*safe - caller sees isShared flag*/));
    }
}

JS_FRIEND_API(JSObject*)
JS_GetObjectAsArrayBuffer(JSObject* obj, uint32_t* length, uint8_t** data)
{
    if (!(obj = CheckedUnwrap(obj)))
        return nullptr;
    if (!IsArrayBuffer(obj))
        return nullptr;

    *length = AsArrayBuffer(obj).byteLength();
    *data = AsArrayBuffer(obj).dataPointer();

    return obj;
}

JS_FRIEND_API(void)
js::GetArrayBufferLengthAndData(JSObject* obj, uint32_t* length, bool* isSharedMemory, uint8_t** data)
{
    MOZ_ASSERT(IsArrayBuffer(obj));
    *length = AsArrayBuffer(obj).byteLength();
    *data = AsArrayBuffer(obj).dataPointer();
    *isSharedMemory = false;
}<|MERGE_RESOLUTION|>--- conflicted
+++ resolved
@@ -283,22 +283,9 @@
     // Step 3 (Inlined 24.1.1.1 AllocateArrayBuffer).
     // 24.1.1.1, step 1 (Inlined 9.1.14 OrdinaryCreateFromConstructor).
     RootedObject proto(cx);
-<<<<<<< HEAD
-    RootedObject newTarget(cx, &args.newTarget().toObject());
-    if (!GetPrototypeFromConstructor(cx, newTarget, &proto))
-=======
     if (!GetPrototypeFromBuiltinConstructor(cx, args, &proto))
         return false;
 
-    // 24.1.1.1, step 3 (Inlined 6.2.6.1 CreateByteDataBlock, step 2).
-    // Refuse to allocate too large buffers, currently limited to ~2 GiB.
-    if (byteLength > INT32_MAX) {
-        JS_ReportErrorNumberASCII(cx, GetErrorMessage, nullptr, JSMSG_BAD_ARRAY_LENGTH);
->>>>>>> a17af05f
-        return false;
-    }
-
-<<<<<<< HEAD
     // 24.1.1.1, step 3 (Inlined 6.2.6.1 CreateByteDataBlock, step 2).
     // Refuse to allocate too large buffers, currently limited to ~2 GiB.
     if (byteLength > INT32_MAX) {
@@ -306,8 +293,6 @@
         return false;
     }
 
-=======
->>>>>>> a17af05f
     // 24.1.1.1, steps 1 and 4-6.
     JSObject* bufobj = create(cx, uint32_t(byteLength), proto);
     if (!bufobj)
