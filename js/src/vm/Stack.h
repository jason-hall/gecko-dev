/* -*- Mode: C++; tab-width: 8; indent-tabs-mode: nil; c-basic-offset: 4 -*-
 * vim: set ts=8 sts=4 et sw=4 tw=99:
 * This Source Code Form is subject to the terms of the Mozilla Public
 * License, v. 2.0. If a copy of the MPL was not distributed with this
 * file, You can obtain one at http://mozilla.org/MPL/2.0/. */

#ifndef vm_Stack_h
#define vm_Stack_h

#include "mozilla/Atomics.h"
#include "mozilla/HashFunctions.h"
#include "mozilla/Maybe.h"
#include "mozilla/MaybeOneOf.h"
#include "mozilla/MemoryReporting.h"
#include "mozilla/Variant.h"

#include "jsfun.h"
#include "jsscript.h"
#include "jsutil.h"

#include "gc/Rooting.h"
#ifdef CHECK_OSIPOINT_REGISTERS
#include "jit/Registers.h" // for RegisterDump
#endif
#include "jit/JSJitFrameIter.h"
#include "js/RootingAPI.h"
#include "vm/ArgumentsObject.h"
#include "vm/SavedFrame.h"
<<<<<<< HEAD
#include "wasm/WasmFrameIterator.h"
=======
#include "wasm/WasmFrameIter.h"
>>>>>>> a17af05f
#include "wasm/WasmTypes.h"

struct JSCompartment;

namespace JS {
namespace dbg {
#ifdef JS_BROKEN_GCC_ATTRIBUTE_WARNING
#pragma GCC diagnostic push
#pragma GCC diagnostic ignored "-Wattributes"
#endif // JS_BROKEN_GCC_ATTRIBUTE_WARNING

class JS_PUBLIC_API(AutoEntryMonitor);

#ifdef JS_BROKEN_GCC_ATTRIBUTE_WARNING
#pragma GCC diagnostic pop
#endif // JS_BROKEN_GCC_ATTRIBUTE_WARNING
} // namespace dbg
} // namespace JS

namespace js {

class InterpreterRegs;
class CallObject;
class FrameIter;
class EnvironmentObject;
class ScriptFrameIter;
<<<<<<< HEAD
class GeckoProfiler;
=======
class GeckoProfilerRuntime;
>>>>>>> a17af05f
class InterpreterFrame;
class LexicalEnvironmentObject;
class EnvironmentIter;
class EnvironmentCoordinate;

class SavedFrame;

namespace jit {
class CommonFrameLayout;
}
namespace wasm {
class DebugFrame;
class Instance;
}

// VM stack layout
//
// A JSRuntime's stack consists of a linked list of activations. Every activation
// contains a number of scripted frames that are either running in the interpreter
// (InterpreterActivation) or JIT code (JitActivation). The frames inside a single
// activation are contiguous: whenever C++ calls back into JS, a new activation is
// pushed.
//
// Every activation is tied to a single JSContext and JSCompartment. This means we
// can reconstruct a given context's stack by skipping activations belonging to other
// contexts. This happens whenever an embedding enters the JS engine on cx1 and
// then, from a native called by the JS engine, reenters the VM on cx2.

// Interpreter frames (InterpreterFrame)
//
// Each interpreter script activation (global or function code) is given a
// fixed-size header (js::InterpreterFrame). The frame contains bookkeeping
// information about the activation and links to the previous frame.
//
// The values after an InterpreterFrame in memory are its locals followed by its
// expression stack. InterpreterFrame::argv_ points to the frame's arguments.
// Missing formal arguments are padded with |undefined|, so the number of
// arguments is always >= the number of formals.
//
// The top of an activation's current frame's expression stack is pointed to by
// the activation's "current regs", which contains the stack pointer 'sp'. In
// the interpreter, sp is adjusted as individual values are pushed and popped
// from the stack and the InterpreterRegs struct (pointed to by the
// InterpreterActivation) is a local var of js::Interpret.

enum MaybeCheckAliasing { CHECK_ALIASING = true, DONT_CHECK_ALIASING = false };
enum MaybeCheckTDZ { CheckTDZ = true, DontCheckTDZ = false };

/*****************************************************************************/

namespace jit {
    class BaselineFrame;
    class RematerializedFrame;
} // namespace jit

/*
 * Pointer to either a ScriptFrameIter::Data, an InterpreterFrame, or a Baseline
 * JIT frame.
 *
 * The Debugger may cache ScriptFrameIter::Data as a bookmark to reconstruct a
 * ScriptFrameIter without doing a full stack walk.
 *
 * There is no way to directly create such an AbstractFramePtr. To do so, the
 * user must call ScriptFrameIter::copyDataAsAbstractFramePtr().
 *
 * ScriptFrameIter::abstractFramePtr() will never return an AbstractFramePtr
 * that is in fact a ScriptFrameIter::Data.
 *
 * To recover a ScriptFrameIter settled at the location pointed to by an
 * AbstractFramePtr, use the THIS_FRAME_ITER macro in Debugger.cpp. As an
 * aside, no asScriptFrameIterData() is provided because C++ is stupid and
 * cannot forward declare inner classes.
 */

class AbstractFramePtr
{
    friend class FrameIter;

    uintptr_t ptr_;

    enum {
        Tag_ScriptFrameIterData = 0x0,
        Tag_InterpreterFrame = 0x1,
        Tag_BaselineFrame = 0x2,
        Tag_RematerializedFrame = 0x3,
        Tag_WasmDebugFrame = 0x4,
        TagMask = 0x7
    };

  public:
    AbstractFramePtr()
      : ptr_(0)
    {}

    MOZ_IMPLICIT AbstractFramePtr(InterpreterFrame* fp)
      : ptr_(fp ? uintptr_t(fp) | Tag_InterpreterFrame : 0)
    {
        MOZ_ASSERT_IF(fp, asInterpreterFrame() == fp);
    }

    MOZ_IMPLICIT AbstractFramePtr(jit::BaselineFrame* fp)
      : ptr_(fp ? uintptr_t(fp) | Tag_BaselineFrame : 0)
    {
        MOZ_ASSERT_IF(fp, asBaselineFrame() == fp);
    }

    MOZ_IMPLICIT AbstractFramePtr(jit::RematerializedFrame* fp)
      : ptr_(fp ? uintptr_t(fp) | Tag_RematerializedFrame : 0)
    {
        MOZ_ASSERT_IF(fp, asRematerializedFrame() == fp);
    }

    MOZ_IMPLICIT AbstractFramePtr(wasm::DebugFrame* fp)
      : ptr_(fp ? uintptr_t(fp) | Tag_WasmDebugFrame : 0)
    {
        static_assert(wasm::DebugFrame::Alignment >= TagMask, "aligned");
        MOZ_ASSERT_IF(fp, asWasmDebugFrame() == fp);
    }

    static AbstractFramePtr FromRaw(void* raw) {
        AbstractFramePtr frame;
        frame.ptr_ = uintptr_t(raw);
        return frame;
    }

    bool isScriptFrameIterData() const {
        return !!ptr_ && (ptr_ & TagMask) == Tag_ScriptFrameIterData;
    }
    bool isInterpreterFrame() const {
        return (ptr_ & TagMask) == Tag_InterpreterFrame;
    }
    InterpreterFrame* asInterpreterFrame() const {
        MOZ_ASSERT(isInterpreterFrame());
        InterpreterFrame* res = (InterpreterFrame*)(ptr_ & ~TagMask);
        MOZ_ASSERT(res);
        return res;
    }
    bool isBaselineFrame() const {
        return (ptr_ & TagMask) == Tag_BaselineFrame;
    }
    jit::BaselineFrame* asBaselineFrame() const {
        MOZ_ASSERT(isBaselineFrame());
        jit::BaselineFrame* res = (jit::BaselineFrame*)(ptr_ & ~TagMask);
        MOZ_ASSERT(res);
        return res;
    }
    bool isRematerializedFrame() const {
        return (ptr_ & TagMask) == Tag_RematerializedFrame;
    }
    jit::RematerializedFrame* asRematerializedFrame() const {
        MOZ_ASSERT(isRematerializedFrame());
        jit::RematerializedFrame* res = (jit::RematerializedFrame*)(ptr_ & ~TagMask);
        MOZ_ASSERT(res);
        return res;
    }
    bool isWasmDebugFrame() const {
        return (ptr_ & TagMask) == Tag_WasmDebugFrame;
    }
    wasm::DebugFrame* asWasmDebugFrame() const {
        MOZ_ASSERT(isWasmDebugFrame());
        wasm::DebugFrame* res = (wasm::DebugFrame*)(ptr_ & ~TagMask);
        MOZ_ASSERT(res);
        return res;
    }

    void* raw() const { return reinterpret_cast<void*>(ptr_); }

    bool operator ==(const AbstractFramePtr& other) const { return ptr_ == other.ptr_; }
    bool operator !=(const AbstractFramePtr& other) const { return ptr_ != other.ptr_; }

    explicit operator bool() const { return !!ptr_; }

    inline JSObject* environmentChain() const;
    inline CallObject& callObj() const;
    inline bool initFunctionEnvironmentObjects(JSContext* cx);
    inline bool pushVarEnvironment(JSContext* cx, HandleScope scope);
    template <typename SpecificEnvironment>
    inline void pushOnEnvironmentChain(SpecificEnvironment& env);
    template <typename SpecificEnvironment>
    inline void popOffEnvironmentChain();

    inline JSCompartment* compartment() const;

    inline bool hasInitialEnvironment() const;
    inline bool isGlobalFrame() const;
    inline bool isModuleFrame() const;
    inline bool isEvalFrame() const;
    inline bool isDebuggerEvalFrame() const;
    inline bool hasCachedSavedFrame() const;
    inline void setHasCachedSavedFrame();

    inline bool hasScript() const;
    inline JSScript* script() const;
    inline wasm::Instance* wasmInstance() const;
    inline GlobalObject* global() const;
    inline JSFunction* callee() const;
    inline Value calleev() const;
    inline Value& thisArgument() const;

    inline Value newTarget() const;

    inline bool debuggerNeedsCheckPrimitiveReturn() const;

    inline bool isFunctionFrame() const;
    inline bool isNonStrictDirectEvalFrame() const;
    inline bool isStrictEvalFrame() const;

    inline unsigned numActualArgs() const;
    inline unsigned numFormalArgs() const;

    inline Value* argv() const;

    inline bool hasArgs() const;
    inline bool hasArgsObj() const;
    inline ArgumentsObject& argsObj() const;
    inline void initArgsObj(ArgumentsObject& argsobj) const;
    inline bool createSingleton() const;

    inline Value& unaliasedLocal(uint32_t i);
    inline Value& unaliasedFormal(unsigned i, MaybeCheckAliasing checkAliasing = CHECK_ALIASING);
    inline Value& unaliasedActual(unsigned i, MaybeCheckAliasing checkAliasing = CHECK_ALIASING);
    template <class Op> inline void unaliasedForEachActual(JSContext* cx, Op op);

    inline bool prevUpToDate() const;
    inline void setPrevUpToDate() const;
    inline void unsetPrevUpToDate() const;

    inline bool isDebuggee() const;
    inline void setIsDebuggee();
    inline void unsetIsDebuggee();

    inline HandleValue returnValue() const;
    inline void setReturnValue(const Value& rval) const;

    friend void GDBTestInitAbstractFramePtr(AbstractFramePtr&, void*);
    friend void GDBTestInitAbstractFramePtr(AbstractFramePtr&, InterpreterFrame*);
    friend void GDBTestInitAbstractFramePtr(AbstractFramePtr&, jit::BaselineFrame*);
    friend void GDBTestInitAbstractFramePtr(AbstractFramePtr&, jit::RematerializedFrame*);
    friend void GDBTestInitAbstractFramePtr(AbstractFramePtr& frame, wasm::DebugFrame* ptr);
};

class NullFramePtr : public AbstractFramePtr
{
  public:
    NullFramePtr()
      : AbstractFramePtr()
    { }
};

enum MaybeConstruct { NO_CONSTRUCT = false, CONSTRUCT = true };

/*****************************************************************************/

class InterpreterFrame
{
    enum Flags : uint32_t {
        CONSTRUCTING           =        0x1,  /* frame is for a constructor invocation */

        RESUMED_GENERATOR      =        0x2,  /* frame is for a resumed generator invocation */

        /* Function prologue state */
        HAS_INITIAL_ENV        =        0x4,  /* callobj created for function or var env for eval */
        HAS_ARGS_OBJ           =        0x8,  /* ArgumentsObject created for needsArgsObj script */

        /* Lazy frame initialization */
        HAS_RVAL               =       0x10,  /* frame has rval_ set */

        /* Debugger state */
        PREV_UP_TO_DATE        =       0x20,  /* see DebugScopes::updateLiveScopes */

        /*
         * See comment above 'isDebuggee' in jscompartment.h for explanation of
         * invariants of debuggee compartments, scripts, and frames.
         */
        DEBUGGEE               =       0x40,  /* Execution is being observed by Debugger */

        /* Used in tracking calls and profiling (see vm/GeckoProfiler.cpp) */
        HAS_PUSHED_PROF_FRAME  =       0x80,  /* Gecko Profiler was notified of entry */

        /*
         * If set, we entered one of the JITs and ScriptFrameIter should skip
         * this frame.
         */
        RUNNING_IN_JIT         =      0x100,

        /* Miscellaneous state. */
        CREATE_SINGLETON       =      0x200,  /* Constructed |this| object should be singleton. */

        /*
         * If set, this frame has been on the stack when
         * |js::SavedStacks::saveCurrentStack| was called, and so there is a
         * |js::SavedFrame| object cached for this frame.
         */
        HAS_CACHED_SAVED_FRAME =      0x400,
    };

    mutable uint32_t    flags_;         /* bits described by Flags */
    uint32_t            nactual_;       /* number of actual arguments, for function frames */
    JSScript*           script_;        /* the script we're executing */
    JSObject*           envChain_;      /* current environment chain */
    Value               rval_;          /* if HAS_RVAL, return value of the frame */
    ArgumentsObject*    argsObj_;       /* if HAS_ARGS_OBJ, the call's arguments object */

    /*
     * Previous frame and its pc and sp. Always nullptr for
     * InterpreterActivation's entry frame, always non-nullptr for inline
     * frames.
     */
    InterpreterFrame*   prev_;
    jsbytecode*         prevpc_;
    Value*              prevsp_;

    void*               unused;

    /*
     * For an eval-in-frame DEBUGGER_EVAL frame, the frame in whose scope
     * we're evaluating code. Iteration treats this as our previous frame.
     */
    AbstractFramePtr    evalInFramePrev_;

    Value*              argv_;         /* If hasArgs(), points to frame's arguments. */
    LifoAlloc::Mark     mark_;          /* Used to release memory for this frame. */

    static void staticAsserts() {
        JS_STATIC_ASSERT(offsetof(InterpreterFrame, rval_) % sizeof(Value) == 0);
        JS_STATIC_ASSERT(sizeof(InterpreterFrame) % sizeof(Value) == 0);
    }

    /*
     * The utilities are private since they are not able to assert that only
     * unaliased vars/formals are accessed. Normal code should prefer the
     * InterpreterFrame::unaliased* members (or InterpreterRegs::stackDepth for
     * the usual "depth is at least" assertions).
     */
    Value* slots() const { return (Value*)(this + 1); }
    Value* base() const { return slots() + script()->nfixed(); }

    friend class FrameIter;
    friend class InterpreterRegs;
    friend class InterpreterStack;
    friend class jit::BaselineFrame;

    /*
     * Frame initialization, called by InterpreterStack operations after acquiring
     * the raw memory for the frame:
     */

    /* Used for Invoke and Interpret. */
    void initCallFrame(JSContext* cx, InterpreterFrame* prev, jsbytecode* prevpc, Value* prevsp,
                       JSFunction& callee, JSScript* script, Value* argv, uint32_t nactual,
                       MaybeConstruct constructing);

    /* Used for global and eval frames. */
    void initExecuteFrame(JSContext* cx, HandleScript script, AbstractFramePtr prev,
                          const Value& newTargetValue, HandleObject envChain);

  public:
    /*
     * Frame prologue/epilogue
     *
     * Every stack frame must have 'prologue' called before executing the
     * first op and 'epilogue' called after executing the last op and before
     * popping the frame (whether the exit is exceptional or not).
     *
     * For inline JS calls/returns, it is easy to call the prologue/epilogue
     * exactly once. When calling JS from C++, Invoke/Execute push the stack
     * frame but do *not* call the prologue/epilogue. That means Interpret
     * must call the prologue/epilogue for the entry frame. This scheme
     * simplifies jit compilation.
     *
     * An important corner case is what happens when an error occurs (OOM,
     * over-recursed) after pushing the stack frame but before 'prologue' is
     * called or completes fully. To simplify usage, 'epilogue' does not assume
     * 'prologue' has completed and handles all the intermediate state details.
     */

    bool prologue(JSContext* cx);
    void epilogue(JSContext* cx, jsbytecode* pc);

    bool checkReturn(JSContext* cx, HandleValue thisv);

    bool initFunctionEnvironmentObjects(JSContext* cx);

    /*
     * Initialize locals of newly-pushed frame to undefined.
     */
    void initLocals();

    /*
     * Stack frame type
     *
     * A stack frame may have one of four types, which determines which
     * members of the frame may be accessed and other invariants:
     *
     *  global frame:   execution of global code
     *  function frame: execution of function code
     *  module frame:   execution of a module
     *  eval frame:     execution of eval code
     */

    bool isGlobalFrame() const {
        return script_->isGlobalCode();
    }

    bool isModuleFrame() const {
        return script_->module();
    }

    bool isEvalFrame() const {
        return script_->isForEval();
    }

    bool isFunctionFrame() const {
        return script_->functionNonDelazifying();
    }

    inline bool isStrictEvalFrame() const {
        return isEvalFrame() && script()->strict();
    }

    bool isNonStrictEvalFrame() const {
        return isEvalFrame() && !script()->strict();
    }

    bool isNonGlobalEvalFrame() const;

    bool isNonStrictDirectEvalFrame() const {
        return isNonStrictEvalFrame() && isNonGlobalEvalFrame();
    }

    /*
     * Previous frame
     *
     * A frame's 'prev' frame is either null or the previous frame pointed to
     * by cx->regs->fp when this frame was pushed. Often, given two prev-linked
     * frames, the next-frame is a function or eval that was called by the
     * prev-frame, but not always: the prev-frame may have called a native that
     * reentered the VM through JS_CallFunctionValue on the same context
     * (without calling JS_SaveFrameChain) which pushed the next-frame. Thus,
     * 'prev' has little semantic meaning and basically just tells the VM what
     * to set cx->regs->fp to when this frame is popped.
     */

    InterpreterFrame* prev() const {
        return prev_;
    }

    AbstractFramePtr evalInFramePrev() const {
        MOZ_ASSERT(isEvalFrame());
        return evalInFramePrev_;
    }

    /*
     * (Unaliased) locals and arguments
     *
     * Only non-eval function frames have arguments. The arguments pushed by
     * the caller are the 'actual' arguments. The declared arguments of the
     * callee are the 'formal' arguments. When the caller passes less actual
     * arguments, missing formal arguments are padded with |undefined|.
     *
     * When a local/formal variable is aliased (accessed by nested closures,
     * environment operations, or 'arguments'), the canonical location for
     * that value is the slot of an environment object.  Aliased locals don't
     * have stack slots assigned to them.  These functions assert that
     * accesses to stack values are unaliased.
     */

    inline Value& unaliasedLocal(uint32_t i);

    bool hasArgs() const { return isFunctionFrame(); }
    inline Value& unaliasedFormal(unsigned i, MaybeCheckAliasing = CHECK_ALIASING);
    inline Value& unaliasedActual(unsigned i, MaybeCheckAliasing = CHECK_ALIASING);
    template <class Op> inline void unaliasedForEachActual(Op op);

    unsigned numFormalArgs() const { MOZ_ASSERT(hasArgs()); return callee().nargs(); }
    unsigned numActualArgs() const { MOZ_ASSERT(hasArgs()); return nactual_; }

    /* Watch out, this exposes a pointer to the unaliased formal arg array. */
    Value* argv() const { MOZ_ASSERT(hasArgs()); return argv_; }

    /*
     * Arguments object
     *
     * If a non-eval function has script->needsArgsObj, an arguments object is
     * created in the prologue and stored in the local variable for the
     * 'arguments' binding (script->argumentsLocal). Since this local is
     * mutable, the arguments object can be overwritten and we can "lose" the
     * arguments object. Thus, InterpreterFrame keeps an explicit argsObj_ field so
     * that the original arguments object is always available.
     */

    ArgumentsObject& argsObj() const;
    void initArgsObj(ArgumentsObject& argsobj);

    JSObject* createRestParameter(JSContext* cx);

    /*
     * Environment chain
     *
     * In theory, the environment chain would contain an object for every
     * lexical scope. However, only objects that are required for dynamic
     * lookup are actually created.
     *
     * Given that an InterpreterFrame corresponds roughly to a ES Execution
     * Context (ES 10.3), InterpreterFrame::varObj corresponds to the
     * VariableEnvironment component of a Exection Context. Intuitively, the
     * variables object is where new bindings (variables and functions) are
     * stored. One might expect that this is either the Call object or
     * envChain.globalObj for function or global code, respectively, however
     * the JSAPI allows calls of Execute to specify a variables object on the
     * environment chain other than the call/global object. This allows
     * embeddings to run multiple scripts under the same global, each time
     * using a new variables object to collect and discard the script's global
     * variables.
     */

    inline HandleObject environmentChain() const;

    inline EnvironmentObject& aliasedEnvironment(EnvironmentCoordinate ec) const;
    inline GlobalObject& global() const;
    inline CallObject& callObj() const;
    inline JSObject& varObj() const;
    inline LexicalEnvironmentObject& extensibleLexicalEnvironment() const;

    template <typename SpecificEnvironment>
    inline void pushOnEnvironmentChain(SpecificEnvironment& env);
    template <typename SpecificEnvironment>
    inline void popOffEnvironmentChain();
    inline void replaceInnermostEnvironment(EnvironmentObject& env);

    // Push a VarEnvironmentObject for function frames of functions that have
    // parameter expressions with closed over var bindings.
    bool pushVarEnvironment(JSContext* cx, HandleScope scope);

    /*
     * For lexical envs with aliased locals, these interfaces push and pop
     * entries on the environment chain.  The "freshen" operation replaces the
     * current lexical env with a fresh copy of it, to implement semantics
     * providing distinct bindings per iteration of a for(;;) loop whose head
     * has a lexical declaration.  The "recreate" operation replaces the
     * current lexical env with a copy of it containing uninitialized
     * bindings, to implement semantics providing distinct bindings per
     * iteration of a for-in/of loop.
     */

    bool pushLexicalEnvironment(JSContext* cx, Handle<LexicalScope*> scope);
    bool freshenLexicalEnvironment(JSContext* cx);
    bool recreateLexicalEnvironment(JSContext* cx);

    /*
     * Script
     *
     * All frames have an associated JSScript which holds the bytecode being
     * executed for the frame.
     */

    JSScript* script() const {
        return script_;
    }

    /* Return the previous frame's pc. */
    jsbytecode* prevpc() {
        MOZ_ASSERT(prev_);
        return prevpc_;
    }

    /* Return the previous frame's sp. */
    Value* prevsp() {
        MOZ_ASSERT(prev_);
        return prevsp_;
    }

    /*
     * Return the 'this' argument passed to a non-eval function frame. This is
     * not necessarily the frame's this-binding, for instance non-strict
     * functions will box primitive 'this' values and thisArgument() will
     * return the original, unboxed Value.
     */
    Value& thisArgument() const {
        MOZ_ASSERT(isFunctionFrame());
        return argv()[-1];
    }

    /*
     * Callee
     *
     * Only function frames have a callee. An eval frame in a function has the
     * same callee as its containing function frame.
     */

    JSFunction& callee() const {
        MOZ_ASSERT(isFunctionFrame());
        return calleev().toObject().as<JSFunction>();
    }

    const Value& calleev() const {
        MOZ_ASSERT(isFunctionFrame());
        return argv()[-2];
    }

    /*
     * New Target
     *
     * Only function frames have a meaningful newTarget. An eval frame in a
     * function will have a copy of the newTarget of the enclosing function
     * frame.
     */
    Value newTarget() const {
        if (isEvalFrame())
            return ((Value*)this)[-1];

        MOZ_ASSERT(isFunctionFrame());

        if (callee().isArrow())
            return callee().getExtendedSlot(FunctionExtended::ARROW_NEWTARGET_SLOT);

        if (isConstructing()) {
            unsigned pushedArgs = Max(numFormalArgs(), numActualArgs());
            return argv()[pushedArgs];
        }
        return UndefinedValue();
    }

    /* Profiler flags */

    bool hasPushedGeckoProfilerFrame() {
        return !!(flags_ & HAS_PUSHED_PROF_FRAME);
    }

    void setPushedGeckoProfilerFrame() {
        flags_ |= HAS_PUSHED_PROF_FRAME;
    }

    void unsetPushedGeckoProfilerFrame() {
        flags_ &= ~HAS_PUSHED_PROF_FRAME;
    }

    /* Return value */

    bool hasReturnValue() const {
        return flags_ & HAS_RVAL;
    }

    MutableHandleValue returnValue() {
        if (!hasReturnValue())
            rval_.setUndefined();
        return MutableHandleValue::fromMarkedLocation(&rval_);
    }

    void markReturnValue() {
        flags_ |= HAS_RVAL;
    }

    void setReturnValue(const Value& v) {
        rval_ = v;
        markReturnValue();
    }

    void clearReturnValue() {
        rval_.setUndefined();
        markReturnValue();
    }

    void resumeGeneratorFrame(JSObject* envChain) {
        MOZ_ASSERT(script()->isStarGenerator() || script()->isLegacyGenerator() ||
                   script()->isAsync());
        MOZ_ASSERT(isFunctionFrame());
        flags_ |= HAS_INITIAL_ENV;
        envChain_ = envChain;
    }

    /*
     * Other flags
     */

    bool isConstructing() const {
        return !!(flags_ & CONSTRUCTING);
    }

    void setResumedGenerator() {
        flags_ |= RESUMED_GENERATOR;
    }
    bool isResumedGenerator() const {
        return !!(flags_ & RESUMED_GENERATOR);
    }

    /*
     * These two queries should not be used in general: the presence/absence of
     * the call/args object is determined by the static(ish) properties of the
     * JSFunction/JSScript. These queries should only be performed when probing
     * a stack frame that may be in the middle of the prologue (during which
     * time the call/args object are created).
     */

    inline bool hasInitialEnvironment() const;

    bool hasInitialEnvironmentUnchecked() const {
        return flags_ & HAS_INITIAL_ENV;
    }

    bool hasArgsObj() const {
        MOZ_ASSERT(script()->needsArgsObj());
        return flags_ & HAS_ARGS_OBJ;
    }

    void setCreateSingleton() {
        MOZ_ASSERT(isConstructing());
        flags_ |= CREATE_SINGLETON;
    }
    bool createSingleton() const {
        MOZ_ASSERT(isConstructing());
        return flags_ & CREATE_SINGLETON;
    }

    /*
     * Debugger eval frames.
     *
     * - If evalInFramePrev_ is non-null, frame was created for an "eval in
     *   frame" call, which can push a successor to any live frame; so its
     *   logical "prev" frame is not necessarily the previous frame in memory.
     *   Iteration should treat evalInFramePrev_ as this frame's previous frame.
     *
     * - Don't bother to JIT it, because it's probably short-lived.
     *
     * - It is required to have a environment chain object outside the
     *   js::EnvironmentObject hierarchy: either a global object, or a
     *   DebugEnvironmentProxy.
     */
    bool isDebuggerEvalFrame() const {
        return isEvalFrame() && !!evalInFramePrev_;
    }

    bool prevUpToDate() const {
        return !!(flags_ & PREV_UP_TO_DATE);
    }

    void setPrevUpToDate() {
        flags_ |= PREV_UP_TO_DATE;
    }

    void unsetPrevUpToDate() {
        flags_ &= ~PREV_UP_TO_DATE;
    }

    bool isDebuggee() const {
        return !!(flags_ & DEBUGGEE);
    }

    void setIsDebuggee() {
        flags_ |= DEBUGGEE;
    }

    inline void unsetIsDebuggee();

    bool hasCachedSavedFrame() const {
        return flags_ & HAS_CACHED_SAVED_FRAME;
    }
    void setHasCachedSavedFrame() {
        flags_ |= HAS_CACHED_SAVED_FRAME;
    }

  public:
    void trace(JSTracer* trc, Value* sp, jsbytecode* pc);
    void traceValues(JSTracer* trc, unsigned start, unsigned end);

    // Entered Baseline/Ion from the interpreter.
    bool runningInJit() const {
        return !!(flags_ & RUNNING_IN_JIT);
    }
    void setRunningInJit() {
        flags_ |= RUNNING_IN_JIT;
    }
    void clearRunningInJit() {
        flags_ &= ~RUNNING_IN_JIT;
    }
};

/*****************************************************************************/

class InterpreterRegs
{
  public:
    Value* sp;
    jsbytecode* pc;
  private:
    InterpreterFrame* fp_;
  public:
    InterpreterFrame* fp() const { return fp_; }

    unsigned stackDepth() const {
        MOZ_ASSERT(sp >= fp_->base());
        return sp - fp_->base();
    }

    Value* spForStackDepth(unsigned depth) const {
        MOZ_ASSERT(fp_->script()->nfixed() + depth <= fp_->script()->nslots());
        return fp_->base() + depth;
    }

    /* For generators. */
    void rebaseFromTo(const InterpreterRegs& from, InterpreterFrame& to) {
        fp_ = &to;
        sp = to.slots() + (from.sp - from.fp_->slots());
        pc = from.pc;
        MOZ_ASSERT(fp_);
    }

    void popInlineFrame() {
        pc = fp_->prevpc();
        unsigned spForNewTarget = fp_->isResumedGenerator() ? 0 : fp_->isConstructing();
        sp = fp_->prevsp() - fp_->numActualArgs() - 1 - spForNewTarget;
        fp_ = fp_->prev();
        MOZ_ASSERT(fp_);
    }
    void prepareToRun(InterpreterFrame& fp, JSScript* script) {
        pc = script->code();
        sp = fp.slots() + script->nfixed();
        fp_ = &fp;
    }

    void setToEndOfScript();

    MutableHandleValue stackHandleAt(int i) {
        return MutableHandleValue::fromMarkedLocation(&sp[i]);
    }

    HandleValue stackHandleAt(int i) const {
        return HandleValue::fromMarkedLocation(&sp[i]);
    }

    friend void GDBTestInitInterpreterRegs(InterpreterRegs&, js::InterpreterFrame*,
                                           JS::Value*, uint8_t*);
};

/*****************************************************************************/

class InterpreterStack
{
    friend class InterpreterActivation;

    static const size_t DEFAULT_CHUNK_SIZE = 4 * 1024;
    LifoAlloc allocator_;

    // Number of interpreter frames on the stack, for over-recursion checks.
    static const size_t MAX_FRAMES = 50 * 1000;
    static const size_t MAX_FRAMES_TRUSTED = MAX_FRAMES + 1000;
    size_t frameCount_;

    inline uint8_t* allocateFrame(JSContext* cx, size_t size);

    inline InterpreterFrame*
    getCallFrame(JSContext* cx, const CallArgs& args, HandleScript script,
                 MaybeConstruct constructing, Value** pargv);

    void releaseFrame(InterpreterFrame* fp) {
        frameCount_--;
        allocator_.release(fp->mark_);
    }

  public:
    InterpreterStack()
      : allocator_(DEFAULT_CHUNK_SIZE),
        frameCount_(0)
    { }

    ~InterpreterStack() {
        MOZ_ASSERT(frameCount_ == 0);
    }

    // For execution of eval or global code.
    InterpreterFrame* pushExecuteFrame(JSContext* cx, HandleScript script,
                                       const Value& newTargetValue, HandleObject envChain,
                                       AbstractFramePtr evalInFrame);

    // Called to invoke a function.
    InterpreterFrame* pushInvokeFrame(JSContext* cx, const CallArgs& args,
                                      MaybeConstruct constructing);

    // The interpreter can push light-weight, "inline" frames without entering a
    // new InterpreterActivation or recursively calling Interpret.
    bool pushInlineFrame(JSContext* cx, InterpreterRegs& regs, const CallArgs& args,
                         HandleScript script, MaybeConstruct constructing);

    void popInlineFrame(InterpreterRegs& regs);

    bool resumeGeneratorCallFrame(JSContext* cx, InterpreterRegs& regs,
                                  HandleFunction callee, HandleValue newTarget,
                                  HandleObject envChain);

    inline void purge(JSRuntime* rt);

    size_t sizeOfExcludingThis(mozilla::MallocSizeOf mallocSizeOf) const {
        return allocator_.sizeOfExcludingThis(mallocSizeOf);
    }
};

// CooperatingContext is a wrapper for a JSContext that is participating in
// cooperative scheduling and may be different from the current thread. It is
// in place to make it clearer when we might be operating on another thread,
// and harder to accidentally pass in another thread's context to an API that
// expects the current thread's context.
class CooperatingContext
{
    JSContext* cx;

  public:
    explicit CooperatingContext(JSContext* cx) : cx(cx) {}
    JSContext* context() const { return cx; }

    // For &cx. The address should not be taken for other CooperatingContexts.
    friend class ZoneGroup;
};

void TraceInterpreterActivations(JSContext* cx, const CooperatingContext& target, JSTracer* trc);

/*****************************************************************************/

/** Base class for all function call args. */
class AnyInvokeArgs : public JS::CallArgs
{
};

/** Base class for all function construction args. */
class AnyConstructArgs : public JS::CallArgs
{
    // Only js::Construct (or internal methods that call the qualified CallArgs
    // versions) should do these things!
    void setCallee(const Value& v) = delete;
    void setThis(const Value& v) = delete;
    MutableHandleValue newTarget() const = delete;
    MutableHandleValue rval() const = delete;
};

namespace detail {

/** Function call/construct args of statically-unknown count. */
template <MaybeConstruct Construct>
class GenericArgsBase
  : public mozilla::Conditional<Construct, AnyConstructArgs, AnyInvokeArgs>::Type
{
  protected:
    AutoValueVector v_;

    explicit GenericArgsBase(JSContext* cx) : v_(cx) {}

  public:
    bool init(JSContext* cx, unsigned argc) {
        if (argc > ARGS_LENGTH_MAX) {
            JS_ReportErrorNumberASCII(cx, GetErrorMessage, nullptr, JSMSG_TOO_MANY_ARGUMENTS);
            return false;
        }

        // callee, this, arguments[, new.target iff constructing]
        size_t len = 2 + argc + uint32_t(Construct);
        MOZ_ASSERT(len > argc);  // no overflow
        if (!v_.resize(len))
            return false;

        *static_cast<JS::CallArgs*>(this) = CallArgsFromVp(argc, v_.begin());
        this->constructing_ = Construct;
        if (Construct)
            this->CallArgs::setThis(MagicValue(JS_IS_CONSTRUCTING));
        return true;
    }
};

/** Function call/construct args of statically-known count. */
template <MaybeConstruct Construct, size_t N>
class FixedArgsBase
  : public mozilla::Conditional<Construct, AnyConstructArgs, AnyInvokeArgs>::Type
{
    static_assert(N <= ARGS_LENGTH_MAX, "o/~ too many args o/~");

  protected:
    JS::AutoValueArray<2 + N + uint32_t(Construct)> v_;

    explicit FixedArgsBase(JSContext* cx) : v_(cx) {
        *static_cast<JS::CallArgs*>(this) = CallArgsFromVp(N, v_.begin());
        this->constructing_ = Construct;
        if (Construct)
            this->CallArgs::setThis(MagicValue(JS_IS_CONSTRUCTING));
    }
};

} // namespace detail

/** Function call args of statically-unknown count. */
class InvokeArgs : public detail::GenericArgsBase<NO_CONSTRUCT>
{
    using Base = detail::GenericArgsBase<NO_CONSTRUCT>;

  public:
    explicit InvokeArgs(JSContext* cx) : Base(cx) {}
};

/** Function call args of statically-unknown count. */
class InvokeArgsMaybeIgnoresReturnValue : public detail::GenericArgsBase<NO_CONSTRUCT>
{
    using Base = detail::GenericArgsBase<NO_CONSTRUCT>;

  public:
    explicit InvokeArgsMaybeIgnoresReturnValue(JSContext* cx, bool ignoresReturnValue) : Base(cx) {
        this->ignoresReturnValue_ = ignoresReturnValue;
    }
};

/** Function call args of statically-known count. */
template <size_t N>
class FixedInvokeArgs : public detail::FixedArgsBase<NO_CONSTRUCT, N>
{
    using Base = detail::FixedArgsBase<NO_CONSTRUCT, N>;

  public:
    explicit FixedInvokeArgs(JSContext* cx) : Base(cx) {}
};

/** Function construct args of statically-unknown count. */
class ConstructArgs : public detail::GenericArgsBase<CONSTRUCT>
{
    using Base = detail::GenericArgsBase<CONSTRUCT>;

  public:
    explicit ConstructArgs(JSContext* cx) : Base(cx) {}
};

/** Function call args of statically-known count. */
template <size_t N>
class FixedConstructArgs : public detail::FixedArgsBase<CONSTRUCT, N>
{
    using Base = detail::FixedArgsBase<CONSTRUCT, N>;

  public:
    explicit FixedConstructArgs(JSContext* cx) : Base(cx) {}
};

template <class Args, class Arraylike>
inline bool
FillArgumentsFromArraylike(JSContext* cx, Args& args, const Arraylike& arraylike)
{
    uint32_t len = arraylike.length();
    if (!args.init(cx, len))
        return false;

    for (uint32_t i = 0; i < len; i++)
        args[i].set(arraylike[i]);

    return true;
}

template <>
struct DefaultHasher<AbstractFramePtr> {
    typedef AbstractFramePtr Lookup;

    static js::HashNumber hash(const Lookup& key) {
        return mozilla::HashGeneric(key.raw());
    }

    static bool match(const AbstractFramePtr& k, const Lookup& l) {
        return k == l;
    }
};

/*****************************************************************************/

// SavedFrame caching to minimize stack walking.
//
// SavedFrames are hash consed to minimize expensive (with regards to both space
// and time) allocations in the face of many stack frames that tend to share the
// same older tail frames. Despite that, in scenarios where we are frequently
// saving the same or similar stacks, such as when the Debugger's allocation
// site tracking is enabled, these older stack frames still get walked
// repeatedly just to create the lookup structs to find their corresponding
// SavedFrames in the hash table. This stack walking is slow, and we would like
// to minimize it.
//
// We have reserved a bit on most of SpiderMonkey's various frame
// representations (the exceptions being asm and inlined ion frames). As we
// create SavedFrame objects for live stack frames in SavedStacks::insertFrames,
// we set this bit and append the SavedFrame object to the cache. As we walk the
// stack, if we encounter a frame that has this bit set, that indicates that we
// have already captured a SavedFrame object for the given stack frame (but not
// necessarily the current pc) during a previous call to insertFrames. We know
// that the frame's parent was also captured and has its bit set as well, but
// additionally we know the parent was captured at its current pc. For the
// parent, rather than continuing the expensive stack walk, we do a quick and
// cache-friendly linear search through the frame cache. Upon finishing search
// through the frame cache, stale entries are removed.
//
// The frame cache maintains the invariant that its first E[0] .. E[j-1]
// entries are live and sorted from oldest to younger frames, where 0 < j < n
// and n = the length of the cache. When searching the cache, we require
// that we are considering the youngest live frame whose bit is set. Every
// cache entry E[i] where i >= j is a stale entry. Consider the following
// scenario:
//
//     P  >  Q  >  R  >  S          Initial stack, bits not set.
//     P* >  Q* >  R* >  S*         Capture a SavedFrame stack, set bits.
//     P* >  Q* >  R*               Return from S.
//     P* >  Q*                     Return from R.
//     P* >  Q* >  T                Call T, its bit is not set.
//
// The frame cache was populated with [P, Q, R, S] when we captured a
// SavedFrame stack, but because we returned from frames R and S, their
// entries in the frame cache are now stale. This fact is unbeknownst to us
// because we do not observe frame pops. Upon capturing a second stack, we
// start stack walking at the youngest frame T, which does not have its bit
// set and must take the hash table lookup slow path rather than the frame
// cache short circuit. Next we proceed to Q and find that it has its bit
// set, and it is therefore the youngest live frame with its bit set. We
// search through the frame cache from oldest to youngest and find the cache
// entry matching Q. We know that T is the next younger live frame from Q
// and that T does not have an entry in the frame cache because its bit was
// not set. Therefore, we have found entry E[j-1] and the subsequent entries
// are stale and should be purged from the frame cache.
//
// We have a LiveSavedFrameCache for each activation to minimize the number of
// entries that must be scanned through, and to avoid the headaches of
// maintaining a cache for each compartment and invalidating stale cache entries
// in the presence of cross-compartment calls.
class LiveSavedFrameCache
{
  public:
    using FramePtr = mozilla::Variant<AbstractFramePtr, jit::CommonFrameLayout*>;

  private:
    struct Entry
    {
        FramePtr             framePtr;
        jsbytecode*          pc;
        HeapPtr<SavedFrame*> savedFrame;

        Entry(FramePtr& framePtr, jsbytecode* pc, SavedFrame* savedFrame)
          : framePtr(framePtr)
          , pc(pc)
          , savedFrame(savedFrame)
        { }
    };

    using EntryVector = Vector<Entry, 0, SystemAllocPolicy>;
    EntryVector* frames;

    LiveSavedFrameCache(const LiveSavedFrameCache&) = delete;
    LiveSavedFrameCache& operator=(const LiveSavedFrameCache&) = delete;

  public:
    explicit LiveSavedFrameCache() : frames(nullptr) { }

    LiveSavedFrameCache(LiveSavedFrameCache&& rhs)
        : frames(rhs.frames)
    {
        MOZ_ASSERT(this != &rhs, "self-move disallowed");
        rhs.frames = nullptr;
    }

    ~LiveSavedFrameCache() {
        if (frames) {
            js_delete(frames);
            frames = nullptr;
        }
    }

    bool initialized() const { return !!frames; }
    bool init(JSContext* cx) {
        frames = js_new<EntryVector>();
        if (!frames) {
            JS_ReportOutOfMemory(cx);
            return false;
        }
        return true;
    }

    static mozilla::Maybe<FramePtr> getFramePtr(FrameIter& iter);
    void trace(JSTracer* trc);

    void find(JSContext* cx, FrameIter& frameIter, MutableHandleSavedFrame frame) const;
    bool insert(JSContext* cx, FramePtr& framePtr, jsbytecode* pc, HandleSavedFrame savedFrame);
};

static_assert(sizeof(LiveSavedFrameCache) == sizeof(uintptr_t),
              "Every js::Activation has a LiveSavedFrameCache, so we need to be pretty careful "
              "about avoiding bloat. If you're adding members to LiveSavedFrameCache, maybe you "
              "should consider figuring out a way to make js::Activation have a "
              "LiveSavedFrameCache* instead of a Rooted<LiveSavedFrameCache>.");

/*****************************************************************************/

class InterpreterActivation;
class WasmActivation;

namespace jit {
    class JitActivation;
} // namespace jit

// This class is separate from Activation, because it calls JSCompartment::wrap()
// which can GC and walk the stack. It's not safe to do that within the
// JitActivation constructor.
class MOZ_RAII ActivationEntryMonitor
{
    JSContext* cx_;

    // The entry point monitor that was set on cx_->runtime() when this
    // ActivationEntryMonitor was created.
    JS::dbg::AutoEntryMonitor* entryMonitor_;

    explicit ActivationEntryMonitor(JSContext* cx);

    ActivationEntryMonitor(const ActivationEntryMonitor& other) = delete;
    void operator=(const ActivationEntryMonitor& other) = delete;

    Value asyncStack(JSContext* cx);

  public:
    ActivationEntryMonitor(JSContext* cx, InterpreterFrame* entryFrame);
    ActivationEntryMonitor(JSContext* cx, jit::CalleeToken entryToken);
    inline ~ActivationEntryMonitor();
};

class Activation
{
  protected:
    JSContext* cx_;
    JSCompartment* compartment_;
    Activation* prev_;
    Activation* prevProfiling_;

    // Counter incremented by JS::HideScriptedCaller and decremented by
    // JS::UnhideScriptedCaller. If > 0 for the top activation,
    // DescribeScriptedCaller will return null instead of querying that
    // activation, which should prompt the caller to consult embedding-specific
    // data structures instead.
    size_t hideScriptedCallerCount_;

    // The cache of SavedFrame objects we have already captured when walking
    // this activation's stack.
    Rooted<LiveSavedFrameCache> frameCache_;

    // Youngest saved frame of an async stack that will be iterated during stack
    // capture in place of the actual stack of previous activations. Note that
    // the stack of this activation is captured entirely before this is used.
    //
    // Usually this is nullptr, meaning that normal stack capture will occur.
    // When this is set, the stack of any previous activation is ignored.
    Rooted<SavedFrame*> asyncStack_;

    // Value of asyncCause to be attached to asyncStack_.
    const char* asyncCause_;

    // True if the async call was explicitly requested, e.g. via
    // callFunctionWithAsyncStack.
    bool asyncCallIsExplicit_;

    enum Kind { Interpreter, Jit, Wasm };
    Kind kind_;

    inline Activation(JSContext* cx, Kind kind);
    inline ~Activation();

  public:
    JSContext* cx() const {
        return cx_;
    }
    JSCompartment* compartment() const {
        return compartment_;
    }
    Activation* prev() const {
        return prev_;
    }
    Activation* prevProfiling() const { return prevProfiling_; }
    inline Activation* mostRecentProfiling();

    bool isInterpreter() const {
        return kind_ == Interpreter;
    }
    bool isJit() const {
        return kind_ == Jit;
    }
    bool isWasm() const {
        return kind_ == Wasm;
    }

    inline bool isProfiling() const;
    void registerProfiling();
    void unregisterProfiling();

    InterpreterActivation* asInterpreter() const {
        MOZ_ASSERT(isInterpreter());
        return (InterpreterActivation*)this;
    }
    jit::JitActivation* asJit() const {
        MOZ_ASSERT(isJit());
        return (jit::JitActivation*)this;
    }
    WasmActivation* asWasm() const {
        MOZ_ASSERT(isWasm());
        return (WasmActivation*)this;
    }

    void hideScriptedCaller() {
        hideScriptedCallerCount_++;
    }
    void unhideScriptedCaller() {
        MOZ_ASSERT(hideScriptedCallerCount_ > 0);
        hideScriptedCallerCount_--;
    }
    bool scriptedCallerIsHidden() const {
        return hideScriptedCallerCount_ > 0;
    }

    static size_t offsetOfPrev() {
        return offsetof(Activation, prev_);
    }
    static size_t offsetOfPrevProfiling() {
        return offsetof(Activation, prevProfiling_);
    }

    SavedFrame* asyncStack() {
        return asyncStack_;
    }

    const char* asyncCause() const {
        return asyncCause_;
    }

    bool asyncCallIsExplicit() const {
        return asyncCallIsExplicit_;
    }

    inline LiveSavedFrameCache* getLiveSavedFrameCache(JSContext* cx);

  private:
    Activation(const Activation& other) = delete;
    void operator=(const Activation& other) = delete;
};

// This variable holds a special opcode value which is greater than all normal
// opcodes, and is chosen such that the bitwise or of this value with any
// opcode is this value.
static const jsbytecode EnableInterruptsPseudoOpcode = -1;

static_assert(EnableInterruptsPseudoOpcode >= JSOP_LIMIT,
              "EnableInterruptsPseudoOpcode must be greater than any opcode");
static_assert(EnableInterruptsPseudoOpcode == jsbytecode(-1),
              "EnableInterruptsPseudoOpcode must be the maximum jsbytecode value");

class InterpreterFrameIterator;
class RunState;

class InterpreterActivation : public Activation
{
    friend class js::InterpreterFrameIterator;

    InterpreterRegs regs_;
    InterpreterFrame* entryFrame_;
    size_t opMask_; // For debugger interrupts, see js::Interpret.

#ifdef DEBUG
    size_t oldFrameCount_;
#endif

  public:
    inline InterpreterActivation(RunState& state, JSContext* cx, InterpreterFrame* entryFrame);
    inline ~InterpreterActivation();

    inline bool pushInlineFrame(const CallArgs& args, HandleScript script,
                                MaybeConstruct constructing);
    inline void popInlineFrame(InterpreterFrame* frame);

    inline bool resumeGeneratorFrame(HandleFunction callee, HandleValue newTarget,
                                     HandleObject envChain);

    InterpreterFrame* current() const {
        return regs_.fp();
    }
    InterpreterRegs& regs() {
        return regs_;
    }
    InterpreterFrame* entryFrame() const {
        return entryFrame_;
    }
    size_t opMask() const {
        return opMask_;
    }

    bool isProfiling() const {
        return false;
    }

    // If this js::Interpret frame is running |script|, enable interrupts.
    void enableInterruptsIfRunning(JSScript* script) {
        if (regs_.fp()->script() == script)
            enableInterruptsUnconditionally();
    }
    void enableInterruptsUnconditionally() {
        opMask_ = EnableInterruptsPseudoOpcode;
    }
    void clearInterruptsMask() {
        opMask_ = 0;
    }
};

// Iterates over a thread's activation list.
class ActivationIterator
{
  protected:
    Activation* activation_;

  private:
    void settle();

  public:
    explicit ActivationIterator(JSContext* cx);

    // ActivationIterator can be used to iterate over a different thread's
    // activations, for use by the GC, invalidation, and other operations that
    // don't have a user-visible effect on the target thread's JS behavior.
    ActivationIterator(JSContext* cx, const CooperatingContext& target);

    ActivationIterator& operator++();

    Activation* operator->() const {
        return activation_;
    }
    Activation* activation() const {
        return activation_;
    }
    bool done() const {
        return activation_ == nullptr;
    }
};

namespace jit {

class BailoutFrameInfo;

// A JitActivation is used for frames running in Baseline or Ion.
class JitActivation : public Activation
{
    // If Baseline or Ion code is on the stack, and has called into C++, this
    // will be aligned to an ExitFrame.
    uint8_t* exitFP_;

    JitActivation* prevJitActivation_;
    bool active_;

    // Rematerialized Ion frames which has info copied out of snapshots. Maps
    // frame pointers (i.e. exitFP_) to a vector of rematerializations of all
    // inline frames associated with that frame.
    //
    // This table is lazily initialized by calling getRematerializedFrame.
    typedef GCVector<RematerializedFrame*> RematerializedFrameVector;
    typedef HashMap<uint8_t*, RematerializedFrameVector> RematerializedFrameTable;
    RematerializedFrameTable* rematerializedFrames_;

    // This vector is used to remember the outcome of the evaluation of recover
    // instructions.
    //
    // RInstructionResults are appended into this vector when Snapshot values
    // have to be read, or when the evaluation has to run before some mutating
    // code.  Each RInstructionResults belongs to one frame which has to bailout
    // as soon as we get back to it.
    typedef Vector<RInstructionResults, 1> IonRecoveryMap;
    IonRecoveryMap ionRecovery_;

    // If we are bailing out from Ion, then this field should be a non-null
    // pointer which references the BailoutFrameInfo used to walk the inner
    // frames. This field is used for all newly constructed JSJitFrameIters to
    // read the innermost frame information from this bailout data instead of
    // reading it from the stack.
    BailoutFrameInfo* bailoutData_;

    // When profiling is enabled, these fields will be updated to reflect the
    // last pushed frame for this activation, and if that frame has been
    // left for a call, the native code site of the call.
    mozilla::Atomic<void*, mozilla::Relaxed> lastProfilingFrame_;
    mozilla::Atomic<void*, mozilla::Relaxed> lastProfilingCallSite_;
    static_assert(sizeof(mozilla::Atomic<void*, mozilla::Relaxed>) == sizeof(void*),
                  "Atomic should have same memory format as underlying type.");

    void clearRematerializedFrames();

#ifdef CHECK_OSIPOINT_REGISTERS
  protected:
    // Used to verify that live registers don't change between a VM call and
    // the OsiPoint that follows it. Protected to silence Clang warning.
    uint32_t checkRegs_;
    RegisterDump regs_;
#endif

  public:
    explicit JitActivation(JSContext* cx, bool active = true);
    ~JitActivation();

    bool isActive() const {
        return active_;
    }
    void setActive(JSContext* cx, bool active = true);

    bool isProfiling() const {
        // All JitActivations can be profiled.
        return true;
    }

    JitActivation* prevJitActivation() const {
        return prevJitActivation_;
    }
    static size_t offsetOfPrevJitActivation() {
        return offsetof(JitActivation, prevJitActivation_);
    }

    void setExitFP(uint8_t* fp) {
        exitFP_ = fp;
    }
    uint8_t* exitFP() const {
        return exitFP_;
    }
    static size_t offsetOfExitFP() {
        return offsetof(JitActivation, exitFP_);
    }

    static size_t offsetOfActiveUint8() {
        MOZ_ASSERT(sizeof(bool) == 1);
        return offsetof(JitActivation, active_);
    }

#ifdef CHECK_OSIPOINT_REGISTERS
    void setCheckRegs(bool check) {
        checkRegs_ = check;
    }
    static size_t offsetOfCheckRegs() {
        return offsetof(JitActivation, checkRegs_);
    }
    static size_t offsetOfRegs() {
        return offsetof(JitActivation, regs_);
    }
#endif

    // Look up a rematerialized frame keyed by the fp, rematerializing the
    // frame if one doesn't already exist. A frame can only be rematerialized
    // if an IonFrameIterator pointing to the nearest uninlined frame can be
    // provided, as values need to be read out of snapshots.
    //
    // The inlineDepth must be within bounds of the frame pointed to by iter.
    RematerializedFrame* getRematerializedFrame(JSContext* cx, const JSJitFrameIter& iter,
                                                size_t inlineDepth = 0);

    // Look up a rematerialized frame by the fp. If inlineDepth is out of
    // bounds of what has been rematerialized, nullptr is returned.
    RematerializedFrame* lookupRematerializedFrame(uint8_t* top, size_t inlineDepth = 0);

    // Remove all rematerialized frames associated with the fp top from the
    // Debugger.
    void removeRematerializedFramesFromDebugger(JSContext* cx, uint8_t* top);

    bool hasRematerializedFrame(uint8_t* top, size_t inlineDepth = 0) {
        return !!lookupRematerializedFrame(top, inlineDepth);
    }

    // Remove a previous rematerialization by fp.
    void removeRematerializedFrame(uint8_t* top);

    void traceRematerializedFrames(JSTracer* trc);


    // Register the results of on Ion frame recovery.
    bool registerIonFrameRecovery(RInstructionResults&& results);

    // Return the pointer to the Ion frame recovery, if it is already registered.
    RInstructionResults* maybeIonFrameRecovery(JitFrameLayout* fp);

    // If an Ion frame recovery exists for the |fp| frame exists, then remove it
    // from the activation.
    void removeIonFrameRecovery(JitFrameLayout* fp);

    void traceIonRecovery(JSTracer* trc);

    // Return the bailout information if it is registered.
    const BailoutFrameInfo* bailoutData() const { return bailoutData_; }

    // Register the bailout data when it is constructed.
    void setBailoutData(BailoutFrameInfo* bailoutData);

    // Unregister the bailout data when the frame is reconstructed.
    void cleanBailoutData();

    static size_t offsetOfLastProfilingFrame() {
        return offsetof(JitActivation, lastProfilingFrame_);
    }
    void* lastProfilingFrame() {
        return lastProfilingFrame_;
    }
    void setLastProfilingFrame(void* ptr) {
        lastProfilingFrame_ = ptr;
    }

    static size_t offsetOfLastProfilingCallSite() {
        return offsetof(JitActivation, lastProfilingCallSite_);
    }
    void* lastProfilingCallSite() {
        return lastProfilingCallSite_;
    }
    void setLastProfilingCallSite(void* ptr) {
        lastProfilingCallSite_ = ptr;
    }
};

// A filtering of the ActivationIterator to only stop at JitActivations.
class JitActivationIterator : public ActivationIterator
{
    void settle() {
        while (!done() && !activation_->isJit())
            ActivationIterator::operator++();
    }

  public:
    explicit JitActivationIterator(JSContext* cx)
      : ActivationIterator(cx)
    {
        settle();
    }

    JitActivationIterator(JSContext* cx, const CooperatingContext& target)
      : ActivationIterator(cx, target)
    {
        settle();
    }

    JitActivationIterator& operator++() {
        ActivationIterator::operator++();
        settle();
        return *this;
    }

    uint8_t* exitFP() const {
        MOZ_ASSERT(activation_->isJit());
        return activation_->asJit()->exitFP();
    }
};

} // namespace jit

// Iterates over the frames of a single InterpreterActivation.
class InterpreterFrameIterator
{
    InterpreterActivation* activation_;
    InterpreterFrame* fp_;
    jsbytecode* pc_;
    Value* sp_;

  public:
    explicit InterpreterFrameIterator(InterpreterActivation* activation)
      : activation_(activation),
        fp_(nullptr),
        pc_(nullptr),
        sp_(nullptr)
    {
        if (activation) {
            fp_ = activation->current();
            pc_ = activation->regs().pc;
            sp_ = activation->regs().sp;
        }
    }

    InterpreterFrame* frame() const {
        MOZ_ASSERT(!done());
        return fp_;
    }
    jsbytecode* pc() const {
        MOZ_ASSERT(!done());
        return pc_;
    }
    Value* sp() const {
        MOZ_ASSERT(!done());
        return sp_;
    }

    InterpreterFrameIterator& operator++();

    bool done() const {
        return fp_ == nullptr;
    }
};

// An eventual goal is to remove WasmActivation and to run asm code in a
// JitActivation interleaved with Ion/Baseline jit code. This would allow
// efficient calls back and forth but requires that we can walk the stack for
// all kinds of jit code.
class WasmActivation : public Activation
{
<<<<<<< HEAD
    WasmActivation* prevWasm_;
    void* entrySP_;
    void* resumePC_;
    uint8_t* exitFP_;
    wasm::ExitReason exitReason_;
=======
    wasm::Frame* exitFP_;
>>>>>>> a17af05f

  public:
    explicit WasmActivation(JSContext* cx);
    ~WasmActivation();

    bool isProfiling() const {
        return true;
    }

    // Returns null or the final wasm::Frame* when wasm exited this
    // WasmActivation.
<<<<<<< HEAD
    uint8_t* exitFP() const { return exitFP_; }

    // Returns the reason why wasm code called out of wasm code.
    wasm::ExitReason exitReason() const { return exitReason_; }

    // Written by JIT code:
    static unsigned offsetOfEntrySP() { return offsetof(WasmActivation, entrySP_); }
    static unsigned offsetOfExitFP() { return offsetof(WasmActivation, exitFP_); }
    static unsigned offsetOfExitReason() { return offsetof(WasmActivation, exitReason_); }

    // Read/written from SIGSEGV handler:
    void setResumePC(void* pc) { resumePC_ = pc; }
    void* resumePC() const { return resumePC_; }

    // Used by wasm::FrameIterator during stack unwinding.
    void unwindExitFP(uint8_t* exitFP) { exitFP_ = exitFP; exitReason_ = wasm::ExitReason::None; }
=======
    wasm::Frame* exitFP() const { return exitFP_; }

    // Written by JIT code:
    static unsigned offsetOfExitFP() { return offsetof(WasmActivation, exitFP_); }

    // Interrupts are started from the interrupt signal handler (or the ARM
    // simulator) and cleared by WasmHandleExecutionInterrupt or WasmHandleThrow
    // when the interrupt is handled.
    void startInterrupt(const JS::ProfilingFrameIterator::RegisterState& state);
    void finishInterrupt();
    bool interrupted() const;
    void* unwindPC() const;
    void* resumePC() const;

    // Used by wasm::WasmFrameIter during stack unwinding.
    void unwindExitFP(wasm::Frame* exitFP);
};

// A JitFrameIter can iterate over all kind of frames emitted by our code
// generators, be they composed of JS jit frames or wasm frames, interleaved or
// not, in any order.
//
// In the following class:
// - code generated for JS is referred to as JSJit.
// - code generated for wasm is referred to as Wasm.
// Also, Jit refers to any one of them.
//
// JitFrameIter uses JSJitFrameIter to iterate over JSJit code or a
// WasmFrameIter to iterate over wasm code; only one of them is active at the
// time. When a sub-iterator is done, the JitFrameIter knows how to stop, move
// onto the next activation or move onto another kind of Jit code.
//
// For ease of use, there is also OnlyJSJitFrameIter, which skips all the
// non-JSJit frames.
//
// Note it is allowed to get a handle to the internal frame iterator via
// asJSJit() and asWasm(), but the user has to be careful not to have those be
// used after JitFrameIter leaves the scope or the operator++ is called.
//
// TODO(bug 1360211) In particular, this can handle the transition from wasm to
// ion and from ion to wasm, since these will be interleaved in the same
// JitActivation.
class JitFrameIter
{
  protected:
    mozilla::MaybeOneOf<jit::JSJitFrameIter, wasm::WasmFrameIter> iter_;

  public:
    JitFrameIter() : iter_() {}
    explicit JitFrameIter(Activation* activation);

    explicit JitFrameIter(const JitFrameIter& another);
    JitFrameIter& operator=(const JitFrameIter& another);

    bool isSome() const { return !iter_.empty(); }
    void reset() { MOZ_ASSERT(isSome()); iter_.destroy(); }

    bool isJSJit() const { return isSome() && iter_.constructed<jit::JSJitFrameIter>(); }
    jit::JSJitFrameIter& asJSJit() { return iter_.ref<jit::JSJitFrameIter>(); }
    const jit::JSJitFrameIter& asJSJit() const { return iter_.ref<jit::JSJitFrameIter>(); }

    bool isWasm() const { return isSome() && iter_.constructed<wasm::WasmFrameIter>(); }
    wasm::WasmFrameIter& asWasm() { return iter_.ref<wasm::WasmFrameIter>(); }
    const wasm::WasmFrameIter& asWasm() const { return iter_.ref<wasm::WasmFrameIter>(); }

    // Operations common to all frame iterators.
    bool done() const;
    void operator++();

    // Operations which have an effect only on JIT frames.
    void skipNonScriptedJSFrames();
};

// A JitFrameIter that skips all the non-JSJit frames, skipping interleaved
// frames of any another kind.

class OnlyJSJitFrameIter : public JitFrameIter
{
    void settle() {
        while (!done() && !isJSJit())
            ++(*this);
    }

  public:
    explicit OnlyJSJitFrameIter(Activation* act);
    explicit OnlyJSJitFrameIter(JSContext* cx);
    explicit OnlyJSJitFrameIter(const ActivationIterator& cx);

    void operator++() {
        JitFrameIter::operator++();
        settle();
    }

    const jit::JSJitFrameIter& frame() const {
        return asJSJit();
    }
>>>>>>> a17af05f
};

// A FrameIter walks over a context's stack of JS script activations,
// abstracting over whether the JS scripts were running in the interpreter or
// different modes of compiled code.
//
// FrameIter is parameterized by what it includes in the stack iteration:
//  - When provided, the optional JSPrincipal argument will cause FrameIter to
//    only show frames in globals whose JSPrincipals are subsumed (via
//    JSSecurityCallbacks::subsume) by the given JSPrincipal.
//
// Additionally, there are derived FrameIter types that automatically skip
// certain frames:
//  - ScriptFrameIter only shows frames that have an associated JSScript
//    (currently everything other than wasm stack frames). When !hasScript(),
//    clients must stick to the portion of the
//    interface marked below.
//  - NonBuiltinScriptFrameIter additionally filters out builtin (self-hosted)
//    scripts.
class FrameIter
{
  public:
    enum DebuggerEvalOption { FOLLOW_DEBUGGER_EVAL_PREV_LINK,
                              IGNORE_DEBUGGER_EVAL_PREV_LINK };

    enum State {
        DONE,      // when there are no more frames nor activations to unwind.
        INTERP,    // interpreter activation on the stack
        JIT        // jit or wasm activations on the stack
    };

    // Unlike ScriptFrameIter itself, ScriptFrameIter::Data can be allocated on
    // the heap, so this structure should not contain any GC things.
    struct Data
    {
        JSContext * cx_;
        DebuggerEvalOption  debuggerEvalOption_;
        JSPrincipals *      principals_;

        State               state_;

        jsbytecode *        pc_;

        InterpreterFrameIterator interpFrames_;
        ActivationIterator activations_;

        JitFrameIter jitFrames_;
        unsigned ionInlineFrameNo_;

        Data(JSContext* cx, DebuggerEvalOption debuggerEvalOption, JSPrincipals* principals);
        Data(JSContext* cx, const CooperatingContext& target, DebuggerEvalOption debuggerEvalOption);
        Data(const Data& other);
    };

    explicit FrameIter(JSContext* cx,
                       DebuggerEvalOption = FOLLOW_DEBUGGER_EVAL_PREV_LINK);
    FrameIter(JSContext* cx, const CooperatingContext&, DebuggerEvalOption);
    FrameIter(JSContext* cx, DebuggerEvalOption, JSPrincipals*);
    FrameIter(const FrameIter& iter);
    MOZ_IMPLICIT FrameIter(const Data& data);
    MOZ_IMPLICIT FrameIter(AbstractFramePtr frame);

    bool done() const { return data_.state_ == DONE; }

    // -------------------------------------------------------
    // The following functions can only be called when !done()
    // -------------------------------------------------------

    FrameIter& operator++();

    JSCompartment* compartment() const;
    Activation* activation() const { return data_.activations_.activation(); }

    bool isInterp() const {
        MOZ_ASSERT(!done());
        return data_.state_ == INTERP;
    }
    bool isJSJit() const {
        MOZ_ASSERT(!done());
        return data_.state_ == JIT && data_.jitFrames_.isJSJit();
    }
    bool isWasm() const {
        MOZ_ASSERT(!done());
        return data_.state_ == JIT && data_.jitFrames_.isWasm();
    }

    inline bool isIon() const;
    inline bool isBaseline() const;
    inline bool isPhysicalIonFrame() const;

    bool isEvalFrame() const;
    bool isFunctionFrame() const;
    bool hasArgs() const { return isFunctionFrame(); }

    // These two methods may not be called with asm frames.
    inline bool hasCachedSavedFrame() const;
    inline void setHasCachedSavedFrame();

    ScriptSource* scriptSource() const;
    const char* filename() const;
    const char16_t* displayURL() const;
    unsigned computeLine(uint32_t* column = nullptr) const;
    JSAtom* functionDisplayAtom() const;
    bool mutedErrors() const;

    bool hasScript() const { return !isWasm(); }

    // -----------------------------------------------------------
    //  The following functions can only be called when isWasm()
    // -----------------------------------------------------------

    inline bool wasmDebugEnabled() const;
    inline wasm::Instance* wasmInstance() const;
    inline unsigned wasmBytecodeOffset() const;
    void wasmUpdateBytecodeOffset();

    // -----------------------------------------------------------
    // The following functions can only be called when hasScript()
    // -----------------------------------------------------------

    inline JSScript* script() const;

    bool        isConstructing() const;
    jsbytecode* pc() const { MOZ_ASSERT(!done()); return data_.pc_; }
    void        updatePcQuadratic();

    // The function |calleeTemplate()| returns either the function from which
    // the current |callee| was cloned or the |callee| if it can be read. As
    // long as we do not have to investigate the environment chain or build a
    // new frame, we should prefer to use |calleeTemplate| instead of
    // |callee|, as requesting the |callee| might cause the invalidation of
    // the frame. (see js::Lambda)
    JSFunction* calleeTemplate() const;
    JSFunction* callee(JSContext* cx) const;

    JSFunction* maybeCallee(JSContext* cx) const {
        return isFunctionFrame() ? callee(cx) : nullptr;
    }

    bool        matchCallee(JSContext* cx, HandleFunction fun) const;

    unsigned    numActualArgs() const;
    unsigned    numFormalArgs() const;
    Value       unaliasedActual(unsigned i, MaybeCheckAliasing = CHECK_ALIASING) const;
    template <class Op> inline void unaliasedForEachActual(JSContext* cx, Op op);

    JSObject*  environmentChain(JSContext* cx) const;
    CallObject& callObj(JSContext* cx) const;

    bool        hasArgsObj() const;
    ArgumentsObject& argsObj() const;

    // Get the original |this| value passed to this function. May not be the
    // actual this-binding (for instance, derived class constructors will
    // change their this-value later and non-strict functions will box
    // primitives).
    Value       thisArgument(JSContext* cx) const;

    Value       newTarget() const;

    Value       returnValue() const;
    void        setReturnValue(const Value& v);

    // These are only valid for the top frame.
    size_t      numFrameSlots() const;
    Value       frameSlotValue(size_t index) const;

    // Ensures that we have rematerialized the top frame and its associated
    // inline frames. Can only be called when isIon().
    bool ensureHasRematerializedFrame(JSContext* cx);

    // True when isInterp() or isBaseline(). True when isIon() if it
    // has a rematerialized frame. False otherwise false otherwise.
    bool hasUsableAbstractFramePtr() const;

    // -----------------------------------------------------------
    // The following functions can only be called when isInterp(),
    // isBaseline(), isWasm() or isIon(). Further, abstractFramePtr() can
    // only be called when hasUsableAbstractFramePtr().
    // -----------------------------------------------------------

    AbstractFramePtr abstractFramePtr() const;
    AbstractFramePtr copyDataAsAbstractFramePtr() const;
    Data* copyData() const;

    // This can only be called when isInterp():
    inline InterpreterFrame* interpFrame() const;

    // This can only be called when isPhysicalIonFrame():
    inline jit::CommonFrameLayout* physicalIonFrame() const;

    // This is used to provide a raw interface for debugging.
    void* rawFramePtr() const;

  private:
    Data data_;
    jit::InlineFrameIterator ionInlineFrames_;

    const jit::JSJitFrameIter& jsJitFrame() const { return data_.jitFrames_.asJSJit(); }
    const wasm::WasmFrameIter& wasmFrame() const { return data_.jitFrames_.asWasm(); }

    jit::JSJitFrameIter& jsJitFrame() { return data_.jitFrames_.asJSJit(); }
    wasm::WasmFrameIter& wasmFrame() { return data_.jitFrames_.asWasm(); }

    bool isIonScripted() const { return isJSJit() && jsJitFrame().isIonScripted(); }

    void popActivation();
    void popInterpreterFrame();
    void nextJitFrame();
    void popJitFrame();
    void settleOnActivation();
};

class ScriptFrameIter : public FrameIter
{
    void settle() {
        while (!done() && !hasScript())
            FrameIter::operator++();
    }

  public:
    explicit ScriptFrameIter(JSContext* cx,
                             DebuggerEvalOption debuggerEvalOption = FOLLOW_DEBUGGER_EVAL_PREV_LINK)
      : FrameIter(cx, debuggerEvalOption)
    {
        settle();
    }

    ScriptFrameIter(JSContext* cx,
                     const CooperatingContext& target,
                     DebuggerEvalOption debuggerEvalOption)
       : FrameIter(cx, target, debuggerEvalOption)
    {
        settle();
    }

    ScriptFrameIter(JSContext* cx,
                    DebuggerEvalOption debuggerEvalOption,
                    JSPrincipals* prin)
      : FrameIter(cx, debuggerEvalOption, prin)
    {
        settle();
    }

    ScriptFrameIter(const ScriptFrameIter& iter) : FrameIter(iter) { settle(); }
    explicit ScriptFrameIter(const FrameIter::Data& data) : FrameIter(data) { settle(); }
    explicit ScriptFrameIter(AbstractFramePtr frame) : FrameIter(frame) { settle(); }

    ScriptFrameIter& operator++() {
        FrameIter::operator++();
        settle();
        return *this;
    }
};

#ifdef DEBUG
bool SelfHostedFramesVisible();
#else
static inline bool
SelfHostedFramesVisible()
{
    return false;
}
#endif

/* A filtering of the FrameIter to only stop at non-self-hosted scripts. */
class NonBuiltinFrameIter : public FrameIter
{
    void settle();

  public:
    explicit NonBuiltinFrameIter(JSContext* cx,
                                 FrameIter::DebuggerEvalOption debuggerEvalOption =
                                 FrameIter::FOLLOW_DEBUGGER_EVAL_PREV_LINK)
      : FrameIter(cx, debuggerEvalOption)
    {
        settle();
    }

    NonBuiltinFrameIter(JSContext* cx,
                        FrameIter::DebuggerEvalOption debuggerEvalOption,
                        JSPrincipals* principals)
      : FrameIter(cx, debuggerEvalOption, principals)
    {
        settle();
    }

    NonBuiltinFrameIter(JSContext* cx, JSPrincipals* principals)
      : FrameIter(cx, FrameIter::FOLLOW_DEBUGGER_EVAL_PREV_LINK, principals)
    {
        settle();
    }

    explicit NonBuiltinFrameIter(const FrameIter::Data& data)
      : FrameIter(data)
    {}

    NonBuiltinFrameIter& operator++() {
        FrameIter::operator++();
        settle();
        return *this;
    }
};

/* A filtering of the ScriptFrameIter to only stop at non-self-hosted scripts. */
class NonBuiltinScriptFrameIter : public ScriptFrameIter
{
    void settle();

  public:
    explicit NonBuiltinScriptFrameIter(JSContext* cx,
                                       ScriptFrameIter::DebuggerEvalOption debuggerEvalOption =
                                       ScriptFrameIter::FOLLOW_DEBUGGER_EVAL_PREV_LINK)
      : ScriptFrameIter(cx, debuggerEvalOption)
    {
        settle();
    }

    NonBuiltinScriptFrameIter(JSContext* cx,
                              ScriptFrameIter::DebuggerEvalOption debuggerEvalOption,
                              JSPrincipals* principals)
      : ScriptFrameIter(cx, debuggerEvalOption, principals)
    {
        settle();
    }

    explicit NonBuiltinScriptFrameIter(const ScriptFrameIter::Data& data)
      : ScriptFrameIter(data)
    {}

    NonBuiltinScriptFrameIter& operator++() {
        ScriptFrameIter::operator++();
        settle();
        return *this;
    }
};

/*
 * Blindly iterate over all frames in the current thread's stack. These frames
 * can be from different contexts and compartments, so beware.
 */
class AllFramesIter : public FrameIter
{
  public:
    explicit AllFramesIter(JSContext* cx)
      : FrameIter(cx, ScriptFrameIter::IGNORE_DEBUGGER_EVAL_PREV_LINK)
    {}
};

/* Iterates over all script frame in the current thread's stack.
 * See also AllFramesIter and ScriptFrameIter.
 */
class AllScriptFramesIter : public ScriptFrameIter
{
  public:
    explicit AllScriptFramesIter(JSContext* cx)
      : ScriptFrameIter(cx, ScriptFrameIter::IGNORE_DEBUGGER_EVAL_PREV_LINK)
    {}

    explicit AllScriptFramesIter(JSContext* cx, const CooperatingContext& target)
      : ScriptFrameIter(cx, target, ScriptFrameIter::IGNORE_DEBUGGER_EVAL_PREV_LINK)
    {}
};

/* Popular inline definitions. */

inline JSScript*
FrameIter::script() const
{
    MOZ_ASSERT(!done());
    MOZ_ASSERT(hasScript());
    if (data_.state_ == INTERP)
        return interpFrame()->script();
    if (jsJitFrame().isIonJS())
        return ionInlineFrames_.script();
    return jsJitFrame().script();
}

inline bool
FrameIter::wasmDebugEnabled() const
{
    MOZ_ASSERT(!done());
    MOZ_ASSERT(isWasm());
    return wasmFrame().debugEnabled();
}

inline wasm::Instance*
FrameIter::wasmInstance() const
{
    MOZ_ASSERT(!done());
    MOZ_ASSERT(isWasm() && wasmDebugEnabled());
    return wasmFrame().instance();
}

inline unsigned
FrameIter::wasmBytecodeOffset() const
{
    MOZ_ASSERT(!done());
    MOZ_ASSERT(isWasm());
    return wasmFrame().lineOrBytecode();
}

inline bool
FrameIter::wasmDebugEnabled() const
{
    MOZ_ASSERT(!done());
    MOZ_ASSERT(data_.state_ == WASM);
    return data_.wasmFrames_.debugEnabled();
}

inline wasm::Instance*
FrameIter::wasmInstance() const
{
    MOZ_ASSERT(!done());
    MOZ_ASSERT(data_.state_ == WASM && wasmDebugEnabled());
    return data_.wasmFrames_.instance();
}

inline unsigned
FrameIter::wasmBytecodeOffset() const
{
    MOZ_ASSERT(!done());
    MOZ_ASSERT(data_.state_ == WASM);
    return data_.wasmFrames_.lineOrBytecode();
}

inline bool
FrameIter::isIon() const
{
    return isJSJit() && jsJitFrame().isIonJS();
}

inline bool
FrameIter::isBaseline() const
{
    return isJSJit() && jsJitFrame().isBaselineJS();
}

inline InterpreterFrame*
FrameIter::interpFrame() const
{
    MOZ_ASSERT(data_.state_ == INTERP);
    return data_.interpFrames_.frame();
}

inline bool
FrameIter::isPhysicalIonFrame() const
{
    return isJSJit() &&
           jsJitFrame().isIonScripted() &&
           ionInlineFrames_.frameNo() == 0;
}

inline jit::CommonFrameLayout*
FrameIter::physicalIonFrame() const
{
    MOZ_ASSERT(isPhysicalIonFrame());
    return jsJitFrame().current();
}

}  /* namespace js */
#endif /* vm_Stack_h */<|MERGE_RESOLUTION|>--- conflicted
+++ resolved
@@ -26,11 +26,7 @@
 #include "js/RootingAPI.h"
 #include "vm/ArgumentsObject.h"
 #include "vm/SavedFrame.h"
-<<<<<<< HEAD
-#include "wasm/WasmFrameIterator.h"
-=======
 #include "wasm/WasmFrameIter.h"
->>>>>>> a17af05f
 #include "wasm/WasmTypes.h"
 
 struct JSCompartment;
@@ -57,11 +53,7 @@
 class FrameIter;
 class EnvironmentObject;
 class ScriptFrameIter;
-<<<<<<< HEAD
-class GeckoProfiler;
-=======
 class GeckoProfilerRuntime;
->>>>>>> a17af05f
 class InterpreterFrame;
 class LexicalEnvironmentObject;
 class EnvironmentIter;
@@ -1750,15 +1742,7 @@
 // all kinds of jit code.
 class WasmActivation : public Activation
 {
-<<<<<<< HEAD
-    WasmActivation* prevWasm_;
-    void* entrySP_;
-    void* resumePC_;
-    uint8_t* exitFP_;
-    wasm::ExitReason exitReason_;
-=======
     wasm::Frame* exitFP_;
->>>>>>> a17af05f
 
   public:
     explicit WasmActivation(JSContext* cx);
@@ -1770,24 +1754,6 @@
 
     // Returns null or the final wasm::Frame* when wasm exited this
     // WasmActivation.
-<<<<<<< HEAD
-    uint8_t* exitFP() const { return exitFP_; }
-
-    // Returns the reason why wasm code called out of wasm code.
-    wasm::ExitReason exitReason() const { return exitReason_; }
-
-    // Written by JIT code:
-    static unsigned offsetOfEntrySP() { return offsetof(WasmActivation, entrySP_); }
-    static unsigned offsetOfExitFP() { return offsetof(WasmActivation, exitFP_); }
-    static unsigned offsetOfExitReason() { return offsetof(WasmActivation, exitReason_); }
-
-    // Read/written from SIGSEGV handler:
-    void setResumePC(void* pc) { resumePC_ = pc; }
-    void* resumePC() const { return resumePC_; }
-
-    // Used by wasm::FrameIterator during stack unwinding.
-    void unwindExitFP(uint8_t* exitFP) { exitFP_ = exitFP; exitReason_ = wasm::ExitReason::None; }
-=======
     wasm::Frame* exitFP() const { return exitFP_; }
 
     // Written by JIT code:
@@ -1884,7 +1850,6 @@
     const jit::JSJitFrameIter& frame() const {
         return asJSJit();
     }
->>>>>>> a17af05f
 };
 
 // A FrameIter walks over a context's stack of JS script activations,
@@ -2288,30 +2253,6 @@
 }
 
 inline bool
-FrameIter::wasmDebugEnabled() const
-{
-    MOZ_ASSERT(!done());
-    MOZ_ASSERT(data_.state_ == WASM);
-    return data_.wasmFrames_.debugEnabled();
-}
-
-inline wasm::Instance*
-FrameIter::wasmInstance() const
-{
-    MOZ_ASSERT(!done());
-    MOZ_ASSERT(data_.state_ == WASM && wasmDebugEnabled());
-    return data_.wasmFrames_.instance();
-}
-
-inline unsigned
-FrameIter::wasmBytecodeOffset() const
-{
-    MOZ_ASSERT(!done());
-    MOZ_ASSERT(data_.state_ == WASM);
-    return data_.wasmFrames_.lineOrBytecode();
-}
-
-inline bool
 FrameIter::isIon() const
 {
     return isJSJit() && jsJitFrame().isIonJS();
