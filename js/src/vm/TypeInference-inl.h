--- conflicted
+++ resolved
@@ -405,18 +405,10 @@
 }
 
 MOZ_ALWAYS_INLINE bool
-<<<<<<< HEAD
-HasTypePropertyId(JSObject* obj, jsid id, TypeSet::Type type)
-{
-    id = IdToTypeId(id);
-    if (!TrackPropertyTypes(obj, id))
-        return true;
-=======
 HasTrackedPropertyType(JSObject* obj, jsid id, TypeSet::Type type)
 {
     MOZ_ASSERT(id == IdToTypeId(id));
     MOZ_ASSERT(TrackPropertyTypes(obj, id));
->>>>>>> a17af05f
 
     if (HeapTypeSet* types = obj->group()->maybeGetProperty(id)) {
         if (!types->hasType(type))
@@ -431,8 +423,6 @@
 }
 
 MOZ_ALWAYS_INLINE bool
-<<<<<<< HEAD
-=======
 HasTypePropertyId(JSObject* obj, jsid id, TypeSet::Type type)
 {
     id = IdToTypeId(id);
@@ -443,7 +433,6 @@
 }
 
 MOZ_ALWAYS_INLINE bool
->>>>>>> a17af05f
 HasTypePropertyId(JSObject* obj, jsid id, const Value& value)
 {
     return HasTypePropertyId(obj, id, TypeSet::GetValueType(value));
@@ -453,22 +442,6 @@
 void AddTypePropertyId(JSContext* cx, ObjectGroup* group, JSObject* obj, jsid id, const Value& value);
 
 /* Add a possible type for a property of obj. */
-<<<<<<< HEAD
-inline void
-AddTypePropertyId(JSContext* cx, JSObject* obj, jsid id, TypeSet::Type type)
-{
-    id = IdToTypeId(id);
-    if (TrackPropertyTypes(obj, id))
-        AddTypePropertyId(cx, obj->group(), obj, id, type);
-}
-
-inline void
-AddTypePropertyId(JSContext* cx, JSObject* obj, jsid id, const Value& value)
-{
-    id = IdToTypeId(id);
-    if (TrackPropertyTypes(obj, id))
-        AddTypePropertyId(cx, obj->group(), obj, id, value);
-=======
 MOZ_ALWAYS_INLINE void
 AddTypePropertyId(JSContext* cx, JSObject* obj, jsid id, TypeSet::Type type)
 {
@@ -481,7 +454,6 @@
 AddTypePropertyId(JSContext* cx, JSObject* obj, jsid id, const Value& value)
 {
     return AddTypePropertyId(cx, obj, id, TypeSet::GetValueType(value));
->>>>>>> a17af05f
 }
 
 inline void
@@ -597,11 +569,7 @@
 /* static */ inline StackTypeSet*
 TypeScript::BytecodeTypes(JSScript* script, jsbytecode* pc)
 {
-<<<<<<< HEAD
     //MOZ_ASSERT(CurrentThreadCanAccessZone(script->zone()));
-=======
-    MOZ_ASSERT(CurrentThreadCanAccessZone(script->zone()));
->>>>>>> a17af05f
     TypeScript* types = script->types();
     if (!types)
         return nullptr;
