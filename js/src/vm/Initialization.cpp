/* -*- Mode: C++; tab-width: 8; indent-tabs-mode: nil; c-basic-offset: 4 -*-
 * vim: set ts=8 sts=4 et sw=4 tw=99:
 * This Source Code Form is subject to the terms of the Mozilla Public
 * License, v. 2.0. If a copy of the MPL was not distributed with this
 * file, You can obtain one at http://mozilla.org/MPL/2.0/. */

/* SpiderMonkey initialization and shutdown code. */

#include "js/Initialization.h"

#include "mozilla/Assertions.h"

#include <ctype.h>

#include "jstypes.h"

#include "builtin/AtomicsObject.h"
#include "ds/MemoryProtectionExceptionHandler.h"
#include "gc/Statistics.h"
#include "jit/ExecutableAllocator.h"
#include "jit/Ion.h"
#include "jit/JitCommon.h"
#include "js/Utility.h"
#if ENABLE_INTL_API
#include "unicode/uclean.h"
#include "unicode/utypes.h"
#endif // ENABLE_INTL_API
#include "vm/DateTime.h"
#include "vm/HelperThreads.h"
#include "vm/Runtime.h"
#include "vm/Time.h"
#include "vm/TraceLogging.h"
#include "vtune/VTuneWrapper.h"
<<<<<<< HEAD
=======
#include "wasm/WasmBuiltins.h"
>>>>>>> a17af05f
#include "wasm/WasmInstance.h"

using JS::detail::InitState;
using JS::detail::libraryInitState;
using js::FutexThread;

InitState JS::detail::libraryInitState;

#ifdef DEBUG
static unsigned
MessageParameterCount(const char* format)
{
    unsigned numfmtspecs = 0;
    for (const char* fmt = format; *fmt != '\0'; fmt++) {
        if (*fmt == '{' && isdigit(fmt[1]))
            ++numfmtspecs;
    }
    return numfmtspecs;
}

static void
CheckMessageParameterCounts()
{
    // Assert that each message format has the correct number of braced
    // parameters.
# define MSG_DEF(name, count, exception, format)           \
        MOZ_ASSERT(MessageParameterCount(format) == count);
# include "js.msg"
# undef MSG_DEF
}
#endif /* DEBUG */

#define RETURN_IF_FAIL(code) do { if (!code) return #code " failed"; } while (0)

JS_PUBLIC_API(const char*)
JS::detail::InitWithFailureDiagnostic(bool isDebugBuild)
{
    // Verify that our DEBUG setting matches the caller's.
#ifdef DEBUG
    MOZ_RELEASE_ASSERT(isDebugBuild);
#else
    MOZ_RELEASE_ASSERT(!isDebugBuild);
#endif

    MOZ_ASSERT(libraryInitState == InitState::Uninitialized,
               "must call JS_Init once before any JSAPI operation except "
               "JS_SetICUMemoryFunctions");
    MOZ_ASSERT(!JSRuntime::hasLiveRuntimes(),
               "how do we have live runtimes before JS_Init?");

    PRMJ_NowInit();

    // The first invocation of `ProcessCreation` creates a temporary thread
    // and crashes if that fails, i.e. because we're out of memory. To prevent
    // that from happening at some later time, get it out of the way during
    // startup.
    mozilla::TimeStamp::ProcessCreation();

#ifdef DEBUG
    CheckMessageParameterCounts();
#endif

    RETURN_IF_FAIL(js::TlsContext.init());

#if defined(DEBUG) || defined(JS_OOM_BREAKPOINT)
    RETURN_IF_FAIL(js::oom::InitThreadType());
<<<<<<< HEAD
    js::oom::SetThreadType(js::oom::THREAD_TYPE_COOPERATING);
=======
    js::oom::SetThreadType(js::THREAD_TYPE_COOPERATING);
>>>>>>> a17af05f
#endif

    RETURN_IF_FAIL(js::Mutex::Init());

    RETURN_IF_FAIL(js::wasm::InitInstanceStaticData());

    js::gc::InitMemorySubsystem(); // Ensure gc::SystemPageSize() works.
<<<<<<< HEAD
    RETURN_IF_FAIL(js::gc::InitializeStaticData());
=======
>>>>>>> a17af05f

    RETURN_IF_FAIL(js::jit::InitProcessExecutableMemory());

    MOZ_ALWAYS_TRUE(js::MemoryProtectionExceptionHandler::install());

    RETURN_IF_FAIL(js::jit::InitializeIon());

    RETURN_IF_FAIL(js::InitDateTimeState());

#ifdef MOZ_VTUNE
    RETURN_IF_FAIL(js::vtune::Initialize());
#endif

#if EXPOSE_INTL_API
    UErrorCode err = U_ZERO_ERROR;
    u_init(&err);
    if (U_FAILURE(err))
        return "u_init() failed";
#endif // EXPOSE_INTL_API

    RETURN_IF_FAIL(js::CreateHelperThreadsState());
    RETURN_IF_FAIL(FutexThread::initialize());
    RETURN_IF_FAIL(js::gcstats::Statistics::initialize());

#ifdef JS_SIMULATOR
    RETURN_IF_FAIL(js::jit::SimulatorProcess::initialize());
#endif

    libraryInitState = InitState::Running;
    return nullptr;
}

#undef RETURN_IF_FAIL

JS_PUBLIC_API(void)
JS_ShutDown(void)
{
    MOZ_ASSERT(libraryInitState == InitState::Running,
               "JS_ShutDown must only be called after JS_Init and can't race with it");
#ifdef DEBUG
    if (JSRuntime::hasLiveRuntimes()) {
        // Gecko is too buggy to assert this just yet.
        fprintf(stderr,
                "WARNING: YOU ARE LEAKING THE WORLD (at least one JSRuntime "
                "and everything alive inside it, that is) AT JS_ShutDown "
                "TIME.  FIX THIS!\n");
    }
#endif

    FutexThread::destroy();

    js::DestroyHelperThreadsState();

#ifdef JS_SIMULATOR
    js::jit::SimulatorProcess::destroy();
#endif

#ifdef JS_TRACE_LOGGING
    js::DestroyTraceLoggerThreadState();
    js::DestroyTraceLoggerGraphState();
#endif

    js::MemoryProtectionExceptionHandler::uninstall();

    js::wasm::ShutDownInstanceStaticData();

    js::Mutex::ShutDown();

    // The only difficult-to-address reason for the restriction that you can't
    // call JS_Init/stuff/JS_ShutDown multiple times is the Windows PRMJ
    // NowInit initialization code, which uses PR_CallOnce to initialize the
    // PRMJ_Now subsystem.  (For reinitialization to be permitted, we'd need to
    // "reset" the called-once status -- doable, but more trouble than it's
    // worth now.)  Initializing that subsystem from JS_Init eliminates the
    // problem, but initialization can take a comparatively long time (15ms or
    // so), so we really don't want to do it in JS_Init, and we really do want
    // to do it only when PRMJ_Now is eventually called.
    PRMJ_NowShutdown();

#if EXPOSE_INTL_API
    u_cleanup();
#endif // EXPOSE_INTL_API

<<<<<<< HEAD
    js::FinishDateTimeState();

    if (!JSRuntime::hasLiveRuntimes())
        js::jit::ReleaseProcessExecutableMemory();
=======
#ifdef MOZ_VTUNE
    js::vtune::Shutdown();
#endif // MOZ_VTUNE

    js::FinishDateTimeState();

    if (!JSRuntime::hasLiveRuntimes()) {
        js::wasm::ReleaseBuiltinThunks();
        js::jit::ReleaseProcessExecutableMemory();
    }
>>>>>>> a17af05f

    libraryInitState = InitState::ShutDown;
}

JS_PUBLIC_API(bool)
JS_SetICUMemoryFunctions(JS_ICUAllocFn allocFn, JS_ICUReallocFn reallocFn, JS_ICUFreeFn freeFn)
{
    MOZ_ASSERT(libraryInitState == InitState::Uninitialized,
               "must call JS_SetICUMemoryFunctions before any other JSAPI "
               "operation (including JS_Init)");

#if EXPOSE_INTL_API
    UErrorCode status = U_ZERO_ERROR;
    u_setMemoryFunctions(/* context = */ nullptr, allocFn, reallocFn, freeFn, &status);
    return U_SUCCESS(status);
#else
    return true;
#endif
}<|MERGE_RESOLUTION|>--- conflicted
+++ resolved
@@ -31,10 +31,7 @@
 #include "vm/Time.h"
 #include "vm/TraceLogging.h"
 #include "vtune/VTuneWrapper.h"
-<<<<<<< HEAD
-=======
 #include "wasm/WasmBuiltins.h"
->>>>>>> a17af05f
 #include "wasm/WasmInstance.h"
 
 using JS::detail::InitState;
@@ -101,11 +98,7 @@
 
 #if defined(DEBUG) || defined(JS_OOM_BREAKPOINT)
     RETURN_IF_FAIL(js::oom::InitThreadType());
-<<<<<<< HEAD
-    js::oom::SetThreadType(js::oom::THREAD_TYPE_COOPERATING);
-=======
     js::oom::SetThreadType(js::THREAD_TYPE_COOPERATING);
->>>>>>> a17af05f
 #endif
 
     RETURN_IF_FAIL(js::Mutex::Init());
@@ -113,10 +106,6 @@
     RETURN_IF_FAIL(js::wasm::InitInstanceStaticData());
 
     js::gc::InitMemorySubsystem(); // Ensure gc::SystemPageSize() works.
-<<<<<<< HEAD
-    RETURN_IF_FAIL(js::gc::InitializeStaticData());
-=======
->>>>>>> a17af05f
 
     RETURN_IF_FAIL(js::jit::InitProcessExecutableMemory());
 
@@ -200,12 +189,6 @@
     u_cleanup();
 #endif // EXPOSE_INTL_API
 
-<<<<<<< HEAD
-    js::FinishDateTimeState();
-
-    if (!JSRuntime::hasLiveRuntimes())
-        js::jit::ReleaseProcessExecutableMemory();
-=======
 #ifdef MOZ_VTUNE
     js::vtune::Shutdown();
 #endif // MOZ_VTUNE
@@ -216,7 +199,6 @@
         js::wasm::ReleaseBuiltinThunks();
         js::jit::ReleaseProcessExecutableMemory();
     }
->>>>>>> a17af05f
 
     libraryInitState = InitState::ShutDown;
 }
