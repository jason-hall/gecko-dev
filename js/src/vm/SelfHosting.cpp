--- conflicted
+++ resolved
@@ -161,17 +161,6 @@
 }
 
 static bool
-intrinsic_ToSource(JSContext* cx, unsigned argc, Value* vp)
-{
-    CallArgs args = CallArgsFromVp(argc, vp);
-    JSString* str = ValueToSource(cx, args[0]);
-    if (!str)
-        return false;
-    args.rval().setString(str);
-    return true;
-}
-
-static bool
 intrinsic_ToPropertyKey(JSContext* cx, unsigned argc, Value* vp)
 {
     CallArgs args = CallArgsFromVp(argc, vp);
@@ -195,9 +184,6 @@
 intrinsic_IsConstructor(JSContext* cx, unsigned argc, Value* vp)
 {
     CallArgs args = CallArgsFromVp(argc, vp);
-<<<<<<< HEAD
-    args.rval().setBoolean(IsConstructor(args[0]));
-=======
     MOZ_ASSERT(args.length() == 1);
 
     RootedValue val(cx, args[0]);
@@ -214,7 +200,6 @@
 
     obj = UncheckedUnwrap(obj);
     args.rval().setBoolean(obj && obj->isConstructor());
->>>>>>> a17af05f
     return true;
 }
 
@@ -506,123 +491,20 @@
     return true;
 }
 
-<<<<<<< HEAD
-/*
- * Used to mark bound functions as such and make them constructible if the
- * target is. Also assigns the prototype and sets the name and correct length.
- */
-=======
->>>>>>> a17af05f
 static bool
 intrinsic_FinishBoundFunctionInit(JSContext* cx, unsigned argc, Value* vp)
 {
     CallArgs args = CallArgsFromVp(argc, vp);
     MOZ_ASSERT(args.length() == 3);
     MOZ_ASSERT(IsCallable(args[1]));
-<<<<<<< HEAD
-    MOZ_ASSERT(args[2].isNumber());
-=======
     MOZ_ASSERT(args[2].isInt32());
->>>>>>> a17af05f
 
     RootedFunction bound(cx, &args[0].toObject().as<JSFunction>());
     RootedObject targetObj(cx, &args[1].toObject());
-<<<<<<< HEAD
-    MOZ_ASSERT(bound->getBoundFunctionTarget() == targetObj);
-
-    // 9.4.1.3 BoundFunctionCreate, steps 1, 3-5, 8-12 (Already performed).
-
-    // 9.4.1.3 BoundFunctionCreate, step 6.
-    if (targetObj->isConstructor())
-        bound->setIsConstructor();
-
-    // 9.4.1.3 BoundFunctionCreate, step 2.
-    RootedObject proto(cx);
-    if (!GetPrototype(cx, targetObj, &proto))
-        return false;
-
-    // 9.4.1.3 BoundFunctionCreate, step 7.
-    if (bound->staticPrototype() != proto) {
-        if (!SetPrototype(cx, bound, proto))
-            return false;
-    }
-
-    double argCount = args[2].toNumber();
-    double length = 0.0;
-
-    // Try to avoid invoking the resolve hook.
-    if (targetObj->is<JSFunction>() && !targetObj->as<JSFunction>().hasResolvedLength()) {
-        RootedValue targetLength(cx);
-        if (!JSFunction::getUnresolvedLength(cx, targetObj.as<JSFunction>(), &targetLength))
-            return false;
-
-        length = Max(0.0, targetLength.toNumber() - argCount);
-    } else {
-        // 19.2.3.2 Function.prototype.bind, step 5.
-        bool hasLength;
-        RootedId idRoot(cx, NameToId(cx->names().length));
-        if (!HasOwnProperty(cx, targetObj, idRoot, &hasLength))
-            return false;
-
-        // 19.2.3.2 Function.prototype.bind, step 6.
-        if (hasLength) {
-            RootedValue targetLength(cx);
-            if (!GetProperty(cx, targetObj, targetObj, idRoot, &targetLength))
-                return false;
-
-            if (targetLength.isNumber())
-                length = Max(0.0, JS::ToInteger(targetLength.toNumber()) - argCount);
-        }
-
-        // 19.2.3.2 Function.prototype.bind, step 7 (implicit).
-    }
-
-    // 19.2.3.2 Function.prototype.bind, step 8.
-    bound->setExtendedSlot(BOUND_FUN_LENGTH_SLOT, NumberValue(length));
-
-    // Try to avoid invoking the resolve hook.
-    JSAtom* name = nullptr;
-    if (targetObj->is<JSFunction>() && !targetObj->as<JSFunction>().hasResolvedName())
-        name = targetObj->as<JSFunction>().getUnresolvedName(cx);
-
-    RootedString rootedName(cx);
-    if (name) {
-        rootedName = name;
-    } else {
-        // 19.2.3.2 Function.prototype.bind, step 9.
-        RootedValue targetName(cx);
-        if (!GetProperty(cx, targetObj, targetObj, cx->names().name, &targetName))
-            return false;
-
-        // 19.2.3.2 Function.prototype.bind, step 10.
-        if (targetName.isString())
-            rootedName = targetName.toString();
-    }
-
-    // 19.2.3.2 Function.prototype.bind, step 11 (Inlined SetFunctionName).
-    MOZ_ASSERT(!bound->hasGuessedAtom());
-    if (rootedName && !rootedName->empty()) {
-        StringBuffer sb(cx);
-        if (!sb.append(cx->names().boundWithSpace) || !sb.append(rootedName))
-            return false;
-
-        RootedAtom nameAtom(cx, sb.finishAtom());
-        if (!nameAtom)
-            return false;
-
-        bound->setAtom(nameAtom);
-    } else {
-        bound->setAtom(cx->names().boundWithSpace);
-    }
-
-    args.rval().setUndefined();
-    return true;
-=======
     int32_t argCount = args[2].toInt32();
 
     args.rval().setUndefined();
     return JSFunction::finishBoundFunctionInit(cx, bound, targetObj, argCount);
->>>>>>> a17af05f
 }
 
 /*
@@ -934,11 +816,7 @@
     CallArgs args = CallArgsFromVp(argc, vp);
     MOZ_ASSERT(args.length() == 0);
 
-<<<<<<< HEAD
-    RootedObject result(cx, SetIteratorObject::createResult(cx));
-=======
     JSObject* result = SetIteratorObject::createResult(cx);
->>>>>>> a17af05f
     if (!result)
         return false;
 
@@ -946,26 +824,13 @@
     return true;
 }
 
-<<<<<<< HEAD
-static bool
-intrinsic_NewStringIterator(JSContext* cx, unsigned argc, Value* vp)
-=======
 bool
 js::intrinsic_NewStringIterator(JSContext* cx, unsigned argc, Value* vp)
->>>>>>> a17af05f
 {
     CallArgs args = CallArgsFromVp(argc, vp);
     MOZ_ASSERT(args.length() == 0);
 
-<<<<<<< HEAD
-    RootedObject proto(cx, GlobalObject::getOrCreateStringIteratorPrototype(cx, cx->global()));
-    if (!proto)
-        return false;
-
-    JSObject* obj = NewObjectWithGivenProto(cx, &StringIteratorObject::class_, proto);
-=======
     JSObject* obj = NewStringIteratorObject(cx);
->>>>>>> a17af05f
     if (!obj)
         return false;
 
@@ -2006,19 +1871,11 @@
 {
     CallArgs args = CallArgsFromVp(argc, vp);
     MOZ_ASSERT(args.length() == 0);
-<<<<<<< HEAD
 
     JSFunction* constructor = getOrCreateIntlConstructor(cx, cx->global());
     if (!constructor)
         return false;
 
-=======
-
-    JSFunction* constructor = getOrCreateIntlConstructor(cx, cx->global());
-    if (!constructor)
-        return false;
-
->>>>>>> a17af05f
     args.rval().setObject(*constructor);
     return true;
 }
@@ -2297,11 +2154,7 @@
 {
     CallArgs args = CallArgsFromVp(argc, vp);
     MOZ_ASSERT(args.length() == 0);
-<<<<<<< HEAD
-    RootedObject promise(cx, PromiseObject::createSkippingExecutor(cx));
-=======
     JSObject* promise = PromiseObject::createSkippingExecutor(cx);
->>>>>>> a17af05f
     if (!promise)
         return false;
     args.rval().setObject(*promise);
@@ -2313,11 +2166,7 @@
 {
     CallArgs args = CallArgsFromVp(argc, vp);
     MOZ_ASSERT(args.length() == 1);
-<<<<<<< HEAD
-    RootedObject promise(cx, PromiseObject::unforgeableResolve(cx, args[0]));
-=======
     JSObject* promise = PromiseObject::unforgeableResolve(cx, args[0]);
->>>>>>> a17af05f
     if (!promise)
         return false;
     args.rval().setObject(*promise);
@@ -2329,11 +2178,7 @@
 {
     CallArgs args = CallArgsFromVp(argc, vp);
     MOZ_ASSERT(args.length() == 1);
-<<<<<<< HEAD
-    RootedObject promise(cx, PromiseObject::unforgeableReject(cx, args[0]));
-=======
     JSObject* promise = PromiseObject::unforgeableReject(cx, args[0]);
->>>>>>> a17af05f
     if (!promise)
         return false;
     args.rval().setObject(*promise);
@@ -2376,13 +2221,8 @@
     val = args.get(2);
     RootedObject onRejectedObj(cx, val.isUndefined() ? nullptr : val.toObjectOrNull());
 
-<<<<<<< HEAD
-    RootedObject resultPromise(cx, JS::CallOriginalPromiseThen(cx, promise, onResolvedObj,
-                                                               onRejectedObj));
-=======
     JSObject* resultPromise = JS::CallOriginalPromiseThen(cx, promise, onResolvedObj,
                                                           onRejectedObj);
->>>>>>> a17af05f
     if (!resultPromise)
         return false;
     args.rval().setObject(*resultPromise);
@@ -2401,12 +2241,7 @@
     val = args.get(2);
     RootedObject onRejectedObj(cx, val.isUndefined() ? nullptr : val.toObjectOrNull());
 
-<<<<<<< HEAD
-    bool result = JS::AddPromiseReactions(cx, promise, onResolvedObj, onRejectedObj);
-    if (!result)
-=======
     if (!JS::AddPromiseReactions(cx, promise, onResolvedObj, onRejectedObj))
->>>>>>> a17af05f
         return false;
     args.rval().setUndefined();
     return true;
@@ -2433,10 +2268,7 @@
     JS_INLINABLE_FN("std_Array_slice",           array_slice,                  2,0, ArraySlice),
     JS_FN("std_Array_reverse",                   array_reverse,                0,0),
     JS_FNINFO("std_Array_splice",                array_splice, &array_splice_info, 2,0),
-<<<<<<< HEAD
-=======
     JS_FN("ArrayNativeSort",                     intrinsic_ArrayNativeSort,    1,0),
->>>>>>> a17af05f
 
     JS_FN("std_Date_now",                        date_now,                     0,0),
     JS_FN("std_Date_valueOf",                    date_valueOf,                 0,0),
@@ -2456,11 +2288,6 @@
     JS_INLINABLE_FN("std_Object_create",         obj_create,                   2, 0, ObjectCreate),
     JS_FN("std_Object_propertyIsEnumerable",     obj_propertyIsEnumerable,     1,0),
     JS_FN("std_Object_getOwnPropertyNames",      obj_getOwnPropertyNames,      1,0),
-<<<<<<< HEAD
-    JS_FN("std_Object_getOwnPropertyDescriptor", obj_getOwnPropertyDescriptor, 2,0),
-    JS_FN("std_Object_hasOwnProperty",           obj_hasOwnProperty,           1,0),
-=======
->>>>>>> a17af05f
     JS_FN("std_Object_toString",                 obj_toString,                 0,0),
 
     JS_INLINABLE_FN("std_Reflect_getPrototypeOf", Reflect_getPrototypeOf,      1,0,
@@ -2541,19 +2368,12 @@
     JS_FN("_ConstructorForTypedArray", intrinsic_ConstructorForTypedArray, 1,0),
     JS_FN("_NameForTypedArray",      intrinsic_NameForTypedArray, 1,0),
     JS_FN("DecompileArg",            intrinsic_DecompileArg,            2,0),
-<<<<<<< HEAD
-    JS_FN("_FinishBoundFunctionInit", intrinsic_FinishBoundFunctionInit, 3,0),
-    JS_FN("RuntimeDefaultLocale",    intrinsic_RuntimeDefaultLocale,    0,0),
-    JS_FN("AddContentTelemetry",     intrinsic_AddContentTelemetry,     2,0),
-    JS_FN("_DefineDataProperty",     intrinsic_DefineDataProperty,      4,0),
-=======
     JS_INLINABLE_FN("_FinishBoundFunctionInit", intrinsic_FinishBoundFunctionInit, 3,0,
                     IntrinsicFinishBoundFunctionInit),
     JS_FN("RuntimeDefaultLocale",    intrinsic_RuntimeDefaultLocale,    0,0),
     JS_FN("AddContentTelemetry",     intrinsic_AddContentTelemetry,     2,0),
     JS_FN("_DefineDataProperty",     intrinsic_DefineDataProperty,      4,0),
     JS_FN("_DefineProperty",         intrinsic_DefineProperty,          6,0),
->>>>>>> a17af05f
 
     JS_INLINABLE_FN("_IsConstructing", intrinsic_IsConstructing,        0,0,
                     IntrinsicIsConstructing),
@@ -2574,12 +2394,8 @@
     JS_INLINABLE_FN("UnsafeGetBooleanFromReservedSlot", intrinsic_UnsafeGetBooleanFromReservedSlot,2,0,
                     IntrinsicUnsafeGetBooleanFromReservedSlot),
 
-<<<<<<< HEAD
-    JS_FN("IsPackedArray",           intrinsic_IsPackedArray,           1,0),
-=======
     JS_INLINABLE_FN("IsPackedArray", intrinsic_IsPackedArray,           1,0,
                     IntrinsicIsPackedArray),
->>>>>>> a17af05f
 
     JS_FN("GetIteratorPrototype",    intrinsic_GetIteratorPrototype,    0,0),
 
@@ -2710,8 +2526,6 @@
                     IntrinsicIsMapObject),
     JS_FN("CallMapMethodIfWrapped", CallNonGenericSelfhostedMethod<Is<MapObject>>, 2, 0),
 
-<<<<<<< HEAD
-=======
     JS_INLINABLE_FN("IsSetObject", intrinsic_IsInstanceOfBuiltin<SetObject>, 1, 0,
                     IntrinsicIsSetObject),
     JS_FN("CallSetMethodIfWrapped", CallNonGenericSelfhostedMethod<Is<SetObject>>, 2, 0),
@@ -2719,7 +2533,6 @@
     JS_FN("IsReadableStreamBYOBRequest",
           intrinsic_IsInstanceOfBuiltin<ReadableStreamBYOBRequest>, 1, 0),
 
->>>>>>> a17af05f
     // See builtin/TypedObject.h for descriptors of the typedobj functions.
     JS_FN("NewOpaqueTypedObject",           js::NewOpaqueTypedObject, 1, 0),
     JS_FN("NewDerivedTypedObject",          js::NewDerivedTypedObject, 3, 0),
@@ -2768,10 +2581,7 @@
     JS_FN("intl_CompareStrings", intl_CompareStrings, 3,0),
     JS_FN("intl_DateTimeFormat", intl_DateTimeFormat, 2,0),
     JS_FN("intl_DateTimeFormat_availableLocales", intl_DateTimeFormat_availableLocales, 0,0),
-<<<<<<< HEAD
-=======
     JS_FN("intl_defaultCalendar", intl_defaultCalendar, 1,0),
->>>>>>> a17af05f
     JS_FN("intl_defaultTimeZone", intl_defaultTimeZone, 0,0),
     JS_FN("intl_defaultTimeZoneOffset", intl_defaultTimeZoneOffset, 0,0),
     JS_FN("intl_FormatDateTime", intl_FormatDateTime, 2,0),
@@ -2810,11 +2620,8 @@
     JS_FN("GetNumberFormatConstructor",
           intrinsic_GetBuiltinIntlConstructor<GlobalObject::getOrCreateNumberFormatConstructor>,
           0,0),
-<<<<<<< HEAD
-=======
 
     JS_FN("GetOwnPropertyDescriptorToArray", GetOwnPropertyDescriptorToArray, 2,0),
->>>>>>> a17af05f
 
     JS_INLINABLE_FN("IsRegExpObject",
                     intrinsic_IsInstanceOfBuiltin<RegExpObject>, 1,0,
@@ -2851,10 +2658,6 @@
     JS_FN("regexp_exec_no_statics", regexp_exec_no_statics, 2,0),
     JS_FN("regexp_test_no_statics", regexp_test_no_statics, 2,0),
     JS_FN("regexp_construct_raw_flags", regexp_construct_raw_flags, 2,0),
-<<<<<<< HEAD
-    JS_FN("regexp_clone", regexp_clone, 1,0),
-=======
->>>>>>> a17af05f
 
     JS_FN("IsModule", intrinsic_IsInstanceOfBuiltin<ModuleObject>, 1, 0),
     JS_FN("CallModuleMethodIfWrapped",
@@ -2866,12 +2669,7 @@
     JS_FN("CreateNamespaceBinding", intrinsic_CreateNamespaceBinding, 3, 0),
     JS_FN("InstantiateModuleFunctionDeclarations",
           intrinsic_InstantiateModuleFunctionDeclarations, 1, 0),
-<<<<<<< HEAD
-    JS_FN("SetModuleState", intrinsic_SetModuleState, 1, 0),
-    JS_FN("EvaluateModule", intrinsic_EvaluateModule, 1, 0),
-=======
     JS_FN("ExecuteModule", intrinsic_ExecuteModule, 1, 0),
->>>>>>> a17af05f
     JS_FN("NewModuleNamespace", intrinsic_NewModuleNamespace, 2, 0),
     JS_FN("AddModuleNamespaceBinding", intrinsic_AddModuleNamespaceBinding, 4, 0),
     JS_FN("ModuleNamespaceExports", intrinsic_ModuleNamespaceExports, 1, 0),
