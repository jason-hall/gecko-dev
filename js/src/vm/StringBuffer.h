--- conflicted
+++ resolved
@@ -81,15 +81,12 @@
         cb.construct<Latin1CharBuffer>(cx);
     }
 
-<<<<<<< HEAD
-=======
     MOZ_ALWAYS_INLINE Latin1CharBuffer& latin1Chars() { return cb.ref<Latin1CharBuffer>(); }
 
     MOZ_ALWAYS_INLINE const Latin1CharBuffer& latin1Chars() const {
         return cb.ref<Latin1CharBuffer>();
     }
 
->>>>>>> a17af05f
     void clear() {
         if (isLatin1())
             latin1Chars().clear();
