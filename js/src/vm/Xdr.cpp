/* -*- Mode: C++; tab-width: 8; indent-tabs-mode: nil; c-basic-offset: 4 -*-
 * vim: set ts=8 sts=4 et sw=4 tw=99:
 * This Source Code Form is subject to the terms of the Mozilla Public
 * License, v. 2.0. If a copy of the MPL was not distributed with this
 * file, You can obtain one at http://mozilla.org/MPL/2.0/. */

#include "vm/Xdr.h"

#include "mozilla/PodOperations.h"

#include <string.h>

#include "jsapi.h"
#include "jscntxt.h"
#include "jsscript.h"

#include "vm/Debugger.h"
#include "vm/EnvironmentObject.h"
#include "vm/TraceLogging.h"

using namespace js;
using mozilla::PodEqual;

template<XDRMode mode>
LifoAlloc&
XDRState<mode>::lifoAlloc() const {
    return buf.cx()->tempLifoAlloc();
}

template<XDRMode mode>
void
XDRState<mode>::postProcessContextErrors(JSContext* cx)
{
    if (!cx->helperThread() && cx->isExceptionPending()) {
<<<<<<< HEAD
        MOZ_ASSERT(resultCode_ == JS::TranscodeResult_Ok);
=======
        MOZ_ASSERT(resultCode_ == JS::TranscodeResult_Ok ||
                   resultCode_ == JS::TranscodeResult_Throw);
>>>>>>> a17af05f
        resultCode_ = JS::TranscodeResult_Throw;
    }
}

template<XDRMode mode>
bool
XDRState<mode>::codeChars(const Latin1Char* chars, size_t nchars)
{
    static_assert(sizeof(Latin1Char) == sizeof(uint8_t), "Latin1Char must fit in 1 byte");

    MOZ_ASSERT(mode == XDR_ENCODE);

    if (nchars == 0)
        return true;
    uint8_t* ptr = buf.write(nchars);
    if (!ptr)
        return fail(JS::TranscodeResult_Throw);

    mozilla::PodCopy(ptr, chars, nchars);
    return true;
}

template<XDRMode mode>
bool
XDRState<mode>::codeChars(char16_t* chars, size_t nchars)
{
    if (nchars == 0)
        return true;
    size_t nbytes = nchars * sizeof(char16_t);
    if (mode == XDR_ENCODE) {
        uint8_t* ptr = buf.write(nbytes);
        if (!ptr)
            return fail(JS::TranscodeResult_Throw);
        mozilla::NativeEndian::copyAndSwapToLittleEndian(ptr, chars, nchars);
    } else {
        const uint8_t* ptr = buf.read(nbytes);
        mozilla::NativeEndian::copyAndSwapFromLittleEndian(chars, ptr, nchars);
    }
    return true;
}

template<XDRMode mode>
static bool
VersionCheck(XDRState<mode>* xdr)
{
    JS::BuildIdCharVector buildId;
    if (!xdr->cx()->buildIdOp() || !xdr->cx()->buildIdOp()(&buildId))
        return xdr->fail(JS::TranscodeResult_Failure_BadBuildId);
    MOZ_ASSERT(!buildId.empty());

    uint32_t buildIdLength;
    if (mode == XDR_ENCODE)
        buildIdLength = buildId.length();

    if (!xdr->codeUint32(&buildIdLength))
        return false;

    if (mode == XDR_DECODE && buildIdLength != buildId.length())
        return xdr->fail(JS::TranscodeResult_Failure_BadBuildId);

    if (mode == XDR_ENCODE) {
        if (!xdr->codeBytes(buildId.begin(), buildIdLength))
            return false;
    } else {
        JS::BuildIdCharVector decodedBuildId;

        // buildIdLength is already checked against the length of current
        // buildId.
        if (!decodedBuildId.resize(buildIdLength)) {
            ReportOutOfMemory(xdr->cx());
            return xdr->fail(JS::TranscodeResult_Throw);
        }

        if (!xdr->codeBytes(decodedBuildId.begin(), buildIdLength))
            return false;

        // We do not provide binary compatibility with older scripts.
        if (!PodEqual(decodedBuildId.begin(), buildId.begin(), buildIdLength))
            return xdr->fail(JS::TranscodeResult_Failure_BadBuildId);
    }

    return true;
}

template<XDRMode mode>
bool
XDRState<mode>::codeFunction(MutableHandleFunction funp, HandleScriptSource sourceObject)
{
    TraceLoggerThread* logger = TraceLoggerForCurrentThread(cx());
    TraceLoggerTextId event =
        mode == XDR_DECODE ? TraceLogger_DecodeFunction : TraceLogger_EncodeFunction;
    AutoTraceLog tl(logger, event);

    RootedScope scope(cx(), &cx()->global()->emptyGlobalScope());
    if (mode == XDR_DECODE) {
        MOZ_ASSERT(!sourceObject);
        funp.set(nullptr);
    } else if (getTreeKey(funp) != AutoXDRTree::noKey) {
        MOZ_ASSERT(sourceObject);
        scope = funp->nonLazyScript()->enclosingScope();
    } else {
        MOZ_ASSERT(!sourceObject);
        MOZ_ASSERT(funp->nonLazyScript()->enclosingScope()->is<GlobalScope>());
    }

    if (!VersionCheck(this)) {
        postProcessContextErrors(cx());
        return false;
    }

    if (!XDRInterpretedFunction(this, scope, sourceObject, funp)) {
        postProcessContextErrors(cx());
        funp.set(nullptr);
        return false;
    }

    return true;
}

template<XDRMode mode>
bool
XDRState<mode>::codeScript(MutableHandleScript scriptp)
{
    TraceLoggerThread* logger = TraceLoggerForCurrentThread(cx());
    TraceLoggerTextId event =
        mode == XDR_DECODE ? TraceLogger_DecodeScript : TraceLogger_EncodeScript;
    AutoTraceLog tl(logger, event);

    AutoXDRTree scriptTree(this, getTopLevelTreeKey());

    if (mode == XDR_DECODE)
        scriptp.set(nullptr);
    else
        MOZ_ASSERT(!scriptp->enclosingScope());

    if (!VersionCheck(this)) {
        postProcessContextErrors(cx());
        return false;
    }

    if (!XDRScript(this, nullptr, nullptr, nullptr, scriptp)) {
        postProcessContextErrors(cx());
        scriptp.set(nullptr);
        return false;
    }

    return true;
}

template<XDRMode mode>
bool
XDRState<mode>::codeConstValue(MutableHandleValue vp)
{
    return XDRScriptConst(this, vp);
}

template class js::XDRState<XDR_ENCODE>;
template class js::XDRState<XDR_DECODE>;

AutoXDRTree::AutoXDRTree(XDRCoderBase* xdr, AutoXDRTree::Key key)
  : key_(key),
    parent_(this),
    xdr_(xdr)
{
    if (key_ != AutoXDRTree::noKey)
        xdr->createOrReplaceSubTree(this);
}

AutoXDRTree::~AutoXDRTree()
{
    if (key_ != AutoXDRTree::noKey)
        xdr_->endSubTree();
}

constexpr AutoXDRTree::Key AutoXDRTree::noKey;
constexpr AutoXDRTree::Key AutoXDRTree::noSubTree;
constexpr AutoXDRTree::Key AutoXDRTree::topLevel;

AutoXDRTree::Key
XDRIncrementalEncoder::getTopLevelTreeKey() const
{
    return AutoXDRTree::topLevel;
}

AutoXDRTree::Key
XDRIncrementalEncoder::getTreeKey(JSFunction* fun) const
{
    if (fun->isInterpretedLazy()) {
        static_assert(sizeof(fun->lazyScript()->begin()) == 4 ||
                      sizeof(fun->lazyScript()->end()) == 4,
                      "AutoXDRTree key requires LazyScripts positions to be uint32");
        return uint64_t(fun->lazyScript()->begin()) << 32 | fun->lazyScript()->end();
    }

    if (fun->isInterpreted()) {
        static_assert(sizeof(fun->nonLazyScript()->sourceStart()) == 4 ||
                      sizeof(fun->nonLazyScript()->sourceEnd()) == 4,
                      "AutoXDRTree key requires JSScripts positions to be uint32");
        return uint64_t(fun->nonLazyScript()->sourceStart()) << 32 | fun->nonLazyScript()->sourceEnd();
    }

    return AutoXDRTree::noKey;
}

bool
XDRIncrementalEncoder::init()
{
    if (!tree_.init())
        return false;
    return true;
}

void
XDRIncrementalEncoder::createOrReplaceSubTree(AutoXDRTree* child)
{
    AutoXDRTree* parent = scope_;
    child->parent_ = parent;
    scope_ = child;
    if (oom_)
        return;

    size_t cursor = buf.cursor();

    // End the parent slice here, set the key to the child.
    if (parent) {
        Slice& last = node_->back();
        last.sliceLength = cursor - last.sliceBegin;
        last.child = child->key_;
        MOZ_ASSERT_IF(uint32_t(parent->key_) != 0,
                      uint32_t(parent->key_ >> 32) <= uint32_t(child->key_ >> 32) &&
                      uint32_t(child->key_) <= uint32_t(parent->key_));
    }

    // Create or replace the part with what is going to be encoded next.
    SlicesTree::AddPtr p = tree_.lookupForAdd(child->key_);
    SlicesNode tmp;
    if (!p) {
        // Create a new sub-tree node.
        if (!tree_.add(p, child->key_, mozilla::Move(tmp))) {
            oom_ = true;
            return;
        }
    } else {
        // Replace an exisiting sub-tree.
        p->value() = mozilla::Move(tmp);
    }
    node_ = &p->value();

    // Add content to the root of the new sub-tree,
    // i-e an empty slice with no children.
    if (!node_->append(Slice { cursor, 0, AutoXDRTree::noSubTree }))
        MOZ_CRASH("SlicesNode have a reserved space of 1.");
}

void
XDRIncrementalEncoder::endSubTree()
{
    AutoXDRTree* child = scope_;
    AutoXDRTree* parent = child->parent_;
    scope_ = parent;
    if (oom_)
        return;

    size_t cursor = buf.cursor();

    // End the child sub-tree.
    Slice& last = node_->back();
    last.sliceLength = cursor - last.sliceBegin;
    MOZ_ASSERT(last.child == AutoXDRTree::noSubTree);

    // Stop at the top-level.
    if (!parent) {
        node_ = nullptr;
        return;
    }

    // Restore the parent node.
    SlicesTree::Ptr p = tree_.lookup(parent->key_);
    node_ = &p->value();

    // Append the new slice in the parent node.
    if (!node_->append(Slice { cursor, 0, AutoXDRTree::noSubTree })) {
        oom_ = true;
        return;
    }
}

bool
<<<<<<< HEAD
XDRIncrementalEncoder::linearize()
=======
XDRIncrementalEncoder::linearize(JS::TranscodeBuffer& buffer)
>>>>>>> a17af05f
{
    if (oom_) {
        ReportOutOfMemory(cx());
        return fail(JS::TranscodeResult_Throw);
    }

    // Do not linearize while we are currently adding bytes.
    MOZ_ASSERT(scope_ == nullptr);

    // Visit the tree parts in a depth first order, to linearize the bits.
    Vector<SlicesNode::ConstRange> depthFirst(cx());

    SlicesTree::Ptr p = tree_.lookup(AutoXDRTree::topLevel);
    MOZ_ASSERT(p);

    if (!depthFirst.append(((const SlicesNode&) p->value()).all())) {
        ReportOutOfMemory(cx());
        return fail(JS::TranscodeResult_Throw);
    }

    while (!depthFirst.empty()) {
        SlicesNode::ConstRange& iter = depthFirst.back();
        Slice slice = iter.popCopyFront();
        // These fields have different meaning, but they should be correlated if
        // the tree is well formatted.
        MOZ_ASSERT_IF(slice.child == AutoXDRTree::noSubTree, iter.empty());
        if (iter.empty())
            depthFirst.popBack();

        // Copy the bytes associated with the current slice to the transcode
        // buffer which would be serialized.
        MOZ_ASSERT(slice.sliceBegin <= slices_.length());
        MOZ_ASSERT(slice.sliceBegin + slice.sliceLength <= slices_.length());
<<<<<<< HEAD
        if (!buffer_.append(slices_.begin() + slice.sliceBegin, slice.sliceLength)) {
=======
        if (!buffer.append(slices_.begin() + slice.sliceBegin, slice.sliceLength)) {
>>>>>>> a17af05f
            ReportOutOfMemory(cx());
            return fail(JS::TranscodeResult_Throw);
        }

        // If we are at the end, go to back to the parent script.
        if (slice.child == AutoXDRTree::noSubTree)
            continue;

        // Visit the sub-parts before visiting the rest of the current slice.
        SlicesTree::Ptr p = tree_.lookup(slice.child);
        MOZ_ASSERT(p);
        if (!depthFirst.append(((const SlicesNode&) p->value()).all())) {
            ReportOutOfMemory(cx());
            return fail(JS::TranscodeResult_Throw);
        }
    }

    tree_.finish();
    slices_.clearAndFree();
    return true;
}<|MERGE_RESOLUTION|>--- conflicted
+++ resolved
@@ -32,12 +32,8 @@
 XDRState<mode>::postProcessContextErrors(JSContext* cx)
 {
     if (!cx->helperThread() && cx->isExceptionPending()) {
-<<<<<<< HEAD
-        MOZ_ASSERT(resultCode_ == JS::TranscodeResult_Ok);
-=======
         MOZ_ASSERT(resultCode_ == JS::TranscodeResult_Ok ||
                    resultCode_ == JS::TranscodeResult_Throw);
->>>>>>> a17af05f
         resultCode_ = JS::TranscodeResult_Throw;
     }
 }
@@ -326,11 +322,7 @@
 }
 
 bool
-<<<<<<< HEAD
-XDRIncrementalEncoder::linearize()
-=======
 XDRIncrementalEncoder::linearize(JS::TranscodeBuffer& buffer)
->>>>>>> a17af05f
 {
     if (oom_) {
         ReportOutOfMemory(cx());
@@ -364,11 +356,7 @@
         // buffer which would be serialized.
         MOZ_ASSERT(slice.sliceBegin <= slices_.length());
         MOZ_ASSERT(slice.sliceBegin + slice.sliceLength <= slices_.length());
-<<<<<<< HEAD
-        if (!buffer_.append(slices_.begin() + slice.sliceBegin, slice.sliceLength)) {
-=======
         if (!buffer.append(slices_.begin() + slice.sliceBegin, slice.sliceLength)) {
->>>>>>> a17af05f
             ReportOutOfMemory(cx());
             return fail(JS::TranscodeResult_Throw);
         }
