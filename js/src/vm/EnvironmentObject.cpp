/* -*- Mode: C++; tab-width: 8; indent-tabs-mode: nil; c-basic-offset: 4 -*-
 * vim: set ts=8 sts=4 et sw=4 tw=99:
 * This Source Code Form is subject to the terms of the Mozilla Public
 * License, v. 2.0. If a copy of the MPL was not distributed with this
 * file, You can obtain one at http://mozilla.org/MPL/2.0/. */

#include "vm/EnvironmentObject-inl.h"

#include "mozilla/PodOperations.h"
#include "mozilla/ScopeExit.h"

#include "jscompartment.h"
#include "jsiter.h"

#include "builtin/ModuleObject.h"
#include "gc/Policy.h"
#include "vm/ArgumentsObject.h"
#include "vm/AsyncFunction.h"
#include "vm/GlobalObject.h"
#include "vm/ProxyObject.h"
#include "vm/Shape.h"
#include "vm/Xdr.h"
#include "wasm/WasmInstance.h"

#include "jsatominlines.h"
#include "jsobjinlines.h"
#include "jsscriptinlines.h"

#include "vm/NativeObject-inl.h"
#include "vm/Stack-inl.h"

using namespace js;
using namespace js::gc;

using mozilla::PodZero;
using mozilla::Maybe;
using mozilla::Some;
using mozilla::Nothing;
using mozilla::MakeScopeExit;

typedef Rooted<ArgumentsObject*> RootedArgumentsObject;
typedef MutableHandle<ArgumentsObject*> MutableHandleArgumentsObject;


/*****************************************************************************/

Shape*
js::EnvironmentCoordinateToEnvironmentShape(JSScript* script, jsbytecode* pc)
{
    MOZ_ASSERT(JOF_OPTYPE(JSOp(*pc)) == JOF_ENVCOORD);
    ScopeIter si(script->innermostScope(pc));
    uint32_t hops = EnvironmentCoordinate(pc).hops();
    while (true) {
        MOZ_ASSERT(!si.done());
        if (si.hasSyntacticEnvironment()) {
            if (!hops)
                break;
            hops--;
        }
        si++;
    }
    return si.environmentShape();
}

static const uint32_t ENV_COORDINATE_NAME_THRESHOLD = 20;

void
EnvironmentCoordinateNameCache::purge()
{
    shape = nullptr;
    if (map.initialized())
        map.finish();
}

PropertyName*
js::EnvironmentCoordinateName(EnvironmentCoordinateNameCache& cache, JSScript* script,
                              jsbytecode* pc)
{
    Shape* shape = EnvironmentCoordinateToEnvironmentShape(script, pc);
    if (shape != cache.shape && shape->slot() >= ENV_COORDINATE_NAME_THRESHOLD) {
        cache.purge();
        if (cache.map.init(shape->slot())) {
            cache.shape = shape;
            Shape::Range<NoGC> r(shape);
            while (!r.empty()) {
                if (!cache.map.putNew(r.front().slot(), r.front().propid())) {
                    cache.purge();
                    break;
                }
                r.popFront();
            }
        }
    }

    jsid id;
    EnvironmentCoordinate ec(pc);
    if (shape == cache.shape) {
        EnvironmentCoordinateNameCache::Map::Ptr p = cache.map.lookup(ec.slot());
        id = p->value();
    } else {
        Shape::Range<NoGC> r(shape);
        while (r.front().slot() != ec.slot())
            r.popFront();
        id = r.front().propidRaw();
    }

    /* Beware nameless destructuring formal. */
    if (!JSID_IS_ATOM(id))
        return script->runtimeFromAnyThread()->commonNames->empty;
    return JSID_TO_ATOM(id)->asPropertyName();
}

JSScript*
js::EnvironmentCoordinateFunctionScript(JSScript* script, jsbytecode* pc)
{
    MOZ_ASSERT(JOF_OPTYPE(JSOp(*pc)) == JOF_ENVCOORD);
    ScopeIter si(script->innermostScope(pc));
    uint32_t hops = EnvironmentCoordinate(pc).hops();
    while (true) {
        if (si.hasSyntacticEnvironment()) {
            if (!hops)
                break;
            hops--;
        }
        si++;
    }
    if (si.kind() != ScopeKind::Function)
        return nullptr;
    return si.scope()->as<FunctionScope>().script();
}

/*****************************************************************************/

CallObject*
CallObject::create(JSContext* cx, HandleShape shape, HandleObjectGroup group)
{
    MOZ_ASSERT(!group->singleton(),
               "passed a singleton group to create() (use createSingleton() "
               "instead)");

    gc::AllocKind kind = gc::GetGCObjectKind(shape->numFixedSlots());
    MOZ_ASSERT(CanBeFinalizedInBackground(kind, &CallObject::class_));
    kind = gc::GetBackgroundAllocKind(kind);

    JSObject* obj;
    JS_TRY_VAR_OR_RETURN_NULL(cx, obj, NativeObject::create(cx, kind, gc::DefaultHeap, shape, group));

    return &obj->as<CallObject>();
}

CallObject*
CallObject::createSingleton(JSContext* cx, HandleShape shape)
{
    gc::AllocKind kind = gc::GetGCObjectKind(shape->numFixedSlots());
    MOZ_ASSERT(CanBeFinalizedInBackground(kind, &CallObject::class_));
    kind = gc::GetBackgroundAllocKind(kind);

    RootedObjectGroup group(cx, ObjectGroup::lazySingletonGroup(cx, &class_, TaggedProto(nullptr)));
    if (!group)
        return nullptr;

    JSObject* obj;
    JS_TRY_VAR_OR_RETURN_NULL(cx, obj, NativeObject::create(cx, kind, gc::TenuredHeap, shape, group));

    MOZ_ASSERT(obj->isSingleton(),
               "group created inline above must be a singleton");

    return &obj->as<CallObject>();
}

/*
 * Create a CallObject for a JSScript that is not initialized to any particular
 * callsite. This object can either be initialized (with an enclosing scope and
 * callee) or used as a template for jit compilation.
 */
CallObject*
CallObject::createTemplateObject(JSContext* cx, HandleScript script, HandleObject enclosing,
                                 gc::InitialHeap heap)
{
    Rooted<FunctionScope*> scope(cx, &script->bodyScope()->as<FunctionScope>());
    RootedShape shape(cx, scope->environmentShape());
    MOZ_ASSERT(shape->getObjectClass() == &class_);

    RootedObjectGroup group(cx, ObjectGroup::defaultNewGroup(cx, &class_, TaggedProto(nullptr)));
    if (!group)
        return nullptr;

    gc::AllocKind kind = gc::GetGCObjectKind(shape->numFixedSlots());
    MOZ_ASSERT(CanBeFinalizedInBackground(kind, &class_));
    kind = gc::GetBackgroundAllocKind(kind);

    JSObject* obj;
    JS_TRY_VAR_OR_RETURN_NULL(cx, obj, NativeObject::create(cx, kind, heap, shape, group));

    CallObject* callObj = &obj->as<CallObject>();
    callObj->initEnclosingEnvironment(enclosing);

    if (scope->hasParameterExprs()) {
        // If there are parameter expressions, all parameters are lexical and
        // have TDZ.
        for (BindingIter bi(script->bodyScope()); bi; bi++) {
            BindingLocation loc = bi.location();
            if (loc.kind() == BindingLocation::Kind::Environment && BindingKindIsLexical(bi.kind()))
                callObj->initSlot(loc.slot(), MagicValue(JS_UNINITIALIZED_LEXICAL));
        }
    }

    return callObj;
}

/*
 * Construct a call object for the given bindings.  If this is a call object
 * for a function invocation, callee should be the function being called.
 * Otherwise it must be a call object for eval of strict mode code, and callee
 * must be null.
 */
CallObject*
CallObject::create(JSContext* cx, HandleFunction callee, HandleObject enclosing)
{
    RootedScript script(cx, callee->nonLazyScript());
    gc::InitialHeap heap = script->treatAsRunOnce() ? gc::TenuredHeap : gc::DefaultHeap;
    CallObject* callobj = CallObject::createTemplateObject(cx, script, enclosing, heap);
    if (!callobj)
        return nullptr;

    callobj->initFixedSlot(CALLEE_SLOT, ObjectValue(*callee));

    if (script->treatAsRunOnce()) {
        Rooted<CallObject*> ncallobj(cx, callobj);
        if (!JSObject::setSingleton(cx, ncallobj))
            return nullptr;
        return ncallobj;
    }

    return callobj;
}

CallObject*
CallObject::create(JSContext* cx, AbstractFramePtr frame)
{
    MOZ_ASSERT(frame.isFunctionFrame());
    assertSameCompartment(cx, frame);

    RootedObject envChain(cx, frame.environmentChain());
    RootedFunction callee(cx, frame.callee());

    CallObject* callobj = create(cx, callee, envChain);
    if (!callobj)
        return nullptr;

    if (!frame.script()->bodyScope()->as<FunctionScope>().hasParameterExprs()) {
        // If there are no defaults, copy the aliased arguments into the call
        // object manually. If there are defaults, bytecode is generated to do
        // the copying.

        for (PositionalFormalParameterIter fi(frame.script()); fi; fi++) {
            if (!fi.closedOver())
                continue;
            callobj->setAliasedBinding(cx, fi, frame.unaliasedFormal(fi.argumentSlot(),
                                                                     DONT_CHECK_ALIASING));
        }
    }

    return callobj;
}

CallObject*
CallObject::createHollowForDebug(JSContext* cx, HandleFunction callee)
{
    MOZ_ASSERT(!callee->needsCallObject());

    RootedScript script(cx, callee->nonLazyScript());
    Rooted<FunctionScope*> scope(cx, &script->bodyScope()->as<FunctionScope>());
    RootedShape shape(cx, FunctionScope::getEmptyEnvironmentShape(cx, scope->hasParameterExprs()));
    if (!shape)
        return nullptr;
    RootedObjectGroup group(cx, ObjectGroup::defaultNewGroup(cx, &class_, TaggedProto(nullptr)));
    if (!group)
        return nullptr;
    Rooted<CallObject*> callobj(cx, create(cx, shape, group));
    if (!callobj)
        return nullptr;

    // This environment's enclosing link is never used: the
    // DebugEnvironmentProxy that refers to this scope carries its own
    // enclosing link, which is what Debugger uses to construct the tree of
    // Debugger.Environment objects.
    callobj->initEnclosingEnvironment(&cx->global()->lexicalEnvironment());
    callobj->initFixedSlot(CALLEE_SLOT, ObjectValue(*callee));

    RootedValue optimizedOut(cx, MagicValue(JS_OPTIMIZED_OUT));
    RootedId id(cx);
    for (Rooted<BindingIter> bi(cx, BindingIter(script)); bi; bi++) {
        id = NameToId(bi.name()->asPropertyName());
        if (!SetProperty(cx, callobj, id, optimizedOut))
            return nullptr;
    }

    return callobj;
}

const Class CallObject::class_ = {
    "Call",
    JSCLASS_IS_ANONYMOUS | JSCLASS_HAS_RESERVED_SLOTS(CallObject::RESERVED_SLOTS)
};

/*****************************************************************************/

/* static */ VarEnvironmentObject*
VarEnvironmentObject::create(JSContext* cx, HandleShape shape, HandleObject enclosing,
                             gc::InitialHeap heap)
{
    MOZ_ASSERT(shape->getObjectClass() == &class_);

    RootedObjectGroup group(cx, ObjectGroup::defaultNewGroup(cx, &class_, TaggedProto(nullptr)));
    if (!group)
        return nullptr;

    gc::AllocKind kind = gc::GetGCObjectKind(shape->numFixedSlots());
    MOZ_ASSERT(CanBeFinalizedInBackground(kind, &class_));
    kind = gc::GetBackgroundAllocKind(kind);

    JSObject* obj;
    JS_TRY_VAR_OR_RETURN_NULL(cx, obj, NativeObject::create(cx, kind, heap, shape, group));

    VarEnvironmentObject* env = &obj->as<VarEnvironmentObject>();
    MOZ_ASSERT(!env->inDictionaryMode());
    MOZ_ASSERT(env->isDelegate());

    env->initEnclosingEnvironment(enclosing);

    return env;
}

/* static */ VarEnvironmentObject*
VarEnvironmentObject::create(JSContext* cx, HandleScope scope, AbstractFramePtr frame)
{
#ifdef DEBUG
    if (frame.isEvalFrame()) {
        MOZ_ASSERT(scope->is<EvalScope>() && scope == frame.script()->bodyScope());
        MOZ_ASSERT_IF(frame.isInterpreterFrame(),
                      cx->interpreterFrame() == frame.asInterpreterFrame());
        MOZ_ASSERT_IF(frame.isInterpreterFrame(),
                      cx->interpreterRegs().pc == frame.script()->code());
    } else {
        MOZ_ASSERT(frame.environmentChain());
        MOZ_ASSERT_IF(frame.callee()->needsCallObject(),
                      &frame.environmentChain()->as<CallObject>().callee() == frame.callee());
    }
#endif

    RootedScript script(cx, frame.script());
    RootedObject envChain(cx, frame.environmentChain());
    gc::InitialHeap heap = script->treatAsRunOnce() ? gc::TenuredHeap : gc::DefaultHeap;
    RootedShape shape(cx, scope->environmentShape());
    VarEnvironmentObject* env = create(cx, shape, envChain, heap);
    if (!env)
        return nullptr;
    env->initScope(scope);
    return env;
}

/* static */ VarEnvironmentObject*
VarEnvironmentObject::createHollowForDebug(JSContext* cx, Handle<VarScope*> scope)
{
    MOZ_ASSERT(!scope->hasEnvironment());

    RootedShape shape(cx, VarScope::getEmptyEnvironmentShape(cx));
    if (!shape)
        return nullptr;

    // This environment's enclosing link is never used: the
    // DebugEnvironmentProxy that refers to this scope carries its own
    // enclosing link, which is what Debugger uses to construct the tree of
    // Debugger.Environment objects.
    RootedObject enclosingEnv(cx, &cx->global()->lexicalEnvironment());
    Rooted<VarEnvironmentObject*> env(cx, create(cx, shape, enclosingEnv, gc::TenuredHeap));
    if (!env)
        return nullptr;

    RootedValue optimizedOut(cx, MagicValue(JS_OPTIMIZED_OUT));
    RootedId id(cx);
    for (Rooted<BindingIter> bi(cx, BindingIter(scope)); bi; bi++) {
        id = NameToId(bi.name()->asPropertyName());
        if (!SetProperty(cx, env, id, optimizedOut))
            return nullptr;
    }

    env->initScope(scope);
    return env;
}

const Class VarEnvironmentObject::class_ = {
    "Var",
    JSCLASS_IS_ANONYMOUS | JSCLASS_HAS_RESERVED_SLOTS(VarEnvironmentObject::RESERVED_SLOTS)
};

/*****************************************************************************/

const ObjectOps ModuleEnvironmentObject::objectOps_ = {
    ModuleEnvironmentObject::lookupProperty,
    nullptr,                                             /* defineProperty */
    ModuleEnvironmentObject::hasProperty,
    ModuleEnvironmentObject::getProperty,
    ModuleEnvironmentObject::setProperty,
    ModuleEnvironmentObject::getOwnPropertyDescriptor,
    ModuleEnvironmentObject::deleteProperty,
    nullptr, nullptr,                                    /* watch/unwatch */
    nullptr,                                             /* getElements */
    nullptr
};

const ClassOps ModuleEnvironmentObject::classOps_ = {
    nullptr,    /* addProperty */
    nullptr,    /* delProperty */
    nullptr,    /* enumerate */
    ModuleEnvironmentObject::newEnumerate
};

const Class ModuleEnvironmentObject::class_ = {
    "ModuleEnvironmentObject",
    JSCLASS_HAS_RESERVED_SLOTS(ModuleEnvironmentObject::RESERVED_SLOTS) |
    JSCLASS_IS_ANONYMOUS,
    &ModuleEnvironmentObject::classOps_,
    JS_NULL_CLASS_SPEC,
    JS_NULL_CLASS_EXT,
    &ModuleEnvironmentObject::objectOps_
};

/* static */ ModuleEnvironmentObject*
ModuleEnvironmentObject::create(JSContext* cx, HandleModuleObject module)
{
    RootedScript script(cx, module->script());
    RootedShape shape(cx, script->bodyScope()->as<ModuleScope>().environmentShape());
    MOZ_ASSERT(shape->getObjectClass() == &class_);

    RootedObjectGroup group(cx, ObjectGroup::defaultNewGroup(cx, &class_, TaggedProto(nullptr)));
    if (!group)
        return nullptr;

    gc::AllocKind kind = gc::GetGCObjectKind(shape->numFixedSlots());
    MOZ_ASSERT(CanBeFinalizedInBackground(kind, &class_));
    kind = gc::GetBackgroundAllocKind(kind);

    JSObject* obj;
    JS_TRY_VAR_OR_RETURN_NULL(cx, obj, NativeObject::create(cx, kind, TenuredHeap, shape, group));

    RootedModuleEnvironmentObject env(cx, &obj->as<ModuleEnvironmentObject>());

    env->initReservedSlot(MODULE_SLOT, ObjectValue(*module));
    if (!JSObject::setSingleton(cx, env))
        return nullptr;

    // Initialize this early so that we can manipulate the env object without
    // causing assertions.
    env->initEnclosingEnvironment(&cx->global()->lexicalEnvironment());

    // Initialize all lexical bindings and imports as uninitialized. Imports
    // get uninitialized because they have a special TDZ for cyclic imports.
    for (BindingIter bi(script); bi; bi++) {
        BindingLocation loc = bi.location();
        if (loc.kind() == BindingLocation::Kind::Environment && BindingKindIsLexical(bi.kind()))
            env->initSlot(loc.slot(), MagicValue(JS_UNINITIALIZED_LEXICAL));
    }

    // It is not be possible to add or remove bindings from a module environment
    // after this point as module code is always strict.
#ifdef DEBUG
    for (Shape::Range<NoGC> r(env->lastProperty()); !r.empty(); r.popFront())
        MOZ_ASSERT(!r.front().configurable());
    MOZ_ASSERT(env->lastProperty()->getObjectFlags() & BaseShape::NOT_EXTENSIBLE);
    MOZ_ASSERT(!env->inDictionaryMode());
#endif

    return env;
}

ModuleObject&
ModuleEnvironmentObject::module()
{
    return getReservedSlot(MODULE_SLOT).toObject().as<ModuleObject>();
}

IndirectBindingMap&
ModuleEnvironmentObject::importBindings()
{
    return module().importBindings();
}

bool
ModuleEnvironmentObject::createImportBinding(JSContext* cx, HandleAtom importName,
                                             HandleModuleObject module, HandleAtom localName)
{
    RootedId importNameId(cx, AtomToId(importName));
    RootedId localNameId(cx, AtomToId(localName));
    RootedModuleEnvironmentObject env(cx, &module->initialEnvironment());
    if (!importBindings().putNew(cx, importNameId, env, localNameId)) {
        ReportOutOfMemory(cx);
        return false;
    }

    return true;
}

bool
ModuleEnvironmentObject::hasImportBinding(HandlePropertyName name)
{
    return importBindings().has(NameToId(name));
}

bool
ModuleEnvironmentObject::lookupImport(jsid name, ModuleEnvironmentObject** envOut, Shape** shapeOut)
{
    return importBindings().lookup(name, envOut, shapeOut);
}

void
ModuleEnvironmentObject::fixEnclosingEnvironmentAfterCompartmentMerge(GlobalObject& global)
{
    setEnclosingEnvironment(&global.lexicalEnvironment());
}

/* static */ bool
ModuleEnvironmentObject::lookupProperty(JSContext* cx, HandleObject obj, HandleId id,
                                        MutableHandleObject objp, MutableHandle<PropertyResult> propp)
{
    const IndirectBindingMap& bindings = obj->as<ModuleEnvironmentObject>().importBindings();
    Shape* shape;
    ModuleEnvironmentObject* env;
    if (bindings.lookup(id, &env, &shape)) {
        objp.set(env);
        propp.setNativeProperty(shape);
        return true;
    }

    RootedNativeObject target(cx, &obj->as<NativeObject>());
    if (!NativeLookupOwnProperty<CanGC>(cx, target, id, propp))
        return false;

    objp.set(obj);
    return true;
}

/* static */ bool
ModuleEnvironmentObject::hasProperty(JSContext* cx, HandleObject obj, HandleId id, bool* foundp)
{
    if (obj->as<ModuleEnvironmentObject>().importBindings().has(id)) {
        *foundp = true;
        return true;
    }

    RootedNativeObject self(cx, &obj->as<NativeObject>());
    return NativeHasProperty(cx, self, id, foundp);
}

/* static */ bool
ModuleEnvironmentObject::getProperty(JSContext* cx, HandleObject obj, HandleValue receiver,
                                     HandleId id, MutableHandleValue vp)
{
    const IndirectBindingMap& bindings = obj->as<ModuleEnvironmentObject>().importBindings();
    Shape* shape;
    ModuleEnvironmentObject* env;
    if (bindings.lookup(id, &env, &shape)) {
        vp.set(env->getSlot(shape->slot()));
        return true;
    }

    RootedNativeObject self(cx, &obj->as<NativeObject>());
    return NativeGetProperty(cx, self, receiver, id, vp);
}

/* static */ bool
ModuleEnvironmentObject::setProperty(JSContext* cx, HandleObject obj, HandleId id, HandleValue v,
                                     HandleValue receiver, JS::ObjectOpResult& result)
{
    RootedModuleEnvironmentObject self(cx, &obj->as<ModuleEnvironmentObject>());
    if (self->importBindings().has(id))
        return result.failReadOnly();

    return NativeSetProperty<Qualified>(cx, self, id, v, receiver, result);
}

/* static */ bool
ModuleEnvironmentObject::getOwnPropertyDescriptor(JSContext* cx, HandleObject obj, HandleId id,
                                                  MutableHandle<PropertyDescriptor> desc)
{
    const IndirectBindingMap& bindings = obj->as<ModuleEnvironmentObject>().importBindings();
    Shape* shape;
    ModuleEnvironmentObject* env;
    if (bindings.lookup(id, &env, &shape)) {
        desc.setAttributes(JSPROP_ENUMERATE | JSPROP_PERMANENT);
        desc.object().set(obj);
        RootedValue value(cx, env->getSlot(shape->slot()));
        desc.setValue(value);
        desc.assertComplete();
        return true;
    }

    RootedNativeObject self(cx, &obj->as<NativeObject>());
    return NativeGetOwnPropertyDescriptor(cx, self, id, desc);
}

/* static */ bool
ModuleEnvironmentObject::deleteProperty(JSContext* cx, HandleObject obj, HandleId id,
                                        ObjectOpResult& result)
{
    return result.failCantDelete();
}

/* static */ bool
ModuleEnvironmentObject::newEnumerate(JSContext* cx, HandleObject obj, AutoIdVector& properties,
                                      bool enumerableOnly)
{
    RootedModuleEnvironmentObject self(cx, &obj->as<ModuleEnvironmentObject>());
    const IndirectBindingMap& bs(self->importBindings());

    MOZ_ASSERT(properties.length() == 0);
    size_t count = bs.count() + self->slotSpan() - RESERVED_SLOTS;
    if (!properties.reserve(count)) {
        ReportOutOfMemory(cx);
        return false;
    }

    bs.forEachExportedName([&] (jsid name) {
        properties.infallibleAppend(name);
    });

    for (Shape::Range<NoGC> r(self->lastProperty()); !r.empty(); r.popFront())
        properties.infallibleAppend(r.front().propid());

    MOZ_ASSERT(properties.length() == count);
    return true;
}

/*****************************************************************************/

<<<<<<< HEAD
=======
const Class WasmInstanceEnvironmentObject::class_ = {
    "WasmInstance",
    JSCLASS_IS_ANONYMOUS | JSCLASS_HAS_RESERVED_SLOTS(WasmInstanceEnvironmentObject::RESERVED_SLOTS)
};

/* static */ WasmInstanceEnvironmentObject*
WasmInstanceEnvironmentObject::createHollowForDebug(JSContext* cx, Handle<WasmInstanceScope*> scope)
{
    RootedObjectGroup group(cx, ObjectGroup::defaultNewGroup(cx, &class_, TaggedProto(nullptr)));
    if (!group)
        return nullptr;

    RootedShape shape(cx, scope->getEmptyEnvironmentShape(cx));
    if (!shape)
        return nullptr;

    gc::AllocKind kind = gc::GetGCObjectKind(shape->numFixedSlots());
    MOZ_ASSERT(CanBeFinalizedInBackground(kind, &class_));
    kind = gc::GetBackgroundAllocKind(kind);

    JSObject* obj;
    JS_TRY_VAR_OR_RETURN_NULL(cx, obj, NativeObject::create(cx, kind, gc::DefaultHeap, shape, group));

    Rooted<WasmInstanceEnvironmentObject*> callobj(cx, &obj->as<WasmInstanceEnvironmentObject>());
    callobj->initEnclosingEnvironment(&cx->global()->lexicalEnvironment());
    callobj->initReservedSlot(SCOPE_SLOT, PrivateGCThingValue(scope));

    return callobj;
}

/*****************************************************************************/

>>>>>>> a17af05f
const Class WasmFunctionCallObject::class_ = {
    "WasmCall",
    JSCLASS_IS_ANONYMOUS | JSCLASS_HAS_RESERVED_SLOTS(WasmFunctionCallObject::RESERVED_SLOTS)
};

/* static */ WasmFunctionCallObject*
<<<<<<< HEAD
WasmFunctionCallObject::createHollowForDebug(JSContext* cx, Handle<WasmFunctionScope*> scope)
=======
WasmFunctionCallObject::createHollowForDebug(JSContext* cx, HandleObject enclosing,
                                             Handle<WasmFunctionScope*> scope)
>>>>>>> a17af05f
{
    RootedObjectGroup group(cx, ObjectGroup::defaultNewGroup(cx, &class_, TaggedProto(nullptr)));
    if (!group)
        return nullptr;

    RootedShape shape(cx, scope->getEmptyEnvironmentShape(cx));
    if (!shape)
        return nullptr;

    gc::AllocKind kind = gc::GetGCObjectKind(shape->numFixedSlots());
    MOZ_ASSERT(CanBeFinalizedInBackground(kind, &class_));
    kind = gc::GetBackgroundAllocKind(kind);

    JSObject* obj;
    JS_TRY_VAR_OR_RETURN_NULL(cx, obj, NativeObject::create(cx, kind, gc::DefaultHeap, shape, group));

    Rooted<WasmFunctionCallObject*> callobj(cx, &obj->as<WasmFunctionCallObject>());
<<<<<<< HEAD
    callobj->initEnclosingEnvironment(&cx->global()->lexicalEnvironment());
=======
    callobj->initEnclosingEnvironment(enclosing);
>>>>>>> a17af05f
    callobj->initReservedSlot(SCOPE_SLOT, PrivateGCThingValue(scope));

    return callobj;
}

/*****************************************************************************/

WithEnvironmentObject*
WithEnvironmentObject::create(JSContext* cx, HandleObject object, HandleObject enclosing,
                              Handle<WithScope*> scope)
{
    Rooted<WithEnvironmentObject*> obj(cx);
    obj = NewObjectWithNullTaggedProto<WithEnvironmentObject>(cx, GenericObject,
                                                              BaseShape::DELEGATE);
    if (!obj)
        return nullptr;

    Value thisv = GetThisValue(object);

    obj->initEnclosingEnvironment(enclosing);
    obj->initReservedSlot(OBJECT_SLOT, ObjectValue(*object));
    obj->initReservedSlot(THIS_SLOT, thisv);
    if (scope)
        obj->initReservedSlot(SCOPE_SLOT, PrivateGCThingValue(scope));
    else
        obj->initReservedSlot(SCOPE_SLOT, NullValue());

    return obj;
}

WithEnvironmentObject*
WithEnvironmentObject::createNonSyntactic(JSContext* cx, HandleObject object,
                                          HandleObject enclosing)
{
    return create(cx, object, enclosing, nullptr);
}

static inline bool
IsUnscopableDotName(JSContext* cx, HandleId id)
{
    return JSID_IS_ATOM(id, cx->names().dotThis) || JSID_IS_ATOM(id, cx->names().dotGenerator);
}

/* Implements ES6 8.1.1.2.1 HasBinding steps 7-9. */
static bool
CheckUnscopables(JSContext *cx, HandleObject obj, HandleId id, bool *scopable)
{
    RootedId unscopablesId(cx, SYMBOL_TO_JSID(cx->wellKnownSymbols()
                                                .get(JS::SymbolCode::unscopables)));
    RootedValue v(cx);
    if (!GetProperty(cx, obj, obj, unscopablesId, &v))
        return false;
    if (v.isObject()) {
        RootedObject unscopablesObj(cx, &v.toObject());
        if (!GetProperty(cx, unscopablesObj, unscopablesObj, id, &v))
            return false;
        *scopable = !ToBoolean(v);
    } else {
        *scopable = true;
    }
    return true;
}

static bool
with_LookupProperty(JSContext* cx, HandleObject obj, HandleId id,
                    MutableHandleObject objp, MutableHandle<PropertyResult> propp)
{
    // SpiderMonkey-specific: consider internal '.generator' and '.this' names
    // to be unscopable.
    if (IsUnscopableDotName(cx, id)) {
        objp.set(nullptr);
        propp.setNotFound();
        return true;
    }

    RootedObject actual(cx, &obj->as<WithEnvironmentObject>().object());
    if (!LookupProperty(cx, actual, id, objp, propp))
        return false;

    if (propp) {
        bool scopable;
        if (!CheckUnscopables(cx, actual, id, &scopable))
            return false;
        if (!scopable) {
            objp.set(nullptr);
            propp.setNotFound();
        }
    }
    return true;
}

static bool
with_DefineProperty(JSContext* cx, HandleObject obj, HandleId id, Handle<PropertyDescriptor> desc,
                    ObjectOpResult& result)
{
    MOZ_ASSERT(!IsUnscopableDotName(cx, id));
    RootedObject actual(cx, &obj->as<WithEnvironmentObject>().object());
    return DefineProperty(cx, actual, id, desc, result);
}

static bool
with_HasProperty(JSContext* cx, HandleObject obj, HandleId id, bool* foundp)
{
    MOZ_ASSERT(!IsUnscopableDotName(cx, id));
    RootedObject actual(cx, &obj->as<WithEnvironmentObject>().object());

    // ES 8.1.1.2.1 step 3-5.
    if (!HasProperty(cx, actual, id, foundp))
        return false;
    if (!*foundp)
        return true;

    // Steps 7-10. (Step 6 is a no-op.)
    return CheckUnscopables(cx, actual, id, foundp);
}

static bool
with_GetProperty(JSContext* cx, HandleObject obj, HandleValue receiver, HandleId id,
                 MutableHandleValue vp)
{
    MOZ_ASSERT(!IsUnscopableDotName(cx, id));
    RootedObject actual(cx, &obj->as<WithEnvironmentObject>().object());
    RootedValue actualReceiver(cx, receiver);
    if (receiver.isObject() && &receiver.toObject() == obj)
        actualReceiver.setObject(*actual);
    return GetProperty(cx, actual, actualReceiver, id, vp);
}

static bool
with_SetProperty(JSContext* cx, HandleObject obj, HandleId id, HandleValue v,
                 HandleValue receiver, ObjectOpResult& result)
{
    MOZ_ASSERT(!IsUnscopableDotName(cx, id));
    RootedObject actual(cx, &obj->as<WithEnvironmentObject>().object());
    RootedValue actualReceiver(cx, receiver);
    if (receiver.isObject() && &receiver.toObject() == obj)
        actualReceiver.setObject(*actual);
    return SetProperty(cx, actual, id, v, actualReceiver, result);
}

static bool
with_GetOwnPropertyDescriptor(JSContext* cx, HandleObject obj, HandleId id,
                              MutableHandle<PropertyDescriptor> desc)
{
    MOZ_ASSERT(!IsUnscopableDotName(cx, id));
    RootedObject actual(cx, &obj->as<WithEnvironmentObject>().object());
    return GetOwnPropertyDescriptor(cx, actual, id, desc);
}

static bool
with_DeleteProperty(JSContext* cx, HandleObject obj, HandleId id, ObjectOpResult& result)
{
    MOZ_ASSERT(!IsUnscopableDotName(cx, id));
    RootedObject actual(cx, &obj->as<WithEnvironmentObject>().object());
    return DeleteProperty(cx, actual, id, result);
}

static const ObjectOps WithEnvironmentObjectOps = {
    with_LookupProperty,
    with_DefineProperty,
    with_HasProperty,
    with_GetProperty,
    with_SetProperty,
    with_GetOwnPropertyDescriptor,
    with_DeleteProperty,
    nullptr, nullptr,    /* watch/unwatch */
    nullptr,             /* getElements */
    nullptr,
};

const Class WithEnvironmentObject::class_ = {
    "With",
    JSCLASS_HAS_RESERVED_SLOTS(WithEnvironmentObject::RESERVED_SLOTS) |
    JSCLASS_IS_ANONYMOUS,
    JS_NULL_CLASS_OPS,
    JS_NULL_CLASS_SPEC,
    JS_NULL_CLASS_EXT,
    &WithEnvironmentObjectOps
};

/* static */ NonSyntacticVariablesObject*
NonSyntacticVariablesObject::create(JSContext* cx)
{
    Rooted<NonSyntacticVariablesObject*> obj(cx,
        NewObjectWithNullTaggedProto<NonSyntacticVariablesObject>(cx, TenuredObject,
                                                                  BaseShape::DELEGATE));
    if (!obj)
        return nullptr;

    MOZ_ASSERT(obj->isUnqualifiedVarObj());
    if (!JSObject::setQualifiedVarObj(cx, obj))
        return nullptr;

    obj->initEnclosingEnvironment(&cx->global()->lexicalEnvironment());
    return obj;
}

const Class NonSyntacticVariablesObject::class_ = {
    "NonSyntacticVariablesObject",
    JSCLASS_HAS_RESERVED_SLOTS(NonSyntacticVariablesObject::RESERVED_SLOTS) |
    JSCLASS_IS_ANONYMOUS
};

/*****************************************************************************/

/* static */ LexicalEnvironmentObject*
LexicalEnvironmentObject::createTemplateObject(JSContext* cx, HandleShape shape,
                                               HandleObject enclosing, gc::InitialHeap heap)
{
    MOZ_ASSERT(shape->getObjectClass() == &LexicalEnvironmentObject::class_);

    RootedObjectGroup group(cx,
        ObjectGroup::defaultNewGroup(cx, &LexicalEnvironmentObject::class_, TaggedProto(nullptr)));
    if (!group)
        return nullptr;

    gc::AllocKind allocKind = gc::GetGCObjectKind(shape->numFixedSlots());
    //MOZ_ASSERT(CanBeFinalizedInBackground(allocKind, &LexicalEnvironmentObject::class_));
    allocKind = GetBackgroundAllocKind(allocKind);

    JSObject* obj;
    JS_TRY_VAR_OR_RETURN_NULL(cx, obj, NativeObject::create(cx, allocKind, heap, shape, group));

    LexicalEnvironmentObject* env = &obj->as<LexicalEnvironmentObject>();
    MOZ_ASSERT(!env->inDictionaryMode());
    MOZ_ASSERT(env->isDelegate());

    if (enclosing)
        env->initEnclosingEnvironment(enclosing);

    return env;
}

/* static */ LexicalEnvironmentObject*
LexicalEnvironmentObject::create(JSContext* cx, Handle<LexicalScope*> scope,
                                 HandleObject enclosing, gc::InitialHeap heap)
{
    assertSameCompartment(cx, enclosing);
    MOZ_ASSERT(scope->hasEnvironment());

    RootedShape shape(cx, scope->environmentShape());
    LexicalEnvironmentObject* env = createTemplateObject(cx, shape, enclosing, heap);
    if (!env)
        return nullptr;

    // All lexical bindings start off uninitialized for TDZ.
    uint32_t lastSlot = shape->slot();
    MOZ_ASSERT(lastSlot == env->lastProperty()->slot());
    for (uint32_t slot = JSSLOT_FREE(&class_); slot <= lastSlot; slot++)
        env->initSlot(slot, MagicValue(JS_UNINITIALIZED_LEXICAL));

    env->initScopeUnchecked(scope);
    return env;
}

/* static */ LexicalEnvironmentObject*
LexicalEnvironmentObject::create(JSContext* cx, Handle<LexicalScope*> scope,
                                 AbstractFramePtr frame)
{
    RootedObject enclosing(cx, frame.environmentChain());
    return create(cx, scope, enclosing, gc::DefaultHeap);
}

/* static */ LexicalEnvironmentObject*
LexicalEnvironmentObject::createGlobal(JSContext* cx, Handle<GlobalObject*> global)
{
    MOZ_ASSERT(global);

    RootedShape shape(cx, LexicalScope::getEmptyExtensibleEnvironmentShape(cx));
    if (!shape)
        return nullptr;

    Rooted<LexicalEnvironmentObject*> env(cx,
        LexicalEnvironmentObject::createTemplateObject(cx, shape, global, gc::TenuredHeap));
    if (!env)
        return nullptr;

    if (!JSObject::setSingleton(cx, env))
        return nullptr;

    env->initThisValue(global);
    return env;
}

/* static */ LexicalEnvironmentObject*
LexicalEnvironmentObject::createNonSyntactic(JSContext* cx, HandleObject enclosing,
                                             HandleObject thisv)
{
    MOZ_ASSERT(enclosing);
    MOZ_ASSERT(!IsSyntacticEnvironment(enclosing));

    RootedShape shape(cx, LexicalScope::getEmptyExtensibleEnvironmentShape(cx));
    if (!shape)
        return nullptr;

    LexicalEnvironmentObject* env =
        LexicalEnvironmentObject::createTemplateObject(cx, shape, enclosing, gc::TenuredHeap);
    if (!env)
        return nullptr;

    env->initThisValue(thisv);

    return env;
}

/* static */ LexicalEnvironmentObject*
LexicalEnvironmentObject::createHollowForDebug(JSContext* cx, Handle<LexicalScope*> scope)
{
    MOZ_ASSERT(!scope->hasEnvironment());

    RootedShape shape(cx, LexicalScope::getEmptyExtensibleEnvironmentShape(cx));
    if (!shape)
        return nullptr;

    // This environment's enclosing link is never used: the
    // DebugEnvironmentProxy that refers to this scope carries its own
    // enclosing link, which is what Debugger uses to construct the tree of
    // Debugger.Environment objects.
    RootedObject enclosingEnv(cx, &cx->global()->lexicalEnvironment());
    Rooted<LexicalEnvironmentObject*> env(cx, createTemplateObject(cx, shape, enclosingEnv,
                                                                   gc::TenuredHeap));
    if (!env)
        return nullptr;

    RootedValue optimizedOut(cx, MagicValue(JS_OPTIMIZED_OUT));
    RootedId id(cx);
    for (Rooted<BindingIter> bi(cx, BindingIter(scope)); bi; bi++) {
        id = NameToId(bi.name()->asPropertyName());
        if (!SetProperty(cx, env, id, optimizedOut))
            return nullptr;
    }

    if (!JSObject::setFlags(cx, env, BaseShape::NOT_EXTENSIBLE, JSObject::GENERATE_SHAPE))
        return nullptr;

    env->initScopeUnchecked(scope);
    return env;
}

/* static */ LexicalEnvironmentObject*
LexicalEnvironmentObject::clone(JSContext* cx, Handle<LexicalEnvironmentObject*> env)
{
    Rooted<LexicalScope*> scope(cx, &env->scope());
    RootedObject enclosing(cx, &env->enclosingEnvironment());
    Rooted<LexicalEnvironmentObject*> copy(cx, create(cx, scope, enclosing, gc::TenuredHeap));
    if (!copy)
        return nullptr;

    // We can't assert that the clone has the same shape, because it could
    // have been reshaped by PurgeEnvironmentChain.
    MOZ_ASSERT(env->slotSpan() == copy->slotSpan());
    for (uint32_t i = JSSLOT_FREE(&class_); i < copy->slotSpan(); i++)
        copy->setSlot(i, env->getSlot(i));

    return copy;
}

/* static */ LexicalEnvironmentObject*
LexicalEnvironmentObject::recreate(JSContext* cx, Handle<LexicalEnvironmentObject*> env)
{
    Rooted<LexicalScope*> scope(cx, &env->scope());
    RootedObject enclosing(cx, &env->enclosingEnvironment());
    return create(cx, scope, enclosing, gc::TenuredHeap);
}

bool
LexicalEnvironmentObject::isExtensible() const
{
    return nonProxyIsExtensible();
}

Value
LexicalEnvironmentObject::thisValue() const
{
    MOZ_ASSERT(isExtensible());
    Value v = getReservedSlot(THIS_VALUE_OR_SCOPE_SLOT);
    if (v.isObject()) {
        // If `v` is a Window, return the WindowProxy instead. We called
        // GetThisValue (which also does ToWindowProxyIfWindow) when storing
        // the value in THIS_VALUE_OR_SCOPE_SLOT, but it's possible the
        // WindowProxy was attached to the global *after* we set
        // THIS_VALUE_OR_SCOPE_SLOT.
        return ObjectValue(*ToWindowProxyIfWindow(&v.toObject()));
    }
    return v;
}

const Class LexicalEnvironmentObject::class_ = {
    "LexicalEnvironment",
    JSCLASS_HAS_RESERVED_SLOTS(LexicalEnvironmentObject::RESERVED_SLOTS) |
    JSCLASS_IS_ANONYMOUS,
    JS_NULL_CLASS_OPS,
    JS_NULL_CLASS_SPEC,
    JS_NULL_CLASS_EXT,
    JS_NULL_OBJECT_OPS
};

/* static */ NamedLambdaObject*
NamedLambdaObject::create(JSContext* cx, HandleFunction callee,
                          HandleFunction func,
                          HandleObject enclosing,
                          gc::InitialHeap heap)
{
    MOZ_ASSERT(callee->isNamedLambda());
    RootedScope scope(cx, callee->nonLazyScript()->maybeNamedLambdaScope());
    MOZ_ASSERT(scope && scope->environmentShape());
    MOZ_ASSERT(scope->environmentShape()->slot() == lambdaSlot());
    MOZ_ASSERT(!scope->environmentShape()->writable());

#ifdef DEBUG
    // There should be exactly one binding in the named lambda scope.
    BindingIter bi(scope);
    bi++;
    MOZ_ASSERT(bi.done());
#endif

    LexicalEnvironmentObject* obj =
        LexicalEnvironmentObject::create(cx, scope.as<LexicalScope>(), enclosing, heap);
    if (!obj)
        return nullptr;

    obj->initFixedSlot(lambdaSlot(), ObjectValue(*func));
    return static_cast<NamedLambdaObject*>(obj);
}

/* static */ NamedLambdaObject*
NamedLambdaObject::createTemplateObject(JSContext* cx, HandleFunction callee, gc::InitialHeap heap)
{
    return create(cx, callee, callee, nullptr, heap);
}

/* static */ NamedLambdaObject*
NamedLambdaObject::create(JSContext* cx, AbstractFramePtr frame)
{
    RootedFunction fun(cx, frame.callee());
    RootedObject enclosing(cx, frame.environmentChain());
    return create(cx, fun, fun, enclosing, gc::DefaultHeap);
}

/* static */ NamedLambdaObject*
NamedLambdaObject::create(JSContext* cx, AbstractFramePtr frame, HandleFunction replacement)
{
    RootedFunction fun(cx, frame.callee());
    RootedObject enclosing(cx, frame.environmentChain());
    return create(cx, fun, replacement, enclosing, gc::DefaultHeap);
}

/* static */ size_t
NamedLambdaObject::lambdaSlot()
{
    // Named lambda environments have exactly one name.
    return JSSLOT_FREE(&LexicalEnvironmentObject::class_);
}

/* static */ RuntimeLexicalErrorObject*
RuntimeLexicalErrorObject::create(JSContext* cx, HandleObject enclosing, unsigned errorNumber)
{
    RuntimeLexicalErrorObject* obj =
        NewObjectWithNullTaggedProto<RuntimeLexicalErrorObject>(cx, GenericObject,
                                                                BaseShape::DELEGATE);
    if (!obj)
        return nullptr;
    obj->initEnclosingEnvironment(enclosing);
    obj->initReservedSlot(ERROR_SLOT, Int32Value(int32_t(errorNumber)));
    return obj;
}

static void
ReportRuntimeLexicalErrorId(JSContext* cx, unsigned errorNumber, HandleId id)
{
    if (JSID_IS_ATOM(id)) {
        RootedPropertyName name(cx, JSID_TO_ATOM(id)->asPropertyName());
        ReportRuntimeLexicalError(cx, errorNumber, name);
        return;
    }
    MOZ_CRASH("RuntimeLexicalErrorObject should only be used with property names");
}

static bool
lexicalError_LookupProperty(JSContext* cx, HandleObject obj, HandleId id,
                            MutableHandleObject objp, MutableHandle<PropertyResult> propp)
{
    ReportRuntimeLexicalErrorId(cx, obj->as<RuntimeLexicalErrorObject>().errorNumber(), id);
    return false;
}

static bool
lexicalError_HasProperty(JSContext* cx, HandleObject obj, HandleId id, bool* foundp)
{
    ReportRuntimeLexicalErrorId(cx, obj->as<RuntimeLexicalErrorObject>().errorNumber(), id);
    return false;
}

static bool
lexicalError_GetProperty(JSContext* cx, HandleObject obj, HandleValue receiver, HandleId id,
                         MutableHandleValue vp)
{
    ReportRuntimeLexicalErrorId(cx, obj->as<RuntimeLexicalErrorObject>().errorNumber(), id);
    return false;
}

static bool
lexicalError_SetProperty(JSContext* cx, HandleObject obj, HandleId id, HandleValue v,
                         HandleValue receiver, ObjectOpResult& result)
{
    ReportRuntimeLexicalErrorId(cx, obj->as<RuntimeLexicalErrorObject>().errorNumber(), id);
    return false;
}

static bool
lexicalError_GetOwnPropertyDescriptor(JSContext* cx, HandleObject obj, HandleId id,
                                      MutableHandle<PropertyDescriptor> desc)
{
    ReportRuntimeLexicalErrorId(cx, obj->as<RuntimeLexicalErrorObject>().errorNumber(), id);
    return false;
}

static bool
lexicalError_DeleteProperty(JSContext* cx, HandleObject obj, HandleId id, ObjectOpResult& result)
{
    ReportRuntimeLexicalErrorId(cx, obj->as<RuntimeLexicalErrorObject>().errorNumber(), id);
    return false;
}

static const ObjectOps RuntimeLexicalErrorObjectObjectOps = {
    lexicalError_LookupProperty,
    nullptr,             /* defineProperty */
    lexicalError_HasProperty,
    lexicalError_GetProperty,
    lexicalError_SetProperty,
    lexicalError_GetOwnPropertyDescriptor,
    lexicalError_DeleteProperty,
    nullptr, nullptr,    /* watch/unwatch */
    nullptr,             /* getElements */
    nullptr,             /* this */
};

const Class RuntimeLexicalErrorObject::class_ = {
    "RuntimeLexicalError",
    JSCLASS_HAS_RESERVED_SLOTS(RuntimeLexicalErrorObject::RESERVED_SLOTS) |
    JSCLASS_IS_ANONYMOUS,
    JS_NULL_CLASS_OPS,
    JS_NULL_CLASS_SPEC,
    JS_NULL_CLASS_EXT,
    &RuntimeLexicalErrorObjectObjectOps
};

/*****************************************************************************/

EnvironmentIter::EnvironmentIter(JSContext* cx, const EnvironmentIter& ei
                                 MOZ_GUARD_OBJECT_NOTIFIER_PARAM_IN_IMPL)
  : si_(cx, ei.si_.get()),
    env_(cx, ei.env_),
    frame_(ei.frame_)
{
    MOZ_GUARD_OBJECT_NOTIFIER_INIT;
}

EnvironmentIter::EnvironmentIter(JSContext* cx, JSObject* env, Scope* scope
                                 MOZ_GUARD_OBJECT_NOTIFIER_PARAM_IN_IMPL)
  : si_(cx, ScopeIter(scope)),
    env_(cx, env),
    frame_(NullFramePtr())
{
    settle();
    MOZ_GUARD_OBJECT_NOTIFIER_INIT;
}

EnvironmentIter::EnvironmentIter(JSContext* cx, AbstractFramePtr frame, jsbytecode* pc
                                 MOZ_GUARD_OBJECT_NOTIFIER_PARAM_IN_IMPL)
  : si_(cx, frame.script()->innermostScope(pc)),
    env_(cx, frame.environmentChain()),
    frame_(frame)
{
    assertSameCompartment(cx, frame);
    settle();
    MOZ_GUARD_OBJECT_NOTIFIER_INIT;
}

EnvironmentIter::EnvironmentIter(JSContext* cx, JSObject* env, Scope* scope, AbstractFramePtr frame
                                 MOZ_GUARD_OBJECT_NOTIFIER_PARAM_IN_IMPL)
  : si_(cx, ScopeIter(scope)),
    env_(cx, env),
    frame_(frame)
{
    assertSameCompartment(cx, frame);
    settle();
    MOZ_GUARD_OBJECT_NOTIFIER_INIT;
}

void
EnvironmentIter::incrementScopeIter()
{
    if (si_.scope()->is<GlobalScope>()) {
        // GlobalScopes may be syntactic or non-syntactic. Non-syntactic
        // GlobalScopes correspond to zero or more non-syntactic
        // EnvironmentsObjects followed by the global lexical scope, then the
        // GlobalObject or another non-EnvironmentObject object.
        if (!env_->is<EnvironmentObject>())
            si_++;
    } else {
        si_++;
    }
}

void
EnvironmentIter::settle()
{
    // Check for trying to iterate a function or eval frame before the prologue has
    // created the CallObject, in which case we have to skip.
    if (frame_ && frame_.hasScript() &&
        frame_.script()->initialEnvironmentShape() && !frame_.hasInitialEnvironment())
    {
        // Skip until we're at the enclosing scope of the script.
        while (si_.scope() != frame_.script()->enclosingScope()) {
            if (env_->is<LexicalEnvironmentObject>() &&
                !env_->as<LexicalEnvironmentObject>().isExtensible() &&
                &env_->as<LexicalEnvironmentObject>().scope() == si_.scope())
            {
                MOZ_ASSERT(si_.kind() == ScopeKind::NamedLambda ||
                           si_.kind() == ScopeKind::StrictNamedLambda);
                env_ = &env_->as<EnvironmentObject>().enclosingEnvironment();
            }
            incrementScopeIter();
        }
    }

    // Check if we have left the extent of the initial frame after we've
    // settled on a static scope.
    if (frame_ &&
        (!si_ ||
         (frame_.hasScript() && si_.scope() == frame_.script()->enclosingScope()) ||
         (frame_.isWasmDebugFrame() && !si_.scope()->is<WasmFunctionScope>())))
    {
        frame_ = NullFramePtr();
    }

#ifdef DEBUG
    if (si_) {
        if (hasSyntacticEnvironment()) {
            Scope* scope = si_.scope();
            if (scope->is<LexicalScope>()) {
                MOZ_ASSERT(scope == &env_->as<LexicalEnvironmentObject>().scope());
            } else if (scope->is<FunctionScope>()) {
                MOZ_ASSERT(scope->as<FunctionScope>().script() ==
                           env_->as<CallObject>().callee().existingScriptNonDelazifying());
            } else if (scope->is<VarScope>()) {
                MOZ_ASSERT(scope == &env_->as<VarEnvironmentObject>().scope());
            } else if (scope->is<WithScope>()) {
                MOZ_ASSERT(scope == &env_->as<WithEnvironmentObject>().scope());
            } else if (scope->is<EvalScope>()) {
                MOZ_ASSERT(scope == &env_->as<VarEnvironmentObject>().scope());
            } else if (scope->is<GlobalScope>()) {
                MOZ_ASSERT(env_->is<GlobalObject>() || IsGlobalLexicalEnvironment(env_));
            }
        } else if (hasNonSyntacticEnvironmentObject()) {
            if (env_->is<LexicalEnvironmentObject>()) {
                // The global lexical environment still encloses non-syntactic
                // environment objects.
                MOZ_ASSERT(!env_->as<LexicalEnvironmentObject>().isSyntactic() ||
                           env_->as<LexicalEnvironmentObject>().isGlobal());
            } else if (env_->is<WithEnvironmentObject>()) {
                MOZ_ASSERT(!env_->as<WithEnvironmentObject>().isSyntactic());
            } else {
                MOZ_ASSERT(env_->is<NonSyntacticVariablesObject>());
            }
        }
    }
#endif
}

JSObject&
EnvironmentIter::enclosingEnvironment() const
{
    // As an engine invariant (maintained internally and asserted by Execute),
    // EnvironmentObjects and non-EnvironmentObjects cannot be interleaved on
    // the scope chain; every scope chain must start with zero or more
    // EnvironmentObjects and terminate with one or more
    // non-EnvironmentObjects (viz., GlobalObject).
    MOZ_ASSERT(done());
    MOZ_ASSERT(!env_->is<EnvironmentObject>());
    return *env_;
}

bool
EnvironmentIter::hasNonSyntacticEnvironmentObject() const
{
    // The case we're worrying about here is a NonSyntactic static scope
    // which has 0+ corresponding non-syntactic WithEnvironmentObject
    // scopes, a NonSyntacticVariablesObject, or a non-syntactic
    // LexicalEnvironmentObject.
    if (si_.kind() == ScopeKind::NonSyntactic) {
        MOZ_ASSERT_IF(env_->is<WithEnvironmentObject>(),
                      !env_->as<WithEnvironmentObject>().isSyntactic());
        return env_->is<EnvironmentObject>();
    }
    return false;
}

/* static */ HashNumber
MissingEnvironmentKey::hash(MissingEnvironmentKey ek)
{
    return size_t(ek.frame_.raw()) ^ size_t(ek.scope_);
}

/* static */ bool
MissingEnvironmentKey::match(MissingEnvironmentKey ek1, MissingEnvironmentKey ek2)
{
    return ek1.frame_ == ek2.frame_ && ek1.scope_ == ek2.scope_;
}

bool
LiveEnvironmentVal::needsSweep()
{
    if (scope_)
        MOZ_ALWAYS_FALSE(IsAboutToBeFinalized(&scope_));
    return false;
}

// Live EnvironmentIter values may be added to DebugEnvironments::liveEnvs, as
// LiveEnvironmentVal instances.  They need to have write barriers when they are added
// to the hash table, but no barriers when rehashing inside GC.  It's a nasty
// hack, but the important thing is that LiveEnvironmentVal and MissingEnvironmentKey need to
// alias each other.
void
LiveEnvironmentVal::staticAsserts()
{
    static_assert(sizeof(LiveEnvironmentVal) == sizeof(MissingEnvironmentKey),
                  "LiveEnvironmentVal must be same size of MissingEnvironmentKey");
    static_assert(offsetof(LiveEnvironmentVal, scope_) == offsetof(MissingEnvironmentKey, scope_),
                  "LiveEnvironmentVal.scope_ must alias MissingEnvironmentKey.scope_");
}

/*****************************************************************************/

namespace {

static void
ReportOptimizedOut(JSContext* cx, HandleId id)
{
    JSAutoByteString printable;
    if (ValueToPrintable(cx, IdToValue(id), &printable)) {
        JS_ReportErrorNumberLatin1(cx, GetErrorMessage, nullptr, JSMSG_DEBUG_OPTIMIZED_OUT,
                                   printable.ptr());
    }
}

/*
 * DebugEnvironmentProxy is the handler for DebugEnvironmentProxy proxy
 * objects. Having a custom handler (rather than trying to reuse js::Wrapper)
 * gives us several important abilities:
 *  - We want to pass the EnvironmentObject as the receiver to forwarded scope
 *    property ops on aliased variables so that Call/Block/With ops do not all
 *    require a 'normalization' step.
 *  - The debug scope proxy can directly manipulate the stack frame to allow
 *    the debugger to read/write args/locals that were otherwise unaliased.
 *  - The debug scope proxy can store unaliased variables after the stack frame
 *    is popped so that they may still be read/written by the debugger.
 *  - The engine has made certain assumptions about the possible reads/writes
 *    in a scope. DebugEnvironmentProxy allows us to prevent the debugger from
 *    breaking those assumptions.
 *  - The engine makes optimizations that are observable to the debugger. The
 *    proxy can either hide these optimizations or make the situation more
 *    clear to the debugger. An example is 'arguments'.
 */
class DebugEnvironmentProxyHandler : public BaseProxyHandler
{
    enum Action { SET, GET };

    enum AccessResult {
        ACCESS_UNALIASED,
        ACCESS_GENERIC,
        ACCESS_LOST
    };

    /*
     * This function handles access to unaliased locals/formals. Since they
     * are unaliased, the values of these variables are not stored in the
     * slots of the normal CallObject and LexicalEnvironmentObject
     * environments and thus must be recovered from somewhere else:
     *  + if the invocation for which the env was created is still executing,
     *    there is a JS frame live on the stack holding the values;
     *  + if the invocation for which the env was created finished executing:
     *     - and there was a DebugEnvironmentProxy associated with env, then
     *       the DebugEnvironments::onPop(Call|Lexical) handler copied out the
     *       unaliased variables. In both cases, a dense array is created in
     *       onPop(Call|Lexical) to hold the unaliased values and attached to
     *       the DebugEnvironmentProxy;
     *     - and there was not a DebugEnvironmentProxy yet associated with the
     *       scope, then the unaliased values are lost and not recoverable.
     *
     * Callers should check accessResult for non-failure results:
     *  - ACCESS_UNALIASED if the access was unaliased and completed
     *  - ACCESS_GENERIC   if the access was aliased or the property not found
     *  - ACCESS_LOST      if the value has been lost to the debugger and the
     *                     action is GET; if the action is SET, we assign to the
     *                     name of the variable on the environment object
     */
    bool handleUnaliasedAccess(JSContext* cx, Handle<DebugEnvironmentProxy*> debugEnv,
                               Handle<EnvironmentObject*> env, HandleId id, Action action,
                               MutableHandleValue vp, AccessResult* accessResult) const
    {
        MOZ_ASSERT(&debugEnv->environment() == env);
        MOZ_ASSERT_IF(action == SET, !debugEnv->isOptimizedOut());
        *accessResult = ACCESS_GENERIC;
        LiveEnvironmentVal* maybeLiveEnv = DebugEnvironments::hasLiveEnvironment(*env);

        if (env->is<ModuleEnvironmentObject>()) {
            /* Everything is aliased and stored in the environment object. */
            return true;
        }

        /* Handle unaliased formals, vars, lets, and consts at function scope. */
        if (env->is<CallObject>()) {
            CallObject& callobj = env->as<CallObject>();
            RootedFunction fun(cx, &callobj.callee());
            RootedScript script(cx, JSFunction::getOrCreateScript(cx, fun));
            if (!script->ensureHasTypes(cx) || !script->ensureHasAnalyzedArgsUsage(cx))
                return false;

            BindingIter bi(script);
            while (bi && NameToId(bi.name()->asPropertyName()) != id)
                bi++;
            if (!bi)
                return true;

            if (!bi.hasArgumentSlot()) {
                if (bi.closedOver())
                    return true;

                uint32_t i = bi.location().slot();
                if (maybeLiveEnv) {
                    AbstractFramePtr frame = maybeLiveEnv->frame();
                    if (action == GET)
                        vp.set(frame.unaliasedLocal(i));
                    else
                        frame.unaliasedLocal(i) = vp;
                } else if (NativeObject* snapshot = debugEnv->maybeSnapshot()) {
                    if (action == GET)
                        vp.set(snapshot->getDenseElement(script->numArgs() + i));
                    else
                        snapshot->setDenseElement(script->numArgs() + i, vp);
                } else {
                    /* The unaliased value has been lost to the debugger. */
                    if (action == GET) {
                        *accessResult = ACCESS_LOST;
                        return true;
                    }
                }
            } else {
                unsigned i = bi.argumentSlot();
                if (bi.closedOver())
                    return true;

                if (maybeLiveEnv) {
                    AbstractFramePtr frame = maybeLiveEnv->frame();
                    if (script->argsObjAliasesFormals() && frame.hasArgsObj()) {
                        if (action == GET)
                            vp.set(frame.argsObj().arg(i));
                        else
                            frame.argsObj().setArg(i, vp);
                    } else {
                        if (action == GET)
                            vp.set(frame.unaliasedFormal(i, DONT_CHECK_ALIASING));
                        else
                            frame.unaliasedFormal(i, DONT_CHECK_ALIASING) = vp;
                    }
                } else if (NativeObject* snapshot = debugEnv->maybeSnapshot()) {
                    if (action == GET)
                        vp.set(snapshot->getDenseElement(i));
                    else
                        snapshot->setDenseElement(i, vp);
                } else {
                    /* The unaliased value has been lost to the debugger. */
                    if (action == GET) {
                        *accessResult = ACCESS_LOST;
                        return true;
                    }
                }

                if (action == SET)
                    TypeScript::SetArgument(cx, script, i, vp);
            }

            // It is possible that an optimized out value flows to this
            // location due to Debugger.Frame.prototype.eval operating on a
            // live bailed-out Baseline frame. In that case, treat the access
            // as lost.
            if (vp.isMagic() && vp.whyMagic() == JS_OPTIMIZED_OUT)
                *accessResult = ACCESS_LOST;
            else
                *accessResult = ACCESS_UNALIASED;

            return true;
        }

        /*
         * Handle unaliased vars in functions with parameter expressions and
         * lexical bindings at block scope.
         */
        if (env->is<LexicalEnvironmentObject>() || env->is<VarEnvironmentObject>()) {
            // Currently consider all global and non-syntactic top-level lexical
            // bindings to be aliased.
            if (env->is<LexicalEnvironmentObject>() &&
                env->as<LexicalEnvironmentObject>().isExtensible())
            {
                MOZ_ASSERT(IsGlobalLexicalEnvironment(env) || !IsSyntacticEnvironment(env));
                return true;
            }

            // Currently all vars inside eval var environments are aliased.
            if (env->is<VarEnvironmentObject>() && env->as<VarEnvironmentObject>().isForEval())
                return true;

            RootedScope scope(cx, getEnvironmentScope(*env));
            uint32_t firstFrameSlot;
            if (env->is<LexicalEnvironmentObject>())
                firstFrameSlot = scope->as<LexicalScope>().firstFrameSlot();
            else
                firstFrameSlot = scope->as<VarScope>().firstFrameSlot();

            BindingIter bi(scope);
            while (bi && NameToId(bi.name()->asPropertyName()) != id)
                bi++;
            if (!bi)
                return true;

            BindingLocation loc = bi.location();
            if (loc.kind() == BindingLocation::Kind::Environment)
                return true;

            // Named lambdas that are not closed over are lost.
            if (loc.kind() == BindingLocation::Kind::NamedLambdaCallee) {
                if (action == GET)
                    *accessResult = ACCESS_LOST;
                return true;
            }

            MOZ_ASSERT(loc.kind() == BindingLocation::Kind::Frame);

            if (maybeLiveEnv) {
                AbstractFramePtr frame = maybeLiveEnv->frame();
                uint32_t local = loc.slot();
                MOZ_ASSERT(local < frame.script()->nfixed());
                if (action == GET)
                    vp.set(frame.unaliasedLocal(local));
                else
                    frame.unaliasedLocal(local) = vp;
            } else if (NativeObject* snapshot = debugEnv->maybeSnapshot()) {
                // Indices in the frame snapshot are offset by the first frame
                // slot. See DebugEnvironments::takeFrameSnapshot.
                MOZ_ASSERT(loc.slot() >= firstFrameSlot);
                uint32_t snapshotIndex = loc.slot() - firstFrameSlot;
                if (action == GET)
                    vp.set(snapshot->getDenseElement(snapshotIndex));
                else
                    snapshot->setDenseElement(snapshotIndex, vp);
            } else {
                if (action == GET) {
                    // A {Lexical,Var}EnvironmentObject whose static scope
                    // does not have an environment shape at all is a "hollow"
                    // block object reflected for missing block scopes. Their
                    // slot values are lost.
                    if (!scope->hasEnvironment()) {
                        *accessResult = ACCESS_LOST;
                        return true;
                    }

                    if (!GetProperty(cx, env, env, id, vp))
                        return false;
                } else {
                    if (!SetProperty(cx, env, id, vp))
                        return false;
                }
            }

            // See comment above in analogous CallObject case.
            if (vp.isMagic() && vp.whyMagic() == JS_OPTIMIZED_OUT)
                *accessResult = ACCESS_LOST;
            else
                *accessResult = ACCESS_UNALIASED;

            return true;
        }

        if (env->is<WasmFunctionCallObject>()) {
            if (maybeLiveEnv) {
                RootedScope scope(cx, getEnvironmentScope(*env));
                uint32_t index = 0;
                for (BindingIter bi(scope); bi; bi++) {
                    if (JSID_IS_ATOM(id, bi.name()))
                        break;
                    MOZ_ASSERT(!bi.isLast());
                    index++;
                }

                AbstractFramePtr frame = maybeLiveEnv->frame();
                MOZ_ASSERT(frame.isWasmDebugFrame());
                wasm::DebugFrame* wasmFrame = frame.asWasmDebugFrame();
                if (action == GET) {
                    if (!wasmFrame->getLocal(index, vp)) {
                        ReportOutOfMemory(cx);
                        return false;
                    }
                    *accessResult = ACCESS_UNALIASED;
                } else { // if (action == SET)
                    // TODO
                }
            } else {
                *accessResult = ACCESS_LOST;
            }
            return true;
        }

<<<<<<< HEAD
=======
        if (env->is<WasmInstanceEnvironmentObject>()) {
            RootedScope scope(cx, getEnvironmentScope(*env));
            MOZ_ASSERT(scope->is<WasmInstanceScope>());
            uint32_t index = 0;
            for (BindingIter bi(scope); bi; bi++) {
                if (JSID_IS_ATOM(id, bi.name()))
                    break;
                MOZ_ASSERT(!bi.isLast());
                index++;
            }
            Rooted<WasmInstanceScope*> instanceScope(cx, &scope->as<WasmInstanceScope>());
            wasm::Instance& instance = instanceScope->instance()->instance();

            if (action == GET) {
                if (instanceScope->memoriesStart() <= index && index < instanceScope->globalsStart()) {
                    MOZ_ASSERT(instanceScope->memoriesStart() + 1 == instanceScope->globalsStart());
                    vp.set(ObjectValue(*instance.memory()));
                }
                if (instanceScope->globalsStart() <= index) {
                    MOZ_ASSERT(index < instanceScope->namesCount());
                    if (!instance.debug().getGlobal(instance, index - instanceScope->globalsStart(), vp)) {
                        ReportOutOfMemory(cx);
                        return false;
                    }
                }
                *accessResult = ACCESS_UNALIASED;
            } else { // if (action == SET)
                // TODO
            }
            return true;
        }

>>>>>>> a17af05f
        /* The rest of the internal scopes do not have unaliased vars. */
        MOZ_ASSERT(!IsSyntacticEnvironment(env) ||
                   env->is<WithEnvironmentObject>());
        return true;
    }

    static bool isArguments(JSContext* cx, jsid id)
    {
        return id == NameToId(cx->names().arguments);
    }
    static bool isThis(JSContext* cx, jsid id)
    {
        return id == NameToId(cx->names().dotThis);
    }

    static bool isFunctionEnvironment(const JSObject& env)
    {
        return env.is<CallObject>();
    }

    static bool isNonExtensibleLexicalEnvironment(const JSObject& env)
    {
        return env.is<LexicalEnvironmentObject>() &&
               !env.as<LexicalEnvironmentObject>().isExtensible();
    }

    static Scope* getEnvironmentScope(const JSObject& env)
    {
        if (isFunctionEnvironment(env))
            return env.as<CallObject>().callee().nonLazyScript()->bodyScope();
        if (isNonExtensibleLexicalEnvironment(env))
            return &env.as<LexicalEnvironmentObject>().scope();
        if (env.is<VarEnvironmentObject>())
            return &env.as<VarEnvironmentObject>().scope();
<<<<<<< HEAD
=======
        if (env.is<WasmInstanceEnvironmentObject>())
            return &env.as<WasmInstanceEnvironmentObject>().scope();
>>>>>>> a17af05f
        if (env.is<WasmFunctionCallObject>())
            return &env.as<WasmFunctionCallObject>().scope();
        return nullptr;
    }

    /*
     * In theory, every non-arrow function scope contains an 'arguments'
     * bindings.  However, the engine only adds a binding if 'arguments' is
     * used in the function body. Thus, from the debugger's perspective,
     * 'arguments' may be missing from the list of bindings.
     */
    static bool isMissingArgumentsBinding(EnvironmentObject& env)
    {
        return isFunctionEnvironment(env) &&
               !env.as<CallObject>().callee().nonLazyScript()->argumentsHasVarBinding();
    }

    /*
     * Similar to 'arguments' above, we don't add a 'this' binding to
     * non-arrow functions if it's not used.
     */
    static bool isMissingThisBinding(EnvironmentObject& env)
    {
        return isFunctionEnvironmentWithThis(env) &&
               !env.as<CallObject>().callee().nonLazyScript()->functionHasThisBinding();
    }

    /*
     * This function checks if an arguments object needs to be created when
     * the debugger requests 'arguments' for a function scope where the
     * arguments object has been optimized away (either because the binding is
     * missing altogether or because !ScriptAnalysis::needsArgsObj).
     */
    static bool isMissingArguments(JSContext* cx, jsid id, EnvironmentObject& env)
    {
        return isArguments(cx, id) && isFunctionEnvironment(env) &&
               !env.as<CallObject>().callee().nonLazyScript()->needsArgsObj();
    }
    static bool isMissingThis(JSContext* cx, jsid id, EnvironmentObject& env)
    {
        return isThis(cx, id) && isMissingThisBinding(env);
    }

    /*
     * Check if the value is the magic value JS_OPTIMIZED_ARGUMENTS. The
     * arguments analysis may have optimized out the 'arguments', and this
     * magic value could have propagated to other local slots. e.g.,
     *
     *   function f() { var a = arguments; h(); }
     *   function h() { evalInFrame(1, "a.push(0)"); }
     *
     * where evalInFrame(N, str) means to evaluate str N frames up.
     *
     * In this case we don't know we need to recover a missing arguments
     * object until after we've performed the property get.
     */
    static bool isMagicMissingArgumentsValue(JSContext* cx, EnvironmentObject& env, HandleValue v)
    {
        bool isMagic = v.isMagic() && v.whyMagic() == JS_OPTIMIZED_ARGUMENTS;

#ifdef DEBUG
        // The |env| object here is not limited to CallObjects but may also
        // be lexical envs in case of the following:
        //
        //   function f() { { let a = arguments; } }
        //
        // We need to check that |env|'s scope's nearest function scope has an
        // 'arguments' var binding. The environment chain is not sufficient:
        // |f| above will not have a CallObject because there are no aliased
        // body-level bindings.
        if (isMagic) {
            JSFunction* callee = nullptr;
            if (isFunctionEnvironment(env)) {
                callee = &env.as<CallObject>().callee();
            } else {
                // We will never have a WithEnvironmentObject here because no
                // binding accesses on with scopes are unaliased.
                for (ScopeIter si(getEnvironmentScope(env)); si; si++) {
                    if (si.kind() == ScopeKind::Function) {
                        callee = si.scope()->as<FunctionScope>().canonicalFunction();
                        break;
                    }
                }
            }
            MOZ_ASSERT(callee && callee->nonLazyScript()->argumentsHasVarBinding());
        }
#endif

        return isMagic;
    }

    /*
     * If the value of |this| is requested before the this-binding has been
     * initialized by JSOP_FUNCTIONTHIS, the this-binding will be |undefined|.
     * In that case, we have to call createMissingThis to initialize the
     * this-binding.
     *
     * Note that an |undefined| this-binding is perfectly valid in strict-mode
     * code, but that's fine: createMissingThis will do the right thing in that
     * case.
     */
    static bool isMaybeUninitializedThisValue(JSContext* cx, jsid id, const Value& v)
    {
        return isThis(cx, id) && v.isUndefined();
    }

    /*
     * Create a missing arguments object. If the function returns true but
     * argsObj is null, it means the env is dead.
     */
    static bool createMissingArguments(JSContext* cx, EnvironmentObject& env,
                                       MutableHandleArgumentsObject argsObj)
    {
        argsObj.set(nullptr);

        LiveEnvironmentVal* maybeEnv = DebugEnvironments::hasLiveEnvironment(env);
        if (!maybeEnv)
            return true;

        argsObj.set(ArgumentsObject::createUnexpected(cx, maybeEnv->frame()));
        return !!argsObj;
    }

    /*
     * Create a missing this Value. If the function returns true but
     * *success is false, it means the scope is dead.
     */
    static bool createMissingThis(JSContext* cx, EnvironmentObject& env,
                                  MutableHandleValue thisv, bool* success)
    {
        *success = false;

        LiveEnvironmentVal* maybeEnv = DebugEnvironments::hasLiveEnvironment(env);
        if (!maybeEnv)
            return true;

        if (!GetFunctionThis(cx, maybeEnv->frame(), thisv))
            return false;

        // Update the this-argument to avoid boxing primitive |this| more
        // than once.
        maybeEnv->frame().thisArgument() = thisv;
        *success = true;
        return true;
    }

  public:
    static const char family;
    static const DebugEnvironmentProxyHandler singleton;

    constexpr DebugEnvironmentProxyHandler() : BaseProxyHandler(&family) {}

    static bool isFunctionEnvironmentWithThis(const JSObject& env)
    {
        // All functions except arrows and generator expression lambdas should
        // have their own this binding.
        return isFunctionEnvironment(env) && !env.as<CallObject>().callee().hasLexicalThis();
    }

    bool getPrototypeIfOrdinary(JSContext* cx, HandleObject proxy, bool* isOrdinary,
                                MutableHandleObject protop) const override
    {
        MOZ_CRASH("shouldn't be possible to access the prototype chain of a DebugEnvironmentProxyHandler");
    }

    bool preventExtensions(JSContext* cx, HandleObject proxy,
                           ObjectOpResult& result) const override
    {
        // always [[Extensible]], can't be made non-[[Extensible]], like most
        // proxies
        return result.fail(JSMSG_CANT_CHANGE_EXTENSIBILITY);
    }

    bool isExtensible(JSContext* cx, HandleObject proxy, bool* extensible) const override
    {
        // See above.
        *extensible = true;
        return true;
    }

    bool getPropertyDescriptor(JSContext* cx, HandleObject proxy, HandleId id,
                               MutableHandle<PropertyDescriptor> desc) const override
    {
        return getOwnPropertyDescriptor(cx, proxy, id, desc);
    }

    bool getMissingArgumentsPropertyDescriptor(JSContext* cx,
                                               Handle<DebugEnvironmentProxy*> debugEnv,
                                               EnvironmentObject& env,
                                               MutableHandle<PropertyDescriptor> desc) const
    {
        RootedArgumentsObject argsObj(cx);
        if (!createMissingArguments(cx, env, &argsObj))
            return false;

        if (!argsObj) {
            JS_ReportErrorNumberASCII(cx, GetErrorMessage, nullptr, JSMSG_DEBUG_NOT_LIVE,
                                      "Debugger scope");
            return false;
        }

        desc.object().set(debugEnv);
        desc.setAttributes(JSPROP_READONLY | JSPROP_ENUMERATE | JSPROP_PERMANENT);
        desc.value().setObject(*argsObj);
        desc.setGetter(nullptr);
        desc.setSetter(nullptr);
        return true;
    }
    bool getMissingThisPropertyDescriptor(JSContext* cx,
                                          Handle<DebugEnvironmentProxy*> debugEnv,
                                          EnvironmentObject& env,
                                          MutableHandle<PropertyDescriptor> desc) const
    {
        RootedValue thisv(cx);
        bool success;
        if (!createMissingThis(cx, env, &thisv, &success))
            return false;

        if (!success) {
            JS_ReportErrorNumberASCII(cx, GetErrorMessage, nullptr, JSMSG_DEBUG_NOT_LIVE,
                                      "Debugger scope");
            return false;
        }

        desc.object().set(debugEnv);
        desc.setAttributes(JSPROP_READONLY | JSPROP_ENUMERATE | JSPROP_PERMANENT);
        desc.value().set(thisv);
        desc.setGetter(nullptr);
        desc.setSetter(nullptr);
        return true;
    }

    bool getOwnPropertyDescriptor(JSContext* cx, HandleObject proxy, HandleId id,
                                  MutableHandle<PropertyDescriptor> desc) const override
    {
        Rooted<DebugEnvironmentProxy*> debugEnv(cx, &proxy->as<DebugEnvironmentProxy>());
        Rooted<EnvironmentObject*> env(cx, &debugEnv->environment());

        if (isMissingArguments(cx, id, *env))
            return getMissingArgumentsPropertyDescriptor(cx, debugEnv, *env, desc);

        if (isMissingThis(cx, id, *env))
            return getMissingThisPropertyDescriptor(cx, debugEnv, *env, desc);

        RootedValue v(cx);
        AccessResult access;
        if (!handleUnaliasedAccess(cx, debugEnv, env, id, GET, &v, &access))
            return false;

        switch (access) {
          case ACCESS_UNALIASED:
            if (isMagicMissingArgumentsValue(cx, *env, v))
                return getMissingArgumentsPropertyDescriptor(cx, debugEnv, *env, desc);
            desc.object().set(debugEnv);
            desc.setAttributes(JSPROP_READONLY | JSPROP_ENUMERATE | JSPROP_PERMANENT);
            desc.value().set(v);
            desc.setGetter(nullptr);
            desc.setSetter(nullptr);
            return true;
          case ACCESS_GENERIC:
            return JS_GetOwnPropertyDescriptorById(cx, env, id, desc);
          case ACCESS_LOST:
            ReportOptimizedOut(cx, id);
            return false;
          default:
            MOZ_CRASH("bad AccessResult");
        }
    }

    bool getMissingArguments(JSContext* cx, EnvironmentObject& env, MutableHandleValue vp) const
    {
        RootedArgumentsObject argsObj(cx);
        if (!createMissingArguments(cx, env, &argsObj))
            return false;

        if (!argsObj) {
            JS_ReportErrorNumberASCII(cx, GetErrorMessage, nullptr, JSMSG_DEBUG_NOT_LIVE,
                                      "Debugger env");
            return false;
        }

        vp.setObject(*argsObj);
        return true;
    }

    bool getMissingThis(JSContext* cx, EnvironmentObject& env, MutableHandleValue vp) const
    {
        RootedValue thisv(cx);
        bool success;
        if (!createMissingThis(cx, env, &thisv, &success))
            return false;

        if (!success) {
            JS_ReportErrorNumberASCII(cx, GetErrorMessage, nullptr, JSMSG_DEBUG_NOT_LIVE,
                                      "Debugger env");
            return false;
        }

        vp.set(thisv);
        return true;
    }

    bool get(JSContext* cx, HandleObject proxy, HandleValue receiver, HandleId id,
             MutableHandleValue vp) const override
    {
        Rooted<DebugEnvironmentProxy*> debugEnv(cx, &proxy->as<DebugEnvironmentProxy>());
        Rooted<EnvironmentObject*> env(cx, &proxy->as<DebugEnvironmentProxy>().environment());

        if (isMissingArguments(cx, id, *env))
            return getMissingArguments(cx, *env, vp);

        if (isMissingThis(cx, id, *env))
            return getMissingThis(cx, *env, vp);

        AccessResult access;
        if (!handleUnaliasedAccess(cx, debugEnv, env, id, GET, vp, &access))
            return false;

        switch (access) {
          case ACCESS_UNALIASED:
            if (isMagicMissingArgumentsValue(cx, *env, vp))
                return getMissingArguments(cx, *env, vp);
            if (isMaybeUninitializedThisValue(cx, id, vp))
                return getMissingThis(cx, *env, vp);
            return true;
          case ACCESS_GENERIC:
            if (!GetProperty(cx, env, env, id, vp))
                return false;
            if (isMaybeUninitializedThisValue(cx, id, vp))
                return getMissingThis(cx, *env, vp);
            return true;
          case ACCESS_LOST:
            ReportOptimizedOut(cx, id);
            return false;
          default:
            MOZ_CRASH("bad AccessResult");
        }
    }

    bool getMissingArgumentsMaybeSentinelValue(JSContext* cx, EnvironmentObject& env,
                                               MutableHandleValue vp) const
    {
        RootedArgumentsObject argsObj(cx);
        if (!createMissingArguments(cx, env, &argsObj))
            return false;
        vp.set(argsObj ? ObjectValue(*argsObj) : MagicValue(JS_OPTIMIZED_ARGUMENTS));
        return true;
    }

    bool getMissingThisMaybeSentinelValue(JSContext* cx, EnvironmentObject& env,
                                          MutableHandleValue vp) const
    {
        RootedValue thisv(cx);
        bool success;
        if (!createMissingThis(cx, env, &thisv, &success))
            return false;
        vp.set(success ? thisv : MagicValue(JS_OPTIMIZED_OUT));
        return true;
    }

    /*
     * Like 'get', but returns sentinel values instead of throwing on
     * exceptional cases.
     */
    bool getMaybeSentinelValue(JSContext* cx, Handle<DebugEnvironmentProxy*> debugEnv,
                               HandleId id, MutableHandleValue vp) const
    {
        Rooted<EnvironmentObject*> env(cx, &debugEnv->environment());

        if (isMissingArguments(cx, id, *env))
            return getMissingArgumentsMaybeSentinelValue(cx, *env, vp);
        if (isMissingThis(cx, id, *env))
            return getMissingThisMaybeSentinelValue(cx, *env, vp);

        AccessResult access;
        if (!handleUnaliasedAccess(cx, debugEnv, env, id, GET, vp, &access))
            return false;

        switch (access) {
          case ACCESS_UNALIASED:
            if (isMagicMissingArgumentsValue(cx, *env, vp))
                return getMissingArgumentsMaybeSentinelValue(cx, *env, vp);
            if (isMaybeUninitializedThisValue(cx, id, vp))
                return getMissingThisMaybeSentinelValue(cx, *env, vp);
            return true;
          case ACCESS_GENERIC:
            if (!GetProperty(cx, env, env, id, vp))
                return false;
            if (isMaybeUninitializedThisValue(cx, id, vp))
                return getMissingThisMaybeSentinelValue(cx, *env, vp);
            return true;
          case ACCESS_LOST:
            vp.setMagic(JS_OPTIMIZED_OUT);
            return true;
          default:
            MOZ_CRASH("bad AccessResult");
        }
    }

    bool set(JSContext* cx, HandleObject proxy, HandleId id, HandleValue v, HandleValue receiver,
             ObjectOpResult& result) const override
    {
        Rooted<DebugEnvironmentProxy*> debugEnv(cx, &proxy->as<DebugEnvironmentProxy>());
        Rooted<EnvironmentObject*> env(cx, &proxy->as<DebugEnvironmentProxy>().environment());

        if (debugEnv->isOptimizedOut())
            return Throw(cx, id, JSMSG_DEBUG_CANT_SET_OPT_ENV);

        AccessResult access;
        RootedValue valCopy(cx, v);
        if (!handleUnaliasedAccess(cx, debugEnv, env, id, SET, &valCopy, &access))
            return false;

        switch (access) {
          case ACCESS_UNALIASED:
            return result.succeed();
          case ACCESS_GENERIC: {
            RootedValue envVal(cx, ObjectValue(*env));
            return SetProperty(cx, env, id, v, envVal, result);
          }
          default:
            MOZ_CRASH("bad AccessResult");
        }
    }

    bool defineProperty(JSContext* cx, HandleObject proxy, HandleId id,
                        Handle<PropertyDescriptor> desc,
                        ObjectOpResult& result) const override
    {
        Rooted<EnvironmentObject*> env(cx, &proxy->as<DebugEnvironmentProxy>().environment());

        bool found;
        if (!has(cx, proxy, id, &found))
            return false;
        if (found)
            return Throw(cx, id, JSMSG_CANT_REDEFINE_PROP);

        return JS_DefinePropertyById(cx, env, id, desc, result);
    }

    bool ownPropertyKeys(JSContext* cx, HandleObject proxy, AutoIdVector& props) const override
    {
        Rooted<EnvironmentObject*> env(cx, &proxy->as<DebugEnvironmentProxy>().environment());

        if (isMissingArgumentsBinding(*env)) {
            if (!props.append(NameToId(cx->names().arguments)))
                return false;
        }
        if (isMissingThisBinding(*env)) {
            if (!props.append(NameToId(cx->names().dotThis)))
                return false;
        }

        // WithEnvironmentObject isn't a very good proxy.  It doesn't have a
        // JSNewEnumerateOp implementation, because if it just delegated to the
        // target object, the object would indicate that native enumeration is
        // the thing to do, but native enumeration over the WithEnvironmentObject
        // wrapper yields no properties.  So instead here we hack around the
        // issue: punch a hole through to the with object target, then manually
        // examine @@unscopables.
        RootedObject target(cx);
        bool isWith = env->is<WithEnvironmentObject>();
        if (isWith)
            target = &env->as<WithEnvironmentObject>().object();
        else
            target = env;
        if (!GetPropertyKeys(cx, target, JSITER_OWNONLY, &props))
            return false;

        if (isWith) {
            size_t j = 0;
            for (size_t i = 0; i < props.length(); i++) {
                bool inScope;
                if (!CheckUnscopables(cx, env, props[i], &inScope))
                    return false;
                if (inScope)
                    props[j++].set(props[i]);
            }
            if (!props.resize(j))
                return false;
        }

        /*
         * Environments with Scopes are optimized to not contain unaliased
         * variables so they must be manually appended here.
         */
        if (Scope* scope = getEnvironmentScope(*env)) {
            for (Rooted<BindingIter> bi(cx, BindingIter(scope)); bi; bi++) {
                if (!bi.closedOver() && !props.append(NameToId(bi.name()->asPropertyName())))
                    return false;
            }
        }

        return true;
    }

    bool has(JSContext* cx, HandleObject proxy, HandleId id_, bool* bp) const override
    {
        RootedId id(cx, id_);
        EnvironmentObject& envObj = proxy->as<DebugEnvironmentProxy>().environment();

        if (isArguments(cx, id) && isFunctionEnvironment(envObj)) {
            *bp = true;
            return true;
        }

        // Be careful not to look up '.this' as a normal binding below, it will
        // assert in with_HasProperty.
        if (isThis(cx, id)) {
            *bp = isFunctionEnvironmentWithThis(envObj);
            return true;
        }

        bool found;
        RootedObject env(cx, &envObj);
        if (!JS_HasPropertyById(cx, env, id, &found))
            return false;

        if (!found) {
            if (Scope* scope = getEnvironmentScope(*env)) {
                for (BindingIter bi(scope); bi; bi++) {
                    if (!bi.closedOver() && NameToId(bi.name()->asPropertyName()) == id) {
                        found = true;
                        break;
                    }
                }
            }
        }

        *bp = found;
        return true;
    }

    bool delete_(JSContext* cx, HandleObject proxy, HandleId id,
                 ObjectOpResult& result) const override
    {
        return result.fail(JSMSG_CANT_DELETE);
    }
};

} /* anonymous namespace */

template<>
bool
JSObject::is<js::DebugEnvironmentProxy>() const
{
    return IsDerivedProxyObject(this, &DebugEnvironmentProxyHandler::singleton);
}

const char DebugEnvironmentProxyHandler::family = 0;
const DebugEnvironmentProxyHandler DebugEnvironmentProxyHandler::singleton;

/* static */ DebugEnvironmentProxy*
DebugEnvironmentProxy::create(JSContext* cx, EnvironmentObject& env, HandleObject enclosing)
{
    MOZ_ASSERT(env.compartment() == cx->compartment());
    MOZ_ASSERT(!enclosing->is<EnvironmentObject>());

    RootedValue priv(cx, ObjectValue(env));
    JSObject* obj = NewProxyObject(cx, &DebugEnvironmentProxyHandler::singleton, priv,
                                   nullptr /* proto */);
    if (!obj)
        return nullptr;

    DebugEnvironmentProxy* debugEnv = &obj->as<DebugEnvironmentProxy>();
    debugEnv->setReservedSlot(ENCLOSING_SLOT, ObjectValue(*enclosing));
    debugEnv->setReservedSlot(SNAPSHOT_SLOT, NullValue());

    return debugEnv;
}

EnvironmentObject&
DebugEnvironmentProxy::environment() const
{
    return target()->as<EnvironmentObject>();
}

JSObject&
DebugEnvironmentProxy::enclosingEnvironment() const
{
    return reservedSlot(ENCLOSING_SLOT).toObject();
}

ArrayObject*
DebugEnvironmentProxy::maybeSnapshot() const
{
    JSObject* obj = reservedSlot(SNAPSHOT_SLOT).toObjectOrNull();
    return obj ? &obj->as<ArrayObject>() : nullptr;
}

void
DebugEnvironmentProxy::initSnapshot(ArrayObject& o)
{
    MOZ_ASSERT(maybeSnapshot() == nullptr);
    setReservedSlot(SNAPSHOT_SLOT, ObjectValue(o));
}

bool
DebugEnvironmentProxy::isForDeclarative() const
{
    EnvironmentObject& e = environment();
    return e.is<CallObject>() ||
           e.is<VarEnvironmentObject>() ||
           e.is<ModuleEnvironmentObject>() ||
<<<<<<< HEAD
=======
           e.is<WasmInstanceEnvironmentObject>() ||
>>>>>>> a17af05f
           e.is<WasmFunctionCallObject>() ||
           e.is<LexicalEnvironmentObject>();
}

/* static */ bool
DebugEnvironmentProxy::getMaybeSentinelValue(JSContext* cx, Handle<DebugEnvironmentProxy*> env,
                                             HandleId id, MutableHandleValue vp)
{
    return DebugEnvironmentProxyHandler::singleton.getMaybeSentinelValue(cx, env, id, vp);
}

bool
DebugEnvironmentProxy::isFunctionEnvironmentWithThis()
{
    return DebugEnvironmentProxyHandler::isFunctionEnvironmentWithThis(environment());
}

bool
DebugEnvironmentProxy::isOptimizedOut() const
{
    EnvironmentObject& e = environment();

    if (DebugEnvironments::hasLiveEnvironment(e))
        return false;

    if (e.is<LexicalEnvironmentObject>()) {
        return !e.as<LexicalEnvironmentObject>().isExtensible() &&
               !e.as<LexicalEnvironmentObject>().scope().hasEnvironment();
    }

    if (e.is<CallObject>()) {
        return !e.as<CallObject>().callee().needsCallObject() &&
               !maybeSnapshot();
    }

    return false;
}

/*****************************************************************************/

DebugEnvironments::DebugEnvironments(JSContext* cx, Zone* zone)
 : zone_(zone),
   proxiedEnvs(cx),
   missingEnvs(cx->runtime()),
   liveEnvs(cx->runtime())
{}

DebugEnvironments::~DebugEnvironments()
{
    MOZ_ASSERT_IF(missingEnvs.initialized(), missingEnvs.empty());
}

bool
DebugEnvironments::init()
{
    return proxiedEnvs.init() && missingEnvs.init() && liveEnvs.init();
}

void
DebugEnvironments::trace(JSTracer* trc)
{
    proxiedEnvs.trace(trc);
}

void
DebugEnvironments::sweep(JSRuntime* rt)
{
    /*
     * missingEnvs points to debug envs weakly so that debug envs can be
     * released more eagerly.
     */
    for (MissingEnvironmentMap::Enum e(missingEnvs); !e.empty(); e.popFront()) {
        if (IsAboutToBeFinalized(&e.front().value())) {
            /*
             * Note that onPopCall, onPopVar, and onPopLexical rely on
             * missingEnvs to find environment objects that we synthesized for
             * the debugger's sake, and clean up the synthetic environment
             * objects' entries in liveEnvs. So if we remove an entry from
             * missingEnvs here, we must also remove the corresponding
             * liveEnvs entry.
             *
             * Since the DebugEnvironmentProxy is the only thing using its environment
             * object, and the DSO is about to be finalized, you might assume
             * that the synthetic SO is also about to be finalized too, and thus
             * the loop below will take care of things. But complex GC behavior
             * means that marks are only conservative approximations of
             * liveness; we should assume that anything could be marked.
             *
             * Thus, we must explicitly remove the entries from both liveEnvs
             * and missingEnvs here.
             */
            liveEnvs.remove(&e.front().value().unbarrieredGet()->environment());
            e.removeFront();
        } else {
            MissingEnvironmentKey key = e.front().key();
            if (IsForwarded(key.scope())) {
                key.updateScope(Forwarded(key.scope()));
                e.rekeyFront(key);
            }
        }
    }

    /*
     * Scopes can be finalized when a debugger-synthesized EnvironmentObject is
     * no longer reachable via its DebugEnvironmentProxy.
     */
    liveEnvs.sweep();
}

void
DebugEnvironments::finish()
{
    proxiedEnvs.clear();
}

#ifdef JSGC_HASH_TABLE_CHECKS
void
DebugEnvironments::checkHashTablesAfterMovingGC(JSRuntime* runtime)
{
    /*
     * This is called at the end of StoreBuffer::mark() to check that our
     * postbarriers have worked and that no hashtable keys (or values) are left
     * pointing into the nursery.
     */
    proxiedEnvs.checkAfterMovingGC();
    for (MissingEnvironmentMap::Range r = missingEnvs.all(); !r.empty(); r.popFront()) {
        CheckGCThingAfterMovingGC(r.front().key().scope());
        CheckGCThingAfterMovingGC(r.front().value().get());
    }
    for (LiveEnvironmentMap::Range r = liveEnvs.all(); !r.empty(); r.popFront()) {
        CheckGCThingAfterMovingGC(r.front().key());
        CheckGCThingAfterMovingGC(r.front().value().scope_.get());
    }
}
#endif

/*
 * Unfortunately, GetDebugEnvironmentForFrame needs to work even outside debug mode
 * (in particular, JS_GetFrameScopeChain does not require debug mode). Since
 * DebugEnvironments::onPop* are only called in debuggee frames, this means we
 * cannot use any of the maps in DebugEnvironments. This will produce debug scope
 * chains that do not obey the debugger invariants but that is just fine.
 */
static bool
CanUseDebugEnvironmentMaps(JSContext* cx)
{
    return cx->compartment()->isDebuggee();
}

DebugEnvironments*
DebugEnvironments::ensureCompartmentData(JSContext* cx)
{
    JSCompartment* c = cx->compartment();
    if (c->debugEnvs)
        return c->debugEnvs;

    auto debugEnvs = cx->make_unique<DebugEnvironments>(cx, cx->zone());
    if (!debugEnvs || !debugEnvs->init()) {
        ReportOutOfMemory(cx);
        return nullptr;
    }

    c->debugEnvs = debugEnvs.release();
    return c->debugEnvs;
}

/* static */ DebugEnvironmentProxy*
DebugEnvironments::hasDebugEnvironment(JSContext* cx, EnvironmentObject& env)
{
    DebugEnvironments* envs = env.compartment()->debugEnvs;
    if (!envs)
        return nullptr;

    if (JSObject* obj = envs->proxiedEnvs.lookup(&env)) {
        MOZ_ASSERT(CanUseDebugEnvironmentMaps(cx));
        return &obj->as<DebugEnvironmentProxy>();
    }

    return nullptr;
}

/* static */ bool
DebugEnvironments::addDebugEnvironment(JSContext* cx, Handle<EnvironmentObject*> env,
                                       Handle<DebugEnvironmentProxy*> debugEnv)
{
    MOZ_ASSERT(cx->compartment() == env->compartment());
    MOZ_ASSERT(cx->compartment() == debugEnv->compartment());

    if (!CanUseDebugEnvironmentMaps(cx))
        return true;

    DebugEnvironments* envs = ensureCompartmentData(cx);
    if (!envs)
        return false;

    return envs->proxiedEnvs.add(cx, env, debugEnv);
}

/* static */ DebugEnvironmentProxy*
DebugEnvironments::hasDebugEnvironment(JSContext* cx, const EnvironmentIter& ei)
{
    MOZ_ASSERT(!ei.hasSyntacticEnvironment());

    DebugEnvironments* envs = cx->compartment()->debugEnvs;
    if (!envs)
        return nullptr;

    if (MissingEnvironmentMap::Ptr p = envs->missingEnvs.lookup(MissingEnvironmentKey(ei))) {
        MOZ_ASSERT(CanUseDebugEnvironmentMaps(cx));
        return p->value();
    }
    return nullptr;
}

/* static */ bool
DebugEnvironments::addDebugEnvironment(JSContext* cx, const EnvironmentIter& ei,
                                       Handle<DebugEnvironmentProxy*> debugEnv)
{
    MOZ_ASSERT(!ei.hasSyntacticEnvironment());
    MOZ_ASSERT(cx->compartment() == debugEnv->compartment());
    // Generators should always have environments.
    MOZ_ASSERT_IF(ei.scope().is<FunctionScope>(),
                  !ei.scope().as<FunctionScope>().canonicalFunction()->isStarGenerator() &&
                  !ei.scope().as<FunctionScope>().canonicalFunction()->isLegacyGenerator() &&
                  !ei.scope().as<FunctionScope>().canonicalFunction()->isAsync());

    if (!CanUseDebugEnvironmentMaps(cx))
        return true;

    DebugEnvironments* envs = ensureCompartmentData(cx);
    if (!envs)
        return false;

    MissingEnvironmentKey key(ei);
    MOZ_ASSERT(!envs->missingEnvs.has(key));
    if (!envs->missingEnvs.put(key, ReadBarriered<DebugEnvironmentProxy*>(debugEnv))) {
        ReportOutOfMemory(cx);
        return false;
    }

    // Only add to liveEnvs if we synthesized the debug env on a live
    // frame.
    if (ei.withinInitialFrame()) {
        MOZ_ASSERT(!envs->liveEnvs.has(&debugEnv->environment()));
        if (!envs->liveEnvs.put(&debugEnv->environment(), LiveEnvironmentVal(ei))) {
            ReportOutOfMemory(cx);
            return false;
        }
    }

    return true;
}

/* static */ void
DebugEnvironments::takeFrameSnapshot(JSContext* cx, Handle<DebugEnvironmentProxy*> debugEnv,
                                     AbstractFramePtr frame)
{
    /*
     * When the JS stack frame is popped, the values of unaliased variables
     * are lost. If there is any debug env referring to this environment, save a
     * copy of the unaliased variables' values in an array for later debugger
     * access via DebugEnvironmentProxy::handleUnaliasedAccess.
     *
     * Note: since it is simplest for this function to be infallible, failure
     * in this code will be silently ignored. This does not break any
     * invariants since DebugEnvironmentProxy::maybeSnapshot can already be nullptr.
     */

    // Act like no snapshot was taken if we run OOM while taking the snapshot.
    Rooted<GCVector<Value>> vec(cx, GCVector<Value>(cx));
    if (debugEnv->environment().is<CallObject>()) {
        JSScript* script = frame.script();

        FunctionScope* scope = &script->bodyScope()->as<FunctionScope>();
        uint32_t frameSlotCount = scope->nextFrameSlot();
        MOZ_ASSERT(frameSlotCount <= script->nfixed());

        // For simplicity, copy all frame slots from 0 to the frameSlotCount,
        // even if we don't need all of them (like in the case of a defaults
        // parameter scope having frame slots).
        uint32_t numFormals = frame.numFormalArgs();
        if (!vec.resize(numFormals + frameSlotCount)) {
            cx->recoverFromOutOfMemory();
            return;
        }
        mozilla::PodCopy(vec.begin(), frame.argv(), numFormals);
        for (uint32_t slot = 0; slot < frameSlotCount; slot++)
            vec[slot + frame.numFormalArgs()].set(frame.unaliasedLocal(slot));

        /*
         * Copy in formals that are not aliased via the scope chain
         * but are aliased via the arguments object.
         */
        if (script->analyzedArgsUsage() && script->needsArgsObj() && frame.hasArgsObj()) {
            for (unsigned i = 0; i < frame.numFormalArgs(); ++i) {
                if (script->formalLivesInArgumentsObject(i))
                    vec[i].set(frame.argsObj().arg(i));
            }
        }
    } else {
        uint32_t frameSlotStart;
        uint32_t frameSlotEnd;

        if (debugEnv->environment().is<LexicalEnvironmentObject>()) {
            LexicalScope* scope = &debugEnv->environment().as<LexicalEnvironmentObject>().scope();
            frameSlotStart = scope->firstFrameSlot();
            frameSlotEnd = scope->nextFrameSlot();
        } else {
            VarEnvironmentObject* env = &debugEnv->environment().as<VarEnvironmentObject>();
            if (frame.isFunctionFrame()) {
                VarScope* scope = &env->scope().as<VarScope>();
                frameSlotStart = scope->firstFrameSlot();
                frameSlotEnd = scope->nextFrameSlot();
            } else {
                EvalScope* scope = &env->scope().as<EvalScope>();
                MOZ_ASSERT(scope == frame.script()->bodyScope());
                frameSlotStart = 0;
                frameSlotEnd = scope->nextFrameSlot();
            }
        }

        uint32_t frameSlotCount = frameSlotEnd - frameSlotStart;
        MOZ_ASSERT(frameSlotCount <= frame.script()->nfixed());

        if (!vec.resize(frameSlotCount)) {
            cx->recoverFromOutOfMemory();
            return;
        }
        for (uint32_t slot = frameSlotStart; slot < frameSlotCount; slot++)
            vec[slot - frameSlotStart].set(frame.unaliasedLocal(slot));
    }

    if (vec.length() == 0)
        return;

    /*
     * Use a dense array as storage (since proxies do not have trace
     * hooks). This array must not escape into the wild.
     */
    RootedArrayObject snapshot(cx, NewDenseCopiedArray(cx, vec.length(), vec.begin()));
    if (!snapshot) {
        cx->recoverFromOutOfMemory();
        return;
    }

    debugEnv->initSnapshot(*snapshot);
}

/* static */ void
DebugEnvironments::onPopCall(JSContext* cx, AbstractFramePtr frame)
{
    assertSameCompartment(cx, frame);

    DebugEnvironments* envs = cx->compartment()->debugEnvs;
    if (!envs)
        return;

    Rooted<DebugEnvironmentProxy*> debugEnv(cx, nullptr);

    FunctionScope* funScope = &frame.script()->bodyScope()->as<FunctionScope>();
    if (funScope->hasEnvironment()) {
        MOZ_ASSERT(frame.callee()->needsCallObject());

        /*
         * The frame may be observed before the prologue has created the
         * CallObject. See EnvironmentIter::settle.
         */
        if (!frame.environmentChain()->is<CallObject>())
            return;

        if (frame.callee()->isStarGenerator() || frame.callee()->isLegacyGenerator() ||
            frame.callee()->isAsync())
        {
            return;
        }

        CallObject& callobj = frame.environmentChain()->as<CallObject>();
        envs->liveEnvs.remove(&callobj);
        if (JSObject* obj = envs->proxiedEnvs.lookup(&callobj))
            debugEnv = &obj->as<DebugEnvironmentProxy>();
    } else {
        MissingEnvironmentKey key(frame, funScope);
        if (MissingEnvironmentMap::Ptr p = envs->missingEnvs.lookup(key)) {
            debugEnv = p->value();
            envs->liveEnvs.remove(&debugEnv->environment().as<CallObject>());
            envs->missingEnvs.remove(p);
        }
    }

    if (debugEnv)
        DebugEnvironments::takeFrameSnapshot(cx, debugEnv, frame);
}

void
DebugEnvironments::onPopLexical(JSContext* cx, AbstractFramePtr frame, jsbytecode* pc)
{
    assertSameCompartment(cx, frame);

    DebugEnvironments* envs = cx->compartment()->debugEnvs;
    if (!envs)
        return;

    EnvironmentIter ei(cx, frame, pc);
    onPopLexical(cx, ei);
}

template <typename Environment, typename Scope>
void
DebugEnvironments::onPopGeneric(JSContext* cx, const EnvironmentIter& ei)
{
    DebugEnvironments* envs = cx->compartment()->debugEnvs;
    if (!envs)
        return;

    MOZ_ASSERT(ei.withinInitialFrame());
    MOZ_ASSERT(ei.scope().is<Scope>());

    Rooted<Environment*> env(cx);
    if (MissingEnvironmentMap::Ptr p = envs->missingEnvs.lookup(MissingEnvironmentKey(ei))) {
        env = &p->value()->environment().as<Environment>();
        envs->missingEnvs.remove(p);
    } else if (ei.hasSyntacticEnvironment()) {
        env = &ei.environment().as<Environment>();
    }

    if (env) {
        envs->liveEnvs.remove(env);

        if (JSObject* obj = envs->proxiedEnvs.lookup(env)) {
            Rooted<DebugEnvironmentProxy*> debugEnv(cx, &obj->as<DebugEnvironmentProxy>());
            DebugEnvironments::takeFrameSnapshot(cx, debugEnv, ei.initialFrame());
        }
    }
}

void
DebugEnvironments::onPopLexical(JSContext* cx, const EnvironmentIter& ei)
{
    onPopGeneric<LexicalEnvironmentObject, LexicalScope>(cx, ei);
}

void
DebugEnvironments::onPopVar(JSContext* cx, AbstractFramePtr frame, jsbytecode* pc)
{
    assertSameCompartment(cx, frame);

    DebugEnvironments* envs = cx->compartment()->debugEnvs;
    if (!envs)
        return;

    EnvironmentIter ei(cx, frame, pc);
    onPopVar(cx, ei);
}

void
DebugEnvironments::onPopVar(JSContext* cx, const EnvironmentIter& ei)
{
    if (ei.scope().is<EvalScope>())
        onPopGeneric<VarEnvironmentObject, EvalScope>(cx, ei);
    else
        onPopGeneric<VarEnvironmentObject, VarScope>(cx, ei);
}

void
DebugEnvironments::onPopWith(AbstractFramePtr frame)
{
    if (DebugEnvironments* envs = frame.compartment()->debugEnvs)
        envs->liveEnvs.remove(&frame.environmentChain()->as<WithEnvironmentObject>());
}

void
DebugEnvironments::onCompartmentUnsetIsDebuggee(JSCompartment* c)
{
    if (DebugEnvironments* envs = c->debugEnvs) {
        envs->proxiedEnvs.clear();
        envs->missingEnvs.clear();
        envs->liveEnvs.clear();
    }
}

bool
DebugEnvironments::updateLiveEnvironments(JSContext* cx)
{
    if (!CheckRecursionLimit(cx))
        return false;

    /*
     * Note that we must always update the top frame's environment objects'
     * entries in liveEnvs because we can't be sure code hasn't run in that
     * frame to change the environment chain since we were last called. The
     * fp->prevUpToDate() flag indicates whether the environments of frames
     * older than fp are already included in liveEnvs. It might seem simpler
     * to have fp instead carry a flag indicating whether fp itself is
     * accurately described, but then we would need to clear that flag
     * whenever fp ran code. By storing the 'up to date' bit for fp->prev() in
     * fp, simply popping fp effectively clears the flag for us, at exactly
     * the time when execution resumes fp->prev().
     */
    for (AllFramesIter i(cx); !i.done(); ++i) {
        if (!i.hasUsableAbstractFramePtr())
            continue;

        AbstractFramePtr frame = i.abstractFramePtr();
        if (frame.environmentChain()->compartment() != cx->compartment())
            continue;

        if (frame.isFunctionFrame()) {
            if (frame.callee()->isStarGenerator() || frame.callee()->isLegacyGenerator() ||
                frame.callee()->isAsync())
            {
                continue;
            }
        }

        if (!frame.isDebuggee())
            continue;

        RootedObject env(cx);
        RootedScope scope(cx);
        if (!GetFrameEnvironmentAndScope(cx, frame, i.pc(), &env, &scope))
            return false;

        for (EnvironmentIter ei(cx, env, scope, frame); ei.withinInitialFrame(); ei++) {
            if (ei.hasSyntacticEnvironment() && !ei.scope().is<GlobalScope>()) {
                MOZ_ASSERT(ei.environment().compartment() == cx->compartment());
                DebugEnvironments* envs = ensureCompartmentData(cx);
                if (!envs)
                    return false;
                if (!envs->liveEnvs.put(&ei.environment(), LiveEnvironmentVal(ei)))
                    return false;
            }
        }

        if (frame.prevUpToDate())
            return true;
        MOZ_ASSERT(frame.environmentChain()->compartment()->isDebuggee());
        frame.setPrevUpToDate();
    }

    return true;
}

LiveEnvironmentVal*
DebugEnvironments::hasLiveEnvironment(EnvironmentObject& env)
{
    DebugEnvironments* envs = env.compartment()->debugEnvs;
    if (!envs)
        return nullptr;

    if (LiveEnvironmentMap::Ptr p = envs->liveEnvs.lookup(&env))
        return &p->value();

    return nullptr;
}

/* static */ void
DebugEnvironments::unsetPrevUpToDateUntil(JSContext* cx, AbstractFramePtr until)
{
    // This are two exceptions where fp->prevUpToDate() is cleared without
    // popping the frame. When a frame is rematerialized or has its
    // debuggeeness toggled off->on, all frames younger than the frame must
    // have their prevUpToDate set to false. This is because unrematerialized
    // Ion frames and non-debuggee frames are skipped by updateLiveEnvironments. If
    // in the future a frame suddenly gains a usable AbstractFramePtr via
    // rematerialization or becomes a debuggee, the prevUpToDate invariant
    // will no longer hold for older frames on its stack.
    for (AllFramesIter i(cx); !i.done(); ++i) {
        if (!i.hasUsableAbstractFramePtr())
            continue;

        AbstractFramePtr frame = i.abstractFramePtr();
        if (frame == until)
            return;

        if (frame.environmentChain()->compartment() != cx->compartment())
            continue;

        frame.unsetPrevUpToDate();
    }
}

/* static */ void
DebugEnvironments::forwardLiveFrame(JSContext* cx, AbstractFramePtr from, AbstractFramePtr to)
{
    DebugEnvironments* envs = cx->compartment()->debugEnvs;
    if (!envs)
        return;

    for (MissingEnvironmentMap::Enum e(envs->missingEnvs); !e.empty(); e.popFront()) {
        MissingEnvironmentKey key = e.front().key();
        if (key.frame() == from) {
            key.updateFrame(to);
            e.rekeyFront(key);
        }
    }

    for (LiveEnvironmentMap::Enum e(envs->liveEnvs); !e.empty(); e.popFront()) {
        LiveEnvironmentVal& val = e.front().value();
        if (val.frame() == from)
            val.updateFrame(to);
    }
}

/* static */ void
DebugEnvironments::traceLiveFrame(JSTracer* trc, AbstractFramePtr frame)
{
    for (MissingEnvironmentMap::Enum e(missingEnvs); !e.empty(); e.popFront()) {
        if (e.front().key().frame() == frame)
            TraceEdge(trc, &e.front().value(), "debug-env-live-frame-missing-env");
    }
}

/*****************************************************************************/

static JSObject*
GetDebugEnvironment(JSContext* cx, const EnvironmentIter& ei);

static DebugEnvironmentProxy*
GetDebugEnvironmentForEnvironmentObject(JSContext* cx, const EnvironmentIter& ei)
{
    Rooted<EnvironmentObject*> env(cx, &ei.environment());
    if (DebugEnvironmentProxy* debugEnv = DebugEnvironments::hasDebugEnvironment(cx, *env))
        return debugEnv;

    EnvironmentIter copy(cx, ei);
    RootedObject enclosingDebug(cx, GetDebugEnvironment(cx, ++copy));
    if (!enclosingDebug)
        return nullptr;

    Rooted<DebugEnvironmentProxy*> debugEnv(cx,
        DebugEnvironmentProxy::create(cx, *env, enclosingDebug));
    if (!debugEnv)
        return nullptr;

    if (!DebugEnvironments::addDebugEnvironment(cx, env, debugEnv))
        return nullptr;

    return debugEnv;
}

static DebugEnvironmentProxy*
GetDebugEnvironmentForMissing(JSContext* cx, const EnvironmentIter& ei)
{
    MOZ_ASSERT(!ei.hasSyntacticEnvironment() &&
               (ei.scope().is<FunctionScope>() ||
                ei.scope().is<LexicalScope>() ||
<<<<<<< HEAD
=======
                ei.scope().is<WasmInstanceScope>() ||
>>>>>>> a17af05f
                ei.scope().is<WasmFunctionScope>() ||
                ei.scope().is<VarScope>()));

    if (DebugEnvironmentProxy* debugEnv = DebugEnvironments::hasDebugEnvironment(cx, ei))
        return debugEnv;

    EnvironmentIter copy(cx, ei);
    RootedObject enclosingDebug(cx, GetDebugEnvironment(cx, ++copy));
    if (!enclosingDebug)
        return nullptr;

    /*
     * Create the missing environment object. For lexical environment objects,
     * this takes care of storing variable values after the stack frame has
     * been popped. For call objects, we only use the pretend call object to
     * access callee, bindings and to receive dynamically added
     * properties. Together, this provides the nice invariant that every
     * DebugEnvironmentProxy has a EnvironmentObject.
     *
     * Note: to preserve envChain depth invariants, these lazily-reified
     * envs must not be put on the frame's environment chain; instead, they are
     * maintained via DebugEnvironments hooks.
     */
    Rooted<DebugEnvironmentProxy*> debugEnv(cx);
    if (ei.scope().is<FunctionScope>()) {
        RootedFunction callee(cx, ei.scope().as<FunctionScope>().canonicalFunction());
        // Generators should always reify their scopes.
        MOZ_ASSERT(!callee->isStarGenerator() && !callee->isLegacyGenerator() &&
                   !callee->isAsync());

        JS::ExposeObjectToActiveJS(callee);
        Rooted<CallObject*> callobj(cx, CallObject::createHollowForDebug(cx, callee));
        if (!callobj)
            return nullptr;

        debugEnv = DebugEnvironmentProxy::create(cx, *callobj, enclosingDebug);
    } else if (ei.scope().is<LexicalScope>()) {
        Rooted<LexicalScope*> lexicalScope(cx, &ei.scope().as<LexicalScope>());
        Rooted<LexicalEnvironmentObject*> env(cx,
            LexicalEnvironmentObject::createHollowForDebug(cx, lexicalScope));
        if (!env)
            return nullptr;

        debugEnv = DebugEnvironmentProxy::create(cx, *env, enclosingDebug);
<<<<<<< HEAD
    } else if (ei.scope().is<WasmFunctionScope>()) {
        Rooted<WasmFunctionScope*> wasmFunctionScope(cx, &ei.scope().as<WasmFunctionScope>());
        Rooted<WasmFunctionCallObject*> callobj(cx, WasmFunctionCallObject::createHollowForDebug(cx, wasmFunctionScope));
=======
    } else if (ei.scope().is<WasmInstanceScope>()) {
        Rooted<WasmInstanceScope*> wasmInstanceScope(cx, &ei.scope().as<WasmInstanceScope>());
        Rooted<WasmInstanceEnvironmentObject*> env(cx,
            WasmInstanceEnvironmentObject::createHollowForDebug(cx, wasmInstanceScope));
        if (!env)
            return nullptr;

        debugEnv = DebugEnvironmentProxy::create(cx, *env, enclosingDebug);
    } else if (ei.scope().is<WasmFunctionScope>()) {
        Rooted<WasmFunctionScope*> wasmFunctionScope(cx, &ei.scope().as<WasmFunctionScope>());
        RootedObject enclosing(cx, &enclosingDebug->as<DebugEnvironmentProxy>().environment());
        Rooted<WasmFunctionCallObject*> callobj(cx,
            WasmFunctionCallObject::createHollowForDebug(cx, enclosing, wasmFunctionScope));
>>>>>>> a17af05f
        if (!callobj)
            return nullptr;

        debugEnv = DebugEnvironmentProxy::create(cx, *callobj, enclosingDebug);
    } else {
        Rooted<VarScope*> varScope(cx, &ei.scope().as<VarScope>());
        Rooted<VarEnvironmentObject*> env(cx,
            VarEnvironmentObject::createHollowForDebug(cx, varScope));
        if (!env)
            return nullptr;

        debugEnv = DebugEnvironmentProxy::create(cx, *env, enclosingDebug);
    }

    if (!debugEnv)
        return nullptr;

    if (!DebugEnvironments::addDebugEnvironment(cx, ei, debugEnv))
        return nullptr;

    return debugEnv;
}

static JSObject*
GetDebugEnvironmentForNonEnvironmentObject(const EnvironmentIter& ei)
{
    JSObject& enclosing = ei.enclosingEnvironment();
#ifdef DEBUG
    JSObject* o = &enclosing;
    while ((o = o->enclosingEnvironment()))
        MOZ_ASSERT(!o->is<EnvironmentObject>());
#endif
    return &enclosing;
}

static JSObject*
GetDebugEnvironment(JSContext* cx, const EnvironmentIter& ei)
{
    if (!CheckRecursionLimit(cx))
        return nullptr;

    if (ei.done())
        return GetDebugEnvironmentForNonEnvironmentObject(ei);

    if (ei.hasAnyEnvironmentObject())
        return GetDebugEnvironmentForEnvironmentObject(cx, ei);

    if (ei.scope().is<FunctionScope>() ||
        ei.scope().is<LexicalScope>() ||
<<<<<<< HEAD
=======
        ei.scope().is<WasmInstanceScope>() ||
>>>>>>> a17af05f
        ei.scope().is<WasmFunctionScope>() ||
        ei.scope().is<VarScope>())
    {
        return GetDebugEnvironmentForMissing(cx, ei);
    }

    EnvironmentIter copy(cx, ei);
    return GetDebugEnvironment(cx, ++copy);
}

JSObject*
js::GetDebugEnvironmentForFunction(JSContext* cx, HandleFunction fun)
{
    assertSameCompartment(cx, fun);
    MOZ_ASSERT(CanUseDebugEnvironmentMaps(cx));
    if (!DebugEnvironments::updateLiveEnvironments(cx))
        return nullptr;
    JSScript* script = JSFunction::getOrCreateScript(cx, fun);
    if (!script)
        return nullptr;
    EnvironmentIter ei(cx, fun->environment(), script->enclosingScope());
    return GetDebugEnvironment(cx, ei);
}

JSObject*
js::GetDebugEnvironmentForFrame(JSContext* cx, AbstractFramePtr frame, jsbytecode* pc)
{
    assertSameCompartment(cx, frame);
    if (CanUseDebugEnvironmentMaps(cx) && !DebugEnvironments::updateLiveEnvironments(cx))
        return nullptr;

    RootedObject env(cx);
    RootedScope scope(cx);
    if (!GetFrameEnvironmentAndScope(cx, frame, pc, &env, &scope))
        return nullptr;

    EnvironmentIter ei(cx, env, scope, frame);
    return GetDebugEnvironment(cx, ei);
}

JSObject*
js::GetDebugEnvironmentForGlobalLexicalEnvironment(JSContext* cx)
{
    EnvironmentIter ei(cx, &cx->global()->lexicalEnvironment(), &cx->global()->emptyGlobalScope());
    return GetDebugEnvironment(cx, ei);
}

bool
js::CreateObjectsForEnvironmentChain(JSContext* cx, AutoObjectVector& chain,
                                     HandleObject terminatingEnv, MutableHandleObject envObj)
{
#ifdef DEBUG
    for (size_t i = 0; i < chain.length(); ++i) {
        assertSameCompartment(cx, chain[i]);
        MOZ_ASSERT(!chain[i]->is<GlobalObject>());
    }
#endif

    // Construct With object wrappers for the things on this environment chain
    // and use the result as the thing to scope the function to.
    Rooted<WithEnvironmentObject*> withEnv(cx);
    RootedObject enclosingEnv(cx, terminatingEnv);
    for (size_t i = chain.length(); i > 0; ) {
        withEnv = WithEnvironmentObject::createNonSyntactic(cx, chain[--i], enclosingEnv);
        if (!withEnv)
            return false;
        enclosingEnv = withEnv;
    }

    envObj.set(enclosingEnv);
    return true;
}

JSObject&
WithEnvironmentObject::object() const
{
    return getReservedSlot(OBJECT_SLOT).toObject();
}

JSObject*
WithEnvironmentObject::withThis() const
{
    return &getReservedSlot(THIS_SLOT).toObject();
}

bool
WithEnvironmentObject::isSyntactic() const
{
    Value v = getReservedSlot(SCOPE_SLOT);
    MOZ_ASSERT(v.isPrivateGCThing() || v.isNull());
    return v.isPrivateGCThing();
}

WithScope&
WithEnvironmentObject::scope() const
{
    MOZ_ASSERT(isSyntactic());
    return *static_cast<WithScope*>(getReservedSlot(SCOPE_SLOT).toGCThing());
}

ModuleEnvironmentObject*
js::GetModuleEnvironmentForScript(JSScript* script)
{
    for (ScopeIter si(script); si; si++) {
        if (si.kind() == ScopeKind::Module)
            return si.scope()->as<ModuleScope>().module()->environment();
    }
    return nullptr;
}

bool
js::GetThisValueForDebuggerMaybeOptimizedOut(JSContext* cx, AbstractFramePtr frame, jsbytecode* pc,
                                             MutableHandleValue res)
{
    RootedObject scopeChain(cx);
    RootedScope scope(cx);
    if (!GetFrameEnvironmentAndScope(cx, frame, pc, &scopeChain, &scope))
        return false;

    for (EnvironmentIter ei(cx, scopeChain, scope, frame); ei; ei++) {
        if (ei.scope().kind() == ScopeKind::Module) {
            res.setUndefined();
            return true;
        }

        if (!ei.scope().is<FunctionScope>() ||
            ei.scope().as<FunctionScope>().canonicalFunction()->hasLexicalThis())
        {
            continue;
        }

        RootedScript script(cx, ei.scope().as<FunctionScope>().script());

        // Figure out if we executed JSOP_FUNCTIONTHIS and set it.
        bool executedInitThisOp = false;
        if (script->functionHasThisBinding()) {
            for (jsbytecode* it = script->code(); it < script->codeEnd(); it = GetNextPc(it)) {
                if (*it == JSOP_FUNCTIONTHIS) {
                    // The next op after JSOP_FUNCTIONTHIS always sets it.
                    executedInitThisOp = pc > GetNextPc(it);
                    break;
                }
            }
        }

        if (ei.withinInitialFrame() && !executedInitThisOp) {
            // Either we're yet to initialize the this-binding
            // (JSOP_FUNCTIONTHIS), or the script does not have a this-binding
            // (because it doesn't use |this|).

            // If our this-argument is an object, or we're in strict mode,
            // the this-binding is always the same as our this-argument.
            if (frame.thisArgument().isObject() || script->strict()) {
                res.set(frame.thisArgument());
                return true;
            }

            // We didn't initialize the this-binding yet. Determine the
            // correct |this| value for this frame (box primitives if not
            // in strict mode), and assign it to the this-argument slot so
            // JSOP_FUNCTIONTHIS will use it and not box a second time.
            if (!GetFunctionThis(cx, frame, res))
                return false;
            frame.thisArgument() = res;
            return true;
        }

        if (!script->functionHasThisBinding()) {
            res.setMagic(JS_OPTIMIZED_OUT);
            return true;
        }

        for (Rooted<BindingIter> bi(cx, BindingIter(script)); bi; bi++) {
            if (bi.name() != cx->names().dotThis)
                continue;

            BindingLocation loc = bi.location();
            if (loc.kind() == BindingLocation::Kind::Environment) {
                RootedObject callObj(cx, &ei.environment().as<CallObject>());
                return GetProperty(cx, callObj, callObj, bi.name()->asPropertyName(), res);
            }

            if (loc.kind() == BindingLocation::Kind::Frame && ei.withinInitialFrame())
                res.set(frame.unaliasedLocal(loc.slot()));
            else
                res.setMagic(JS_OPTIMIZED_OUT);

            return true;
        }

        MOZ_CRASH("'this' binding must be found");
    }

<<<<<<< HEAD
    return GetNonSyntacticGlobalThis(cx, scopeChain, res);
=======
    GetNonSyntacticGlobalThis(cx, scopeChain, res);
    return true;
>>>>>>> a17af05f
}

bool
js::CheckLexicalNameConflict(JSContext* cx, Handle<LexicalEnvironmentObject*> lexicalEnv,
                             HandleObject varObj, HandlePropertyName name)
{
    const char* redeclKind = nullptr;
    RootedId id(cx, NameToId(name));
    RootedShape shape(cx);
    if (varObj->is<GlobalObject>() && varObj->compartment()->isInVarNames(name)) {
        // ES 15.1.11 step 5.a
        redeclKind = "var";
    } else if ((shape = lexicalEnv->lookup(cx, name))) {
        // ES 15.1.11 step 5.b
        redeclKind = shape->writable() ? "let" : "const";
    } else if (varObj->isNative() && (shape = varObj->as<NativeObject>().lookup(cx, name))) {
        // Faster path for ES 15.1.11 step 5.c-d when the shape can be found
        // without going through a resolve hook.
        if (!shape->configurable())
            redeclKind = "non-configurable global property";
    } else {
        // ES 15.1.11 step 5.c-d
        Rooted<PropertyDescriptor> desc(cx);
        if (!GetOwnPropertyDescriptor(cx, varObj, id, &desc))
            return false;
        if (desc.object() && desc.hasConfigurable() && !desc.configurable())
            redeclKind = "non-configurable global property";
    }

    if (redeclKind) {
        ReportRuntimeRedeclaration(cx, name, redeclKind);
        return false;
    }

    return true;
}

bool
js::CheckVarNameConflict(JSContext* cx, Handle<LexicalEnvironmentObject*> lexicalEnv,
                         HandlePropertyName name)
{
    if (Shape* shape = lexicalEnv->lookup(cx, name)) {
        ReportRuntimeRedeclaration(cx, name, shape->writable() ? "let" : "const");
        return false;
    }
    return true;
}

static void
ReportCannotDeclareGlobalBinding(JSContext* cx, HandlePropertyName name, const char* reason)
{
    JSAutoByteString printable;
    if (AtomToPrintableString(cx, name, &printable)) {
        JS_ReportErrorNumberLatin1(cx, GetErrorMessage, nullptr,
                                   JSMSG_CANT_DECLARE_GLOBAL_BINDING,
                                   printable.ptr(), reason);
    }
}

bool
js::CheckCanDeclareGlobalBinding(JSContext* cx, Handle<GlobalObject*> global,
                                 HandlePropertyName name, bool isFunction)
{
    RootedId id(cx, NameToId(name));
    Rooted<PropertyDescriptor> desc(cx);
    if (!GetOwnPropertyDescriptor(cx, global, id, &desc))
        return false;

    // ES 8.1.1.4.15 CanDeclareGlobalVar
    // ES 8.1.1.4.16 CanDeclareGlobalFunction

    // Step 4.
    if (!desc.object()) {
        // 8.1.14.15 step 6.
        // 8.1.14.16 step 5.
        if (global->nonProxyIsExtensible())
            return true;

        ReportCannotDeclareGlobalBinding(cx, name, "global is non-extensible");
        return false;
    }

    // Global functions have additional restrictions.
    if (isFunction) {
        // 8.1.14.16 step 6.
        if (desc.configurable())
            return true;

        // 8.1.14.16 step 7.
        if (desc.isDataDescriptor() && desc.writable() && desc.enumerable())
            return true;

        ReportCannotDeclareGlobalBinding(cx, name,
                                         "property must be configurable or "
                                         "both writable and enumerable");
        return false;
    }

    return true;
}

bool
js::CheckGlobalDeclarationConflicts(JSContext* cx, HandleScript script,
                                    Handle<LexicalEnvironmentObject*> lexicalEnv,
                                    HandleObject varObj)
{
    // Due to the extensibility of the global lexical environment, we must
    // check for redeclaring a binding.
    //
    // In the case of non-syntactic environment chains, we are checking
    // redeclarations against the non-syntactic lexical environment and the
    // variables object that the lexical environment corresponds to.
    RootedPropertyName name(cx);
    Rooted<BindingIter> bi(cx, BindingIter(script));

    // ES 15.1.11 GlobalDeclarationInstantiation

    // Step 6.
    //
    // Check 'var' declarations do not conflict with existing bindings in the
    // global lexical environment.
    for (; bi; bi++) {
        if (bi.kind() != BindingKind::Var)
            break;
        name = bi.name()->asPropertyName();
        if (!CheckVarNameConflict(cx, lexicalEnv, name))
            return false;

        // Step 10 and 12.
        //
        // Check that global functions and vars may be declared.
        if (varObj->is<GlobalObject>()) {
            Handle<GlobalObject*> global = varObj.as<GlobalObject>();
            if (!CheckCanDeclareGlobalBinding(cx, global, name, bi.isTopLevelFunction()))
                return false;
        }
    }

    // Step 5.
    //
    // Check that lexical bindings do not conflict.
    for (; bi; bi++) {
        name = bi.name()->asPropertyName();
        if (!CheckLexicalNameConflict(cx, lexicalEnv, varObj, name))
            return false;
    }

    return true;
}

static bool
CheckVarNameConflictsInEnv(JSContext* cx, HandleScript script, HandleObject obj)
{
    Rooted<LexicalEnvironmentObject*> env(cx);

    if (obj->is<LexicalEnvironmentObject>()) {
        env = &obj->as<LexicalEnvironmentObject>();
    } else if (obj->is<DebugEnvironmentProxy>() &&
               obj->as<DebugEnvironmentProxy>().environment().is<LexicalEnvironmentObject>())
    {
        env = &obj->as<DebugEnvironmentProxy>().environment().as<LexicalEnvironmentObject>();
    } else {
        // Environment cannot contain lexical bindings.
        return true;
    }

    if (env->isSyntactic() && !env->isGlobal() && env->scope().kind() == ScopeKind::SimpleCatch) {
        // Annex B.3.5 allows redeclaring simple (non-destructured) catch
        // parameters with var declarations, except when it appears in a
        // for-of. The for-of allowance is computed in
        // Parser::isVarRedeclaredInEval.
        return true;
    }

    RootedPropertyName name(cx);
    for (BindingIter bi(script); bi; bi++) {
        name = bi.name()->asPropertyName();
        if (!CheckVarNameConflict(cx, env, name))
            return false;
    }

    return true;
}

bool
js::CheckEvalDeclarationConflicts(JSContext* cx, HandleScript script,
                                  HandleObject scopeChain, HandleObject varObj)
{
    if (!script->bodyScope()->as<EvalScope>().hasBindings())
        return true;

    RootedObject obj(cx, scopeChain);

    // ES 18.2.1.3.

    // Step 5.
    //
    // Check that a direct eval will not hoist 'var' bindings over lexical
    // bindings with the same name.
    while (obj != varObj) {
        if (!CheckVarNameConflictsInEnv(cx, script, obj))
            return false;
        obj = obj->enclosingEnvironment();
    }

    // Step 8.
    //
    // Check that global functions may be declared.
    if (varObj->is<GlobalObject>()) {
        Handle<GlobalObject*> global = varObj.as<GlobalObject>();
        RootedPropertyName name(cx);
        for (Rooted<BindingIter> bi(cx, BindingIter(script)); bi; bi++) {
            name = bi.name()->asPropertyName();
            if (!CheckCanDeclareGlobalBinding(cx, global, name, bi.isTopLevelFunction()))
                return false;
        }
    }

    return true;
}

bool
js::InitFunctionEnvironmentObjects(JSContext* cx, AbstractFramePtr frame)
{
    MOZ_ASSERT(frame.isFunctionFrame());
    MOZ_ASSERT(frame.callee()->needsSomeEnvironmentObject());

    RootedFunction callee(cx, frame.callee());

    // Named lambdas may have an environment that holds itself for recursion.
    if (callee->needsNamedLambdaEnvironment()) {
        NamedLambdaObject* declEnv;
        if (callee->isAsync()) {
            // Named async function needs special environment to return
            // wrapped function for the binding.
            RootedFunction fun(cx, GetWrappedAsyncFunction(callee));
            declEnv = NamedLambdaObject::create(cx, frame, fun);
        } else {
            declEnv = NamedLambdaObject::create(cx, frame);
        }
        if (!declEnv)
            return false;
        frame.pushOnEnvironmentChain(*declEnv);
    }

    // If the function has parameter default expressions, there may be an
    // extra environment to hold the parameters.
    if (callee->needsCallObject()) {
        CallObject* callObj = CallObject::create(cx, frame);
        if (!callObj)
            return false;
        frame.pushOnEnvironmentChain(*callObj);
    }

    return true;
}

bool
js::PushVarEnvironmentObject(JSContext* cx, HandleScope scope, AbstractFramePtr frame)
{
    VarEnvironmentObject* env = VarEnvironmentObject::create(cx, scope, frame);
    if (!env)
        return false;
    frame.pushOnEnvironmentChain(*env);
    return true;
}

bool
js::GetFrameEnvironmentAndScope(JSContext* cx, AbstractFramePtr frame, jsbytecode* pc,
                                MutableHandleObject env, MutableHandleScope scope)
{
    env.set(frame.environmentChain());

    if (frame.isWasmDebugFrame()) {
        RootedWasmInstanceObject instance(cx, frame.wasmInstance()->object());
        uint32_t funcIndex = frame.asWasmDebugFrame()->funcIndex();
        scope.set(WasmInstanceObject::getFunctionScope(cx, instance, funcIndex));
        if (!scope)
            return false;
    } else {
        scope.set(frame.script()->innermostScope(pc));
    }
    return true;
}


#ifdef DEBUG

typedef HashSet<PropertyName*> PropertyNameSet;

static bool
RemoveReferencedNames(JSContext* cx, HandleScript script, PropertyNameSet& remainingNames)
{
    // Remove from remainingNames --- the closure variables in some outer
    // script --- any free variables in this script. This analysis isn't perfect:
    //
    // - It will not account for free variables in an inner script which are
    //   actually accessing some name in an intermediate script between the
    //   inner and outer scripts. This can cause remainingNames to be an
    //   underapproximation.
    //
    // - It will not account for new names introduced via eval. This can cause
    //   remainingNames to be an overapproximation. This would be easy to fix
    //   but is nice to have as the eval will probably not access these
    //   these names and putting eval in an inner script is bad news if you
    //   care about entraining variables unnecessarily.

    for (jsbytecode* pc = script->code(); pc != script->codeEnd(); pc += GetBytecodeLength(pc)) {
        PropertyName* name;

        switch (JSOp(*pc)) {
          case JSOP_GETNAME:
          case JSOP_SETNAME:
          case JSOP_STRICTSETNAME:
            name = script->getName(pc);
            break;

          case JSOP_GETGNAME:
          case JSOP_SETGNAME:
          case JSOP_STRICTSETGNAME:
            if (script->hasNonSyntacticScope())
                name = script->getName(pc);
            else
                name = nullptr;
            break;

          case JSOP_GETALIASEDVAR:
          case JSOP_SETALIASEDVAR:
            name = EnvironmentCoordinateName(cx->caches().envCoordinateNameCache, script, pc);
            break;

          default:
            name = nullptr;
            break;
        }

        if (name)
            remainingNames.remove(name);
    }

    if (script->hasObjects()) {
        ObjectArray* objects = script->objects();
        RootedFunction fun(cx);
        RootedScript innerScript(cx);
        for (size_t i = 0; i < objects->length; i++) {
            JSObject* obj = objects->vector[i];
            if (obj->is<JSFunction>() && obj->as<JSFunction>().isInterpreted()) {
                fun = &obj->as<JSFunction>();
                innerScript = JSFunction::getOrCreateScript(cx, fun);
                if (!innerScript)
                    return false;

                if (!RemoveReferencedNames(cx, innerScript, remainingNames))
                    return false;
            }
        }
    }

    return true;
}

static bool
AnalyzeEntrainedVariablesInScript(JSContext* cx, HandleScript script, HandleScript innerScript)
{
    PropertyNameSet remainingNames(cx);
    if (!remainingNames.init())
        return false;

    for (BindingIter bi(script); bi; bi++) {
        if (bi.closedOver()) {
            PropertyName* name = bi.name()->asPropertyName();
            PropertyNameSet::AddPtr p = remainingNames.lookupForAdd(name);
            if (!p && !remainingNames.add(p, name))
                return false;
        }
    }

    if (!RemoveReferencedNames(cx, innerScript, remainingNames))
        return false;

    if (!remainingNames.empty()) {
        Sprinter buf(cx);
        if (!buf.init())
            return false;

        buf.printf("Script ");

        if (JSAtom* name = script->functionNonDelazifying()->displayAtom()) {
            buf.putString(name);
            buf.printf(" ");
        }

        buf.printf("(%s:%zu) has variables entrained by ", script->filename(), script->lineno());

        if (JSAtom* name = innerScript->functionNonDelazifying()->displayAtom()) {
            buf.putString(name);
            buf.printf(" ");
        }

        buf.printf("(%s:%zu) ::", innerScript->filename(), innerScript->lineno());

        for (PropertyNameSet::Range r = remainingNames.all(); !r.empty(); r.popFront()) {
            buf.printf(" ");
            buf.putString(r.front());
        }

        printf("%s\n", buf.string());
    }

    if (innerScript->hasObjects()) {
        ObjectArray* objects = innerScript->objects();
        RootedFunction fun(cx);
        RootedScript innerInnerScript(cx);
        for (size_t i = 0; i < objects->length; i++) {
            JSObject* obj = objects->vector[i];
            if (obj->is<JSFunction>() && obj->as<JSFunction>().isInterpreted()) {
                fun = &obj->as<JSFunction>();
                innerInnerScript = JSFunction::getOrCreateScript(cx, fun);
                if (!innerInnerScript ||
                    !AnalyzeEntrainedVariablesInScript(cx, script, innerInnerScript))
                {
                    return false;
                }
            }
        }
    }

    return true;
}

// Look for local variables in script or any other script inner to it, which are
// part of the script's call object and are unnecessarily entrained by their own
// inner scripts which do not refer to those variables. An example is:
//
// function foo() {
//   var a, b;
//   function bar() { return a; }
//   function baz() { return b; }
// }
//
// |bar| unnecessarily entrains |b|, and |baz| unnecessarily entrains |a|.
bool
js::AnalyzeEntrainedVariables(JSContext* cx, HandleScript script)
{
    if (!script->hasObjects())
        return true;

    ObjectArray* objects = script->objects();
    RootedFunction fun(cx);
    RootedScript innerScript(cx);
    for (size_t i = 0; i < objects->length; i++) {
        JSObject* obj = objects->vector[i];
        if (obj->is<JSFunction>() && obj->as<JSFunction>().isInterpreted()) {
            fun = &obj->as<JSFunction>();
            innerScript = JSFunction::getOrCreateScript(cx, fun);
            if (!innerScript)
                return false;

            if (script->functionDelazifying() && script->functionDelazifying()->needsCallObject()) {
                if (!AnalyzeEntrainedVariablesInScript(cx, script, innerScript))
                    return false;
            }

            if (!AnalyzeEntrainedVariables(cx, innerScript))
                return false;
        }
    }

    return true;
}

#endif<|MERGE_RESOLUTION|>--- conflicted
+++ resolved
@@ -634,8 +634,6 @@
 
 /*****************************************************************************/
 
-<<<<<<< HEAD
-=======
 const Class WasmInstanceEnvironmentObject::class_ = {
     "WasmInstance",
     JSCLASS_IS_ANONYMOUS | JSCLASS_HAS_RESERVED_SLOTS(WasmInstanceEnvironmentObject::RESERVED_SLOTS)
@@ -668,19 +666,14 @@
 
 /*****************************************************************************/
 
->>>>>>> a17af05f
 const Class WasmFunctionCallObject::class_ = {
     "WasmCall",
     JSCLASS_IS_ANONYMOUS | JSCLASS_HAS_RESERVED_SLOTS(WasmFunctionCallObject::RESERVED_SLOTS)
 };
 
 /* static */ WasmFunctionCallObject*
-<<<<<<< HEAD
-WasmFunctionCallObject::createHollowForDebug(JSContext* cx, Handle<WasmFunctionScope*> scope)
-=======
 WasmFunctionCallObject::createHollowForDebug(JSContext* cx, HandleObject enclosing,
                                              Handle<WasmFunctionScope*> scope)
->>>>>>> a17af05f
 {
     RootedObjectGroup group(cx, ObjectGroup::defaultNewGroup(cx, &class_, TaggedProto(nullptr)));
     if (!group)
@@ -698,11 +691,7 @@
     JS_TRY_VAR_OR_RETURN_NULL(cx, obj, NativeObject::create(cx, kind, gc::DefaultHeap, shape, group));
 
     Rooted<WasmFunctionCallObject*> callobj(cx, &obj->as<WasmFunctionCallObject>());
-<<<<<<< HEAD
-    callobj->initEnclosingEnvironment(&cx->global()->lexicalEnvironment());
-=======
     callobj->initEnclosingEnvironment(enclosing);
->>>>>>> a17af05f
     callobj->initReservedSlot(SCOPE_SLOT, PrivateGCThingValue(scope));
 
     return callobj;
@@ -1717,8 +1706,6 @@
             return true;
         }
 
-<<<<<<< HEAD
-=======
         if (env->is<WasmInstanceEnvironmentObject>()) {
             RootedScope scope(cx, getEnvironmentScope(*env));
             MOZ_ASSERT(scope->is<WasmInstanceScope>());
@@ -1751,7 +1738,6 @@
             return true;
         }
 
->>>>>>> a17af05f
         /* The rest of the internal scopes do not have unaliased vars. */
         MOZ_ASSERT(!IsSyntacticEnvironment(env) ||
                    env->is<WithEnvironmentObject>());
@@ -1786,11 +1772,8 @@
             return &env.as<LexicalEnvironmentObject>().scope();
         if (env.is<VarEnvironmentObject>())
             return &env.as<VarEnvironmentObject>().scope();
-<<<<<<< HEAD
-=======
         if (env.is<WasmInstanceEnvironmentObject>())
             return &env.as<WasmInstanceEnvironmentObject>().scope();
->>>>>>> a17af05f
         if (env.is<WasmFunctionCallObject>())
             return &env.as<WasmFunctionCallObject>().scope();
         return nullptr;
@@ -2395,10 +2378,7 @@
     return e.is<CallObject>() ||
            e.is<VarEnvironmentObject>() ||
            e.is<ModuleEnvironmentObject>() ||
-<<<<<<< HEAD
-=======
            e.is<WasmInstanceEnvironmentObject>() ||
->>>>>>> a17af05f
            e.is<WasmFunctionCallObject>() ||
            e.is<LexicalEnvironmentObject>();
 }
@@ -3045,10 +3025,7 @@
     MOZ_ASSERT(!ei.hasSyntacticEnvironment() &&
                (ei.scope().is<FunctionScope>() ||
                 ei.scope().is<LexicalScope>() ||
-<<<<<<< HEAD
-=======
                 ei.scope().is<WasmInstanceScope>() ||
->>>>>>> a17af05f
                 ei.scope().is<WasmFunctionScope>() ||
                 ei.scope().is<VarScope>()));
 
@@ -3093,11 +3070,6 @@
             return nullptr;
 
         debugEnv = DebugEnvironmentProxy::create(cx, *env, enclosingDebug);
-<<<<<<< HEAD
-    } else if (ei.scope().is<WasmFunctionScope>()) {
-        Rooted<WasmFunctionScope*> wasmFunctionScope(cx, &ei.scope().as<WasmFunctionScope>());
-        Rooted<WasmFunctionCallObject*> callobj(cx, WasmFunctionCallObject::createHollowForDebug(cx, wasmFunctionScope));
-=======
     } else if (ei.scope().is<WasmInstanceScope>()) {
         Rooted<WasmInstanceScope*> wasmInstanceScope(cx, &ei.scope().as<WasmInstanceScope>());
         Rooted<WasmInstanceEnvironmentObject*> env(cx,
@@ -3111,7 +3083,6 @@
         RootedObject enclosing(cx, &enclosingDebug->as<DebugEnvironmentProxy>().environment());
         Rooted<WasmFunctionCallObject*> callobj(cx,
             WasmFunctionCallObject::createHollowForDebug(cx, enclosing, wasmFunctionScope));
->>>>>>> a17af05f
         if (!callobj)
             return nullptr;
 
@@ -3161,10 +3132,7 @@
 
     if (ei.scope().is<FunctionScope>() ||
         ei.scope().is<LexicalScope>() ||
-<<<<<<< HEAD
-=======
         ei.scope().is<WasmInstanceScope>() ||
->>>>>>> a17af05f
         ei.scope().is<WasmFunctionScope>() ||
         ei.scope().is<VarScope>())
     {
@@ -3358,12 +3326,8 @@
         MOZ_CRASH("'this' binding must be found");
     }
 
-<<<<<<< HEAD
-    return GetNonSyntacticGlobalThis(cx, scopeChain, res);
-=======
     GetNonSyntacticGlobalThis(cx, scopeChain, res);
     return true;
->>>>>>> a17af05f
 }
 
 bool
