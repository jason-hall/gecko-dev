--- conflicted
+++ resolved
@@ -238,11 +238,7 @@
     'jit/JitFrames.cpp',
     'jit/JitOptions.cpp',
     'jit/JitSpewer.cpp',
-<<<<<<< HEAD
-    'jit/JSONPrinter.cpp',
-=======
     'jit/JSJitFrameIter.cpp',
->>>>>>> a17af05f
     'jit/JSONSpewer.cpp',
     'jit/LICM.cpp',
     'jit/Linker.cpp',
@@ -328,10 +324,7 @@
     'vm/GlobalObject.cpp',
     'vm/HelperThreads.cpp',
     'vm/Id.cpp',
-<<<<<<< HEAD
-=======
     'vm/Initialization.cpp',
->>>>>>> a17af05f
     'vm/JSONParser.cpp',
     'vm/JSONPrinter.cpp',
     'vm/MemoryMetrics.cpp',
@@ -374,14 +367,6 @@
     'wasm/WasmBaselineCompile.cpp',
     'wasm/WasmBinaryIterator.cpp',
     'wasm/WasmBinaryToAST.cpp',
-<<<<<<< HEAD
-    'wasm/WasmBinaryToExperimentalText.cpp',
-    'wasm/WasmBinaryToText.cpp',
-    'wasm/WasmCode.cpp',
-    'wasm/WasmCompartment.cpp',
-    'wasm/WasmCompile.cpp',
-    'wasm/WasmFrameIterator.cpp',
-=======
     'wasm/WasmBinaryToText.cpp',
     'wasm/WasmBuiltins.cpp',
     'wasm/WasmCode.cpp',
@@ -389,7 +374,6 @@
     'wasm/WasmCompile.cpp',
     'wasm/WasmDebug.cpp',
     'wasm/WasmFrameIter.cpp',
->>>>>>> a17af05f
     'wasm/WasmGenerator.cpp',
     'wasm/WasmInstance.cpp',
     'wasm/WasmIonCompile.cpp',
@@ -430,10 +414,6 @@
     'jsdtoa.cpp',
     'jsmath.cpp',
     'jsutil.cpp',
-<<<<<<< HEAD
-    'vm/Initialization.cpp',
-=======
->>>>>>> a17af05f
     'vm/Interpreter.cpp',
 ]
 
@@ -602,20 +582,12 @@
             ]
 
 if CONFIG['OS_ARCH'] == 'WINNT':
-<<<<<<< HEAD
-    SOURCES += [
-=======
     UNIFIED_SOURCES += [
->>>>>>> a17af05f
         'threading/windows/CpuCount.cpp',
         'threading/windows/Thread.cpp',
     ]
 else:
-<<<<<<< HEAD
-    SOURCES += [
-=======
     UNIFIED_SOURCES += [
->>>>>>> a17af05f
         'threading/posix/CpuCount.cpp',
         'threading/posix/Thread.cpp',
     ]
@@ -660,13 +632,10 @@
 
 DIRS += [
     'build',
-<<<<<<< HEAD
 ]
 
 OS_LIBS += [
     'dl $(topsrcdir)/js/src/omr/lib/libomrstatic.a'
-=======
->>>>>>> a17af05f
 ]
 # OMRTODO: add a CONFIG field to test if we are using OMR, wrap this part in a
 # test for that flag.
@@ -781,16 +750,6 @@
         DEFINES['FFI_BUILDING'] = True
 
 if CONFIG['GNU_CXX']:
-<<<<<<< HEAD
-    CXXFLAGS += ['-Wno-shadow', '-Werror=format']
-
-# Suppress warnings in third-party code.
-if CONFIG['CLANG_CXX']:
-    SOURCES['jsdtoa.cpp'].flags += ['-Wno-implicit-fallthrough']
-
-if CONFIG['OS_ARCH'] == 'WINNT':
-    DEFINES['NOMINMAX'] = True
-=======
     # Also disable strict-aliasing for GCC compiler, that is enabled by default
     # starting with version 7.1, see Bug 1363009
     CXXFLAGS += ['-Wno-shadow', '-Werror=format', '-fno-strict-aliasing']
@@ -805,5 +764,4 @@
 StatsPhasesGeneratedHeader.script = 'gc/GenerateStatsPhases.py:generateHeader'
 GENERATED_FILES += ['gc/StatsPhasesGenerated.cpp']
 StatsPhasesGeneratedCpp = GENERATED_FILES['gc/StatsPhasesGenerated.cpp']
-StatsPhasesGeneratedCpp.script = 'gc/GenerateStatsPhases.py:generateCpp'
->>>>>>> a17af05f
+StatsPhasesGeneratedCpp.script = 'gc/GenerateStatsPhases.py:generateCpp'