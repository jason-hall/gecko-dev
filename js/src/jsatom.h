/* -*- Mode: C++; tab-width: 8; indent-tabs-mode: nil; c-basic-offset: 4 -*-
 * vim: set ts=8 sts=4 et sw=4 tw=99:
 * This Source Code Form is subject to the terms of the Mozilla Public
 * License, v. 2.0. If a copy of the MPL was not distributed with this
 * file, You can obtain one at http://mozilla.org/MPL/2.0/. */

#ifndef jsatom_h
#define jsatom_h

#include "mozilla/HashFunctions.h"
#include "mozilla/Maybe.h"

#include "jsalloc.h"

#include "gc/Barrier.h"
#include "gc/Marking.h"
#include "gc/Rooting.h"
#include "js/GCAPI.h"
#include "js/GCHashTable.h"
#include "vm/CommonPropertyNames.h"

class JSAtom;
class JSAutoByteString;

namespace js {

/*
 * Return a printable, lossless char[] representation of a string-type atom.
 * The lifetime of the result matches the lifetime of bytes.
 */
extern const char*
AtomToPrintableString(JSContext* cx, JSAtom* atom, JSAutoByteString* bytes);

class AtomStateEntry
{
    uintptr_t bits;

    static const uintptr_t NO_TAG_MASK = uintptr_t(-1) - 1;

  public:
    AtomStateEntry() : bits(0) {}
    AtomStateEntry(const AtomStateEntry& other) : bits(other.bits) {}
    AtomStateEntry(JSAtom* ptr, bool tagged)
      : bits(uintptr_t(ptr) | uintptr_t(tagged))
    {
        MOZ_ASSERT((uintptr_t(ptr) & 0x1) == 0);
    }

    bool isPinned() const {
        return bits & 0x1;
    }

    /*
     * Non-branching code sequence. Note that the const_cast is safe because
     * the hash function doesn't consider the tag to be a portion of the key.
     */
    void setPinned(bool pinned) const {
        const_cast<AtomStateEntry*>(this)->bits |= uintptr_t(pinned);
    }

    JSAtom* asPtr(JSContext* cx) const;
    JSAtom* asPtrUnbarriered() const;

    bool needsSweep() {
        JSAtom* atom = asPtrUnbarriered();
        return gc::IsAboutToBeFinalizedUnbarriered(&atom);
    }
};

struct AtomHasher
{
    struct Lookup
    {
        union {
            const JS::Latin1Char* latin1Chars;
            const char16_t* twoByteChars;
        };
        bool isLatin1;
        size_t length;
        const JSAtom* atom; /* Optional. */
        JS::AutoCheckCannotGC nogc;

        HashNumber hash;

        MOZ_ALWAYS_INLINE Lookup(const char16_t* chars, size_t length)
          : twoByteChars(chars), isLatin1(false), length(length), atom(nullptr)
        {
            hash = mozilla::HashString(chars, length);
        }
        MOZ_ALWAYS_INLINE Lookup(const JS::Latin1Char* chars, size_t length)
          : latin1Chars(chars), isLatin1(true), length(length), atom(nullptr)
        {
            hash = mozilla::HashString(chars, length);
        }
        inline explicit Lookup(const JSAtom* atom);
    };

    static HashNumber hash(const Lookup& l) { return l.hash; }
    static MOZ_ALWAYS_INLINE bool match(const AtomStateEntry& entry, const Lookup& lookup);
    static void rekey(AtomStateEntry& k, const AtomStateEntry& newKey) { k = newKey; }
};

using AtomSet = JS::GCHashSet<AtomStateEntry, AtomHasher, SystemAllocPolicy>;

// This class is a wrapper for AtomSet that is used to ensure the AtomSet is
// not modified. It should only expose read-only methods from AtomSet.
// Note however that the atoms within the table can be marked during GC.
class FrozenAtomSet
{
    AtomSet* mSet;

public:
    // This constructor takes ownership of the passed-in AtomSet.
    explicit FrozenAtomSet(AtomSet* set) { mSet = set; }

    ~FrozenAtomSet() { js_delete(mSet); }

    MOZ_ALWAYS_INLINE AtomSet::Ptr readonlyThreadsafeLookup(const AtomSet::Lookup& l) const;

    size_t sizeOfIncludingThis(mozilla::MallocSizeOf mallocSizeOf) const {
        return mSet->sizeOfIncludingThis(mallocSizeOf);
    }

    typedef AtomSet::Range Range;

    AtomSet::Range all() const { return mSet->all(); }
};

class PropertyName;

}  /* namespace js */

extern bool
AtomIsPinned(JSContext* cx, JSAtom* atom);

#ifdef DEBUG

// This may be called either with or without the atoms lock held.
extern bool
AtomIsPinnedInRuntime(JSRuntime* rt, JSAtom* atom);

#endif // DEBUG

/* Well-known predefined C strings. */
#define DECLARE_PROTO_STR(name,init,clasp) extern const char js_##name##_str[];
JS_FOR_EACH_PROTOTYPE(DECLARE_PROTO_STR)
#undef DECLARE_PROTO_STR

#define DECLARE_CONST_CHAR_STR(idpart, id, text)  extern const char js_##idpart##_str[];
FOR_EACH_COMMON_PROPERTYNAME(DECLARE_CONST_CHAR_STR)
#undef DECLARE_CONST_CHAR_STR

/* Constant strings that are not atomized. */
extern const char js_getter_str[];
extern const char js_send_str[];
extern const char js_setter_str[];

namespace js {

class AutoLockForExclusiveAccess;

/*
 * Atom tracing and garbage collection hooks.
 */
void
TraceAtoms(JSTracer* trc, AutoLockForExclusiveAccess& lock);

void
TracePermanentAtoms(JSTracer* trc);

void
TraceWellKnownSymbols(JSTracer* trc);

/* N.B. must correspond to boolean tagging behavior. */
enum PinningBehavior
{
    DoNotPinAtom = false,
    PinAtom = true
};

extern JSAtom*
Atomize(JSContext* cx, const char* bytes, size_t length,
<<<<<<< HEAD
        js::PinningBehavior pin = js::DoNotPinAtom);
=======
        js::PinningBehavior pin = js::DoNotPinAtom,
        const mozilla::Maybe<uint32_t>& indexValue = mozilla::Nothing());
>>>>>>> a17af05f

template <typename CharT>
extern JSAtom*
AtomizeChars(JSContext* cx, const CharT* chars, size_t length,
             js::PinningBehavior pin = js::DoNotPinAtom);

extern JSAtom*
AtomizeUTF8Chars(JSContext* cx, const char* utf8Chars, size_t utf8ByteLength);

extern JSAtom*
AtomizeString(JSContext* cx, JSString* str, js::PinningBehavior pin = js::DoNotPinAtom);

template <AllowGC allowGC>
extern JSAtom*
ToAtom(JSContext* cx, typename MaybeRooted<Value, allowGC>::HandleType v);

enum XDRMode {
    XDR_ENCODE,
    XDR_DECODE
};

template <XDRMode mode>
class XDRState;

template<XDRMode mode>
bool
XDRAtom(XDRState<mode>* xdr, js::MutableHandleAtom atomp);

#ifdef DEBUG

bool AtomIsMarked(Zone* zone, JSAtom* atom);
bool AtomIsMarked(Zone* zone, jsid id);
bool AtomIsMarked(Zone* zone, const Value& value);

#endif // DEBUG

} /* namespace js */

#endif /* jsatom_h */<|MERGE_RESOLUTION|>--- conflicted
+++ resolved
@@ -180,12 +180,8 @@
 
 extern JSAtom*
 Atomize(JSContext* cx, const char* bytes, size_t length,
-<<<<<<< HEAD
-        js::PinningBehavior pin = js::DoNotPinAtom);
-=======
         js::PinningBehavior pin = js::DoNotPinAtom,
         const mozilla::Maybe<uint32_t>& indexValue = mozilla::Nothing());
->>>>>>> a17af05f
 
 template <typename CharT>
 extern JSAtom*
