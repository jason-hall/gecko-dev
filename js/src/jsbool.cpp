--- conflicted
+++ resolved
@@ -143,13 +143,9 @@
         return nullptr;
     booleanProto->setFixedSlot(BooleanObject::PRIMITIVE_VALUE_SLOT, BooleanValue(false));
 
-<<<<<<< HEAD
-    RootedFunction ctor(cx, GlobalObject::createConstructor(cx, Boolean, cx->names().Boolean, 1));
-=======
     RootedFunction ctor(cx, GlobalObject::createConstructor(cx, Boolean, cx->names().Boolean, 1,
                                                             gc::AllocKind::FUNCTION,
                                                             &jit::JitInfo_Boolean));
->>>>>>> a17af05f
     if (!ctor)
         return nullptr;
 
