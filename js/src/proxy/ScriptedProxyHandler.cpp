--- conflicted
+++ resolved
@@ -1271,14 +1271,8 @@
     return nullptr;
 }
 
-<<<<<<< HEAD
-bool
-ScriptedProxyHandler::regexp_toShared(JSContext* cx, HandleObject proxy,
-                                      MutableHandleRegExpShared shared) const
-=======
 RegExpShared*
 ScriptedProxyHandler::regexp_toShared(JSContext* cx, HandleObject proxy) const
->>>>>>> a17af05f
 {
     MOZ_CRASH("Should not end up in ScriptedProxyHandler::regexp_toShared");
 }
