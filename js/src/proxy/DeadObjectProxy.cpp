--- conflicted
+++ resolved
@@ -159,15 +159,9 @@
     return nullptr;
 }
 
-<<<<<<< HEAD
-bool
-DeadObjectProxy::regexp_toShared(JSContext* cx, HandleObject proxy,
-                                 MutableHandle<RegExpShared*> shared) const
-=======
 template <DeadProxyIsCallableIsConstructorOption CC>
 RegExpShared*
 DeadObjectProxy<CC>::regexp_toShared(JSContext* cx, HandleObject proxy) const
->>>>>>> a17af05f
 {
     ReportDead(cx);
     return nullptr;
