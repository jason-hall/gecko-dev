--- conflicted
+++ resolved
@@ -308,17 +308,11 @@
 }
 
 MOZ_ALWAYS_INLINE bool
-<<<<<<< HEAD
-Proxy::get(JSContext* cx, HandleObject proxy, HandleValue receiver_, HandleId id,
-           MutableHandleValue vp)
-{
-=======
 Proxy::getInternal(JSContext* cx, HandleObject proxy, HandleValue receiver,
                    HandleId id, MutableHandleValue vp)
 {
     MOZ_ASSERT_IF(receiver.isObject(), !IsWindow(&receiver.toObject()));
 
->>>>>>> a17af05f
     if (!CheckRecursionLimit(cx))
         return false;
     const BaseProxyHandler* handler = proxy->as<ProxyObject>().handler();
@@ -345,30 +339,6 @@
 }
 
 bool
-<<<<<<< HEAD
-js::ProxyGetProperty(JSContext* cx, HandleObject proxy, HandleId id, MutableHandleValue vp)
-{
-    RootedValue receiver(cx, ObjectValue(*proxy));
-    return Proxy::get(cx, proxy, receiver, id, vp);
-}
-
-bool
-js::ProxyGetPropertyByValue(JSContext* cx, HandleObject proxy, HandleValue idVal,
-                            MutableHandleValue vp)
-{
-    RootedId id(cx);
-    if (!ValueToId<CanGC>(cx, idVal, &id))
-        return false;
-
-    RootedValue receiver(cx, ObjectValue(*proxy));
-    return Proxy::get(cx, proxy, receiver, id, vp);
-}
-
-bool
-Proxy::set(JSContext* cx, HandleObject proxy, HandleId id, HandleValue v, HandleValue receiver_,
-           ObjectOpResult& result)
-{
-=======
 Proxy::get(JSContext* cx, HandleObject proxy, HandleValue receiver_, HandleId id,
            MutableHandleValue vp)
 {
@@ -403,7 +373,6 @@
 {
     MOZ_ASSERT_IF(receiver.isObject(), !IsWindow(&receiver.toObject()));
 
->>>>>>> a17af05f
     if (!CheckRecursionLimit(cx))
         return false;
     const BaseProxyHandler* handler = proxy->as<ProxyObject>().handler();
@@ -422,8 +391,6 @@
 }
 
 bool
-<<<<<<< HEAD
-=======
 Proxy::set(JSContext* cx, HandleObject proxy, HandleId id, HandleValue v, HandleValue receiver_,
            ObjectOpResult& result)
 {
@@ -434,16 +401,11 @@
 }
 
 bool
->>>>>>> a17af05f
 js::ProxySetProperty(JSContext* cx, HandleObject proxy, HandleId id, HandleValue val, bool strict)
 {
     ObjectOpResult result;
     RootedValue receiver(cx, ObjectValue(*proxy));
-<<<<<<< HEAD
-    if (!Proxy::set(cx, proxy, id, val, receiver, result))
-=======
     if (!Proxy::setInternal(cx, proxy, id, val, receiver, result))
->>>>>>> a17af05f
         return false;
     return result.checkStrictErrorOrWarning(cx, proxy, id, strict);
 }
@@ -458,11 +420,7 @@
 
     ObjectOpResult result;
     RootedValue receiver(cx, ObjectValue(*proxy));
-<<<<<<< HEAD
-    if (!Proxy::set(cx, proxy, id, val, receiver, result))
-=======
     if (!Proxy::setInternal(cx, proxy, id, val, receiver, result))
->>>>>>> a17af05f
         return false;
     return result.checkStrictErrorOrWarning(cx, proxy, id, strict);
 }
@@ -483,13 +441,7 @@
 Proxy::enumerate(JSContext* cx, HandleObject proxy)
 {
     if (!CheckRecursionLimit(cx))
-<<<<<<< HEAD
-        return false;
-    const BaseProxyHandler* handler = proxy->as<ProxyObject>().handler();
-    objp.set(nullptr); // default result if we refuse to perform this action
-=======
         return nullptr;
->>>>>>> a17af05f
 
     const BaseProxyHandler* handler = proxy->as<ProxyObject>().handler();
     if (handler->hasPrototype()) {
@@ -639,21 +591,12 @@
     return handler->fun_toString(cx, proxy, isToSource);
 }
 
-<<<<<<< HEAD
-bool
-Proxy::regexp_toShared(JSContext* cx, HandleObject proxy, MutableHandleRegExpShared shared)
-{
-    if (!CheckRecursionLimit(cx))
-        return false;
-    return proxy->as<ProxyObject>().handler()->regexp_toShared(cx, proxy, shared);
-=======
 RegExpShared*
 Proxy::regexp_toShared(JSContext* cx, HandleObject proxy)
 {
     if (!CheckRecursionLimit(cx))
         return nullptr;
     return proxy->as<ProxyObject>().handler()->regexp_toShared(cx, proxy);
->>>>>>> a17af05f
 }
 
 bool
@@ -793,13 +736,9 @@
 
     MOZ_ASSERT(obj->is<ProxyObject>());
     obj->as<ProxyObject>().handler()->finalize(fop, obj);
-<<<<<<< HEAD
-    js_free(js::detail::GetProxyDataLayout(obj)->values);
-=======
 
     if (!obj->as<ProxyObject>().usingInlineValueArray())
         js_free(js::detail::GetProxyDataLayout(obj)->values());
->>>>>>> a17af05f
 }
 
 static void
@@ -855,10 +794,6 @@
     proxy_DeleteProperty,
     Proxy::watch, Proxy::unwatch,
     Proxy::getElements,
-<<<<<<< HEAD
-    nullptr,  /* enumerate */
-=======
->>>>>>> a17af05f
     Proxy::fun_toString
 };
 
