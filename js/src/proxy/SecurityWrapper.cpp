/* -*- Mode: C++; tab-width: 8; indent-tabs-mode: nil; c-basic-offset: 4 -*-
 * vim: set ts=8 sts=4 et sw=4 tw=99:
 * This Source Code Form is subject to the terms of the Mozilla Public
 * License, v. 2.0. If a copy of the MPL was not distributed with this
 * file, You can obtain one at http://mozilla.org/MPL/2.0/. */

#include "jsapi.h"
#include "jswrapper.h"

#include "jsatominlines.h"

using namespace js;

template <class Base>
bool
SecurityWrapper<Base>::enter(JSContext* cx, HandleObject wrapper, HandleId id,
                             Wrapper::Action act, bool mayThrow, bool* bp) const
{
    ReportAccessDenied(cx);
    *bp = false;
    return false;
}

template <class Base>
bool
SecurityWrapper<Base>::nativeCall(JSContext* cx, IsAcceptableThis test, NativeImpl impl,
                                  const CallArgs& args) const
{
    ReportAccessDenied(cx);
    return false;
}

template <class Base>
bool
SecurityWrapper<Base>::setPrototype(JSContext* cx, HandleObject wrapper, HandleObject proto,
                                    ObjectOpResult& result) const
{
    ReportAccessDenied(cx);
    return false;
}

template <class Base>
bool
SecurityWrapper<Base>::setImmutablePrototype(JSContext* cx, HandleObject wrapper,
                                             bool* succeeded) const
{
    ReportAccessDenied(cx);
    return false;
}

template <class Base>
bool
SecurityWrapper<Base>::preventExtensions(JSContext* cx, HandleObject wrapper,
                                         ObjectOpResult& result) const
{
    // Just like BaseProxyHandler, SecurityWrappers claim by default to always
    // be extensible, so as not to leak information about the state of the
    // underlying wrapped thing.
    return result.fail(JSMSG_CANT_CHANGE_EXTENSIBILITY);
}

template <class Base>
bool
SecurityWrapper<Base>::isExtensible(JSContext* cx, HandleObject wrapper, bool* extensible) const
{
    // See above.
    *extensible = true;
    return true;
}

template <class Base>
bool
SecurityWrapper<Base>::getBuiltinClass(JSContext* cx, HandleObject wrapper,
                                       ESClass* cls) const
{
    *cls = ESClass::Other;
    return true;
}

template <class Base>
bool
SecurityWrapper<Base>::isArray(JSContext* cx, HandleObject obj, JS::IsArrayAnswer* answer) const
{
    // This should ReportAccessDenied(cx), but bug 849730 disagrees.  :-(
    *answer = JS::IsArrayAnswer::NotArray;
    return true;
}

template <class Base>
<<<<<<< HEAD
bool
SecurityWrapper<Base>::regexp_toShared(JSContext* cx, HandleObject obj,
                                       MutableHandle<RegExpShared*> shared) const
{
    return Base::regexp_toShared(cx, obj, shared);
=======
RegExpShared*
SecurityWrapper<Base>::regexp_toShared(JSContext* cx, HandleObject obj) const
{
    return Base::regexp_toShared(cx, obj);
>>>>>>> a17af05f
}

template <class Base>
bool
SecurityWrapper<Base>::boxedValue_unbox(JSContext* cx, HandleObject obj, MutableHandleValue vp) const
{
    vp.setUndefined();
    return true;
}

template <class Base>
bool
SecurityWrapper<Base>::defineProperty(JSContext* cx, HandleObject wrapper, HandleId id,
                                      Handle<PropertyDescriptor> desc,
                                      ObjectOpResult& result) const
{
    if (desc.getter() || desc.setter()) {
        RootedValue idVal(cx, IdToValue(id));
        JSString* str = ValueToSource(cx, idVal);
        if (!str)
            return false;
        AutoStableStringChars chars(cx);
        const char16_t* prop = nullptr;
        if (str->ensureFlat(cx) && chars.initTwoByte(cx, str))
            prop = chars.twoByteChars();
        JS_ReportErrorNumberUC(cx, GetErrorMessage, nullptr,
                               JSMSG_ACCESSOR_DEF_DENIED, prop);
        return false;
    }

    return Base::defineProperty(cx, wrapper, id, desc, result);
}

template <class Base>
bool
SecurityWrapper<Base>::watch(JSContext* cx, HandleObject proxy,
                             HandleId id, HandleObject callable) const
{
    ReportAccessDenied(cx);
    return false;
}

template <class Base>
bool
SecurityWrapper<Base>::unwatch(JSContext* cx, HandleObject proxy,
                               HandleId id) const
{
    ReportAccessDenied(cx);
    return false;
}


template class js::SecurityWrapper<Wrapper>;
template class js::SecurityWrapper<CrossCompartmentWrapper>;<|MERGE_RESOLUTION|>--- conflicted
+++ resolved
@@ -87,18 +87,10 @@
 }
 
 template <class Base>
-<<<<<<< HEAD
-bool
-SecurityWrapper<Base>::regexp_toShared(JSContext* cx, HandleObject obj,
-                                       MutableHandle<RegExpShared*> shared) const
-{
-    return Base::regexp_toShared(cx, obj, shared);
-=======
 RegExpShared*
 SecurityWrapper<Base>::regexp_toShared(JSContext* cx, HandleObject obj) const
 {
     return Base::regexp_toShared(cx, obj);
->>>>>>> a17af05f
 }
 
 template <class Base>
