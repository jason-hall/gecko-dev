/* -*- Mode: C++; tab-width: 8; indent-tabs-mode: nil; c-basic-offset: 4 -*-
 * vim: set ts=8 sts=4 et sw=4 tw=99:
 * This Source Code Form is subject to the terms of the Mozilla Public
 * License, v. 2.0. If a copy of the MPL was not distributed with this
 * file, You can obtain one at http://mozilla.org/MPL/2.0/. */

#include "jit/TypePolicy.h"

#include "jit/Lowering.h"
#include "jit/MIR.h"
#include "jit/MIRGraph.h"

#include "jit/shared/Lowering-shared-inl.h"

using namespace js;
using namespace js::jit;

using JS::DoubleNaNValue;

static void
EnsureOperandNotFloat32(TempAllocator& alloc, MInstruction* def, unsigned op)
{
    MDefinition* in = def->getOperand(op);
    if (in->type() == MIRType::Float32) {
        MToDouble* replace = MToDouble::New(alloc, in);
        def->block()->insertBefore(def, replace);
        if (def->isRecoveredOnBailout())
            replace->setRecoveredOnBailout();
        def->replaceOperand(op, replace);
    }
}

MDefinition*
js::jit::AlwaysBoxAt(TempAllocator& alloc, MInstruction* at, MDefinition* operand)
{
    MDefinition* boxedOperand = operand;
    // Replace Float32 by double
    if (operand->type() == MIRType::Float32) {
        MInstruction* replace = MToDouble::New(alloc, operand);
        at->block()->insertBefore(at, replace);
        boxedOperand = replace;
    }
    MBox* box = MBox::New(alloc, boxedOperand);
    at->block()->insertBefore(at, box);
    return box;
}

static MDefinition*
BoxAt(TempAllocator& alloc, MInstruction* at, MDefinition* operand)
{
    if (operand->isUnbox())
        return operand->toUnbox()->input();
    return AlwaysBoxAt(alloc, at, operand);
}

bool
BoxInputsPolicy::staticAdjustInputs(TempAllocator& alloc, MInstruction* ins)
{
    for (size_t i = 0, e = ins->numOperands(); i < e; i++) {
        MDefinition* in = ins->getOperand(i);
        if (in->type() == MIRType::Value)
            continue;
        ins->replaceOperand(i, BoxAt(alloc, ins, in));
    }
    return true;
}

bool
ArithPolicy::adjustInputs(TempAllocator& alloc, MInstruction* ins)
{
    MIRType specialization = ins->typePolicySpecialization();
    if (specialization == MIRType::None)
        return BoxInputsPolicy::staticAdjustInputs(alloc, ins);

    MOZ_ASSERT(ins->type() == MIRType::Double || ins->type() == MIRType::Int32 || ins->type() == MIRType::Float32);

    for (size_t i = 0, e = ins->numOperands(); i < e; i++) {
        MDefinition* in = ins->getOperand(i);
        if (in->type() == ins->type())
            continue;

        MInstruction* replace;

        if (ins->type() == MIRType::Double)
            replace = MToDouble::New(alloc, in);
        else if (ins->type() == MIRType::Float32)
            replace = MToFloat32::New(alloc, in);
        else
            replace = MToInt32::New(alloc, in);

        ins->block()->insertBefore(ins, replace);
        ins->replaceOperand(i, replace);

        if (!replace->typePolicy()->adjustInputs(alloc, replace))
            return false;
    }

    return true;
}

bool
AllDoublePolicy::adjustInputs(TempAllocator& alloc, MInstruction* ins)
{
    for (size_t i = 0, e = ins->numOperands(); i < e; i++) {
        MDefinition* in = ins->getOperand(i);
        if (in->type() == MIRType::Double)
            continue;

        if (!alloc.ensureBallast())
            return false;
        MInstruction* replace = MToDouble::New(alloc, in);

        ins->block()->insertBefore(ins, replace);
        ins->replaceOperand(i, replace);

        if (!replace->typePolicy()->adjustInputs(alloc, replace))
            return false;
    }

    return true;
}

bool
ComparePolicy::adjustInputs(TempAllocator& alloc, MInstruction* def)
{
    MOZ_ASSERT(def->isCompare());
    MCompare* compare = def->toCompare();

    // Convert Float32 operands to doubles
    for (size_t i = 0; i < 2; i++) {
        MDefinition* in = def->getOperand(i);
        if (in->type() == MIRType::Float32) {
            MInstruction* replace = MToDouble::New(alloc, in);
            def->block()->insertBefore(def, replace);
            def->replaceOperand(i, replace);
        }
    }

    // Box inputs to get value
    if (compare->compareType() == MCompare::Compare_Unknown ||
        compare->compareType() == MCompare::Compare_Bitwise)
    {
        return BoxInputsPolicy::staticAdjustInputs(alloc, def);
    }

    // Compare_Boolean specialization is done for "Anything === Bool"
    // If the LHS is boolean, we set the specialization to Compare_Int32.
    // This matches other comparisons of the form bool === bool and
    // generated code of Compare_Int32 is more efficient.
    if (compare->compareType() == MCompare::Compare_Boolean &&
        def->getOperand(0)->type() == MIRType::Boolean)
    {
       compare->setCompareType(MCompare::Compare_Int32MaybeCoerceBoth);
    }

    // Compare_Boolean specialization is done for "Anything === Bool"
    // As of previous line Anything can't be Boolean
    if (compare->compareType() == MCompare::Compare_Boolean) {
        // Unbox rhs that is definitely Boolean
        MDefinition* rhs = def->getOperand(1);
        if (rhs->type() != MIRType::Boolean) {
            MInstruction* unbox = MUnbox::New(alloc, rhs, MIRType::Boolean, MUnbox::Infallible);
            def->block()->insertBefore(def, unbox);
            def->replaceOperand(1, unbox);
            if (!unbox->typePolicy()->adjustInputs(alloc, unbox))
                return false;
        }

        MOZ_ASSERT(def->getOperand(0)->type() != MIRType::Boolean);
        MOZ_ASSERT(def->getOperand(1)->type() == MIRType::Boolean);
        return true;
    }

    // Compare_StrictString specialization is done for "Anything === String"
    // If the LHS is string, we set the specialization to Compare_String.
    if (compare->compareType() == MCompare::Compare_StrictString &&
        def->getOperand(0)->type() == MIRType::String)
    {
       compare->setCompareType(MCompare::Compare_String);
    }

    // Compare_StrictString specialization is done for "Anything === String"
    // As of previous line Anything can't be String
    if (compare->compareType() == MCompare::Compare_StrictString) {
        // Unbox rhs that is definitely String
        MDefinition* rhs = def->getOperand(1);
        if (rhs->type() != MIRType::String) {
            MInstruction* unbox = MUnbox::New(alloc, rhs, MIRType::String, MUnbox::Infallible);
            def->block()->insertBefore(def, unbox);
            def->replaceOperand(1, unbox);
            if (!unbox->typePolicy()->adjustInputs(alloc, unbox))
                return false;
        }

        MOZ_ASSERT(def->getOperand(0)->type() != MIRType::String);
        MOZ_ASSERT(def->getOperand(1)->type() == MIRType::String);
        return true;
    }

    if (compare->compareType() == MCompare::Compare_Undefined ||
        compare->compareType() == MCompare::Compare_Null)
    {
        // Nothing to do for undefined and null, lowering handles all types.
        return true;
    }

    // Convert all inputs to the right input type
    MIRType type = compare->inputType();
    MOZ_ASSERT(type == MIRType::Int32 || type == MIRType::Double || type == MIRType::Float32 ||
               type == MIRType::Object || type == MIRType::String || type == MIRType::Symbol);
    for (size_t i = 0; i < 2; i++) {
        MDefinition* in = def->getOperand(i);
        if (in->type() == type)
            continue;

        MInstruction* replace;

        switch (type) {
          case MIRType::Double: {
            MToFPInstruction::ConversionKind convert = MToFPInstruction::NumbersOnly;
            if (compare->compareType() == MCompare::Compare_DoubleMaybeCoerceLHS && i == 0)
                convert = MToFPInstruction::NonNullNonStringPrimitives;
            else if (compare->compareType() == MCompare::Compare_DoubleMaybeCoerceRHS && i == 1)
                convert = MToFPInstruction::NonNullNonStringPrimitives;
            replace = MToDouble::New(alloc, in, convert);
            break;
          }
          case MIRType::Float32: {
            MToFPInstruction::ConversionKind convert = MToFPInstruction::NumbersOnly;
            if (compare->compareType() == MCompare::Compare_DoubleMaybeCoerceLHS && i == 0)
                convert = MToFPInstruction::NonNullNonStringPrimitives;
            else if (compare->compareType() == MCompare::Compare_DoubleMaybeCoerceRHS && i == 1)
                convert = MToFPInstruction::NonNullNonStringPrimitives;
            replace = MToFloat32::New(alloc, in, convert);
            break;
          }
          case MIRType::Int32: {
            MacroAssembler::IntConversionInputKind convert = MacroAssembler::IntConversion_NumbersOnly;
            if (compare->compareType() == MCompare::Compare_Int32MaybeCoerceBoth ||
                (compare->compareType() == MCompare::Compare_Int32MaybeCoerceLHS && i == 0) ||
                (compare->compareType() == MCompare::Compare_Int32MaybeCoerceRHS && i == 1))
            {
                convert = MacroAssembler::IntConversion_NumbersOrBoolsOnly;
            }
            replace = MToInt32::New(alloc, in, convert);
            break;
          }
          case MIRType::Object:
            replace = MUnbox::New(alloc, in, MIRType::Object, MUnbox::Infallible);
            break;
          case MIRType::String:
            replace = MUnbox::New(alloc, in, MIRType::String, MUnbox::Infallible);
            break;
          case MIRType::Symbol:
            replace = MUnbox::New(alloc, in, MIRType::Symbol, MUnbox::Infallible);
            break;
          default:
            MOZ_CRASH("Unknown compare specialization");
        }

        def->block()->insertBefore(def, replace);
        def->replaceOperand(i, replace);

        if (!replace->typePolicy()->adjustInputs(alloc, replace))
            return false;
    }

    return true;
}

bool
TypeBarrierPolicy::adjustInputs(TempAllocator& alloc, MInstruction* def)
{
    MTypeBarrier* ins = def->toTypeBarrier();
    MIRType inputType = ins->getOperand(0)->type();
    MIRType outputType = ins->type();

    // Input and output type are already in accordance.
    if (inputType == outputType)
        return true;

    // Output is a value, currently box the input.
    if (outputType == MIRType::Value) {
        // XXX: Possible optimization: decrease resultTypeSet to only include
        // the inputType. This will remove the need for boxing.
        MOZ_ASSERT(inputType != MIRType::Value);
        ins->replaceOperand(0, BoxAt(alloc, ins, ins->getOperand(0)));
        return true;
    }

    // Box input if needed.
    if (inputType != MIRType::Value) {
        MOZ_ASSERT(ins->alwaysBails());
        ins->replaceOperand(0, BoxAt(alloc, ins, ins->getOperand(0)));
    }

    // We can't unbox a value to null/undefined/lazyargs. So keep output
    // also a value.
    // Note: Using setResultType shouldn't be done in TypePolicies,
    //       Here it is fine, since the type barrier has no uses.
    if (IsNullOrUndefined(outputType) || outputType == MIRType::MagicOptimizedArguments) {
        MOZ_ASSERT(!ins->hasDefUses());
        ins->setResultType(MIRType::Value);
        return true;
    }

    // Unbox / propagate the right type.
    MUnbox::Mode mode = MUnbox::TypeBarrier;
    MInstruction* replace = MUnbox::New(alloc, ins->getOperand(0), ins->type(), mode);
    if (!ins->isMovable())
        replace->setNotMovable();

    ins->block()->insertBefore(ins, replace);
    ins->replaceOperand(0, replace);
    if (!replace->typePolicy()->adjustInputs(alloc, replace))
        return false;

    // The TypeBarrier is equivalent to removing branches with unexpected
    // types.  The unexpected types would have changed Range Analysis
    // predictions.  As such, we need to prevent destructive optimizations.
    ins->block()->flagOperandsOfPrunedBranches(replace);

    return true;
}

bool
TestPolicy::adjustInputs(TempAllocator& alloc, MInstruction* ins)
{
    MDefinition* op = ins->getOperand(0);
    switch (op->type()) {
      case MIRType::Value:
      case MIRType::Null:
      case MIRType::Undefined:
      case MIRType::Boolean:
      case MIRType::Int32:
      case MIRType::Double:
      case MIRType::Float32:
      case MIRType::Symbol:
      case MIRType::Object:
        break;

      case MIRType::String:
      {
        MStringLength* length = MStringLength::New(alloc, op);
        ins->block()->insertBefore(ins, length);
        ins->replaceOperand(0, length);
        break;
      }

      default:
        ins->replaceOperand(0, BoxAt(alloc, ins, op));
        break;
    }
    return true;
}

bool
BitwisePolicy::adjustInputs(TempAllocator& alloc, MInstruction* ins)
{
    MIRType specialization = ins->typePolicySpecialization();
    if (specialization == MIRType::None)
        return BoxInputsPolicy::staticAdjustInputs(alloc, ins);

    MOZ_ASSERT(ins->type() == specialization);
    MOZ_ASSERT(specialization == MIRType::Int32 || specialization == MIRType::Double);

    // This policy works for both unary and binary bitwise operations.
    for (size_t i = 0, e = ins->numOperands(); i < e; i++) {
        MDefinition* in = ins->getOperand(i);
        if (in->type() == MIRType::Int32)
            continue;

        MInstruction* replace = MTruncateToInt32::New(alloc, in);
        ins->block()->insertBefore(ins, replace);
        ins->replaceOperand(i, replace);

        if (!replace->typePolicy()->adjustInputs(alloc, replace))
            return false;
    }

    return true;
}

bool
PowPolicy::adjustInputs(TempAllocator& alloc, MInstruction* ins)
{
    MIRType specialization = ins->typePolicySpecialization();
    MOZ_ASSERT(specialization == MIRType::Int32 ||
               specialization == MIRType::Double ||
               specialization == MIRType::None);

    // Inputs will be boxed if either is non-numeric.
    if (specialization == MIRType::None)
        return BoxInputsPolicy::staticAdjustInputs(alloc, ins);

    // Otherwise, input must be a double.
    if (!DoublePolicy<0>::staticAdjustInputs(alloc, ins))
        return false;

    // Power may be an int32 or a double. Integers receive a faster path.
    if (specialization == MIRType::Double)
        return DoublePolicy<1>::staticAdjustInputs(alloc, ins);
    return IntPolicy<1>::staticAdjustInputs(alloc, ins);
}

template <unsigned Op>
bool
StringPolicy<Op>::staticAdjustInputs(TempAllocator& alloc, MInstruction* ins)
{
    MDefinition* in = ins->getOperand(Op);
    if (in->type() == MIRType::String)
        return true;

    MUnbox* replace = MUnbox::New(alloc, in, MIRType::String, MUnbox::Fallible);
    ins->block()->insertBefore(ins, replace);
    ins->replaceOperand(Op, replace);

    return replace->typePolicy()->adjustInputs(alloc, replace);
}

template bool StringPolicy<0>::staticAdjustInputs(TempAllocator& alloc, MInstruction* ins);
template bool StringPolicy<1>::staticAdjustInputs(TempAllocator& alloc, MInstruction* ins);
template bool StringPolicy<2>::staticAdjustInputs(TempAllocator& alloc, MInstruction* ins);

template <unsigned Op>
bool
ConvertToStringPolicy<Op>::staticAdjustInputs(TempAllocator& alloc, MInstruction* ins)
{
    MDefinition* in = ins->getOperand(Op);
    if (in->type() == MIRType::String)
        return true;

    MToString* replace = MToString::New(alloc, in);
    ins->block()->insertBefore(ins, replace);
    ins->replaceOperand(Op, replace);

    if (!ToStringPolicy::staticAdjustInputs(alloc, replace))
        return false;

    return true;
}

template bool ConvertToStringPolicy<0>::staticAdjustInputs(TempAllocator& alloc, MInstruction* ins);
template bool ConvertToStringPolicy<1>::staticAdjustInputs(TempAllocator& alloc, MInstruction* ins);
template bool ConvertToStringPolicy<2>::staticAdjustInputs(TempAllocator& alloc, MInstruction* ins);

template <unsigned Op>
bool
BooleanPolicy<Op>::staticAdjustInputs(TempAllocator& alloc, MInstruction* def)
{
    MDefinition* in = def->getOperand(Op);
    if (in->type() == MIRType::Boolean)
        return true;

    MUnbox* replace = MUnbox::New(alloc, in, MIRType::Boolean, MUnbox::Fallible);
    def->block()->insertBefore(def, replace);
    def->replaceOperand(Op, replace);

    return replace->typePolicy()->adjustInputs(alloc, replace);
}

template bool BooleanPolicy<3>::staticAdjustInputs(TempAllocator& alloc, MInstruction* def);

template <unsigned Op>
bool
IntPolicy<Op>::staticAdjustInputs(TempAllocator& alloc, MInstruction* def)
{
    MDefinition* in = def->getOperand(Op);
    if (in->type() == MIRType::Int32)
        return true;

    MUnbox* replace = MUnbox::New(alloc, in, MIRType::Int32, MUnbox::Fallible);
    def->block()->insertBefore(def, replace);
    def->replaceOperand(Op, replace);

    return replace->typePolicy()->adjustInputs(alloc, replace);
}

template bool IntPolicy<0>::staticAdjustInputs(TempAllocator& alloc, MInstruction* def);
template bool IntPolicy<1>::staticAdjustInputs(TempAllocator& alloc, MInstruction* def);
template bool IntPolicy<2>::staticAdjustInputs(TempAllocator& alloc, MInstruction* def);
template bool IntPolicy<3>::staticAdjustInputs(TempAllocator& alloc, MInstruction* def);

template <unsigned Op>
bool
ConvertToInt32Policy<Op>::staticAdjustInputs(TempAllocator& alloc, MInstruction* def)
{
    MDefinition* in = def->getOperand(Op);
    if (in->type() == MIRType::Int32)
        return true;

    MToInt32* replace = MToInt32::New(alloc, in);
    def->block()->insertBefore(def, replace);
    def->replaceOperand(Op, replace);

    return replace->typePolicy()->adjustInputs(alloc, replace);
}

template bool ConvertToInt32Policy<0>::staticAdjustInputs(TempAllocator& alloc, MInstruction* def);

template <unsigned Op>
bool
TruncateToInt32Policy<Op>::staticAdjustInputs(TempAllocator& alloc, MInstruction* def)
{
    MDefinition* in = def->getOperand(Op);
    if (in->type() == MIRType::Int32)
        return true;

    MTruncateToInt32* replace = MTruncateToInt32::New(alloc, in);
    def->block()->insertBefore(def, replace);
    def->replaceOperand(Op, replace);

    return replace->typePolicy()->adjustInputs(alloc, replace);
}

template bool TruncateToInt32Policy<2>::staticAdjustInputs(TempAllocator& alloc, MInstruction* def);
template bool TruncateToInt32Policy<3>::staticAdjustInputs(TempAllocator& alloc, MInstruction* def);

template <unsigned Op>
bool
DoublePolicy<Op>::staticAdjustInputs(TempAllocator& alloc, MInstruction* def)
{
    MDefinition* in = def->getOperand(Op);
    if (in->type() == MIRType::Double || in->type() == MIRType::SinCosDouble)
        return true;

    MToDouble* replace = MToDouble::New(alloc, in);
    def->block()->insertBefore(def, replace);
    def->replaceOperand(Op, replace);

    return replace->typePolicy()->adjustInputs(alloc, replace);
}

template bool DoublePolicy<0>::staticAdjustInputs(TempAllocator& alloc, MInstruction* def);
template bool DoublePolicy<1>::staticAdjustInputs(TempAllocator& alloc, MInstruction* def);

template <unsigned Op>
bool
Float32Policy<Op>::staticAdjustInputs(TempAllocator& alloc, MInstruction* def)
{
    MDefinition* in = def->getOperand(Op);
    if (in->type() == MIRType::Float32)
        return true;

    MToFloat32* replace = MToFloat32::New(alloc, in);
    def->block()->insertBefore(def, replace);
    def->replaceOperand(Op, replace);

    return replace->typePolicy()->adjustInputs(alloc, replace);
}

template bool Float32Policy<0>::staticAdjustInputs(TempAllocator& alloc, MInstruction* def);
template bool Float32Policy<1>::staticAdjustInputs(TempAllocator& alloc, MInstruction* def);
template bool Float32Policy<2>::staticAdjustInputs(TempAllocator& alloc, MInstruction* def);

template <unsigned Op>
bool
FloatingPointPolicy<Op>::adjustInputs(TempAllocator& alloc, MInstruction* def)
{
    MIRType policyType = def->typePolicySpecialization();
    if (policyType == MIRType::Double)
        return DoublePolicy<Op>::staticAdjustInputs(alloc, def);
    return Float32Policy<Op>::staticAdjustInputs(alloc, def);
}

template bool FloatingPointPolicy<0>::adjustInputs(TempAllocator& alloc, MInstruction* def);

template <unsigned Op>
bool
NoFloatPolicy<Op>::staticAdjustInputs(TempAllocator& alloc, MInstruction* def)
{
    EnsureOperandNotFloat32(alloc, def, Op);
    return true;
}

template bool NoFloatPolicy<0>::staticAdjustInputs(TempAllocator& alloc, MInstruction* def);
template bool NoFloatPolicy<1>::staticAdjustInputs(TempAllocator& alloc, MInstruction* def);
template bool NoFloatPolicy<2>::staticAdjustInputs(TempAllocator& alloc, MInstruction* def);
template bool NoFloatPolicy<3>::staticAdjustInputs(TempAllocator& alloc, MInstruction* def);

template <unsigned FirstOp>
bool
NoFloatPolicyAfter<FirstOp>::adjustInputs(TempAllocator& alloc, MInstruction* def)
{
    for (size_t op = FirstOp, e = def->numOperands(); op < e; op++)
        EnsureOperandNotFloat32(alloc, def, op);
    return true;
}

template bool NoFloatPolicyAfter<0>::adjustInputs(TempAllocator& alloc, MInstruction* def);
template bool NoFloatPolicyAfter<1>::adjustInputs(TempAllocator& alloc, MInstruction* def);
template bool NoFloatPolicyAfter<2>::adjustInputs(TempAllocator& alloc, MInstruction* def);

template <unsigned Op>
bool
SimdScalarPolicy<Op>::staticAdjustInputs(TempAllocator& alloc, MInstruction* ins)
{
    MOZ_ASSERT(IsSimdType(ins->type()));
    MIRType laneType = SimdTypeToLaneType(ins->type());

    MDefinition* in = ins->getOperand(Op);

    // A vector with boolean lanes requires Int32 inputs that have already been
    // converted to 0/-1.
    // We can't insert a MIRType::Boolean lane directly - it requires conversion.
    if (laneType == MIRType::Boolean) {
        MOZ_ASSERT(in->type() == MIRType::Int32, "Boolean SIMD vector requires Int32 lanes.");
        return true;
    }

    if (in->type() == laneType)
        return true;

    MInstruction* replace;
    if (laneType == MIRType::Int32) {
        replace = MTruncateToInt32::New(alloc, in);
    } else {
        MOZ_ASSERT(laneType == MIRType::Float32);
        replace = MToFloat32::New(alloc, in);
    }

    ins->block()->insertBefore(ins, replace);
    ins->replaceOperand(Op, replace);

    return replace->typePolicy()->adjustInputs(alloc, replace);
}

template bool SimdScalarPolicy<0>::staticAdjustInputs(TempAllocator& alloc, MInstruction* def);
template bool SimdScalarPolicy<1>::staticAdjustInputs(TempAllocator& alloc, MInstruction* def);
template bool SimdScalarPolicy<2>::staticAdjustInputs(TempAllocator& alloc, MInstruction* def);
template bool SimdScalarPolicy<3>::staticAdjustInputs(TempAllocator& alloc, MInstruction* def);

template <unsigned Op>
bool
BoxPolicy<Op>::staticAdjustInputs(TempAllocator& alloc, MInstruction* ins)
{
    MDefinition* in = ins->getOperand(Op);
    if (in->type() == MIRType::Value)
        return true;

    ins->replaceOperand(Op, BoxAt(alloc, ins, in));
    return true;
}

template bool BoxPolicy<0>::staticAdjustInputs(TempAllocator& alloc, MInstruction* ins);
template bool BoxPolicy<1>::staticAdjustInputs(TempAllocator& alloc, MInstruction* ins);
template bool BoxPolicy<2>::staticAdjustInputs(TempAllocator& alloc, MInstruction* ins);

template <unsigned Op, MIRType Type>
bool
BoxExceptPolicy<Op, Type>::staticAdjustInputs(TempAllocator& alloc, MInstruction* ins)
{
    MDefinition* in = ins->getOperand(Op);
    if (in->type() == Type)
        return true;
    return BoxPolicy<Op>::staticAdjustInputs(alloc, ins);
}

template bool BoxExceptPolicy<0, MIRType::Object>::staticAdjustInputs(TempAllocator& alloc,
                                                                     MInstruction* ins);

template <unsigned Op>
bool
CacheIdPolicy<Op>::staticAdjustInputs(TempAllocator& alloc, MInstruction* ins)
{
    MDefinition* in = ins->getOperand(Op);
    switch (in->type()) {
      case MIRType::Int32:
      case MIRType::String:
      case MIRType::Symbol:
        return true;
      default:
        return BoxPolicy<Op>::staticAdjustInputs(alloc, ins);
    }
}

template bool CacheIdPolicy<0>::staticAdjustInputs(TempAllocator& alloc, MInstruction* ins);
template bool CacheIdPolicy<1>::staticAdjustInputs(TempAllocator& alloc, MInstruction* ins);

bool
ToDoublePolicy::staticAdjustInputs(TempAllocator& alloc, MInstruction* ins)
{
    MOZ_ASSERT(ins->isToDouble() || ins->isToFloat32());

    MDefinition* in = ins->getOperand(0);
    MToFPInstruction::ConversionKind conversion;
    if (ins->isToDouble())
        conversion = ins->toToDouble()->conversion();
    else
        conversion = ins->toToFloat32()->conversion();

    switch (in->type()) {
      case MIRType::Int32:
      case MIRType::Float32:
      case MIRType::Double:
      case MIRType::Value:
        // No need for boxing for these types.
        return true;
      case MIRType::Null:
        // No need for boxing, when we will convert.
        if (conversion == MToFPInstruction::NonStringPrimitives)
            return true;
        break;
      case MIRType::Undefined:
      case MIRType::Boolean:
        // No need for boxing, when we will convert.
        if (conversion == MToFPInstruction::NonStringPrimitives)
            return true;
        if (conversion == MToFPInstruction::NonNullNonStringPrimitives)
            return true;
        break;
      case MIRType::Object:
      case MIRType::String:
      case MIRType::Symbol:
        // Objects might be effectful. Symbols give TypeError.
        break;
      default:
        break;
    }

    in = BoxAt(alloc, ins, in);
    ins->replaceOperand(0, in);
    return true;
}

bool
ToInt32Policy::staticAdjustInputs(TempAllocator& alloc, MInstruction* ins)
{
    MOZ_ASSERT(ins->isToInt32() || ins->isTruncateToInt32());

    MacroAssembler::IntConversionInputKind conversion = MacroAssembler::IntConversion_Any;
    if (ins->isToInt32())
        conversion = ins->toToInt32()->conversion();

    MDefinition* in = ins->getOperand(0);
    switch (in->type()) {
      case MIRType::Int32:
      case MIRType::Float32:
      case MIRType::Double:
      case MIRType::Value:
        // No need for boxing for these types.
        return true;
      case MIRType::Undefined:
        // No need for boxing when truncating.
        if (ins->isTruncateToInt32())
            return true;
        break;
      case MIRType::Null:
        // No need for boxing, when we will convert.
        if (conversion == MacroAssembler::IntConversion_Any)
            return true;
        break;
      case MIRType::Boolean:
        // No need for boxing, when we will convert.
        if (conversion == MacroAssembler::IntConversion_Any)
            return true;
        if (conversion == MacroAssembler::IntConversion_NumbersOrBoolsOnly)
            return true;
        break;
      case MIRType::Object:
      case MIRType::String:
      case MIRType::Symbol:
        // Objects might be effectful. Symbols give TypeError.
        break;
      default:
        break;
    }

    in = BoxAt(alloc, ins, in);
    ins->replaceOperand(0, in);
    return true;
}

bool
ToStringPolicy::staticAdjustInputs(TempAllocator& alloc, MInstruction* ins)
{
    MOZ_ASSERT(ins->isToString());

    MIRType type = ins->getOperand(0)->type();
    if (type == MIRType::Object || type == MIRType::Symbol) {
        ins->replaceOperand(0, BoxAt(alloc, ins, ins->getOperand(0)));
        return true;
    }

    // TODO remove the following line once 966957 has landed
    EnsureOperandNotFloat32(alloc, ins, 0);

    return true;
}

template <unsigned Op>
bool
ObjectPolicy<Op>::staticAdjustInputs(TempAllocator& alloc, MInstruction* ins)
{
    MDefinition* in = ins->getOperand(Op);
    if (in->type() == MIRType::Object || in->type() == MIRType::Slots ||
        in->type() == MIRType::Elements)
    {
        return true;
    }

    MUnbox* replace = MUnbox::New(alloc, in, MIRType::Object, MUnbox::Fallible);
    ins->block()->insertBefore(ins, replace);
    ins->replaceOperand(Op, replace);

    return replace->typePolicy()->adjustInputs(alloc, replace);
}

template bool ObjectPolicy<0>::staticAdjustInputs(TempAllocator& alloc, MInstruction* ins);
template bool ObjectPolicy<1>::staticAdjustInputs(TempAllocator& alloc, MInstruction* ins);
template bool ObjectPolicy<2>::staticAdjustInputs(TempAllocator& alloc, MInstruction* ins);
template bool ObjectPolicy<3>::staticAdjustInputs(TempAllocator& alloc, MInstruction* ins);

template <unsigned Op>
bool
SimdSameAsReturnedTypePolicy<Op>::staticAdjustInputs(TempAllocator& alloc, MInstruction* ins)
{
    MOZ_ASSERT(ins->type() == ins->getOperand(Op)->type());
    return true;
}

template bool
SimdSameAsReturnedTypePolicy<0>::staticAdjustInputs(TempAllocator& alloc, MInstruction* ins);
template bool
SimdSameAsReturnedTypePolicy<1>::staticAdjustInputs(TempAllocator& alloc, MInstruction* ins);

bool
SimdAllPolicy::adjustInputs(TempAllocator& alloc, MInstruction* ins)
{
    for (unsigned i = 0, e = ins->numOperands(); i < e; i++)
        MOZ_ASSERT(ins->getOperand(i)->type() == ins->typePolicySpecialization());
    return true;
}

template <unsigned Op>
bool
SimdPolicy<Op>::adjustInputs(TempAllocator& alloc, MInstruction* ins)
{
    MOZ_ASSERT(ins->typePolicySpecialization() == ins->getOperand(Op)->type());
    return true;
}

template bool
SimdPolicy<0>::adjustInputs(TempAllocator& alloc, MInstruction* ins);

bool
SimdShufflePolicy::adjustInputs(TempAllocator& alloc, MInstruction* ins)
{
    MSimdGeneralShuffle* s = ins->toSimdGeneralShuffle();

    for (unsigned i = 0; i < s->numVectors(); i++)
        MOZ_ASSERT(ins->getOperand(i)->type() == ins->typePolicySpecialization());

    // Next inputs are the lanes, which need to be int32
    for (unsigned i = 0; i < s->numLanes(); i++) {
        MDefinition* in = ins->getOperand(s->numVectors() + i);
        if (in->type() == MIRType::Int32)
            continue;

        MInstruction* replace = MToInt32::New(alloc, in, MacroAssembler::IntConversion_NumbersOnly);
        ins->block()->insertBefore(ins, replace);
        ins->replaceOperand(s->numVectors() + i, replace);
        if (!replace->typePolicy()->adjustInputs(alloc, replace))
            return false;
    }

    return true;
}

bool
SimdSelectPolicy::adjustInputs(TempAllocator& alloc, MInstruction* ins)
{
    // First input is the mask, which has to be a boolean.
    MOZ_ASSERT(IsBooleanSimdType(ins->getOperand(0)->type()));

    // Next inputs are the two vectors of a particular type.
    for (unsigned i = 1; i < 3; i++)
        MOZ_ASSERT(ins->getOperand(i)->type() == ins->typePolicySpecialization());

    return true;
}

bool
CallPolicy::adjustInputs(TempAllocator& alloc, MInstruction* ins)
{
    MCall* call = ins->toCall();

    MDefinition* func = call->getFunction();
    if (func->type() != MIRType::Object) {
        MInstruction* unbox = MUnbox::New(alloc, func, MIRType::Object, MUnbox::Fallible);
        call->block()->insertBefore(call, unbox);
        call->replaceFunction(unbox);

        if (!unbox->typePolicy()->adjustInputs(alloc, unbox))
            return false;
    }

    for (uint32_t i = 0; i < call->numStackArgs(); i++) {
        if (!alloc.ensureBallast())
            return false;
        EnsureOperandNotFloat32(alloc, call, MCall::IndexOfStackArg(i));
    }

    return true;
}

bool
CallSetElementPolicy::adjustInputs(TempAllocator& alloc, MInstruction* ins)
{
    // The first operand should be an object.
    if (!SingleObjectPolicy::staticAdjustInputs(alloc, ins))
        return false;

    // Box the index and value operands.
    for (size_t i = 1, e = ins->numOperands(); i < e; i++) {
        MDefinition* in = ins->getOperand(i);
        if (in->type() == MIRType::Value)
            continue;
        ins->replaceOperand(i, BoxAt(alloc, ins, in));
    }
    return true;
}

bool
InstanceOfPolicy::adjustInputs(TempAllocator& alloc, MInstruction* def)
{
    // Box first operand if it isn't object
    if (def->getOperand(0)->type() != MIRType::Object)
        if (!BoxPolicy<0>::staticAdjustInputs(alloc, def))
            return false;

    return true;
}

bool
StoreUnboxedScalarPolicy::adjustValueInput(TempAllocator& alloc, MInstruction* ins,
                                           Scalar::Type writeType, MDefinition* value,
                                           int valueOperand)
{
    // Storing a SIMD value requires a valueOperand that has already been
    // SimdUnboxed. See IonBuilder::inlineSimdStore(()
    if (Scalar::isSimdType(writeType)) {
        MOZ_ASSERT(IsSimdType(value->type()));
        return true;
    }

    MDefinition* curValue = value;
    // First, ensure the value is int32, boolean, double or Value.
    // The conversion is based on TypedArrayObjectTemplate::setElementTail.
    switch (value->type()) {
      case MIRType::Int32:
      case MIRType::Double:
      case MIRType::Float32:
      case MIRType::Boolean:
      case MIRType::Value:
        break;
      case MIRType::Null:
        value->setImplicitlyUsedUnchecked();
        value = MConstant::New(alloc, Int32Value(0));
        ins->block()->insertBefore(ins, value->toInstruction());
        break;
      case MIRType::Undefined:
        value->setImplicitlyUsedUnchecked();
        value = MConstant::New(alloc, DoubleNaNValue());
        ins->block()->insertBefore(ins, value->toInstruction());
        break;
      case MIRType::Object:
      case MIRType::String:
      case MIRType::Symbol:
        value = BoxAt(alloc, ins, value);
        break;
      default:
        MOZ_CRASH("Unexpected type");
    }

    if (value != curValue) {
        ins->replaceOperand(valueOperand, value);
        curValue = value;
    }

    MOZ_ASSERT(value->type() == MIRType::Int32 ||
               value->type() == MIRType::Boolean ||
               value->type() == MIRType::Double ||
               value->type() == MIRType::Float32 ||
               value->type() == MIRType::Value);

    switch (writeType) {
      case Scalar::Int8:
      case Scalar::Uint8:
      case Scalar::Int16:
      case Scalar::Uint16:
      case Scalar::Int32:
      case Scalar::Uint32:
        if (value->type() != MIRType::Int32) {
            value = MTruncateToInt32::New(alloc, value);
            ins->block()->insertBefore(ins, value->toInstruction());
        }
        break;
      case Scalar::Uint8Clamped:
        // IonBuilder should have inserted ClampToUint8.
        MOZ_ASSERT(value->type() == MIRType::Int32);
        break;
      case Scalar::Float32:
        if (value->type() != MIRType::Float32) {
            value = MToFloat32::New(alloc, value);
            ins->block()->insertBefore(ins, value->toInstruction());
        }
        break;
      case Scalar::Float64:
        if (value->type() != MIRType::Double) {
            value = MToDouble::New(alloc, value);
            ins->block()->insertBefore(ins, value->toInstruction());
        }
        break;
      default:
        MOZ_CRASH("Invalid array type");
    }

    if (value != curValue)
        ins->replaceOperand(valueOperand, value);

    return true;
}

bool
StoreUnboxedScalarPolicy::adjustInputs(TempAllocator& alloc, MInstruction* ins)
{
    if (!SingleObjectPolicy::staticAdjustInputs(alloc, ins))
        return false;

    MStoreUnboxedScalar* store = ins->toStoreUnboxedScalar();
    MOZ_ASSERT(IsValidElementsType(store->elements(), store->offsetAdjustment()));
    MOZ_ASSERT(store->index()->type() == MIRType::Int32);

    return adjustValueInput(alloc, store, store->writeType(), store->value(), 2);
}

bool
StoreTypedArrayHolePolicy::adjustInputs(TempAllocator& alloc, MInstruction* ins)
{
    MStoreTypedArrayElementHole* store = ins->toStoreTypedArrayElementHole();
    MOZ_ASSERT(store->elements()->type() == MIRType::Elements);
    MOZ_ASSERT(store->index()->type() == MIRType::Int32);
    MOZ_ASSERT(store->length()->type() == MIRType::Int32);

    return StoreUnboxedScalarPolicy::adjustValueInput(alloc, ins, store->arrayType(), store->value(), 3);
}

bool
StoreTypedArrayElementStaticPolicy::adjustInputs(TempAllocator& alloc, MInstruction* ins)
{
    MStoreTypedArrayElementStatic* store = ins->toStoreTypedArrayElementStatic();

    return ConvertToInt32Policy<0>::staticAdjustInputs(alloc, ins) &&
        StoreUnboxedScalarPolicy::adjustValueInput(alloc, ins, store->accessType(), store->value(), 1);
}

bool
StoreUnboxedObjectOrNullPolicy::adjustInputs(TempAllocator& alloc, MInstruction* ins)
{
    if (!ObjectPolicy<0>::staticAdjustInputs(alloc, ins))
        return false;

    if (!ObjectPolicy<3>::staticAdjustInputs(alloc, ins))
        return false;

    // Change the value input to a ToObjectOrNull instruction if it might be
    // a non-null primitive. Insert a post barrier for the instruction's object
    // and whatever its new value is, unless the value is definitely null.
    MStoreUnboxedObjectOrNull* store = ins->toStoreUnboxedObjectOrNull();

    MOZ_ASSERT(store->typedObj()->type() == MIRType::Object);

    MDefinition* value = store->value();
    if (value->type() == MIRType::Object ||
        value->type() == MIRType::Null ||
        value->type() == MIRType::ObjectOrNull)
    {
        if (value->type() != MIRType::Null) {
            MInstruction* barrier = MPostWriteBarrier::New(alloc, store->typedObj(), value);
            store->block()->insertBefore(store, barrier);
        }
        return true;
    }

    MToObjectOrNull* replace = MToObjectOrNull::New(alloc, value);
    store->block()->insertBefore(store, replace);
    store->setValue(replace);

    if (!BoxPolicy<0>::staticAdjustInputs(alloc, replace))
        return false;

    MInstruction* barrier = MPostWriteBarrier::New(alloc, store->typedObj(), replace);
    store->block()->insertBefore(store, barrier);

    return true;
}

bool
ClampPolicy::adjustInputs(TempAllocator& alloc, MInstruction* ins)
{
    MDefinition* in = ins->toClampToUint8()->input();

    switch (in->type()) {
      case MIRType::Int32:
      case MIRType::Double:
      case MIRType::Value:
        break;
      default:
          ins->replaceOperand(0, BoxAt(alloc, ins, in));
        break;
    }

    return true;
}

bool
FilterTypeSetPolicy::adjustInputs(TempAllocator& alloc, MInstruction* ins)
{
    MOZ_ASSERT(ins->numOperands() == 1);
    MIRType inputType = ins->getOperand(0)->type();
    MIRType outputType = ins->type();

    // Special case when output is a Float32, but input isn't.
    if (outputType == MIRType::Float32 && inputType != MIRType::Float32) {
        // Create a MToFloat32 to add between the MFilterTypeSet and
        // its uses.
        MInstruction* replace = MToFloat32::New(alloc, ins);
        ins->justReplaceAllUsesWithExcept(replace);
        ins->block()->insertAfter(ins, replace);

        // Reset the type to not MIRType::Float32
        // Note: setResultType shouldn't happen in TypePolicies,
        //       Here it is fine, since there is just one use we just
        //       added ourself. And the resulting type after MToFloat32
        //       equals the original type.
        ins->setResultType(ins->resultTypeSet()->getKnownMIRType());
        outputType = ins->type();

        // Do the type analysis
        if (!replace->typePolicy()->adjustInputs(alloc, replace))
            return false;

        // Fall through to let the MFilterTypeSet adjust its input based
        // on its new type.
    }

    // Input and output type are already in accordance.
    if (inputType == outputType)
        return true;

    // Output is a value, box the input.
    if (outputType == MIRType::Value) {
        MOZ_ASSERT(inputType != MIRType::Value);
        ins->replaceOperand(0, BoxAt(alloc, ins, ins->getOperand(0)));
        return true;
    }

    // The outputType should be a subset of the inputType else we are in code
    // that has never executed yet. Bail to see the new type (if that hasn't
    // happened yet).
    if (inputType != MIRType::Value) {
        MBail* bail = MBail::New(alloc);
        ins->block()->insertBefore(ins, bail);
        bail->setDependency(ins->dependency());
        ins->setDependency(bail);
        ins->replaceOperand(0, BoxAt(alloc, ins, ins->getOperand(0)));
    }

    // We can't unbox a value to null/undefined/lazyargs. So keep output
    // also a value.
    // Note: Using setResultType shouldn't be done in TypePolicies,
    //       Here it is fine, since the type barrier has no uses.
    if (IsNullOrUndefined(outputType) || outputType == MIRType::MagicOptimizedArguments) {
        MOZ_ASSERT(!ins->hasDefUses());
        ins->setResultType(MIRType::Value);
        return true;
    }

    // Unbox / propagate the right type.
    MUnbox::Mode mode = MUnbox::Infallible;
    MInstruction* replace = MUnbox::New(alloc, ins->getOperand(0), ins->type(), mode);

    ins->block()->insertBefore(ins, replace);
    ins->replaceOperand(0, replace);
    if (!replace->typePolicy()->adjustInputs(alloc, replace))
        return false;

    // Carry over the dependency the MFilterTypeSet had.
    replace->setDependency(ins->dependency());

    return true;
}

// Lists of all TypePolicy specializations which are used by MIR Instructions.
#define TYPE_POLICY_LIST(_)                     \
    _(ArithPolicy)                              \
    _(BitwisePolicy)                            \
    _(BoxInputsPolicy)                          \
    _(CallPolicy)                               \
    _(CallSetElementPolicy)                     \
    _(ClampPolicy)                              \
    _(ComparePolicy)                            \
    _(FilterTypeSetPolicy)                      \
    _(InstanceOfPolicy)                         \
    _(PowPolicy)                                \
    _(SimdAllPolicy)                            \
    _(SimdSelectPolicy)                         \
    _(SimdShufflePolicy)                        \
    _(StoreTypedArrayElementStaticPolicy)       \
    _(StoreTypedArrayHolePolicy)                \
    _(StoreUnboxedScalarPolicy)                 \
    _(StoreUnboxedObjectOrNullPolicy)           \
    _(TestPolicy)                               \
    _(AllDoublePolicy)                          \
    _(ToDoublePolicy)                           \
    _(ToInt32Policy)                            \
    _(ToStringPolicy)                           \
    _(TypeBarrierPolicy)

#define TEMPLATE_TYPE_POLICY_LIST(_)                                    \
    _(BoxExceptPolicy<0, MIRType::Object>)                              \
    _(BoxPolicy<0>)                                                     \
    _(ConvertToInt32Policy<0>)                                          \
    _(ConvertToStringPolicy<0>)                                         \
    _(ConvertToStringPolicy<2>)                                         \
    _(DoublePolicy<0>)                                                  \
    _(FloatingPointPolicy<0>)                                           \
    _(IntPolicy<0>)                                                     \
    _(IntPolicy<1>)                                                     \
    _(Mix3Policy<ObjectPolicy<0>, StringPolicy<1>, BoxPolicy<2> >) \
    _(Mix3Policy<ObjectPolicy<0>, BoxPolicy<1>, BoxPolicy<2> >)         \
    _(Mix3Policy<ObjectPolicy<0>, BoxPolicy<1>, ObjectPolicy<2> >)      \
    _(Mix3Policy<ObjectPolicy<0>, IntPolicy<1>, BoxPolicy<2> >)         \
    _(Mix3Policy<ObjectPolicy<0>, IntPolicy<1>, IntPolicy<2> >)         \
    _(Mix3Policy<ObjectPolicy<0>, IntPolicy<1>, TruncateToInt32Policy<2> >) \
    _(Mix3Policy<ObjectPolicy<0>, ObjectPolicy<1>, BoxPolicy<2> >)      \
    _(Mix3Policy<ObjectPolicy<0>, ObjectPolicy<1>, IntPolicy<2> >)      \
    _(Mix3Policy<ObjectPolicy<0>, ObjectPolicy<1>, ObjectPolicy<2> >)   \
    _(Mix3Policy<StringPolicy<0>, IntPolicy<1>, IntPolicy<2>>)          \
    _(Mix3Policy<StringPolicy<0>, ObjectPolicy<1>, StringPolicy<2> >)   \
    _(Mix3Policy<StringPolicy<0>, StringPolicy<1>, StringPolicy<2> >)   \
    _(Mix3Policy<ObjectPolicy<0>, StringPolicy<1>, IntPolicy<2>>)       \
    _(Mix4Policy<ObjectPolicy<0>, IntPolicy<1>, IntPolicy<2>, IntPolicy<3>>) \
    _(Mix4Policy<ObjectPolicy<0>, IntPolicy<1>, TruncateToInt32Policy<2>, TruncateToInt32Policy<3> >) \
    _(Mix3Policy<ObjectPolicy<0>, CacheIdPolicy<1>, NoFloatPolicy<2>>)  \
    _(Mix4Policy<SimdScalarPolicy<0>, SimdScalarPolicy<1>, SimdScalarPolicy<2>, SimdScalarPolicy<3> >) \
    _(MixPolicy<BoxPolicy<0>, ObjectPolicy<1> >)                        \
    _(MixPolicy<ConvertToStringPolicy<0>, ConvertToStringPolicy<1> >)   \
    _(MixPolicy<ConvertToStringPolicy<0>, ObjectPolicy<1> >)            \
    _(MixPolicy<DoublePolicy<0>, DoublePolicy<1> >)                     \
    _(MixPolicy<IntPolicy<0>, IntPolicy<1> >)                           \
    _(MixPolicy<ObjectPolicy<0>, BoxPolicy<1> >)                        \
    _(MixPolicy<BoxExceptPolicy<0, MIRType::Object>, CacheIdPolicy<1>>) \
<<<<<<< HEAD
=======
    _(MixPolicy<CacheIdPolicy<0>, ObjectPolicy<1> >)                    \
>>>>>>> a17af05f
    _(MixPolicy<ObjectPolicy<0>, ConvertToStringPolicy<1> >)            \
    _(MixPolicy<ObjectPolicy<0>, IntPolicy<1> >)                        \
    _(MixPolicy<ObjectPolicy<0>, IntPolicy<2> >)                        \
    _(MixPolicy<ObjectPolicy<0>, NoFloatPolicy<1> >)                    \
    _(MixPolicy<ObjectPolicy<0>, NoFloatPolicy<2> >)                    \
    _(MixPolicy<ObjectPolicy<0>, NoFloatPolicy<3> >)                    \
    _(MixPolicy<ObjectPolicy<0>, ObjectPolicy<1> >)                     \
    _(MixPolicy<ObjectPolicy<0>, StringPolicy<1> >)                     \
    _(MixPolicy<ObjectPolicy<0>, ConvertToStringPolicy<2> >)            \
    _(MixPolicy<ObjectPolicy<1>, ConvertToStringPolicy<0> >)            \
    _(MixPolicy<SimdSameAsReturnedTypePolicy<0>, SimdSameAsReturnedTypePolicy<1> >) \
    _(MixPolicy<SimdSameAsReturnedTypePolicy<0>, SimdScalarPolicy<1> >) \
    _(MixPolicy<StringPolicy<0>, IntPolicy<1> >)                        \
    _(MixPolicy<StringPolicy<0>, StringPolicy<1> >)                     \
    _(MixPolicy<BoxPolicy<0>, BoxPolicy<1> >)                           \
    _(NoFloatPolicy<0>)                                                 \
    _(NoFloatPolicyAfter<0>)                                            \
    _(NoFloatPolicyAfter<1>)                                            \
    _(NoFloatPolicyAfter<2>)                                            \
    _(ObjectPolicy<0>)                                                  \
    _(ObjectPolicy<1>)                                                  \
    _(ObjectPolicy<3>)                                                  \
    _(SimdPolicy<0>)                                                    \
    _(SimdSameAsReturnedTypePolicy<0>)                                  \
    _(SimdScalarPolicy<0>)                                              \
    _(StringPolicy<0>)


namespace js {
namespace jit {

// Define for all used TypePolicy specialization, the definition for
// |TypePolicy::Data::thisTypePolicy|.  This function returns one constant
// instance of the TypePolicy which is shared among all MIR Instructions of the
// same type.
//
// This Macro use __VA_ARGS__ to account for commas of template parameters.
#define DEFINE_TYPE_POLICY_SINGLETON_INSTANCES_(...)    \
    TypePolicy *                                        \
    __VA_ARGS__::Data::thisTypePolicy()                 \
    {                                                   \
        static __VA_ARGS__ singletonType;               \
        return &singletonType;                          \
    }

    TYPE_POLICY_LIST(DEFINE_TYPE_POLICY_SINGLETON_INSTANCES_)
    TEMPLATE_TYPE_POLICY_LIST(template<> DEFINE_TYPE_POLICY_SINGLETON_INSTANCES_)
#undef DEFINE_TYPE_POLICY_SINGLETON_INSTANCES_

} // namespace jit
} // namespace js

namespace {

// For extra-good measure in case an unqualified use is ever introduced.  (The
// main use in the macro below is explicitly qualified so as not to consult
// this scope and find this function.)
inline TypePolicy*
thisTypePolicy() = delete;

static MIRType
thisTypeSpecialization()
{
    MOZ_CRASH("TypeSpecialization lacks definition of thisTypeSpecialization.");
}

} // namespace

// For each MIR Instruction, this macro define the |typePolicy| method which is
// using the |thisTypePolicy| method.  The |thisTypePolicy| method is either a
// member of the MIR Instruction, such as with MGetElementCache, a member
// inherited from the TypePolicy::Data structure, or a member inherited from
// NoTypePolicy if the MIR instruction has no type policy.
#define DEFINE_MIR_TYPEPOLICY_MEMBERS_(op)      \
    TypePolicy *                                \
    js::jit::M##op::typePolicy()                \
    {                                           \
        return M##op::thisTypePolicy();         \
    }                                           \
                                                \
    MIRType                                     \
    js::jit::M##op::typePolicySpecialization()  \
    {                                           \
        return thisTypeSpecialization();        \
    }

    MIR_OPCODE_LIST(DEFINE_MIR_TYPEPOLICY_MEMBERS_)
#undef DEFINE_MIR_TYPEPOLICY_MEMBERS_<|MERGE_RESOLUTION|>--- conflicted
+++ resolved
@@ -1252,10 +1252,7 @@
     _(MixPolicy<IntPolicy<0>, IntPolicy<1> >)                           \
     _(MixPolicy<ObjectPolicy<0>, BoxPolicy<1> >)                        \
     _(MixPolicy<BoxExceptPolicy<0, MIRType::Object>, CacheIdPolicy<1>>) \
-<<<<<<< HEAD
-=======
     _(MixPolicy<CacheIdPolicy<0>, ObjectPolicy<1> >)                    \
->>>>>>> a17af05f
     _(MixPolicy<ObjectPolicy<0>, ConvertToStringPolicy<1> >)            \
     _(MixPolicy<ObjectPolicy<0>, IntPolicy<1> >)                        \
     _(MixPolicy<ObjectPolicy<0>, IntPolicy<2> >)                        \
