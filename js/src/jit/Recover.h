/* -*- Mode: C++; tab-width: 8; indent-tabs-mode: nil; c-basic-offset: 4 -*-
 * vim: set ts=8 sts=4 et sw=4 tw=99:
 * This Source Code Form is subject to the terms of the Mozilla Public
 * License, v. 2.0. If a copy of the MPL was not distributed with this
 * file, You can obtain one at http://mozilla.org/MPL/2.0/. */

#ifndef jit_Recover_h
#define jit_Recover_h

#include "mozilla/Attributes.h"

#include "jsarray.h"

#include "jit/MIR.h"
#include "jit/Snapshots.h"

struct JSContext;

namespace js {
namespace jit {

// This file contains all recover instructions.
//
// A recover instruction is an equivalent of a MIR instruction which is executed
// before the reconstruction of a baseline frame. Recover instructions are used
// by resume points to fill the value which are not produced by the code
// compiled by IonMonkey. For example, if a value is optimized away by
// IonMonkey, but required by Baseline, then we should have a recover
// instruction to fill the missing baseline frame slot.
//
// Recover instructions are executed either during a bailout, or under a call
// when the stack frame is introspected. If the stack is introspected, then any
// use of recover instruction must lead to an invalidation of the code.
//
// For each MIR instruction where |canRecoverOnBailout| might return true, we
// have a RInstruction of the same name.
//
// Recover instructions are encoded by the code generator into a compact buffer
// (RecoverWriter). The MIR instruction method |writeRecoverData| should write a
// tag in the |CompactBufferWriter| which is used by
// |RInstruction::readRecoverData| to dispatch to the right Recover
// instruction. Then |writeRecoverData| writes any local fields which are
// necessary for the execution of the |recover| method. These fields are decoded
// by the Recover instruction constructor which has a |CompactBufferReader| as
// argument. The constructor of the Recover instruction should follow the same
// sequence as the |writeRecoverData| method of the MIR instruction.
//
// Recover instructions are decoded by the |SnapshotIterator| (RecoverReader),
// which is given as argument of the |recover| methods, in order to read the
// operands.  The number of operands read should be the same as the result of
// |numOperands|, which corresponds to the number of operands of the MIR
// instruction.  Operands should be decoded in the same order as the operands of
// the MIR instruction.
//
// The result of the |recover| method should either be a failure, or a value
// stored on the |SnapshotIterator|, by using the |storeInstructionResult|
// method.

#define RECOVER_OPCODE_LIST(_)                  \
    _(ResumePoint)                              \
    _(BitNot)                                   \
    _(BitAnd)                                   \
    _(BitOr)                                    \
    _(BitXor)                                   \
    _(Lsh)                                      \
    _(Rsh)                                      \
    _(Ursh)                                     \
    _(SignExtendInt32)                          \
    _(Add)                                      \
    _(Sub)                                      \
    _(Mul)                                      \
    _(Div)                                      \
    _(Mod)                                      \
    _(Not)                                      \
    _(Concat)                                   \
    _(StringLength)                             \
    _(ArgumentsLength)                          \
    _(Floor)                                    \
    _(Ceil)                                     \
    _(Round)                                    \
    _(CharCodeAt)                               \
    _(FromCharCode)                             \
    _(Pow)                                      \
    _(PowHalf)                                  \
    _(MinMax)                                   \
    _(Abs)                                      \
    _(Sqrt)                                     \
    _(Atan2)                                    \
    _(Hypot)                                    \
    _(MathFunction)                             \
    _(Random)                                   \
    _(StringSplit)                              \
    _(NaNToZero)                                \
    _(RegExpMatcher)                            \
    _(RegExpSearcher)                           \
    _(RegExpTester)                             \
    _(StringReplace)                            \
    _(TypeOf)                                   \
    _(ToDouble)                                 \
    _(ToFloat32)                                \
    _(TruncateToInt32)                          \
    _(NewObject)                                \
    _(NewTypedArray)                            \
    _(NewArray)                                 \
<<<<<<< HEAD
    _(NewArrayIterator)                         \
=======
    _(NewIterator)                              \
>>>>>>> a17af05f
    _(NewDerivedTypedObject)                    \
    _(CreateThisWithTemplate)                   \
    _(Lambda)                                   \
    _(LambdaArrow)                              \
    _(SimdBox)                                  \
    _(ObjectState)                              \
    _(ArrayState)                               \
    _(AtomicIsLockFree)                         \
    _(AssertRecoveredOnBailout)

class RResumePoint;
class SnapshotIterator;

class MOZ_NON_PARAM RInstruction
{
  public:
    enum Opcode
    {
#   define DEFINE_OPCODES_(op) Recover_##op,
        RECOVER_OPCODE_LIST(DEFINE_OPCODES_)
#   undef DEFINE_OPCODES_
        Recover_Invalid
    };

    virtual Opcode opcode() const = 0;

    // As opposed to the MIR, there is no need to add more methods as every
    // other instruction is well abstracted under the "recover" method.
    bool isResumePoint() const {
        return opcode() == Recover_ResumePoint;
    }
    inline const RResumePoint* toResumePoint() const;

    // Call the copy constructor of a specific RInstruction, to do a copy of the
    // RInstruction content.
    virtual void cloneInto(RInstructionStorage* raw) const = 0;

    // Number of allocations which are encoded in the Snapshot for recovering
    // the current instruction.
    virtual uint32_t numOperands() const = 0;

    // Function used to recover the value computed by this instruction. This
    // function reads its arguments from the allocations listed on the snapshot
    // iterator and stores its returned value on the snapshot iterator too.
    virtual MOZ_MUST_USE bool recover(JSContext* cx, SnapshotIterator& iter) const = 0;

    // Decode an RInstruction on top of the reserved storage space, based on the
    // tag written by the writeRecoverData function of the corresponding MIR
    // instruction.
    static void readRecoverData(CompactBufferReader& reader, RInstructionStorage* raw);
};

#define RINSTRUCTION_HEADER_(op)                                        \
  private:                                                              \
    friend class RInstruction;                                          \
    explicit R##op(CompactBufferReader& reader);                        \
    explicit R##op(const R##op& src) = default;                         \
                                                                        \
  public:                                                               \
    Opcode opcode() const override {                                    \
        return RInstruction::Recover_##op;                              \
    }                                                                   \
    void cloneInto(RInstructionStorage* raw) const override {           \
        new (raw->addr()) R##op(*this);                                 \
    }

#define RINSTRUCTION_HEADER_NUM_OP_MAIN(op, numOp)                      \
    RINSTRUCTION_HEADER_(op)                                            \
    uint32_t numOperands() const override {                             \
        return numOp;                                                   \
    }

#ifdef DEBUG
# define RINSTRUCTION_HEADER_NUM_OP_(op, numOp)                         \
    RINSTRUCTION_HEADER_NUM_OP_MAIN(op, numOp)                          \
    static_assert(M##op::staticNumOperands == numOp, "The recover instructions's numOperands should equal to the MIR's numOperands");
#else
# define RINSTRUCTION_HEADER_NUM_OP_(op, numOp)                         \
    RINSTRUCTION_HEADER_NUM_OP_MAIN(op, numOp)
#endif

class RResumePoint final : public RInstruction
{
  private:
    uint32_t pcOffset_;           // Offset from script->code.
    uint32_t numOperands_;        // Number of slots.

  public:
    RINSTRUCTION_HEADER_(ResumePoint)

    uint32_t pcOffset() const {
        return pcOffset_;
    }
    uint32_t numOperands() const override {
        return numOperands_;
    }
    MOZ_MUST_USE bool recover(JSContext* cx, SnapshotIterator& iter) const override;
};

class RBitNot final : public RInstruction
{
  public:
    RINSTRUCTION_HEADER_NUM_OP_(BitNot, 1)

    MOZ_MUST_USE bool recover(JSContext* cx, SnapshotIterator& iter) const override;
};

class RBitAnd final : public RInstruction
{
  public:
    RINSTRUCTION_HEADER_NUM_OP_(BitAnd, 2)

    MOZ_MUST_USE bool recover(JSContext* cx, SnapshotIterator& iter) const override;
};

class RBitOr final : public RInstruction
{
  public:
    RINSTRUCTION_HEADER_NUM_OP_(BitOr, 2)

    MOZ_MUST_USE bool recover(JSContext* cx, SnapshotIterator& iter) const override;
};

class RBitXor final : public RInstruction
{
  public:
    RINSTRUCTION_HEADER_NUM_OP_(BitXor, 2)

    MOZ_MUST_USE bool recover(JSContext* cx, SnapshotIterator& iter) const override;
};

class RLsh final : public RInstruction
{
  public:
    RINSTRUCTION_HEADER_NUM_OP_(Lsh, 2)

    MOZ_MUST_USE bool recover(JSContext* cx, SnapshotIterator& iter) const override;
};

class RRsh final : public RInstruction
{
  public:
    RINSTRUCTION_HEADER_NUM_OP_(Rsh, 2)

    MOZ_MUST_USE bool recover(JSContext* cx, SnapshotIterator& iter) const override;
};

class RUrsh final : public RInstruction
{
  public:
    RINSTRUCTION_HEADER_NUM_OP_(Ursh, 2)

    MOZ_MUST_USE bool recover(JSContext* cx, SnapshotIterator& iter) const override;
};

class RSignExtendInt32 final : public RInstruction
{
  private:
    uint8_t mode_;

  public:
    RINSTRUCTION_HEADER_NUM_OP_(SignExtendInt32, 1)

    MOZ_MUST_USE bool recover(JSContext* cx, SnapshotIterator& iter) const override;
};

class RAdd final : public RInstruction
{
  private:
    bool isFloatOperation_;

  public:
    RINSTRUCTION_HEADER_NUM_OP_(Add, 2)

    MOZ_MUST_USE bool recover(JSContext* cx, SnapshotIterator& iter) const override;
};

class RSub final : public RInstruction
{
  private:
    bool isFloatOperation_;

  public:
    RINSTRUCTION_HEADER_NUM_OP_(Sub, 2)

    MOZ_MUST_USE bool recover(JSContext* cx, SnapshotIterator& iter) const override;
};

class RMul final : public RInstruction
{
  private:
    bool isFloatOperation_;
    uint8_t mode_;

  public:
    RINSTRUCTION_HEADER_NUM_OP_(Mul, 2)

    MOZ_MUST_USE bool recover(JSContext* cx, SnapshotIterator& iter) const override;
};

class RDiv final : public RInstruction
{
  private:
    bool isFloatOperation_;

  public:
    RINSTRUCTION_HEADER_NUM_OP_(Div, 2)

    MOZ_MUST_USE bool recover(JSContext* cx, SnapshotIterator& iter) const override;
};

class RMod final : public RInstruction
{
  public:
    RINSTRUCTION_HEADER_NUM_OP_(Mod, 2)

    MOZ_MUST_USE bool recover(JSContext* cx, SnapshotIterator& iter) const override;
};

class RNot final : public RInstruction
{
  public:
    RINSTRUCTION_HEADER_NUM_OP_(Not, 1)

    MOZ_MUST_USE bool recover(JSContext* cx, SnapshotIterator& iter) const override;
};

class RConcat final : public RInstruction
{
  public:
    RINSTRUCTION_HEADER_NUM_OP_(Concat, 2)

    MOZ_MUST_USE bool recover(JSContext* cx, SnapshotIterator& iter) const override;
};

class RStringLength final : public RInstruction
{
  public:
    RINSTRUCTION_HEADER_NUM_OP_(StringLength, 1)

    MOZ_MUST_USE bool recover(JSContext* cx, SnapshotIterator& iter) const override;
};

class RArgumentsLength final : public RInstruction
{
  public:
    RINSTRUCTION_HEADER_NUM_OP_(ArgumentsLength, 0)

    MOZ_MUST_USE bool recover(JSContext* cx, SnapshotIterator& iter) const override;
};


class RFloor final : public RInstruction
{
  public:
    RINSTRUCTION_HEADER_NUM_OP_(Floor, 1)

    MOZ_MUST_USE bool recover(JSContext* cx, SnapshotIterator& iter) const override;
};

class RCeil final : public RInstruction
{
  public:
    RINSTRUCTION_HEADER_NUM_OP_(Ceil, 1)

    MOZ_MUST_USE bool recover(JSContext* cx, SnapshotIterator& iter) const override;
};

class RRound final : public RInstruction
{
  public:
    RINSTRUCTION_HEADER_NUM_OP_(Round, 1)

    MOZ_MUST_USE bool recover(JSContext* cx, SnapshotIterator& iter) const override;
};

class RCharCodeAt final : public RInstruction
{
  public:
    RINSTRUCTION_HEADER_NUM_OP_(CharCodeAt, 2)

    MOZ_MUST_USE bool recover(JSContext* cx, SnapshotIterator& iter) const override;
};

class RFromCharCode final : public RInstruction
{
  public:
    RINSTRUCTION_HEADER_NUM_OP_(FromCharCode, 1)

    MOZ_MUST_USE bool recover(JSContext* cx, SnapshotIterator& iter) const override;
};

class RPow final : public RInstruction
{
  public:
    RINSTRUCTION_HEADER_NUM_OP_(Pow, 2)

    MOZ_MUST_USE bool recover(JSContext* cx, SnapshotIterator& iter) const override;
};

class RPowHalf final : public RInstruction
{
  public:
    RINSTRUCTION_HEADER_NUM_OP_(PowHalf, 1)

    MOZ_MUST_USE bool recover(JSContext* cx, SnapshotIterator& iter) const override;
};

class RMinMax final : public RInstruction
{
  private:
    bool isMax_;

  public:
    RINSTRUCTION_HEADER_NUM_OP_(MinMax, 2)

    MOZ_MUST_USE bool recover(JSContext* cx, SnapshotIterator& iter) const override;
};

class RAbs final : public RInstruction
{
  public:
    RINSTRUCTION_HEADER_NUM_OP_(Abs, 1)

    MOZ_MUST_USE bool recover(JSContext* cx, SnapshotIterator& iter) const override;
};

class RSqrt final : public RInstruction
{
  private:
    bool isFloatOperation_;

  public:
    RINSTRUCTION_HEADER_NUM_OP_(Sqrt, 1)

    MOZ_MUST_USE bool recover(JSContext* cx, SnapshotIterator& iter) const override;
};

class RAtan2 final : public RInstruction
{
  public:
    RINSTRUCTION_HEADER_NUM_OP_(Atan2, 2)

    MOZ_MUST_USE bool recover(JSContext* cx, SnapshotIterator& iter) const override;
};

class RHypot final : public RInstruction
{
   private:
     uint32_t numOperands_;

   public:
     RINSTRUCTION_HEADER_(Hypot)

     uint32_t numOperands() const override {
         return numOperands_;
     }

     MOZ_MUST_USE bool recover(JSContext* cx, SnapshotIterator& iter) const override;
};

class RMathFunction final : public RInstruction
{
  private:
    uint8_t function_;

  public:
    RINSTRUCTION_HEADER_NUM_OP_(MathFunction, 1)

    MOZ_MUST_USE bool recover(JSContext* cx, SnapshotIterator& iter) const override;
};

class RRandom final : public RInstruction
{
    RINSTRUCTION_HEADER_NUM_OP_(Random, 0)
  public:
    MOZ_MUST_USE bool recover(JSContext* cx, SnapshotIterator& iter) const override;
};

class RStringSplit final : public RInstruction
{
  public:
    RINSTRUCTION_HEADER_NUM_OP_(StringSplit, 2)

    MOZ_MUST_USE bool recover(JSContext* cx, SnapshotIterator& iter) const override;
};

class RNaNToZero final : public RInstruction
{
  public:
    RINSTRUCTION_HEADER_NUM_OP_(NaNToZero, 1);

<<<<<<< HEAD
    MOZ_MUST_USE bool recover(JSContext* cx, SnapshotIterator& iter) const override;
};

class RNaNToZero final : public RInstruction
{
  public:
    RINSTRUCTION_HEADER_NUM_OP_(NaNToZero, 1);

=======
>>>>>>> a17af05f
    bool recover(JSContext* cx, SnapshotIterator& iter) const override;
};

class RRegExpMatcher final : public RInstruction
{
  public:
    RINSTRUCTION_HEADER_NUM_OP_(RegExpMatcher, 3)

    MOZ_MUST_USE bool recover(JSContext* cx, SnapshotIterator& iter) const override;
};

class RRegExpSearcher final : public RInstruction
{
  public:
    RINSTRUCTION_HEADER_NUM_OP_(RegExpSearcher, 3)

    MOZ_MUST_USE bool recover(JSContext* cx, SnapshotIterator& iter) const override;
};

class RRegExpTester final : public RInstruction
{
  public:
    RINSTRUCTION_HEADER_NUM_OP_(RegExpTester, 3)

    MOZ_MUST_USE bool recover(JSContext* cx, SnapshotIterator& iter) const override;
};

class RStringReplace final : public RInstruction
{
  private:
    bool isFlatReplacement_;

  public:
    RINSTRUCTION_HEADER_NUM_OP_(StringReplace, 3)

    MOZ_MUST_USE bool recover(JSContext* cx, SnapshotIterator& iter) const override;
};

class RTypeOf final : public RInstruction
{
  public:
    RINSTRUCTION_HEADER_NUM_OP_(TypeOf, 1)

    MOZ_MUST_USE bool recover(JSContext* cx, SnapshotIterator& iter) const override;
};

class RToDouble final : public RInstruction
{
  public:
    RINSTRUCTION_HEADER_NUM_OP_(ToDouble, 1)

    MOZ_MUST_USE bool recover(JSContext* cx, SnapshotIterator& iter) const override;
};

class RToFloat32 final : public RInstruction
{
  public:
    RINSTRUCTION_HEADER_NUM_OP_(ToFloat32, 1)

    MOZ_MUST_USE bool recover(JSContext* cx, SnapshotIterator& iter) const override;
};

class RTruncateToInt32 final : public RInstruction
{
  public:
    RINSTRUCTION_HEADER_NUM_OP_(TruncateToInt32, 1)

    MOZ_MUST_USE bool recover(JSContext* cx, SnapshotIterator& iter) const override;
};

class RNewObject final : public RInstruction
{
  private:
    MNewObject::Mode mode_;

  public:
    RINSTRUCTION_HEADER_NUM_OP_(NewObject, 1)

    MOZ_MUST_USE bool recover(JSContext* cx, SnapshotIterator& iter) const override;
};

class RNewTypedArray final : public RInstruction
{
  public:
    RINSTRUCTION_HEADER_NUM_OP_(NewTypedArray, 1)

    MOZ_MUST_USE bool recover(JSContext* cx, SnapshotIterator& iter) const override;
};

class RNewArray final : public RInstruction
{
  private:
    uint32_t count_;

  public:
    RINSTRUCTION_HEADER_NUM_OP_(NewArray, 1)

    MOZ_MUST_USE bool recover(JSContext* cx, SnapshotIterator& iter) const override;
};

<<<<<<< HEAD
class RNewArrayIterator final : public RInstruction
{
  public:
    RINSTRUCTION_HEADER_NUM_OP_(NewArrayIterator, 1)
=======
class RNewIterator final : public RInstruction
{
  private:
    uint8_t type_;

  public:
    RINSTRUCTION_HEADER_NUM_OP_(NewIterator, 1)
>>>>>>> a17af05f

    MOZ_MUST_USE bool recover(JSContext* cx, SnapshotIterator& iter) const override;
};

class RNewDerivedTypedObject final : public RInstruction
{
  public:
    RINSTRUCTION_HEADER_NUM_OP_(NewDerivedTypedObject, 3)

    MOZ_MUST_USE bool recover(JSContext* cx, SnapshotIterator& iter) const override;
};

class RCreateThisWithTemplate final : public RInstruction
{
  public:
    RINSTRUCTION_HEADER_NUM_OP_(CreateThisWithTemplate, 1)

    MOZ_MUST_USE bool recover(JSContext* cx, SnapshotIterator& iter) const override;
};

class RLambda final : public RInstruction
{
  public:
    RINSTRUCTION_HEADER_NUM_OP_(Lambda, 2)

    MOZ_MUST_USE bool recover(JSContext* cx, SnapshotIterator& iter) const override;
<<<<<<< HEAD
=======
};

class RLambdaArrow final : public RInstruction
{
  public:
    RINSTRUCTION_HEADER_NUM_OP_(LambdaArrow, 3)

    MOZ_MUST_USE bool recover(JSContext* cx, SnapshotIterator& iter) const override;
>>>>>>> a17af05f
};

class RSimdBox final : public RInstruction
{
  private:
    uint8_t type_;

  public:
    RINSTRUCTION_HEADER_NUM_OP_(SimdBox, 1)

    MOZ_MUST_USE bool recover(JSContext* cx, SnapshotIterator& iter) const override;
};

class RObjectState final : public RInstruction
{
  private:
    uint32_t numSlots_;        // Number of slots.

  public:
    RINSTRUCTION_HEADER_(ObjectState)

    uint32_t numSlots() const {
        return numSlots_;
    }
    uint32_t numOperands() const override {
        // +1 for the object.
        return numSlots() + 1;
    }

    MOZ_MUST_USE bool recover(JSContext* cx, SnapshotIterator& iter) const override;
};

class RArrayState final : public RInstruction
{
  private:
    uint32_t numElements_;

  public:
    RINSTRUCTION_HEADER_(ArrayState)

    uint32_t numElements() const {
        return numElements_;
    }
    uint32_t numOperands() const override {
        // +1 for the array.
        // +1 for the initalized length.
        return numElements() + 2;
    }

    MOZ_MUST_USE bool recover(JSContext* cx, SnapshotIterator& iter) const override;
};

class RAtomicIsLockFree final : public RInstruction
{
  public:
    RINSTRUCTION_HEADER_NUM_OP_(AtomicIsLockFree, 1)

    MOZ_MUST_USE bool recover(JSContext* cx, SnapshotIterator& iter) const override;
};

class RAssertRecoveredOnBailout final : public RInstruction
{
  public:
    RINSTRUCTION_HEADER_NUM_OP_(AssertRecoveredOnBailout, 1)

    MOZ_MUST_USE bool recover(JSContext* cx, SnapshotIterator& iter) const override;
};

#undef RINSTRUCTION_HEADER_
#undef RINSTRUCTION_HEADER_NUM_OP_
#undef RINSTRUCTION_HEADER_NUM_OP_MAIN

const RResumePoint*
RInstruction::toResumePoint() const
{
    MOZ_ASSERT(isResumePoint());
    return static_cast<const RResumePoint*>(this);
}

} // namespace jit
} // namespace js

#endif /* jit_Recover_h */<|MERGE_RESOLUTION|>--- conflicted
+++ resolved
@@ -102,11 +102,7 @@
     _(NewObject)                                \
     _(NewTypedArray)                            \
     _(NewArray)                                 \
-<<<<<<< HEAD
-    _(NewArrayIterator)                         \
-=======
     _(NewIterator)                              \
->>>>>>> a17af05f
     _(NewDerivedTypedObject)                    \
     _(CreateThisWithTemplate)                   \
     _(Lambda)                                   \
@@ -499,17 +495,6 @@
   public:
     RINSTRUCTION_HEADER_NUM_OP_(NaNToZero, 1);
 
-<<<<<<< HEAD
-    MOZ_MUST_USE bool recover(JSContext* cx, SnapshotIterator& iter) const override;
-};
-
-class RNaNToZero final : public RInstruction
-{
-  public:
-    RINSTRUCTION_HEADER_NUM_OP_(NaNToZero, 1);
-
-=======
->>>>>>> a17af05f
     bool recover(JSContext* cx, SnapshotIterator& iter) const override;
 };
 
@@ -610,12 +595,6 @@
     MOZ_MUST_USE bool recover(JSContext* cx, SnapshotIterator& iter) const override;
 };
 
-<<<<<<< HEAD
-class RNewArrayIterator final : public RInstruction
-{
-  public:
-    RINSTRUCTION_HEADER_NUM_OP_(NewArrayIterator, 1)
-=======
 class RNewIterator final : public RInstruction
 {
   private:
@@ -623,7 +602,6 @@
 
   public:
     RINSTRUCTION_HEADER_NUM_OP_(NewIterator, 1)
->>>>>>> a17af05f
 
     MOZ_MUST_USE bool recover(JSContext* cx, SnapshotIterator& iter) const override;
 };
@@ -650,8 +628,6 @@
     RINSTRUCTION_HEADER_NUM_OP_(Lambda, 2)
 
     MOZ_MUST_USE bool recover(JSContext* cx, SnapshotIterator& iter) const override;
-<<<<<<< HEAD
-=======
 };
 
 class RLambdaArrow final : public RInstruction
@@ -660,7 +636,6 @@
     RINSTRUCTION_HEADER_NUM_OP_(LambdaArrow, 3)
 
     MOZ_MUST_USE bool recover(JSContext* cx, SnapshotIterator& iter) const override;
->>>>>>> a17af05f
 };
 
 class RSimdBox final : public RInstruction
