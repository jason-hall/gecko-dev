/* -*- Mode: C++; tab-width: 8; indent-tabs-mode: nil; c-basic-offset: 4 -*-
 * vim: set ts=8 sts=4 et sw=4 tw=99:
 * This Source Code Form is subject to the terms of the Mozilla Public
 * License, v. 2.0. If a copy of the MPL was not distributed with this
 * file, You can obtain one at http://mozilla.org/MPL/2.0/. */

#include "jit/IonCaches.h"

#include "mozilla/TemplateLib.h"

#include "jstypes.h"

#include "builtin/TypedObject.h"
#include "jit/BaselineIC.h"
#include "jit/Ion.h"
#include "jit/JitcodeMap.h"
#include "jit/JitSpewer.h"
#include "jit/Linker.h"
#include "jit/Lowering.h"
#ifdef JS_ION_PERF
# include "jit/PerfSpewer.h"
#endif
#include "jit/VMFunctions.h"
#include "js/Proxy.h"
#include "proxy/Proxy.h"
#include "vm/Shape.h"
#include "vm/Stack.h"

#include "jit/JitFrames-inl.h"
#include "jit/MacroAssembler-inl.h"
#include "jit/shared/Lowering-shared-inl.h"
#include "vm/Interpreter-inl.h"
#include "vm/Shape-inl.h"

using namespace js;
using namespace js::jit;

using mozilla::tl::FloorLog2;

void
CodeLocationJump::repoint(JitCode* code, MacroAssembler* masm)
{
    MOZ_ASSERT(state_ == Relative);
    size_t new_off = (size_t)raw_;
#ifdef JS_SMALL_BRANCH
    size_t jumpTableEntryOffset = reinterpret_cast<size_t>(jumpTableEntry_);
#endif
    if (masm != nullptr) {
#ifdef JS_CODEGEN_X64
        MOZ_ASSERT((uint64_t)raw_ <= UINT32_MAX);
#endif
        new_off = (uintptr_t)raw_;
#ifdef JS_SMALL_BRANCH
        jumpTableEntryOffset = masm->actualIndex(jumpTableEntryOffset);
#endif
    }
    raw_ = code->raw() + new_off;
#ifdef JS_SMALL_BRANCH
    jumpTableEntry_ = Assembler::PatchableJumpAddress(code, (size_t) jumpTableEntryOffset);
#endif
    setAbsolute();
}

void
CodeLocationLabel::repoint(JitCode* code, MacroAssembler* masm)
{
     MOZ_ASSERT(state_ == Relative);
     size_t new_off = (size_t)raw_;
     if (masm != nullptr) {
#ifdef JS_CODEGEN_X64
        MOZ_ASSERT((uint64_t)raw_ <= UINT32_MAX);
#endif
        new_off = (uintptr_t)raw_;
     }
     MOZ_ASSERT(new_off < code->instructionsSize());

     raw_ = code->raw() + new_off;
     setAbsolute();
}

void
CodeOffsetJump::fixup(MacroAssembler* masm)
{
#ifdef JS_SMALL_BRANCH
     jumpTableIndex_ = masm->actualIndex(jumpTableIndex_);
#endif
}

<<<<<<< HEAD
const char*
IonCache::CacheName(IonCache::Kind kind)
{
    static const char * const names[] =
    {
#define NAME(x) #x,
        IONCACHE_KIND_LIST(NAME)
#undef NAME
    };
    return names[kind];
}

const size_t IonCache::MAX_STUBS = 16;

// Helper class which encapsulates logic to attach a stub to an IC by hooking
// up rejoins and next stub jumps.
//
// The simplest stubs have a single jump to the next stub and look like the
// following:
//
//    branch guard NEXTSTUB
//    ... IC-specific code ...
//    jump REJOIN
//
// This corresponds to:
//
//    attacher.branchNextStub(masm, ...);
//    ... emit IC-specific code ...
//    attacher.jumpRejoin(masm);
//
// Whether the stub needs multiple next stub jumps look like:
//
//   branch guard FAILURES
//   ... IC-specific code ...
//   branch another-guard FAILURES
//   ... IC-specific code ...
//   jump REJOIN
//   FAILURES:
//   jump NEXTSTUB
//
// This corresponds to:
//
//   Label failures;
//   masm.branchX(..., &failures);
//   ... emit IC-specific code ...
//   masm.branchY(..., failures);
//   ... emit more IC-specific code ...
//   attacher.jumpRejoin(masm);
//   masm.bind(&failures);
//   attacher.jumpNextStub(masm);
//
// A convenience function |branchNextStubOrLabel| is provided in the case that
// the stub sometimes has multiple next stub jumps and sometimes a single
// one. If a non-nullptr label is passed in, a |branchPtr| will be made to
// that label instead of a |branchPtrWithPatch| to the next stub.
class IonCache::StubAttacher
{
  protected:
    bool hasNextStubOffset_ : 1;
    bool hasStubCodePatchOffset_ : 1;

    IonCache& cache_;

    CodeLocationLabel rejoinLabel_;
    CodeOffsetJump nextStubOffset_;
    CodeOffsetJump rejoinOffset_;
    CodeOffset stubCodePatchOffset_;

  public:
    explicit StubAttacher(IonCache& cache)
      : hasNextStubOffset_(false),
        hasStubCodePatchOffset_(false),
        cache_(cache),
        rejoinLabel_(cache.rejoinLabel_),
        nextStubOffset_(),
        rejoinOffset_(),
        stubCodePatchOffset_()
    { }

    // Value used instead of the JitCode self-reference of generated
    // stubs. This value is needed for marking calls made inside stubs. This
    // value would be replaced by the attachStub function after the allocation
    // of the JitCode. The self-reference is used to keep the stub path alive
    // even if the IonScript is invalidated or if the IC is flushed.
    static const void* const STUB_ADDR;

    template <class T1, class T2>
    void branchNextStub(MacroAssembler& masm, Assembler::Condition cond, T1 op1, T2 op2) {
        MOZ_ASSERT(!hasNextStubOffset_);
        RepatchLabel nextStub;
        nextStubOffset_ = masm.branchPtrWithPatch(cond, op1, op2, &nextStub);
        hasNextStubOffset_ = true;
        masm.bind(&nextStub);
    }

    template <class T1, class T2>
    void branchNextStubOrLabel(MacroAssembler& masm, Assembler::Condition cond, T1 op1, T2 op2,
                               Label* label)
    {
        if (label != nullptr)
            masm.branchPtr(cond, op1, op2, label);
        else
            branchNextStub(masm, cond, op1, op2);
    }

    void jumpRejoin(MacroAssembler& masm) {
        RepatchLabel rejoin;
        rejoinOffset_ = masm.jumpWithPatch(&rejoin);
        masm.bind(&rejoin);
    }

    void jumpNextStub(MacroAssembler& masm) {
        MOZ_ASSERT(!hasNextStubOffset_);
        RepatchLabel nextStub;
        nextStubOffset_ = masm.jumpWithPatch(&nextStub);
        hasNextStubOffset_ = true;
        masm.bind(&nextStub);
    }

    void pushStubCodePointer(MacroAssembler& masm) {
        // Push the JitCode pointer for the stub we're generating.
        // WARNING:
        // WARNING: If JitCode ever becomes relocatable, the following code is incorrect.
        // WARNING: Note that we're not marking the pointer being pushed as an ImmGCPtr.
        // WARNING: This location will be patched with the pointer of the generated stub,
        // WARNING: such as it can be marked when a call is made with this stub. Be aware
        // WARNING: that ICs are not marked and so this stub will only be kept alive iff
        // WARNING: it is on the stack at the time of the GC. No ImmGCPtr is needed as the
        // WARNING: stubs are flushed on GC.
        // WARNING:
        MOZ_ASSERT(!hasStubCodePatchOffset_);
        stubCodePatchOffset_ = masm.PushWithPatch(ImmPtr(STUB_ADDR));
        hasStubCodePatchOffset_ = true;
    }

    void patchRejoinJump(MacroAssembler& masm, JitCode* code) {
        rejoinOffset_.fixup(&masm);
        CodeLocationJump rejoinJump(code, rejoinOffset_);
        PatchJump(rejoinJump, rejoinLabel_);
    }

    void patchStubCodePointer(JitCode* code) {
        if (hasStubCodePatchOffset_) {
            Assembler::PatchDataWithValueCheck(CodeLocationLabel(code, stubCodePatchOffset_),
                                               ImmPtr(code), ImmPtr(STUB_ADDR));
        }
    }

    void patchNextStubJump(MacroAssembler& masm, JitCode* code) {
        // If this path is not taken, we are producing an entry which can no
        // longer go back into the update function.
        if (hasNextStubOffset_) {
            nextStubOffset_.fixup(&masm);
            CodeLocationJump nextStubJump(code, nextStubOffset_);
            PatchJump(nextStubJump, cache_.fallbackLabel_);

            // When the last stub fails, it fallback to the ool call which can
            // produce a stub. Next time we generate a stub, we will patch the
            // nextStub jump to try the new stub.
            cache_.lastJump_ = nextStubJump;
        }
    }
};

const void* const IonCache::StubAttacher::STUB_ADDR = (void*)0xdeadc0de;

void
IonCache::emitInitialJump(MacroAssembler& masm, RepatchLabel& entry)
{
    initialJump_ = masm.jumpWithPatch(&entry);
    lastJump_ = initialJump_;
    Label label;
    masm.bind(&label);
    rejoinLabel_ = CodeOffset(label.offset());
}

void
IonCache::attachStub(MacroAssembler& masm, StubAttacher& attacher, CodeLocationJump lastJump,
                     Handle<JitCode*> code)
{
    MOZ_ASSERT(canAttachStub());
    incrementStubCount();

    // Patch the previous nextStubJump of the last stub, or the jump from the
    // codeGen, to jump into the newly allocated code.
    PatchJump(lastJump, CodeLocationLabel(code), Reprotect);
}

IonCache::LinkStatus
IonCache::linkCode(JSContext* cx, MacroAssembler& masm, StubAttacher& attacher, IonScript* ion,
                   JitCode** code)
{
    Linker linker(masm);
    *code = linker.newCode<CanGC>(cx, ION_CODE);
    if (!*code)
        return LINK_ERROR;

    if (ion->invalidated())
        return CACHE_FLUSHED;

    // Update the success path to continue after the IC initial jump.
    attacher.patchRejoinJump(masm, *code);

    // Replace the STUB_ADDR constant by the address of the generated stub, such
    // as it can be kept alive even if the cache is flushed (see
    // MarkJitExitFrame).
    attacher.patchStubCodePointer(*code);

    // Update the failure path.
    attacher.patchNextStubJump(masm, *code);

    return LINK_GOOD;
}

bool
IonCache::linkAndAttachStub(JSContext* cx, MacroAssembler& masm, StubAttacher& attacher,
                            IonScript* ion, const char* attachKind,
                            JS::TrackedOutcome trackedOutcome)
{
    CodeLocationJump lastJumpBefore = lastJump_;
    Rooted<JitCode*> code(cx);
    {
        // Need to exit the AutoFlushICache context to flush the cache
        // before attaching the stub below.
        AutoFlushICache afc("IonCache");
        LinkStatus status = linkCode(cx, masm, attacher, ion, code.address());
        if (status != LINK_GOOD)
            return status != LINK_ERROR;
    }

    if (pc_) {
        JitSpew(JitSpew_IonIC, "Cache %p(%s:%" PRIuSIZE "/%" PRIuSIZE ") generated %s %s stub at %p",
                this, script_->filename(), script_->lineno(), script_->pcToOffset(pc_),
                attachKind, CacheName(kind()), code->raw());
    } else {
        JitSpew(JitSpew_IonIC, "Cache %p generated %s %s stub at %p",
                this, attachKind, CacheName(kind()), code->raw());
    }

#ifdef JS_ION_PERF
    writePerfSpewerJitCodeProfile(code, "IonCache");
#endif

    attachStub(masm, attacher, lastJumpBefore, code);

    // Add entry to native => bytecode mapping for this stub if needed.
    if (cx->runtime()->jitRuntime()->isProfilerInstrumentationEnabled(cx->runtime())) {
        JitcodeGlobalEntry::IonCacheEntry entry;
        entry.init(code, code->raw(), code->rawEnd(), rejoinAddress(), trackedOutcome);

        // Add entry to the global table.
        JitcodeGlobalTable* globalTable = cx->runtime()->jitRuntime()->getJitcodeGlobalTable();
        if (!globalTable->addEntry(entry, cx->runtime())) {
            entry.destroy();
            ReportOutOfMemory(cx);
            return false;
        }

        // Mark the jitcode as having a bytecode map.
        code->setHasBytecodeMap();
    } else {
        JitcodeGlobalEntry::DummyEntry entry;
        entry.init(code, code->raw(), code->rawEnd());

        // Add entry to the global table.
        JitcodeGlobalTable* globalTable = cx->runtime()->jitRuntime()->getJitcodeGlobalTable();
        if (!globalTable->addEntry(entry, cx->runtime())) {
            entry.destroy();
            ReportOutOfMemory(cx);
            return false;
        }

        // Mark the jitcode as having a bytecode map.
        code->setHasBytecodeMap();
    }

    // Report masm OOM errors here, so all our callers can:
    // return linkAndAttachStub(...);
    if (masm.oom()) {
        ReportOutOfMemory(cx);
        return false;
    }

    return true;
}

void
IonCache::updateBaseAddress(JitCode* code, MacroAssembler& masm)
{
    fallbackLabel_.repoint(code, &masm);
    initialJump_.repoint(code, &masm);
    lastJump_.repoint(code, &masm);
    rejoinLabel_.repoint(code, &masm);
}

void
IonCache::trace(JSTracer* trc)
{
    if (script_)
        TraceManuallyBarrieredEdge(trc, &script_, "IonCache::script_");
}

=======
>>>>>>> a17af05f
void*
jit::GetReturnAddressToIonCode(JSContext* cx)
{
    JSJitFrameIter frame(cx);
    MOZ_ASSERT(frame.type() == JitFrame_Exit,
               "An exit frame is expected as update functions are called with a VMFunction.");

    void* returnAddr = frame.returnAddress();
#ifdef DEBUG
    ++frame;
    MOZ_ASSERT(frame.isIonJS());
#endif
    return returnAddr;
<<<<<<< HEAD
}

// Note: This differs from IsCacheableProtoChain in BaselineIC.cpp in that
// Ion caches can deal with objects on the proto chain that have uncacheable
// prototypes.
bool
jit::IsCacheableProtoChainForIonOrCacheIR(JSObject* obj, JSObject* holder)
{
    while (obj != holder) {
        /*
         * We cannot assume that we find the holder object on the prototype
         * chain and must check for null proto. The prototype chain can be
         * altered during the lookupProperty call.
         */
        JSObject* proto = obj->staticPrototype();
        if (!proto || !proto->isNative())
            return false;
        obj = proto;
    }
    return true;
}

bool
jit::IsCacheableGetPropReadSlotForIonOrCacheIR(JSObject* obj, JSObject* holder, PropertyResult prop)
{
    if (!prop || !IsCacheableProtoChainForIonOrCacheIR(obj, holder))
        return false;

    Shape* shape = prop.shape();
    if (!shape->hasSlot() || !shape->hasDefaultGetter())
        return false;

    return true;
}

bool
jit::IsCacheableGetPropCallNative(JSObject* obj, JSObject* holder, Shape* shape)
{
    if (!shape || !IsCacheableProtoChainForIonOrCacheIR(obj, holder))
        return false;

    if (!shape->hasGetterValue() || !shape->getterValue().isObject())
        return false;

    if (!shape->getterValue().toObject().is<JSFunction>())
        return false;

    JSFunction& getter = shape->getterValue().toObject().as<JSFunction>();
    if (!getter.isNative())
        return false;

    // Check for a getter that has jitinfo and whose jitinfo says it's
    // OK with both inner and outer objects.
    if (getter.jitInfo() && !getter.jitInfo()->needsOuterizedThisObject())
        return true;

    // For getters that need the WindowProxy (instead of the Window) as this
    // object, don't cache if obj is the Window, since our cache will pass that
    // instead of the WindowProxy.
    return !IsWindow(obj);
}

bool
jit::IsCacheableGetPropCallScripted(JSObject* obj, JSObject* holder, Shape* shape,
                                    bool* isTemporarilyUnoptimizable)
{
    if (!shape || !IsCacheableProtoChainForIonOrCacheIR(obj, holder))
        return false;

    if (!shape->hasGetterValue() || !shape->getterValue().isObject())
        return false;

    if (!shape->getterValue().toObject().is<JSFunction>())
        return false;

    // See IsCacheableGetPropCallNative.
    if (IsWindow(obj))
        return false;

    JSFunction& getter = shape->getterValue().toObject().as<JSFunction>();
    if (getter.isNative())
        return false;

    if (!getter.hasJITCode()) {
        if (isTemporarilyUnoptimizable)
            *isTemporarilyUnoptimizable = true;
        return false;
    }

    return true;
}

bool
jit::ValueToNameOrSymbolId(JSContext* cx, HandleValue idval, MutableHandleId id,
                           bool* nameOrSymbol)
{
    *nameOrSymbol = false;

    if (!idval.isString() && !idval.isSymbol())
        return true;

    if (!ValueToId<CanGC>(cx, idval, id))
        return false;

    if (!JSID_IS_STRING(id) && !JSID_IS_SYMBOL(id)) {
        id.set(JSID_VOID);
        return true;
    }

    uint32_t dummy;
    if (JSID_IS_STRING(id) && JSID_TO_ATOM(id)->isIndex(&dummy)) {
        id.set(JSID_VOID);
        return true;
    }

    *nameOrSymbol = true;
    return true;
}

void
IonCache::disable()
{
    reset(Reprotect);
    this->disabled_ = 1;
}

void
IonCache::reset(ReprotectCode reprotect)
{
    this->stubCount_ = 0;
    PatchJump(initialJump_, fallbackLabel_, reprotect);
    lastJump_ = initialJump_;
}

bool
jit::IsCacheableSetPropCallNative(JSObject* obj, JSObject* holder, Shape* shape)
{
    if (!shape || !IsCacheableProtoChainForIonOrCacheIR(obj, holder))
        return false;

    if (!shape->hasSetterValue())
        return false;

    if (!shape->setterObject() || !shape->setterObject()->is<JSFunction>())
        return false;

    JSFunction& setter = shape->setterObject()->as<JSFunction>();
    if (!setter.isNative())
        return false;

    if (setter.jitInfo() && !setter.jitInfo()->needsOuterizedThisObject())
        return true;

    return !IsWindow(obj);
}

bool
jit::IsCacheableSetPropCallScripted(JSObject* obj, JSObject* holder, Shape* shape,
                                    bool* isTemporarilyUnoptimizable)
{
    if (!shape || !IsCacheableProtoChainForIonOrCacheIR(obj, holder))
        return false;

    if (IsWindow(obj))
        return false;

    if (!shape->hasSetterValue())
        return false;

    if (!shape->setterObject() || !shape->setterObject()->is<JSFunction>())
        return false;

    JSFunction& setter = shape->setterObject()->as<JSFunction>();
    if (setter.isNative())
        return false;

    if (!setter.hasJITCode()) {
        if (isTemporarilyUnoptimizable)
            *isTemporarilyUnoptimizable = true;
        return false;
    }

    return true;
}

void
jit::EmitIonStoreDenseElement(MacroAssembler& masm, const ConstantOrRegister& value,
                              Register elements, BaseObjectElementIndex target)
{
    // If the ObjectElements::CONVERT_DOUBLE_ELEMENTS flag is set, int32 values
    // have to be converted to double first. If the value is not int32, it can
    // always be stored directly.

    Address elementsFlags(elements, ObjectElements::offsetOfFlags());
    if (value.constant()) {
        Value v = value.value();
        Label done;
        if (v.isInt32()) {
            Label dontConvert;
            masm.branchTest32(Assembler::Zero, elementsFlags,
                              Imm32(ObjectElements::CONVERT_DOUBLE_ELEMENTS),
                              &dontConvert);
            masm.storeValue(DoubleValue(v.toInt32()), target);
            masm.jump(&done);
            masm.bind(&dontConvert);
        }
        masm.storeValue(v, target);
        masm.bind(&done);
        return;
    }

    TypedOrValueRegister reg = value.reg();
    if (reg.hasTyped() && reg.type() != MIRType::Int32) {
        masm.storeTypedOrValue(reg, target);
        return;
    }

    Label convert, storeValue, done;
    masm.branchTest32(Assembler::NonZero, elementsFlags,
                      Imm32(ObjectElements::CONVERT_DOUBLE_ELEMENTS),
                      &convert);
    masm.bind(&storeValue);
    masm.storeTypedOrValue(reg, target);
    masm.jump(&done);

    masm.bind(&convert);
    if (reg.hasValue()) {
        masm.branchTestInt32(Assembler::NotEqual, reg.valueReg(), &storeValue);
        masm.int32ValueToDouble(reg.valueReg(), ScratchDoubleReg);
        masm.storeDouble(ScratchDoubleReg, target);
    } else {
        MOZ_ASSERT(reg.type() == MIRType::Int32);
        masm.convertInt32ToDouble(reg.typedReg().gpr(), ScratchDoubleReg);
        masm.storeDouble(ScratchDoubleReg, target);
    }

    masm.bind(&done);
}

bool
BindNameIC::attachGlobal(JSContext* cx, HandleScript outerScript, IonScript* ion,
                         HandleObject envChain)
{
    MOZ_ASSERT(envChain->is<GlobalObject>());

    MacroAssembler masm(cx, ion, outerScript, profilerLeavePc_);
    StubAttacher attacher(*this);

    // Guard on the env chain.
    attacher.branchNextStub(masm, Assembler::NotEqual, environmentChainReg(),
                            ImmGCPtr(envChain));
    masm.movePtr(ImmGCPtr(envChain), outputReg());

    attacher.jumpRejoin(masm);

    return linkAndAttachStub(cx, masm, attacher, ion, "global");
}

static inline void
GenerateEnvironmentChainGuard(MacroAssembler& masm, JSObject* envObj,
                              Register envObjReg, Shape* shape, Label* failures)
{
    if (envObj->is<CallObject>()) {
        // We can skip a guard on the call object if the script's bindings are
        // guaranteed to be immutable (and thus cannot introduce shadowing
        // variables).
        CallObject* callObj = &envObj->as<CallObject>();
        JSFunction* fun = &callObj->callee();
        // The function might have been relazified under rare conditions.
        // In that case, we pessimistically create the guard, as we'd
        // need to root various pointers to delazify,
        if (fun->hasScript()) {
            JSScript* script = fun->nonLazyScript();
            if (!script->funHasExtensibleScope())
                return;
        }
    } else if (envObj->is<GlobalObject>()) {
        // If this is the last object on the scope walk, and the property we've
        // found is not configurable, then we don't need a shape guard because
        // the shape cannot be removed.
        if (shape && !shape->configurable())
            return;
    }

    Address shapeAddr(envObjReg, ShapedObject::offsetOfShape());
    masm.branchPtr(Assembler::NotEqual, shapeAddr,
                   ImmGCPtr(envObj->as<NativeObject>().lastProperty()), failures);
}

static void
GenerateEnvironmentChainGuards(MacroAssembler& masm, JSObject* envChain, JSObject* holder,
                               Register outputReg, Label* failures, bool skipLastGuard = false)
{
    JSObject* tobj = envChain;

    // Walk up the env chain. Note that IsCacheableEnvironmentChain guarantees the
    // |tobj == holder| condition terminates the loop.
    while (true) {
        MOZ_ASSERT(IsCacheableEnvironment(tobj) || tobj->is<GlobalObject>());

        if (skipLastGuard && tobj == holder)
            break;

        GenerateEnvironmentChainGuard(masm, tobj, outputReg, nullptr, failures);

        if (tobj == holder)
            break;

        // Load the next link.
        tobj = &tobj->as<EnvironmentObject>().enclosingEnvironment();
        masm.extractObject(Address(outputReg, EnvironmentObject::offsetOfEnclosingEnvironment()),
                           outputReg);
    }
}

bool
BindNameIC::attachNonGlobal(JSContext* cx, HandleScript outerScript, IonScript* ion,
                            HandleObject envChain, HandleObject holder)
{
    MOZ_ASSERT(IsCacheableEnvironment(envChain));

    MacroAssembler masm(cx, ion, outerScript, profilerLeavePc_);
    StubAttacher attacher(*this);

    // Guard on the shape of the env chain.
    Label failures;
    attacher.branchNextStubOrLabel(masm, Assembler::NotEqual,
                                   Address(environmentChainReg(), ShapedObject::offsetOfShape()),
                                   ImmGCPtr(envChain->as<NativeObject>().lastProperty()),
                                   holder != envChain ? &failures : nullptr);

    if (holder != envChain) {
        JSObject* parent = &envChain->as<EnvironmentObject>().enclosingEnvironment();
        masm.extractObject(Address(environmentChainReg(),
                                   EnvironmentObject::offsetOfEnclosingEnvironment()),
                           outputReg());

        GenerateEnvironmentChainGuards(masm, parent, holder, outputReg(), &failures);
    } else {
        masm.movePtr(environmentChainReg(), outputReg());
    }

    // At this point outputReg holds the object on which the property
    // was found, so we're done.
    attacher.jumpRejoin(masm);

    // All failures flow to here, so there is a common point to patch.
    if (holder != envChain) {
        masm.bind(&failures);
        attacher.jumpNextStub(masm);
    }

    return linkAndAttachStub(cx, masm, attacher, ion, "non-global");
}

static bool
IsCacheableNonGlobalEnvironmentChain(JSObject* envChain, JSObject* holder)
{
    while (true) {
        if (!IsCacheableEnvironment(envChain)) {
            JitSpew(JitSpew_IonIC, "Non-cacheable object on env chain");
            return false;
        }

        if (envChain == holder)
            return true;

        envChain = &envChain->as<EnvironmentObject>().enclosingEnvironment();
        if (!envChain) {
            JitSpew(JitSpew_IonIC, "env chain indirect hit");
            return false;
        }
    }

    MOZ_CRASH("Invalid env chain");
}

JSObject*
BindNameIC::update(JSContext* cx, HandleScript outerScript, size_t cacheIndex,
                   HandleObject envChain)
{
    IonScript* ion = outerScript->ionScript();
    BindNameIC& cache = ion->getCache(cacheIndex).toBindName();
    HandlePropertyName name = cache.name();

    RootedObject holder(cx);
    if (!LookupNameUnqualified(cx, name, envChain, &holder))
        return nullptr;

    // Stop generating new stubs once we hit the stub count limit, see
    // GetPropertyCache.
    if (cache.canAttachStub()) {
        if (envChain->is<GlobalObject>()) {
            if (!cache.attachGlobal(cx, outerScript, ion, envChain))
                return nullptr;
        } else if (IsCacheableNonGlobalEnvironmentChain(envChain, holder)) {
            if (!cache.attachNonGlobal(cx, outerScript, ion, envChain, holder))
                return nullptr;
        } else {
            JitSpew(JitSpew_IonIC, "BINDNAME uncacheable env chain");
        }
    }

    return holder;
}
=======
}
>>>>>>> a17af05f
<|MERGE_RESOLUTION|>--- conflicted
+++ resolved
@@ -86,311 +86,6 @@
 #endif
 }
 
-<<<<<<< HEAD
-const char*
-IonCache::CacheName(IonCache::Kind kind)
-{
-    static const char * const names[] =
-    {
-#define NAME(x) #x,
-        IONCACHE_KIND_LIST(NAME)
-#undef NAME
-    };
-    return names[kind];
-}
-
-const size_t IonCache::MAX_STUBS = 16;
-
-// Helper class which encapsulates logic to attach a stub to an IC by hooking
-// up rejoins and next stub jumps.
-//
-// The simplest stubs have a single jump to the next stub and look like the
-// following:
-//
-//    branch guard NEXTSTUB
-//    ... IC-specific code ...
-//    jump REJOIN
-//
-// This corresponds to:
-//
-//    attacher.branchNextStub(masm, ...);
-//    ... emit IC-specific code ...
-//    attacher.jumpRejoin(masm);
-//
-// Whether the stub needs multiple next stub jumps look like:
-//
-//   branch guard FAILURES
-//   ... IC-specific code ...
-//   branch another-guard FAILURES
-//   ... IC-specific code ...
-//   jump REJOIN
-//   FAILURES:
-//   jump NEXTSTUB
-//
-// This corresponds to:
-//
-//   Label failures;
-//   masm.branchX(..., &failures);
-//   ... emit IC-specific code ...
-//   masm.branchY(..., failures);
-//   ... emit more IC-specific code ...
-//   attacher.jumpRejoin(masm);
-//   masm.bind(&failures);
-//   attacher.jumpNextStub(masm);
-//
-// A convenience function |branchNextStubOrLabel| is provided in the case that
-// the stub sometimes has multiple next stub jumps and sometimes a single
-// one. If a non-nullptr label is passed in, a |branchPtr| will be made to
-// that label instead of a |branchPtrWithPatch| to the next stub.
-class IonCache::StubAttacher
-{
-  protected:
-    bool hasNextStubOffset_ : 1;
-    bool hasStubCodePatchOffset_ : 1;
-
-    IonCache& cache_;
-
-    CodeLocationLabel rejoinLabel_;
-    CodeOffsetJump nextStubOffset_;
-    CodeOffsetJump rejoinOffset_;
-    CodeOffset stubCodePatchOffset_;
-
-  public:
-    explicit StubAttacher(IonCache& cache)
-      : hasNextStubOffset_(false),
-        hasStubCodePatchOffset_(false),
-        cache_(cache),
-        rejoinLabel_(cache.rejoinLabel_),
-        nextStubOffset_(),
-        rejoinOffset_(),
-        stubCodePatchOffset_()
-    { }
-
-    // Value used instead of the JitCode self-reference of generated
-    // stubs. This value is needed for marking calls made inside stubs. This
-    // value would be replaced by the attachStub function after the allocation
-    // of the JitCode. The self-reference is used to keep the stub path alive
-    // even if the IonScript is invalidated or if the IC is flushed.
-    static const void* const STUB_ADDR;
-
-    template <class T1, class T2>
-    void branchNextStub(MacroAssembler& masm, Assembler::Condition cond, T1 op1, T2 op2) {
-        MOZ_ASSERT(!hasNextStubOffset_);
-        RepatchLabel nextStub;
-        nextStubOffset_ = masm.branchPtrWithPatch(cond, op1, op2, &nextStub);
-        hasNextStubOffset_ = true;
-        masm.bind(&nextStub);
-    }
-
-    template <class T1, class T2>
-    void branchNextStubOrLabel(MacroAssembler& masm, Assembler::Condition cond, T1 op1, T2 op2,
-                               Label* label)
-    {
-        if (label != nullptr)
-            masm.branchPtr(cond, op1, op2, label);
-        else
-            branchNextStub(masm, cond, op1, op2);
-    }
-
-    void jumpRejoin(MacroAssembler& masm) {
-        RepatchLabel rejoin;
-        rejoinOffset_ = masm.jumpWithPatch(&rejoin);
-        masm.bind(&rejoin);
-    }
-
-    void jumpNextStub(MacroAssembler& masm) {
-        MOZ_ASSERT(!hasNextStubOffset_);
-        RepatchLabel nextStub;
-        nextStubOffset_ = masm.jumpWithPatch(&nextStub);
-        hasNextStubOffset_ = true;
-        masm.bind(&nextStub);
-    }
-
-    void pushStubCodePointer(MacroAssembler& masm) {
-        // Push the JitCode pointer for the stub we're generating.
-        // WARNING:
-        // WARNING: If JitCode ever becomes relocatable, the following code is incorrect.
-        // WARNING: Note that we're not marking the pointer being pushed as an ImmGCPtr.
-        // WARNING: This location will be patched with the pointer of the generated stub,
-        // WARNING: such as it can be marked when a call is made with this stub. Be aware
-        // WARNING: that ICs are not marked and so this stub will only be kept alive iff
-        // WARNING: it is on the stack at the time of the GC. No ImmGCPtr is needed as the
-        // WARNING: stubs are flushed on GC.
-        // WARNING:
-        MOZ_ASSERT(!hasStubCodePatchOffset_);
-        stubCodePatchOffset_ = masm.PushWithPatch(ImmPtr(STUB_ADDR));
-        hasStubCodePatchOffset_ = true;
-    }
-
-    void patchRejoinJump(MacroAssembler& masm, JitCode* code) {
-        rejoinOffset_.fixup(&masm);
-        CodeLocationJump rejoinJump(code, rejoinOffset_);
-        PatchJump(rejoinJump, rejoinLabel_);
-    }
-
-    void patchStubCodePointer(JitCode* code) {
-        if (hasStubCodePatchOffset_) {
-            Assembler::PatchDataWithValueCheck(CodeLocationLabel(code, stubCodePatchOffset_),
-                                               ImmPtr(code), ImmPtr(STUB_ADDR));
-        }
-    }
-
-    void patchNextStubJump(MacroAssembler& masm, JitCode* code) {
-        // If this path is not taken, we are producing an entry which can no
-        // longer go back into the update function.
-        if (hasNextStubOffset_) {
-            nextStubOffset_.fixup(&masm);
-            CodeLocationJump nextStubJump(code, nextStubOffset_);
-            PatchJump(nextStubJump, cache_.fallbackLabel_);
-
-            // When the last stub fails, it fallback to the ool call which can
-            // produce a stub. Next time we generate a stub, we will patch the
-            // nextStub jump to try the new stub.
-            cache_.lastJump_ = nextStubJump;
-        }
-    }
-};
-
-const void* const IonCache::StubAttacher::STUB_ADDR = (void*)0xdeadc0de;
-
-void
-IonCache::emitInitialJump(MacroAssembler& masm, RepatchLabel& entry)
-{
-    initialJump_ = masm.jumpWithPatch(&entry);
-    lastJump_ = initialJump_;
-    Label label;
-    masm.bind(&label);
-    rejoinLabel_ = CodeOffset(label.offset());
-}
-
-void
-IonCache::attachStub(MacroAssembler& masm, StubAttacher& attacher, CodeLocationJump lastJump,
-                     Handle<JitCode*> code)
-{
-    MOZ_ASSERT(canAttachStub());
-    incrementStubCount();
-
-    // Patch the previous nextStubJump of the last stub, or the jump from the
-    // codeGen, to jump into the newly allocated code.
-    PatchJump(lastJump, CodeLocationLabel(code), Reprotect);
-}
-
-IonCache::LinkStatus
-IonCache::linkCode(JSContext* cx, MacroAssembler& masm, StubAttacher& attacher, IonScript* ion,
-                   JitCode** code)
-{
-    Linker linker(masm);
-    *code = linker.newCode<CanGC>(cx, ION_CODE);
-    if (!*code)
-        return LINK_ERROR;
-
-    if (ion->invalidated())
-        return CACHE_FLUSHED;
-
-    // Update the success path to continue after the IC initial jump.
-    attacher.patchRejoinJump(masm, *code);
-
-    // Replace the STUB_ADDR constant by the address of the generated stub, such
-    // as it can be kept alive even if the cache is flushed (see
-    // MarkJitExitFrame).
-    attacher.patchStubCodePointer(*code);
-
-    // Update the failure path.
-    attacher.patchNextStubJump(masm, *code);
-
-    return LINK_GOOD;
-}
-
-bool
-IonCache::linkAndAttachStub(JSContext* cx, MacroAssembler& masm, StubAttacher& attacher,
-                            IonScript* ion, const char* attachKind,
-                            JS::TrackedOutcome trackedOutcome)
-{
-    CodeLocationJump lastJumpBefore = lastJump_;
-    Rooted<JitCode*> code(cx);
-    {
-        // Need to exit the AutoFlushICache context to flush the cache
-        // before attaching the stub below.
-        AutoFlushICache afc("IonCache");
-        LinkStatus status = linkCode(cx, masm, attacher, ion, code.address());
-        if (status != LINK_GOOD)
-            return status != LINK_ERROR;
-    }
-
-    if (pc_) {
-        JitSpew(JitSpew_IonIC, "Cache %p(%s:%" PRIuSIZE "/%" PRIuSIZE ") generated %s %s stub at %p",
-                this, script_->filename(), script_->lineno(), script_->pcToOffset(pc_),
-                attachKind, CacheName(kind()), code->raw());
-    } else {
-        JitSpew(JitSpew_IonIC, "Cache %p generated %s %s stub at %p",
-                this, attachKind, CacheName(kind()), code->raw());
-    }
-
-#ifdef JS_ION_PERF
-    writePerfSpewerJitCodeProfile(code, "IonCache");
-#endif
-
-    attachStub(masm, attacher, lastJumpBefore, code);
-
-    // Add entry to native => bytecode mapping for this stub if needed.
-    if (cx->runtime()->jitRuntime()->isProfilerInstrumentationEnabled(cx->runtime())) {
-        JitcodeGlobalEntry::IonCacheEntry entry;
-        entry.init(code, code->raw(), code->rawEnd(), rejoinAddress(), trackedOutcome);
-
-        // Add entry to the global table.
-        JitcodeGlobalTable* globalTable = cx->runtime()->jitRuntime()->getJitcodeGlobalTable();
-        if (!globalTable->addEntry(entry, cx->runtime())) {
-            entry.destroy();
-            ReportOutOfMemory(cx);
-            return false;
-        }
-
-        // Mark the jitcode as having a bytecode map.
-        code->setHasBytecodeMap();
-    } else {
-        JitcodeGlobalEntry::DummyEntry entry;
-        entry.init(code, code->raw(), code->rawEnd());
-
-        // Add entry to the global table.
-        JitcodeGlobalTable* globalTable = cx->runtime()->jitRuntime()->getJitcodeGlobalTable();
-        if (!globalTable->addEntry(entry, cx->runtime())) {
-            entry.destroy();
-            ReportOutOfMemory(cx);
-            return false;
-        }
-
-        // Mark the jitcode as having a bytecode map.
-        code->setHasBytecodeMap();
-    }
-
-    // Report masm OOM errors here, so all our callers can:
-    // return linkAndAttachStub(...);
-    if (masm.oom()) {
-        ReportOutOfMemory(cx);
-        return false;
-    }
-
-    return true;
-}
-
-void
-IonCache::updateBaseAddress(JitCode* code, MacroAssembler& masm)
-{
-    fallbackLabel_.repoint(code, &masm);
-    initialJump_.repoint(code, &masm);
-    lastJump_.repoint(code, &masm);
-    rejoinLabel_.repoint(code, &masm);
-}
-
-void
-IonCache::trace(JSTracer* trc)
-{
-    if (script_)
-        TraceManuallyBarrieredEdge(trc, &script_, "IonCache::script_");
-}
-
-=======
->>>>>>> a17af05f
 void*
 jit::GetReturnAddressToIonCode(JSContext* cx)
 {
@@ -404,412 +99,4 @@
     MOZ_ASSERT(frame.isIonJS());
 #endif
     return returnAddr;
-<<<<<<< HEAD
-}
-
-// Note: This differs from IsCacheableProtoChain in BaselineIC.cpp in that
-// Ion caches can deal with objects on the proto chain that have uncacheable
-// prototypes.
-bool
-jit::IsCacheableProtoChainForIonOrCacheIR(JSObject* obj, JSObject* holder)
-{
-    while (obj != holder) {
-        /*
-         * We cannot assume that we find the holder object on the prototype
-         * chain and must check for null proto. The prototype chain can be
-         * altered during the lookupProperty call.
-         */
-        JSObject* proto = obj->staticPrototype();
-        if (!proto || !proto->isNative())
-            return false;
-        obj = proto;
-    }
-    return true;
-}
-
-bool
-jit::IsCacheableGetPropReadSlotForIonOrCacheIR(JSObject* obj, JSObject* holder, PropertyResult prop)
-{
-    if (!prop || !IsCacheableProtoChainForIonOrCacheIR(obj, holder))
-        return false;
-
-    Shape* shape = prop.shape();
-    if (!shape->hasSlot() || !shape->hasDefaultGetter())
-        return false;
-
-    return true;
-}
-
-bool
-jit::IsCacheableGetPropCallNative(JSObject* obj, JSObject* holder, Shape* shape)
-{
-    if (!shape || !IsCacheableProtoChainForIonOrCacheIR(obj, holder))
-        return false;
-
-    if (!shape->hasGetterValue() || !shape->getterValue().isObject())
-        return false;
-
-    if (!shape->getterValue().toObject().is<JSFunction>())
-        return false;
-
-    JSFunction& getter = shape->getterValue().toObject().as<JSFunction>();
-    if (!getter.isNative())
-        return false;
-
-    // Check for a getter that has jitinfo and whose jitinfo says it's
-    // OK with both inner and outer objects.
-    if (getter.jitInfo() && !getter.jitInfo()->needsOuterizedThisObject())
-        return true;
-
-    // For getters that need the WindowProxy (instead of the Window) as this
-    // object, don't cache if obj is the Window, since our cache will pass that
-    // instead of the WindowProxy.
-    return !IsWindow(obj);
-}
-
-bool
-jit::IsCacheableGetPropCallScripted(JSObject* obj, JSObject* holder, Shape* shape,
-                                    bool* isTemporarilyUnoptimizable)
-{
-    if (!shape || !IsCacheableProtoChainForIonOrCacheIR(obj, holder))
-        return false;
-
-    if (!shape->hasGetterValue() || !shape->getterValue().isObject())
-        return false;
-
-    if (!shape->getterValue().toObject().is<JSFunction>())
-        return false;
-
-    // See IsCacheableGetPropCallNative.
-    if (IsWindow(obj))
-        return false;
-
-    JSFunction& getter = shape->getterValue().toObject().as<JSFunction>();
-    if (getter.isNative())
-        return false;
-
-    if (!getter.hasJITCode()) {
-        if (isTemporarilyUnoptimizable)
-            *isTemporarilyUnoptimizable = true;
-        return false;
-    }
-
-    return true;
-}
-
-bool
-jit::ValueToNameOrSymbolId(JSContext* cx, HandleValue idval, MutableHandleId id,
-                           bool* nameOrSymbol)
-{
-    *nameOrSymbol = false;
-
-    if (!idval.isString() && !idval.isSymbol())
-        return true;
-
-    if (!ValueToId<CanGC>(cx, idval, id))
-        return false;
-
-    if (!JSID_IS_STRING(id) && !JSID_IS_SYMBOL(id)) {
-        id.set(JSID_VOID);
-        return true;
-    }
-
-    uint32_t dummy;
-    if (JSID_IS_STRING(id) && JSID_TO_ATOM(id)->isIndex(&dummy)) {
-        id.set(JSID_VOID);
-        return true;
-    }
-
-    *nameOrSymbol = true;
-    return true;
-}
-
-void
-IonCache::disable()
-{
-    reset(Reprotect);
-    this->disabled_ = 1;
-}
-
-void
-IonCache::reset(ReprotectCode reprotect)
-{
-    this->stubCount_ = 0;
-    PatchJump(initialJump_, fallbackLabel_, reprotect);
-    lastJump_ = initialJump_;
-}
-
-bool
-jit::IsCacheableSetPropCallNative(JSObject* obj, JSObject* holder, Shape* shape)
-{
-    if (!shape || !IsCacheableProtoChainForIonOrCacheIR(obj, holder))
-        return false;
-
-    if (!shape->hasSetterValue())
-        return false;
-
-    if (!shape->setterObject() || !shape->setterObject()->is<JSFunction>())
-        return false;
-
-    JSFunction& setter = shape->setterObject()->as<JSFunction>();
-    if (!setter.isNative())
-        return false;
-
-    if (setter.jitInfo() && !setter.jitInfo()->needsOuterizedThisObject())
-        return true;
-
-    return !IsWindow(obj);
-}
-
-bool
-jit::IsCacheableSetPropCallScripted(JSObject* obj, JSObject* holder, Shape* shape,
-                                    bool* isTemporarilyUnoptimizable)
-{
-    if (!shape || !IsCacheableProtoChainForIonOrCacheIR(obj, holder))
-        return false;
-
-    if (IsWindow(obj))
-        return false;
-
-    if (!shape->hasSetterValue())
-        return false;
-
-    if (!shape->setterObject() || !shape->setterObject()->is<JSFunction>())
-        return false;
-
-    JSFunction& setter = shape->setterObject()->as<JSFunction>();
-    if (setter.isNative())
-        return false;
-
-    if (!setter.hasJITCode()) {
-        if (isTemporarilyUnoptimizable)
-            *isTemporarilyUnoptimizable = true;
-        return false;
-    }
-
-    return true;
-}
-
-void
-jit::EmitIonStoreDenseElement(MacroAssembler& masm, const ConstantOrRegister& value,
-                              Register elements, BaseObjectElementIndex target)
-{
-    // If the ObjectElements::CONVERT_DOUBLE_ELEMENTS flag is set, int32 values
-    // have to be converted to double first. If the value is not int32, it can
-    // always be stored directly.
-
-    Address elementsFlags(elements, ObjectElements::offsetOfFlags());
-    if (value.constant()) {
-        Value v = value.value();
-        Label done;
-        if (v.isInt32()) {
-            Label dontConvert;
-            masm.branchTest32(Assembler::Zero, elementsFlags,
-                              Imm32(ObjectElements::CONVERT_DOUBLE_ELEMENTS),
-                              &dontConvert);
-            masm.storeValue(DoubleValue(v.toInt32()), target);
-            masm.jump(&done);
-            masm.bind(&dontConvert);
-        }
-        masm.storeValue(v, target);
-        masm.bind(&done);
-        return;
-    }
-
-    TypedOrValueRegister reg = value.reg();
-    if (reg.hasTyped() && reg.type() != MIRType::Int32) {
-        masm.storeTypedOrValue(reg, target);
-        return;
-    }
-
-    Label convert, storeValue, done;
-    masm.branchTest32(Assembler::NonZero, elementsFlags,
-                      Imm32(ObjectElements::CONVERT_DOUBLE_ELEMENTS),
-                      &convert);
-    masm.bind(&storeValue);
-    masm.storeTypedOrValue(reg, target);
-    masm.jump(&done);
-
-    masm.bind(&convert);
-    if (reg.hasValue()) {
-        masm.branchTestInt32(Assembler::NotEqual, reg.valueReg(), &storeValue);
-        masm.int32ValueToDouble(reg.valueReg(), ScratchDoubleReg);
-        masm.storeDouble(ScratchDoubleReg, target);
-    } else {
-        MOZ_ASSERT(reg.type() == MIRType::Int32);
-        masm.convertInt32ToDouble(reg.typedReg().gpr(), ScratchDoubleReg);
-        masm.storeDouble(ScratchDoubleReg, target);
-    }
-
-    masm.bind(&done);
-}
-
-bool
-BindNameIC::attachGlobal(JSContext* cx, HandleScript outerScript, IonScript* ion,
-                         HandleObject envChain)
-{
-    MOZ_ASSERT(envChain->is<GlobalObject>());
-
-    MacroAssembler masm(cx, ion, outerScript, profilerLeavePc_);
-    StubAttacher attacher(*this);
-
-    // Guard on the env chain.
-    attacher.branchNextStub(masm, Assembler::NotEqual, environmentChainReg(),
-                            ImmGCPtr(envChain));
-    masm.movePtr(ImmGCPtr(envChain), outputReg());
-
-    attacher.jumpRejoin(masm);
-
-    return linkAndAttachStub(cx, masm, attacher, ion, "global");
-}
-
-static inline void
-GenerateEnvironmentChainGuard(MacroAssembler& masm, JSObject* envObj,
-                              Register envObjReg, Shape* shape, Label* failures)
-{
-    if (envObj->is<CallObject>()) {
-        // We can skip a guard on the call object if the script's bindings are
-        // guaranteed to be immutable (and thus cannot introduce shadowing
-        // variables).
-        CallObject* callObj = &envObj->as<CallObject>();
-        JSFunction* fun = &callObj->callee();
-        // The function might have been relazified under rare conditions.
-        // In that case, we pessimistically create the guard, as we'd
-        // need to root various pointers to delazify,
-        if (fun->hasScript()) {
-            JSScript* script = fun->nonLazyScript();
-            if (!script->funHasExtensibleScope())
-                return;
-        }
-    } else if (envObj->is<GlobalObject>()) {
-        // If this is the last object on the scope walk, and the property we've
-        // found is not configurable, then we don't need a shape guard because
-        // the shape cannot be removed.
-        if (shape && !shape->configurable())
-            return;
-    }
-
-    Address shapeAddr(envObjReg, ShapedObject::offsetOfShape());
-    masm.branchPtr(Assembler::NotEqual, shapeAddr,
-                   ImmGCPtr(envObj->as<NativeObject>().lastProperty()), failures);
-}
-
-static void
-GenerateEnvironmentChainGuards(MacroAssembler& masm, JSObject* envChain, JSObject* holder,
-                               Register outputReg, Label* failures, bool skipLastGuard = false)
-{
-    JSObject* tobj = envChain;
-
-    // Walk up the env chain. Note that IsCacheableEnvironmentChain guarantees the
-    // |tobj == holder| condition terminates the loop.
-    while (true) {
-        MOZ_ASSERT(IsCacheableEnvironment(tobj) || tobj->is<GlobalObject>());
-
-        if (skipLastGuard && tobj == holder)
-            break;
-
-        GenerateEnvironmentChainGuard(masm, tobj, outputReg, nullptr, failures);
-
-        if (tobj == holder)
-            break;
-
-        // Load the next link.
-        tobj = &tobj->as<EnvironmentObject>().enclosingEnvironment();
-        masm.extractObject(Address(outputReg, EnvironmentObject::offsetOfEnclosingEnvironment()),
-                           outputReg);
-    }
-}
-
-bool
-BindNameIC::attachNonGlobal(JSContext* cx, HandleScript outerScript, IonScript* ion,
-                            HandleObject envChain, HandleObject holder)
-{
-    MOZ_ASSERT(IsCacheableEnvironment(envChain));
-
-    MacroAssembler masm(cx, ion, outerScript, profilerLeavePc_);
-    StubAttacher attacher(*this);
-
-    // Guard on the shape of the env chain.
-    Label failures;
-    attacher.branchNextStubOrLabel(masm, Assembler::NotEqual,
-                                   Address(environmentChainReg(), ShapedObject::offsetOfShape()),
-                                   ImmGCPtr(envChain->as<NativeObject>().lastProperty()),
-                                   holder != envChain ? &failures : nullptr);
-
-    if (holder != envChain) {
-        JSObject* parent = &envChain->as<EnvironmentObject>().enclosingEnvironment();
-        masm.extractObject(Address(environmentChainReg(),
-                                   EnvironmentObject::offsetOfEnclosingEnvironment()),
-                           outputReg());
-
-        GenerateEnvironmentChainGuards(masm, parent, holder, outputReg(), &failures);
-    } else {
-        masm.movePtr(environmentChainReg(), outputReg());
-    }
-
-    // At this point outputReg holds the object on which the property
-    // was found, so we're done.
-    attacher.jumpRejoin(masm);
-
-    // All failures flow to here, so there is a common point to patch.
-    if (holder != envChain) {
-        masm.bind(&failures);
-        attacher.jumpNextStub(masm);
-    }
-
-    return linkAndAttachStub(cx, masm, attacher, ion, "non-global");
-}
-
-static bool
-IsCacheableNonGlobalEnvironmentChain(JSObject* envChain, JSObject* holder)
-{
-    while (true) {
-        if (!IsCacheableEnvironment(envChain)) {
-            JitSpew(JitSpew_IonIC, "Non-cacheable object on env chain");
-            return false;
-        }
-
-        if (envChain == holder)
-            return true;
-
-        envChain = &envChain->as<EnvironmentObject>().enclosingEnvironment();
-        if (!envChain) {
-            JitSpew(JitSpew_IonIC, "env chain indirect hit");
-            return false;
-        }
-    }
-
-    MOZ_CRASH("Invalid env chain");
-}
-
-JSObject*
-BindNameIC::update(JSContext* cx, HandleScript outerScript, size_t cacheIndex,
-                   HandleObject envChain)
-{
-    IonScript* ion = outerScript->ionScript();
-    BindNameIC& cache = ion->getCache(cacheIndex).toBindName();
-    HandlePropertyName name = cache.name();
-
-    RootedObject holder(cx);
-    if (!LookupNameUnqualified(cx, name, envChain, &holder))
-        return nullptr;
-
-    // Stop generating new stubs once we hit the stub count limit, see
-    // GetPropertyCache.
-    if (cache.canAttachStub()) {
-        if (envChain->is<GlobalObject>()) {
-            if (!cache.attachGlobal(cx, outerScript, ion, envChain))
-                return nullptr;
-        } else if (IsCacheableNonGlobalEnvironmentChain(envChain, holder)) {
-            if (!cache.attachNonGlobal(cx, outerScript, ion, envChain, holder))
-                return nullptr;
-        } else {
-            JitSpew(JitSpew_IonIC, "BINDNAME uncacheable env chain");
-        }
-    }
-
-    return holder;
-}
-=======
-}
->>>>>>> a17af05f
+}