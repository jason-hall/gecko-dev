/* -*- Mode: C++; tab-width: 8; indent-tabs-mode: nil; c-basic-offset: 4 -*-
 * vim: set ts=8 sts=4 et sw=4 tw=99:
 * This Source Code Form is subject to the terms of the Mozilla Public
 * License, v. 2.0. If a copy of the MPL was not distributed with this
 * file, You can obtain one at http://mozilla.org/MPL/2.0/. */

#ifndef jit_x64_MacroAssembler_x64_h
#define jit_x64_MacroAssembler_x64_h

#include "jit/JitFrames.h"
#include "jit/MoveResolver.h"
#include "jit/x86-shared/MacroAssembler-x86-shared.h"

namespace js {
namespace jit {

struct ImmShiftedTag : public ImmWord
{
    explicit ImmShiftedTag(JSValueShiftedTag shtag)
      : ImmWord((uintptr_t)shtag)
    { }

    explicit ImmShiftedTag(JSValueType type)
      : ImmWord(uintptr_t(JSValueShiftedTag(JSVAL_TYPE_TO_SHIFTED_TAG(type))))
    { }
};

struct ImmTag : public Imm32
{
    explicit ImmTag(JSValueTag tag)
      : Imm32(tag)
    { }
};

class MacroAssemblerX64 : public MacroAssemblerX86Shared
{
  private:
    // Perform a downcast. Should be removed by Bug 996602.
    MacroAssembler& asMasm();
    const MacroAssembler& asMasm() const;

    void bindOffsets(const MacroAssemblerX86Shared::UsesVector&);

  public:
    using MacroAssemblerX86Shared::load32;
    using MacroAssemblerX86Shared::store32;
    using MacroAssemblerX86Shared::store16;

    MacroAssemblerX64()
    {
    }

    // The buffer is about to be linked, make sure any constant pools or excess
    // bookkeeping has been flushed to the instruction stream.
    void finish();

    /////////////////////////////////////////////////////////////////
    // X64 helpers.
    /////////////////////////////////////////////////////////////////
    void writeDataRelocation(const Value& val) {
        if (val.isGCThing()) {
            gc::Cell* cell = val.toGCThing();
            if (cell && gc::IsInsideNursery(cell))
                embedsNurseryPointers_ = true;
            dataRelocations_.writeUnsigned(masm.currentOffset());
        }
    }

    // Refers to the upper 32 bits of a 64-bit Value operand.
    // On x86_64, the upper 32 bits do not necessarily only contain the type.
    Operand ToUpper32(Operand base) {
        switch (base.kind()) {
          case Operand::MEM_REG_DISP:
            return Operand(Register::FromCode(base.base()), base.disp() + 4);

          case Operand::MEM_SCALE:
            return Operand(Register::FromCode(base.base()), Register::FromCode(base.index()),
                           base.scale(), base.disp() + 4);

          default:
            MOZ_CRASH("unexpected operand kind");
        }
    }
    static inline Operand ToUpper32(const Address& address) {
        return Operand(address.base, address.offset + 4);
    }
    static inline Operand ToUpper32(const BaseIndex& address) {
        return Operand(address.base, address.index, address.scale, address.offset + 4);
    }

    uint32_t Upper32Of(JSValueShiftedTag tag) {
        union { // Implemented in this way to appease MSVC++.
            uint64_t tag;
            struct {
                uint32_t lo32;
                uint32_t hi32;
            } s;
        } e;
        e.tag = tag;
        return e.s.hi32;
    }

    JSValueShiftedTag GetShiftedTag(JSValueType type) {
        return (JSValueShiftedTag)JSVAL_TYPE_TO_SHIFTED_TAG(type);
    }

    /////////////////////////////////////////////////////////////////
    // X86/X64-common interface.
    /////////////////////////////////////////////////////////////////
    Address ToPayload(Address value) {
        return value;
    }

    void storeValue(ValueOperand val, Operand dest) {
        movq(val.valueReg(), dest);
    }
    void storeValue(ValueOperand val, const Address& dest) {
        storeValue(val, Operand(dest));
    }
    template <typename T>
    void storeValue(JSValueType type, Register reg, const T& dest) {
        // Value types with 32-bit payloads can be emitted as two 32-bit moves.
        if (type == JSVAL_TYPE_INT32 || type == JSVAL_TYPE_BOOLEAN) {
            movl(reg, Operand(dest));
            movl(Imm32(Upper32Of(GetShiftedTag(type))), ToUpper32(Operand(dest)));
        } else {
            ScratchRegisterScope scratch(asMasm());
            boxValue(type, reg, scratch);
            movq(scratch, Operand(dest));
        }
    }
    template <typename T>
    void storeValue(const Value& val, const T& dest) {
        ScratchRegisterScope scratch(asMasm());
        if (val.isGCThing()) {
            movWithPatch(ImmWord(val.asRawBits()), scratch);
            writeDataRelocation(val);
        } else {
            mov(ImmWord(val.asRawBits()), scratch);
        }
        movq(scratch, Operand(dest));
    }
    void storeValue(ValueOperand val, BaseIndex dest) {
        storeValue(val, Operand(dest));
    }
    void storeValue(const Address& src, const Address& dest, Register temp) {
        loadPtr(src, temp);
        storePtr(temp, dest);
    }
    void loadValue(Operand src, ValueOperand val) {
        movq(src, val.valueReg());
    }
    void loadValue(Address src, ValueOperand val) {
        loadValue(Operand(src), val);
    }
    void loadValue(const BaseIndex& src, ValueOperand val) {
        loadValue(Operand(src), val);
    }
    void tagValue(JSValueType type, Register payload, ValueOperand dest) {
        ScratchRegisterScope scratch(asMasm());
        MOZ_ASSERT(dest.valueReg() != scratch);
        if (payload != dest.valueReg())
            movq(payload, dest.valueReg());
        mov(ImmShiftedTag(type), scratch);
        orq(scratch, dest.valueReg());
    }
    void pushValue(ValueOperand val) {
        push(val.valueReg());
    }
    void popValue(ValueOperand val) {
        pop(val.valueReg());
    }
    void pushValue(const Value& val) {
        if (val.isGCThing()) {
            ScratchRegisterScope scratch(asMasm());
            movWithPatch(ImmWord(val.asRawBits()), scratch);
            writeDataRelocation(val);
            push(scratch);
        } else {
            push(ImmWord(val.asRawBits()));
        }
    }
    void pushValue(JSValueType type, Register reg) {
        ScratchRegisterScope scratch(asMasm());
        boxValue(type, reg, scratch);
        push(scratch);
    }
    void pushValue(const Address& addr) {
        push(Operand(addr));
    }

<<<<<<< HEAD
    void moveValue(const Value& val, Register dest) {
        movWithPatch(ImmWord(val.asRawBits()), dest);
        writeDataRelocation(val);
    }
    void moveValue(const Value& src, const ValueOperand& dest) {
        moveValue(src, dest.valueReg());
    }
    void moveValue(const ValueOperand& src, const ValueOperand& dest) {
        if (src.valueReg() != dest.valueReg())
            movq(src.valueReg(), dest.valueReg());
    }
=======
>>>>>>> a17af05f
    void boxValue(JSValueType type, Register src, Register dest);

    Condition testUndefined(Condition cond, Register tag) {
        MOZ_ASSERT(cond == Equal || cond == NotEqual);
        cmp32(tag, ImmTag(JSVAL_TAG_UNDEFINED));
        return cond;
    }
    Condition testInt32(Condition cond, Register tag) {
        MOZ_ASSERT(cond == Equal || cond == NotEqual);
        cmp32(tag, ImmTag(JSVAL_TAG_INT32));
        return cond;
    }
    Condition testBoolean(Condition cond, Register tag) {
        MOZ_ASSERT(cond == Equal || cond == NotEqual);
        cmp32(tag, ImmTag(JSVAL_TAG_BOOLEAN));
        return cond;
    }
    Condition testNull(Condition cond, Register tag) {
        MOZ_ASSERT(cond == Equal || cond == NotEqual);
        cmp32(tag, ImmTag(JSVAL_TAG_NULL));
        return cond;
    }
    Condition testString(Condition cond, Register tag) {
        MOZ_ASSERT(cond == Equal || cond == NotEqual);
        cmp32(tag, ImmTag(JSVAL_TAG_STRING));
        return cond;
    }
    Condition testSymbol(Condition cond, Register tag) {
        MOZ_ASSERT(cond == Equal || cond == NotEqual);
        cmp32(tag, ImmTag(JSVAL_TAG_SYMBOL));
        return cond;
    }
    Condition testObject(Condition cond, Register tag) {
        MOZ_ASSERT(cond == Equal || cond == NotEqual);
        cmp32(tag, ImmTag(JSVAL_TAG_OBJECT));
        return cond;
    }
    Condition testDouble(Condition cond, Register tag) {
        MOZ_ASSERT(cond == Equal || cond == NotEqual);
        cmp32(tag, Imm32(JSVAL_TAG_MAX_DOUBLE));
        return cond == Equal ? BelowOrEqual : Above;
    }
    Condition testNumber(Condition cond, Register tag) {
        MOZ_ASSERT(cond == Equal || cond == NotEqual);
        cmp32(tag, Imm32(JSVAL_UPPER_INCL_TAG_OF_NUMBER_SET));
        return cond == Equal ? BelowOrEqual : Above;
    }
    Condition testGCThing(Condition cond, Register tag) {
        MOZ_ASSERT(cond == Equal || cond == NotEqual);
        cmp32(tag, Imm32(JSVAL_LOWER_INCL_TAG_OF_GCTHING_SET));
        return cond == Equal ? AboveOrEqual : Below;
    }

    Condition testMagic(Condition cond, Register tag) {
        MOZ_ASSERT(cond == Equal || cond == NotEqual);
        cmp32(tag, ImmTag(JSVAL_TAG_MAGIC));
        return cond;
    }
    Condition testError(Condition cond, Register tag) {
        return testMagic(cond, tag);
    }
    Condition testPrimitive(Condition cond, Register tag) {
        MOZ_ASSERT(cond == Equal || cond == NotEqual);
        cmp32(tag, ImmTag(JSVAL_UPPER_EXCL_TAG_OF_PRIMITIVE_SET));
        return cond == Equal ? Below : AboveOrEqual;
    }

    Condition testUndefined(Condition cond, const ValueOperand& src) {
        ScratchRegisterScope scratch(asMasm());
        splitTag(src, scratch);
        return testUndefined(cond, scratch);
    }
    Condition testInt32(Condition cond, const ValueOperand& src) {
        ScratchRegisterScope scratch(asMasm());
        splitTag(src, scratch);
        return testInt32(cond, scratch);
    }
    Condition testBoolean(Condition cond, const ValueOperand& src) {
        ScratchRegisterScope scratch(asMasm());
        splitTag(src, scratch);
        return testBoolean(cond, scratch);
    }
    Condition testDouble(Condition cond, const ValueOperand& src) {
        ScratchRegisterScope scratch(asMasm());
        splitTag(src, scratch);
        return testDouble(cond, scratch);
    }
    Condition testNumber(Condition cond, const ValueOperand& src) {
        ScratchRegisterScope scratch(asMasm());
        splitTag(src, scratch);
        return testNumber(cond, scratch);
    }
    Condition testNull(Condition cond, const ValueOperand& src) {
        ScratchRegisterScope scratch(asMasm());
        splitTag(src, scratch);
        return testNull(cond, scratch);
    }
    Condition testString(Condition cond, const ValueOperand& src) {
        ScratchRegisterScope scratch(asMasm());
        splitTag(src, scratch);
        return testString(cond, scratch);
    }
    Condition testSymbol(Condition cond, const ValueOperand& src) {
        ScratchRegisterScope scratch(asMasm());
        splitTag(src, scratch);
        return testSymbol(cond, scratch);
    }
    Condition testObject(Condition cond, const ValueOperand& src) {
        ScratchRegisterScope scratch(asMasm());
        splitTag(src, scratch);
        return testObject(cond, scratch);
    }
    Condition testGCThing(Condition cond, const ValueOperand& src) {
        ScratchRegisterScope scratch(asMasm());
        splitTag(src, scratch);
        return testGCThing(cond, scratch);
    }
    Condition testPrimitive(Condition cond, const ValueOperand& src) {
        ScratchRegisterScope scratch(asMasm());
        splitTag(src, scratch);
        return testPrimitive(cond, scratch);
    }


    Condition testUndefined(Condition cond, const Address& src) {
        cmp32(ToUpper32(src), Imm32(Upper32Of(GetShiftedTag(JSVAL_TYPE_UNDEFINED))));
        return cond;
    }
    Condition testInt32(Condition cond, const Address& src) {
        cmp32(ToUpper32(src), Imm32(Upper32Of(GetShiftedTag(JSVAL_TYPE_INT32))));
        return cond;
    }
    Condition testBoolean(Condition cond, const Address& src) {
        cmp32(ToUpper32(src), Imm32(Upper32Of(GetShiftedTag(JSVAL_TYPE_BOOLEAN))));
        return cond;
    }
    Condition testDouble(Condition cond, const Address& src) {
        ScratchRegisterScope scratch(asMasm());
        splitTag(src, scratch);
        return testDouble(cond, scratch);
    }
    Condition testNumber(Condition cond, const Address& src) {
        ScratchRegisterScope scratch(asMasm());
        splitTag(src, scratch);
        return testNumber(cond, scratch);
    }
    Condition testNull(Condition cond, const Address& src) {
        cmp32(ToUpper32(src), Imm32(Upper32Of(GetShiftedTag(JSVAL_TYPE_NULL))));
        return cond;
    }
    Condition testString(Condition cond, const Address& src) {
        ScratchRegisterScope scratch(asMasm());
        splitTag(src, scratch);
        return testString(cond, scratch);
    }
    Condition testSymbol(Condition cond, const Address& src) {
        ScratchRegisterScope scratch(asMasm());
        splitTag(src, scratch);
        return testSymbol(cond, scratch);
    }
    Condition testObject(Condition cond, const Address& src) {
        ScratchRegisterScope scratch(asMasm());
        splitTag(src, scratch);
        return testObject(cond, scratch);
    }
    Condition testPrimitive(Condition cond, const Address& src) {
        ScratchRegisterScope scratch(asMasm());
        splitTag(src, scratch);
        return testPrimitive(cond, scratch);
    }
    Condition testGCThing(Condition cond, const Address& src) {
        ScratchRegisterScope scratch(asMasm());
        splitTag(src, scratch);
        return testGCThing(cond, scratch);
    }
    Condition testMagic(Condition cond, const Address& src) {
        ScratchRegisterScope scratch(asMasm());
        splitTag(src, scratch);
        return testMagic(cond, scratch);
    }


    Condition testUndefined(Condition cond, const BaseIndex& src) {
        ScratchRegisterScope scratch(asMasm());
        splitTag(src, scratch);
        return testUndefined(cond, scratch);
    }
    Condition testNull(Condition cond, const BaseIndex& src) {
        ScratchRegisterScope scratch(asMasm());
        splitTag(src, scratch);
        return testNull(cond, scratch);
    }
    Condition testBoolean(Condition cond, const BaseIndex& src) {
        ScratchRegisterScope scratch(asMasm());
        splitTag(src, scratch);
        return testBoolean(cond, scratch);
    }
    Condition testString(Condition cond, const BaseIndex& src) {
        ScratchRegisterScope scratch(asMasm());
        splitTag(src, scratch);
        return testString(cond, scratch);
    }
    Condition testSymbol(Condition cond, const BaseIndex& src) {
        ScratchRegisterScope scratch(asMasm());
        splitTag(src, scratch);
        return testSymbol(cond, scratch);
    }
    Condition testInt32(Condition cond, const BaseIndex& src) {
        ScratchRegisterScope scratch(asMasm());
        splitTag(src, scratch);
        return testInt32(cond, scratch);
    }
    Condition testObject(Condition cond, const BaseIndex& src) {
        ScratchRegisterScope scratch(asMasm());
        splitTag(src, scratch);
        return testObject(cond, scratch);
    }
    Condition testDouble(Condition cond, const BaseIndex& src) {
        ScratchRegisterScope scratch(asMasm());
        splitTag(src, scratch);
        return testDouble(cond, scratch);
    }
    Condition testMagic(Condition cond, const BaseIndex& src) {
        ScratchRegisterScope scratch(asMasm());
        splitTag(src, scratch);
        return testMagic(cond, scratch);
    }
    Condition testGCThing(Condition cond, const BaseIndex& src) {
        ScratchRegisterScope scratch(asMasm());
        splitTag(src, scratch);
        return testGCThing(cond, scratch);
    }

    Condition isMagic(Condition cond, const ValueOperand& src, JSWhyMagic why) {
        uint64_t magic = MagicValue(why).asRawBits();
        cmpPtr(src.valueReg(), ImmWord(magic));
        return cond;
    }

    void cmpPtr(Register lhs, const ImmWord rhs) {
        ScratchRegisterScope scratch(asMasm());
        MOZ_ASSERT(lhs != scratch);
        if (intptr_t(rhs.value) <= INT32_MAX && intptr_t(rhs.value) >= INT32_MIN) {
            cmpPtr(lhs, Imm32(int32_t(rhs.value)));
        } else {
            movePtr(rhs, scratch);
            cmpPtr(lhs, scratch);
        }
    }
    void cmpPtr(Register lhs, const ImmPtr rhs) {
        cmpPtr(lhs, ImmWord(uintptr_t(rhs.value)));
    }
    void cmpPtr(Register lhs, const ImmGCPtr rhs) {
        ScratchRegisterScope scratch(asMasm());
        MOZ_ASSERT(lhs != scratch);
        movePtr(rhs, scratch);
        cmpPtr(lhs, scratch);
    }
    void cmpPtr(Register lhs, const Imm32 rhs) {
        cmpq(rhs, lhs);
    }
    void cmpPtr(const Operand& lhs, const ImmGCPtr rhs) {
        ScratchRegisterScope scratch(asMasm());
        MOZ_ASSERT(!lhs.containsReg(scratch));
        movePtr(rhs, scratch);
        cmpPtr(lhs, scratch);
    }
    void cmpPtr(const Operand& lhs, const ImmWord rhs) {
        if ((intptr_t)rhs.value <= INT32_MAX && (intptr_t)rhs.value >= INT32_MIN) {
            cmpPtr(lhs, Imm32((int32_t)rhs.value));
        } else {
            ScratchRegisterScope scratch(asMasm());
            movePtr(rhs, scratch);
            cmpPtr(lhs, scratch);
        }
    }
    void cmpPtr(const Operand& lhs, const ImmPtr rhs) {
        cmpPtr(lhs, ImmWord(uintptr_t(rhs.value)));
    }
    void cmpPtr(const Address& lhs, const ImmGCPtr rhs) {
        cmpPtr(Operand(lhs), rhs);
    }
    void cmpPtr(const Address& lhs, const ImmWord rhs) {
        cmpPtr(Operand(lhs), rhs);
    }
    void cmpPtr(const Address& lhs, const ImmPtr rhs) {
        cmpPtr(lhs, ImmWord(uintptr_t(rhs.value)));
    }
    void cmpPtr(const Operand& lhs, Register rhs) {
        cmpq(rhs, lhs);
    }
    void cmpPtr(Register lhs, const Operand& rhs) {
        cmpq(rhs, lhs);
    }
    void cmpPtr(const Operand& lhs, const Imm32 rhs) {
        cmpq(rhs, lhs);
    }
    void cmpPtr(const Address& lhs, Register rhs) {
        cmpPtr(Operand(lhs), rhs);
    }
    void cmpPtr(Register lhs, Register rhs) {
        cmpq(rhs, lhs);
    }
    void testPtr(Register lhs, Register rhs) {
        testq(rhs, lhs);
    }
    void testPtr(Register lhs, Imm32 rhs) {
        testq(rhs, lhs);
    }
    void testPtr(const Operand& lhs, Imm32 rhs) {
        testq(rhs, lhs);
    }

    /////////////////////////////////////////////////////////////////
    // Common interface.
    /////////////////////////////////////////////////////////////////

    CodeOffsetJump jumpWithPatch(RepatchLabel* label, Label* documentation = nullptr) {
        JmpSrc src = jmpSrc(label);
        return CodeOffsetJump(size(), addPatchableJump(src, Relocation::HARDCODED));
    }

    CodeOffsetJump jumpWithPatch(RepatchLabel* label, Condition cond,
                                 Label* documentation = nullptr)
    {
        JmpSrc src = jSrc(cond, label);
        return CodeOffsetJump(size(), addPatchableJump(src, Relocation::HARDCODED));
    }

    CodeOffsetJump backedgeJump(RepatchLabel* label, Label* documentation = nullptr) {
        return jumpWithPatch(label);
    }

    void movePtr(Register src, Register dest) {
        movq(src, dest);
    }
    void movePtr(Register src, const Operand& dest) {
        movq(src, dest);
    }
    void movePtr(ImmWord imm, Register dest) {
        mov(imm, dest);
    }
    void movePtr(ImmPtr imm, Register dest) {
        mov(imm, dest);
    }
    void movePtr(wasm::SymbolicAddress imm, Register dest) {
        mov(imm, dest);
    }
    void movePtr(ImmGCPtr imm, Register dest) {
        movq(imm, dest);
    }
    void loadPtr(AbsoluteAddress address, Register dest) {
        if (X86Encoding::IsAddressImmediate(address.addr)) {
            movq(Operand(address), dest);
        } else {
            ScratchRegisterScope scratch(asMasm());
            mov(ImmPtr(address.addr), scratch);
            loadPtr(Address(scratch, 0x0), dest);
        }
    }
    void loadPtr(const Address& address, Register dest) {
        movq(Operand(address), dest);
    }
    void load64(const Address& address, Register dest) {
        movq(Operand(address), dest);
    }
    void loadPtr(const Operand& src, Register dest) {
        movq(src, dest);
    }
    void loadPtr(const BaseIndex& src, Register dest) {
        movq(Operand(src), dest);
    }
    void loadPrivate(const Address& src, Register dest) {
        loadPtr(src, dest);
        shlq(Imm32(1), dest);
    }
    void load32(AbsoluteAddress address, Register dest) {
        if (X86Encoding::IsAddressImmediate(address.addr)) {
            movl(Operand(address), dest);
        } else {
            ScratchRegisterScope scratch(asMasm());
            mov(ImmPtr(address.addr), scratch);
            load32(Address(scratch, 0x0), dest);
        }
    }
    void load64(const Address& address, Register64 dest) {
        movq(Operand(address), dest.reg);
    }
    template <typename T>
    void storePtr(ImmWord imm, T address) {
        if ((intptr_t)imm.value <= INT32_MAX && (intptr_t)imm.value >= INT32_MIN) {
            movq(Imm32((int32_t)imm.value), Operand(address));
        } else {
            ScratchRegisterScope scratch(asMasm());
            mov(imm, scratch);
            movq(scratch, Operand(address));
        }
    }
    template <typename T>
    void storePtr(ImmPtr imm, T address) {
        storePtr(ImmWord(uintptr_t(imm.value)), address);
    }
    template <typename T>
    void storePtr(ImmGCPtr imm, T address) {
        ScratchRegisterScope scratch(asMasm());
        movq(imm, scratch);
        movq(scratch, Operand(address));
    }
    void storePtr(Register src, const Address& address) {
        movq(src, Operand(address));
    }
    void store64(Register src, const Address& address) {
        movq(src, Operand(address));
    }
    void storePtr(Register src, const BaseIndex& address) {
        movq(src, Operand(address));
    }
    void storePtr(Register src, const Operand& dest) {
        movq(src, dest);
    }
    void storePtr(Register src, AbsoluteAddress address) {
        if (X86Encoding::IsAddressImmediate(address.addr)) {
            movq(src, Operand(address));
        } else {
            ScratchRegisterScope scratch(asMasm());
            mov(ImmPtr(address.addr), scratch);
            storePtr(src, Address(scratch, 0x0));
        }
    }
    void store32(Register src, AbsoluteAddress address) {
        if (X86Encoding::IsAddressImmediate(address.addr)) {
            movl(src, Operand(address));
        } else {
            ScratchRegisterScope scratch(asMasm());
            mov(ImmPtr(address.addr), scratch);
            store32(src, Address(scratch, 0x0));
        }
    }
    void store16(Register src, AbsoluteAddress address) {
        if (X86Encoding::IsAddressImmediate(address.addr)) {
            movw(src, Operand(address));
        } else {
            ScratchRegisterScope scratch(asMasm());
            mov(ImmPtr(address.addr), scratch);
            store16(src, Address(scratch, 0x0));
        }
    }
    void store64(Register64 src, Address address) {
        storePtr(src.reg, address);
    }
    void store64(Imm64 imm, Address address) {
        storePtr(ImmWord(imm.value), address);
    }

    void splitTag(Register src, Register dest) {
        if (src != dest)
            movq(src, dest);
        shrq(Imm32(JSVAL_TAG_SHIFT), dest);
    }
    void splitTag(const ValueOperand& operand, Register dest) {
        splitTag(operand.valueReg(), dest);
    }
    void splitTag(const Operand& operand, Register dest) {
        movq(operand, dest);
        shrq(Imm32(JSVAL_TAG_SHIFT), dest);
    }
    void splitTag(const Address& operand, Register dest) {
        splitTag(Operand(operand), dest);
    }
    void splitTag(const BaseIndex& operand, Register dest) {
        splitTag(Operand(operand), dest);
    }

    // Extracts the tag of a value and places it in ScratchReg.
    Register splitTagForTest(const ValueOperand& value) {
        splitTag(value, ScratchReg);
        return ScratchReg;
    }
    void cmpTag(const ValueOperand& operand, ImmTag tag) {
        Register reg = splitTagForTest(operand);
        cmp32(reg, tag);
    }

    Condition testMagic(Condition cond, const ValueOperand& src) {
        ScratchRegisterScope scratch(asMasm());
        splitTag(src, scratch);
        return testMagic(cond, scratch);
    }
    Condition testError(Condition cond, const ValueOperand& src) {
        return testMagic(cond, src);
    }

    void testNullSet(Condition cond, const ValueOperand& value, Register dest) {
        cond = testNull(cond, value);
        emitSet(cond, dest);
    }

    void testObjectSet(Condition cond, const ValueOperand& value, Register dest) {
        cond = testObject(cond, value);
        emitSet(cond, dest);
    }

    void testUndefinedSet(Condition cond, const ValueOperand& value, Register dest) {
        cond = testUndefined(cond, value);
        emitSet(cond, dest);
    }

    void boxDouble(FloatRegister src, const ValueOperand& dest, FloatRegister) {
        vmovq(src, dest.valueReg());
    }
    void boxNonDouble(JSValueType type, Register src, const ValueOperand& dest) {
        MOZ_ASSERT(src != dest.valueReg());
        boxValue(type, src, dest.valueReg());
    }

    // Note that the |dest| register here may be ScratchReg, so we shouldn't
    // use it.
    void unboxInt32(const ValueOperand& src, Register dest) {
        movl(src.valueReg(), dest);
    }
    void unboxInt32(const Operand& src, Register dest) {
        movl(src, dest);
    }
    void unboxInt32(const Address& src, Register dest) {
        unboxInt32(Operand(src), dest);
    }
    void unboxDouble(const Address& src, FloatRegister dest) {
        loadDouble(Operand(src), dest);
    }

    void unboxArgObjMagic(const ValueOperand& src, Register dest) {
        unboxArgObjMagic(Operand(src.valueReg()), dest);
    }
    void unboxArgObjMagic(const Operand& src, Register dest) {
        mov(ImmWord(0), dest);
    }
    void unboxArgObjMagic(const Address& src, Register dest) {
        unboxArgObjMagic(Operand(src), dest);
    }

    void unboxBoolean(const ValueOperand& src, Register dest) {
        movl(src.valueReg(), dest);
    }
    void unboxBoolean(const Operand& src, Register dest) {
        movl(src, dest);
    }
    void unboxBoolean(const Address& src, Register dest) {
        unboxBoolean(Operand(src), dest);
    }

    void unboxMagic(const ValueOperand& src, Register dest) {
        movl(src.valueReg(), dest);
    }

    void unboxDouble(const ValueOperand& src, FloatRegister dest) {
        vmovq(src.valueReg(), dest);
    }
    void unboxPrivate(const ValueOperand& src, const Register dest) {
        movq(src.valueReg(), dest);
        shlq(Imm32(1), dest);
    }

    void notBoolean(const ValueOperand& val) {
        xorq(Imm32(1), val.valueReg());
    }

    // Unbox any non-double value into dest. Prefer unboxInt32 or unboxBoolean
    // instead if the source type is known.
    void unboxNonDouble(const ValueOperand& src, Register dest) {
        if (src.valueReg() == dest) {
            ScratchRegisterScope scratch(asMasm());
            mov(ImmWord(JSVAL_PAYLOAD_MASK), scratch);
            andq(scratch, dest);
        } else {
            mov(ImmWord(JSVAL_PAYLOAD_MASK), dest);
            andq(src.valueReg(), dest);
        }
    }
    void unboxNonDouble(const Operand& src, Register dest) {
        // Explicitly permits |dest| to be used in |src|.
        ScratchRegisterScope scratch(asMasm());
        MOZ_ASSERT(dest != scratch);
        if (src.containsReg(dest)) {
            mov(ImmWord(JSVAL_PAYLOAD_MASK), scratch);
            // If src is already a register, then src and dest are the same
            // thing and we don't need to move anything into dest.
            if (src.kind() != Operand::REG)
                movq(src, dest);
            andq(scratch, dest);
        } else {
            mov(ImmWord(JSVAL_PAYLOAD_MASK), dest);
            andq(src, dest);
        }
    }
    void unboxNonDouble(const Address& src, Register dest) {
        unboxNonDouble(Operand(src), dest);
    }

    void unboxString(const ValueOperand& src, Register dest) { unboxNonDouble(src, dest); }
    void unboxString(const Operand& src, Register dest) { unboxNonDouble(src, dest); }
    void unboxString(const Address& src, Register dest) { unboxNonDouble(src, dest); }

    void unboxSymbol(const ValueOperand& src, Register dest) { unboxNonDouble(src, dest); }
    void unboxSymbol(const Operand& src, Register dest) { unboxNonDouble(src, dest); }

    void unboxObject(const ValueOperand& src, Register dest) { unboxNonDouble(src, dest); }
    void unboxObject(const Operand& src, Register dest) { unboxNonDouble(src, dest); }
    void unboxObject(const Address& src, Register dest) { unboxNonDouble(Operand(src), dest); }
    void unboxObject(const BaseIndex& src, Register dest) { unboxNonDouble(Operand(src), dest); }

    // Extended unboxing API. If the payload is already in a register, returns
    // that register. Otherwise, provides a move to the given scratch register,
    // and returns that.
    Register extractObject(const Address& address, Register scratch) {
        MOZ_ASSERT(scratch != ScratchReg);
        unboxObject(address, scratch);
        return scratch;
    }
    Register extractObject(const ValueOperand& value, Register scratch) {
        MOZ_ASSERT(scratch != ScratchReg);
        unboxObject(value, scratch);
        return scratch;
    }
    Register extractInt32(const ValueOperand& value, Register scratch) {
        MOZ_ASSERT(scratch != ScratchReg);
        unboxInt32(value, scratch);
        return scratch;
    }
    Register extractBoolean(const ValueOperand& value, Register scratch) {
        MOZ_ASSERT(scratch != ScratchReg);
        unboxBoolean(value, scratch);
        return scratch;
    }
    Register extractTag(const Address& address, Register scratch) {
        MOZ_ASSERT(scratch != ScratchReg);
        loadPtr(address, scratch);
        splitTag(scratch, scratch);
        return scratch;
    }
    Register extractTag(const ValueOperand& value, Register scratch) {
        MOZ_ASSERT(scratch != ScratchReg);
        splitTag(value, scratch);
        return scratch;
    }

    inline void unboxValue(const ValueOperand& src, AnyRegister dest);

    // These two functions use the low 32-bits of the full value register.
    void boolValueToDouble(const ValueOperand& operand, FloatRegister dest) {
        convertInt32ToDouble(operand.valueReg(), dest);
    }
    void int32ValueToDouble(const ValueOperand& operand, FloatRegister dest) {
        convertInt32ToDouble(operand.valueReg(), dest);
    }

    void boolValueToFloat32(const ValueOperand& operand, FloatRegister dest) {
        convertInt32ToFloat32(operand.valueReg(), dest);
    }
    void int32ValueToFloat32(const ValueOperand& operand, FloatRegister dest) {
        convertInt32ToFloat32(operand.valueReg(), dest);
    }

    void loadConstantDouble(double d, FloatRegister dest);
    void loadConstantFloat32(float f, FloatRegister dest);

    void loadConstantSimd128Int(const SimdConstant& v, FloatRegister dest);
    void loadConstantSimd128Float(const SimdConstant& v, FloatRegister dest);

    void convertInt64ToDouble(Register64 input, FloatRegister output);
    void convertInt64ToFloat32(Register64 input, FloatRegister output);
    static bool convertUInt64ToDoubleNeedsTemp();
    void convertUInt64ToDouble(Register64 input, FloatRegister output, Register temp);
    void convertUInt64ToFloat32(Register64 input, FloatRegister output, Register temp);

    void wasmTruncateDoubleToInt64(FloatRegister input, Register64 output, Label* oolEntry,
                                   Label* oolRejoin, FloatRegister tempDouble);
    void wasmTruncateDoubleToUInt64(FloatRegister input, Register64 output, Label* oolEntry,
                                    Label* oolRejoin, FloatRegister tempDouble);

    void wasmTruncateFloat32ToInt64(FloatRegister input, Register64 output, Label* oolEntry,
                                    Label* oolRejoin, FloatRegister tempDouble);
    void wasmTruncateFloat32ToUInt64(FloatRegister input, Register64 output, Label* oolEntry,
                                     Label* oolRejoin, FloatRegister tempDouble);

    void loadWasmGlobalPtr(uint32_t globalDataOffset, Register dest) {
        loadPtr(Address(WasmTlsReg, offsetof(wasm::TlsData, globalArea) + globalDataOffset), dest);
    }
    void loadWasmPinnedRegsFromTls() {
        loadPtr(Address(WasmTlsReg, offsetof(wasm::TlsData, memoryBase)), HeapReg);
    }

  public:
    Condition testInt32Truthy(bool truthy, const ValueOperand& operand) {
        test32(operand.valueReg(), operand.valueReg());
        return truthy ? NonZero : Zero;
    }
    Condition testStringTruthy(bool truthy, const ValueOperand& value) {
        ScratchRegisterScope scratch(asMasm());
        unboxString(value, scratch);
        cmp32(Operand(scratch, JSString::offsetOfLength()), Imm32(0));
        return truthy ? Assembler::NotEqual : Assembler::Equal;
    }

    template <typename T>
    inline void loadInt32OrDouble(const T& src, FloatRegister dest);

    template <typename T>
    void loadUnboxedValue(const T& src, MIRType type, AnyRegister dest) {
        if (dest.isFloat())
            loadInt32OrDouble(src, dest.fpu());
        else if (type == MIRType::Int32 || type == MIRType::Boolean)
            movl(Operand(src), dest.gpr());
        else
            unboxNonDouble(Operand(src), dest.gpr());
    }

    template <typename T>
    void storeUnboxedPayload(ValueOperand value, T address, size_t nbytes) {
        switch (nbytes) {
          case 8: {
            ScratchRegisterScope scratch(asMasm());
            unboxNonDouble(value, scratch);
            storePtr(scratch, address);
            return;
          }
          case 4:
            store32(value.valueReg(), address);
            return;
          case 1:
            store8(value.valueReg(), address);
            return;
          default: MOZ_CRASH("Bad payload width");
        }
    }

    void loadInstructionPointerAfterCall(Register dest) {
        loadPtr(Address(StackPointer, 0x0), dest);
    }

    void convertUInt32ToDouble(Register src, FloatRegister dest) {
        // Zero the output register to break dependencies, see convertInt32ToDouble.
        zeroDouble(dest);

        vcvtsq2sd(src, dest, dest);
    }

    void convertUInt32ToFloat32(Register src, FloatRegister dest) {
        // Zero the output register to break dependencies, see convertInt32ToDouble.
        zeroDouble(dest);

        vcvtsq2ss(src, dest, dest);
    }

    inline void incrementInt32Value(const Address& addr);

    inline void ensureDouble(const ValueOperand& source, FloatRegister dest, Label* failure);

  public:
    void handleFailureWithHandlerTail(void* handler);

    // Instrumentation for entering and leaving the profiler.
    void profilerEnterFrame(Register framePtr, Register scratch);
    void profilerExitFrame();
};

typedef MacroAssemblerX64 MacroAssemblerSpecific;

} // namespace jit
} // namespace js

#endif /* jit_x64_MacroAssembler_x64_h */<|MERGE_RESOLUTION|>--- conflicted
+++ resolved
@@ -189,20 +189,6 @@
         push(Operand(addr));
     }
 
-<<<<<<< HEAD
-    void moveValue(const Value& val, Register dest) {
-        movWithPatch(ImmWord(val.asRawBits()), dest);
-        writeDataRelocation(val);
-    }
-    void moveValue(const Value& src, const ValueOperand& dest) {
-        moveValue(src, dest.valueReg());
-    }
-    void moveValue(const ValueOperand& src, const ValueOperand& dest) {
-        if (src.valueReg() != dest.valueReg())
-            movq(src.valueReg(), dest.valueReg());
-    }
-=======
->>>>>>> a17af05f
     void boxValue(JSValueType type, Register src, Register dest);
 
     Condition testUndefined(Condition cond, Register tag) {
