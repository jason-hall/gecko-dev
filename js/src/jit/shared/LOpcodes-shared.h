/* -*- Mode: C++; tab-width: 8; indent-tabs-mode: nil; c-basic-offset: 4 -*-
 * vim: set ts=8 sts=4 et sw=4 tw=99:
 * This Source Code Form is subject to the terms of the Mozilla Public
 * License, v. 2.0. If a copy of the MPL was not distributed with this
 * file, You can obtain one at http://mozilla.org/MPL/2.0/. */

#ifndef jit_shared_LOpcodes_shared_h
#define jit_shared_LOpcodes_shared_h

#define LIR_COMMON_OPCODE_LIST(_)   \
    _(Unbox)                        \
    _(Box)                          \
    _(UnboxFloatingPoint)           \
    _(OsiPoint)                     \
    _(MoveGroup)                    \
    _(Integer)                      \
    _(Integer64)                    \
    _(Pointer)                      \
    _(Double)                       \
    _(Float32)                      \
    _(SimdBox)                      \
    _(SimdUnbox)                    \
    _(SimdSplatX16)                 \
    _(SimdSplatX8)                  \
    _(SimdSplatX4)                  \
    _(Simd128Int)                   \
    _(Simd128Float)                 \
    _(SimdAllTrue)                  \
    _(SimdAnyTrue)                  \
    _(SimdReinterpretCast)          \
    _(SimdExtractElementI)          \
    _(SimdExtractElementU2D)        \
    _(SimdExtractElementB)          \
    _(SimdExtractElementF)          \
    _(SimdInsertElementI)           \
    _(SimdInsertElementF)           \
    _(SimdGeneralShuffleI)          \
    _(SimdGeneralShuffleF)          \
    _(SimdSwizzleI)                 \
    _(SimdSwizzleF)                 \
    _(SimdShuffle)                  \
    _(SimdShuffleX4)                \
    _(SimdUnaryArithIx16)           \
    _(SimdUnaryArithIx8)            \
    _(SimdUnaryArithIx4)            \
    _(SimdUnaryArithFx4)            \
    _(SimdBinaryCompIx16)           \
    _(SimdBinaryCompIx8)            \
    _(SimdBinaryCompIx4)            \
    _(SimdBinaryCompFx4)            \
    _(SimdBinaryArithIx16)          \
    _(SimdBinaryArithIx8)           \
    _(SimdBinaryArithIx4)           \
    _(SimdBinaryArithFx4)           \
    _(SimdBinarySaturating)         \
    _(SimdBinaryBitwise)            \
    _(SimdShift)                    \
    _(SimdSelect)                   \
    _(Value)                        \
    _(CloneLiteral)                 \
    _(Parameter)                    \
    _(Callee)                       \
    _(IsConstructing)               \
    _(TableSwitch)                  \
    _(TableSwitchV)                 \
    _(Goto)                         \
    _(NewArray)                     \
    _(NewArrayCopyOnWrite)          \
    _(NewArrayDynamicLength)        \
<<<<<<< HEAD
    _(NewArrayIterator)             \
=======
    _(NewIterator)                  \
>>>>>>> a17af05f
    _(NewTypedArray)                \
    _(NewTypedArrayDynamicLength)   \
    _(NewObject)                    \
    _(NewTypedObject)               \
    _(NewNamedLambdaObject)         \
    _(NewCallObject)                \
    _(NewSingletonCallObject)       \
    _(NewStringObject)              \
    _(NewDerivedTypedObject)        \
    _(InitElem)                     \
    _(InitElemGetterSetter)         \
    _(MutateProto)                  \
    _(InitPropGetterSetter)         \
    _(CheckOverRecursed)            \
    _(DefVar)                       \
    _(DefLexical)                   \
    _(DefFun)                       \
    _(CallKnown)                    \
    _(CallGeneric)                  \
    _(CallNative)                   \
    _(ApplyArgsGeneric)             \
    _(ApplyArrayGeneric)            \
    _(Bail)                         \
    _(Unreachable)                  \
    _(EncodeSnapshot)               \
    _(GetDynamicName)               \
    _(CallDirectEval)               \
    _(StackArgT)                    \
    _(StackArgV)                    \
    _(CreateThis)                   \
    _(CreateThisWithProto)          \
    _(CreateThisWithTemplate)       \
    _(CreateArgumentsObject)        \
    _(GetArgumentsObjectArg)        \
    _(SetArgumentsObjectArg)        \
    _(ReturnFromCtor)               \
    _(ComputeThis)                  \
    _(BitNotI)                      \
    _(BitNotV)                      \
    _(BitOpI)                       \
    _(BitOpI64)                     \
    _(BitOpV)                       \
    _(ShiftI)                       \
    _(ShiftI64)                     \
    _(SignExtendInt32)              \
    _(SignExtendInt64)              \
    _(UrshD)                        \
    _(Return)                       \
    _(Throw)                        \
    _(Phi)                          \
    _(TestIAndBranch)               \
    _(TestI64AndBranch)             \
    _(TestDAndBranch)               \
    _(TestFAndBranch)               \
    _(TestVAndBranch)               \
    _(TestOAndBranch)               \
    _(FunctionDispatch)             \
    _(ObjectGroupDispatch)          \
    _(Compare)                      \
    _(CompareAndBranch)             \
    _(CompareI64)                   \
    _(CompareI64AndBranch)          \
    _(CompareD)                     \
    _(CompareDAndBranch)            \
    _(CompareF)                     \
    _(CompareFAndBranch)            \
    _(CompareS)                     \
    _(CompareStrictS)               \
    _(CompareB)                     \
    _(CompareBAndBranch)            \
    _(CompareBitwise)               \
    _(CompareBitwiseAndBranch)      \
    _(CompareVM)                    \
    _(BitAndAndBranch)              \
    _(IsNullOrLikeUndefinedV)       \
    _(IsNullOrLikeUndefinedT)       \
    _(IsNullOrLikeUndefinedAndBranchV)\
    _(IsNullOrLikeUndefinedAndBranchT)\
    _(MinMaxI)                      \
    _(MinMaxD)                      \
    _(MinMaxF)                      \
    _(NegI)                         \
    _(NegD)                         \
    _(NegF)                         \
    _(AbsI)                         \
    _(AbsD)                         \
    _(AbsF)                         \
    _(ClzI)                         \
    _(ClzI64)                       \
    _(CtzI)                         \
    _(CtzI64)                       \
    _(PopcntI)                      \
    _(PopcntI64)                    \
    _(SqrtD)                        \
    _(SqrtF)                        \
    _(CopySignD)                    \
    _(CopySignF)                    \
    _(Atan2D)                       \
    _(Hypot)                        \
    _(PowI)                         \
    _(PowD)                         \
    _(PowV)                         \
    _(PowHalfD)                     \
    _(Random)                       \
    _(MathFunctionD)                \
    _(MathFunctionF)                \
    _(NotI)                         \
    _(NotI64)                       \
    _(NotD)                         \
    _(NotF)                         \
    _(NotO)                         \
    _(NotV)                         \
    _(AddI)                         \
    _(AddI64)                       \
    _(SubI)                         \
    _(SubI64)                       \
    _(MulI)                         \
    _(MulI64)                       \
    _(MathD)                        \
    _(MathF)                        \
    _(DivI)                         \
    _(DivPowTwoI)                   \
    _(ModI)                         \
    _(ModPowTwoI)                   \
    _(ModD)                         \
    _(BinaryV)                      \
    _(Concat)                       \
    _(CharCodeAt)                   \
    _(FromCharCode)                 \
    _(FromCodePoint)                \
<<<<<<< HEAD
=======
    _(StringConvertCase)            \
>>>>>>> a17af05f
    _(SinCos)                       \
    _(StringSplit)                  \
    _(Int32ToDouble)                \
    _(Float32ToDouble)              \
    _(DoubleToFloat32)              \
    _(Int32ToFloat32)               \
    _(ValueToDouble)                \
    _(ValueToInt32)                 \
    _(ValueToFloat32)               \
    _(DoubleToInt32)                \
    _(Float32ToInt32)               \
    _(TruncateDToInt32)             \
    _(TruncateFToInt32)             \
    _(WrapInt64ToInt32)             \
    _(ExtendInt32ToInt64)           \
    _(BooleanToString)              \
    _(IntToString)                  \
    _(DoubleToString)               \
    _(ValueToString)                \
    _(ValueToObject)                \
    _(ValueToObjectOrNull)          \
    _(Int32x4ToFloat32x4)           \
    _(Float32x4ToInt32x4)           \
    _(Float32x4ToUint32x4)          \
    _(Start)                        \
    _(NaNToZero)                    \
    _(OsrEntry)                     \
    _(OsrValue)                     \
    _(OsrEnvironmentChain)          \
    _(OsrReturnValue)               \
    _(OsrArgumentsObject)           \
    _(RegExp)                       \
    _(RegExpMatcher)                \
    _(RegExpSearcher)               \
    _(RegExpTester)                 \
    _(RegExpPrototypeOptimizable)   \
    _(RegExpInstanceOptimizable)    \
    _(GetFirstDollarIndex)          \
    _(StringReplace)                \
    _(Substr)                       \
    _(BinarySharedStub)             \
    _(UnarySharedStub)              \
    _(NullarySharedStub)            \
    _(ClassConstructor)             \
    _(Lambda)                       \
    _(LambdaArrow)                  \
    _(LambdaForSingleton)           \
    _(SetFunName)                   \
    _(KeepAliveObject)              \
    _(Slots)                        \
    _(Elements)                     \
    _(ConvertElementsToDoubles)     \
    _(MaybeToDoubleElement)         \
    _(MaybeCopyElementsForWrite)    \
    _(LoadSlotV)                    \
    _(LoadSlotT)                    \
    _(StoreSlotV)                   \
    _(StoreSlotT)                   \
    _(GuardShape)                   \
    _(GuardReceiverPolymorphic)     \
    _(GuardObjectGroup)             \
    _(GuardObjectIdentity)          \
    _(GuardClass)                   \
    _(GuardUnboxedExpando)          \
    _(LoadUnboxedExpando)           \
    _(TypeBarrierV)                 \
    _(TypeBarrierO)                 \
    _(MonitorTypes)                 \
    _(PostWriteBarrierO)            \
    _(PostWriteBarrierV)            \
    _(PostWriteElementBarrierO)     \
    _(PostWriteElementBarrierV)     \
    _(InitializedLength)            \
    _(SetInitializedLength)         \
    _(UnboxedArrayLength)           \
    _(UnboxedArrayInitializedLength) \
    _(IncrementUnboxedArrayInitializedLength) \
    _(SetUnboxedArrayInitializedLength) \
    _(BoundsCheck)                  \
    _(BoundsCheckRange)             \
    _(BoundsCheckLower)             \
    _(LoadElementV)                 \
    _(LoadElementT)                 \
    _(LoadElementHole)              \
    _(LoadUnboxedScalar)            \
    _(LoadUnboxedPointerV)          \
    _(LoadUnboxedPointerT)          \
    _(LoadElementFromStateV)        \
    _(UnboxObjectOrNull)            \
    _(StoreElementV)                \
    _(StoreElementT)                \
    _(StoreUnboxedScalar)           \
    _(StoreUnboxedPointer)          \
    _(ConvertUnboxedObjectToNative) \
    _(ArrayPopShiftV)               \
    _(ArrayPopShiftT)               \
    _(ArrayPushV)                   \
    _(ArrayPushT)                   \
    _(ArraySlice)                   \
    _(ArrayJoin)                    \
    _(StoreElementHoleV)            \
    _(StoreElementHoleT)            \
    _(FallibleStoreElementV)        \
    _(FallibleStoreElementT)        \
    _(LoadTypedArrayElementHole)    \
    _(LoadTypedArrayElementStatic)  \
    _(StoreTypedArrayElementHole)   \
    _(StoreTypedArrayElementStatic) \
    _(AtomicIsLockFree)             \
    _(GuardSharedTypedArray)        \
    _(CompareExchangeTypedArrayElement) \
    _(AtomicExchangeTypedArrayElement) \
    _(AtomicTypedArrayElementBinop) \
    _(AtomicTypedArrayElementBinopForEffect) \
    _(EffectiveAddress)             \
    _(ClampIToUint8)                \
    _(ClampDToUint8)                \
    _(ClampVToUint8)                \
    _(LoadFixedSlotV)               \
    _(LoadFixedSlotT)               \
    _(LoadFixedSlotAndUnbox)        \
    _(StoreFixedSlotV)              \
    _(StoreFixedSlotT)              \
    _(FunctionEnvironment)          \
    _(NewLexicalEnvironmentObject)  \
    _(CopyLexicalEnvironmentObject) \
    _(GetPropertyCacheV)            \
    _(GetPropertyCacheT)            \
    _(GetPropertyPolymorphicV)      \
    _(GetPropertyPolymorphicT)      \
    _(BindNameCache)                \
    _(CallBindVar)                  \
    _(CallGetProperty)              \
    _(GetNameCache)                 \
    _(CallGetIntrinsicValue)        \
    _(CallGetElement)               \
    _(CallSetElement)               \
    _(CallInitElementArray)         \
    _(CallSetProperty)              \
    _(CallDeleteProperty)           \
    _(CallDeleteElement)            \
    _(SetPropertyCache)             \
    _(SetPropertyPolymorphicV)      \
    _(SetPropertyPolymorphicT)      \
    _(GetIteratorCache)             \
    _(IteratorMore)                 \
    _(IsNoIterAndBranch)            \
    _(IteratorEnd)                  \
    _(ArrayLength)                  \
    _(SetArrayLength)               \
    _(GetNextEntryForIterator)      \
    _(TypedArrayLength)             \
    _(TypedArrayElements)           \
    _(SetDisjointTypedElements)     \
    _(TypedObjectDescr)             \
    _(TypedObjectElements)          \
    _(SetTypedObjectOffset)         \
    _(StringLength)                 \
    _(ArgumentsLength)              \
    _(GetFrameArgument)             \
    _(SetFrameArgumentT)            \
    _(SetFrameArgumentC)            \
    _(SetFrameArgumentV)            \
    _(RunOncePrologue)              \
    _(Rest)                         \
    _(TypeOfV)                      \
    _(ToAsync)                      \
    _(ToAsyncGen)                   \
    _(ToAsyncIter)                  \
    _(ToIdV)                        \
    _(Floor)                        \
    _(FloorF)                       \
    _(Ceil)                         \
    _(CeilF)                        \
    _(Round)                        \
    _(RoundF)                       \
    _(NearbyInt)                    \
    _(NearbyIntF)                   \
<<<<<<< HEAD
    _(In)                           \
=======
    _(InCache)                      \
>>>>>>> a17af05f
    _(InArray)                      \
    _(HasOwnCache)                  \
    _(InstanceOfO)                  \
    _(InstanceOfV)                  \
    _(CallInstanceOf)               \
    _(InterruptCheck)               \
    _(Rotate)                       \
    _(RotateI64)                    \
    _(GetDOMProperty)               \
    _(GetDOMMemberV)                \
    _(GetDOMMemberT)                \
    _(SetDOMProperty)               \
    _(CallDOMNative)                \
    _(IsCallableO)                  \
    _(IsCallableV)                  \
    _(IsConstructor)                \
    _(IsArrayO)                     \
    _(IsArrayV)                     \
    _(IsTypedArray)                 \
    _(IsObject)                     \
    _(IsObjectAndBranch)            \
    _(HasClass)                     \
<<<<<<< HEAD
=======
    _(ObjectClassToString)          \
>>>>>>> a17af05f
    _(RecompileCheck)               \
    _(MemoryBarrier)                \
    _(AssertRangeI)                 \
    _(AssertRangeD)                 \
    _(AssertRangeF)                 \
    _(AssertRangeV)                 \
    _(AssertResultV)                \
    _(AssertResultT)                \
    _(LexicalCheck)                 \
    _(ThrowRuntimeLexicalError)     \
    _(GlobalNameConflictsCheck)     \
    _(Debugger)                     \
    _(NewTarget)                    \
    _(ArrowNewTarget)               \
    _(CheckReturn)                  \
    _(CheckIsObj)                   \
    _(CheckIsCallable)              \
    _(CheckObjCoercible)            \
    _(DebugCheckSelfHosted)         \
<<<<<<< HEAD
=======
    _(FinishBoundFunctionInit)      \
    _(IsPackedArray)                \
    _(GetPrototypeOf)               \
>>>>>>> a17af05f
    _(AsmJSLoadHeap)                \
    _(AsmJSStoreHeap)               \
    _(AsmJSCompareExchangeHeap)     \
    _(AsmJSAtomicExchangeHeap)      \
    _(AsmJSAtomicBinopHeap)         \
    _(AsmJSAtomicBinopHeapForEffect)\
    _(WasmTruncateToInt32)          \
    _(WasmTrap)                     \
    _(WasmReinterpret)              \
    _(WasmReinterpretToI64)         \
    _(WasmReinterpretFromI64)       \
    _(WasmSelect)                   \
    _(WasmSelectI64)                \
    _(WasmBoundsCheck)              \
    _(WasmLoadTls)                  \
    _(WasmAddOffset)                \
    _(WasmLoad)                     \
    _(WasmLoadI64)                  \
    _(WasmStore)                    \
    _(WasmStoreI64)                 \
    _(WasmLoadGlobalVar)            \
    _(WasmLoadGlobalVarI64)         \
    _(WasmStoreGlobalVar)           \
    _(WasmStoreGlobalVarI64)        \
    _(WasmParameter)                \
    _(WasmParameterI64)             \
    _(WasmReturn)                   \
    _(WasmReturnI64)                \
    _(WasmReturnVoid)               \
    _(WasmStackArg)                 \
    _(WasmStackArgI64)              \
    _(WasmCall)                     \
    _(WasmCallI64)                  \
    _(WasmUint32ToDouble)           \
    _(WasmUint32ToFloat32)

#endif /* jit_shared_LOpcodes_shared_h */<|MERGE_RESOLUTION|>--- conflicted
+++ resolved
@@ -67,11 +67,7 @@
     _(NewArray)                     \
     _(NewArrayCopyOnWrite)          \
     _(NewArrayDynamicLength)        \
-<<<<<<< HEAD
-    _(NewArrayIterator)             \
-=======
     _(NewIterator)                  \
->>>>>>> a17af05f
     _(NewTypedArray)                \
     _(NewTypedArrayDynamicLength)   \
     _(NewObject)                    \
@@ -202,10 +198,7 @@
     _(CharCodeAt)                   \
     _(FromCharCode)                 \
     _(FromCodePoint)                \
-<<<<<<< HEAD
-=======
     _(StringConvertCase)            \
->>>>>>> a17af05f
     _(SinCos)                       \
     _(StringSplit)                  \
     _(Int32ToDouble)                \
@@ -384,11 +377,7 @@
     _(RoundF)                       \
     _(NearbyInt)                    \
     _(NearbyIntF)                   \
-<<<<<<< HEAD
-    _(In)                           \
-=======
     _(InCache)                      \
->>>>>>> a17af05f
     _(InArray)                      \
     _(HasOwnCache)                  \
     _(InstanceOfO)                  \
@@ -411,10 +400,7 @@
     _(IsObject)                     \
     _(IsObjectAndBranch)            \
     _(HasClass)                     \
-<<<<<<< HEAD
-=======
     _(ObjectClassToString)          \
->>>>>>> a17af05f
     _(RecompileCheck)               \
     _(MemoryBarrier)                \
     _(AssertRangeI)                 \
@@ -434,12 +420,9 @@
     _(CheckIsCallable)              \
     _(CheckObjCoercible)            \
     _(DebugCheckSelfHosted)         \
-<<<<<<< HEAD
-=======
     _(FinishBoundFunctionInit)      \
     _(IsPackedArray)                \
     _(GetPrototypeOf)               \
->>>>>>> a17af05f
     _(AsmJSLoadHeap)                \
     _(AsmJSStoreHeap)               \
     _(AsmJSCompareExchangeHeap)     \
