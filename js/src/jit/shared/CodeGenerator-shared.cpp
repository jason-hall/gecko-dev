/* -*- Mode: C++; tab-width: 8; indent-tabs-mode: nil; c-basic-offset: 4 -*-
 * vim: set ts=8 sts=4 et sw=4 tw=99:
 * This Source Code Form is subject to the terms of the Mozilla Public
 * License, v. 2.0. If a copy of the MPL was not distributed with this
 * file, You can obtain one at http://mozilla.org/MPL/2.0/. */

#include "jit/shared/CodeGenerator-shared-inl.h"

#include "mozilla/DebugOnly.h"
#include "mozilla/SizePrintfMacros.h"

#include "jit/CompactBuffer.h"
#include "jit/IonCaches.h"
#include "jit/JitcodeMap.h"
#include "jit/JitSpewer.h"
#include "jit/MacroAssembler.h"
#include "jit/MIR.h"
#include "jit/MIRGenerator.h"
#include "jit/OptimizationTracking.h"
#include "js/Conversions.h"
#include "vm/TraceLogging.h"

#include "jit/JitFrames-inl.h"
#include "jit/MacroAssembler-inl.h"

using namespace js;
using namespace js::jit;

using mozilla::BitwiseCast;
using mozilla::DebugOnly;

namespace js {
namespace jit {

MacroAssembler&
CodeGeneratorShared::ensureMasm(MacroAssembler* masmArg)
{
    if (masmArg)
        return *masmArg;
    maybeMasm_.emplace();
    return *maybeMasm_;
}

CodeGeneratorShared::CodeGeneratorShared(MIRGenerator* gen, LIRGraph* graph, MacroAssembler* masmArg)
  : maybeMasm_(),
    masm(ensureMasm(masmArg)),
    gen(gen),
    graph(*graph),
    current(nullptr),
    snapshots_(),
    recovers_(),
    deoptTable_(nullptr),
#ifdef DEBUG
    pushedArgs_(0),
#endif
    lastOsiPointOffset_(0),
    safepoints_(graph->totalSlotCount(), (gen->info().nargs() + 1) * sizeof(Value)),
    returnLabel_(),
    stubSpace_(),
    nativeToBytecodeMap_(nullptr),
    nativeToBytecodeMapSize_(0),
    nativeToBytecodeTableOffset_(0),
    nativeToBytecodeNumRegions_(0),
    nativeToBytecodeScriptList_(nullptr),
    nativeToBytecodeScriptListLength_(0),
    trackedOptimizationsMap_(nullptr),
    trackedOptimizationsMapSize_(0),
    trackedOptimizationsRegionTableOffset_(0),
    trackedOptimizationsTypesTableOffset_(0),
    trackedOptimizationsAttemptsTableOffset_(0),
    osrEntryOffset_(0),
    skipArgCheckEntryOffset_(0),
#ifdef CHECK_OSIPOINT_REGISTERS
    checkOsiPointRegisters(JitOptions.checkOsiPointRegisters),
#endif
    frameDepth_(graph->paddedLocalSlotsSize() + graph->argumentsSize()),
    frameInitialAdjustment_(0)
{
    if (gen->isProfilerInstrumentationEnabled())
        masm.enableProfilingInstrumentation();

    if (gen->compilingWasm()) {
        // Since wasm uses the system ABI which does not necessarily use a
        // regular array where all slots are sizeof(Value), it maintains the max
        // argument stack depth separately.
        MOZ_ASSERT(graph->argumentSlotCount() == 0);
        frameDepth_ += gen->wasmMaxStackArgBytes();

        if (gen->usesSimd()) {
            // If the function uses any SIMD then we may need to insert padding
            // so that local slots are aligned for SIMD.
<<<<<<< HEAD
            frameInitialAdjustment_ = ComputeByteAlignment(sizeof(wasm::Frame),
                                                           WasmStackAlignment);
=======
            frameInitialAdjustment_ = ComputeByteAlignment(sizeof(wasm::Frame), WasmStackAlignment);
>>>>>>> a17af05f
            frameDepth_ += frameInitialAdjustment_;

            // Keep the stack aligned. Some SIMD sequences build values on the
            // stack and need the stack aligned.
            frameDepth_ += ComputeByteAlignment(sizeof(wasm::Frame) + frameDepth_,
                                                WasmStackAlignment);
<<<<<<< HEAD
        } else if (gen->performsCall()) {
=======
        } else if (gen->needsStaticStackAlignment()) {
>>>>>>> a17af05f
            // An MWasmCall does not align the stack pointer at calls sites but
            // instead relies on the a priori stack adjustment. This must be the
            // last adjustment of frameDepth_.
            frameDepth_ += ComputeByteAlignment(sizeof(wasm::Frame) + frameDepth_,
                                                WasmStackAlignment);
        }

        // FrameSizeClass is only used for bailing, which cannot happen in
        // wasm code.
        frameClass_ = FrameSizeClass::None();
    } else {
        frameClass_ = FrameSizeClass::FromDepth(frameDepth_);
    }
}

bool
CodeGeneratorShared::generatePrologue()
{
    MOZ_ASSERT(masm.framePushed() == 0);
    MOZ_ASSERT(!gen->compilingWasm());

#ifdef JS_USE_LINK_REGISTER
    masm.pushReturnAddress();
#endif

    // If profiling, save the current frame pointer to a per-thread global field.
    if (isProfilerInstrumentationEnabled())
        masm.profilerEnterFrame(masm.getStackPointer(), CallTempReg0);

    // Ensure that the Ion frame is properly aligned.
    masm.assertStackAlignment(JitStackAlignment, 0);

    // Note that this automatically sets MacroAssembler::framePushed().
    masm.reserveStack(frameSize());
    masm.checkStackAlignment();

    emitTracelogIonStart();
    return true;
}

bool
CodeGeneratorShared::generateEpilogue()
{
    MOZ_ASSERT(!gen->compilingWasm());
    masm.bind(&returnLabel_);

    emitTracelogIonStop();

    masm.freeStack(frameSize());
    MOZ_ASSERT(masm.framePushed() == 0);

    // If profiling, reset the per-thread global lastJitFrame to point to
    // the previous frame.
    if (isProfilerInstrumentationEnabled())
        masm.profilerExitFrame();

    masm.ret();

    // On systems that use a constant pool, this is a good time to emit.
    masm.flushBuffer();
    return true;
}

bool
CodeGeneratorShared::generateOutOfLineCode()
{
    // OOL paths should not attempt to use |current| as it's the last block
    // instead of the block corresponding to the OOL path.
    current = nullptr;

    for (size_t i = 0; i < outOfLineCode_.length(); i++) {
        // Add native => bytecode mapping entries for OOL sites.
        // Not enabled on wasm yet since it doesn't contain bytecode mappings.
        if (!gen->compilingWasm()) {
            if (!addNativeToBytecodeEntry(outOfLineCode_[i]->bytecodeSite()))
                return false;
        }

        if (!gen->alloc().ensureBallast())
            return false;

        JitSpew(JitSpew_Codegen, "# Emitting out of line code");

        masm.setFramePushed(outOfLineCode_[i]->framePushed());
        lastPC_ = outOfLineCode_[i]->pc();
        outOfLineCode_[i]->bind(&masm);

        outOfLineCode_[i]->generate(this);
    }

    return !masm.oom();
}

void
CodeGeneratorShared::addOutOfLineCode(OutOfLineCode* code, const MInstruction* mir)
{
    MOZ_ASSERT(mir);
    addOutOfLineCode(code, mir->trackedSite());
}

void
CodeGeneratorShared::addOutOfLineCode(OutOfLineCode* code, const BytecodeSite* site)
{
    code->setFramePushed(masm.framePushed());
    code->setBytecodeSite(site);
    MOZ_ASSERT_IF(!gen->compilingWasm(), code->script()->containsPC(code->pc()));
    masm.propagateOOM(outOfLineCode_.append(code));
}

bool
CodeGeneratorShared::addNativeToBytecodeEntry(const BytecodeSite* site)
{
    // Skip the table entirely if profiling is not enabled.
    if (!isProfilerInstrumentationEnabled())
        return true;

    // Fails early if the last added instruction caused the macro assembler to
    // run out of memory as continuity assumption below do not hold.
    if (masm.oom())
        return false;

    MOZ_ASSERT(site);
    MOZ_ASSERT(site->tree());
    MOZ_ASSERT(site->pc());

    InlineScriptTree* tree = site->tree();
    jsbytecode* pc = site->pc();
    uint32_t nativeOffset = masm.currentOffset();

    MOZ_ASSERT_IF(nativeToBytecodeList_.empty(), nativeOffset == 0);

    if (!nativeToBytecodeList_.empty()) {
        size_t lastIdx = nativeToBytecodeList_.length() - 1;
        NativeToBytecode& lastEntry = nativeToBytecodeList_[lastIdx];

        MOZ_ASSERT(nativeOffset >= lastEntry.nativeOffset.offset());

        // If the new entry is for the same inlineScriptTree and same
        // bytecodeOffset, but the nativeOffset has changed, do nothing.
        // The same site just generated some more code.
        if (lastEntry.tree == tree && lastEntry.pc == pc) {
<<<<<<< HEAD
            JitSpew(JitSpew_Profiling, " => In-place update [%" PRIuSIZE "-%" PRIu32 "]",
=======
            JitSpew(JitSpew_Profiling, " => In-place update [%zu-%" PRIu32 "]",
>>>>>>> a17af05f
                    lastEntry.nativeOffset.offset(), nativeOffset);
            return true;
        }

        // If the new entry is for the same native offset, then update the
        // previous entry with the new bytecode site, since the previous
        // bytecode site did not generate any native code.
        if (lastEntry.nativeOffset.offset() == nativeOffset) {
            lastEntry.tree = tree;
            lastEntry.pc = pc;
            JitSpew(JitSpew_Profiling, " => Overwriting zero-length native region.");

            // This overwrite might have made the entry merge-able with a
            // previous one.  If so, merge it.
            if (lastIdx > 0) {
                NativeToBytecode& nextToLastEntry = nativeToBytecodeList_[lastIdx - 1];
                if (nextToLastEntry.tree == lastEntry.tree && nextToLastEntry.pc == lastEntry.pc) {
                    JitSpew(JitSpew_Profiling, " => Merging with previous region");
                    nativeToBytecodeList_.erase(&lastEntry);
                }
            }

            dumpNativeToBytecodeEntry(nativeToBytecodeList_.length() - 1);
            return true;
        }
    }

    // Otherwise, some native code was generated for the previous bytecode site.
    // Add a new entry for code that is about to be generated.
    NativeToBytecode entry;
    entry.nativeOffset = CodeOffset(nativeOffset);
    entry.tree = tree;
    entry.pc = pc;
    if (!nativeToBytecodeList_.append(entry))
        return false;

    JitSpew(JitSpew_Profiling, " => Push new entry.");
    dumpNativeToBytecodeEntry(nativeToBytecodeList_.length() - 1);
    return true;
}

void
CodeGeneratorShared::dumpNativeToBytecodeEntries()
{
#ifdef JS_JITSPEW
    InlineScriptTree* topTree = gen->info().inlineScriptTree();
<<<<<<< HEAD
    JitSpewStart(JitSpew_Profiling, "Native To Bytecode Entries for %s:%" PRIuSIZE "\n",
=======
    JitSpewStart(JitSpew_Profiling, "Native To Bytecode Entries for %s:%zu\n",
>>>>>>> a17af05f
                 topTree->script()->filename(), topTree->script()->lineno());
    for (unsigned i = 0; i < nativeToBytecodeList_.length(); i++)
        dumpNativeToBytecodeEntry(i);
#endif
}

void
CodeGeneratorShared::dumpNativeToBytecodeEntry(uint32_t idx)
{
#ifdef JS_JITSPEW
    NativeToBytecode& ref = nativeToBytecodeList_[idx];
    InlineScriptTree* tree = ref.tree;
    JSScript* script = tree->script();
    uint32_t nativeOffset = ref.nativeOffset.offset();
    unsigned nativeDelta = 0;
    unsigned pcDelta = 0;
    if (idx + 1 < nativeToBytecodeList_.length()) {
        NativeToBytecode* nextRef = &ref + 1;
        nativeDelta = nextRef->nativeOffset.offset() - nativeOffset;
        if (nextRef->tree == ref.tree)
            pcDelta = nextRef->pc - ref.pc;
    }
<<<<<<< HEAD
    JitSpewStart(JitSpew_Profiling, "    %08" PRIxSIZE " [+%-6d] => %-6ld [%-4d] {%-10s} (%s:%" PRIuSIZE,
=======
    JitSpewStart(JitSpew_Profiling, "    %08zx [+%-6d] => %-6ld [%-4d] {%-10s} (%s:%zu",
>>>>>>> a17af05f
                 ref.nativeOffset.offset(),
                 nativeDelta,
                 (long) (ref.pc - script->code()),
                 pcDelta,
                 CodeName[JSOp(*ref.pc)],
                 script->filename(), script->lineno());

    for (tree = tree->caller(); tree; tree = tree->caller()) {
<<<<<<< HEAD
        JitSpewCont(JitSpew_Profiling, " <= %s:%" PRIuSIZE, tree->script()->filename(),
=======
        JitSpewCont(JitSpew_Profiling, " <= %s:%zu", tree->script()->filename(),
>>>>>>> a17af05f
                                                    tree->script()->lineno());
    }
    JitSpewCont(JitSpew_Profiling, ")");
    JitSpewFin(JitSpew_Profiling);
#endif
}

bool
CodeGeneratorShared::addTrackedOptimizationsEntry(const TrackedOptimizations* optimizations)
{
    if (!isOptimizationTrackingEnabled())
        return true;

    MOZ_ASSERT(optimizations);

    uint32_t nativeOffset = masm.currentOffset();

    if (!trackedOptimizations_.empty()) {
        NativeToTrackedOptimizations& lastEntry = trackedOptimizations_.back();
        MOZ_ASSERT_IF(!masm.oom(), nativeOffset >= lastEntry.endOffset.offset());

        // If we're still generating code for the same set of optimizations,
        // we are done.
        if (lastEntry.optimizations == optimizations)
            return true;
    }

    // If we're generating code for a new set of optimizations, add a new
    // entry.
    NativeToTrackedOptimizations entry;
    entry.startOffset = CodeOffset(nativeOffset);
    entry.endOffset = CodeOffset(nativeOffset);
    entry.optimizations = optimizations;
    return trackedOptimizations_.append(entry);
}

void
CodeGeneratorShared::extendTrackedOptimizationsEntry(const TrackedOptimizations* optimizations)
{
    if (!isOptimizationTrackingEnabled())
        return;

    uint32_t nativeOffset = masm.currentOffset();
    NativeToTrackedOptimizations& entry = trackedOptimizations_.back();
    MOZ_ASSERT(entry.optimizations == optimizations);
    MOZ_ASSERT_IF(!masm.oom(), nativeOffset >= entry.endOffset.offset());

    entry.endOffset = CodeOffset(nativeOffset);

    // If we generated no code, remove the last entry.
    if (nativeOffset == entry.startOffset.offset())
        trackedOptimizations_.popBack();
}

// see OffsetOfFrameSlot
static inline int32_t
ToStackIndex(LAllocation* a)
{
    if (a->isStackSlot()) {
        MOZ_ASSERT(a->toStackSlot()->slot() >= 1);
        return a->toStackSlot()->slot();
    }
    return -int32_t(sizeof(JitFrameLayout) + a->toArgument()->index());
}

void
CodeGeneratorShared::encodeAllocation(LSnapshot* snapshot, MDefinition* mir,
                                      uint32_t* allocIndex)
{
    if (mir->isBox())
        mir = mir->toBox()->getOperand(0);

    MIRType type =
        mir->isRecoveredOnBailout() ? MIRType::None :
        mir->isUnused() ? MIRType::MagicOptimizedOut :
        mir->type();

    RValueAllocation alloc;

    switch (type) {
      case MIRType::None:
      {
        MOZ_ASSERT(mir->isRecoveredOnBailout());
        uint32_t index = 0;
        LRecoverInfo* recoverInfo = snapshot->recoverInfo();
        MNode** it = recoverInfo->begin();
        MNode** end = recoverInfo->end();
        while (it != end && mir != *it) {
            ++it;
            ++index;
        }

        // This MDefinition is recovered, thus it should be listed in the
        // LRecoverInfo.
        MOZ_ASSERT(it != end && mir == *it);

        // Lambda should have a default value readable for iterating over the
        // inner frames.
        if (mir->isLambda() || mir->isLambdaArrow()) {
            MConstant* constant = mir->isLambda() ? mir->toLambda()->functionOperand()
                                                  : mir->toLambdaArrow()->functionOperand();
            uint32_t cstIndex;
            masm.propagateOOM(graph.addConstantToPool(constant->toJSValue(), &cstIndex));
            alloc = RValueAllocation::RecoverInstruction(index, cstIndex);
            break;
        }

        alloc = RValueAllocation::RecoverInstruction(index);
        break;
      }
      case MIRType::Undefined:
        alloc = RValueAllocation::Undefined();
        break;
      case MIRType::Null:
        alloc = RValueAllocation::Null();
        break;
      case MIRType::Int32:
      case MIRType::String:
      case MIRType::Symbol:
      case MIRType::Object:
      case MIRType::ObjectOrNull:
      case MIRType::Boolean:
      case MIRType::Double:
      {
        LAllocation* payload = snapshot->payloadOfSlot(*allocIndex);
        if (payload->isConstant()) {
            MConstant* constant = mir->toConstant();
            uint32_t index;
            masm.propagateOOM(graph.addConstantToPool(constant->toJSValue(), &index));
            alloc = RValueAllocation::ConstantPool(index);
            break;
        }

        JSValueType valueType =
            (type == MIRType::ObjectOrNull) ? JSVAL_TYPE_OBJECT : ValueTypeFromMIRType(type);

        MOZ_ASSERT(payload->isMemory() || payload->isRegister());
        if (payload->isMemory())
            alloc = RValueAllocation::Typed(valueType, ToStackIndex(payload));
        else if (payload->isGeneralReg())
            alloc = RValueAllocation::Typed(valueType, ToRegister(payload));
        else if (payload->isFloatReg())
            alloc = RValueAllocation::Double(ToFloatRegister(payload));
        break;
      }
      case MIRType::Float32:
      case MIRType::Int8x16:
      case MIRType::Int16x8:
      case MIRType::Int32x4:
      case MIRType::Float32x4:
      case MIRType::Bool8x16:
      case MIRType::Bool16x8:
      case MIRType::Bool32x4:
      {
        LAllocation* payload = snapshot->payloadOfSlot(*allocIndex);
        if (payload->isConstant()) {
            MConstant* constant = mir->toConstant();
            uint32_t index;
            masm.propagateOOM(graph.addConstantToPool(constant->toJSValue(), &index));
            alloc = RValueAllocation::ConstantPool(index);
            break;
        }

        MOZ_ASSERT(payload->isMemory() || payload->isFloatReg());
        if (payload->isFloatReg())
            alloc = RValueAllocation::AnyFloat(ToFloatRegister(payload));
        else
            alloc = RValueAllocation::AnyFloat(ToStackIndex(payload));
        break;
      }
      case MIRType::MagicOptimizedArguments:
      case MIRType::MagicOptimizedOut:
      case MIRType::MagicUninitializedLexical:
      case MIRType::MagicIsConstructing:
      {
        uint32_t index;
        JSWhyMagic why = JS_GENERIC_MAGIC;
        switch (type) {
          case MIRType::MagicOptimizedArguments:
            why = JS_OPTIMIZED_ARGUMENTS;
            break;
          case MIRType::MagicOptimizedOut:
            why = JS_OPTIMIZED_OUT;
            break;
          case MIRType::MagicUninitializedLexical:
            why = JS_UNINITIALIZED_LEXICAL;
            break;
          case MIRType::MagicIsConstructing:
            why = JS_IS_CONSTRUCTING;
            break;
          default:
            MOZ_CRASH("Invalid Magic MIRType");
        }

        Value v = MagicValue(why);
        masm.propagateOOM(graph.addConstantToPool(v, &index));
        alloc = RValueAllocation::ConstantPool(index);
        break;
      }
      default:
      {
        MOZ_ASSERT(mir->type() == MIRType::Value);
        LAllocation* payload = snapshot->payloadOfSlot(*allocIndex);
#ifdef JS_NUNBOX32
        LAllocation* type = snapshot->typeOfSlot(*allocIndex);
        if (type->isRegister()) {
            if (payload->isRegister())
                alloc = RValueAllocation::Untyped(ToRegister(type), ToRegister(payload));
            else
                alloc = RValueAllocation::Untyped(ToRegister(type), ToStackIndex(payload));
        } else {
            if (payload->isRegister())
                alloc = RValueAllocation::Untyped(ToStackIndex(type), ToRegister(payload));
            else
                alloc = RValueAllocation::Untyped(ToStackIndex(type), ToStackIndex(payload));
        }
#elif JS_PUNBOX64
        if (payload->isRegister())
            alloc = RValueAllocation::Untyped(ToRegister(payload));
        else
            alloc = RValueAllocation::Untyped(ToStackIndex(payload));
#endif
        break;
      }
    }

    // This set an extra bit as part of the RValueAllocation, such that we know
    // that recover instruction have to be executed without wrapping the
    // instruction in a no-op recover instruction.
    if (mir->isIncompleteObject())
        alloc.setNeedSideEffect();

    masm.propagateOOM(snapshots_.add(alloc));

    *allocIndex += mir->isRecoveredOnBailout() ? 0 : 1;
}

void
CodeGeneratorShared::encode(LRecoverInfo* recover)
{
    if (recover->recoverOffset() != INVALID_RECOVER_OFFSET)
        return;

    uint32_t numInstructions = recover->numInstructions();
    JitSpew(JitSpew_IonSnapshots, "Encoding LRecoverInfo %p (frameCount %u, instructions %u)",
            (void*)recover, recover->mir()->frameCount(), numInstructions);

    MResumePoint::Mode mode = recover->mir()->mode();
    MOZ_ASSERT(mode != MResumePoint::Outer);
    bool resumeAfter = (mode == MResumePoint::ResumeAfter);

    RecoverOffset offset = recovers_.startRecover(numInstructions, resumeAfter);

    for (MNode* insn : *recover)
        recovers_.writeInstruction(insn);

    recovers_.endRecover();
    recover->setRecoverOffset(offset);
    masm.propagateOOM(!recovers_.oom());
}

void
CodeGeneratorShared::encode(LSnapshot* snapshot)
{
    if (snapshot->snapshotOffset() != INVALID_SNAPSHOT_OFFSET)
        return;

    LRecoverInfo* recoverInfo = snapshot->recoverInfo();
    encode(recoverInfo);

    RecoverOffset recoverOffset = recoverInfo->recoverOffset();
    MOZ_ASSERT(recoverOffset != INVALID_RECOVER_OFFSET);

    JitSpew(JitSpew_IonSnapshots, "Encoding LSnapshot %p (LRecover %p)",
            (void*)snapshot, (void*) recoverInfo);

    SnapshotOffset offset = snapshots_.startSnapshot(recoverOffset, snapshot->bailoutKind());

#ifdef TRACK_SNAPSHOTS
    uint32_t pcOpcode = 0;
    uint32_t lirOpcode = 0;
    uint32_t lirId = 0;
    uint32_t mirOpcode = 0;
    uint32_t mirId = 0;

    if (LNode* ins = instruction()) {
        lirOpcode = ins->op();
        lirId = ins->id();
        if (ins->mirRaw()) {
            mirOpcode = uint32_t(ins->mirRaw()->op());
            mirId = ins->mirRaw()->id();
            if (ins->mirRaw()->trackedPc())
                pcOpcode = *ins->mirRaw()->trackedPc();
        }
    }
    snapshots_.trackSnapshot(pcOpcode, mirOpcode, mirId, lirOpcode, lirId);
#endif

    uint32_t allocIndex = 0;
    for (LRecoverInfo::OperandIter it(recoverInfo); !it; ++it) {
        DebugOnly<uint32_t> allocWritten = snapshots_.allocWritten();
        encodeAllocation(snapshot, *it, &allocIndex);
        MOZ_ASSERT_IF(!snapshots_.oom(), allocWritten + 1 == snapshots_.allocWritten());
    }

    MOZ_ASSERT(allocIndex == snapshot->numSlots());
    snapshots_.endSnapshot();
    snapshot->setSnapshotOffset(offset);
    masm.propagateOOM(!snapshots_.oom());
}

bool
CodeGeneratorShared::assignBailoutId(LSnapshot* snapshot)
{
    MOZ_ASSERT(snapshot->snapshotOffset() != INVALID_SNAPSHOT_OFFSET);

    // Can we not use bailout tables at all?
    if (!deoptTable_)
        return false;

    MOZ_ASSERT(frameClass_ != FrameSizeClass::None());

    if (snapshot->bailoutId() != INVALID_BAILOUT_ID)
        return true;

    // Is the bailout table full?
    if (bailouts_.length() >= BAILOUT_TABLE_SIZE)
        return false;

    unsigned bailoutId = bailouts_.length();
    snapshot->setBailoutId(bailoutId);
    JitSpew(JitSpew_IonSnapshots, "Assigned snapshot bailout id %u", bailoutId);
    masm.propagateOOM(bailouts_.append(snapshot->snapshotOffset()));
    return true;
}

bool
CodeGeneratorShared::encodeSafepoints()
{
    for (SafepointIndex& index : safepointIndices_) {
        LSafepoint* safepoint = index.safepoint();

        if (!safepoint->encoded())
            safepoints_.encode(safepoint);

        index.resolve();
    }

    return !safepoints_.oom();
}

bool
CodeGeneratorShared::createNativeToBytecodeScriptList(JSContext* cx)
{
    js::Vector<JSScript*, 0, SystemAllocPolicy> scriptList;
    InlineScriptTree* tree = gen->info().inlineScriptTree();
    for (;;) {
        // Add script from current tree.
        bool found = false;
        for (uint32_t i = 0; i < scriptList.length(); i++) {
            if (scriptList[i] == tree->script()) {
                found = true;
                break;
            }
        }
        if (!found) {
            if (!scriptList.append(tree->script()))
                return false;
        }

        // Process rest of tree

        // If children exist, emit children.
        if (tree->hasChildren()) {
            tree = tree->firstChild();
            continue;
        }

        // Otherwise, find the first tree up the chain (including this one)
        // that contains a next sibling.
        while (!tree->hasNextCallee() && tree->hasCaller())
            tree = tree->caller();

        // If we found a sibling, use it.
        if (tree->hasNextCallee()) {
            tree = tree->nextCallee();
            continue;
        }

        // Otherwise, we must have reached the top without finding any siblings.
        MOZ_ASSERT(tree->isOutermostCaller());
        break;
    }

    // Allocate array for list.
    JSScript** data = cx->runtime()->pod_malloc<JSScript*>(scriptList.length());
    if (!data)
        return false;

    for (uint32_t i = 0; i < scriptList.length(); i++)
        data[i] = scriptList[i];

    // Success.
    nativeToBytecodeScriptListLength_ = scriptList.length();
    nativeToBytecodeScriptList_ = data;
    return true;
}

bool
CodeGeneratorShared::generateCompactNativeToBytecodeMap(JSContext* cx, JitCode* code)
{
    MOZ_ASSERT(nativeToBytecodeScriptListLength_ == 0);
    MOZ_ASSERT(nativeToBytecodeScriptList_ == nullptr);
    MOZ_ASSERT(nativeToBytecodeMap_ == nullptr);
    MOZ_ASSERT(nativeToBytecodeMapSize_ == 0);
    MOZ_ASSERT(nativeToBytecodeTableOffset_ == 0);
    MOZ_ASSERT(nativeToBytecodeNumRegions_ == 0);

    if (!createNativeToBytecodeScriptList(cx))
        return false;

    MOZ_ASSERT(nativeToBytecodeScriptListLength_ > 0);
    MOZ_ASSERT(nativeToBytecodeScriptList_ != nullptr);

    CompactBufferWriter writer;
    uint32_t tableOffset = 0;
    uint32_t numRegions = 0;

    if (!JitcodeIonTable::WriteIonTable(
            writer, nativeToBytecodeScriptList_, nativeToBytecodeScriptListLength_,
            &nativeToBytecodeList_[0],
            &nativeToBytecodeList_[0] + nativeToBytecodeList_.length(),
            &tableOffset, &numRegions))
    {
        js_free(nativeToBytecodeScriptList_);
        return false;
    }

    MOZ_ASSERT(tableOffset > 0);
    MOZ_ASSERT(numRegions > 0);

    // Writer is done, copy it to sized buffer.
    uint8_t* data = cx->runtime()->pod_malloc<uint8_t>(writer.length());
    if (!data) {
        js_free(nativeToBytecodeScriptList_);
        return false;
    }

    memcpy(data, writer.buffer(), writer.length());
    nativeToBytecodeMap_ = data;
    nativeToBytecodeMapSize_ = writer.length();
    nativeToBytecodeTableOffset_ = tableOffset;
    nativeToBytecodeNumRegions_ = numRegions;

    verifyCompactNativeToBytecodeMap(code);

    JitSpew(JitSpew_Profiling, "Compact Native To Bytecode Map [%p-%p]",
            data, data + nativeToBytecodeMapSize_);

    return true;
}

void
CodeGeneratorShared::verifyCompactNativeToBytecodeMap(JitCode* code)
{
#ifdef DEBUG
    MOZ_ASSERT(nativeToBytecodeScriptListLength_ > 0);
    MOZ_ASSERT(nativeToBytecodeScriptList_ != nullptr);
    MOZ_ASSERT(nativeToBytecodeMap_ != nullptr);
    MOZ_ASSERT(nativeToBytecodeMapSize_ > 0);
    MOZ_ASSERT(nativeToBytecodeTableOffset_ > 0);
    MOZ_ASSERT(nativeToBytecodeNumRegions_ > 0);

    // The pointer to the table must be 4-byte aligned
    const uint8_t* tablePtr = nativeToBytecodeMap_ + nativeToBytecodeTableOffset_;
    MOZ_ASSERT(uintptr_t(tablePtr) % sizeof(uint32_t) == 0);

    // Verify that numRegions was encoded correctly.
    const JitcodeIonTable* ionTable = reinterpret_cast<const JitcodeIonTable*>(tablePtr);
    MOZ_ASSERT(ionTable->numRegions() == nativeToBytecodeNumRegions_);

    // Region offset for first region should be at the start of the payload region.
    // Since the offsets are backward from the start of the table, the first entry
    // backoffset should be equal to the forward table offset from the start of the
    // allocated data.
    MOZ_ASSERT(ionTable->regionOffset(0) == nativeToBytecodeTableOffset_);

    // Verify each region.
    for (uint32_t i = 0; i < ionTable->numRegions(); i++) {
        // Back-offset must point into the payload region preceding the table, not before it.
        MOZ_ASSERT(ionTable->regionOffset(i) <= nativeToBytecodeTableOffset_);

        // Back-offset must point to a later area in the payload region than previous
        // back-offset.  This means that back-offsets decrease monotonically.
        MOZ_ASSERT_IF(i > 0, ionTable->regionOffset(i) < ionTable->regionOffset(i - 1));

        JitcodeRegionEntry entry = ionTable->regionEntry(i);

        // Ensure native code offset for region falls within jitcode.
        MOZ_ASSERT(entry.nativeOffset() <= code->instructionsSize());

        // Read out script/pc stack and verify.
        JitcodeRegionEntry::ScriptPcIterator scriptPcIter = entry.scriptPcIterator();
        while (scriptPcIter.hasMore()) {
            uint32_t scriptIdx = 0, pcOffset = 0;
            scriptPcIter.readNext(&scriptIdx, &pcOffset);

            // Ensure scriptIdx refers to a valid script in the list.
            MOZ_ASSERT(scriptIdx < nativeToBytecodeScriptListLength_);
            JSScript* script = nativeToBytecodeScriptList_[scriptIdx];

            // Ensure pcOffset falls within the script.
            MOZ_ASSERT(pcOffset < script->length());
        }

        // Obtain the original nativeOffset and pcOffset and script.
        uint32_t curNativeOffset = entry.nativeOffset();
        JSScript* script = nullptr;
        uint32_t curPcOffset = 0;
        {
            uint32_t scriptIdx = 0;
            scriptPcIter.reset();
            scriptPcIter.readNext(&scriptIdx, &curPcOffset);
            script = nativeToBytecodeScriptList_[scriptIdx];
        }

        // Read out nativeDeltas and pcDeltas and verify.
        JitcodeRegionEntry::DeltaIterator deltaIter = entry.deltaIterator();
        while (deltaIter.hasMore()) {
            uint32_t nativeDelta = 0;
            int32_t pcDelta = 0;
            deltaIter.readNext(&nativeDelta, &pcDelta);

            curNativeOffset += nativeDelta;
            curPcOffset = uint32_t(int32_t(curPcOffset) + pcDelta);

            // Ensure that nativeOffset still falls within jitcode after delta.
            MOZ_ASSERT(curNativeOffset <= code->instructionsSize());

            // Ensure that pcOffset still falls within bytecode after delta.
            MOZ_ASSERT(curPcOffset < script->length());
        }
    }
#endif // DEBUG
}

bool
CodeGeneratorShared::generateCompactTrackedOptimizationsMap(JSContext* cx, JitCode* code,
                                                            IonTrackedTypeVector* allTypes)
{
    MOZ_ASSERT(trackedOptimizationsMap_ == nullptr);
    MOZ_ASSERT(trackedOptimizationsMapSize_ == 0);
    MOZ_ASSERT(trackedOptimizationsRegionTableOffset_ == 0);
    MOZ_ASSERT(trackedOptimizationsTypesTableOffset_ == 0);
    MOZ_ASSERT(trackedOptimizationsAttemptsTableOffset_ == 0);

    if (trackedOptimizations_.empty())
        return true;

    UniqueTrackedOptimizations unique(cx);
    if (!unique.init())
        return false;

    // Iterate through all entries to deduplicate their optimization attempts.
    for (size_t i = 0; i < trackedOptimizations_.length(); i++) {
        NativeToTrackedOptimizations& entry = trackedOptimizations_[i];
        if (!unique.add(entry.optimizations))
            return false;
    }

    // Sort the unique optimization attempts by frequency to stabilize the
    // attempts' indices in the compact table we will write later.
    if (!unique.sortByFrequency(cx))
        return false;

    // Write out the ranges and the table.
    CompactBufferWriter writer;
    uint32_t numRegions;
    uint32_t regionTableOffset;
    uint32_t typesTableOffset;
    uint32_t attemptsTableOffset;
    if (!WriteIonTrackedOptimizationsTable(cx, writer,
                                           trackedOptimizations_.begin(),
                                           trackedOptimizations_.end(),
                                           unique, &numRegions,
                                           &regionTableOffset, &typesTableOffset,
                                           &attemptsTableOffset, allTypes))
    {
        return false;
    }

    MOZ_ASSERT(regionTableOffset > 0);
    MOZ_ASSERT(typesTableOffset > 0);
    MOZ_ASSERT(attemptsTableOffset > 0);
    MOZ_ASSERT(typesTableOffset > regionTableOffset);
    MOZ_ASSERT(attemptsTableOffset > typesTableOffset);

    // Copy over the table out of the writer's buffer.
    uint8_t* data = cx->runtime()->pod_malloc<uint8_t>(writer.length());
    if (!data)
        return false;

    memcpy(data, writer.buffer(), writer.length());
    trackedOptimizationsMap_ = data;
    trackedOptimizationsMapSize_ = writer.length();
    trackedOptimizationsRegionTableOffset_ = regionTableOffset;
    trackedOptimizationsTypesTableOffset_ = typesTableOffset;
    trackedOptimizationsAttemptsTableOffset_ = attemptsTableOffset;

    verifyCompactTrackedOptimizationsMap(code, numRegions, unique, allTypes);

    JitSpew(JitSpew_OptimizationTrackingExtended,
            "== Compact Native To Optimizations Map [%p-%p] size %u",
            data, data + trackedOptimizationsMapSize_, trackedOptimizationsMapSize_);
    JitSpew(JitSpew_OptimizationTrackingExtended,
<<<<<<< HEAD
            "     with type list of length %" PRIuSIZE ", size %" PRIuSIZE,
=======
            "     with type list of length %zu, size %zu",
>>>>>>> a17af05f
            allTypes->length(), allTypes->length() * sizeof(IonTrackedTypeWithAddendum));

    return true;
}

#ifdef DEBUG
class ReadTempAttemptsVectorOp : public JS::ForEachTrackedOptimizationAttemptOp
{
    TempOptimizationAttemptsVector* attempts_;
    bool oom_;

  public:
    explicit ReadTempAttemptsVectorOp(TempOptimizationAttemptsVector* attempts)
      : attempts_(attempts), oom_(false)
    { }

    bool oom() {
        return oom_;
    }

    void operator()(JS::TrackedStrategy strategy, JS::TrackedOutcome outcome) override {
        if (!attempts_->append(OptimizationAttempt(strategy, outcome)))
            oom_ = true;
    }
};

struct ReadTempTypeInfoVectorOp : public IonTrackedOptimizationsTypeInfo::ForEachOp
{
    TempAllocator& alloc_;
    TempOptimizationTypeInfoVector* types_;
    TempTypeList accTypes_;
    bool oom_;

  public:
    ReadTempTypeInfoVectorOp(TempAllocator& alloc, TempOptimizationTypeInfoVector* types)
      : alloc_(alloc),
        types_(types),
        accTypes_(alloc),
        oom_(false)
    { }

    bool oom() {
        return oom_;
    }

    void readType(const IonTrackedTypeWithAddendum& tracked) override {
        if (!accTypes_.append(tracked.type))
            oom_ = true;
    }

    void operator()(JS::TrackedTypeSite site, MIRType mirType) override {
        OptimizationTypeInfo ty(alloc_, site, mirType);
        for (uint32_t i = 0; i < accTypes_.length(); i++) {
            if (!ty.trackType(accTypes_[i]))
                oom_ = true;
        }
        if (!types_->append(mozilla::Move(ty)))
            oom_ = true;
        accTypes_.clear();
    }
};
#endif // DEBUG

void
CodeGeneratorShared::verifyCompactTrackedOptimizationsMap(JitCode* code, uint32_t numRegions,
                                                          const UniqueTrackedOptimizations& unique,
                                                          const IonTrackedTypeVector* allTypes)
{
#ifdef DEBUG
    MOZ_ASSERT(trackedOptimizationsMap_ != nullptr);
    MOZ_ASSERT(trackedOptimizationsMapSize_ > 0);
    MOZ_ASSERT(trackedOptimizationsRegionTableOffset_ > 0);
    MOZ_ASSERT(trackedOptimizationsTypesTableOffset_ > 0);
    MOZ_ASSERT(trackedOptimizationsAttemptsTableOffset_ > 0);

    // Table pointers must all be 4-byte aligned.
    const uint8_t* regionTableAddr = trackedOptimizationsMap_ +
                                     trackedOptimizationsRegionTableOffset_;
    const uint8_t* typesTableAddr = trackedOptimizationsMap_ +
                                    trackedOptimizationsTypesTableOffset_;
    const uint8_t* attemptsTableAddr = trackedOptimizationsMap_ +
                                       trackedOptimizationsAttemptsTableOffset_;
    MOZ_ASSERT(uintptr_t(regionTableAddr) % sizeof(uint32_t) == 0);
    MOZ_ASSERT(uintptr_t(typesTableAddr) % sizeof(uint32_t) == 0);
    MOZ_ASSERT(uintptr_t(attemptsTableAddr) % sizeof(uint32_t) == 0);

    // Assert that the number of entries matches up for the tables.
    const IonTrackedOptimizationsRegionTable* regionTable =
        (const IonTrackedOptimizationsRegionTable*) regionTableAddr;
    MOZ_ASSERT(regionTable->numEntries() == numRegions);
    const IonTrackedOptimizationsTypesTable* typesTable =
        (const IonTrackedOptimizationsTypesTable*) typesTableAddr;
    MOZ_ASSERT(typesTable->numEntries() == unique.count());
    const IonTrackedOptimizationsAttemptsTable* attemptsTable =
        (const IonTrackedOptimizationsAttemptsTable*) attemptsTableAddr;
    MOZ_ASSERT(attemptsTable->numEntries() == unique.count());

    // Verify each region.
    uint32_t trackedIdx = 0;
    for (uint32_t regionIdx = 0; regionIdx < regionTable->numEntries(); regionIdx++) {
        // Check reverse offsets are within bounds.
        MOZ_ASSERT(regionTable->entryOffset(regionIdx) <= trackedOptimizationsRegionTableOffset_);
        MOZ_ASSERT_IF(regionIdx > 0, regionTable->entryOffset(regionIdx) <
                                     regionTable->entryOffset(regionIdx - 1));

        IonTrackedOptimizationsRegion region = regionTable->entry(regionIdx);

        // Check the region range is covered by jitcode.
        MOZ_ASSERT(region.startOffset() <= code->instructionsSize());
        MOZ_ASSERT(region.endOffset() <= code->instructionsSize());

        IonTrackedOptimizationsRegion::RangeIterator iter = region.ranges();
        while (iter.more()) {
            // Assert that the offsets are correctly decoded from the delta.
            uint32_t startOffset, endOffset;
            uint8_t index;
            iter.readNext(&startOffset, &endOffset, &index);
            NativeToTrackedOptimizations& entry = trackedOptimizations_[trackedIdx++];
            MOZ_ASSERT(startOffset == entry.startOffset.offset());
            MOZ_ASSERT(endOffset == entry.endOffset.offset());
            MOZ_ASSERT(index == unique.indexOf(entry.optimizations));

            // Assert that the type info and attempts vectors are correctly
            // decoded. This is disabled for now if the types table might
            // contain nursery pointers, in which case the types might not
            // match, see bug 1175761.
<<<<<<< HEAD
			// OMRTODO: ?
            /*if (!code->zone()->group()->storeBuffer().cancelIonCompilations()) {
=======
            if (!code->zone()->group()->storeBuffer().cancelIonCompilations()) {
>>>>>>> a17af05f
                IonTrackedOptimizationsTypeInfo typeInfo = typesTable->entry(index);
                TempOptimizationTypeInfoVector tvec(alloc());
                ReadTempTypeInfoVectorOp top(alloc(), &tvec);
                typeInfo.forEach(top, allTypes);
                MOZ_ASSERT_IF(!top.oom(), entry.optimizations->matchTypes(tvec));
            }*/

            IonTrackedOptimizationsAttempts attempts = attemptsTable->entry(index);
            TempOptimizationAttemptsVector avec(alloc());
            ReadTempAttemptsVectorOp aop(&avec);
            attempts.forEach(aop);
            MOZ_ASSERT_IF(!aop.oom(), entry.optimizations->matchAttempts(avec));
        }
    }
#endif
}

void
CodeGeneratorShared::markSafepoint(LInstruction* ins)
{
    markSafepointAt(masm.currentOffset(), ins);
}

void
CodeGeneratorShared::markSafepointAt(uint32_t offset, LInstruction* ins)
{
    MOZ_ASSERT_IF(!safepointIndices_.empty() && !masm.oom(),
                  offset - safepointIndices_.back().displacement() >= sizeof(uint32_t));
    masm.propagateOOM(safepointIndices_.append(SafepointIndex(offset, ins->safepoint())));
}

void
CodeGeneratorShared::ensureOsiSpace()
{
    // For a refresher, an invalidation point is of the form:
    // 1: call <target>
    // 2: ...
    // 3: <osipoint>
    //
    // The four bytes *before* instruction 2 are overwritten with an offset.
    // Callers must ensure that the instruction itself has enough bytes to
    // support this.
    //
    // The bytes *at* instruction 3 are overwritten with an invalidation jump.
    // jump. These bytes may be in a completely different IR sequence, but
    // represent the join point of the call out of the function.
    //
    // At points where we want to ensure that invalidation won't corrupt an
    // important instruction, we make sure to pad with nops.
    if (masm.currentOffset() - lastOsiPointOffset_ < Assembler::PatchWrite_NearCallSize()) {
        int32_t paddingSize = Assembler::PatchWrite_NearCallSize();
        paddingSize -= masm.currentOffset() - lastOsiPointOffset_;
        for (int32_t i = 0; i < paddingSize; ++i)
            masm.nop();
    }
    MOZ_ASSERT_IF(!masm.oom(),
                  masm.currentOffset() - lastOsiPointOffset_ >= Assembler::PatchWrite_NearCallSize());
    lastOsiPointOffset_ = masm.currentOffset();
}

uint32_t
CodeGeneratorShared::markOsiPoint(LOsiPoint* ins)
{
    encode(ins->snapshot());
    ensureOsiSpace();

    uint32_t offset = masm.currentOffset();
    SnapshotOffset so = ins->snapshot()->snapshotOffset();
    masm.propagateOOM(osiIndices_.append(OsiIndex(offset, so)));

    return offset;
}

#ifdef CHECK_OSIPOINT_REGISTERS
template <class Op>
static void
HandleRegisterDump(Op op, MacroAssembler& masm, LiveRegisterSet liveRegs, Register activation,
                   Register scratch)
{
    const size_t baseOffset = JitActivation::offsetOfRegs();

    // Handle live GPRs.
    for (GeneralRegisterIterator iter(liveRegs.gprs()); iter.more(); ++iter) {
        Register reg = *iter;
        Address dump(activation, baseOffset + RegisterDump::offsetOfRegister(reg));

        if (reg == activation) {
            // To use the original value of the activation register (that's
            // now on top of the stack), we need the scratch register.
            masm.push(scratch);
            masm.loadPtr(Address(masm.getStackPointer(), sizeof(uintptr_t)), scratch);
            op(scratch, dump);
            masm.pop(scratch);
        } else {
            op(reg, dump);
        }
    }

    // Handle live FPRs.
    for (FloatRegisterIterator iter(liveRegs.fpus()); iter.more(); ++iter) {
        FloatRegister reg = *iter;
        Address dump(activation, baseOffset + RegisterDump::offsetOfRegister(reg));
        op(reg, dump);
    }
}

class StoreOp
{
    MacroAssembler& masm;

  public:
    explicit StoreOp(MacroAssembler& masm)
      : masm(masm)
    {}

    void operator()(Register reg, Address dump) {
        masm.storePtr(reg, dump);
    }
    void operator()(FloatRegister reg, Address dump) {
        if (reg.isDouble())
            masm.storeDouble(reg, dump);
        else if (reg.isSingle())
            masm.storeFloat32(reg, dump);
#if defined(JS_CODEGEN_X86) || defined(JS_CODEGEN_X64)
        else if (reg.isSimd128())
            masm.storeUnalignedSimd128Float(reg, dump);
#endif
        else
            MOZ_CRASH("Unexpected register type.");
    }
};

static void
StoreAllLiveRegs(MacroAssembler& masm, LiveRegisterSet liveRegs)
{
    // Store a copy of all live registers before performing the call.
    // When we reach the OsiPoint, we can use this to check nothing
    // modified them in the meantime.

    // Load pointer to the JitActivation in a scratch register.
    AllocatableGeneralRegisterSet allRegs(GeneralRegisterSet::All());
    Register scratch = allRegs.takeAny();
    masm.push(scratch);
    masm.loadJitActivation(scratch);

    Address checkRegs(scratch, JitActivation::offsetOfCheckRegs());
    masm.add32(Imm32(1), checkRegs);

    StoreOp op(masm);
    HandleRegisterDump<StoreOp>(op, masm, liveRegs, scratch, allRegs.getAny());

    masm.pop(scratch);
}

class VerifyOp
{
    MacroAssembler& masm;
    Label* failure_;

  public:
    VerifyOp(MacroAssembler& masm, Label* failure)
      : masm(masm), failure_(failure)
    {}

    void operator()(Register reg, Address dump) {
        masm.branchPtr(Assembler::NotEqual, dump, reg, failure_);
    }
    void operator()(FloatRegister reg, Address dump) {
        FloatRegister scratch;
        if (reg.isDouble()) {
            scratch = ScratchDoubleReg;
            masm.loadDouble(dump, scratch);
            masm.branchDouble(Assembler::DoubleNotEqual, scratch, reg, failure_);
        } else if (reg.isSingle()) {
            scratch = ScratchFloat32Reg;
            masm.loadFloat32(dump, scratch);
            masm.branchFloat(Assembler::DoubleNotEqual, scratch, reg, failure_);
        }

        // :TODO: (Bug 1133745) Add support to verify SIMD registers.
    }
};

void
CodeGeneratorShared::verifyOsiPointRegs(LSafepoint* safepoint)
{
    // Ensure the live registers stored by callVM did not change between
    // the call and this OsiPoint. Try-catch relies on this invariant.

    // Load pointer to the JitActivation in a scratch register.
    AllocatableGeneralRegisterSet allRegs(GeneralRegisterSet::All());
    Register scratch = allRegs.takeAny();
    masm.push(scratch);
    masm.loadJitActivation(scratch);

    // If we should not check registers (because the instruction did not call
    // into the VM, or a GC happened), we're done.
    Label failure, done;
    Address checkRegs(scratch, JitActivation::offsetOfCheckRegs());
    masm.branch32(Assembler::Equal, checkRegs, Imm32(0), &done);

    // Having more than one VM function call made in one visit function at
    // runtime is a sec-ciritcal error, because if we conservatively assume that
    // one of the function call can re-enter Ion, then the invalidation process
    // will potentially add a call at a random location, by patching the code
    // before the return address.
    masm.branch32(Assembler::NotEqual, checkRegs, Imm32(1), &failure);

    // Set checkRegs to 0, so that we don't try to verify registers after we
    // return from this script to the caller.
    masm.store32(Imm32(0), checkRegs);

    // Ignore clobbered registers. Some instructions (like LValueToInt32) modify
    // temps after calling into the VM. This is fine because no other
    // instructions (including this OsiPoint) will depend on them. Also
    // backtracking can also use the same register for an input and an output.
    // These are marked as clobbered and shouldn't get checked.
    LiveRegisterSet liveRegs;
    liveRegs.set() = RegisterSet::Intersect(safepoint->liveRegs().set(),
                                            RegisterSet::Not(safepoint->clobberedRegs().set()));

    VerifyOp op(masm, &failure);
    HandleRegisterDump<VerifyOp>(op, masm, liveRegs, scratch, allRegs.getAny());

    masm.jump(&done);

    // Do not profile the callWithABI that occurs below.  This is to avoid a
    // rare corner case that occurs when profiling interacts with itself:
    //
    // When slow profiling assertions are turned on, FunctionBoundary ops
    // (which update the profiler pseudo-stack) may emit a callVM, which
    // forces them to have an osi point associated with them.  The
    // FunctionBoundary for inline function entry is added to the caller's
    // graph with a PC from the caller's code, but during codegen it modifies
    // Gecko Profiler instrumentation to add the callee as the current top-most
    // script. When codegen gets to the OSIPoint, and the callWithABI below is
    // emitted, the codegen thinks that the current frame is the callee, but
    // the PC it's using from the OSIPoint refers to the caller.  This causes
    // the profiler instrumentation of the callWithABI below to ASSERT, since
    // the script and pc are mismatched.  To avoid this, we simply omit
    // instrumentation for these callWithABIs.

    // Any live register captured by a safepoint (other than temp registers)
    // must remain unchanged between the call and the OsiPoint instruction.
    masm.bind(&failure);
    masm.assumeUnreachable("Modified registers between VM call and OsiPoint");

    masm.bind(&done);
    masm.pop(scratch);
}

bool
CodeGeneratorShared::shouldVerifyOsiPointRegs(LSafepoint* safepoint)
{
    if (!checkOsiPointRegisters)
        return false;

    if (safepoint->liveRegs().emptyGeneral() && safepoint->liveRegs().emptyFloat())
        return false; // No registers to check.

    return true;
}

void
CodeGeneratorShared::resetOsiPointRegs(LSafepoint* safepoint)
{
    if (!shouldVerifyOsiPointRegs(safepoint))
        return;

    // Set checkRegs to 0. If we perform a VM call, the instruction
    // will set it to 1.
    AllocatableGeneralRegisterSet allRegs(GeneralRegisterSet::All());
    Register scratch = allRegs.takeAny();
    masm.push(scratch);
    masm.loadJitActivation(scratch);
    Address checkRegs(scratch, JitActivation::offsetOfCheckRegs());
    masm.store32(Imm32(0), checkRegs);
    masm.pop(scratch);
}
#endif

// Before doing any call to Cpp, you should ensure that volatile
// registers are evicted by the register allocator.
void
CodeGeneratorShared::callVM(const VMFunction& fun, LInstruction* ins, const Register* dynStack)
{
    // If we're calling a function with an out parameter type of double, make
    // sure we have an FPU.
    MOZ_ASSERT_IF(fun.outParam == Type_Double, gen->runtime->jitSupportsFloatingPoint());

#ifdef DEBUG
    if (ins->mirRaw()) {
        MOZ_ASSERT(ins->mirRaw()->isInstruction());
        MInstruction* mir = ins->mirRaw()->toInstruction();
        MOZ_ASSERT_IF(mir->needsResumePoint(), mir->resumePoint());
    }
#endif

    // Stack is:
    //    ... frame ...
    //    [args]
#ifdef DEBUG
    MOZ_ASSERT(pushedArgs_ == fun.explicitArgs);
    pushedArgs_ = 0;
#endif

    // Get the wrapper of the VM function.
    JitCode* wrapper = gen->jitRuntime()->getVMWrapper(fun);
    if (!wrapper) {
        masm.setOOM();
        return;
    }

#ifdef CHECK_OSIPOINT_REGISTERS
    if (shouldVerifyOsiPointRegs(ins->safepoint()))
        StoreAllLiveRegs(masm, ins->safepoint()->liveRegs());
#endif

    // Push an exit frame descriptor. If |dynStack| is a valid pointer to a
    // register, then its value is added to the value of the |framePushed()| to
    // fill the frame descriptor.
    if (dynStack) {
        masm.addPtr(Imm32(masm.framePushed()), *dynStack);
        masm.makeFrameDescriptor(*dynStack, JitFrame_IonJS, ExitFrameLayout::Size());
        masm.Push(*dynStack); // descriptor
    } else {
        masm.pushStaticFrameDescriptor(JitFrame_IonJS, ExitFrameLayout::Size());
    }

    // Call the wrapper function.  The wrapper is in charge to unwind the stack
    // when returning from the call.  Failures are handled with exceptions based
    // on the return value of the C functions.  To guard the outcome of the
    // returned value, use another LIR instruction.
    uint32_t callOffset = masm.callJit(wrapper);
    markSafepointAt(callOffset, ins);

    // Remove rest of the frame left on the stack. We remove the return address
    // which is implicitly poped when returning.
    int framePop = sizeof(ExitFrameLayout) - sizeof(void*);

    // Pop arguments from framePushed.
    masm.implicitPop(fun.explicitStackSlots() * sizeof(void*) + framePop);
    // Stack is:
    //    ... frame ...
}

class OutOfLineTruncateSlow : public OutOfLineCodeBase<CodeGeneratorShared>
{
    FloatRegister src_;
    Register dest_;
    bool widenFloatToDouble_;
    wasm::BytecodeOffset bytecodeOffset_;

  public:
    OutOfLineTruncateSlow(FloatRegister src, Register dest, bool widenFloatToDouble = false,
                          wasm::BytecodeOffset bytecodeOffset = wasm::BytecodeOffset())
      : src_(src),
        dest_(dest),
        widenFloatToDouble_(widenFloatToDouble),
        bytecodeOffset_(bytecodeOffset)
    { }

    void accept(CodeGeneratorShared* codegen) {
        codegen->visitOutOfLineTruncateSlow(this);
    }
    FloatRegister src() const {
        return src_;
    }
    Register dest() const {
        return dest_;
    }
    bool widenFloatToDouble() const {
        return widenFloatToDouble_;
    }
    wasm::BytecodeOffset bytecodeOffset() const {
        return bytecodeOffset_;
    }
};

OutOfLineCode*
CodeGeneratorShared::oolTruncateDouble(FloatRegister src, Register dest, MInstruction* mir,
                                       wasm::BytecodeOffset bytecodeOffset)
{
    MOZ_ASSERT_IF(IsCompilingWasm(), bytecodeOffset.isValid());

    OutOfLineTruncateSlow* ool = new(alloc()) OutOfLineTruncateSlow(src, dest, /* float32 */ false,
                                                                    bytecodeOffset);
    addOutOfLineCode(ool, mir);
    return ool;
}

void
CodeGeneratorShared::emitTruncateDouble(FloatRegister src, Register dest, MTruncateToInt32* mir)
{
    OutOfLineCode* ool = oolTruncateDouble(src, dest, mir, mir->bytecodeOffset());

    masm.branchTruncateDoubleMaybeModUint32(src, dest, ool->entry());
    masm.bind(ool->rejoin());
}

void
CodeGeneratorShared::emitTruncateFloat32(FloatRegister src, Register dest, MTruncateToInt32* mir)
{
    OutOfLineTruncateSlow* ool = new(alloc()) OutOfLineTruncateSlow(src, dest, /* float32 */ true,
                                                                    mir->bytecodeOffset());
    addOutOfLineCode(ool, mir);

    masm.branchTruncateFloat32MaybeModUint32(src, dest, ool->entry());
    masm.bind(ool->rejoin());
}

void
CodeGeneratorShared::visitOutOfLineTruncateSlow(OutOfLineTruncateSlow* ool)
{
    FloatRegister src = ool->src();
    Register dest = ool->dest();

    saveVolatile(dest);
<<<<<<< HEAD
    masm.outOfLineTruncateSlow(src, dest, ool->widenFloatToDouble(), gen->compilingWasm());
=======
    masm.outOfLineTruncateSlow(src, dest, ool->widenFloatToDouble(), gen->compilingWasm(),
                               ool->bytecodeOffset());
>>>>>>> a17af05f
    restoreVolatile(dest);

    masm.jump(ool->rejoin());
}

bool
CodeGeneratorShared::omitOverRecursedCheck() const
{
    // If the current function makes no calls (which means it isn't recursive)
    // and it uses only a small amount of stack space, it doesn't need a
    // stack overflow check. Note that the actual number here is somewhat
    // arbitrary, and codegen actually uses small bounded amounts of
    // additional stack space in some cases too.
    return frameSize() < 64 && !gen->needsOverrecursedCheck();
}

void
CodeGeneratorShared::emitWasmCallBase(LWasmCallBase* ins)
{
    MWasmCall* mir = ins->mir();

    if (mir->spIncrement())
        masm.freeStack(mir->spIncrement());

    MOZ_ASSERT((sizeof(wasm::Frame) + masm.framePushed()) % WasmStackAlignment == 0);
    static_assert(WasmStackAlignment >= ABIStackAlignment &&
                  WasmStackAlignment % ABIStackAlignment == 0,
                  "The wasm stack alignment should subsume the ABI-required alignment");

#ifdef DEBUG
    Label ok;
    masm.branchTestStackPtr(Assembler::Zero, Imm32(WasmStackAlignment - 1), &ok);
    masm.breakpoint();
    masm.bind(&ok);
#endif

    // LWasmCallBase::isCallPreserved() assumes that all MWasmCalls preserve the
    // TLS and pinned regs. The only case where where we don't have to reload
    // the TLS and pinned regs is when the callee preserves them.
    bool reloadRegs = true;

    const wasm::CallSiteDesc& desc = mir->desc();
    const wasm::CalleeDesc& callee = mir->callee();
    switch (callee.which()) {
      case wasm::CalleeDesc::Func:
        masm.call(desc, callee.funcIndex());
        reloadRegs = false;
        break;
      case wasm::CalleeDesc::Import:
        masm.wasmCallImport(desc, callee);
        break;
      case wasm::CalleeDesc::AsmJSTable:
      case wasm::CalleeDesc::WasmTable:
        masm.wasmCallIndirect(desc, callee, ins->needsBoundsCheck());
        reloadRegs = callee.which() == wasm::CalleeDesc::WasmTable && callee.wasmTableIsExternal();
        break;
      case wasm::CalleeDesc::Builtin:
<<<<<<< HEAD
        masm.call(callee.builtin());
=======
        masm.call(desc, callee.builtin());
>>>>>>> a17af05f
        reloadRegs = false;
        break;
      case wasm::CalleeDesc::BuiltinInstanceMethod:
        masm.wasmCallBuiltinInstanceMethod(desc, mir->instanceArg(), callee.builtin());
        break;
    }

    if (reloadRegs) {
        masm.loadWasmTlsRegFromFrame();
        masm.loadWasmPinnedRegsFromTls();
    }

    if (mir->spIncrement())
        masm.reserveStack(mir->spIncrement());
}

void
CodeGeneratorShared::visitWasmLoadGlobalVar(LWasmLoadGlobalVar* ins)
{
    MWasmLoadGlobalVar* mir = ins->mir();

    MIRType type = mir->type();
    MOZ_ASSERT(IsNumberType(type) || IsSimdType(type));

    Register tls = ToRegister(ins->tlsPtr());
    Address addr(tls, offsetof(wasm::TlsData, globalArea) + mir->globalDataOffset());
    switch (type) {
      case MIRType::Int32:
        masm.load32(addr, ToRegister(ins->output()));
        break;
      case MIRType::Float32:
        masm.loadFloat32(addr, ToFloatRegister(ins->output()));
        break;
      case MIRType::Double:
        masm.loadDouble(addr, ToFloatRegister(ins->output()));
        break;
      // Aligned access: code is aligned on PageSize + there is padding
      // before the global data section.
      case MIRType::Int8x16:
      case MIRType::Int16x8:
      case MIRType::Int32x4:
      case MIRType::Bool8x16:
      case MIRType::Bool16x8:
      case MIRType::Bool32x4:
        masm.loadInt32x4(addr, ToFloatRegister(ins->output()));
        break;
      case MIRType::Float32x4:
        masm.loadFloat32x4(addr, ToFloatRegister(ins->output()));
        break;
      default:
        MOZ_CRASH("unexpected type in visitWasmLoadGlobalVar");
    }
}

void
CodeGeneratorShared::visitWasmStoreGlobalVar(LWasmStoreGlobalVar* ins)
{
    MWasmStoreGlobalVar* mir = ins->mir();

    MIRType type = mir->value()->type();
    MOZ_ASSERT(IsNumberType(type) || IsSimdType(type));

    Register tls = ToRegister(ins->tlsPtr());
    Address addr(tls, offsetof(wasm::TlsData, globalArea) + mir->globalDataOffset());
    switch (type) {
      case MIRType::Int32:
        masm.store32(ToRegister(ins->value()), addr);
        break;
      case MIRType::Float32:
        masm.storeFloat32(ToFloatRegister(ins->value()), addr);
        break;
      case MIRType::Double:
        masm.storeDouble(ToFloatRegister(ins->value()), addr);
        break;
      // Aligned access: code is aligned on PageSize + there is padding
      // before the global data section.
<<<<<<< HEAD
      case MIRType::Int32x4:
=======
      case MIRType::Int8x16:
      case MIRType::Int16x8:
      case MIRType::Int32x4:
      case MIRType::Bool8x16:
      case MIRType::Bool16x8:
>>>>>>> a17af05f
      case MIRType::Bool32x4:
        masm.storeInt32x4(ToFloatRegister(ins->value()), addr);
        break;
      case MIRType::Float32x4:
        masm.storeFloat32x4(ToFloatRegister(ins->value()), addr);
        break;
      default:
        MOZ_CRASH("unexpected type in visitWasmStoreGlobalVar");
    }
}

void
CodeGeneratorShared::visitWasmLoadGlobalVarI64(LWasmLoadGlobalVarI64* ins)
{
    MWasmLoadGlobalVar* mir = ins->mir();
    MOZ_ASSERT(mir->type() == MIRType::Int64);

    Register tls = ToRegister(ins->tlsPtr());
    Address addr(tls, offsetof(wasm::TlsData, globalArea) + mir->globalDataOffset());

    Register64 output = ToOutRegister64(ins);
    masm.load64(addr, output);
}

void
CodeGeneratorShared::visitWasmStoreGlobalVarI64(LWasmStoreGlobalVarI64* ins)
{
    MWasmStoreGlobalVar* mir = ins->mir();
    MOZ_ASSERT(mir->value()->type() == MIRType::Int64);

    Register tls = ToRegister(ins->tlsPtr());
    Address addr(tls, offsetof(wasm::TlsData, globalArea) + mir->globalDataOffset());

    Register64 value = ToRegister64(ins->value());
    masm.store64(value, addr);
}

void
CodeGeneratorShared::emitPreBarrier(Register base, const LAllocation* index, int32_t offsetAdjustment)
{
    if (index->isConstant()) {
        Address address(base, ToInt32(index) * sizeof(Value) + offsetAdjustment);
        masm.guardedCallPreBarrier(address, MIRType::Value);
    } else {
        BaseIndex address(base, ToRegister(index), TimesEight, offsetAdjustment);
        masm.guardedCallPreBarrier(address, MIRType::Value);
    }
}

void
CodeGeneratorShared::emitPreBarrier(Address address)
{
    masm.guardedCallPreBarrier(address, MIRType::Value);
}

Label*
CodeGeneratorShared::labelForBackedgeWithImplicitCheck(MBasicBlock* mir)
{
    // If this is a loop backedge to a loop header with an implicit interrupt
    // check, use a patchable jump. Skip this search if compiling without a
    // script for wasm, as there will be no interrupt check instruction.
    // Due to critical edge unsplitting there may no longer be unique loop
    // backedges, so just look for any edge going to an earlier block in RPO.
    if (!gen->compilingWasm() && mir->isLoopHeader() && mir->id() <= current->mir()->id()) {
        for (LInstructionIterator iter = mir->lir()->begin(); iter != mir->lir()->end(); iter++) {
            if (iter->isMoveGroup()) {
                // Continue searching for an interrupt check.
            } else {
                // The interrupt check should be the first instruction in the
                // loop header other than move groups.
                MOZ_ASSERT(iter->isInterruptCheck());
                if (iter->toInterruptCheck()->implicit())
                    return iter->toInterruptCheck()->oolEntry();
                return nullptr;
            }
        }
    }

    return nullptr;
}

void
CodeGeneratorShared::jumpToBlock(MBasicBlock* mir)
{
    // Skip past trivial blocks.
    mir = skipTrivialBlocks(mir);

    // No jump necessary if we can fall through to the next block.
    if (isNextBlock(mir->lir()))
        return;

    if (Label* oolEntry = labelForBackedgeWithImplicitCheck(mir)) {
        // Note: the backedge is initially a jump to the next instruction.
        // It will be patched to the target block's label during link().
        RepatchLabel rejoin;
        CodeOffsetJump backedge = masm.backedgeJump(&rejoin, mir->lir()->label());
        masm.bind(&rejoin);

        masm.propagateOOM(patchableBackedges_.append(PatchableBackedgeInfo(backedge, mir->lir()->label(), oolEntry)));
    } else {
        masm.jump(mir->lir()->label());
    }
}

Label*
CodeGeneratorShared::getJumpLabelForBranch(MBasicBlock* block)
{
    // Skip past trivial blocks.
    block = skipTrivialBlocks(block);

    if (!labelForBackedgeWithImplicitCheck(block))
        return block->lir()->label();

    // We need to use a patchable jump for this backedge, but want to treat
    // this as a normal label target to simplify codegen. Efficiency isn't so
    // important here as these tests are extremely unlikely to be used in loop
    // backedges, so emit inline code for the patchable jump. Heap allocating
    // the label allows it to be used by out of line blocks.
    Label* res = alloc().lifoAlloc()->newInfallible<Label>();
    Label after;
    masm.jump(&after);
    masm.bind(res);
    jumpToBlock(block);
    masm.bind(&after);
    return res;
}

// This function is not used for MIPS/MIPS64. MIPS has branchToBlock.
#if !defined(JS_CODEGEN_MIPS32) && !defined(JS_CODEGEN_MIPS64)
void
CodeGeneratorShared::jumpToBlock(MBasicBlock* mir, Assembler::Condition cond)
{
    // Skip past trivial blocks.
    mir = skipTrivialBlocks(mir);

    if (Label* oolEntry = labelForBackedgeWithImplicitCheck(mir)) {
        // Note: the backedge is initially a jump to the next instruction.
        // It will be patched to the target block's label during link().
        RepatchLabel rejoin;
        CodeOffsetJump backedge = masm.jumpWithPatch(&rejoin, cond, mir->lir()->label());
        masm.bind(&rejoin);

        masm.propagateOOM(patchableBackedges_.append(PatchableBackedgeInfo(backedge, mir->lir()->label(), oolEntry)));
    } else {
        masm.j(cond, mir->lir()->label());
    }
}
#endif

ReciprocalMulConstants
CodeGeneratorShared::computeDivisionConstants(uint32_t d, int maxLog) {
    MOZ_ASSERT(maxLog >= 2 && maxLog <= 32);
    // In what follows, 0 < d < 2^maxLog and d is not a power of 2.
    MOZ_ASSERT(d < (uint64_t(1) << maxLog) && (d & (d - 1)) != 0);

    // Speeding up division by non power-of-2 constants is possible by
    // calculating, during compilation, a value M such that high-order
    // bits of M*n correspond to the result of the division of n by d.
    // No value of M can serve this purpose for arbitrarily big values
    // of n but, for optimizing integer division, we're just concerned
    // with values of n whose absolute value is bounded (by fitting in
    // an integer type, say). With this in mind, we'll find a constant
    // M as above that works for -2^maxLog <= n < 2^maxLog; maxLog can
    // then be 31 for signed division or 32 for unsigned division.
    //
    // The original presentation of this technique appears in Hacker's
    // Delight, a book by Henry S. Warren, Jr.. A proof of correctness
    // for our version follows; we'll denote maxLog by L in the proof,
    // for conciseness.
    //
    // Formally, for |d| < 2^L, we'll compute two magic values M and s
    // in the ranges 0 <= M < 2^(L+1) and 0 <= s <= L such that
    //     (M * n) >> (32 + s) = floor(n/d)    if    0 <= n < 2^L
    //     (M * n) >> (32 + s) = ceil(n/d) - 1 if -2^L <= n < 0.
    //
    // Define p = 32 + s, M = ceil(2^p/d), and assume that s satisfies
    //                     M - 2^p/d <= 2^(p-L)/d.                 (1)
    // (Observe that p = CeilLog32(d) + L satisfies this, as the right
    // side of (1) is at least one in this case). Then,
    //
    // a) If p <= CeilLog32(d) + L, then M < 2^(L+1) - 1.
    // Proof: Indeed, M is monotone in p and, for p equal to the above
    // value, the bounds 2^L > d >= 2^(p-L-1) + 1 readily imply that
    //    2^p / d <  2^p/(d - 1) * (d - 1)/d
    //            <= 2^(L+1) * (1 - 1/d) < 2^(L+1) - 2.
    // The claim follows by applying the ceiling function.
    //
    // b) For any 0 <= n < 2^L, floor(Mn/2^p) = floor(n/d).
    // Proof: Put x = floor(Mn/2^p); it's the unique integer for which
    //                    Mn/2^p - 1 < x <= Mn/2^p.                (2)
    // Using M >= 2^p/d on the LHS and (1) on the RHS, we get
    //           n/d - 1 < x <= n/d + n/(2^L d) < n/d + 1/d.
    // Since x is an integer, it's not in the interval (n/d, (n+1)/d),
    // and so n/d - 1 < x <= n/d, which implies x = floor(n/d).
    //
    // c) For any -2^L <= n < 0, floor(Mn/2^p) + 1 = ceil(n/d).
    // Proof: The proof is similar. Equation (2) holds as above. Using
    // M > 2^p/d (d isn't a power of 2) on the RHS and (1) on the LHS,
    //                 n/d + n/(2^L d) - 1 < x < n/d.
    // Using n >= -2^L and summing 1,
    //                  n/d - 1/d < x + 1 < n/d + 1.
    // Since x + 1 is an integer, this implies n/d <= x + 1 < n/d + 1.
    // In other words, x + 1 = ceil(n/d).
    //
    // Condition (1) isn't necessary for the existence of M and s with
    // the properties above. Hacker's Delight provides a slightly less
    // restrictive condition when d >= 196611, at the cost of a 3-page
    // proof of correctness, for the case L = 31.
    //
    // Note that, since d*M - 2^p = d - (2^p)%d, (1) can be written as
    //                   2^(p-L) >= d - (2^p)%d.
    // In order to avoid overflow in the (2^p) % d calculation, we can
    // compute it as (2^p-1) % d + 1, where 2^p-1 can then be computed
    // without overflow as UINT64_MAX >> (64-p).

    // We now compute the least p >= 32 with the property above...
    int32_t p = 32;
    while ((uint64_t(1) << (p-maxLog)) + (UINT64_MAX >> (64-p)) % d + 1 < d)
        p++;

    // ...and the corresponding M. For either the signed (L=31) or the
    // unsigned (L=32) case, this value can be too large (cf. item a).
    // Codegen can still multiply by M by multiplying by (M - 2^L) and
    // adjusting the value afterwards, if this is the case.
    ReciprocalMulConstants rmc;
    rmc.multiplier = (UINT64_MAX >> (64-p))/d + 1;
    rmc.shiftAmount = p - 32;

    return rmc;
}

#ifdef JS_TRACE_LOGGING

void
CodeGeneratorShared::emitTracelogScript(bool isStart)
{
    if (!TraceLogTextIdEnabled(TraceLogger_Scripts))
        return;

    Label done;

    AllocatableRegisterSet regs(RegisterSet::Volatile());
    Register logger = regs.takeAnyGeneral();
    Register script = regs.takeAnyGeneral();

    masm.Push(logger);

    masm.loadTraceLogger(logger);
    masm.branchTestPtr(Assembler::Zero, logger, logger, &done);

    Address enabledAddress(logger, TraceLoggerThread::offsetOfEnabled());
    masm.branch32(Assembler::Equal, enabledAddress, Imm32(0), &done);

    masm.Push(script);

    CodeOffset patchScript = masm.movWithPatch(ImmWord(0), script);
    masm.propagateOOM(patchableTLScripts_.append(patchScript));

    if (isStart)
        masm.tracelogStartId(logger, script);
    else
        masm.tracelogStopId(logger, script);

    masm.Pop(script);

    masm.bind(&done);

    masm.Pop(logger);
}

void
CodeGeneratorShared::emitTracelogTree(bool isStart, uint32_t textId)
{
    if (!TraceLogTextIdEnabled(textId))
        return;

    Label done;
    AllocatableRegisterSet regs(RegisterSet::Volatile());
    Register logger = regs.takeAnyGeneral();

    masm.Push(logger);

    masm.loadTraceLogger(logger);
    masm.branchTestPtr(Assembler::Zero, logger, logger, &done);

    Address enabledAddress(logger, TraceLoggerThread::offsetOfEnabled());
    masm.branch32(Assembler::Equal, enabledAddress, Imm32(0), &done);

    if (isStart)
        masm.tracelogStartId(logger, textId);
    else
        masm.tracelogStopId(logger, textId);

    masm.bind(&done);

    masm.Pop(logger);
}

void
CodeGeneratorShared::emitTracelogTree(bool isStart, const char* text,
                                      TraceLoggerTextId enabledTextId)
{
    if (!TraceLogTextIdEnabled(enabledTextId))
        return;

    Label done;

    AllocatableRegisterSet regs(RegisterSet::Volatile());
    Register loggerReg = regs.takeAnyGeneral();
    Register eventReg = regs.takeAnyGeneral();

    masm.Push(loggerReg);

    masm.loadTraceLogger(loggerReg);
    masm.branchTestPtr(Assembler::Zero, loggerReg, loggerReg, &done);

    Address enabledAddress(loggerReg, TraceLoggerThread::offsetOfEnabled());
    masm.branch32(Assembler::Equal, enabledAddress, Imm32(0), &done);

    masm.Push(eventReg);

    PatchableTLEvent patchEvent(masm.movWithPatch(ImmWord(0), eventReg), text);
    masm.propagateOOM(patchableTLEvents_.append(Move(patchEvent)));

    if (isStart)
        masm.tracelogStartId(loggerReg, eventReg);
    else
        masm.tracelogStopId(loggerReg, eventReg);

    masm.Pop(eventReg);

    masm.bind(&done);

    masm.Pop(loggerReg);
}
#endif

} // namespace jit
} // namespace js<|MERGE_RESOLUTION|>--- conflicted
+++ resolved
@@ -7,7 +7,6 @@
 #include "jit/shared/CodeGenerator-shared-inl.h"
 
 #include "mozilla/DebugOnly.h"
-#include "mozilla/SizePrintfMacros.h"
 
 #include "jit/CompactBuffer.h"
 #include "jit/IonCaches.h"
@@ -89,23 +88,14 @@
         if (gen->usesSimd()) {
             // If the function uses any SIMD then we may need to insert padding
             // so that local slots are aligned for SIMD.
-<<<<<<< HEAD
-            frameInitialAdjustment_ = ComputeByteAlignment(sizeof(wasm::Frame),
-                                                           WasmStackAlignment);
-=======
             frameInitialAdjustment_ = ComputeByteAlignment(sizeof(wasm::Frame), WasmStackAlignment);
->>>>>>> a17af05f
             frameDepth_ += frameInitialAdjustment_;
 
             // Keep the stack aligned. Some SIMD sequences build values on the
             // stack and need the stack aligned.
             frameDepth_ += ComputeByteAlignment(sizeof(wasm::Frame) + frameDepth_,
                                                 WasmStackAlignment);
-<<<<<<< HEAD
-        } else if (gen->performsCall()) {
-=======
         } else if (gen->needsStaticStackAlignment()) {
->>>>>>> a17af05f
             // An MWasmCall does not align the stack pointer at calls sites but
             // instead relies on the a priori stack adjustment. This must be the
             // last adjustment of frameDepth_.
@@ -247,11 +237,7 @@
         // bytecodeOffset, but the nativeOffset has changed, do nothing.
         // The same site just generated some more code.
         if (lastEntry.tree == tree && lastEntry.pc == pc) {
-<<<<<<< HEAD
-            JitSpew(JitSpew_Profiling, " => In-place update [%" PRIuSIZE "-%" PRIu32 "]",
-=======
             JitSpew(JitSpew_Profiling, " => In-place update [%zu-%" PRIu32 "]",
->>>>>>> a17af05f
                     lastEntry.nativeOffset.offset(), nativeOffset);
             return true;
         }
@@ -298,11 +284,7 @@
 {
 #ifdef JS_JITSPEW
     InlineScriptTree* topTree = gen->info().inlineScriptTree();
-<<<<<<< HEAD
-    JitSpewStart(JitSpew_Profiling, "Native To Bytecode Entries for %s:%" PRIuSIZE "\n",
-=======
     JitSpewStart(JitSpew_Profiling, "Native To Bytecode Entries for %s:%zu\n",
->>>>>>> a17af05f
                  topTree->script()->filename(), topTree->script()->lineno());
     for (unsigned i = 0; i < nativeToBytecodeList_.length(); i++)
         dumpNativeToBytecodeEntry(i);
@@ -325,11 +307,7 @@
         if (nextRef->tree == ref.tree)
             pcDelta = nextRef->pc - ref.pc;
     }
-<<<<<<< HEAD
-    JitSpewStart(JitSpew_Profiling, "    %08" PRIxSIZE " [+%-6d] => %-6ld [%-4d] {%-10s} (%s:%" PRIuSIZE,
-=======
     JitSpewStart(JitSpew_Profiling, "    %08zx [+%-6d] => %-6ld [%-4d] {%-10s} (%s:%zu",
->>>>>>> a17af05f
                  ref.nativeOffset.offset(),
                  nativeDelta,
                  (long) (ref.pc - script->code()),
@@ -338,11 +316,7 @@
                  script->filename(), script->lineno());
 
     for (tree = tree->caller(); tree; tree = tree->caller()) {
-<<<<<<< HEAD
-        JitSpewCont(JitSpew_Profiling, " <= %s:%" PRIuSIZE, tree->script()->filename(),
-=======
         JitSpewCont(JitSpew_Profiling, " <= %s:%zu", tree->script()->filename(),
->>>>>>> a17af05f
                                                     tree->script()->lineno());
     }
     JitSpewCont(JitSpew_Profiling, ")");
@@ -958,11 +932,7 @@
             "== Compact Native To Optimizations Map [%p-%p] size %u",
             data, data + trackedOptimizationsMapSize_, trackedOptimizationsMapSize_);
     JitSpew(JitSpew_OptimizationTrackingExtended,
-<<<<<<< HEAD
-            "     with type list of length %" PRIuSIZE ", size %" PRIuSIZE,
-=======
             "     with type list of length %zu, size %zu",
->>>>>>> a17af05f
             allTypes->length(), allTypes->length() * sizeof(IonTrackedTypeWithAddendum));
 
     return true;
@@ -1089,12 +1059,8 @@
             // decoded. This is disabled for now if the types table might
             // contain nursery pointers, in which case the types might not
             // match, see bug 1175761.
-<<<<<<< HEAD
 			// OMRTODO: ?
             /*if (!code->zone()->group()->storeBuffer().cancelIonCompilations()) {
-=======
-            if (!code->zone()->group()->storeBuffer().cancelIonCompilations()) {
->>>>>>> a17af05f
                 IonTrackedOptimizationsTypeInfo typeInfo = typesTable->entry(index);
                 TempOptimizationTypeInfoVector tvec(alloc());
                 ReadTempTypeInfoVectorOp top(alloc(), &tvec);
@@ -1513,12 +1479,8 @@
     Register dest = ool->dest();
 
     saveVolatile(dest);
-<<<<<<< HEAD
-    masm.outOfLineTruncateSlow(src, dest, ool->widenFloatToDouble(), gen->compilingWasm());
-=======
     masm.outOfLineTruncateSlow(src, dest, ool->widenFloatToDouble(), gen->compilingWasm(),
                                ool->bytecodeOffset());
->>>>>>> a17af05f
     restoreVolatile(dest);
 
     masm.jump(ool->rejoin());
@@ -1576,11 +1538,7 @@
         reloadRegs = callee.which() == wasm::CalleeDesc::WasmTable && callee.wasmTableIsExternal();
         break;
       case wasm::CalleeDesc::Builtin:
-<<<<<<< HEAD
-        masm.call(callee.builtin());
-=======
         masm.call(desc, callee.builtin());
->>>>>>> a17af05f
         reloadRegs = false;
         break;
       case wasm::CalleeDesc::BuiltinInstanceMethod:
@@ -1657,15 +1615,11 @@
         break;
       // Aligned access: code is aligned on PageSize + there is padding
       // before the global data section.
-<<<<<<< HEAD
-      case MIRType::Int32x4:
-=======
       case MIRType::Int8x16:
       case MIRType::Int16x8:
       case MIRType::Int32x4:
       case MIRType::Bool8x16:
       case MIRType::Bool16x8:
->>>>>>> a17af05f
       case MIRType::Bool32x4:
         masm.storeInt32x4(ToFloatRegister(ins->value()), addr);
         break;
