--- conflicted
+++ resolved
@@ -41,10 +41,7 @@
 #include "jit/MoveEmitter.h"
 #include "jit/RangeAnalysis.h"
 #include "jit/SharedICHelpers.h"
-<<<<<<< HEAD
-=======
 #include "jit/StackSlotAllocator.h"
->>>>>>> a17af05f
 #include "vm/AsyncFunction.h"
 #include "vm/AsyncIteration.h"
 #include "vm/MatchPairs.h"
@@ -110,47 +107,6 @@
     }
 };
 
-<<<<<<< HEAD
-class OutOfLineICFallback : public OutOfLineCodeBase<CodeGenerator>
-{
-  private:
-    LInstruction* lir_;
-    size_t cacheIndex_;
-    size_t cacheInfoIndex_;
-
-  public:
-    OutOfLineICFallback(LInstruction* lir, size_t cacheIndex, size_t cacheInfoIndex)
-      : lir_(lir),
-        cacheIndex_(cacheIndex),
-        cacheInfoIndex_(cacheInfoIndex)
-    { }
-
-    void bind(MacroAssembler* masm) {
-        // The binding of the initial jump is done in
-        // CodeGenerator::visitOutOfLineICFallback.
-    }
-
-    size_t cacheIndex() const {
-        return cacheIndex_;
-    }
-    size_t cacheInfoIndex() const {
-        return cacheInfoIndex_;
-    }
-    LInstruction* lir() const {
-        return lir_;
-    }
-
-    void accept(CodeGenerator* codegen) {
-        codegen->visitOutOfLineICFallback(this);
-    }
-};
-
-// This function is declared here because it needs to instantiate an
-// OutOfLineUpdateCache, but we want to keep it visible inside the
-// CodeGeneratorShared such as we can specialize inline caches in function of
-// the architecture.
-=======
->>>>>>> a17af05f
 void
 CodeGeneratorShared::addIC(LInstruction* lir, size_t cacheIndex)
 {
@@ -214,41 +170,7 @@
     FunctionInfo<IonInICFn>(IonInIC::update, "IonInIC::update");
 
 void
-<<<<<<< HEAD
-CodeGeneratorShared::addIC(LInstruction* lir, size_t cacheIndex)
-{
-    if (cacheIndex == SIZE_MAX) {
-        masm.setOOM();
-        return;
-    }
-
-    DataPtr<IonIC> cache(this, cacheIndex);
-    MInstruction* mir = lir->mirRaw()->toInstruction();
-    if (mir->resumePoint()) {
-        cache->setScriptedLocation(mir->block()->info().script(),
-                                   mir->resumePoint()->pc());
-    } else {
-        cache->setIdempotent();
-    }
-
-    Register temp = cache->scratchRegisterForEntryJump();
-    icInfo_.back().icOffsetForJump = masm.movWithPatch(ImmWord(-1), temp);
-    masm.jump(Address(temp, 0));
-
-    MOZ_ASSERT(!icInfo_.empty());
-
-    OutOfLineICFallback* ool = new(alloc()) OutOfLineICFallback(lir, cacheIndex, icInfo_.length() - 1);
-    addOutOfLineCode(ool, mir);
-
-    masm.bind(ool->rejoin());
-    cache->setRejoinLabel(CodeOffset(ool->rejoin()->offset()));
-}
-
-void
-CodeGenerator::visitOutOfLineCache(OutOfLineUpdateCache* ool)
-=======
 CodeGenerator::visitOutOfLineICFallback(OutOfLineICFallback* ool)
->>>>>>> a17af05f
 {
     LInstruction* lir = ool->lir();
     size_t cacheIndex = ool->cacheIndex();
@@ -391,95 +313,6 @@
       case CacheKind::GetPropSuper:
       case CacheKind::GetElemSuper:
         MOZ_CRASH("Unsupported IC");
-    }
-    MOZ_CRASH();
-}
-
-typedef bool (*IonGetPropertyICFn)(JSContext*, HandleScript, IonGetPropertyIC*, HandleValue, HandleValue,
-                                   MutableHandleValue);
-static const VMFunction IonGetPropertyICInfo =
-    FunctionInfo<IonGetPropertyICFn>(IonGetPropertyIC::update, "IonGetPropertyIC::update");
-
-typedef bool (*IonSetPropertyICFn)(JSContext*, HandleScript, IonSetPropertyIC*, HandleObject,
-                                   HandleValue, HandleValue);
-static const VMFunction IonSetPropertyICInfo =
-    FunctionInfo<IonSetPropertyICFn>(IonSetPropertyIC::update, "IonSetPropertyIC::update");
-
-typedef bool (*IonGetNameICFn)(JSContext*, HandleScript, IonGetNameIC*, HandleObject,
-                               MutableHandleValue);
-static const VMFunction IonGetNameICInfo =
-    FunctionInfo<IonGetNameICFn>(IonGetNameIC::update, "IonGetNameIC::update");
-
-void
-CodeGenerator::visitOutOfLineICFallback(OutOfLineICFallback* ool)
-{
-    LInstruction* lir = ool->lir();
-    size_t cacheIndex = ool->cacheIndex();
-    size_t cacheInfoIndex = ool->cacheInfoIndex();
-
-    DataPtr<IonIC> ic(this, cacheIndex);
-
-    // Register the location of the OOL path in the IC.
-    ic->setFallbackLabel(masm.labelForPatch());
-
-    switch (ic->kind()) {
-      case CacheKind::GetProp:
-      case CacheKind::GetElem: {
-        IonGetPropertyIC* getPropIC = ic->asGetPropertyIC();
-
-        saveLive(lir);
-
-        pushArg(getPropIC->id());
-        pushArg(getPropIC->value());
-        icInfo_[cacheInfoIndex].icOffsetForPush = pushArgWithPatch(ImmWord(-1));
-        pushArg(ImmGCPtr(gen->info().script()));
-
-        callVM(IonGetPropertyICInfo, lir);
-
-        StoreValueTo(getPropIC->output()).generate(this);
-        restoreLiveIgnore(lir, StoreValueTo(getPropIC->output()).clobbered());
-
-        masm.jump(ool->rejoin());
-        return;
-      }
-      case CacheKind::SetProp:
-      case CacheKind::SetElem: {
-        IonSetPropertyIC* setPropIC = ic->asSetPropertyIC();
-
-        saveLive(lir);
-
-        pushArg(setPropIC->rhs());
-        pushArg(setPropIC->id());
-        pushArg(setPropIC->object());
-        icInfo_[cacheInfoIndex].icOffsetForPush = pushArgWithPatch(ImmWord(-1));
-        pushArg(ImmGCPtr(gen->info().script()));
-
-        callVM(IonSetPropertyICInfo, lir);
-
-        restoreLive(lir);
-
-        masm.jump(ool->rejoin());
-        return;
-      }
-      case CacheKind::GetName: {
-        IonGetNameIC* getNameIC = ic->asGetNameIC();
-
-        saveLive(lir);
-
-        pushArg(getNameIC->environment());
-        icInfo_[cacheInfoIndex].icOffsetForPush = pushArgWithPatch(ImmWord(-1));
-        pushArg(ImmGCPtr(gen->info().script()));
-
-        callVM(IonGetNameICInfo, lir);
-
-        StoreValueTo(getNameIC->output()).generate(this);
-        restoreLiveIgnore(lir, StoreValueTo(getNameIC->output()).clobbered());
-
-        masm.jump(ool->rejoin());
-        return;
-      }
-      case CacheKind::In:
-        MOZ_CRASH("Baseline-specific for now");
     }
     MOZ_CRASH();
 }
@@ -2062,12 +1895,6 @@
 #ifdef MOZ_VTUNE
     vtune::MarkStub(code, "RegExpMatcherStub");
 #endif
-<<<<<<< HEAD
-
-    if (cx->zone()->needsIncrementalBarrier())
-        code->togglePreBarriers(true, DontReprotect);
-=======
->>>>>>> a17af05f
 
     return code;
 }
@@ -2225,12 +2052,6 @@
 #ifdef MOZ_VTUNE
     vtune::MarkStub(code, "RegExpSearcherStub");
 #endif
-<<<<<<< HEAD
-
-    if (cx->zone()->needsIncrementalBarrier())
-        code->togglePreBarriers(true, DontReprotect);
-=======
->>>>>>> a17af05f
 
     return code;
 }
@@ -2379,12 +2200,6 @@
 #ifdef MOZ_VTUNE
     vtune::MarkStub(code, "RegExpTesterStub");
 #endif
-<<<<<<< HEAD
-
-    if (cx->zone()->needsIncrementalBarrier())
-        code->togglePreBarriers(true, DontReprotect);
-=======
->>>>>>> a17af05f
 
     return code;
 }
@@ -4171,11 +3986,7 @@
 
     // Construct native exit frame.
     uint32_t safepointOffset = masm.buildFakeExitFrame(tempReg);
-<<<<<<< HEAD
-    masm.enterFakeExitFrameForNative(argContextReg, call->mir()->isConstructing());
-=======
     masm.enterFakeExitFrameForNative(argContextReg, tempReg, call->mir()->isConstructing());
->>>>>>> a17af05f
 
     markSafepointAt(safepointOffset, call);
 
@@ -4304,11 +4115,7 @@
     // Construct native exit frame.
     uint32_t safepointOffset = masm.buildFakeExitFrame(argJSContext);
     masm.loadJSContext(argJSContext);
-<<<<<<< HEAD
-    masm.enterFakeExitFrame(argJSContext, IonDOMMethodExitFrameLayoutToken);
-=======
     masm.enterFakeExitFrame(argJSContext, argJSContext, IonDOMMethodExitFrameLayoutToken);
->>>>>>> a17af05f
 
     markSafepointAt(safepointOffset, call);
 
@@ -5123,11 +4930,7 @@
     Register temp = ToRegister(lir->temp());
 
     // Conditional forward (unlikely) branch to failure.
-<<<<<<< HEAD
-    const void* contextAddr = GetJitContext()->compartment->zone()->addressOfJSContext();
-=======
     const void* contextAddr = gen->compartment->zone()->addressOfJSContext();
->>>>>>> a17af05f
     masm.loadPtr(AbsoluteAddress(contextAddr), temp);
     masm.branchStackPtrRhs(Assembler::AboveOrEqual,
                            Address(temp, offsetof(JSContext, jitStackLimit)), ool->entry());
@@ -5206,11 +5009,7 @@
     // If scripts are being profiled, create a new IonScriptCounts for the
     // profiling data, which will be attached to the associated JSScript or
     // wasm module after code generation finishes.
-<<<<<<< HEAD
-    if (!GetJitContext()->hasProfilingScripts())
-=======
     if (!gen->hasProfilingScripts())
->>>>>>> a17af05f
         return nullptr;
 
     // This test inhibits IonScriptCount creation for wasm code which is
@@ -5513,11 +5312,7 @@
         return;
 
     masm.comment("emitDebugForceBailing");
-<<<<<<< HEAD
-    const void* bailAfterAddr = GetJitContext()->compartment->zone()->addressOfIonBailAfter();
-=======
     const void* bailAfterAddr = gen->compartment->zone()->addressOfIonBailAfter();
->>>>>>> a17af05f
 
     AllocatableGeneralRegisterSet regs(GeneralRegisterSet::All());
 
@@ -5929,27 +5724,17 @@
 static const VMFunction NewArrayIteratorObjectInfo =
     FunctionInfo<NewArrayIteratorObjectFn>(NewArrayIteratorObject, "NewArrayIteratorObject");
 
-<<<<<<< HEAD
-void
-CodeGenerator::visitNewArrayIterator(LNewArrayIterator* lir)
-=======
 typedef StringIteratorObject* (*NewStringIteratorObjectFn)(JSContext*, NewObjectKind);
 static const VMFunction NewStringIteratorObjectInfo =
     FunctionInfo<NewStringIteratorObjectFn>(NewStringIteratorObject, "NewStringIteratorObject");
 
 void
 CodeGenerator::visitNewIterator(LNewIterator* lir)
->>>>>>> a17af05f
 {
     Register objReg = ToRegister(lir->output());
     Register tempReg = ToRegister(lir->temp());
     JSObject* templateObject = lir->mir()->templateObject();
 
-<<<<<<< HEAD
-    OutOfLineCode* ool = oolCallVM(NewArrayIteratorObjectInfo, lir,
-                                   ArgList(Imm32(GenericObject)),
-                                   StoreRegisterTo(objReg));
-=======
     OutOfLineCode* ool;
     switch (lir->mir()->type()) {
       case MNewIterator::ArrayIterator:
@@ -5965,7 +5750,6 @@
       default:
           MOZ_CRASH("unexpected iterator type");
     }
->>>>>>> a17af05f
 
     masm.createGCObject(objReg, tempReg, templateObject, gc::DefaultHeap, ool->entry());
 
@@ -6815,10 +6599,6 @@
     masm.add32(Imm32(1), Address(range, OrderedHashTable::Range::offsetOfCount()));
 
     masm.load32(Address(range, OrderedHashTable::Range::offsetOfI()), i);
-<<<<<<< HEAD
-    masm.add32(Imm32(1), i);
-=======
->>>>>>> a17af05f
 
     Label done, seek;
     masm.bind(&seek);
@@ -6830,16 +6610,8 @@
     MOZ_ASSERT(OrderedHashTable::offsetOfImplDataElement() == 0, "offsetof(Data, element) is 0");
     masm.addPtr(Imm32(OrderedHashTable::sizeofImplData()), front);
 
-<<<<<<< HEAD
-    masm.branchTestMagic(Assembler::NotEqual, Address(front, OrderedHashTable::offsetOfEntryKey()),
-                         JS_HASH_KEY_EMPTY, &done);
-
-    masm.add32(Imm32(1), i);
-    masm.jump(&seek);
-=======
     masm.branchTestMagic(Assembler::Equal, Address(front, OrderedHashTable::offsetOfEntryKey()),
                          JS_HASH_KEY_EMPTY, &seek);
->>>>>>> a17af05f
 
     masm.bind(&done);
     masm.store32(i, Address(range, OrderedHashTable::Range::offsetOfI()));
@@ -6876,13 +6648,8 @@
     Address valueAddress(front, ValueMap::Entry::offsetOfValue());
     Address keyElemAddress(result, elementsOffset);
     Address valueElemAddress(result, elementsOffset + sizeof(Value));
-<<<<<<< HEAD
-    masm.patchableCallPreBarrier(keyElemAddress, MIRType::Value);
-    masm.patchableCallPreBarrier(valueElemAddress, MIRType::Value);
-=======
     masm.guardedCallPreBarrier(keyElemAddress, MIRType::Value);
     masm.guardedCallPreBarrier(valueElemAddress, MIRType::Value);
->>>>>>> a17af05f
     masm.storeValue(keyAddress, keyElemAddress, temp);
     masm.storeValue(valueAddress, valueElemAddress, temp);
 
@@ -6910,11 +6677,7 @@
 
     Address keyAddress(front, ValueSet::offsetOfEntryKey());
     Address keyElemAddress(result, elementsOffset);
-<<<<<<< HEAD
-    masm.patchableCallPreBarrier(keyElemAddress, MIRType::Value);
-=======
     masm.guardedCallPreBarrier(keyElemAddress, MIRType::Value);
->>>>>>> a17af05f
     masm.storeValue(keyAddress, keyElemAddress, temp);
 
     Label keyIsNotObject;
@@ -7312,15 +7075,6 @@
     MOZ_ASSERT(ToFloatRegister(ins->output()) == ReturnDoubleReg);
     MOZ_ASSERT(ins->temp()->isBogusTemp() == gen->compilingWasm());
 
-<<<<<<< HEAD
-    masm.setupUnalignedABICall(temp);
-    masm.passABIArg(lhs, MoveOp::DOUBLE);
-    masm.passABIArg(rhs, MoveOp::DOUBLE);
-
-    if (gen->compilingWasm())
-        masm.callWithABI(wasm::SymbolicAddress::ModD, MoveOp::DOUBLE);
-    else
-=======
     if (gen->compilingWasm()) {
         masm.setupWasmABICall();
         masm.passABIArg(lhs, MoveOp::DOUBLE);
@@ -7330,7 +7084,6 @@
         masm.setupUnalignedABICall(ToRegister(ins->temp()));
         masm.passABIArg(lhs, MoveOp::DOUBLE);
         masm.passABIArg(rhs, MoveOp::DOUBLE);
->>>>>>> a17af05f
         masm.callWithABI(JS_FUNC_TO_DATA_PTR(void*, NumberMod), MoveOp::DOUBLE);
     }
 }
@@ -8236,11 +7989,7 @@
     Register temp0 = regs.takeAny();
 
     masm.loadJSContext(temp0);
-<<<<<<< HEAD
-    masm.enterFakeExitFrame(temp0, LazyLinkExitFrameLayoutToken);
-=======
     masm.enterFakeExitFrame(temp0, temp0, LazyLinkExitFrameLayoutToken);
->>>>>>> a17af05f
     masm.PushStubCode();
 
     masm.setupUnalignedABICall(temp0);
@@ -8354,26 +8103,6 @@
 {
     Register codePoint = ToRegister(lir->codePoint());
     Register output = ToRegister(lir->output());
-<<<<<<< HEAD
-    LSnapshot* snapshot = lir->snapshot();
-
-    OutOfLineCode* ool = oolCallVM(StringFromCodePointInfo, lir, ArgList(codePoint),
-                                   StoreRegisterTo(output));
-
-    // Use a bailout if the input is not a valid code point, because
-    // MFromCodePoint is movable and it'd be observable when a moved
-    // fromCodePoint throws an exception before its actual call site.
-    bailoutCmp32(Assembler::Above, codePoint, Imm32(unicode::NonBMPMax), snapshot);
-
-    // OOL path if code point >= UNIT_STATIC_LIMIT.
-    masm.branch32(Assembler::AboveOrEqual, codePoint, Imm32(StaticStrings::UNIT_STATIC_LIMIT),
-                  ool->entry());
-
-    masm.movePtr(ImmPtr(&GetJitContext()->runtime->staticStrings().unitStaticTable), output);
-    masm.loadPtr(BaseIndex(output, codePoint, ScalePointer), output);
-
-    masm.bind(ool->rejoin());
-=======
     Register temp1 = ToRegister(lir->temp1());
     Register temp2 = ToRegister(lir->temp2());
     LSnapshot* snapshot = lir->snapshot();
@@ -8477,7 +8206,6 @@
         callVM(StringToLowerCaseInfo, lir);
     else
         callVM(StringToUpperCaseInfo, lir);
->>>>>>> a17af05f
 }
 
 void
@@ -9873,11 +9601,7 @@
 }
 
 bool
-<<<<<<< HEAD
-CodeGenerator::generateWasm(wasm::SigIdDesc sigId, wasm::TrapOffset trapOffset,
-=======
 CodeGenerator::generateWasm(wasm::SigIdDesc sigId, wasm::BytecodeOffset trapOffset,
->>>>>>> a17af05f
                             wasm::FuncOffsets* offsets)
 {
     JitSpew(JitSpew_Codegen, "# Emitting wasm code");
@@ -9888,17 +9612,8 @@
     // functions with small framePushed). Perform overflow-checking after
     // pushing framePushed to catch cases with really large frames.
     Label onOverflow;
-<<<<<<< HEAD
-    if (!omitOverRecursedCheck()) {
-        masm.branchPtr(Assembler::AboveOrEqual,
-                       Address(WasmTlsReg, offsetof(wasm::TlsData, stackLimit)),
-                       masm.getStackPointer(),
-                       &onOverflow);
-    }
-=======
     if (!omitOverRecursedCheck())
         masm.wasmEmitStackCheck(masm.getStackPointer(), ABINonArgReg0, &onOverflow);
->>>>>>> a17af05f
 
     if (!generateBody())
         return false;
@@ -9944,10 +9659,6 @@
     MOZ_ASSERT(graph.numConstants() == 0);
     MOZ_ASSERT(safepointIndices_.empty());
     MOZ_ASSERT(osiIndices_.empty());
-<<<<<<< HEAD
-    MOZ_ASSERT(cacheList_.empty());
-=======
->>>>>>> a17af05f
     MOZ_ASSERT(icList_.empty());
     MOZ_ASSERT(safepoints_.size() == 0);
     MOZ_ASSERT(!scriptCounts_);
@@ -9957,11 +9668,7 @@
 bool
 CodeGenerator::generate()
 {
-<<<<<<< HEAD
-    JitSpew(JitSpew_Codegen, "# Emitting code for script %s:%" PRIuSIZE,
-=======
     JitSpew(JitSpew_Codegen, "# Emitting code for script %s:%zu",
->>>>>>> a17af05f
             gen->info().script()->filename(),
             gen->info().script()->lineno());
 
@@ -10173,11 +9880,7 @@
                        snapshots_.listSize(), snapshots_.RVATableSize(),
                        recovers_.size(), bailouts_.length(), graph.numConstants(),
                        safepointIndices_.length(), osiIndices_.length(),
-<<<<<<< HEAD
-                       cacheList_.length(), icList_.length(), runtimeData_.length(),
-=======
                        icList_.length(), runtimeData_.length(),
->>>>>>> a17af05f
                        safepoints_.size(), patchableBackedges_.length(),
                        sharedStubs_.length(), optimizationLevel);
     if (!ionScript)
@@ -10342,11 +10045,6 @@
     // for generating inline caches during the execution.
     if (runtimeData_.length())
         ionScript->copyRuntimeData(&runtimeData_[0]);
-<<<<<<< HEAD
-    if (cacheList_.length())
-        ionScript->copyCacheEntries(&cacheList_[0], masm);
-=======
->>>>>>> a17af05f
     if (icList_.length())
         ionScript->copyICEntries(&icList_[0], masm);
 
@@ -10401,12 +10099,8 @@
         for (size_t i = 0; i < graph.numConstants(); i++) {
             const Value& v = vp[i];
             if (v.isObject() && IsInsideNursery(&v.toObject())) {
-<<<<<<< HEAD
                 // OMRTODO: Arena stuff
                 //cx->zone()->group()->storeBuffer().putWholeCell(script);
-=======
-                cx->zone()->group()->storeBuffer().putWholeCell(script);
->>>>>>> a17af05f
                 break;
             }
         }
@@ -10659,11 +10353,7 @@
 CodeGenerator::addGetPropertyCache(LInstruction* ins, LiveRegisterSet liveRegs,
                                    TypedOrValueRegister value, const ConstantOrRegister& id,
                                    TypedOrValueRegister output, Register maybeTemp,
-<<<<<<< HEAD
-                                   bool monitoredResult, bool allowDoubleResult,
-=======
                                    GetPropertyResultFlags resultFlags,
->>>>>>> a17af05f
                                    jsbytecode* profilerLeavePc)
 {
     CacheKind kind = CacheKind::GetElem;
@@ -10673,12 +10363,7 @@
         if (idString->isAtom() && !idString->asAtom().isIndex(&dummy))
             kind = CacheKind::GetProp;
     }
-<<<<<<< HEAD
-    IonGetPropertyIC cache(kind, liveRegs, value, id, output, maybeTemp, monitoredResult,
-                           allowDoubleResult);
-=======
     IonGetPropertyIC cache(kind, liveRegs, value, id, output, maybeTemp, resultFlags);
->>>>>>> a17af05f
     addIC(ins, allocateIC(cache));
 }
 
@@ -10754,13 +10439,8 @@
     TypedOrValueRegister output = TypedOrValueRegister(GetValueOutput(ins));
     Register maybeTemp = ins->temp()->isBogusTemp() ? InvalidReg : ToRegister(ins->temp());
 
-<<<<<<< HEAD
-    addGetPropertyCache(ins, liveRegs, value, id, output, maybeTemp, monitoredResult,
-                        ins->mir()->allowDoubleResult(), ins->mir()->profilerLeavePc());
-=======
     addGetPropertyCache(ins, liveRegs, value, id, output, maybeTemp,
                         IonGetPropertyICFlags(ins->mir()), ins->mir()->profilerLeavePc());
->>>>>>> a17af05f
 }
 
 void
@@ -10773,13 +10453,8 @@
     TypedOrValueRegister output(ins->mir()->type(), ToAnyRegister(ins->getDef(0)));
     Register maybeTemp = ins->temp()->isBogusTemp() ? InvalidReg : ToRegister(ins->temp());
 
-<<<<<<< HEAD
-    addGetPropertyCache(ins, liveRegs, value, id, output, maybeTemp, monitoredResult,
-                        ins->mir()->allowDoubleResult(), ins->mir()->profilerLeavePc());
-=======
     addGetPropertyCache(ins, liveRegs, value, id, output, maybeTemp,
                         IonGetPropertyICFlags(ins->mir()), ins->mir()->profilerLeavePc());
->>>>>>> a17af05f
 }
 
 void
@@ -11114,11 +10789,7 @@
     masm.passABIArg(obj);
     masm.movePtr(ImmPtr(gen->runtime), output);
     masm.passABIArg(output);
-<<<<<<< HEAD
-    masm.callWithABI(JS_FUNC_TO_DATA_PTR(void*, js::TypeOfObjectOperation));
-=======
     masm.callWithABI(JS_FUNC_TO_DATA_PTR(void*, TypeOfObject));
->>>>>>> a17af05f
     masm.storeCallWordResult(output);
     restoreVolatile(output);
 
@@ -12115,11 +11786,7 @@
 
     uint32_t safepointOffset = masm.buildFakeExitFrame(JSContextReg);
     masm.loadJSContext(JSContextReg);
-<<<<<<< HEAD
-    masm.enterFakeExitFrame(JSContextReg, IonDOMExitFrameLayoutGetterToken);
-=======
     masm.enterFakeExitFrame(JSContextReg, JSContextReg, IonDOMExitFrameLayoutGetterToken);
->>>>>>> a17af05f
 
     markSafepointAt(safepointOffset, ins);
 
@@ -12217,11 +11884,7 @@
 
     uint32_t safepointOffset = masm.buildFakeExitFrame(JSContextReg);
     masm.loadJSContext(JSContextReg);
-<<<<<<< HEAD
-    masm.enterFakeExitFrame(JSContextReg, IonDOMExitFrameLayoutSetterToken);
-=======
     masm.enterFakeExitFrame(JSContextReg, JSContextReg, IonDOMExitFrameLayoutSetterToken);
->>>>>>> a17af05f
 
     markSafepointAt(safepointOffset, ins);
 
@@ -12307,23 +11970,6 @@
                    ImmPtr(nullptr), output);
 
     masm.bind(&done);
-<<<<<<< HEAD
-}
-
-void
-CodeGenerator::visitIsCallable(LIsCallable* ins)
-{
-    Register object = ToRegister(ins->object());
-    Register output = ToRegister(ins->output());
-
-    OutOfLineIsCallable* ool = new(alloc()) OutOfLineIsCallable(ins);
-    addOutOfLineCode(ool, ins->mir());
-
-    emitIsCallableOrConstructor<Callable>(object, output, ool->entry());
-
-    masm.bind(ool->rejoin());
-=======
->>>>>>> a17af05f
 }
 
 void
@@ -12835,11 +12481,7 @@
 
     Register temp = ToRegister(lir->temp());
 
-<<<<<<< HEAD
-    const void* contextAddr = GetJitContext()->compartment->zone()->addressOfJSContext();
-=======
     const void* contextAddr = gen->compartment->zone()->addressOfJSContext();
->>>>>>> a17af05f
     masm.loadPtr(AbsoluteAddress(contextAddr), temp);
     masm.branch32(Assembler::NotEqual, Address(temp, offsetof(JSContext, interrupt_)),
                   Imm32(0), ool->entry());
@@ -13231,8 +12873,6 @@
     masm.bind(ool->rejoin());
 }
 
-<<<<<<< HEAD
-=======
 typedef bool (*FinishBoundFunctionInitFn)(JSContext* cx, HandleFunction bound,
                                           HandleObject target, int32_t argCount);
 static const VMFunction FinishBoundFunctionInitInfo =
@@ -13424,6 +13064,5 @@
     masm.bind(ool->rejoin());
 }
 
->>>>>>> a17af05f
 } // namespace jit
 } // namespace js