/* -*- Mode: C++; tab-width: 8; indent-tabs-mode: nil; c-basic-offset: 4 -*-
 * vim: set ts=8 sts=4 et sw=4 tw=99:
 * This Source Code Form is subject to the terms of the Mozilla Public
 * License, v. 2.0. If a copy of the MPL was not distributed with this
 * file, You can obtain one at http://mozilla.org/MPL/2.0/. */

#ifndef jit_MOpcodes_h
#define jit_MOpcodes_h

namespace js {
namespace jit {

#define MIR_OPCODE_LIST(_)                                                  \
    _(Constant)                                                             \
    _(SimdBox)                                                              \
    _(SimdUnbox)                                                            \
    _(SimdValueX4)                                                          \
    _(SimdSplat)                                                            \
    _(SimdConstant)                                                         \
    _(SimdConvert)                                                          \
    _(SimdReinterpretCast)                                                  \
    _(SimdExtractElement)                                                   \
    _(SimdInsertElement)                                                    \
    _(SimdSwizzle)                                                          \
    _(SimdGeneralShuffle)                                                   \
    _(SimdShuffle)                                                          \
    _(SimdUnaryArith)                                                       \
    _(SimdBinaryComp)                                                       \
    _(SimdBinaryArith)                                                      \
    _(SimdBinarySaturating)                                                 \
    _(SimdBinaryBitwise)                                                    \
    _(SimdShift)                                                            \
    _(SimdSelect)                                                           \
    _(SimdAllTrue)                                                          \
    _(SimdAnyTrue)                                                          \
    _(CloneLiteral)                                                         \
    _(Parameter)                                                            \
    _(Callee)                                                               \
    _(IsConstructing)                                                       \
    _(TableSwitch)                                                          \
    _(Goto)                                                                 \
    _(Test)                                                                 \
    _(GotoWithFake)                                                         \
    _(ObjectGroupDispatch)                                                  \
    _(FunctionDispatch)                                                     \
    _(Compare)                                                              \
    _(Phi)                                                                  \
    _(Beta)                                                                 \
    _(NaNToZero)                                                            \
    _(OsrValue)                                                             \
    _(OsrEnvironmentChain)                                                  \
    _(OsrReturnValue)                                                       \
    _(OsrArgumentsObject)                                                   \
    _(ReturnFromCtor)                                                       \
    _(BinarySharedStub)                                                     \
    _(UnarySharedStub)                                                      \
    _(NullarySharedStub)                                                    \
    _(CheckOverRecursed)                                                    \
    _(DefVar)                                                               \
    _(DefLexical)                                                           \
    _(DefFun)                                                               \
    _(CreateThis)                                                           \
    _(CreateThisWithProto)                                                  \
    _(CreateThisWithTemplate)                                               \
    _(CreateArgumentsObject)                                                \
    _(GetArgumentsObjectArg)                                                \
    _(SetArgumentsObjectArg)                                                \
    _(ComputeThis)                                                          \
    _(Call)                                                                 \
    _(ApplyArgs)                                                            \
    _(ApplyArray)                                                           \
    _(Bail)                                                                 \
    _(Unreachable)                                                          \
    _(EncodeSnapshot)                                                       \
    _(AssertFloat32)                                                        \
    _(AssertRecoveredOnBailout)                                             \
    _(GetDynamicName)                                                       \
    _(CallDirectEval)                                                       \
    _(BitNot)                                                               \
    _(TypeOf)                                                               \
    _(ToAsync)                                                              \
    _(ToAsyncGen)                                                           \
    _(ToAsyncIter)                                                          \
    _(ToId)                                                                 \
    _(BitAnd)                                                               \
    _(BitOr)                                                                \
    _(BitXor)                                                               \
    _(Lsh)                                                                  \
    _(Rsh)                                                                  \
    _(Ursh)                                                                 \
    _(SignExtendInt32)                                                      \
    _(SignExtendInt64)                                                      \
    _(MinMax)                                                               \
    _(Abs)                                                                  \
    _(Clz)                                                                  \
    _(Ctz)                                                                  \
    _(Popcnt)                                                               \
    _(Sqrt)                                                                 \
    _(Atan2)                                                                \
    _(Hypot)                                                                \
    _(Pow)                                                                  \
    _(PowHalf)                                                              \
    _(Random)                                                               \
    _(MathFunction)                                                         \
    _(Add)                                                                  \
    _(Sub)                                                                  \
    _(Mul)                                                                  \
    _(Div)                                                                  \
    _(Mod)                                                                  \
    _(Concat)                                                               \
    _(CharCodeAt)                                                           \
    _(FromCharCode)                                                         \
    _(FromCodePoint)                                                        \
<<<<<<< HEAD
=======
    _(StringConvertCase)                                                    \
>>>>>>> a17af05f
    _(SinCos)                                                               \
    _(StringSplit)                                                          \
    _(Substr)                                                               \
    _(Return)                                                               \
    _(Throw)                                                                \
    _(Box)                                                                  \
    _(Unbox)                                                                \
    _(GuardObject)                                                          \
    _(GuardString)                                                          \
    _(PolyInlineGuard)                                                      \
    _(AssertRange)                                                          \
    _(ToDouble)                                                             \
    _(ToFloat32)                                                            \
    _(ToInt32)                                                              \
    _(TruncateToInt32)                                                      \
    _(WrapInt64ToInt32)                                                     \
    _(ExtendInt32ToInt64)                                                   \
    _(Int64ToFloatingPoint)                                                 \
    _(ToString)                                                             \
    _(ToObject)                                                             \
    _(ToObjectOrNull)                                                       \
    _(NewArray)                                                             \
    _(NewArrayCopyOnWrite)                                                  \
    _(NewArrayDynamicLength)                                                \
<<<<<<< HEAD
    _(NewArrayIterator)                                                     \
=======
    _(NewIterator)                                                          \
>>>>>>> a17af05f
    _(NewTypedArray)                                                        \
    _(NewTypedArrayDynamicLength)                                           \
    _(NewObject)                                                            \
    _(NewTypedObject)                                                       \
    _(NewNamedLambdaObject)                                                 \
    _(NewCallObject)                                                        \
    _(NewSingletonCallObject)                                               \
    _(NewStringObject)                                                      \
    _(ObjectState)                                                          \
    _(ArrayState)                                                           \
    _(ArgumentState)                                                        \
    _(InitElem)                                                             \
    _(InitElemGetterSetter)                                                 \
    _(MutateProto)                                                          \
    _(InitPropGetterSetter)                                                 \
    _(Start)                                                                \
    _(OsrEntry)                                                             \
    _(Nop)                                                                  \
    _(LimitedTruncate)                                                      \
    _(RegExp)                                                               \
    _(RegExpMatcher)                                                        \
    _(RegExpSearcher)                                                       \
    _(RegExpTester)                                                         \
    _(RegExpPrototypeOptimizable)                                           \
    _(RegExpInstanceOptimizable)                                            \
    _(GetFirstDollarIndex)                                                  \
    _(StringReplace)                                                        \
    _(ClassConstructor)                                                     \
    _(Lambda)                                                               \
    _(LambdaArrow)                                                          \
    _(SetFunName)                                                           \
    _(KeepAliveObject)                                                      \
    _(Slots)                                                                \
    _(Elements)                                                             \
    _(ConstantElements)                                                     \
    _(ConvertElementsToDoubles)                                             \
    _(MaybeToDoubleElement)                                                 \
    _(MaybeCopyElementsForWrite)                                            \
    _(LoadSlot)                                                             \
    _(StoreSlot)                                                            \
    _(FunctionEnvironment)                                                  \
    _(NewLexicalEnvironmentObject)                                          \
    _(CopyLexicalEnvironmentObject)                                         \
    _(FilterTypeSet)                                                        \
    _(TypeBarrier)                                                          \
    _(MonitorTypes)                                                         \
    _(PostWriteBarrier)                                                     \
    _(PostWriteElementBarrier)                                              \
    _(GetPropertyCache)                                                     \
    _(GetPropertyPolymorphic)                                               \
    _(SetPropertyPolymorphic)                                               \
    _(BindNameCache)                                                        \
    _(CallBindVar)                                                          \
    _(GuardShape)                                                           \
    _(GuardReceiverPolymorphic)                                             \
    _(GuardObjectGroup)                                                     \
    _(GuardObjectIdentity)                                                  \
    _(GuardClass)                                                           \
    _(GuardUnboxedExpando)                                                  \
    _(LoadUnboxedExpando)                                                   \
    _(ArrayLength)                                                          \
    _(SetArrayLength)                                                       \
    _(GetNextEntryForIterator)                                              \
    _(TypedArrayLength)                                                     \
    _(TypedArrayElements)                                                   \
    _(SetDisjointTypedElements)                                             \
    _(TypedObjectDescr)                                                     \
    _(TypedObjectElements)                                                  \
    _(SetTypedObjectOffset)                                                 \
    _(InitializedLength)                                                    \
    _(SetInitializedLength)                                                 \
    _(UnboxedArrayLength)                                                   \
    _(UnboxedArrayInitializedLength)                                        \
    _(IncrementUnboxedArrayInitializedLength)                               \
    _(SetUnboxedArrayInitializedLength)                                     \
    _(Not)                                                                  \
    _(BoundsCheck)                                                          \
    _(BoundsCheckLower)                                                     \
    _(InArray)                                                              \
    _(LoadElement)                                                          \
    _(LoadElementHole)                                                      \
    _(LoadUnboxedScalar)                                                    \
    _(LoadUnboxedObjectOrNull)                                              \
    _(LoadUnboxedString)                                                    \
    _(LoadElementFromState)                                                 \
    _(StoreElement)                                                         \
    _(StoreElementHole)                                                     \
    _(FallibleStoreElement)                                                 \
    _(StoreUnboxedScalar)                                                   \
    _(StoreUnboxedObjectOrNull)                                             \
    _(StoreUnboxedString)                                                   \
    _(ConvertUnboxedObjectToNative)                                         \
    _(ArrayPopShift)                                                        \
    _(ArrayPush)                                                            \
    _(ArraySlice)                                                           \
    _(ArrayJoin)                                                            \
    _(LoadTypedArrayElementHole)                                            \
    _(LoadTypedArrayElementStatic)                                          \
    _(StoreTypedArrayElementHole)                                           \
    _(StoreTypedArrayElementStatic)                                         \
    _(AtomicIsLockFree)                                                     \
    _(GuardSharedTypedArray)                                                \
    _(CompareExchangeTypedArrayElement)                                     \
    _(AtomicExchangeTypedArrayElement)                                      \
    _(AtomicTypedArrayElementBinop)                                         \
    _(EffectiveAddress)                                                     \
    _(ClampToUint8)                                                         \
    _(LoadFixedSlot)                                                        \
    _(LoadFixedSlotAndUnbox)                                                \
    _(StoreFixedSlot)                                                       \
    _(CallGetProperty)                                                      \
    _(GetNameCache)                                                         \
    _(CallGetIntrinsicValue)                                                \
    _(CallGetElement)                                                       \
    _(CallSetElement)                                                       \
    _(CallSetProperty)                                                      \
    _(CallInitElementArray)                                                 \
    _(DeleteProperty)                                                       \
    _(DeleteElement)                                                        \
    _(SetPropertyCache)                                                     \
    _(GetIteratorCache)                                                     \
    _(IteratorMore)                                                         \
    _(IsNoIter)                                                             \
    _(IteratorEnd)                                                          \
    _(StringLength)                                                         \
    _(ArgumentsLength)                                                      \
    _(GetFrameArgument)                                                     \
    _(SetFrameArgument)                                                     \
    _(RunOncePrologue)                                                      \
    _(Rest)                                                                 \
    _(Floor)                                                                \
    _(Ceil)                                                                 \
    _(Round)                                                                \
    _(NearbyInt)                                                            \
<<<<<<< HEAD
    _(In)                                                                   \
=======
    _(InCache)                                                              \
    _(HasOwnCache)                                                          \
>>>>>>> a17af05f
    _(InstanceOf)                                                           \
    _(CallInstanceOf)                                                       \
    _(InterruptCheck)                                                       \
    _(GetDOMProperty)                                                       \
    _(GetDOMMember)                                                         \
    _(SetDOMProperty)                                                       \
    _(IsConstructor)                                                        \
    _(IsCallable)                                                           \
    _(IsArray)                                                              \
    _(IsTypedArray)                                                         \
    _(IsObject)                                                             \
    _(HasClass)                                                             \
    _(ObjectClassToString)                                                  \
    _(CopySign)                                                             \
    _(Rotate)                                                               \
    _(NewDerivedTypedObject)                                                \
    _(RecompileCheck)                                                       \
    _(UnknownValue)                                                         \
    _(LexicalCheck)                                                         \
    _(ThrowRuntimeLexicalError)                                             \
    _(GlobalNameConflictsCheck)                                             \
    _(Debugger)                                                             \
    _(NewTarget)                                                            \
    _(ArrowNewTarget)                                                       \
    _(CheckReturn)                                                          \
    _(CheckIsObj)                                                           \
    _(CheckIsCallable)                                                      \
    _(CheckObjCoercible)                                                    \
    _(DebugCheckSelfHosted)                                                 \
<<<<<<< HEAD
    _(AsmJSNeg)                                                             \
=======
    _(FinishBoundFunctionInit)                                              \
    _(IsPackedArray)                                                        \
    _(GetPrototypeOf)                                                       \
>>>>>>> a17af05f
    _(AsmJSLoadHeap)                                                        \
    _(AsmJSStoreHeap)                                                       \
    _(AsmJSCompareExchangeHeap)                                             \
    _(AsmJSAtomicExchangeHeap)                                              \
    _(AsmJSAtomicBinopHeap)                                                 \
<<<<<<< HEAD
=======
    _(WasmNeg)                                                              \
>>>>>>> a17af05f
    _(WasmBoundsCheck)                                                      \
    _(WasmLoadTls)                                                          \
    _(WasmAddOffset)                                                        \
    _(WasmLoad)                                                             \
    _(WasmStore)                                                            \
    _(WasmTrap)                                                             \
    _(WasmTruncateToInt32)                                                  \
    _(WasmUnsignedToDouble)                                                 \
    _(WasmUnsignedToFloat32)                                                \
    _(WasmLoadGlobalVar)                                                    \
    _(WasmStoreGlobalVar)                                                   \
    _(WasmReturn)                                                           \
    _(WasmReturnVoid)                                                       \
    _(WasmParameter)                                                        \
    _(WasmStackArg)                                                         \
    _(WasmCall)                                                             \
    _(WasmSelect)                                                           \
    _(WasmReinterpret)                                                      \
    _(WasmFloatConstant)                                                    \
    _(WasmTruncateToInt64)

// Forward declarations of MIR types.
#define FORWARD_DECLARE(op) class M##op;
 MIR_OPCODE_LIST(FORWARD_DECLARE)
#undef FORWARD_DECLARE

class MDefinitionVisitor // interface i.e. pure abstract class
{
  public:
#define VISIT_INS(op) virtual void visit##op(M##op*) = 0;
    MIR_OPCODE_LIST(VISIT_INS)
#undef VISIT_INS
};

// MDefinition visitor which raises a Not Yet Implemented error for
// non-overloaded visit functions.
class MDefinitionVisitorDefaultNYI : public MDefinitionVisitor
{
  public:
#define VISIT_INS(op) virtual void visit##op(M##op*) { MOZ_CRASH("NYI: " #op); }
    MIR_OPCODE_LIST(VISIT_INS)
#undef VISIT_INS
};

// MDefinition visitor which ignores non-overloaded visit functions.
class MDefinitionVisitorDefaultNoop : public MDefinitionVisitor
{
  public:
#define VISIT_INS(op) virtual void visit##op(M##op*) { }
    MIR_OPCODE_LIST(VISIT_INS)
#undef VISIT_INS
};

} // namespace jit
} // namespace js

#endif /* jit_MOpcodes_h */<|MERGE_RESOLUTION|>--- conflicted
+++ resolved
@@ -111,10 +111,7 @@
     _(CharCodeAt)                                                           \
     _(FromCharCode)                                                         \
     _(FromCodePoint)                                                        \
-<<<<<<< HEAD
-=======
     _(StringConvertCase)                                                    \
->>>>>>> a17af05f
     _(SinCos)                                                               \
     _(StringSplit)                                                          \
     _(Substr)                                                               \
@@ -139,11 +136,7 @@
     _(NewArray)                                                             \
     _(NewArrayCopyOnWrite)                                                  \
     _(NewArrayDynamicLength)                                                \
-<<<<<<< HEAD
-    _(NewArrayIterator)                                                     \
-=======
     _(NewIterator)                                                          \
->>>>>>> a17af05f
     _(NewTypedArray)                                                        \
     _(NewTypedArrayDynamicLength)                                           \
     _(NewObject)                                                            \
@@ -278,12 +271,8 @@
     _(Ceil)                                                                 \
     _(Round)                                                                \
     _(NearbyInt)                                                            \
-<<<<<<< HEAD
-    _(In)                                                                   \
-=======
     _(InCache)                                                              \
     _(HasOwnCache)                                                          \
->>>>>>> a17af05f
     _(InstanceOf)                                                           \
     _(CallInstanceOf)                                                       \
     _(InterruptCheck)                                                       \
@@ -313,22 +302,15 @@
     _(CheckIsCallable)                                                      \
     _(CheckObjCoercible)                                                    \
     _(DebugCheckSelfHosted)                                                 \
-<<<<<<< HEAD
-    _(AsmJSNeg)                                                             \
-=======
     _(FinishBoundFunctionInit)                                              \
     _(IsPackedArray)                                                        \
     _(GetPrototypeOf)                                                       \
->>>>>>> a17af05f
     _(AsmJSLoadHeap)                                                        \
     _(AsmJSStoreHeap)                                                       \
     _(AsmJSCompareExchangeHeap)                                             \
     _(AsmJSAtomicExchangeHeap)                                              \
     _(AsmJSAtomicBinopHeap)                                                 \
-<<<<<<< HEAD
-=======
     _(WasmNeg)                                                              \
->>>>>>> a17af05f
     _(WasmBoundsCheck)                                                      \
     _(WasmLoadTls)                                                          \
     _(WasmAddOffset)                                                        \
