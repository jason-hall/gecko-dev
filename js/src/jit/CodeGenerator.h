--- conflicted
+++ resolved
@@ -75,13 +75,8 @@
 
   public:
     MOZ_MUST_USE bool generate();
-<<<<<<< HEAD
-    MOZ_MUST_USE bool generateWasm(wasm::SigIdDesc sigId, wasm::TrapOffset trapOffset,
-                                   wasm::FuncOffsets *offsets);
-=======
     MOZ_MUST_USE bool generateWasm(wasm::SigIdDesc sigId, wasm::BytecodeOffset trapOffset,
                                    wasm::FuncOffsets* offsets);
->>>>>>> a17af05f
     MOZ_MUST_USE bool link(JSContext* cx, CompilerConstraintList* constraints);
     MOZ_MUST_USE bool linkSharedStubs(JSContext* cx);
 
@@ -212,11 +207,7 @@
     void visitOutOfLineNewArray(OutOfLineNewArray* ool);
     void visitNewArrayCopyOnWrite(LNewArrayCopyOnWrite* lir);
     void visitNewArrayDynamicLength(LNewArrayDynamicLength* lir);
-<<<<<<< HEAD
-    void visitNewArrayIterator(LNewArrayIterator* lir);
-=======
     void visitNewIterator(LNewIterator* lir);
->>>>>>> a17af05f
     void visitNewTypedArray(LNewTypedArray* lir);
     void visitNewTypedArrayDynamicLength(LNewTypedArrayDynamicLength* lir);
     void visitNewObjectVMCall(LNewObject* lir);
@@ -301,10 +292,7 @@
     void visitCharCodeAt(LCharCodeAt* lir);
     void visitFromCharCode(LFromCharCode* lir);
     void visitFromCodePoint(LFromCodePoint* lir);
-<<<<<<< HEAD
-=======
     void visitStringConvertCase(LStringConvertCase* lir);
->>>>>>> a17af05f
     void visitSinCos(LSinCos *lir);
     void visitStringSplit(LStringSplit* lir);
     void visitFunctionEnvironment(LFunctionEnvironment* lir);
@@ -398,12 +386,8 @@
     };
     template <CallableOrConstructor mode>
     void emitIsCallableOrConstructor(Register object, Register output, Label* failure);
-<<<<<<< HEAD
-    void visitIsCallable(LIsCallable* lir);
-=======
     void visitIsCallableO(LIsCallableO* lir);
     void visitIsCallableV(LIsCallableV* lir);
->>>>>>> a17af05f
     void visitOutOfLineIsCallable(OutOfLineIsCallable* ool);
     void visitIsConstructor(LIsConstructor* lir);
     void visitOutOfLineIsConstructor(OutOfLineIsConstructor* ool);
@@ -413,10 +397,7 @@
     void visitIsObject(LIsObject* lir);
     void visitIsObjectAndBranch(LIsObjectAndBranch* lir);
     void visitHasClass(LHasClass* lir);
-<<<<<<< HEAD
-=======
     void visitObjectClassToString(LObjectClassToString* lir);
->>>>>>> a17af05f
     void visitWasmParameter(LWasmParameter* lir);
     void visitWasmParameterI64(LWasmParameterI64* lir);
     void visitWasmReturn(LWasmReturn* ret);
@@ -435,12 +416,9 @@
     void visitDebugCheckSelfHosted(LDebugCheckSelfHosted* ins);
     void visitNaNToZero(LNaNToZero* ins);
     void visitOutOfLineNaNToZero(OutOfLineNaNToZero* ool);
-<<<<<<< HEAD
-=======
     void visitFinishBoundFunctionInit(LFinishBoundFunctionInit* lir);
     void visitIsPackedArray(LIsPackedArray* lir);
     void visitGetPrototypeOf(LGetPrototypeOf* lir);
->>>>>>> a17af05f
 
     void visitCheckOverRecursed(LCheckOverRecursed* lir);
     void visitCheckOverRecursedFailure(CheckOverRecursedFailure* ool);
@@ -452,11 +430,6 @@
     void loadJSScriptForBlock(MBasicBlock* block, Register reg);
     void loadOutermostJSScript(Register reg);
 
-<<<<<<< HEAD
-    // Inline caches visitors.
-    void visitOutOfLineCache(OutOfLineUpdateCache* ool);
-=======
->>>>>>> a17af05f
     void visitOutOfLineICFallback(OutOfLineICFallback* ool);
 
     void visitGetPropertyCacheV(LGetPropertyCacheV* ins);
@@ -465,12 +438,7 @@
     void visitCallSetProperty(LInstruction* ins);
     void visitSetPropertyCache(LSetPropertyCache* ins);
     void visitGetNameCache(LGetNameCache* ins);
-<<<<<<< HEAD
-
-    void visitBindNameIC(OutOfLineUpdateCache* ool, DataPtr<BindNameIC>& ic);
-=======
     void visitHasOwnCache(LHasOwnCache* ins);
->>>>>>> a17af05f
 
     void visitAssertRangeI(LAssertRangeI* ins);
     void visitAssertRangeD(LAssertRangeD* ins);
@@ -506,13 +474,8 @@
   private:
     void addGetPropertyCache(LInstruction* ins, LiveRegisterSet liveRegs,
                              TypedOrValueRegister value, const ConstantOrRegister& id,
-<<<<<<< HEAD
-                             TypedOrValueRegister output, Register maybeTemp, bool monitoredResult,
-                             bool allowDoubleResult, jsbytecode* profilerLeavePc);
-=======
                              TypedOrValueRegister output, Register maybeTemp,
                              GetPropertyResultFlags flags, jsbytecode* profilerLeavePc);
->>>>>>> a17af05f
     void addSetPropertyCache(LInstruction* ins, LiveRegisterSet liveRegs, Register objReg,
                              Register temp, FloatRegister tempDouble,
                              FloatRegister tempF32, const ConstantOrRegister& id,
