--- conflicted
+++ resolved
@@ -940,15 +940,9 @@
     // Otherwise, we must be on the active thread during MIR construction. The
     // store buffer must have been notified that minor GCs must cancel pending
     // or in progress Ion compilations.
-<<<<<<< HEAD
     // OMRTODO
     //JSContext* cx = TlsContext.get();
     //return cx->zone()->group()->storeBuffer().cancelIonCompilations();
-	return false;
-=======
-    JSContext* cx = TlsContext.get();
-    return cx->zone()->group()->storeBuffer().cancelIonCompilations();
->>>>>>> a17af05f
 }
 
 #endif // DEBUG
@@ -1441,20 +1435,12 @@
 
 MInstruction*
 MSimdConvert::AddLegalized(TempAllocator& alloc, MBasicBlock* addTo, MDefinition* obj,
-<<<<<<< HEAD
-                           MIRType toType, SimdSign sign, wasm::TrapOffset trapOffset)
-=======
                            MIRType toType, SimdSign sign, wasm::BytecodeOffset bytecodeOffset)
->>>>>>> a17af05f
 {
     MIRType fromType = obj->type();
 
     if (SupportsUint32x4FloatConversions || sign != SimdSign::Unsigned) {
-<<<<<<< HEAD
-        MInstruction* ins = New(alloc, obj, toType, sign, trapOffset);
-=======
         MInstruction* ins = New(alloc, obj, toType, sign, bytecodeOffset);
->>>>>>> a17af05f
         addTo->add(ins);
         return ins;
     }
@@ -1530,11 +1516,7 @@
     if (fromType == MIRType::Float32x4 && toType == MIRType::Int32x4) {
         // The Float32x4 -> Uint32x4 conversion can throw if the input is out of
         // range. This is handled by the LFloat32x4ToUint32x4 expansion.
-<<<<<<< HEAD
-        MInstruction* ins = New(alloc, obj, toType, sign, trapOffset);
-=======
         MInstruction* ins = New(alloc, obj, toType, sign, bytecodeOffset);
->>>>>>> a17af05f
         addTo->add(ins);
         return ins;
     }
@@ -5075,13 +5057,8 @@
         return obj->toCreateThisWithTemplate()->templateObject();
     else if (obj->isNewCallObject())
         return obj->toNewCallObject()->templateObject();
-<<<<<<< HEAD
-    else if (obj->isNewArrayIterator())
-        return obj->toNewArrayIterator()->templateObject();
-=======
     else if (obj->isNewIterator())
         return obj->toNewIterator()->templateObject();
->>>>>>> a17af05f
 
     MOZ_CRASH("unreachable");
 }
