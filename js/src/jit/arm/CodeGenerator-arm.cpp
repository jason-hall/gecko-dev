/* -*- Mode: C++; tab-width: 8; indent-tabs-mode: nil; c-basic-offset: 4 -*-
 * vim: set ts=8 sts=4 et sw=4 tw=99:
 * This Source Code Form is subject to the terms of the Mozilla Public
 * License, v. 2.0. If a copy of the MPL was not distributed with this
 * file, You can obtain one at http://mozilla.org/MPL/2.0/. */

#include "jit/arm/CodeGenerator-arm.h"

#include "mozilla/MathAlgorithms.h"

#include "jscntxt.h"
#include "jscompartment.h"
#include "jsnum.h"

#include "jit/CodeGenerator.h"
#include "jit/JitCompartment.h"
#include "jit/JitFrames.h"
#include "jit/MIR.h"
#include "jit/MIRGraph.h"
#include "js/Conversions.h"
#include "vm/Shape.h"
#include "vm/TraceLogging.h"

#include "jsscriptinlines.h"

#include "jit/MacroAssembler-inl.h"
#include "jit/shared/CodeGenerator-shared-inl.h"

using namespace js;
using namespace js::jit;

using mozilla::FloorLog2;
using mozilla::NegativeInfinity;
using JS::GenericNaN;
using JS::ToInt32;

// shared
CodeGeneratorARM::CodeGeneratorARM(MIRGenerator* gen, LIRGraph* graph, MacroAssembler* masm)
  : CodeGeneratorShared(gen, graph, masm)
{
}

Register64
CodeGeneratorARM::ToOperandOrRegister64(const LInt64Allocation input)
{
    return ToRegister64(input);
}

void
CodeGeneratorARM::emitBranch(Assembler::Condition cond, MBasicBlock* mirTrue, MBasicBlock* mirFalse)
{
    if (isNextBlock(mirFalse->lir())) {
        jumpToBlock(mirTrue, cond);
    } else {
        jumpToBlock(mirFalse, Assembler::InvertCondition(cond));
        jumpToBlock(mirTrue);
    }
}

void
OutOfLineBailout::accept(CodeGeneratorARM* codegen)
{
    codegen->visitOutOfLineBailout(this);
}

void
CodeGeneratorARM::visitTestIAndBranch(LTestIAndBranch* test)
{
    const LAllocation* opd = test->getOperand(0);
    MBasicBlock* ifTrue = test->ifTrue();
    MBasicBlock* ifFalse = test->ifFalse();

    // Test the operand
    masm.as_cmp(ToRegister(opd), Imm8(0));

    if (isNextBlock(ifFalse->lir())) {
        jumpToBlock(ifTrue, Assembler::NonZero);
    } else if (isNextBlock(ifTrue->lir())) {
        jumpToBlock(ifFalse, Assembler::Zero);
    } else {
        jumpToBlock(ifFalse, Assembler::Zero);
        jumpToBlock(ifTrue);
    }
}

void
CodeGeneratorARM::visitCompare(LCompare* comp)
{
    Assembler::Condition cond = JSOpToCondition(comp->mir()->compareType(), comp->jsop());
    const LAllocation* left = comp->getOperand(0);
    const LAllocation* right = comp->getOperand(1);
    const LDefinition* def = comp->getDef(0);

    ScratchRegisterScope scratch(masm);

    if (right->isConstant()) {
        masm.ma_cmp(ToRegister(left), Imm32(ToInt32(right)), scratch);
    } else if (right->isRegister()) {
        masm.ma_cmp(ToRegister(left), ToRegister(right));
    } else {
        SecondScratchRegisterScope scratch2(masm);
        masm.ma_cmp(ToRegister(left), Operand(ToAddress(right)), scratch, scratch2);
    }
    masm.ma_mov(Imm32(0), ToRegister(def));
    masm.ma_mov(Imm32(1), ToRegister(def), cond);
}

void
CodeGeneratorARM::visitCompareAndBranch(LCompareAndBranch* comp)
{
    Assembler::Condition cond = JSOpToCondition(comp->cmpMir()->compareType(), comp->jsop());
    const LAllocation* left = comp->left();
    const LAllocation* right = comp->right();

    ScratchRegisterScope scratch(masm);

    if (right->isConstant()) {
        masm.ma_cmp(ToRegister(left), Imm32(ToInt32(right)), scratch);
    } else if (right->isRegister()) {
        masm.ma_cmp(ToRegister(left), ToRegister(right));
    } else {
        SecondScratchRegisterScope scratch2(masm);
        masm.ma_cmp(ToRegister(left), Operand(ToAddress(right)), scratch, scratch2);
    }
    emitBranch(cond, comp->ifTrue(), comp->ifFalse());
}

bool
CodeGeneratorARM::generateOutOfLineCode()
{
    if (!CodeGeneratorShared::generateOutOfLineCode())
        return false;

    if (deoptLabel_.used()) {
        // All non-table-based bailouts will go here.
        masm.bind(&deoptLabel_);

        // Push the frame size, so the handler can recover the IonScript.
        masm.ma_mov(Imm32(frameSize()), lr);

        JitCode* handler = gen->jitRuntime()->getGenericBailoutHandler();
        masm.branch(handler);
    }

    return !masm.oom();
}

void
CodeGeneratorARM::bailoutIf(Assembler::Condition condition, LSnapshot* snapshot)
{
    encode(snapshot);

    // Though the assembler doesn't track all frame pushes, at least make sure
    // the known value makes sense. We can't use bailout tables if the stack
    // isn't properly aligned to the static frame size.
    MOZ_ASSERT_IF(frameClass_ != FrameSizeClass::None(),
                  frameClass_.frameSize() == masm.framePushed());

    if (assignBailoutId(snapshot)) {
        uint8_t* bailoutTable = Assembler::BailoutTableStart(deoptTable_->raw());
        uint8_t* code = bailoutTable + snapshot->bailoutId() * BAILOUT_TABLE_ENTRY_SIZE;
        masm.ma_b(code, condition);
        return;
    }

    // We could not use a jump table, either because all bailout IDs were
    // reserved, or a jump table is not optimal for this frame size or
    // platform. Whatever, we will generate a lazy bailout.
    InlineScriptTree* tree = snapshot->mir()->block()->trackedTree();
    OutOfLineBailout* ool = new(alloc()) OutOfLineBailout(snapshot, masm.framePushed());

    // All bailout code is associated with the bytecodeSite of the block we are
    // bailing out from.
    addOutOfLineCode(ool, new(alloc()) BytecodeSite(tree, tree->script()->code()));

    masm.ma_b(ool->entry(), condition);
}

void
CodeGeneratorARM::bailoutFrom(Label* label, LSnapshot* snapshot)
{
    if (masm.bailed())
        return;

    MOZ_ASSERT_IF(!masm.oom(), label->used());
    MOZ_ASSERT_IF(!masm.oom(), !label->bound());

    encode(snapshot);

    // Though the assembler doesn't track all frame pushes, at least make sure
    // the known value makes sense. We can't use bailout tables if the stack
    // isn't properly aligned to the static frame size.
    MOZ_ASSERT_IF(frameClass_ != FrameSizeClass::None(),
                  frameClass_.frameSize() == masm.framePushed());

    // On ARM we don't use a bailout table.
    InlineScriptTree* tree = snapshot->mir()->block()->trackedTree();
    OutOfLineBailout* ool = new(alloc()) OutOfLineBailout(snapshot, masm.framePushed());

    // All bailout code is associated with the bytecodeSite of the block we are
    // bailing out from.
    addOutOfLineCode(ool, new(alloc()) BytecodeSite(tree, tree->script()->code()));

    masm.retarget(label, ool->entry());
}

void
CodeGeneratorARM::bailout(LSnapshot* snapshot)
{
    Label label;
    masm.ma_b(&label);
    bailoutFrom(&label, snapshot);
}

void
CodeGeneratorARM::visitOutOfLineBailout(OutOfLineBailout* ool)
{
    ScratchRegisterScope scratch(masm);
    masm.ma_mov(Imm32(ool->snapshot()->snapshotOffset()), scratch);
    masm.ma_push(scratch); // BailoutStack::padding_
    masm.ma_push(scratch); // BailoutStack::snapshotOffset_
    masm.ma_b(&deoptLabel_);
}

void
CodeGeneratorARM::visitMinMaxD(LMinMaxD* ins)
{
    FloatRegister first = ToFloatRegister(ins->first());
    FloatRegister second = ToFloatRegister(ins->second());

    MOZ_ASSERT(first == ToFloatRegister(ins->output()));

    if (ins->mir()->isMax())
        masm.maxDouble(second, first, true);
    else
        masm.minDouble(second, first, true);
}

void
CodeGeneratorARM::visitMinMaxF(LMinMaxF* ins)
{
    FloatRegister first = ToFloatRegister(ins->first());
    FloatRegister second = ToFloatRegister(ins->second());

    MOZ_ASSERT(first == ToFloatRegister(ins->output()));

    if (ins->mir()->isMax())
        masm.maxFloat32(second, first, true);
    else
        masm.minFloat32(second, first, true);
}

void
CodeGeneratorARM::visitAbsD(LAbsD* ins)
{
    FloatRegister input = ToFloatRegister(ins->input());
    MOZ_ASSERT(input == ToFloatRegister(ins->output()));
    masm.ma_vabs(input, input);
}

void
CodeGeneratorARM::visitAbsF(LAbsF* ins)
{
    FloatRegister input = ToFloatRegister(ins->input());
    MOZ_ASSERT(input == ToFloatRegister(ins->output()));
    masm.ma_vabs_f32(input, input);
}

void
CodeGeneratorARM::visitSqrtD(LSqrtD* ins)
{
    FloatRegister input = ToFloatRegister(ins->input());
    FloatRegister output = ToFloatRegister(ins->output());
    masm.ma_vsqrt(input, output);
}

void
CodeGeneratorARM::visitSqrtF(LSqrtF* ins)
{
    FloatRegister input = ToFloatRegister(ins->input());
    FloatRegister output = ToFloatRegister(ins->output());
    masm.ma_vsqrt_f32(input, output);
}

void
CodeGeneratorARM::visitAddI(LAddI* ins)
{
    const LAllocation* lhs = ins->getOperand(0);
    const LAllocation* rhs = ins->getOperand(1);
    const LDefinition* dest = ins->getDef(0);

    ScratchRegisterScope scratch(masm);

    if (rhs->isConstant())
        masm.ma_add(ToRegister(lhs), Imm32(ToInt32(rhs)), ToRegister(dest), scratch, SetCC);
    else if (rhs->isRegister())
        masm.ma_add(ToRegister(lhs), ToRegister(rhs), ToRegister(dest), SetCC);
    else
        masm.ma_add(ToRegister(lhs), Operand(ToAddress(rhs)), ToRegister(dest), SetCC);

    if (ins->snapshot())
        bailoutIf(Assembler::Overflow, ins->snapshot());
}

void
CodeGeneratorARM::visitAddI64(LAddI64* lir)
{
    const LInt64Allocation lhs = lir->getInt64Operand(LAddI64::Lhs);
    const LInt64Allocation rhs = lir->getInt64Operand(LAddI64::Rhs);

    MOZ_ASSERT(ToOutRegister64(lir) == ToRegister64(lhs));

    if (IsConstant(rhs)) {
        masm.add64(Imm64(ToInt64(rhs)), ToRegister64(lhs));
        return;
    }

    masm.add64(ToOperandOrRegister64(rhs), ToRegister64(lhs));
}

void
CodeGeneratorARM::visitSubI(LSubI* ins)
{
    const LAllocation* lhs = ins->getOperand(0);
    const LAllocation* rhs = ins->getOperand(1);
    const LDefinition* dest = ins->getDef(0);

    ScratchRegisterScope scratch(masm);

    if (rhs->isConstant())
        masm.ma_sub(ToRegister(lhs), Imm32(ToInt32(rhs)), ToRegister(dest), scratch, SetCC);
    else if (rhs->isRegister())
        masm.ma_sub(ToRegister(lhs), ToRegister(rhs), ToRegister(dest), SetCC);
    else
        masm.ma_sub(ToRegister(lhs), Operand(ToAddress(rhs)), ToRegister(dest), SetCC);

    if (ins->snapshot())
        bailoutIf(Assembler::Overflow, ins->snapshot());
}

void
CodeGeneratorARM::visitSubI64(LSubI64* lir)
{
    const LInt64Allocation lhs = lir->getInt64Operand(LSubI64::Lhs);
    const LInt64Allocation rhs = lir->getInt64Operand(LSubI64::Rhs);

    MOZ_ASSERT(ToOutRegister64(lir) == ToRegister64(lhs));

    if (IsConstant(rhs)) {
        masm.sub64(Imm64(ToInt64(rhs)), ToRegister64(lhs));
        return;
    }

    masm.sub64(ToOperandOrRegister64(rhs), ToRegister64(lhs));
}

void
CodeGeneratorARM::visitMulI(LMulI* ins)
{
    const LAllocation* lhs = ins->getOperand(0);
    const LAllocation* rhs = ins->getOperand(1);
    const LDefinition* dest = ins->getDef(0);
    MMul* mul = ins->mir();
    MOZ_ASSERT_IF(mul->mode() == MMul::Integer, !mul->canBeNegativeZero() && !mul->canOverflow());

    if (rhs->isConstant()) {
        // Bailout when this condition is met.
        Assembler::Condition c = Assembler::Overflow;
        // Bailout on -0.0
        int32_t constant = ToInt32(rhs);
        if (mul->canBeNegativeZero() && constant <= 0) {
            Assembler::Condition bailoutCond = (constant == 0) ? Assembler::LessThan : Assembler::Equal;
            masm.as_cmp(ToRegister(lhs), Imm8(0));
            bailoutIf(bailoutCond, ins->snapshot());
        }
        // TODO: move these to ma_mul.
        switch (constant) {
          case -1:
            masm.as_rsb(ToRegister(dest), ToRegister(lhs), Imm8(0), SetCC);
            break;
          case 0:
            masm.ma_mov(Imm32(0), ToRegister(dest));
            return; // Escape overflow check;
          case 1:
            // Nop
            masm.ma_mov(ToRegister(lhs), ToRegister(dest));
            return; // Escape overflow check;
          case 2:
            masm.ma_add(ToRegister(lhs), ToRegister(lhs), ToRegister(dest), SetCC);
            // Overflow is handled later.
            break;
          default: {
            bool handled = false;
            if (constant > 0) {
                // Try shift and add sequences for a positive constant.
                if (!mul->canOverflow()) {
                    // If it cannot overflow, we can do lots of optimizations.
                    Register src = ToRegister(lhs);
                    uint32_t shift = FloorLog2(constant);
                    uint32_t rest = constant - (1 << shift);
                    // See if the constant has one bit set, meaning it can be
                    // encoded as a bitshift.
                    if ((1 << shift) == constant) {
                        masm.ma_lsl(Imm32(shift), src, ToRegister(dest));
                        handled = true;
                    } else {
                        // If the constant cannot be encoded as (1 << C1), see
                        // if it can be encoded as (1 << C1) | (1 << C2), which
                        // can be computed using an add and a shift.
                        uint32_t shift_rest = FloorLog2(rest);
                        if ((1u << shift_rest) == rest) {
                            masm.as_add(ToRegister(dest), src, lsl(src, shift-shift_rest));
                            if (shift_rest != 0)
                                masm.ma_lsl(Imm32(shift_rest), ToRegister(dest), ToRegister(dest));
                            handled = true;
                        }
                    }
                } else if (ToRegister(lhs) != ToRegister(dest)) {
                    // To stay on the safe side, only optimize things that are a
                    // power of 2.

                    uint32_t shift = FloorLog2(constant);
                    if ((1 << shift) == constant) {
                        // dest = lhs * pow(2,shift)
                        masm.ma_lsl(Imm32(shift), ToRegister(lhs), ToRegister(dest));
                        // At runtime, check (lhs == dest >> shift), if this
                        // does not hold, some bits were lost due to overflow,
                        // and the computation should be resumed as a double.
                        masm.as_cmp(ToRegister(lhs), asr(ToRegister(dest), shift));
                        c = Assembler::NotEqual;
                        handled = true;
                    }
                }
            }

            if (!handled) {
                ScratchRegisterScope scratch(masm);
                if (mul->canOverflow())
                    c = masm.ma_check_mul(ToRegister(lhs), Imm32(ToInt32(rhs)), ToRegister(dest), scratch, c);
                else
                    masm.ma_mul(ToRegister(lhs), Imm32(ToInt32(rhs)), ToRegister(dest), scratch);
            }
          }
        }
        // Bailout on overflow.
        if (mul->canOverflow())
            bailoutIf(c, ins->snapshot());
    } else {
        Assembler::Condition c = Assembler::Overflow;

        if (mul->canOverflow()) {
            ScratchRegisterScope scratch(masm);
            c = masm.ma_check_mul(ToRegister(lhs), ToRegister(rhs), ToRegister(dest), scratch, c);
        } else {
            masm.ma_mul(ToRegister(lhs), ToRegister(rhs), ToRegister(dest));
        }

        // Bailout on overflow.
        if (mul->canOverflow())
            bailoutIf(c, ins->snapshot());

        if (mul->canBeNegativeZero()) {
            Label done;
            masm.as_cmp(ToRegister(dest), Imm8(0));
            masm.ma_b(&done, Assembler::NotEqual);

            // Result is -0 if lhs or rhs is negative.
            masm.ma_cmn(ToRegister(lhs), ToRegister(rhs));
            bailoutIf(Assembler::Signed, ins->snapshot());

            masm.bind(&done);
        }
    }
}

void
CodeGeneratorARM::visitMulI64(LMulI64* lir)
{
    const LInt64Allocation lhs = lir->getInt64Operand(LMulI64::Lhs);
    const LInt64Allocation rhs = lir->getInt64Operand(LMulI64::Rhs);

    MOZ_ASSERT(ToRegister64(lhs) == ToOutRegister64(lir));

    if (IsConstant(rhs)) {
        int64_t constant = ToInt64(rhs);
        switch (constant) {
          case -1:
            masm.neg64(ToRegister64(lhs));
            return;
          case 0:
            masm.xor64(ToRegister64(lhs), ToRegister64(lhs));
            return;
          case 1:
            // nop
            return;
          case 2:
            masm.add64(ToRegister64(lhs), ToRegister64(lhs));
            return;
          default:
            if (constant > 0) {
                // Use shift if constant is power of 2.
                int32_t shift = mozilla::FloorLog2(constant);
                if (int64_t(1) << shift == constant) {
                    masm.lshift64(Imm32(shift), ToRegister64(lhs));
                    return;
                }
            }
            Register temp = ToTempRegisterOrInvalid(lir->temp());
            masm.mul64(Imm64(constant), ToRegister64(lhs), temp);
        }
    } else {
        Register temp = ToTempRegisterOrInvalid(lir->temp());
        masm.mul64(ToOperandOrRegister64(rhs), ToRegister64(lhs), temp);
    }
}

void
CodeGeneratorARM::divICommon(MDiv* mir, Register lhs, Register rhs, Register output,
                             LSnapshot* snapshot, Label& done)
{
    ScratchRegisterScope scratch(masm);

    if (mir->canBeNegativeOverflow()) {
        // Handle INT32_MIN / -1;
        // The integer division will give INT32_MIN, but we want -(double)INT32_MIN.

        // Sets EQ if lhs == INT32_MIN.
        masm.ma_cmp(lhs, Imm32(INT32_MIN), scratch);
        // If EQ (LHS == INT32_MIN), sets EQ if rhs == -1.
        masm.ma_cmp(rhs, Imm32(-1), scratch, Assembler::Equal);
        if (mir->canTruncateOverflow()) {
            if (mir->trapOnError()) {
                masm.ma_b(trap(mir, wasm::Trap::IntegerOverflow), Assembler::Equal);
            } else {
                // (-INT32_MIN)|0 = INT32_MIN
                Label skip;
                masm.ma_b(&skip, Assembler::NotEqual);
                masm.ma_mov(Imm32(INT32_MIN), output);
                masm.ma_b(&done);
                masm.bind(&skip);
            }
        } else {
            MOZ_ASSERT(mir->fallible());
            bailoutIf(Assembler::Equal, snapshot);
        }
    }

    // Handle divide by zero.
    if (mir->canBeDivideByZero()) {
        masm.as_cmp(rhs, Imm8(0));
        if (mir->canTruncateInfinities()) {
            if (mir->trapOnError()) {
                masm.ma_b(trap(mir, wasm::Trap::IntegerDivideByZero), Assembler::Equal);
            } else {
                // Infinity|0 == 0
                Label skip;
                masm.ma_b(&skip, Assembler::NotEqual);
                masm.ma_mov(Imm32(0), output);
                masm.ma_b(&done);
                masm.bind(&skip);
            }
        } else {
            MOZ_ASSERT(mir->fallible());
            bailoutIf(Assembler::Equal, snapshot);
        }
    }

    // Handle negative 0.
    if (!mir->canTruncateNegativeZero() && mir->canBeNegativeZero()) {
        Label nonzero;
        masm.as_cmp(lhs, Imm8(0));
        masm.ma_b(&nonzero, Assembler::NotEqual);
        masm.as_cmp(rhs, Imm8(0));
        MOZ_ASSERT(mir->fallible());
        bailoutIf(Assembler::LessThan, snapshot);
        masm.bind(&nonzero);
    }
}

void
CodeGeneratorARM::visitDivI(LDivI* ins)
{
    Register lhs = ToRegister(ins->lhs());
    Register rhs = ToRegister(ins->rhs());
    Register temp = ToRegister(ins->getTemp(0));
    Register output = ToRegister(ins->output());
    MDiv* mir = ins->mir();

    Label done;
    divICommon(mir, lhs, rhs, output, ins->snapshot(), done);

    if (mir->canTruncateRemainder()) {
        masm.ma_sdiv(lhs, rhs, output);
    } else {
        {
            ScratchRegisterScope scratch(masm);
            masm.ma_sdiv(lhs, rhs, temp);
            masm.ma_mul(temp, rhs, scratch);
            masm.ma_cmp(lhs, scratch);
        }
        bailoutIf(Assembler::NotEqual, ins->snapshot());
        masm.ma_mov(temp, output);
    }

    masm.bind(&done);
}

extern "C" {
    extern MOZ_EXPORT int64_t __aeabi_idivmod(int,int);
    extern MOZ_EXPORT int64_t __aeabi_uidivmod(int,int);
}

void
CodeGeneratorARM::visitSoftDivI(LSoftDivI* ins)
{
    Register lhs = ToRegister(ins->lhs());
    Register rhs = ToRegister(ins->rhs());
    Register output = ToRegister(ins->output());
    MDiv* mir = ins->mir();

    Label done;
    divICommon(mir, lhs, rhs, output, ins->snapshot(), done);

<<<<<<< HEAD
    masm.setupAlignedABICall();
    masm.passABIArg(lhs);
    masm.passABIArg(rhs);
    if (gen->compilingWasm())
        masm.callWithABI(wasm::SymbolicAddress::aeabi_idivmod);
    else
=======
    if (gen->compilingWasm()) {
        masm.setupWasmABICall();
        masm.passABIArg(lhs);
        masm.passABIArg(rhs);
        masm.callWithABI(mir->bytecodeOffset(), wasm::SymbolicAddress::aeabi_idivmod);
    } else {
        masm.setupAlignedABICall();
        masm.passABIArg(lhs);
        masm.passABIArg(rhs);
>>>>>>> a17af05f
        masm.callWithABI(JS_FUNC_TO_DATA_PTR(void*, __aeabi_idivmod));
    }

    // idivmod returns the quotient in r0, and the remainder in r1.
    if (!mir->canTruncateRemainder()) {
        MOZ_ASSERT(mir->fallible());
        masm.as_cmp(r1, Imm8(0));
        bailoutIf(Assembler::NonZero, ins->snapshot());
    }

    masm.bind(&done);
}

void
CodeGeneratorARM::visitDivPowTwoI(LDivPowTwoI* ins)
{
    MDiv* mir = ins->mir();
    Register lhs = ToRegister(ins->numerator());
    Register output = ToRegister(ins->output());
    int32_t shift = ins->shift();

    if (shift == 0) {
        masm.ma_mov(lhs, output);
        return;
    }

    if (!mir->isTruncated()) {
        // If the remainder is != 0, bailout since this must be a double.
        {
            // The bailout code also needs the scratch register.
            // Here it is only used as a dummy target to set CC flags.
            ScratchRegisterScope scratch(masm);
            masm.as_mov(scratch, lsl(lhs, 32 - shift), SetCC);
        }
        bailoutIf(Assembler::NonZero, ins->snapshot());
    }

    if (!mir->canBeNegativeDividend()) {
        // Numerator is unsigned, so needs no adjusting. Do the shift.
        masm.as_mov(output, asr(lhs, shift));
        return;
    }

    // Adjust the value so that shifting produces a correctly rounded result
    // when the numerator is negative. See 10-1 "Signed Division by a Known
    // Power of 2" in Henry S. Warren, Jr.'s Hacker's Delight.
    ScratchRegisterScope scratch(masm);

    if (shift > 1) {
        masm.as_mov(scratch, asr(lhs, 31));
        masm.as_add(scratch, lhs, lsr(scratch, 32 - shift));
    } else {
        masm.as_add(scratch, lhs, lsr(lhs, 32 - shift));
    }

    // Do the shift.
    masm.as_mov(output, asr(scratch, shift));
}

void
CodeGeneratorARM::modICommon(MMod* mir, Register lhs, Register rhs, Register output,
                             LSnapshot* snapshot, Label& done)
{
    // 0/X (with X < 0) is bad because both of these values *should* be doubles,
    // and the result should be -0.0, which cannot be represented in integers.
    // X/0 is bad because it will give garbage (or abort), when it should give
    // either \infty, -\infty or NaN.

    // Prevent 0 / X (with X < 0) and X / 0
    // testing X / Y. Compare Y with 0.
    // There are three cases: (Y < 0), (Y == 0) and (Y > 0).
    // If (Y < 0), then we compare X with 0, and bail if X == 0.
    // If (Y == 0), then we simply want to bail. Since this does not set the
    // flags necessary for LT to trigger, we don't test X, and take the bailout
    // because the EQ flag is set.
    // If (Y > 0), we don't set EQ, and we don't trigger LT, so we don't take
    // the bailout.
    if (mir->canBeDivideByZero() || mir->canBeNegativeDividend()) {
        if (mir->trapOnError()) {
            // wasm allows negative lhs and return 0 in this case.
            MOZ_ASSERT(mir->isTruncated());
            masm.as_cmp(rhs, Imm8(0));
            masm.ma_b(trap(mir, wasm::Trap::IntegerDivideByZero), Assembler::Equal);
            return;
        }

        masm.as_cmp(rhs, Imm8(0));
        masm.as_cmp(lhs, Imm8(0), Assembler::LessThan);
        if (mir->isTruncated()) {
            // NaN|0 == 0 and (0 % -X)|0 == 0
            Label skip;
            masm.ma_b(&skip, Assembler::NotEqual);
            masm.ma_mov(Imm32(0), output);
            masm.ma_b(&done);
            masm.bind(&skip);
        } else {
            MOZ_ASSERT(mir->fallible());
            bailoutIf(Assembler::Equal, snapshot);
        }
    }
}

void
CodeGeneratorARM::visitModI(LModI* ins)
{
    Register lhs = ToRegister(ins->lhs());
    Register rhs = ToRegister(ins->rhs());
    Register output = ToRegister(ins->output());
    Register callTemp = ToRegister(ins->callTemp());
    MMod* mir = ins->mir();

    // Save the lhs in case we end up with a 0 that should be a -0.0 because lhs < 0.
    masm.ma_mov(lhs, callTemp);

    Label done;
    modICommon(mir, lhs, rhs, output, ins->snapshot(), done);

    {
        ScratchRegisterScope scratch(masm);
        masm.ma_smod(lhs, rhs, output, scratch);
    }

    // If X%Y == 0 and X < 0, then we *actually* wanted to return -0.0.
    if (mir->canBeNegativeDividend()) {
        if (mir->isTruncated()) {
            // -0.0|0 == 0
        } else {
            MOZ_ASSERT(mir->fallible());
            // See if X < 0
            masm.as_cmp(output, Imm8(0));
            masm.ma_b(&done, Assembler::NotEqual);
            masm.as_cmp(callTemp, Imm8(0));
            bailoutIf(Assembler::Signed, ins->snapshot());
        }
    }

    masm.bind(&done);
}

void
CodeGeneratorARM::visitSoftModI(LSoftModI* ins)
{
    // Extract the registers from this instruction.
    Register lhs = ToRegister(ins->lhs());
    Register rhs = ToRegister(ins->rhs());
    Register output = ToRegister(ins->output());
    Register callTemp = ToRegister(ins->callTemp());
    MMod* mir = ins->mir();
    Label done;

    // Save the lhs in case we end up with a 0 that should be a -0.0 because lhs < 0.
    MOZ_ASSERT(callTemp != lhs);
    MOZ_ASSERT(callTemp != rhs);
    masm.ma_mov(lhs, callTemp);

    // Prevent INT_MIN % -1;
    // The integer division will give INT_MIN, but we want -(double)INT_MIN.
    if (mir->canBeNegativeDividend()) {
        {
            ScratchRegisterScope scratch(masm);
            // Sets EQ if lhs == INT_MIN
            masm.ma_cmp(lhs, Imm32(INT_MIN), scratch);
            // If EQ (LHS == INT_MIN), sets EQ if rhs == -1
            masm.ma_cmp(rhs, Imm32(-1), scratch, Assembler::Equal);
        }
        if (mir->isTruncated()) {
            // (INT_MIN % -1)|0 == 0
            Label skip;
            masm.ma_b(&skip, Assembler::NotEqual);
            masm.ma_mov(Imm32(0), output);
            masm.ma_b(&done);
            masm.bind(&skip);
        } else {
            MOZ_ASSERT(mir->fallible());
            bailoutIf(Assembler::Equal, ins->snapshot());
        }
    }

    modICommon(mir, lhs, rhs, output, ins->snapshot(), done);

<<<<<<< HEAD
    masm.setupAlignedABICall();
    masm.passABIArg(lhs);
    masm.passABIArg(rhs);
    if (gen->compilingWasm())
        masm.callWithABI(wasm::SymbolicAddress::aeabi_idivmod);
    else
=======
    if (gen->compilingWasm()) {
        masm.setupWasmABICall();
        masm.passABIArg(lhs);
        masm.passABIArg(rhs);
        masm.callWithABI(mir->bytecodeOffset(), wasm::SymbolicAddress::aeabi_idivmod);
    } else {
        masm.setupAlignedABICall();
        masm.passABIArg(lhs);
        masm.passABIArg(rhs);
>>>>>>> a17af05f
        masm.callWithABI(JS_FUNC_TO_DATA_PTR(void*, __aeabi_idivmod));
    }

    MOZ_ASSERT(r1 != output);
    masm.move32(r1, output);

    // If X%Y == 0 and X < 0, then we *actually* wanted to return -0.0
    if (mir->canBeNegativeDividend()) {
        if (mir->isTruncated()) {
            // -0.0|0 == 0
        } else {
            MOZ_ASSERT(mir->fallible());
            // See if X < 0
            masm.as_cmp(output, Imm8(0));
            masm.ma_b(&done, Assembler::NotEqual);
            masm.as_cmp(callTemp, Imm8(0));
            bailoutIf(Assembler::Signed, ins->snapshot());
        }
    }

    masm.bind(&done);
}

void
CodeGeneratorARM::visitModPowTwoI(LModPowTwoI* ins)
{
    Register in = ToRegister(ins->getOperand(0));
    Register out = ToRegister(ins->getDef(0));
    MMod* mir = ins->mir();
    Label fin;
    // bug 739870, jbramley has a different sequence that may help with speed
    // here.

    masm.ma_mov(in, out, SetCC);
    masm.ma_b(&fin, Assembler::Zero);
    masm.as_rsb(out, out, Imm8(0), LeaveCC, Assembler::Signed);
    {
        ScratchRegisterScope scratch(masm);
        masm.ma_and(Imm32((1 << ins->shift()) - 1), out, scratch);
    }
    masm.as_rsb(out, out, Imm8(0), SetCC, Assembler::Signed);
    if (mir->canBeNegativeDividend()) {
        if (!mir->isTruncated()) {
            MOZ_ASSERT(mir->fallible());
            bailoutIf(Assembler::Zero, ins->snapshot());
        } else {
            // -0|0 == 0
        }
    }
    masm.bind(&fin);
}

void
CodeGeneratorARM::visitModMaskI(LModMaskI* ins)
{
    Register src = ToRegister(ins->getOperand(0));
    Register dest = ToRegister(ins->getDef(0));
    Register tmp1 = ToRegister(ins->getTemp(0));
    Register tmp2 = ToRegister(ins->getTemp(1));
    MMod* mir = ins->mir();

    ScratchRegisterScope scratch(masm);
    SecondScratchRegisterScope scratch2(masm);

    masm.ma_mod_mask(src, dest, tmp1, tmp2, scratch, scratch2, ins->shift());

    if (mir->canBeNegativeDividend()) {
        if (!mir->isTruncated()) {
            MOZ_ASSERT(mir->fallible());
            bailoutIf(Assembler::Zero, ins->snapshot());
        } else {
            // -0|0 == 0
        }
    }
}

void
CodeGeneratorARM::visitBitNotI(LBitNotI* ins)
{
    const LAllocation* input = ins->getOperand(0);
    const LDefinition* dest = ins->getDef(0);
    // This will not actually be true on arm. We can not an imm8m in order to
    // get a wider range of numbers
    MOZ_ASSERT(!input->isConstant());

    masm.ma_mvn(ToRegister(input), ToRegister(dest));
}

void
CodeGeneratorARM::visitBitOpI(LBitOpI* ins)
{
    const LAllocation* lhs = ins->getOperand(0);
    const LAllocation* rhs = ins->getOperand(1);
    const LDefinition* dest = ins->getDef(0);

    ScratchRegisterScope scratch(masm);

    // All of these bitops should be either imm32's, or integer registers.
    switch (ins->bitop()) {
      case JSOP_BITOR:
        if (rhs->isConstant())
            masm.ma_orr(Imm32(ToInt32(rhs)), ToRegister(lhs), ToRegister(dest), scratch);
        else
            masm.ma_orr(ToRegister(rhs), ToRegister(lhs), ToRegister(dest));
        break;
      case JSOP_BITXOR:
        if (rhs->isConstant())
            masm.ma_eor(Imm32(ToInt32(rhs)), ToRegister(lhs), ToRegister(dest), scratch);
        else
            masm.ma_eor(ToRegister(rhs), ToRegister(lhs), ToRegister(dest));
        break;
      case JSOP_BITAND:
        if (rhs->isConstant())
            masm.ma_and(Imm32(ToInt32(rhs)), ToRegister(lhs), ToRegister(dest), scratch);
        else
            masm.ma_and(ToRegister(rhs), ToRegister(lhs), ToRegister(dest));
        break;
      default:
        MOZ_CRASH("unexpected binary opcode");
    }
}

void
CodeGeneratorARM::visitShiftI(LShiftI* ins)
{
    Register lhs = ToRegister(ins->lhs());
    const LAllocation* rhs = ins->rhs();
    Register dest = ToRegister(ins->output());

    if (rhs->isConstant()) {
        int32_t shift = ToInt32(rhs) & 0x1F;
        switch (ins->bitop()) {
          case JSOP_LSH:
            if (shift)
                masm.ma_lsl(Imm32(shift), lhs, dest);
            else
                masm.ma_mov(lhs, dest);
            break;
          case JSOP_RSH:
            if (shift)
                masm.ma_asr(Imm32(shift), lhs, dest);
            else
                masm.ma_mov(lhs, dest);
            break;
          case JSOP_URSH:
            if (shift) {
                masm.ma_lsr(Imm32(shift), lhs, dest);
            } else {
                // x >>> 0 can overflow.
                masm.ma_mov(lhs, dest);
                if (ins->mir()->toUrsh()->fallible()) {
                    masm.as_cmp(dest, Imm8(0));
                    bailoutIf(Assembler::LessThan, ins->snapshot());
                }
            }
            break;
          default:
            MOZ_CRASH("Unexpected shift op");
        }
    } else {
        // The shift amounts should be AND'ed into the 0-31 range since arm
        // shifts by the lower byte of the register (it will attempt to shift by
        // 250 if you ask it to).
        masm.as_and(dest, ToRegister(rhs), Imm8(0x1F));

        switch (ins->bitop()) {
          case JSOP_LSH:
            masm.ma_lsl(dest, lhs, dest);
            break;
          case JSOP_RSH:
            masm.ma_asr(dest, lhs, dest);
            break;
          case JSOP_URSH:
            masm.ma_lsr(dest, lhs, dest);
            if (ins->mir()->toUrsh()->fallible()) {
                // x >>> 0 can overflow.
                masm.as_cmp(dest, Imm8(0));
                bailoutIf(Assembler::LessThan, ins->snapshot());
            }
            break;
          default:
            MOZ_CRASH("Unexpected shift op");
        }
    }
}

void
CodeGeneratorARM::visitUrshD(LUrshD* ins)
{
    Register lhs = ToRegister(ins->lhs());
    Register temp = ToRegister(ins->temp());

    const LAllocation* rhs = ins->rhs();
    FloatRegister out = ToFloatRegister(ins->output());

    if (rhs->isConstant()) {
        int32_t shift = ToInt32(rhs) & 0x1F;
        if (shift)
            masm.ma_lsr(Imm32(shift), lhs, temp);
        else
            masm.ma_mov(lhs, temp);
    } else {
        masm.as_and(temp, ToRegister(rhs), Imm8(0x1F));
        masm.ma_lsr(temp, lhs, temp);
    }

    masm.convertUInt32ToDouble(temp, out);
}

void
CodeGeneratorARM::visitClzI(LClzI* ins)
{
    Register input = ToRegister(ins->input());
    Register output = ToRegister(ins->output());

    masm.clz32(input, output, /* knownNotZero = */ false);
}

void
CodeGeneratorARM::visitCtzI(LCtzI* ins)
{
    Register input = ToRegister(ins->input());
    Register output = ToRegister(ins->output());

    masm.ctz32(input, output, /* knownNotZero = */ false);
}

void
CodeGeneratorARM::visitPopcntI(LPopcntI* ins)
{
    Register input = ToRegister(ins->input());
    Register output = ToRegister(ins->output());

    Register tmp = ToRegister(ins->temp());

    masm.popcnt32(input, output, tmp);
}

void
CodeGeneratorARM::visitPowHalfD(LPowHalfD* ins)
{
    FloatRegister input = ToFloatRegister(ins->input());
    FloatRegister output = ToFloatRegister(ins->output());
    ScratchDoubleScope scratch(masm);

    Label done;

    // Masm.pow(-Infinity, 0.5) == Infinity.
    masm.loadConstantDouble(NegativeInfinity<double>(), scratch);
    masm.compareDouble(input, scratch);
    masm.ma_vneg(scratch, output, Assembler::Equal);
    masm.ma_b(&done, Assembler::Equal);

    // Math.pow(-0, 0.5) == 0 == Math.pow(0, 0.5).
    // Adding 0 converts any -0 to 0.
    masm.loadConstantDouble(0.0, scratch);
    masm.ma_vadd(scratch, input, output);
    masm.ma_vsqrt(output, output);

    masm.bind(&done);
}

MoveOperand
CodeGeneratorARM::toMoveOperand(LAllocation a) const
{
    if (a.isGeneralReg())
        return MoveOperand(ToRegister(a));
    if (a.isFloatReg())
        return MoveOperand(ToFloatRegister(a));
    int32_t offset = ToStackOffset(a);
    MOZ_ASSERT((offset & 3) == 0);
    return MoveOperand(StackPointer, offset);
}

class js::jit::OutOfLineTableSwitch : public OutOfLineCodeBase<CodeGeneratorARM>
{
    MTableSwitch* mir_;
    Vector<CodeLabel, 8, JitAllocPolicy> codeLabels_;

    void accept(CodeGeneratorARM* codegen) {
        codegen->visitOutOfLineTableSwitch(this);
    }

  public:
    OutOfLineTableSwitch(TempAllocator& alloc, MTableSwitch* mir)
      : mir_(mir),
        codeLabels_(alloc)
    {}

    MTableSwitch* mir() const {
        return mir_;
    }

    bool addCodeLabel(CodeLabel label) {
        return codeLabels_.append(label);
    }
    CodeLabel codeLabel(unsigned i) {
        return codeLabels_[i];
    }
};

void
CodeGeneratorARM::visitOutOfLineTableSwitch(OutOfLineTableSwitch* ool)
{
    MTableSwitch* mir = ool->mir();

    size_t numCases = mir->numCases();
    for (size_t i = 0; i < numCases; i++) {
        LBlock* caseblock = skipTrivialBlocks(mir->getCase(numCases - 1 - i))->lir();
        Label* caseheader = caseblock->label();
        uint32_t caseoffset = caseheader->offset();

        // The entries of the jump table need to be absolute addresses and thus
        // must be patched after codegen is finished.
        CodeLabel cl = ool->codeLabel(i);
        cl.target()->bind(caseoffset);
        masm.addCodeLabel(cl);
    }
}

void
CodeGeneratorARM::emitTableSwitchDispatch(MTableSwitch* mir, Register index, Register base)
{
    // The code generated by this is utter hax.
    // The end result looks something like:
    // SUBS index, input, #base
    // RSBSPL index, index, #max
    // LDRPL pc, pc, index lsl 2
    // B default

    // If the range of targets in N through M, we first subtract off the lowest
    // case (N), which both shifts the arguments into the range 0 to (M - N)
    // with and sets the MInus flag if the argument was out of range on the low
    // end.

    // Then we a reverse subtract with the size of the jump table, which will
    // reverse the order of range (It is size through 0, rather than 0 through
    // size). The main purpose of this is that we set the same flag as the lower
    // bound check for the upper bound check. Lastly, we do this conditionally
    // on the previous check succeeding.

    // Then we conditionally load the pc offset by the (reversed) index (times
    // the address size) into the pc, which branches to the correct case. NOTE:
    // when we go to read the pc, the value that we get back is the pc of the
    // current instruction *PLUS 8*. This means that ldr foo, [pc, +0] reads
    // $pc+8. In other words, there is an empty word after the branch into the
    // switch table before the table actually starts. Since the only other
    // unhandled case is the default case (both out of range high and out of
    // range low) I then insert a branch to default case into the extra slot,
    // which ensures we don't attempt to execute the address table.
    Label* defaultcase = skipTrivialBlocks(mir->getDefault())->lir()->label();

    ScratchRegisterScope scratch(masm);

    int32_t cases = mir->numCases();
    // Lower value with low value.
    masm.ma_sub(index, Imm32(mir->low()), index, scratch, SetCC);
    masm.ma_rsb(index, Imm32(cases - 1), index, scratch, SetCC, Assembler::NotSigned);
    // Inhibit pools within the following sequence because we are indexing into
    // a pc relative table. The region will have one instruction for ma_ldr, one
    // for ma_b, and each table case takes one word.
    AutoForbidPools afp(&masm, 1 + 1 + cases);
    masm.ma_ldr(DTRAddr(pc, DtrRegImmShift(index, LSL, 2)), pc, Offset, Assembler::NotSigned);
    masm.ma_b(defaultcase);

    // To fill in the CodeLabels for the case entries, we need to first generate
    // the case entries (we don't yet know their offsets in the instruction
    // stream).
    OutOfLineTableSwitch* ool = new(alloc()) OutOfLineTableSwitch(alloc(), mir);
    for (int32_t i = 0; i < cases; i++) {
        CodeLabel cl;
        masm.writeCodePointer(cl.patchAt());
        masm.propagateOOM(ool->addCodeLabel(cl));
    }
    addOutOfLineCode(ool, mir);
}

void
CodeGeneratorARM::visitMathD(LMathD* math)
{
    FloatRegister src1 = ToFloatRegister(math->getOperand(0));
    FloatRegister src2 = ToFloatRegister(math->getOperand(1));
    FloatRegister output = ToFloatRegister(math->getDef(0));

    switch (math->jsop()) {
      case JSOP_ADD:
        masm.ma_vadd(src1, src2, output);
        break;
      case JSOP_SUB:
        masm.ma_vsub(src1, src2, output);
        break;
      case JSOP_MUL:
        masm.ma_vmul(src1, src2, output);
        break;
      case JSOP_DIV:
        masm.ma_vdiv(src1, src2, output);
        break;
      default:
        MOZ_CRASH("unexpected opcode");
    }
}

void
CodeGeneratorARM::visitMathF(LMathF* math)
{
    FloatRegister src1 = ToFloatRegister(math->getOperand(0));
    FloatRegister src2 = ToFloatRegister(math->getOperand(1));
    FloatRegister output = ToFloatRegister(math->getDef(0));

    switch (math->jsop()) {
      case JSOP_ADD:
        masm.ma_vadd_f32(src1, src2, output);
        break;
      case JSOP_SUB:
        masm.ma_vsub_f32(src1, src2, output);
        break;
      case JSOP_MUL:
        masm.ma_vmul_f32(src1, src2, output);
        break;
      case JSOP_DIV:
        masm.ma_vdiv_f32(src1, src2, output);
        break;
      default:
        MOZ_CRASH("unexpected opcode");
    }
}

void
CodeGeneratorARM::visitFloor(LFloor* lir)
{
    FloatRegister input = ToFloatRegister(lir->input());
    Register output = ToRegister(lir->output());
    Label bail;
    masm.floor(input, output, &bail);
    bailoutFrom(&bail, lir->snapshot());
}

void
CodeGeneratorARM::visitFloorF(LFloorF* lir)
{
    FloatRegister input = ToFloatRegister(lir->input());
    Register output = ToRegister(lir->output());
    Label bail;
    masm.floorf(input, output, &bail);
    bailoutFrom(&bail, lir->snapshot());
}

void
CodeGeneratorARM::visitCeil(LCeil* lir)
{
    FloatRegister input = ToFloatRegister(lir->input());
    Register output = ToRegister(lir->output());
    Label bail;
    masm.ceil(input, output, &bail);
    bailoutFrom(&bail, lir->snapshot());
}

void
CodeGeneratorARM::visitCeilF(LCeilF* lir)
{
    FloatRegister input = ToFloatRegister(lir->input());
    Register output = ToRegister(lir->output());
    Label bail;
    masm.ceilf(input, output, &bail);
    bailoutFrom(&bail, lir->snapshot());
}

void
CodeGeneratorARM::visitRound(LRound* lir)
{
    FloatRegister input = ToFloatRegister(lir->input());
    Register output = ToRegister(lir->output());
    FloatRegister tmp = ToFloatRegister(lir->temp());
    Label bail;
    // Output is either correct, or clamped. All -0 cases have been translated
    // to a clamped case.
    masm.round(input, output, &bail, tmp);
    bailoutFrom(&bail, lir->snapshot());
}

void
CodeGeneratorARM::visitRoundF(LRoundF* lir)
{
    FloatRegister input = ToFloatRegister(lir->input());
    Register output = ToRegister(lir->output());
    FloatRegister tmp = ToFloatRegister(lir->temp());
    Label bail;
    // Output is either correct, or clamped. All -0 cases have been translated
    // to a clamped case.
    masm.roundf(input, output, &bail, tmp);
    bailoutFrom(&bail, lir->snapshot());
}

void
CodeGeneratorARM::emitRoundDouble(FloatRegister src, Register dest, Label* fail)
{
    ScratchDoubleScope scratch(masm);
    ScratchRegisterScope scratchReg(masm);

    masm.ma_vcvt_F64_I32(src, scratch);
    masm.ma_vxfer(scratch, dest);
    masm.ma_cmp(dest, Imm32(0x7fffffff), scratchReg);
    masm.ma_cmp(dest, Imm32(0x80000000), scratchReg, Assembler::NotEqual);
    masm.ma_b(fail, Assembler::Equal);
}

void
CodeGeneratorARM::visitTruncateDToInt32(LTruncateDToInt32* ins)
{
    emitTruncateDouble(ToFloatRegister(ins->input()), ToRegister(ins->output()), ins->mir());
}

void
CodeGeneratorARM::visitTruncateFToInt32(LTruncateFToInt32* ins)
{
    emitTruncateFloat32(ToFloatRegister(ins->input()), ToRegister(ins->output()), ins->mir());
}

static const uint32_t FrameSizes[] = { 128, 256, 512, 1024 };

FrameSizeClass
FrameSizeClass::FromDepth(uint32_t frameDepth)
{
    for (uint32_t i = 0; i < JS_ARRAY_LENGTH(FrameSizes); i++) {
        if (frameDepth < FrameSizes[i])
            return FrameSizeClass(i);
    }

    return FrameSizeClass::None();
}

FrameSizeClass
FrameSizeClass::ClassLimit()
{
    return FrameSizeClass(JS_ARRAY_LENGTH(FrameSizes));
}

uint32_t
FrameSizeClass::frameSize() const
{
    MOZ_ASSERT(class_ != NO_FRAME_SIZE_CLASS_ID);
    MOZ_ASSERT(class_ < JS_ARRAY_LENGTH(FrameSizes));

    return FrameSizes[class_];
}

ValueOperand
CodeGeneratorARM::ToValue(LInstruction* ins, size_t pos)
{
    Register typeReg = ToRegister(ins->getOperand(pos + TYPE_INDEX));
    Register payloadReg = ToRegister(ins->getOperand(pos + PAYLOAD_INDEX));
    return ValueOperand(typeReg, payloadReg);
}

ValueOperand
CodeGeneratorARM::ToOutValue(LInstruction* ins)
{
    Register typeReg = ToRegister(ins->getDef(TYPE_INDEX));
    Register payloadReg = ToRegister(ins->getDef(PAYLOAD_INDEX));
    return ValueOperand(typeReg, payloadReg);
}

ValueOperand
CodeGeneratorARM::ToTempValue(LInstruction* ins, size_t pos)
{
    Register typeReg = ToRegister(ins->getTemp(pos + TYPE_INDEX));
    Register payloadReg = ToRegister(ins->getTemp(pos + PAYLOAD_INDEX));
    return ValueOperand(typeReg, payloadReg);
}

void
CodeGeneratorARM::visitValue(LValue* value)
{
    const ValueOperand out = ToOutValue(value);

    masm.moveValue(value->value(), out);
}

void
CodeGeneratorARM::visitBox(LBox* box)
{
    const LDefinition* type = box->getDef(TYPE_INDEX);

    MOZ_ASSERT(!box->getOperand(0)->isConstant());

    // On arm, the input operand and the output payload have the same virtual
    // register. All that needs to be written is the type tag for the type
    // definition.
    masm.ma_mov(Imm32(MIRTypeToTag(box->type())), ToRegister(type));
}

void
CodeGeneratorARM::visitBoxFloatingPoint(LBoxFloatingPoint* box)
{
    const AnyRegister in = ToAnyRegister(box->getOperand(0));
    const ValueOperand out = ToOutValue(box);

    masm.moveValue(TypedOrValueRegister(box->type(), in), out);
}

void
CodeGeneratorARM::visitUnbox(LUnbox* unbox)
{
    // Note that for unbox, the type and payload indexes are switched on the
    // inputs.
    MUnbox* mir = unbox->mir();
    Register type = ToRegister(unbox->type());

    ScratchRegisterScope scratch(masm);

    if (mir->fallible()) {
        masm.ma_cmp(type, Imm32(MIRTypeToTag(mir->type())), scratch);
        bailoutIf(Assembler::NotEqual, unbox->snapshot());
    }
}

void
CodeGeneratorARM::visitDouble(LDouble* ins)
{
    const LDefinition* out = ins->getDef(0);
    masm.loadConstantDouble(ins->getDouble(), ToFloatRegister(out));
}

void
CodeGeneratorARM::visitFloat32(LFloat32* ins)
{
    const LDefinition* out = ins->getDef(0);
    masm.loadConstantFloat32(ins->getFloat(), ToFloatRegister(out));
}

Register
CodeGeneratorARM::splitTagForTest(const ValueOperand& value)
{
    return value.typeReg();
}

void
CodeGeneratorARM::visitTestDAndBranch(LTestDAndBranch* test)
{
    const LAllocation* opd = test->input();
    masm.ma_vcmpz(ToFloatRegister(opd));
    masm.as_vmrs(pc);

    MBasicBlock* ifTrue = test->ifTrue();
    MBasicBlock* ifFalse = test->ifFalse();
    // If the compare set the 0 bit, then the result is definately false.
    jumpToBlock(ifFalse, Assembler::Zero);
    // It is also false if one of the operands is NAN, which is shown as
    // Overflow.
    jumpToBlock(ifFalse, Assembler::Overflow);
    jumpToBlock(ifTrue);
}

void
CodeGeneratorARM::visitTestFAndBranch(LTestFAndBranch* test)
{
    const LAllocation* opd = test->input();
    masm.ma_vcmpz_f32(ToFloatRegister(opd));
    masm.as_vmrs(pc);

    MBasicBlock* ifTrue = test->ifTrue();
    MBasicBlock* ifFalse = test->ifFalse();
    // If the compare set the 0 bit, then the result is definately false.
    jumpToBlock(ifFalse, Assembler::Zero);
    // It is also false if one of the operands is NAN, which is shown as
    // Overflow.
    jumpToBlock(ifFalse, Assembler::Overflow);
    jumpToBlock(ifTrue);
}

void
CodeGeneratorARM::visitCompareD(LCompareD* comp)
{
    FloatRegister lhs = ToFloatRegister(comp->left());
    FloatRegister rhs = ToFloatRegister(comp->right());

    Assembler::DoubleCondition cond = JSOpToDoubleCondition(comp->mir()->jsop());
    masm.compareDouble(lhs, rhs);
    masm.emitSet(Assembler::ConditionFromDoubleCondition(cond), ToRegister(comp->output()));
}

void
CodeGeneratorARM::visitCompareF(LCompareF* comp)
{
    FloatRegister lhs = ToFloatRegister(comp->left());
    FloatRegister rhs = ToFloatRegister(comp->right());

    Assembler::DoubleCondition cond = JSOpToDoubleCondition(comp->mir()->jsop());
    masm.compareFloat(lhs, rhs);
    masm.emitSet(Assembler::ConditionFromDoubleCondition(cond), ToRegister(comp->output()));
}

void
CodeGeneratorARM::visitCompareDAndBranch(LCompareDAndBranch* comp)
{
    FloatRegister lhs = ToFloatRegister(comp->left());
    FloatRegister rhs = ToFloatRegister(comp->right());

    Assembler::DoubleCondition cond = JSOpToDoubleCondition(comp->cmpMir()->jsop());
    masm.compareDouble(lhs, rhs);
    emitBranch(Assembler::ConditionFromDoubleCondition(cond), comp->ifTrue(), comp->ifFalse());
}

void
CodeGeneratorARM::visitCompareFAndBranch(LCompareFAndBranch* comp)
{
    FloatRegister lhs = ToFloatRegister(comp->left());
    FloatRegister rhs = ToFloatRegister(comp->right());

    Assembler::DoubleCondition cond = JSOpToDoubleCondition(comp->cmpMir()->jsop());
    masm.compareFloat(lhs, rhs);
    emitBranch(Assembler::ConditionFromDoubleCondition(cond), comp->ifTrue(), comp->ifFalse());
}

void
CodeGeneratorARM::visitCompareB(LCompareB* lir)
{
    MCompare* mir = lir->mir();

    const ValueOperand lhs = ToValue(lir, LCompareB::Lhs);
    const LAllocation* rhs = lir->rhs();
    const Register output = ToRegister(lir->output());

    MOZ_ASSERT(mir->jsop() == JSOP_STRICTEQ || mir->jsop() == JSOP_STRICTNE);

    Label notBoolean, done;
    masm.branchTestBoolean(Assembler::NotEqual, lhs, &notBoolean);
    {
        if (rhs->isConstant())
            masm.cmp32(lhs.payloadReg(), Imm32(rhs->toConstant()->toBoolean()));
        else
            masm.cmp32(lhs.payloadReg(), ToRegister(rhs));
        masm.emitSet(JSOpToCondition(mir->compareType(), mir->jsop()), output);
        masm.jump(&done);
    }

    masm.bind(&notBoolean);
    {
        masm.move32(Imm32(mir->jsop() == JSOP_STRICTNE), output);
    }

    masm.bind(&done);
}

void
CodeGeneratorARM::visitCompareBAndBranch(LCompareBAndBranch* lir)
{
    MCompare* mir = lir->cmpMir();
    const ValueOperand lhs = ToValue(lir, LCompareBAndBranch::Lhs);
    const LAllocation* rhs = lir->rhs();

    MOZ_ASSERT(mir->jsop() == JSOP_STRICTEQ || mir->jsop() == JSOP_STRICTNE);

    Assembler::Condition cond = masm.testBoolean(Assembler::NotEqual, lhs);
    jumpToBlock((mir->jsop() == JSOP_STRICTEQ) ? lir->ifFalse() : lir->ifTrue(), cond);

    if (rhs->isConstant())
        masm.cmp32(lhs.payloadReg(), Imm32(rhs->toConstant()->toBoolean()));
    else
        masm.cmp32(lhs.payloadReg(), ToRegister(rhs));
    emitBranch(JSOpToCondition(mir->compareType(), mir->jsop()), lir->ifTrue(), lir->ifFalse());
}

void
CodeGeneratorARM::visitCompareBitwise(LCompareBitwise* lir)
{
    MCompare* mir = lir->mir();
    Assembler::Condition cond = JSOpToCondition(mir->compareType(), mir->jsop());
    const ValueOperand lhs = ToValue(lir, LCompareBitwise::LhsInput);
    const ValueOperand rhs = ToValue(lir, LCompareBitwise::RhsInput);
    const Register output = ToRegister(lir->output());

    MOZ_ASSERT(mir->jsop() == JSOP_EQ || mir->jsop() == JSOP_STRICTEQ ||
               mir->jsop() == JSOP_NE || mir->jsop() == JSOP_STRICTNE);

    Label notEqual, done;
    masm.cmp32(lhs.typeReg(), rhs.typeReg());
    masm.j(Assembler::NotEqual, &notEqual);
    {
        masm.cmp32(lhs.payloadReg(), rhs.payloadReg());
        masm.emitSet(cond, output);
        masm.jump(&done);
    }
    masm.bind(&notEqual);
    {
        masm.move32(Imm32(cond == Assembler::NotEqual), output);
    }

    masm.bind(&done);
}

void
CodeGeneratorARM::visitCompareBitwiseAndBranch(LCompareBitwiseAndBranch* lir)
{
    MCompare* mir = lir->cmpMir();
    Assembler::Condition cond = JSOpToCondition(mir->compareType(), mir->jsop());
    const ValueOperand lhs = ToValue(lir, LCompareBitwiseAndBranch::LhsInput);
    const ValueOperand rhs = ToValue(lir, LCompareBitwiseAndBranch::RhsInput);

    MOZ_ASSERT(mir->jsop() == JSOP_EQ || mir->jsop() == JSOP_STRICTEQ ||
               mir->jsop() == JSOP_NE || mir->jsop() == JSOP_STRICTNE);

    MBasicBlock* notEqual = (cond == Assembler::Equal) ? lir->ifFalse() : lir->ifTrue();

    masm.cmp32(lhs.typeReg(), rhs.typeReg());
    jumpToBlock(notEqual, Assembler::NotEqual);
    masm.cmp32(lhs.payloadReg(), rhs.payloadReg());
    emitBranch(cond, lir->ifTrue(), lir->ifFalse());
}

void
CodeGeneratorARM::visitBitAndAndBranch(LBitAndAndBranch* baab)
{
    ScratchRegisterScope scratch(masm);
    if (baab->right()->isConstant())
        masm.ma_tst(ToRegister(baab->left()), Imm32(ToInt32(baab->right())), scratch);
    else
        masm.ma_tst(ToRegister(baab->left()), ToRegister(baab->right()));
    emitBranch(baab->cond(), baab->ifTrue(), baab->ifFalse());
}

void
CodeGeneratorARM::visitWasmUint32ToDouble(LWasmUint32ToDouble* lir)
{
    masm.convertUInt32ToDouble(ToRegister(lir->input()), ToFloatRegister(lir->output()));
}

void
CodeGeneratorARM::visitWasmUint32ToFloat32(LWasmUint32ToFloat32* lir)
{
    masm.convertUInt32ToFloat32(ToRegister(lir->input()), ToFloatRegister(lir->output()));
}

void
CodeGeneratorARM::visitNotI(LNotI* ins)
{
    // It is hard to optimize !x, so just do it the basic way for now.
    masm.as_cmp(ToRegister(ins->input()), Imm8(0));
    masm.emitSet(Assembler::Equal, ToRegister(ins->output()));
}

void
CodeGeneratorARM::visitNotI64(LNotI64* lir)
{
    Register64 input = ToRegister64(lir->getInt64Operand(0));
    Register output = ToRegister(lir->output());

    masm.ma_orr(input.low, input.high, output);
    masm.as_cmp(output, Imm8(0));
    masm.emitSet(Assembler::Equal, output);
}

void
CodeGeneratorARM::visitNotD(LNotD* ins)
{
    // Since this operation is not, we want to set a bit if the double is
    // falsey, which means 0.0, -0.0 or NaN. When comparing with 0, an input of
    // 0 will set the Z bit (30) and NaN will set the V bit (28) of the APSR.
    FloatRegister opd = ToFloatRegister(ins->input());
    Register dest = ToRegister(ins->output());

    // Do the compare.
    masm.ma_vcmpz(opd);
    // TODO There are three variations here to compare performance-wise.
    bool nocond = true;
    if (nocond) {
        // Load the value into the dest register.
        masm.as_vmrs(dest);
        masm.ma_lsr(Imm32(28), dest, dest);
        // 28 + 2 = 30
        masm.ma_alu(dest, lsr(dest, 2), dest, OpOrr);
        masm.as_and(dest, dest, Imm8(1));
    } else {
        masm.as_vmrs(pc);
        masm.ma_mov(Imm32(0), dest);
        masm.ma_mov(Imm32(1), dest, Assembler::Equal);
        masm.ma_mov(Imm32(1), dest, Assembler::Overflow);
    }
}

void
CodeGeneratorARM::visitNotF(LNotF* ins)
{
    // Since this operation is not, we want to set a bit if the double is
    // falsey, which means 0.0, -0.0 or NaN. When comparing with 0, an input of
    // 0 will set the Z bit (30) and NaN will set the V bit (28) of the APSR.
    FloatRegister opd = ToFloatRegister(ins->input());
    Register dest = ToRegister(ins->output());

    // Do the compare.
    masm.ma_vcmpz_f32(opd);
    // TODO There are three variations here to compare performance-wise.
    bool nocond = true;
    if (nocond) {
        // Load the value into the dest register.
        masm.as_vmrs(dest);
        masm.ma_lsr(Imm32(28), dest, dest);
        // 28 + 2 = 30
        masm.ma_alu(dest, lsr(dest, 2), dest, OpOrr);
        masm.as_and(dest, dest, Imm8(1));
    } else {
        masm.as_vmrs(pc);
        masm.ma_mov(Imm32(0), dest);
        masm.ma_mov(Imm32(1), dest, Assembler::Equal);
        masm.ma_mov(Imm32(1), dest, Assembler::Overflow);
    }
}

void
CodeGeneratorARM::visitGuardShape(LGuardShape* guard)
{
    Register obj = ToRegister(guard->input());
    Register tmp = ToRegister(guard->tempInt());

    ScratchRegisterScope scratch(masm);
    masm.ma_ldr(DTRAddr(obj, DtrOffImm(ShapedObject::offsetOfShape())), tmp);
    masm.ma_cmp(tmp, ImmGCPtr(guard->mir()->shape()), scratch);

    bailoutIf(Assembler::NotEqual, guard->snapshot());
}

void
CodeGeneratorARM::visitGuardObjectGroup(LGuardObjectGroup* guard)
{
    Register obj = ToRegister(guard->input());
    Register tmp = ToRegister(guard->tempInt());
    MOZ_ASSERT(obj != tmp);

    ScratchRegisterScope scratch(masm);
    masm.ma_ldr(DTRAddr(obj, DtrOffImm(JSObject::offsetOfGroup())), tmp);
    masm.ma_cmp(tmp, ImmGCPtr(guard->mir()->group()), scratch);

    Assembler::Condition cond =
        guard->mir()->bailOnEquality() ? Assembler::Equal : Assembler::NotEqual;
    bailoutIf(cond, guard->snapshot());
}

void
CodeGeneratorARM::visitGuardClass(LGuardClass* guard)
{
    Register obj = ToRegister(guard->input());
    Register tmp = ToRegister(guard->tempInt());

    ScratchRegisterScope scratch(masm);

    masm.loadObjClass(obj, tmp);
    masm.ma_cmp(tmp, Imm32((uint32_t)guard->mir()->getClass()), scratch);
    bailoutIf(Assembler::NotEqual, guard->snapshot());
}

void
CodeGeneratorARM::generateInvalidateEpilogue()
{
    // Ensure that there is enough space in the buffer for the OsiPoint patching
    // to occur. Otherwise, we could overwrite the invalidation epilogue.
    for (size_t i = 0; i < sizeof(void*); i += Assembler::NopSize())
        masm.nop();

    masm.bind(&invalidate_);

    // Push the return address of the point that we bailed out at onto the stack.
    masm.Push(lr);

    // Push the Ion script onto the stack (when we determine what that pointer is).
    invalidateEpilogueData_ = masm.pushWithPatch(ImmWord(uintptr_t(-1)));
    JitCode* thunk = gen->jitRuntime()->getInvalidationThunk();

    masm.branch(thunk);

    // We should never reach this point in JIT code -- the invalidation thunk
    // should pop the invalidated JS frame and return directly to its caller.
    masm.assumeUnreachable("Should have returned directly to its caller instead of here.");
}

void
CodeGeneratorARM::visitLoadTypedArrayElementStatic(LLoadTypedArrayElementStatic* ins)
{
    MOZ_CRASH("NYI");
}

void
CodeGeneratorARM::visitStoreTypedArrayElementStatic(LStoreTypedArrayElementStatic* ins)
{
    MOZ_CRASH("NYI");
}

void
CodeGeneratorARM::visitCompareExchangeTypedArrayElement(LCompareExchangeTypedArrayElement* lir)
{
    Register elements = ToRegister(lir->elements());
    AnyRegister output = ToAnyRegister(lir->output());
    Register temp = lir->temp()->isBogusTemp() ? InvalidReg : ToRegister(lir->temp());

    Register oldval = ToRegister(lir->oldval());
    Register newval = ToRegister(lir->newval());

    Scalar::Type arrayType = lir->mir()->arrayType();
    int width = Scalar::byteSize(arrayType);

    if (lir->index()->isConstant()) {
        Address dest(elements, ToInt32(lir->index()) * width);
        masm.compareExchangeToTypedIntArray(arrayType, dest, oldval, newval, temp, output);
    } else {
        BaseIndex dest(elements, ToRegister(lir->index()), ScaleFromElemWidth(width));
        masm.compareExchangeToTypedIntArray(arrayType, dest, oldval, newval, temp, output);
    }
}

void
CodeGeneratorARM::visitAtomicExchangeTypedArrayElement(LAtomicExchangeTypedArrayElement* lir)
{
    Register elements = ToRegister(lir->elements());
    AnyRegister output = ToAnyRegister(lir->output());
    Register temp = lir->temp()->isBogusTemp() ? InvalidReg : ToRegister(lir->temp());

    Register value = ToRegister(lir->value());

    Scalar::Type arrayType = lir->mir()->arrayType();
    int width = Scalar::byteSize(arrayType);

    if (lir->index()->isConstant()) {
        Address dest(elements, ToInt32(lir->index()) * width);
        masm.atomicExchangeToTypedIntArray(arrayType, dest, value, temp, output);
    } else {
        BaseIndex dest(elements, ToRegister(lir->index()), ScaleFromElemWidth(width));
        masm.atomicExchangeToTypedIntArray(arrayType, dest, value, temp, output);
    }
}

template<typename S, typename T>
void
CodeGeneratorARM::atomicBinopToTypedIntArray(AtomicOp op, Scalar::Type arrayType,
                                             const S& value, const T& mem, Register flagTemp,
                                             Register outTemp, AnyRegister output)
{
    MOZ_ASSERT(flagTemp != InvalidReg);
    MOZ_ASSERT_IF(arrayType == Scalar::Uint32, outTemp != InvalidReg);

    switch (arrayType) {
      case Scalar::Int8:
        switch (op) {
          case AtomicFetchAddOp:
            masm.atomicFetchAdd8SignExtend(value, mem, flagTemp, output.gpr());
            break;
          case AtomicFetchSubOp:
            masm.atomicFetchSub8SignExtend(value, mem, flagTemp, output.gpr());
            break;
          case AtomicFetchAndOp:
            masm.atomicFetchAnd8SignExtend(value, mem, flagTemp, output.gpr());
            break;
          case AtomicFetchOrOp:
            masm.atomicFetchOr8SignExtend(value, mem, flagTemp, output.gpr());
            break;
          case AtomicFetchXorOp:
            masm.atomicFetchXor8SignExtend(value, mem, flagTemp, output.gpr());
            break;
          default:
            MOZ_CRASH("Invalid typed array atomic operation");
        }
        break;
      case Scalar::Uint8:
        switch (op) {
          case AtomicFetchAddOp:
            masm.atomicFetchAdd8ZeroExtend(value, mem, flagTemp, output.gpr());
            break;
          case AtomicFetchSubOp:
            masm.atomicFetchSub8ZeroExtend(value, mem, flagTemp, output.gpr());
            break;
          case AtomicFetchAndOp:
            masm.atomicFetchAnd8ZeroExtend(value, mem, flagTemp, output.gpr());
            break;
          case AtomicFetchOrOp:
            masm.atomicFetchOr8ZeroExtend(value, mem, flagTemp, output.gpr());
            break;
          case AtomicFetchXorOp:
            masm.atomicFetchXor8ZeroExtend(value, mem, flagTemp, output.gpr());
            break;
          default:
            MOZ_CRASH("Invalid typed array atomic operation");
        }
        break;
      case Scalar::Int16:
        switch (op) {
          case AtomicFetchAddOp:
            masm.atomicFetchAdd16SignExtend(value, mem, flagTemp, output.gpr());
            break;
          case AtomicFetchSubOp:
            masm.atomicFetchSub16SignExtend(value, mem, flagTemp, output.gpr());
            break;
          case AtomicFetchAndOp:
            masm.atomicFetchAnd16SignExtend(value, mem, flagTemp, output.gpr());
            break;
          case AtomicFetchOrOp:
            masm.atomicFetchOr16SignExtend(value, mem, flagTemp, output.gpr());
            break;
          case AtomicFetchXorOp:
            masm.atomicFetchXor16SignExtend(value, mem, flagTemp, output.gpr());
            break;
          default:
            MOZ_CRASH("Invalid typed array atomic operation");
        }
        break;
      case Scalar::Uint16:
        switch (op) {
          case AtomicFetchAddOp:
            masm.atomicFetchAdd16ZeroExtend(value, mem, flagTemp, output.gpr());
            break;
          case AtomicFetchSubOp:
            masm.atomicFetchSub16ZeroExtend(value, mem, flagTemp, output.gpr());
            break;
          case AtomicFetchAndOp:
            masm.atomicFetchAnd16ZeroExtend(value, mem, flagTemp, output.gpr());
            break;
          case AtomicFetchOrOp:
            masm.atomicFetchOr16ZeroExtend(value, mem, flagTemp, output.gpr());
            break;
          case AtomicFetchXorOp:
            masm.atomicFetchXor16ZeroExtend(value, mem, flagTemp, output.gpr());
            break;
          default:
            MOZ_CRASH("Invalid typed array atomic operation");
        }
        break;
      case Scalar::Int32:
        switch (op) {
          case AtomicFetchAddOp:
            masm.atomicFetchAdd32(value, mem, flagTemp, output.gpr());
            break;
          case AtomicFetchSubOp:
            masm.atomicFetchSub32(value, mem, flagTemp, output.gpr());
            break;
          case AtomicFetchAndOp:
            masm.atomicFetchAnd32(value, mem, flagTemp, output.gpr());
            break;
          case AtomicFetchOrOp:
            masm.atomicFetchOr32(value, mem, flagTemp, output.gpr());
            break;
          case AtomicFetchXorOp:
            masm.atomicFetchXor32(value, mem, flagTemp, output.gpr());
            break;
          default:
            MOZ_CRASH("Invalid typed array atomic operation");
        }
        break;
      case Scalar::Uint32:
        // At the moment, the code in MCallOptimize.cpp requires the output
        // type to be double for uint32 arrays.  See bug 1077305.
        MOZ_ASSERT(output.isFloat());
        switch (op) {
          case AtomicFetchAddOp:
            masm.atomicFetchAdd32(value, mem, flagTemp, outTemp);
            break;
          case AtomicFetchSubOp:
            masm.atomicFetchSub32(value, mem, flagTemp, outTemp);
            break;
          case AtomicFetchAndOp:
            masm.atomicFetchAnd32(value, mem, flagTemp, outTemp);
            break;
          case AtomicFetchOrOp:
            masm.atomicFetchOr32(value, mem, flagTemp, outTemp);
            break;
          case AtomicFetchXorOp:
            masm.atomicFetchXor32(value, mem, flagTemp, outTemp);
            break;
          default:
            MOZ_CRASH("Invalid typed array atomic operation");
        }
        masm.convertUInt32ToDouble(outTemp, output.fpu());
        break;
      default:
        MOZ_CRASH("Invalid typed array type");
    }
}

template void
CodeGeneratorARM::atomicBinopToTypedIntArray(AtomicOp op, Scalar::Type arrayType,
                                             const Imm32& value, const Address& mem,
                                             Register flagTemp, Register outTemp,
                                             AnyRegister output);
template void
CodeGeneratorARM::atomicBinopToTypedIntArray(AtomicOp op, Scalar::Type arrayType,
                                             const Imm32& value, const BaseIndex& mem,
                                             Register flagTemp, Register outTemp,
                                             AnyRegister output);
template void
CodeGeneratorARM::atomicBinopToTypedIntArray(AtomicOp op, Scalar::Type arrayType,
                                             const Register& value, const Address& mem,
                                             Register flagTemp, Register outTemp,
                                             AnyRegister output);
template void
CodeGeneratorARM::atomicBinopToTypedIntArray(AtomicOp op, Scalar::Type arrayType,
                                             const Register& value, const BaseIndex& mem,
                                             Register flagTemp, Register outTemp,
                                             AnyRegister output);

// Binary operation for effect, result discarded.
template<typename S, typename T>
void
CodeGeneratorARM::atomicBinopToTypedIntArray(AtomicOp op, Scalar::Type arrayType, const S& value,
                                             const T& mem, Register flagTemp)
{
    MOZ_ASSERT(flagTemp != InvalidReg);

    switch (arrayType) {
      case Scalar::Int8:
      case Scalar::Uint8:
        switch (op) {
          case AtomicFetchAddOp:
            masm.atomicAdd8(value, mem, flagTemp);
            break;
          case AtomicFetchSubOp:
            masm.atomicSub8(value, mem, flagTemp);
            break;
          case AtomicFetchAndOp:
            masm.atomicAnd8(value, mem, flagTemp);
            break;
          case AtomicFetchOrOp:
            masm.atomicOr8(value, mem, flagTemp);
            break;
          case AtomicFetchXorOp:
            masm.atomicXor8(value, mem, flagTemp);
            break;
          default:
            MOZ_CRASH("Invalid typed array atomic operation");
        }
        break;
      case Scalar::Int16:
      case Scalar::Uint16:
        switch (op) {
          case AtomicFetchAddOp:
            masm.atomicAdd16(value, mem, flagTemp);
            break;
          case AtomicFetchSubOp:
            masm.atomicSub16(value, mem, flagTemp);
            break;
          case AtomicFetchAndOp:
            masm.atomicAnd16(value, mem, flagTemp);
            break;
          case AtomicFetchOrOp:
            masm.atomicOr16(value, mem, flagTemp);
            break;
          case AtomicFetchXorOp:
            masm.atomicXor16(value, mem, flagTemp);
            break;
          default:
            MOZ_CRASH("Invalid typed array atomic operation");
        }
        break;
      case Scalar::Int32:
      case Scalar::Uint32:
        switch (op) {
          case AtomicFetchAddOp:
            masm.atomicAdd32(value, mem, flagTemp);
            break;
          case AtomicFetchSubOp:
            masm.atomicSub32(value, mem, flagTemp);
            break;
          case AtomicFetchAndOp:
            masm.atomicAnd32(value, mem, flagTemp);
            break;
          case AtomicFetchOrOp:
            masm.atomicOr32(value, mem, flagTemp);
            break;
          case AtomicFetchXorOp:
            masm.atomicXor32(value, mem, flagTemp);
            break;
          default:
            MOZ_CRASH("Invalid typed array atomic operation");
        }
        break;
      default:
        MOZ_CRASH("Invalid typed array type");
    }
}

template void
CodeGeneratorARM::atomicBinopToTypedIntArray(AtomicOp op, Scalar::Type arrayType,
                                             const Imm32& value, const Address& mem,
                                             Register flagTemp);
template void
CodeGeneratorARM::atomicBinopToTypedIntArray(AtomicOp op, Scalar::Type arrayType,
                                             const Imm32& value, const BaseIndex& mem,
                                             Register flagTemp);
template void
CodeGeneratorARM::atomicBinopToTypedIntArray(AtomicOp op, Scalar::Type arrayType,
                                             const Register& value, const Address& mem,
                                             Register flagTemp);
template void
CodeGeneratorARM::atomicBinopToTypedIntArray(AtomicOp op, Scalar::Type arrayType,
                                             const Register& value, const BaseIndex& mem,
                                             Register flagTemp);


template <typename T>
static inline void
AtomicBinopToTypedArray(CodeGeneratorARM* cg, AtomicOp op,
                        Scalar::Type arrayType, const LAllocation* value, const T& mem,
                        Register flagTemp, Register outTemp, AnyRegister output)
{
    if (value->isConstant())
        cg->atomicBinopToTypedIntArray(op, arrayType, Imm32(ToInt32(value)), mem, flagTemp, outTemp, output);
    else
        cg->atomicBinopToTypedIntArray(op, arrayType, ToRegister(value), mem, flagTemp, outTemp, output);
}

void
CodeGeneratorARM::visitAtomicTypedArrayElementBinop(LAtomicTypedArrayElementBinop* lir)
{
    MOZ_ASSERT(lir->mir()->hasUses());

    AnyRegister output = ToAnyRegister(lir->output());
    Register elements = ToRegister(lir->elements());
    Register flagTemp = ToRegister(lir->temp1());
    Register outTemp = lir->temp2()->isBogusTemp() ? InvalidReg : ToRegister(lir->temp2());
    const LAllocation* value = lir->value();

    Scalar::Type arrayType = lir->mir()->arrayType();
    int width = Scalar::byteSize(arrayType);

    if (lir->index()->isConstant()) {
        Address mem(elements, ToInt32(lir->index()) * width);
        AtomicBinopToTypedArray(this, lir->mir()->operation(), arrayType, value, mem, flagTemp, outTemp, output);
    } else {
        BaseIndex mem(elements, ToRegister(lir->index()), ScaleFromElemWidth(width));
        AtomicBinopToTypedArray(this, lir->mir()->operation(), arrayType, value, mem, flagTemp, outTemp, output);
    }
}

template <typename T>
static inline void
AtomicBinopToTypedArray(CodeGeneratorARM* cg, AtomicOp op, Scalar::Type arrayType,
                        const LAllocation* value, const T& mem, Register flagTemp)
{
    if (value->isConstant())
        cg->atomicBinopToTypedIntArray(op, arrayType, Imm32(ToInt32(value)), mem, flagTemp);
    else
        cg->atomicBinopToTypedIntArray(op, arrayType, ToRegister(value), mem, flagTemp);
}

void
CodeGeneratorARM::visitAtomicTypedArrayElementBinopForEffect(LAtomicTypedArrayElementBinopForEffect* lir)
{
    MOZ_ASSERT(!lir->mir()->hasUses());

    Register elements = ToRegister(lir->elements());
    Register flagTemp = ToRegister(lir->flagTemp());
    const LAllocation* value = lir->value();
    Scalar::Type arrayType = lir->mir()->arrayType();
    int width = Scalar::byteSize(arrayType);

    if (lir->index()->isConstant()) {
        Address mem(elements, ToInt32(lir->index()) * width);
        AtomicBinopToTypedArray(this, lir->mir()->operation(), arrayType, value, mem, flagTemp);
    } else {
        BaseIndex mem(elements, ToRegister(lir->index()), ScaleFromElemWidth(width));
        AtomicBinopToTypedArray(this, lir->mir()->operation(), arrayType, value, mem, flagTemp);
    }
}

void
CodeGeneratorARM::visitWasmSelect(LWasmSelect* ins)
{
    MIRType mirType = ins->mir()->type();

    Register cond = ToRegister(ins->condExpr());
    masm.as_cmp(cond, Imm8(0));

    if (mirType == MIRType::Int32) {
        Register falseExpr = ToRegister(ins->falseExpr());
        Register out = ToRegister(ins->output());
        MOZ_ASSERT(ToRegister(ins->trueExpr()) == out, "true expr input is reused for output");
        masm.ma_mov(falseExpr, out, LeaveCC, Assembler::Zero);
        return;
    }

    FloatRegister out = ToFloatRegister(ins->output());
    MOZ_ASSERT(ToFloatRegister(ins->trueExpr()) == out, "true expr input is reused for output");

    FloatRegister falseExpr = ToFloatRegister(ins->falseExpr());

    if (mirType == MIRType::Double)
        masm.moveDouble(falseExpr, out, Assembler::Zero);
    else if (mirType == MIRType::Float32)
        masm.moveFloat32(falseExpr, out, Assembler::Zero);
    else
        MOZ_CRASH("unhandled type in visitWasmSelect!");
}

void
CodeGeneratorARM::visitWasmReinterpret(LWasmReinterpret* lir)
{
    MOZ_ASSERT(gen->compilingWasm());
    MWasmReinterpret* ins = lir->mir();

    MIRType to = ins->type();
    DebugOnly<MIRType> from = ins->input()->type();

    switch (to) {
      case MIRType::Int32:
        MOZ_ASSERT(from == MIRType::Float32);
        masm.ma_vxfer(ToFloatRegister(lir->input()), ToRegister(lir->output()));
        break;
      case MIRType::Float32:
        MOZ_ASSERT(from == MIRType::Int32);
        masm.ma_vxfer(ToRegister(lir->input()), ToFloatRegister(lir->output()));
        break;
      case MIRType::Double:
      case MIRType::Int64:
        MOZ_CRASH("not handled by this LIR opcode");
      default:
        MOZ_CRASH("unexpected WasmReinterpret");
    }
}

void
CodeGeneratorARM::visitAsmJSLoadHeap(LAsmJSLoadHeap* ins)
{
    const MAsmJSLoadHeap* mir = ins->mir();
    MOZ_ASSERT(mir->offset() == 0);

    const LAllocation* ptr = ins->ptr();
    const LAllocation* boundsCheckLimit = ins->boundsCheckLimit();

    bool isSigned;
    int size;
    bool isFloat = false;
    switch (mir->accessType()) {
      case Scalar::Int8:    isSigned = true;  size =  8; break;
      case Scalar::Uint8:   isSigned = false; size =  8; break;
      case Scalar::Int16:   isSigned = true;  size = 16; break;
      case Scalar::Uint16:  isSigned = false; size = 16; break;
      case Scalar::Int32:
      case Scalar::Uint32:  isSigned = true;  size = 32; break;
      case Scalar::Float64: isFloat = true;   size = 64; break;
      case Scalar::Float32: isFloat = true;   size = 32; break;
      default: MOZ_CRASH("unexpected array type");
    }

    if (ptr->isConstant()) {
        MOZ_ASSERT(!mir->needsBoundsCheck());
        int32_t ptrImm = ptr->toConstant()->toInt32();
        MOZ_ASSERT(ptrImm >= 0);
        if (isFloat) {
            ScratchRegisterScope scratch(masm);
            VFPRegister vd(ToFloatRegister(ins->output()));
            if (size == 32)
                masm.ma_vldr(Address(HeapReg, ptrImm), vd.singleOverlay(), scratch, Assembler::Always);
            else
                masm.ma_vldr(Address(HeapReg, ptrImm), vd, scratch, Assembler::Always);
        }  else {
            ScratchRegisterScope scratch(masm);
            masm.ma_dataTransferN(IsLoad, size, isSigned, HeapReg, Imm32(ptrImm),
                                  ToRegister(ins->output()), scratch, Offset, Assembler::Always);
        }
    } else {
        Register ptrReg = ToRegister(ptr);
        if (isFloat) {
            FloatRegister output = ToFloatRegister(ins->output());
            if (size == 32)
                output = output.singleOverlay();

            Assembler::Condition cond = Assembler::Always;
            if (mir->needsBoundsCheck()) {
                Register boundsCheckLimitReg = ToRegister(boundsCheckLimit);
                masm.as_cmp(ptrReg, O2Reg(boundsCheckLimitReg));
                if (size == 32)
                    masm.ma_vimm_f32(GenericNaN(), output, Assembler::AboveOrEqual);
                else
                    masm.ma_vimm(GenericNaN(), output, Assembler::AboveOrEqual);
                cond = Assembler::Below;
            }

            ScratchRegisterScope scratch(masm);
            masm.ma_vldr(output, HeapReg, ptrReg, scratch, 0, cond);
        } else {
            Register output = ToRegister(ins->output());

            Assembler::Condition cond = Assembler::Always;
            if (mir->needsBoundsCheck()) {
                Register boundsCheckLimitReg = ToRegister(boundsCheckLimit);
                masm.as_cmp(ptrReg, O2Reg(boundsCheckLimitReg));
                masm.ma_mov(Imm32(0), output, Assembler::AboveOrEqual);
                cond = Assembler::Below;
            }

            ScratchRegisterScope scratch(masm);
            masm.ma_dataTransferN(IsLoad, size, isSigned, HeapReg, ptrReg, output, scratch, Offset, cond);
        }
    }
}

template <typename T>
void
CodeGeneratorARM::emitWasmLoad(T* lir)
{
    const MWasmLoad* mir = lir->mir();
    MIRType resultType = mir->type();
    Register ptr;

    if (mir->access().offset() || mir->access().type() == Scalar::Int64) {
        ptr = ToRegister(lir->ptrCopy());
    } else {
        MOZ_ASSERT(lir->ptrCopy()->isBogusTemp());
        ptr = ToRegister(lir->ptr());
    }

    if (resultType == MIRType::Int64)
        masm.wasmLoadI64(mir->access(), HeapReg, ptr, ptr, ToOutRegister64(lir));
    else
        masm.wasmLoad(mir->access(), HeapReg, ptr, ptr, ToAnyRegister(lir->output()));
}

void
CodeGeneratorARM::visitWasmLoad(LWasmLoad* lir)
{
    emitWasmLoad(lir);
}

void
CodeGeneratorARM::visitWasmLoadI64(LWasmLoadI64* lir)
{
    emitWasmLoad(lir);
}

template<typename T>
void
CodeGeneratorARM::emitWasmUnalignedLoad(T* lir)
{
    const MWasmLoad* mir = lir->mir();
    MIRType resultType = mir->type();

    Register ptr = ToRegister(lir->ptrCopy());
    Register tmp1 = ToRegister(lir->getTemp(1));

    if (resultType == MIRType::Int64) {
        masm.wasmUnalignedLoadI64(mir->access(), HeapReg, ptr, ptr, ToOutRegister64(lir), tmp1);
    } else if (IsFloatingPointType(resultType)) {
        Register tmp2(ToRegister(lir->getTemp(2)));
        Register tmp3(Register::Invalid());
        if (mir->access().byteSize() == 8)
            tmp3 = ToRegister(lir->getTemp(3));
        masm.wasmUnalignedLoadFP(mir->access(), HeapReg, ptr, ptr, ToFloatRegister(lir->output()),
                                 tmp1, tmp2, tmp3);
    } else {
        masm.wasmUnalignedLoad(mir->access(), HeapReg, ptr, ptr, ToRegister(lir->output()), tmp1);
    }
}

void
CodeGeneratorARM::visitWasmUnalignedLoad(LWasmUnalignedLoad* lir)
{
    emitWasmUnalignedLoad(lir);
}

void
CodeGeneratorARM::visitWasmUnalignedLoadI64(LWasmUnalignedLoadI64* lir)
{
    emitWasmUnalignedLoad(lir);
}

void
CodeGeneratorARM::visitWasmAddOffset(LWasmAddOffset* lir)
{
    MWasmAddOffset* mir = lir->mir();
    Register base = ToRegister(lir->base());
    Register out = ToRegister(lir->output());

    ScratchRegisterScope scratch(masm);
    masm.ma_add(base, Imm32(mir->offset()), out, scratch, SetCC);

    masm.ma_b(trap(mir, wasm::Trap::OutOfBounds), Assembler::CarrySet);
}

template <typename T>
void
CodeGeneratorARM::emitWasmStore(T* lir)
{
    const MWasmStore* mir = lir->mir();
    Scalar::Type accessType = mir->access().type();
    Register ptr;

    // Maybe add the offset.
    if (mir->access().offset() || accessType == Scalar::Int64) {
        ptr = ToRegister(lir->ptrCopy());
    } else {
        MOZ_ASSERT(lir->ptrCopy()->isBogusTemp());
        ptr = ToRegister(lir->ptr());
    }

    if (accessType == Scalar::Int64)
        masm.wasmStoreI64(mir->access(), ToRegister64(lir->getInt64Operand(lir->ValueIndex)),
                          HeapReg, ptr, ptr);
    else
        masm.wasmStore(mir->access(), ToAnyRegister(lir->getOperand(lir->ValueIndex)), HeapReg,
                       ptr, ptr);
}

void
CodeGeneratorARM::visitWasmStore(LWasmStore* lir)
{
    emitWasmStore(lir);
}

void
CodeGeneratorARM::visitWasmStoreI64(LWasmStoreI64* lir)
{
    emitWasmStore(lir);
}

template<typename T>
void
CodeGeneratorARM::emitWasmUnalignedStore(T* lir)
{
    const MWasmStore* mir = lir->mir();
    Scalar::Type accessType = mir->access().type();

    Register ptr = ToRegister(lir->ptrCopy());
    Register valOrTmp = ToRegister(lir->valueHelper());
    if (accessType == Scalar::Int64) {
        masm.wasmUnalignedStoreI64(mir->access(),
                                   ToRegister64(lir->getInt64Operand(LWasmUnalignedStoreI64::ValueIndex)),
                                   HeapReg, ptr, ptr, valOrTmp);
    } else if (accessType == Scalar::Float32 || accessType == Scalar::Float64) {
        FloatRegister value = ToFloatRegister(lir->getOperand(LWasmUnalignedStore::ValueIndex));
        masm.wasmUnalignedStoreFP(mir->access(), value, HeapReg, ptr, ptr, valOrTmp);
    } else {
        masm.wasmUnalignedStore(mir->access(), valOrTmp, HeapReg, ptr, ptr);
    }
}

void
CodeGeneratorARM::visitWasmUnalignedStore(LWasmUnalignedStore* lir)
{
    emitWasmUnalignedStore(lir);
}

void
CodeGeneratorARM::visitWasmUnalignedStoreI64(LWasmUnalignedStoreI64* lir)
{
    emitWasmUnalignedStore(lir);
}

void
CodeGeneratorARM::visitAsmJSStoreHeap(LAsmJSStoreHeap* ins)
{
    const MAsmJSStoreHeap* mir = ins->mir();
    MOZ_ASSERT(mir->offset() == 0);

    const LAllocation* ptr = ins->ptr();
    const LAllocation* boundsCheckLimit = ins->boundsCheckLimit();

    bool isSigned;
    int size;
    bool isFloat = false;
    switch (mir->accessType()) {
      case Scalar::Int8:
      case Scalar::Uint8:   isSigned = false; size = 8; break;
      case Scalar::Int16:
      case Scalar::Uint16:  isSigned = false; size = 16; break;
      case Scalar::Int32:
      case Scalar::Uint32:  isSigned = true;  size = 32; break;
      case Scalar::Float64: isFloat  = true;  size = 64; break;
      case Scalar::Float32: isFloat = true;   size = 32; break;
      default: MOZ_CRASH("unexpected array type");
    }

    if (ptr->isConstant()) {
        MOZ_ASSERT(!mir->needsBoundsCheck());
        int32_t ptrImm = ptr->toConstant()->toInt32();
        MOZ_ASSERT(ptrImm >= 0);
        if (isFloat) {
            VFPRegister vd(ToFloatRegister(ins->value()));
            Address addr(HeapReg, ptrImm);
            if (size == 32)
                masm.storeFloat32(vd, addr);
            else
                masm.storeDouble(vd, addr);
        } else {
            ScratchRegisterScope scratch(masm);
            masm.ma_dataTransferN(IsStore, size, isSigned, HeapReg, Imm32(ptrImm),
                                  ToRegister(ins->value()), scratch, Offset, Assembler::Always);
        }
    } else {
        Register ptrReg = ToRegister(ptr);

        Assembler::Condition cond = Assembler::Always;
        if (mir->needsBoundsCheck()) {
            Register boundsCheckLimitReg = ToRegister(boundsCheckLimit);
            masm.as_cmp(ptrReg, O2Reg(boundsCheckLimitReg));
            cond = Assembler::Below;
        }

        if (isFloat) {
            ScratchRegisterScope scratch(masm);
            FloatRegister value = ToFloatRegister(ins->value());
            if (size == 32)
                value = value.singleOverlay();

            masm.ma_vstr(value, HeapReg, ptrReg, scratch, 0, Assembler::Below);
        } else {
            ScratchRegisterScope scratch(masm);
            Register value = ToRegister(ins->value());
            masm.ma_dataTransferN(IsStore, size, isSigned, HeapReg, ptrReg, value, scratch, Offset, cond);
        }
    }
}

void
CodeGeneratorARM::visitAsmJSCompareExchangeHeap(LAsmJSCompareExchangeHeap* ins)
{
    MAsmJSCompareExchangeHeap* mir = ins->mir();
    MOZ_ASSERT(mir->access().offset() == 0);

    Scalar::Type vt = mir->access().type();
    const LAllocation* ptr = ins->ptr();
    Register ptrReg = ToRegister(ptr);
    BaseIndex srcAddr(HeapReg, ptrReg, TimesOne);
    MOZ_ASSERT(ins->addrTemp()->isBogusTemp());

    Register oldval = ToRegister(ins->oldValue());
    Register newval = ToRegister(ins->newValue());

    masm.compareExchangeToTypedIntArray(vt == Scalar::Uint32 ? Scalar::Int32 : vt,
                                        srcAddr, oldval, newval, InvalidReg,
                                        ToAnyRegister(ins->output()));
}

void
CodeGeneratorARM::visitAsmJSCompareExchangeCallout(LAsmJSCompareExchangeCallout* ins)
{
    const MAsmJSCompareExchangeHeap* mir = ins->mir();
    MOZ_ASSERT(mir->access().offset() == 0);

    Register ptr = ToRegister(ins->ptr());
    Register oldval = ToRegister(ins->oldval());
    Register newval = ToRegister(ins->newval());
    Register tls = ToRegister(ins->tls());
    Register instance = ToRegister(ins->getTemp(0));
    Register viewType = ToRegister(ins->getTemp(1));

    MOZ_ASSERT(ToRegister(ins->output()) == ReturnReg);

    masm.loadPtr(Address(tls, offsetof(wasm::TlsData, instance)), instance);
    masm.ma_mov(Imm32(mir->access().type()), viewType);

    masm.setupWasmABICall();
    masm.passABIArg(instance);
    masm.passABIArg(viewType);
    masm.passABIArg(ptr);
    masm.passABIArg(oldval);
    masm.passABIArg(newval);
    masm.callWithABI(mir->bytecodeOffset(), wasm::SymbolicAddress::AtomicCmpXchg);
}

void
CodeGeneratorARM::visitAsmJSAtomicExchangeHeap(LAsmJSAtomicExchangeHeap* ins)
{
    MAsmJSAtomicExchangeHeap* mir = ins->mir();
    MOZ_ASSERT(mir->access().offset() == 0);

    Scalar::Type vt = mir->access().type();
    Register ptrReg = ToRegister(ins->ptr());
    Register value = ToRegister(ins->value());
    BaseIndex srcAddr(HeapReg, ptrReg, TimesOne);
    MOZ_ASSERT(ins->addrTemp()->isBogusTemp());

    masm.atomicExchangeToTypedIntArray(vt == Scalar::Uint32 ? Scalar::Int32 : vt,
                                       srcAddr, value, InvalidReg, ToAnyRegister(ins->output()));
}

void
CodeGeneratorARM::visitAsmJSAtomicExchangeCallout(LAsmJSAtomicExchangeCallout* ins)
{
    const MAsmJSAtomicExchangeHeap* mir = ins->mir();
    MOZ_ASSERT(mir->access().offset() == 0);

    Register ptr = ToRegister(ins->ptr());
    Register value = ToRegister(ins->value());
    Register tls = ToRegister(ins->tls());
    Register instance = ToRegister(ins->getTemp(0));
    Register viewType = ToRegister(ins->getTemp(1));

    MOZ_ASSERT(ToRegister(ins->output()) == ReturnReg);

    masm.loadPtr(Address(tls, offsetof(wasm::TlsData, instance)), instance);
    masm.ma_mov(Imm32(mir->access().type()), viewType);

    masm.setupWasmABICall();
    masm.passABIArg(instance);
    masm.passABIArg(viewType);
    masm.passABIArg(ptr);
    masm.passABIArg(value);
    masm.callWithABI(mir->bytecodeOffset(), wasm::SymbolicAddress::AtomicXchg);
}

void
CodeGeneratorARM::visitAsmJSAtomicBinopHeap(LAsmJSAtomicBinopHeap* ins)
{
    MAsmJSAtomicBinopHeap* mir = ins->mir();
    MOZ_ASSERT(mir->access().offset() == 0);
    MOZ_ASSERT(mir->hasUses());

    Scalar::Type vt = mir->access().type();
    Register ptrReg = ToRegister(ins->ptr());
    Register flagTemp = ToRegister(ins->flagTemp());
    const LAllocation* value = ins->value();
    AtomicOp op = mir->operation();
    MOZ_ASSERT(ins->addrTemp()->isBogusTemp());

    BaseIndex srcAddr(HeapReg, ptrReg, TimesOne);

    if (value->isConstant()) {
        atomicBinopToTypedIntArray(op, vt == Scalar::Uint32 ? Scalar::Int32 : vt,
                                   Imm32(ToInt32(value)), srcAddr, flagTemp, InvalidReg,
                                   ToAnyRegister(ins->output()));
    } else {
        atomicBinopToTypedIntArray(op, vt == Scalar::Uint32 ? Scalar::Int32 : vt,
                                   ToRegister(value), srcAddr, flagTemp, InvalidReg,
                                   ToAnyRegister(ins->output()));
    }
}

void
CodeGeneratorARM::visitAsmJSAtomicBinopHeapForEffect(LAsmJSAtomicBinopHeapForEffect* ins)
{
    MAsmJSAtomicBinopHeap* mir = ins->mir();
    MOZ_ASSERT(mir->access().offset() == 0);
    MOZ_ASSERT(!mir->hasUses());

    Scalar::Type vt = mir->access().type();
    Register ptrReg = ToRegister(ins->ptr());
    Register flagTemp = ToRegister(ins->flagTemp());
    const LAllocation* value = ins->value();
    AtomicOp op = mir->operation();
    MOZ_ASSERT(ins->addrTemp()->isBogusTemp());

    BaseIndex srcAddr(HeapReg, ptrReg, TimesOne);

    if (value->isConstant())
        atomicBinopToTypedIntArray(op, vt, Imm32(ToInt32(value)), srcAddr, flagTemp);
    else
        atomicBinopToTypedIntArray(op, vt, ToRegister(value), srcAddr, flagTemp);
}

void
CodeGeneratorARM::visitAsmJSAtomicBinopCallout(LAsmJSAtomicBinopCallout* ins)
{
    const MAsmJSAtomicBinopHeap* mir = ins->mir();
    MOZ_ASSERT(mir->access().offset() == 0);

    Register ptr = ToRegister(ins->ptr());
    Register value = ToRegister(ins->value());
    Register tls = ToRegister(ins->tls());
    Register instance = ToRegister(ins->getTemp(0));
    Register viewType = ToRegister(ins->getTemp(1));

    masm.loadPtr(Address(tls, offsetof(wasm::TlsData, instance)), instance);
    masm.move32(Imm32(mir->access().type()), viewType);

    masm.setupWasmABICall();
    masm.passABIArg(instance);
    masm.passABIArg(viewType);
    masm.passABIArg(ptr);
    masm.passABIArg(value);

    wasm::BytecodeOffset bytecodeOffset = mir->bytecodeOffset();
    switch (mir->operation()) {
      case AtomicFetchAddOp:
        masm.callWithABI(bytecodeOffset, wasm::SymbolicAddress::AtomicFetchAdd);
        break;
      case AtomicFetchSubOp:
        masm.callWithABI(bytecodeOffset, wasm::SymbolicAddress::AtomicFetchSub);
        break;
      case AtomicFetchAndOp:
        masm.callWithABI(bytecodeOffset, wasm::SymbolicAddress::AtomicFetchAnd);
        break;
      case AtomicFetchOrOp:
        masm.callWithABI(bytecodeOffset, wasm::SymbolicAddress::AtomicFetchOr);
        break;
      case AtomicFetchXorOp:
        masm.callWithABI(bytecodeOffset, wasm::SymbolicAddress::AtomicFetchXor);
        break;
      default:
        MOZ_CRASH("Unknown op");
    }
}

void
CodeGeneratorARM::visitWasmStackArg(LWasmStackArg* ins)
{
    const MWasmStackArg* mir = ins->mir();
    Address dst(StackPointer, mir->spOffset());
    ScratchRegisterScope scratch(masm);
    SecondScratchRegisterScope scratch2(masm);

    if (ins->arg()->isConstant()) {
        masm.ma_mov(Imm32(ToInt32(ins->arg())), scratch);
        masm.ma_str(scratch, dst, scratch2);
    } else {
        if (ins->arg()->isGeneralReg())
            masm.ma_str(ToRegister(ins->arg()), dst, scratch);
        else
            masm.ma_vstr(ToFloatRegister(ins->arg()), dst, scratch);
    }
}

void
CodeGeneratorARM::visitUDiv(LUDiv* ins)
{
    Register lhs = ToRegister(ins->lhs());
    Register rhs = ToRegister(ins->rhs());
    Register output = ToRegister(ins->output());

    Label done;
    generateUDivModZeroCheck(rhs, output, &done, ins->snapshot(), ins->mir());

    masm.ma_udiv(lhs, rhs, output);

    // Check for large unsigned result - represent as double.
    if (!ins->mir()->isTruncated()) {
        MOZ_ASSERT(ins->mir()->fallible());
        masm.as_cmp(output, Imm8(0));
        bailoutIf(Assembler::LessThan, ins->snapshot());
    }

    // Check for non-zero remainder if not truncating to int.
    if (!ins->mir()->canTruncateRemainder()) {
        MOZ_ASSERT(ins->mir()->fallible());
        {
            ScratchRegisterScope scratch(masm);
            masm.ma_mul(rhs, output, scratch);
            masm.ma_cmp(scratch, lhs);
        }
        bailoutIf(Assembler::NotEqual, ins->snapshot());
    }

    if (done.used())
        masm.bind(&done);
}

void
CodeGeneratorARM::visitUMod(LUMod* ins)
{
    Register lhs = ToRegister(ins->lhs());
    Register rhs = ToRegister(ins->rhs());
    Register output = ToRegister(ins->output());

    Label done;
    generateUDivModZeroCheck(rhs, output, &done, ins->snapshot(), ins->mir());

    {
        ScratchRegisterScope scratch(masm);
        masm.ma_umod(lhs, rhs, output, scratch);
    }

    // Check for large unsigned result - represent as double.
    if (!ins->mir()->isTruncated()) {
        MOZ_ASSERT(ins->mir()->fallible());
        masm.as_cmp(output, Imm8(0));
        bailoutIf(Assembler::LessThan, ins->snapshot());
    }

    if (done.used())
        masm.bind(&done);
}

template<class T>
void
CodeGeneratorARM::generateUDivModZeroCheck(Register rhs, Register output, Label* done,
                                           LSnapshot* snapshot, T* mir)
{
    if (!mir)
        return;
    if (mir->canBeDivideByZero()) {
        masm.as_cmp(rhs, Imm8(0));
        if (mir->isTruncated()) {
            if (mir->trapOnError()) {
                masm.ma_b(trap(mir, wasm::Trap::IntegerDivideByZero), Assembler::Equal);
            } else {
                Label skip;
                masm.ma_b(&skip, Assembler::NotEqual);
                // Infinity|0 == 0
                masm.ma_mov(Imm32(0), output);
                masm.ma_b(done);
                masm.bind(&skip);
            }
        } else {
            // Bailout for divide by zero
            MOZ_ASSERT(mir->fallible());
            bailoutIf(Assembler::Equal, snapshot);
        }
    }
}

void
CodeGeneratorARM::visitSoftUDivOrMod(LSoftUDivOrMod* ins)
{
    Register lhs = ToRegister(ins->lhs());
    Register rhs = ToRegister(ins->rhs());
    Register output = ToRegister(ins->output());

    MOZ_ASSERT(lhs == r0);
    MOZ_ASSERT(rhs == r1);
    MOZ_ASSERT(output == r0);

    Label done;
    MDiv* div = ins->mir()->isDiv() ? ins->mir()->toDiv() : nullptr;
    MMod* mod = !div ? ins->mir()->toMod() : nullptr;

    generateUDivModZeroCheck(rhs, output, &done, ins->snapshot(), div);
    generateUDivModZeroCheck(rhs, output, &done, ins->snapshot(), mod);

<<<<<<< HEAD
    masm.setupAlignedABICall();
    masm.passABIArg(lhs);
    masm.passABIArg(rhs);
    if (gen->compilingWasm())
        masm.callWithABI(wasm::SymbolicAddress::aeabi_uidivmod);
    else
=======
    if (gen->compilingWasm()) {
        masm.setupWasmABICall();
        masm.passABIArg(lhs);
        masm.passABIArg(rhs);
        wasm::BytecodeOffset bytecodeOffset = (div ? div->bytecodeOffset() : mod->bytecodeOffset());
        masm.callWithABI(bytecodeOffset, wasm::SymbolicAddress::aeabi_uidivmod);
    } else {
        masm.setupAlignedABICall();
        masm.passABIArg(lhs);
        masm.passABIArg(rhs);
>>>>>>> a17af05f
        masm.callWithABI(JS_FUNC_TO_DATA_PTR(void*, __aeabi_uidivmod));
    }

    if (mod) {
        MOZ_ASSERT(output == r0, "output should not be r1 for mod");
        masm.move32(r1, output);
    }

    // uidivmod returns the quotient in r0, and the remainder in r1.
    if (div && !div->canTruncateRemainder()) {
        MOZ_ASSERT(div->fallible());
        masm.as_cmp(r1, Imm8(0));
        bailoutIf(Assembler::NonZero, ins->snapshot());
    }

    // Bailout for big unsigned results
    if ((div && !div->isTruncated()) || (mod && !mod->isTruncated())) {
        DebugOnly<bool> isFallible = (div && div->fallible()) || (mod && mod->fallible());
        MOZ_ASSERT(isFallible);
        masm.as_cmp(output, Imm8(0));
        bailoutIf(Assembler::LessThan, ins->snapshot());
    }

    masm.bind(&done);
}

void
CodeGeneratorARM::visitEffectiveAddress(LEffectiveAddress* ins)
{
    const MEffectiveAddress* mir = ins->mir();
    Register base = ToRegister(ins->base());
    Register index = ToRegister(ins->index());
    Register output = ToRegister(ins->output());

    ScratchRegisterScope scratch(masm);

    masm.as_add(output, base, lsl(index, mir->scale()));
    masm.ma_add(Imm32(mir->displacement()), output, scratch);
}

void
CodeGeneratorARM::visitNegI(LNegI* ins)
{
    Register input = ToRegister(ins->input());
    masm.ma_neg(input, ToRegister(ins->output()));
}

void
CodeGeneratorARM::visitNegD(LNegD* ins)
{
    FloatRegister input = ToFloatRegister(ins->input());
    masm.ma_vneg(input, ToFloatRegister(ins->output()));
}

void
CodeGeneratorARM::visitNegF(LNegF* ins)
{
    FloatRegister input = ToFloatRegister(ins->input());
    masm.ma_vneg_f32(input, ToFloatRegister(ins->output()));
}

void
CodeGeneratorARM::visitMemoryBarrier(LMemoryBarrier* ins)
{
    masm.memoryBarrier(ins->type());
}

void
CodeGeneratorARM::setReturnDoubleRegs(LiveRegisterSet* regs)
{
    MOZ_ASSERT(ReturnFloat32Reg.code_ == FloatRegisters::s0);
    MOZ_ASSERT(ReturnDoubleReg.code_ == FloatRegisters::s0);
    FloatRegister s1 = {FloatRegisters::s1, VFPRegister::Single};
    regs->add(ReturnFloat32Reg);
    regs->add(s1);
    regs->add(ReturnDoubleReg);
}

void
CodeGeneratorARM::visitWasmTruncateToInt32(LWasmTruncateToInt32* lir)
{
    auto input = ToFloatRegister(lir->input());
    auto output = ToRegister(lir->output());

    MWasmTruncateToInt32* mir = lir->mir();
    MIRType fromType = mir->input()->type();

    auto* ool = new(alloc()) OutOfLineWasmTruncateCheck(mir, input);
    addOutOfLineCode(ool, mir);
    masm.wasmTruncateToInt32(input, output, fromType, mir->isUnsigned(), ool->entry());
    masm.bind(ool->rejoin());
}

void
CodeGeneratorARM::visitWasmTruncateToInt64(LWasmTruncateToInt64* lir)
{
    FloatRegister input = ToFloatRegister(lir->input());
    FloatRegister inputDouble = input;
    Register64 output = ToOutRegister64(lir);

    MWasmTruncateToInt64* mir = lir->mir();
    MIRType fromType = mir->input()->type();

    auto* ool = new(alloc()) OutOfLineWasmTruncateCheck(mir, input);
    addOutOfLineCode(ool, mir);

    ScratchDoubleScope scratchScope(masm);
    if (fromType == MIRType::Float32) {
        inputDouble = ScratchDoubleReg;
        masm.convertFloat32ToDouble(input, inputDouble);
    }

    masm.Push(input);

    masm.setupWasmABICall();
    masm.passABIArg(inputDouble, MoveOp::DOUBLE);

    if (lir->mir()->isUnsigned())
        masm.callWithABI(mir->bytecodeOffset(), wasm::SymbolicAddress::TruncateDoubleToUint64);
    else
        masm.callWithABI(mir->bytecodeOffset(), wasm::SymbolicAddress::TruncateDoubleToInt64);

    masm.Pop(input);

    ScratchRegisterScope scratch(masm);
    masm.ma_cmp(output.high, Imm32(0x80000000), scratch);
    masm.as_cmp(output.low, Imm8(0x00000000), Assembler::Equal);
    masm.ma_b(ool->entry(), Assembler::Equal);

    masm.bind(ool->rejoin());

    MOZ_ASSERT(ReturnReg64 == output);
}

void
CodeGeneratorARM::visitOutOfLineWasmTruncateCheck(OutOfLineWasmTruncateCheck* ool)
{
    masm.outOfLineWasmTruncateToIntCheck(ool->input(), ool->fromType(), ool->toType(),
                                         ool->isUnsigned(), ool->rejoin(),
<<<<<<< HEAD
                                         ool->trapOffset());
=======
                                         ool->bytecodeOffset());
>>>>>>> a17af05f
}

void
CodeGeneratorARM::visitInt64ToFloatingPointCall(LInt64ToFloatingPointCall* lir)
{
    Register64 input = ToRegister64(lir->getInt64Operand(0));

    MInt64ToFloatingPoint* mir = lir->mir();
    MIRType toType = mir->type();

    masm.setupWasmABICall();
    masm.passABIArg(input.high);
    masm.passABIArg(input.low);

    bool isUnsigned = mir->isUnsigned();
    wasm::SymbolicAddress callee = toType == MIRType::Float32
                                   ? (isUnsigned ? wasm::SymbolicAddress::Uint64ToFloat32
                                                 : wasm::SymbolicAddress::Int64ToFloat32)
                                   : (isUnsigned ? wasm::SymbolicAddress::Uint64ToDouble
                                                 : wasm::SymbolicAddress::Int64ToDouble);

<<<<<<< HEAD
    masm.callWithABI(callee, toType == MIRType::Float32 ? MoveOp::FLOAT32 : MoveOp::DOUBLE);
=======
    MoveOp::Type result = toType == MIRType::Float32 ? MoveOp::FLOAT32 : MoveOp::DOUBLE;
    masm.callWithABI(mir->bytecodeOffset(), callee, result);
>>>>>>> a17af05f

    DebugOnly<FloatRegister> output(ToFloatRegister(lir->output()));
    MOZ_ASSERT_IF(toType == MIRType::Double, output.value == ReturnDoubleReg);
    MOZ_ASSERT_IF(toType == MIRType::Float32, output.value == ReturnFloat32Reg);
}

void
CodeGeneratorARM::visitCopySignF(LCopySignF* ins)
{
    FloatRegister lhs = ToFloatRegister(ins->getOperand(0));
    FloatRegister rhs = ToFloatRegister(ins->getOperand(1));
    FloatRegister output = ToFloatRegister(ins->getDef(0));

    Register lhsi = ToRegister(ins->getTemp(0));
    Register rhsi = ToRegister(ins->getTemp(1));

    masm.ma_vxfer(lhs, lhsi);
    masm.ma_vxfer(rhs, rhsi);

    ScratchRegisterScope scratch(masm);

    // Clear lhs's sign.
    masm.ma_and(Imm32(INT32_MAX), lhsi, lhsi, scratch);

    // Keep rhs's sign.
    masm.ma_and(Imm32(INT32_MIN), rhsi, rhsi, scratch);

    // Combine.
    masm.ma_orr(lhsi, rhsi, rhsi);

    masm.ma_vxfer(rhsi, output);
}

void
CodeGeneratorARM::visitCopySignD(LCopySignD* ins)
{
    FloatRegister lhs = ToFloatRegister(ins->getOperand(0));
    FloatRegister rhs = ToFloatRegister(ins->getOperand(1));
    FloatRegister output = ToFloatRegister(ins->getDef(0));

    Register lhsi = ToRegister(ins->getTemp(0));
    Register rhsi = ToRegister(ins->getTemp(1));

    // Manipulate high words of double inputs.
    masm.as_vxfer(lhsi, InvalidReg, lhs, Assembler::FloatToCore, Assembler::Always, 1);
    masm.as_vxfer(rhsi, InvalidReg, rhs, Assembler::FloatToCore, Assembler::Always, 1);

    ScratchRegisterScope scratch(masm);

    // Clear lhs's sign.
    masm.ma_and(Imm32(INT32_MAX), lhsi, lhsi, scratch);

    // Keep rhs's sign.
    masm.ma_and(Imm32(INT32_MIN), rhsi, rhsi, scratch);

    // Combine.
    masm.ma_orr(lhsi, rhsi, rhsi);

    // Reconstruct the output.
    masm.as_vxfer(lhsi, InvalidReg, lhs, Assembler::FloatToCore, Assembler::Always, 0);
    masm.ma_vxfer(lhsi, rhsi, output);
}

void
CodeGeneratorARM::visitWrapInt64ToInt32(LWrapInt64ToInt32* lir)
{
    const LInt64Allocation& input = lir->getInt64Operand(0);
    Register output = ToRegister(lir->output());

    if (lir->mir()->bottomHalf())
        masm.move32(ToRegister(input.low()), output);
    else
        masm.move32(ToRegister(input.high()), output);
}

void
CodeGeneratorARM::visitExtendInt32ToInt64(LExtendInt32ToInt64* lir)
{
    Register64 output = ToOutRegister64(lir);
    MOZ_ASSERT(ToRegister(lir->input()) == output.low);

    if (lir->mir()->isUnsigned())
        masm.ma_mov(Imm32(0), output.high);
    else
        masm.ma_asr(Imm32(31), output.low, output.high);
}

void
CodeGeneratorARM::visitSignExtendInt64(LSignExtendInt64* lir)
{
    Register64 input = ToRegister64(lir->getInt64Operand(0));
    Register64 output = ToOutRegister64(lir);
    switch (lir->mode()) {
      case MSignExtendInt64::Byte:
        masm.move8SignExtend(input.low, output.low);
        break;
      case MSignExtendInt64::Half:
        masm.move16SignExtend(input.low, output.low);
        break;
      case MSignExtendInt64::Word:
        masm.move32(input.low, output.low);
        break;
    }
    masm.ma_asr(Imm32(31), output.low, output.high);
}

static Register
WasmGetTemporaryForDivOrMod(Register64 lhs, Register64 rhs)
{
    MOZ_ASSERT(IsCompilingWasm());

    // All inputs are useAtStart for a call instruction. As a result we cannot
    // ask the register allocator for a non-aliasing temp.
    AllocatableGeneralRegisterSet regs(GeneralRegisterSet::All());
    regs.take(lhs.low);
    regs.take(lhs.high);

    // The FramePointer shouldn't be clobbered for profiling.
    regs.take(FramePointer);

    if (lhs != rhs) {
        regs.take(rhs.low);
        regs.take(rhs.high);
    }
    return regs.takeAny();
}

void
CodeGeneratorARM::visitDivOrModI64(LDivOrModI64* lir)
{
    Register64 lhs = ToRegister64(lir->getInt64Operand(LDivOrModI64::Lhs));
    Register64 rhs = ToRegister64(lir->getInt64Operand(LDivOrModI64::Rhs));
    Register64 output = ToOutRegister64(lir);

    MOZ_ASSERT(output == ReturnReg64);

    Label done;

    // Handle divide by zero.
<<<<<<< HEAD
    if (lir->canBeDivideByZero())
        masm.branchTest64(Assembler::Zero, rhs, rhs, temp, trap(lir, wasm::Trap::IntegerDivideByZero));
=======
    if (lir->canBeDivideByZero()) {
        Register temp = WasmGetTemporaryForDivOrMod(lhs, rhs);
        masm.branchTest64(Assembler::Zero, rhs, rhs, temp,
                          trap(lir, wasm::Trap::IntegerDivideByZero));
    }

    auto* mir = lir->mir();
>>>>>>> a17af05f

    // Handle an integer overflow exception from INT64_MIN / -1.
    if (lir->canBeNegativeOverflow()) {
        Label notmin;
        masm.branch64(Assembler::NotEqual, lhs, Imm64(INT64_MIN), &notmin);
        masm.branch64(Assembler::NotEqual, rhs, Imm64(-1), &notmin);
        if (mir->isMod())
            masm.xor64(output, output);
        else
            masm.jump(trap(lir, wasm::Trap::IntegerOverflow));
        masm.jump(&done);
        masm.bind(&notmin);
    }

    masm.setupWasmABICall();
    masm.passABIArg(lhs.high);
    masm.passABIArg(lhs.low);
    masm.passABIArg(rhs.high);
    masm.passABIArg(rhs.low);

<<<<<<< HEAD
    MOZ_ASSERT(gen->compilingWasm());
    if (lir->mir()->isMod())
        masm.callWithABI(wasm::SymbolicAddress::ModI64);
=======
    if (mir->isMod())
        masm.callWithABI(lir->bytecodeOffset(), wasm::SymbolicAddress::ModI64);
>>>>>>> a17af05f
    else
        masm.callWithABI(lir->bytecodeOffset(), wasm::SymbolicAddress::DivI64);

    MOZ_ASSERT(ReturnReg64 == output);

    masm.bind(&done);
}

void
CodeGeneratorARM::visitUDivOrModI64(LUDivOrModI64* lir)
{
    Register64 lhs = ToRegister64(lir->getInt64Operand(LDivOrModI64::Lhs));
    Register64 rhs = ToRegister64(lir->getInt64Operand(LDivOrModI64::Rhs));

    MOZ_ASSERT(ToOutRegister64(lir) == ReturnReg64);

    // Prevent divide by zero.
<<<<<<< HEAD
    if (lir->canBeDivideByZero())
        masm.branchTest64(Assembler::Zero, rhs, rhs, temp, trap(lir, wasm::Trap::IntegerDivideByZero));
=======
    if (lir->canBeDivideByZero()) {
        Register temp = WasmGetTemporaryForDivOrMod(lhs, rhs);
        masm.branchTest64(Assembler::Zero, rhs, rhs, temp,
                          trap(lir, wasm::Trap::IntegerDivideByZero));
    }
>>>>>>> a17af05f

    masm.setupWasmABICall();
    masm.passABIArg(lhs.high);
    masm.passABIArg(lhs.low);
    masm.passABIArg(rhs.high);
    masm.passABIArg(rhs.low);

    MOZ_ASSERT(gen->compilingWasm());
<<<<<<< HEAD
    if (lir->mir()->isMod())
        masm.callWithABI(wasm::SymbolicAddress::UModI64);
=======
    MDefinition* mir = lir->mir();
    if (mir->isMod())
        masm.callWithABI(lir->bytecodeOffset(), wasm::SymbolicAddress::UModI64);
>>>>>>> a17af05f
    else
        masm.callWithABI(lir->bytecodeOffset(), wasm::SymbolicAddress::UDivI64);
}

void
CodeGeneratorARM::visitCompareI64(LCompareI64* lir)
{
    MCompare* mir = lir->mir();
    MOZ_ASSERT(mir->compareType() == MCompare::Compare_Int64 ||
               mir->compareType() == MCompare::Compare_UInt64);

    const LInt64Allocation lhs = lir->getInt64Operand(LCompareI64::Lhs);
    const LInt64Allocation rhs = lir->getInt64Operand(LCompareI64::Rhs);
    Register64 lhsRegs = ToRegister64(lhs);
    Register output = ToRegister(lir->output());

    bool isSigned = mir->compareType() == MCompare::Compare_Int64;
    Assembler::Condition condition = JSOpToCondition(lir->jsop(), isSigned);
    Label done;

    masm.move32(Imm32(1), output);

    if (IsConstant(rhs)) {
        Imm64 imm = Imm64(ToInt64(rhs));
        masm.branch64(condition, lhsRegs, imm, &done);
    } else {
        Register64 rhsRegs = ToRegister64(rhs);
        masm.branch64(condition, lhsRegs, rhsRegs, &done);
    }

    masm.move32(Imm32(0), output);
    masm.bind(&done);
}

void
CodeGeneratorARM::visitCompareI64AndBranch(LCompareI64AndBranch* lir)
{
    MCompare* mir = lir->cmpMir();
    MOZ_ASSERT(mir->compareType() == MCompare::Compare_Int64 ||
               mir->compareType() == MCompare::Compare_UInt64);

    const LInt64Allocation lhs = lir->getInt64Operand(LCompareI64::Lhs);
    const LInt64Allocation rhs = lir->getInt64Operand(LCompareI64::Rhs);
    Register64 lhsRegs = ToRegister64(lhs);

    bool isSigned = mir->compareType() == MCompare::Compare_Int64;
    Assembler::Condition condition = JSOpToCondition(lir->jsop(), isSigned);

    Label* trueLabel = getJumpLabelForBranch(lir->ifTrue());
    Label* falseLabel = getJumpLabelForBranch(lir->ifFalse());

    if (isNextBlock(lir->ifFalse()->lir())) {
        falseLabel = nullptr;
    } else if (isNextBlock(lir->ifTrue()->lir())) {
        condition = Assembler::InvertCondition(condition);
        trueLabel = falseLabel;
        falseLabel = nullptr;
    }

    if (IsConstant(rhs)) {
        Imm64 imm = Imm64(ToInt64(rhs));
        masm.branch64(condition, lhsRegs, imm, trueLabel, falseLabel);
    } else {
        Register64 rhsRegs = ToRegister64(rhs);
        masm.branch64(condition, lhsRegs, rhsRegs, trueLabel, falseLabel);
    }
}

void
CodeGeneratorARM::visitShiftI64(LShiftI64* lir)
{
    const LInt64Allocation lhs = lir->getInt64Operand(LShiftI64::Lhs);
    LAllocation* rhs = lir->getOperand(LShiftI64::Rhs);

    MOZ_ASSERT(ToOutRegister64(lir) == ToRegister64(lhs));

    if (rhs->isConstant()) {
        int32_t shift = int32_t(rhs->toConstant()->toInt64() & 0x3F);
        switch (lir->bitop()) {
          case JSOP_LSH:
            if (shift)
                masm.lshift64(Imm32(shift), ToRegister64(lhs));
            break;
          case JSOP_RSH:
            if (shift)
                masm.rshift64Arithmetic(Imm32(shift), ToRegister64(lhs));
            break;
          case JSOP_URSH:
            if (shift)
                masm.rshift64(Imm32(shift), ToRegister64(lhs));
            break;
          default:
            MOZ_CRASH("Unexpected shift op");
        }
        return;
    }

    switch (lir->bitop()) {
      case JSOP_LSH:
        masm.lshift64(ToRegister(rhs), ToRegister64(lhs));
        break;
      case JSOP_RSH:
        masm.rshift64Arithmetic(ToRegister(rhs), ToRegister64(lhs));
        break;
      case JSOP_URSH:
        masm.rshift64(ToRegister(rhs), ToRegister64(lhs));
        break;
      default:
        MOZ_CRASH("Unexpected shift op");
    }
}

void
CodeGeneratorARM::visitBitOpI64(LBitOpI64* lir)
{
    const LInt64Allocation lhs = lir->getInt64Operand(LBitOpI64::Lhs);
    const LInt64Allocation rhs = lir->getInt64Operand(LBitOpI64::Rhs);

    MOZ_ASSERT(ToOutRegister64(lir) == ToRegister64(lhs));

    switch (lir->bitop()) {
      case JSOP_BITOR:
        if (IsConstant(rhs))
            masm.or64(Imm64(ToInt64(rhs)), ToRegister64(lhs));
        else
            masm.or64(ToOperandOrRegister64(rhs), ToRegister64(lhs));
        break;
      case JSOP_BITXOR:
        if (IsConstant(rhs))
            masm.xor64(Imm64(ToInt64(rhs)), ToRegister64(lhs));
        else
            masm.xor64(ToOperandOrRegister64(rhs), ToRegister64(lhs));
        break;
      case JSOP_BITAND:
        if (IsConstant(rhs))
            masm.and64(Imm64(ToInt64(rhs)), ToRegister64(lhs));
        else
            masm.and64(ToOperandOrRegister64(rhs), ToRegister64(lhs));
        break;
      default:
        MOZ_CRASH("unexpected binary opcode");
    }
}

void
CodeGeneratorARM::visitRotateI64(LRotateI64* lir)
{
    MRotate* mir = lir->mir();
    LAllocation* count = lir->count();

    Register64 input = ToRegister64(lir->input());
    Register64 output = ToOutRegister64(lir);
    Register temp = ToTempRegisterOrInvalid(lir->temp());

    if (count->isConstant()) {
        int32_t c = int32_t(count->toConstant()->toInt64() & 0x3F);
        if (!c) {
            masm.move64(input, output);
            return;
        }
        if (mir->isLeftRotate())
            masm.rotateLeft64(Imm32(c), input, output, temp);
        else
            masm.rotateRight64(Imm32(c), input, output, temp);
    } else {
        if (mir->isLeftRotate())
            masm.rotateLeft64(ToRegister(count), input, output, temp);
        else
            masm.rotateRight64(ToRegister(count), input, output, temp);
    }
}

void
CodeGeneratorARM::visitWasmStackArgI64(LWasmStackArgI64* ins)
{
    const MWasmStackArg* mir = ins->mir();
    Address dst(StackPointer, mir->spOffset());
    if (IsConstant(ins->arg()))
        masm.store64(Imm64(ToInt64(ins->arg())), dst);
    else
        masm.store64(ToRegister64(ins->arg()), dst);
}

void
CodeGeneratorARM::visitWasmSelectI64(LWasmSelectI64* lir)
{
    Register cond = ToRegister(lir->condExpr());
    const LInt64Allocation falseExpr = lir->falseExpr();

    Register64 out = ToOutRegister64(lir);
    MOZ_ASSERT(ToRegister64(lir->trueExpr()) == out, "true expr is reused for input");

    masm.as_cmp(cond, Imm8(0));
    if (falseExpr.low().isRegister()) {
        masm.ma_mov(ToRegister(falseExpr.low()), out.low, LeaveCC, Assembler::Equal);
        masm.ma_mov(ToRegister(falseExpr.high()), out.high, LeaveCC, Assembler::Equal);
    } else {
        ScratchRegisterScope scratch(masm);
        masm.ma_ldr(ToAddress(falseExpr.low()), out.low, scratch, Offset, Assembler::Equal);
        masm.ma_ldr(ToAddress(falseExpr.high()), out.high, scratch, Offset, Assembler::Equal);
    }
}

void
CodeGeneratorARM::visitWasmReinterpretFromI64(LWasmReinterpretFromI64* lir)
{
    MOZ_ASSERT(lir->mir()->type() == MIRType::Double);
    MOZ_ASSERT(lir->mir()->input()->type() == MIRType::Int64);
    Register64 input = ToRegister64(lir->getInt64Operand(0));
    FloatRegister output = ToFloatRegister(lir->output());

    masm.ma_vxfer(input.low, input.high, output);
}

void
CodeGeneratorARM::visitWasmReinterpretToI64(LWasmReinterpretToI64* lir)
{
    MOZ_ASSERT(lir->mir()->type() == MIRType::Int64);
    MOZ_ASSERT(lir->mir()->input()->type() == MIRType::Double);
    FloatRegister input = ToFloatRegister(lir->getOperand(0));
    Register64 output = ToOutRegister64(lir);

    masm.ma_vxfer(input, output.low, output.high);
}

void
CodeGeneratorARM::visitPopcntI64(LPopcntI64* lir)
{
    Register64 input = ToRegister64(lir->getInt64Operand(0));
    Register64 output = ToOutRegister64(lir);
    Register temp = ToRegister(lir->getTemp(0));

    masm.popcnt64(input, output, temp);
}

void
CodeGeneratorARM::visitClzI64(LClzI64* lir)
{
    Register64 input = ToRegister64(lir->getInt64Operand(0));
    Register64 output = ToOutRegister64(lir);

    masm.clz64(input, output.low);
    masm.move32(Imm32(0), output.high);
}

void
CodeGeneratorARM::visitCtzI64(LCtzI64* lir)
{
    Register64 input = ToRegister64(lir->getInt64Operand(0));
    Register64 output = ToOutRegister64(lir);

    masm.ctz64(input, output.low);
    masm.move32(Imm32(0), output.high);
}

void
CodeGeneratorARM::visitTestI64AndBranch(LTestI64AndBranch* lir)
{
    Register64 input = ToRegister64(lir->getInt64Operand(0));

    masm.as_cmp(input.high, Imm8(0));
    jumpToBlock(lir->ifTrue(), Assembler::NonZero);
    masm.as_cmp(input.low, Imm8(0));
    emitBranch(Assembler::NonZero, lir->ifTrue(), lir->ifFalse());
}<|MERGE_RESOLUTION|>--- conflicted
+++ resolved
@@ -621,14 +621,6 @@
     Label done;
     divICommon(mir, lhs, rhs, output, ins->snapshot(), done);
 
-<<<<<<< HEAD
-    masm.setupAlignedABICall();
-    masm.passABIArg(lhs);
-    masm.passABIArg(rhs);
-    if (gen->compilingWasm())
-        masm.callWithABI(wasm::SymbolicAddress::aeabi_idivmod);
-    else
-=======
     if (gen->compilingWasm()) {
         masm.setupWasmABICall();
         masm.passABIArg(lhs);
@@ -638,7 +630,6 @@
         masm.setupAlignedABICall();
         masm.passABIArg(lhs);
         masm.passABIArg(rhs);
->>>>>>> a17af05f
         masm.callWithABI(JS_FUNC_TO_DATA_PTR(void*, __aeabi_idivmod));
     }
 
@@ -819,14 +810,6 @@
 
     modICommon(mir, lhs, rhs, output, ins->snapshot(), done);
 
-<<<<<<< HEAD
-    masm.setupAlignedABICall();
-    masm.passABIArg(lhs);
-    masm.passABIArg(rhs);
-    if (gen->compilingWasm())
-        masm.callWithABI(wasm::SymbolicAddress::aeabi_idivmod);
-    else
-=======
     if (gen->compilingWasm()) {
         masm.setupWasmABICall();
         masm.passABIArg(lhs);
@@ -836,7 +819,6 @@
         masm.setupAlignedABICall();
         masm.passABIArg(lhs);
         masm.passABIArg(rhs);
->>>>>>> a17af05f
         masm.callWithABI(JS_FUNC_TO_DATA_PTR(void*, __aeabi_idivmod));
     }
 
@@ -2849,14 +2831,6 @@
     generateUDivModZeroCheck(rhs, output, &done, ins->snapshot(), div);
     generateUDivModZeroCheck(rhs, output, &done, ins->snapshot(), mod);
 
-<<<<<<< HEAD
-    masm.setupAlignedABICall();
-    masm.passABIArg(lhs);
-    masm.passABIArg(rhs);
-    if (gen->compilingWasm())
-        masm.callWithABI(wasm::SymbolicAddress::aeabi_uidivmod);
-    else
-=======
     if (gen->compilingWasm()) {
         masm.setupWasmABICall();
         masm.passABIArg(lhs);
@@ -2867,7 +2841,6 @@
         masm.setupAlignedABICall();
         masm.passABIArg(lhs);
         masm.passABIArg(rhs);
->>>>>>> a17af05f
         masm.callWithABI(JS_FUNC_TO_DATA_PTR(void*, __aeabi_uidivmod));
     }
 
@@ -3007,11 +2980,7 @@
 {
     masm.outOfLineWasmTruncateToIntCheck(ool->input(), ool->fromType(), ool->toType(),
                                          ool->isUnsigned(), ool->rejoin(),
-<<<<<<< HEAD
-                                         ool->trapOffset());
-=======
                                          ool->bytecodeOffset());
->>>>>>> a17af05f
 }
 
 void
@@ -3033,12 +3002,8 @@
                                    : (isUnsigned ? wasm::SymbolicAddress::Uint64ToDouble
                                                  : wasm::SymbolicAddress::Int64ToDouble);
 
-<<<<<<< HEAD
-    masm.callWithABI(callee, toType == MIRType::Float32 ? MoveOp::FLOAT32 : MoveOp::DOUBLE);
-=======
     MoveOp::Type result = toType == MIRType::Float32 ? MoveOp::FLOAT32 : MoveOp::DOUBLE;
     masm.callWithABI(mir->bytecodeOffset(), callee, result);
->>>>>>> a17af05f
 
     DebugOnly<FloatRegister> output(ToFloatRegister(lir->output()));
     MOZ_ASSERT_IF(toType == MIRType::Double, output.value == ReturnDoubleReg);
@@ -3178,10 +3143,6 @@
     Label done;
 
     // Handle divide by zero.
-<<<<<<< HEAD
-    if (lir->canBeDivideByZero())
-        masm.branchTest64(Assembler::Zero, rhs, rhs, temp, trap(lir, wasm::Trap::IntegerDivideByZero));
-=======
     if (lir->canBeDivideByZero()) {
         Register temp = WasmGetTemporaryForDivOrMod(lhs, rhs);
         masm.branchTest64(Assembler::Zero, rhs, rhs, temp,
@@ -3189,7 +3150,6 @@
     }
 
     auto* mir = lir->mir();
->>>>>>> a17af05f
 
     // Handle an integer overflow exception from INT64_MIN / -1.
     if (lir->canBeNegativeOverflow()) {
@@ -3210,14 +3170,8 @@
     masm.passABIArg(rhs.high);
     masm.passABIArg(rhs.low);
 
-<<<<<<< HEAD
-    MOZ_ASSERT(gen->compilingWasm());
-    if (lir->mir()->isMod())
-        masm.callWithABI(wasm::SymbolicAddress::ModI64);
-=======
     if (mir->isMod())
         masm.callWithABI(lir->bytecodeOffset(), wasm::SymbolicAddress::ModI64);
->>>>>>> a17af05f
     else
         masm.callWithABI(lir->bytecodeOffset(), wasm::SymbolicAddress::DivI64);
 
@@ -3235,16 +3189,11 @@
     MOZ_ASSERT(ToOutRegister64(lir) == ReturnReg64);
 
     // Prevent divide by zero.
-<<<<<<< HEAD
-    if (lir->canBeDivideByZero())
-        masm.branchTest64(Assembler::Zero, rhs, rhs, temp, trap(lir, wasm::Trap::IntegerDivideByZero));
-=======
     if (lir->canBeDivideByZero()) {
         Register temp = WasmGetTemporaryForDivOrMod(lhs, rhs);
         masm.branchTest64(Assembler::Zero, rhs, rhs, temp,
                           trap(lir, wasm::Trap::IntegerDivideByZero));
     }
->>>>>>> a17af05f
 
     masm.setupWasmABICall();
     masm.passABIArg(lhs.high);
@@ -3253,14 +3202,9 @@
     masm.passABIArg(rhs.low);
 
     MOZ_ASSERT(gen->compilingWasm());
-<<<<<<< HEAD
-    if (lir->mir()->isMod())
-        masm.callWithABI(wasm::SymbolicAddress::UModI64);
-=======
     MDefinition* mir = lir->mir();
     if (mir->isMod())
         masm.callWithABI(lir->bytecodeOffset(), wasm::SymbolicAddress::UModI64);
->>>>>>> a17af05f
     else
         masm.callWithABI(lir->bytecodeOffset(), wasm::SymbolicAddress::UDivI64);
 }
