--- conflicted
+++ resolved
@@ -176,11 +176,7 @@
 {
     MOZ_ASSERT(!((char*)dest <= (char*)src && (char*)src < (char*)dest+nbytes));
     MOZ_ASSERT(!((char*)src <= (char*)dest && (char*)dest < (char*)src+nbytes));
-<<<<<<< HEAD
-    memcpy(dest, src, nbytes); // FIXME (1208663): not yet safe
-=======
     memcpy(dest, src, nbytes);
->>>>>>> a17af05f
 }
 
 inline void
