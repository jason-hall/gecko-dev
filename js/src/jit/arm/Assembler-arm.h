--- conflicted
+++ resolved
@@ -1317,11 +1317,7 @@
     uint32_t spewProbe(Label* l);
     uint32_t spewDefine(Label* l);
     void spew(const char* fmt, ...) MOZ_FORMAT_PRINTF(2, 3);
-<<<<<<< HEAD
-    void spew(const char* fmt, va_list args);
-=======
     void spew(const char* fmt, va_list args) MOZ_FORMAT_PRINTF(2, 0);
->>>>>>> a17af05f
 #endif
 
   public:
@@ -1391,12 +1387,6 @@
     static const uint32_t* GetPtr32Target(Iter iter, Register* dest = nullptr, RelocStyle* rs = nullptr);
 
     bool oom() const;
-
-    void disableProtection() {}
-    void enableProtection() {}
-    void setLowerBoundForProtection(size_t) {}
-    void unprotectRegion(unsigned char*, size_t) {}
-    void reprotectRegion(unsigned char*, size_t) {}
 
     void setPrinter(Sprinter* sp) {
 #ifdef JS_DISASM_ARM
