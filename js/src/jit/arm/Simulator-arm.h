--- conflicted
+++ resolved
@@ -38,10 +38,7 @@
 #include "jit/IonTypes.h"
 #include "threading/Thread.h"
 #include "vm/MutexIDs.h"
-<<<<<<< HEAD
-=======
 #include "wasm/WasmCode.h"
->>>>>>> a17af05f
 
 namespace js {
 
