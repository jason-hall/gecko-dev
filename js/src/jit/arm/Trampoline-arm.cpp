--- conflicted
+++ resolved
@@ -33,11 +33,7 @@
                      (1ULL << FloatRegisters::d15));
 
 static void
-<<<<<<< HEAD
-GenerateReturn(MacroAssembler& masm, int returnCode, GeckoProfiler* prof)
-=======
 GenerateReturn(MacroAssembler& masm, int returnCode)
->>>>>>> a17af05f
 {
     // Restore non-volatile floating point registers.
     masm.transferMultipleByRuns(NonVolatileFloatRegs, IsLoad, StackPointer, IA);
@@ -292,11 +288,7 @@
         masm.push(Imm32(0)); // Fake return address.
         // No GC things to mark on the stack, push a bare token.
         masm.loadJSContext(scratch);
-<<<<<<< HEAD
-        masm.enterFakeExitFrame(scratch, ExitFrameLayoutBareToken);
-=======
         masm.enterFakeExitFrame(scratch, scratch, ExitFrameLayoutBareToken);
->>>>>>> a17af05f
 
         masm.push(framePtr); // BaselineFrame
         masm.push(r0); // jitcode
@@ -385,11 +377,7 @@
     //                   JSReturnReg_Data, EDtrAddr(r5, EDtrOffImm(0)));
 
     // Restore non-volatile registers and return.
-<<<<<<< HEAD
-    GenerateReturn(masm, true, &cx->runtime()->geckoProfiler());
-=======
     GenerateReturn(masm, true);
->>>>>>> a17af05f
 
     Linker linker(masm);
     AutoFlushICache afc("EnterJIT");
@@ -807,11 +795,7 @@
         masm.pushReturnAddress();
 
     masm.loadJSContext(cxreg);
-<<<<<<< HEAD
-    masm.enterExitFrame(cxreg, &f);
-=======
     masm.enterExitFrame(cxreg, regs.getAny(), &f);
->>>>>>> a17af05f
 
     // Save the base of the argument set stored on the stack.
     Register argsBase = InvalidReg;
