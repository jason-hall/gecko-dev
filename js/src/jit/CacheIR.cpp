/* -*- Mode: C++; tab-width: 8; indent-tabs-mode: nil; c-basic-offset: 4 -*-
 * vim: set ts=8 sts=4 et sw=4 tw=99:
 * This Source Code Form is subject to the terms of the Mozilla Public
 * License, v. 2.0. If a copy of the MPL was not distributed with this
 * file, You can obtain one at http://mozilla.org/MPL/2.0/. */

#include "jit/CacheIR.h"

#include "mozilla/DebugOnly.h"
#include "mozilla/FloatingPoint.h"

<<<<<<< HEAD
=======
#include "jit/BaselineCacheIRCompiler.h"
>>>>>>> a17af05f
#include "jit/BaselineIC.h"
#include "jit/CacheIRSpewer.h"
#include "jit/IonCaches.h"

#include "vm/SelfHosting.h"
#include "jsobjinlines.h"

<<<<<<< HEAD
=======
#include "jit/MacroAssembler-inl.h"
>>>>>>> a17af05f
#include "vm/EnvironmentObject-inl.h"
#include "vm/UnboxedObject-inl.h"

using namespace js;
using namespace js::jit;

using mozilla::DebugOnly;
using mozilla::Maybe;

const char* js::jit::CacheKindNames[] = {
#define DEFINE_KIND(kind) #kind,
    CACHE_IR_KINDS(DEFINE_KIND)
#undef DEFINE_KIND
};


IRGenerator::IRGenerator(JSContext* cx, HandleScript script, jsbytecode* pc, CacheKind cacheKind,
                         ICState::Mode mode)
  : writer(cx),
    cx_(cx),
    script_(script),
    pc_(pc),
    cacheKind_(cacheKind),
    mode_(mode)
{}

GetPropIRGenerator::GetPropIRGenerator(JSContext* cx, HandleScript script, jsbytecode* pc,
                                       CacheKind cacheKind, ICState::Mode mode,
                                       bool* isTemporarilyUnoptimizable, HandleValue val,
<<<<<<< HEAD
                                       HandleValue idVal, CanAttachGetter canAttachGetter)
  : IRGenerator(cx, script, pc, cacheKind, mode),
    val_(val),
    idVal_(idVal),
    isTemporarilyUnoptimizable_(isTemporarilyUnoptimizable),
    canAttachGetter_(canAttachGetter),
=======
                                       HandleValue idVal, HandleValue receiver,
                                       GetPropertyResultFlags resultFlags)
  : IRGenerator(cx, script, pc, cacheKind, mode),
    val_(val),
    idVal_(idVal),
    receiver_(receiver),
    isTemporarilyUnoptimizable_(isTemporarilyUnoptimizable),
    resultFlags_(resultFlags),
>>>>>>> a17af05f
    preliminaryObjectAction_(PreliminaryObjectAction::None)
{}

static void
EmitLoadSlotResult(CacheIRWriter& writer, ObjOperandId holderOp, NativeObject* holder,
                   Shape* shape)
{
    if (holder->isFixedSlot(shape->slot())) {
        writer.loadFixedSlotResult(holderOp, NativeObject::getFixedSlotOffset(shape->slot()));
    } else {
        size_t dynamicSlotOffset = holder->dynamicSlotIndex(shape->slot()) * sizeof(Value);
        writer.loadDynamicSlotResult(holderOp, dynamicSlotOffset);
    }
}

// DOM proxies
// -----------
//
// DOM proxies are proxies that are used to implement various DOM objects like
// HTMLDocument and NodeList. DOM proxies may have an expando object - a native
// object that stores extra properties added to the object. The following
// CacheIR instructions are only used with DOM proxies:
//
// * LoadDOMExpandoValue: returns the Value in the proxy's expando slot. This
//   returns either an UndefinedValue (no expando), ObjectValue (the expando
//   object), or PrivateValue(ExpandoAndGeneration*).
//
// * LoadDOMExpandoValueGuardGeneration: guards the Value in the proxy's expando
//   slot is the same PrivateValue(ExpandoAndGeneration*), then guards on its
//   generation, then returns expandoAndGeneration->expando. This Value is
//   either an UndefinedValue or ObjectValue.
//
// * LoadDOMExpandoValueIgnoreGeneration: assumes the Value in the proxy's
//   expando slot is a PrivateValue(ExpandoAndGeneration*), unboxes it, and
//   returns the expandoAndGeneration->expando Value.
//
// * GuardDOMExpandoMissingOrGuardShape: takes an expando Value as input, then
//   guards it's either UndefinedValue or an object with the expected shape.

enum class ProxyStubType {
    None,
    DOMExpando,
    DOMShadowed,
    DOMUnshadowed,
    Generic
};

static ProxyStubType
GetProxyStubType(JSContext* cx, HandleObject obj, HandleId id)
{
    if (!obj->is<ProxyObject>())
        return ProxyStubType::None;

    if (!IsCacheableDOMProxy(obj))
        return ProxyStubType::Generic;

    DOMProxyShadowsResult shadows = GetDOMProxyShadowsCheck()(cx, obj, id);
    if (shadows == ShadowCheckFailed) {
        cx->clearPendingException();
        return ProxyStubType::None;
    }

    if (DOMProxyIsShadowing(shadows)) {
        if (shadows == ShadowsViaDirectExpando || shadows == ShadowsViaIndirectExpando)
            return ProxyStubType::DOMExpando;
        return ProxyStubType::DOMShadowed;
    }

    MOZ_ASSERT(shadows == DoesntShadow || shadows == DoesntShadowUnique);
    return ProxyStubType::DOMUnshadowed;
}

<<<<<<< HEAD
=======
static bool
ValueToNameOrSymbolId(JSContext* cx, HandleValue idval, MutableHandleId id,
                      bool* nameOrSymbol)
{
    *nameOrSymbol = false;

    if (!idval.isString() && !idval.isSymbol())
        return true;

    if (!ValueToId<CanGC>(cx, idval, id))
        return false;

    if (!JSID_IS_STRING(id) && !JSID_IS_SYMBOL(id)) {
        id.set(JSID_VOID);
        return true;
    }

    uint32_t dummy;
    if (JSID_IS_STRING(id) && JSID_TO_ATOM(id)->isIndex(&dummy)) {
        id.set(JSID_VOID);
        return true;
    }

    *nameOrSymbol = true;
    return true;
}

>>>>>>> a17af05f
bool
GetPropIRGenerator::tryAttachStub()
{
    // Idempotent ICs should call tryAttachIdempotentStub instead.
    MOZ_ASSERT(!idempotent());

    AutoAssertNoPendingException aanpe(cx_);

<<<<<<< HEAD
    ValOperandId valId(writer.setInputOperandId(0));
    if (cacheKind_ == CacheKind::GetElem) {
        MOZ_ASSERT(getElemKeyValueId().id() == 1);
        writer.setInputOperandId(1);
    }
=======
    // Non-object receivers are a degenerate case, so don't try to attach
    // stubs. The stubs we do emit will still perform runtime checks and
    // fallback as needed.
    if (isSuper() && !receiver_.isObject())
        return false;

    ValOperandId valId(writer.setInputOperandId(0));
    if (cacheKind_ != CacheKind::GetProp) {
        MOZ_ASSERT_IF(cacheKind_ == CacheKind::GetPropSuper, getSuperReceiverValueId().id() == 1);
        MOZ_ASSERT_IF(cacheKind_ != CacheKind::GetPropSuper, getElemKeyValueId().id() == 1);
        writer.setInputOperandId(1);
    }
    if (cacheKind_ == CacheKind::GetElemSuper) {
        MOZ_ASSERT(getSuperReceiverValueId().id() == 2);
        writer.setInputOperandId(2);
    }
>>>>>>> a17af05f

    RootedId id(cx_);
    bool nameOrSymbol;
    if (!ValueToNameOrSymbolId(cx_, idVal_, &id, &nameOrSymbol)) {
        cx_->clearPendingException();
        return false;
    }

    if (val_.isObject()) {
        RootedObject obj(cx_, &val_.toObject());
        ObjOperandId objId = writer.guardIsObject(valId);
        if (nameOrSymbol) {
            if (tryAttachObjectLength(obj, objId, id))
                return true;
            if (tryAttachNative(obj, objId, id))
                return true;
            if (tryAttachUnboxed(obj, objId, id))
                return true;
            if (tryAttachUnboxedExpando(obj, objId, id))
                return true;
            if (tryAttachTypedObject(obj, objId, id))
                return true;
            if (tryAttachModuleNamespace(obj, objId, id))
                return true;
            if (tryAttachWindowProxy(obj, objId, id))
                return true;
            if (tryAttachCrossCompartmentWrapper(obj, objId, id))
                return true;
<<<<<<< HEAD
=======
            if (tryAttachXrayCrossCompartmentWrapper(obj, objId, id))
                return true;
>>>>>>> a17af05f
            if (tryAttachFunction(obj, objId, id))
                return true;
            if (tryAttachProxy(obj, objId, id))
                return true;

            trackNotAttached();
            return false;
        }

<<<<<<< HEAD
        MOZ_ASSERT(cacheKind_ == CacheKind::GetElem);
=======
        MOZ_ASSERT(cacheKind_ == CacheKind::GetElem || cacheKind_ == CacheKind::GetElemSuper);
>>>>>>> a17af05f

        if (tryAttachProxyElement(obj, objId))
            return true;

        uint32_t index;
        Int32OperandId indexId;
        if (maybeGuardInt32Index(idVal_, getElemKeyValueId(), &index, &indexId)) {
            if (tryAttachTypedElement(obj, objId, index, indexId))
                return true;
            if (tryAttachDenseElement(obj, objId, index, indexId))
                return true;
            if (tryAttachDenseElementHole(obj, objId, index, indexId))
                return true;
            if (tryAttachUnboxedArrayElement(obj, objId, index, indexId))
                return true;
            if (tryAttachArgumentsObjectArg(obj, objId, index, indexId))
                return true;

            trackNotAttached();
<<<<<<< HEAD
            return false;
        }

        trackNotAttached();
        return false;
    }

    if (nameOrSymbol) {
        if (tryAttachPrimitive(valId, id))
            return true;
        if (tryAttachStringLength(valId, id))
            return true;
        if (tryAttachMagicArgumentsName(valId, id))
            return true;

        trackNotAttached();
        return false;
    }

    if (idVal_.isInt32()) {
        ValOperandId indexId = getElemKeyValueId();
        if (tryAttachStringChar(valId, indexId))
            return true;
        if (tryAttachMagicArgument(valId, indexId))
            return true;

        trackNotAttached();
        return false;
    }

    trackNotAttached();
    return false;
}

bool
GetPropIRGenerator::tryAttachIdempotentStub()
{
    // For idempotent ICs, only attach stubs for plain data properties.
    // This ensures (1) the lookup has no side-effects and (2) Ion has complete
    // static type information and we don't have to monitor the result. Because
    // of (2), we don't support for instance missing properties or array
    // lengths, as TI does not account for these cases.

    MOZ_ASSERT(idempotent());

    RootedObject obj(cx_, &val_.toObject());
    RootedId id(cx_, NameToId(idVal_.toString()->asAtom().asPropertyName()));

    ValOperandId valId(writer.setInputOperandId(0));
    ObjOperandId objId = writer.guardIsObject(valId);
    if (tryAttachNative(obj, objId, id))
        return true;

    // Also support native data properties on DOMProxy prototypes.
    if (GetProxyStubType(cx_, obj, id) == ProxyStubType::DOMUnshadowed)
        return tryAttachDOMProxyUnshadowed(obj, objId, id);

    return false;
=======
            return false;
        }

        trackNotAttached();
        return false;
    }

    if (nameOrSymbol) {
        if (tryAttachPrimitive(valId, id))
            return true;
        if (tryAttachStringLength(valId, id))
            return true;
        if (tryAttachMagicArgumentsName(valId, id))
            return true;

        trackNotAttached();
        return false;
    }

    if (idVal_.isInt32()) {
        ValOperandId indexId = getElemKeyValueId();
        if (tryAttachStringChar(valId, indexId))
            return true;
        if (tryAttachMagicArgument(valId, indexId))
            return true;

        trackNotAttached();
        return false;
    }

    trackNotAttached();
    return false;
}

bool
GetPropIRGenerator::tryAttachIdempotentStub()
{
    // For idempotent ICs, only attach stubs which we can be sure have no side
    // effects and produce a result which the MIR in the calling code is able
    // to handle, since we do not have a pc to explicitly monitor the result.

    MOZ_ASSERT(idempotent());

    RootedObject obj(cx_, &val_.toObject());
    RootedId id(cx_, NameToId(idVal_.toString()->asAtom().asPropertyName()));

    ValOperandId valId(writer.setInputOperandId(0));
    ObjOperandId objId = writer.guardIsObject(valId);
    if (tryAttachNative(obj, objId, id))
        return true;

    // Object lengths are supported only if int32 results are allowed.
    if ((resultFlags_ & GetPropertyResultFlags::AllowInt32) && tryAttachObjectLength(obj, objId, id))
        return true;

    // Also support native data properties on DOMProxy prototypes.
    if (GetProxyStubType(cx_, obj, id) == ProxyStubType::DOMUnshadowed)
        return tryAttachDOMProxyUnshadowed(obj, objId, id);

    return false;
}

static bool
IsCacheableProtoChain(JSObject* obj, JSObject* holder)
{
    while (obj != holder) {
        /*
         * We cannot assume that we find the holder object on the prototype
         * chain and must check for null proto. The prototype chain can be
         * altered during the lookupProperty call.
         */
        JSObject* proto = obj->staticPrototype();
        if (!proto || !proto->isNative())
            return false;
        obj = proto;
    }
    return true;
}

static bool
IsCacheableGetPropReadSlot(JSObject* obj, JSObject* holder, PropertyResult prop)
{
    if (!prop || !IsCacheableProtoChain(obj, holder))
        return false;

    Shape* shape = prop.shape();
    if (!shape->hasSlot() || !shape->hasDefaultGetter())
        return false;

    return true;
}

static bool
IsCacheableGetPropCallNative(JSObject* obj, JSObject* holder, Shape* shape)
{
    if (!shape || !IsCacheableProtoChain(obj, holder))
        return false;

    if (!shape->hasGetterValue() || !shape->getterValue().isObject())
        return false;

    if (!shape->getterValue().toObject().is<JSFunction>())
        return false;

    JSFunction& getter = shape->getterValue().toObject().as<JSFunction>();
    if (!getter.isNative())
        return false;

    if (getter.isClassConstructor())
        return false;

    // Check for a getter that has jitinfo and whose jitinfo says it's
    // OK with both inner and outer objects.
    if (getter.jitInfo() && !getter.jitInfo()->needsOuterizedThisObject())
        return true;

    // For getters that need the WindowProxy (instead of the Window) as this
    // object, don't cache if obj is the Window, since our cache will pass that
    // instead of the WindowProxy.
    return !IsWindow(obj);
}

static bool
IsCacheableGetPropCallScripted(JSObject* obj, JSObject* holder, Shape* shape,
                               bool* isTemporarilyUnoptimizable = nullptr)
{
    if (!shape || !IsCacheableProtoChain(obj, holder))
        return false;

    if (!shape->hasGetterValue() || !shape->getterValue().isObject())
        return false;

    if (!shape->getterValue().toObject().is<JSFunction>())
        return false;

    // See IsCacheableGetPropCallNative.
    if (IsWindow(obj))
        return false;

    JSFunction& getter = shape->getterValue().toObject().as<JSFunction>();
    if (getter.isNative())
        return false;

    if (!getter.hasJITCode()) {
        if (isTemporarilyUnoptimizable)
            *isTemporarilyUnoptimizable = true;
        return false;
    }

    if (getter.isClassConstructor())
        return false;

    return true;
>>>>>>> a17af05f
}

static bool
IsCacheableNoProperty(JSContext* cx, JSObject* obj, JSObject* holder, Shape* shape, jsid id,
                      jsbytecode* pc, GetPropertyResultFlags resultFlags)
{
    if (shape)
        return false;

    MOZ_ASSERT(!holder);

<<<<<<< HEAD
    if (!pc) {
        // This is an idempotent IC, don't attach a missing-property stub.
        // See tryAttachStub.
        return false;
    }

    // If we're doing a name lookup, we have to throw a ReferenceError. If
    // extra warnings are enabled, we may have to report a warning.
    if (*pc == JSOP_GETBOUNDNAME || cx->compartment()->behaviors().extraWarnings(cx))
        return false;

=======
    // Idempotent ICs may only attach missing-property stubs if undefined
    // results are explicitly allowed, since no monitoring is done of the
    // cache result.
    if (!pc && !(resultFlags & GetPropertyResultFlags::AllowUndefined))
        return false;

    // If we're doing a name lookup, we have to throw a ReferenceError. If
    // extra warnings are enabled, we may have to report a warning.
    // Note that Ion does not generate idempotent caches for JSOP_GETBOUNDNAME.
    if ((pc && *pc == JSOP_GETBOUNDNAME) || cx->compartment()->behaviors().extraWarnings(cx))
        return false;

>>>>>>> a17af05f
    return CheckHasNoSuchProperty(cx, obj, id);
}

enum NativeGetPropCacheability {
    CanAttachNone,
    CanAttachReadSlot,
    CanAttachCallGetter,
};

static NativeGetPropCacheability
CanAttachNativeGetProp(JSContext* cx, HandleObject obj, HandleId id,
                       MutableHandleNativeObject holder, MutableHandleShape shape,
<<<<<<< HEAD
                       jsbytecode* pc, CanAttachGetter canAttachGetter,
=======
                       jsbytecode* pc, GetPropertyResultFlags resultFlags,
>>>>>>> a17af05f
                       bool* isTemporarilyUnoptimizable)
{
    MOZ_ASSERT(JSID_IS_STRING(id) || JSID_IS_SYMBOL(id));

    // The lookup needs to be universally pure, otherwise we risk calling hooks out
    // of turn. We don't mind doing this even when purity isn't required, because we
    // only miss out on shape hashification, which is only a temporary perf cost.
    // The limits were arbitrarily set, anyways.
    JSObject* baseHolder = nullptr;
    PropertyResult prop;
    if (!LookupPropertyPure(cx, obj, id, &baseHolder, &prop))
        return CanAttachNone;

    MOZ_ASSERT(!holder);
    if (baseHolder) {
        if (!baseHolder->isNative())
            return CanAttachNone;
        holder.set(&baseHolder->as<NativeObject>());
    }
    shape.set(prop.maybeShape());

<<<<<<< HEAD
    if (IsCacheableGetPropReadSlotForIonOrCacheIR(obj, holder, prop))
        return CanAttachReadSlot;

    // Idempotent ICs only support plain data properties, see
    // tryAttachIdempotentStub.
    if (!pc)
        return CanAttachNone;

    if (IsCacheableNoProperty(cx, obj, holder, shape, id, pc))
        return CanAttachReadSlot;

    if (canAttachGetter == CanAttachGetter::No)
        return CanAttachNone;

    if (IsCacheableGetPropCallScripted(obj, holder, shape, isTemporarilyUnoptimizable))
        return CanAttachCallGetter;

    if (IsCacheableGetPropCallNative(obj, holder, shape))
        return CanAttachCallGetter;
=======
    if (IsCacheableGetPropReadSlot(obj, holder, prop))
        return CanAttachReadSlot;

    if (IsCacheableNoProperty(cx, obj, holder, shape, id, pc, resultFlags))
        return CanAttachReadSlot;

    // Idempotent ICs cannot call getters, see tryAttachIdempotentStub.
    if (pc && (resultFlags & GetPropertyResultFlags::Monitored)) {
        if (IsCacheableGetPropCallScripted(obj, holder, shape, isTemporarilyUnoptimizable))
            return CanAttachCallGetter;

        if (IsCacheableGetPropCallNative(obj, holder, shape))
            return CanAttachCallGetter;
    }
>>>>>>> a17af05f

    return CanAttachNone;
}

static void
GeneratePrototypeGuards(CacheIRWriter& writer, JSObject* obj, JSObject* holder, ObjOperandId objId)
{
    // The guards here protect against the effects of JSObject::swap(). If the
    // prototype chain is directly altered, then TI will toss the jitcode, so we
    // don't have to worry about it, and any other change to the holder, or
    // adding a shadowing property will result in reshaping the holder, and thus
    // the failure of the shape guard.
    MOZ_ASSERT(obj != holder);

    if (obj->hasUncacheableProto()) {
        // If the shape does not imply the proto, emit an explicit proto guard.
        writer.guardProto(objId, obj->staticPrototype());
    }

    JSObject* pobj = obj->staticPrototype();
    if (!pobj)
        return;

    while (pobj != holder) {
        if (pobj->hasUncacheableProto()) {
            ObjOperandId protoId = writer.loadObject(pobj);
            if (pobj->isSingleton()) {
                // Singletons can have their group's |proto| mutated directly.
                writer.guardProto(protoId, pobj->staticPrototype());
            } else {
                writer.guardGroup(protoId, pobj->group());
            }
        }
        pobj = pobj->staticPrototype();
    }
}

static void
GeneratePrototypeHoleGuards(CacheIRWriter& writer, JSObject* obj, ObjOperandId objId)
{
    if (obj->hasUncacheableProto()) {
        // If the shape does not imply the proto, emit an explicit proto guard.
        writer.guardProto(objId, obj->staticPrototype());
    }

    JSObject* pobj = obj->staticPrototype();
    while (pobj) {
        ObjOperandId protoId = writer.loadObject(pobj);

        // Non-singletons with uncacheable protos can change their proto
        // without a shape change, so also guard on the group (which determines
        // the proto) in this case.
        if (pobj->hasUncacheableProto() && !pobj->isSingleton())
            writer.guardGroup(protoId, pobj->group());

        // Make sure the shape matches, to avoid non-dense elements or anything
        // else that is being checked by CanAttachDenseElementHole.
        writer.guardShape(protoId, pobj->as<NativeObject>().lastProperty());

        // Also make sure there are no dense elements.
        writer.guardNoDenseElements(protoId);

        pobj = pobj->staticPrototype();
    }
}

static void
<<<<<<< HEAD
TestMatchingReceiver(CacheIRWriter& writer, JSObject* obj, Shape* shape, ObjOperandId objId,
=======
TestMatchingReceiver(CacheIRWriter& writer, JSObject* obj, ObjOperandId objId,
>>>>>>> a17af05f
                     Maybe<ObjOperandId>* expandoId)
{
    if (obj->is<UnboxedPlainObject>()) {
        writer.guardGroup(objId, obj->group());

        if (UnboxedExpandoObject* expando = obj->as<UnboxedPlainObject>().maybeExpando()) {
            expandoId->emplace(writer.guardAndLoadUnboxedExpando(objId));
            writer.guardShape(expandoId->ref(), expando->lastProperty());
        } else {
            writer.guardNoUnboxedExpando(objId);
        }
    } else if (obj->is<UnboxedArrayObject>() || obj->is<TypedObject>()) {
        writer.guardGroup(objId, obj->group());
    } else {
        Shape* shape = obj->maybeShape();
        MOZ_ASSERT(shape);
        writer.guardShape(objId, shape);
    }
}

static void
EmitReadSlotGuard(CacheIRWriter& writer, JSObject* obj, JSObject* holder,
<<<<<<< HEAD
                  Shape* shape, ObjOperandId objId, Maybe<ObjOperandId>* holderId)
{
    Maybe<ObjOperandId> expandoId;
    TestMatchingReceiver(writer, obj, shape, objId, &expandoId);
=======
                  ObjOperandId objId, Maybe<ObjOperandId>* holderId)
{
    Maybe<ObjOperandId> expandoId;
    TestMatchingReceiver(writer, obj, objId, &expandoId);
>>>>>>> a17af05f

    if (obj != holder) {
        GeneratePrototypeGuards(writer, obj, holder, objId);

        if (holder) {
            // Guard on the holder's shape.
            holderId->emplace(writer.loadObject(holder));
            writer.guardShape(holderId->ref(), holder->as<NativeObject>().lastProperty());
        } else {
            // The property does not exist. Guard on everything in the prototype
            // chain. This is guaranteed to see only Native objects because of
            // CanAttachNativeGetProp().
            JSObject* proto = obj->taggedProto().toObjectOrNull();
            ObjOperandId lastObjId = objId;
            while (proto) {
                ObjOperandId protoId = writer.loadProto(lastObjId);
                writer.guardShape(protoId, proto->as<NativeObject>().lastProperty());
                proto = proto->staticPrototype();
                lastObjId = protoId;
            }
        }
<<<<<<< HEAD
    } else if (obj->is<UnboxedPlainObject>()) {
=======
    } else if (obj->is<UnboxedPlainObject>() && expandoId.isSome()) {
>>>>>>> a17af05f
        holderId->emplace(*expandoId);
    } else {
        holderId->emplace(objId);
    }
}

static void
EmitReadSlotResult(CacheIRWriter& writer, JSObject* obj, JSObject* holder,
                   Shape* shape, ObjOperandId objId)
{
    Maybe<ObjOperandId> holderId;
<<<<<<< HEAD
    EmitReadSlotGuard(writer, obj, holder, shape, objId, &holderId);
=======
    EmitReadSlotGuard(writer, obj, holder, objId, &holderId);
>>>>>>> a17af05f

    if (obj == holder && obj->is<UnboxedPlainObject>())
        holder = obj->as<UnboxedPlainObject>().maybeExpando();

    // Slot access.
    if (holder) {
        MOZ_ASSERT(holderId->valid());
        EmitLoadSlotResult(writer, *holderId, &holder->as<NativeObject>(), shape);
    } else {
        MOZ_ASSERT(holderId.isNothing());
        writer.loadUndefinedResult();
    }
}

static void
EmitReadSlotReturn(CacheIRWriter& writer, JSObject*, JSObject* holder, Shape* shape,
                   bool wrapResult = false)
{
    // Slot access.
    if (holder) {
        MOZ_ASSERT(shape);
        if (wrapResult)
            writer.wrapResult();
        writer.typeMonitorResult();
    } else {
        // Normally for this op, the result would have to be monitored by TI.
        // However, since this stub ALWAYS returns UndefinedValue(), and we can be sure
        // that undefined is already registered with the type-set, this can be avoided.
        writer.returnFromIC();
    }
}

static void
EmitCallGetterResultNoGuards(CacheIRWriter& writer, JSObject* obj, JSObject* holder,
<<<<<<< HEAD
                             Shape* shape, ObjOperandId objId)
=======
                             Shape* shape, ObjOperandId receiverId)
>>>>>>> a17af05f
{
    if (IsCacheableGetPropCallNative(obj, holder, shape)) {
        JSFunction* target = &shape->getterValue().toObject().as<JSFunction>();
        MOZ_ASSERT(target->isNative());
<<<<<<< HEAD
        writer.callNativeGetterResult(objId, target);
=======
        writer.callNativeGetterResult(receiverId, target);
>>>>>>> a17af05f
        writer.typeMonitorResult();
        return;
    }

    MOZ_ASSERT(IsCacheableGetPropCallScripted(obj, holder, shape));

    JSFunction* target = &shape->getterValue().toObject().as<JSFunction>();
    MOZ_ASSERT(target->hasJITCode());
<<<<<<< HEAD
    writer.callScriptedGetterResult(objId, target);
=======
    writer.callScriptedGetterResult(receiverId, target);
>>>>>>> a17af05f
    writer.typeMonitorResult();
}

static void
<<<<<<< HEAD
EmitCallGetterResult(CacheIRWriter& writer, JSObject* obj, JSObject* holder,
                     Shape* shape, ObjOperandId objId, ICState::Mode mode)
=======
EmitCallGetterResult(CacheIRWriter& writer, JSObject* obj, JSObject* holder, Shape* shape,
                     ObjOperandId objId, ObjOperandId receiverId, ICState::Mode mode)
>>>>>>> a17af05f
{
    // Use the megamorphic guard if we're in megamorphic mode, except if |obj|
    // is a Window as GuardHasGetterSetter doesn't support this yet (Window may
    // require outerizing).
    if (mode == ICState::Mode::Specialized || IsWindow(obj)) {
        Maybe<ObjOperandId> expandoId;
<<<<<<< HEAD
        TestMatchingReceiver(writer, obj, shape, objId, &expandoId);
=======
        TestMatchingReceiver(writer, obj, objId, &expandoId);
>>>>>>> a17af05f

        if (obj != holder) {
            GeneratePrototypeGuards(writer, obj, holder, objId);

            // Guard on the holder's shape.
            ObjOperandId holderId = writer.loadObject(holder);
            writer.guardShape(holderId, holder->as<NativeObject>().lastProperty());
        }
    } else {
        writer.guardHasGetterSetter(objId, shape);
    }

<<<<<<< HEAD
    EmitCallGetterResultNoGuards(writer, obj, holder, shape, objId);
=======
    EmitCallGetterResultNoGuards(writer, obj, holder, shape, receiverId);
}

static void
EmitCallGetterResult(CacheIRWriter& writer, JSObject* obj, JSObject* holder,
                     Shape* shape, ObjOperandId objId, ICState::Mode mode)
{
    EmitCallGetterResult(writer, obj, holder, shape, objId, objId, mode);
>>>>>>> a17af05f
}

void
GetPropIRGenerator::attachMegamorphicNativeSlot(ObjOperandId objId, jsid id, bool handleMissing)
{
    MOZ_ASSERT(mode_ == ICState::Mode::Megamorphic);

    // The stub handles the missing-properties case only if we're seeing one
    // now, to make sure Ion ICs correctly monitor the undefined type.

<<<<<<< HEAD
    if (cacheKind_ == CacheKind::GetProp) {
        writer.megamorphicLoadSlotResult(objId, JSID_TO_ATOM(id)->asPropertyName(),
                                         handleMissing);
    } else {
        MOZ_ASSERT(cacheKind_ == CacheKind::GetElem);
=======
    if (cacheKind_ == CacheKind::GetProp || cacheKind_ == CacheKind::GetPropSuper) {
        writer.megamorphicLoadSlotResult(objId, JSID_TO_ATOM(id)->asPropertyName(),
                                         handleMissing);
    } else {
        MOZ_ASSERT(cacheKind_ == CacheKind::GetElem || cacheKind_ == CacheKind::GetElemSuper);
>>>>>>> a17af05f
        writer.megamorphicLoadSlotByValueResult(objId, getElemKeyValueId(), handleMissing);
    }
    writer.typeMonitorResult();

    trackAttached(handleMissing ? "MegamorphicMissingNativeSlot" : "MegamorphicNativeSlot");
}

bool
GetPropIRGenerator::tryAttachNative(HandleObject obj, ObjOperandId objId, HandleId id)
{
    RootedShape shape(cx_);
    RootedNativeObject holder(cx_);

    NativeGetPropCacheability type = CanAttachNativeGetProp(cx_, obj, id, &holder, &shape, pc_,
<<<<<<< HEAD
                                                            canAttachGetter_,
                                                            isTemporarilyUnoptimizable_);
    MOZ_ASSERT_IF(idempotent(),
                  type == CanAttachNone || (type == CanAttachReadSlot && holder));
=======
                                                            resultFlags_,
                                                            isTemporarilyUnoptimizable_);
>>>>>>> a17af05f
    switch (type) {
      case CanAttachNone:
        return false;
      case CanAttachReadSlot:
        if (mode_ == ICState::Mode::Megamorphic) {
            attachMegamorphicNativeSlot(objId, id, holder == nullptr);
            return true;
        }

        maybeEmitIdGuard(id);
        if (holder) {
            EnsureTrackPropertyTypes(cx_, holder, id);
            if (obj == holder) {
                // See the comment in StripPreliminaryObjectStubs.
                if (IsPreliminaryObject(obj))
                    preliminaryObjectAction_ = PreliminaryObjectAction::NotePreliminary;
                else
                    preliminaryObjectAction_ = PreliminaryObjectAction::Unlink;
            }
        }
        EmitReadSlotResult(writer, obj, holder, shape, objId);
        EmitReadSlotReturn(writer, obj, holder, shape);

        trackAttached("NativeSlot");
        return true;
<<<<<<< HEAD
      case CanAttachCallGetter:
        maybeEmitIdGuard(id);
        EmitCallGetterResult(writer, obj, holder, shape, objId, mode_);

        trackAttached("NativeGetter");
        return true;
=======
      case CanAttachCallGetter: {
        // |super.prop| accesses use a |this| value that differs from lookup object
        MOZ_ASSERT(!idempotent());
        ObjOperandId receiverId = isSuper() ? writer.guardIsObject(getSuperReceiverValueId())
                                            : objId;
        maybeEmitIdGuard(id);
        EmitCallGetterResult(writer, obj, holder, shape, objId, receiverId, mode_);

        trackAttached("NativeGetter");
        return true;
      }
>>>>>>> a17af05f
    }

    MOZ_CRASH("Bad NativeGetPropCacheability");
}

bool
GetPropIRGenerator::tryAttachWindowProxy(HandleObject obj, ObjOperandId objId, HandleId id)
{
    // Attach a stub when the receiver is a WindowProxy and we can do the lookup
    // on the Window (the global object).

    if (!IsWindowProxy(obj))
        return false;

    // If we're megamorphic prefer a generic proxy stub that handles a lot more
    // cases.
    if (mode_ == ICState::Mode::Megamorphic)
        return false;
<<<<<<< HEAD

    // This must be a WindowProxy for the current Window/global. Else it would
    // be a cross-compartment wrapper and IsWindowProxy returns false for
    // those.
    MOZ_ASSERT(obj->getClass() == cx_->runtime()->maybeWindowProxyClass());
    MOZ_ASSERT(ToWindowIfWindowProxy(obj) == cx_->global());

    // Now try to do the lookup on the Window (the current global).
    HandleObject windowObj = cx_->global();
    RootedShape shape(cx_);
    RootedNativeObject holder(cx_);
    NativeGetPropCacheability type = CanAttachNativeGetProp(cx_, windowObj, id, &holder, &shape, pc_,
                                                            canAttachGetter_,
                                                            isTemporarilyUnoptimizable_);
    switch (type) {
      case CanAttachNone:
        return false;

      case CanAttachReadSlot: {
        maybeEmitIdGuard(id);
        writer.guardClass(objId, GuardClassKind::WindowProxy);

        ObjOperandId windowObjId = writer.loadObject(windowObj);
        EmitReadSlotResult(writer, windowObj, holder, shape, windowObjId);
        EmitReadSlotReturn(writer, windowObj, holder, shape);

        trackAttached("WindowProxySlot");
        return true;
      }

      case CanAttachCallGetter: {
        if (!IsCacheableGetPropCallNative(windowObj, holder, shape))
            return false;

        // Make sure the native getter is okay with the IC passing the Window
        // instead of the WindowProxy as |this| value.
        JSFunction* callee = &shape->getterObject()->as<JSFunction>();
        MOZ_ASSERT(callee->isNative());
        if (!callee->jitInfo() || callee->jitInfo()->needsOuterizedThisObject())
            return false;

        // Guard the incoming object is a WindowProxy and inline a getter call based
        // on the Window object.
        maybeEmitIdGuard(id);
        writer.guardClass(objId, GuardClassKind::WindowProxy);
        ObjOperandId windowObjId = writer.loadObject(windowObj);
        EmitCallGetterResult(writer, windowObj, holder, shape, windowObjId, mode_);

        trackAttached("WindowProxyGetter");
        return true;
      }
    }

    MOZ_CRASH("Unreachable");
}

bool
GetPropIRGenerator::tryAttachCrossCompartmentWrapper(HandleObject obj, ObjOperandId objId,
                                                     HandleId id)
{
    // We can only optimize this very wrapper-handler, because others might
    // have a security policy.
    if (!IsWrapper(obj) || Wrapper::wrapperHandler(obj) != &CrossCompartmentWrapper::singleton)
        return false;

    // If we're megamorphic prefer a generic proxy stub that handles a lot more
    // cases.
    if (mode_ == ICState::Mode::Megamorphic)
        return false;

    RootedObject unwrapped(cx_, Wrapper::wrappedObject(obj));
    MOZ_ASSERT(unwrapped == UnwrapOneChecked(obj));

    // If we allowed different zones we would have to wrap strings.
    if (unwrapped->compartment()->zone() != cx_->compartment()->zone())
        return false;

    RootedObject wrappedGlobal(cx_, &obj->global());
    if (!cx_->compartment()->wrap(cx_, &wrappedGlobal))
        return false;

    AutoCompartment ac(cx_, unwrapped);

=======

    // This must be a WindowProxy for the current Window/global. Else it would
    // be a cross-compartment wrapper and IsWindowProxy returns false for
    // those.
    MOZ_ASSERT(obj->getClass() == cx_->runtime()->maybeWindowProxyClass());
    MOZ_ASSERT(ToWindowIfWindowProxy(obj) == cx_->global());

    // Now try to do the lookup on the Window (the current global).
    HandleObject windowObj = cx_->global();
    RootedShape shape(cx_);
    RootedNativeObject holder(cx_);
    NativeGetPropCacheability type = CanAttachNativeGetProp(cx_, windowObj, id, &holder, &shape, pc_,
                                                            resultFlags_,
                                                            isTemporarilyUnoptimizable_);
    switch (type) {
      case CanAttachNone:
        return false;

      case CanAttachReadSlot: {
        maybeEmitIdGuard(id);
        writer.guardClass(objId, GuardClassKind::WindowProxy);

        ObjOperandId windowObjId = writer.loadObject(windowObj);
        EmitReadSlotResult(writer, windowObj, holder, shape, windowObjId);
        EmitReadSlotReturn(writer, windowObj, holder, shape);

        trackAttached("WindowProxySlot");
        return true;
      }

      case CanAttachCallGetter: {
        if (!IsCacheableGetPropCallNative(windowObj, holder, shape))
            return false;

        // Make sure the native getter is okay with the IC passing the Window
        // instead of the WindowProxy as |this| value.
        JSFunction* callee = &shape->getterObject()->as<JSFunction>();
        MOZ_ASSERT(callee->isNative());
        if (!callee->jitInfo() || callee->jitInfo()->needsOuterizedThisObject())
            return false;

        // If a |super| access, it is not worth the complexity to attach an IC.
        if (isSuper())
            return false;

        // Guard the incoming object is a WindowProxy and inline a getter call based
        // on the Window object.
        maybeEmitIdGuard(id);
        writer.guardClass(objId, GuardClassKind::WindowProxy);
        ObjOperandId windowObjId = writer.loadObject(windowObj);
        EmitCallGetterResult(writer, windowObj, holder, shape, windowObjId, mode_);

        trackAttached("WindowProxyGetter");
        return true;
      }
    }

    MOZ_CRASH("Unreachable");
}

bool
GetPropIRGenerator::tryAttachCrossCompartmentWrapper(HandleObject obj, ObjOperandId objId,
                                                     HandleId id)
{
    // We can only optimize this very wrapper-handler, because others might
    // have a security policy.
    if (!IsWrapper(obj) || Wrapper::wrapperHandler(obj) != &CrossCompartmentWrapper::singleton)
        return false;

    // If we're megamorphic prefer a generic proxy stub that handles a lot more
    // cases.
    if (mode_ == ICState::Mode::Megamorphic)
        return false;

    RootedObject unwrapped(cx_, Wrapper::wrappedObject(obj));
    MOZ_ASSERT(unwrapped == UnwrapOneChecked(obj));

    // If we allowed different zones we would have to wrap strings.
    if (unwrapped->compartment()->zone() != cx_->compartment()->zone())
        return false;

    RootedObject wrappedGlobal(cx_, &obj->global());
    if (!cx_->compartment()->wrap(cx_, &wrappedGlobal))
        return false;

    AutoCompartment ac(cx_, unwrapped);

>>>>>>> a17af05f
    // The first CCW for iframes is almost always wrapping another WindowProxy
    // so we optimize for that case as well.
    bool isWindowProxy = IsWindowProxy(unwrapped);
    if (isWindowProxy) {
        MOZ_ASSERT(ToWindowIfWindowProxy(unwrapped) == unwrapped->compartment()->maybeGlobal());
        unwrapped = cx_->global();
        MOZ_ASSERT(unwrapped);
    }
<<<<<<< HEAD

    RootedShape shape(cx_);
    RootedNativeObject holder(cx_);
    NativeGetPropCacheability canCache =
        CanAttachNativeGetProp(cx_, unwrapped, id, &holder, &shape, pc_, canAttachGetter_,
                               isTemporarilyUnoptimizable_);
    if (canCache != CanAttachReadSlot)
        return false;

    if (holder) {
        EnsureTrackPropertyTypes(cx_, holder, id);
        if (unwrapped == holder) {
            // See the comment in StripPreliminaryObjectStubs.
            if (IsPreliminaryObject(unwrapped))
                preliminaryObjectAction_ = PreliminaryObjectAction::NotePreliminary;
            else
                preliminaryObjectAction_ = PreliminaryObjectAction::Unlink;
        }
    }

    maybeEmitIdGuard(id);
    writer.guardIsProxy(objId);
    writer.guardIsCrossCompartmentWrapper(objId);

    // Load the object wrapped by the CCW
    ObjOperandId wrapperTargetId = writer.loadWrapperTarget(objId);

    // If the compartment of the wrapped object is different we should fail.
    writer.guardCompartment(wrapperTargetId, wrappedGlobal, unwrapped->compartment());
=======

    RootedShape shape(cx_);
    RootedNativeObject holder(cx_);
    NativeGetPropCacheability canCache =
        CanAttachNativeGetProp(cx_, unwrapped, id, &holder, &shape, pc_,
                               resultFlags_, isTemporarilyUnoptimizable_);
    if (canCache != CanAttachReadSlot)
        return false;

    if (holder) {
        EnsureTrackPropertyTypes(cx_, holder, id);
        if (unwrapped == holder) {
            // See the comment in StripPreliminaryObjectStubs.
            if (IsPreliminaryObject(unwrapped))
                preliminaryObjectAction_ = PreliminaryObjectAction::NotePreliminary;
            else
                preliminaryObjectAction_ = PreliminaryObjectAction::Unlink;
        }
    }

    maybeEmitIdGuard(id);
    writer.guardIsProxy(objId);
    writer.guardHasProxyHandler(objId, Wrapper::wrapperHandler(obj));

    // Load the object wrapped by the CCW
    ObjOperandId wrapperTargetId = writer.loadWrapperTarget(objId);

    // If the compartment of the wrapped object is different we should fail.
    writer.guardCompartment(wrapperTargetId, wrappedGlobal, unwrapped->compartment());

    ObjOperandId unwrappedId = wrapperTargetId;
    if (isWindowProxy) {
        // For the WindowProxy case also unwrap the inner window.
        // We avoid loadObject, because storing cross compartment objects in
        // stubs / JIT code is tricky.
        writer.guardClass(wrapperTargetId, GuardClassKind::WindowProxy);
        unwrappedId = writer.loadWrapperTarget(wrapperTargetId);
    }

    EmitReadSlotResult(writer, unwrapped, holder, shape, unwrappedId);
    EmitReadSlotReturn(writer, unwrapped, holder, shape, /* wrapResult = */ true);

    trackAttached("CCWSlot");
    return true;
}

static bool
GetXrayExpandoShapeWrapper(JSContext* cx, HandleObject xray, MutableHandleObject wrapper)
{
    Value v = GetProxyReservedSlot(xray, GetXrayJitInfo()->xrayHolderSlot);
    if (v.isObject()) {
        NativeObject* holder = &v.toObject().as<NativeObject>();
        v = holder->getFixedSlot(GetXrayJitInfo()->holderExpandoSlot);
        if (v.isObject()) {
            RootedNativeObject expando(cx, &UncheckedUnwrap(&v.toObject())->as<NativeObject>());
            wrapper.set(NewWrapperWithObjectShape(cx, expando));
            return wrapper != nullptr;
        }
    }
    wrapper.set(nullptr);
    return true;
}

bool
GetPropIRGenerator::tryAttachXrayCrossCompartmentWrapper(HandleObject obj, ObjOperandId objId,
                                                         HandleId id)
{
    if (!IsProxy(obj))
        return false;

    XrayJitInfo* info = GetXrayJitInfo();
    if (!info || !info->isCrossCompartmentXray(GetProxyHandler(obj)))
        return false;

    if (!info->globalHasExclusiveExpandos(cx_->global()))
        return false;

    RootedObject target(cx_, UncheckedUnwrap(obj));

    RootedObject expandoShapeWrapper(cx_);
    if (!GetXrayExpandoShapeWrapper(cx_, obj, &expandoShapeWrapper)) {
        cx_->recoverFromOutOfMemory();
        return false;
    }

    // Look for a getter we can call on the xray or its prototype chain.
    Rooted<PropertyDescriptor> desc(cx_);
    RootedObject holder(cx_, obj);
    AutoObjectVector prototypes(cx_);
    AutoObjectVector prototypeExpandoShapeWrappers(cx_);
    while (true) {
        if (!GetOwnPropertyDescriptor(cx_, holder, id, &desc)) {
            cx_->clearPendingException();
            return false;
        }
        if (desc.object())
            break;
        if (!GetPrototype(cx_, holder, &holder)) {
            cx_->clearPendingException();
            return false;
        }
        if (!holder || !IsProxy(holder) || !info->isCrossCompartmentXray(GetProxyHandler(holder)))
            return false;
        RootedObject prototypeExpandoShapeWrapper(cx_);
        if (!GetXrayExpandoShapeWrapper(cx_, holder, &prototypeExpandoShapeWrapper) ||
            !prototypes.append(holder) ||
            !prototypeExpandoShapeWrappers.append(prototypeExpandoShapeWrapper))
        {
            cx_->recoverFromOutOfMemory();
            return false;
        }
    }
    if (!desc.isAccessorDescriptor())
        return false;

    RootedObject getter(cx_, desc.getterObject());
    if (!getter || !getter->is<JSFunction>() || !getter->as<JSFunction>().isNative())
        return false;

    maybeEmitIdGuard(id);
    writer.guardIsProxy(objId);
    writer.guardHasProxyHandler(objId, GetProxyHandler(obj));

    // Load the object wrapped by the CCW
    ObjOperandId wrapperTargetId = writer.loadWrapperTarget(objId);

    // Test the wrapped object's class. The properties held by xrays or their
    // prototypes will be invariant for objects of a given class, except for
    // changes due to xray expandos or xray prototype mutations.
    writer.guardAnyClass(wrapperTargetId, target->getClass());

    // Make sure the expandos on the xray and its prototype chain match up with
    // what we expect. The expando shape needs to be consistent, to ensure it
    // has not had any shadowing properties added, and the expando cannot have
    // any custom prototype (xray prototypes are stable otherwise).
    //
    // We can only do this for xrays with exclusive access to their expandos
    // (as we checked earlier), which store a pointer to their expando
    // directly. Xrays in other compartments may share their expandos with each
    // other and a VM call is needed just to find the expando.
    writer.guardXrayExpandoShapeAndDefaultProto(objId, expandoShapeWrapper);
    for (size_t i = 0; i < prototypes.length(); i++) {
        JSObject* proto = prototypes[i];
        ObjOperandId protoId = writer.loadObject(proto);
        writer.guardXrayExpandoShapeAndDefaultProto(protoId, prototypeExpandoShapeWrappers[i]);
    }

    writer.callNativeGetterResult(objId, &getter->as<JSFunction>());
    writer.typeMonitorResult();

    trackAttached("XrayGetter");
    return true;
}

bool
GetPropIRGenerator::tryAttachGenericProxy(HandleObject obj, ObjOperandId objId, HandleId id,
                                          bool handleDOMProxies)
{
    MOZ_ASSERT(obj->is<ProxyObject>());

    writer.guardIsProxy(objId);

    if (!handleDOMProxies) {
        // Ensure that the incoming object is not a DOM proxy, so that we can get to
        // the specialized stubs
        writer.guardNotDOMProxy(objId);
    }

    if (cacheKind_ == CacheKind::GetProp || mode_ == ICState::Mode::Specialized) {
        MOZ_ASSERT(!isSuper());
        maybeEmitIdGuard(id);
        writer.callProxyGetResult(objId, id);
    } else {
        // Attach a stub that handles every id.
        MOZ_ASSERT(cacheKind_ == CacheKind::GetElem);
        MOZ_ASSERT(mode_ == ICState::Mode::Megamorphic);
        MOZ_ASSERT(!isSuper());
        writer.callProxyGetByValueResult(objId, getElemKeyValueId());
    }

    writer.typeMonitorResult();

    trackAttached("GenericProxy");
    return true;
}

ObjOperandId
IRGenerator::guardDOMProxyExpandoObjectAndShape(JSObject* obj, ObjOperandId objId,
                                                const Value& expandoVal, JSObject* expandoObj)
{
    MOZ_ASSERT(IsCacheableDOMProxy(obj));

    writer.guardShape(objId, obj->maybeShape());

    // Shape determines Class, so now it must be a DOM proxy.
    ValOperandId expandoValId;
    if (expandoVal.isObject())
        expandoValId = writer.loadDOMExpandoValue(objId);
    else
        expandoValId = writer.loadDOMExpandoValueIgnoreGeneration(objId);

    // Guard the expando is an object and shape guard.
    ObjOperandId expandoObjId = writer.guardIsObject(expandoValId);
    writer.guardShape(expandoObjId, expandoObj->as<NativeObject>().shape());
    return expandoObjId;
}

bool
GetPropIRGenerator::tryAttachDOMProxyExpando(HandleObject obj, ObjOperandId objId, HandleId id)
{
    MOZ_ASSERT(IsCacheableDOMProxy(obj));

    RootedValue expandoVal(cx_, GetProxyPrivate(obj));
    RootedObject expandoObj(cx_);
    if (expandoVal.isObject()) {
        expandoObj = &expandoVal.toObject();
    } else {
        MOZ_ASSERT(!expandoVal.isUndefined(),
                   "How did a missing expando manage to shadow things?");
        auto expandoAndGeneration = static_cast<ExpandoAndGeneration*>(expandoVal.toPrivate());
        MOZ_ASSERT(expandoAndGeneration);
        expandoObj = &expandoAndGeneration->expando.toObject();
    }

    // Try to do the lookup on the expando object.
    RootedNativeObject holder(cx_);
    RootedShape propShape(cx_);
    NativeGetPropCacheability canCache =
        CanAttachNativeGetProp(cx_, expandoObj, id, &holder, &propShape, pc_,
                               resultFlags_, isTemporarilyUnoptimizable_);
    if (canCache != CanAttachReadSlot && canCache != CanAttachCallGetter)
        return false;
    if (!holder)
        return false;

    MOZ_ASSERT(holder == expandoObj);

    maybeEmitIdGuard(id);
    ObjOperandId expandoObjId =
        guardDOMProxyExpandoObjectAndShape(obj, objId, expandoVal, expandoObj);

    if (canCache == CanAttachReadSlot) {
        // Load from the expando's slots.
        EmitLoadSlotResult(writer, expandoObjId, &expandoObj->as<NativeObject>(), propShape);
        writer.typeMonitorResult();
    } else {
        // Call the getter. Note that we pass objId, the DOM proxy, as |this|
        // and not the expando object.
        MOZ_ASSERT(canCache == CanAttachCallGetter);
        EmitCallGetterResultNoGuards(writer, expandoObj, expandoObj, propShape, objId);
    }

    trackAttached("DOMProxyExpando");
    return true;
}

bool
GetPropIRGenerator::tryAttachDOMProxyShadowed(HandleObject obj, ObjOperandId objId, HandleId id)
{
    MOZ_ASSERT(IsCacheableDOMProxy(obj));

    maybeEmitIdGuard(id);
    writer.guardShape(objId, obj->maybeShape());

    // No need for more guards: we know this is a DOM proxy, since the shape
    // guard enforces a given JSClass, so just go ahead and emit the call to
    // ProxyGet.
    MOZ_ASSERT(!isSuper());
    writer.callProxyGetResult(objId, id);
    writer.typeMonitorResult();

    trackAttached("DOMProxyShadowed");
    return true;
}

// Callers are expected to have already guarded on the shape of the
// object, which guarantees the object is a DOM proxy.
static void
CheckDOMProxyExpandoDoesNotShadow(CacheIRWriter& writer, JSObject* obj, jsid id,
                                  ObjOperandId objId)
{
    MOZ_ASSERT(IsCacheableDOMProxy(obj));

    Value expandoVal = GetProxyPrivate(obj);

    ValOperandId expandoId;
    if (!expandoVal.isObject() && !expandoVal.isUndefined()) {
        auto expandoAndGeneration = static_cast<ExpandoAndGeneration*>(expandoVal.toPrivate());
        expandoId = writer.loadDOMExpandoValueGuardGeneration(objId, expandoAndGeneration);
        expandoVal = expandoAndGeneration->expando;
    } else {
        expandoId = writer.loadDOMExpandoValue(objId);
    }

    if (expandoVal.isUndefined()) {
        // Guard there's no expando object.
        writer.guardType(expandoId, JSVAL_TYPE_UNDEFINED);
    } else if (expandoVal.isObject()) {
        // Guard the proxy either has no expando object or, if it has one, that
        // the shape matches the current expando object.
        NativeObject& expandoObj = expandoVal.toObject().as<NativeObject>();
        MOZ_ASSERT(!expandoObj.containsPure(id));
        writer.guardDOMExpandoMissingOrGuardShape(expandoId, expandoObj.lastProperty());
    } else {
        MOZ_CRASH("Invalid expando value");
    }
}

bool
GetPropIRGenerator::tryAttachDOMProxyUnshadowed(HandleObject obj, ObjOperandId objId, HandleId id)
{
    MOZ_ASSERT(IsCacheableDOMProxy(obj));

    RootedObject checkObj(cx_, obj->staticPrototype());
    if (!checkObj)
        return false;

    RootedNativeObject holder(cx_);
    RootedShape shape(cx_);
    NativeGetPropCacheability canCache = CanAttachNativeGetProp(cx_, checkObj, id, &holder, &shape,
                                                                pc_, resultFlags_,
                                                                isTemporarilyUnoptimizable_);
    if (canCache == CanAttachNone)
        return false;

    maybeEmitIdGuard(id);
    writer.guardShape(objId, obj->maybeShape());

    // Guard that our expando object hasn't started shadowing this property.
    CheckDOMProxyExpandoDoesNotShadow(writer, obj, id, objId);

    if (holder) {
        // Found the property on the prototype chain. Treat it like a native
        // getprop.
        GeneratePrototypeGuards(writer, obj, holder, objId);

        // Guard on the holder of the property.
        ObjOperandId holderId = writer.loadObject(holder);
        writer.guardShape(holderId, holder->lastProperty());

        if (canCache == CanAttachReadSlot) {
            EmitLoadSlotResult(writer, holderId, holder, shape);
            writer.typeMonitorResult();
        } else {
            // EmitCallGetterResultNoGuards expects |obj| to be the object the
            // property is on to do some checks. Since we actually looked at
            // checkObj, and no extra guards will be generated, we can just
            // pass that instead.
            MOZ_ASSERT(canCache == CanAttachCallGetter);
            MOZ_ASSERT(!isSuper());
            EmitCallGetterResultNoGuards(writer, checkObj, holder, shape, objId);
        }
    } else {
        // Property was not found on the prototype chain. Deoptimize down to
        // proxy get call.
        MOZ_ASSERT(!isSuper());
        writer.callProxyGetResult(objId, id);
        writer.typeMonitorResult();
    }

    trackAttached("DOMProxyUnshadowed");
    return true;
}

bool
GetPropIRGenerator::tryAttachProxy(HandleObject obj, ObjOperandId objId, HandleId id)
{
    ProxyStubType type = GetProxyStubType(cx_, obj, id);
    if (type == ProxyStubType::None)
        return false;

    // The proxy stubs don't currently support |super| access.
    if (isSuper())
        return false;

    if (mode_ == ICState::Mode::Megamorphic)
        return tryAttachGenericProxy(obj, objId, id, /* handleDOMProxies = */ true);

    switch (type) {
      case ProxyStubType::None:
        break;
      case ProxyStubType::DOMExpando:
        if (tryAttachDOMProxyExpando(obj, objId, id))
            return true;
        if (*isTemporarilyUnoptimizable_) {
            // Scripted getter without JIT code. Just wait.
            return false;
        }
        MOZ_FALLTHROUGH; // Fall through to the generic shadowed case.
      case ProxyStubType::DOMShadowed:
        return tryAttachDOMProxyShadowed(obj, objId, id);
      case ProxyStubType::DOMUnshadowed:
        if (tryAttachDOMProxyUnshadowed(obj, objId, id))
            return true;
        if (*isTemporarilyUnoptimizable_) {
            // Scripted getter without JIT code. Just wait.
            return false;
        }
        return tryAttachGenericProxy(obj, objId, id, /* handleDOMProxies = */ true);
      case ProxyStubType::Generic:
        return tryAttachGenericProxy(obj, objId, id, /* handleDOMProxies = */ false);
    }

    MOZ_CRASH("Unexpected ProxyStubType");
}

bool
GetPropIRGenerator::tryAttachUnboxed(HandleObject obj, ObjOperandId objId, HandleId id)
{
    if (!obj->is<UnboxedPlainObject>())
        return false;

    const UnboxedLayout::Property* property = obj->as<UnboxedPlainObject>().layout().lookup(id);
    if (!property)
        return false;

    if (!cx_->runtime()->jitSupportsFloatingPoint)
        return false;

    maybeEmitIdGuard(id);
    writer.guardGroup(objId, obj->group());
    writer.loadUnboxedPropertyResult(objId, property->type,
                                     UnboxedPlainObject::offsetOfData() + property->offset);
    if (property->type == JSVAL_TYPE_OBJECT)
        writer.typeMonitorResult();
    else
        writer.returnFromIC();

    preliminaryObjectAction_ = PreliminaryObjectAction::Unlink;

    trackAttached("Unboxed");
    return true;
}

bool
GetPropIRGenerator::tryAttachUnboxedExpando(HandleObject obj, ObjOperandId objId, HandleId id)
{
    if (!obj->is<UnboxedPlainObject>())
        return false;

    UnboxedExpandoObject* expando = obj->as<UnboxedPlainObject>().maybeExpando();
    if (!expando)
        return false;

    Shape* shape = expando->lookup(cx_, id);
    if (!shape || !shape->hasDefaultGetter() || !shape->hasSlot())
        return false;

    maybeEmitIdGuard(id);
    EmitReadSlotResult(writer, obj, obj, shape, objId);
    EmitReadSlotReturn(writer, obj, obj, shape);

    trackAttached("UnboxedExpando");
    return true;
}

bool
GetPropIRGenerator::tryAttachTypedObject(HandleObject obj, ObjOperandId objId, HandleId id)
{
    if (!obj->is<TypedObject>() ||
        !cx_->runtime()->jitSupportsFloatingPoint ||
        cx_->compartment()->detachedTypedObjects)
    {
        return false;
    }

    TypedObject* typedObj = &obj->as<TypedObject>();
    if (!typedObj->typeDescr().is<StructTypeDescr>())
        return false;

    StructTypeDescr* structDescr = &typedObj->typeDescr().as<StructTypeDescr>();
    size_t fieldIndex;
    if (!structDescr->fieldIndex(id, &fieldIndex))
        return false;

    TypeDescr* fieldDescr = &structDescr->fieldDescr(fieldIndex);
    if (!fieldDescr->is<SimpleTypeDescr>())
        return false;
>>>>>>> a17af05f

    ObjOperandId unwrappedId = wrapperTargetId;
    if (isWindowProxy) {
        // For the WindowProxy case also unwrap the inner window.
        // We avoid loadObject, because storing cross compartment objects in
        // stubs / JIT code is tricky.
        writer.guardClass(wrapperTargetId, GuardClassKind::WindowProxy);
        unwrappedId = writer.loadWrapperTarget(wrapperTargetId);
    }

    EmitReadSlotResult(writer, unwrapped, holder, shape, unwrappedId);
    EmitReadSlotReturn(writer, unwrapped, holder, shape, /* wrapResult = */ true);

<<<<<<< HEAD
    trackAttached("CCWSlot");
=======
    maybeEmitIdGuard(id);
    writer.guardNoDetachedTypedObjects();
    writer.guardShape(objId, shape);
    writer.loadTypedObjectResult(objId, fieldOffset, layout, typeDescr);

    // Only monitor the result if the type produced by this stub might vary.
    bool monitorLoad = false;
    if (SimpleTypeDescrKeyIsScalar(typeDescr)) {
        Scalar::Type type = ScalarTypeFromSimpleTypeDescrKey(typeDescr);
        monitorLoad = type == Scalar::Uint32;
    } else {
        ReferenceTypeDescr::Type type = ReferenceTypeFromSimpleTypeDescrKey(typeDescr);
        monitorLoad = type != ReferenceTypeDescr::TYPE_STRING;
    }

    if (monitorLoad)
        writer.typeMonitorResult();
    else
        writer.returnFromIC();

    trackAttached("TypedObject");
>>>>>>> a17af05f
    return true;
}

bool
<<<<<<< HEAD
GetPropIRGenerator::tryAttachGenericProxy(HandleObject obj, ObjOperandId objId, HandleId id,
                                          bool handleDOMProxies)
{
    MOZ_ASSERT(obj->is<ProxyObject>());

    writer.guardIsProxy(objId);

    if (!handleDOMProxies) {
        // Ensure that the incoming object is not a DOM proxy, so that we can get to
        // the specialized stubs
        writer.guardNotDOMProxy(objId);
    }

    if (cacheKind_ == CacheKind::GetProp || mode_ == ICState::Mode::Specialized) {
        maybeEmitIdGuard(id);
        writer.callProxyGetResult(objId, id);
    } else {
        // Attach a stub that handles every id.
        MOZ_ASSERT(cacheKind_ == CacheKind::GetElem);
        MOZ_ASSERT(mode_ == ICState::Mode::Megamorphic);
        writer.callProxyGetByValueResult(objId, getElemKeyValueId());
    }

    writer.typeMonitorResult();

    trackAttached("GenericProxy");
    return true;
}

ObjOperandId
IRGenerator::guardDOMProxyExpandoObjectAndShape(JSObject* obj, ObjOperandId objId,
                                                const Value& expandoVal, JSObject* expandoObj)
{
    MOZ_ASSERT(IsCacheableDOMProxy(obj));

    writer.guardShape(objId, obj->maybeShape());

    // Shape determines Class, so now it must be a DOM proxy.
    ValOperandId expandoValId;
    if (expandoVal.isObject())
        expandoValId = writer.loadDOMExpandoValue(objId);
    else
        expandoValId = writer.loadDOMExpandoValueIgnoreGeneration(objId);

    // Guard the expando is an object and shape guard.
    ObjOperandId expandoObjId = writer.guardIsObject(expandoValId);
    writer.guardShape(expandoObjId, expandoObj->as<NativeObject>().shape());
    return expandoObjId;
}

bool
GetPropIRGenerator::tryAttachDOMProxyExpando(HandleObject obj, ObjOperandId objId, HandleId id)
{
    MOZ_ASSERT(IsCacheableDOMProxy(obj));

    RootedValue expandoVal(cx_, GetProxyExtra(obj, GetDOMProxyExpandoSlot()));
    RootedObject expandoObj(cx_);
    if (expandoVal.isObject()) {
        expandoObj = &expandoVal.toObject();
    } else {
        MOZ_ASSERT(!expandoVal.isUndefined(),
                   "How did a missing expando manage to shadow things?");
        auto expandoAndGeneration = static_cast<ExpandoAndGeneration*>(expandoVal.toPrivate());
        MOZ_ASSERT(expandoAndGeneration);
        expandoObj = &expandoAndGeneration->expando.toObject();
    }

    // Try to do the lookup on the expando object.
    RootedNativeObject holder(cx_);
    RootedShape propShape(cx_);
    NativeGetPropCacheability canCache =
        CanAttachNativeGetProp(cx_, expandoObj, id, &holder, &propShape, pc_,
                               canAttachGetter_, isTemporarilyUnoptimizable_);
    if (canCache != CanAttachReadSlot && canCache != CanAttachCallGetter)
        return false;
    if (!holder)
        return false;

    MOZ_ASSERT(holder == expandoObj);

    maybeEmitIdGuard(id);
    ObjOperandId expandoObjId =
        guardDOMProxyExpandoObjectAndShape(obj, objId, expandoVal, expandoObj);

    if (canCache == CanAttachReadSlot) {
        // Load from the expando's slots.
        EmitLoadSlotResult(writer, expandoObjId, &expandoObj->as<NativeObject>(), propShape);
        writer.typeMonitorResult();
    } else {
        // Call the getter. Note that we pass objId, the DOM proxy, as |this|
        // and not the expando object.
        MOZ_ASSERT(canCache == CanAttachCallGetter);
        EmitCallGetterResultNoGuards(writer, expandoObj, expandoObj, propShape, objId);
    }

    trackAttached("DOMProxyExpando");
    return true;
}

bool
GetPropIRGenerator::tryAttachDOMProxyShadowed(HandleObject obj, ObjOperandId objId, HandleId id)
{
    MOZ_ASSERT(IsCacheableDOMProxy(obj));

    maybeEmitIdGuard(id);
    writer.guardShape(objId, obj->maybeShape());

    // No need for more guards: we know this is a DOM proxy, since the shape
    // guard enforces a given JSClass, so just go ahead and emit the call to
    // ProxyGet.
    writer.callProxyGetResult(objId, id);
    writer.typeMonitorResult();

    trackAttached("DOMProxyShadowed");
    return true;
}

// Callers are expected to have already guarded on the shape of the
// object, which guarantees the object is a DOM proxy.
static void
CheckDOMProxyExpandoDoesNotShadow(CacheIRWriter& writer, JSObject* obj, jsid id,
                                  ObjOperandId objId)
{
    MOZ_ASSERT(IsCacheableDOMProxy(obj));

    Value expandoVal = GetProxyExtra(obj, GetDOMProxyExpandoSlot());

    ValOperandId expandoId;
    if (!expandoVal.isObject() && !expandoVal.isUndefined()) {
        auto expandoAndGeneration = static_cast<ExpandoAndGeneration*>(expandoVal.toPrivate());
        expandoId = writer.loadDOMExpandoValueGuardGeneration(objId, expandoAndGeneration);
        expandoVal = expandoAndGeneration->expando;
    } else {
        expandoId = writer.loadDOMExpandoValue(objId);
    }

    if (expandoVal.isUndefined()) {
        // Guard there's no expando object.
        writer.guardType(expandoId, JSVAL_TYPE_UNDEFINED);
    } else if (expandoVal.isObject()) {
        // Guard the proxy either has no expando object or, if it has one, that
        // the shape matches the current expando object.
        NativeObject& expandoObj = expandoVal.toObject().as<NativeObject>();
        MOZ_ASSERT(!expandoObj.containsPure(id));
        writer.guardDOMExpandoMissingOrGuardShape(expandoId, expandoObj.lastProperty());
    } else {
        MOZ_CRASH("Invalid expando value");
    }
}

bool
GetPropIRGenerator::tryAttachDOMProxyUnshadowed(HandleObject obj, ObjOperandId objId, HandleId id)
{
    MOZ_ASSERT(IsCacheableDOMProxy(obj));

    RootedObject checkObj(cx_, obj->staticPrototype());
    if (!checkObj)
        return false;

    RootedNativeObject holder(cx_);
    RootedShape shape(cx_);
    NativeGetPropCacheability canCache = CanAttachNativeGetProp(cx_, checkObj, id, &holder, &shape,
                                                                pc_, canAttachGetter_,
                                                                isTemporarilyUnoptimizable_);
    MOZ_ASSERT_IF(idempotent(),
                  canCache == CanAttachNone || (canCache == CanAttachReadSlot && holder));
    if (canCache == CanAttachNone)
        return false;

    maybeEmitIdGuard(id);
    writer.guardShape(objId, obj->maybeShape());

    // Guard that our expando object hasn't started shadowing this property.
    CheckDOMProxyExpandoDoesNotShadow(writer, obj, id, objId);

    if (holder) {
        // Found the property on the prototype chain. Treat it like a native
        // getprop.
        GeneratePrototypeGuards(writer, obj, holder, objId);

        // Guard on the holder of the property.
        ObjOperandId holderId = writer.loadObject(holder);
        writer.guardShape(holderId, holder->lastProperty());

        if (canCache == CanAttachReadSlot) {
            EmitLoadSlotResult(writer, holderId, holder, shape);
            writer.typeMonitorResult();
        } else {
            // EmitCallGetterResultNoGuards expects |obj| to be the object the
            // property is on to do some checks. Since we actually looked at
            // checkObj, and no extra guards will be generated, we can just
            // pass that instead.
            MOZ_ASSERT(canCache == CanAttachCallGetter);
            EmitCallGetterResultNoGuards(writer, checkObj, holder, shape, objId);
        }
    } else {
        // Property was not found on the prototype chain. Deoptimize down to
        // proxy get call.
        writer.callProxyGetResult(objId, id);
        writer.typeMonitorResult();
    }

    trackAttached("DOMProxyUnshadowed");
    return true;
}

bool
GetPropIRGenerator::tryAttachProxy(HandleObject obj, ObjOperandId objId, HandleId id)
{
    ProxyStubType type = GetProxyStubType(cx_, obj, id);
    if (type == ProxyStubType::None)
        return false;

    if (mode_ == ICState::Mode::Megamorphic)
        return tryAttachGenericProxy(obj, objId, id, /* handleDOMProxies = */ true);

    switch (type) {
      case ProxyStubType::None:
        break;
      case ProxyStubType::DOMExpando:
        if (tryAttachDOMProxyExpando(obj, objId, id))
            return true;
        if (*isTemporarilyUnoptimizable_) {
            // Scripted getter without JIT code. Just wait.
            return false;
        }
        MOZ_FALLTHROUGH; // Fall through to the generic shadowed case.
      case ProxyStubType::DOMShadowed:
        return tryAttachDOMProxyShadowed(obj, objId, id);
      case ProxyStubType::DOMUnshadowed:
        if (tryAttachDOMProxyUnshadowed(obj, objId, id))
            return true;
        if (*isTemporarilyUnoptimizable_) {
            // Scripted getter without JIT code. Just wait.
            return false;
        }
        return tryAttachGenericProxy(obj, objId, id, /* handleDOMProxies = */ true);
      case ProxyStubType::Generic:
        return tryAttachGenericProxy(obj, objId, id, /* handleDOMProxies = */ false);
    }

    MOZ_CRASH("Unexpected ProxyStubType");
}

bool
GetPropIRGenerator::tryAttachUnboxed(HandleObject obj, ObjOperandId objId, HandleId id)
{
    if (!obj->is<UnboxedPlainObject>())
        return false;

    const UnboxedLayout::Property* property = obj->as<UnboxedPlainObject>().layout().lookup(id);
    if (!property)
        return false;

    if (!cx_->runtime()->jitSupportsFloatingPoint)
        return false;

    maybeEmitIdGuard(id);
    writer.guardGroup(objId, obj->group());
    writer.loadUnboxedPropertyResult(objId, property->type,
                                     UnboxedPlainObject::offsetOfData() + property->offset);
    if (property->type == JSVAL_TYPE_OBJECT)
        writer.typeMonitorResult();
    else
        writer.returnFromIC();

    preliminaryObjectAction_ = PreliminaryObjectAction::Unlink;

    trackAttached("Unboxed");
    return true;
}

bool
GetPropIRGenerator::tryAttachUnboxedExpando(HandleObject obj, ObjOperandId objId, HandleId id)
{
    if (!obj->is<UnboxedPlainObject>())
        return false;

    UnboxedExpandoObject* expando = obj->as<UnboxedPlainObject>().maybeExpando();
    if (!expando)
        return false;

    Shape* shape = expando->lookup(cx_, id);
    if (!shape || !shape->hasDefaultGetter() || !shape->hasSlot())
        return false;

    maybeEmitIdGuard(id);
    EmitReadSlotResult(writer, obj, obj, shape, objId);
    EmitReadSlotReturn(writer, obj, obj, shape);

    trackAttached("UnboxedExpando");
    return true;
}

bool
GetPropIRGenerator::tryAttachTypedObject(HandleObject obj, ObjOperandId objId, HandleId id)
{
    if (!obj->is<TypedObject>() ||
        !cx_->runtime()->jitSupportsFloatingPoint ||
        cx_->compartment()->detachedTypedObjects)
    {
        return false;
    }

    TypedObject* typedObj = &obj->as<TypedObject>();
    if (!typedObj->typeDescr().is<StructTypeDescr>())
        return false;

    StructTypeDescr* structDescr = &typedObj->typeDescr().as<StructTypeDescr>();
    size_t fieldIndex;
    if (!structDescr->fieldIndex(id, &fieldIndex))
        return false;

    TypeDescr* fieldDescr = &structDescr->fieldDescr(fieldIndex);
    if (!fieldDescr->is<SimpleTypeDescr>())
        return false;

    Shape* shape = typedObj->maybeShape();
    TypedThingLayout layout = GetTypedThingLayout(shape->getObjectClass());

    uint32_t fieldOffset = structDescr->fieldOffset(fieldIndex);
    uint32_t typeDescr = SimpleTypeDescrKey(&fieldDescr->as<SimpleTypeDescr>());

    maybeEmitIdGuard(id);
    writer.guardNoDetachedTypedObjects();
    writer.guardShape(objId, shape);
    writer.loadTypedObjectResult(objId, fieldOffset, layout, typeDescr);

    // Only monitor the result if the type produced by this stub might vary.
    bool monitorLoad = false;
    if (SimpleTypeDescrKeyIsScalar(typeDescr)) {
        Scalar::Type type = ScalarTypeFromSimpleTypeDescrKey(typeDescr);
        monitorLoad = type == Scalar::Uint32;
    } else {
        ReferenceTypeDescr::Type type = ReferenceTypeFromSimpleTypeDescrKey(typeDescr);
        monitorLoad = type != ReferenceTypeDescr::TYPE_STRING;
    }

    if (monitorLoad)
        writer.typeMonitorResult();
    else
        writer.returnFromIC();

    trackAttached("TypedObject");
    return true;
}

bool
GetPropIRGenerator::tryAttachObjectLength(HandleObject obj, ObjOperandId objId, HandleId id)
{
    if (!JSID_IS_ATOM(id, cx_->names().length))
        return false;

    if (obj->is<ArrayObject>()) {
        // Make sure int32 is added to the TypeSet before we attach a stub, so
        // the stub can return int32 values without monitoring the result.
        if (obj->as<ArrayObject>().length() > INT32_MAX)
            return false;

        maybeEmitIdGuard(id);
        writer.guardClass(objId, GuardClassKind::Array);
        writer.loadInt32ArrayLengthResult(objId);
        writer.returnFromIC();

        trackAttached("ArrayLength");
        return true;
    }

    if (obj->is<UnboxedArrayObject>()) {
        maybeEmitIdGuard(id);
        writer.guardClass(objId, GuardClassKind::UnboxedArray);
        writer.loadUnboxedArrayLengthResult(objId);
        writer.returnFromIC();

        trackAttached("UnboxedArrayLength");
        return true;
    }

    if (obj->is<ArgumentsObject>() && !obj->as<ArgumentsObject>().hasOverriddenLength()) {
        maybeEmitIdGuard(id);
        if (obj->is<MappedArgumentsObject>()) {
            writer.guardClass(objId, GuardClassKind::MappedArguments);
        } else {
            MOZ_ASSERT(obj->is<UnmappedArgumentsObject>());
            writer.guardClass(objId, GuardClassKind::UnmappedArguments);
        }
        writer.loadArgumentsObjectLengthResult(objId);
        writer.returnFromIC();

        trackAttached("ArgumentsObjectLength");
        return true;
    }

    return false;
}

bool
GetPropIRGenerator::tryAttachFunction(HandleObject obj, ObjOperandId objId, HandleId id)
{
    // Function properties are lazily resolved so they might not be defined yet.
    // And we might end up in a situation where we always have a fresh function
    // object during the IC generation.
    if (!obj->is<JSFunction>())
        return false;

    JSObject* holder = nullptr;
    PropertyResult prop;
    // This property exists already, don't attach the stub.
    if (LookupPropertyPure(cx_, obj, id, &holder, &prop))
        return false;

    JSFunction* fun = &obj->as<JSFunction>();

    if (JSID_IS_ATOM(id, cx_->names().length)) {
        // length was probably deleted from the function.
        if (fun->hasResolvedLength())
            return false;

        // Lazy functions don't store the length.
        if (fun->isInterpretedLazy())
            return false;

        maybeEmitIdGuard(id);
        writer.guardClass(objId, GuardClassKind::JSFunction);
        writer.loadFunctionLengthResult(objId);
        writer.returnFromIC();

        trackAttached("FunctionLength");
        return true;
    }

    return false;
}

bool
GetPropIRGenerator::tryAttachModuleNamespace(HandleObject obj, ObjOperandId objId, HandleId id)
{
    if (!obj->is<ModuleNamespaceObject>())
        return false;

    Rooted<ModuleNamespaceObject*> ns(cx_, &obj->as<ModuleNamespaceObject>());
    RootedModuleEnvironmentObject env(cx_);
    RootedShape shape(cx_);
    if (!ns->bindings().lookup(id, env.address(), shape.address()))
        return false;

=======
GetPropIRGenerator::tryAttachObjectLength(HandleObject obj, ObjOperandId objId, HandleId id)
{
    if (!JSID_IS_ATOM(id, cx_->names().length))
        return false;

    if (obj->is<ArrayObject>()) {
        // Make sure int32 is added to the TypeSet before we attach a stub, so
        // the stub can return int32 values without monitoring the result.
        if (obj->as<ArrayObject>().length() > INT32_MAX)
            return false;

        maybeEmitIdGuard(id);
        writer.guardClass(objId, GuardClassKind::Array);
        writer.loadInt32ArrayLengthResult(objId);
        writer.returnFromIC();

        trackAttached("ArrayLength");
        return true;
    }

    if (obj->is<UnboxedArrayObject>()) {
        maybeEmitIdGuard(id);
        writer.guardClass(objId, GuardClassKind::UnboxedArray);
        writer.loadUnboxedArrayLengthResult(objId);
        writer.returnFromIC();

        trackAttached("UnboxedArrayLength");
        return true;
    }

    if (obj->is<ArgumentsObject>() && !obj->as<ArgumentsObject>().hasOverriddenLength()) {
        maybeEmitIdGuard(id);
        if (obj->is<MappedArgumentsObject>()) {
            writer.guardClass(objId, GuardClassKind::MappedArguments);
        } else {
            MOZ_ASSERT(obj->is<UnmappedArgumentsObject>());
            writer.guardClass(objId, GuardClassKind::UnmappedArguments);
        }
        writer.loadArgumentsObjectLengthResult(objId);
        writer.returnFromIC();

        trackAttached("ArgumentsObjectLength");
        return true;
    }

    return false;
}

bool
GetPropIRGenerator::tryAttachFunction(HandleObject obj, ObjOperandId objId, HandleId id)
{
    // Function properties are lazily resolved so they might not be defined yet.
    // And we might end up in a situation where we always have a fresh function
    // object during the IC generation.
    if (!obj->is<JSFunction>())
        return false;

    JSObject* holder = nullptr;
    PropertyResult prop;
    // This property exists already, don't attach the stub.
    if (LookupPropertyPure(cx_, obj, id, &holder, &prop))
        return false;

    JSFunction* fun = &obj->as<JSFunction>();

    if (JSID_IS_ATOM(id, cx_->names().length)) {
        // length was probably deleted from the function.
        if (fun->hasResolvedLength())
            return false;

        // Lazy functions don't store the length.
        if (fun->isInterpretedLazy())
            return false;

        maybeEmitIdGuard(id);
        writer.guardClass(objId, GuardClassKind::JSFunction);
        writer.loadFunctionLengthResult(objId);
        writer.returnFromIC();

        trackAttached("FunctionLength");
        return true;
    }

    return false;
}

bool
GetPropIRGenerator::tryAttachModuleNamespace(HandleObject obj, ObjOperandId objId, HandleId id)
{
    if (!obj->is<ModuleNamespaceObject>())
        return false;

    Rooted<ModuleNamespaceObject*> ns(cx_, &obj->as<ModuleNamespaceObject>());
    RootedModuleEnvironmentObject env(cx_);
    RootedShape shape(cx_);
    if (!ns->bindings().lookup(id, env.address(), shape.address()))
        return false;

>>>>>>> a17af05f
    // Don't emit a stub until the target binding has been initialized.
    if (env->getSlot(shape->slot()).isMagic(JS_UNINITIALIZED_LEXICAL))
        return false;

    if (IsIonEnabled(cx_))
        EnsureTrackPropertyTypes(cx_, env, shape->propid());

    // Check for the specific namespace object.
    maybeEmitIdGuard(id);
    writer.guardSpecificObject(objId, ns);

    ObjOperandId envId = writer.loadObject(env);
    EmitLoadSlotResult(writer, envId, env, shape);
    writer.typeMonitorResult();

    trackAttached("ModuleNamespace");
<<<<<<< HEAD
    return true;
}

bool
GetPropIRGenerator::tryAttachPrimitive(ValOperandId valId, HandleId id)
{
    JSValueType primitiveType;
    RootedNativeObject proto(cx_);
    if (val_.isString()) {
        if (JSID_IS_ATOM(id, cx_->names().length)) {
            // String length is special-cased, see js::GetProperty.
            return false;
        }
        primitiveType = JSVAL_TYPE_STRING;
        proto = MaybeNativeObject(GetBuiltinPrototypePure(cx_->global(), JSProto_String));
    } else if (val_.isNumber()) {
        primitiveType = JSVAL_TYPE_DOUBLE;
        proto = MaybeNativeObject(GetBuiltinPrototypePure(cx_->global(), JSProto_Number));
    } else if (val_.isBoolean()) {
        primitiveType = JSVAL_TYPE_BOOLEAN;
        proto = MaybeNativeObject(GetBuiltinPrototypePure(cx_->global(), JSProto_Boolean));
    } else if (val_.isSymbol()) {
        primitiveType = JSVAL_TYPE_SYMBOL;
        proto = MaybeNativeObject(GetBuiltinPrototypePure(cx_->global(), JSProto_Symbol));
    } else {
        MOZ_ASSERT(val_.isNullOrUndefined() || val_.isMagic());
        return false;
    }
    if (!proto)
        return false;

    RootedShape shape(cx_);
    RootedNativeObject holder(cx_);
    NativeGetPropCacheability type = CanAttachNativeGetProp(cx_, proto, id, &holder, &shape, pc_,
                                                            canAttachGetter_,
                                                            isTemporarilyUnoptimizable_);
    if (type != CanAttachReadSlot)
        return false;

    if (holder) {
        // Instantiate this property, for use during Ion compilation.
        if (IsIonEnabled(cx_))
            EnsureTrackPropertyTypes(cx_, holder, id);
    }

    writer.guardType(valId, primitiveType);
    maybeEmitIdGuard(id);

    ObjOperandId protoId = writer.loadObject(proto);
    EmitReadSlotResult(writer, proto, holder, shape, protoId);
    EmitReadSlotReturn(writer, proto, holder, shape);

    trackAttached("Primitive");
    return true;
}

bool
GetPropIRGenerator::tryAttachStringLength(ValOperandId valId, HandleId id)
{
    if (!val_.isString() || !JSID_IS_ATOM(id, cx_->names().length))
        return false;

    StringOperandId strId = writer.guardIsString(valId);
    maybeEmitIdGuard(id);
    writer.loadStringLengthResult(strId);
    writer.returnFromIC();

    trackAttached("StringLength");
    return true;
}

bool
GetPropIRGenerator::tryAttachStringChar(ValOperandId valId, ValOperandId indexId)
{
    MOZ_ASSERT(idVal_.isInt32());

    if (!val_.isString())
        return false;

    int32_t index = idVal_.toInt32();
    if (index < 0)
        return false;

    JSString* str = val_.toString();
    if (size_t(index) >= str->length())
        return false;

    // This follows JSString::getChar, otherwise we fail to attach getChar in a lot of cases.
    if (str->isRope()) {
        JSRope* rope = &str->asRope();

        // Make sure the left side contains the index.
        if (size_t(index) >= rope->leftChild()->length())
            return false;

        str = rope->leftChild();
    }

    if (!str->isLinear() ||
        str->asLinear().latin1OrTwoByteChar(index) >= StaticStrings::UNIT_STATIC_LIMIT)
    {
        return false;
    }

    StringOperandId strId = writer.guardIsString(valId);
    Int32OperandId int32IndexId = writer.guardIsInt32Index(indexId);
    writer.loadStringCharResult(strId, int32IndexId);
    writer.returnFromIC();

    trackAttached("StringChar");
    return true;
}

bool
GetPropIRGenerator::tryAttachMagicArgumentsName(ValOperandId valId, HandleId id)
{
    if (!val_.isMagic(JS_OPTIMIZED_ARGUMENTS))
        return false;

    if (!JSID_IS_ATOM(id, cx_->names().length) && !JSID_IS_ATOM(id, cx_->names().callee))
        return false;

    maybeEmitIdGuard(id);
    writer.guardMagicValue(valId, JS_OPTIMIZED_ARGUMENTS);
    writer.guardFrameHasNoArgumentsObject();

    if (JSID_IS_ATOM(id, cx_->names().length)) {
        writer.loadFrameNumActualArgsResult();
        writer.returnFromIC();
    } else {
        MOZ_ASSERT(JSID_IS_ATOM(id, cx_->names().callee));
        writer.loadFrameCalleeResult();
        writer.typeMonitorResult();
    }

    trackAttached("MagicArgumentsName");
    return true;
}

bool
GetPropIRGenerator::tryAttachMagicArgument(ValOperandId valId, ValOperandId indexId)
{
    MOZ_ASSERT(idVal_.isInt32());

    if (!val_.isMagic(JS_OPTIMIZED_ARGUMENTS))
        return false;

    writer.guardMagicValue(valId, JS_OPTIMIZED_ARGUMENTS);
    writer.guardFrameHasNoArgumentsObject();

    Int32OperandId int32IndexId = writer.guardIsInt32Index(indexId);
    writer.loadFrameArgumentResult(int32IndexId);
    writer.typeMonitorResult();

    trackAttached("MagicArgument");
    return true;
}

bool
GetPropIRGenerator::tryAttachArgumentsObjectArg(HandleObject obj, ObjOperandId objId,
                                                uint32_t index, Int32OperandId indexId)
{
    if (!obj->is<ArgumentsObject>() || obj->as<ArgumentsObject>().hasOverriddenElement())
        return false;

    if (obj->is<MappedArgumentsObject>()) {
        writer.guardClass(objId, GuardClassKind::MappedArguments);
    } else {
        MOZ_ASSERT(obj->is<UnmappedArgumentsObject>());
        writer.guardClass(objId, GuardClassKind::UnmappedArguments);
    }

    writer.loadArgumentsObjectArgResult(objId, indexId);
    writer.typeMonitorResult();

    trackAttached("ArgumentsObjectArg");
    return true;
}

bool
GetPropIRGenerator::tryAttachDenseElement(HandleObject obj, ObjOperandId objId,
                                          uint32_t index, Int32OperandId indexId)
{
    if (!obj->isNative())
        return false;

    if (!obj->as<NativeObject>().containsDenseElement(index))
        return false;

    writer.guardShape(objId, obj->as<NativeObject>().lastProperty());
    writer.loadDenseElementResult(objId, indexId);
    writer.typeMonitorResult();

    trackAttached("DenseElement");
    return true;
}

static bool
CanAttachDenseElementHole(JSObject* obj)
{
    // Make sure the objects on the prototype don't have any indexed properties
    // or that such properties can't appear without a shape change.
    // Otherwise returning undefined for holes would obviously be incorrect,
    // because we would have to lookup a property on the prototype instead.
    do {
        // The first two checks are also relevant to the receiver object.
        if (obj->isIndexed())
            return false;

        if (ClassCanHaveExtraProperties(obj->getClass()))
            return false;

        JSObject* proto = obj->staticPrototype();
        if (!proto)
            break;

        if (!proto->isNative())
            return false;

        // Make sure objects on the prototype don't have dense elements.
        if (proto->as<NativeObject>().getDenseInitializedLength() != 0)
            return false;

        obj = proto;
    } while (true);

    return true;
}

bool
GetPropIRGenerator::tryAttachDenseElementHole(HandleObject obj, ObjOperandId objId,
                                              uint32_t index, Int32OperandId indexId)
{
    if (!obj->isNative())
        return false;

    if (obj->as<NativeObject>().containsDenseElement(index))
        return false;

    if (!CanAttachDenseElementHole(obj))
        return false;

    // Guard on the shape, to prevent non-dense elements from appearing.
    writer.guardShape(objId, obj->as<NativeObject>().lastProperty());

    GeneratePrototypeHoleGuards(writer, obj, objId);
    writer.loadDenseElementHoleResult(objId, indexId);
    writer.typeMonitorResult();

    trackAttached("DenseElementHole");
    return true;
}

bool
GetPropIRGenerator::tryAttachUnboxedArrayElement(HandleObject obj, ObjOperandId objId,
                                                 uint32_t index, Int32OperandId indexId)
{
    if (!obj->is<UnboxedArrayObject>())
        return false;

    if (index >= obj->as<UnboxedArrayObject>().initializedLength())
        return false;

    writer.guardGroup(objId, obj->group());

    JSValueType elementType = obj->group()->unboxedLayoutDontCheckGeneration().elementType();
    writer.loadUnboxedArrayElementResult(objId, indexId, elementType);

    // Only monitor the result if its type might change.
    if (elementType == JSVAL_TYPE_OBJECT)
        writer.typeMonitorResult();
    else
        writer.returnFromIC();

    trackAttached("UnboxedArrayElement");
    return true;
}

bool
GetPropIRGenerator::tryAttachTypedElement(HandleObject obj, ObjOperandId objId,
                                          uint32_t index, Int32OperandId indexId)
{
    if (!obj->is<TypedArrayObject>() && !IsPrimitiveArrayTypedObject(obj))
        return false;

    if (!cx_->runtime()->jitSupportsFloatingPoint && TypedThingRequiresFloatingPoint(obj))
        return false;

    // Ensure the index is in-bounds so the element type gets monitored.
    if (obj->is<TypedArrayObject>() && index >= obj->as<TypedArrayObject>().length())
        return false;

    // Don't attach typed object stubs if the underlying storage could be
    // detached, as the stub will always bail out.
    if (IsPrimitiveArrayTypedObject(obj) && cx_->compartment()->detachedTypedObjects)
        return false;

    TypedThingLayout layout = GetTypedThingLayout(obj->getClass());
    if (layout != Layout_TypedArray)
        writer.guardNoDetachedTypedObjects();

    writer.guardShape(objId, obj->as<ShapedObject>().shape());

    writer.loadTypedElementResult(objId, indexId, layout, TypedThingElementType(obj));

    // Reading from Uint32Array may produce an int32 now but a double value
    // later, so ensure we monitor the result.
    if (TypedThingElementType(obj) == Scalar::Type::Uint32)
        writer.typeMonitorResult();
    else
        writer.returnFromIC();

    trackAttached("TypedElement");
    return true;
}

bool
GetPropIRGenerator::tryAttachProxyElement(HandleObject obj, ObjOperandId objId)
{
    if (!obj->is<ProxyObject>())
        return false;

    writer.guardIsProxy(objId);

    // We are not guarding against DOM proxies here, because there is no other
    // specialized DOM IC we could attach.
    // We could call maybeEmitIdGuard here and then emit CallProxyGetResult,
    // but for GetElem we prefer to attach a stub that can handle any Value
    // so we don't attach a new stub for every id.
    MOZ_ASSERT(cacheKind_ == CacheKind::GetElem);
    writer.callProxyGetByValueResult(objId, getElemKeyValueId());
    writer.typeMonitorResult();

    trackAttached("ProxyElement");
    return true;
}

void
GetPropIRGenerator::trackAttached(const char* name)
{
#ifdef JS_JITSPEW
    CacheIRSpewer& sp = GetCacheIRSpewerSingleton();
    if (sp.enabled()) {
        LockGuard<Mutex> guard(sp.lock());
        sp.beginCache(guard, *this);
        sp.valueProperty(guard, "base", val_);
        sp.valueProperty(guard, "property", idVal_);
        sp.attached(guard, name);
        sp.endCache(guard);
    }
#endif
}

void
GetPropIRGenerator::trackNotAttached()
{
#ifdef JS_JITSPEW
    CacheIRSpewer& sp = GetCacheIRSpewerSingleton();
    if (sp.enabled()) {
        LockGuard<Mutex> guard(sp.lock());
        sp.beginCache(guard, *this);
        sp.valueProperty(guard, "base", val_);
        sp.valueProperty(guard, "property", idVal_);
        sp.endCache(guard);
    }
#endif
}

void
IRGenerator::emitIdGuard(ValOperandId valId, jsid id)
{
    if (JSID_IS_SYMBOL(id)) {
        SymbolOperandId symId = writer.guardIsSymbol(valId);
        writer.guardSpecificSymbol(symId, JSID_TO_SYMBOL(id));
    } else {
        MOZ_ASSERT(JSID_IS_ATOM(id));
        StringOperandId strId = writer.guardIsString(valId);
        writer.guardSpecificAtom(strId, JSID_TO_ATOM(id));
    }
}

void
GetPropIRGenerator::maybeEmitIdGuard(jsid id)
{
    if (cacheKind_ == CacheKind::GetProp) {
        // Constant PropertyName, no guards necessary.
        MOZ_ASSERT(&idVal_.toString()->asAtom() == JSID_TO_ATOM(id));
        return;
    }

    MOZ_ASSERT(cacheKind_ == CacheKind::GetElem);
    emitIdGuard(getElemKeyValueId(), id);
}

void
SetPropIRGenerator::maybeEmitIdGuard(jsid id)
{
    if (cacheKind_ == CacheKind::SetProp) {
        // Constant PropertyName, no guards necessary.
        MOZ_ASSERT(&idVal_.toString()->asAtom() == JSID_TO_ATOM(id));
        return;
    }

    MOZ_ASSERT(cacheKind_ == CacheKind::SetElem);
    emitIdGuard(setElemKeyValueId(), id);
}

GetNameIRGenerator::GetNameIRGenerator(JSContext* cx, HandleScript script, jsbytecode* pc,
                                       ICState::Mode mode, HandleObject env,
                                       HandlePropertyName name)
  : IRGenerator(cx, script, pc, CacheKind::GetName, mode),
    env_(env),
    name_(name)
{}

bool
GetNameIRGenerator::tryAttachStub()
{
    MOZ_ASSERT(cacheKind_ == CacheKind::GetName);

    AutoAssertNoPendingException aanpe(cx_);

    ObjOperandId envId(writer.setInputOperandId(0));
    RootedId id(cx_, NameToId(name_));

    if (tryAttachGlobalNameValue(envId, id))
        return true;
    if (tryAttachGlobalNameGetter(envId, id))
        return true;
    if (tryAttachEnvironmentName(envId, id))
        return true;

    return false;
}

bool
CanAttachGlobalName(JSContext* cx, Handle<LexicalEnvironmentObject*> globalLexical, HandleId id,
                    MutableHandleNativeObject holder, MutableHandleShape shape)
{
    // The property must be found, and it must be found as a normal data property.
    RootedNativeObject current(cx, globalLexical);
    while (true) {
        shape.set(current->lookup(cx, id));
        if (shape)
            break;

        if (current == globalLexical) {
            current = &globalLexical->global();
        } else {
            // In the browser the global prototype chain should be immutable.
            if (!current->staticPrototypeIsImmutable())
                return false;

            JSObject* proto = current->staticPrototype();
            if (!proto || !proto->is<NativeObject>())
                return false;

            current = &proto->as<NativeObject>();
        }
    }

    holder.set(current);
    return true;
}

bool
GetNameIRGenerator::tryAttachGlobalNameValue(ObjOperandId objId, HandleId id)
{
    if (!IsGlobalOp(JSOp(*pc_)) || script_->hasNonSyntacticScope())
        return false;

    Handle<LexicalEnvironmentObject*> globalLexical = env_.as<LexicalEnvironmentObject>();
    MOZ_ASSERT(globalLexical->isGlobal());

    RootedNativeObject holder(cx_);
    RootedShape shape(cx_);
    if (!CanAttachGlobalName(cx_, globalLexical, id, &holder, &shape))
        return false;

    // The property must be found, and it must be found as a normal data property.
    if (!shape->hasDefaultGetter() || !shape->hasSlot())
        return false;

    // This might still be an uninitialized lexical.
    if (holder->getSlot(shape->slot()).isMagic())
        return false;

    // Instantiate this global property, for use during Ion compilation.
    if (IsIonEnabled(cx_))
        EnsureTrackPropertyTypes(cx_, holder, id);

    if (holder == globalLexical) {
        // There is no need to guard on the shape. Lexical bindings are
        // non-configurable, and this stub cannot be shared across globals.
        size_t dynamicSlotOffset = holder->dynamicSlotIndex(shape->slot()) * sizeof(Value);
        writer.loadDynamicSlotResult(objId, dynamicSlotOffset);
    } else {
        // Check the prototype chain from the global to the holder
        // prototype. Ignore the global lexical scope as it doesn't figure
        // into the prototype chain. We guard on the global lexical
        // scope's shape independently.
        if (!IsCacheableGetPropReadSlotForIonOrCacheIR(&globalLexical->global(), holder,
                                                       PropertyResult(shape)))
            return false;

        // Shape guard for global lexical.
        writer.guardShape(objId, globalLexical->lastProperty());

        // Guard on the shape of the GlobalObject.
        ObjOperandId globalId = writer.loadEnclosingEnvironment(objId);
        writer.guardShape(globalId, globalLexical->global().lastProperty());

        ObjOperandId holderId = globalId;
        if (holder != &globalLexical->global()) {
            // Shape guard holder.
            holderId = writer.loadObject(holder);
            writer.guardShape(holderId, holder->lastProperty());
        }

        EmitLoadSlotResult(writer, holderId, holder, shape);
    }

    writer.typeMonitorResult();
    return true;
}

bool
GetNameIRGenerator::tryAttachGlobalNameGetter(ObjOperandId objId, HandleId id)
{
    if (!IsGlobalOp(JSOp(*pc_)) || script_->hasNonSyntacticScope())
        return false;

    Handle<LexicalEnvironmentObject*> globalLexical = env_.as<LexicalEnvironmentObject>();
    MOZ_ASSERT(globalLexical->isGlobal());

    RootedNativeObject holder(cx_);
    RootedShape shape(cx_);
    if (!CanAttachGlobalName(cx_, globalLexical, id, &holder, &shape))
        return false;

    if (holder == globalLexical)
        return false;

    if (!IsCacheableGetPropCallNative(&globalLexical->global(), holder, shape))
        return false;

    if (IsIonEnabled(cx_))
        EnsureTrackPropertyTypes(cx_, holder, id);

    // Shape guard for global lexical.
    writer.guardShape(objId, globalLexical->lastProperty());

    // Guard on the shape of the GlobalObject.
    ObjOperandId globalId = writer.loadEnclosingEnvironment(objId);
    writer.guardShape(globalId, globalLexical->global().lastProperty());

    if (holder != &globalLexical->global()) {
        // Shape guard holder.
        ObjOperandId holderId = writer.loadObject(holder);
        writer.guardShape(holderId, holder->lastProperty());
    }

    EmitCallGetterResultNoGuards(writer, &globalLexical->global(), holder, shape, globalId);
    return true;
}

static bool
NeedEnvironmentShapeGuard(JSObject* envObj)
{
    if (!envObj->is<CallObject>())
        return true;

    // We can skip a guard on the call object if the script's bindings are
    // guaranteed to be immutable (and thus cannot introduce shadowing
    // variables). The function might have been relazified under rare
    // conditions. In that case, we pessimistically create the guard.
    CallObject* callObj = &envObj->as<CallObject>();
    JSFunction* fun = &callObj->callee();
    if (!fun->hasScript() || fun->nonLazyScript()->funHasExtensibleScope())
        return true;

    return false;
}

bool
GetNameIRGenerator::tryAttachEnvironmentName(ObjOperandId objId, HandleId id)
{
    if (IsGlobalOp(JSOp(*pc_)) || script_->hasNonSyntacticScope())
        return false;

    RootedObject env(cx_, env_);
    RootedShape shape(cx_);
    RootedNativeObject holder(cx_);

    while (env) {
        if (env->is<GlobalObject>()) {
            shape = env->as<GlobalObject>().lookup(cx_, id);
            if (shape)
                break;
            return false;
        }

        if (!env->is<EnvironmentObject>() || env->is<WithEnvironmentObject>())
            return false;

        MOZ_ASSERT(!env->hasUncacheableProto());

        // Check for an 'own' property on the env. There is no need to
        // check the prototype as non-with scopes do not inherit properties
        // from any prototype.
        shape = env->as<NativeObject>().lookup(cx_, id);
        if (shape)
            break;

        env = env->enclosingEnvironment();
    }

    holder = &env->as<NativeObject>();
    if (!IsCacheableGetPropReadSlotForIonOrCacheIR(holder, holder, PropertyResult(shape)))
        return false;
    if (holder->getSlot(shape->slot()).isMagic())
        return false;

    ObjOperandId lastObjId = objId;
    env = env_;
    while (env) {
        if (NeedEnvironmentShapeGuard(env))
            writer.guardShape(lastObjId, env->maybeShape());

        if (env == holder)
            break;

        lastObjId = writer.loadEnclosingEnvironment(lastObjId);
        env = env->enclosingEnvironment();
    }

    if (holder->isFixedSlot(shape->slot())) {
        writer.loadEnvironmentFixedSlotResult(lastObjId, NativeObject::getFixedSlotOffset(shape->slot()));
    } else {
        size_t dynamicSlotOffset = holder->dynamicSlotIndex(shape->slot()) * sizeof(Value);
        writer.loadEnvironmentDynamicSlotResult(lastObjId, dynamicSlotOffset);
    }

    writer.typeMonitorResult();
    return true;
}

InIRGenerator::InIRGenerator(JSContext* cx, HandleScript script, jsbytecode* pc,
                             ICState::Mode mode, HandleValue key, HandleObject obj)
  : IRGenerator(cx, script, pc, CacheKind::In, mode),
    key_(key), obj_(obj)
{ }

bool
InIRGenerator::tryAttachDenseIn(uint32_t index, Int32OperandId indexId,
                                HandleObject obj, ObjOperandId objId)
{
    if (!obj->isNative())
        return false;
    if (!obj->as<NativeObject>().containsDenseElement(index))
        return false;

    writer.guardShape(objId, obj->as<NativeObject>().lastProperty());
    writer.loadDenseElementExistsResult(objId, indexId);
    writer.returnFromIC();

    trackAttached("DenseIn");
    return true;
}

bool
InIRGenerator::tryAttachDenseInHole(uint32_t index, Int32OperandId indexId,
                                    HandleObject obj, ObjOperandId objId)
{
    if (!obj->isNative())
        return false;

    if (obj->as<NativeObject>().containsDenseElement(index))
        return false;

    if (!CanAttachDenseElementHole(obj))
        return false;

    // Guard on the shape, to prevent non-dense elements from appearing.
    writer.guardShape(objId, obj->as<NativeObject>().lastProperty());

    GeneratePrototypeHoleGuards(writer, obj, objId);
    writer.loadDenseElementHoleExistsResult(objId, indexId);
    writer.returnFromIC();

    trackAttached("DenseInHole");
    return true;
}

bool
InIRGenerator::tryAttachNativeIn(HandleId key, ValOperandId keyId,
                                 HandleObject obj, ObjOperandId objId)
{
    PropertyResult prop;
    JSObject* holder;
    if (!LookupPropertyPure(cx_, obj, key, &holder, &prop))
        return false;

    if (!prop.isNativeProperty())
        return false;

    Maybe<ObjOperandId> holderId;
    emitIdGuard(keyId, key);
    EmitReadSlotGuard(writer, obj, holder, prop.shape(), objId, &holderId);
    writer.loadBooleanResult(true);
    writer.returnFromIC();

    trackAttached("NativeIn");
    return true;
}

bool
InIRGenerator::tryAttachNativeInDoesNotExist(HandleId key, ValOperandId keyId,
                                             HandleObject obj, ObjOperandId objId)
{
    if (!CheckHasNoSuchProperty(cx_, obj, key))
        return false;

    Maybe<ObjOperandId> holderId;
    emitIdGuard(keyId, key);
    EmitReadSlotGuard(writer, obj, nullptr, nullptr, objId, &holderId);
    writer.loadBooleanResult(false);
    writer.returnFromIC();

    trackAttached("NativeInDoesNotExist");
    return true;
}

bool
InIRGenerator::tryAttachStub()
{
    MOZ_ASSERT(cacheKind_ == CacheKind::In);

    AutoAssertNoPendingException aanpe(cx_);

    ValOperandId keyId(writer.setInputOperandId(0));
    ValOperandId valId(writer.setInputOperandId(1));
    ObjOperandId objId = writer.guardIsObject(valId);

    RootedId id(cx_);
    bool nameOrSymbol;
    if (!ValueToNameOrSymbolId(cx_, key_, &id, &nameOrSymbol)) {
        cx_->clearPendingException();
        return false;
    }

    if (nameOrSymbol) {
        if (tryAttachNativeIn(id, keyId, obj_, objId))
            return true;
        if (tryAttachNativeInDoesNotExist(id, keyId, obj_, objId))
            return true;

        trackNotAttached();
        return false;
    }

    uint32_t index;
    Int32OperandId indexId;
    if (maybeGuardInt32Index(key_, keyId, &index, &indexId)) {
        if (tryAttachDenseIn(index, indexId, obj_, objId))
            return true;
        if (tryAttachDenseInHole(index, indexId, obj_, objId))
            return true;

        trackNotAttached();
        return false;
    }

    trackNotAttached();
    return false;
}

void
InIRGenerator::trackAttached(const char* name)
{
#ifdef JS_JITSPEW
    CacheIRSpewer& sp = GetCacheIRSpewerSingleton();
    if (sp.enabled()) {
        LockGuard<Mutex> guard(sp.lock());
        sp.beginCache(guard, *this);
        RootedValue objV(cx_, ObjectValue(*obj_));
        sp.valueProperty(guard, "base", objV);
        sp.valueProperty(guard, "property", key_);
        sp.attached(guard, name);
        sp.endCache(guard);
    }
#endif
}

void
InIRGenerator::trackNotAttached()
{
#ifdef JS_JITSPEW
    CacheIRSpewer& sp = GetCacheIRSpewerSingleton();
    if (sp.enabled()) {
        LockGuard<Mutex> guard(sp.lock());
        sp.beginCache(guard, *this);
        RootedValue objV(cx_, ObjectValue(*obj_));
        sp.valueProperty(guard, "base", objV);
        sp.valueProperty(guard, "property", key_);
        sp.endCache(guard);
    }
#endif
}

bool
IRGenerator::maybeGuardInt32Index(const Value& index, ValOperandId indexId,
                                  uint32_t* int32Index, Int32OperandId* int32IndexId)
{
    if (index.isNumber()) {
        int32_t indexSigned;
        if (index.isInt32()) {
            indexSigned = index.toInt32();
        } else {
            // We allow negative zero here.
            if (!mozilla::NumberEqualsInt32(index.toDouble(), &indexSigned))
                return false;
            if (!cx_->runtime()->jitSupportsFloatingPoint)
                return false;
        }

        if (indexSigned < 0)
            return false;

        *int32Index = uint32_t(indexSigned);
        *int32IndexId = writer.guardIsInt32Index(indexId);
        return true;
    }

    if (index.isString()) {
        int32_t indexSigned = GetIndexFromString(index.toString());
        if (indexSigned < 0)
            return false;

        StringOperandId strId = writer.guardIsString(indexId);
        *int32Index = uint32_t(indexSigned);
        *int32IndexId = writer.guardAndGetIndexFromString(strId);
        return true;
    }

    return false;
}

SetPropIRGenerator::SetPropIRGenerator(JSContext* cx, HandleScript script, jsbytecode* pc,
                                       CacheKind cacheKind, ICState::Mode mode,
                                       bool* isTemporarilyUnoptimizable,
                                       HandleValue lhsVal, HandleValue idVal, HandleValue rhsVal,
                                       bool needsTypeBarrier, bool maybeHasExtraIndexedProps)
  : IRGenerator(cx, script, pc, cacheKind, mode),
    lhsVal_(lhsVal),
    idVal_(idVal),
    rhsVal_(rhsVal),
    isTemporarilyUnoptimizable_(isTemporarilyUnoptimizable),
    typeCheckInfo_(cx, needsTypeBarrier),
    preliminaryObjectAction_(PreliminaryObjectAction::None),
    attachedTypedArrayOOBStub_(false),
    maybeHasExtraIndexedProps_(maybeHasExtraIndexedProps)
{}

bool
SetPropIRGenerator::tryAttachStub()
{
    AutoAssertNoPendingException aanpe(cx_);

    ValOperandId objValId(writer.setInputOperandId(0));
    ValOperandId rhsValId;
    if (cacheKind_ == CacheKind::SetProp) {
        rhsValId = ValOperandId(writer.setInputOperandId(1));
    } else {
        MOZ_ASSERT(cacheKind_ == CacheKind::SetElem);
        MOZ_ASSERT(setElemKeyValueId().id() == 1);
        writer.setInputOperandId(1);
        rhsValId = ValOperandId(writer.setInputOperandId(2));
    }

    RootedId id(cx_);
    bool nameOrSymbol;
    if (!ValueToNameOrSymbolId(cx_, idVal_, &id, &nameOrSymbol)) {
        cx_->clearPendingException();
        return false;
    }

    if (lhsVal_.isObject()) {
        RootedObject obj(cx_, &lhsVal_.toObject());
        if (obj->watched())
            return false;

        ObjOperandId objId = writer.guardIsObject(objValId);
        if (nameOrSymbol) {
            if (tryAttachNativeSetSlot(obj, objId, id, rhsValId))
                return true;
            if (tryAttachUnboxedExpandoSetSlot(obj, objId, id, rhsValId))
                return true;
            if (tryAttachUnboxedProperty(obj, objId, id, rhsValId))
                return true;
            if (tryAttachTypedObjectProperty(obj, objId, id, rhsValId))
                return true;
            if (tryAttachSetArrayLength(obj, objId, id, rhsValId))
                return true;
            if (IsPropertySetOp(JSOp(*pc_))) {
                if (tryAttachSetter(obj, objId, id, rhsValId))
                    return true;
                if (tryAttachWindowProxy(obj, objId, id, rhsValId))
                    return true;
                if (tryAttachProxy(obj, objId, id, rhsValId))
                    return true;
            }
            return false;
        }

        if (IsPropertySetOp(JSOp(*pc_))) {
            if (tryAttachProxyElement(obj, objId, rhsValId))
                return true;
        }

        uint32_t index;
        Int32OperandId indexId;
        if (maybeGuardInt32Index(idVal_, setElemKeyValueId(), &index, &indexId)) {
            if (tryAttachSetDenseElement(obj, objId, index, indexId, rhsValId))
                return true;
            if (tryAttachSetDenseElementHole(obj, objId, index, indexId, rhsValId))
                return true;
            if (tryAttachSetUnboxedArrayElement(obj, objId, index, indexId, rhsValId))
                return true;
            if (tryAttachSetUnboxedArrayElementHole(obj, objId, index, indexId, rhsValId))
                return true;
            if (tryAttachSetTypedElement(obj, objId, index, indexId, rhsValId))
                return true;
            return false;
        }
        return false;
    }
    return false;
}

static void
EmitStoreSlotAndReturn(CacheIRWriter& writer, ObjOperandId objId, NativeObject* nobj, Shape* shape,
                       ValOperandId rhsId)
{
    if (nobj->isFixedSlot(shape->slot())) {
        size_t offset = NativeObject::getFixedSlotOffset(shape->slot());
        writer.storeFixedSlot(objId, offset, rhsId);
    } else {
        size_t offset = nobj->dynamicSlotIndex(shape->slot()) * sizeof(Value);
        writer.storeDynamicSlot(objId, offset, rhsId);
    }
    writer.returnFromIC();
}

static Shape*
LookupShapeForSetSlot(NativeObject* obj, jsid id)
{
    Shape* shape = obj->lookupPure(id);
    if (shape && shape->hasSlot() && shape->hasDefaultSetter() && shape->writable())
        return shape;
    return nullptr;
}

static bool
CanAttachNativeSetSlot(JSContext* cx, HandleObject obj, HandleId id,
                       bool* isTemporarilyUnoptimizable, MutableHandleShape propShape)
{
    if (!obj->isNative())
        return false;

    propShape.set(LookupShapeForSetSlot(&obj->as<NativeObject>(), id));
    if (!propShape)
        return false;

    ObjectGroup* group = JSObject::getGroup(cx, obj);
    if (!group) {
        cx->recoverFromOutOfMemory();
        return false;
    }

    // For some property writes, such as the initial overwrite of global
    // properties, TI will not mark the property as having been
    // overwritten. Don't attach a stub in this case, so that we don't
    // execute another write to the property without TI seeing that write.
    EnsureTrackPropertyTypes(cx, obj, id);
    if (!PropertyHasBeenMarkedNonConstant(obj, id)) {
        *isTemporarilyUnoptimizable = true;
        return false;
    }

    return true;
}

bool
SetPropIRGenerator::tryAttachNativeSetSlot(HandleObject obj, ObjOperandId objId, HandleId id,
                                           ValOperandId rhsId)
{
    RootedShape propShape(cx_);
    if (!CanAttachNativeSetSlot(cx_, obj, id, isTemporarilyUnoptimizable_, &propShape))
        return false;

    if (mode_ == ICState::Mode::Megamorphic && cacheKind_ == CacheKind::SetProp) {
        writer.megamorphicStoreSlot(objId, JSID_TO_ATOM(id)->asPropertyName(), rhsId,
                                    typeCheckInfo_.needsTypeBarrier());
        writer.returnFromIC();
        trackAttached("MegamorphicNativeSlot");
        return true;
    }

    maybeEmitIdGuard(id);

    // If we need a property type barrier (always in Baseline, sometimes in
    // Ion), guard on both the shape and the group. If Ion knows the property
    // types match, we don't need the group guard.
    NativeObject* nobj = &obj->as<NativeObject>();
    if (typeCheckInfo_.needsTypeBarrier())
        writer.guardGroup(objId, nobj->group());
    writer.guardShape(objId, nobj->lastProperty());

    if (IsPreliminaryObject(obj))
        preliminaryObjectAction_ = PreliminaryObjectAction::NotePreliminary;
    else
        preliminaryObjectAction_ = PreliminaryObjectAction::Unlink;

    typeCheckInfo_.set(nobj->group(), id);
    EmitStoreSlotAndReturn(writer, objId, nobj, propShape, rhsId);

    trackAttached("NativeSlot");
    return true;
}

bool
SetPropIRGenerator::tryAttachUnboxedExpandoSetSlot(HandleObject obj, ObjOperandId objId,
                                                   HandleId id, ValOperandId rhsId)
{
    if (!obj->is<UnboxedPlainObject>())
        return false;

    UnboxedExpandoObject* expando = obj->as<UnboxedPlainObject>().maybeExpando();
    if (!expando)
        return false;

    Shape* propShape = LookupShapeForSetSlot(expando, id);
    if (!propShape)
        return false;

    maybeEmitIdGuard(id);
    writer.guardGroup(objId, obj->group());
    ObjOperandId expandoId = writer.guardAndLoadUnboxedExpando(objId);
    writer.guardShape(expandoId, expando->lastProperty());

    // Property types must be added to the unboxed object's group, not the
    // expando's group (it has unknown properties).
    typeCheckInfo_.set(obj->group(), id);
    EmitStoreSlotAndReturn(writer, expandoId, expando, propShape, rhsId);

    trackAttached("UnboxedExpando");
    return true;
}

static void
EmitGuardUnboxedPropertyType(CacheIRWriter& writer, JSValueType propType, ValOperandId valId)
{
    if (propType == JSVAL_TYPE_OBJECT) {
        // Unboxed objects store NullValue as nullptr object.
        writer.guardIsObjectOrNull(valId);
    } else {
        writer.guardType(valId, propType);
    }
}

bool
SetPropIRGenerator::tryAttachUnboxedProperty(HandleObject obj, ObjOperandId objId, HandleId id,
                                             ValOperandId rhsId)
{
    if (!obj->is<UnboxedPlainObject>() || !cx_->runtime()->jitSupportsFloatingPoint)
        return false;

    const UnboxedLayout::Property* property = obj->as<UnboxedPlainObject>().layout().lookup(id);
    if (!property)
        return false;

    maybeEmitIdGuard(id);
    writer.guardGroup(objId, obj->group());
    EmitGuardUnboxedPropertyType(writer, property->type, rhsId);
    writer.storeUnboxedProperty(objId, property->type,
                                UnboxedPlainObject::offsetOfData() + property->offset,
                                rhsId);
    writer.returnFromIC();

    typeCheckInfo_.set(obj->group(), id);
    preliminaryObjectAction_ = PreliminaryObjectAction::Unlink;

    trackAttached("Unboxed");
    return true;
}

bool
SetPropIRGenerator::tryAttachTypedObjectProperty(HandleObject obj, ObjOperandId objId, HandleId id,
                                                 ValOperandId rhsId)
{
    if (!obj->is<TypedObject>() || !cx_->runtime()->jitSupportsFloatingPoint)
        return false;

    if (cx_->compartment()->detachedTypedObjects)
        return false;

    if (!obj->as<TypedObject>().typeDescr().is<StructTypeDescr>())
        return false;

    StructTypeDescr* structDescr = &obj->as<TypedObject>().typeDescr().as<StructTypeDescr>();
    size_t fieldIndex;
    if (!structDescr->fieldIndex(id, &fieldIndex))
        return false;

    TypeDescr* fieldDescr = &structDescr->fieldDescr(fieldIndex);
    if (!fieldDescr->is<SimpleTypeDescr>())
        return false;

    uint32_t fieldOffset = structDescr->fieldOffset(fieldIndex);
    TypedThingLayout layout = GetTypedThingLayout(obj->getClass());

    maybeEmitIdGuard(id);
    writer.guardNoDetachedTypedObjects();
    writer.guardShape(objId, obj->as<TypedObject>().shape());
    writer.guardGroup(objId, obj->group());

    typeCheckInfo_.set(obj->group(), id);

    // Scalar types can always be stored without a type update stub.
    if (fieldDescr->is<ScalarTypeDescr>()) {
        Scalar::Type type = fieldDescr->as<ScalarTypeDescr>().type();
        writer.storeTypedObjectScalarProperty(objId, fieldOffset, layout, type, rhsId);
        writer.returnFromIC();

        trackAttached("TypedObject");
        return true;
    }

    // For reference types, guard on the RHS type first, so that
    // StoreTypedObjectReferenceProperty is infallible.
    ReferenceTypeDescr::Type type = fieldDescr->as<ReferenceTypeDescr>().type();
    switch (type) {
      case ReferenceTypeDescr::TYPE_ANY:
        break;
      case ReferenceTypeDescr::TYPE_OBJECT:
        writer.guardIsObjectOrNull(rhsId);
        break;
      case ReferenceTypeDescr::TYPE_STRING:
        writer.guardType(rhsId, JSVAL_TYPE_STRING);
        break;
    }

    writer.storeTypedObjectReferenceProperty(objId, fieldOffset, layout, type, rhsId);
    writer.returnFromIC();

    trackAttached("TypedObject");
    return true;
}

void
SetPropIRGenerator::trackAttached(const char* name)
{
#ifdef JS_JITSPEW
    CacheIRSpewer& sp = GetCacheIRSpewerSingleton();
    if (sp.enabled()) {
        LockGuard<Mutex> guard(sp.lock());
        sp.beginCache(guard, *this);
        sp.valueProperty(guard, "base", lhsVal_);
        sp.valueProperty(guard, "property", idVal_);
        sp.valueProperty(guard, "value", rhsVal_);
        sp.attached(guard, name);
        sp.endCache(guard);
    }
#endif
}

void
SetPropIRGenerator::trackNotAttached()
{
#ifdef JS_JITSPEW
    CacheIRSpewer& sp = GetCacheIRSpewerSingleton();
    if (sp.enabled()) {
        LockGuard<Mutex> guard(sp.lock());
        sp.beginCache(guard, *this);
        sp.valueProperty(guard, "base", lhsVal_);
        sp.valueProperty(guard, "property", idVal_);
        sp.valueProperty(guard, "value", rhsVal_);
        sp.endCache(guard);
    }
#endif
}

static bool
CanAttachSetter(JSContext* cx, jsbytecode* pc, HandleObject obj, HandleId id,
                MutableHandleObject holder, MutableHandleShape propShape,
                bool* isTemporarilyUnoptimizable)
{
    // Don't attach a setter stub for ops like JSOP_INITELEM.
    MOZ_ASSERT(IsPropertySetOp(JSOp(*pc)));

    PropertyResult prop;
    if (!LookupPropertyPure(cx, obj, id, holder.address(), &prop))
        return false;

    if (prop.isNonNativeProperty())
        return false;

    propShape.set(prop.maybeShape());
    if (!IsCacheableSetPropCallScripted(obj, holder, propShape, isTemporarilyUnoptimizable) &&
        !IsCacheableSetPropCallNative(obj, holder, propShape))
    {
        return false;
    }

    return true;
}

static void
EmitCallSetterNoGuards(CacheIRWriter& writer, JSObject* obj, JSObject* holder,
                       Shape* shape, ObjOperandId objId, ValOperandId rhsId)
{
    if (IsCacheableSetPropCallNative(obj, holder, shape)) {
        JSFunction* target = &shape->setterValue().toObject().as<JSFunction>();
        MOZ_ASSERT(target->isNative());
        writer.callNativeSetter(objId, target, rhsId);
        writer.returnFromIC();
        return;
    }

    MOZ_ASSERT(IsCacheableSetPropCallScripted(obj, holder, shape));

    JSFunction* target = &shape->setterValue().toObject().as<JSFunction>();
    MOZ_ASSERT(target->hasJITCode());
    writer.callScriptedSetter(objId, target, rhsId);
    writer.returnFromIC();
}

bool
SetPropIRGenerator::tryAttachSetter(HandleObject obj, ObjOperandId objId, HandleId id,
                                    ValOperandId rhsId)
{
    RootedObject holder(cx_);
    RootedShape propShape(cx_);
    if (!CanAttachSetter(cx_, pc_, obj, id, &holder, &propShape, isTemporarilyUnoptimizable_))
        return false;

    maybeEmitIdGuard(id);

    // Use the megamorphic guard if we're in megamorphic mode, except if |obj|
    // is a Window as GuardHasGetterSetter doesn't support this yet (Window may
    // require outerizing).
    if (mode_ == ICState::Mode::Specialized || IsWindow(obj)) {
        Maybe<ObjOperandId> expandoId;
        TestMatchingReceiver(writer, obj, propShape, objId, &expandoId);

        if (obj != holder) {
            GeneratePrototypeGuards(writer, obj, holder, objId);

            // Guard on the holder's shape.
            ObjOperandId holderId = writer.loadObject(holder);
            writer.guardShape(holderId, holder->as<NativeObject>().lastProperty());
        }
    } else {
        writer.guardHasGetterSetter(objId, propShape);
    }

    EmitCallSetterNoGuards(writer, obj, holder, propShape, objId, rhsId);

    trackAttached("Setter");
    return true;
}

bool
SetPropIRGenerator::tryAttachSetArrayLength(HandleObject obj, ObjOperandId objId, HandleId id,
                                            ValOperandId rhsId)
{
    if (!obj->is<ArrayObject>() ||
        !JSID_IS_ATOM(id, cx_->names().length) ||
        !obj->as<ArrayObject>().lengthIsWritable())
    {
        return false;
    }

    maybeEmitIdGuard(id);
    writer.guardClass(objId, GuardClassKind::Array);
    writer.callSetArrayLength(objId, IsStrictSetPC(pc_), rhsId);
    writer.returnFromIC();

    trackAttached("SetArrayLength");
    return true;
}

bool
SetPropIRGenerator::tryAttachSetDenseElement(HandleObject obj, ObjOperandId objId, uint32_t index,
                                             Int32OperandId indexId, ValOperandId rhsId)
{
    if (!obj->isNative())
        return false;

    NativeObject* nobj = &obj->as<NativeObject>();
    if (!nobj->containsDenseElement(index) || nobj->getElementsHeader()->isFrozen())
        return false;

    if (typeCheckInfo_.needsTypeBarrier())
        writer.guardGroup(objId, nobj->group());
    writer.guardShape(objId, nobj->shape());

    writer.storeDenseElement(objId, indexId, rhsId);
    writer.returnFromIC();

    // Type inference uses JSID_VOID for the element types.
    typeCheckInfo_.set(nobj->group(), JSID_VOID);

    trackAttached("SetDenseElement");
    return true;
}

static bool
CanAttachAddElement(JSObject* obj, bool isInit)
{
    // Make sure the objects on the prototype don't have any indexed properties
    // or that such properties can't appear without a shape change.
    do {
        // The first two checks are also relevant to the receiver object.
        if (obj->isIndexed())
            return false;

        const Class* clasp = obj->getClass();
        if ((clasp != &ArrayObject::class_ && clasp != &UnboxedArrayObject::class_) &&
            (clasp->getAddProperty() ||
             clasp->getResolve() ||
             clasp->getOpsLookupProperty() ||
             clasp->getSetProperty() ||
             clasp->getOpsSetProperty()))
        {
            return false;
        }

        // If we're initializing a property instead of setting one, the objects
        // on the prototype are not relevant.
        if (isInit)
            break;

        JSObject* proto = obj->staticPrototype();
        if (!proto)
            break;

        if (!proto->isNative())
            return false;

        obj = proto;
    } while (true);

    return true;
}

static void
ShapeGuardProtoChain(CacheIRWriter& writer, JSObject* obj, ObjOperandId objId)
{
    while (true) {
        // Guard on the proto if the shape does not imply the proto. Singleton
        // objects always trigger a shape change when the proto changes, so we
        // don't need a guard in that case.
        bool guardProto = obj->hasUncacheableProto() && !obj->isSingleton();

        obj = obj->staticPrototype();
        if (!obj)
            return;

        objId = writer.loadProto(objId);
        if (guardProto)
            writer.guardSpecificObject(objId, obj);
        writer.guardShape(objId, obj->as<NativeObject>().shape());
    }
}

bool
SetPropIRGenerator::tryAttachSetDenseElementHole(HandleObject obj, ObjOperandId objId,
                                                 uint32_t index, Int32OperandId indexId,
                                                 ValOperandId rhsId)
{
    if (!obj->isNative() || rhsVal_.isMagic(JS_ELEMENTS_HOLE))
        return false;

    JSOp op = JSOp(*pc_);
    MOZ_ASSERT(IsPropertySetOp(op) || IsPropertyInitOp(op));

    if (op == JSOP_INITHIDDENELEM)
        return false;

    NativeObject* nobj = &obj->as<NativeObject>();
    if (!nobj->nonProxyIsExtensible())
        return false;

    MOZ_ASSERT(!nobj->getElementsHeader()->isFrozen(),
               "Extensible objects should not have frozen elements");

    uint32_t initLength = nobj->getDenseInitializedLength();

    // Optimize if we're adding an element at initLength or writing to a hole.
    // Don't handle the adding case if the current accesss is in bounds, to
    // ensure we always call noteArrayWriteHole.
    bool isAdd = index == initLength;
    bool isHoleInBounds = index < initLength && !nobj->containsDenseElement(index);
    if (!isAdd && !isHoleInBounds)
        return false;

    // Can't add new elements to arrays with non-writable length.
    if (isAdd && nobj->is<ArrayObject>() && !nobj->as<ArrayObject>().lengthIsWritable())
        return false;

    // Typed arrays don't have dense elements.
    if (nobj->is<TypedArrayObject>())
        return false;

    // Check for other indexed properties or class hooks.
    if (!CanAttachAddElement(nobj, IsPropertyInitOp(op)))
        return false;

    if (typeCheckInfo_.needsTypeBarrier())
        writer.guardGroup(objId, nobj->group());
    writer.guardShape(objId, nobj->shape());

    // Also shape guard the proto chain, unless this is an INITELEM or we know
    // the proto chain has no indexed props.
    if (IsPropertySetOp(op) && maybeHasExtraIndexedProps_)
        ShapeGuardProtoChain(writer, obj, objId);

    writer.storeDenseElementHole(objId, indexId, rhsId, isAdd);
    writer.returnFromIC();

    // Type inference uses JSID_VOID for the element types.
    typeCheckInfo_.set(nobj->group(), JSID_VOID);

    trackAttached(isAdd ? "AddDenseElement" : "StoreDenseElementHole");
    return true;
}

bool
SetPropIRGenerator::tryAttachSetUnboxedArrayElement(HandleObject obj, ObjOperandId objId,
                                                    uint32_t index, Int32OperandId indexId,
                                                    ValOperandId rhsId)
{
    if (!obj->is<UnboxedArrayObject>())
        return false;

    if (!cx_->runtime()->jitSupportsFloatingPoint)
        return false;

    if (index >= obj->as<UnboxedArrayObject>().initializedLength())
        return false;

    writer.guardGroup(objId, obj->group());

    JSValueType elementType = obj->group()->unboxedLayoutDontCheckGeneration().elementType();
    EmitGuardUnboxedPropertyType(writer, elementType, rhsId);

    writer.storeUnboxedArrayElement(objId, indexId, rhsId, elementType);
    writer.returnFromIC();

    // Type inference uses JSID_VOID for the element types.
    typeCheckInfo_.set(obj->group(), JSID_VOID);

    trackAttached("SetUnboxedArrayElement");
    return true;
}

bool
SetPropIRGenerator::tryAttachSetTypedElement(HandleObject obj, ObjOperandId objId,
                                             uint32_t index, Int32OperandId indexId,
                                             ValOperandId rhsId)
{
    if (!obj->is<TypedArrayObject>() && !IsPrimitiveArrayTypedObject(obj))
        return false;

    if (!rhsVal_.isNumber())
        return false;

    if (!cx_->runtime()->jitSupportsFloatingPoint && TypedThingRequiresFloatingPoint(obj))
        return false;

    bool handleOutOfBounds = false;
    if (obj->is<TypedArrayObject>()) {
        handleOutOfBounds = (index >= obj->as<TypedArrayObject>().length());
    } else {
        // Typed objects throw on out of bounds accesses. Don't attach
        // a stub in this case.
        if (index >= obj->as<TypedObject>().length())
            return false;

        // Don't attach stubs if the underlying storage for typed objects
        // in the compartment could be detached, as the stub will always
        // bail out.
        if (cx_->compartment()->detachedTypedObjects)
            return false;
    }

    Scalar::Type elementType = TypedThingElementType(obj);
    TypedThingLayout layout = GetTypedThingLayout(obj->getClass());

    if (!obj->is<TypedArrayObject>())
        writer.guardNoDetachedTypedObjects();

    writer.guardShape(objId, obj->as<ShapedObject>().shape());
    writer.storeTypedElement(objId, indexId, rhsId, layout, elementType, handleOutOfBounds);
    writer.returnFromIC();

    if (handleOutOfBounds)
        attachedTypedArrayOOBStub_ = true;

    trackAttached(handleOutOfBounds ? "SetTypedElementOOB" : "SetTypedElement");
    return true;
}

bool
SetPropIRGenerator::tryAttachSetUnboxedArrayElementHole(HandleObject obj, ObjOperandId objId,
                                                        uint32_t index, Int32OperandId indexId,
                                                        ValOperandId rhsId)
{
    if (!obj->is<UnboxedArrayObject>() || rhsVal_.isMagic(JS_ELEMENTS_HOLE))
        return false;

    if (!cx_->runtime()->jitSupportsFloatingPoint)
        return false;

    JSOp op = JSOp(*pc_);
    MOZ_ASSERT(IsPropertySetOp(op) || IsPropertyInitOp(op));

    if (op == JSOP_INITHIDDENELEM)
        return false;

    // Optimize if we're adding an element at initLength. Unboxed arrays don't
    // have holes at indexes < initLength.
    UnboxedArrayObject* aobj = &obj->as<UnboxedArrayObject>();
    if (index != aobj->initializedLength() || index >= aobj->capacity())
        return false;

    // Check for other indexed properties or class hooks.
    if (!CanAttachAddElement(aobj, IsPropertyInitOp(op)))
        return false;

    writer.guardGroup(objId, aobj->group());

    JSValueType elementType = aobj->group()->unboxedLayoutDontCheckGeneration().elementType();
    EmitGuardUnboxedPropertyType(writer, elementType, rhsId);

    // Also shape guard the proto chain, unless this is an INITELEM.
    if (IsPropertySetOp(op))
        ShapeGuardProtoChain(writer, aobj, objId);

    writer.storeUnboxedArrayElementHole(objId, indexId, rhsId, elementType);
    writer.returnFromIC();

    // Type inference uses JSID_VOID for the element types.
    typeCheckInfo_.set(aobj->group(), JSID_VOID);

    trackAttached("StoreUnboxedArrayElementHole");
    return true;
}

bool
SetPropIRGenerator::tryAttachGenericProxy(HandleObject obj, ObjOperandId objId, HandleId id,
                                          ValOperandId rhsId, bool handleDOMProxies)
{
    MOZ_ASSERT(obj->is<ProxyObject>());

    writer.guardIsProxy(objId);

    if (!handleDOMProxies) {
        // Ensure that the incoming object is not a DOM proxy, so that we can
        // get to the specialized stubs. If handleDOMProxies is true, we were
        // unable to attach a specialized DOM stub, so we just handle all
        // proxies here.
        writer.guardNotDOMProxy(objId);
    }

    if (cacheKind_ == CacheKind::SetProp || mode_ == ICState::Mode::Specialized) {
        maybeEmitIdGuard(id);
        writer.callProxySet(objId, id, rhsId, IsStrictSetPC(pc_));
    } else {
        // Attach a stub that handles every id.
        MOZ_ASSERT(cacheKind_ == CacheKind::SetElem);
        MOZ_ASSERT(mode_ == ICState::Mode::Megamorphic);
        writer.callProxySetByValue(objId, setElemKeyValueId(), rhsId, IsStrictSetPC(pc_));
    }

    writer.returnFromIC();

    trackAttached("GenericProxy");
    return true;
}

bool
SetPropIRGenerator::tryAttachDOMProxyShadowed(HandleObject obj, ObjOperandId objId, HandleId id,
                                              ValOperandId rhsId)
{
    MOZ_ASSERT(IsCacheableDOMProxy(obj));

    maybeEmitIdGuard(id);
    writer.guardShape(objId, obj->maybeShape());

    // No need for more guards: we know this is a DOM proxy, since the shape
    // guard enforces a given JSClass, so just go ahead and emit the call to
    // ProxySet.
    writer.callProxySet(objId, id, rhsId, IsStrictSetPC(pc_));
    writer.returnFromIC();

    trackAttached("DOMProxyShadowed");
    return true;
}

bool
SetPropIRGenerator::tryAttachDOMProxyUnshadowed(HandleObject obj, ObjOperandId objId, HandleId id,
                                                ValOperandId rhsId)
{
    MOZ_ASSERT(IsCacheableDOMProxy(obj));

    RootedObject proto(cx_, obj->staticPrototype());
    if (!proto)
        return false;

    RootedObject holder(cx_);
    RootedShape propShape(cx_);
    if (!CanAttachSetter(cx_, pc_, proto, id, &holder, &propShape, isTemporarilyUnoptimizable_))
        return false;

    maybeEmitIdGuard(id);
    writer.guardShape(objId, obj->maybeShape());

    // Guard that our expando object hasn't started shadowing this property.
    CheckDOMProxyExpandoDoesNotShadow(writer, obj, id, objId);

    GeneratePrototypeGuards(writer, obj, holder, objId);

    // Guard on the holder of the property.
    ObjOperandId holderId = writer.loadObject(holder);
    writer.guardShape(holderId, holder->as<NativeObject>().lastProperty());

    // EmitCallSetterNoGuards expects |obj| to be the object the property is
    // on to do some checks. Since we actually looked at proto, and no extra
    // guards will be generated, we can just pass that instead.
    EmitCallSetterNoGuards(writer, proto, holder, propShape, objId, rhsId);

    trackAttached("DOMProxyUnshadowed");
    return true;
}

bool
SetPropIRGenerator::tryAttachDOMProxyExpando(HandleObject obj, ObjOperandId objId, HandleId id,
                                             ValOperandId rhsId)
{
    MOZ_ASSERT(IsCacheableDOMProxy(obj));

    RootedValue expandoVal(cx_, GetProxyExtra(obj, GetDOMProxyExpandoSlot()));
    RootedObject expandoObj(cx_);
    if (expandoVal.isObject()) {
        expandoObj = &expandoVal.toObject();
    } else {
        MOZ_ASSERT(!expandoVal.isUndefined(),
                   "How did a missing expando manage to shadow things?");
        auto expandoAndGeneration = static_cast<ExpandoAndGeneration*>(expandoVal.toPrivate());
        MOZ_ASSERT(expandoAndGeneration);
        expandoObj = &expandoAndGeneration->expando.toObject();
    }

    RootedShape propShape(cx_);
    if (CanAttachNativeSetSlot(cx_, expandoObj, id, isTemporarilyUnoptimizable_, &propShape)) {
        maybeEmitIdGuard(id);
        ObjOperandId expandoObjId =
            guardDOMProxyExpandoObjectAndShape(obj, objId, expandoVal, expandoObj);

        NativeObject* nativeExpandoObj = &expandoObj->as<NativeObject>();
        writer.guardGroup(expandoObjId, nativeExpandoObj->group());
        typeCheckInfo_.set(nativeExpandoObj->group(), id);

        EmitStoreSlotAndReturn(writer, expandoObjId, nativeExpandoObj, propShape, rhsId);
        trackAttached("DOMProxyExpandoSlot");
        return true;
    }

    RootedObject holder(cx_);
    if (CanAttachSetter(cx_, pc_, expandoObj, id, &holder, &propShape,
                        isTemporarilyUnoptimizable_))
    {
        // Note that we don't actually use the expandoObjId here after the
        // shape guard. The DOM proxy (objId) is passed to the setter as
        // |this|.
        maybeEmitIdGuard(id);
        guardDOMProxyExpandoObjectAndShape(obj, objId, expandoVal, expandoObj);

        MOZ_ASSERT(holder == expandoObj);
        EmitCallSetterNoGuards(writer, expandoObj, expandoObj, propShape, objId, rhsId);
        trackAttached("DOMProxyExpandoSetter");
        return true;
    }

    return false;
}

bool
SetPropIRGenerator::tryAttachProxy(HandleObject obj, ObjOperandId objId, HandleId id,
                                   ValOperandId rhsId)
{
    // Don't attach a proxy stub for ops like JSOP_INITELEM.
    MOZ_ASSERT(IsPropertySetOp(JSOp(*pc_)));

    ProxyStubType type = GetProxyStubType(cx_, obj, id);
    if (type == ProxyStubType::None)
        return false;

    if (mode_ == ICState::Mode::Megamorphic)
        return tryAttachGenericProxy(obj, objId, id, rhsId, /* handleDOMProxies = */ true);

    switch (type) {
      case ProxyStubType::None:
        break;
      case ProxyStubType::DOMExpando:
        if (tryAttachDOMProxyExpando(obj, objId, id, rhsId))
            return true;
        if (*isTemporarilyUnoptimizable_) {
            // Scripted setter without JIT code. Just wait.
            return false;
        }
        MOZ_FALLTHROUGH; // Fall through to the generic shadowed case.
      case ProxyStubType::DOMShadowed:
        return tryAttachDOMProxyShadowed(obj, objId, id, rhsId);
      case ProxyStubType::DOMUnshadowed:
        if (tryAttachDOMProxyUnshadowed(obj, objId, id, rhsId))
            return true;
        if (*isTemporarilyUnoptimizable_) {
            // Scripted setter without JIT code. Just wait.
            return false;
        }
        return tryAttachGenericProxy(obj, objId, id, rhsId, /* handleDOMProxies = */ true);
      case ProxyStubType::Generic:
        return tryAttachGenericProxy(obj, objId, id, rhsId, /* handleDOMProxies = */ false);
    }

    MOZ_CRASH("Unexpected ProxyStubType");
}

bool
SetPropIRGenerator::tryAttachProxyElement(HandleObject obj, ObjOperandId objId, ValOperandId rhsId)
{
    // Don't attach a proxy stub for ops like JSOP_INITELEM.
    MOZ_ASSERT(IsPropertySetOp(JSOp(*pc_)));

    if (!obj->is<ProxyObject>())
        return false;

    writer.guardIsProxy(objId);

    // Like GetPropIRGenerator::tryAttachProxyElement, don't check for DOM
    // proxies here as we don't have specialized DOM stubs for this.
    MOZ_ASSERT(cacheKind_ == CacheKind::SetElem);
    writer.callProxySetByValue(objId, setElemKeyValueId(), rhsId, IsStrictSetPC(pc_));
    writer.returnFromIC();

    trackAttached("ProxyElement");
    return true;
}

bool
SetPropIRGenerator::tryAttachWindowProxy(HandleObject obj, ObjOperandId objId, HandleId id,
                                         ValOperandId rhsId)
{
    // Attach a stub when the receiver is a WindowProxy and we can do the set
    // on the Window (the global object).

    if (!IsWindowProxy(obj))
        return false;

    // If we're megamorphic prefer a generic proxy stub that handles a lot more
    // cases.
    if (mode_ == ICState::Mode::Megamorphic)
        return false;

    // This must be a WindowProxy for the current Window/global. Else it would
    // be a cross-compartment wrapper and IsWindowProxy returns false for
    // those.
    MOZ_ASSERT(obj->getClass() == cx_->runtime()->maybeWindowProxyClass());
    MOZ_ASSERT(ToWindowIfWindowProxy(obj) == cx_->global());

    // Now try to do the set on the Window (the current global).
    Handle<GlobalObject*> windowObj = cx_->global();

    RootedShape propShape(cx_);
    if (!CanAttachNativeSetSlot(cx_, windowObj, id, isTemporarilyUnoptimizable_, &propShape))
        return false;

    maybeEmitIdGuard(id);

    writer.guardClass(objId, GuardClassKind::WindowProxy);
    ObjOperandId windowObjId = writer.loadObject(windowObj);

    writer.guardShape(windowObjId, windowObj->lastProperty());
    writer.guardGroup(windowObjId, windowObj->group());
    typeCheckInfo_.set(windowObj->group(), id);

    EmitStoreSlotAndReturn(writer, windowObjId, windowObj, propShape, rhsId);

    trackAttached("WindowProxySlot");
    return true;
}

bool
SetPropIRGenerator::tryAttachAddSlotStub(HandleObjectGroup oldGroup, HandleShape oldShape)
{
    AutoAssertNoPendingException aanpe(cx_);

    ValOperandId objValId(writer.setInputOperandId(0));
    ValOperandId rhsValId;
    if (cacheKind_ == CacheKind::SetProp) {
        rhsValId = ValOperandId(writer.setInputOperandId(1));
    } else {
        MOZ_ASSERT(cacheKind_ == CacheKind::SetElem);
        MOZ_ASSERT(setElemKeyValueId().id() == 1);
        writer.setInputOperandId(1);
        rhsValId = ValOperandId(writer.setInputOperandId(2));
    }

    RootedId id(cx_);
    bool nameOrSymbol;
    if (!ValueToNameOrSymbolId(cx_, idVal_, &id, &nameOrSymbol)) {
        cx_->clearPendingException();
        return false;
    }

    if (!lhsVal_.isObject() || !nameOrSymbol)
        return false;

    RootedObject obj(cx_, &lhsVal_.toObject());
    if (obj->watched())
        return false;

    PropertyResult prop;
    JSObject* holder;
    if (!LookupPropertyPure(cx_, obj, id, &holder, &prop))
        return false;
    if (obj != holder)
        return false;

    Shape* propShape = nullptr;
    NativeObject* holderOrExpando = nullptr;

    if (obj->isNative()) {
        propShape = prop.shape();
        holderOrExpando = &obj->as<NativeObject>();
    } else {
        if (!obj->is<UnboxedPlainObject>())
            return false;
        UnboxedExpandoObject* expando = obj->as<UnboxedPlainObject>().maybeExpando();
        if (!expando)
            return false;
        propShape = expando->lookupPure(id);
        if (!propShape)
            return false;
        holderOrExpando = expando;
    }

    MOZ_ASSERT(propShape);

    // The property must be the last added property of the object.
    if (holderOrExpando->lastProperty() != propShape)
        return false;

    // Object must be extensible, oldShape must be immediate parent of
    // current shape.
    if (!obj->nonProxyIsExtensible() || propShape->previous() != oldShape)
        return false;

    // Basic shape checks.
    if (propShape->inDictionary() ||
        !propShape->hasSlot() ||
        !propShape->hasDefaultSetter() ||
        !propShape->writable())
    {
        return false;
    }

    // Watch out for resolve hooks.
    if (ClassMayResolveId(cx_->names(), obj->getClass(), id, obj)) {
        // The JSFunction resolve hook defines a (non-configurable and
        // non-enumerable) |prototype| property on certain functions. Scripts
        // often assign a custom |prototype| object and we want to optimize
        // this |prototype| set and eliminate the default object allocation.
        //
        // We check group->maybeInterpretedFunction() here and guard on the
        // group. The group is unique for a particular function so this ensures
        // we don't add the default prototype property to functions that don't
        // have it.
        if (!obj->is<JSFunction>() ||
            !JSID_IS_ATOM(id, cx_->names().prototype) ||
            !oldGroup->maybeInterpretedFunction() ||
            !obj->as<JSFunction>().needsPrototypeProperty())
        {
            return false;
        }
        MOZ_ASSERT(!propShape->configurable());
        MOZ_ASSERT(!propShape->enumerable());
    }

    // Also watch out for addProperty hooks. Ignore the Array addProperty hook,
    // because it doesn't do anything for non-index properties.
    DebugOnly<uint32_t> index;
    MOZ_ASSERT_IF(obj->is<ArrayObject>(), !IdIsIndex(id, &index));
    if (!obj->is<ArrayObject>() && obj->getClass()->getAddProperty())
        return false;

    // Walk up the object prototype chain and ensure that all prototypes are
    // native, and that all prototypes have no setter defined on the property.
    for (JSObject* proto = obj->staticPrototype(); proto; proto = proto->staticPrototype()) {
        if (!proto->isNative())
            return false;

        // If prototype defines this property in a non-plain way, don't optimize.
        Shape* protoShape = proto->as<NativeObject>().lookup(cx_, id);
        if (protoShape && !protoShape->hasDefaultSetter())
            return false;

        // Otherwise, if there's no such property, watch out for a resolve hook
        // that would need to be invoked and thus prevent inlining of property
        // addition. Allow the JSFunction resolve hook as it only defines plain
        // data properties and we don't need to invoke it for objects on the
        // proto chain.
        if (ClassMayResolveId(cx_->names(), proto->getClass(), id, proto) &&
            !proto->is<JSFunction>())
        {
            return false;
        }
    }

    // Don't attach if we are adding a property to an object which the new
    // script properties analysis hasn't been performed for yet, as there
    // may be a shape change required here afterwards.
    if (oldGroup->newScript() && !oldGroup->newScript()->analyzed()) {
        *isTemporarilyUnoptimizable_ = true;
        return false;
    }

    ObjOperandId objId = writer.guardIsObject(objValId);
    maybeEmitIdGuard(id);

    writer.guardGroup(objId, oldGroup);

    // Shape guard the holder.
    ObjOperandId holderId = objId;
    if (!obj->isNative()) {
        MOZ_ASSERT(obj->as<UnboxedPlainObject>().maybeExpando());
        holderId = writer.guardAndLoadUnboxedExpando(objId);
    }
    writer.guardShape(holderId, oldShape);

    ShapeGuardProtoChain(writer, obj, objId);

    ObjectGroup* newGroup = obj->group();

    // Check if we have to change the object's group. If we're adding an
    // unboxed expando property, we pass the expando object to AddAndStore*Slot.
    // That's okay because we only have to do a group change if the object is a
    // PlainObject.
    bool changeGroup = oldGroup != newGroup;
    MOZ_ASSERT_IF(changeGroup, obj->is<PlainObject>());

    if (holderOrExpando->isFixedSlot(propShape->slot())) {
        size_t offset = NativeObject::getFixedSlotOffset(propShape->slot());
        writer.addAndStoreFixedSlot(holderId, offset, rhsValId, propShape,
                                    changeGroup, newGroup);
        trackAttached("AddSlot");
    } else {
        size_t offset = holderOrExpando->dynamicSlotIndex(propShape->slot()) * sizeof(Value);
        uint32_t numOldSlots = NativeObject::dynamicSlotsCount(oldShape);
        uint32_t numNewSlots = NativeObject::dynamicSlotsCount(propShape);
        if (numOldSlots == numNewSlots) {
            writer.addAndStoreDynamicSlot(holderId, offset, rhsValId, propShape,
                                          changeGroup, newGroup);
            trackAttached("AddSlot");
        } else {
            MOZ_ASSERT(numNewSlots > numOldSlots);
            writer.allocateAndStoreDynamicSlot(holderId, offset, rhsValId, propShape,
                                               changeGroup, newGroup, numNewSlots);
            trackAttached("AllocateSlot");
        }
    }
    writer.returnFromIC();

    typeCheckInfo_.set(oldGroup, id);
=======
>>>>>>> a17af05f
    return true;
}

bool
GetPropIRGenerator::tryAttachPrimitive(ValOperandId valId, HandleId id)
{
    JSValueType primitiveType;
    RootedNativeObject proto(cx_);
    if (val_.isString()) {
        if (JSID_IS_ATOM(id, cx_->names().length)) {
            // String length is special-cased, see js::GetProperty.
            return false;
        }
        primitiveType = JSVAL_TYPE_STRING;
        proto = MaybeNativeObject(GetBuiltinPrototypePure(cx_->global(), JSProto_String));
    } else if (val_.isNumber()) {
        primitiveType = JSVAL_TYPE_DOUBLE;
        proto = MaybeNativeObject(GetBuiltinPrototypePure(cx_->global(), JSProto_Number));
    } else if (val_.isBoolean()) {
        primitiveType = JSVAL_TYPE_BOOLEAN;
        proto = MaybeNativeObject(GetBuiltinPrototypePure(cx_->global(), JSProto_Boolean));
    } else if (val_.isSymbol()) {
        primitiveType = JSVAL_TYPE_SYMBOL;
        proto = MaybeNativeObject(GetBuiltinPrototypePure(cx_->global(), JSProto_Symbol));
    } else {
        MOZ_ASSERT(val_.isNullOrUndefined() || val_.isMagic());
        return false;
    }
    if (!proto)
        return false;

    RootedShape shape(cx_);
    RootedNativeObject holder(cx_);
    NativeGetPropCacheability type = CanAttachNativeGetProp(cx_, proto, id, &holder, &shape, pc_,
                                                            resultFlags_,
                                                            isTemporarilyUnoptimizable_);
    if (type != CanAttachReadSlot)
        return false;

    if (holder) {
        // Instantiate this property, for use during Ion compilation.
        if (IsIonEnabled(cx_))
            EnsureTrackPropertyTypes(cx_, holder, id);
    }

    writer.guardType(valId, primitiveType);
    maybeEmitIdGuard(id);

    ObjOperandId protoId = writer.loadObject(proto);
    EmitReadSlotResult(writer, proto, holder, shape, protoId);
    EmitReadSlotReturn(writer, proto, holder, shape);

    trackAttached("Primitive");
    return true;
}

bool
GetPropIRGenerator::tryAttachStringLength(ValOperandId valId, HandleId id)
{
    if (!val_.isString() || !JSID_IS_ATOM(id, cx_->names().length))
        return false;

    StringOperandId strId = writer.guardIsString(valId);
    maybeEmitIdGuard(id);
    writer.loadStringLengthResult(strId);
    writer.returnFromIC();

    trackAttached("StringLength");
    return true;
}

bool
GetPropIRGenerator::tryAttachStringChar(ValOperandId valId, ValOperandId indexId)
{
    MOZ_ASSERT(idVal_.isInt32());

    if (!val_.isString())
        return false;

    int32_t index = idVal_.toInt32();
    if (index < 0)
        return false;

    JSString* str = val_.toString();
    if (size_t(index) >= str->length())
        return false;

    // This follows JSString::getChar, otherwise we fail to attach getChar in a lot of cases.
    if (str->isRope()) {
        JSRope* rope = &str->asRope();

        // Make sure the left side contains the index.
        if (size_t(index) >= rope->leftChild()->length())
            return false;

        str = rope->leftChild();
    }

    if (!str->isLinear() ||
        str->asLinear().latin1OrTwoByteChar(index) >= StaticStrings::UNIT_STATIC_LIMIT)
    {
        return false;
    }

    StringOperandId strId = writer.guardIsString(valId);
    Int32OperandId int32IndexId = writer.guardIsInt32Index(indexId);
    writer.loadStringCharResult(strId, int32IndexId);
    writer.returnFromIC();

    trackAttached("StringChar");
    return true;
}

bool
GetPropIRGenerator::tryAttachMagicArgumentsName(ValOperandId valId, HandleId id)
{
    if (!val_.isMagic(JS_OPTIMIZED_ARGUMENTS))
        return false;

    if (!JSID_IS_ATOM(id, cx_->names().length) && !JSID_IS_ATOM(id, cx_->names().callee))
        return false;

    maybeEmitIdGuard(id);
    writer.guardMagicValue(valId, JS_OPTIMIZED_ARGUMENTS);
    writer.guardFrameHasNoArgumentsObject();

    if (JSID_IS_ATOM(id, cx_->names().length)) {
        writer.loadFrameNumActualArgsResult();
        writer.returnFromIC();
    } else {
        MOZ_ASSERT(JSID_IS_ATOM(id, cx_->names().callee));
        writer.loadFrameCalleeResult();
        writer.typeMonitorResult();
    }

    trackAttached("MagicArgumentsName");
    return true;
}

bool
GetPropIRGenerator::tryAttachMagicArgument(ValOperandId valId, ValOperandId indexId)
{
    MOZ_ASSERT(idVal_.isInt32());

    if (!val_.isMagic(JS_OPTIMIZED_ARGUMENTS))
        return false;

    writer.guardMagicValue(valId, JS_OPTIMIZED_ARGUMENTS);
    writer.guardFrameHasNoArgumentsObject();

    Int32OperandId int32IndexId = writer.guardIsInt32Index(indexId);
    writer.loadFrameArgumentResult(int32IndexId);
    writer.typeMonitorResult();

    trackAttached("MagicArgument");
    return true;
}

bool
GetPropIRGenerator::tryAttachArgumentsObjectArg(HandleObject obj, ObjOperandId objId,
                                                uint32_t index, Int32OperandId indexId)
{
    if (!obj->is<ArgumentsObject>() || obj->as<ArgumentsObject>().hasOverriddenElement())
        return false;

    if (obj->is<MappedArgumentsObject>()) {
        writer.guardClass(objId, GuardClassKind::MappedArguments);
    } else {
        MOZ_ASSERT(obj->is<UnmappedArgumentsObject>());
        writer.guardClass(objId, GuardClassKind::UnmappedArguments);
    }

    writer.loadArgumentsObjectArgResult(objId, indexId);
    writer.typeMonitorResult();

    trackAttached("ArgumentsObjectArg");
    return true;
}

bool
GetPropIRGenerator::tryAttachDenseElement(HandleObject obj, ObjOperandId objId,
                                          uint32_t index, Int32OperandId indexId)
{
    if (!obj->isNative())
        return false;

    if (!obj->as<NativeObject>().containsDenseElement(index))
        return false;

    writer.guardShape(objId, obj->as<NativeObject>().lastProperty());
    writer.loadDenseElementResult(objId, indexId);
    writer.typeMonitorResult();

    trackAttached("DenseElement");
    return true;
}

static bool
CanAttachDenseElementHole(JSObject* obj, bool ownProp)
{
    // Make sure the objects on the prototype don't have any indexed properties
    // or that such properties can't appear without a shape change.
    // Otherwise returning undefined for holes would obviously be incorrect,
    // because we would have to lookup a property on the prototype instead.
    do {
        // The first two checks are also relevant to the receiver object.
        if (obj->isIndexed())
            return false;

        if (ClassCanHaveExtraProperties(obj->getClass()))
            return false;

        // Don't need to check prototype for OwnProperty checks
        if (ownProp)
            return true;

        JSObject* proto = obj->staticPrototype();
        if (!proto)
            break;

        if (!proto->isNative())
            return false;

        // Make sure objects on the prototype don't have dense elements.
        if (proto->as<NativeObject>().getDenseInitializedLength() != 0)
            return false;

        obj = proto;
    } while (true);

    return true;
}

bool
GetPropIRGenerator::tryAttachDenseElementHole(HandleObject obj, ObjOperandId objId,
                                              uint32_t index, Int32OperandId indexId)
{
    if (!obj->isNative())
        return false;

    if (obj->as<NativeObject>().containsDenseElement(index))
        return false;

    if (!CanAttachDenseElementHole(obj, false))
        return false;

    // Guard on the shape, to prevent non-dense elements from appearing.
    writer.guardShape(objId, obj->as<NativeObject>().lastProperty());

    GeneratePrototypeHoleGuards(writer, obj, objId);
    writer.loadDenseElementHoleResult(objId, indexId);
    writer.typeMonitorResult();

    trackAttached("DenseElementHole");
    return true;
}

bool
GetPropIRGenerator::tryAttachUnboxedArrayElement(HandleObject obj, ObjOperandId objId,
                                                 uint32_t index, Int32OperandId indexId)
{
    if (!obj->is<UnboxedArrayObject>())
        return false;

    if (index >= obj->as<UnboxedArrayObject>().initializedLength())
        return false;

    writer.guardGroup(objId, obj->group());

    JSValueType elementType = obj->group()->unboxedLayoutDontCheckGeneration().elementType();
    writer.loadUnboxedArrayElementResult(objId, indexId, elementType);

    // Only monitor the result if its type might change.
    if (elementType == JSVAL_TYPE_OBJECT)
        writer.typeMonitorResult();
    else
        writer.returnFromIC();

    trackAttached("UnboxedArrayElement");
    return true;
}

bool
GetPropIRGenerator::tryAttachTypedElement(HandleObject obj, ObjOperandId objId,
                                          uint32_t index, Int32OperandId indexId)
{
    if (!obj->is<TypedArrayObject>() && !IsPrimitiveArrayTypedObject(obj))
        return false;

    if (!cx_->runtime()->jitSupportsFloatingPoint && TypedThingRequiresFloatingPoint(obj))
        return false;

    // Ensure the index is in-bounds so the element type gets monitored.
    if (obj->is<TypedArrayObject>() && index >= obj->as<TypedArrayObject>().length())
        return false;

    // Don't attach typed object stubs if the underlying storage could be
    // detached, as the stub will always bail out.
    if (IsPrimitiveArrayTypedObject(obj) && cx_->compartment()->detachedTypedObjects)
        return false;

    TypedThingLayout layout = GetTypedThingLayout(obj->getClass());
    if (layout != Layout_TypedArray)
        writer.guardNoDetachedTypedObjects();

    writer.guardShape(objId, obj->as<ShapedObject>().shape());

    writer.loadTypedElementResult(objId, indexId, layout, TypedThingElementType(obj));

    // Reading from Uint32Array may produce an int32 now but a double value
    // later, so ensure we monitor the result.
    if (TypedThingElementType(obj) == Scalar::Type::Uint32)
        writer.typeMonitorResult();
    else
        writer.returnFromIC();

    trackAttached("TypedElement");
    return true;
}

bool
GetPropIRGenerator::tryAttachProxyElement(HandleObject obj, ObjOperandId objId)
{
    if (!obj->is<ProxyObject>())
        return false;

    // The proxy stubs don't currently support |super| access.
    if (isSuper())
        return false;

    writer.guardIsProxy(objId);

    // We are not guarding against DOM proxies here, because there is no other
    // specialized DOM IC we could attach.
    // We could call maybeEmitIdGuard here and then emit CallProxyGetResult,
    // but for GetElem we prefer to attach a stub that can handle any Value
    // so we don't attach a new stub for every id.
    MOZ_ASSERT(cacheKind_ == CacheKind::GetElem);
    MOZ_ASSERT(!isSuper());
    writer.callProxyGetByValueResult(objId, getElemKeyValueId());
    writer.typeMonitorResult();

    trackAttached("ProxyElement");
    return true;
}

void
GetPropIRGenerator::trackAttached(const char* name)
{
#ifdef JS_CACHEIR_SPEW
    CacheIRSpewer& sp = CacheIRSpewer::singleton();
    if (sp.enabled()) {
        LockGuard<Mutex> guard(sp.lock());
        sp.beginCache(guard, *this);
        sp.valueProperty(guard, "base", val_);
        sp.valueProperty(guard, "property", idVal_);
        sp.attached(guard, name);
        sp.endCache(guard);
    }
#endif
}

void
GetPropIRGenerator::trackNotAttached()
{
#ifdef JS_CACHEIR_SPEW
    CacheIRSpewer& sp = CacheIRSpewer::singleton();
    if (sp.enabled()) {
        LockGuard<Mutex> guard(sp.lock());
        sp.beginCache(guard, *this);
        sp.valueProperty(guard, "base", val_);
        sp.valueProperty(guard, "property", idVal_);
        sp.endCache(guard);
    }
#endif
}

void
IRGenerator::emitIdGuard(ValOperandId valId, jsid id)
{
    if (JSID_IS_SYMBOL(id)) {
        SymbolOperandId symId = writer.guardIsSymbol(valId);
        writer.guardSpecificSymbol(symId, JSID_TO_SYMBOL(id));
    } else {
        MOZ_ASSERT(JSID_IS_ATOM(id));
        StringOperandId strId = writer.guardIsString(valId);
        writer.guardSpecificAtom(strId, JSID_TO_ATOM(id));
    }
}

void
GetPropIRGenerator::maybeEmitIdGuard(jsid id)
{
    if (cacheKind_ == CacheKind::GetProp || cacheKind_ == CacheKind::GetPropSuper) {
        // Constant PropertyName, no guards necessary.
        MOZ_ASSERT(&idVal_.toString()->asAtom() == JSID_TO_ATOM(id));
        return;
    }

    MOZ_ASSERT(cacheKind_ == CacheKind::GetElem || cacheKind_ == CacheKind::GetElemSuper);
    emitIdGuard(getElemKeyValueId(), id);
}

void
SetPropIRGenerator::maybeEmitIdGuard(jsid id)
{
    if (cacheKind_ == CacheKind::SetProp) {
        // Constant PropertyName, no guards necessary.
        MOZ_ASSERT(&idVal_.toString()->asAtom() == JSID_TO_ATOM(id));
        return;
    }

    MOZ_ASSERT(cacheKind_ == CacheKind::SetElem);
    emitIdGuard(setElemKeyValueId(), id);
}

GetNameIRGenerator::GetNameIRGenerator(JSContext* cx, HandleScript script, jsbytecode* pc,
                                       ICState::Mode mode, HandleObject env,
                                       HandlePropertyName name)
  : IRGenerator(cx, script, pc, CacheKind::GetName, mode),
    env_(env),
    name_(name)
{}

bool
GetNameIRGenerator::tryAttachStub()
{
    MOZ_ASSERT(cacheKind_ == CacheKind::GetName);

    AutoAssertNoPendingException aanpe(cx_);

    ObjOperandId envId(writer.setInputOperandId(0));
    RootedId id(cx_, NameToId(name_));

    if (tryAttachGlobalNameValue(envId, id))
        return true;
    if (tryAttachGlobalNameGetter(envId, id))
        return true;
    if (tryAttachEnvironmentName(envId, id))
        return true;

    trackNotAttached();
    return false;
}

bool
CanAttachGlobalName(JSContext* cx, Handle<LexicalEnvironmentObject*> globalLexical, HandleId id,
                    MutableHandleNativeObject holder, MutableHandleShape shape)
{
    // The property must be found, and it must be found as a normal data property.
    RootedNativeObject current(cx, globalLexical);
    while (true) {
        shape.set(current->lookup(cx, id));
        if (shape)
            break;

        if (current == globalLexical) {
            current = &globalLexical->global();
        } else {
            // In the browser the global prototype chain should be immutable.
            if (!current->staticPrototypeIsImmutable())
                return false;

            JSObject* proto = current->staticPrototype();
            if (!proto || !proto->is<NativeObject>())
                return false;

            current = &proto->as<NativeObject>();
        }
    }

    holder.set(current);
    return true;
}

bool
GetNameIRGenerator::tryAttachGlobalNameValue(ObjOperandId objId, HandleId id)
{
    if (!IsGlobalOp(JSOp(*pc_)) || script_->hasNonSyntacticScope())
        return false;

    Handle<LexicalEnvironmentObject*> globalLexical = env_.as<LexicalEnvironmentObject>();
    MOZ_ASSERT(globalLexical->isGlobal());

    RootedNativeObject holder(cx_);
    RootedShape shape(cx_);
    if (!CanAttachGlobalName(cx_, globalLexical, id, &holder, &shape))
        return false;

    // The property must be found, and it must be found as a normal data property.
    if (!shape->hasDefaultGetter() || !shape->hasSlot())
        return false;

    // This might still be an uninitialized lexical.
    if (holder->getSlot(shape->slot()).isMagic())
        return false;

    // Instantiate this global property, for use during Ion compilation.
    if (IsIonEnabled(cx_))
        EnsureTrackPropertyTypes(cx_, holder, id);

    if (holder == globalLexical) {
        // There is no need to guard on the shape. Lexical bindings are
        // non-configurable, and this stub cannot be shared across globals.
        size_t dynamicSlotOffset = holder->dynamicSlotIndex(shape->slot()) * sizeof(Value);
        writer.loadDynamicSlotResult(objId, dynamicSlotOffset);
    } else {
        // Check the prototype chain from the global to the holder
        // prototype. Ignore the global lexical scope as it doesn't figure
        // into the prototype chain. We guard on the global lexical
        // scope's shape independently.
        if (!IsCacheableGetPropReadSlot(&globalLexical->global(), holder, PropertyResult(shape)))
            return false;

        // Shape guard for global lexical.
        writer.guardShape(objId, globalLexical->lastProperty());

        // Guard on the shape of the GlobalObject.
        ObjOperandId globalId = writer.loadEnclosingEnvironment(objId);
        writer.guardShape(globalId, globalLexical->global().lastProperty());

        ObjOperandId holderId = globalId;
        if (holder != &globalLexical->global()) {
            // Shape guard holder.
            holderId = writer.loadObject(holder);
            writer.guardShape(holderId, holder->lastProperty());
        }

        EmitLoadSlotResult(writer, holderId, holder, shape);
    }

    writer.typeMonitorResult();

    trackAttached("GlobalNameValue");
    return true;
}

bool
GetNameIRGenerator::tryAttachGlobalNameGetter(ObjOperandId objId, HandleId id)
{
    if (!IsGlobalOp(JSOp(*pc_)) || script_->hasNonSyntacticScope())
        return false;

    Handle<LexicalEnvironmentObject*> globalLexical = env_.as<LexicalEnvironmentObject>();
    MOZ_ASSERT(globalLexical->isGlobal());

    RootedNativeObject holder(cx_);
    RootedShape shape(cx_);
    if (!CanAttachGlobalName(cx_, globalLexical, id, &holder, &shape))
        return false;

    if (holder == globalLexical)
        return false;

    if (!IsCacheableGetPropCallNative(&globalLexical->global(), holder, shape))
        return false;

    if (IsIonEnabled(cx_))
        EnsureTrackPropertyTypes(cx_, holder, id);

    // Shape guard for global lexical.
    writer.guardShape(objId, globalLexical->lastProperty());

    // Guard on the shape of the GlobalObject.
    ObjOperandId globalId = writer.loadEnclosingEnvironment(objId);
    writer.guardShape(globalId, globalLexical->global().lastProperty());

    if (holder != &globalLexical->global()) {
        // Shape guard holder.
        ObjOperandId holderId = writer.loadObject(holder);
        writer.guardShape(holderId, holder->lastProperty());
    }

    EmitCallGetterResultNoGuards(writer, &globalLexical->global(), holder, shape, globalId);

    trackAttached("GlobalNameGetter");
    return true;
}

static bool
NeedEnvironmentShapeGuard(JSObject* envObj)
{
    if (!envObj->is<CallObject>())
        return true;

    // We can skip a guard on the call object if the script's bindings are
    // guaranteed to be immutable (and thus cannot introduce shadowing
    // variables). The function might have been relazified under rare
    // conditions. In that case, we pessimistically create the guard.
    CallObject* callObj = &envObj->as<CallObject>();
    JSFunction* fun = &callObj->callee();
    if (!fun->hasScript() || fun->nonLazyScript()->funHasExtensibleScope())
        return true;

    return false;
}

bool
GetNameIRGenerator::tryAttachEnvironmentName(ObjOperandId objId, HandleId id)
{
    if (IsGlobalOp(JSOp(*pc_)) || script_->hasNonSyntacticScope())
        return false;

    RootedObject env(cx_, env_);
    RootedShape shape(cx_);
    RootedNativeObject holder(cx_);

    while (env) {
        if (env->is<GlobalObject>()) {
            shape = env->as<GlobalObject>().lookup(cx_, id);
            if (shape)
                break;
            return false;
        }

        if (!env->is<EnvironmentObject>() || env->is<WithEnvironmentObject>())
            return false;

        MOZ_ASSERT(!env->hasUncacheableProto());

        // Check for an 'own' property on the env. There is no need to
        // check the prototype as non-with scopes do not inherit properties
        // from any prototype.
        shape = env->as<NativeObject>().lookup(cx_, id);
        if (shape)
            break;

        env = env->enclosingEnvironment();
    }

    holder = &env->as<NativeObject>();
    if (!IsCacheableGetPropReadSlot(holder, holder, PropertyResult(shape)))
        return false;
    if (holder->getSlot(shape->slot()).isMagic())
        return false;

    ObjOperandId lastObjId = objId;
    env = env_;
    while (env) {
        if (NeedEnvironmentShapeGuard(env))
            writer.guardShape(lastObjId, env->maybeShape());

        if (env == holder)
            break;

        lastObjId = writer.loadEnclosingEnvironment(lastObjId);
        env = env->enclosingEnvironment();
    }

    if (holder->isFixedSlot(shape->slot())) {
        writer.loadEnvironmentFixedSlotResult(lastObjId, NativeObject::getFixedSlotOffset(shape->slot()));
    } else {
        size_t dynamicSlotOffset = holder->dynamicSlotIndex(shape->slot()) * sizeof(Value);
        writer.loadEnvironmentDynamicSlotResult(lastObjId, dynamicSlotOffset);
    }
    writer.typeMonitorResult();

    trackAttached("EnvironmentName");
    return true;
}

void
GetNameIRGenerator::trackAttached(const char* name)
{
#ifdef JS_CACHEIR_SPEW
    CacheIRSpewer& sp = CacheIRSpewer::singleton();
    if (sp.enabled()) {
        LockGuard<Mutex> guard(sp.lock());
        sp.beginCache(guard, *this);
        sp.valueProperty(guard, "base", ObjectValue(*env_));
        sp.valueProperty(guard, "property", StringValue(name_));
        sp.attached(guard, name);
        sp.endCache(guard);
    }
#endif
}

void
GetNameIRGenerator::trackNotAttached()
{
#ifdef JS_CACHEIR_SPEW
    CacheIRSpewer& sp = CacheIRSpewer::singleton();
    if (sp.enabled()) {
        LockGuard<Mutex> guard(sp.lock());
        sp.beginCache(guard, *this);
        sp.valueProperty(guard, "base", ObjectValue(*env_));
        sp.valueProperty(guard, "property", StringValue(name_));
        sp.endCache(guard);
    }
#endif
}

BindNameIRGenerator::BindNameIRGenerator(JSContext* cx, HandleScript script, jsbytecode* pc,
                                         ICState::Mode mode, HandleObject env,
                                         HandlePropertyName name)
  : IRGenerator(cx, script, pc, CacheKind::BindName, mode),
    env_(env),
    name_(name)
{}

bool
BindNameIRGenerator::tryAttachStub()
{
    MOZ_ASSERT(cacheKind_ == CacheKind::BindName);

    AutoAssertNoPendingException aanpe(cx_);

    ObjOperandId envId(writer.setInputOperandId(0));
    RootedId id(cx_, NameToId(name_));

    if (tryAttachGlobalName(envId, id))
        return true;
    if (tryAttachEnvironmentName(envId, id))
        return true;

    trackNotAttached();
    return false;
}

bool
BindNameIRGenerator::tryAttachGlobalName(ObjOperandId objId, HandleId id)
{
    if (!IsGlobalOp(JSOp(*pc_)) || script_->hasNonSyntacticScope())
        return false;

    Handle<LexicalEnvironmentObject*> globalLexical = env_.as<LexicalEnvironmentObject>();
    MOZ_ASSERT(globalLexical->isGlobal());

    JSObject* result = nullptr;
    if (Shape* shape = globalLexical->lookup(cx_, id)) {
        // If this is an uninitialized lexical or a const, we need to return a
        // RuntimeLexicalErrorObject.
        if (globalLexical->getSlot(shape->slot()).isMagic() || !shape->writable())
            return false;
        result = globalLexical;
    } else {
        result = &globalLexical->global();
    }

    if (result == globalLexical) {
        // Lexical bindings are non-configurable so we can just return the
        // global lexical.
        writer.loadObjectResult(objId);
    } else {
        // If the property exists on the global and is non-configurable, it cannot be
        // shadowed by the lexical scope so we can just return the global without a
        // shape guard.
        Shape* shape = result->as<GlobalObject>().lookup(cx_, id);
        if (!shape || shape->configurable())
            writer.guardShape(objId, globalLexical->lastProperty());
        ObjOperandId globalId = writer.loadEnclosingEnvironment(objId);
        writer.loadObjectResult(globalId);
    }
    writer.returnFromIC();

    trackAttached("GlobalName");
    return true;
}

bool
BindNameIRGenerator::tryAttachEnvironmentName(ObjOperandId objId, HandleId id)
{
    if (IsGlobalOp(JSOp(*pc_)) || script_->hasNonSyntacticScope())
        return false;

    RootedObject env(cx_, env_);
    RootedShape shape(cx_);
    while (true) {
        if (!env->is<GlobalObject>() && !env->is<EnvironmentObject>())
            return false;
        if (env->is<WithEnvironmentObject>())
            return false;

        MOZ_ASSERT(!env->hasUncacheableProto());

        // When we reach an unqualified variables object (like the global) we
        // have to stop looking and return that object.
        if (env->isUnqualifiedVarObj())
            break;

        // Check for an 'own' property on the env. There is no need to
        // check the prototype as non-with scopes do not inherit properties
        // from any prototype.
        shape = env->as<NativeObject>().lookup(cx_, id);
        if (shape)
            break;

        env = env->enclosingEnvironment();
    }

    // If this is an uninitialized lexical or a const, we need to return a
    // RuntimeLexicalErrorObject.
    RootedNativeObject holder(cx_, &env->as<NativeObject>());
    if (shape &&
        holder->is<EnvironmentObject>() &&
        (holder->getSlot(shape->slot()).isMagic() || !shape->writable()))
    {
        return false;
    }

    ObjOperandId lastObjId = objId;
    env = env_;
    while (env) {
        if (NeedEnvironmentShapeGuard(env) && !env->is<GlobalObject>())
            writer.guardShape(lastObjId, env->maybeShape());

        if (env == holder)
            break;

        lastObjId = writer.loadEnclosingEnvironment(lastObjId);
        env = env->enclosingEnvironment();
    }
    writer.loadObjectResult(lastObjId);
    writer.returnFromIC();

    trackAttached("EnvironmentName");
    return true;
}

void
BindNameIRGenerator::trackAttached(const char* name)
{
#ifdef JS_CACHEIR_SPEW
    CacheIRSpewer& sp = CacheIRSpewer::singleton();
    if (sp.enabled()) {
        LockGuard<Mutex> guard(sp.lock());
        sp.beginCache(guard, *this);
        sp.valueProperty(guard, "base", ObjectValue(*env_));
        sp.valueProperty(guard, "property", StringValue(name_));
        sp.attached(guard, name);
        sp.endCache(guard);
    }
#endif
}

void
BindNameIRGenerator::trackNotAttached()
{
#ifdef JS_CACHEIR_SPEW
    CacheIRSpewer& sp = CacheIRSpewer::singleton();
    if (sp.enabled()) {
        LockGuard<Mutex> guard(sp.lock());
        sp.beginCache(guard, *this);
        sp.valueProperty(guard, "base", ObjectValue(*env_));
        sp.valueProperty(guard, "property", StringValue(name_));
        sp.endCache(guard);
    }
#endif
}

HasPropIRGenerator::HasPropIRGenerator(JSContext* cx, HandleScript script, jsbytecode* pc,
                                       CacheKind cacheKind, ICState::Mode mode,
                                       HandleValue idVal, HandleValue val)
  : IRGenerator(cx, script, pc, cacheKind, mode),
    val_(val),
    idVal_(idVal)
{ }

bool
HasPropIRGenerator::tryAttachDense(HandleObject obj, ObjOperandId objId,
                                   uint32_t index, Int32OperandId indexId)
{
    if (!obj->isNative())
        return false;
    if (!obj->as<NativeObject>().containsDenseElement(index))
        return false;

    // Guard shape to ensure object class is NativeObject.
    writer.guardShape(objId, obj->as<NativeObject>().lastProperty());

    writer.loadDenseElementExistsResult(objId, indexId);
    writer.returnFromIC();

    trackAttached("DenseHasProp");
    return true;
}

bool
HasPropIRGenerator::tryAttachDenseHole(HandleObject obj, ObjOperandId objId,
                                       uint32_t index, Int32OperandId indexId)
{
    bool hasOwn = (cacheKind_ == CacheKind::HasOwn);

    if (!obj->isNative())
        return false;
    if (obj->as<NativeObject>().containsDenseElement(index))
        return false;
    if (!CanAttachDenseElementHole(obj, hasOwn))
        return false;

    // Guard shape to ensure class is NativeObject and to prevent non-dense
    // elements being added. Also ensures prototype doesn't change if dynamic
    // checks aren't emitted.
    writer.guardShape(objId, obj->as<NativeObject>().lastProperty());

    // Generate prototype guards if needed. This includes monitoring that
    // properties were not added in the chain.
    if (!hasOwn)
        GeneratePrototypeHoleGuards(writer, obj, objId);

    writer.loadDenseElementHoleExistsResult(objId, indexId);
    writer.returnFromIC();

    trackAttached("DenseHasPropHole");
    return true;
}

bool
HasPropIRGenerator::tryAttachNative(HandleObject obj, ObjOperandId objId,
                                    HandleId key, ValOperandId keyId)
{
    bool hasOwn = (cacheKind_ == CacheKind::HasOwn);

    JSObject* holder = nullptr;
    PropertyResult prop;

    if (hasOwn) {
        if (!LookupOwnPropertyPure(cx_, obj, key, &prop))
            return false;

        holder = obj;
    } else {
        if (!LookupPropertyPure(cx_, obj, key, &holder, &prop))
            return false;
    }
    if (!prop.isFound())
        return false;

    // Use MegamorphicHasOwnResult if applicable
    if (hasOwn && mode_ == ICState::Mode::Megamorphic) {
        writer.megamorphicHasOwnResult(objId, keyId);
        writer.returnFromIC();
        trackAttached("MegamorphicHasProp");
        return true;
    }

    Maybe<ObjOperandId> tempId;
    emitIdGuard(keyId, key);
    EmitReadSlotGuard(writer, obj, holder, objId, &tempId);
    writer.loadBooleanResult(true);
    writer.returnFromIC();

    trackAttached("NativeHasProp");
    return true;
}

bool
HasPropIRGenerator::tryAttachNativeDoesNotExist(HandleObject obj, ObjOperandId objId,
                                                HandleId key, ValOperandId keyId)
{
    bool hasOwn = (cacheKind_ == CacheKind::HasOwn);

    if (hasOwn) {
        if (!CheckHasNoSuchOwnProperty(cx_, obj, key))
            return false;
    } else {
        if (!CheckHasNoSuchProperty(cx_, obj, key))
            return false;
    }

    // Use MegamorphicHasOwnResult if applicable
    if (hasOwn && mode_ == ICState::Mode::Megamorphic) {
        writer.megamorphicHasOwnResult(objId, keyId);
        writer.returnFromIC();
        trackAttached("MegamorphicHasOwn");
        return true;
    }

    Maybe<ObjOperandId> tempId;
    emitIdGuard(keyId, key);
    if (hasOwn) {
        TestMatchingReceiver(writer, obj, objId, &tempId);
    } else {
        EmitReadSlotGuard(writer, obj, nullptr, objId, &tempId);
    }
    writer.loadBooleanResult(false);
    writer.returnFromIC();

    trackAttached("NativeDoesNotExist");
    return true;
}

bool
HasPropIRGenerator::tryAttachProxyElement(HandleObject obj, ObjOperandId objId,
                                          ValOperandId keyId)
{
    MOZ_ASSERT(cacheKind_ == CacheKind::HasOwn);

    if (!obj->is<ProxyObject>())
        return false;

    writer.guardIsProxy(objId);
    writer.callProxyHasOwnResult(objId, keyId);
    writer.returnFromIC();

    trackAttached("ProxyHasProp");
    return true;
}

bool
HasPropIRGenerator::tryAttachStub()
{
    MOZ_ASSERT(cacheKind_ == CacheKind::In ||
               cacheKind_ == CacheKind::HasOwn);

    AutoAssertNoPendingException aanpe(cx_);

    // NOTE: Argument order is PROPERTY, OBJECT
    ValOperandId keyId(writer.setInputOperandId(0));
    ValOperandId valId(writer.setInputOperandId(1));

    if (!val_.isObject()) {
        trackNotAttached();
        return false;
    }
    RootedObject obj(cx_, &val_.toObject());
    ObjOperandId objId = writer.guardIsObject(valId);

    // Optimize DOM Proxies for JSOP_HASOWN
    if (cacheKind_ == CacheKind::HasOwn) {
        if (tryAttachProxyElement(obj, objId, keyId))
            return true;
    }

    RootedId id(cx_);
    bool nameOrSymbol;
    if (!ValueToNameOrSymbolId(cx_, idVal_, &id, &nameOrSymbol)) {
        cx_->clearPendingException();
        return false;
    }

    if (nameOrSymbol) {
        if (tryAttachNative(obj, objId, id, keyId))
            return true;
        if (tryAttachNativeDoesNotExist(obj, objId, id, keyId))
            return true;

        trackNotAttached();
        return false;
    }

    uint32_t index;
    Int32OperandId indexId;
    if (maybeGuardInt32Index(idVal_, keyId, &index, &indexId)) {
        if (tryAttachDense(obj, objId, index, indexId))
            return true;
        if (tryAttachDenseHole(obj, objId, index, indexId))
            return true;

        trackNotAttached();
        return false;
    }

    trackNotAttached();
    return false;
}

void
HasPropIRGenerator::trackAttached(const char* name)
{
#ifdef JS_CACHEIR_SPEW
    CacheIRSpewer& sp = CacheIRSpewer::singleton();
    if (sp.enabled()) {
        LockGuard<Mutex> guard(sp.lock());
        sp.beginCache(guard, *this);
        sp.valueProperty(guard, "base", val_);
        sp.valueProperty(guard, "property", idVal_);
        sp.attached(guard, name);
        sp.endCache(guard);
    }
#endif
}

void
HasPropIRGenerator::trackNotAttached()
{
#ifdef JS_CACHEIR_SPEW
    CacheIRSpewer& sp = CacheIRSpewer::singleton();
    if (sp.enabled()) {
        LockGuard<Mutex> guard(sp.lock());
        sp.beginCache(guard, *this);
        sp.valueProperty(guard, "base", val_);
        sp.valueProperty(guard, "property", idVal_);
        sp.endCache(guard);
    }
#endif
}

bool
IRGenerator::maybeGuardInt32Index(const Value& index, ValOperandId indexId,
                                  uint32_t* int32Index, Int32OperandId* int32IndexId)
{
    if (index.isNumber()) {
        int32_t indexSigned;
        if (index.isInt32()) {
            indexSigned = index.toInt32();
        } else {
            // We allow negative zero here.
            if (!mozilla::NumberEqualsInt32(index.toDouble(), &indexSigned))
                return false;
            if (!cx_->runtime()->jitSupportsFloatingPoint)
                return false;
        }

        if (indexSigned < 0)
            return false;

        *int32Index = uint32_t(indexSigned);
        *int32IndexId = writer.guardIsInt32Index(indexId);
        return true;
    }

    if (index.isString()) {
        int32_t indexSigned = GetIndexFromString(index.toString());
        if (indexSigned < 0)
            return false;

        StringOperandId strId = writer.guardIsString(indexId);
        *int32Index = uint32_t(indexSigned);
        *int32IndexId = writer.guardAndGetIndexFromString(strId);
        return true;
    }

    return false;
}

SetPropIRGenerator::SetPropIRGenerator(JSContext* cx, HandleScript script, jsbytecode* pc,
                                       CacheKind cacheKind, ICState::Mode mode,
                                       bool* isTemporarilyUnoptimizable,
                                       HandleValue lhsVal, HandleValue idVal, HandleValue rhsVal,
                                       bool needsTypeBarrier, bool maybeHasExtraIndexedProps)
  : IRGenerator(cx, script, pc, cacheKind, mode),
    lhsVal_(lhsVal),
    idVal_(idVal),
    rhsVal_(rhsVal),
    isTemporarilyUnoptimizable_(isTemporarilyUnoptimizable),
    typeCheckInfo_(cx, needsTypeBarrier),
    preliminaryObjectAction_(PreliminaryObjectAction::None),
    attachedTypedArrayOOBStub_(false),
    maybeHasExtraIndexedProps_(maybeHasExtraIndexedProps)
{}

bool
SetPropIRGenerator::tryAttachStub()
{
    AutoAssertNoPendingException aanpe(cx_);

    ValOperandId objValId(writer.setInputOperandId(0));
    ValOperandId rhsValId;
    if (cacheKind_ == CacheKind::SetProp) {
        rhsValId = ValOperandId(writer.setInputOperandId(1));
    } else {
        MOZ_ASSERT(cacheKind_ == CacheKind::SetElem);
        MOZ_ASSERT(setElemKeyValueId().id() == 1);
        writer.setInputOperandId(1);
        rhsValId = ValOperandId(writer.setInputOperandId(2));
    }

    RootedId id(cx_);
    bool nameOrSymbol;
    if (!ValueToNameOrSymbolId(cx_, idVal_, &id, &nameOrSymbol)) {
        cx_->clearPendingException();
        return false;
    }

    if (lhsVal_.isObject()) {
        RootedObject obj(cx_, &lhsVal_.toObject());
        if (obj->watched())
            return false;

        ObjOperandId objId = writer.guardIsObject(objValId);
        if (IsPropertySetOp(JSOp(*pc_))) {
            if (tryAttachMegamorphicSetElement(obj, objId, rhsValId))
                return true;
        }
        if (nameOrSymbol) {
            if (tryAttachNativeSetSlot(obj, objId, id, rhsValId))
                return true;
            if (tryAttachUnboxedExpandoSetSlot(obj, objId, id, rhsValId))
                return true;
            if (tryAttachUnboxedProperty(obj, objId, id, rhsValId))
                return true;
            if (tryAttachTypedObjectProperty(obj, objId, id, rhsValId))
                return true;
            if (tryAttachSetArrayLength(obj, objId, id, rhsValId))
                return true;
            if (IsPropertySetOp(JSOp(*pc_))) {
                if (tryAttachSetter(obj, objId, id, rhsValId))
                    return true;
                if (tryAttachWindowProxy(obj, objId, id, rhsValId))
                    return true;
                if (tryAttachProxy(obj, objId, id, rhsValId))
                    return true;
            }
            return false;
        }

        if (IsPropertySetOp(JSOp(*pc_))) {
            if (tryAttachProxyElement(obj, objId, rhsValId))
                return true;
        }

        uint32_t index;
        Int32OperandId indexId;
        if (maybeGuardInt32Index(idVal_, setElemKeyValueId(), &index, &indexId)) {
            if (tryAttachSetDenseElement(obj, objId, index, indexId, rhsValId))
                return true;
            if (tryAttachSetDenseElementHole(obj, objId, index, indexId, rhsValId))
                return true;
            if (tryAttachSetUnboxedArrayElement(obj, objId, index, indexId, rhsValId))
                return true;
            if (tryAttachSetUnboxedArrayElementHole(obj, objId, index, indexId, rhsValId))
                return true;
            if (tryAttachSetTypedElement(obj, objId, index, indexId, rhsValId))
                return true;
            return false;
        }
        return false;
    }
    return false;
}

static void
EmitStoreSlotAndReturn(CacheIRWriter& writer, ObjOperandId objId, NativeObject* nobj, Shape* shape,
                       ValOperandId rhsId)
{
    if (nobj->isFixedSlot(shape->slot())) {
        size_t offset = NativeObject::getFixedSlotOffset(shape->slot());
        writer.storeFixedSlot(objId, offset, rhsId);
    } else {
        size_t offset = nobj->dynamicSlotIndex(shape->slot()) * sizeof(Value);
        writer.storeDynamicSlot(objId, offset, rhsId);
    }
    writer.returnFromIC();
}

static Shape*
LookupShapeForSetSlot(NativeObject* obj, jsid id)
{
    Shape* shape = obj->lookupPure(id);
    if (shape && shape->hasSlot() && shape->hasDefaultSetter() && shape->writable())
        return shape;
    return nullptr;
}

static bool
CanAttachNativeSetSlot(JSContext* cx, HandleObject obj, HandleId id,
                       bool* isTemporarilyUnoptimizable, MutableHandleShape propShape)
{
    if (!obj->isNative())
        return false;

    propShape.set(LookupShapeForSetSlot(&obj->as<NativeObject>(), id));
    if (!propShape)
        return false;

    ObjectGroup* group = JSObject::getGroup(cx, obj);
    if (!group) {
        cx->recoverFromOutOfMemory();
        return false;
    }

    // For some property writes, such as the initial overwrite of global
    // properties, TI will not mark the property as having been
    // overwritten. Don't attach a stub in this case, so that we don't
    // execute another write to the property without TI seeing that write.
    EnsureTrackPropertyTypes(cx, obj, id);
    if (!PropertyHasBeenMarkedNonConstant(obj, id)) {
        *isTemporarilyUnoptimizable = true;
        return false;
    }

    return true;
}

bool
SetPropIRGenerator::tryAttachNativeSetSlot(HandleObject obj, ObjOperandId objId, HandleId id,
                                           ValOperandId rhsId)
{
    RootedShape propShape(cx_);
    if (!CanAttachNativeSetSlot(cx_, obj, id, isTemporarilyUnoptimizable_, &propShape))
        return false;

    if (mode_ == ICState::Mode::Megamorphic && cacheKind_ == CacheKind::SetProp) {
        writer.megamorphicStoreSlot(objId, JSID_TO_ATOM(id)->asPropertyName(), rhsId,
                                    typeCheckInfo_.needsTypeBarrier());
        writer.returnFromIC();
        trackAttached("MegamorphicNativeSlot");
        return true;
    }

    maybeEmitIdGuard(id);

    // If we need a property type barrier (always in Baseline, sometimes in
    // Ion), guard on both the shape and the group. If Ion knows the property
    // types match, we don't need the group guard.
    NativeObject* nobj = &obj->as<NativeObject>();
    if (typeCheckInfo_.needsTypeBarrier())
        writer.guardGroup(objId, nobj->group());
    writer.guardShape(objId, nobj->lastProperty());

    if (IsPreliminaryObject(obj))
        preliminaryObjectAction_ = PreliminaryObjectAction::NotePreliminary;
    else
        preliminaryObjectAction_ = PreliminaryObjectAction::Unlink;

    typeCheckInfo_.set(nobj->group(), id);
    EmitStoreSlotAndReturn(writer, objId, nobj, propShape, rhsId);

    trackAttached("NativeSlot");
    return true;
}

bool
SetPropIRGenerator::tryAttachUnboxedExpandoSetSlot(HandleObject obj, ObjOperandId objId,
                                                   HandleId id, ValOperandId rhsId)
{
    if (!obj->is<UnboxedPlainObject>())
        return false;

    UnboxedExpandoObject* expando = obj->as<UnboxedPlainObject>().maybeExpando();
    if (!expando)
        return false;

    Shape* propShape = LookupShapeForSetSlot(expando, id);
    if (!propShape)
        return false;

    maybeEmitIdGuard(id);
    writer.guardGroup(objId, obj->group());
    ObjOperandId expandoId = writer.guardAndLoadUnboxedExpando(objId);
    writer.guardShape(expandoId, expando->lastProperty());

    // Property types must be added to the unboxed object's group, not the
    // expando's group (it has unknown properties).
    typeCheckInfo_.set(obj->group(), id);
    EmitStoreSlotAndReturn(writer, expandoId, expando, propShape, rhsId);

    trackAttached("UnboxedExpando");
    return true;
}

static void
EmitGuardUnboxedPropertyType(CacheIRWriter& writer, JSValueType propType, ValOperandId valId)
{
    if (propType == JSVAL_TYPE_OBJECT) {
        // Unboxed objects store NullValue as nullptr object.
        writer.guardIsObjectOrNull(valId);
    } else {
        writer.guardType(valId, propType);
    }
}

bool
SetPropIRGenerator::tryAttachUnboxedProperty(HandleObject obj, ObjOperandId objId, HandleId id,
                                             ValOperandId rhsId)
{
    if (!obj->is<UnboxedPlainObject>() || !cx_->runtime()->jitSupportsFloatingPoint)
        return false;

    const UnboxedLayout::Property* property = obj->as<UnboxedPlainObject>().layout().lookup(id);
    if (!property)
        return false;

    maybeEmitIdGuard(id);
    writer.guardGroup(objId, obj->group());
    EmitGuardUnboxedPropertyType(writer, property->type, rhsId);
    writer.storeUnboxedProperty(objId, property->type,
                                UnboxedPlainObject::offsetOfData() + property->offset,
                                rhsId);
    writer.returnFromIC();

    typeCheckInfo_.set(obj->group(), id);
    preliminaryObjectAction_ = PreliminaryObjectAction::Unlink;

    trackAttached("Unboxed");
    return true;
}

bool
SetPropIRGenerator::tryAttachTypedObjectProperty(HandleObject obj, ObjOperandId objId, HandleId id,
                                                 ValOperandId rhsId)
{
    if (!obj->is<TypedObject>() || !cx_->runtime()->jitSupportsFloatingPoint)
        return false;

    if (cx_->compartment()->detachedTypedObjects)
        return false;

    if (!obj->as<TypedObject>().typeDescr().is<StructTypeDescr>())
        return false;

    StructTypeDescr* structDescr = &obj->as<TypedObject>().typeDescr().as<StructTypeDescr>();
    size_t fieldIndex;
    if (!structDescr->fieldIndex(id, &fieldIndex))
        return false;

    TypeDescr* fieldDescr = &structDescr->fieldDescr(fieldIndex);
    if (!fieldDescr->is<SimpleTypeDescr>())
        return false;

    uint32_t fieldOffset = structDescr->fieldOffset(fieldIndex);
    TypedThingLayout layout = GetTypedThingLayout(obj->getClass());

    maybeEmitIdGuard(id);
    writer.guardNoDetachedTypedObjects();
    writer.guardShape(objId, obj->as<TypedObject>().shape());
    writer.guardGroup(objId, obj->group());

    typeCheckInfo_.set(obj->group(), id);

    // Scalar types can always be stored without a type update stub.
    if (fieldDescr->is<ScalarTypeDescr>()) {
        Scalar::Type type = fieldDescr->as<ScalarTypeDescr>().type();
        writer.storeTypedObjectScalarProperty(objId, fieldOffset, layout, type, rhsId);
        writer.returnFromIC();

        trackAttached("TypedObject");
        return true;
    }

    // For reference types, guard on the RHS type first, so that
    // StoreTypedObjectReferenceProperty is infallible.
    ReferenceTypeDescr::Type type = fieldDescr->as<ReferenceTypeDescr>().type();
    switch (type) {
      case ReferenceTypeDescr::TYPE_ANY:
        break;
      case ReferenceTypeDescr::TYPE_OBJECT:
        writer.guardIsObjectOrNull(rhsId);
        break;
      case ReferenceTypeDescr::TYPE_STRING:
        writer.guardType(rhsId, JSVAL_TYPE_STRING);
        break;
    }

    writer.storeTypedObjectReferenceProperty(objId, fieldOffset, layout, type, rhsId);
    writer.returnFromIC();

    trackAttached("TypedObject");
    return true;
}

void
SetPropIRGenerator::trackAttached(const char* name)
{
#ifdef JS_CACHEIR_SPEW
    CacheIRSpewer& sp = CacheIRSpewer::singleton();
    if (sp.enabled()) {
        LockGuard<Mutex> guard(sp.lock());
        sp.beginCache(guard, *this);
        sp.valueProperty(guard, "base", lhsVal_);
        sp.valueProperty(guard, "property", idVal_);
        sp.valueProperty(guard, "value", rhsVal_);
        sp.attached(guard, name);
        sp.endCache(guard);
    }
#endif
}

void
SetPropIRGenerator::trackNotAttached()
{
#ifdef JS_CACHEIR_SPEW
    CacheIRSpewer& sp = CacheIRSpewer::singleton();
    if (sp.enabled()) {
        LockGuard<Mutex> guard(sp.lock());
        sp.beginCache(guard, *this);
        sp.valueProperty(guard, "base", lhsVal_);
        sp.valueProperty(guard, "property", idVal_);
        sp.valueProperty(guard, "value", rhsVal_);
        sp.endCache(guard);
    }
#endif
}

static bool
IsCacheableSetPropCallNative(JSObject* obj, JSObject* holder, Shape* shape)
{
    if (!shape || !IsCacheableProtoChain(obj, holder))
        return false;

    if (!shape->hasSetterValue())
        return false;

    if (!shape->setterObject() || !shape->setterObject()->is<JSFunction>())
        return false;

    JSFunction& setter = shape->setterObject()->as<JSFunction>();
    if (!setter.isNative())
        return false;

    if (setter.isClassConstructor())
        return false;

    if (setter.jitInfo() && !setter.jitInfo()->needsOuterizedThisObject())
        return true;

    return !IsWindow(obj);
}

static bool
IsCacheableSetPropCallScripted(JSObject* obj, JSObject* holder, Shape* shape,
                               bool* isTemporarilyUnoptimizable = nullptr)
{
    if (!shape || !IsCacheableProtoChain(obj, holder))
        return false;

    if (IsWindow(obj))
        return false;

    if (!shape->hasSetterValue())
        return false;

    if (!shape->setterObject() || !shape->setterObject()->is<JSFunction>())
        return false;

    JSFunction& setter = shape->setterObject()->as<JSFunction>();
    if (setter.isNative())
        return false;

    if (!setter.hasJITCode()) {
        if (isTemporarilyUnoptimizable)
            *isTemporarilyUnoptimizable = true;
        return false;
    }

    if (setter.isClassConstructor())
        return false;

    return true;
}

static bool
CanAttachSetter(JSContext* cx, jsbytecode* pc, HandleObject obj, HandleId id,
                MutableHandleObject holder, MutableHandleShape propShape,
                bool* isTemporarilyUnoptimizable)
{
    // Don't attach a setter stub for ops like JSOP_INITELEM.
    MOZ_ASSERT(IsPropertySetOp(JSOp(*pc)));

    PropertyResult prop;
    if (!LookupPropertyPure(cx, obj, id, holder.address(), &prop))
        return false;

    if (prop.isNonNativeProperty())
        return false;

    propShape.set(prop.maybeShape());
    if (!IsCacheableSetPropCallScripted(obj, holder, propShape, isTemporarilyUnoptimizable) &&
        !IsCacheableSetPropCallNative(obj, holder, propShape))
    {
        return false;
    }

    return true;
}

static void
EmitCallSetterNoGuards(CacheIRWriter& writer, JSObject* obj, JSObject* holder,
                       Shape* shape, ObjOperandId objId, ValOperandId rhsId)
{
    if (IsCacheableSetPropCallNative(obj, holder, shape)) {
        JSFunction* target = &shape->setterValue().toObject().as<JSFunction>();
        MOZ_ASSERT(target->isNative());
        writer.callNativeSetter(objId, target, rhsId);
        writer.returnFromIC();
        return;
    }

    MOZ_ASSERT(IsCacheableSetPropCallScripted(obj, holder, shape));

    JSFunction* target = &shape->setterValue().toObject().as<JSFunction>();
    MOZ_ASSERT(target->hasJITCode());
    writer.callScriptedSetter(objId, target, rhsId);
    writer.returnFromIC();
}

bool
SetPropIRGenerator::tryAttachSetter(HandleObject obj, ObjOperandId objId, HandleId id,
                                    ValOperandId rhsId)
{
    RootedObject holder(cx_);
    RootedShape propShape(cx_);
    if (!CanAttachSetter(cx_, pc_, obj, id, &holder, &propShape, isTemporarilyUnoptimizable_))
        return false;

    maybeEmitIdGuard(id);

    // Use the megamorphic guard if we're in megamorphic mode, except if |obj|
    // is a Window as GuardHasGetterSetter doesn't support this yet (Window may
    // require outerizing).
    if (mode_ == ICState::Mode::Specialized || IsWindow(obj)) {
        Maybe<ObjOperandId> expandoId;
        TestMatchingReceiver(writer, obj, objId, &expandoId);

        if (obj != holder) {
            GeneratePrototypeGuards(writer, obj, holder, objId);

            // Guard on the holder's shape.
            ObjOperandId holderId = writer.loadObject(holder);
            writer.guardShape(holderId, holder->as<NativeObject>().lastProperty());
        }
    } else {
        writer.guardHasGetterSetter(objId, propShape);
    }

    EmitCallSetterNoGuards(writer, obj, holder, propShape, objId, rhsId);

    trackAttached("Setter");
    return true;
}

bool
SetPropIRGenerator::tryAttachSetArrayLength(HandleObject obj, ObjOperandId objId, HandleId id,
                                            ValOperandId rhsId)
{
    if (!obj->is<ArrayObject>() ||
        !JSID_IS_ATOM(id, cx_->names().length) ||
        !obj->as<ArrayObject>().lengthIsWritable())
    {
        return false;
    }

    maybeEmitIdGuard(id);
    writer.guardClass(objId, GuardClassKind::Array);
    writer.callSetArrayLength(objId, IsStrictSetPC(pc_), rhsId);
    writer.returnFromIC();

    trackAttached("SetArrayLength");
    return true;
}

bool
SetPropIRGenerator::tryAttachSetDenseElement(HandleObject obj, ObjOperandId objId, uint32_t index,
                                             Int32OperandId indexId, ValOperandId rhsId)
{
    if (!obj->isNative())
        return false;

    NativeObject* nobj = &obj->as<NativeObject>();
    if (!nobj->containsDenseElement(index) || nobj->getElementsHeader()->isFrozen())
        return false;

    if (typeCheckInfo_.needsTypeBarrier())
        writer.guardGroup(objId, nobj->group());
    writer.guardShape(objId, nobj->shape());

    writer.storeDenseElement(objId, indexId, rhsId);
    writer.returnFromIC();

    // Type inference uses JSID_VOID for the element types.
    typeCheckInfo_.set(nobj->group(), JSID_VOID);

    trackAttached("SetDenseElement");
    return true;
}

static bool
CanAttachAddElement(JSObject* obj, bool isInit)
{
    // Make sure the objects on the prototype don't have any indexed properties
    // or that such properties can't appear without a shape change.
    do {
        // The first two checks are also relevant to the receiver object.
        if (obj->isIndexed())
            return false;

        const Class* clasp = obj->getClass();
        if ((clasp != &ArrayObject::class_ && clasp != &UnboxedArrayObject::class_) &&
            (clasp->getAddProperty() ||
             clasp->getResolve() ||
             clasp->getOpsLookupProperty() ||
             clasp->getOpsSetProperty()))
        {
            return false;
        }

        // If we're initializing a property instead of setting one, the objects
        // on the prototype are not relevant.
        if (isInit)
            break;

        JSObject* proto = obj->staticPrototype();
        if (!proto)
            break;

        if (!proto->isNative())
            return false;

        obj = proto;
    } while (true);

    return true;
}

static void
ShapeGuardProtoChain(CacheIRWriter& writer, JSObject* obj, ObjOperandId objId)
{
    while (true) {
        // Guard on the proto if the shape does not imply the proto. Singleton
        // objects always trigger a shape change when the proto changes, so we
        // don't need a guard in that case.
        bool guardProto = obj->hasUncacheableProto() && !obj->isSingleton();

        obj = obj->staticPrototype();
        if (!obj)
            return;

        objId = writer.loadProto(objId);
        if (guardProto)
            writer.guardSpecificObject(objId, obj);
        writer.guardShape(objId, obj->as<NativeObject>().shape());
    }
}

bool
SetPropIRGenerator::tryAttachSetDenseElementHole(HandleObject obj, ObjOperandId objId,
                                                 uint32_t index, Int32OperandId indexId,
                                                 ValOperandId rhsId)
{
    if (!obj->isNative() || rhsVal_.isMagic(JS_ELEMENTS_HOLE))
        return false;

    JSOp op = JSOp(*pc_);
    MOZ_ASSERT(IsPropertySetOp(op) || IsPropertyInitOp(op));

    if (op == JSOP_INITHIDDENELEM)
        return false;

    NativeObject* nobj = &obj->as<NativeObject>();
    if (!nobj->nonProxyIsExtensible())
        return false;

    MOZ_ASSERT(!nobj->getElementsHeader()->isFrozen(),
               "Extensible objects should not have frozen elements");

    uint32_t initLength = nobj->getDenseInitializedLength();

    // Optimize if we're adding an element at initLength or writing to a hole.
    // Don't handle the adding case if the current accesss is in bounds, to
    // ensure we always call noteArrayWriteHole.
    bool isAdd = index == initLength;
    bool isHoleInBounds = index < initLength && !nobj->containsDenseElement(index);
    if (!isAdd && !isHoleInBounds)
        return false;

    // Can't add new elements to arrays with non-writable length.
    if (isAdd && nobj->is<ArrayObject>() && !nobj->as<ArrayObject>().lengthIsWritable())
        return false;

    // Typed arrays don't have dense elements.
    if (nobj->is<TypedArrayObject>())
        return false;

    // Check for other indexed properties or class hooks.
    if (!CanAttachAddElement(nobj, IsPropertyInitOp(op)))
        return false;

    if (typeCheckInfo_.needsTypeBarrier())
        writer.guardGroup(objId, nobj->group());
    writer.guardShape(objId, nobj->shape());

    // Also shape guard the proto chain, unless this is an INITELEM or we know
    // the proto chain has no indexed props.
    if (IsPropertySetOp(op) && maybeHasExtraIndexedProps_)
        ShapeGuardProtoChain(writer, obj, objId);

    writer.storeDenseElementHole(objId, indexId, rhsId, isAdd);
    writer.returnFromIC();

    // Type inference uses JSID_VOID for the element types.
    typeCheckInfo_.set(nobj->group(), JSID_VOID);

    trackAttached(isAdd ? "AddDenseElement" : "StoreDenseElementHole");
    return true;
}

bool
SetPropIRGenerator::tryAttachSetUnboxedArrayElement(HandleObject obj, ObjOperandId objId,
                                                    uint32_t index, Int32OperandId indexId,
                                                    ValOperandId rhsId)
{
    if (!obj->is<UnboxedArrayObject>())
        return false;

    if (!cx_->runtime()->jitSupportsFloatingPoint)
        return false;

    if (index >= obj->as<UnboxedArrayObject>().initializedLength())
        return false;

    writer.guardGroup(objId, obj->group());

    JSValueType elementType = obj->group()->unboxedLayoutDontCheckGeneration().elementType();
    EmitGuardUnboxedPropertyType(writer, elementType, rhsId);

    writer.storeUnboxedArrayElement(objId, indexId, rhsId, elementType);
    writer.returnFromIC();

    // Type inference uses JSID_VOID for the element types.
    typeCheckInfo_.set(obj->group(), JSID_VOID);

    trackAttached("SetUnboxedArrayElement");
    return true;
}

bool
SetPropIRGenerator::tryAttachSetTypedElement(HandleObject obj, ObjOperandId objId,
                                             uint32_t index, Int32OperandId indexId,
                                             ValOperandId rhsId)
{
    if (!obj->is<TypedArrayObject>() && !IsPrimitiveArrayTypedObject(obj))
        return false;

    if (!rhsVal_.isNumber())
        return false;

    if (!cx_->runtime()->jitSupportsFloatingPoint && TypedThingRequiresFloatingPoint(obj))
        return false;

    bool handleOutOfBounds = false;
    if (obj->is<TypedArrayObject>()) {
        handleOutOfBounds = (index >= obj->as<TypedArrayObject>().length());
    } else {
        // Typed objects throw on out of bounds accesses. Don't attach
        // a stub in this case.
        if (index >= obj->as<TypedObject>().length())
            return false;

        // Don't attach stubs if the underlying storage for typed objects
        // in the compartment could be detached, as the stub will always
        // bail out.
        if (cx_->compartment()->detachedTypedObjects)
            return false;
    }

    Scalar::Type elementType = TypedThingElementType(obj);
    TypedThingLayout layout = GetTypedThingLayout(obj->getClass());

    if (!obj->is<TypedArrayObject>())
        writer.guardNoDetachedTypedObjects();

    writer.guardShape(objId, obj->as<ShapedObject>().shape());
    writer.storeTypedElement(objId, indexId, rhsId, layout, elementType, handleOutOfBounds);
    writer.returnFromIC();

    if (handleOutOfBounds)
        attachedTypedArrayOOBStub_ = true;

    trackAttached(handleOutOfBounds ? "SetTypedElementOOB" : "SetTypedElement");
    return true;
}

bool
SetPropIRGenerator::tryAttachSetUnboxedArrayElementHole(HandleObject obj, ObjOperandId objId,
                                                        uint32_t index, Int32OperandId indexId,
                                                        ValOperandId rhsId)
{
    if (!obj->is<UnboxedArrayObject>() || rhsVal_.isMagic(JS_ELEMENTS_HOLE))
        return false;

    if (!cx_->runtime()->jitSupportsFloatingPoint)
        return false;

    JSOp op = JSOp(*pc_);
    MOZ_ASSERT(IsPropertySetOp(op) || IsPropertyInitOp(op));

    if (op == JSOP_INITHIDDENELEM)
        return false;

    // Optimize if we're adding an element at initLength. Unboxed arrays don't
    // have holes at indexes < initLength.
    UnboxedArrayObject* aobj = &obj->as<UnboxedArrayObject>();
    if (index != aobj->initializedLength() || index >= aobj->capacity())
        return false;

    // Check for other indexed properties or class hooks.
    if (!CanAttachAddElement(aobj, IsPropertyInitOp(op)))
        return false;

    writer.guardGroup(objId, aobj->group());

    JSValueType elementType = aobj->group()->unboxedLayoutDontCheckGeneration().elementType();
    EmitGuardUnboxedPropertyType(writer, elementType, rhsId);

    // Also shape guard the proto chain, unless this is an INITELEM.
    if (IsPropertySetOp(op))
        ShapeGuardProtoChain(writer, aobj, objId);

    writer.storeUnboxedArrayElementHole(objId, indexId, rhsId, elementType);
    writer.returnFromIC();

    // Type inference uses JSID_VOID for the element types.
    typeCheckInfo_.set(aobj->group(), JSID_VOID);

    trackAttached("StoreUnboxedArrayElementHole");
    return true;
}

bool
SetPropIRGenerator::tryAttachGenericProxy(HandleObject obj, ObjOperandId objId, HandleId id,
                                          ValOperandId rhsId, bool handleDOMProxies)
{
    MOZ_ASSERT(obj->is<ProxyObject>());

    writer.guardIsProxy(objId);

    if (!handleDOMProxies) {
        // Ensure that the incoming object is not a DOM proxy, so that we can
        // get to the specialized stubs. If handleDOMProxies is true, we were
        // unable to attach a specialized DOM stub, so we just handle all
        // proxies here.
        writer.guardNotDOMProxy(objId);
    }

    if (cacheKind_ == CacheKind::SetProp || mode_ == ICState::Mode::Specialized) {
        maybeEmitIdGuard(id);
        writer.callProxySet(objId, id, rhsId, IsStrictSetPC(pc_));
    } else {
        // Attach a stub that handles every id.
        MOZ_ASSERT(cacheKind_ == CacheKind::SetElem);
        MOZ_ASSERT(mode_ == ICState::Mode::Megamorphic);
        writer.callProxySetByValue(objId, setElemKeyValueId(), rhsId, IsStrictSetPC(pc_));
    }

    writer.returnFromIC();

    trackAttached("GenericProxy");
    return true;
}

bool
SetPropIRGenerator::tryAttachDOMProxyShadowed(HandleObject obj, ObjOperandId objId, HandleId id,
                                              ValOperandId rhsId)
{
    MOZ_ASSERT(IsCacheableDOMProxy(obj));

    maybeEmitIdGuard(id);
    writer.guardShape(objId, obj->maybeShape());

    // No need for more guards: we know this is a DOM proxy, since the shape
    // guard enforces a given JSClass, so just go ahead and emit the call to
    // ProxySet.
    writer.callProxySet(objId, id, rhsId, IsStrictSetPC(pc_));
    writer.returnFromIC();

    trackAttached("DOMProxyShadowed");
    return true;
}

bool
SetPropIRGenerator::tryAttachDOMProxyUnshadowed(HandleObject obj, ObjOperandId objId, HandleId id,
                                                ValOperandId rhsId)
{
    MOZ_ASSERT(IsCacheableDOMProxy(obj));

    RootedObject proto(cx_, obj->staticPrototype());
    if (!proto)
        return false;

    RootedObject holder(cx_);
    RootedShape propShape(cx_);
    if (!CanAttachSetter(cx_, pc_, proto, id, &holder, &propShape, isTemporarilyUnoptimizable_))
        return false;

    maybeEmitIdGuard(id);
    writer.guardShape(objId, obj->maybeShape());

    // Guard that our expando object hasn't started shadowing this property.
    CheckDOMProxyExpandoDoesNotShadow(writer, obj, id, objId);

    GeneratePrototypeGuards(writer, obj, holder, objId);

    // Guard on the holder of the property.
    ObjOperandId holderId = writer.loadObject(holder);
    writer.guardShape(holderId, holder->as<NativeObject>().lastProperty());

    // EmitCallSetterNoGuards expects |obj| to be the object the property is
    // on to do some checks. Since we actually looked at proto, and no extra
    // guards will be generated, we can just pass that instead.
    EmitCallSetterNoGuards(writer, proto, holder, propShape, objId, rhsId);

    trackAttached("DOMProxyUnshadowed");
    return true;
}

bool
SetPropIRGenerator::tryAttachDOMProxyExpando(HandleObject obj, ObjOperandId objId, HandleId id,
                                             ValOperandId rhsId)
{
    MOZ_ASSERT(IsCacheableDOMProxy(obj));

    RootedValue expandoVal(cx_, GetProxyPrivate(obj));
    RootedObject expandoObj(cx_);
    if (expandoVal.isObject()) {
        expandoObj = &expandoVal.toObject();
    } else {
        MOZ_ASSERT(!expandoVal.isUndefined(),
                   "How did a missing expando manage to shadow things?");
        auto expandoAndGeneration = static_cast<ExpandoAndGeneration*>(expandoVal.toPrivate());
        MOZ_ASSERT(expandoAndGeneration);
        expandoObj = &expandoAndGeneration->expando.toObject();
    }

    RootedShape propShape(cx_);
    if (CanAttachNativeSetSlot(cx_, expandoObj, id, isTemporarilyUnoptimizable_, &propShape)) {
        maybeEmitIdGuard(id);
        ObjOperandId expandoObjId =
            guardDOMProxyExpandoObjectAndShape(obj, objId, expandoVal, expandoObj);

        NativeObject* nativeExpandoObj = &expandoObj->as<NativeObject>();
        writer.guardGroup(expandoObjId, nativeExpandoObj->group());
        typeCheckInfo_.set(nativeExpandoObj->group(), id);

        EmitStoreSlotAndReturn(writer, expandoObjId, nativeExpandoObj, propShape, rhsId);
        trackAttached("DOMProxyExpandoSlot");
        return true;
    }

    RootedObject holder(cx_);
    if (CanAttachSetter(cx_, pc_, expandoObj, id, &holder, &propShape,
                        isTemporarilyUnoptimizable_))
    {
        // Note that we don't actually use the expandoObjId here after the
        // shape guard. The DOM proxy (objId) is passed to the setter as
        // |this|.
        maybeEmitIdGuard(id);
        guardDOMProxyExpandoObjectAndShape(obj, objId, expandoVal, expandoObj);

        MOZ_ASSERT(holder == expandoObj);
        EmitCallSetterNoGuards(writer, expandoObj, expandoObj, propShape, objId, rhsId);
        trackAttached("DOMProxyExpandoSetter");
        return true;
    }

    return false;
}

bool
SetPropIRGenerator::tryAttachProxy(HandleObject obj, ObjOperandId objId, HandleId id,
                                   ValOperandId rhsId)
{
    // Don't attach a proxy stub for ops like JSOP_INITELEM.
    MOZ_ASSERT(IsPropertySetOp(JSOp(*pc_)));

    ProxyStubType type = GetProxyStubType(cx_, obj, id);
    if (type == ProxyStubType::None)
        return false;

    if (mode_ == ICState::Mode::Megamorphic)
        return tryAttachGenericProxy(obj, objId, id, rhsId, /* handleDOMProxies = */ true);

    switch (type) {
      case ProxyStubType::None:
        break;
      case ProxyStubType::DOMExpando:
        if (tryAttachDOMProxyExpando(obj, objId, id, rhsId))
            return true;
        if (*isTemporarilyUnoptimizable_) {
            // Scripted setter without JIT code. Just wait.
            return false;
        }
        MOZ_FALLTHROUGH; // Fall through to the generic shadowed case.
      case ProxyStubType::DOMShadowed:
        return tryAttachDOMProxyShadowed(obj, objId, id, rhsId);
      case ProxyStubType::DOMUnshadowed:
        if (tryAttachDOMProxyUnshadowed(obj, objId, id, rhsId))
            return true;
        if (*isTemporarilyUnoptimizable_) {
            // Scripted setter without JIT code. Just wait.
            return false;
        }
        return tryAttachGenericProxy(obj, objId, id, rhsId, /* handleDOMProxies = */ true);
      case ProxyStubType::Generic:
        return tryAttachGenericProxy(obj, objId, id, rhsId, /* handleDOMProxies = */ false);
    }

    MOZ_CRASH("Unexpected ProxyStubType");
}

bool
SetPropIRGenerator::tryAttachProxyElement(HandleObject obj, ObjOperandId objId, ValOperandId rhsId)
{
    // Don't attach a proxy stub for ops like JSOP_INITELEM.
    MOZ_ASSERT(IsPropertySetOp(JSOp(*pc_)));

    if (!obj->is<ProxyObject>())
        return false;

    writer.guardIsProxy(objId);

    // Like GetPropIRGenerator::tryAttachProxyElement, don't check for DOM
    // proxies here as we don't have specialized DOM stubs for this.
    MOZ_ASSERT(cacheKind_ == CacheKind::SetElem);
    writer.callProxySetByValue(objId, setElemKeyValueId(), rhsId, IsStrictSetPC(pc_));
    writer.returnFromIC();

    trackAttached("ProxyElement");
    return true;
}

bool
SetPropIRGenerator::tryAttachMegamorphicSetElement(HandleObject obj, ObjOperandId objId,
                                                   ValOperandId rhsId)
{
    MOZ_ASSERT(IsPropertySetOp(JSOp(*pc_)));

    if (mode_ != ICState::Mode::Megamorphic || cacheKind_ != CacheKind::SetElem)
        return false;

    // The generic proxy stubs are faster.
    if (obj->is<ProxyObject>())
        return false;

    writer.megamorphicSetElement(objId, setElemKeyValueId(), rhsId, IsStrictSetPC(pc_));
    writer.returnFromIC();

    trackAttached("MegamorphicSetElement");
    return true;
}

bool
SetPropIRGenerator::tryAttachWindowProxy(HandleObject obj, ObjOperandId objId, HandleId id,
                                         ValOperandId rhsId)
{
    // Attach a stub when the receiver is a WindowProxy and we can do the set
    // on the Window (the global object).

    if (!IsWindowProxy(obj))
        return false;

    // If we're megamorphic prefer a generic proxy stub that handles a lot more
    // cases.
    if (mode_ == ICState::Mode::Megamorphic)
        return false;

    // This must be a WindowProxy for the current Window/global. Else it would
    // be a cross-compartment wrapper and IsWindowProxy returns false for
    // those.
    MOZ_ASSERT(obj->getClass() == cx_->runtime()->maybeWindowProxyClass());
    MOZ_ASSERT(ToWindowIfWindowProxy(obj) == cx_->global());

    // Now try to do the set on the Window (the current global).
    Handle<GlobalObject*> windowObj = cx_->global();

    RootedShape propShape(cx_);
    if (!CanAttachNativeSetSlot(cx_, windowObj, id, isTemporarilyUnoptimizable_, &propShape))
        return false;

    maybeEmitIdGuard(id);

    writer.guardClass(objId, GuardClassKind::WindowProxy);
    ObjOperandId windowObjId = writer.loadObject(windowObj);

    writer.guardShape(windowObjId, windowObj->lastProperty());
    writer.guardGroup(windowObjId, windowObj->group());
    typeCheckInfo_.set(windowObj->group(), id);

    EmitStoreSlotAndReturn(writer, windowObjId, windowObj, propShape, rhsId);

    trackAttached("WindowProxySlot");
    return true;
}

bool
SetPropIRGenerator::tryAttachAddSlotStub(HandleObjectGroup oldGroup, HandleShape oldShape)
{
    AutoAssertNoPendingException aanpe(cx_);

    ValOperandId objValId(writer.setInputOperandId(0));
    ValOperandId rhsValId;
    if (cacheKind_ == CacheKind::SetProp) {
        rhsValId = ValOperandId(writer.setInputOperandId(1));
    } else {
        MOZ_ASSERT(cacheKind_ == CacheKind::SetElem);
        MOZ_ASSERT(setElemKeyValueId().id() == 1);
        writer.setInputOperandId(1);
        rhsValId = ValOperandId(writer.setInputOperandId(2));
    }

    RootedId id(cx_);
    bool nameOrSymbol;
    if (!ValueToNameOrSymbolId(cx_, idVal_, &id, &nameOrSymbol)) {
        cx_->clearPendingException();
        return false;
    }

    if (!lhsVal_.isObject() || !nameOrSymbol)
        return false;

    RootedObject obj(cx_, &lhsVal_.toObject());
    if (obj->watched())
        return false;

    PropertyResult prop;
    JSObject* holder;
    if (!LookupPropertyPure(cx_, obj, id, &holder, &prop))
        return false;
    if (obj != holder)
        return false;

    Shape* propShape = nullptr;
    NativeObject* holderOrExpando = nullptr;

    if (obj->isNative()) {
        propShape = prop.shape();
        holderOrExpando = &obj->as<NativeObject>();
    } else {
        if (!obj->is<UnboxedPlainObject>())
            return false;
        UnboxedExpandoObject* expando = obj->as<UnboxedPlainObject>().maybeExpando();
        if (!expando)
            return false;
        propShape = expando->lookupPure(id);
        if (!propShape)
            return false;
        holderOrExpando = expando;
    }

    MOZ_ASSERT(propShape);

    // The property must be the last added property of the object.
    if (holderOrExpando->lastProperty() != propShape)
        return false;

    // Object must be extensible, oldShape must be immediate parent of
    // current shape.
    if (!obj->nonProxyIsExtensible() || propShape->previous() != oldShape)
        return false;

    // Basic shape checks.
    if (propShape->inDictionary() ||
        !propShape->hasSlot() ||
        !propShape->hasDefaultSetter() ||
        !propShape->writable())
    {
        return false;
    }

    // Watch out for resolve hooks.
    if (ClassMayResolveId(cx_->names(), obj->getClass(), id, obj)) {
        // The JSFunction resolve hook defines a (non-configurable and
        // non-enumerable) |prototype| property on certain functions. Scripts
        // often assign a custom |prototype| object and we want to optimize
        // this |prototype| set and eliminate the default object allocation.
        //
        // We check group->maybeInterpretedFunction() here and guard on the
        // group. The group is unique for a particular function so this ensures
        // we don't add the default prototype property to functions that don't
        // have it.
        if (!obj->is<JSFunction>() ||
            !JSID_IS_ATOM(id, cx_->names().prototype) ||
            !oldGroup->maybeInterpretedFunction() ||
            !obj->as<JSFunction>().needsPrototypeProperty())
        {
            return false;
        }
        MOZ_ASSERT(!propShape->configurable());
        MOZ_ASSERT(!propShape->enumerable());
    }

    // Also watch out for addProperty hooks. Ignore the Array addProperty hook,
    // because it doesn't do anything for non-index properties.
    DebugOnly<uint32_t> index;
    MOZ_ASSERT_IF(obj->is<ArrayObject>(), !IdIsIndex(id, &index));
    if (!obj->is<ArrayObject>() && obj->getClass()->getAddProperty())
        return false;

    // Walk up the object prototype chain and ensure that all prototypes are
    // native, and that all prototypes have no setter defined on the property.
    for (JSObject* proto = obj->staticPrototype(); proto; proto = proto->staticPrototype()) {
        if (!proto->isNative())
            return false;

        // If prototype defines this property in a non-plain way, don't optimize.
        Shape* protoShape = proto->as<NativeObject>().lookup(cx_, id);
        if (protoShape && !protoShape->hasDefaultSetter())
            return false;

        // Otherwise, if there's no such property, watch out for a resolve hook
        // that would need to be invoked and thus prevent inlining of property
        // addition. Allow the JSFunction resolve hook as it only defines plain
        // data properties and we don't need to invoke it for objects on the
        // proto chain.
        if (ClassMayResolveId(cx_->names(), proto->getClass(), id, proto) &&
            !proto->is<JSFunction>())
        {
            return false;
        }
    }

    ObjOperandId objId = writer.guardIsObject(objValId);
    maybeEmitIdGuard(id);

    writer.guardGroup(objId, oldGroup);

    // If we are adding a property to an object for which the new script
    // properties analysis hasn't been performed yet, make sure the stub fails
    // after we run the analysis as a group change may be required here. The
    // group change is not required for correctness but improves type
    // information elsewhere.
    if (oldGroup->newScript() && !oldGroup->newScript()->analyzed()) {
        writer.guardGroupHasUnanalyzedNewScript(oldGroup);
        MOZ_ASSERT(IsPreliminaryObject(obj));
        preliminaryObjectAction_ = PreliminaryObjectAction::NotePreliminary;
    } else {
        preliminaryObjectAction_ = PreliminaryObjectAction::Unlink;
    }

    // Shape guard the holder.
    ObjOperandId holderId = objId;
    if (!obj->isNative()) {
        MOZ_ASSERT(obj->as<UnboxedPlainObject>().maybeExpando());
        holderId = writer.guardAndLoadUnboxedExpando(objId);
    }
    writer.guardShape(holderId, oldShape);

    ShapeGuardProtoChain(writer, obj, objId);

    ObjectGroup* newGroup = obj->group();

    // Check if we have to change the object's group. If we're adding an
    // unboxed expando property, we pass the expando object to AddAndStore*Slot.
    // That's okay because we only have to do a group change if the object is a
    // PlainObject.
    bool changeGroup = oldGroup != newGroup;
    MOZ_ASSERT_IF(changeGroup, obj->is<PlainObject>());

    if (holderOrExpando->isFixedSlot(propShape->slot())) {
        size_t offset = NativeObject::getFixedSlotOffset(propShape->slot());
        writer.addAndStoreFixedSlot(holderId, offset, rhsValId, propShape,
                                    changeGroup, newGroup);
        trackAttached("AddSlot");
    } else {
        size_t offset = holderOrExpando->dynamicSlotIndex(propShape->slot()) * sizeof(Value);
        uint32_t numOldSlots = NativeObject::dynamicSlotsCount(oldShape);
        uint32_t numNewSlots = NativeObject::dynamicSlotsCount(propShape);
        if (numOldSlots == numNewSlots) {
            writer.addAndStoreDynamicSlot(holderId, offset, rhsValId, propShape,
                                          changeGroup, newGroup);
            trackAttached("AddSlot");
        } else {
            MOZ_ASSERT(numNewSlots > numOldSlots);
            writer.allocateAndStoreDynamicSlot(holderId, offset, rhsValId, propShape,
                                               changeGroup, newGroup, numNewSlots);
            trackAttached("AllocateSlot");
        }
    }
    writer.returnFromIC();

    typeCheckInfo_.set(oldGroup, id);
    return true;
}

TypeOfIRGenerator::TypeOfIRGenerator(JSContext* cx, HandleScript script, jsbytecode* pc,
                                     ICState::Mode mode, HandleValue value)
  : IRGenerator(cx, script, pc, CacheKind::TypeOf, mode),
    val_(value)
{ }

bool
TypeOfIRGenerator::tryAttachStub()
{
    MOZ_ASSERT(cacheKind_ == CacheKind::TypeOf);

    AutoAssertNoPendingException aanpe(cx_);

    ValOperandId valId(writer.setInputOperandId(0));

    if (tryAttachPrimitive(valId))
        return true;

    MOZ_ALWAYS_TRUE(tryAttachObject(valId));
    return true;
}

bool
TypeOfIRGenerator::tryAttachPrimitive(ValOperandId valId)
{
    if (!val_.isPrimitive())
        return false;

    writer.guardType(valId, val_.isNumber() ? JSVAL_TYPE_DOUBLE : val_.extractNonDoubleType());
    writer.loadStringResult(TypeName(js::TypeOfValue(val_), cx_->names()));
    writer.returnFromIC();

    return true;
}

bool
TypeOfIRGenerator::tryAttachObject(ValOperandId valId)
{
    if (!val_.isObject())
        return false;

    ObjOperandId objId = writer.guardIsObject(valId);
    writer.loadTypeOfObjectResult(objId);
    writer.returnFromIC();

    return true;
}

GetIteratorIRGenerator::GetIteratorIRGenerator(JSContext* cx, HandleScript script, jsbytecode* pc,
                                               ICState::Mode mode, HandleValue value)
  : IRGenerator(cx, script, pc, CacheKind::GetIterator, mode),
    val_(value)
{ }

bool
GetIteratorIRGenerator::tryAttachStub()
{
    MOZ_ASSERT(cacheKind_ == CacheKind::GetIterator);

    AutoAssertNoPendingException aanpe(cx_);

    if (mode_ == ICState::Mode::Megamorphic)
        return false;

    ValOperandId valId(writer.setInputOperandId(0));
    if (!val_.isObject())
        return false;

    RootedObject obj(cx_, &val_.toObject());

    ObjOperandId objId = writer.guardIsObject(valId);
    if (tryAttachNativeIterator(objId, obj))
        return true;

    return false;
}

bool
GetIteratorIRGenerator::tryAttachNativeIterator(ObjOperandId objId, HandleObject obj)
{
    MOZ_ASSERT(JSOp(*pc_) == JSOP_ITER);

    if (GET_UINT8(pc_) != JSITER_ENUMERATE)
        return false;

    PropertyIteratorObject* iterobj = LookupInIteratorCache(cx_, obj);
    if (!iterobj)
        return false;

    MOZ_ASSERT(obj->isNative() || obj->is<UnboxedPlainObject>());

    // Guard on the receiver's shape/group.
    Maybe<ObjOperandId> expandoId;
    TestMatchingReceiver(writer, obj, objId, &expandoId);

    // Ensure the receiver or its expando object has no dense elements.
    if (obj->isNative())
        writer.guardNoDenseElements(objId);
    else if (expandoId)
        writer.guardNoDenseElements(*expandoId);

    // Do the same for the objects on the proto chain.
    GeneratePrototypeHoleGuards(writer, obj, objId);

    ObjOperandId iterId =
        writer.guardAndGetIterator(objId, iterobj, &cx_->compartment()->enumerators);
    writer.loadObjectResult(iterId);
    writer.returnFromIC();

    return true;
}

CallIRGenerator::CallIRGenerator(JSContext* cx, HandleScript script, jsbytecode* pc, JSOp op,
                                 ICCall_Fallback* stub, ICState::Mode mode, uint32_t argc,
                                 HandleValue callee, HandleValue thisval, HandleValueArray args)
  : IRGenerator(cx, script, pc, CacheKind::Call, mode),
    op_(op),
    argc_(argc),
    callee_(callee),
    thisval_(thisval),
    args_(args),
    typeCheckInfo_(cx, /* needsTypeBarrier = */ true),
    cacheIRStubKind_(BaselineCacheIRStubKind::Regular)
{ }

bool
CallIRGenerator::tryAttachStringSplit()
{
    // Only optimize StringSplitString(str, str)
    if (argc_ != 2 || !args_[0].isString() || !args_[1].isString())
        return false;

    // Just for now: if they're both atoms, then do not optimize using
    // CacheIR and allow the legacy "ConstStringSplit" BaselineIC optimization
    // to proceed.
    if (args_[0].toString()->isAtom() && args_[1].toString()->isAtom())
        return false;

    // Get the object group to use for this location.
    RootedObjectGroup group(cx_, ObjectGroupCompartment::getStringSplitStringGroup(cx_));
    if (!group)
        return false;

    AutoAssertNoPendingException aanpe(cx_);
    Int32OperandId argcId(writer.setInputOperandId(0));

    // Ensure argc == 1.
    writer.guardSpecificInt32Immediate(argcId, 2);

    // 2 arguments.  Stack-layout here is (bottom to top):
    //
    //  3: Callee
    //  2: ThisValue
    //  1: Arg0
    //  0: Arg1 <-- Top of stack

    // Ensure callee is the |String_split| native function.
    ValOperandId calleeValId = writer.loadStackValue(3);
    ObjOperandId calleeObjId = writer.guardIsObject(calleeValId);
    writer.guardIsNativeFunction(calleeObjId, js::intrinsic_StringSplitString);

    // Ensure arg0 is a string.
    ValOperandId arg0ValId = writer.loadStackValue(1);
    StringOperandId arg0StrId = writer.guardIsString(arg0ValId);

    // Ensure arg1 is a string.
    ValOperandId arg1ValId = writer.loadStackValue(0);
    StringOperandId arg1StrId = writer.guardIsString(arg1ValId);

    // Call custom string splitter VM-function.
    writer.callStringSplitResult(arg0StrId, arg1StrId, group);
    writer.typeMonitorResult();

    cacheIRStubKind_ = BaselineCacheIRStubKind::Monitored;
    trackAttached("StringSplitString");

    TypeScript::Monitor(cx_, script_, pc_, TypeSet::ObjectType(group));

    return true;
}

bool
CallIRGenerator::tryAttachArrayPush()
{
    // Only optimize on obj.push(val);
    if (argc_ != 1 || !thisval_.isObject())
        return false;

    // Where |obj| is a native array.
    RootedObject thisobj(cx_, &thisval_.toObject());
    if (!thisobj->is<ArrayObject>())
        return false;

    RootedArrayObject thisarray(cx_, &thisobj->as<ArrayObject>());

    // And the object group for the array is not collecting preliminary objects.
    if (thisobj->group()->maybePreliminaryObjects())
        return false;

    // Check for other indexed properties or class hooks.
    if (!CanAttachAddElement(thisobj, /* isInit = */ false))
        return false;

    // Can't add new elements to arrays with non-writable length.
    if (!thisarray->lengthIsWritable())
        return false;

    // Check that array is extensible.
    if (!thisarray->nonProxyIsExtensible())
        return false;

    MOZ_ASSERT(!thisarray->getElementsHeader()->isFrozen(),
               "Extensible arrays should not have frozen elements");
    MOZ_ASSERT(thisarray->lengthIsWritable());

    // After this point, we can generate code fine.

    // Generate code.
    AutoAssertNoPendingException aanpe(cx_);
    Int32OperandId argcId(writer.setInputOperandId(0));

    // Ensure argc == 1.
    writer.guardSpecificInt32Immediate(argcId, 1);

    // 1 argument only.  Stack-layout here is (bottom to top):
    //
    //  2: Callee
    //  1: ThisValue
    //  0: Arg0 <-- Top of stack.

    // Guard callee is the |js::array_push| native function.
    ValOperandId calleeValId = writer.loadStackValue(2);
    ObjOperandId calleeObjId = writer.guardIsObject(calleeValId);
    writer.guardIsNativeFunction(calleeObjId, js::array_push);

    // Guard this is an array object.
    ValOperandId thisValId = writer.loadStackValue(1);
    ObjOperandId thisObjId = writer.guardIsObject(thisValId);
    writer.guardClass(thisObjId, GuardClassKind::Array);

    // This is a soft assert, documenting the fact that we pass 'true'
    // for needsTypeBarrier when constructing typeCheckInfo_ for CallIRGenerator.
    // Can be removed safely if the assumption becomes false.
    MOZ_ASSERT(typeCheckInfo_.needsTypeBarrier());

    // Guard that the group and shape matches.
    if (typeCheckInfo_.needsTypeBarrier())
        writer.guardGroup(thisObjId, thisobj->group());
    writer.guardShape(thisObjId, thisarray->shape());

    // Guard proto chain shapes.
    ShapeGuardProtoChain(writer, thisobj, thisObjId);

    // arr.push(x) is equivalent to arr[arr.length] = x for regular arrays.
    ValOperandId argId = writer.loadStackValue(0);
    writer.arrayPush(thisObjId, argId);

    writer.returnFromIC();

    // Set the type-check info, and the stub kind to Updated
    typeCheckInfo_.set(thisobj->group(), JSID_VOID);

    cacheIRStubKind_ = BaselineCacheIRStubKind::Updated;

    trackAttached("ArrayPush");
    return true;
}

bool
CallIRGenerator::tryAttachArrayJoin()
{
    // Only handle argc <= 1.
    if (argc_ > 1)
        return false;

    // Only optimize on obj.join(...);
    if (!thisval_.isObject())
        return false;

    // Where |obj| is a native array.
    RootedObject thisobj(cx_, &thisval_.toObject());
    if (!thisobj->is<ArrayObject>())
        return false;

    RootedArrayObject thisarray(cx_, &thisobj->as<ArrayObject>());

    // And the array is of length 0 or 1.
    if (thisarray->length() > 1)
        return false;

    // And the array is packed.
    if (thisarray->getDenseInitializedLength() != thisarray->length())
        return false;

    // We don't need to worry about indexed properties because we can perform
    // hole check manually.

    // Generate code.
    AutoAssertNoPendingException aanpe(cx_);
    Int32OperandId argcId(writer.setInputOperandId(0));

    // if 0 arguments:
    //  1: Callee
    //  0: ThisValue <-- Top of stack.
    //
    // if 1 argument:
    //  2: Callee
    //  1: ThisValue
    //  0: Arg0 [optional] <-- Top of stack.

    // Guard callee is the |js::array_join| native function.
    uint32_t calleeIndex = (argc_ == 0) ? 1 : 2;
    ValOperandId calleeValId = writer.loadStackValue(calleeIndex);
    ObjOperandId calleeObjId = writer.guardIsObject(calleeValId);
    writer.guardIsNativeFunction(calleeObjId, js::array_join);

    if (argc_ == 1) {
        // If argcount is 1, guard that the argument is a string.
        ValOperandId argValId = writer.loadStackValue(0);
        writer.guardIsString(argValId);
    }

    // Guard this is an array object.
    uint32_t thisIndex = (argc_ == 0) ? 0 : 1;
    ValOperandId thisValId = writer.loadStackValue(thisIndex);
    ObjOperandId thisObjId = writer.guardIsObject(thisValId);
    writer.guardClass(thisObjId, GuardClassKind::Array);

    // Do the join.
    writer.arrayJoinResult(thisObjId);

    writer.returnFromIC();

    // The result of this stub does not need to be monitored because it will
    // always return a string.  We will add String to the stack typeset when
    // attaching this stub.

    // Set the stub kind to Regular 
    cacheIRStubKind_ = BaselineCacheIRStubKind::Regular;

    trackAttached("ArrayJoin");
    return true;
}

bool
CallIRGenerator::tryAttachStub()
{
    // Only optimize on JSOP_CALL or JSOP_CALL_IGNORES_RV.  No fancy business for now.
    if ((op_ != JSOP_CALL) && (op_ != JSOP_CALL_IGNORES_RV))
        return false;

    // Only optimize when the mode is Specialized.
    if (mode_ != ICState::Mode::Specialized)
        return false;

    // Ensure callee is a function.
    if (!callee_.isObject() || !callee_.toObject().is<JSFunction>())
        return false;

    RootedFunction calleeFunc(cx_, &callee_.toObject().as<JSFunction>());

    // Check for native-function optimizations.
    if (calleeFunc->isNative()) {
        if (calleeFunc->native() == js::intrinsic_StringSplitString) {
            if (tryAttachStringSplit())
                return true;
        }

        if (calleeFunc->native() == js::array_push) {
            if (tryAttachArrayPush())
                return true;
        }

        if (calleeFunc->native() == js::array_join) {
            if (tryAttachArrayJoin())
                return true;
        }
    }

    return false;
}

void
CallIRGenerator::trackAttached(const char* name)
{
#ifdef JS_CACHEIR_SPEW
    CacheIRSpewer& sp = CacheIRSpewer::singleton();
    if (sp.enabled()) {
        LockGuard<Mutex> guard(sp.lock());
        sp.beginCache(guard, *this);
        sp.valueProperty(guard, "callee", callee_);
        sp.valueProperty(guard, "thisval", thisval_);
        sp.valueProperty(guard, "argc", Int32Value(argc_));
        sp.attached(guard, name);
        sp.endCache(guard);
    }
#endif
}

void
CallIRGenerator::trackNotAttached()
{
#ifdef JS_CACHEIR_SPEW
    CacheIRSpewer& sp = CacheIRSpewer::singleton();
    if (sp.enabled()) {
        LockGuard<Mutex> guard(sp.lock());
        sp.beginCache(guard, *this);
        sp.valueProperty(guard, "callee", callee_);
        sp.valueProperty(guard, "thisval", thisval_);
        sp.valueProperty(guard, "argc", Int32Value(argc_));
        sp.endCache(guard);
    }
#endif
}

CompareIRGenerator::CompareIRGenerator(JSContext* cx, HandleScript script, jsbytecode* pc,
                                       ICState::Mode mode, JSOp op,
                                       HandleValue lhsVal, HandleValue rhsVal)
  : IRGenerator(cx, script, pc, CacheKind::Compare, mode),
    op_(op), lhsVal_(lhsVal), rhsVal_(rhsVal)
{ }

bool
CompareIRGenerator::tryAttachString(ValOperandId lhsId, ValOperandId rhsId)
{
    MOZ_ASSERT(IsEqualityOp(op_));

    if (!lhsVal_.isString() || !rhsVal_.isString())
        return false;

    StringOperandId lhsStrId = writer.guardIsString(lhsId);
    StringOperandId rhsStrId = writer.guardIsString(rhsId);
    writer.compareStringResult(op_, lhsStrId, rhsStrId);
    writer.returnFromIC();

    trackAttached("String");
    return true;
}

bool
CompareIRGenerator::tryAttachObject(ValOperandId lhsId, ValOperandId rhsId)
{
    MOZ_ASSERT(IsEqualityOp(op_));

    if (!lhsVal_.isObject() || !rhsVal_.isObject())
        return false;

    ObjOperandId lhsObjId = writer.guardIsObject(lhsId);
    ObjOperandId rhsObjId = writer.guardIsObject(rhsId);
    writer.compareObjectResult(op_, lhsObjId, rhsObjId);
    writer.returnFromIC();

    trackAttached("Object");
    return true;
}

bool
CompareIRGenerator::tryAttachSymbol(ValOperandId lhsId, ValOperandId rhsId)
{
    MOZ_ASSERT(IsEqualityOp(op_));

    if (!lhsVal_.isSymbol() || !rhsVal_.isSymbol())
        return false;

    SymbolOperandId lhsSymId = writer.guardIsSymbol(lhsId);
    SymbolOperandId rhsSymId = writer.guardIsSymbol(rhsId);
    writer.compareSymbolResult(op_, lhsSymId, rhsSymId);
    writer.returnFromIC();

    trackAttached("Symbol");
    return true;
}

bool
CompareIRGenerator::tryAttachStub()
{
    MOZ_ASSERT(cacheKind_ == CacheKind::Compare);
    MOZ_ASSERT(IsEqualityOp(op_) ||
               op_ == JSOP_LE || op_ == JSOP_LT ||
               op_ == JSOP_GE || op_ == JSOP_GT);

    AutoAssertNoPendingException aanpe(cx_);

    ValOperandId lhsId(writer.setInputOperandId(0));
    ValOperandId rhsId(writer.setInputOperandId(1));

    if (IsEqualityOp(op_)) {
        if (tryAttachString(lhsId, rhsId))
            return true;
        if (tryAttachObject(lhsId, rhsId))
            return true;
        if (tryAttachSymbol(lhsId, rhsId))
            return true;

        trackNotAttached();
        return false;
    }

    trackNotAttached();
    return false;
}

void
CompareIRGenerator::trackAttached(const char* name)
{
#ifdef JS_CACHEIR_SPEW
    CacheIRSpewer& sp = CacheIRSpewer::singleton();
    if (sp.enabled()) {
        LockGuard<Mutex> guard(sp.lock());
        sp.beginCache(guard, *this);
        sp.valueProperty(guard, "lhs", lhsVal_);
        sp.valueProperty(guard, "rhs", rhsVal_);
        sp.attached(guard, name);
        sp.endCache(guard);
    }
#endif
}

void
CompareIRGenerator::trackNotAttached()
{
#ifdef JS_CACHEIR_SPEW
    CacheIRSpewer& sp = CacheIRSpewer::singleton();
    if (sp.enabled()) {
        LockGuard<Mutex> guard(sp.lock());
        sp.beginCache(guard, *this);
        sp.valueProperty(guard, "lhs", lhsVal_);
        sp.valueProperty(guard, "rhs", rhsVal_);
        sp.endCache(guard);
    }
#endif
}

// Class which holds a shape pointer for use when caches might reference data in other zones.
static const Class shapeContainerClass = {
    "ShapeContainer",
    JSCLASS_HAS_RESERVED_SLOTS(1)
};

static const size_t SHAPE_CONTAINER_SLOT = 0;

JSObject*
jit::NewWrapperWithObjectShape(JSContext* cx, HandleNativeObject obj)
{
    MOZ_ASSERT(cx->compartment() != obj->compartment());

    RootedObject wrapper(cx);
    {
        AutoCompartment ac(cx, obj);
        wrapper = NewObjectWithClassProto(cx, &shapeContainerClass, nullptr);
        if (!obj)
            return nullptr;
        wrapper->as<NativeObject>().setSlot(SHAPE_CONTAINER_SLOT, PrivateGCThingValue(obj->lastProperty()));
    }
    if (!JS_WrapObject(cx, &wrapper))
        return nullptr;
    MOZ_ASSERT(IsWrapper(wrapper));
    return wrapper;
}

void
jit::LoadShapeWrapperContents(MacroAssembler& masm, Register obj, Register dst, Label* failure)
{
    masm.loadPtr(Address(obj, ProxyObject::offsetOfReservedSlots()), dst);
    Address privateAddr(dst, detail::ProxyReservedSlots::offsetOfPrivateSlot());
    masm.branchTestObject(Assembler::NotEqual, privateAddr, failure);
    masm.unboxObject(privateAddr, dst);
    masm.unboxNonDouble(Address(dst, NativeObject::getFixedSlotOffset(SHAPE_CONTAINER_SLOT)), dst);
}<|MERGE_RESOLUTION|>--- conflicted
+++ resolved
@@ -9,10 +9,7 @@
 #include "mozilla/DebugOnly.h"
 #include "mozilla/FloatingPoint.h"
 
-<<<<<<< HEAD
-=======
 #include "jit/BaselineCacheIRCompiler.h"
->>>>>>> a17af05f
 #include "jit/BaselineIC.h"
 #include "jit/CacheIRSpewer.h"
 #include "jit/IonCaches.h"
@@ -20,10 +17,7 @@
 #include "vm/SelfHosting.h"
 #include "jsobjinlines.h"
 
-<<<<<<< HEAD
-=======
 #include "jit/MacroAssembler-inl.h"
->>>>>>> a17af05f
 #include "vm/EnvironmentObject-inl.h"
 #include "vm/UnboxedObject-inl.h"
 
@@ -53,14 +47,6 @@
 GetPropIRGenerator::GetPropIRGenerator(JSContext* cx, HandleScript script, jsbytecode* pc,
                                        CacheKind cacheKind, ICState::Mode mode,
                                        bool* isTemporarilyUnoptimizable, HandleValue val,
-<<<<<<< HEAD
-                                       HandleValue idVal, CanAttachGetter canAttachGetter)
-  : IRGenerator(cx, script, pc, cacheKind, mode),
-    val_(val),
-    idVal_(idVal),
-    isTemporarilyUnoptimizable_(isTemporarilyUnoptimizable),
-    canAttachGetter_(canAttachGetter),
-=======
                                        HandleValue idVal, HandleValue receiver,
                                        GetPropertyResultFlags resultFlags)
   : IRGenerator(cx, script, pc, cacheKind, mode),
@@ -69,7 +55,6 @@
     receiver_(receiver),
     isTemporarilyUnoptimizable_(isTemporarilyUnoptimizable),
     resultFlags_(resultFlags),
->>>>>>> a17af05f
     preliminaryObjectAction_(PreliminaryObjectAction::None)
 {}
 
@@ -142,8 +127,6 @@
     return ProxyStubType::DOMUnshadowed;
 }
 
-<<<<<<< HEAD
-=======
 static bool
 ValueToNameOrSymbolId(JSContext* cx, HandleValue idval, MutableHandleId id,
                       bool* nameOrSymbol)
@@ -171,7 +154,6 @@
     return true;
 }
 
->>>>>>> a17af05f
 bool
 GetPropIRGenerator::tryAttachStub()
 {
@@ -180,13 +162,6 @@
 
     AutoAssertNoPendingException aanpe(cx_);
 
-<<<<<<< HEAD
-    ValOperandId valId(writer.setInputOperandId(0));
-    if (cacheKind_ == CacheKind::GetElem) {
-        MOZ_ASSERT(getElemKeyValueId().id() == 1);
-        writer.setInputOperandId(1);
-    }
-=======
     // Non-object receivers are a degenerate case, so don't try to attach
     // stubs. The stubs we do emit will still perform runtime checks and
     // fallback as needed.
@@ -203,7 +178,6 @@
         MOZ_ASSERT(getSuperReceiverValueId().id() == 2);
         writer.setInputOperandId(2);
     }
->>>>>>> a17af05f
 
     RootedId id(cx_);
     bool nameOrSymbol;
@@ -232,11 +206,8 @@
                 return true;
             if (tryAttachCrossCompartmentWrapper(obj, objId, id))
                 return true;
-<<<<<<< HEAD
-=======
             if (tryAttachXrayCrossCompartmentWrapper(obj, objId, id))
                 return true;
->>>>>>> a17af05f
             if (tryAttachFunction(obj, objId, id))
                 return true;
             if (tryAttachProxy(obj, objId, id))
@@ -246,11 +217,7 @@
             return false;
         }
 
-<<<<<<< HEAD
-        MOZ_ASSERT(cacheKind_ == CacheKind::GetElem);
-=======
         MOZ_ASSERT(cacheKind_ == CacheKind::GetElem || cacheKind_ == CacheKind::GetElemSuper);
->>>>>>> a17af05f
 
         if (tryAttachProxyElement(obj, objId))
             return true;
@@ -270,66 +237,6 @@
                 return true;
 
             trackNotAttached();
-<<<<<<< HEAD
-            return false;
-        }
-
-        trackNotAttached();
-        return false;
-    }
-
-    if (nameOrSymbol) {
-        if (tryAttachPrimitive(valId, id))
-            return true;
-        if (tryAttachStringLength(valId, id))
-            return true;
-        if (tryAttachMagicArgumentsName(valId, id))
-            return true;
-
-        trackNotAttached();
-        return false;
-    }
-
-    if (idVal_.isInt32()) {
-        ValOperandId indexId = getElemKeyValueId();
-        if (tryAttachStringChar(valId, indexId))
-            return true;
-        if (tryAttachMagicArgument(valId, indexId))
-            return true;
-
-        trackNotAttached();
-        return false;
-    }
-
-    trackNotAttached();
-    return false;
-}
-
-bool
-GetPropIRGenerator::tryAttachIdempotentStub()
-{
-    // For idempotent ICs, only attach stubs for plain data properties.
-    // This ensures (1) the lookup has no side-effects and (2) Ion has complete
-    // static type information and we don't have to monitor the result. Because
-    // of (2), we don't support for instance missing properties or array
-    // lengths, as TI does not account for these cases.
-
-    MOZ_ASSERT(idempotent());
-
-    RootedObject obj(cx_, &val_.toObject());
-    RootedId id(cx_, NameToId(idVal_.toString()->asAtom().asPropertyName()));
-
-    ValOperandId valId(writer.setInputOperandId(0));
-    ObjOperandId objId = writer.guardIsObject(valId);
-    if (tryAttachNative(obj, objId, id))
-        return true;
-
-    // Also support native data properties on DOMProxy prototypes.
-    if (GetProxyStubType(cx_, obj, id) == ProxyStubType::DOMUnshadowed)
-        return tryAttachDOMProxyUnshadowed(obj, objId, id);
-
-    return false;
-=======
             return false;
         }
 
@@ -483,7 +390,6 @@
         return false;
 
     return true;
->>>>>>> a17af05f
 }
 
 static bool
@@ -495,19 +401,6 @@
 
     MOZ_ASSERT(!holder);
 
-<<<<<<< HEAD
-    if (!pc) {
-        // This is an idempotent IC, don't attach a missing-property stub.
-        // See tryAttachStub.
-        return false;
-    }
-
-    // If we're doing a name lookup, we have to throw a ReferenceError. If
-    // extra warnings are enabled, we may have to report a warning.
-    if (*pc == JSOP_GETBOUNDNAME || cx->compartment()->behaviors().extraWarnings(cx))
-        return false;
-
-=======
     // Idempotent ICs may only attach missing-property stubs if undefined
     // results are explicitly allowed, since no monitoring is done of the
     // cache result.
@@ -520,7 +413,6 @@
     if ((pc && *pc == JSOP_GETBOUNDNAME) || cx->compartment()->behaviors().extraWarnings(cx))
         return false;
 
->>>>>>> a17af05f
     return CheckHasNoSuchProperty(cx, obj, id);
 }
 
@@ -533,11 +425,7 @@
 static NativeGetPropCacheability
 CanAttachNativeGetProp(JSContext* cx, HandleObject obj, HandleId id,
                        MutableHandleNativeObject holder, MutableHandleShape shape,
-<<<<<<< HEAD
-                       jsbytecode* pc, CanAttachGetter canAttachGetter,
-=======
                        jsbytecode* pc, GetPropertyResultFlags resultFlags,
->>>>>>> a17af05f
                        bool* isTemporarilyUnoptimizable)
 {
     MOZ_ASSERT(JSID_IS_STRING(id) || JSID_IS_SYMBOL(id));
@@ -559,27 +447,6 @@
     }
     shape.set(prop.maybeShape());
 
-<<<<<<< HEAD
-    if (IsCacheableGetPropReadSlotForIonOrCacheIR(obj, holder, prop))
-        return CanAttachReadSlot;
-
-    // Idempotent ICs only support plain data properties, see
-    // tryAttachIdempotentStub.
-    if (!pc)
-        return CanAttachNone;
-
-    if (IsCacheableNoProperty(cx, obj, holder, shape, id, pc))
-        return CanAttachReadSlot;
-
-    if (canAttachGetter == CanAttachGetter::No)
-        return CanAttachNone;
-
-    if (IsCacheableGetPropCallScripted(obj, holder, shape, isTemporarilyUnoptimizable))
-        return CanAttachCallGetter;
-
-    if (IsCacheableGetPropCallNative(obj, holder, shape))
-        return CanAttachCallGetter;
-=======
     if (IsCacheableGetPropReadSlot(obj, holder, prop))
         return CanAttachReadSlot;
 
@@ -594,7 +461,6 @@
         if (IsCacheableGetPropCallNative(obj, holder, shape))
             return CanAttachCallGetter;
     }
->>>>>>> a17af05f
 
     return CanAttachNone;
 }
@@ -662,11 +528,7 @@
 }
 
 static void
-<<<<<<< HEAD
-TestMatchingReceiver(CacheIRWriter& writer, JSObject* obj, Shape* shape, ObjOperandId objId,
-=======
 TestMatchingReceiver(CacheIRWriter& writer, JSObject* obj, ObjOperandId objId,
->>>>>>> a17af05f
                      Maybe<ObjOperandId>* expandoId)
 {
     if (obj->is<UnboxedPlainObject>()) {
@@ -689,17 +551,10 @@
 
 static void
 EmitReadSlotGuard(CacheIRWriter& writer, JSObject* obj, JSObject* holder,
-<<<<<<< HEAD
-                  Shape* shape, ObjOperandId objId, Maybe<ObjOperandId>* holderId)
-{
-    Maybe<ObjOperandId> expandoId;
-    TestMatchingReceiver(writer, obj, shape, objId, &expandoId);
-=======
                   ObjOperandId objId, Maybe<ObjOperandId>* holderId)
 {
     Maybe<ObjOperandId> expandoId;
     TestMatchingReceiver(writer, obj, objId, &expandoId);
->>>>>>> a17af05f
 
     if (obj != holder) {
         GeneratePrototypeGuards(writer, obj, holder, objId);
@@ -721,11 +576,7 @@
                 lastObjId = protoId;
             }
         }
-<<<<<<< HEAD
-    } else if (obj->is<UnboxedPlainObject>()) {
-=======
     } else if (obj->is<UnboxedPlainObject>() && expandoId.isSome()) {
->>>>>>> a17af05f
         holderId->emplace(*expandoId);
     } else {
         holderId->emplace(objId);
@@ -737,11 +588,7 @@
                    Shape* shape, ObjOperandId objId)
 {
     Maybe<ObjOperandId> holderId;
-<<<<<<< HEAD
-    EmitReadSlotGuard(writer, obj, holder, shape, objId, &holderId);
-=======
     EmitReadSlotGuard(writer, obj, holder, objId, &holderId);
->>>>>>> a17af05f
 
     if (obj == holder && obj->is<UnboxedPlainObject>())
         holder = obj->as<UnboxedPlainObject>().maybeExpando();
@@ -776,20 +623,12 @@
 
 static void
 EmitCallGetterResultNoGuards(CacheIRWriter& writer, JSObject* obj, JSObject* holder,
-<<<<<<< HEAD
-                             Shape* shape, ObjOperandId objId)
-=======
                              Shape* shape, ObjOperandId receiverId)
->>>>>>> a17af05f
 {
     if (IsCacheableGetPropCallNative(obj, holder, shape)) {
         JSFunction* target = &shape->getterValue().toObject().as<JSFunction>();
         MOZ_ASSERT(target->isNative());
-<<<<<<< HEAD
-        writer.callNativeGetterResult(objId, target);
-=======
         writer.callNativeGetterResult(receiverId, target);
->>>>>>> a17af05f
         writer.typeMonitorResult();
         return;
     }
@@ -798,33 +637,20 @@
 
     JSFunction* target = &shape->getterValue().toObject().as<JSFunction>();
     MOZ_ASSERT(target->hasJITCode());
-<<<<<<< HEAD
-    writer.callScriptedGetterResult(objId, target);
-=======
     writer.callScriptedGetterResult(receiverId, target);
->>>>>>> a17af05f
     writer.typeMonitorResult();
 }
 
 static void
-<<<<<<< HEAD
-EmitCallGetterResult(CacheIRWriter& writer, JSObject* obj, JSObject* holder,
-                     Shape* shape, ObjOperandId objId, ICState::Mode mode)
-=======
 EmitCallGetterResult(CacheIRWriter& writer, JSObject* obj, JSObject* holder, Shape* shape,
                      ObjOperandId objId, ObjOperandId receiverId, ICState::Mode mode)
->>>>>>> a17af05f
 {
     // Use the megamorphic guard if we're in megamorphic mode, except if |obj|
     // is a Window as GuardHasGetterSetter doesn't support this yet (Window may
     // require outerizing).
     if (mode == ICState::Mode::Specialized || IsWindow(obj)) {
         Maybe<ObjOperandId> expandoId;
-<<<<<<< HEAD
-        TestMatchingReceiver(writer, obj, shape, objId, &expandoId);
-=======
         TestMatchingReceiver(writer, obj, objId, &expandoId);
->>>>>>> a17af05f
 
         if (obj != holder) {
             GeneratePrototypeGuards(writer, obj, holder, objId);
@@ -837,9 +663,6 @@
         writer.guardHasGetterSetter(objId, shape);
     }
 
-<<<<<<< HEAD
-    EmitCallGetterResultNoGuards(writer, obj, holder, shape, objId);
-=======
     EmitCallGetterResultNoGuards(writer, obj, holder, shape, receiverId);
 }
 
@@ -848,7 +671,6 @@
                      Shape* shape, ObjOperandId objId, ICState::Mode mode)
 {
     EmitCallGetterResult(writer, obj, holder, shape, objId, objId, mode);
->>>>>>> a17af05f
 }
 
 void
@@ -859,19 +681,11 @@
     // The stub handles the missing-properties case only if we're seeing one
     // now, to make sure Ion ICs correctly monitor the undefined type.
 
-<<<<<<< HEAD
-    if (cacheKind_ == CacheKind::GetProp) {
-        writer.megamorphicLoadSlotResult(objId, JSID_TO_ATOM(id)->asPropertyName(),
-                                         handleMissing);
-    } else {
-        MOZ_ASSERT(cacheKind_ == CacheKind::GetElem);
-=======
     if (cacheKind_ == CacheKind::GetProp || cacheKind_ == CacheKind::GetPropSuper) {
         writer.megamorphicLoadSlotResult(objId, JSID_TO_ATOM(id)->asPropertyName(),
                                          handleMissing);
     } else {
         MOZ_ASSERT(cacheKind_ == CacheKind::GetElem || cacheKind_ == CacheKind::GetElemSuper);
->>>>>>> a17af05f
         writer.megamorphicLoadSlotByValueResult(objId, getElemKeyValueId(), handleMissing);
     }
     writer.typeMonitorResult();
@@ -886,15 +700,8 @@
     RootedNativeObject holder(cx_);
 
     NativeGetPropCacheability type = CanAttachNativeGetProp(cx_, obj, id, &holder, &shape, pc_,
-<<<<<<< HEAD
-                                                            canAttachGetter_,
-                                                            isTemporarilyUnoptimizable_);
-    MOZ_ASSERT_IF(idempotent(),
-                  type == CanAttachNone || (type == CanAttachReadSlot && holder));
-=======
                                                             resultFlags_,
                                                             isTemporarilyUnoptimizable_);
->>>>>>> a17af05f
     switch (type) {
       case CanAttachNone:
         return false;
@@ -920,14 +727,6 @@
 
         trackAttached("NativeSlot");
         return true;
-<<<<<<< HEAD
-      case CanAttachCallGetter:
-        maybeEmitIdGuard(id);
-        EmitCallGetterResult(writer, obj, holder, shape, objId, mode_);
-
-        trackAttached("NativeGetter");
-        return true;
-=======
       case CanAttachCallGetter: {
         // |super.prop| accesses use a |this| value that differs from lookup object
         MOZ_ASSERT(!idempotent());
@@ -939,7 +738,6 @@
         trackAttached("NativeGetter");
         return true;
       }
->>>>>>> a17af05f
     }
 
     MOZ_CRASH("Bad NativeGetPropCacheability");
@@ -958,91 +756,6 @@
     // cases.
     if (mode_ == ICState::Mode::Megamorphic)
         return false;
-<<<<<<< HEAD
-
-    // This must be a WindowProxy for the current Window/global. Else it would
-    // be a cross-compartment wrapper and IsWindowProxy returns false for
-    // those.
-    MOZ_ASSERT(obj->getClass() == cx_->runtime()->maybeWindowProxyClass());
-    MOZ_ASSERT(ToWindowIfWindowProxy(obj) == cx_->global());
-
-    // Now try to do the lookup on the Window (the current global).
-    HandleObject windowObj = cx_->global();
-    RootedShape shape(cx_);
-    RootedNativeObject holder(cx_);
-    NativeGetPropCacheability type = CanAttachNativeGetProp(cx_, windowObj, id, &holder, &shape, pc_,
-                                                            canAttachGetter_,
-                                                            isTemporarilyUnoptimizable_);
-    switch (type) {
-      case CanAttachNone:
-        return false;
-
-      case CanAttachReadSlot: {
-        maybeEmitIdGuard(id);
-        writer.guardClass(objId, GuardClassKind::WindowProxy);
-
-        ObjOperandId windowObjId = writer.loadObject(windowObj);
-        EmitReadSlotResult(writer, windowObj, holder, shape, windowObjId);
-        EmitReadSlotReturn(writer, windowObj, holder, shape);
-
-        trackAttached("WindowProxySlot");
-        return true;
-      }
-
-      case CanAttachCallGetter: {
-        if (!IsCacheableGetPropCallNative(windowObj, holder, shape))
-            return false;
-
-        // Make sure the native getter is okay with the IC passing the Window
-        // instead of the WindowProxy as |this| value.
-        JSFunction* callee = &shape->getterObject()->as<JSFunction>();
-        MOZ_ASSERT(callee->isNative());
-        if (!callee->jitInfo() || callee->jitInfo()->needsOuterizedThisObject())
-            return false;
-
-        // Guard the incoming object is a WindowProxy and inline a getter call based
-        // on the Window object.
-        maybeEmitIdGuard(id);
-        writer.guardClass(objId, GuardClassKind::WindowProxy);
-        ObjOperandId windowObjId = writer.loadObject(windowObj);
-        EmitCallGetterResult(writer, windowObj, holder, shape, windowObjId, mode_);
-
-        trackAttached("WindowProxyGetter");
-        return true;
-      }
-    }
-
-    MOZ_CRASH("Unreachable");
-}
-
-bool
-GetPropIRGenerator::tryAttachCrossCompartmentWrapper(HandleObject obj, ObjOperandId objId,
-                                                     HandleId id)
-{
-    // We can only optimize this very wrapper-handler, because others might
-    // have a security policy.
-    if (!IsWrapper(obj) || Wrapper::wrapperHandler(obj) != &CrossCompartmentWrapper::singleton)
-        return false;
-
-    // If we're megamorphic prefer a generic proxy stub that handles a lot more
-    // cases.
-    if (mode_ == ICState::Mode::Megamorphic)
-        return false;
-
-    RootedObject unwrapped(cx_, Wrapper::wrappedObject(obj));
-    MOZ_ASSERT(unwrapped == UnwrapOneChecked(obj));
-
-    // If we allowed different zones we would have to wrap strings.
-    if (unwrapped->compartment()->zone() != cx_->compartment()->zone())
-        return false;
-
-    RootedObject wrappedGlobal(cx_, &obj->global());
-    if (!cx_->compartment()->wrap(cx_, &wrappedGlobal))
-        return false;
-
-    AutoCompartment ac(cx_, unwrapped);
-
-=======
 
     // This must be a WindowProxy for the current Window/global. Else it would
     // be a cross-compartment wrapper and IsWindowProxy returns false for
@@ -1130,7 +843,6 @@
 
     AutoCompartment ac(cx_, unwrapped);
 
->>>>>>> a17af05f
     // The first CCW for iframes is almost always wrapping another WindowProxy
     // so we optimize for that case as well.
     bool isWindowProxy = IsWindowProxy(unwrapped);
@@ -1139,37 +851,6 @@
         unwrapped = cx_->global();
         MOZ_ASSERT(unwrapped);
     }
-<<<<<<< HEAD
-
-    RootedShape shape(cx_);
-    RootedNativeObject holder(cx_);
-    NativeGetPropCacheability canCache =
-        CanAttachNativeGetProp(cx_, unwrapped, id, &holder, &shape, pc_, canAttachGetter_,
-                               isTemporarilyUnoptimizable_);
-    if (canCache != CanAttachReadSlot)
-        return false;
-
-    if (holder) {
-        EnsureTrackPropertyTypes(cx_, holder, id);
-        if (unwrapped == holder) {
-            // See the comment in StripPreliminaryObjectStubs.
-            if (IsPreliminaryObject(unwrapped))
-                preliminaryObjectAction_ = PreliminaryObjectAction::NotePreliminary;
-            else
-                preliminaryObjectAction_ = PreliminaryObjectAction::Unlink;
-        }
-    }
-
-    maybeEmitIdGuard(id);
-    writer.guardIsProxy(objId);
-    writer.guardIsCrossCompartmentWrapper(objId);
-
-    // Load the object wrapped by the CCW
-    ObjOperandId wrapperTargetId = writer.loadWrapperTarget(objId);
-
-    // If the compartment of the wrapped object is different we should fail.
-    writer.guardCompartment(wrapperTargetId, wrappedGlobal, unwrapped->compartment());
-=======
 
     RootedShape shape(cx_);
     RootedNativeObject holder(cx_);
@@ -1648,366 +1329,6 @@
     TypeDescr* fieldDescr = &structDescr->fieldDescr(fieldIndex);
     if (!fieldDescr->is<SimpleTypeDescr>())
         return false;
->>>>>>> a17af05f
-
-    ObjOperandId unwrappedId = wrapperTargetId;
-    if (isWindowProxy) {
-        // For the WindowProxy case also unwrap the inner window.
-        // We avoid loadObject, because storing cross compartment objects in
-        // stubs / JIT code is tricky.
-        writer.guardClass(wrapperTargetId, GuardClassKind::WindowProxy);
-        unwrappedId = writer.loadWrapperTarget(wrapperTargetId);
-    }
-
-    EmitReadSlotResult(writer, unwrapped, holder, shape, unwrappedId);
-    EmitReadSlotReturn(writer, unwrapped, holder, shape, /* wrapResult = */ true);
-
-<<<<<<< HEAD
-    trackAttached("CCWSlot");
-=======
-    maybeEmitIdGuard(id);
-    writer.guardNoDetachedTypedObjects();
-    writer.guardShape(objId, shape);
-    writer.loadTypedObjectResult(objId, fieldOffset, layout, typeDescr);
-
-    // Only monitor the result if the type produced by this stub might vary.
-    bool monitorLoad = false;
-    if (SimpleTypeDescrKeyIsScalar(typeDescr)) {
-        Scalar::Type type = ScalarTypeFromSimpleTypeDescrKey(typeDescr);
-        monitorLoad = type == Scalar::Uint32;
-    } else {
-        ReferenceTypeDescr::Type type = ReferenceTypeFromSimpleTypeDescrKey(typeDescr);
-        monitorLoad = type != ReferenceTypeDescr::TYPE_STRING;
-    }
-
-    if (monitorLoad)
-        writer.typeMonitorResult();
-    else
-        writer.returnFromIC();
-
-    trackAttached("TypedObject");
->>>>>>> a17af05f
-    return true;
-}
-
-bool
-<<<<<<< HEAD
-GetPropIRGenerator::tryAttachGenericProxy(HandleObject obj, ObjOperandId objId, HandleId id,
-                                          bool handleDOMProxies)
-{
-    MOZ_ASSERT(obj->is<ProxyObject>());
-
-    writer.guardIsProxy(objId);
-
-    if (!handleDOMProxies) {
-        // Ensure that the incoming object is not a DOM proxy, so that we can get to
-        // the specialized stubs
-        writer.guardNotDOMProxy(objId);
-    }
-
-    if (cacheKind_ == CacheKind::GetProp || mode_ == ICState::Mode::Specialized) {
-        maybeEmitIdGuard(id);
-        writer.callProxyGetResult(objId, id);
-    } else {
-        // Attach a stub that handles every id.
-        MOZ_ASSERT(cacheKind_ == CacheKind::GetElem);
-        MOZ_ASSERT(mode_ == ICState::Mode::Megamorphic);
-        writer.callProxyGetByValueResult(objId, getElemKeyValueId());
-    }
-
-    writer.typeMonitorResult();
-
-    trackAttached("GenericProxy");
-    return true;
-}
-
-ObjOperandId
-IRGenerator::guardDOMProxyExpandoObjectAndShape(JSObject* obj, ObjOperandId objId,
-                                                const Value& expandoVal, JSObject* expandoObj)
-{
-    MOZ_ASSERT(IsCacheableDOMProxy(obj));
-
-    writer.guardShape(objId, obj->maybeShape());
-
-    // Shape determines Class, so now it must be a DOM proxy.
-    ValOperandId expandoValId;
-    if (expandoVal.isObject())
-        expandoValId = writer.loadDOMExpandoValue(objId);
-    else
-        expandoValId = writer.loadDOMExpandoValueIgnoreGeneration(objId);
-
-    // Guard the expando is an object and shape guard.
-    ObjOperandId expandoObjId = writer.guardIsObject(expandoValId);
-    writer.guardShape(expandoObjId, expandoObj->as<NativeObject>().shape());
-    return expandoObjId;
-}
-
-bool
-GetPropIRGenerator::tryAttachDOMProxyExpando(HandleObject obj, ObjOperandId objId, HandleId id)
-{
-    MOZ_ASSERT(IsCacheableDOMProxy(obj));
-
-    RootedValue expandoVal(cx_, GetProxyExtra(obj, GetDOMProxyExpandoSlot()));
-    RootedObject expandoObj(cx_);
-    if (expandoVal.isObject()) {
-        expandoObj = &expandoVal.toObject();
-    } else {
-        MOZ_ASSERT(!expandoVal.isUndefined(),
-                   "How did a missing expando manage to shadow things?");
-        auto expandoAndGeneration = static_cast<ExpandoAndGeneration*>(expandoVal.toPrivate());
-        MOZ_ASSERT(expandoAndGeneration);
-        expandoObj = &expandoAndGeneration->expando.toObject();
-    }
-
-    // Try to do the lookup on the expando object.
-    RootedNativeObject holder(cx_);
-    RootedShape propShape(cx_);
-    NativeGetPropCacheability canCache =
-        CanAttachNativeGetProp(cx_, expandoObj, id, &holder, &propShape, pc_,
-                               canAttachGetter_, isTemporarilyUnoptimizable_);
-    if (canCache != CanAttachReadSlot && canCache != CanAttachCallGetter)
-        return false;
-    if (!holder)
-        return false;
-
-    MOZ_ASSERT(holder == expandoObj);
-
-    maybeEmitIdGuard(id);
-    ObjOperandId expandoObjId =
-        guardDOMProxyExpandoObjectAndShape(obj, objId, expandoVal, expandoObj);
-
-    if (canCache == CanAttachReadSlot) {
-        // Load from the expando's slots.
-        EmitLoadSlotResult(writer, expandoObjId, &expandoObj->as<NativeObject>(), propShape);
-        writer.typeMonitorResult();
-    } else {
-        // Call the getter. Note that we pass objId, the DOM proxy, as |this|
-        // and not the expando object.
-        MOZ_ASSERT(canCache == CanAttachCallGetter);
-        EmitCallGetterResultNoGuards(writer, expandoObj, expandoObj, propShape, objId);
-    }
-
-    trackAttached("DOMProxyExpando");
-    return true;
-}
-
-bool
-GetPropIRGenerator::tryAttachDOMProxyShadowed(HandleObject obj, ObjOperandId objId, HandleId id)
-{
-    MOZ_ASSERT(IsCacheableDOMProxy(obj));
-
-    maybeEmitIdGuard(id);
-    writer.guardShape(objId, obj->maybeShape());
-
-    // No need for more guards: we know this is a DOM proxy, since the shape
-    // guard enforces a given JSClass, so just go ahead and emit the call to
-    // ProxyGet.
-    writer.callProxyGetResult(objId, id);
-    writer.typeMonitorResult();
-
-    trackAttached("DOMProxyShadowed");
-    return true;
-}
-
-// Callers are expected to have already guarded on the shape of the
-// object, which guarantees the object is a DOM proxy.
-static void
-CheckDOMProxyExpandoDoesNotShadow(CacheIRWriter& writer, JSObject* obj, jsid id,
-                                  ObjOperandId objId)
-{
-    MOZ_ASSERT(IsCacheableDOMProxy(obj));
-
-    Value expandoVal = GetProxyExtra(obj, GetDOMProxyExpandoSlot());
-
-    ValOperandId expandoId;
-    if (!expandoVal.isObject() && !expandoVal.isUndefined()) {
-        auto expandoAndGeneration = static_cast<ExpandoAndGeneration*>(expandoVal.toPrivate());
-        expandoId = writer.loadDOMExpandoValueGuardGeneration(objId, expandoAndGeneration);
-        expandoVal = expandoAndGeneration->expando;
-    } else {
-        expandoId = writer.loadDOMExpandoValue(objId);
-    }
-
-    if (expandoVal.isUndefined()) {
-        // Guard there's no expando object.
-        writer.guardType(expandoId, JSVAL_TYPE_UNDEFINED);
-    } else if (expandoVal.isObject()) {
-        // Guard the proxy either has no expando object or, if it has one, that
-        // the shape matches the current expando object.
-        NativeObject& expandoObj = expandoVal.toObject().as<NativeObject>();
-        MOZ_ASSERT(!expandoObj.containsPure(id));
-        writer.guardDOMExpandoMissingOrGuardShape(expandoId, expandoObj.lastProperty());
-    } else {
-        MOZ_CRASH("Invalid expando value");
-    }
-}
-
-bool
-GetPropIRGenerator::tryAttachDOMProxyUnshadowed(HandleObject obj, ObjOperandId objId, HandleId id)
-{
-    MOZ_ASSERT(IsCacheableDOMProxy(obj));
-
-    RootedObject checkObj(cx_, obj->staticPrototype());
-    if (!checkObj)
-        return false;
-
-    RootedNativeObject holder(cx_);
-    RootedShape shape(cx_);
-    NativeGetPropCacheability canCache = CanAttachNativeGetProp(cx_, checkObj, id, &holder, &shape,
-                                                                pc_, canAttachGetter_,
-                                                                isTemporarilyUnoptimizable_);
-    MOZ_ASSERT_IF(idempotent(),
-                  canCache == CanAttachNone || (canCache == CanAttachReadSlot && holder));
-    if (canCache == CanAttachNone)
-        return false;
-
-    maybeEmitIdGuard(id);
-    writer.guardShape(objId, obj->maybeShape());
-
-    // Guard that our expando object hasn't started shadowing this property.
-    CheckDOMProxyExpandoDoesNotShadow(writer, obj, id, objId);
-
-    if (holder) {
-        // Found the property on the prototype chain. Treat it like a native
-        // getprop.
-        GeneratePrototypeGuards(writer, obj, holder, objId);
-
-        // Guard on the holder of the property.
-        ObjOperandId holderId = writer.loadObject(holder);
-        writer.guardShape(holderId, holder->lastProperty());
-
-        if (canCache == CanAttachReadSlot) {
-            EmitLoadSlotResult(writer, holderId, holder, shape);
-            writer.typeMonitorResult();
-        } else {
-            // EmitCallGetterResultNoGuards expects |obj| to be the object the
-            // property is on to do some checks. Since we actually looked at
-            // checkObj, and no extra guards will be generated, we can just
-            // pass that instead.
-            MOZ_ASSERT(canCache == CanAttachCallGetter);
-            EmitCallGetterResultNoGuards(writer, checkObj, holder, shape, objId);
-        }
-    } else {
-        // Property was not found on the prototype chain. Deoptimize down to
-        // proxy get call.
-        writer.callProxyGetResult(objId, id);
-        writer.typeMonitorResult();
-    }
-
-    trackAttached("DOMProxyUnshadowed");
-    return true;
-}
-
-bool
-GetPropIRGenerator::tryAttachProxy(HandleObject obj, ObjOperandId objId, HandleId id)
-{
-    ProxyStubType type = GetProxyStubType(cx_, obj, id);
-    if (type == ProxyStubType::None)
-        return false;
-
-    if (mode_ == ICState::Mode::Megamorphic)
-        return tryAttachGenericProxy(obj, objId, id, /* handleDOMProxies = */ true);
-
-    switch (type) {
-      case ProxyStubType::None:
-        break;
-      case ProxyStubType::DOMExpando:
-        if (tryAttachDOMProxyExpando(obj, objId, id))
-            return true;
-        if (*isTemporarilyUnoptimizable_) {
-            // Scripted getter without JIT code. Just wait.
-            return false;
-        }
-        MOZ_FALLTHROUGH; // Fall through to the generic shadowed case.
-      case ProxyStubType::DOMShadowed:
-        return tryAttachDOMProxyShadowed(obj, objId, id);
-      case ProxyStubType::DOMUnshadowed:
-        if (tryAttachDOMProxyUnshadowed(obj, objId, id))
-            return true;
-        if (*isTemporarilyUnoptimizable_) {
-            // Scripted getter without JIT code. Just wait.
-            return false;
-        }
-        return tryAttachGenericProxy(obj, objId, id, /* handleDOMProxies = */ true);
-      case ProxyStubType::Generic:
-        return tryAttachGenericProxy(obj, objId, id, /* handleDOMProxies = */ false);
-    }
-
-    MOZ_CRASH("Unexpected ProxyStubType");
-}
-
-bool
-GetPropIRGenerator::tryAttachUnboxed(HandleObject obj, ObjOperandId objId, HandleId id)
-{
-    if (!obj->is<UnboxedPlainObject>())
-        return false;
-
-    const UnboxedLayout::Property* property = obj->as<UnboxedPlainObject>().layout().lookup(id);
-    if (!property)
-        return false;
-
-    if (!cx_->runtime()->jitSupportsFloatingPoint)
-        return false;
-
-    maybeEmitIdGuard(id);
-    writer.guardGroup(objId, obj->group());
-    writer.loadUnboxedPropertyResult(objId, property->type,
-                                     UnboxedPlainObject::offsetOfData() + property->offset);
-    if (property->type == JSVAL_TYPE_OBJECT)
-        writer.typeMonitorResult();
-    else
-        writer.returnFromIC();
-
-    preliminaryObjectAction_ = PreliminaryObjectAction::Unlink;
-
-    trackAttached("Unboxed");
-    return true;
-}
-
-bool
-GetPropIRGenerator::tryAttachUnboxedExpando(HandleObject obj, ObjOperandId objId, HandleId id)
-{
-    if (!obj->is<UnboxedPlainObject>())
-        return false;
-
-    UnboxedExpandoObject* expando = obj->as<UnboxedPlainObject>().maybeExpando();
-    if (!expando)
-        return false;
-
-    Shape* shape = expando->lookup(cx_, id);
-    if (!shape || !shape->hasDefaultGetter() || !shape->hasSlot())
-        return false;
-
-    maybeEmitIdGuard(id);
-    EmitReadSlotResult(writer, obj, obj, shape, objId);
-    EmitReadSlotReturn(writer, obj, obj, shape);
-
-    trackAttached("UnboxedExpando");
-    return true;
-}
-
-bool
-GetPropIRGenerator::tryAttachTypedObject(HandleObject obj, ObjOperandId objId, HandleId id)
-{
-    if (!obj->is<TypedObject>() ||
-        !cx_->runtime()->jitSupportsFloatingPoint ||
-        cx_->compartment()->detachedTypedObjects)
-    {
-        return false;
-    }
-
-    TypedObject* typedObj = &obj->as<TypedObject>();
-    if (!typedObj->typeDescr().is<StructTypeDescr>())
-        return false;
-
-    StructTypeDescr* structDescr = &typedObj->typeDescr().as<StructTypeDescr>();
-    size_t fieldIndex;
-    if (!structDescr->fieldIndex(id, &fieldIndex))
-        return false;
-
-    TypeDescr* fieldDescr = &structDescr->fieldDescr(fieldIndex);
-    if (!fieldDescr->is<SimpleTypeDescr>())
-        return false;
 
     Shape* shape = typedObj->maybeShape();
     TypedThingLayout layout = GetTypedThingLayout(shape->getObjectClass());
@@ -2138,106 +1459,6 @@
     if (!ns->bindings().lookup(id, env.address(), shape.address()))
         return false;
 
-=======
-GetPropIRGenerator::tryAttachObjectLength(HandleObject obj, ObjOperandId objId, HandleId id)
-{
-    if (!JSID_IS_ATOM(id, cx_->names().length))
-        return false;
-
-    if (obj->is<ArrayObject>()) {
-        // Make sure int32 is added to the TypeSet before we attach a stub, so
-        // the stub can return int32 values without monitoring the result.
-        if (obj->as<ArrayObject>().length() > INT32_MAX)
-            return false;
-
-        maybeEmitIdGuard(id);
-        writer.guardClass(objId, GuardClassKind::Array);
-        writer.loadInt32ArrayLengthResult(objId);
-        writer.returnFromIC();
-
-        trackAttached("ArrayLength");
-        return true;
-    }
-
-    if (obj->is<UnboxedArrayObject>()) {
-        maybeEmitIdGuard(id);
-        writer.guardClass(objId, GuardClassKind::UnboxedArray);
-        writer.loadUnboxedArrayLengthResult(objId);
-        writer.returnFromIC();
-
-        trackAttached("UnboxedArrayLength");
-        return true;
-    }
-
-    if (obj->is<ArgumentsObject>() && !obj->as<ArgumentsObject>().hasOverriddenLength()) {
-        maybeEmitIdGuard(id);
-        if (obj->is<MappedArgumentsObject>()) {
-            writer.guardClass(objId, GuardClassKind::MappedArguments);
-        } else {
-            MOZ_ASSERT(obj->is<UnmappedArgumentsObject>());
-            writer.guardClass(objId, GuardClassKind::UnmappedArguments);
-        }
-        writer.loadArgumentsObjectLengthResult(objId);
-        writer.returnFromIC();
-
-        trackAttached("ArgumentsObjectLength");
-        return true;
-    }
-
-    return false;
-}
-
-bool
-GetPropIRGenerator::tryAttachFunction(HandleObject obj, ObjOperandId objId, HandleId id)
-{
-    // Function properties are lazily resolved so they might not be defined yet.
-    // And we might end up in a situation where we always have a fresh function
-    // object during the IC generation.
-    if (!obj->is<JSFunction>())
-        return false;
-
-    JSObject* holder = nullptr;
-    PropertyResult prop;
-    // This property exists already, don't attach the stub.
-    if (LookupPropertyPure(cx_, obj, id, &holder, &prop))
-        return false;
-
-    JSFunction* fun = &obj->as<JSFunction>();
-
-    if (JSID_IS_ATOM(id, cx_->names().length)) {
-        // length was probably deleted from the function.
-        if (fun->hasResolvedLength())
-            return false;
-
-        // Lazy functions don't store the length.
-        if (fun->isInterpretedLazy())
-            return false;
-
-        maybeEmitIdGuard(id);
-        writer.guardClass(objId, GuardClassKind::JSFunction);
-        writer.loadFunctionLengthResult(objId);
-        writer.returnFromIC();
-
-        trackAttached("FunctionLength");
-        return true;
-    }
-
-    return false;
-}
-
-bool
-GetPropIRGenerator::tryAttachModuleNamespace(HandleObject obj, ObjOperandId objId, HandleId id)
-{
-    if (!obj->is<ModuleNamespaceObject>())
-        return false;
-
-    Rooted<ModuleNamespaceObject*> ns(cx_, &obj->as<ModuleNamespaceObject>());
-    RootedModuleEnvironmentObject env(cx_);
-    RootedShape shape(cx_);
-    if (!ns->bindings().lookup(id, env.address(), shape.address()))
-        return false;
-
->>>>>>> a17af05f
     // Don't emit a stub until the target binding has been initialized.
     if (env->getSlot(shape->slot()).isMagic(JS_UNINITIALIZED_LEXICAL))
         return false;
@@ -2254,1997 +1475,6 @@
     writer.typeMonitorResult();
 
     trackAttached("ModuleNamespace");
-<<<<<<< HEAD
-    return true;
-}
-
-bool
-GetPropIRGenerator::tryAttachPrimitive(ValOperandId valId, HandleId id)
-{
-    JSValueType primitiveType;
-    RootedNativeObject proto(cx_);
-    if (val_.isString()) {
-        if (JSID_IS_ATOM(id, cx_->names().length)) {
-            // String length is special-cased, see js::GetProperty.
-            return false;
-        }
-        primitiveType = JSVAL_TYPE_STRING;
-        proto = MaybeNativeObject(GetBuiltinPrototypePure(cx_->global(), JSProto_String));
-    } else if (val_.isNumber()) {
-        primitiveType = JSVAL_TYPE_DOUBLE;
-        proto = MaybeNativeObject(GetBuiltinPrototypePure(cx_->global(), JSProto_Number));
-    } else if (val_.isBoolean()) {
-        primitiveType = JSVAL_TYPE_BOOLEAN;
-        proto = MaybeNativeObject(GetBuiltinPrototypePure(cx_->global(), JSProto_Boolean));
-    } else if (val_.isSymbol()) {
-        primitiveType = JSVAL_TYPE_SYMBOL;
-        proto = MaybeNativeObject(GetBuiltinPrototypePure(cx_->global(), JSProto_Symbol));
-    } else {
-        MOZ_ASSERT(val_.isNullOrUndefined() || val_.isMagic());
-        return false;
-    }
-    if (!proto)
-        return false;
-
-    RootedShape shape(cx_);
-    RootedNativeObject holder(cx_);
-    NativeGetPropCacheability type = CanAttachNativeGetProp(cx_, proto, id, &holder, &shape, pc_,
-                                                            canAttachGetter_,
-                                                            isTemporarilyUnoptimizable_);
-    if (type != CanAttachReadSlot)
-        return false;
-
-    if (holder) {
-        // Instantiate this property, for use during Ion compilation.
-        if (IsIonEnabled(cx_))
-            EnsureTrackPropertyTypes(cx_, holder, id);
-    }
-
-    writer.guardType(valId, primitiveType);
-    maybeEmitIdGuard(id);
-
-    ObjOperandId protoId = writer.loadObject(proto);
-    EmitReadSlotResult(writer, proto, holder, shape, protoId);
-    EmitReadSlotReturn(writer, proto, holder, shape);
-
-    trackAttached("Primitive");
-    return true;
-}
-
-bool
-GetPropIRGenerator::tryAttachStringLength(ValOperandId valId, HandleId id)
-{
-    if (!val_.isString() || !JSID_IS_ATOM(id, cx_->names().length))
-        return false;
-
-    StringOperandId strId = writer.guardIsString(valId);
-    maybeEmitIdGuard(id);
-    writer.loadStringLengthResult(strId);
-    writer.returnFromIC();
-
-    trackAttached("StringLength");
-    return true;
-}
-
-bool
-GetPropIRGenerator::tryAttachStringChar(ValOperandId valId, ValOperandId indexId)
-{
-    MOZ_ASSERT(idVal_.isInt32());
-
-    if (!val_.isString())
-        return false;
-
-    int32_t index = idVal_.toInt32();
-    if (index < 0)
-        return false;
-
-    JSString* str = val_.toString();
-    if (size_t(index) >= str->length())
-        return false;
-
-    // This follows JSString::getChar, otherwise we fail to attach getChar in a lot of cases.
-    if (str->isRope()) {
-        JSRope* rope = &str->asRope();
-
-        // Make sure the left side contains the index.
-        if (size_t(index) >= rope->leftChild()->length())
-            return false;
-
-        str = rope->leftChild();
-    }
-
-    if (!str->isLinear() ||
-        str->asLinear().latin1OrTwoByteChar(index) >= StaticStrings::UNIT_STATIC_LIMIT)
-    {
-        return false;
-    }
-
-    StringOperandId strId = writer.guardIsString(valId);
-    Int32OperandId int32IndexId = writer.guardIsInt32Index(indexId);
-    writer.loadStringCharResult(strId, int32IndexId);
-    writer.returnFromIC();
-
-    trackAttached("StringChar");
-    return true;
-}
-
-bool
-GetPropIRGenerator::tryAttachMagicArgumentsName(ValOperandId valId, HandleId id)
-{
-    if (!val_.isMagic(JS_OPTIMIZED_ARGUMENTS))
-        return false;
-
-    if (!JSID_IS_ATOM(id, cx_->names().length) && !JSID_IS_ATOM(id, cx_->names().callee))
-        return false;
-
-    maybeEmitIdGuard(id);
-    writer.guardMagicValue(valId, JS_OPTIMIZED_ARGUMENTS);
-    writer.guardFrameHasNoArgumentsObject();
-
-    if (JSID_IS_ATOM(id, cx_->names().length)) {
-        writer.loadFrameNumActualArgsResult();
-        writer.returnFromIC();
-    } else {
-        MOZ_ASSERT(JSID_IS_ATOM(id, cx_->names().callee));
-        writer.loadFrameCalleeResult();
-        writer.typeMonitorResult();
-    }
-
-    trackAttached("MagicArgumentsName");
-    return true;
-}
-
-bool
-GetPropIRGenerator::tryAttachMagicArgument(ValOperandId valId, ValOperandId indexId)
-{
-    MOZ_ASSERT(idVal_.isInt32());
-
-    if (!val_.isMagic(JS_OPTIMIZED_ARGUMENTS))
-        return false;
-
-    writer.guardMagicValue(valId, JS_OPTIMIZED_ARGUMENTS);
-    writer.guardFrameHasNoArgumentsObject();
-
-    Int32OperandId int32IndexId = writer.guardIsInt32Index(indexId);
-    writer.loadFrameArgumentResult(int32IndexId);
-    writer.typeMonitorResult();
-
-    trackAttached("MagicArgument");
-    return true;
-}
-
-bool
-GetPropIRGenerator::tryAttachArgumentsObjectArg(HandleObject obj, ObjOperandId objId,
-                                                uint32_t index, Int32OperandId indexId)
-{
-    if (!obj->is<ArgumentsObject>() || obj->as<ArgumentsObject>().hasOverriddenElement())
-        return false;
-
-    if (obj->is<MappedArgumentsObject>()) {
-        writer.guardClass(objId, GuardClassKind::MappedArguments);
-    } else {
-        MOZ_ASSERT(obj->is<UnmappedArgumentsObject>());
-        writer.guardClass(objId, GuardClassKind::UnmappedArguments);
-    }
-
-    writer.loadArgumentsObjectArgResult(objId, indexId);
-    writer.typeMonitorResult();
-
-    trackAttached("ArgumentsObjectArg");
-    return true;
-}
-
-bool
-GetPropIRGenerator::tryAttachDenseElement(HandleObject obj, ObjOperandId objId,
-                                          uint32_t index, Int32OperandId indexId)
-{
-    if (!obj->isNative())
-        return false;
-
-    if (!obj->as<NativeObject>().containsDenseElement(index))
-        return false;
-
-    writer.guardShape(objId, obj->as<NativeObject>().lastProperty());
-    writer.loadDenseElementResult(objId, indexId);
-    writer.typeMonitorResult();
-
-    trackAttached("DenseElement");
-    return true;
-}
-
-static bool
-CanAttachDenseElementHole(JSObject* obj)
-{
-    // Make sure the objects on the prototype don't have any indexed properties
-    // or that such properties can't appear without a shape change.
-    // Otherwise returning undefined for holes would obviously be incorrect,
-    // because we would have to lookup a property on the prototype instead.
-    do {
-        // The first two checks are also relevant to the receiver object.
-        if (obj->isIndexed())
-            return false;
-
-        if (ClassCanHaveExtraProperties(obj->getClass()))
-            return false;
-
-        JSObject* proto = obj->staticPrototype();
-        if (!proto)
-            break;
-
-        if (!proto->isNative())
-            return false;
-
-        // Make sure objects on the prototype don't have dense elements.
-        if (proto->as<NativeObject>().getDenseInitializedLength() != 0)
-            return false;
-
-        obj = proto;
-    } while (true);
-
-    return true;
-}
-
-bool
-GetPropIRGenerator::tryAttachDenseElementHole(HandleObject obj, ObjOperandId objId,
-                                              uint32_t index, Int32OperandId indexId)
-{
-    if (!obj->isNative())
-        return false;
-
-    if (obj->as<NativeObject>().containsDenseElement(index))
-        return false;
-
-    if (!CanAttachDenseElementHole(obj))
-        return false;
-
-    // Guard on the shape, to prevent non-dense elements from appearing.
-    writer.guardShape(objId, obj->as<NativeObject>().lastProperty());
-
-    GeneratePrototypeHoleGuards(writer, obj, objId);
-    writer.loadDenseElementHoleResult(objId, indexId);
-    writer.typeMonitorResult();
-
-    trackAttached("DenseElementHole");
-    return true;
-}
-
-bool
-GetPropIRGenerator::tryAttachUnboxedArrayElement(HandleObject obj, ObjOperandId objId,
-                                                 uint32_t index, Int32OperandId indexId)
-{
-    if (!obj->is<UnboxedArrayObject>())
-        return false;
-
-    if (index >= obj->as<UnboxedArrayObject>().initializedLength())
-        return false;
-
-    writer.guardGroup(objId, obj->group());
-
-    JSValueType elementType = obj->group()->unboxedLayoutDontCheckGeneration().elementType();
-    writer.loadUnboxedArrayElementResult(objId, indexId, elementType);
-
-    // Only monitor the result if its type might change.
-    if (elementType == JSVAL_TYPE_OBJECT)
-        writer.typeMonitorResult();
-    else
-        writer.returnFromIC();
-
-    trackAttached("UnboxedArrayElement");
-    return true;
-}
-
-bool
-GetPropIRGenerator::tryAttachTypedElement(HandleObject obj, ObjOperandId objId,
-                                          uint32_t index, Int32OperandId indexId)
-{
-    if (!obj->is<TypedArrayObject>() && !IsPrimitiveArrayTypedObject(obj))
-        return false;
-
-    if (!cx_->runtime()->jitSupportsFloatingPoint && TypedThingRequiresFloatingPoint(obj))
-        return false;
-
-    // Ensure the index is in-bounds so the element type gets monitored.
-    if (obj->is<TypedArrayObject>() && index >= obj->as<TypedArrayObject>().length())
-        return false;
-
-    // Don't attach typed object stubs if the underlying storage could be
-    // detached, as the stub will always bail out.
-    if (IsPrimitiveArrayTypedObject(obj) && cx_->compartment()->detachedTypedObjects)
-        return false;
-
-    TypedThingLayout layout = GetTypedThingLayout(obj->getClass());
-    if (layout != Layout_TypedArray)
-        writer.guardNoDetachedTypedObjects();
-
-    writer.guardShape(objId, obj->as<ShapedObject>().shape());
-
-    writer.loadTypedElementResult(objId, indexId, layout, TypedThingElementType(obj));
-
-    // Reading from Uint32Array may produce an int32 now but a double value
-    // later, so ensure we monitor the result.
-    if (TypedThingElementType(obj) == Scalar::Type::Uint32)
-        writer.typeMonitorResult();
-    else
-        writer.returnFromIC();
-
-    trackAttached("TypedElement");
-    return true;
-}
-
-bool
-GetPropIRGenerator::tryAttachProxyElement(HandleObject obj, ObjOperandId objId)
-{
-    if (!obj->is<ProxyObject>())
-        return false;
-
-    writer.guardIsProxy(objId);
-
-    // We are not guarding against DOM proxies here, because there is no other
-    // specialized DOM IC we could attach.
-    // We could call maybeEmitIdGuard here and then emit CallProxyGetResult,
-    // but for GetElem we prefer to attach a stub that can handle any Value
-    // so we don't attach a new stub for every id.
-    MOZ_ASSERT(cacheKind_ == CacheKind::GetElem);
-    writer.callProxyGetByValueResult(objId, getElemKeyValueId());
-    writer.typeMonitorResult();
-
-    trackAttached("ProxyElement");
-    return true;
-}
-
-void
-GetPropIRGenerator::trackAttached(const char* name)
-{
-#ifdef JS_JITSPEW
-    CacheIRSpewer& sp = GetCacheIRSpewerSingleton();
-    if (sp.enabled()) {
-        LockGuard<Mutex> guard(sp.lock());
-        sp.beginCache(guard, *this);
-        sp.valueProperty(guard, "base", val_);
-        sp.valueProperty(guard, "property", idVal_);
-        sp.attached(guard, name);
-        sp.endCache(guard);
-    }
-#endif
-}
-
-void
-GetPropIRGenerator::trackNotAttached()
-{
-#ifdef JS_JITSPEW
-    CacheIRSpewer& sp = GetCacheIRSpewerSingleton();
-    if (sp.enabled()) {
-        LockGuard<Mutex> guard(sp.lock());
-        sp.beginCache(guard, *this);
-        sp.valueProperty(guard, "base", val_);
-        sp.valueProperty(guard, "property", idVal_);
-        sp.endCache(guard);
-    }
-#endif
-}
-
-void
-IRGenerator::emitIdGuard(ValOperandId valId, jsid id)
-{
-    if (JSID_IS_SYMBOL(id)) {
-        SymbolOperandId symId = writer.guardIsSymbol(valId);
-        writer.guardSpecificSymbol(symId, JSID_TO_SYMBOL(id));
-    } else {
-        MOZ_ASSERT(JSID_IS_ATOM(id));
-        StringOperandId strId = writer.guardIsString(valId);
-        writer.guardSpecificAtom(strId, JSID_TO_ATOM(id));
-    }
-}
-
-void
-GetPropIRGenerator::maybeEmitIdGuard(jsid id)
-{
-    if (cacheKind_ == CacheKind::GetProp) {
-        // Constant PropertyName, no guards necessary.
-        MOZ_ASSERT(&idVal_.toString()->asAtom() == JSID_TO_ATOM(id));
-        return;
-    }
-
-    MOZ_ASSERT(cacheKind_ == CacheKind::GetElem);
-    emitIdGuard(getElemKeyValueId(), id);
-}
-
-void
-SetPropIRGenerator::maybeEmitIdGuard(jsid id)
-{
-    if (cacheKind_ == CacheKind::SetProp) {
-        // Constant PropertyName, no guards necessary.
-        MOZ_ASSERT(&idVal_.toString()->asAtom() == JSID_TO_ATOM(id));
-        return;
-    }
-
-    MOZ_ASSERT(cacheKind_ == CacheKind::SetElem);
-    emitIdGuard(setElemKeyValueId(), id);
-}
-
-GetNameIRGenerator::GetNameIRGenerator(JSContext* cx, HandleScript script, jsbytecode* pc,
-                                       ICState::Mode mode, HandleObject env,
-                                       HandlePropertyName name)
-  : IRGenerator(cx, script, pc, CacheKind::GetName, mode),
-    env_(env),
-    name_(name)
-{}
-
-bool
-GetNameIRGenerator::tryAttachStub()
-{
-    MOZ_ASSERT(cacheKind_ == CacheKind::GetName);
-
-    AutoAssertNoPendingException aanpe(cx_);
-
-    ObjOperandId envId(writer.setInputOperandId(0));
-    RootedId id(cx_, NameToId(name_));
-
-    if (tryAttachGlobalNameValue(envId, id))
-        return true;
-    if (tryAttachGlobalNameGetter(envId, id))
-        return true;
-    if (tryAttachEnvironmentName(envId, id))
-        return true;
-
-    return false;
-}
-
-bool
-CanAttachGlobalName(JSContext* cx, Handle<LexicalEnvironmentObject*> globalLexical, HandleId id,
-                    MutableHandleNativeObject holder, MutableHandleShape shape)
-{
-    // The property must be found, and it must be found as a normal data property.
-    RootedNativeObject current(cx, globalLexical);
-    while (true) {
-        shape.set(current->lookup(cx, id));
-        if (shape)
-            break;
-
-        if (current == globalLexical) {
-            current = &globalLexical->global();
-        } else {
-            // In the browser the global prototype chain should be immutable.
-            if (!current->staticPrototypeIsImmutable())
-                return false;
-
-            JSObject* proto = current->staticPrototype();
-            if (!proto || !proto->is<NativeObject>())
-                return false;
-
-            current = &proto->as<NativeObject>();
-        }
-    }
-
-    holder.set(current);
-    return true;
-}
-
-bool
-GetNameIRGenerator::tryAttachGlobalNameValue(ObjOperandId objId, HandleId id)
-{
-    if (!IsGlobalOp(JSOp(*pc_)) || script_->hasNonSyntacticScope())
-        return false;
-
-    Handle<LexicalEnvironmentObject*> globalLexical = env_.as<LexicalEnvironmentObject>();
-    MOZ_ASSERT(globalLexical->isGlobal());
-
-    RootedNativeObject holder(cx_);
-    RootedShape shape(cx_);
-    if (!CanAttachGlobalName(cx_, globalLexical, id, &holder, &shape))
-        return false;
-
-    // The property must be found, and it must be found as a normal data property.
-    if (!shape->hasDefaultGetter() || !shape->hasSlot())
-        return false;
-
-    // This might still be an uninitialized lexical.
-    if (holder->getSlot(shape->slot()).isMagic())
-        return false;
-
-    // Instantiate this global property, for use during Ion compilation.
-    if (IsIonEnabled(cx_))
-        EnsureTrackPropertyTypes(cx_, holder, id);
-
-    if (holder == globalLexical) {
-        // There is no need to guard on the shape. Lexical bindings are
-        // non-configurable, and this stub cannot be shared across globals.
-        size_t dynamicSlotOffset = holder->dynamicSlotIndex(shape->slot()) * sizeof(Value);
-        writer.loadDynamicSlotResult(objId, dynamicSlotOffset);
-    } else {
-        // Check the prototype chain from the global to the holder
-        // prototype. Ignore the global lexical scope as it doesn't figure
-        // into the prototype chain. We guard on the global lexical
-        // scope's shape independently.
-        if (!IsCacheableGetPropReadSlotForIonOrCacheIR(&globalLexical->global(), holder,
-                                                       PropertyResult(shape)))
-            return false;
-
-        // Shape guard for global lexical.
-        writer.guardShape(objId, globalLexical->lastProperty());
-
-        // Guard on the shape of the GlobalObject.
-        ObjOperandId globalId = writer.loadEnclosingEnvironment(objId);
-        writer.guardShape(globalId, globalLexical->global().lastProperty());
-
-        ObjOperandId holderId = globalId;
-        if (holder != &globalLexical->global()) {
-            // Shape guard holder.
-            holderId = writer.loadObject(holder);
-            writer.guardShape(holderId, holder->lastProperty());
-        }
-
-        EmitLoadSlotResult(writer, holderId, holder, shape);
-    }
-
-    writer.typeMonitorResult();
-    return true;
-}
-
-bool
-GetNameIRGenerator::tryAttachGlobalNameGetter(ObjOperandId objId, HandleId id)
-{
-    if (!IsGlobalOp(JSOp(*pc_)) || script_->hasNonSyntacticScope())
-        return false;
-
-    Handle<LexicalEnvironmentObject*> globalLexical = env_.as<LexicalEnvironmentObject>();
-    MOZ_ASSERT(globalLexical->isGlobal());
-
-    RootedNativeObject holder(cx_);
-    RootedShape shape(cx_);
-    if (!CanAttachGlobalName(cx_, globalLexical, id, &holder, &shape))
-        return false;
-
-    if (holder == globalLexical)
-        return false;
-
-    if (!IsCacheableGetPropCallNative(&globalLexical->global(), holder, shape))
-        return false;
-
-    if (IsIonEnabled(cx_))
-        EnsureTrackPropertyTypes(cx_, holder, id);
-
-    // Shape guard for global lexical.
-    writer.guardShape(objId, globalLexical->lastProperty());
-
-    // Guard on the shape of the GlobalObject.
-    ObjOperandId globalId = writer.loadEnclosingEnvironment(objId);
-    writer.guardShape(globalId, globalLexical->global().lastProperty());
-
-    if (holder != &globalLexical->global()) {
-        // Shape guard holder.
-        ObjOperandId holderId = writer.loadObject(holder);
-        writer.guardShape(holderId, holder->lastProperty());
-    }
-
-    EmitCallGetterResultNoGuards(writer, &globalLexical->global(), holder, shape, globalId);
-    return true;
-}
-
-static bool
-NeedEnvironmentShapeGuard(JSObject* envObj)
-{
-    if (!envObj->is<CallObject>())
-        return true;
-
-    // We can skip a guard on the call object if the script's bindings are
-    // guaranteed to be immutable (and thus cannot introduce shadowing
-    // variables). The function might have been relazified under rare
-    // conditions. In that case, we pessimistically create the guard.
-    CallObject* callObj = &envObj->as<CallObject>();
-    JSFunction* fun = &callObj->callee();
-    if (!fun->hasScript() || fun->nonLazyScript()->funHasExtensibleScope())
-        return true;
-
-    return false;
-}
-
-bool
-GetNameIRGenerator::tryAttachEnvironmentName(ObjOperandId objId, HandleId id)
-{
-    if (IsGlobalOp(JSOp(*pc_)) || script_->hasNonSyntacticScope())
-        return false;
-
-    RootedObject env(cx_, env_);
-    RootedShape shape(cx_);
-    RootedNativeObject holder(cx_);
-
-    while (env) {
-        if (env->is<GlobalObject>()) {
-            shape = env->as<GlobalObject>().lookup(cx_, id);
-            if (shape)
-                break;
-            return false;
-        }
-
-        if (!env->is<EnvironmentObject>() || env->is<WithEnvironmentObject>())
-            return false;
-
-        MOZ_ASSERT(!env->hasUncacheableProto());
-
-        // Check for an 'own' property on the env. There is no need to
-        // check the prototype as non-with scopes do not inherit properties
-        // from any prototype.
-        shape = env->as<NativeObject>().lookup(cx_, id);
-        if (shape)
-            break;
-
-        env = env->enclosingEnvironment();
-    }
-
-    holder = &env->as<NativeObject>();
-    if (!IsCacheableGetPropReadSlotForIonOrCacheIR(holder, holder, PropertyResult(shape)))
-        return false;
-    if (holder->getSlot(shape->slot()).isMagic())
-        return false;
-
-    ObjOperandId lastObjId = objId;
-    env = env_;
-    while (env) {
-        if (NeedEnvironmentShapeGuard(env))
-            writer.guardShape(lastObjId, env->maybeShape());
-
-        if (env == holder)
-            break;
-
-        lastObjId = writer.loadEnclosingEnvironment(lastObjId);
-        env = env->enclosingEnvironment();
-    }
-
-    if (holder->isFixedSlot(shape->slot())) {
-        writer.loadEnvironmentFixedSlotResult(lastObjId, NativeObject::getFixedSlotOffset(shape->slot()));
-    } else {
-        size_t dynamicSlotOffset = holder->dynamicSlotIndex(shape->slot()) * sizeof(Value);
-        writer.loadEnvironmentDynamicSlotResult(lastObjId, dynamicSlotOffset);
-    }
-
-    writer.typeMonitorResult();
-    return true;
-}
-
-InIRGenerator::InIRGenerator(JSContext* cx, HandleScript script, jsbytecode* pc,
-                             ICState::Mode mode, HandleValue key, HandleObject obj)
-  : IRGenerator(cx, script, pc, CacheKind::In, mode),
-    key_(key), obj_(obj)
-{ }
-
-bool
-InIRGenerator::tryAttachDenseIn(uint32_t index, Int32OperandId indexId,
-                                HandleObject obj, ObjOperandId objId)
-{
-    if (!obj->isNative())
-        return false;
-    if (!obj->as<NativeObject>().containsDenseElement(index))
-        return false;
-
-    writer.guardShape(objId, obj->as<NativeObject>().lastProperty());
-    writer.loadDenseElementExistsResult(objId, indexId);
-    writer.returnFromIC();
-
-    trackAttached("DenseIn");
-    return true;
-}
-
-bool
-InIRGenerator::tryAttachDenseInHole(uint32_t index, Int32OperandId indexId,
-                                    HandleObject obj, ObjOperandId objId)
-{
-    if (!obj->isNative())
-        return false;
-
-    if (obj->as<NativeObject>().containsDenseElement(index))
-        return false;
-
-    if (!CanAttachDenseElementHole(obj))
-        return false;
-
-    // Guard on the shape, to prevent non-dense elements from appearing.
-    writer.guardShape(objId, obj->as<NativeObject>().lastProperty());
-
-    GeneratePrototypeHoleGuards(writer, obj, objId);
-    writer.loadDenseElementHoleExistsResult(objId, indexId);
-    writer.returnFromIC();
-
-    trackAttached("DenseInHole");
-    return true;
-}
-
-bool
-InIRGenerator::tryAttachNativeIn(HandleId key, ValOperandId keyId,
-                                 HandleObject obj, ObjOperandId objId)
-{
-    PropertyResult prop;
-    JSObject* holder;
-    if (!LookupPropertyPure(cx_, obj, key, &holder, &prop))
-        return false;
-
-    if (!prop.isNativeProperty())
-        return false;
-
-    Maybe<ObjOperandId> holderId;
-    emitIdGuard(keyId, key);
-    EmitReadSlotGuard(writer, obj, holder, prop.shape(), objId, &holderId);
-    writer.loadBooleanResult(true);
-    writer.returnFromIC();
-
-    trackAttached("NativeIn");
-    return true;
-}
-
-bool
-InIRGenerator::tryAttachNativeInDoesNotExist(HandleId key, ValOperandId keyId,
-                                             HandleObject obj, ObjOperandId objId)
-{
-    if (!CheckHasNoSuchProperty(cx_, obj, key))
-        return false;
-
-    Maybe<ObjOperandId> holderId;
-    emitIdGuard(keyId, key);
-    EmitReadSlotGuard(writer, obj, nullptr, nullptr, objId, &holderId);
-    writer.loadBooleanResult(false);
-    writer.returnFromIC();
-
-    trackAttached("NativeInDoesNotExist");
-    return true;
-}
-
-bool
-InIRGenerator::tryAttachStub()
-{
-    MOZ_ASSERT(cacheKind_ == CacheKind::In);
-
-    AutoAssertNoPendingException aanpe(cx_);
-
-    ValOperandId keyId(writer.setInputOperandId(0));
-    ValOperandId valId(writer.setInputOperandId(1));
-    ObjOperandId objId = writer.guardIsObject(valId);
-
-    RootedId id(cx_);
-    bool nameOrSymbol;
-    if (!ValueToNameOrSymbolId(cx_, key_, &id, &nameOrSymbol)) {
-        cx_->clearPendingException();
-        return false;
-    }
-
-    if (nameOrSymbol) {
-        if (tryAttachNativeIn(id, keyId, obj_, objId))
-            return true;
-        if (tryAttachNativeInDoesNotExist(id, keyId, obj_, objId))
-            return true;
-
-        trackNotAttached();
-        return false;
-    }
-
-    uint32_t index;
-    Int32OperandId indexId;
-    if (maybeGuardInt32Index(key_, keyId, &index, &indexId)) {
-        if (tryAttachDenseIn(index, indexId, obj_, objId))
-            return true;
-        if (tryAttachDenseInHole(index, indexId, obj_, objId))
-            return true;
-
-        trackNotAttached();
-        return false;
-    }
-
-    trackNotAttached();
-    return false;
-}
-
-void
-InIRGenerator::trackAttached(const char* name)
-{
-#ifdef JS_JITSPEW
-    CacheIRSpewer& sp = GetCacheIRSpewerSingleton();
-    if (sp.enabled()) {
-        LockGuard<Mutex> guard(sp.lock());
-        sp.beginCache(guard, *this);
-        RootedValue objV(cx_, ObjectValue(*obj_));
-        sp.valueProperty(guard, "base", objV);
-        sp.valueProperty(guard, "property", key_);
-        sp.attached(guard, name);
-        sp.endCache(guard);
-    }
-#endif
-}
-
-void
-InIRGenerator::trackNotAttached()
-{
-#ifdef JS_JITSPEW
-    CacheIRSpewer& sp = GetCacheIRSpewerSingleton();
-    if (sp.enabled()) {
-        LockGuard<Mutex> guard(sp.lock());
-        sp.beginCache(guard, *this);
-        RootedValue objV(cx_, ObjectValue(*obj_));
-        sp.valueProperty(guard, "base", objV);
-        sp.valueProperty(guard, "property", key_);
-        sp.endCache(guard);
-    }
-#endif
-}
-
-bool
-IRGenerator::maybeGuardInt32Index(const Value& index, ValOperandId indexId,
-                                  uint32_t* int32Index, Int32OperandId* int32IndexId)
-{
-    if (index.isNumber()) {
-        int32_t indexSigned;
-        if (index.isInt32()) {
-            indexSigned = index.toInt32();
-        } else {
-            // We allow negative zero here.
-            if (!mozilla::NumberEqualsInt32(index.toDouble(), &indexSigned))
-                return false;
-            if (!cx_->runtime()->jitSupportsFloatingPoint)
-                return false;
-        }
-
-        if (indexSigned < 0)
-            return false;
-
-        *int32Index = uint32_t(indexSigned);
-        *int32IndexId = writer.guardIsInt32Index(indexId);
-        return true;
-    }
-
-    if (index.isString()) {
-        int32_t indexSigned = GetIndexFromString(index.toString());
-        if (indexSigned < 0)
-            return false;
-
-        StringOperandId strId = writer.guardIsString(indexId);
-        *int32Index = uint32_t(indexSigned);
-        *int32IndexId = writer.guardAndGetIndexFromString(strId);
-        return true;
-    }
-
-    return false;
-}
-
-SetPropIRGenerator::SetPropIRGenerator(JSContext* cx, HandleScript script, jsbytecode* pc,
-                                       CacheKind cacheKind, ICState::Mode mode,
-                                       bool* isTemporarilyUnoptimizable,
-                                       HandleValue lhsVal, HandleValue idVal, HandleValue rhsVal,
-                                       bool needsTypeBarrier, bool maybeHasExtraIndexedProps)
-  : IRGenerator(cx, script, pc, cacheKind, mode),
-    lhsVal_(lhsVal),
-    idVal_(idVal),
-    rhsVal_(rhsVal),
-    isTemporarilyUnoptimizable_(isTemporarilyUnoptimizable),
-    typeCheckInfo_(cx, needsTypeBarrier),
-    preliminaryObjectAction_(PreliminaryObjectAction::None),
-    attachedTypedArrayOOBStub_(false),
-    maybeHasExtraIndexedProps_(maybeHasExtraIndexedProps)
-{}
-
-bool
-SetPropIRGenerator::tryAttachStub()
-{
-    AutoAssertNoPendingException aanpe(cx_);
-
-    ValOperandId objValId(writer.setInputOperandId(0));
-    ValOperandId rhsValId;
-    if (cacheKind_ == CacheKind::SetProp) {
-        rhsValId = ValOperandId(writer.setInputOperandId(1));
-    } else {
-        MOZ_ASSERT(cacheKind_ == CacheKind::SetElem);
-        MOZ_ASSERT(setElemKeyValueId().id() == 1);
-        writer.setInputOperandId(1);
-        rhsValId = ValOperandId(writer.setInputOperandId(2));
-    }
-
-    RootedId id(cx_);
-    bool nameOrSymbol;
-    if (!ValueToNameOrSymbolId(cx_, idVal_, &id, &nameOrSymbol)) {
-        cx_->clearPendingException();
-        return false;
-    }
-
-    if (lhsVal_.isObject()) {
-        RootedObject obj(cx_, &lhsVal_.toObject());
-        if (obj->watched())
-            return false;
-
-        ObjOperandId objId = writer.guardIsObject(objValId);
-        if (nameOrSymbol) {
-            if (tryAttachNativeSetSlot(obj, objId, id, rhsValId))
-                return true;
-            if (tryAttachUnboxedExpandoSetSlot(obj, objId, id, rhsValId))
-                return true;
-            if (tryAttachUnboxedProperty(obj, objId, id, rhsValId))
-                return true;
-            if (tryAttachTypedObjectProperty(obj, objId, id, rhsValId))
-                return true;
-            if (tryAttachSetArrayLength(obj, objId, id, rhsValId))
-                return true;
-            if (IsPropertySetOp(JSOp(*pc_))) {
-                if (tryAttachSetter(obj, objId, id, rhsValId))
-                    return true;
-                if (tryAttachWindowProxy(obj, objId, id, rhsValId))
-                    return true;
-                if (tryAttachProxy(obj, objId, id, rhsValId))
-                    return true;
-            }
-            return false;
-        }
-
-        if (IsPropertySetOp(JSOp(*pc_))) {
-            if (tryAttachProxyElement(obj, objId, rhsValId))
-                return true;
-        }
-
-        uint32_t index;
-        Int32OperandId indexId;
-        if (maybeGuardInt32Index(idVal_, setElemKeyValueId(), &index, &indexId)) {
-            if (tryAttachSetDenseElement(obj, objId, index, indexId, rhsValId))
-                return true;
-            if (tryAttachSetDenseElementHole(obj, objId, index, indexId, rhsValId))
-                return true;
-            if (tryAttachSetUnboxedArrayElement(obj, objId, index, indexId, rhsValId))
-                return true;
-            if (tryAttachSetUnboxedArrayElementHole(obj, objId, index, indexId, rhsValId))
-                return true;
-            if (tryAttachSetTypedElement(obj, objId, index, indexId, rhsValId))
-                return true;
-            return false;
-        }
-        return false;
-    }
-    return false;
-}
-
-static void
-EmitStoreSlotAndReturn(CacheIRWriter& writer, ObjOperandId objId, NativeObject* nobj, Shape* shape,
-                       ValOperandId rhsId)
-{
-    if (nobj->isFixedSlot(shape->slot())) {
-        size_t offset = NativeObject::getFixedSlotOffset(shape->slot());
-        writer.storeFixedSlot(objId, offset, rhsId);
-    } else {
-        size_t offset = nobj->dynamicSlotIndex(shape->slot()) * sizeof(Value);
-        writer.storeDynamicSlot(objId, offset, rhsId);
-    }
-    writer.returnFromIC();
-}
-
-static Shape*
-LookupShapeForSetSlot(NativeObject* obj, jsid id)
-{
-    Shape* shape = obj->lookupPure(id);
-    if (shape && shape->hasSlot() && shape->hasDefaultSetter() && shape->writable())
-        return shape;
-    return nullptr;
-}
-
-static bool
-CanAttachNativeSetSlot(JSContext* cx, HandleObject obj, HandleId id,
-                       bool* isTemporarilyUnoptimizable, MutableHandleShape propShape)
-{
-    if (!obj->isNative())
-        return false;
-
-    propShape.set(LookupShapeForSetSlot(&obj->as<NativeObject>(), id));
-    if (!propShape)
-        return false;
-
-    ObjectGroup* group = JSObject::getGroup(cx, obj);
-    if (!group) {
-        cx->recoverFromOutOfMemory();
-        return false;
-    }
-
-    // For some property writes, such as the initial overwrite of global
-    // properties, TI will not mark the property as having been
-    // overwritten. Don't attach a stub in this case, so that we don't
-    // execute another write to the property without TI seeing that write.
-    EnsureTrackPropertyTypes(cx, obj, id);
-    if (!PropertyHasBeenMarkedNonConstant(obj, id)) {
-        *isTemporarilyUnoptimizable = true;
-        return false;
-    }
-
-    return true;
-}
-
-bool
-SetPropIRGenerator::tryAttachNativeSetSlot(HandleObject obj, ObjOperandId objId, HandleId id,
-                                           ValOperandId rhsId)
-{
-    RootedShape propShape(cx_);
-    if (!CanAttachNativeSetSlot(cx_, obj, id, isTemporarilyUnoptimizable_, &propShape))
-        return false;
-
-    if (mode_ == ICState::Mode::Megamorphic && cacheKind_ == CacheKind::SetProp) {
-        writer.megamorphicStoreSlot(objId, JSID_TO_ATOM(id)->asPropertyName(), rhsId,
-                                    typeCheckInfo_.needsTypeBarrier());
-        writer.returnFromIC();
-        trackAttached("MegamorphicNativeSlot");
-        return true;
-    }
-
-    maybeEmitIdGuard(id);
-
-    // If we need a property type barrier (always in Baseline, sometimes in
-    // Ion), guard on both the shape and the group. If Ion knows the property
-    // types match, we don't need the group guard.
-    NativeObject* nobj = &obj->as<NativeObject>();
-    if (typeCheckInfo_.needsTypeBarrier())
-        writer.guardGroup(objId, nobj->group());
-    writer.guardShape(objId, nobj->lastProperty());
-
-    if (IsPreliminaryObject(obj))
-        preliminaryObjectAction_ = PreliminaryObjectAction::NotePreliminary;
-    else
-        preliminaryObjectAction_ = PreliminaryObjectAction::Unlink;
-
-    typeCheckInfo_.set(nobj->group(), id);
-    EmitStoreSlotAndReturn(writer, objId, nobj, propShape, rhsId);
-
-    trackAttached("NativeSlot");
-    return true;
-}
-
-bool
-SetPropIRGenerator::tryAttachUnboxedExpandoSetSlot(HandleObject obj, ObjOperandId objId,
-                                                   HandleId id, ValOperandId rhsId)
-{
-    if (!obj->is<UnboxedPlainObject>())
-        return false;
-
-    UnboxedExpandoObject* expando = obj->as<UnboxedPlainObject>().maybeExpando();
-    if (!expando)
-        return false;
-
-    Shape* propShape = LookupShapeForSetSlot(expando, id);
-    if (!propShape)
-        return false;
-
-    maybeEmitIdGuard(id);
-    writer.guardGroup(objId, obj->group());
-    ObjOperandId expandoId = writer.guardAndLoadUnboxedExpando(objId);
-    writer.guardShape(expandoId, expando->lastProperty());
-
-    // Property types must be added to the unboxed object's group, not the
-    // expando's group (it has unknown properties).
-    typeCheckInfo_.set(obj->group(), id);
-    EmitStoreSlotAndReturn(writer, expandoId, expando, propShape, rhsId);
-
-    trackAttached("UnboxedExpando");
-    return true;
-}
-
-static void
-EmitGuardUnboxedPropertyType(CacheIRWriter& writer, JSValueType propType, ValOperandId valId)
-{
-    if (propType == JSVAL_TYPE_OBJECT) {
-        // Unboxed objects store NullValue as nullptr object.
-        writer.guardIsObjectOrNull(valId);
-    } else {
-        writer.guardType(valId, propType);
-    }
-}
-
-bool
-SetPropIRGenerator::tryAttachUnboxedProperty(HandleObject obj, ObjOperandId objId, HandleId id,
-                                             ValOperandId rhsId)
-{
-    if (!obj->is<UnboxedPlainObject>() || !cx_->runtime()->jitSupportsFloatingPoint)
-        return false;
-
-    const UnboxedLayout::Property* property = obj->as<UnboxedPlainObject>().layout().lookup(id);
-    if (!property)
-        return false;
-
-    maybeEmitIdGuard(id);
-    writer.guardGroup(objId, obj->group());
-    EmitGuardUnboxedPropertyType(writer, property->type, rhsId);
-    writer.storeUnboxedProperty(objId, property->type,
-                                UnboxedPlainObject::offsetOfData() + property->offset,
-                                rhsId);
-    writer.returnFromIC();
-
-    typeCheckInfo_.set(obj->group(), id);
-    preliminaryObjectAction_ = PreliminaryObjectAction::Unlink;
-
-    trackAttached("Unboxed");
-    return true;
-}
-
-bool
-SetPropIRGenerator::tryAttachTypedObjectProperty(HandleObject obj, ObjOperandId objId, HandleId id,
-                                                 ValOperandId rhsId)
-{
-    if (!obj->is<TypedObject>() || !cx_->runtime()->jitSupportsFloatingPoint)
-        return false;
-
-    if (cx_->compartment()->detachedTypedObjects)
-        return false;
-
-    if (!obj->as<TypedObject>().typeDescr().is<StructTypeDescr>())
-        return false;
-
-    StructTypeDescr* structDescr = &obj->as<TypedObject>().typeDescr().as<StructTypeDescr>();
-    size_t fieldIndex;
-    if (!structDescr->fieldIndex(id, &fieldIndex))
-        return false;
-
-    TypeDescr* fieldDescr = &structDescr->fieldDescr(fieldIndex);
-    if (!fieldDescr->is<SimpleTypeDescr>())
-        return false;
-
-    uint32_t fieldOffset = structDescr->fieldOffset(fieldIndex);
-    TypedThingLayout layout = GetTypedThingLayout(obj->getClass());
-
-    maybeEmitIdGuard(id);
-    writer.guardNoDetachedTypedObjects();
-    writer.guardShape(objId, obj->as<TypedObject>().shape());
-    writer.guardGroup(objId, obj->group());
-
-    typeCheckInfo_.set(obj->group(), id);
-
-    // Scalar types can always be stored without a type update stub.
-    if (fieldDescr->is<ScalarTypeDescr>()) {
-        Scalar::Type type = fieldDescr->as<ScalarTypeDescr>().type();
-        writer.storeTypedObjectScalarProperty(objId, fieldOffset, layout, type, rhsId);
-        writer.returnFromIC();
-
-        trackAttached("TypedObject");
-        return true;
-    }
-
-    // For reference types, guard on the RHS type first, so that
-    // StoreTypedObjectReferenceProperty is infallible.
-    ReferenceTypeDescr::Type type = fieldDescr->as<ReferenceTypeDescr>().type();
-    switch (type) {
-      case ReferenceTypeDescr::TYPE_ANY:
-        break;
-      case ReferenceTypeDescr::TYPE_OBJECT:
-        writer.guardIsObjectOrNull(rhsId);
-        break;
-      case ReferenceTypeDescr::TYPE_STRING:
-        writer.guardType(rhsId, JSVAL_TYPE_STRING);
-        break;
-    }
-
-    writer.storeTypedObjectReferenceProperty(objId, fieldOffset, layout, type, rhsId);
-    writer.returnFromIC();
-
-    trackAttached("TypedObject");
-    return true;
-}
-
-void
-SetPropIRGenerator::trackAttached(const char* name)
-{
-#ifdef JS_JITSPEW
-    CacheIRSpewer& sp = GetCacheIRSpewerSingleton();
-    if (sp.enabled()) {
-        LockGuard<Mutex> guard(sp.lock());
-        sp.beginCache(guard, *this);
-        sp.valueProperty(guard, "base", lhsVal_);
-        sp.valueProperty(guard, "property", idVal_);
-        sp.valueProperty(guard, "value", rhsVal_);
-        sp.attached(guard, name);
-        sp.endCache(guard);
-    }
-#endif
-}
-
-void
-SetPropIRGenerator::trackNotAttached()
-{
-#ifdef JS_JITSPEW
-    CacheIRSpewer& sp = GetCacheIRSpewerSingleton();
-    if (sp.enabled()) {
-        LockGuard<Mutex> guard(sp.lock());
-        sp.beginCache(guard, *this);
-        sp.valueProperty(guard, "base", lhsVal_);
-        sp.valueProperty(guard, "property", idVal_);
-        sp.valueProperty(guard, "value", rhsVal_);
-        sp.endCache(guard);
-    }
-#endif
-}
-
-static bool
-CanAttachSetter(JSContext* cx, jsbytecode* pc, HandleObject obj, HandleId id,
-                MutableHandleObject holder, MutableHandleShape propShape,
-                bool* isTemporarilyUnoptimizable)
-{
-    // Don't attach a setter stub for ops like JSOP_INITELEM.
-    MOZ_ASSERT(IsPropertySetOp(JSOp(*pc)));
-
-    PropertyResult prop;
-    if (!LookupPropertyPure(cx, obj, id, holder.address(), &prop))
-        return false;
-
-    if (prop.isNonNativeProperty())
-        return false;
-
-    propShape.set(prop.maybeShape());
-    if (!IsCacheableSetPropCallScripted(obj, holder, propShape, isTemporarilyUnoptimizable) &&
-        !IsCacheableSetPropCallNative(obj, holder, propShape))
-    {
-        return false;
-    }
-
-    return true;
-}
-
-static void
-EmitCallSetterNoGuards(CacheIRWriter& writer, JSObject* obj, JSObject* holder,
-                       Shape* shape, ObjOperandId objId, ValOperandId rhsId)
-{
-    if (IsCacheableSetPropCallNative(obj, holder, shape)) {
-        JSFunction* target = &shape->setterValue().toObject().as<JSFunction>();
-        MOZ_ASSERT(target->isNative());
-        writer.callNativeSetter(objId, target, rhsId);
-        writer.returnFromIC();
-        return;
-    }
-
-    MOZ_ASSERT(IsCacheableSetPropCallScripted(obj, holder, shape));
-
-    JSFunction* target = &shape->setterValue().toObject().as<JSFunction>();
-    MOZ_ASSERT(target->hasJITCode());
-    writer.callScriptedSetter(objId, target, rhsId);
-    writer.returnFromIC();
-}
-
-bool
-SetPropIRGenerator::tryAttachSetter(HandleObject obj, ObjOperandId objId, HandleId id,
-                                    ValOperandId rhsId)
-{
-    RootedObject holder(cx_);
-    RootedShape propShape(cx_);
-    if (!CanAttachSetter(cx_, pc_, obj, id, &holder, &propShape, isTemporarilyUnoptimizable_))
-        return false;
-
-    maybeEmitIdGuard(id);
-
-    // Use the megamorphic guard if we're in megamorphic mode, except if |obj|
-    // is a Window as GuardHasGetterSetter doesn't support this yet (Window may
-    // require outerizing).
-    if (mode_ == ICState::Mode::Specialized || IsWindow(obj)) {
-        Maybe<ObjOperandId> expandoId;
-        TestMatchingReceiver(writer, obj, propShape, objId, &expandoId);
-
-        if (obj != holder) {
-            GeneratePrototypeGuards(writer, obj, holder, objId);
-
-            // Guard on the holder's shape.
-            ObjOperandId holderId = writer.loadObject(holder);
-            writer.guardShape(holderId, holder->as<NativeObject>().lastProperty());
-        }
-    } else {
-        writer.guardHasGetterSetter(objId, propShape);
-    }
-
-    EmitCallSetterNoGuards(writer, obj, holder, propShape, objId, rhsId);
-
-    trackAttached("Setter");
-    return true;
-}
-
-bool
-SetPropIRGenerator::tryAttachSetArrayLength(HandleObject obj, ObjOperandId objId, HandleId id,
-                                            ValOperandId rhsId)
-{
-    if (!obj->is<ArrayObject>() ||
-        !JSID_IS_ATOM(id, cx_->names().length) ||
-        !obj->as<ArrayObject>().lengthIsWritable())
-    {
-        return false;
-    }
-
-    maybeEmitIdGuard(id);
-    writer.guardClass(objId, GuardClassKind::Array);
-    writer.callSetArrayLength(objId, IsStrictSetPC(pc_), rhsId);
-    writer.returnFromIC();
-
-    trackAttached("SetArrayLength");
-    return true;
-}
-
-bool
-SetPropIRGenerator::tryAttachSetDenseElement(HandleObject obj, ObjOperandId objId, uint32_t index,
-                                             Int32OperandId indexId, ValOperandId rhsId)
-{
-    if (!obj->isNative())
-        return false;
-
-    NativeObject* nobj = &obj->as<NativeObject>();
-    if (!nobj->containsDenseElement(index) || nobj->getElementsHeader()->isFrozen())
-        return false;
-
-    if (typeCheckInfo_.needsTypeBarrier())
-        writer.guardGroup(objId, nobj->group());
-    writer.guardShape(objId, nobj->shape());
-
-    writer.storeDenseElement(objId, indexId, rhsId);
-    writer.returnFromIC();
-
-    // Type inference uses JSID_VOID for the element types.
-    typeCheckInfo_.set(nobj->group(), JSID_VOID);
-
-    trackAttached("SetDenseElement");
-    return true;
-}
-
-static bool
-CanAttachAddElement(JSObject* obj, bool isInit)
-{
-    // Make sure the objects on the prototype don't have any indexed properties
-    // or that such properties can't appear without a shape change.
-    do {
-        // The first two checks are also relevant to the receiver object.
-        if (obj->isIndexed())
-            return false;
-
-        const Class* clasp = obj->getClass();
-        if ((clasp != &ArrayObject::class_ && clasp != &UnboxedArrayObject::class_) &&
-            (clasp->getAddProperty() ||
-             clasp->getResolve() ||
-             clasp->getOpsLookupProperty() ||
-             clasp->getSetProperty() ||
-             clasp->getOpsSetProperty()))
-        {
-            return false;
-        }
-
-        // If we're initializing a property instead of setting one, the objects
-        // on the prototype are not relevant.
-        if (isInit)
-            break;
-
-        JSObject* proto = obj->staticPrototype();
-        if (!proto)
-            break;
-
-        if (!proto->isNative())
-            return false;
-
-        obj = proto;
-    } while (true);
-
-    return true;
-}
-
-static void
-ShapeGuardProtoChain(CacheIRWriter& writer, JSObject* obj, ObjOperandId objId)
-{
-    while (true) {
-        // Guard on the proto if the shape does not imply the proto. Singleton
-        // objects always trigger a shape change when the proto changes, so we
-        // don't need a guard in that case.
-        bool guardProto = obj->hasUncacheableProto() && !obj->isSingleton();
-
-        obj = obj->staticPrototype();
-        if (!obj)
-            return;
-
-        objId = writer.loadProto(objId);
-        if (guardProto)
-            writer.guardSpecificObject(objId, obj);
-        writer.guardShape(objId, obj->as<NativeObject>().shape());
-    }
-}
-
-bool
-SetPropIRGenerator::tryAttachSetDenseElementHole(HandleObject obj, ObjOperandId objId,
-                                                 uint32_t index, Int32OperandId indexId,
-                                                 ValOperandId rhsId)
-{
-    if (!obj->isNative() || rhsVal_.isMagic(JS_ELEMENTS_HOLE))
-        return false;
-
-    JSOp op = JSOp(*pc_);
-    MOZ_ASSERT(IsPropertySetOp(op) || IsPropertyInitOp(op));
-
-    if (op == JSOP_INITHIDDENELEM)
-        return false;
-
-    NativeObject* nobj = &obj->as<NativeObject>();
-    if (!nobj->nonProxyIsExtensible())
-        return false;
-
-    MOZ_ASSERT(!nobj->getElementsHeader()->isFrozen(),
-               "Extensible objects should not have frozen elements");
-
-    uint32_t initLength = nobj->getDenseInitializedLength();
-
-    // Optimize if we're adding an element at initLength or writing to a hole.
-    // Don't handle the adding case if the current accesss is in bounds, to
-    // ensure we always call noteArrayWriteHole.
-    bool isAdd = index == initLength;
-    bool isHoleInBounds = index < initLength && !nobj->containsDenseElement(index);
-    if (!isAdd && !isHoleInBounds)
-        return false;
-
-    // Can't add new elements to arrays with non-writable length.
-    if (isAdd && nobj->is<ArrayObject>() && !nobj->as<ArrayObject>().lengthIsWritable())
-        return false;
-
-    // Typed arrays don't have dense elements.
-    if (nobj->is<TypedArrayObject>())
-        return false;
-
-    // Check for other indexed properties or class hooks.
-    if (!CanAttachAddElement(nobj, IsPropertyInitOp(op)))
-        return false;
-
-    if (typeCheckInfo_.needsTypeBarrier())
-        writer.guardGroup(objId, nobj->group());
-    writer.guardShape(objId, nobj->shape());
-
-    // Also shape guard the proto chain, unless this is an INITELEM or we know
-    // the proto chain has no indexed props.
-    if (IsPropertySetOp(op) && maybeHasExtraIndexedProps_)
-        ShapeGuardProtoChain(writer, obj, objId);
-
-    writer.storeDenseElementHole(objId, indexId, rhsId, isAdd);
-    writer.returnFromIC();
-
-    // Type inference uses JSID_VOID for the element types.
-    typeCheckInfo_.set(nobj->group(), JSID_VOID);
-
-    trackAttached(isAdd ? "AddDenseElement" : "StoreDenseElementHole");
-    return true;
-}
-
-bool
-SetPropIRGenerator::tryAttachSetUnboxedArrayElement(HandleObject obj, ObjOperandId objId,
-                                                    uint32_t index, Int32OperandId indexId,
-                                                    ValOperandId rhsId)
-{
-    if (!obj->is<UnboxedArrayObject>())
-        return false;
-
-    if (!cx_->runtime()->jitSupportsFloatingPoint)
-        return false;
-
-    if (index >= obj->as<UnboxedArrayObject>().initializedLength())
-        return false;
-
-    writer.guardGroup(objId, obj->group());
-
-    JSValueType elementType = obj->group()->unboxedLayoutDontCheckGeneration().elementType();
-    EmitGuardUnboxedPropertyType(writer, elementType, rhsId);
-
-    writer.storeUnboxedArrayElement(objId, indexId, rhsId, elementType);
-    writer.returnFromIC();
-
-    // Type inference uses JSID_VOID for the element types.
-    typeCheckInfo_.set(obj->group(), JSID_VOID);
-
-    trackAttached("SetUnboxedArrayElement");
-    return true;
-}
-
-bool
-SetPropIRGenerator::tryAttachSetTypedElement(HandleObject obj, ObjOperandId objId,
-                                             uint32_t index, Int32OperandId indexId,
-                                             ValOperandId rhsId)
-{
-    if (!obj->is<TypedArrayObject>() && !IsPrimitiveArrayTypedObject(obj))
-        return false;
-
-    if (!rhsVal_.isNumber())
-        return false;
-
-    if (!cx_->runtime()->jitSupportsFloatingPoint && TypedThingRequiresFloatingPoint(obj))
-        return false;
-
-    bool handleOutOfBounds = false;
-    if (obj->is<TypedArrayObject>()) {
-        handleOutOfBounds = (index >= obj->as<TypedArrayObject>().length());
-    } else {
-        // Typed objects throw on out of bounds accesses. Don't attach
-        // a stub in this case.
-        if (index >= obj->as<TypedObject>().length())
-            return false;
-
-        // Don't attach stubs if the underlying storage for typed objects
-        // in the compartment could be detached, as the stub will always
-        // bail out.
-        if (cx_->compartment()->detachedTypedObjects)
-            return false;
-    }
-
-    Scalar::Type elementType = TypedThingElementType(obj);
-    TypedThingLayout layout = GetTypedThingLayout(obj->getClass());
-
-    if (!obj->is<TypedArrayObject>())
-        writer.guardNoDetachedTypedObjects();
-
-    writer.guardShape(objId, obj->as<ShapedObject>().shape());
-    writer.storeTypedElement(objId, indexId, rhsId, layout, elementType, handleOutOfBounds);
-    writer.returnFromIC();
-
-    if (handleOutOfBounds)
-        attachedTypedArrayOOBStub_ = true;
-
-    trackAttached(handleOutOfBounds ? "SetTypedElementOOB" : "SetTypedElement");
-    return true;
-}
-
-bool
-SetPropIRGenerator::tryAttachSetUnboxedArrayElementHole(HandleObject obj, ObjOperandId objId,
-                                                        uint32_t index, Int32OperandId indexId,
-                                                        ValOperandId rhsId)
-{
-    if (!obj->is<UnboxedArrayObject>() || rhsVal_.isMagic(JS_ELEMENTS_HOLE))
-        return false;
-
-    if (!cx_->runtime()->jitSupportsFloatingPoint)
-        return false;
-
-    JSOp op = JSOp(*pc_);
-    MOZ_ASSERT(IsPropertySetOp(op) || IsPropertyInitOp(op));
-
-    if (op == JSOP_INITHIDDENELEM)
-        return false;
-
-    // Optimize if we're adding an element at initLength. Unboxed arrays don't
-    // have holes at indexes < initLength.
-    UnboxedArrayObject* aobj = &obj->as<UnboxedArrayObject>();
-    if (index != aobj->initializedLength() || index >= aobj->capacity())
-        return false;
-
-    // Check for other indexed properties or class hooks.
-    if (!CanAttachAddElement(aobj, IsPropertyInitOp(op)))
-        return false;
-
-    writer.guardGroup(objId, aobj->group());
-
-    JSValueType elementType = aobj->group()->unboxedLayoutDontCheckGeneration().elementType();
-    EmitGuardUnboxedPropertyType(writer, elementType, rhsId);
-
-    // Also shape guard the proto chain, unless this is an INITELEM.
-    if (IsPropertySetOp(op))
-        ShapeGuardProtoChain(writer, aobj, objId);
-
-    writer.storeUnboxedArrayElementHole(objId, indexId, rhsId, elementType);
-    writer.returnFromIC();
-
-    // Type inference uses JSID_VOID for the element types.
-    typeCheckInfo_.set(aobj->group(), JSID_VOID);
-
-    trackAttached("StoreUnboxedArrayElementHole");
-    return true;
-}
-
-bool
-SetPropIRGenerator::tryAttachGenericProxy(HandleObject obj, ObjOperandId objId, HandleId id,
-                                          ValOperandId rhsId, bool handleDOMProxies)
-{
-    MOZ_ASSERT(obj->is<ProxyObject>());
-
-    writer.guardIsProxy(objId);
-
-    if (!handleDOMProxies) {
-        // Ensure that the incoming object is not a DOM proxy, so that we can
-        // get to the specialized stubs. If handleDOMProxies is true, we were
-        // unable to attach a specialized DOM stub, so we just handle all
-        // proxies here.
-        writer.guardNotDOMProxy(objId);
-    }
-
-    if (cacheKind_ == CacheKind::SetProp || mode_ == ICState::Mode::Specialized) {
-        maybeEmitIdGuard(id);
-        writer.callProxySet(objId, id, rhsId, IsStrictSetPC(pc_));
-    } else {
-        // Attach a stub that handles every id.
-        MOZ_ASSERT(cacheKind_ == CacheKind::SetElem);
-        MOZ_ASSERT(mode_ == ICState::Mode::Megamorphic);
-        writer.callProxySetByValue(objId, setElemKeyValueId(), rhsId, IsStrictSetPC(pc_));
-    }
-
-    writer.returnFromIC();
-
-    trackAttached("GenericProxy");
-    return true;
-}
-
-bool
-SetPropIRGenerator::tryAttachDOMProxyShadowed(HandleObject obj, ObjOperandId objId, HandleId id,
-                                              ValOperandId rhsId)
-{
-    MOZ_ASSERT(IsCacheableDOMProxy(obj));
-
-    maybeEmitIdGuard(id);
-    writer.guardShape(objId, obj->maybeShape());
-
-    // No need for more guards: we know this is a DOM proxy, since the shape
-    // guard enforces a given JSClass, so just go ahead and emit the call to
-    // ProxySet.
-    writer.callProxySet(objId, id, rhsId, IsStrictSetPC(pc_));
-    writer.returnFromIC();
-
-    trackAttached("DOMProxyShadowed");
-    return true;
-}
-
-bool
-SetPropIRGenerator::tryAttachDOMProxyUnshadowed(HandleObject obj, ObjOperandId objId, HandleId id,
-                                                ValOperandId rhsId)
-{
-    MOZ_ASSERT(IsCacheableDOMProxy(obj));
-
-    RootedObject proto(cx_, obj->staticPrototype());
-    if (!proto)
-        return false;
-
-    RootedObject holder(cx_);
-    RootedShape propShape(cx_);
-    if (!CanAttachSetter(cx_, pc_, proto, id, &holder, &propShape, isTemporarilyUnoptimizable_))
-        return false;
-
-    maybeEmitIdGuard(id);
-    writer.guardShape(objId, obj->maybeShape());
-
-    // Guard that our expando object hasn't started shadowing this property.
-    CheckDOMProxyExpandoDoesNotShadow(writer, obj, id, objId);
-
-    GeneratePrototypeGuards(writer, obj, holder, objId);
-
-    // Guard on the holder of the property.
-    ObjOperandId holderId = writer.loadObject(holder);
-    writer.guardShape(holderId, holder->as<NativeObject>().lastProperty());
-
-    // EmitCallSetterNoGuards expects |obj| to be the object the property is
-    // on to do some checks. Since we actually looked at proto, and no extra
-    // guards will be generated, we can just pass that instead.
-    EmitCallSetterNoGuards(writer, proto, holder, propShape, objId, rhsId);
-
-    trackAttached("DOMProxyUnshadowed");
-    return true;
-}
-
-bool
-SetPropIRGenerator::tryAttachDOMProxyExpando(HandleObject obj, ObjOperandId objId, HandleId id,
-                                             ValOperandId rhsId)
-{
-    MOZ_ASSERT(IsCacheableDOMProxy(obj));
-
-    RootedValue expandoVal(cx_, GetProxyExtra(obj, GetDOMProxyExpandoSlot()));
-    RootedObject expandoObj(cx_);
-    if (expandoVal.isObject()) {
-        expandoObj = &expandoVal.toObject();
-    } else {
-        MOZ_ASSERT(!expandoVal.isUndefined(),
-                   "How did a missing expando manage to shadow things?");
-        auto expandoAndGeneration = static_cast<ExpandoAndGeneration*>(expandoVal.toPrivate());
-        MOZ_ASSERT(expandoAndGeneration);
-        expandoObj = &expandoAndGeneration->expando.toObject();
-    }
-
-    RootedShape propShape(cx_);
-    if (CanAttachNativeSetSlot(cx_, expandoObj, id, isTemporarilyUnoptimizable_, &propShape)) {
-        maybeEmitIdGuard(id);
-        ObjOperandId expandoObjId =
-            guardDOMProxyExpandoObjectAndShape(obj, objId, expandoVal, expandoObj);
-
-        NativeObject* nativeExpandoObj = &expandoObj->as<NativeObject>();
-        writer.guardGroup(expandoObjId, nativeExpandoObj->group());
-        typeCheckInfo_.set(nativeExpandoObj->group(), id);
-
-        EmitStoreSlotAndReturn(writer, expandoObjId, nativeExpandoObj, propShape, rhsId);
-        trackAttached("DOMProxyExpandoSlot");
-        return true;
-    }
-
-    RootedObject holder(cx_);
-    if (CanAttachSetter(cx_, pc_, expandoObj, id, &holder, &propShape,
-                        isTemporarilyUnoptimizable_))
-    {
-        // Note that we don't actually use the expandoObjId here after the
-        // shape guard. The DOM proxy (objId) is passed to the setter as
-        // |this|.
-        maybeEmitIdGuard(id);
-        guardDOMProxyExpandoObjectAndShape(obj, objId, expandoVal, expandoObj);
-
-        MOZ_ASSERT(holder == expandoObj);
-        EmitCallSetterNoGuards(writer, expandoObj, expandoObj, propShape, objId, rhsId);
-        trackAttached("DOMProxyExpandoSetter");
-        return true;
-    }
-
-    return false;
-}
-
-bool
-SetPropIRGenerator::tryAttachProxy(HandleObject obj, ObjOperandId objId, HandleId id,
-                                   ValOperandId rhsId)
-{
-    // Don't attach a proxy stub for ops like JSOP_INITELEM.
-    MOZ_ASSERT(IsPropertySetOp(JSOp(*pc_)));
-
-    ProxyStubType type = GetProxyStubType(cx_, obj, id);
-    if (type == ProxyStubType::None)
-        return false;
-
-    if (mode_ == ICState::Mode::Megamorphic)
-        return tryAttachGenericProxy(obj, objId, id, rhsId, /* handleDOMProxies = */ true);
-
-    switch (type) {
-      case ProxyStubType::None:
-        break;
-      case ProxyStubType::DOMExpando:
-        if (tryAttachDOMProxyExpando(obj, objId, id, rhsId))
-            return true;
-        if (*isTemporarilyUnoptimizable_) {
-            // Scripted setter without JIT code. Just wait.
-            return false;
-        }
-        MOZ_FALLTHROUGH; // Fall through to the generic shadowed case.
-      case ProxyStubType::DOMShadowed:
-        return tryAttachDOMProxyShadowed(obj, objId, id, rhsId);
-      case ProxyStubType::DOMUnshadowed:
-        if (tryAttachDOMProxyUnshadowed(obj, objId, id, rhsId))
-            return true;
-        if (*isTemporarilyUnoptimizable_) {
-            // Scripted setter without JIT code. Just wait.
-            return false;
-        }
-        return tryAttachGenericProxy(obj, objId, id, rhsId, /* handleDOMProxies = */ true);
-      case ProxyStubType::Generic:
-        return tryAttachGenericProxy(obj, objId, id, rhsId, /* handleDOMProxies = */ false);
-    }
-
-    MOZ_CRASH("Unexpected ProxyStubType");
-}
-
-bool
-SetPropIRGenerator::tryAttachProxyElement(HandleObject obj, ObjOperandId objId, ValOperandId rhsId)
-{
-    // Don't attach a proxy stub for ops like JSOP_INITELEM.
-    MOZ_ASSERT(IsPropertySetOp(JSOp(*pc_)));
-
-    if (!obj->is<ProxyObject>())
-        return false;
-
-    writer.guardIsProxy(objId);
-
-    // Like GetPropIRGenerator::tryAttachProxyElement, don't check for DOM
-    // proxies here as we don't have specialized DOM stubs for this.
-    MOZ_ASSERT(cacheKind_ == CacheKind::SetElem);
-    writer.callProxySetByValue(objId, setElemKeyValueId(), rhsId, IsStrictSetPC(pc_));
-    writer.returnFromIC();
-
-    trackAttached("ProxyElement");
-    return true;
-}
-
-bool
-SetPropIRGenerator::tryAttachWindowProxy(HandleObject obj, ObjOperandId objId, HandleId id,
-                                         ValOperandId rhsId)
-{
-    // Attach a stub when the receiver is a WindowProxy and we can do the set
-    // on the Window (the global object).
-
-    if (!IsWindowProxy(obj))
-        return false;
-
-    // If we're megamorphic prefer a generic proxy stub that handles a lot more
-    // cases.
-    if (mode_ == ICState::Mode::Megamorphic)
-        return false;
-
-    // This must be a WindowProxy for the current Window/global. Else it would
-    // be a cross-compartment wrapper and IsWindowProxy returns false for
-    // those.
-    MOZ_ASSERT(obj->getClass() == cx_->runtime()->maybeWindowProxyClass());
-    MOZ_ASSERT(ToWindowIfWindowProxy(obj) == cx_->global());
-
-    // Now try to do the set on the Window (the current global).
-    Handle<GlobalObject*> windowObj = cx_->global();
-
-    RootedShape propShape(cx_);
-    if (!CanAttachNativeSetSlot(cx_, windowObj, id, isTemporarilyUnoptimizable_, &propShape))
-        return false;
-
-    maybeEmitIdGuard(id);
-
-    writer.guardClass(objId, GuardClassKind::WindowProxy);
-    ObjOperandId windowObjId = writer.loadObject(windowObj);
-
-    writer.guardShape(windowObjId, windowObj->lastProperty());
-    writer.guardGroup(windowObjId, windowObj->group());
-    typeCheckInfo_.set(windowObj->group(), id);
-
-    EmitStoreSlotAndReturn(writer, windowObjId, windowObj, propShape, rhsId);
-
-    trackAttached("WindowProxySlot");
-    return true;
-}
-
-bool
-SetPropIRGenerator::tryAttachAddSlotStub(HandleObjectGroup oldGroup, HandleShape oldShape)
-{
-    AutoAssertNoPendingException aanpe(cx_);
-
-    ValOperandId objValId(writer.setInputOperandId(0));
-    ValOperandId rhsValId;
-    if (cacheKind_ == CacheKind::SetProp) {
-        rhsValId = ValOperandId(writer.setInputOperandId(1));
-    } else {
-        MOZ_ASSERT(cacheKind_ == CacheKind::SetElem);
-        MOZ_ASSERT(setElemKeyValueId().id() == 1);
-        writer.setInputOperandId(1);
-        rhsValId = ValOperandId(writer.setInputOperandId(2));
-    }
-
-    RootedId id(cx_);
-    bool nameOrSymbol;
-    if (!ValueToNameOrSymbolId(cx_, idVal_, &id, &nameOrSymbol)) {
-        cx_->clearPendingException();
-        return false;
-    }
-
-    if (!lhsVal_.isObject() || !nameOrSymbol)
-        return false;
-
-    RootedObject obj(cx_, &lhsVal_.toObject());
-    if (obj->watched())
-        return false;
-
-    PropertyResult prop;
-    JSObject* holder;
-    if (!LookupPropertyPure(cx_, obj, id, &holder, &prop))
-        return false;
-    if (obj != holder)
-        return false;
-
-    Shape* propShape = nullptr;
-    NativeObject* holderOrExpando = nullptr;
-
-    if (obj->isNative()) {
-        propShape = prop.shape();
-        holderOrExpando = &obj->as<NativeObject>();
-    } else {
-        if (!obj->is<UnboxedPlainObject>())
-            return false;
-        UnboxedExpandoObject* expando = obj->as<UnboxedPlainObject>().maybeExpando();
-        if (!expando)
-            return false;
-        propShape = expando->lookupPure(id);
-        if (!propShape)
-            return false;
-        holderOrExpando = expando;
-    }
-
-    MOZ_ASSERT(propShape);
-
-    // The property must be the last added property of the object.
-    if (holderOrExpando->lastProperty() != propShape)
-        return false;
-
-    // Object must be extensible, oldShape must be immediate parent of
-    // current shape.
-    if (!obj->nonProxyIsExtensible() || propShape->previous() != oldShape)
-        return false;
-
-    // Basic shape checks.
-    if (propShape->inDictionary() ||
-        !propShape->hasSlot() ||
-        !propShape->hasDefaultSetter() ||
-        !propShape->writable())
-    {
-        return false;
-    }
-
-    // Watch out for resolve hooks.
-    if (ClassMayResolveId(cx_->names(), obj->getClass(), id, obj)) {
-        // The JSFunction resolve hook defines a (non-configurable and
-        // non-enumerable) |prototype| property on certain functions. Scripts
-        // often assign a custom |prototype| object and we want to optimize
-        // this |prototype| set and eliminate the default object allocation.
-        //
-        // We check group->maybeInterpretedFunction() here and guard on the
-        // group. The group is unique for a particular function so this ensures
-        // we don't add the default prototype property to functions that don't
-        // have it.
-        if (!obj->is<JSFunction>() ||
-            !JSID_IS_ATOM(id, cx_->names().prototype) ||
-            !oldGroup->maybeInterpretedFunction() ||
-            !obj->as<JSFunction>().needsPrototypeProperty())
-        {
-            return false;
-        }
-        MOZ_ASSERT(!propShape->configurable());
-        MOZ_ASSERT(!propShape->enumerable());
-    }
-
-    // Also watch out for addProperty hooks. Ignore the Array addProperty hook,
-    // because it doesn't do anything for non-index properties.
-    DebugOnly<uint32_t> index;
-    MOZ_ASSERT_IF(obj->is<ArrayObject>(), !IdIsIndex(id, &index));
-    if (!obj->is<ArrayObject>() && obj->getClass()->getAddProperty())
-        return false;
-
-    // Walk up the object prototype chain and ensure that all prototypes are
-    // native, and that all prototypes have no setter defined on the property.
-    for (JSObject* proto = obj->staticPrototype(); proto; proto = proto->staticPrototype()) {
-        if (!proto->isNative())
-            return false;
-
-        // If prototype defines this property in a non-plain way, don't optimize.
-        Shape* protoShape = proto->as<NativeObject>().lookup(cx_, id);
-        if (protoShape && !protoShape->hasDefaultSetter())
-            return false;
-
-        // Otherwise, if there's no such property, watch out for a resolve hook
-        // that would need to be invoked and thus prevent inlining of property
-        // addition. Allow the JSFunction resolve hook as it only defines plain
-        // data properties and we don't need to invoke it for objects on the
-        // proto chain.
-        if (ClassMayResolveId(cx_->names(), proto->getClass(), id, proto) &&
-            !proto->is<JSFunction>())
-        {
-            return false;
-        }
-    }
-
-    // Don't attach if we are adding a property to an object which the new
-    // script properties analysis hasn't been performed for yet, as there
-    // may be a shape change required here afterwards.
-    if (oldGroup->newScript() && !oldGroup->newScript()->analyzed()) {
-        *isTemporarilyUnoptimizable_ = true;
-        return false;
-    }
-
-    ObjOperandId objId = writer.guardIsObject(objValId);
-    maybeEmitIdGuard(id);
-
-    writer.guardGroup(objId, oldGroup);
-
-    // Shape guard the holder.
-    ObjOperandId holderId = objId;
-    if (!obj->isNative()) {
-        MOZ_ASSERT(obj->as<UnboxedPlainObject>().maybeExpando());
-        holderId = writer.guardAndLoadUnboxedExpando(objId);
-    }
-    writer.guardShape(holderId, oldShape);
-
-    ShapeGuardProtoChain(writer, obj, objId);
-
-    ObjectGroup* newGroup = obj->group();
-
-    // Check if we have to change the object's group. If we're adding an
-    // unboxed expando property, we pass the expando object to AddAndStore*Slot.
-    // That's okay because we only have to do a group change if the object is a
-    // PlainObject.
-    bool changeGroup = oldGroup != newGroup;
-    MOZ_ASSERT_IF(changeGroup, obj->is<PlainObject>());
-
-    if (holderOrExpando->isFixedSlot(propShape->slot())) {
-        size_t offset = NativeObject::getFixedSlotOffset(propShape->slot());
-        writer.addAndStoreFixedSlot(holderId, offset, rhsValId, propShape,
-                                    changeGroup, newGroup);
-        trackAttached("AddSlot");
-    } else {
-        size_t offset = holderOrExpando->dynamicSlotIndex(propShape->slot()) * sizeof(Value);
-        uint32_t numOldSlots = NativeObject::dynamicSlotsCount(oldShape);
-        uint32_t numNewSlots = NativeObject::dynamicSlotsCount(propShape);
-        if (numOldSlots == numNewSlots) {
-            writer.addAndStoreDynamicSlot(holderId, offset, rhsValId, propShape,
-                                          changeGroup, newGroup);
-            trackAttached("AddSlot");
-        } else {
-            MOZ_ASSERT(numNewSlots > numOldSlots);
-            writer.allocateAndStoreDynamicSlot(holderId, offset, rhsValId, propShape,
-                                               changeGroup, newGroup, numNewSlots);
-            trackAttached("AllocateSlot");
-        }
-    }
-    writer.returnFromIC();
-
-    typeCheckInfo_.set(oldGroup, id);
-=======
->>>>>>> a17af05f
     return true;
 }
 
