/* -*- Mode: C++; tab-width: 8; indent-tabs-mode: nil; c-basic-offset: 4 -*-
 * vim: set ts=8 sts=4 et sw=4 tw=99:
 * This Source Code Form is subject to the terms of the Mozilla Public
 * License, v. 2.0. If a copy of the MPL was not distributed with this
 * file, You can obtain one at http://mozilla.org/MPL/2.0/. */

#ifndef jit_MIRGenerator_h
#define jit_MIRGenerator_h

// This file declares the data structures used to build a control-flow graph
// containing MIR.

#include "mozilla/Atomics.h"

#include <stdarg.h>

#include "jscntxt.h"
#include "jscompartment.h"

#include "jit/CompileInfo.h"
#include "jit/JitAllocPolicy.h"
#include "jit/JitCompartment.h"
#include "jit/MIR.h"
#ifdef JS_ION_PERF
# include "jit/PerfSpewer.h"
#endif
#include "jit/RegisterSets.h"

namespace js {
namespace jit {

class MIRGraph;
class OptimizationInfo;

class MIRGenerator
{
  public:
    MIRGenerator(CompileCompartment* compartment, const JitCompileOptions& options,
                 TempAllocator* alloc, MIRGraph* graph,
                 const CompileInfo* info, const OptimizationInfo* optimizationInfo);

    void initMinWasmHeapLength(uint32_t init) {
        minWasmHeapLength_ = init;
    }

    TempAllocator& alloc() {
        return *alloc_;
    }
    MIRGraph& graph() {
        return *graph_;
    }
    MOZ_MUST_USE bool ensureBallast() {
        return alloc().ensureBallast();
    }
    const JitRuntime* jitRuntime() const {
        return runtime->jitRuntime();
    }
    const CompileInfo& info() const {
        return *info_;
    }
    const OptimizationInfo& optimizationInfo() const {
        return *optimizationInfo_;
    }
    bool hasProfilingScripts() const {
        return runtime && runtime->profilingScripts();
    }

    template <typename T>
    T* allocate(size_t count = 1) {
        size_t bytes;
        if (MOZ_UNLIKELY(!CalculateAllocSize<T>(count, &bytes)))
            return nullptr;
        return static_cast<T*>(alloc().allocate(bytes));
    }

    // Set an error state and prints a message. Returns false so errors can be
    // propagated up.
    mozilla::GenericErrorResult<AbortReason> abort(AbortReason r);
    mozilla::GenericErrorResult<AbortReason>
    abort(AbortReason r, const char* message, ...) MOZ_FORMAT_PRINTF(3, 4);
<<<<<<< HEAD

    mozilla::GenericErrorResult<AbortReason>
    abortFmt(AbortReason r, const char* message, va_list ap);

=======

    mozilla::GenericErrorResult<AbortReason>
    abortFmt(AbortReason r, const char* message, va_list ap) MOZ_FORMAT_PRINTF(3, 0);

>>>>>>> a17af05f
    // Collect the evaluation result of phases after IonBuilder, such that
    // off-thread compilation can report what error got encountered.
    void setOffThreadStatus(AbortReasonOr<Ok> result) {
        MOZ_ASSERT(offThreadStatus_.isOk());
        offThreadStatus_ = result;
    }
    AbortReasonOr<Ok> getOffThreadStatus() const {
        return offThreadStatus_;
    }

    MOZ_MUST_USE bool instrumentedProfiling() {
        if (!instrumentedProfilingIsCached_) {
<<<<<<< HEAD
            instrumentedProfiling_ = GetJitContext()->runtime->geckoProfiler().enabled();
=======
            instrumentedProfiling_ = runtime->geckoProfiler().enabled();
>>>>>>> a17af05f
            instrumentedProfilingIsCached_ = true;
        }
        return instrumentedProfiling_;
    }

    bool isProfilerInstrumentationEnabled() {
        return !compilingWasm() && instrumentedProfiling();
    }

    bool isOptimizationTrackingEnabled() {
        return isProfilerInstrumentationEnabled() && !info().isAnalysis() &&
               !JitOptions.disableOptimizationTracking;
    }

    bool safeForMinorGC() const {
        return safeForMinorGC_;
    }
    void setNotSafeForMinorGC() {
        safeForMinorGC_ = false;
    }

    // Whether the active thread is trying to cancel this build.
    bool shouldCancel(const char* why) {
        maybePause();
        return cancelBuild_;
    }
    void cancel() {
        cancelBuild_ = true;
    }

    void maybePause() {
        if (pauseBuild_ && *pauseBuild_)
            PauseCurrentHelperThread();
    }
    void setPauseFlag(mozilla::Atomic<bool, mozilla::Relaxed>* pauseBuild) {
        pauseBuild_ = pauseBuild;
    }

    bool compilingWasm() const {
        return info_->compilingWasm();
    }

    uint32_t wasmMaxStackArgBytes() const {
        MOZ_ASSERT(compilingWasm());
        return wasmMaxStackArgBytes_;
    }
    void initWasmMaxStackArgBytes(uint32_t n) {
        MOZ_ASSERT(compilingWasm());
        MOZ_ASSERT(wasmMaxStackArgBytes_ == 0);
        wasmMaxStackArgBytes_ = n;
    }
    uint32_t minWasmHeapLength() const {
        return minWasmHeapLength_;
<<<<<<< HEAD
=======
    }

    void setNeedsOverrecursedCheck() {
        needsOverrecursedCheck_ = true;
    }
    bool needsOverrecursedCheck() const {
        return needsOverrecursedCheck_;
>>>>>>> a17af05f
    }

    void setNeedsStaticStackAlignment() {
        needsStaticStackAlignment_ = true;
    }
    bool needsStaticStackAlignment() const {
        return needsOverrecursedCheck_;
    }

    // Traverses the graph to find if there's any SIMD instruction. Costful but
    // the value is cached, so don't worry about calling it several times.
    bool usesSimd();

    bool modifiesFrameArguments() const {
        return modifiesFrameArguments_;
    }

    typedef Vector<ObjectGroup*, 0, JitAllocPolicy> ObjectGroupVector;

    // When aborting with AbortReason::PreliminaryObjects, all groups with
    // preliminary objects which haven't been analyzed yet.
    const ObjectGroupVector& abortedPreliminaryGroups() const {
        return abortedPreliminaryGroups_;
    }

  public:
    CompileCompartment* compartment;
    CompileRuntime* runtime;

  protected:
    const CompileInfo* info_;
    const OptimizationInfo* optimizationInfo_;
    TempAllocator* alloc_;
    MIRGraph* graph_;
    AbortReasonOr<Ok> offThreadStatus_;
    ObjectGroupVector abortedPreliminaryGroups_;
    mozilla::Atomic<bool, mozilla::Relaxed>* pauseBuild_;
    mozilla::Atomic<bool, mozilla::Relaxed> cancelBuild_;

    uint32_t wasmMaxStackArgBytes_;
    bool needsOverrecursedCheck_;
    bool needsStaticStackAlignment_;
    bool usesSimd_;
    bool cachedUsesSimd_;

    // Keep track of whether frame arguments are modified during execution.
    // RegAlloc needs to know this as spilling values back to their register
    // slots is not compatible with that.
    bool modifiesFrameArguments_;

    bool instrumentedProfiling_;
    bool instrumentedProfilingIsCached_;
    bool safeForMinorGC_;

    void addAbortedPreliminaryGroup(ObjectGroup* group);

    uint32_t minWasmHeapLength_;

#if defined(JS_ION_PERF)
    WasmPerfSpewer wasmPerfSpewer_;

  public:
    WasmPerfSpewer& perfSpewer() { return wasmPerfSpewer_; }
#endif

  public:
    const JitCompileOptions options;

  private:
    GraphSpewer gs_;

  public:
    GraphSpewer& graphSpewer() {
        return gs_;
    }
};

} // namespace jit
} // namespace js

#endif /* jit_MIRGenerator_h */<|MERGE_RESOLUTION|>--- conflicted
+++ resolved
@@ -78,17 +78,10 @@
     mozilla::GenericErrorResult<AbortReason> abort(AbortReason r);
     mozilla::GenericErrorResult<AbortReason>
     abort(AbortReason r, const char* message, ...) MOZ_FORMAT_PRINTF(3, 4);
-<<<<<<< HEAD
-
-    mozilla::GenericErrorResult<AbortReason>
-    abortFmt(AbortReason r, const char* message, va_list ap);
-
-=======
 
     mozilla::GenericErrorResult<AbortReason>
     abortFmt(AbortReason r, const char* message, va_list ap) MOZ_FORMAT_PRINTF(3, 0);
 
->>>>>>> a17af05f
     // Collect the evaluation result of phases after IonBuilder, such that
     // off-thread compilation can report what error got encountered.
     void setOffThreadStatus(AbortReasonOr<Ok> result) {
@@ -101,11 +94,7 @@
 
     MOZ_MUST_USE bool instrumentedProfiling() {
         if (!instrumentedProfilingIsCached_) {
-<<<<<<< HEAD
-            instrumentedProfiling_ = GetJitContext()->runtime->geckoProfiler().enabled();
-=======
             instrumentedProfiling_ = runtime->geckoProfiler().enabled();
->>>>>>> a17af05f
             instrumentedProfilingIsCached_ = true;
         }
         return instrumentedProfiling_;
@@ -159,8 +148,6 @@
     }
     uint32_t minWasmHeapLength() const {
         return minWasmHeapLength_;
-<<<<<<< HEAD
-=======
     }
 
     void setNeedsOverrecursedCheck() {
@@ -168,7 +155,6 @@
     }
     bool needsOverrecursedCheck() const {
         return needsOverrecursedCheck_;
->>>>>>> a17af05f
     }
 
     void setNeedsStaticStackAlignment() {
