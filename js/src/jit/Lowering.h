/* -*- Mode: C++; tab-width: 8; indent-tabs-mode: nil; c-basic-offset: 4 -*-
 * vim: set ts=8 sts=4 et sw=4 tw=99:
 * This Source Code Form is subject to the terms of the Mozilla Public
 * License, v. 2.0. If a copy of the MPL was not distributed with this
 * file, You can obtain one at http://mozilla.org/MPL/2.0/. */

#ifndef jit_Lowering_h
#define jit_Lowering_h

// This file declares the structures that are used for attaching LIR to a
// MIRGraph.

#include "jit/LIR.h"
#if defined(JS_CODEGEN_X86)
# include "jit/x86/Lowering-x86.h"
#elif defined(JS_CODEGEN_X64)
# include "jit/x64/Lowering-x64.h"
#elif defined(JS_CODEGEN_ARM)
# include "jit/arm/Lowering-arm.h"
#elif defined(JS_CODEGEN_ARM64)
# include "jit/arm64/Lowering-arm64.h"
#elif defined(JS_CODEGEN_MIPS32)
# include "jit/mips32/Lowering-mips32.h"
#elif defined(JS_CODEGEN_MIPS64)
# include "jit/mips64/Lowering-mips64.h"
#elif defined(JS_CODEGEN_NONE)
# include "jit/none/Lowering-none.h"
#else
# error "Unknown architecture!"
#endif

namespace js {
namespace jit {

class LIRGenerator : public LIRGeneratorSpecific
{
    void updateResumeState(MInstruction* ins);
    void updateResumeState(MBasicBlock* block);

    // The maximum depth, for framesizeclass determination.
    uint32_t maxargslots_;

  public:
    LIRGenerator(MIRGenerator* gen, MIRGraph& graph, LIRGraph& lirGraph)
      : LIRGeneratorSpecific(gen, graph, lirGraph),
        maxargslots_(0)
    { }

    MOZ_MUST_USE bool generate();

  private:
    LBoxAllocation useBoxFixedAtStart(MDefinition* mir, Register reg1, Register reg2) {
        return useBoxFixed(mir, reg1, reg2, /* useAtStart = */ true);
    }

    LBoxAllocation useBoxFixedAtStart(MDefinition* mir, ValueOperand op);
    LBoxAllocation useBoxAtStart(MDefinition* mir, LUse::Policy policy = LUse::REGISTER);

    void lowerBitOp(JSOp op, MInstruction* ins);
    void lowerShiftOp(JSOp op, MShiftInstruction* ins);
    void lowerBinaryV(JSOp op, MBinaryInstruction* ins);
    void definePhis();

    MOZ_MUST_USE bool lowerCallArguments(MCall* call);

  public:
    MOZ_MUST_USE bool visitInstruction(MInstruction* ins);
    MOZ_MUST_USE bool visitBlock(MBasicBlock* block);

    // Visitor hooks are explicit, to give CPU-specific versions a chance to
    // intercept without a bunch of explicit gunk in the .cpp.
    void visitCloneLiteral(MCloneLiteral* ins);
    void visitParameter(MParameter* param);
    void visitCallee(MCallee* callee);
    void visitIsConstructing(MIsConstructing* ins);
    void visitGoto(MGoto* ins);
    void visitTableSwitch(MTableSwitch* tableswitch);
    void visitNewArray(MNewArray* ins);
    void visitNewArrayCopyOnWrite(MNewArrayCopyOnWrite* ins);
    void visitNewArrayDynamicLength(MNewArrayDynamicLength* ins);
<<<<<<< HEAD
    void visitNewArrayIterator(MNewArrayIterator* ins);
=======
    void visitNewIterator(MNewIterator* ins);
>>>>>>> a17af05f
    void visitNewTypedArray(MNewTypedArray* ins);
    void visitNewTypedArrayDynamicLength(MNewTypedArrayDynamicLength* ins);
    void visitNewObject(MNewObject* ins);
    void visitNewTypedObject(MNewTypedObject* ins);
    void visitNewNamedLambdaObject(MNewNamedLambdaObject* ins);
    void visitNewCallObject(MNewCallObject* ins);
    void visitNewSingletonCallObject(MNewSingletonCallObject* ins);
    void visitNewStringObject(MNewStringObject* ins);
    void visitNewDerivedTypedObject(MNewDerivedTypedObject* ins);
    void visitInitElem(MInitElem* ins);
    void visitInitElemGetterSetter(MInitElemGetterSetter* ins);
    void visitMutateProto(MMutateProto* ins);
    void visitInitPropGetterSetter(MInitPropGetterSetter* ins);
    void visitCheckOverRecursed(MCheckOverRecursed* ins);
    void visitDefVar(MDefVar* ins);
    void visitDefLexical(MDefLexical* ins);
    void visitDefFun(MDefFun* ins);
    void visitCreateThisWithTemplate(MCreateThisWithTemplate* ins);
    void visitCreateThisWithProto(MCreateThisWithProto* ins);
    void visitCreateThis(MCreateThis* ins);
    void visitCreateArgumentsObject(MCreateArgumentsObject* ins);
    void visitGetArgumentsObjectArg(MGetArgumentsObjectArg* ins);
    void visitSetArgumentsObjectArg(MSetArgumentsObjectArg* ins);
    void visitReturnFromCtor(MReturnFromCtor* ins);
    void visitComputeThis(MComputeThis* ins);
    void visitCall(MCall* call);
    void visitApplyArgs(MApplyArgs* apply);
    void visitApplyArray(MApplyArray* apply);
    void visitBail(MBail* bail);
    void visitUnreachable(MUnreachable* unreachable);
    void visitEncodeSnapshot(MEncodeSnapshot* ins);
    void visitAssertFloat32(MAssertFloat32* ins);
    void visitAssertRecoveredOnBailout(MAssertRecoveredOnBailout* ins);
    void visitGetDynamicName(MGetDynamicName* ins);
    void visitCallDirectEval(MCallDirectEval* ins);
    void visitTest(MTest* test);
    void visitGotoWithFake(MGotoWithFake* ins);
    void visitFunctionDispatch(MFunctionDispatch* ins);
    void visitObjectGroupDispatch(MObjectGroupDispatch* ins);
    void visitCompare(MCompare* comp);
    void visitTypeOf(MTypeOf* ins);
    void visitToAsync(MToAsync* ins);
    void visitToAsyncGen(MToAsyncGen* ins);
    void visitToAsyncIter(MToAsyncIter* ins);
    void visitToId(MToId* ins);
    void visitBitNot(MBitNot* ins);
    void visitBitAnd(MBitAnd* ins);
    void visitBitOr(MBitOr* ins);
    void visitBitXor(MBitXor* ins);
    void visitLsh(MLsh* ins);
    void visitRsh(MRsh* ins);
    void visitUrsh(MUrsh* ins);
    void visitSignExtendInt32(MSignExtendInt32* ins);
    void visitRotate(MRotate* ins);
    void visitFloor(MFloor* ins);
    void visitCeil(MCeil* ins);
    void visitRound(MRound* ins);
    void visitNearbyInt(MNearbyInt* ins);
    void visitMinMax(MMinMax* ins);
    void visitAbs(MAbs* ins);
    void visitClz(MClz* ins);
    void visitCtz(MCtz* ins);
    void visitSqrt(MSqrt* ins);
    void visitPopcnt(MPopcnt* ins);
    void visitAtan2(MAtan2* ins);
    void visitHypot(MHypot* ins);
    void visitPow(MPow* ins);
    void visitMathFunction(MMathFunction* ins);
    void visitAdd(MAdd* ins);
    void visitSub(MSub* ins);
    void visitMul(MMul* ins);
    void visitDiv(MDiv* ins);
    void visitMod(MMod* ins);
    void visitConcat(MConcat* ins);
    void visitCharCodeAt(MCharCodeAt* ins);
    void visitFromCharCode(MFromCharCode* ins);
    void visitFromCodePoint(MFromCodePoint* ins);
<<<<<<< HEAD
=======
    void visitStringConvertCase(MStringConvertCase* ins);
>>>>>>> a17af05f
    void visitSinCos(MSinCos *ins);
    void visitStringSplit(MStringSplit* ins);
    void visitStart(MStart* start);
    void visitOsrEntry(MOsrEntry* entry);
    void visitNop(MNop* nop);
    void visitLimitedTruncate(MLimitedTruncate* nop);
    void visitOsrValue(MOsrValue* value);
    void visitOsrEnvironmentChain(MOsrEnvironmentChain* object);
    void visitOsrReturnValue(MOsrReturnValue* value);
    void visitOsrArgumentsObject(MOsrArgumentsObject* object);
    void visitToDouble(MToDouble* convert);
    void visitToFloat32(MToFloat32* convert);
    void visitToInt32(MToInt32* convert);
    void visitTruncateToInt32(MTruncateToInt32* truncate);
    void visitWasmTruncateToInt32(MWasmTruncateToInt32* truncate);
    void visitWrapInt64ToInt32(MWrapInt64ToInt32* ins);
    void visitToString(MToString* convert);
    void visitToObject(MToObject* convert);
    void visitToObjectOrNull(MToObjectOrNull* convert);
    void visitRegExp(MRegExp* ins);
    void visitRegExpMatcher(MRegExpMatcher* ins);
    void visitRegExpSearcher(MRegExpSearcher* ins);
    void visitRegExpTester(MRegExpTester* ins);
    void visitRegExpPrototypeOptimizable(MRegExpPrototypeOptimizable* ins);
    void visitRegExpInstanceOptimizable(MRegExpInstanceOptimizable* ins);
    void visitGetFirstDollarIndex(MGetFirstDollarIndex* ins);
    void visitStringReplace(MStringReplace* ins);
    void visitBinarySharedStub(MBinarySharedStub* ins);
    void visitUnarySharedStub(MUnarySharedStub* ins);
    void visitNullarySharedStub(MNullarySharedStub* ins);
    void visitClassConstructor(MClassConstructor* ins);
    void visitLambda(MLambda* ins);
    void visitLambdaArrow(MLambdaArrow* ins);
    void visitSetFunName(MSetFunName* ins);
    void visitNewLexicalEnvironmentObject(MNewLexicalEnvironmentObject* ins);
    void visitCopyLexicalEnvironmentObject(MCopyLexicalEnvironmentObject* ins);
    void visitKeepAliveObject(MKeepAliveObject* ins);
    void visitSlots(MSlots* ins);
    void visitElements(MElements* ins);
    void visitConstantElements(MConstantElements* ins);
    void visitConvertElementsToDoubles(MConvertElementsToDoubles* ins);
    void visitMaybeToDoubleElement(MMaybeToDoubleElement* ins);
    void visitMaybeCopyElementsForWrite(MMaybeCopyElementsForWrite* ins);
    void visitLoadSlot(MLoadSlot* ins);
    void visitLoadFixedSlotAndUnbox(MLoadFixedSlotAndUnbox* ins);
    void visitFunctionEnvironment(MFunctionEnvironment* ins);
    void visitInterruptCheck(MInterruptCheck* ins);
    void visitWasmTrap(MWasmTrap* ins);
    void visitWasmReinterpret(MWasmReinterpret* ins);
    void visitStoreSlot(MStoreSlot* ins);
    void visitFilterTypeSet(MFilterTypeSet* ins);
    void visitTypeBarrier(MTypeBarrier* ins);
    void visitMonitorTypes(MMonitorTypes* ins);
    void visitPostWriteBarrier(MPostWriteBarrier* ins);
    void visitPostWriteElementBarrier(MPostWriteElementBarrier* ins);
    void visitArrayLength(MArrayLength* ins);
    void visitSetArrayLength(MSetArrayLength* ins);
    void visitGetNextEntryForIterator(MGetNextEntryForIterator* ins);
    void visitTypedArrayLength(MTypedArrayLength* ins);
    void visitTypedArrayElements(MTypedArrayElements* ins);
    void visitSetDisjointTypedElements(MSetDisjointTypedElements* ins);
    void visitTypedObjectElements(MTypedObjectElements* ins);
    void visitSetTypedObjectOffset(MSetTypedObjectOffset* ins);
    void visitTypedObjectDescr(MTypedObjectDescr* ins);
    void visitInitializedLength(MInitializedLength* ins);
    void visitSetInitializedLength(MSetInitializedLength* ins);
    void visitUnboxedArrayLength(MUnboxedArrayLength* ins);
    void visitUnboxedArrayInitializedLength(MUnboxedArrayInitializedLength* ins);
    void visitIncrementUnboxedArrayInitializedLength(MIncrementUnboxedArrayInitializedLength* ins);
    void visitSetUnboxedArrayInitializedLength(MSetUnboxedArrayInitializedLength* ins);
    void visitNot(MNot* ins);
    void visitBoundsCheck(MBoundsCheck* ins);
    void visitBoundsCheckLower(MBoundsCheckLower* ins);
    void visitLoadElement(MLoadElement* ins);
    void visitLoadElementHole(MLoadElementHole* ins);
    void visitLoadUnboxedObjectOrNull(MLoadUnboxedObjectOrNull* ins);
    void visitLoadUnboxedString(MLoadUnboxedString* ins);
    void visitLoadElementFromState(MLoadElementFromState* ins);
    void visitStoreElement(MStoreElement* ins);
    void visitStoreElementHole(MStoreElementHole* ins);
    void visitFallibleStoreElement(MFallibleStoreElement* ins);
    void visitStoreUnboxedObjectOrNull(MStoreUnboxedObjectOrNull* ins);
    void visitStoreUnboxedString(MStoreUnboxedString* ins);
    void visitConvertUnboxedObjectToNative(MConvertUnboxedObjectToNative* ins);
    void visitEffectiveAddress(MEffectiveAddress* ins);
    void visitArrayPopShift(MArrayPopShift* ins);
    void visitArrayPush(MArrayPush* ins);
    void visitArraySlice(MArraySlice* ins);
    void visitArrayJoin(MArrayJoin* ins);
    void visitLoadUnboxedScalar(MLoadUnboxedScalar* ins);
    void visitLoadTypedArrayElementHole(MLoadTypedArrayElementHole* ins);
    void visitLoadTypedArrayElementStatic(MLoadTypedArrayElementStatic* ins);
    void visitStoreUnboxedScalar(MStoreUnboxedScalar* ins);
    void visitStoreTypedArrayElementHole(MStoreTypedArrayElementHole* ins);
    void visitClampToUint8(MClampToUint8* ins);
    void visitLoadFixedSlot(MLoadFixedSlot* ins);
    void visitStoreFixedSlot(MStoreFixedSlot* ins);
    void visitGetPropertyCache(MGetPropertyCache* ins);
    void visitGetPropertyPolymorphic(MGetPropertyPolymorphic* ins);
    void visitSetPropertyPolymorphic(MSetPropertyPolymorphic* ins);
    void visitBindNameCache(MBindNameCache* ins);
    void visitCallBindVar(MCallBindVar* ins);
    void visitGuardObjectIdentity(MGuardObjectIdentity* ins);
    void visitGuardClass(MGuardClass* ins);
    void visitGuardObject(MGuardObject* ins);
    void visitGuardString(MGuardString* ins);
    void visitGuardReceiverPolymorphic(MGuardReceiverPolymorphic* ins);
    void visitGuardUnboxedExpando(MGuardUnboxedExpando* ins);
    void visitLoadUnboxedExpando(MLoadUnboxedExpando* ins);
    void visitPolyInlineGuard(MPolyInlineGuard* ins);
    void visitAssertRange(MAssertRange* ins);
    void visitCallGetProperty(MCallGetProperty* ins);
    void visitDeleteProperty(MDeleteProperty* ins);
    void visitDeleteElement(MDeleteElement* ins);
    void visitGetNameCache(MGetNameCache* ins);
    void visitCallGetIntrinsicValue(MCallGetIntrinsicValue* ins);
    void visitCallGetElement(MCallGetElement* ins);
    void visitCallSetElement(MCallSetElement* ins);
    void visitCallInitElementArray(MCallInitElementArray* ins);
    void visitSetPropertyCache(MSetPropertyCache* ins);
    void visitCallSetProperty(MCallSetProperty* ins);
    void visitGetIteratorCache(MGetIteratorCache* ins);
    void visitIteratorMore(MIteratorMore* ins);
    void visitIsNoIter(MIsNoIter* ins);
    void visitIteratorEnd(MIteratorEnd* ins);
    void visitStringLength(MStringLength* ins);
    void visitArgumentsLength(MArgumentsLength* ins);
    void visitGetFrameArgument(MGetFrameArgument* ins);
    void visitSetFrameArgument(MSetFrameArgument* ins);
    void visitRunOncePrologue(MRunOncePrologue* ins);
    void visitRest(MRest* ins);
    void visitThrow(MThrow* ins);
    void visitInCache(MInCache* ins);
    void visitInArray(MInArray* ins);
    void visitHasOwnCache(MHasOwnCache* ins);
    void visitInstanceOf(MInstanceOf* ins);
    void visitCallInstanceOf(MCallInstanceOf* ins);
    void visitIsCallable(MIsCallable* ins);
    void visitIsConstructor(MIsConstructor* ins);
    void visitIsArray(MIsArray* ins);
    void visitIsTypedArray(MIsTypedArray* ins);
    void visitIsObject(MIsObject* ins);
    void visitHasClass(MHasClass* ins);
    void visitObjectClassToString(MObjectClassToString* ins);
    void visitWasmAddOffset(MWasmAddOffset* ins);
    void visitWasmLoadTls(MWasmLoadTls* ins);
    void visitWasmBoundsCheck(MWasmBoundsCheck* ins);
    void visitWasmLoadGlobalVar(MWasmLoadGlobalVar* ins);
    void visitWasmStoreGlobalVar(MWasmStoreGlobalVar* ins);
    void visitWasmParameter(MWasmParameter* ins);
    void visitWasmReturn(MWasmReturn* ins);
    void visitWasmReturnVoid(MWasmReturnVoid* ins);
    void visitWasmStackArg(MWasmStackArg* ins);
    void visitWasmCall(MWasmCall* ins);
    void visitSetDOMProperty(MSetDOMProperty* ins);
    void visitGetDOMProperty(MGetDOMProperty* ins);
    void visitGetDOMMember(MGetDOMMember* ins);
    void visitRecompileCheck(MRecompileCheck* ins);
    void visitSimdBox(MSimdBox* ins);
    void visitSimdUnbox(MSimdUnbox* ins);
    void visitSimdUnaryArith(MSimdUnaryArith* ins);
    void visitSimdBinaryComp(MSimdBinaryComp* ins);
    void visitSimdBinaryBitwise(MSimdBinaryBitwise* ins);
    void visitSimdShift(MSimdShift* ins);
    void visitSimdConstant(MSimdConstant* ins);
    void visitSimdConvert(MSimdConvert* ins);
    void visitSimdReinterpretCast(MSimdReinterpretCast* ins);
    void visitSimdAllTrue(MSimdAllTrue* ins);
    void visitSimdAnyTrue(MSimdAnyTrue* ins);
    void visitPhi(MPhi* ins);
    void visitBeta(MBeta* ins);
    void visitObjectState(MObjectState* ins);
    void visitArrayState(MArrayState* ins);
    void visitArgumentState(MArgumentState* ins);
    void visitUnknownValue(MUnknownValue* ins);
    void visitLexicalCheck(MLexicalCheck* ins);
    void visitThrowRuntimeLexicalError(MThrowRuntimeLexicalError* ins);
    void visitGlobalNameConflictsCheck(MGlobalNameConflictsCheck* ins);
    void visitDebugger(MDebugger* ins);
    void visitNewTarget(MNewTarget* ins);
    void visitArrowNewTarget(MArrowNewTarget* ins);
    void visitNaNToZero(MNaNToZero *ins);
    void visitAtomicIsLockFree(MAtomicIsLockFree* ins);
    void visitGuardSharedTypedArray(MGuardSharedTypedArray* ins);
    void visitCheckReturn(MCheckReturn* ins);
    void visitCheckIsObj(MCheckIsObj* ins);
    void visitCheckIsCallable(MCheckIsCallable* ins);
    void visitCheckObjCoercible(MCheckObjCoercible* ins);
    void visitDebugCheckSelfHosted(MDebugCheckSelfHosted* ins);
    void visitFinishBoundFunctionInit(MFinishBoundFunctionInit* ins);
    void visitIsPackedArray(MIsPackedArray* ins);
    void visitGetPrototypeOf(MGetPrototypeOf* ins);
};

} // namespace jit
} // namespace js

#endif /* jit_Lowering_h */<|MERGE_RESOLUTION|>--- conflicted
+++ resolved
@@ -78,11 +78,7 @@
     void visitNewArray(MNewArray* ins);
     void visitNewArrayCopyOnWrite(MNewArrayCopyOnWrite* ins);
     void visitNewArrayDynamicLength(MNewArrayDynamicLength* ins);
-<<<<<<< HEAD
-    void visitNewArrayIterator(MNewArrayIterator* ins);
-=======
     void visitNewIterator(MNewIterator* ins);
->>>>>>> a17af05f
     void visitNewTypedArray(MNewTypedArray* ins);
     void visitNewTypedArrayDynamicLength(MNewTypedArrayDynamicLength* ins);
     void visitNewObject(MNewObject* ins);
@@ -160,10 +156,7 @@
     void visitCharCodeAt(MCharCodeAt* ins);
     void visitFromCharCode(MFromCharCode* ins);
     void visitFromCodePoint(MFromCodePoint* ins);
-<<<<<<< HEAD
-=======
     void visitStringConvertCase(MStringConvertCase* ins);
->>>>>>> a17af05f
     void visitSinCos(MSinCos *ins);
     void visitStringSplit(MStringSplit* ins);
     void visitStart(MStart* start);
