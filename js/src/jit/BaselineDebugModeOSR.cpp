/* -*- Mode: C++; tab-width: 8; indent-tabs-mode: nil; c-basic-offset: 4 -*-
 * vim: set ts=8 sts=4 et sw=4 tw=99:
 * This Source Code Form is subject to the terms of the Mozilla Public
 * License, v. 2.0. If a copy of the MPL was not distributed with this
 * file, You can obtain one at http://mozilla.org/MPL/2.0/. */

#include "jit/BaselineDebugModeOSR.h"

#include "mozilla/DebugOnly.h"
#include "mozilla/SizePrintfMacros.h"

#include "jit/BaselineIC.h"
#include "jit/JitcodeMap.h"
#include "jit/Linker.h"
#include "jit/PerfSpewer.h"

#include "jit/JitFrames-inl.h"
#include "jit/MacroAssembler-inl.h"
#include "vm/Stack-inl.h"

using namespace js;
using namespace js::jit;

using mozilla::DebugOnly;

struct DebugModeOSREntry
{
    JSScript* script;
    BaselineScript* oldBaselineScript;
    ICStub* oldStub;
    ICStub* newStub;
    BaselineDebugModeOSRInfo* recompInfo;
    uint32_t pcOffset;
    ICEntry::Kind frameKind;

    explicit DebugModeOSREntry(JSScript* script)
      : script(script),
        oldBaselineScript(script->baselineScript()),
        oldStub(nullptr),
        newStub(nullptr),
        recompInfo(nullptr),
        pcOffset(uint32_t(-1)),
        frameKind(ICEntry::Kind_Invalid)
    { }

    DebugModeOSREntry(JSScript* script, uint32_t pcOffset)
      : script(script),
        oldBaselineScript(script->baselineScript()),
        oldStub(nullptr),
        newStub(nullptr),
        recompInfo(nullptr),
        pcOffset(pcOffset),
        frameKind(ICEntry::Kind_Invalid)
    { }

    DebugModeOSREntry(JSScript* script, const ICEntry& icEntry)
      : script(script),
        oldBaselineScript(script->baselineScript()),
        oldStub(nullptr),
        newStub(nullptr),
        recompInfo(nullptr),
        pcOffset(icEntry.pcOffset()),
        frameKind(icEntry.kind())
    {
#ifdef DEBUG
        MOZ_ASSERT(pcOffset == icEntry.pcOffset());
        MOZ_ASSERT(frameKind == icEntry.kind());
#endif
    }

    DebugModeOSREntry(JSScript* script, BaselineDebugModeOSRInfo* info)
      : script(script),
        oldBaselineScript(script->baselineScript()),
        oldStub(nullptr),
        newStub(nullptr),
        recompInfo(nullptr),
        pcOffset(script->pcToOffset(info->pc)),
        frameKind(info->frameKind)
    {
#ifdef DEBUG
        MOZ_ASSERT(pcOffset == script->pcToOffset(info->pc));
        MOZ_ASSERT(frameKind == info->frameKind);
#endif
    }

    DebugModeOSREntry(DebugModeOSREntry&& other)
      : script(other.script),
        oldBaselineScript(other.oldBaselineScript),
        oldStub(other.oldStub),
        newStub(other.newStub),
        recompInfo(other.recompInfo ? other.takeRecompInfo() : nullptr),
        pcOffset(other.pcOffset),
        frameKind(other.frameKind)
    { }

    ~DebugModeOSREntry() {
        // Note that this is nulled out when the recompInfo is taken by the
        // frame. The frame then has the responsibility of freeing the
        // recompInfo.
        js_delete(recompInfo);
    }

    bool needsRecompileInfo() const {
        return frameKind == ICEntry::Kind_CallVM ||
               frameKind == ICEntry::Kind_WarmupCounter ||
               frameKind == ICEntry::Kind_StackCheck ||
               frameKind == ICEntry::Kind_EarlyStackCheck ||
               frameKind == ICEntry::Kind_DebugTrap ||
               frameKind == ICEntry::Kind_DebugPrologue ||
               frameKind == ICEntry::Kind_DebugEpilogue;
    }

    bool recompiled() const {
        return oldBaselineScript != script->baselineScript();
    }

    BaselineDebugModeOSRInfo* takeRecompInfo() {
        MOZ_ASSERT(needsRecompileInfo() && recompInfo);
        BaselineDebugModeOSRInfo* tmp = recompInfo;
        recompInfo = nullptr;
        return tmp;
    }

    bool allocateRecompileInfo(JSContext* cx) {
        MOZ_ASSERT(script);
        MOZ_ASSERT(needsRecompileInfo());

        // If we are returning to a frame which needs a continuation fixer,
        // allocate the recompile info up front so that the patching function
        // is infallible.
        jsbytecode* pc = script->offsetToPC(pcOffset);

        // XXX: Work around compiler error disallowing using bitfields
        // with the template magic of new_.
        ICEntry::Kind kind = frameKind;
        recompInfo = cx->new_<BaselineDebugModeOSRInfo>(pc, kind);
        return !!recompInfo;
    }

    ICFallbackStub* fallbackStub() const {
        MOZ_ASSERT(script);
        MOZ_ASSERT(oldStub);
        return script->baselineScript()->icEntryFromPCOffset(pcOffset).fallbackStub();
    }
};

typedef Vector<DebugModeOSREntry> DebugModeOSREntryVector;

class UniqueScriptOSREntryIter
{
    const DebugModeOSREntryVector& entries_;
    size_t index_;

  public:
    explicit UniqueScriptOSREntryIter(const DebugModeOSREntryVector& entries)
      : entries_(entries),
        index_(0)
    { }

    bool done() {
        return index_ == entries_.length();
    }

    const DebugModeOSREntry& entry() {
        MOZ_ASSERT(!done());
        return entries_[index_];
    }

    UniqueScriptOSREntryIter& operator++() {
        MOZ_ASSERT(!done());
        while (++index_ < entries_.length()) {
            bool unique = true;
            for (size_t i = 0; i < index_; i++) {
                if (entries_[i].script == entries_[index_].script) {
                    unique = false;
                    break;
                }
            }
            if (unique)
                break;
        }
        return *this;
    }
};

static bool
CollectJitStackScripts(JSContext* cx, const Debugger::ExecutionObservableSet& obs,
                       const ActivationIterator& activation, DebugModeOSREntryVector& entries)
{
    ICStub* prevFrameStubPtr = nullptr;
    bool needsRecompileHandler = false;
    for (OnlyJSJitFrameIter iter(activation); !iter.done(); ++iter) {
        const JSJitFrameIter& frame = iter.frame();
        switch (frame.type()) {
          case JitFrame_BaselineJS: {
            JSScript* script = frame.script();

            if (!obs.shouldRecompileOrInvalidate(script)) {
                prevFrameStubPtr = nullptr;
                break;
            }

            BaselineFrame* baselineFrame = frame.baselineFrame();

            if (BaselineDebugModeOSRInfo* info = baselineFrame->getDebugModeOSRInfo()) {
                // If patching a previously patched yet unpopped frame, we can
                // use the BaselineDebugModeOSRInfo on the frame directly to
                // patch. Indeed, we cannot use frame.returnAddressToFp(), as
                // it points into the debug mode OSR handler and cannot be
                // used to look up a corresponding ICEntry.
                //
                // See cases F and G in PatchBaselineFramesForDebugMode.
                if (!entries.append(DebugModeOSREntry(script, info)))
                    return false;
            } else if (baselineFrame->isHandlingException()) {
                // We are in the middle of handling an exception and the frame
                // must have an override pc.
                uint32_t offset = script->pcToOffset(baselineFrame->overridePc());
                if (!entries.append(DebugModeOSREntry(script, offset)))
                    return false;
            } else {
                // The frame must be settled on a pc with an ICEntry.
<<<<<<< HEAD
                uint8_t* retAddr = iter.returnAddressToFp();
=======
                uint8_t* retAddr = frame.returnAddressToFp();
>>>>>>> a17af05f
                BaselineICEntry& icEntry = script->baselineScript()->icEntryFromReturnAddress(retAddr);
                if (!entries.append(DebugModeOSREntry(script, icEntry)))
                    return false;
            }

            if (entries.back().needsRecompileInfo()) {
                if (!entries.back().allocateRecompileInfo(cx))
                    return false;

                needsRecompileHandler |= true;
            }
            entries.back().oldStub = prevFrameStubPtr;
            prevFrameStubPtr = nullptr;
            break;
          }

          case JitFrame_BaselineStub:
            prevFrameStubPtr =
                reinterpret_cast<BaselineStubFrameLayout*>(frame.fp())->maybeStubPtr();
            break;

          case JitFrame_IonJS: {
            InlineFrameIterator inlineIter(cx, &frame);
            while (true) {
                if (obs.shouldRecompileOrInvalidate(inlineIter.script())) {
                    if (!entries.append(DebugModeOSREntry(inlineIter.script())))
                        return false;
                }
                if (!inlineIter.more())
                    break;
                ++inlineIter;
            }
            break;
          }

          default:;
        }
    }

    // Initialize the on-stack recompile handler, which may fail, so that
    // patching the stack is infallible.
    if (needsRecompileHandler) {
        JitRuntime* rt = cx->runtime()->jitRuntime();
        if (!rt->getBaselineDebugModeOSRHandlerAddress(cx, true))
            return false;
    }

    return true;
}

static bool
CollectInterpreterStackScripts(JSContext* cx, const Debugger::ExecutionObservableSet& obs,
                               const ActivationIterator& activation,
                               DebugModeOSREntryVector& entries)
{
    // Collect interpreter frame stacks with IonScript or BaselineScript as
    // well. These do not need to be patched, but do need to be invalidated
    // and recompiled.
    InterpreterActivation* act = activation.activation()->asInterpreter();
    for (InterpreterFrameIterator iter(act); !iter.done(); ++iter) {
        JSScript* script = iter.frame()->script();
        if (obs.shouldRecompileOrInvalidate(script)) {
            if (!entries.append(DebugModeOSREntry(iter.frame()->script())))
                return false;
        }
    }
    return true;
}

#ifdef JS_JITSPEW
static const char*
ICEntryKindToString(ICEntry::Kind kind)
{
    switch (kind) {
      case ICEntry::Kind_Op:
        return "IC";
      case ICEntry::Kind_NonOp:
        return "non-op IC";
      case ICEntry::Kind_CallVM:
        return "callVM";
      case ICEntry::Kind_WarmupCounter:
        return "warmup counter";
      case ICEntry::Kind_StackCheck:
        return "stack check";
      case ICEntry::Kind_EarlyStackCheck:
        return "early stack check";
      case ICEntry::Kind_DebugTrap:
        return "debug trap";
      case ICEntry::Kind_DebugPrologue:
        return "debug prologue";
      case ICEntry::Kind_DebugEpilogue:
        return "debug epilogue";
      default:
        MOZ_CRASH("bad ICEntry kind");
    }
}
#endif // JS_JITSPEW

static void
SpewPatchBaselineFrame(uint8_t* oldReturnAddress, uint8_t* newReturnAddress,
                       JSScript* script, ICEntry::Kind frameKind, jsbytecode* pc)
{
    JitSpew(JitSpew_BaselineDebugModeOSR,
<<<<<<< HEAD
            "Patch return %p -> %p on BaselineJS frame (%s:%" PRIuSIZE ") from %s at %s",
=======
            "Patch return %p -> %p on BaselineJS frame (%s:%zu) from %s at %s",
>>>>>>> a17af05f
            oldReturnAddress, newReturnAddress, script->filename(), script->lineno(),
            ICEntryKindToString(frameKind), CodeName[(JSOp)*pc]);
}

static void
SpewPatchBaselineFrameFromExceptionHandler(uint8_t* oldReturnAddress, uint8_t* newReturnAddress,
                                           JSScript* script, jsbytecode* pc)
{
    JitSpew(JitSpew_BaselineDebugModeOSR,
<<<<<<< HEAD
            "Patch return %p -> %p on BaselineJS frame (%s:%" PRIuSIZE ") from exception handler at %s",
=======
            "Patch return %p -> %p on BaselineJS frame (%s:%zu) from exception handler at %s",
>>>>>>> a17af05f
            oldReturnAddress, newReturnAddress, script->filename(), script->lineno(),
            CodeName[(JSOp)*pc]);
}

static void
SpewPatchStubFrame(ICStub* oldStub, ICStub* newStub)
{
    JitSpew(JitSpew_BaselineDebugModeOSR,
            "Patch   stub %p -> %p on BaselineStub frame (%s)",
            oldStub, newStub, newStub ? ICStub::KindString(newStub->kind()) : "exception handler");
}

static void
PatchBaselineFramesForDebugMode(JSContext* cx, const CooperatingContext& target,
                                const Debugger::ExecutionObservableSet& obs,
                                const ActivationIterator& activation,
                                DebugModeOSREntryVector& entries, size_t* start)
{
    //
    // Recompile Patching Overview
    //
    // When toggling debug mode with live baseline scripts on the stack, we
    // could have entered the VM via the following ways from the baseline
    // script.
    //
    // Off to On:
    //  A. From a "can call" stub.
    //  B. From a VM call.
    //  H. From inside HandleExceptionBaseline.
    //  I. From inside the interrupt handler via the prologue stack check.
    //  J. From the warmup counter in the prologue.
    //
    // On to Off:
    //  - All the ways above.
    //  C. From the debug trap handler.
    //  D. From the debug prologue.
    //  E. From the debug epilogue.
    //
    // Cycles (On to Off to On)+ or (Off to On to Off)+:
    //  F. Undo cases B, C, D, E, I or J above on previously patched yet unpopped
    //     frames.
    //
    // In general, we patch the return address from the VM call to return to a
    // "continuation fixer" to fix up machine state (registers and stack
    // state). Specifics on what needs to be done are documented below.
    //

    CommonFrameLayout* prev = nullptr;
    size_t entryIndex = *start;

    for (OnlyJSJitFrameIter iter(activation); !iter.done(); ++iter) {
        const JSJitFrameIter& frame = iter.frame();
        switch (frame.type()) {
          case JitFrame_BaselineJS: {
            // If the script wasn't recompiled or is not observed, there's
            // nothing to patch.
            if (!obs.shouldRecompileOrInvalidate(frame.script()))
                break;

            DebugModeOSREntry& entry = entries[entryIndex];

            if (!entry.recompiled()) {
                entryIndex++;
                break;
            }

            JSScript* script = entry.script;
            uint32_t pcOffset = entry.pcOffset;
            jsbytecode* pc = script->offsetToPC(pcOffset);

            MOZ_ASSERT(script == frame.script());
            MOZ_ASSERT(pcOffset < script->length());

            BaselineScript* bl = script->baselineScript();
            ICEntry::Kind kind = entry.frameKind;

            if (kind == ICEntry::Kind_Op) {
                // Case A above.
                //
                // Patching these cases needs to patch both the stub frame and
                // the baseline frame. The stub frame is patched below. For
                // the baseline frame here, we resume right after the IC
                // returns.
                //
                // Since we're using the same IC stub code, we can resume
                // directly to the IC resume address.
                uint8_t* retAddr = bl->returnAddressForIC(bl->icEntryFromPCOffset(pcOffset));
                SpewPatchBaselineFrame(prev->returnAddress(), retAddr, script, kind, pc);
<<<<<<< HEAD
                DebugModeOSRVolatileJitFrameIterator::forwardLiveIterators(
=======
                DebugModeOSRVolatileJitFrameIter::forwardLiveIterators(
>>>>>>> a17af05f
                    target, prev->returnAddress(), retAddr);
                prev->setReturnAddress(retAddr);
                entryIndex++;
                break;
            }

            if (kind == ICEntry::Kind_Invalid) {
                // Case H above.
                //
                // We are recompiling on-stack scripts from inside the
                // exception handler, by way of an onExceptionUnwind
                // invocation, on a pc without an ICEntry. This means the
                // frame must have an override pc.
                //
                // If profiling is off, patch the resume address to nullptr,
                // to ensure the old address is not used anywhere.
                //
                // If profiling is on, JitProfilingFrameIterator requires a
                // valid return address.
                MOZ_ASSERT(frame.baselineFrame()->isHandlingException());
                MOZ_ASSERT(frame.baselineFrame()->overridePc() == pc);
                uint8_t* retAddr;
                if (cx->runtime()->geckoProfiler().enabled())
                    retAddr = bl->nativeCodeForPC(script, pc);
                else
                    retAddr = nullptr;
                SpewPatchBaselineFrameFromExceptionHandler(prev->returnAddress(), retAddr,
                                                           script, pc);
<<<<<<< HEAD
                DebugModeOSRVolatileJitFrameIterator::forwardLiveIterators(
=======
                DebugModeOSRVolatileJitFrameIter::forwardLiveIterators(
>>>>>>> a17af05f
                    target, prev->returnAddress(), retAddr);
                prev->setReturnAddress(retAddr);
                entryIndex++;
                break;
            }

            // Case F above.
            //
            // We undo a previous recompile by handling cases B, C, D, E, I or J
            // like normal, except that we retrieve the pc information via
            // the previous OSR debug info stashed on the frame.
            BaselineDebugModeOSRInfo* info = frame.baselineFrame()->getDebugModeOSRInfo();
            if (info) {
                MOZ_ASSERT(info->pc == pc);
                MOZ_ASSERT(info->frameKind == kind);
                MOZ_ASSERT(kind == ICEntry::Kind_CallVM ||
                           kind == ICEntry::Kind_WarmupCounter ||
                           kind == ICEntry::Kind_StackCheck ||
                           kind == ICEntry::Kind_EarlyStackCheck ||
                           kind == ICEntry::Kind_DebugTrap ||
                           kind == ICEntry::Kind_DebugPrologue ||
                           kind == ICEntry::Kind_DebugEpilogue);

                // We will have allocated a new recompile info, so delete the
                // existing one.
                frame.baselineFrame()->deleteDebugModeOSRInfo();
            }

            // The RecompileInfo must already be allocated so that this
            // function may be infallible.
            BaselineDebugModeOSRInfo* recompInfo = entry.takeRecompInfo();

            bool popFrameReg;
            switch (kind) {
              case ICEntry::Kind_CallVM: {
                // Case B above.
                //
                // Patching returns from a VM call. After fixing up the the
                // continuation for unsynced values (the frame register is
                // popped by the callVM trampoline), we resume at the
                // return-from-callVM address. The assumption here is that all
                // callVMs which can trigger debug mode OSR are the *only*
                // callVMs generated for their respective pc locations in the
                // baseline JIT code.
                BaselineICEntry& callVMEntry = bl->callVMEntryFromPCOffset(pcOffset);
                recompInfo->resumeAddr = bl->returnAddressForIC(callVMEntry);
                popFrameReg = false;
                break;
              }

              case ICEntry::Kind_WarmupCounter: {
                // Case J above.
                //
                // Patching mechanism is identical to a CallVM. This is
                // handled especially only because the warmup counter VM call is
                // part of the prologue, and not tied an opcode.
                BaselineICEntry& warmupCountEntry = bl->warmupCountICEntry();
                recompInfo->resumeAddr = bl->returnAddressForIC(warmupCountEntry);
                popFrameReg = false;
                break;
              }

              case ICEntry::Kind_StackCheck:
              case ICEntry::Kind_EarlyStackCheck: {
                // Case I above.
                //
                // Patching mechanism is identical to a CallVM. This is
                // handled especially only because the stack check VM call is
                // part of the prologue, and not tied an opcode.
                bool earlyCheck = kind == ICEntry::Kind_EarlyStackCheck;
                BaselineICEntry& stackCheckEntry = bl->stackCheckICEntry(earlyCheck);
                recompInfo->resumeAddr = bl->returnAddressForIC(stackCheckEntry);
                popFrameReg = false;
                break;
              }

              case ICEntry::Kind_DebugTrap:
                // Case C above.
                //
                // Debug traps are emitted before each op, so we resume at the
                // same op. Calling debug trap handlers is done via a toggled
                // call to a thunk (DebugTrapHandler) that takes care tearing
                // down its own stub frame so we don't need to worry about
                // popping the frame reg.
                recompInfo->resumeAddr = bl->nativeCodeForPC(script, pc, &recompInfo->slotInfo);
                popFrameReg = false;
                break;

              case ICEntry::Kind_DebugPrologue:
                // Case D above.
                //
                // We patch a jump directly to the right place in the prologue
                // after popping the frame reg and checking for forced return.
                recompInfo->resumeAddr = bl->postDebugPrologueAddr();
                popFrameReg = true;
                break;

              default:
                // Case E above.
                //
                // We patch a jump directly to the epilogue after popping the
                // frame reg and checking for forced return.
                MOZ_ASSERT(kind == ICEntry::Kind_DebugEpilogue);
                recompInfo->resumeAddr = bl->epilogueEntryAddr();
                popFrameReg = true;
                break;
            }

            SpewPatchBaselineFrame(prev->returnAddress(), recompInfo->resumeAddr,
                                   script, kind, recompInfo->pc);

            // The recompile handler must already be created so that this
            // function may be infallible.
            JitRuntime* rt = cx->runtime()->jitRuntime();
            void* handlerAddr = rt->getBaselineDebugModeOSRHandlerAddress(cx, popFrameReg);
            MOZ_ASSERT(handlerAddr);

            prev->setReturnAddress(reinterpret_cast<uint8_t*>(handlerAddr));
            frame.baselineFrame()->setDebugModeOSRInfo(recompInfo);
            frame.baselineFrame()->setOverridePc(recompInfo->pc);

            entryIndex++;
            break;
          }

          case JitFrame_BaselineStub: {
            JSJitFrameIter prev(iter.frame());
            ++prev;
            BaselineFrame* prevFrame = prev.baselineFrame();
            if (!obs.shouldRecompileOrInvalidate(prevFrame->script()))
                break;

            DebugModeOSREntry& entry = entries[entryIndex];

            // If the script wasn't recompiled, there's nothing to patch.
            if (!entry.recompiled())
                break;

            BaselineStubFrameLayout* layout =
                reinterpret_cast<BaselineStubFrameLayout*>(frame.fp());
            MOZ_ASSERT(layout->maybeStubPtr() == entry.oldStub);

            // Patch baseline stub frames for case A above.
            //
            // We need to patch the stub frame to point to an ICStub belonging
            // to the recompiled baseline script. These stubs are allocated up
            // front in CloneOldBaselineStub. They share the same JitCode as
            // the old baseline script's stubs, so we don't need to patch the
            // exit frame's return address.
            //
            // Subtlety here: the debug trap handler of case C above pushes a
            // stub frame with a null stub pointer. This handler will exist
            // across recompiling the script, so we don't patch anything for
            // such stub frames. We will return to that handler, which takes
            // care of cleaning up the stub frame.
            //
            // Note that for stub pointers that are already on the C stack
            // (i.e. fallback calls), we need to check for recompilation using
            // DebugModeOSRVolatileStub.
            if (layout->maybeStubPtr()) {
                MOZ_ASSERT(entry.newStub || prevFrame->isHandlingException());
                SpewPatchStubFrame(entry.oldStub, entry.newStub);
                layout->setStubPtr(entry.newStub);
            }

            break;
          }

          case JitFrame_IonJS: {
            // Nothing to patch.
            InlineFrameIterator inlineIter(cx, &frame);
            while (true) {
                if (obs.shouldRecompileOrInvalidate(inlineIter.script()))
                    entryIndex++;
                if (!inlineIter.more())
                    break;
                ++inlineIter;
            }
            break;
          }

          default:;
        }

        prev = frame.current();
    }

    *start = entryIndex;
}

static void
SkipInterpreterFrameEntries(const Debugger::ExecutionObservableSet& obs,
                            const ActivationIterator& activation,
                            DebugModeOSREntryVector& entries, size_t* start)
{
    size_t entryIndex = *start;

    // Skip interpreter frames, which do not need patching.
    InterpreterActivation* act = activation.activation()->asInterpreter();
    for (InterpreterFrameIterator iter(act); !iter.done(); ++iter) {
        if (obs.shouldRecompileOrInvalidate(iter.frame()->script()))
            entryIndex++;
    }

    *start = entryIndex;
}

static bool
RecompileBaselineScriptForDebugMode(JSContext* cx, JSScript* script,
                                    Debugger::IsObserving observing)
{
    BaselineScript* oldBaselineScript = script->baselineScript();

    // If a script is on the stack multiple times, it may have already
    // been recompiled.
    if (oldBaselineScript->hasDebugInstrumentation() == observing)
        return true;

<<<<<<< HEAD
    JitSpew(JitSpew_BaselineDebugModeOSR, "Recompiling (%s:%" PRIuSIZE ") for %s",
=======
    JitSpew(JitSpew_BaselineDebugModeOSR, "Recompiling (%s:%zu) for %s",
>>>>>>> a17af05f
            script->filename(), script->lineno(), observing ? "DEBUGGING" : "NORMAL EXECUTION");

    script->setBaselineScript(cx->runtime(), nullptr);

    MethodStatus status = BaselineCompile(cx, script, /* forceDebugMode = */ observing);
    if (status != Method_Compiled) {
        // We will only fail to recompile for debug mode due to OOM. Restore
        // the old baseline script in case something doesn't properly
        // propagate OOM.
        MOZ_ASSERT(status == Method_Error);
        script->setBaselineScript(cx->runtime(), oldBaselineScript);
        return false;
    }

    // Don't destroy the old baseline script yet, since if we fail any of the
    // recompiles we need to rollback all the old baseline scripts.
    MOZ_ASSERT(script->baselineScript()->hasDebugInstrumentation() == observing);
    return true;
}

#define PATCHABLE_ICSTUB_KIND_LIST(_)           \
    _(CacheIR_Monitored)                        \
    _(CacheIR_Updated)                          \
    _(Call_Scripted)                            \
    _(Call_AnyScripted)                         \
    _(Call_Native)                              \
    _(Call_ClassHook)                           \
    _(Call_ScriptedApplyArray)                  \
    _(Call_ScriptedApplyArguments)              \
    _(Call_ScriptedFunCall)

static bool
CloneOldBaselineStub(JSContext* cx, DebugModeOSREntryVector& entries, size_t entryIndex)
{
    DebugModeOSREntry& entry = entries[entryIndex];
    if (!entry.oldStub)
        return true;

    ICStub* oldStub = entry.oldStub;
    MOZ_ASSERT(oldStub->makesGCCalls());

    // If this script was not recompiled (because it already had the correct
    // debug instrumentation), don't clone to avoid attaching duplicate stubs.
    if (!entry.recompiled()) {
        entry.newStub = nullptr;
        return true;
    }

    if (entry.frameKind == ICEntry::Kind_Invalid) {
        // The exception handler can modify the frame's override pc while
        // unwinding scopes. This is fine, but if we have a stub frame, the code
        // code below will get confused: the entry's pcOffset doesn't match the
        // stub that's still on the stack. To prevent that, we just set the new
        // stub to nullptr as we will never return to this stub frame anyway.
        entry.newStub = nullptr;
        return true;
    }

    // Get the new fallback stub from the recompiled baseline script.
    ICFallbackStub* fallbackStub = entry.fallbackStub();

    // We don't need to clone fallback stubs, as they are guaranteed to
    // exist. Furthermore, their JitCode is cached and should be the same even
    // across the recompile.
    if (oldStub->isFallback()) {
        MOZ_ASSERT(oldStub->jitCode() == fallbackStub->jitCode());
        entry.newStub = fallbackStub;
        return true;
    }

    // Check if we have already cloned the stub on a younger frame. Ignore
    // frames that entered the exception handler (entries[i].newStub is nullptr
    // in that case, see above).
    for (size_t i = 0; i < entryIndex; i++) {
        if (oldStub == entries[i].oldStub && entries[i].frameKind != ICEntry::Kind_Invalid) {
            MOZ_ASSERT(entries[i].newStub);
            entry.newStub = entries[i].newStub;
            return true;
        }
    }

    // Some stubs are monitored, get the first stub in the monitor chain from
    // the new fallback stub if so.
    ICStub* firstMonitorStub;
    if (fallbackStub->isMonitoredFallback()) {
        ICMonitoredFallbackStub* monitored = fallbackStub->toMonitoredFallbackStub();
        firstMonitorStub = monitored->fallbackMonitorStub()->firstMonitorStub();
    } else {
        firstMonitorStub = nullptr;
    }
    ICStubSpace* stubSpace = ICStubCompiler::StubSpaceForStub(oldStub->makesGCCalls(), entry.script,
                                                              ICStubCompiler::Engine::Baseline);

    // Clone the existing stub into the recompiled IC.
    //
    // Note that since JitCode is a GC thing, cloning an ICStub with the same
    // JitCode ensures it won't be collected.
    switch (oldStub->kind()) {
#define CASE_KIND(kindName)                                                  \
      case ICStub::kindName:                                                 \
        entry.newStub = IC##kindName::Clone(cx, stubSpace, firstMonitorStub, \
                                            *oldStub->to##kindName());       \
        break;
        PATCHABLE_ICSTUB_KIND_LIST(CASE_KIND)
#undef CASE_KIND

      default:
        MOZ_CRASH("Bad stub kind");
    }

    if (!entry.newStub)
        return false;

    fallbackStub->addNewStub(entry.newStub);
    return true;
}

static bool
InvalidateScriptsInZone(JSContext* cx, Zone* zone, const Vector<DebugModeOSREntry>& entries)
{
    RecompileInfoVector invalid;
    for (UniqueScriptOSREntryIter iter(entries); !iter.done(); ++iter) {
        JSScript* script = iter.entry().script;
        if (script->compartment()->zone() != zone)
            continue;

        if (script->hasIonScript()) {
            if (!invalid.append(script->ionScript()->recompileInfo())) {
                ReportOutOfMemory(cx);
                return false;
            }
        }

        // Cancel off-thread Ion compile for anything that has a
        // BaselineScript. If we relied on the call to Invalidate below to
        // cancel off-thread Ion compiles, only those with existing IonScripts
        // would be cancelled.
        if (script->hasBaselineScript())
            CancelOffThreadIonCompile(script);
    }

    // No need to cancel off-thread Ion compiles again, we already did it
    // above.
    Invalidate(zone->types, cx->runtime()->defaultFreeOp(), invalid,
               /* resetUses = */ true, /* cancelOffThread = */ false);
    return true;
}

static void
UndoRecompileBaselineScriptsForDebugMode(JSContext* cx,
                                         const DebugModeOSREntryVector& entries)
{
    // In case of failure, roll back the entire set of active scripts so that
    // we don't have to patch return addresses on the stack.
    for (UniqueScriptOSREntryIter iter(entries); !iter.done(); ++iter) {
        const DebugModeOSREntry& entry = iter.entry();
        JSScript* script = entry.script;
        BaselineScript* baselineScript = script->baselineScript();
        if (entry.recompiled()) {
            script->setBaselineScript(cx->runtime(), entry.oldBaselineScript);
            BaselineScript::Destroy(cx->runtime()->defaultFreeOp(), baselineScript);
        }
    }
}

bool
jit::RecompileOnStackBaselineScriptsForDebugMode(JSContext* cx,
                                                 const Debugger::ExecutionObservableSet& obs,
                                                 Debugger::IsObserving observing)
{
    // First recompile the active scripts on the stack and patch the live
    // frames.
    Vector<DebugModeOSREntry> entries(cx);

    for (const CooperatingContext& target : cx->runtime()->cooperatingContexts()) {
        for (ActivationIterator iter(cx, target); !iter.done(); ++iter) {
            if (iter->isJit()) {
                if (!CollectJitStackScripts(cx, obs, iter, entries))
                    return false;
            } else if (iter->isInterpreter()) {
                if (!CollectInterpreterStackScripts(cx, obs, iter, entries))
                    return false;
            }
        }
    }

    if (entries.empty())
        return true;

    // When the profiler is enabled, we need to have suppressed sampling,
    // since the basline jit scripts are in a state of flux.
    MOZ_ASSERT(!cx->isProfilerSamplingEnabled());

    // Invalidate all scripts we are recompiling.
    if (Zone* zone = obs.singleZone()) {
        if (!InvalidateScriptsInZone(cx, zone, entries))
            return false;
    } else {
        typedef Debugger::ExecutionObservableSet::ZoneRange ZoneRange;
        for (ZoneRange r = obs.zones()->all(); !r.empty(); r.popFront()) {
            if (!InvalidateScriptsInZone(cx, r.front(), entries))
                return false;
        }
    }

    // Try to recompile all the scripts. If we encounter an error, we need to
    // roll back as if none of the compilations happened, so that we don't
    // crash.
    for (size_t i = 0; i < entries.length(); i++) {
        JSScript* script = entries[i].script;
        AutoCompartment ac(cx, script);
        if (!RecompileBaselineScriptForDebugMode(cx, script, observing) ||
            !CloneOldBaselineStub(cx, entries, i))
        {
            UndoRecompileBaselineScriptsForDebugMode(cx, entries);
            return false;
        }
    }

    // If all recompiles succeeded, destroy the old baseline scripts and patch
    // the live frames.
    //
    // After this point the function must be infallible.

    for (UniqueScriptOSREntryIter iter(entries); !iter.done(); ++iter) {
        const DebugModeOSREntry& entry = iter.entry();
        if (entry.recompiled())
            BaselineScript::Destroy(cx->runtime()->defaultFreeOp(), entry.oldBaselineScript);
    }

    size_t processed = 0;
    for (const CooperatingContext& target : cx->runtime()->cooperatingContexts()) {
        for (ActivationIterator iter(cx, target); !iter.done(); ++iter) {
            if (iter->isJit())
                PatchBaselineFramesForDebugMode(cx, target, obs, iter, entries, &processed);
            else if (iter->isInterpreter())
                SkipInterpreterFrameEntries(obs, iter, entries, &processed);
        }
    }
    MOZ_ASSERT(processed == entries.length());

    return true;
}

void
BaselineDebugModeOSRInfo::popValueInto(PCMappingSlotInfo::SlotLocation loc, Value* vp)
{
    switch (loc) {
      case PCMappingSlotInfo::SlotInR0:
        valueR0 = vp[stackAdjust];
        break;
      case PCMappingSlotInfo::SlotInR1:
        valueR1 = vp[stackAdjust];
        break;
      case PCMappingSlotInfo::SlotIgnore:
        break;
      default:
        MOZ_CRASH("Bad slot location");
    }

    stackAdjust++;
}

static inline bool
HasForcedReturn(BaselineDebugModeOSRInfo* info, bool rv)
{
    ICEntry::Kind kind = info->frameKind;

    // The debug epilogue always checks its resumption value, so we don't need
    // to check rv.
    if (kind == ICEntry::Kind_DebugEpilogue)
        return true;

    // |rv| is the value in ReturnReg. If true, in the case of the prologue,
    // it means a forced return.
    if (kind == ICEntry::Kind_DebugPrologue)
        return rv;

    // N.B. The debug trap handler handles its own forced return, so no
    // need to deal with it here.
    return false;
}

static inline bool
IsReturningFromCallVM(BaselineDebugModeOSRInfo* info)
{
    // Keep this in sync with EmitBranchIsReturningFromCallVM.
    //
    // The stack check entries are returns from a callVM, but have a special
    // kind because they do not exist in a 1-1 relationship with a pc offset.
    return info->frameKind == ICEntry::Kind_CallVM ||
           info->frameKind == ICEntry::Kind_WarmupCounter ||
           info->frameKind == ICEntry::Kind_StackCheck ||
           info->frameKind == ICEntry::Kind_EarlyStackCheck;
}

static void
EmitBranchICEntryKind(MacroAssembler& masm, Register entry, ICEntry::Kind kind, Label* label)
{
    masm.branch32(MacroAssembler::Equal,
                  Address(entry, offsetof(BaselineDebugModeOSRInfo, frameKind)),
                  Imm32(kind), label);
}

static void
EmitBranchIsReturningFromCallVM(MacroAssembler& masm, Register entry, Label* label)
{
    // Keep this in sync with IsReturningFromCallVM.
    EmitBranchICEntryKind(masm, entry, ICEntry::Kind_CallVM, label);
    EmitBranchICEntryKind(masm, entry, ICEntry::Kind_WarmupCounter, label);
    EmitBranchICEntryKind(masm, entry, ICEntry::Kind_StackCheck, label);
    EmitBranchICEntryKind(masm, entry, ICEntry::Kind_EarlyStackCheck, label);
}

static void
SyncBaselineDebugModeOSRInfo(BaselineFrame* frame, Value* vp, bool rv)
{
    BaselineDebugModeOSRInfo* info = frame->debugModeOSRInfo();
    MOZ_ASSERT(info);
    MOZ_ASSERT(frame->script()->baselineScript()->containsCodeAddress(info->resumeAddr));

    if (HasForcedReturn(info, rv)) {
        // Load the frame's rval and overwrite the resume address to go to the
        // epilogue.
        MOZ_ASSERT(R0 == JSReturnOperand);
        info->valueR0 = frame->returnValue();
        info->resumeAddr = frame->script()->baselineScript()->epilogueEntryAddr();
        return;
    }

    // Read stack values and make sure R0 and R1 have the right values if we
    // aren't returning from a callVM.
    //
    // In the case of returning from a callVM, we don't need to restore R0 and
    // R1 ourself since we'll return into code that does it if needed.
    if (!IsReturningFromCallVM(info)) {
        unsigned numUnsynced = info->slotInfo.numUnsynced();
        MOZ_ASSERT(numUnsynced <= 2);
        if (numUnsynced > 0)
            info->popValueInto(info->slotInfo.topSlotLocation(), vp);
        if (numUnsynced > 1)
            info->popValueInto(info->slotInfo.nextSlotLocation(), vp);
    }

    // Scale stackAdjust.
    info->stackAdjust *= sizeof(Value);
}

static void
FinishBaselineDebugModeOSR(BaselineFrame* frame)
{
    frame->deleteDebugModeOSRInfo();

    // We will return to JIT code now so we have to clear the override pc.
    frame->clearOverridePc();
}

void
BaselineFrame::deleteDebugModeOSRInfo()
{
    js_delete(getDebugModeOSRInfo());
    flags_ &= ~HAS_DEBUG_MODE_OSR_INFO;
}

JitCode*
JitRuntime::getBaselineDebugModeOSRHandler(JSContext* cx)
{
    if (!baselineDebugModeOSRHandler_) {
        AutoLockForExclusiveAccess lock(cx);
        AutoAtomsCompartment ac(cx, lock);
        uint32_t offset;
        if (JitCode* code = generateBaselineDebugModeOSRHandler(cx, &offset)) {
            baselineDebugModeOSRHandler_ = code;
            baselineDebugModeOSRHandlerNoFrameRegPopAddr_ = code->raw() + offset;
        }
    }

    return baselineDebugModeOSRHandler_;
}

void*
JitRuntime::getBaselineDebugModeOSRHandlerAddress(JSContext* cx, bool popFrameReg)
{
    if (!getBaselineDebugModeOSRHandler(cx))
        return nullptr;
    return popFrameReg
           ? baselineDebugModeOSRHandler_->raw()
           : baselineDebugModeOSRHandlerNoFrameRegPopAddr_.ref();
}

static void
EmitBaselineDebugModeOSRHandlerTail(MacroAssembler& masm, Register temp, bool returnFromCallVM)
{
    // Save real return address on the stack temporarily.
    //
    // If we're returning from a callVM, we don't need to worry about R0 and
    // R1 but do need to propagate the original ReturnReg value. Otherwise we
    // need to worry about R0 and R1 but can clobber ReturnReg. Indeed, on
    // x86, R1 contains ReturnReg.
    if (returnFromCallVM) {
        masm.push(ReturnReg);
    } else {
        masm.pushValue(Address(temp, offsetof(BaselineDebugModeOSRInfo, valueR0)));
        masm.pushValue(Address(temp, offsetof(BaselineDebugModeOSRInfo, valueR1)));
    }
    masm.push(BaselineFrameReg);
    masm.push(Address(temp, offsetof(BaselineDebugModeOSRInfo, resumeAddr)));

    // Call a stub to free the allocated info.
    masm.setupUnalignedABICall(temp);
    masm.loadBaselineFramePtr(BaselineFrameReg, temp);
    masm.passABIArg(temp);
    masm.callWithABI(JS_FUNC_TO_DATA_PTR(void*, FinishBaselineDebugModeOSR));

    // Restore saved values.
    AllocatableGeneralRegisterSet jumpRegs(GeneralRegisterSet::All());
    if (returnFromCallVM) {
        jumpRegs.take(ReturnReg);
    } else {
        jumpRegs.take(R0);
        jumpRegs.take(R1);
    }
    jumpRegs.take(BaselineFrameReg);
    Register target = jumpRegs.takeAny();

    masm.pop(target);
    masm.pop(BaselineFrameReg);
    if (returnFromCallVM) {
        masm.pop(ReturnReg);
    } else {
        masm.popValue(R1);
        masm.popValue(R0);
    }

    masm.jump(target);
}

JitCode*
JitRuntime::generateBaselineDebugModeOSRHandler(JSContext* cx, uint32_t* noFrameRegPopOffsetOut)
{
    MacroAssembler masm(cx);

    AllocatableGeneralRegisterSet regs(GeneralRegisterSet::All());
    regs.take(BaselineFrameReg);
    regs.take(ReturnReg);
    Register temp = regs.takeAny();
    Register syncedStackStart = regs.takeAny();

    // Pop the frame reg.
    masm.pop(BaselineFrameReg);

    // Not all patched baseline frames are returning from a situation where
    // the frame reg is already fixed up.
    CodeOffset noFrameRegPopOffset(masm.currentOffset());

    // Record the stack pointer for syncing.
    masm.moveStackPtrTo(syncedStackStart);
    masm.push(ReturnReg);
    masm.push(BaselineFrameReg);

    // Call a stub to fully initialize the info.
    masm.setupUnalignedABICall(temp);
    masm.loadBaselineFramePtr(BaselineFrameReg, temp);
    masm.passABIArg(temp);
    masm.passABIArg(syncedStackStart);
    masm.passABIArg(ReturnReg);
    masm.callWithABI(JS_FUNC_TO_DATA_PTR(void*, SyncBaselineDebugModeOSRInfo));

    // Discard stack values depending on how many were unsynced, as we always
    // have a fully synced stack in the recompile handler. We arrive here via
    // a callVM, and prepareCallVM in BaselineCompiler always fully syncs the
    // stack.
    masm.pop(BaselineFrameReg);
    masm.pop(ReturnReg);
    masm.loadPtr(Address(BaselineFrameReg, BaselineFrame::reverseOffsetOfScratchValue()), temp);
    masm.addToStackPtr(Address(temp, offsetof(BaselineDebugModeOSRInfo, stackAdjust)));

    // Emit two tails for the case of returning from a callVM and all other
    // cases, as the state we need to restore differs depending on the case.
    Label returnFromCallVM, end;
    EmitBranchIsReturningFromCallVM(masm, temp, &returnFromCallVM);

    EmitBaselineDebugModeOSRHandlerTail(masm, temp, /* returnFromCallVM = */ false);
    masm.jump(&end);
    masm.bind(&returnFromCallVM);
    EmitBaselineDebugModeOSRHandlerTail(masm, temp, /* returnFromCallVM = */ true);
    masm.bind(&end);

    Linker linker(masm);
    AutoFlushICache afc("BaselineDebugModeOSRHandler");
    JitCode* code = linker.newCode<NoGC>(cx, OTHER_CODE);
    if (!code)
        return nullptr;

    *noFrameRegPopOffsetOut = noFrameRegPopOffset.offset();

#ifdef JS_ION_PERF
    writePerfSpewerJitCodeProfile(code, "BaselineDebugModeOSRHandler");
#endif

    return code;
}

/* static */ void
<<<<<<< HEAD
DebugModeOSRVolatileJitFrameIterator::forwardLiveIterators(const CooperatingContext& cx,
                                                           uint8_t* oldAddr, uint8_t* newAddr)
{
    DebugModeOSRVolatileJitFrameIterator* iter;
    for (iter = cx.context()->liveVolatileJitFrameIterators_; iter; iter = iter->prev) {
        if (iter->returnAddressToFp_ == oldAddr)
            iter->returnAddressToFp_ = newAddr;
    }
=======
DebugModeOSRVolatileJitFrameIter::forwardLiveIterators(const CooperatingContext& cx,
                                                         uint8_t* oldAddr, uint8_t* newAddr)
{
    DebugModeOSRVolatileJitFrameIter* iter;
    for (iter = cx.context()->liveVolatileJitFrameIter_; iter; iter = iter->prev)
        iter->asJSJit().exchangeReturnAddressIfMatch(oldAddr, newAddr);
>>>>>>> a17af05f
}<|MERGE_RESOLUTION|>--- conflicted
+++ resolved
@@ -7,7 +7,6 @@
 #include "jit/BaselineDebugModeOSR.h"
 
 #include "mozilla/DebugOnly.h"
-#include "mozilla/SizePrintfMacros.h"
 
 #include "jit/BaselineIC.h"
 #include "jit/JitcodeMap.h"
@@ -220,11 +219,7 @@
                     return false;
             } else {
                 // The frame must be settled on a pc with an ICEntry.
-<<<<<<< HEAD
-                uint8_t* retAddr = iter.returnAddressToFp();
-=======
                 uint8_t* retAddr = frame.returnAddressToFp();
->>>>>>> a17af05f
                 BaselineICEntry& icEntry = script->baselineScript()->icEntryFromReturnAddress(retAddr);
                 if (!entries.append(DebugModeOSREntry(script, icEntry)))
                     return false;
@@ -328,11 +323,7 @@
                        JSScript* script, ICEntry::Kind frameKind, jsbytecode* pc)
 {
     JitSpew(JitSpew_BaselineDebugModeOSR,
-<<<<<<< HEAD
-            "Patch return %p -> %p on BaselineJS frame (%s:%" PRIuSIZE ") from %s at %s",
-=======
             "Patch return %p -> %p on BaselineJS frame (%s:%zu) from %s at %s",
->>>>>>> a17af05f
             oldReturnAddress, newReturnAddress, script->filename(), script->lineno(),
             ICEntryKindToString(frameKind), CodeName[(JSOp)*pc]);
 }
@@ -342,11 +333,7 @@
                                            JSScript* script, jsbytecode* pc)
 {
     JitSpew(JitSpew_BaselineDebugModeOSR,
-<<<<<<< HEAD
-            "Patch return %p -> %p on BaselineJS frame (%s:%" PRIuSIZE ") from exception handler at %s",
-=======
             "Patch return %p -> %p on BaselineJS frame (%s:%zu) from exception handler at %s",
->>>>>>> a17af05f
             oldReturnAddress, newReturnAddress, script->filename(), script->lineno(),
             CodeName[(JSOp)*pc]);
 }
@@ -435,11 +422,7 @@
                 // directly to the IC resume address.
                 uint8_t* retAddr = bl->returnAddressForIC(bl->icEntryFromPCOffset(pcOffset));
                 SpewPatchBaselineFrame(prev->returnAddress(), retAddr, script, kind, pc);
-<<<<<<< HEAD
-                DebugModeOSRVolatileJitFrameIterator::forwardLiveIterators(
-=======
                 DebugModeOSRVolatileJitFrameIter::forwardLiveIterators(
->>>>>>> a17af05f
                     target, prev->returnAddress(), retAddr);
                 prev->setReturnAddress(retAddr);
                 entryIndex++;
@@ -468,11 +451,7 @@
                     retAddr = nullptr;
                 SpewPatchBaselineFrameFromExceptionHandler(prev->returnAddress(), retAddr,
                                                            script, pc);
-<<<<<<< HEAD
-                DebugModeOSRVolatileJitFrameIterator::forwardLiveIterators(
-=======
                 DebugModeOSRVolatileJitFrameIter::forwardLiveIterators(
->>>>>>> a17af05f
                     target, prev->returnAddress(), retAddr);
                 prev->setReturnAddress(retAddr);
                 entryIndex++;
@@ -691,11 +670,7 @@
     if (oldBaselineScript->hasDebugInstrumentation() == observing)
         return true;
 
-<<<<<<< HEAD
-    JitSpew(JitSpew_BaselineDebugModeOSR, "Recompiling (%s:%" PRIuSIZE ") for %s",
-=======
     JitSpew(JitSpew_BaselineDebugModeOSR, "Recompiling (%s:%zu) for %s",
->>>>>>> a17af05f
             script->filename(), script->lineno(), observing ? "DEBUGGING" : "NORMAL EXECUTION");
 
     script->setBaselineScript(cx->runtime(), nullptr);
@@ -1200,21 +1175,10 @@
 }
 
 /* static */ void
-<<<<<<< HEAD
-DebugModeOSRVolatileJitFrameIterator::forwardLiveIterators(const CooperatingContext& cx,
-                                                           uint8_t* oldAddr, uint8_t* newAddr)
-{
-    DebugModeOSRVolatileJitFrameIterator* iter;
-    for (iter = cx.context()->liveVolatileJitFrameIterators_; iter; iter = iter->prev) {
-        if (iter->returnAddressToFp_ == oldAddr)
-            iter->returnAddressToFp_ = newAddr;
-    }
-=======
 DebugModeOSRVolatileJitFrameIter::forwardLiveIterators(const CooperatingContext& cx,
                                                          uint8_t* oldAddr, uint8_t* newAddr)
 {
     DebugModeOSRVolatileJitFrameIter* iter;
     for (iter = cx.context()->liveVolatileJitFrameIter_; iter; iter = iter->prev)
         iter->asJSJit().exchangeReturnAddressIfMatch(oldAddr, newAddr);
->>>>>>> a17af05f
 }