--- conflicted
+++ resolved
@@ -1613,10 +1613,7 @@
     as_lw(ScratchRegister, ra, 0);
     // Allocate space which will be patched by patchFarJump().
     CodeOffset farJump(currentOffset());
-<<<<<<< HEAD
-=======
     spew(".space 32bit initValue 0xffff ffff");
->>>>>>> a17af05f
     writeInst(UINT32_MAX);
     addPtr(ra, ScratchRegister);
     as_jr(ScratchRegister);
