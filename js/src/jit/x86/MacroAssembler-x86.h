--- conflicted
+++ resolved
@@ -92,41 +92,6 @@
     Address ToType(Address base) {
         return ToType(Operand(base)).toAddress();
     }
-<<<<<<< HEAD
-    void moveValue(const Value& val, Register type, Register data) {
-        movl(Imm32(val.toNunboxTag()), type);
-        if (val.isGCThing())
-            movl(ImmGCPtr(val.toGCThing()), data);
-        else
-            movl(Imm32(val.toNunboxPayload()), data);
-    }
-    void moveValue(const Value& val, const ValueOperand& dest) {
-        moveValue(val, dest.typeReg(), dest.payloadReg());
-    }
-    void moveValue(const ValueOperand& src, const ValueOperand& dest) {
-        Register s0 = src.typeReg(), d0 = dest.typeReg(),
-                 s1 = src.payloadReg(), d1 = dest.payloadReg();
-
-        // Either one or both of the source registers could be the same as a
-        // destination register.
-        if (s1 == d0) {
-            if (s0 == d1) {
-                // If both are, this is just a swap of two registers.
-                xchgl(d0, d1);
-                return;
-            }
-            // If only one is, copy that source first.
-            mozilla::Swap(s0, s1);
-            mozilla::Swap(d0, d1);
-        }
-
-        if (s0 != d0)
-            movl(s0, d0);
-        if (s1 != d1)
-            movl(s1, d1);
-    }
-=======
->>>>>>> a17af05f
 
     /////////////////////////////////////////////////////////////////
     // X86/X64-common interface.
