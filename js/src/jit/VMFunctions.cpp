--- conflicted
+++ resolved
@@ -315,8 +315,6 @@
 template bool StringsEqual<true>(JSContext* cx, HandleString lhs, HandleString rhs, bool* res);
 template bool StringsEqual<false>(JSContext* cx, HandleString lhs, HandleString rhs, bool* res);
 
-<<<<<<< HEAD
-=======
 bool StringSplitHelper(JSContext* cx, HandleString str, HandleString sep,
                        HandleObjectGroup group, uint32_t limit,
                        MutableHandleValue result)
@@ -330,7 +328,6 @@
 }
 
 
->>>>>>> a17af05f
 bool
 ArrayPopDense(JSContext* cx, HandleObject obj, MutableHandleValue rval)
 {
@@ -374,11 +371,7 @@
     IonScript* ionScript = frame.ionScript();
 
     JS::AutoValueArray<3> argv(cx);
-<<<<<<< HEAD
-    AutoDetectInvalidation adi(cx, argv[0]);
-=======
     AutoDetectInvalidation adi(cx, argv[0], ionScript);
->>>>>>> a17af05f
     argv[0].setUndefined();
     argv[1].setObject(*obj);
     argv[2].set(v);
@@ -564,14 +557,9 @@
     // The JIT creates call objects in the nursery, so elides barriers for
     // the initializing writes. The interpreter, however, may have allocated
     // the call object tenured, so barrier as needed before re-entering.
-<<<<<<< HEAD
     // OMRTODO
     //if (!IsInsideNursery(obj))
-    //    cx->zone()->group()->storeBuffer().putWholeCell(obj);
-=======
-    if (!IsInsideNursery(obj))
-        cx->zone()->group()->storeBuffer().putWholeCell(obj);
->>>>>>> a17af05f
+        //cx->zone()->group()->storeBuffer().putWholeCell(obj);/
 
     return obj;
 }
@@ -586,16 +574,10 @@
     // The JIT creates call objects in the nursery, so elides barriers for
     // the initializing writes. The interpreter, however, may have allocated
     // the call object tenured, so barrier as needed before re-entering.
-<<<<<<< HEAD
     // OMRTODO
     //MOZ_ASSERT(!IsInsideNursery(obj),
     //           "singletons are created in the tenured heap");
     //cx->zone()->group()->storeBuffer().putWholeCell(obj);
-=======
-    MOZ_ASSERT(!IsInsideNursery(obj),
-               "singletons are created in the tenured heap");
-    cx->zone()->group()->storeBuffer().putWholeCell(obj);
->>>>>>> a17af05f
 
     return obj;
 }
@@ -700,14 +682,9 @@
 PostWriteBarrier(JSRuntime* rt, JSObject* obj)
 {
     JS::AutoCheckCannotGC nogc;
-<<<<<<< HEAD
     // OMRTODO
     //MOZ_ASSERT(!IsInsideNursery(obj));
     //rt->gc.storeBuffer().putWholeCell(obj);
-=======
-    MOZ_ASSERT(!IsInsideNursery(obj));
-    rt->gc.storeBuffer().putWholeCell(obj);
->>>>>>> a17af05f
 }
 
 static const size_t MAX_WHOLE_CELL_BUFFER_SIZE = 4096;
@@ -726,12 +703,8 @@
         if (MOZ_UNLIKELY(!obj->is<NativeObject>()) ||
             uint32_t(index) >= obj->as<NativeObject>().getDenseInitializedLength())
         {
-<<<<<<< HEAD
             // OMRTODO
             //rt->gc.storeBuffer().putWholeCell(obj);
-=======
-            rt->gc.storeBuffer().putWholeCell(obj);
->>>>>>> a17af05f
             return;
         }
     }
@@ -746,21 +719,13 @@
 #endif
         )
     {
-<<<<<<< HEAD
-        //rt->gc.storeBuffer().putSlot(nobj, HeapSlot::Element, index, 1);
+        //rt->gc.storeBuffer().putSlot(nobj, HeapSlot::Element,
+        //                             nobj->unshiftedIndex(index),
+        //                             1);
         return;
     }
 
     //rt->gc.storeBuffer().putWholeCell(obj);
-=======
-        rt->gc.storeBuffer().putSlot(nobj, HeapSlot::Element,
-                                     nobj->unshiftedIndex(index),
-                                     1);
-        return;
-    }
-
-    rt->gc.storeBuffer().putWholeCell(obj);
->>>>>>> a17af05f
 }
 
 template void
@@ -791,7 +756,6 @@
     uint32_t index;
     if (!str->asFlat().isIndex(&index) || index > INT32_MAX)
         return -1;
-<<<<<<< HEAD
 
     return int32_t(index);
 }
@@ -823,39 +787,6 @@
     if (WrapperMap::Ptr p = cx->compartment()->lookupWrapper(obj)) {
         JSObject* wrapped = &p->value().get().toObject();
 
-=======
-
-    return int32_t(index);
-}
-
-JSObject*
-WrapObjectPure(JSContext* cx, JSObject* obj)
-{
-    // IC code calls this directly so we shouldn't GC.
-    JS::AutoCheckCannotGC nogc;
-
-    MOZ_ASSERT(obj);
-    MOZ_ASSERT(cx->compartment() != obj->compartment());
-
-    // From: JSCompartment::getNonWrapperObjectForCurrentCompartment
-    // Note that if the object is same-compartment, but has been wrapped into a
-    // different compartment, we need to unwrap it and return the bare same-
-    // compartment object. Note again that windows are always wrapped by a
-    // WindowProxy even when same-compartment so take care not to strip this
-    // particular wrapper.
-    obj = UncheckedUnwrap(obj, /* stopAtWindowProxy = */ true);
-    if (cx->compartment() == obj->compartment()) {
-        MOZ_ASSERT(!IsWindow(obj));
-        JS::ExposeObjectToActiveJS(obj);
-        return obj;
-    }
-
-    // Try to Lookup an existing wrapper for this object. We assume that
-    // if we can find such a wrapper, not calling preWrap is correct.
-    if (WrapperMap::Ptr p = cx->compartment()->lookupWrapper(obj)) {
-        JSObject* wrapped = &p->value().get().toObject();
-
->>>>>>> a17af05f
         // Ensure the wrapper is still exposed.
         JS::ExposeObjectToActiveJS(wrapped);
         return wrapped;
@@ -893,13 +824,8 @@
 DebugEpilogueOnBaselineReturn(JSContext* cx, BaselineFrame* frame, jsbytecode* pc)
 {
     if (!DebugEpilogue(cx, frame, pc, true)) {
-<<<<<<< HEAD
-        // DebugEpilogue popped the frame by updating jitTop, so run the stop event
-        // here before we enter the exception handler.
-=======
         // DebugEpilogue popped the frame by updating exitFP, so run the stop
         // event here before we enter the exception handler.
->>>>>>> a17af05f
         TraceLoggerThread* logger = TraceLoggerForCurrentThread(cx);
         TraceLogStopEvent(logger, TraceLogger_Baseline);
         TraceLogStopEvent(logger, TraceLogger_Scripts);
@@ -1339,20 +1265,12 @@
 {
     MOZ_ASSERT(cx->currentlyRunningInJit());
     JitActivationIterator activations(cx);
-<<<<<<< HEAD
-    JitFrameIterator iter(activations);
-=======
     JSJitFrameIter frame(activations->asJit());
->>>>>>> a17af05f
 
     MOZ_ASSERT(frame.type() == JitFrame_Exit);
     ++frame;
 
-<<<<<<< HEAD
-    RootedScript script(cx, iter.script());
-=======
     RootedScript script(cx, frame.script());
->>>>>>> a17af05f
     MOZ_ASSERT(script->hasIonScript());
 
     if (!IsIonEnabled(cx))
@@ -1682,16 +1600,8 @@
 
         // Property not found. Watch out for Class hooks.
         if (MOZ_UNLIKELY(!obj->is<PlainObject>())) {
-<<<<<<< HEAD
-            if (ClassMayResolveId(cx->names(), obj->getClass(), id, obj) ||
-                obj->getClass()->getGetProperty())
-            {
-                return false;
-            }
-=======
             if (ClassMayResolveId(cx->names(), obj->getClass(), id, obj))
                 return false;
->>>>>>> a17af05f
         }
 
         JSObject* proto = obj->staticPrototype();
@@ -1713,13 +1623,8 @@
 bool
 GetNativeDataProperty(JSContext* cx, JSObject* obj, PropertyName* name, Value* vp)
 {
-<<<<<<< HEAD
-    if (MOZ_UNLIKELY(!obj->isNative()))
-        return false;
-=======
     // Condition checked by caller.
     MOZ_ASSERT(obj->isNative());
->>>>>>> a17af05f
     return GetNativeDataProperty<HandleMissing>(cx, &obj->as<NativeObject>(), NameToId(name), vp);
 }
 
@@ -1729,27 +1634,11 @@
 template bool
 GetNativeDataProperty<false>(JSContext* cx, JSObject* obj, PropertyName* name, Value* vp);
 
-<<<<<<< HEAD
-template <bool HandleMissing>
-bool
-GetNativeDataPropertyByValue(JSContext* cx, JSObject* obj, Value* vp)
-{
-    JS::AutoCheckCannotGC nogc;
-
-    if (MOZ_UNLIKELY(!obj->isNative()))
-        return false;
-
-    // vp[0] contains the id, result will be stored in vp[1].
-    Value idVal = vp[0];
-
-    jsid id;
-=======
 static MOZ_ALWAYS_INLINE bool
 ValueToAtomOrSymbol(JSContext* cx, Value& idVal, jsid* id)
 {
     JS::AutoCheckCannotGC nogc;
 
->>>>>>> a17af05f
     if (MOZ_LIKELY(idVal.isString())) {
         JSString* s = idVal.toString();
         JSAtom* atom;
@@ -1760,28 +1649,17 @@
             if (!atom)
                 return false;
         }
-<<<<<<< HEAD
-        id = AtomToId(atom);
-    } else if (idVal.isSymbol()) {
-        id = SYMBOL_TO_JSID(idVal.toSymbol());
-    } else {
-        if (!ValueToIdPure(idVal, &id))
-=======
         *id = AtomToId(atom);
     } else if (idVal.isSymbol()) {
         *id = SYMBOL_TO_JSID(idVal.toSymbol());
     } else {
         if (!ValueToIdPure(idVal, id))
->>>>>>> a17af05f
             return false;
     }
 
     // Watch out for ids that may be stored in dense elements.
     static_assert(NativeObject::MAX_DENSE_ELEMENTS_COUNT < JSID_INT_MAX,
                   "All dense elements must have integer jsids");
-<<<<<<< HEAD
-    if (MOZ_UNLIKELY(JSID_IS_INT(id)))
-=======
     if (MOZ_UNLIKELY(JSID_IS_INT(*id)))
         return false;
 
@@ -1801,7 +1679,6 @@
     Value idVal = vp[0];
     jsid id;
     if (!ValueToAtomOrSymbol(cx, idVal, &id))
->>>>>>> a17af05f
         return false;
 
     Value* res = vp + 1;
@@ -1876,16 +1753,8 @@
 
         // Property not found. Watch out for Class hooks.
         if (!nobj->is<PlainObject>()) {
-<<<<<<< HEAD
-            if (ClassMayResolveId(cx->names(), nobj->getClass(), id, nobj) ||
-                nobj->getClass()->getGetProperty())
-            {
-                return false;
-            }
-=======
             if (ClassMayResolveId(cx->names(), nobj->getClass(), id, nobj))
                 return false;
->>>>>>> a17af05f
         }
 
         JSObject* proto = nobj->staticPrototype();
@@ -1898,8 +1767,6 @@
     }
 }
 
-<<<<<<< HEAD
-=======
 bool
 HasOwnNativeDataProperty(JSContext* cx, JSObject* obj, Value* vp)
 {
@@ -1961,6 +1828,5 @@
 const VMFunction SetObjectElementInfo =
     FunctionInfo<SetObjectElementFn>(js::SetObjectElement, "SetObjectElement");
 
->>>>>>> a17af05f
 } // namespace jit
 } // namespace js