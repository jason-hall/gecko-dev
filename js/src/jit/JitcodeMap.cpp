--- conflicted
+++ resolved
@@ -451,11 +451,7 @@
     // barrier is not needed. Any JS frames sampled during the sweep phase of
     // the GC must be on stack, and on-stack frames must already be marked at
     // the beginning of the sweep phase. It's not possible to assert this here
-<<<<<<< HEAD
-    // as we may not be off thread when called from the gecko profiler.
-=======
     // as we may be off main thread when called from the gecko profiler.
->>>>>>> a17af05f
 
     return *entry;
 }
@@ -545,12 +541,9 @@
                                 JSRuntime* rt)
 {
     MOZ_ASSERT(!TlsContext.get()->isProfilerSamplingEnabled());
-<<<<<<< HEAD
-=======
 
     if (entry.canHoldNurseryPointers())
         removeFromNurseryList(&entry.ionEntry());
->>>>>>> a17af05f
 
     // Unlink query entry.
     for (int level = entry.tower_->height() - 1; level >= 0; level--) {
@@ -730,17 +723,12 @@
 JitcodeGlobalTable::setAllEntriesAsExpired(JSRuntime* rt)
 {
     AutoSuppressProfilerSampling suppressSampling(TlsContext.get());
-<<<<<<< HEAD
-    for (Range r(*this); !r.empty(); r.popFront())
-        r.front()->setAsExpired();
-=======
     for (Range r(*this); !r.empty(); r.popFront()) {
         auto entry = r.front();
         if (entry->canHoldNurseryPointers())
             removeFromNurseryList(&entry->ionEntry());
         entry->setAsExpired();
     }
->>>>>>> a17af05f
 }
 
 struct Unconditionally
@@ -750,18 +738,6 @@
 };
 
 void
-<<<<<<< HEAD
-JitcodeGlobalTable::trace(JSTracer* trc)
-{
-    // Trace all entries unconditionally. This is done during minor collection
-    // to tenure and update object pointers.
-
-    MOZ_ASSERT(trc->runtime()->geckoProfiler().enabled());
-
-    AutoSuppressProfilerSampling suppressSampling(TlsContext.get());
-    for (Range r(*this); !r.empty(); r.popFront())
-        r.front()->trace<Unconditionally>(trc);
-=======
 JitcodeGlobalTable::traceForMinorGC(JSTracer* trc)
 {
     // Trace only entries that can directly contain nursery pointers.
@@ -777,7 +753,6 @@
         entry = entry->nextNursery_;
         removeFromNurseryList(prev);
     }
->>>>>>> a17af05f
 }
 
 struct IfUnmarked
@@ -888,14 +863,7 @@
 bool
 JitcodeGlobalEntry::BaseEntry::isJitcodeMarkedFromAnyThread(JSRuntime* rt)
 {
-<<<<<<< HEAD
-	// OMRTODO: Arena stuff
-    //return IsMarkedUnbarriered(rt, &jitcode_) ||
-    //       jitcode_->arena()->allocatedDuringIncremental;
-	return false;
-=======
     return IsMarkedUnbarriered(rt, &jitcode_);
->>>>>>> a17af05f
 }
 
 bool
@@ -924,14 +892,7 @@
 bool
 JitcodeGlobalEntry::BaselineEntry::isMarkedFromAnyThread(JSRuntime* rt)
 {
-<<<<<<< HEAD
-    // OMRTODO: Arena stuff
-    //return IsMarkedUnbarriered(rt, &script_) ||
-    //       script_->arena()->allocatedDuringIncremental;
-	return false;
-=======
     return IsMarkedUnbarriered(rt, &script_);
->>>>>>> a17af05f
 }
 
 template <class ShouldTraceProvider>
@@ -999,17 +960,8 @@
 JitcodeGlobalEntry::IonEntry::isMarkedFromAnyThread(JSRuntime* rt)
 {
     for (unsigned i = 0; i < numScripts(); i++) {
-<<<<<<< HEAD
-        // OMRTODO: Arena stuff
-        /*if (!IsMarkedUnbarriered(rt, &sizedScriptList()->pairs[i].script) &&
-            !sizedScriptList()->pairs[i].script->arena()->allocatedDuringIncremental)
-        {
-            return false;
-        }*/
-=======
         if (!IsMarkedUnbarriered(rt, &sizedScriptList()->pairs[i].script))
             return false;
->>>>>>> a17af05f
     }
 
     if (!optsAllTypes_)
@@ -1018,13 +970,7 @@
     for (IonTrackedTypeWithAddendum* iter = optsAllTypes_->begin();
          iter != optsAllTypes_->end(); iter++)
     {
-<<<<<<< HEAD
-        if (!TypeSet::IsTypeMarked(rt, &iter->type) &&
-            !TypeSet::IsTypeAllocatedDuringIncremental(iter->type))
-        {
-=======
         if (!TypeSet::IsTypeMarked(rt, &iter->type))
->>>>>>> a17af05f
             return false;
     }
 
