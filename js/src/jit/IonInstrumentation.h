--- conflicted
+++ resolved
@@ -9,11 +9,7 @@
 
 namespace js {
 
-<<<<<<< HEAD
-class GeckoProfiler;
-=======
 class GeckoProfilerRuntime;
->>>>>>> a17af05f
 
 namespace jit {
 
@@ -24,11 +20,7 @@
 class IonInstrumentation : public BaseInstrumentation
 {
   public:
-<<<<<<< HEAD
-    IonInstrumentation(GeckoProfiler* profiler, jsbytecode** pc)
-=======
     IonInstrumentation(GeckoProfilerRuntime* profiler, jsbytecode** pc)
->>>>>>> a17af05f
       : BaseInstrumentation(profiler)
     {
         MOZ_ASSERT(pc != nullptr);
