/* -*- Mode: C++; tab-width: 8; indent-tabs-mode: nil; c-basic-offset: 4 -*-
 * vim: set ts=8 sts=4 et sw=4 tw=99:
 * This Source Code Form is subject to the terms of the Mozilla Public
 * License, v. 2.0. If a copy of the MPL was not distributed with this
 * file, You can obtain one at http://mozilla.org/MPL/2.0/. */

#ifndef jit_CompileInfo_h
#define jit_CompileInfo_h

#include "mozilla/Maybe.h"

#include "jsfun.h"

#include "jit/JitAllocPolicy.h"
#include "jit/JitFrames.h"
#include "jit/Registers.h"
#include "vm/EnvironmentObject.h"

namespace js {
namespace jit {

class TrackedOptimizations;

inline unsigned
StartArgSlot(JSScript* script)
{
    // Reserved slots:
    // Slot 0: Environment chain.
    // Slot 1: Return value.

    // When needed:
    // Slot 2: Argumentsobject.

    // Note: when updating this, please also update the assert in SnapshotWriter::startFrame
    return 2 + (script->argumentsHasVarBinding() ? 1 : 0);
}

inline unsigned
CountArgSlots(JSScript* script, JSFunction* fun)
{
    // Slot x + 0: This value.
    // Slot x + 1: Argument 1.
    // ...
    // Slot x + n: Argument n.

    // Note: when updating this, please also update the assert in SnapshotWriter::startFrame
    return StartArgSlot(script) + (fun ? fun->nargs() + 1 : 0);
}


// The compiler at various points needs to be able to store references to the
// current inline path (the sequence of scripts and call-pcs that lead to the
// current function being inlined).
//
// To support this, the top-level IonBuilder keeps a tree that records the
// inlinings done during compilation.
class InlineScriptTree {
    // InlineScriptTree for the caller
    InlineScriptTree* caller_;

    // PC in the caller corresponding to this script.
    jsbytecode* callerPc_;

    // Script for this entry.
    JSScript* script_;

    // Child entries (linked together by nextCallee pointer)
    InlineScriptTree* children_;
    InlineScriptTree* nextCallee_;

  public:
    InlineScriptTree(InlineScriptTree* caller, jsbytecode* callerPc, JSScript* script)
      : caller_(caller), callerPc_(callerPc), script_(script),
        children_(nullptr), nextCallee_(nullptr)
    {}

    static InlineScriptTree* New(TempAllocator* allocator, InlineScriptTree* caller,
                                 jsbytecode* callerPc, JSScript* script);

    InlineScriptTree* addCallee(TempAllocator* allocator, jsbytecode* callerPc,
                                JSScript* calleeScript);

    InlineScriptTree* caller() const {
        return caller_;
    }

    bool isOutermostCaller() const {
        return caller_ == nullptr;
    }
    bool hasCaller() const {
        return caller_ != nullptr;
    }
    InlineScriptTree* outermostCaller() {
        if (isOutermostCaller())
            return this;
        return caller_->outermostCaller();
    }

    jsbytecode* callerPc() const {
        return callerPc_;
    }

    JSScript* script() const {
        return script_;
    }

    bool hasChildren() const {
        return children_ != nullptr;
    }
    InlineScriptTree* firstChild() const {
        MOZ_ASSERT(hasChildren());
        return children_;
    }

    bool hasNextCallee() const {
        return nextCallee_ != nullptr;
    }
    InlineScriptTree* nextCallee() const {
        MOZ_ASSERT(hasNextCallee());
        return nextCallee_;
    }

    unsigned depth() const {
        if (isOutermostCaller())
            return 1;
        return 1 + caller_->depth();
    }
};

class BytecodeSite : public TempObject
{
    // InlineScriptTree identifying innermost active function at site.
    InlineScriptTree* tree_;

    // Bytecode address within innermost active function.
    jsbytecode* pc_;

    // Optimization information at the pc.
    TrackedOptimizations* optimizations_;

  public:
    BytecodeSite()
      : tree_(nullptr), pc_(nullptr), optimizations_(nullptr)
    {}

    BytecodeSite(InlineScriptTree* tree, jsbytecode* pc)
      : tree_(tree), pc_(pc), optimizations_(nullptr)
    {
        MOZ_ASSERT(tree_ != nullptr);
        MOZ_ASSERT(pc_ != nullptr);
    }

    InlineScriptTree* tree() const {
        return tree_;
    }

    jsbytecode* pc() const {
        return pc_;
    }

    JSScript* script() const {
        return tree_ ? tree_->script() : nullptr;
    }

    bool hasOptimizations() const {
        return !!optimizations_;
    }

    TrackedOptimizations* optimizations() const {
        MOZ_ASSERT(hasOptimizations());
        return optimizations_;
    }

    void setOptimizations(TrackedOptimizations* optimizations) {
        optimizations_ = optimizations;
    }
};

enum AnalysisMode {
    /* JavaScript execution, not analysis. */
    Analysis_None,

    /*
     * MIR analysis performed when invoking 'new' on a script, to determine
     * definite properties. Used by the optimizing JIT.
     */
    Analysis_DefiniteProperties,

    /*
     * MIR analysis performed when executing a script which uses its arguments,
     * when it is not known whether a lazy arguments value can be used.
     */
    Analysis_ArgumentsUsage
};

// Contains information about the compilation source for IR being generated.
class CompileInfo
{
  public:
<<<<<<< HEAD
    CompileInfo(JSScript* script, JSFunction* fun, jsbytecode* osrPc,
=======
    CompileInfo(CompileRuntime* runtime, JSScript* script, JSFunction* fun, jsbytecode* osrPc,
>>>>>>> a17af05f
                AnalysisMode analysisMode, bool scriptNeedsArgsObj,
                InlineScriptTree* inlineScriptTree)
      : script_(script), fun_(fun), osrPc_(osrPc),
        analysisMode_(analysisMode), scriptNeedsArgsObj_(scriptNeedsArgsObj),
        hadOverflowBailout_(script->hadOverflowBailout()),
        mayReadFrameArgsDirectly_(script->mayReadFrameArgsDirectly()),
        inlineScriptTree_(inlineScriptTree)
    {
        MOZ_ASSERT_IF(osrPc, JSOp(*osrPc) == JSOP_LOOPENTRY);

        // The function here can flow in from anywhere so look up the canonical
        // function to ensure that we do not try to embed a nursery pointer in
        // jit-code. Precisely because it can flow in from anywhere, it's not
        // guaranteed to be non-lazy. Hence, don't access its script!
        if (fun_) {
            fun_ = fun_->nonLazyScript()->functionNonDelazifying();
            MOZ_ASSERT(fun_->isTenured());
        }

        nimplicit_ = StartArgSlot(script)                   /* env chain and argument obj */
                   + (fun ? 1 : 0);                         /* this */
        nargs_ = fun ? fun->nargs() : 0;
        nlocals_ = script->nfixed();

        // An extra slot is needed for global scopes because INITGLEXICAL (stack
        // depth 1) is compiled as a SETPROP (stack depth 2) on the global lexical
        // scope.
        uint32_t extra = script->isGlobalCode() ? 1 : 0;
        nstack_ = Max<unsigned>(script->nslots() - script->nfixed(), MinJITStackSize) + extra;
        nslots_ = nimplicit_ + nargs_ + nlocals_ + nstack_;

        // For derived class constructors, find and cache the frame slot for
        // the .this binding. This slot is assumed to be always
        // observable. See isObservableFrameSlot.
        if (script->isDerivedClassConstructor()) {
            MOZ_ASSERT(script->functionHasThisBinding());
<<<<<<< HEAD
            CompileRuntime* runtime = GetJitContext()->runtime;
=======
>>>>>>> a17af05f
            for (BindingIter bi(script); bi; bi++) {
                if (bi.name() != runtime->names().dotThis)
                    continue;
                BindingLocation loc = bi.location();
                if (loc.kind() == BindingLocation::Kind::Frame) {
                    thisSlotForDerivedClassConstructor_ = mozilla::Some(localSlot(loc.slot()));
                    break;
                }
            }
        }

        // If the script uses an environment in body, the environment chain
        // will need to be observable.
        needsBodyEnvironmentObject_ = script->needsBodyEnvironment();
    }

    explicit CompileInfo(unsigned nlocals)
      : script_(nullptr), fun_(nullptr), osrPc_(nullptr),
        analysisMode_(Analysis_None), scriptNeedsArgsObj_(false),
        mayReadFrameArgsDirectly_(false), inlineScriptTree_(nullptr),
        needsBodyEnvironmentObject_(false)
    {
        nimplicit_ = 0;
        nargs_ = 0;
        nlocals_ = nlocals;
        nstack_ = 1;  /* For FunctionCompiler::pushPhiInput/popPhiOutput */
        nslots_ = nlocals_ + nstack_;
    }

    JSScript* script() const {
        return script_;
    }
    bool compilingWasm() const {
        return script() == nullptr;
    }
    JSFunction* funMaybeLazy() const {
        return fun_;
    }
    ModuleObject* module() const {
        return script_->module();
    }
    jsbytecode* osrPc() const {
        return osrPc_;
    }
    InlineScriptTree* inlineScriptTree() const {
        return inlineScriptTree_;
    }

    bool hasOsrAt(jsbytecode* pc) const {
        MOZ_ASSERT(JSOp(*pc) == JSOP_LOOPENTRY);
        return pc == osrPc();
    }

    jsbytecode* startPC() const {
        return script_->code();
    }
    jsbytecode* limitPC() const {
        return script_->codeEnd();
    }

    const char* filename() const {
        return script_->filename();
    }

    unsigned lineno() const {
        return script_->lineno();
    }
    unsigned lineno(jsbytecode* pc) const {
        return PCToLineNumber(script_, pc);
    }

    // Script accessors based on PC.

    JSAtom* getAtom(jsbytecode* pc) const {
        return script_->getAtom(GET_UINT32_INDEX(pc));
    }

    PropertyName* getName(jsbytecode* pc) const {
        return script_->getName(GET_UINT32_INDEX(pc));
    }

    inline RegExpObject* getRegExp(jsbytecode* pc) const;

    JSObject* getObject(jsbytecode* pc) const {
        return script_->getObject(GET_UINT32_INDEX(pc));
    }

    inline JSFunction* getFunction(jsbytecode* pc) const;

    const Value& getConst(jsbytecode* pc) const {
        return script_->getConst(GET_UINT32_INDEX(pc));
    }

    jssrcnote* getNote(GSNCache& gsn, jsbytecode* pc) const {
        return GetSrcNote(gsn, script(), pc);
    }

    // Total number of slots: args, locals, and stack.
    unsigned nslots() const {
        return nslots_;
    }

    // Number of slots needed for env chain, return value,
    // maybe argumentsobject and this value.
    unsigned nimplicit() const {
        return nimplicit_;
    }
    // Number of arguments (without counting this value).
    unsigned nargs() const {
        return nargs_;
    }
    // Number of slots needed for all local variables.  This includes "fixed
    // vars" (see above) and also block-scoped locals.
    unsigned nlocals() const {
        return nlocals_;
    }
    unsigned ninvoke() const {
        return nslots_ - nstack_;
    }

    uint32_t environmentChainSlot() const {
        MOZ_ASSERT(script());
        return 0;
    }
    uint32_t returnValueSlot() const {
        MOZ_ASSERT(script());
        return 1;
    }
    uint32_t argsObjSlot() const {
        MOZ_ASSERT(hasArguments());
        return 2;
    }
    uint32_t thisSlot() const {
        MOZ_ASSERT(funMaybeLazy());
        MOZ_ASSERT(nimplicit_ > 0);
        return nimplicit_ - 1;
    }
    uint32_t firstArgSlot() const {
        return nimplicit_;
    }
    uint32_t argSlotUnchecked(uint32_t i) const {
        // During initialization, some routines need to get at arg
        // slots regardless of how regular argument access is done.
        MOZ_ASSERT(i < nargs_);
        return nimplicit_ + i;
    }
    uint32_t argSlot(uint32_t i) const {
        // This should only be accessed when compiling functions for
        // which argument accesses don't need to go through the
        // argument object.
        MOZ_ASSERT(!argsObjAliasesFormals());
        return argSlotUnchecked(i);
    }
    uint32_t firstLocalSlot() const {
        return nimplicit_ + nargs_;
    }
    uint32_t localSlot(uint32_t i) const {
        return firstLocalSlot() + i;
    }
    uint32_t firstStackSlot() const {
        return firstLocalSlot() + nlocals();
    }
    uint32_t stackSlot(uint32_t i) const {
        return firstStackSlot() + i;
    }

    uint32_t startArgSlot() const {
        MOZ_ASSERT(script());
        return StartArgSlot(script());
    }
    uint32_t endArgSlot() const {
        MOZ_ASSERT(script());
        return CountArgSlots(script(), funMaybeLazy());
    }

    uint32_t totalSlots() const {
        MOZ_ASSERT(script() && funMaybeLazy());
        return nimplicit() + nargs() + nlocals();
    }

    bool isSlotAliased(uint32_t index) const {
        MOZ_ASSERT(index >= startArgSlot());
        uint32_t arg = index - firstArgSlot();
        if (arg < nargs())
            return script()->formalIsAliased(arg);
        return false;
    }

    bool hasArguments() const {
        return script()->argumentsHasVarBinding();
    }
    bool argumentsAliasesFormals() const {
        return script()->argumentsAliasesFormals();
    }
    bool needsArgsObj() const {
        return scriptNeedsArgsObj_;
    }
    bool argsObjAliasesFormals() const {
        return scriptNeedsArgsObj_ && script()->hasMappedArgsObj();
    }

    AnalysisMode analysisMode() const {
        return analysisMode_;
    }

    bool isAnalysis() const {
        return analysisMode_ != Analysis_None;
    }

    bool needsBodyEnvironmentObject() const {
        return needsBodyEnvironmentObject_;
    }

    // Returns true if a slot can be observed out-side the current frame while
    // the frame is active on the stack.  This implies that these definitions
    // would have to be executed and that they cannot be removed even if they
    // are unused.
    inline bool isObservableSlot(uint32_t slot) const {
        if (slot >= firstLocalSlot()) {
            // The |this| slot for a derived class constructor is a local slot.
            if (thisSlotForDerivedClassConstructor_)
                return *thisSlotForDerivedClassConstructor_ == slot;
            return false;
        }

        if (slot < firstArgSlot())
            return isObservableFrameSlot(slot);

        return isObservableArgumentSlot(slot);
    }

    bool isObservableFrameSlot(uint32_t slot) const {
        // The |envChain| value must be preserved if environments are added
        // after the prologue.
        if (needsBodyEnvironmentObject() && slot == environmentChainSlot())
            return true;

        if (!funMaybeLazy())
            return false;

        // The |this| value must always be observable.
        if (slot == thisSlot())
            return true;

        // The |this| frame slot in derived class constructors should never be
        // optimized out, as a Debugger might need to perform TDZ checks on it
        // via, e.g., an exceptionUnwind handler. The TDZ check is required
        // for correctness if the handler decides to continue execution.
        if (thisSlotForDerivedClassConstructor_ && *thisSlotForDerivedClassConstructor_ == slot)
            return true;

        if (funMaybeLazy()->needsSomeEnvironmentObject() && slot == environmentChainSlot())
            return true;

        // If the function may need an arguments object, then make sure to
        // preserve the env chain, because it may be needed to construct the
        // arguments object during bailout. If we've already created an
        // arguments object (or got one via OSR), preserve that as well.
        if (hasArguments() && (slot == environmentChainSlot() || slot == argsObjSlot()))
            return true;

        return false;
    }

    bool isObservableArgumentSlot(uint32_t slot) const {
        if (!funMaybeLazy())
            return false;

        // Function.arguments can be used to access all arguments in non-strict
        // scripts, so we can't optimize out any arguments.
        if ((hasArguments() || !script()->strict()) &&
            firstArgSlot() <= slot && slot - firstArgSlot() < nargs())
        {
            return true;
        }

        return false;
    }

    // Returns true if a slot can be recovered before or during a bailout.  A
    // definition which can be observed and recovered, implies that this
    // definition can be optimized away as long as we can compute its values.
    bool isRecoverableOperand(uint32_t slot) const {
        // The |envChain| value cannot be recovered if environments can be
        // added in body (after the prologue).
        if (needsBodyEnvironmentObject() && slot == environmentChainSlot())
            return false;

        if (!funMaybeLazy())
            return true;

        // The |this| and the |envChain| values can be recovered.
        if (slot == thisSlot() || slot == environmentChainSlot())
            return true;

        if (isObservableFrameSlot(slot))
            return false;

        if (needsArgsObj() && isObservableArgumentSlot(slot))
            return false;

        return true;
    }

    // Check previous bailout states to prevent doing the same bailout in the
    // next compilation.
    bool hadOverflowBailout() const {
        return hadOverflowBailout_;
    }
    bool mayReadFrameArgsDirectly() const {
        return mayReadFrameArgsDirectly_;
    }

  private:
    unsigned nimplicit_;
    unsigned nargs_;
    unsigned nlocals_;
    unsigned nstack_;
    unsigned nslots_;
    mozilla::Maybe<unsigned> thisSlotForDerivedClassConstructor_;
    JSScript* script_;
    JSFunction* fun_;
    jsbytecode* osrPc_;
    AnalysisMode analysisMode_;

    // Whether a script needs an arguments object is unstable over compilation
    // since the arguments optimization could be marked as failed on the active
    // thread, so cache a value here and use it throughout for consistency.
    bool scriptNeedsArgsObj_;

    // Record the state of previous bailouts in order to prevent compiling the
    // same function identically the next time.
    bool hadOverflowBailout_;

    bool mayReadFrameArgsDirectly_;

    InlineScriptTree* inlineScriptTree_;

    // Whether a script needs environments within its body. This informs us
    // that the environment chain is not easy to reconstruct.
    bool needsBodyEnvironmentObject_;
};

} // namespace jit
} // namespace js

#endif /* jit_CompileInfo_h */<|MERGE_RESOLUTION|>--- conflicted
+++ resolved
@@ -197,11 +197,7 @@
 class CompileInfo
 {
   public:
-<<<<<<< HEAD
-    CompileInfo(JSScript* script, JSFunction* fun, jsbytecode* osrPc,
-=======
     CompileInfo(CompileRuntime* runtime, JSScript* script, JSFunction* fun, jsbytecode* osrPc,
->>>>>>> a17af05f
                 AnalysisMode analysisMode, bool scriptNeedsArgsObj,
                 InlineScriptTree* inlineScriptTree)
       : script_(script), fun_(fun), osrPc_(osrPc),
@@ -238,10 +234,6 @@
         // observable. See isObservableFrameSlot.
         if (script->isDerivedClassConstructor()) {
             MOZ_ASSERT(script->functionHasThisBinding());
-<<<<<<< HEAD
-            CompileRuntime* runtime = GetJitContext()->runtime;
-=======
->>>>>>> a17af05f
             for (BindingIter bi(script); bi; bi++) {
                 if (bi.name() != runtime->names().dotThis)
                     continue;
