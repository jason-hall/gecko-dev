/* -*- Mode: C++; tab-width: 8; indent-tabs-mode: nil; c-basic-offset: 4 -*-
 * vim: set ts=8 sts=4 et sw=4 tw=99:
 * This Source Code Form is subject to the terms of the Mozilla Public
 * License, v. 2.0. If a copy of the MPL was not distributed with this
 * file, You can obtain one at http://mozilla.org/MPL/2.0/. */

#ifndef jit_IonBuilder_h
#define jit_IonBuilder_h

// This file declares the data structures for building a MIRGraph from a
// JSScript.

#include "mozilla/LinkedList.h"

#include "jit/BaselineInspector.h"
#include "jit/BytecodeAnalysis.h"
#include "jit/IonAnalysis.h"
#include "jit/IonControlFlow.h"
#include "jit/IonOptimizationLevels.h"
#include "jit/MIR.h"
#include "jit/MIRGenerator.h"
#include "jit/MIRGraph.h"
#include "jit/OptimizationTracking.h"

namespace js {
namespace jit {

class CodeGenerator;
class CallInfo;
class BaselineFrameInspector;

enum class InlinableNative : uint16_t;

// Records information about a baseline frame for compilation that is stable
// when later used off thread.
BaselineFrameInspector*
NewBaselineFrameInspector(TempAllocator* temp, BaselineFrame* frame, CompileInfo* info);

class IonBuilder
  : public MIRGenerator,
    public mozilla::LinkedListElement<IonBuilder>
{

  public:
    IonBuilder(JSContext* analysisContext, CompileCompartment* comp,
               const JitCompileOptions& options, TempAllocator* temp,
               MIRGraph* graph, CompilerConstraintList* constraints,
               BaselineInspector* inspector, CompileInfo* info,
               const OptimizationInfo* optimizationInfo, BaselineFrameInspector* baselineFrame,
               size_t inliningDepth = 0, uint32_t loopDepth = 0);

    // Callers of build() and buildInline() should always check whether the
    // call overrecursed, if false is returned.  Overrecursion is not
    // signaled as OOM and will not in general be caught by OOM paths.
    AbortReasonOr<Ok> build();
    AbortReasonOr<Ok> buildInline(IonBuilder* callerBuilder, MResumePoint* callerResumePoint,
                                  CallInfo& callInfo);

    mozilla::GenericErrorResult<AbortReason> abort(AbortReason r);
    mozilla::GenericErrorResult<AbortReason>
    abort(AbortReason r, const char* message, ...) MOZ_FORMAT_PRINTF(3, 4);

  private:
    AbortReasonOr<Ok> traverseBytecode();
    AbortReasonOr<Ok> processIterators();
    AbortReasonOr<Ok> inspectOpcode(JSOp op);
    uint32_t readIndex(jsbytecode* pc);
    JSAtom* readAtom(jsbytecode* pc);

    void trackActionableAbort(const char* message);
    void spew(const char* message);

    JSFunction* getSingleCallTarget(TemporaryTypeSet* calleeTypes);
    AbortReasonOr<Ok> getPolyCallTargets(TemporaryTypeSet* calleeTypes, bool constructing,
<<<<<<< HEAD
                                         ObjectVector& targets, uint32_t maxTargets);

    AbortReasonOr<Ok> analyzeNewLoopTypes(const CFGBlock* loopEntryBlock);

    AbortReasonOr<MBasicBlock*> newBlock(MBasicBlock* predecessor, jsbytecode* pc);
=======
                                         InliningTargets& targets, uint32_t maxTargets);

    AbortReasonOr<Ok> analyzeNewLoopTypes(const CFGBlock* loopEntryBlock);

    AbortReasonOr<MBasicBlock*> newBlock(size_t stackDepth, jsbytecode* pc,
                                         MBasicBlock* maybePredecessor = nullptr);
>>>>>>> a17af05f
    AbortReasonOr<MBasicBlock*> newBlock(MBasicBlock* predecessor, jsbytecode* pc,
                                         MResumePoint* priorResumePoint);
    AbortReasonOr<MBasicBlock*> newBlockPopN(MBasicBlock* predecessor, jsbytecode* pc,
                                             uint32_t popped);
<<<<<<< HEAD
    AbortReasonOr<MBasicBlock*> newBlockAfter(MBasicBlock* at, MBasicBlock* predecessor,
                                              jsbytecode* pc);
=======
    AbortReasonOr<MBasicBlock*> newBlockAfter(MBasicBlock* at, size_t stackDepth,
                                              jsbytecode* pc, MBasicBlock* maybePredecessor = nullptr);
>>>>>>> a17af05f
    AbortReasonOr<MBasicBlock*> newOsrPreheader(MBasicBlock* header, jsbytecode* loopEntry,
                                                jsbytecode* beforeLoopEntry);
    AbortReasonOr<MBasicBlock*> newPendingLoopHeader(MBasicBlock* predecessor, jsbytecode* pc,
                                                     bool osr, bool canOsr, unsigned stackPhiCount);
<<<<<<< HEAD
    AbortReasonOr<MBasicBlock*> newBlock(jsbytecode* pc) {
        return newBlock(nullptr, pc);
    }
    AbortReasonOr<MBasicBlock*> newBlockAfter(MBasicBlock* at, jsbytecode* pc) {
        return newBlockAfter(at, nullptr, pc);
=======

    AbortReasonOr<MBasicBlock*> newBlock(MBasicBlock* predecessor, jsbytecode* pc) {
        return newBlock(predecessor->stackDepth(), pc, predecessor);
>>>>>>> a17af05f
    }

    AbortReasonOr<Ok> visitBlock(const CFGBlock* hblock, MBasicBlock* mblock);
    AbortReasonOr<Ok> visitControlInstruction(CFGControlInstruction* ins, bool* restarted);
    AbortReasonOr<Ok> visitTest(CFGTest* test);
    AbortReasonOr<Ok> visitCompare(CFGCompare* compare);
    AbortReasonOr<Ok> visitLoopEntry(CFGLoopEntry* loopEntry);
    AbortReasonOr<Ok> visitReturn(CFGControlInstruction* ins);
    AbortReasonOr<Ok> visitGoto(CFGGoto* ins);
    AbortReasonOr<Ok> visitBackEdge(CFGBackEdge* ins, bool* restarted);
    AbortReasonOr<Ok> visitTry(CFGTry* test);
    AbortReasonOr<Ok> visitThrow(CFGThrow* ins);
    AbortReasonOr<Ok> visitTableSwitch(CFGTableSwitch* ins);

    // We want to make sure that our MTest instructions all check whether the
    // thing being tested might emulate undefined.  So we funnel their creation
    // through this method, to make sure that happens.  We don't want to just do
    // the check in MTest::New, because that can run on background compilation
    // threads, and we're not sure it's safe to touch that part of the typeset
    // from a background thread.
    MTest* newTest(MDefinition* ins, MBasicBlock* ifTrue, MBasicBlock* ifFalse);

    // Incorporates a type/typeSet into an OSR value for a loop, after the loop
    // body has been processed.
    AbortReasonOr<Ok> addOsrValueTypeBarrier(uint32_t slot, MInstruction** def,
                                             MIRType type, TemporaryTypeSet* typeSet);
    AbortReasonOr<Ok> maybeAddOsrTypeBarriers();

    // Restarts processing of a loop if the type information at its header was
    // incomplete.
    AbortReasonOr<Ok> restartLoop(const CFGBlock* header);
    bool initLoopEntry();

    // Please see the Big Honkin' Comment about how resume points work in
    // IonBuilder.cpp, near the definition for this function.
    AbortReasonOr<Ok> resume(MInstruction* ins, jsbytecode* pc, MResumePoint::Mode mode);
    AbortReasonOr<Ok> resumeAt(MInstruction* ins, jsbytecode* pc);
    AbortReasonOr<Ok> resumeAfter(MInstruction* ins);
    AbortReasonOr<Ok> maybeInsertResume();

    bool blockIsOSREntry(const CFGBlock* block, const CFGBlock* predecessor);

    void insertRecompileCheck();

<<<<<<< HEAD
=======
    bool usesEnvironmentChain();

>>>>>>> a17af05f
    AbortReasonOr<Ok> initParameters();
    void initLocals();
    void rewriteParameter(uint32_t slotIdx, MDefinition* param, int32_t argIndex);
    AbortReasonOr<Ok> rewriteParameters();
    AbortReasonOr<Ok> initEnvironmentChain(MDefinition* callee = nullptr);
    void initArgumentsObject();
    void pushConstant(const Value& v);

    MConstant* constant(const Value& v);
    MConstant* constantInt(int32_t i);
    MInstruction* initializedLength(MDefinition* obj, MDefinition* elements,
                                    JSValueType unboxedType);
    MInstruction* setInitializedLength(MDefinition* obj, JSValueType unboxedType, size_t count);

    // Improve the type information at tests
    AbortReasonOr<Ok> improveTypesAtTest(MDefinition* ins, bool trueBranch, MTest* test);
    AbortReasonOr<Ok> improveTypesAtCompare(MCompare* ins, bool trueBranch, MTest* test);
    AbortReasonOr<Ok> improveTypesAtNullOrUndefinedCompare(MCompare* ins, bool trueBranch,
                                                           MTest* test);
    AbortReasonOr<Ok> improveTypesAtTypeOfCompare(MCompare* ins, bool trueBranch, MTest* test);

    // Used to detect triangular structure at test.
    bool detectAndOrStructure(MPhi* ins, bool* branchIsTrue);
    AbortReasonOr<Ok> replaceTypeSet(MDefinition* subject, TemporaryTypeSet* type, MTest* test);

    // Add a guard which ensure that the set of type which goes through this
    // generated code correspond to the observed types for the bytecode.
    MDefinition* addTypeBarrier(MDefinition* def, TemporaryTypeSet* observed,
                                BarrierKind kind, MTypeBarrier** pbarrier = nullptr);
    AbortReasonOr<Ok> pushTypeBarrier(MDefinition* def, TemporaryTypeSet* observed,
                                      BarrierKind kind);

    // As pushTypeBarrier, but will compute the needBarrier boolean itself based
    // on observed and the JSFunction that we're planning to call. The
    // JSFunction must be a DOM method or getter.
    AbortReasonOr<Ok> pushDOMTypeBarrier(MInstruction* ins, TemporaryTypeSet* observed,
                                         JSFunction* func);

    // If definiteType is not known or def already has the right type, just
    // returns def.  Otherwise, returns an MInstruction that has that definite
    // type, infallibly unboxing ins as needed.  The new instruction will be
    // added to |current| in this case.
    MDefinition* ensureDefiniteType(MDefinition* def, MIRType definiteType);

    void maybeMarkEmpty(MDefinition* ins);

    JSObject* getSingletonPrototype(JSFunction* target);

    MDefinition* createThisScripted(MDefinition* callee, MDefinition* newTarget);
    MDefinition* createThisScriptedSingleton(JSFunction* target, MDefinition* callee);
    MDefinition* createThisScriptedBaseline(MDefinition* callee);
    MDefinition* createThis(JSFunction* target, MDefinition* callee, MDefinition* newTarget);
    MInstruction* createNamedLambdaObject(MDefinition* callee, MDefinition* envObj);
    AbortReasonOr<MInstruction*> createCallObject(MDefinition* callee, MDefinition* envObj);

    MDefinition* walkEnvironmentChain(unsigned hops);

    MInstruction* addConvertElementsToDoubles(MDefinition* elements);
    MDefinition* addMaybeCopyElementsForWrite(MDefinition* object, bool checkNative);
    MInstruction* addBoundsCheck(MDefinition* index, MDefinition* length);
    MInstruction* addShapeGuard(MDefinition* obj, Shape* const shape, BailoutKind bailoutKind);
    MInstruction* addGroupGuard(MDefinition* obj, ObjectGroup* group, BailoutKind bailoutKind);
    MInstruction* addUnboxedExpandoGuard(MDefinition* obj, bool hasExpando, BailoutKind bailoutKind);
    MInstruction* addSharedTypedArrayGuard(MDefinition* obj);

    MInstruction*
    addGuardReceiverPolymorphic(MDefinition* obj, const BaselineInspector::ReceiverVector& receivers);

    MDefinition* convertShiftToMaskForStaticTypedArray(MDefinition* id,
                                                       Scalar::Type viewType);

    bool invalidatedIdempotentCache();

    bool hasStaticEnvironmentObject(EnvironmentCoordinate ec, JSObject** pcall);
    AbortReasonOr<Ok> loadSlot(MDefinition* obj, size_t slot, size_t nfixed, MIRType rvalType,
                               BarrierKind barrier, TemporaryTypeSet* types);
    AbortReasonOr<Ok> loadSlot(MDefinition* obj, Shape* shape, MIRType rvalType,
                               BarrierKind barrier, TemporaryTypeSet* types);
    AbortReasonOr<Ok> storeSlot(MDefinition* obj, size_t slot, size_t nfixed, MDefinition* value,
                                bool needsBarrier, MIRType slotType = MIRType::None);
    AbortReasonOr<Ok> storeSlot(MDefinition* obj, Shape* shape, MDefinition* value,
                                bool needsBarrier, MIRType slotType = MIRType::None);
    bool shouldAbortOnPreliminaryGroups(MDefinition *obj);

    MDefinition* tryInnerizeWindow(MDefinition* obj);
    MDefinition* maybeUnboxForPropertyAccess(MDefinition* def);

    // jsop_getprop() helpers.
    AbortReasonOr<Ok> checkIsDefinitelyOptimizedArguments(MDefinition* obj, bool* isOptimizedArgs);
    AbortReasonOr<Ok> getPropTryInferredConstant(bool* emitted, MDefinition* obj,
                                                 PropertyName* name, TemporaryTypeSet* types);
    AbortReasonOr<Ok> getPropTryArgumentsLength(bool* emitted, MDefinition* obj);
    AbortReasonOr<Ok> getPropTryArgumentsCallee(bool* emitted, MDefinition* obj,
                                                PropertyName* name);
    AbortReasonOr<Ok> getPropTryConstant(bool* emitted, MDefinition* obj, jsid id,
                                         TemporaryTypeSet* types);
    AbortReasonOr<Ok> getPropTryNotDefined(bool* emitted, MDefinition* obj, jsid id,
                                           TemporaryTypeSet* types);
    AbortReasonOr<Ok> getPropTryDefiniteSlot(bool* emitted, MDefinition* obj, PropertyName* name,
                                             BarrierKind barrier, TemporaryTypeSet* types);
    AbortReasonOr<Ok> getPropTryModuleNamespace(bool* emitted, MDefinition* obj, PropertyName* name,
                                                BarrierKind barrier, TemporaryTypeSet* types);
    AbortReasonOr<Ok> getPropTryUnboxed(bool* emitted, MDefinition* obj, PropertyName* name,
                                        BarrierKind barrier, TemporaryTypeSet* types);
    AbortReasonOr<Ok> getPropTryCommonGetter(bool* emitted, MDefinition* obj, PropertyName* name,
                                             TemporaryTypeSet* types, bool innerized = false);
    AbortReasonOr<Ok> getPropTryInlineAccess(bool* emitted, MDefinition* obj, PropertyName* name,
                                             BarrierKind barrier, TemporaryTypeSet* types);
    AbortReasonOr<Ok> getPropTryTypedObject(bool* emitted, MDefinition* obj, PropertyName* name);
    AbortReasonOr<Ok> getPropTryScalarPropOfTypedObject(bool* emitted, MDefinition* typedObj,
                                                        int32_t fieldOffset,
                                                        TypedObjectPrediction fieldTypeReprs);
    AbortReasonOr<Ok> getPropTryReferencePropOfTypedObject(bool* emitted, MDefinition* typedObj,
                                                           int32_t fieldOffset,
                                                           TypedObjectPrediction fieldPrediction,
                                                           PropertyName* name);
    AbortReasonOr<Ok> getPropTryComplexPropOfTypedObject(bool* emitted, MDefinition* typedObj,
                                                         int32_t fieldOffset,
                                                         TypedObjectPrediction fieldTypeReprs,
                                                         size_t fieldIndex);
    AbortReasonOr<Ok> getPropTryInnerize(bool* emitted, MDefinition* obj, PropertyName* name,
                                         TemporaryTypeSet* types);
    AbortReasonOr<Ok> getPropAddCache(MDefinition* obj, PropertyName* name,
                                      BarrierKind barrier, TemporaryTypeSet* types);

    // jsop_setprop() helpers.
    AbortReasonOr<Ok> setPropTryCommonSetter(bool* emitted, MDefinition* obj,
                                             PropertyName* name, MDefinition* value);
    AbortReasonOr<Ok> setPropTryCommonDOMSetter(bool* emitted, MDefinition* obj,
                                                MDefinition* value, JSFunction* setter,
                                                TemporaryTypeSet* objTypes);
    AbortReasonOr<Ok> setPropTryDefiniteSlot(bool* emitted, MDefinition* obj,
                                             PropertyName* name, MDefinition* value,
                                             bool barrier, TemporaryTypeSet* objTypes);
    AbortReasonOr<Ok> setPropTryUnboxed(bool* emitted, MDefinition* obj,
                                        PropertyName* name, MDefinition* value,
                                        bool barrier, TemporaryTypeSet* objTypes);
    AbortReasonOr<Ok> setPropTryInlineAccess(bool* emitted, MDefinition* obj,
                                             PropertyName* name, MDefinition* value,
                                             bool barrier, TemporaryTypeSet* objTypes);
    AbortReasonOr<Ok> setPropTryTypedObject(bool* emitted, MDefinition* obj,
                                            PropertyName* name, MDefinition* value);
    AbortReasonOr<Ok> setPropTryReferencePropOfTypedObject(bool* emitted, MDefinition* obj,
                                                           int32_t fieldOffset, MDefinition* value,
                                                           TypedObjectPrediction fieldPrediction,
                                                           PropertyName* name);
    AbortReasonOr<Ok> setPropTryScalarPropOfTypedObject(bool* emitted,
                                                        MDefinition* obj,
                                                        int32_t fieldOffset,
                                                        MDefinition* value,
                                                        TypedObjectPrediction fieldTypeReprs);
    AbortReasonOr<Ok> setPropTryCache(bool* emitted, MDefinition* obj,
                                      PropertyName* name, MDefinition* value,
                                      bool barrier, TemporaryTypeSet* objTypes);

    // jsop_binary_arith helpers.
    MBinaryArithInstruction* binaryArithInstruction(JSOp op, MDefinition* left, MDefinition* right);
    AbortReasonOr<Ok> binaryArithTryConcat(bool* emitted, JSOp op, MDefinition* left,
                                           MDefinition* right);
    AbortReasonOr<Ok> binaryArithTrySpecialized(bool* emitted, JSOp op, MDefinition* left,
                                                MDefinition* right);
    AbortReasonOr<Ok> binaryArithTrySpecializedOnBaselineInspector(bool* emitted, JSOp op,
                                                                   MDefinition* left,
                                                                   MDefinition* right);
    AbortReasonOr<Ok> arithTrySharedStub(bool* emitted, JSOp op, MDefinition* left,
                                         MDefinition* right);

    // jsop_bitnot helpers.
    AbortReasonOr<Ok> bitnotTrySpecialized(bool* emitted, MDefinition* input);

    // jsop_pow helpers.
    AbortReasonOr<Ok> powTrySpecialized(bool* emitted, MDefinition* base, MDefinition* power,
                                        MIRType outputType);

    // jsop_compare helpers.
    AbortReasonOr<Ok> compareTrySpecialized(bool* emitted, JSOp op, MDefinition* left,
                                            MDefinition* right);
    AbortReasonOr<Ok> compareTryBitwise(bool* emitted, JSOp op, MDefinition* left,
                                        MDefinition* right);
    AbortReasonOr<Ok> compareTrySpecializedOnBaselineInspector(bool* emitted, JSOp op,
                                                               MDefinition* left,
                                                               MDefinition* right);
    AbortReasonOr<Ok> compareTrySharedStub(bool* emitted, JSOp op, MDefinition* left,
                                           MDefinition* right);

    // jsop_newarray helpers.
    AbortReasonOr<Ok> newArrayTrySharedStub(bool* emitted);
    AbortReasonOr<Ok> newArrayTryTemplateObject(bool* emitted, JSObject* templateObject,
                                                uint32_t length);
    AbortReasonOr<Ok> newArrayTryVM(bool* emitted, JSObject* templateObject, uint32_t length);

    // jsop_newobject helpers.
    AbortReasonOr<Ok> newObjectTrySharedStub(bool* emitted);
    AbortReasonOr<Ok> newObjectTryTemplateObject(bool* emitted, JSObject* templateObject);
    AbortReasonOr<Ok> newObjectTryVM(bool* emitted, JSObject* templateObject);

<<<<<<< HEAD
    // jsop_in helpers.
    AbortReasonOr<Ok> inTryDense(bool* emitted, MDefinition* obj, MDefinition* id);
    AbortReasonOr<Ok> inTryFold(bool* emitted, MDefinition* obj, MDefinition* id);
=======
    // jsop_in/jsop_hasown helpers.
    AbortReasonOr<Ok> inTryDense(bool* emitted, MDefinition* obj, MDefinition* id);
    AbortReasonOr<Ok> hasTryNotDefined(bool* emitted, MDefinition* obj, MDefinition* id, bool ownProperty);
>>>>>>> a17af05f

    // binary data lookup helpers.
    TypedObjectPrediction typedObjectPrediction(MDefinition* typedObj);
    TypedObjectPrediction typedObjectPrediction(TemporaryTypeSet* types);
    bool typedObjectHasField(MDefinition* typedObj,
                             PropertyName* name,
                             size_t* fieldOffset,
                             TypedObjectPrediction* fieldTypeReprs,
                             size_t* fieldIndex);
    MDefinition* loadTypedObjectType(MDefinition* value);
    AbortReasonOr<Ok> loadTypedObjectData(MDefinition* typedObj,
                                          MDefinition** owner,
                                          LinearSum* ownerOffset);
    AbortReasonOr<Ok> loadTypedObjectElements(MDefinition* typedObj,
                                              const LinearSum& byteOffset,
                                              uint32_t scale,
                                              MDefinition** ownerElements,
                                              MDefinition** ownerScaledOffset,
                                              int32_t* ownerByteAdjustment);
    MDefinition* typeObjectForElementFromArrayStructType(MDefinition* typedObj);
    MDefinition* typeObjectForFieldFromStructType(MDefinition* type,
                                                  size_t fieldIndex);
    AbortReasonOr<bool> storeReferenceTypedObjectValue(MDefinition* typedObj,
                                                       const LinearSum& byteOffset,
                                                       ReferenceTypeDescr::Type type,
                                                       MDefinition* value,
                                                       PropertyName* name);
    AbortReasonOr<Ok> storeScalarTypedObjectValue(MDefinition* typedObj,
                                                  const LinearSum& byteOffset,
                                                  ScalarTypeDescr::Type type,
                                                  MDefinition* value);
    bool checkTypedObjectIndexInBounds(uint32_t elemSize,
                                       MDefinition* obj,
                                       MDefinition* index,
                                       TypedObjectPrediction objTypeDescrs,
                                       LinearSum* indexAsByteOffset);
    AbortReasonOr<Ok> pushDerivedTypedObject(bool* emitted,
                                             MDefinition* obj,
                                             const LinearSum& byteOffset,
                                             TypedObjectPrediction derivedTypeDescrs,
                                             MDefinition* derivedTypeObj);
    AbortReasonOr<Ok> pushScalarLoadFromTypedObject(MDefinition* obj,
                                                    const LinearSum& byteoffset,
                                                    ScalarTypeDescr::Type type);
    AbortReasonOr<Ok> pushReferenceLoadFromTypedObject(MDefinition* typedObj,
                                                       const LinearSum& byteOffset,
                                                       ReferenceTypeDescr::Type type,
                                                       PropertyName* name);
    AbortReasonOr<JSObject*> getStaticTypedArrayObject(MDefinition* obj, MDefinition* index);

    // jsop_setelem() helpers.
    AbortReasonOr<Ok> setElemTryTypedArray(bool* emitted, MDefinition* object,
                                           MDefinition* index, MDefinition* value);
    AbortReasonOr<Ok> setElemTryTypedObject(bool* emitted, MDefinition* obj,
                                            MDefinition* index, MDefinition* value);
    AbortReasonOr<Ok> setElemTryTypedStatic(bool* emitted, MDefinition* object,
                                            MDefinition* index, MDefinition* value);
    AbortReasonOr<Ok> initOrSetElemTryDense(bool* emitted, MDefinition* object,
                                            MDefinition* index, MDefinition* value,
                                            bool writeHole);
    AbortReasonOr<Ok> setElemTryArguments(bool* emitted, MDefinition* object,
                                          MDefinition* index, MDefinition* value);
    AbortReasonOr<Ok> initOrSetElemTryCache(bool* emitted, MDefinition* object,
                                            MDefinition* index, MDefinition* value);
    AbortReasonOr<Ok> setElemTryReferenceElemOfTypedObject(bool* emitted,
                                                           MDefinition* obj,
                                                           MDefinition* index,
                                                           TypedObjectPrediction objPrediction,
                                                           MDefinition* value,
                                                           TypedObjectPrediction elemPrediction);
    AbortReasonOr<Ok> setElemTryScalarElemOfTypedObject(bool* emitted,
                                                        MDefinition* obj,
                                                        MDefinition* index,
                                                        TypedObjectPrediction objTypeReprs,
                                                        MDefinition* value,
                                                        TypedObjectPrediction elemTypeReprs,
                                                        uint32_t elemSize);
    AbortReasonOr<Ok> initializeArrayElement(MDefinition* obj, size_t index, MDefinition* value,
                                             JSValueType unboxedType,
                                             bool addResumePointAndIncrementInitializedLength);

    // jsop_getelem() helpers.
    AbortReasonOr<Ok> getElemTryDense(bool* emitted, MDefinition* obj, MDefinition* index);
    AbortReasonOr<Ok> getElemTryGetProp(bool* emitted, MDefinition* obj, MDefinition* index);
    AbortReasonOr<Ok> getElemTryTypedStatic(bool* emitted, MDefinition* obj, MDefinition* index);
    AbortReasonOr<Ok> getElemTryTypedArray(bool* emitted, MDefinition* obj, MDefinition* index);
    AbortReasonOr<Ok> getElemTryTypedObject(bool* emitted, MDefinition* obj, MDefinition* index);
    AbortReasonOr<Ok> getElemTryString(bool* emitted, MDefinition* obj, MDefinition* index);
    AbortReasonOr<Ok> getElemTryArguments(bool* emitted, MDefinition* obj, MDefinition* index);
<<<<<<< HEAD
    AbortReasonOr<Ok> getElemTryArgumentsInlined(bool* emitted, MDefinition* obj,
                                                 MDefinition* index);
=======
    AbortReasonOr<Ok> getElemTryArgumentsInlinedConstant(bool* emitted, MDefinition* obj,
                                                         MDefinition* index);
    AbortReasonOr<Ok> getElemTryArgumentsInlinedIndex(bool* emitted, MDefinition* obj,
                                                      MDefinition* index);
>>>>>>> a17af05f
    AbortReasonOr<Ok> getElemAddCache(MDefinition* obj, MDefinition* index);
    AbortReasonOr<Ok> getElemTryScalarElemOfTypedObject(bool* emitted,
                                                        MDefinition* obj,
                                                        MDefinition* index,
                                                        TypedObjectPrediction objTypeReprs,
                                                        TypedObjectPrediction elemTypeReprs,
                                                        uint32_t elemSize);
    AbortReasonOr<Ok> getElemTryReferenceElemOfTypedObject(bool* emitted,
                                                           MDefinition* obj,
                                                           MDefinition* index,
                                                           TypedObjectPrediction objPrediction,
                                                           TypedObjectPrediction elemPrediction);
    AbortReasonOr<Ok> getElemTryComplexElemOfTypedObject(bool* emitted,
                                                         MDefinition* obj,
                                                         MDefinition* index,
                                                         TypedObjectPrediction objTypeReprs,
                                                         TypedObjectPrediction elemTypeReprs,
                                                         uint32_t elemSize);
    TemporaryTypeSet* computeHeapType(const TemporaryTypeSet* objTypes, const jsid id);

    enum BoundsChecking { DoBoundsCheck, SkipBoundsCheck };

    MInstruction* addArrayBufferByteLength(MDefinition* obj);

    // Add instructions to compute a typed array's length and data.  Also
    // optionally convert |*index| into a bounds-checked definition, if
    // requested.
    //
    // If you only need the array's length, use addTypedArrayLength below.
    void addTypedArrayLengthAndData(MDefinition* obj,
                                    BoundsChecking checking,
                                    MDefinition** index,
                                    MInstruction** length, MInstruction** elements);

    // Add an instruction to compute a typed array's length to the current
    // block.  If you also need the typed array's data, use the above method
    // instead.
    MInstruction* addTypedArrayLength(MDefinition* obj) {
        MInstruction* length;
        addTypedArrayLengthAndData(obj, SkipBoundsCheck, nullptr, &length, nullptr);
        return length;
    }

    AbortReasonOr<Ok> improveThisTypesForCall();

    MDefinition* getCallee();
    MDefinition* getAliasedVar(EnvironmentCoordinate ec);
    AbortReasonOr<MDefinition*> addLexicalCheck(MDefinition* input);

    MDefinition* convertToBoolean(MDefinition* input);

    AbortReasonOr<Ok> tryFoldInstanceOf(bool* emitted, MDefinition* lhs, JSObject* protoObject);
    AbortReasonOr<bool> hasOnProtoChain(TypeSet::ObjectKey* key, JSObject* protoObject, bool* onProto);

    AbortReasonOr<Ok> jsop_add(MDefinition* left, MDefinition* right);
    AbortReasonOr<Ok> jsop_bitnot();
    AbortReasonOr<Ok> jsop_bitop(JSOp op);
    AbortReasonOr<Ok> jsop_binary_arith(JSOp op);
    AbortReasonOr<Ok> jsop_binary_arith(JSOp op, MDefinition* left, MDefinition* right);
    AbortReasonOr<Ok> jsop_pow();
    AbortReasonOr<Ok> jsop_pos();
    AbortReasonOr<Ok> jsop_neg();
    AbortReasonOr<Ok> jsop_tostring();
    AbortReasonOr<Ok> jsop_setarg(uint32_t arg);
    AbortReasonOr<Ok> jsop_defvar(uint32_t index);
    AbortReasonOr<Ok> jsop_deflexical(uint32_t index);
    AbortReasonOr<Ok> jsop_deffun(uint32_t index);
    AbortReasonOr<Ok> jsop_notearg();
    AbortReasonOr<Ok> jsop_throwsetconst();
    AbortReasonOr<Ok> jsop_checklexical();
    AbortReasonOr<Ok> jsop_checkaliasedlexical(EnvironmentCoordinate ec);
    AbortReasonOr<Ok> jsop_funcall(uint32_t argc);
    AbortReasonOr<Ok> jsop_funapply(uint32_t argc);
    AbortReasonOr<Ok> jsop_funapplyarguments(uint32_t argc);
    AbortReasonOr<Ok> jsop_funapplyarray(uint32_t argc);
    AbortReasonOr<Ok> jsop_spreadcall();
    AbortReasonOr<Ok> jsop_call(uint32_t argc, bool constructing, bool ignoresReturnValue);
    AbortReasonOr<Ok> jsop_eval(uint32_t argc);
    AbortReasonOr<Ok> jsop_label();
    AbortReasonOr<Ok> jsop_andor(JSOp op);
    AbortReasonOr<Ok> jsop_dup2();
    AbortReasonOr<Ok> jsop_loophead(jsbytecode* pc);
    AbortReasonOr<Ok> jsop_compare(JSOp op);
    AbortReasonOr<Ok> jsop_compare(JSOp op, MDefinition* left, MDefinition* right);
    AbortReasonOr<Ok> getStaticName(bool* emitted, JSObject* staticObject, PropertyName* name,
                                    MDefinition* lexicalCheck = nullptr);
    AbortReasonOr<Ok> loadStaticSlot(JSObject* staticObject, BarrierKind barrier,
                                     TemporaryTypeSet* types, uint32_t slot);
    AbortReasonOr<Ok> setStaticName(JSObject* staticObject, PropertyName* name);
    AbortReasonOr<Ok> jsop_getgname(PropertyName* name);
    AbortReasonOr<Ok> jsop_getname(PropertyName* name);
    AbortReasonOr<Ok> jsop_intrinsic(PropertyName* name);
    AbortReasonOr<Ok> jsop_getimport(PropertyName* name);
    AbortReasonOr<Ok> jsop_bindname(PropertyName* name);
    AbortReasonOr<Ok> jsop_bindvar();
    AbortReasonOr<Ok> jsop_getelem();
    AbortReasonOr<Ok> jsop_getelem_dense(MDefinition* obj, MDefinition* index,
                                         JSValueType unboxedType);
    AbortReasonOr<Ok> jsop_getelem_typed(MDefinition* obj, MDefinition* index,
                                         ScalarTypeDescr::Type arrayType);
    AbortReasonOr<Ok> jsop_setelem();
    AbortReasonOr<Ok> initOrSetElemDense(TemporaryTypeSet::DoubleConversion conversion,
                                         MDefinition* object, MDefinition* index,
                                         MDefinition* value, JSValueType unboxedType,
                                         bool writeHole, bool* emitted);
    AbortReasonOr<Ok> jsop_setelem_typed(ScalarTypeDescr::Type arrayType,
                                         MDefinition* object, MDefinition* index,
                                         MDefinition* value);
    AbortReasonOr<Ok> jsop_length();
    bool jsop_length_fastPath();
    AbortReasonOr<Ok> jsop_arguments();
    AbortReasonOr<Ok> jsop_arguments_getelem();
    AbortReasonOr<Ok> jsop_runonce();
    AbortReasonOr<Ok> jsop_rest();
    AbortReasonOr<Ok> jsop_not();
    AbortReasonOr<Ok> jsop_getprop(PropertyName* name);
    AbortReasonOr<Ok> jsop_setprop(PropertyName* name);
    AbortReasonOr<Ok> jsop_delprop(PropertyName* name);
    AbortReasonOr<Ok> jsop_delelem();
    AbortReasonOr<Ok> jsop_newarray(uint32_t length);
    AbortReasonOr<Ok> jsop_newarray(JSObject* templateObject, uint32_t length);
    AbortReasonOr<Ok> jsop_newarray_copyonwrite();
    AbortReasonOr<Ok> jsop_newobject();
    AbortReasonOr<Ok> jsop_initelem();
    AbortReasonOr<Ok> jsop_initelem_inc();
    AbortReasonOr<Ok> jsop_initelem_array();
    AbortReasonOr<Ok> jsop_initelem_getter_setter();
    AbortReasonOr<Ok> jsop_mutateproto();
    AbortReasonOr<Ok> jsop_initprop(PropertyName* name);
    AbortReasonOr<Ok> jsop_initprop_getter_setter(PropertyName* name);
    AbortReasonOr<Ok> jsop_regexp(RegExpObject* reobj);
    AbortReasonOr<Ok> jsop_object(JSObject* obj);
<<<<<<< HEAD
=======
    AbortReasonOr<Ok> jsop_classconstructor();
>>>>>>> a17af05f
    AbortReasonOr<Ok> jsop_lambda(JSFunction* fun);
    AbortReasonOr<Ok> jsop_lambda_arrow(JSFunction* fun);
    AbortReasonOr<Ok> jsop_setfunname(uint8_t prefixKind);
    AbortReasonOr<Ok> jsop_pushlexicalenv(uint32_t index);
    AbortReasonOr<Ok> jsop_copylexicalenv(bool copySlots);
    AbortReasonOr<Ok> jsop_functionthis();
    AbortReasonOr<Ok> jsop_globalthis();
    AbortReasonOr<Ok> jsop_typeof();
    AbortReasonOr<Ok> jsop_toasync();
    AbortReasonOr<Ok> jsop_toasyncgen();
    AbortReasonOr<Ok> jsop_toasynciter();
    AbortReasonOr<Ok> jsop_toid();
    AbortReasonOr<Ok> jsop_iter(uint8_t flags);
    AbortReasonOr<Ok> jsop_itermore();
    AbortReasonOr<Ok> jsop_isnoiter();
    AbortReasonOr<Ok> jsop_iterend();
    AbortReasonOr<Ok> jsop_in();
<<<<<<< HEAD
=======
    AbortReasonOr<Ok> jsop_hasown();
>>>>>>> a17af05f
    AbortReasonOr<Ok> jsop_instanceof();
    AbortReasonOr<Ok> jsop_getaliasedvar(EnvironmentCoordinate ec);
    AbortReasonOr<Ok> jsop_setaliasedvar(EnvironmentCoordinate ec);
    AbortReasonOr<Ok> jsop_debugger();
    AbortReasonOr<Ok> jsop_newtarget();
    AbortReasonOr<Ok> jsop_checkisobj(uint8_t kind);
    AbortReasonOr<Ok> jsop_checkiscallable(uint8_t kind);
    AbortReasonOr<Ok> jsop_checkobjcoercible();
    AbortReasonOr<Ok> jsop_pushcallobj();

    /* Inlining. */

    enum InliningStatus
    {
        InliningStatus_NotInlined,
        InliningStatus_WarmUpCountTooLow,
        InliningStatus_Inlined
    };
    using InliningResult = AbortReasonOr<InliningStatus>;

    enum InliningDecision
    {
        InliningDecision_Error,
        InliningDecision_Inline,
        InliningDecision_DontInline,
        InliningDecision_WarmUpCountTooLow
    };

    static InliningDecision DontInline(JSScript* targetScript, const char* reason);

    // Helper function for canInlineTarget
    bool hasCommonInliningPath(const JSScript* scriptToInline);

    // Oracles.
    InliningDecision canInlineTarget(JSFunction* target, CallInfo& callInfo);
    InliningDecision makeInliningDecision(JSObject* target, CallInfo& callInfo);
<<<<<<< HEAD
    AbortReasonOr<Ok> selectInliningTargets(const ObjectVector& targets, CallInfo& callInfo,
=======
    AbortReasonOr<Ok> selectInliningTargets(const InliningTargets& targets, CallInfo& callInfo,
>>>>>>> a17af05f
                                            BoolVector& choiceSet, uint32_t* numInlineable);

    // Native inlining helpers.
    // The typeset for the return value of our function.  These are
    // the types it's been observed returning in the past.
    TemporaryTypeSet* getInlineReturnTypeSet();
    // The known MIR type of getInlineReturnTypeSet.
    MIRType getInlineReturnType();

    // Array natives.
    InliningResult inlineArray(CallInfo& callInfo);
    InliningResult inlineArrayIsArray(CallInfo& callInfo);
    InliningResult inlineArrayPopShift(CallInfo& callInfo, MArrayPopShift::Mode mode);
    InliningResult inlineArrayPush(CallInfo& callInfo);
    InliningResult inlineArraySlice(CallInfo& callInfo);
    InliningResult inlineArrayJoin(CallInfo& callInfo);

<<<<<<< HEAD
    // Array intrinsics.
    InliningResult inlineNewArrayIterator(CallInfo& callInfo);
=======
    // Boolean natives.
    InliningResult inlineBoolean(CallInfo& callInfo);

    // Iterator intrinsics.
    InliningResult inlineNewIterator(CallInfo& callInfo, MNewIterator::Type type);
>>>>>>> a17af05f

    // Math natives.
    InliningResult inlineMathAbs(CallInfo& callInfo);
    InliningResult inlineMathFloor(CallInfo& callInfo);
    InliningResult inlineMathCeil(CallInfo& callInfo);
    InliningResult inlineMathClz32(CallInfo& callInfo);
    InliningResult inlineMathRound(CallInfo& callInfo);
    InliningResult inlineMathSqrt(CallInfo& callInfo);
    InliningResult inlineMathAtan2(CallInfo& callInfo);
    InliningResult inlineMathHypot(CallInfo& callInfo);
    InliningResult inlineMathMinMax(CallInfo& callInfo, bool max);
    InliningResult inlineMathPow(CallInfo& callInfo);
    InliningResult inlineMathRandom(CallInfo& callInfo);
    InliningResult inlineMathImul(CallInfo& callInfo);
    InliningResult inlineMathFRound(CallInfo& callInfo);
    InliningResult inlineMathFunction(CallInfo& callInfo, MMathFunction::Function function);

    // String natives.
    InliningResult inlineStringObject(CallInfo& callInfo);
    InliningResult inlineStrCharCodeAt(CallInfo& callInfo);
    InliningResult inlineConstantCharCodeAt(CallInfo& callInfo);
    InliningResult inlineStrFromCharCode(CallInfo& callInfo);
    InliningResult inlineStrFromCodePoint(CallInfo& callInfo);
    InliningResult inlineStrCharAt(CallInfo& callInfo);
<<<<<<< HEAD
=======
    InliningResult inlineStringConvertCase(CallInfo& callInfo, MStringConvertCase::Mode mode);
>>>>>>> a17af05f

    // String intrinsics.
    InliningResult inlineStringReplaceString(CallInfo& callInfo);
    InliningResult inlineConstantStringSplitString(CallInfo& callInfo);
    InliningResult inlineStringSplitString(CallInfo& callInfo);
<<<<<<< HEAD
=======

    // Reflect natives.
    InliningResult inlineReflectGetPrototypeOf(CallInfo& callInfo);
>>>>>>> a17af05f

    // RegExp intrinsics.
    InliningResult inlineRegExpMatcher(CallInfo& callInfo);
    InliningResult inlineRegExpSearcher(CallInfo& callInfo);
    InliningResult inlineRegExpTester(CallInfo& callInfo);
    InliningResult inlineIsRegExpObject(CallInfo& callInfo);
    InliningResult inlineRegExpPrototypeOptimizable(CallInfo& callInfo);
    InliningResult inlineRegExpInstanceOptimizable(CallInfo& callInfo);
    InliningResult inlineGetFirstDollarIndex(CallInfo& callInfo);

    // Object natives and intrinsics.
<<<<<<< HEAD
    InliningResult inlineObjectCreate(CallInfo& callInfo);
=======
    InliningResult inlineObject(CallInfo& callInfo);
    InliningResult inlineObjectCreate(CallInfo& callInfo);
    InliningResult inlineObjectToString(CallInfo& callInfo);
>>>>>>> a17af05f
    InliningResult inlineDefineDataProperty(CallInfo& callInfo);

    // Atomics natives.
    InliningResult inlineAtomicsCompareExchange(CallInfo& callInfo);
    InliningResult inlineAtomicsExchange(CallInfo& callInfo);
    InliningResult inlineAtomicsLoad(CallInfo& callInfo);
    InliningResult inlineAtomicsStore(CallInfo& callInfo);
    InliningResult inlineAtomicsBinop(CallInfo& callInfo, InlinableNative target);
    InliningResult inlineAtomicsIsLockFree(CallInfo& callInfo);

    // Slot intrinsics.
    InliningResult inlineUnsafeSetReservedSlot(CallInfo& callInfo);
    InliningResult inlineUnsafeGetReservedSlot(CallInfo& callInfo,
                                               MIRType knownValueType);

    // Map and Set intrinsics.
    InliningResult inlineGetNextEntryForIterator(CallInfo& callInfo,
                                                 MGetNextEntryForIterator::Mode mode);

    // ArrayBuffer intrinsics.
    InliningResult inlineArrayBufferByteLength(CallInfo& callInfo);
    InliningResult inlinePossiblyWrappedArrayBufferByteLength(CallInfo& callInfo);

    // TypedArray intrinsics.
    enum WrappingBehavior { AllowWrappedTypedArrays, RejectWrappedTypedArrays };
    InliningResult inlineTypedArray(CallInfo& callInfo, Native native);
    InliningResult inlineIsTypedArrayHelper(CallInfo& callInfo, WrappingBehavior wrappingBehavior);
    InliningResult inlineIsTypedArray(CallInfo& callInfo);
    InliningResult inlineIsPossiblyWrappedTypedArray(CallInfo& callInfo);
    InliningResult inlineTypedArrayLength(CallInfo& callInfo);
    InliningResult inlinePossiblyWrappedTypedArrayLength(CallInfo& callInfo);
    InliningResult inlineSetDisjointTypedElements(CallInfo& callInfo);

    // TypedObject intrinsics and natives.
    InliningResult inlineObjectIsTypeDescr(CallInfo& callInfo);
    InliningResult inlineSetTypedObjectOffset(CallInfo& callInfo);
    InliningResult inlineConstructTypedObject(CallInfo& callInfo, TypeDescr* target);

    // SIMD intrinsics and natives.
    InliningResult inlineConstructSimdObject(CallInfo& callInfo, SimdTypeDescr* target);

    // SIMD helpers.
    bool canInlineSimd(CallInfo& callInfo, JSNative native, unsigned numArgs,
                       InlineTypedObject** templateObj);
    MDefinition* unboxSimd(MDefinition* ins, SimdType type);
    InliningResult boxSimd(CallInfo& callInfo, MDefinition* ins, InlineTypedObject* templateObj);
    MDefinition* convertToBooleanSimdLane(MDefinition* scalar);

    InliningResult inlineSimd(CallInfo& callInfo, JSFunction* target, SimdType type);

    InliningResult inlineSimdBinaryArith(CallInfo& callInfo, JSNative native,
                                         MSimdBinaryArith::Operation op, SimdType type);
    InliningResult inlineSimdBinaryBitwise(CallInfo& callInfo, JSNative native,
                                           MSimdBinaryBitwise::Operation op, SimdType type);
    InliningResult inlineSimdBinarySaturating(CallInfo& callInfo, JSNative native,
                                              MSimdBinarySaturating::Operation op, SimdType type);
    InliningResult inlineSimdShift(CallInfo& callInfo, JSNative native, MSimdShift::Operation op,
                                   SimdType type);
    InliningResult inlineSimdComp(CallInfo& callInfo, JSNative native,
                                  MSimdBinaryComp::Operation op, SimdType type);
    InliningResult inlineSimdUnary(CallInfo& callInfo, JSNative native,
                                   MSimdUnaryArith::Operation op, SimdType type);
    InliningResult inlineSimdExtractLane(CallInfo& callInfo, JSNative native, SimdType type);
    InliningResult inlineSimdReplaceLane(CallInfo& callInfo, JSNative native, SimdType type);
    InliningResult inlineSimdSplat(CallInfo& callInfo, JSNative native, SimdType type);
    InliningResult inlineSimdShuffle(CallInfo& callInfo, JSNative native, SimdType type,
                                     unsigned numVectors);
    InliningResult inlineSimdCheck(CallInfo& callInfo, JSNative native, SimdType type);
    InliningResult inlineSimdConvert(CallInfo& callInfo, JSNative native, bool isCast,
                                     SimdType from, SimdType to);
    InliningResult inlineSimdSelect(CallInfo& callInfo, JSNative native, SimdType type);

    bool prepareForSimdLoadStore(CallInfo& callInfo, Scalar::Type simdType,
                                 MInstruction** elements, MDefinition** index,
                                 Scalar::Type* arrayType);
    InliningResult inlineSimdLoad(CallInfo& callInfo, JSNative native, SimdType type,
                                  unsigned numElems);
    InliningResult inlineSimdStore(CallInfo& callInfo, JSNative native, SimdType type,
                                   unsigned numElems);

    InliningResult inlineSimdAnyAllTrue(CallInfo& callInfo, bool IsAllTrue, JSNative native,
                                        SimdType type);

    // Utility intrinsics.
    InliningResult inlineIsCallable(CallInfo& callInfo);
    InliningResult inlineIsConstructor(CallInfo& callInfo);
    InliningResult inlineIsObject(CallInfo& callInfo);
    InliningResult inlineToObject(CallInfo& callInfo);
    InliningResult inlineIsWrappedArrayConstructor(CallInfo& callInfo);
    InliningResult inlineToInteger(CallInfo& callInfo);
    InliningResult inlineToString(CallInfo& callInfo);
    InliningResult inlineDump(CallInfo& callInfo);
    InliningResult inlineHasClass(CallInfo& callInfo, const Class* clasp,
                                  const Class* clasp2 = nullptr,
                                  const Class* clasp3 = nullptr,
                                  const Class* clasp4 = nullptr);
    InliningResult inlineIsConstructing(CallInfo& callInfo);
    InliningResult inlineSubstringKernel(CallInfo& callInfo);
    InliningResult inlineObjectHasPrototype(CallInfo& callInfo);
<<<<<<< HEAD
=======
    InliningResult inlineFinishBoundFunctionInit(CallInfo& callInfo);
    InliningResult inlineIsPackedArray(CallInfo& callInfo);
>>>>>>> a17af05f

    // Testing functions.
    InliningResult inlineBailout(CallInfo& callInfo);
    InliningResult inlineAssertFloat32(CallInfo& callInfo);
    InliningResult inlineAssertRecoveredOnBailout(CallInfo& callInfo);

    // Bind function.
    InliningResult inlineBoundFunction(CallInfo& callInfo, JSFunction* target);

    // Main inlining functions
    InliningResult inlineNativeCall(CallInfo& callInfo, JSFunction* target);
    InliningResult inlineNativeGetter(CallInfo& callInfo, JSFunction* target);
    InliningResult inlineNonFunctionCall(CallInfo& callInfo, JSObject* target);
    InliningResult inlineScriptedCall(CallInfo& callInfo, JSFunction* target);
    InliningResult inlineSingleCall(CallInfo& callInfo, JSObject* target);

    // Call functions
<<<<<<< HEAD
    InliningResult inlineCallsite(const ObjectVector& targets, CallInfo& callInfo);
    AbortReasonOr<Ok> inlineCalls(CallInfo& callInfo, const ObjectVector& targets,
=======
    InliningResult inlineCallsite(const InliningTargets& targets, CallInfo& callInfo);
    AbortReasonOr<Ok> inlineCalls(CallInfo& callInfo, const InliningTargets& targets,
>>>>>>> a17af05f
                                  BoolVector& choiceSet, MGetPropertyCache* maybeCache);

    // Inlining helpers.
    AbortReasonOr<Ok> inlineGenericFallback(JSFunction* target, CallInfo& callInfo,
                                            MBasicBlock* dispatchBlock);
    AbortReasonOr<Ok> inlineObjectGroupFallback(CallInfo& callInfo, MBasicBlock* dispatchBlock,
                                                MObjectGroupDispatch* dispatch,
                                                MGetPropertyCache* cache,
                                                MBasicBlock** fallbackTarget);

    enum AtomicCheckResult {
        DontCheckAtomicResult,
        DoCheckAtomicResult
    };

    bool atomicsMeetsPreconditions(CallInfo& callInfo, Scalar::Type* arrayElementType,
                                   bool* requiresDynamicCheck,
                                   AtomicCheckResult checkResult=DoCheckAtomicResult);
    void atomicsCheckBounds(CallInfo& callInfo, MInstruction** elements, MDefinition** index);

    bool testNeedsArgumentCheck(JSFunction* target, CallInfo& callInfo);

    AbortReasonOr<MCall*> makeCallHelper(JSFunction* target, CallInfo& callInfo);
    AbortReasonOr<Ok> makeCall(JSFunction* target, CallInfo& callInfo);

    MDefinition* patchInlinedReturn(CallInfo& callInfo, MBasicBlock* exit, MBasicBlock* bottom);
    MDefinition* patchInlinedReturns(CallInfo& callInfo, MIRGraphReturns& returns,
                                     MBasicBlock* bottom);
    MDefinition* specializeInlinedReturn(MDefinition* rdef, MBasicBlock* exit);

    NativeObject* commonPrototypeWithGetterSetter(TemporaryTypeSet* types, PropertyName* name,
                                                  bool isGetter, JSFunction* getterOrSetter,
                                                  bool* guardGlobal);
    void freezePropertiesForCommonPrototype(TemporaryTypeSet* types, PropertyName* name,
                                            JSObject* foundProto, bool allowEmptyTypesForGlobal = false);
    /*
     * Callers must pass a non-null globalGuard if they pass a non-null globalShape.
     */
    bool testCommonGetterSetter(TemporaryTypeSet* types, PropertyName* name,
                                bool isGetter, JSFunction* getterOrSetter,
                                MDefinition** guard, Shape* globalShape = nullptr,
                                MDefinition** globalGuard = nullptr);
    AbortReasonOr<bool> testShouldDOMCall(TypeSet* inTypes,
                                          JSFunction* func, JSJitInfo::OpType opType);

    MDefinition*
    addShapeGuardsForGetterSetter(MDefinition* obj, JSObject* holder, Shape* holderShape,
                                  const BaselineInspector::ReceiverVector& receivers,
                                  const BaselineInspector::ObjectGroupVector& convertUnboxedGroups,
                                  bool isOwnProperty);

    AbortReasonOr<Ok> annotateGetPropertyCache(MDefinition* obj, PropertyName* name,
                                               MGetPropertyCache* getPropCache,
                                               TemporaryTypeSet* objTypes,
                                               TemporaryTypeSet* pushedTypes);

    MGetPropertyCache* getInlineableGetPropertyCache(CallInfo& callInfo);

    JSObject* testGlobalLexicalBinding(PropertyName* name);

    JSObject* testSingletonProperty(JSObject* obj, jsid id);
    JSObject* testSingletonPropertyTypes(MDefinition* obj, jsid id);

<<<<<<< HEAD
    AbortReasonOr<bool> testNotDefinedProperty(MDefinition* obj, jsid id);
=======
    AbortReasonOr<bool> testNotDefinedProperty(MDefinition* obj, jsid id, bool ownProperty = false);
>>>>>>> a17af05f

    uint32_t getDefiniteSlot(TemporaryTypeSet* types, PropertyName* name, uint32_t* pnfixed);
    MDefinition* convertUnboxedObjects(MDefinition* obj);
    MDefinition* convertUnboxedObjects(MDefinition* obj,
                                       const BaselineInspector::ObjectGroupVector& list);
    uint32_t getUnboxedOffset(TemporaryTypeSet* types, PropertyName* name,
                              JSValueType* punboxedType);
    MInstruction* loadUnboxedProperty(MDefinition* obj, size_t offset, JSValueType unboxedType,
                                      BarrierKind barrier, TemporaryTypeSet* types);
    MInstruction* loadUnboxedValue(MDefinition* elements, size_t elementsOffset,
                                   MDefinition* scaledOffset, JSValueType unboxedType,
                                   BarrierKind barrier, TemporaryTypeSet* types);
    MInstruction* storeUnboxedProperty(MDefinition* obj, size_t offset, JSValueType unboxedType,
                                       MDefinition* value);
    MInstruction* storeUnboxedValue(MDefinition* obj,
                                    MDefinition* elements, int32_t elementsOffset,
                                    MDefinition* scaledOffset, JSValueType unboxedType,
                                    MDefinition* value, bool preBarrier = true);
    AbortReasonOr<Ok> checkPreliminaryGroups(MDefinition *obj);
    AbortReasonOr<Ok> freezePropTypeSets(TemporaryTypeSet* types,
                                         JSObject* foundProto, PropertyName* name);
    bool canInlinePropertyOpShapes(const BaselineInspector::ReceiverVector& receivers);

    TemporaryTypeSet* bytecodeTypes(jsbytecode* pc);

    // Use one of the below methods for updating the current block, rather than
    // updating |current| directly. setCurrent() should only be used in cases
    // where the block cannot have phis whose type needs to be computed.

    AbortReasonOr<Ok> setCurrentAndSpecializePhis(MBasicBlock* block) {
        if (block) {
            if (!block->specializePhis(alloc()))
                return abort(AbortReason::Alloc);
        }
        setCurrent(block);
        return Ok();
    }

    void setCurrent(MBasicBlock* block) {
        current = block;
    }

    // A builder is inextricably tied to a particular script.
    JSScript* script_;

    // script->hasIonScript() at the start of the compilation. Used to avoid
    // calling hasIonScript() from background compilation threads.
    bool scriptHasIonScript_;

    // If off thread compilation is successful, the final code generator is
    // attached here. Code has been generated, but not linked (there is not yet
    // an IonScript). This is heap allocated, and must be explicitly destroyed,
    // performed by FinishOffThreadBuilder().
    CodeGenerator* backgroundCodegen_;

    // Some aborts are actionable (e.g., using an unsupported bytecode). When
    // optimization tracking is enabled, the location and message of the abort
    // are recorded here so they may be propagated to the script's
    // corresponding JitcodeGlobalEntry::BaselineEntry.
    JSScript* actionableAbortScript_;
    jsbytecode* actionableAbortPc_;
    const char* actionableAbortMessage_;

    MRootList* rootList_;

  public:
    void setRootList(MRootList& rootList) {
        MOZ_ASSERT(!rootList_);
        rootList_ = &rootList;
    }
    void clearForBackEnd();
    JSObject* checkNurseryObject(JSObject* obj);

    JSScript* script() const { return script_; }
    bool scriptHasIonScript() const { return scriptHasIonScript_; }

    CodeGenerator* backgroundCodegen() const { return backgroundCodegen_; }
    void setBackgroundCodegen(CodeGenerator* codegen) { backgroundCodegen_ = codegen; }

    CompilerConstraintList* constraints() {
        return constraints_;
    }

    bool isInlineBuilder() const {
        return callerBuilder_ != nullptr;
    }

    const JSAtomState& names() { return compartment->runtime()->names(); }

    bool hadActionableAbort() const {
        MOZ_ASSERT(!actionableAbortScript_ ||
                   (actionableAbortPc_ && actionableAbortMessage_));
        return actionableAbortScript_ != nullptr;
    }

    TraceLoggerThread *traceLogger() {
        return TraceLoggerForCurrentThread();
    }

    void actionableAbortLocationAndMessage(JSScript** abortScript, jsbytecode** abortPc,
                                           const char** abortMessage)
    {
        MOZ_ASSERT(hadActionableAbort());
        *abortScript = actionableAbortScript_;
        *abortPc = actionableAbortPc_;
        *abortMessage = actionableAbortMessage_;
    }

    void trace(JSTracer* trc);

  private:
    AbortReasonOr<Ok> init();

    JSContext* analysisContext;
    BaselineFrameInspector* baselineFrame_;

    // Constraints for recording dependencies on type information.
    CompilerConstraintList* constraints_;

    TemporaryTypeSet* thisTypes;
    TemporaryTypeSet* argTypes;
    TemporaryTypeSet* typeArray;
    uint32_t typeArrayHint;
    uint32_t* bytecodeTypeMap;

    EnvironmentCoordinateNameCache envCoordinateNameCache;

    jsbytecode* pc;
    MBasicBlock* current;
    uint32_t loopDepth_;
    Vector<MBasicBlock*, 0, JitAllocPolicy> blockWorklist;
    const CFGBlock* cfgCurrent;
    const ControlFlowGraph* cfg;

    Vector<BytecodeSite*, 0, JitAllocPolicy> trackedOptimizationSites_;

    BytecodeSite* bytecodeSite(jsbytecode* pc) {
        MOZ_ASSERT(info().inlineScriptTree()->script()->containsPC(pc));
        // See comment in maybeTrackedOptimizationSite.
        if (isOptimizationTrackingEnabled()) {
            if (BytecodeSite* site = maybeTrackedOptimizationSite(pc))
                return site;
        }
        return new(alloc()) BytecodeSite(info().inlineScriptTree(), pc);
    }

    BytecodeSite* maybeTrackedOptimizationSite(jsbytecode* pc);

    MDefinition* lexicalCheck_;

    void setLexicalCheck(MDefinition* lexical) {
        MOZ_ASSERT(!lexicalCheck_);
        lexicalCheck_ = lexical;
    }
    MDefinition* takeLexicalCheck() {
        MDefinition* lexical = lexicalCheck_;
        lexicalCheck_ = nullptr;
        return lexical;
    }

    /* Information used for inline-call builders. */
    MResumePoint* callerResumePoint_;
    jsbytecode* callerPC() {
        return callerResumePoint_ ? callerResumePoint_->pc() : nullptr;
    }
    IonBuilder* callerBuilder_;

    IonBuilder* outermostBuilder();

    struct LoopHeader {
        jsbytecode* pc;
        MBasicBlock* header;

        LoopHeader(jsbytecode* pc, MBasicBlock* header)
          : pc(pc), header(header)
        {}
    };

    Vector<MDefinition*, 2, JitAllocPolicy> iterators_;
    Vector<LoopHeader, 0, JitAllocPolicy> loopHeaders_;
    Vector<MBasicBlock*, 0, JitAllocPolicy> loopHeaderStack_;
#ifdef DEBUG
    Vector<const CFGBlock*, 0, JitAllocPolicy> cfgLoopHeaderStack_;
#endif

    BaselineInspector* inspector;

    size_t inliningDepth_;

    // Total bytecode length of all inlined scripts. Only tracked for the
    // outermost builder.
    size_t inlinedBytecodeLength_;

    // Cutoff to disable compilation if excessive time is spent reanalyzing
    // loop bodies to compute a fixpoint of the types for loop variables.
    static const size_t MAX_LOOP_RESTARTS = 40;
    size_t numLoopRestarts_;

    // True if script->failedBoundsCheck is set for the current script or
    // an outer script.
    bool failedBoundsCheck_;

    // True if script->failedShapeGuard is set for the current script or
    // an outer script.
    bool failedShapeGuard_;

    // True if script->failedLexicalCheck_ is set for the current script or
    // an outer script.
    bool failedLexicalCheck_;

    // Has an iterator other than 'for in'.
    bool nonStringIteration_;

#ifdef DEBUG
    // If this script uses the lazy arguments object.
    bool hasLazyArguments_;
#endif

    // If this is an inline builder, the call info for the builder.
    const CallInfo* inlineCallInfo_;

    // When compiling a call with multiple targets, we are first creating a
    // MGetPropertyCache.  This MGetPropertyCache is following the bytecode, and
    // is used to recover the JSFunction.  In some cases, the Type of the object
    // which own the property is enough for dispatching to the right function.
    // In such cases we do not have read the property, except when the type
    // object is unknown.
    //
    // As an optimization, we can dispatch a call based on the object group,
    // without doing the MGetPropertyCache.  This is what is achieved by
    // |IonBuilder::inlineCalls|.  As we might not know all the functions, we
    // are adding a fallback path, where this MGetPropertyCache would be moved
    // into.
    //
    // In order to build the fallback path, we have to capture a resume point
    // ahead, for the potential fallback path.  This resume point is captured
    // while building MGetPropertyCache.  It is capturing the state of Baseline
    // before the execution of the MGetPropertyCache, such as we can safely do
    // it in the fallback path.
    //
    // This field is used to discard the resume point if it is not used for
    // building a fallback path.

    // Discard the prior resume point while setting a new MGetPropertyCache.
    void replaceMaybeFallbackFunctionGetter(MGetPropertyCache* cache);

    // Discard the MGetPropertyCache if it is handled by WrapMGetPropertyCache.
    void keepFallbackFunctionGetter(MGetPropertyCache* cache) {
        if (cache == maybeFallbackFunctionGetter_)
            maybeFallbackFunctionGetter_ = nullptr;
    }

    MGetPropertyCache* maybeFallbackFunctionGetter_;

    bool needsPostBarrier(MDefinition* value);

    // Used in tracking outcomes of optimization strategies for devtools.
    void startTrackingOptimizations();

    // The track* methods below are called often. Do not combine them with the
    // unchecked variants, despite the unchecked variants having no other
    // callers.
    void trackTypeInfo(JS::TrackedTypeSite site, MIRType mirType,
                       TemporaryTypeSet* typeSet)
    {
        if (MOZ_UNLIKELY(current->trackedSite()->hasOptimizations()))
            trackTypeInfoUnchecked(site, mirType, typeSet);
    }
    void trackTypeInfo(JS::TrackedTypeSite site, JSObject* obj) {
        if (MOZ_UNLIKELY(current->trackedSite()->hasOptimizations()))
            trackTypeInfoUnchecked(site, obj);
    }
    void trackTypeInfo(CallInfo& callInfo) {
        if (MOZ_UNLIKELY(current->trackedSite()->hasOptimizations()))
            trackTypeInfoUnchecked(callInfo);
    }
    void trackOptimizationAttempt(JS::TrackedStrategy strategy) {
        if (MOZ_UNLIKELY(current->trackedSite()->hasOptimizations()))
            trackOptimizationAttemptUnchecked(strategy);
    }
    void amendOptimizationAttempt(uint32_t index) {
        if (MOZ_UNLIKELY(current->trackedSite()->hasOptimizations()))
            amendOptimizationAttemptUnchecked(index);
    }
    void trackOptimizationOutcome(JS::TrackedOutcome outcome) {
        if (MOZ_UNLIKELY(current->trackedSite()->hasOptimizations()))
            trackOptimizationOutcomeUnchecked(outcome);
    }
    void trackOptimizationSuccess() {
        if (MOZ_UNLIKELY(current->trackedSite()->hasOptimizations()))
            trackOptimizationSuccessUnchecked();
    }
    void trackInlineSuccess(InliningStatus status = InliningStatus_Inlined) {
        if (MOZ_UNLIKELY(current->trackedSite()->hasOptimizations()))
            trackInlineSuccessUnchecked(status);
    }

    bool forceInlineCaches() {
        return MOZ_UNLIKELY(JitOptions.forceInlineCaches);
    }

    // Out-of-line variants that don't check if optimization tracking is
    // enabled.
    void trackTypeInfoUnchecked(JS::TrackedTypeSite site, MIRType mirType,
                                TemporaryTypeSet* typeSet);
    void trackTypeInfoUnchecked(JS::TrackedTypeSite site, JSObject* obj);
    void trackTypeInfoUnchecked(CallInfo& callInfo);
    void trackOptimizationAttemptUnchecked(JS::TrackedStrategy strategy);
    void amendOptimizationAttemptUnchecked(uint32_t index);
    void trackOptimizationOutcomeUnchecked(JS::TrackedOutcome outcome);
    void trackOptimizationSuccessUnchecked();
    void trackInlineSuccessUnchecked(InliningStatus status);
};

class CallInfo
{
    MDefinition* fun_;
    MDefinition* thisArg_;
    MDefinition* newTargetArg_;
    MDefinitionVector args_;

    bool constructing_:1;

    // True if the caller does not use the return value.
    bool ignoresReturnValue_:1;

    bool setter_:1;

  public:
    CallInfo(TempAllocator& alloc, bool constructing, bool ignoresReturnValue)
      : fun_(nullptr),
        thisArg_(nullptr),
        newTargetArg_(nullptr),
        args_(alloc),
        constructing_(constructing),
        ignoresReturnValue_(ignoresReturnValue),
        setter_(false)
    { }

    MOZ_MUST_USE bool init(CallInfo& callInfo) {
        MOZ_ASSERT(constructing_ == callInfo.constructing());

        fun_ = callInfo.fun();
        thisArg_ = callInfo.thisArg();
        ignoresReturnValue_ = callInfo.ignoresReturnValue();

        if (constructing())
            newTargetArg_ = callInfo.getNewTarget();

        if (!args_.appendAll(callInfo.argv()))
            return false;

        return true;
    }

    MOZ_MUST_USE bool init(MBasicBlock* current, uint32_t argc) {
        MOZ_ASSERT(args_.empty());

        // Get the arguments in the right order
        if (!args_.reserve(argc))
            return false;

        if (constructing())
            setNewTarget(current->pop());

        for (int32_t i = argc; i > 0; i--)
            args_.infallibleAppend(current->peek(-i));
        current->popn(argc);

        // Get |this| and |fun|
        setThis(current->pop());
        setFun(current->pop());

        return true;
    }

    void popFormals(MBasicBlock* current) {
        current->popn(numFormals());
    }

    void pushFormals(MBasicBlock* current) {
        current->push(fun());
        current->push(thisArg());

        for (uint32_t i = 0; i < argc(); i++)
            current->push(getArg(i));

        if (constructing())
            current->push(getNewTarget());
    }

    uint32_t argc() const {
        return args_.length();
    }
    uint32_t numFormals() const {
        return argc() + 2 + constructing();
    }

    MOZ_MUST_USE bool setArgs(const MDefinitionVector& args) {
        MOZ_ASSERT(args_.empty());
        return args_.appendAll(args);
    }

    MDefinitionVector& argv() {
        return args_;
    }

    const MDefinitionVector& argv() const {
        return args_;
    }

    MDefinition* getArg(uint32_t i) const {
        MOZ_ASSERT(i < argc());
        return args_[i];
    }

    MDefinition* getArgWithDefault(uint32_t i, MDefinition* defaultValue) const {
        if (i < argc())
            return args_[i];

        return defaultValue;
    }

    void setArg(uint32_t i, MDefinition* def) {
        MOZ_ASSERT(i < argc());
        args_[i] = def;
    }

    MDefinition* thisArg() const {
        MOZ_ASSERT(thisArg_);
        return thisArg_;
    }

    void setThis(MDefinition* thisArg) {
        thisArg_ = thisArg;
    }

    bool constructing() const {
        return constructing_;
    }

    bool ignoresReturnValue() const {
        return ignoresReturnValue_;
    }

    void setNewTarget(MDefinition* newTarget) {
        MOZ_ASSERT(constructing());
        newTargetArg_ = newTarget;
    }
    MDefinition* getNewTarget() const {
        MOZ_ASSERT(newTargetArg_);
        return newTargetArg_;
    }

    bool isSetter() const {
        return setter_;
    }
    void markAsSetter() {
        setter_ = true;
    }

    MDefinition* fun() const {
        MOZ_ASSERT(fun_);
        return fun_;
    }

    void setFun(MDefinition* fun) {
        fun_ = fun;
    }

    void setImplicitlyUsedUnchecked() {
        fun_->setImplicitlyUsedUnchecked();
        thisArg_->setImplicitlyUsedUnchecked();
        if (newTargetArg_)
            newTargetArg_->setImplicitlyUsedUnchecked();
        for (uint32_t i = 0; i < argc(); i++)
            getArg(i)->setImplicitlyUsedUnchecked();
    }
};

} // namespace jit
} // namespace js

#endif /* jit_IonBuilder_h */<|MERGE_RESOLUTION|>--- conflicted
+++ resolved
@@ -72,46 +72,25 @@
 
     JSFunction* getSingleCallTarget(TemporaryTypeSet* calleeTypes);
     AbortReasonOr<Ok> getPolyCallTargets(TemporaryTypeSet* calleeTypes, bool constructing,
-<<<<<<< HEAD
-                                         ObjectVector& targets, uint32_t maxTargets);
-
-    AbortReasonOr<Ok> analyzeNewLoopTypes(const CFGBlock* loopEntryBlock);
-
-    AbortReasonOr<MBasicBlock*> newBlock(MBasicBlock* predecessor, jsbytecode* pc);
-=======
                                          InliningTargets& targets, uint32_t maxTargets);
 
     AbortReasonOr<Ok> analyzeNewLoopTypes(const CFGBlock* loopEntryBlock);
 
     AbortReasonOr<MBasicBlock*> newBlock(size_t stackDepth, jsbytecode* pc,
                                          MBasicBlock* maybePredecessor = nullptr);
->>>>>>> a17af05f
     AbortReasonOr<MBasicBlock*> newBlock(MBasicBlock* predecessor, jsbytecode* pc,
                                          MResumePoint* priorResumePoint);
     AbortReasonOr<MBasicBlock*> newBlockPopN(MBasicBlock* predecessor, jsbytecode* pc,
                                              uint32_t popped);
-<<<<<<< HEAD
-    AbortReasonOr<MBasicBlock*> newBlockAfter(MBasicBlock* at, MBasicBlock* predecessor,
-                                              jsbytecode* pc);
-=======
     AbortReasonOr<MBasicBlock*> newBlockAfter(MBasicBlock* at, size_t stackDepth,
                                               jsbytecode* pc, MBasicBlock* maybePredecessor = nullptr);
->>>>>>> a17af05f
     AbortReasonOr<MBasicBlock*> newOsrPreheader(MBasicBlock* header, jsbytecode* loopEntry,
                                                 jsbytecode* beforeLoopEntry);
     AbortReasonOr<MBasicBlock*> newPendingLoopHeader(MBasicBlock* predecessor, jsbytecode* pc,
                                                      bool osr, bool canOsr, unsigned stackPhiCount);
-<<<<<<< HEAD
-    AbortReasonOr<MBasicBlock*> newBlock(jsbytecode* pc) {
-        return newBlock(nullptr, pc);
-    }
-    AbortReasonOr<MBasicBlock*> newBlockAfter(MBasicBlock* at, jsbytecode* pc) {
-        return newBlockAfter(at, nullptr, pc);
-=======
 
     AbortReasonOr<MBasicBlock*> newBlock(MBasicBlock* predecessor, jsbytecode* pc) {
         return newBlock(predecessor->stackDepth(), pc, predecessor);
->>>>>>> a17af05f
     }
 
     AbortReasonOr<Ok> visitBlock(const CFGBlock* hblock, MBasicBlock* mblock);
@@ -156,11 +135,8 @@
 
     void insertRecompileCheck();
 
-<<<<<<< HEAD
-=======
     bool usesEnvironmentChain();
 
->>>>>>> a17af05f
     AbortReasonOr<Ok> initParameters();
     void initLocals();
     void rewriteParameter(uint32_t slotIdx, MDefinition* param, int32_t argIndex);
@@ -357,15 +333,9 @@
     AbortReasonOr<Ok> newObjectTryTemplateObject(bool* emitted, JSObject* templateObject);
     AbortReasonOr<Ok> newObjectTryVM(bool* emitted, JSObject* templateObject);
 
-<<<<<<< HEAD
-    // jsop_in helpers.
-    AbortReasonOr<Ok> inTryDense(bool* emitted, MDefinition* obj, MDefinition* id);
-    AbortReasonOr<Ok> inTryFold(bool* emitted, MDefinition* obj, MDefinition* id);
-=======
     // jsop_in/jsop_hasown helpers.
     AbortReasonOr<Ok> inTryDense(bool* emitted, MDefinition* obj, MDefinition* id);
     AbortReasonOr<Ok> hasTryNotDefined(bool* emitted, MDefinition* obj, MDefinition* id, bool ownProperty);
->>>>>>> a17af05f
 
     // binary data lookup helpers.
     TypedObjectPrediction typedObjectPrediction(MDefinition* typedObj);
@@ -455,15 +425,10 @@
     AbortReasonOr<Ok> getElemTryTypedObject(bool* emitted, MDefinition* obj, MDefinition* index);
     AbortReasonOr<Ok> getElemTryString(bool* emitted, MDefinition* obj, MDefinition* index);
     AbortReasonOr<Ok> getElemTryArguments(bool* emitted, MDefinition* obj, MDefinition* index);
-<<<<<<< HEAD
-    AbortReasonOr<Ok> getElemTryArgumentsInlined(bool* emitted, MDefinition* obj,
-                                                 MDefinition* index);
-=======
     AbortReasonOr<Ok> getElemTryArgumentsInlinedConstant(bool* emitted, MDefinition* obj,
                                                          MDefinition* index);
     AbortReasonOr<Ok> getElemTryArgumentsInlinedIndex(bool* emitted, MDefinition* obj,
                                                       MDefinition* index);
->>>>>>> a17af05f
     AbortReasonOr<Ok> getElemAddCache(MDefinition* obj, MDefinition* index);
     AbortReasonOr<Ok> getElemTryScalarElemOfTypedObject(bool* emitted,
                                                         MDefinition* obj,
@@ -596,10 +561,7 @@
     AbortReasonOr<Ok> jsop_initprop_getter_setter(PropertyName* name);
     AbortReasonOr<Ok> jsop_regexp(RegExpObject* reobj);
     AbortReasonOr<Ok> jsop_object(JSObject* obj);
-<<<<<<< HEAD
-=======
     AbortReasonOr<Ok> jsop_classconstructor();
->>>>>>> a17af05f
     AbortReasonOr<Ok> jsop_lambda(JSFunction* fun);
     AbortReasonOr<Ok> jsop_lambda_arrow(JSFunction* fun);
     AbortReasonOr<Ok> jsop_setfunname(uint8_t prefixKind);
@@ -617,10 +579,7 @@
     AbortReasonOr<Ok> jsop_isnoiter();
     AbortReasonOr<Ok> jsop_iterend();
     AbortReasonOr<Ok> jsop_in();
-<<<<<<< HEAD
-=======
     AbortReasonOr<Ok> jsop_hasown();
->>>>>>> a17af05f
     AbortReasonOr<Ok> jsop_instanceof();
     AbortReasonOr<Ok> jsop_getaliasedvar(EnvironmentCoordinate ec);
     AbortReasonOr<Ok> jsop_setaliasedvar(EnvironmentCoordinate ec);
@@ -657,11 +616,7 @@
     // Oracles.
     InliningDecision canInlineTarget(JSFunction* target, CallInfo& callInfo);
     InliningDecision makeInliningDecision(JSObject* target, CallInfo& callInfo);
-<<<<<<< HEAD
-    AbortReasonOr<Ok> selectInliningTargets(const ObjectVector& targets, CallInfo& callInfo,
-=======
     AbortReasonOr<Ok> selectInliningTargets(const InliningTargets& targets, CallInfo& callInfo,
->>>>>>> a17af05f
                                             BoolVector& choiceSet, uint32_t* numInlineable);
 
     // Native inlining helpers.
@@ -679,16 +634,11 @@
     InliningResult inlineArraySlice(CallInfo& callInfo);
     InliningResult inlineArrayJoin(CallInfo& callInfo);
 
-<<<<<<< HEAD
-    // Array intrinsics.
-    InliningResult inlineNewArrayIterator(CallInfo& callInfo);
-=======
     // Boolean natives.
     InliningResult inlineBoolean(CallInfo& callInfo);
 
     // Iterator intrinsics.
     InliningResult inlineNewIterator(CallInfo& callInfo, MNewIterator::Type type);
->>>>>>> a17af05f
 
     // Math natives.
     InliningResult inlineMathAbs(CallInfo& callInfo);
@@ -713,21 +663,15 @@
     InliningResult inlineStrFromCharCode(CallInfo& callInfo);
     InliningResult inlineStrFromCodePoint(CallInfo& callInfo);
     InliningResult inlineStrCharAt(CallInfo& callInfo);
-<<<<<<< HEAD
-=======
     InliningResult inlineStringConvertCase(CallInfo& callInfo, MStringConvertCase::Mode mode);
->>>>>>> a17af05f
 
     // String intrinsics.
     InliningResult inlineStringReplaceString(CallInfo& callInfo);
     InliningResult inlineConstantStringSplitString(CallInfo& callInfo);
     InliningResult inlineStringSplitString(CallInfo& callInfo);
-<<<<<<< HEAD
-=======
 
     // Reflect natives.
     InliningResult inlineReflectGetPrototypeOf(CallInfo& callInfo);
->>>>>>> a17af05f
 
     // RegExp intrinsics.
     InliningResult inlineRegExpMatcher(CallInfo& callInfo);
@@ -739,13 +683,9 @@
     InliningResult inlineGetFirstDollarIndex(CallInfo& callInfo);
 
     // Object natives and intrinsics.
-<<<<<<< HEAD
-    InliningResult inlineObjectCreate(CallInfo& callInfo);
-=======
     InliningResult inlineObject(CallInfo& callInfo);
     InliningResult inlineObjectCreate(CallInfo& callInfo);
     InliningResult inlineObjectToString(CallInfo& callInfo);
->>>>>>> a17af05f
     InliningResult inlineDefineDataProperty(CallInfo& callInfo);
 
     // Atomics natives.
@@ -845,11 +785,8 @@
     InliningResult inlineIsConstructing(CallInfo& callInfo);
     InliningResult inlineSubstringKernel(CallInfo& callInfo);
     InliningResult inlineObjectHasPrototype(CallInfo& callInfo);
-<<<<<<< HEAD
-=======
     InliningResult inlineFinishBoundFunctionInit(CallInfo& callInfo);
     InliningResult inlineIsPackedArray(CallInfo& callInfo);
->>>>>>> a17af05f
 
     // Testing functions.
     InliningResult inlineBailout(CallInfo& callInfo);
@@ -867,13 +804,8 @@
     InliningResult inlineSingleCall(CallInfo& callInfo, JSObject* target);
 
     // Call functions
-<<<<<<< HEAD
-    InliningResult inlineCallsite(const ObjectVector& targets, CallInfo& callInfo);
-    AbortReasonOr<Ok> inlineCalls(CallInfo& callInfo, const ObjectVector& targets,
-=======
     InliningResult inlineCallsite(const InliningTargets& targets, CallInfo& callInfo);
     AbortReasonOr<Ok> inlineCalls(CallInfo& callInfo, const InliningTargets& targets,
->>>>>>> a17af05f
                                   BoolVector& choiceSet, MGetPropertyCache* maybeCache);
 
     // Inlining helpers.
@@ -937,11 +869,7 @@
     JSObject* testSingletonProperty(JSObject* obj, jsid id);
     JSObject* testSingletonPropertyTypes(MDefinition* obj, jsid id);
 
-<<<<<<< HEAD
-    AbortReasonOr<bool> testNotDefinedProperty(MDefinition* obj, jsid id);
-=======
     AbortReasonOr<bool> testNotDefinedProperty(MDefinition* obj, jsid id, bool ownProperty = false);
->>>>>>> a17af05f
 
     uint32_t getDefiniteSlot(TemporaryTypeSet* types, PropertyName* name, uint32_t* pnfixed);
     MDefinition* convertUnboxedObjects(MDefinition* obj);
