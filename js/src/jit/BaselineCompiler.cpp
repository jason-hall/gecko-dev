/* -*- Mode: C++; tab-width: 8; indent-tabs-mode: nil; c-basic-offset: 4 -*-
 * vim: set ts=8 sts=4 et sw=4 tw=99:
 * This Source Code Form is subject to the terms of the Mozilla Public
 * License, v. 2.0. If a copy of the MPL was not distributed with this
 * file, You can obtain one at http://mozilla.org/MPL/2.0/. */

#include "jit/BaselineCompiler.h"

#include "mozilla/Casting.h"
#include "mozilla/SizePrintfMacros.h"

#include "jsfun.h"

#include "jsfun.h"

#include "jit/BaselineIC.h"
#include "jit/BaselineJIT.h"
#include "jit/FixedList.h"
#include "jit/IonAnalysis.h"
#include "jit/JitcodeMap.h"
#include "jit/JitSpewer.h"
#include "jit/Linker.h"
#ifdef JS_ION_PERF
# include "jit/PerfSpewer.h"
#endif
#include "jit/SharedICHelpers.h"
#include "jit/VMFunctions.h"
#include "js/UniquePtr.h"
#include "vm/AsyncFunction.h"
#include "vm/AsyncIteration.h"
#include "vm/EnvironmentObject.h"
#include "vm/Interpreter.h"
#include "vm/TraceLogging.h"
#include "vtune/VTuneWrapper.h"

#include "jsscriptinlines.h"

#include "jit/BaselineFrameInfo-inl.h"
#include "jit/MacroAssembler-inl.h"
#include "vm/Interpreter-inl.h"
#include "vm/NativeObject-inl.h"

using namespace js;
using namespace js::jit;

using mozilla::AssertedCast;

BaselineCompiler::BaselineCompiler(JSContext* cx, TempAllocator& alloc, JSScript* script)
  : BaselineCompilerSpecific(cx, alloc, script),
    yieldAndAwaitOffsets_(cx),
    modifiesArguments_(false)
{
}

bool
BaselineCompiler::init()
{
    if (!analysis_.init(alloc_, cx->caches().gsnCache))
        return false;

    if (!labels_.init(alloc_, script->length()))
        return false;

    for (size_t i = 0; i < script->length(); i++)
        new (&labels_[i]) Label();

    if (!frame.init(alloc_))
        return false;

    return true;
}

bool
BaselineCompiler::addPCMappingEntry(bool addIndexEntry)
{
    // Don't add multiple entries for a single pc.
    size_t nentries = pcMappingEntries_.length();
    if (nentries > 0 && pcMappingEntries_[nentries - 1].pcOffset == script->pcToOffset(pc))
        return true;

    PCMappingEntry entry;
    entry.pcOffset = script->pcToOffset(pc);
    entry.nativeOffset = masm.currentOffset();
    entry.slotInfo = getStackTopSlotInfo();
    entry.addIndexEntry = addIndexEntry;

    return pcMappingEntries_.append(entry);
}

MethodStatus
BaselineCompiler::compile()
{
<<<<<<< HEAD
    JitSpew(JitSpew_BaselineScripts, "Baseline compiling script %s:%" PRIuSIZE " (%p)",
            script->filename(), script->lineno(), script);

    JitSpew(JitSpew_Codegen, "# Emitting baseline code for script %s:%" PRIuSIZE,
=======
    JitSpew(JitSpew_BaselineScripts, "Baseline compiling script %s:%zu (%p)",
            script->filename(), script->lineno(), script);

    JitSpew(JitSpew_Codegen, "# Emitting baseline code for script %s:%zu",
>>>>>>> a17af05f
            script->filename(), script->lineno());

    TraceLoggerThread* logger = TraceLoggerForCurrentThread(cx);
    TraceLoggerEvent scriptEvent(TraceLogger_AnnotateScripts, script);
    AutoTraceLog logScript(logger, scriptEvent);
    AutoTraceLog logCompile(logger, TraceLogger_BaselineCompilation);

    if (!script->ensureHasTypes(cx) || !script->ensureHasAnalyzedArgsUsage(cx))
        return Method_Error;

    // When code coverage is only enabled for optimizations, or when a Debugger
    // set the collectCoverageInfo flag, we have to create the ScriptCounts if
    // they do not exist.
    if (!script->hasScriptCounts() && cx->compartment()->collectCoverage()) {
        if (!script->initScriptCounts(cx))
            return Method_Error;
    }

    // Pin analysis info during compilation.
    AutoEnterAnalysis autoEnterAnalysis(cx);

    MOZ_ASSERT(!script->hasBaselineScript());

    if (!emitPrologue())
        return Method_Error;

    MethodStatus status = emitBody();
    if (status != Method_Compiled)
        return status;

    if (!emitEpilogue())
        return Method_Error;

    if (!emitOutOfLinePostBarrierSlot())
        return Method_Error;

    Linker linker(masm);
    if (masm.oom()) {
        ReportOutOfMemory(cx);
        return Method_Error;
    }

    AutoFlushICache afc("Baseline");
    JitCode* code = linker.newCode<CanGC>(cx, BASELINE_CODE);
    if (!code)
        return Method_Error;

    Rooted<EnvironmentObject*> templateEnv(cx);
    if (script->functionNonDelazifying()) {
        RootedFunction fun(cx, script->functionNonDelazifying());

        if (fun->needsNamedLambdaEnvironment()) {
            templateEnv = NamedLambdaObject::createTemplateObject(cx, fun, gc::TenuredHeap);
            if (!templateEnv)
                return Method_Error;
        }

        if (fun->needsCallObject()) {
            RootedScript scriptRoot(cx, script);
            templateEnv = CallObject::createTemplateObject(cx, scriptRoot, templateEnv,
                                                           gc::TenuredHeap);
            if (!templateEnv)
                return Method_Error;
        }
    }

    // Encode the pc mapping table. See PCMappingIndexEntry for
    // more information.
    Vector<PCMappingIndexEntry> pcMappingIndexEntries(cx);
    CompactBufferWriter pcEntries;
    uint32_t previousOffset = 0;

    for (size_t i = 0; i < pcMappingEntries_.length(); i++) {
        PCMappingEntry& entry = pcMappingEntries_[i];

        if (entry.addIndexEntry) {
            PCMappingIndexEntry indexEntry;
            indexEntry.pcOffset = entry.pcOffset;
            indexEntry.nativeOffset = entry.nativeOffset;
            indexEntry.bufferOffset = pcEntries.length();
            if (!pcMappingIndexEntries.append(indexEntry)) {
                ReportOutOfMemory(cx);
                return Method_Error;
            }
            previousOffset = entry.nativeOffset;
        }

        // Use the high bit of the SlotInfo byte to indicate the
        // native code offset (relative to the previous op) > 0 and
        // comes next in the buffer.
        MOZ_ASSERT((entry.slotInfo.toByte() & 0x80) == 0);

        if (entry.nativeOffset == previousOffset) {
            pcEntries.writeByte(entry.slotInfo.toByte());
        } else {
            MOZ_ASSERT(entry.nativeOffset > previousOffset);
            pcEntries.writeByte(0x80 | entry.slotInfo.toByte());
            pcEntries.writeUnsigned(entry.nativeOffset - previousOffset);
        }

        previousOffset = entry.nativeOffset;
    }

    if (pcEntries.oom()) {
        ReportOutOfMemory(cx);
        return Method_Error;
    }

    // Note: There is an extra entry in the bytecode type map for the search hint, see below.
    size_t bytecodeTypeMapEntries = script->nTypeSets() + 1;
    UniquePtr<BaselineScript> baselineScript(
        BaselineScript::New(script, prologueOffset_.offset(),
                            epilogueOffset_.offset(),
                            profilerEnterFrameToggleOffset_.offset(),
                            profilerExitFrameToggleOffset_.offset(),
                            postDebugPrologueOffset_.offset(),
                            icEntries_.length(),
                            pcMappingIndexEntries.length(),
                            pcEntries.length(),
                            bytecodeTypeMapEntries,
                            yieldAndAwaitOffsets_.length(),
                            traceLoggerToggleOffsets_.length()),
        JS::DeletePolicy<BaselineScript>(cx->runtime()));
    if (!baselineScript) {
        ReportOutOfMemory(cx);
        return Method_Error;
    }

    baselineScript->setMethod(code);
    baselineScript->setTemplateEnvironment(templateEnv);

<<<<<<< HEAD
    JitSpew(JitSpew_BaselineScripts, "Created BaselineScript %p (raw %p) for %s:%" PRIuSIZE,
=======
    JitSpew(JitSpew_BaselineScripts, "Created BaselineScript %p (raw %p) for %s:%zu",
>>>>>>> a17af05f
            (void*) baselineScript.get(), (void*) code->raw(),
            script->filename(), script->lineno());

    MOZ_ASSERT(pcMappingIndexEntries.length() > 0);
    baselineScript->copyPCMappingIndexEntries(&pcMappingIndexEntries[0]);

    MOZ_ASSERT(pcEntries.length() > 0);
    baselineScript->copyPCMappingEntries(pcEntries);

    // Copy IC entries
    if (icEntries_.length())
        baselineScript->copyICEntries(script, &icEntries_[0], masm);

    // Adopt fallback stubs from the compiler into the baseline script.
    baselineScript->adoptFallbackStubs(&stubSpace_);

    // If profiler instrumentation is enabled, toggle instrumentation on.
    if (cx->runtime()->jitRuntime()->isProfilerInstrumentationEnabled(cx->runtime()))
        baselineScript->toggleProfilerInstrumentation(true);

    // Patch IC loads using IC entries.
    for (size_t i = 0; i < icLoadLabels_.length(); i++) {
        CodeOffset label = icLoadLabels_[i].label;
        size_t icEntry = icLoadLabels_[i].icEntry;
        BaselineICEntry* entryAddr = &(baselineScript->icEntry(icEntry));
        Assembler::PatchDataWithValueCheck(CodeLocationLabel(code, label),
                                           ImmPtr(entryAddr),
                                           ImmPtr((void*)-1));
    }

    if (modifiesArguments_)
        baselineScript->setModifiesArguments();
    if (analysis_.usesEnvironmentChain())
        baselineScript->setUsesEnvironmentChain();

#ifdef JS_TRACE_LOGGING
    // Initialize the tracelogger instrumentation.
    baselineScript->initTraceLogger(cx->runtime(), script, traceLoggerToggleOffsets_);
#endif

    uint32_t* bytecodeMap = baselineScript->bytecodeTypeMap();
    FillBytecodeTypeMap(script, bytecodeMap);

    // The last entry in the last index found, and is used to avoid binary
    // searches for the sought entry when queries are in linear order.
    bytecodeMap[script->nTypeSets()] = 0;

    baselineScript->copyYieldAndAwaitEntries(script, yieldAndAwaitOffsets_);

    if (compileDebugInstrumentation_)
        baselineScript->setHasDebugInstrumentation();

    // Always register a native => bytecode mapping entry, since profiler can be
    // turned on with baseline jitcode on stack, and baseline jitcode cannot be invalidated.
    {
<<<<<<< HEAD
        JitSpew(JitSpew_Profiling, "Added JitcodeGlobalEntry for baseline script %s:%" PRIuSIZE " (%p)",
=======
        JitSpew(JitSpew_Profiling, "Added JitcodeGlobalEntry for baseline script %s:%zu (%p)",
>>>>>>> a17af05f
                    script->filename(), script->lineno(), baselineScript.get());

        // Generate profiling string.
        char* str = JitcodeGlobalEntry::createScriptString(cx, script);
        if (!str)
            return Method_Error;

        JitcodeGlobalEntry::BaselineEntry entry;
        entry.init(code, code->raw(), code->rawEnd(), script, str);

        JitcodeGlobalTable* globalTable = cx->runtime()->jitRuntime()->getJitcodeGlobalTable();
        if (!globalTable->addEntry(entry, cx->runtime())) {
            entry.destroy();
            ReportOutOfMemory(cx);
            return Method_Error;
        }

        // Mark the jitcode as having a bytecode map.
        code->setHasBytecodeMap();
    }

    script->setBaselineScript(cx->runtime(), baselineScript.release());

#ifdef JS_ION_PERF
    writePerfSpewerBaselineProfile(script, code);
#endif

#ifdef MOZ_VTUNE
    vtune::MarkScript(code, script, "baseline");
#endif

    return Method_Compiled;
}

void
BaselineCompiler::emitInitializeLocals()
{
    // Initialize all locals to |undefined|. Lexical bindings are temporal
    // dead zoned in bytecode.

    size_t n = frame.nlocals();
    if (n == 0)
        return;

    // Use R0 to minimize code size. If the number of locals to push is <
    // LOOP_UNROLL_FACTOR, then the initialization pushes are emitted directly
    // and inline.  Otherwise, they're emitted in a partially unrolled loop.
    static const size_t LOOP_UNROLL_FACTOR = 4;
    size_t toPushExtra = n % LOOP_UNROLL_FACTOR;

    masm.moveValue(UndefinedValue(), R0);

    // Handle any extra pushes left over by the optional unrolled loop below.
    for (size_t i = 0; i < toPushExtra; i++)
        masm.pushValue(R0);

    // Partially unrolled loop of pushes.
    if (n >= LOOP_UNROLL_FACTOR) {
        size_t toPush = n - toPushExtra;
        MOZ_ASSERT(toPush % LOOP_UNROLL_FACTOR == 0);
        MOZ_ASSERT(toPush >= LOOP_UNROLL_FACTOR);
        masm.move32(Imm32(toPush), R1.scratchReg());
        // Emit unrolled loop with 4 pushes per iteration.
        Label pushLoop;
        masm.bind(&pushLoop);
        for (size_t i = 0; i < LOOP_UNROLL_FACTOR; i++)
            masm.pushValue(R0);
        masm.branchSub32(Assembler::NonZero,
                         Imm32(LOOP_UNROLL_FACTOR), R1.scratchReg(), &pushLoop);
    }
}

bool
BaselineCompiler::emitPrologue()
{
#ifdef JS_USE_LINK_REGISTER
    // Push link register from generateEnterJIT()'s BLR.
    masm.pushReturnAddress();
    masm.checkStackAlignment();
#endif
    emitProfilerEnterFrame();

    masm.push(BaselineFrameReg);
    masm.moveStackPtrTo(BaselineFrameReg);
    masm.subFromStackPtr(Imm32(BaselineFrame::Size()));

    // Initialize BaselineFrame. For eval scripts, the scope chain
    // is passed in R1, so we have to be careful not to clobber it.

    // Initialize BaselineFrame::flags.
    masm.store32(Imm32(0), frame.addressOfFlags());

    // Handle env chain pre-initialization (in case GC gets run
    // during stack check).  For global and eval scripts, the env
    // chain is in R1.  For function scripts, the env chain is in
    // the callee, nullptr is stored for now so that GC doesn't choke
    // on a bogus EnvironmentChain value in the frame.
    if (function())
        masm.storePtr(ImmPtr(nullptr), frame.addressOfEnvironmentChain());
    else
        masm.storePtr(R1.scratchReg(), frame.addressOfEnvironmentChain());

    // Functions with a large number of locals require two stack checks.
    // The VMCall for a fallible stack check can only occur after the
    // env chain has been initialized, as that is required for proper
    // exception handling if the VMCall returns false.  The env chain
    // initialization can only happen after the UndefinedValues for the
    // local slots have been pushed.
    // However by that time, the stack might have grown too much.
    // In these cases, we emit an extra, early, infallible check
    // before pushing the locals.  The early check sets a flag on the
    // frame if the stack check fails (but otherwise doesn't throw an
    // exception).  If the flag is set, then the jitcode skips past
    // the pushing of the locals, and directly to env chain initialization
    // followed by the actual stack check, which will throw the correct
    // exception.
    Label earlyStackCheckFailed;
    if (needsEarlyStackCheck()) {
        if (!emitStackCheck(/* earlyCheck = */ true))
            return false;
        masm.branchTest32(Assembler::NonZero,
                          frame.addressOfFlags(),
                          Imm32(BaselineFrame::OVER_RECURSED),
                          &earlyStackCheckFailed);
    }

    emitInitializeLocals();

    if (needsEarlyStackCheck())
        masm.bind(&earlyStackCheckFailed);

#ifdef JS_TRACE_LOGGING
    if (!emitTraceLoggerEnter())
        return false;
#endif

    // Record the offset of the prologue, because Ion can bailout before
    // the env chain is initialized.
    prologueOffset_ = CodeOffset(masm.currentOffset());

    // When compiling with Debugger instrumentation, set the debuggeeness of
    // the frame before any operation that can call into the VM.
    emitIsDebuggeeCheck();

    // Initialize the env chain before any operation that may
    // call into the VM and trigger a GC.
    if (!initEnvironmentChain())
        return false;

    if (!emitStackCheck())
        return false;

    if (!emitDebugPrologue())
        return false;

    if (!emitWarmUpCounterIncrement())
        return false;

    if (!emitArgumentTypeChecks())
        return false;

    return true;
}

bool
BaselineCompiler::emitEpilogue()
{
    // Record the offset of the epilogue, so we can do early return from
    // Debugger handlers during on-stack recompile.
    epilogueOffset_ = CodeOffset(masm.currentOffset());

    masm.bind(&return_);

#ifdef JS_TRACE_LOGGING
    if (!emitTraceLoggerExit())
        return false;
#endif

    masm.moveToStackPtr(BaselineFrameReg);
    masm.pop(BaselineFrameReg);

    emitProfilerExitFrame();

    masm.ret();
    return true;
}

// On input:
//  R2.scratchReg() contains object being written to.
//  Called with the baseline stack synced, except for R0 which is preserved.
//  All other registers are usable as scratch.
// This calls:
//    void PostWriteBarrier(JSRuntime* rt, JSObject* obj);
bool
BaselineCompiler::emitOutOfLinePostBarrierSlot()
{
    masm.bind(&postBarrierSlot_);

    Register objReg = R2.scratchReg();
    AllocatableGeneralRegisterSet regs(GeneralRegisterSet::All());
    regs.take(R0);
    regs.take(objReg);
    regs.take(BaselineFrameReg);
    Register scratch = regs.takeAny();
#if defined(JS_CODEGEN_ARM) || defined(JS_CODEGEN_ARM64)
    // On ARM, save the link register before calling.  It contains the return
    // address.  The |masm.ret()| later will pop this into |pc| to return.
    masm.push(lr);
#elif defined(JS_CODEGEN_MIPS32) || defined(JS_CODEGEN_MIPS64)
    masm.push(ra);
#endif
    masm.pushValue(R0);

    masm.setupUnalignedABICall(scratch);
    masm.movePtr(ImmPtr(cx->runtime()), scratch);
    masm.passABIArg(scratch);
    masm.passABIArg(objReg);
    masm.callWithABI(JS_FUNC_TO_DATA_PTR(void*, PostWriteBarrier));

    masm.popValue(R0);
    masm.ret();
    return true;
}

bool
BaselineCompiler::emitIC(ICStub* stub, ICEntry::Kind kind)
{
    BaselineICEntry* entry = allocateICEntry(stub, kind);
    if (!entry)
        return false;

    CodeOffset patchOffset;
    EmitCallIC(&patchOffset, masm);
    entry->setReturnOffset(CodeOffset(masm.currentOffset()));
    if (!addICLoadLabel(patchOffset))
        return false;

    return true;
}

typedef bool (*CheckOverRecursedWithExtraFn)(JSContext*, BaselineFrame*, uint32_t, uint32_t);
static const VMFunction CheckOverRecursedWithExtraInfo =
    FunctionInfo<CheckOverRecursedWithExtraFn>(CheckOverRecursedWithExtra,
                                               "CheckOverRecursedWithExtra");

bool
BaselineCompiler::emitStackCheck(bool earlyCheck)
{
    Label skipCall;
    uint32_t slotsSize = script->nslots() * sizeof(Value);
    uint32_t tolerance = earlyCheck ? slotsSize : 0;

    masm.moveStackPtrTo(R1.scratchReg());

    // If this is the early stack check, locals haven't been pushed yet.  Adjust the
    // stack pointer to account for the locals that would be pushed before performing
    // the guard around the vmcall to the stack check.
    if (earlyCheck)
        masm.subPtr(Imm32(tolerance), R1.scratchReg());

    // If this is the late stack check for a frame which contains an early stack check,
    // then the early stack check might have failed and skipped past the pushing of locals
    // on the stack.
    //
    // If this is a possibility, then the OVER_RECURSED flag should be checked, and the
    // VMCall to CheckOverRecursed done unconditionally if it's set.
    Label forceCall;
    if (!earlyCheck && needsEarlyStackCheck()) {
        masm.branchTest32(Assembler::NonZero,
                          frame.addressOfFlags(),
                          Imm32(BaselineFrame::OVER_RECURSED),
                          &forceCall);
    }

    void* contextAddr = cx->zone()->group()->addressOfOwnerContext();
    masm.loadPtr(AbsoluteAddress(contextAddr), R0.scratchReg());
    masm.branchPtr(Assembler::BelowOrEqual,
                   Address(R0.scratchReg(), offsetof(JSContext, jitStackLimit)), R1.scratchReg(),
                   &skipCall);

    if (!earlyCheck && needsEarlyStackCheck())
        masm.bind(&forceCall);

    prepareVMCall();
    pushArg(Imm32(earlyCheck));
    pushArg(Imm32(tolerance));
    masm.loadBaselineFramePtr(BaselineFrameReg, R1.scratchReg());
    pushArg(R1.scratchReg());

    CallVMPhase phase = POST_INITIALIZE;
    if (earlyCheck)
        phase = PRE_INITIALIZE;
    else if (needsEarlyStackCheck())
        phase = CHECK_OVER_RECURSED;

    if (!callVMNonOp(CheckOverRecursedWithExtraInfo, phase))
        return false;

    icEntries_.back().setFakeKind(earlyCheck
                                  ? ICEntry::Kind_EarlyStackCheck
                                  : ICEntry::Kind_StackCheck);

    masm.bind(&skipCall);
    return true;
}

void
BaselineCompiler::emitIsDebuggeeCheck()
{
    if (compileDebugInstrumentation_) {
        masm.Push(BaselineFrameReg);
        masm.setupUnalignedABICall(R0.scratchReg());
        masm.loadBaselineFramePtr(BaselineFrameReg, R0.scratchReg());
        masm.passABIArg(R0.scratchReg());
        masm.callWithABI(JS_FUNC_TO_DATA_PTR(void*, jit::FrameIsDebuggeeCheck));
        masm.Pop(BaselineFrameReg);
    }
}

typedef bool (*DebugPrologueFn)(JSContext*, BaselineFrame*, jsbytecode*, bool*);
static const VMFunction DebugPrologueInfo =
    FunctionInfo<DebugPrologueFn>(jit::DebugPrologue, "DebugPrologue");

bool
BaselineCompiler::emitDebugPrologue()
{
    if (compileDebugInstrumentation_) {
        // Load pointer to BaselineFrame in R0.
        masm.loadBaselineFramePtr(BaselineFrameReg, R0.scratchReg());

        prepareVMCall();
        pushArg(ImmPtr(pc));
        pushArg(R0.scratchReg());
        if (!callVM(DebugPrologueInfo))
            return false;

        // Fix up the fake ICEntry appended by callVM for on-stack recompilation.
        icEntries_.back().setFakeKind(ICEntry::Kind_DebugPrologue);

        // If the stub returns |true|, we have to return the value stored in the
        // frame's return value slot.
        Label done;
        masm.branchTest32(Assembler::Zero, ReturnReg, ReturnReg, &done);
        {
            masm.loadValue(frame.addressOfReturnValue(), JSReturnOperand);
            masm.jump(&return_);
        }
        masm.bind(&done);
    }

    postDebugPrologueOffset_ = CodeOffset(masm.currentOffset());

    return true;
}

typedef bool (*CheckGlobalOrEvalDeclarationConflictsFn)(JSContext*, BaselineFrame*);
static const VMFunction CheckGlobalOrEvalDeclarationConflictsInfo =
    FunctionInfo<CheckGlobalOrEvalDeclarationConflictsFn>(jit::CheckGlobalOrEvalDeclarationConflicts,
                                                          "CheckGlobalOrEvalDeclarationConflicts");

typedef bool (*InitFunctionEnvironmentObjectsFn)(JSContext*, BaselineFrame*);
static const VMFunction InitFunctionEnvironmentObjectsInfo =
    FunctionInfo<InitFunctionEnvironmentObjectsFn>(jit::InitFunctionEnvironmentObjects,
                                                   "InitFunctionEnvironmentObjects");

bool
BaselineCompiler::initEnvironmentChain()
{
    CallVMPhase phase = POST_INITIALIZE;
    if (needsEarlyStackCheck())
        phase = CHECK_OVER_RECURSED;

    RootedFunction fun(cx, function());
    if (fun) {
        // Use callee->environment as scope chain. Note that we do this also
        // for needsSomeEnvironmentObject functions, so that the scope chain
        // slot is properly initialized if the call triggers GC.
        Register callee = R0.scratchReg();
        Register scope = R1.scratchReg();
        masm.loadFunctionFromCalleeToken(frame.addressOfCalleeToken(), callee);
        masm.loadPtr(Address(callee, JSFunction::offsetOfEnvironment()), scope);
        masm.storePtr(scope, frame.addressOfEnvironmentChain());

        if (fun->needsFunctionEnvironmentObjects()) {
            // Call into the VM to create the proper environment objects.
            prepareVMCall();

            masm.loadBaselineFramePtr(BaselineFrameReg, R0.scratchReg());
            pushArg(R0.scratchReg());

            if (!callVMNonOp(InitFunctionEnvironmentObjectsInfo, phase))
                return false;
        }
    } else if (module()) {
        // Modules use a pre-created scope object.
        Register scope = R1.scratchReg();
        masm.movePtr(ImmGCPtr(&module()->initialEnvironment()), scope);
        masm.storePtr(scope, frame.addressOfEnvironmentChain());
    } else {
        // EnvironmentChain pointer in BaselineFrame has already been initialized
        // in prologue, but we need to check for redeclaration errors.

        prepareVMCall();
        masm.loadBaselineFramePtr(BaselineFrameReg, R0.scratchReg());
        pushArg(R0.scratchReg());

        if (!callVMNonOp(CheckGlobalOrEvalDeclarationConflictsInfo, phase))
            return false;
    }

    return true;
}

typedef bool (*InterruptCheckFn)(JSContext*);
static const VMFunction InterruptCheckInfo =
    FunctionInfo<InterruptCheckFn>(InterruptCheck, "InterruptCheck");

bool
BaselineCompiler::emitInterruptCheck()
{
    frame.syncStack(0);

    Label done;
    void* context = cx->zone()->group()->addressOfOwnerContext();
    masm.loadPtr(AbsoluteAddress(context), R0.scratchReg());
    masm.branch32(Assembler::Equal,
                  Address(R0.scratchReg(), offsetof(JSContext, interrupt_)), Imm32(0),
                  &done);

    prepareVMCall();
    if (!callVM(InterruptCheckInfo))
        return false;

    masm.bind(&done);
    return true;
}

typedef bool (*IonCompileScriptForBaselineFn)(JSContext*, BaselineFrame*, jsbytecode*);
static const VMFunction IonCompileScriptForBaselineInfo =
    FunctionInfo<IonCompileScriptForBaselineFn>(IonCompileScriptForBaseline,
                                                "IonCompileScriptForBaseline");

bool
BaselineCompiler::emitWarmUpCounterIncrement(bool allowOsr)
{
    // Emit no warm-up counter increments or bailouts if Ion is not
    // enabled, or if the script will never be Ion-compileable

    if (!ionCompileable_ && !ionOSRCompileable_)
        return true;

    frame.assertSyncedStack();

    Register scriptReg = R2.scratchReg();
    Register countReg = R0.scratchReg();
    Address warmUpCounterAddr(scriptReg, JSScript::offsetOfWarmUpCounter());

    masm.movePtr(ImmGCPtr(script), scriptReg);
    masm.load32(warmUpCounterAddr, countReg);
    masm.add32(Imm32(1), countReg);
    masm.store32(countReg, warmUpCounterAddr);

    // If this is a loop inside a catch or finally block, increment the warmup
    // counter but don't attempt OSR (Ion only compiles the try block).
    if (analysis_.info(pc).loopEntryInCatchOrFinally) {
        MOZ_ASSERT(JSOp(*pc) == JSOP_LOOPENTRY);
        return true;
    }

    // OSR not possible at this loop entry.
    if (!allowOsr) {
        MOZ_ASSERT(JSOp(*pc) == JSOP_LOOPENTRY);
        return true;
    }

    Label skipCall;

    const OptimizationInfo* info = IonOptimizations.get(IonOptimizations.firstLevel());
    uint32_t warmUpThreshold = info->compilerWarmUpThreshold(script, pc);
    masm.branch32(Assembler::LessThan, countReg, Imm32(warmUpThreshold), &skipCall);

    masm.branchPtr(Assembler::Equal,
                   Address(scriptReg, JSScript::offsetOfIonScript()),
                   ImmPtr(ION_COMPILING_SCRIPT), &skipCall);

    // Try to compile and/or finish a compilation.
    if (JSOp(*pc) == JSOP_LOOPENTRY) {
        // During the loop entry we can try to OSR into ion.
        // The ic has logic for this.
        ICWarmUpCounter_Fallback::Compiler stubCompiler(cx);
        if (!emitNonOpIC(stubCompiler.getStub(&stubSpace_)))
            return false;
    } else {
        // To call stubs we need to have an opcode. This code handles the
        // prologue and there is no dedicatd opcode present. Therefore use an
        // annotated vm call.
        prepareVMCall();

        masm.Push(ImmPtr(pc));
        masm.PushBaselineFramePtr(BaselineFrameReg, R0.scratchReg());

        if (!callVM(IonCompileScriptForBaselineInfo))
            return false;

        // Annotate the ICEntry as warmup counter.
        icEntries_.back().setFakeKind(ICEntry::Kind_WarmupCounter);
    }
    masm.bind(&skipCall);

    return true;
}

bool
BaselineCompiler::emitArgumentTypeChecks()
{
    if (!function())
        return true;

    frame.pushThis();
    frame.popRegsAndSync(1);

    ICTypeMonitor_Fallback::Compiler compiler(cx, uint32_t(0));
    if (!emitNonOpIC(compiler.getStub(&stubSpace_)))
        return false;

    for (size_t i = 0; i < function()->nargs(); i++) {
        frame.pushArg(i);
        frame.popRegsAndSync(1);

        ICTypeMonitor_Fallback::Compiler compiler(cx, i + 1);
        if (!emitNonOpIC(compiler.getStub(&stubSpace_)))
            return false;
    }

    return true;
}

bool
BaselineCompiler::emitDebugTrap()
{
    MOZ_ASSERT(compileDebugInstrumentation_);
    MOZ_ASSERT(frame.numUnsyncedSlots() == 0);

    bool enabled = script->stepModeEnabled() || script->hasBreakpointsAt(pc);

    // Emit patchable call to debug trap handler.
    JitCode* handler = cx->runtime()->jitRuntime()->debugTrapHandler(cx);
    if (!handler)
        return false;
    mozilla::DebugOnly<CodeOffset> offset = masm.toggledCall(handler, enabled);

#ifdef DEBUG
    // Patchable call offset has to match the pc mapping offset.
    PCMappingEntry& entry = pcMappingEntries_.back();
    MOZ_ASSERT((&offset)->offset() == entry.nativeOffset);
#endif

    // Add an IC entry for the return offset -> pc mapping.
    return appendICEntry(ICEntry::Kind_DebugTrap, masm.currentOffset());
}

#ifdef JS_TRACE_LOGGING
bool
BaselineCompiler::emitTraceLoggerEnter()
{
    AllocatableRegisterSet regs(RegisterSet::Volatile());
    Register loggerReg = regs.takeAnyGeneral();
    Register scriptReg = regs.takeAnyGeneral();

    Label noTraceLogger;
    if (!traceLoggerToggleOffsets_.append(masm.toggledJump(&noTraceLogger)))
        return false;

    masm.Push(loggerReg);
    masm.Push(scriptReg);

    masm.loadTraceLogger(loggerReg);

    // Script start.
    masm.movePtr(ImmGCPtr(script), scriptReg);
    masm.loadPtr(Address(scriptReg, JSScript::offsetOfBaselineScript()), scriptReg);
    Address scriptEvent(scriptReg, BaselineScript::offsetOfTraceLoggerScriptEvent());
    masm.computeEffectiveAddress(scriptEvent, scriptReg);
    masm.tracelogStartEvent(loggerReg, scriptReg);

    // Engine start.
    masm.tracelogStartId(loggerReg, TraceLogger_Baseline, /* force = */ true);

    masm.Pop(scriptReg);
    masm.Pop(loggerReg);

    masm.bind(&noTraceLogger);

    return true;
}

bool
BaselineCompiler::emitTraceLoggerExit()
{
    AllocatableRegisterSet regs(RegisterSet::Volatile());
    Register loggerReg = regs.takeAnyGeneral();

    Label noTraceLogger;
    if (!traceLoggerToggleOffsets_.append(masm.toggledJump(&noTraceLogger)))
        return false;

    masm.Push(loggerReg);
    masm.loadTraceLogger(loggerReg);

    masm.tracelogStopId(loggerReg, TraceLogger_Baseline, /* force = */ true);
    masm.tracelogStopId(loggerReg, TraceLogger_Scripts, /* force = */ true);

    masm.Pop(loggerReg);

    masm.bind(&noTraceLogger);

    return true;
}

bool
BaselineCompiler::emitTraceLoggerResume(Register baselineScript, AllocatableGeneralRegisterSet& regs)
{
    Register scriptId = regs.takeAny();
    Register loggerReg = regs.takeAny();

    Label noTraceLogger;
    if (!traceLoggerToggleOffsets_.append(masm.toggledJump(&noTraceLogger)))
        return false;

    masm.loadTraceLogger(loggerReg);

    Address scriptEvent(baselineScript, BaselineScript::offsetOfTraceLoggerScriptEvent());
    masm.computeEffectiveAddress(scriptEvent, scriptId);
    masm.tracelogStartEvent(loggerReg, scriptId);
    masm.tracelogStartId(loggerReg, TraceLogger_Baseline, /* force = */ true);

    regs.add(loggerReg);
    regs.add(scriptId);

    masm.bind(&noTraceLogger);

    return true;
}
#endif

void
BaselineCompiler::emitProfilerEnterFrame()
{
    // Store stack position to lastProfilingFrame variable, guarded by a toggled jump.
    // Starts off initially disabled.
    Label noInstrument;
    CodeOffset toggleOffset = masm.toggledJump(&noInstrument);
    masm.profilerEnterFrame(masm.getStackPointer(), R0.scratchReg());
    masm.bind(&noInstrument);

    // Store the start offset in the appropriate location.
    MOZ_ASSERT(!profilerEnterFrameToggleOffset_.bound());
    profilerEnterFrameToggleOffset_ = toggleOffset;
}

void
BaselineCompiler::emitProfilerExitFrame()
{
    // Store previous frame to lastProfilingFrame variable, guarded by a toggled jump.
    // Starts off initially disabled.
    Label noInstrument;
    CodeOffset toggleOffset = masm.toggledJump(&noInstrument);
    masm.profilerExitFrame();
    masm.bind(&noInstrument);

    // Store the start offset in the appropriate location.
    MOZ_ASSERT(!profilerExitFrameToggleOffset_.bound());
    profilerExitFrameToggleOffset_ = toggleOffset;
}

MethodStatus
BaselineCompiler::emitBody()
{
    MOZ_ASSERT(pc == script->code());

    bool lastOpUnreachable = false;
    uint32_t emittedOps = 0;
    mozilla::DebugOnly<jsbytecode*> prevpc = pc;

    while (true) {
        JSOp op = JSOp(*pc);
        JitSpew(JitSpew_BaselineOp, "Compiling op @ %d: %s",
                int(script->pcToOffset(pc)), CodeName[op]);

        BytecodeInfo* info = analysis_.maybeInfo(pc);

        // Skip unreachable ops.
        if (!info) {
            // Test if last instructions and stop emitting in that case.
            pc += GetBytecodeLength(pc);
            if (pc >= script->codeEnd())
                break;

            lastOpUnreachable = true;
            prevpc = pc;
            continue;
        }

        // Fully sync the stack if there are incoming jumps.
        if (info->jumpTarget) {
            frame.syncStack(0);
            frame.setStackDepth(info->stackDepth);
        }

        // Always sync in debug mode.
        if (compileDebugInstrumentation_)
            frame.syncStack(0);

        // At the beginning of any op, at most the top 2 stack-values are unsynced.
        if (frame.stackDepth() > 2)
            frame.syncStack(2);

        frame.assertValidState(*info);

        masm.bind(labelOf(pc));

        // Add a PC -> native mapping entry for the current op. These entries are
        // used when we need the native code address for a given pc, for instance
        // for bailouts from Ion, the debugger and exception handling. See
        // PCMappingIndexEntry for more information.
        bool addIndexEntry = (pc == script->code() || lastOpUnreachable || emittedOps > 100);
        if (addIndexEntry)
            emittedOps = 0;
        if (!addPCMappingEntry(addIndexEntry)) {
            ReportOutOfMemory(cx);
            return Method_Error;
        }

        // Emit traps for breakpoints and step mode.
        if (compileDebugInstrumentation_ && !emitDebugTrap())
            return Method_Error;

        switch (op) {
          // ===== NOT Yet Implemented =====
          case JSOP_FORCEINTERPRETER:
            // Intentionally not implemented.
          case JSOP_SETINTRINSIC:
            // Run-once opcode during self-hosting initialization.
          case JSOP_UNUSED222:
          case JSOP_UNUSED223:
          case JSOP_LIMIT:
            // === !! WARNING WARNING WARNING !! ===
            // Do you really want to sacrifice performance by not implementing
            // this operation in the BaselineCompiler?
            JitSpew(JitSpew_BaselineAbort, "Unhandled op: %s", CodeName[op]);
            return Method_CantCompile;

#define EMIT_OP(OP)                            \
          case OP:                             \
            if (!this->emit_##OP())            \
                return Method_Error;           \
            break;
OPCODE_LIST(EMIT_OP)
#undef EMIT_OP
        }

        // If the main instruction is not a jump target, then we emit the
        //  corresponding code coverage counter.
        if (pc == script->main() && !BytecodeIsJumpTarget(op)) {
            if (!emit_JSOP_JUMPTARGET())
                return Method_Error;
        }

        // Test if last instructions and stop emitting in that case.
        pc += GetBytecodeLength(pc);
        if (pc >= script->codeEnd())
            break;

        emittedOps++;
        lastOpUnreachable = false;
#ifdef DEBUG
        prevpc = pc;
#endif
    }

    MOZ_ASSERT(JSOp(*prevpc) == JSOP_RETRVAL);
    return Method_Compiled;
}

bool
BaselineCompiler::emit_JSOP_NOP()
{
    return true;
}

bool
BaselineCompiler::emit_JSOP_NOP_DESTRUCTURING()
{
    return true;
}

bool
BaselineCompiler::emit_JSOP_TRY_DESTRUCTURING_ITERCLOSE()
{
    return true;
}

bool
BaselineCompiler::emit_JSOP_LABEL()
{
    return true;
}

bool
BaselineCompiler::emit_JSOP_POP()
{
    frame.pop();
    return true;
}

bool
BaselineCompiler::emit_JSOP_POPN()
{
    frame.popn(GET_UINT16(pc));
    return true;
}

bool
BaselineCompiler::emit_JSOP_DUPAT()
{
    frame.syncStack(0);

    // DUPAT takes a value on the stack and re-pushes it on top.  It's like
    // GETLOCAL but it addresses from the top of the stack instead of from the
    // stack frame.

    int depth = -(GET_UINT24(pc) + 1);
    masm.loadValue(frame.addressOfStackValue(frame.peek(depth)), R0);
    frame.push(R0);
    return true;
}

bool
BaselineCompiler::emit_JSOP_DUP()
{
    // Keep top stack value in R0, sync the rest so that we can use R1. We use
    // separate registers because every register can be used by at most one
    // StackValue.
    frame.popRegsAndSync(1);
    masm.moveValue(R0, R1);

    // inc/dec ops use DUP followed by ONE, ADD. Push R0 last to avoid a move.
    frame.push(R1);
    frame.push(R0);
    return true;
}

bool
BaselineCompiler::emit_JSOP_DUP2()
{
    frame.syncStack(0);

    masm.loadValue(frame.addressOfStackValue(frame.peek(-2)), R0);
    masm.loadValue(frame.addressOfStackValue(frame.peek(-1)), R1);

    frame.push(R0);
    frame.push(R1);
    return true;
}

bool
BaselineCompiler::emit_JSOP_SWAP()
{
    // Keep top stack values in R0 and R1.
    frame.popRegsAndSync(2);

    frame.push(R1);
    frame.push(R0);
    return true;
}

bool
BaselineCompiler::emit_JSOP_PICK()
{
    frame.syncStack(0);

    // Pick takes a value on the stack and moves it to the top.
    // For instance, pick 2:
    //     before: A B C D E
    //     after : A B D E C

    // First, move value at -(amount + 1) into R0.
    int32_t depth = -(GET_INT8(pc) + 1);
    masm.loadValue(frame.addressOfStackValue(frame.peek(depth)), R0);

    // Move the other values down.
    depth++;
    for (; depth < 0; depth++) {
        Address source = frame.addressOfStackValue(frame.peek(depth));
        Address dest = frame.addressOfStackValue(frame.peek(depth - 1));
        masm.loadValue(source, R1);
        masm.storeValue(R1, dest);
    }

    // Push R0.
    frame.pop();
    frame.push(R0);
    return true;
}

bool
BaselineCompiler::emit_JSOP_UNPICK()
{
    frame.syncStack(0);

    // Pick takes the top of the stack value and moves it under the nth value.
    // For instance, unpick 2:
    //     before: A B C D E
    //     after : A B E C D

    // First, move value at -1 into R0.
    masm.loadValue(frame.addressOfStackValue(frame.peek(-1)), R0);

    // Move the other values up.
    int32_t depth = -(GET_INT8(pc) + 1);
    for (int32_t i = -1; i > depth; i--) {
        Address source = frame.addressOfStackValue(frame.peek(i - 1));
        Address dest = frame.addressOfStackValue(frame.peek(i));
        masm.loadValue(source, R1);
        masm.storeValue(R1, dest);
    }

    // Store R0 under the nth value.
    Address dest = frame.addressOfStackValue(frame.peek(depth));
    masm.storeValue(R0, dest);
    return true;
}

bool
BaselineCompiler::emit_JSOP_GOTO()
{
    frame.syncStack(0);

    jsbytecode* target = pc + GET_JUMP_OFFSET(pc);
    masm.jump(labelOf(target));
    return true;
}

bool
BaselineCompiler::emitToBoolean()
{
    Label skipIC;
    masm.branchTestBoolean(Assembler::Equal, R0, &skipIC);

    // Call IC
    ICToBool_Fallback::Compiler stubCompiler(cx);
    if (!emitOpIC(stubCompiler.getStub(&stubSpace_)))
        return false;

    masm.bind(&skipIC);
    return true;
}

bool
BaselineCompiler::emitTest(bool branchIfTrue)
{
    bool knownBoolean = frame.peek(-1)->isKnownBoolean();

    // Keep top stack value in R0.
    frame.popRegsAndSync(1);

    if (!knownBoolean && !emitToBoolean())
        return false;

    // IC will leave a BooleanValue in R0, just need to branch on it.
    masm.branchTestBooleanTruthy(branchIfTrue, R0, labelOf(pc + GET_JUMP_OFFSET(pc)));
    return true;
}

bool
BaselineCompiler::emit_JSOP_IFEQ()
{
    return emitTest(false);
}

bool
BaselineCompiler::emit_JSOP_IFNE()
{
    return emitTest(true);
}

bool
BaselineCompiler::emitAndOr(bool branchIfTrue)
{
    bool knownBoolean = frame.peek(-1)->isKnownBoolean();

    // AND and OR leave the original value on the stack.
    frame.syncStack(0);

    masm.loadValue(frame.addressOfStackValue(frame.peek(-1)), R0);
    if (!knownBoolean && !emitToBoolean())
        return false;

    masm.branchTestBooleanTruthy(branchIfTrue, R0, labelOf(pc + GET_JUMP_OFFSET(pc)));
    return true;
}

bool
BaselineCompiler::emit_JSOP_AND()
{
    return emitAndOr(false);
}

bool
BaselineCompiler::emit_JSOP_OR()
{
    return emitAndOr(true);
}

bool
BaselineCompiler::emit_JSOP_NOT()
{
    bool knownBoolean = frame.peek(-1)->isKnownBoolean();

    // Keep top stack value in R0.
    frame.popRegsAndSync(1);

    if (!knownBoolean && !emitToBoolean())
        return false;

    masm.notBoolean(R0);

    frame.push(R0, JSVAL_TYPE_BOOLEAN);
    return true;
}

bool
BaselineCompiler::emit_JSOP_POS()
{
    // Keep top stack value in R0.
    frame.popRegsAndSync(1);

    // Inline path for int32 and double.
    Label done;
    masm.branchTestNumber(Assembler::Equal, R0, &done);

    // Call IC.
    ICToNumber_Fallback::Compiler stubCompiler(cx);
    if (!emitOpIC(stubCompiler.getStub(&stubSpace_)))
        return false;

    masm.bind(&done);
    frame.push(R0);
    return true;
}

bool
BaselineCompiler::emit_JSOP_LOOPHEAD()
{
    if (!emit_JSOP_JUMPTARGET())
        return false;
    return emitInterruptCheck();
}

bool
BaselineCompiler::emit_JSOP_LOOPENTRY()
{
    if (!emit_JSOP_JUMPTARGET())
        return false;
    frame.syncStack(0);
    return emitWarmUpCounterIncrement(LoopEntryCanIonOsr(pc));
}

bool
BaselineCompiler::emit_JSOP_VOID()
{
    frame.pop();
    frame.push(UndefinedValue());
    return true;
}

bool
BaselineCompiler::emit_JSOP_UNDEFINED()
{
    // If this ever changes, change what JSOP_GIMPLICITTHIS does too.
    frame.push(UndefinedValue());
    return true;
}

bool
BaselineCompiler::emit_JSOP_HOLE()
{
    frame.push(MagicValue(JS_ELEMENTS_HOLE));
    return true;
}

bool
BaselineCompiler::emit_JSOP_NULL()
{
    frame.push(NullValue());
    return true;
}

typedef bool (*ThrowCheckIsObjectFn)(JSContext*, CheckIsObjectKind);
static const VMFunction ThrowCheckIsObjectInfo =
    FunctionInfo<ThrowCheckIsObjectFn>(ThrowCheckIsObject, "ThrowCheckIsObject");

bool
BaselineCompiler::emit_JSOP_CHECKISOBJ()
{
    frame.syncStack(0);
    masm.loadValue(frame.addressOfStackValue(frame.peek(-1)), R0);

    Label ok;
    masm.branchTestObject(Assembler::Equal, R0, &ok);

    prepareVMCall();

    pushArg(Imm32(GET_UINT8(pc)));
    if (!callVM(ThrowCheckIsObjectInfo))
        return false;

    masm.bind(&ok);
    return true;
}

typedef bool (*CheckIsCallableFn)(JSContext*, HandleValue, CheckIsCallableKind);
static const VMFunction CheckIsCallableInfo =
    FunctionInfo<CheckIsCallableFn>(CheckIsCallable, "CheckIsCallable");

bool
BaselineCompiler::emit_JSOP_CHECKISCALLABLE()
{
    frame.syncStack(0);
    masm.loadValue(frame.addressOfStackValue(frame.peek(-1)), R0);

    prepareVMCall();

    pushArg(Imm32(GET_UINT8(pc)));
    pushArg(R0);
    if (!callVM(CheckIsCallableInfo))
        return false;

    return true;
}

typedef bool (*ThrowUninitializedThisFn)(JSContext*, BaselineFrame* frame);
static const VMFunction ThrowUninitializedThisInfo =
    FunctionInfo<ThrowUninitializedThisFn>(BaselineThrowUninitializedThis,
                                           "BaselineThrowUninitializedThis");

typedef bool (*ThrowInitializedThisFn)(JSContext*, BaselineFrame* frame);
static const VMFunction ThrowInitializedThisInfo =
    FunctionInfo<ThrowInitializedThisFn>(BaselineThrowInitializedThis,
                                         "BaselineThrowInitializedThis");

bool
BaselineCompiler::emit_JSOP_CHECKTHIS()
{
    frame.syncStack(0);
    masm.loadValue(frame.addressOfStackValue(frame.peek(-1)), R0);

    return emitCheckThis(R0);
}

bool
BaselineCompiler::emit_JSOP_CHECKTHISREINIT()
{
    frame.syncStack(0);
    masm.loadValue(frame.addressOfStackValue(frame.peek(-1)), R0);

    return emitCheckThis(R0, /* reinit = */true);
}

bool
BaselineCompiler::emitCheckThis(ValueOperand val, bool reinit)
{
    Label thisOK;
    if (reinit)
        masm.branchTestMagic(Assembler::Equal, val, &thisOK);
    else
        masm.branchTestMagic(Assembler::NotEqual, val, &thisOK);

    prepareVMCall();

    masm.loadBaselineFramePtr(BaselineFrameReg, val.scratchReg());
    pushArg(val.scratchReg());

    if (reinit) {
        if (!callVM(ThrowInitializedThisInfo))
            return false;
    } else {
        if (!callVM(ThrowUninitializedThisInfo))
            return false;
    }

    masm.bind(&thisOK);
    return true;
}

typedef bool (*ThrowBadDerivedReturnFn)(JSContext*, HandleValue);
static const VMFunction ThrowBadDerivedReturnInfo =
    FunctionInfo<ThrowBadDerivedReturnFn>(jit::ThrowBadDerivedReturn, "ThrowBadDerivedReturn");

bool
BaselineCompiler::emit_JSOP_CHECKRETURN()
{
    MOZ_ASSERT(script->isDerivedClassConstructor());

    // Load |this| in R0, return value in R1.
    frame.popRegsAndSync(1);
    emitLoadReturnValue(R1);

    Label done, returnOK;
    masm.branchTestObject(Assembler::Equal, R1, &done);
    masm.branchTestUndefined(Assembler::Equal, R1, &returnOK);

    prepareVMCall();
    pushArg(R1);
    if (!callVM(ThrowBadDerivedReturnInfo))
        return false;
    masm.assumeUnreachable("Should throw on bad derived constructor return");

    masm.bind(&returnOK);

    if (!emitCheckThis(R0))
        return false;

    // Store |this| in the return value slot.
    masm.storeValue(R0, frame.addressOfReturnValue());
    masm.or32(Imm32(BaselineFrame::HAS_RVAL), frame.addressOfFlags());

    masm.bind(&done);
    return true;
}

typedef bool (*GetFunctionThisFn)(JSContext*, BaselineFrame*, MutableHandleValue);
static const VMFunction GetFunctionThisInfo =
    FunctionInfo<GetFunctionThisFn>(jit::BaselineGetFunctionThis, "BaselineGetFunctionThis");

bool
BaselineCompiler::emit_JSOP_FUNCTIONTHIS()
{
    MOZ_ASSERT(function());
    MOZ_ASSERT(!function()->isArrow());

    frame.pushThis();

    // In strict mode code or self-hosted functions, |this| is left alone.
    if (script->strict() || (function() && function()->isSelfHostedBuiltin()))
        return true;

    // Load |thisv| in R0. Skip the call if it's already an object.
    Label skipCall;
    frame.popRegsAndSync(1);
    masm.branchTestObject(Assembler::Equal, R0, &skipCall);

    prepareVMCall();
    masm.loadBaselineFramePtr(BaselineFrameReg, R1.scratchReg());

    pushArg(R1.scratchReg());

    if (!callVM(GetFunctionThisInfo))
        return false;

    masm.bind(&skipCall);
    frame.push(R0);
    return true;
}

typedef void (*GetNonSyntacticGlobalThisFn)(JSContext*, HandleObject, MutableHandleValue);
static const VMFunction GetNonSyntacticGlobalThisInfo =
    FunctionInfo<GetNonSyntacticGlobalThisFn>(js::GetNonSyntacticGlobalThis,
                                              "GetNonSyntacticGlobalThis");

bool
BaselineCompiler::emit_JSOP_GLOBALTHIS()
{
    frame.syncStack(0);

    if (!script->hasNonSyntacticScope()) {
        LexicalEnvironmentObject* globalLexical = &script->global().lexicalEnvironment();
        masm.moveValue(globalLexical->thisValue(), R0);
        frame.push(R0);
        return true;
    }

    prepareVMCall();

    masm.loadPtr(frame.addressOfEnvironmentChain(), R0.scratchReg());
    pushArg(R0.scratchReg());

    if (!callVM(GetNonSyntacticGlobalThisInfo))
        return false;

    frame.push(R0);
    return true;
}

bool
BaselineCompiler::emit_JSOP_TRUE()
{
    frame.push(BooleanValue(true));
    return true;
}

bool
BaselineCompiler::emit_JSOP_FALSE()
{
    frame.push(BooleanValue(false));
    return true;
}

bool
BaselineCompiler::emit_JSOP_ZERO()
{
    frame.push(Int32Value(0));
    return true;
}

bool
BaselineCompiler::emit_JSOP_ONE()
{
    frame.push(Int32Value(1));
    return true;
}

bool
BaselineCompiler::emit_JSOP_INT8()
{
    frame.push(Int32Value(GET_INT8(pc)));
    return true;
}

bool
BaselineCompiler::emit_JSOP_INT32()
{
    frame.push(Int32Value(GET_INT32(pc)));
    return true;
}

bool
BaselineCompiler::emit_JSOP_UINT16()
{
    frame.push(Int32Value(GET_UINT16(pc)));
    return true;
}

bool
BaselineCompiler::emit_JSOP_UINT24()
{
    frame.push(Int32Value(GET_UINT24(pc)));
    return true;
}

bool
BaselineCompiler::emit_JSOP_DOUBLE()
{
    frame.push(script->getConst(GET_UINT32_INDEX(pc)));
    return true;
}

bool
BaselineCompiler::emit_JSOP_STRING()
{
    frame.push(StringValue(script->getAtom(pc)));
    return true;
}

bool
BaselineCompiler::emit_JSOP_SYMBOL()
{
    unsigned which = GET_UINT8(pc);
    JS::Symbol* sym = cx->runtime()->wellKnownSymbols->get(which);
    frame.push(SymbolValue(sym));
    return true;
}

typedef JSObject* (*DeepCloneObjectLiteralFn)(JSContext*, HandleObject, NewObjectKind);
static const VMFunction DeepCloneObjectLiteralInfo =
    FunctionInfo<DeepCloneObjectLiteralFn>(DeepCloneObjectLiteral, "DeepCloneObjectLiteral");

bool
BaselineCompiler::emit_JSOP_OBJECT()
{
    JSCompartment* comp = cx->compartment();
    if (comp->creationOptions().cloneSingletons()) {
        RootedObject obj(cx, script->getObject(GET_UINT32_INDEX(pc)));
        if (!obj)
            return false;

        prepareVMCall();

        pushArg(ImmWord(TenuredObject));
        pushArg(ImmGCPtr(obj));

        if (!callVM(DeepCloneObjectLiteralInfo))
            return false;

        // Box and push return value.
        masm.tagValue(JSVAL_TYPE_OBJECT, ReturnReg, R0);
        frame.push(R0);
        return true;
    }

    comp->behaviors().setSingletonsAsValues();
    frame.push(ObjectValue(*script->getObject(pc)));
    return true;
}

bool
BaselineCompiler::emit_JSOP_CALLSITEOBJ()
{
    RootedObject cso(cx, script->getObject(pc));
    RootedObject raw(cx, script->getObject(GET_UINT32_INDEX(pc) + 1));
    if (!cso || !raw)
        return false;

    if (!cx->compartment()->getTemplateLiteralObject(cx, raw, &cso))
        return false;

    frame.push(ObjectValue(*cso));
    return true;
}

typedef JSObject* (*CloneRegExpObjectFn)(JSContext*, Handle<RegExpObject*>);
static const VMFunction CloneRegExpObjectInfo =
    FunctionInfo<CloneRegExpObjectFn>(CloneRegExpObject, "CloneRegExpObject");

bool
BaselineCompiler::emit_JSOP_REGEXP()
{
    RootedObject reObj(cx, script->getRegExp(pc));

    prepareVMCall();
    pushArg(ImmGCPtr(reObj));
    if (!callVM(CloneRegExpObjectInfo))
        return false;

    // Box and push return value.
    masm.tagValue(JSVAL_TYPE_OBJECT, ReturnReg, R0);
    frame.push(R0);
    return true;
}

typedef JSObject* (*LambdaFn)(JSContext*, HandleFunction, HandleObject);
static const VMFunction LambdaInfo = FunctionInfo<LambdaFn>(js::Lambda, "Lambda");

bool
BaselineCompiler::emit_JSOP_LAMBDA()
{
    RootedFunction fun(cx, script->getFunction(GET_UINT32_INDEX(pc)));

    prepareVMCall();
    masm.loadPtr(frame.addressOfEnvironmentChain(), R0.scratchReg());

    pushArg(R0.scratchReg());
    pushArg(ImmGCPtr(fun));

    if (!callVM(LambdaInfo))
        return false;

    // Box and push return value.
    masm.tagValue(JSVAL_TYPE_OBJECT, ReturnReg, R0);
    frame.push(R0);
    return true;
}

typedef JSObject* (*LambdaArrowFn)(JSContext*, HandleFunction, HandleObject, HandleValue);
static const VMFunction LambdaArrowInfo =
    FunctionInfo<LambdaArrowFn>(js::LambdaArrow, "LambdaArrow");

bool
BaselineCompiler::emit_JSOP_LAMBDA_ARROW()
{
    // Keep pushed newTarget in R0.
    frame.popRegsAndSync(1);

    RootedFunction fun(cx, script->getFunction(GET_UINT32_INDEX(pc)));

    prepareVMCall();
    masm.loadPtr(frame.addressOfEnvironmentChain(), R2.scratchReg());

    pushArg(R0);
    pushArg(R2.scratchReg());
    pushArg(ImmGCPtr(fun));

    if (!callVM(LambdaArrowInfo))
        return false;

    // Box and push return value.
    masm.tagValue(JSVAL_TYPE_OBJECT, ReturnReg, R0);
    frame.push(R0);
    return true;
}

typedef bool (*SetFunNameFn)(JSContext*, HandleFunction, HandleValue, FunctionPrefixKind);
static const VMFunction SetFunNameInfo =
    FunctionInfo<SetFunNameFn>(js::SetFunctionNameIfNoOwnName, "SetFunName");

bool
BaselineCompiler::emit_JSOP_SETFUNNAME()
{
    frame.popRegsAndSync(2);

    frame.push(R0);
    frame.syncStack(0);

    FunctionPrefixKind prefixKind = FunctionPrefixKind(GET_UINT8(pc));
    masm.unboxObject(R0, R0.scratchReg());

    prepareVMCall();

    pushArg(Imm32(int32_t(prefixKind)));
    pushArg(R1);
    pushArg(R0.scratchReg());
    return callVM(SetFunNameInfo);
}

void
BaselineCompiler::storeValue(const StackValue* source, const Address& dest,
                             const ValueOperand& scratch)
{
    switch (source->kind()) {
      case StackValue::Constant:
        masm.storeValue(source->constant(), dest);
        break;
      case StackValue::Register:
        masm.storeValue(source->reg(), dest);
        break;
      case StackValue::LocalSlot:
        masm.loadValue(frame.addressOfLocal(source->localSlot()), scratch);
        masm.storeValue(scratch, dest);
        break;
      case StackValue::ArgSlot:
        masm.loadValue(frame.addressOfArg(source->argSlot()), scratch);
        masm.storeValue(scratch, dest);
        break;
      case StackValue::ThisSlot:
        masm.loadValue(frame.addressOfThis(), scratch);
        masm.storeValue(scratch, dest);
        break;
      case StackValue::EvalNewTargetSlot:
        MOZ_ASSERT(script->isForEval());
        masm.loadValue(frame.addressOfEvalNewTarget(), scratch);
        masm.storeValue(scratch, dest);
        break;
      case StackValue::Stack:
        masm.loadValue(frame.addressOfStackValue(source), scratch);
        masm.storeValue(scratch, dest);
        break;
      default:
        MOZ_CRASH("Invalid kind");
    }
}

bool
BaselineCompiler::emit_JSOP_BITOR()
{
    return emitBinaryArith();
}

bool
BaselineCompiler::emit_JSOP_BITXOR()
{
    return emitBinaryArith();
}

bool
BaselineCompiler::emit_JSOP_BITAND()
{
    return emitBinaryArith();
}

bool
BaselineCompiler::emit_JSOP_LSH()
{
    return emitBinaryArith();
}

bool
BaselineCompiler::emit_JSOP_RSH()
{
    return emitBinaryArith();
}

bool
BaselineCompiler::emit_JSOP_URSH()
{
    return emitBinaryArith();
}

bool
BaselineCompiler::emit_JSOP_ADD()
{
    return emitBinaryArith();
}

bool
BaselineCompiler::emit_JSOP_SUB()
{
    return emitBinaryArith();
}

bool
BaselineCompiler::emit_JSOP_MUL()
{
    return emitBinaryArith();
}

bool
BaselineCompiler::emit_JSOP_DIV()
{
    return emitBinaryArith();
}

bool
BaselineCompiler::emit_JSOP_MOD()
{
    return emitBinaryArith();
}

bool
BaselineCompiler::emit_JSOP_POW()
{
    return emitBinaryArith();
}

bool
BaselineCompiler::emitBinaryArith()
{
    // Keep top JSStack value in R0 and R2
    frame.popRegsAndSync(2);

    // Call IC
    ICBinaryArith_Fallback::Compiler stubCompiler(cx, ICStubCompiler::Engine::Baseline);
    if (!emitOpIC(stubCompiler.getStub(&stubSpace_)))
        return false;

    // Mark R0 as pushed stack value.
    frame.push(R0);
    return true;
}

bool
BaselineCompiler::emitUnaryArith()
{
    // Keep top stack value in R0.
    frame.popRegsAndSync(1);

    // Call IC
    ICUnaryArith_Fallback::Compiler stubCompiler(cx, ICStubCompiler::Engine::Baseline);
    if (!emitOpIC(stubCompiler.getStub(&stubSpace_)))
        return false;

    // Mark R0 as pushed stack value.
    frame.push(R0);
    return true;
}

bool
BaselineCompiler::emit_JSOP_BITNOT()
{
    return emitUnaryArith();
}

bool
BaselineCompiler::emit_JSOP_NEG()
{
    return emitUnaryArith();
}

bool
BaselineCompiler::emit_JSOP_LT()
{
    return emitCompare();
}

bool
BaselineCompiler::emit_JSOP_LE()
{
    return emitCompare();
}

bool
BaselineCompiler::emit_JSOP_GT()
{
    return emitCompare();
}

bool
BaselineCompiler::emit_JSOP_GE()
{
    return emitCompare();
}

bool
BaselineCompiler::emit_JSOP_EQ()
{
    return emitCompare();
}

bool
BaselineCompiler::emit_JSOP_NE()
{
    return emitCompare();
}

bool
BaselineCompiler::emitCompare()
{
    // CODEGEN

    // Keep top JSStack value in R0 and R1.
    frame.popRegsAndSync(2);

    // Call IC.
    ICCompare_Fallback::Compiler stubCompiler(cx, ICStubCompiler::Engine::Baseline);
    if (!emitOpIC(stubCompiler.getStub(&stubSpace_)))
        return false;

    // Mark R0 as pushed stack value.
    frame.push(R0, JSVAL_TYPE_BOOLEAN);
    return true;
}

bool
BaselineCompiler::emit_JSOP_STRICTEQ()
{
    return emitCompare();
}

bool
BaselineCompiler::emit_JSOP_STRICTNE()
{
    return emitCompare();
}

bool
BaselineCompiler::emit_JSOP_CONDSWITCH()
{
    return true;
}

bool
BaselineCompiler::emit_JSOP_CASE()
{
    frame.popRegsAndSync(2);
    frame.push(R0);
    frame.syncStack(0);

    // Call IC.
    ICCompare_Fallback::Compiler stubCompiler(cx, ICStubCompiler::Engine::Baseline);
    if (!emitOpIC(stubCompiler.getStub(&stubSpace_)))
        return false;

    Register payload = masm.extractInt32(R0, R0.scratchReg());
    jsbytecode* target = pc + GET_JUMP_OFFSET(pc);

    Label done;
    masm.branch32(Assembler::Equal, payload, Imm32(0), &done);
    {
        // Pop the switch value if the case matches.
        masm.addToStackPtr(Imm32(sizeof(Value)));
        masm.jump(labelOf(target));
    }
    masm.bind(&done);
    return true;
}

bool
BaselineCompiler::emit_JSOP_DEFAULT()
{
    frame.pop();
    return emit_JSOP_GOTO();
}

bool
BaselineCompiler::emit_JSOP_LINENO()
{
    return true;
}

bool
BaselineCompiler::emit_JSOP_NEWARRAY()
{
    frame.syncStack(0);

    uint32_t length = GET_UINT32(pc);
    MOZ_ASSERT(length <= INT32_MAX,
               "the bytecode emitter must fail to compile code that would "
               "produce JSOP_NEWARRAY with a length exceeding int32_t range");

    // Pass length in R0.
    masm.move32(Imm32(AssertedCast<int32_t>(length)), R0.scratchReg());

    ObjectGroup* group = ObjectGroup::allocationSiteGroup(cx, script, pc, JSProto_Array);
    if (!group)
        return false;

    ICNewArray_Fallback::Compiler stubCompiler(cx, group, ICStubCompiler::Engine::Baseline);
    if (!emitOpIC(stubCompiler.getStub(&stubSpace_)))
        return false;

    frame.push(R0);
    return true;
}

bool
BaselineCompiler::emit_JSOP_SPREADCALLARRAY()
{
    return emit_JSOP_NEWARRAY();
}

typedef JSObject* (*NewArrayCopyOnWriteFn)(JSContext*, HandleArrayObject, gc::InitialHeap);
const VMFunction jit::NewArrayCopyOnWriteInfo =
    FunctionInfo<NewArrayCopyOnWriteFn>(js::NewDenseCopyOnWriteArray, "NewDenseCopyOnWriteArray");

bool
BaselineCompiler::emit_JSOP_NEWARRAY_COPYONWRITE()
{
    RootedScript scriptRoot(cx, script);
    JSObject* obj = ObjectGroup::getOrFixupCopyOnWriteObject(cx, scriptRoot, pc);
    if (!obj)
        return false;

    prepareVMCall();

    pushArg(Imm32(gc::DefaultHeap));
    pushArg(ImmGCPtr(obj));

    if (!callVM(NewArrayCopyOnWriteInfo))
        return false;

    // Box and push return value.
    masm.tagValue(JSVAL_TYPE_OBJECT, ReturnReg, R0);
    frame.push(R0);
    return true;
}

bool
BaselineCompiler::emit_JSOP_INITELEM_ARRAY()
{
    // Keep the object and rhs on the stack.
    frame.syncStack(0);

    // Load object in R0, index in R1.
    masm.loadValue(frame.addressOfStackValue(frame.peek(-2)), R0);
    uint32_t index = GET_UINT32(pc);
    MOZ_ASSERT(index <= INT32_MAX,
               "the bytecode emitter must fail to compile code that would "
               "produce JSOP_INITELEM_ARRAY with a length exceeding "
               "int32_t range");
    masm.moveValue(Int32Value(AssertedCast<int32_t>(index)), R1);

    // Call IC.
    ICSetElem_Fallback::Compiler stubCompiler(cx);
    if (!emitOpIC(stubCompiler.getStub(&stubSpace_)))
        return false;

    // Pop the rhs, so that the object is on the top of the stack.
    frame.pop();
    return true;
}

bool
BaselineCompiler::emit_JSOP_NEWOBJECT()
{
    frame.syncStack(0);

    ICNewObject_Fallback::Compiler stubCompiler(cx, ICStubCompiler::Engine::Baseline);
    if (!emitOpIC(stubCompiler.getStub(&stubSpace_)))
        return false;

    frame.push(R0);
    return true;
}

bool
BaselineCompiler::emit_JSOP_NEWINIT()
{
    frame.syncStack(0);
    JSProtoKey key = JSProtoKey(GET_UINT8(pc));

    if (key == JSProto_Array) {
        // Pass length in R0.
        masm.move32(Imm32(0), R0.scratchReg());

        ObjectGroup* group = ObjectGroup::allocationSiteGroup(cx, script, pc, JSProto_Array);
        if (!group)
            return false;

        ICNewArray_Fallback::Compiler stubCompiler(cx, group, ICStubCompiler::Engine::Baseline);
        if (!emitOpIC(stubCompiler.getStub(&stubSpace_)))
            return false;
    } else {
        MOZ_ASSERT(key == JSProto_Object);

        ICNewObject_Fallback::Compiler stubCompiler(cx, ICStubCompiler::Engine::Baseline);
        if (!emitOpIC(stubCompiler.getStub(&stubSpace_)))
            return false;
    }

    frame.push(R0);
    return true;
}

bool
BaselineCompiler::emit_JSOP_INITELEM()
{
    // Store RHS in the scratch slot.
    storeValue(frame.peek(-1), frame.addressOfScratchValue(), R2);
    frame.pop();

    // Keep object and index in R0 and R1.
    frame.popRegsAndSync(2);

    // Push the object to store the result of the IC.
    frame.push(R0);
    frame.syncStack(0);

    // Keep RHS on the stack.
    frame.pushScratchValue();

    // Call IC.
    ICSetElem_Fallback::Compiler stubCompiler(cx);
    if (!emitOpIC(stubCompiler.getStub(&stubSpace_)))
        return false;

    // Pop the rhs, so that the object is on the top of the stack.
    frame.pop();
    return true;
}

bool
BaselineCompiler::emit_JSOP_INITHIDDENELEM()
{
    return emit_JSOP_INITELEM();
}

typedef bool (*MutateProtoFn)(JSContext* cx, HandlePlainObject obj, HandleValue newProto);
static const VMFunction MutateProtoInfo =
    FunctionInfo<MutateProtoFn>(MutatePrototype, "MutatePrototype");

bool
BaselineCompiler::emit_JSOP_MUTATEPROTO()
{
    // Keep values on the stack for the decompiler.
    frame.syncStack(0);

    masm.extractObject(frame.addressOfStackValue(frame.peek(-2)), R0.scratchReg());
    masm.loadValue(frame.addressOfStackValue(frame.peek(-1)), R1);

    prepareVMCall();

    pushArg(R1);
    pushArg(R0.scratchReg());

    if (!callVM(MutateProtoInfo))
        return false;

    frame.pop();
    return true;
}

bool
BaselineCompiler::emit_JSOP_INITPROP()
{
    // Load lhs in R0, rhs in R1.
    frame.syncStack(0);
    masm.loadValue(frame.addressOfStackValue(frame.peek(-2)), R0);
    masm.loadValue(frame.addressOfStackValue(frame.peek(-1)), R1);

    // Call IC.
    ICSetProp_Fallback::Compiler compiler(cx);
    if (!emitOpIC(compiler.getStub(&stubSpace_)))
        return false;

    // Leave the object on the stack.
    frame.pop();
    return true;
}

bool
BaselineCompiler::emit_JSOP_INITLOCKEDPROP()
{
    return emit_JSOP_INITPROP();
}

bool
BaselineCompiler::emit_JSOP_INITHIDDENPROP()
{
    return emit_JSOP_INITPROP();
}

typedef bool (*NewbornArrayPushFn)(JSContext*, HandleObject, const Value&);
static const VMFunction NewbornArrayPushInfo =
    FunctionInfo<NewbornArrayPushFn>(NewbornArrayPush, "NewbornArrayPush");

bool
BaselineCompiler::emit_JSOP_ARRAYPUSH()
{
    // Keep value in R0, object in R1.
    frame.popRegsAndSync(2);
    masm.unboxObject(R1, R1.scratchReg());

    prepareVMCall();

    pushArg(R0);
    pushArg(R1.scratchReg());

    return callVM(NewbornArrayPushInfo);
}

bool
BaselineCompiler::emit_JSOP_GETELEM()
{
    // Keep top two stack values in R0 and R1.
    frame.popRegsAndSync(2);

    // Call IC.
    ICGetElem_Fallback::Compiler stubCompiler(cx);
    if (!emitOpIC(stubCompiler.getStub(&stubSpace_)))
        return false;

    // Mark R0 as pushed stack value.
    frame.push(R0);
    return true;
}

bool
BaselineCompiler::emit_JSOP_GETELEM_SUPER()
{
    // Index -> R1, Receiver -> R2, Object -> R0
    frame.popRegsAndSync(1);
    masm.loadValue(frame.addressOfStackValue(frame.peek(-1)), R2);
    masm.loadValue(frame.addressOfStackValue(frame.peek(-2)), R1);

    // Keep receiver on stack.
    frame.popn(2);
    frame.push(R2);
    frame.syncStack(0);

    ICGetElem_Fallback::Compiler stubCompiler(cx, /* hasReceiver = */ true);
    if (!emitOpIC(stubCompiler.getStub(&stubSpace_)))
        return false;

    frame.pop();
    frame.push(R0);
    return true;
}

bool
BaselineCompiler::emit_JSOP_CALLELEM()
{
    return emit_JSOP_GETELEM();
}

bool
BaselineCompiler::emit_JSOP_SETELEM()
{
    // Store RHS in the scratch slot.
    storeValue(frame.peek(-1), frame.addressOfScratchValue(), R2);
    frame.pop();

    // Keep object and index in R0 and R1.
    frame.popRegsAndSync(2);

    // Keep RHS on the stack.
    frame.pushScratchValue();

    // Call IC.
    ICSetElem_Fallback::Compiler stubCompiler(cx);
    if (!emitOpIC(stubCompiler.getStub(&stubSpace_)))
        return false;

    return true;
}

bool
BaselineCompiler::emit_JSOP_STRICTSETELEM()
{
    return emit_JSOP_SETELEM();
}

bool
BaselineCompiler::emit_JSOP_SETELEM_SUPER()
{
    bool strict = IsCheckStrictOp(JSOp(*pc));

    // Incoming stack is |propval, receiver, obj, rval|. We need to shuffle
    // stack to leave rval when operation is complete.

    // Pop rval into R0, then load propval into R1 and replace with rval.
    frame.popRegsAndSync(1);
    masm.loadValue(frame.addressOfStackValue(frame.peek(-3)), R1);
    masm.storeValue(R0, frame.addressOfStackValue(frame.peek(-3)));

    prepareVMCall();

    pushArg(Imm32(strict));
    masm.loadValue(frame.addressOfStackValue(frame.peek(-2)), R2);
    pushArg(R2); // receiver
    pushArg(R0); // rval
    pushArg(R1); // propval
    masm.unboxObject(frame.addressOfStackValue(frame.peek(-1)), R0.scratchReg());
    pushArg(R0.scratchReg()); // obj

    if (!callVM(SetObjectElementInfo))
        return false;

    frame.popn(2);
    return true;
}

bool
BaselineCompiler::emit_JSOP_STRICTSETELEM_SUPER()
{
    return emit_JSOP_SETELEM_SUPER();
}

typedef bool (*DeleteElementFn)(JSContext*, HandleValue, HandleValue, bool*);
static const VMFunction DeleteElementStrictInfo
    = FunctionInfo<DeleteElementFn>(DeleteElementJit<true>, "DeleteElementStrict");
static const VMFunction DeleteElementNonStrictInfo
    = FunctionInfo<DeleteElementFn>(DeleteElementJit<false>, "DeleteElementNonStrict");

bool
BaselineCompiler::emit_JSOP_DELELEM()
{
    // Keep values on the stack for the decompiler.
    frame.syncStack(0);
    masm.loadValue(frame.addressOfStackValue(frame.peek(-2)), R0);
    masm.loadValue(frame.addressOfStackValue(frame.peek(-1)), R1);

    prepareVMCall();

    pushArg(R1);
    pushArg(R0);

    bool strict = JSOp(*pc) == JSOP_STRICTDELELEM;
    if (!callVM(strict ? DeleteElementStrictInfo : DeleteElementNonStrictInfo))
        return false;

    masm.boxNonDouble(JSVAL_TYPE_BOOLEAN, ReturnReg, R1);
    frame.popn(2);
    frame.push(R1);
    return true;
}

bool
BaselineCompiler::emit_JSOP_STRICTDELELEM()
{
    return emit_JSOP_DELELEM();
}

bool
BaselineCompiler::emit_JSOP_IN()
{
    frame.popRegsAndSync(2);

    ICIn_Fallback::Compiler stubCompiler(cx);
    if (!emitOpIC(stubCompiler.getStub(&stubSpace_)))
        return false;

    frame.push(R0);
    return true;
}

bool
BaselineCompiler::emit_JSOP_HASOWN()
{
    frame.popRegsAndSync(2);

    ICHasOwn_Fallback::Compiler stubCompiler(cx);
    if (!emitOpIC(stubCompiler.getStub(&stubSpace_)))
        return false;

    frame.push(R0);
    return true;
}

bool
BaselineCompiler::emit_JSOP_GETGNAME()
{
    if (script->hasNonSyntacticScope())
        return emit_JSOP_GETNAME();

    RootedPropertyName name(cx, script->getName(pc));

    // These names are non-configurable on the global and cannot be shadowed.
    if (name == cx->names().undefined) {
        frame.push(UndefinedValue());
        return true;
    }
    if (name == cx->names().NaN) {
        frame.push(cx->runtime()->NaNValue);
        return true;
    }
    if (name == cx->names().Infinity) {
        frame.push(cx->runtime()->positiveInfinityValue);
        return true;
    }

    frame.syncStack(0);

    masm.movePtr(ImmGCPtr(&script->global().lexicalEnvironment()), R0.scratchReg());

    // Call IC.
    ICGetName_Fallback::Compiler stubCompiler(cx);
    if (!emitOpIC(stubCompiler.getStub(&stubSpace_)))
        return false;

    // Mark R0 as pushed stack value.
    frame.push(R0);
    return true;
}

bool
BaselineCompiler::emit_JSOP_BINDGNAME()
{
    if (!script->hasNonSyntacticScope()) {
        // We can bind name to the global lexical scope if the binding already
        // exists, is initialized, and is writable (i.e., an initialized
        // 'let') at compile time.
        RootedPropertyName name(cx, script->getName(pc));
        Rooted<LexicalEnvironmentObject*> env(cx, &script->global().lexicalEnvironment());
        if (Shape* shape = env->lookup(cx, name)) {
            if (shape->writable() &&
                !env->getSlot(shape->slot()).isMagic(JS_UNINITIALIZED_LEXICAL))
            {
                frame.push(ObjectValue(*env));
                return true;
            }
        } else if (Shape* shape = script->global().lookup(cx, name)) {
            // If the property does not currently exist on the global lexical
            // scope, we can bind name to the global object if the property
            // exists on the global and is non-configurable, as then it cannot
            // be shadowed.
            if (!shape->configurable()) {
                frame.push(ObjectValue(script->global()));
                return true;
            }
        }

        // Otherwise we have to use the dynamic scope chain.
    }

    return emit_JSOP_BINDNAME();
}

typedef JSObject* (*BindVarFn)(JSContext*, HandleObject);
static const VMFunction BindVarInfo = FunctionInfo<BindVarFn>(jit::BindVar, "BindVar");

bool
BaselineCompiler::emit_JSOP_BINDVAR()
{
    frame.syncStack(0);
    masm.loadPtr(frame.addressOfEnvironmentChain(), R0.scratchReg());

    prepareVMCall();
    pushArg(R0.scratchReg());

    if (!callVM(BindVarInfo))
        return false;

    masm.tagValue(JSVAL_TYPE_OBJECT, ReturnReg, R0);
    frame.push(R0);
    return true;
}

bool
BaselineCompiler::emit_JSOP_SETPROP()
{
    // Keep lhs in R0, rhs in R1.
    frame.popRegsAndSync(2);

    // Keep RHS on the stack.
    frame.push(R1);
    frame.syncStack(0);

    // Call IC.
    ICSetProp_Fallback::Compiler compiler(cx);
    if (!emitOpIC(compiler.getStub(&stubSpace_)))
        return false;

    return true;
}

bool
BaselineCompiler::emit_JSOP_STRICTSETPROP()
{
    return emit_JSOP_SETPROP();
}

bool
BaselineCompiler::emit_JSOP_SETNAME()
{
    return emit_JSOP_SETPROP();
}

bool
BaselineCompiler::emit_JSOP_STRICTSETNAME()
{
    return emit_JSOP_SETPROP();
}

bool
BaselineCompiler::emit_JSOP_SETGNAME()
{
    return emit_JSOP_SETPROP();
}

bool
BaselineCompiler::emit_JSOP_STRICTSETGNAME()
{
    return emit_JSOP_SETPROP();
}

typedef bool (*SetPropertySuperFn)(JSContext*, HandleObject, HandleValue,
                                   HandlePropertyName, HandleValue, bool);
static const VMFunction SetPropertySuperInfo =
    FunctionInfo<SetPropertySuperFn>(js::SetPropertySuper, "SetPropertySuper");

bool
BaselineCompiler::emit_JSOP_SETPROP_SUPER()
{
    bool strict = IsCheckStrictOp(JSOp(*pc));

    // Incoming stack is |receiver, obj, rval|. We need to shuffle stack to
    // leave rval when operation is complete.

    // Pop rval into R0, then load receiver into R1 and replace with rval.
    frame.popRegsAndSync(1);
    masm.loadValue(frame.addressOfStackValue(frame.peek(-2)), R1);
    masm.storeValue(R0, frame.addressOfStackValue(frame.peek(-2)));

    prepareVMCall();

    pushArg(Imm32(strict));
    pushArg(R0); // rval
    pushArg(ImmGCPtr(script->getName(pc)));
    pushArg(R1); // receiver
    masm.unboxObject(frame.addressOfStackValue(frame.peek(-1)), R0.scratchReg());
    pushArg(R0.scratchReg()); // obj

    if (!callVM(SetPropertySuperInfo))
        return false;

    frame.pop();
    return true;
}

bool
BaselineCompiler::emit_JSOP_STRICTSETPROP_SUPER()
{
    return emit_JSOP_SETPROP_SUPER();
}

bool
BaselineCompiler::emit_JSOP_GETPROP()
{
    // Keep object in R0.
    frame.popRegsAndSync(1);

    // Call IC.
    ICGetProp_Fallback::Compiler compiler(cx, ICStubCompiler::Engine::Baseline);
    if (!emitOpIC(compiler.getStub(&stubSpace_)))
        return false;

    // Mark R0 as pushed stack value.
    frame.push(R0);
    return true;
}

bool
BaselineCompiler::emit_JSOP_CALLPROP()
{
    return emit_JSOP_GETPROP();
}

bool
BaselineCompiler::emit_JSOP_LENGTH()
{
    return emit_JSOP_GETPROP();
}

bool
BaselineCompiler::emit_JSOP_GETBOUNDNAME()
{
    return emit_JSOP_GETPROP();
}

bool
BaselineCompiler::emit_JSOP_GETPROP_SUPER()
{
    // Receiver -> R1, Object -> R0
    frame.popRegsAndSync(1);
    masm.loadValue(frame.addressOfStackValue(frame.peek(-1)), R1);
    frame.pop();

    ICGetProp_Fallback::Compiler compiler(cx, ICStubCompiler::Engine::Baseline,
                                          /* hasReceiver = */ true);
    if (!emitOpIC(compiler.getStub(&stubSpace_)))
        return false;

    frame.push(R0);
    return true;
}


typedef bool (*DeletePropertyFn)(JSContext*, HandleValue, HandlePropertyName, bool*);
static const VMFunction DeletePropertyStrictInfo =
    FunctionInfo<DeletePropertyFn>(DeletePropertyJit<true>, "DeletePropertyStrict");
static const VMFunction DeletePropertyNonStrictInfo =
    FunctionInfo<DeletePropertyFn>(DeletePropertyJit<false>, "DeletePropertyNonStrict");

bool
BaselineCompiler::emit_JSOP_DELPROP()
{
    // Keep value on the stack for the decompiler.
    frame.syncStack(0);
    masm.loadValue(frame.addressOfStackValue(frame.peek(-1)), R0);

    prepareVMCall();

    pushArg(ImmGCPtr(script->getName(pc)));
    pushArg(R0);

    bool strict = JSOp(*pc) == JSOP_STRICTDELPROP;
    if (!callVM(strict ? DeletePropertyStrictInfo : DeletePropertyNonStrictInfo))
        return false;

    masm.boxNonDouble(JSVAL_TYPE_BOOLEAN, ReturnReg, R1);
    frame.pop();
    frame.push(R1);
    return true;
}

bool
BaselineCompiler::emit_JSOP_STRICTDELPROP()
{
    return emit_JSOP_DELPROP();
}

void
BaselineCompiler::getEnvironmentCoordinateObject(Register reg)
{
    EnvironmentCoordinate ec(pc);

    masm.loadPtr(frame.addressOfEnvironmentChain(), reg);
    for (unsigned i = ec.hops(); i; i--)
        masm.extractObject(Address(reg, EnvironmentObject::offsetOfEnclosingEnvironment()), reg);
}

Address
BaselineCompiler::getEnvironmentCoordinateAddressFromObject(Register objReg, Register reg)
{
    EnvironmentCoordinate ec(pc);
    Shape* shape = EnvironmentCoordinateToEnvironmentShape(script, pc);

    Address addr;
    if (shape->numFixedSlots() <= ec.slot()) {
        masm.loadPtr(Address(objReg, NativeObject::offsetOfSlots()), reg);
        return Address(reg, (ec.slot() - shape->numFixedSlots()) * sizeof(Value));
    }

    return Address(objReg, NativeObject::getFixedSlotOffset(ec.slot()));
}

Address
BaselineCompiler::getEnvironmentCoordinateAddress(Register reg)
{
    getEnvironmentCoordinateObject(reg);
    return getEnvironmentCoordinateAddressFromObject(reg, reg);
}

bool
BaselineCompiler::emit_JSOP_GETALIASEDVAR()
{
    frame.syncStack(0);

    Address address = getEnvironmentCoordinateAddress(R0.scratchReg());
    masm.loadValue(address, R0);

    if (ionCompileable_) {
        // No need to monitor types if we know Ion can't compile this script.
        ICTypeMonitor_Fallback::Compiler compiler(cx, nullptr);
        if (!emitOpIC(compiler.getStub(&stubSpace_)))
            return false;
    }

    frame.push(R0);
    return true;
}

bool
BaselineCompiler::emit_JSOP_SETALIASEDVAR()
{
    JSScript* outerScript = EnvironmentCoordinateFunctionScript(script, pc);
    if (outerScript && outerScript->treatAsRunOnce()) {
        // Type updates for this operation might need to be tracked, so treat
        // this as a SETPROP.

        // Load rhs into R1.
        frame.syncStack(0);
        masm.loadValue(frame.addressOfStackValue(frame.peek(-1)), R1);

        // Load and box lhs into R0.
        getEnvironmentCoordinateObject(R2.scratchReg());
        masm.tagValue(JSVAL_TYPE_OBJECT, R2.scratchReg(), R0);

        // Call SETPROP IC.
        ICSetProp_Fallback::Compiler compiler(cx);
        if (!emitOpIC(compiler.getStub(&stubSpace_)))
            return false;

        return true;
    }

    // Keep rvalue in R0.
    frame.popRegsAndSync(1);
    Register objReg = R2.scratchReg();

    getEnvironmentCoordinateObject(objReg);
    Address address = getEnvironmentCoordinateAddressFromObject(objReg, R1.scratchReg());
    masm.guardedCallPreBarrier(address, MIRType::Value);
    masm.storeValue(R0, address);
    frame.push(R0);

    // Only R0 is live at this point.
    // Scope coordinate object is already in R2.scratchReg().
    Register temp = R1.scratchReg();

    Label skipBarrier;
    masm.branchPtrInNurseryChunk(Assembler::Equal, objReg, temp, &skipBarrier);
    masm.branchValueIsNurseryObject(Assembler::NotEqual, R0, temp, &skipBarrier);

    masm.call(&postBarrierSlot_); // Won't clobber R0

    masm.bind(&skipBarrier);
    return true;
}

bool
BaselineCompiler::emit_JSOP_GETNAME()
{
    frame.syncStack(0);

    masm.loadPtr(frame.addressOfEnvironmentChain(), R0.scratchReg());

    // Call IC.
    ICGetName_Fallback::Compiler stubCompiler(cx);
    if (!emitOpIC(stubCompiler.getStub(&stubSpace_)))
        return false;

    // Mark R0 as pushed stack value.
    frame.push(R0);
    return true;
}

bool
BaselineCompiler::emit_JSOP_BINDNAME()
{
    frame.syncStack(0);

    if (*pc == JSOP_BINDGNAME && !script->hasNonSyntacticScope())
        masm.movePtr(ImmGCPtr(&script->global().lexicalEnvironment()), R0.scratchReg());
    else
        masm.loadPtr(frame.addressOfEnvironmentChain(), R0.scratchReg());

    // Call IC.
    ICBindName_Fallback::Compiler stubCompiler(cx);
    if (!emitOpIC(stubCompiler.getStub(&stubSpace_)))
        return false;

    // Mark R0 as pushed stack value.
    frame.push(R0);
    return true;
}

typedef bool (*DeleteNameFn)(JSContext*, HandlePropertyName, HandleObject,
                             MutableHandleValue);
static const VMFunction DeleteNameInfo =
    FunctionInfo<DeleteNameFn>(DeleteNameOperation, "DeleteNameOperation");

bool
BaselineCompiler::emit_JSOP_DELNAME()
{
    frame.syncStack(0);
    masm.loadPtr(frame.addressOfEnvironmentChain(), R0.scratchReg());

    prepareVMCall();

    pushArg(R0.scratchReg());
    pushArg(ImmGCPtr(script->getName(pc)));

    if (!callVM(DeleteNameInfo))
        return false;

    frame.push(R0);
    return true;
}

bool
BaselineCompiler::emit_JSOP_GETIMPORT()
{
    ModuleEnvironmentObject* env = GetModuleEnvironmentForScript(script);
    MOZ_ASSERT(env);

    ModuleEnvironmentObject* targetEnv;
    Shape* shape;
    MOZ_ALWAYS_TRUE(env->lookupImport(NameToId(script->getName(pc)), &targetEnv, &shape));

    EnsureTrackPropertyTypes(cx, targetEnv, shape->propid());

    frame.syncStack(0);

    uint32_t slot = shape->slot();
    Register scratch = R0.scratchReg();
    masm.movePtr(ImmGCPtr(targetEnv), scratch);
    if (slot < targetEnv->numFixedSlots()) {
        masm.loadValue(Address(scratch, NativeObject::getFixedSlotOffset(slot)), R0);
    } else {
        masm.loadPtr(Address(scratch, NativeObject::offsetOfSlots()), scratch);
        masm.loadValue(Address(scratch, (slot - targetEnv->numFixedSlots()) * sizeof(Value)), R0);
    }

    // Imports are initialized by this point except in rare circumstances, so
    // don't emit a check unless we have to.
    if (targetEnv->getSlot(shape->slot()).isMagic(JS_UNINITIALIZED_LEXICAL))
        if (!emitUninitializedLexicalCheck(R0))
            return false;

    if (ionCompileable_) {
        // No need to monitor types if we know Ion can't compile this script.
        ICTypeMonitor_Fallback::Compiler compiler(cx, nullptr);
        if (!emitOpIC(compiler.getStub(&stubSpace_)))
            return false;
    }

    frame.push(R0);
    return true;
}

bool
BaselineCompiler::emit_JSOP_GETINTRINSIC()
{
    frame.syncStack(0);

    ICGetIntrinsic_Fallback::Compiler stubCompiler(cx);
    if (!emitOpIC(stubCompiler.getStub(&stubSpace_)))
        return false;

    frame.push(R0);
    return true;
}

typedef bool (*DefVarFn)(JSContext*, HandlePropertyName, unsigned, HandleObject);
static const VMFunction DefVarInfo = FunctionInfo<DefVarFn>(DefVar, "DefVar");

bool
BaselineCompiler::emit_JSOP_DEFVAR()
{
    frame.syncStack(0);

    unsigned attrs = JSPROP_ENUMERATE;
    if (!script->isForEval())
        attrs |= JSPROP_PERMANENT;
    MOZ_ASSERT(attrs <= UINT32_MAX);

    masm.loadPtr(frame.addressOfEnvironmentChain(), R0.scratchReg());

    prepareVMCall();

    pushArg(R0.scratchReg());
    pushArg(Imm32(attrs));
    pushArg(ImmGCPtr(script->getName(pc)));

    return callVM(DefVarInfo);
}

typedef bool (*DefLexicalFn)(JSContext*, HandlePropertyName, unsigned, HandleObject);
static const VMFunction DefLexicalInfo = FunctionInfo<DefLexicalFn>(DefLexical, "DefLexical");

bool
BaselineCompiler::emit_JSOP_DEFCONST()
{
    return emit_JSOP_DEFLET();
}

bool
BaselineCompiler::emit_JSOP_DEFLET()
{
    frame.syncStack(0);

    unsigned attrs = JSPROP_ENUMERATE | JSPROP_PERMANENT;
    if (*pc == JSOP_DEFCONST)
        attrs |= JSPROP_READONLY;
    MOZ_ASSERT(attrs <= UINT32_MAX);

    masm.loadPtr(frame.addressOfEnvironmentChain(), R0.scratchReg());

    prepareVMCall();

    pushArg(R0.scratchReg());
    pushArg(Imm32(attrs));
    pushArg(ImmGCPtr(script->getName(pc)));

    return callVM(DefLexicalInfo);
}

typedef bool (*DefFunOperationFn)(JSContext*, HandleScript, HandleObject, HandleFunction);
static const VMFunction DefFunOperationInfo =
    FunctionInfo<DefFunOperationFn>(DefFunOperation, "DefFunOperation");

bool
BaselineCompiler::emit_JSOP_DEFFUN()
{
    frame.popRegsAndSync(1);
    masm.unboxObject(R0, R0.scratchReg());
    masm.loadPtr(frame.addressOfEnvironmentChain(), R1.scratchReg());

    prepareVMCall();

    pushArg(R0.scratchReg());
    pushArg(R1.scratchReg());
    pushArg(ImmGCPtr(script));

    return callVM(DefFunOperationInfo);
}

typedef bool (*InitPropGetterSetterFn)(JSContext*, jsbytecode*, HandleObject, HandlePropertyName,
                                       HandleObject);
static const VMFunction InitPropGetterSetterInfo =
    FunctionInfo<InitPropGetterSetterFn>(InitGetterSetterOperation,
                                         "InitPropGetterSetterOperation");

bool
BaselineCompiler::emitInitPropGetterSetter()
{
    MOZ_ASSERT(JSOp(*pc) == JSOP_INITPROP_GETTER ||
               JSOp(*pc) == JSOP_INITHIDDENPROP_GETTER ||
               JSOp(*pc) == JSOP_INITPROP_SETTER ||
               JSOp(*pc) == JSOP_INITHIDDENPROP_SETTER);

    // Keep values on the stack for the decompiler.
    frame.syncStack(0);

    prepareVMCall();

    masm.extractObject(frame.addressOfStackValue(frame.peek(-1)), R0.scratchReg());
    masm.extractObject(frame.addressOfStackValue(frame.peek(-2)), R1.scratchReg());

    pushArg(R0.scratchReg());
    pushArg(ImmGCPtr(script->getName(pc)));
    pushArg(R1.scratchReg());
    pushArg(ImmPtr(pc));

    if (!callVM(InitPropGetterSetterInfo))
        return false;

    frame.pop();
    return true;
}

bool
BaselineCompiler::emit_JSOP_INITPROP_GETTER()
{
    return emitInitPropGetterSetter();
}

bool
BaselineCompiler::emit_JSOP_INITHIDDENPROP_GETTER()
{
    return emitInitPropGetterSetter();
}

bool
BaselineCompiler::emit_JSOP_INITPROP_SETTER()
{
    return emitInitPropGetterSetter();
}

bool
BaselineCompiler::emit_JSOP_INITHIDDENPROP_SETTER()
{
    return emitInitPropGetterSetter();
}

typedef bool (*InitElemGetterSetterFn)(JSContext*, jsbytecode*, HandleObject, HandleValue,
                                       HandleObject);
static const VMFunction InitElemGetterSetterInfo =
    FunctionInfo<InitElemGetterSetterFn>(InitGetterSetterOperation,
                                         "InitElemGetterSetterOperation");

bool
BaselineCompiler::emitInitElemGetterSetter()
{
    MOZ_ASSERT(JSOp(*pc) == JSOP_INITELEM_GETTER ||
               JSOp(*pc) == JSOP_INITHIDDENELEM_GETTER ||
               JSOp(*pc) == JSOP_INITELEM_SETTER ||
               JSOp(*pc) == JSOP_INITHIDDENELEM_SETTER);

    // Load index and value in R0 and R1, but keep values on the stack for the
    // decompiler.
    frame.syncStack(0);
    masm.loadValue(frame.addressOfStackValue(frame.peek(-2)), R0);
    masm.extractObject(frame.addressOfStackValue(frame.peek(-1)), R1.scratchReg());

    prepareVMCall();

    pushArg(R1.scratchReg());
    pushArg(R0);
    masm.extractObject(frame.addressOfStackValue(frame.peek(-3)), R0.scratchReg());
    pushArg(R0.scratchReg());
    pushArg(ImmPtr(pc));

    if (!callVM(InitElemGetterSetterInfo))
        return false;

    frame.popn(2);
    return true;
}

bool
BaselineCompiler::emit_JSOP_INITELEM_GETTER()
{
    return emitInitElemGetterSetter();
}

bool
BaselineCompiler::emit_JSOP_INITHIDDENELEM_GETTER()
{
    return emitInitElemGetterSetter();
}

bool
BaselineCompiler::emit_JSOP_INITELEM_SETTER()
{
    return emitInitElemGetterSetter();
}

bool
BaselineCompiler::emit_JSOP_INITHIDDENELEM_SETTER()
{
    return emitInitElemGetterSetter();
}

bool
BaselineCompiler::emit_JSOP_INITELEM_INC()
{
    // Keep the object and rhs on the stack.
    frame.syncStack(0);

    // Load object in R0, index in R1.
    masm.loadValue(frame.addressOfStackValue(frame.peek(-3)), R0);
    masm.loadValue(frame.addressOfStackValue(frame.peek(-2)), R1);

    // Call IC.
    ICSetElem_Fallback::Compiler stubCompiler(cx);
    if (!emitOpIC(stubCompiler.getStub(&stubSpace_)))
        return false;

    // Pop the rhs
    frame.pop();

    // Increment index
    Address indexAddr = frame.addressOfStackValue(frame.peek(-1));
#ifdef DEBUG
    Label isInt32;
    masm.branchTestInt32(Assembler::Equal, indexAddr, &isInt32);
    masm.assumeUnreachable("INITELEM_INC index must be Int32");
    masm.bind(&isInt32);
#endif
    masm.incrementInt32Value(indexAddr);
    return true;
}

bool
BaselineCompiler::emit_JSOP_GETLOCAL()
{
    frame.pushLocal(GET_LOCALNO(pc));
    return true;
}

bool
BaselineCompiler::emit_JSOP_SETLOCAL()
{
    // Ensure no other StackValue refers to the old value, for instance i + (i = 3).
    // This also allows us to use R0 as scratch below.
    frame.syncStack(1);

    uint32_t local = GET_LOCALNO(pc);
    storeValue(frame.peek(-1), frame.addressOfLocal(local), R0);
    return true;
}

bool
BaselineCompiler::emitFormalArgAccess(uint32_t arg, bool get)
{
    // Fast path: the script does not use |arguments| or formals don't
    // alias the arguments object.
    if (!script->argumentsAliasesFormals()) {
        if (get) {
            frame.pushArg(arg);
        } else {
            // See the comment in emit_JSOP_SETLOCAL.
            frame.syncStack(1);
            storeValue(frame.peek(-1), frame.addressOfArg(arg), R0);
        }

        return true;
    }

    // Sync so that we can use R0.
    frame.syncStack(0);

    // If the script is known to have an arguments object, we can just use it.
    // Else, we *may* have an arguments object (because we can't invalidate
    // when needsArgsObj becomes |true|), so we have to test HAS_ARGS_OBJ.
    Label done;
    if (!script->needsArgsObj()) {
        Label hasArgsObj;
        masm.branchTest32(Assembler::NonZero, frame.addressOfFlags(),
                          Imm32(BaselineFrame::HAS_ARGS_OBJ), &hasArgsObj);
        if (get)
            masm.loadValue(frame.addressOfArg(arg), R0);
        else
            storeValue(frame.peek(-1), frame.addressOfArg(arg), R0);
        masm.jump(&done);
        masm.bind(&hasArgsObj);
    }

    // Load the arguments object data vector.
    Register reg = R2.scratchReg();
    masm.loadPtr(Address(BaselineFrameReg, BaselineFrame::reverseOffsetOfArgsObj()), reg);
    masm.loadPrivate(Address(reg, ArgumentsObject::getDataSlotOffset()), reg);

    // Load/store the argument.
    Address argAddr(reg, ArgumentsData::offsetOfArgs() + arg * sizeof(Value));
    if (get) {
        masm.loadValue(argAddr, R0);
        frame.push(R0);
    } else {
        masm.guardedCallPreBarrier(argAddr, MIRType::Value);
        masm.loadValue(frame.addressOfStackValue(frame.peek(-1)), R0);
        masm.storeValue(R0, argAddr);

        MOZ_ASSERT(frame.numUnsyncedSlots() == 0);

        Register temp = R1.scratchReg();

        // Reload the arguments object
        Register reg = R2.scratchReg();
        masm.loadPtr(Address(BaselineFrameReg, BaselineFrame::reverseOffsetOfArgsObj()), reg);

        Label skipBarrier;

        masm.branchPtrInNurseryChunk(Assembler::Equal, reg, temp, &skipBarrier);
        masm.branchValueIsNurseryObject(Assembler::NotEqual, R0, temp, &skipBarrier);

        masm.call(&postBarrierSlot_);

        masm.bind(&skipBarrier);
    }

    masm.bind(&done);
    return true;
}

bool
BaselineCompiler::emit_JSOP_GETARG()
{
    uint32_t arg = GET_ARGNO(pc);
    return emitFormalArgAccess(arg, /* get = */ true);
}

bool
BaselineCompiler::emit_JSOP_SETARG()
{
    // Ionmonkey can't inline functions with SETARG with magic arguments.
    if (!script->argsObjAliasesFormals() && script->argumentsAliasesFormals())
        script->setUninlineable();

    modifiesArguments_ = true;

    uint32_t arg = GET_ARGNO(pc);
    return emitFormalArgAccess(arg, /* get = */ false);
}

bool
BaselineCompiler::emit_JSOP_NEWTARGET()
{
    if (script->isForEval()) {
        frame.pushEvalNewTarget();
        return true;
    }

    MOZ_ASSERT(function());
    frame.syncStack(0);

    if (function()->isArrow()) {
        // Arrow functions store their |new.target| value in an
        // extended slot.
        Register scratch = R0.scratchReg();
        masm.loadFunctionFromCalleeToken(frame.addressOfCalleeToken(), scratch);
        masm.loadValue(Address(scratch, FunctionExtended::offsetOfArrowNewTargetSlot()), R0);
        frame.push(R0);
        return true;
    }

    // if (isConstructing()) push(argv[Max(numActualArgs, numFormalArgs)])
    Label notConstructing, done;
    masm.branchTestPtr(Assembler::Zero, frame.addressOfCalleeToken(),
                       Imm32(CalleeToken_FunctionConstructing), &notConstructing);

    Register argvLen = R0.scratchReg();

    Address actualArgs(BaselineFrameReg, BaselineFrame::offsetOfNumActualArgs());
    masm.loadPtr(actualArgs, argvLen);

    Label useNFormals;

    masm.branchPtr(Assembler::Below, argvLen, Imm32(function()->nargs()),
                   &useNFormals);

    {
        BaseValueIndex newTarget(BaselineFrameReg, argvLen, BaselineFrame::offsetOfArg(0));
        masm.loadValue(newTarget, R0);
        masm.jump(&done);
    }

    masm.bind(&useNFormals);

    {
        Address newTarget(BaselineFrameReg,
                          BaselineFrame::offsetOfArg(0) + (function()->nargs() * sizeof(Value)));
        masm.loadValue(newTarget, R0);
        masm.jump(&done);
    }

    // else push(undefined)
    masm.bind(&notConstructing);
    masm.moveValue(UndefinedValue(), R0);

    masm.bind(&done);
    frame.push(R0);

    return true;
}

typedef bool (*ThrowRuntimeLexicalErrorFn)(JSContext* cx, unsigned);
static const VMFunction ThrowRuntimeLexicalErrorInfo =
    FunctionInfo<ThrowRuntimeLexicalErrorFn>(jit::ThrowRuntimeLexicalError,
                                             "ThrowRuntimeLexicalError");

bool
BaselineCompiler::emitThrowConstAssignment()
{
    prepareVMCall();
    pushArg(Imm32(JSMSG_BAD_CONST_ASSIGN));
    return callVM(ThrowRuntimeLexicalErrorInfo);
}

bool
BaselineCompiler::emit_JSOP_THROWSETCONST()
{
    return emitThrowConstAssignment();
}

bool
BaselineCompiler::emit_JSOP_THROWSETALIASEDCONST()
{
    return emitThrowConstAssignment();
}

bool
BaselineCompiler::emit_JSOP_THROWSETCALLEE()
{
    return emitThrowConstAssignment();
}

bool
BaselineCompiler::emitUninitializedLexicalCheck(const ValueOperand& val)
{
    Label done;
    masm.branchTestMagicValue(Assembler::NotEqual, val, JS_UNINITIALIZED_LEXICAL, &done);

    prepareVMCall();
    pushArg(Imm32(JSMSG_UNINITIALIZED_LEXICAL));
    if (!callVM(ThrowRuntimeLexicalErrorInfo))
        return false;

    masm.bind(&done);
    return true;
}

bool
BaselineCompiler::emit_JSOP_CHECKLEXICAL()
{
    frame.syncStack(0);
    masm.loadValue(frame.addressOfLocal(GET_LOCALNO(pc)), R0);
    return emitUninitializedLexicalCheck(R0);
}

bool
BaselineCompiler::emit_JSOP_INITLEXICAL()
{
    return emit_JSOP_SETLOCAL();
}

bool
BaselineCompiler::emit_JSOP_INITGLEXICAL()
{
    frame.popRegsAndSync(1);
    frame.push(ObjectValue(script->global().lexicalEnvironment()));
    frame.push(R0);
    return emit_JSOP_SETPROP();
}

bool
BaselineCompiler::emit_JSOP_CHECKALIASEDLEXICAL()
{
    frame.syncStack(0);
    masm.loadValue(getEnvironmentCoordinateAddress(R0.scratchReg()), R0);
    return emitUninitializedLexicalCheck(R0);
}

bool
BaselineCompiler::emit_JSOP_INITALIASEDLEXICAL()
{
    return emit_JSOP_SETALIASEDVAR();
}

bool
BaselineCompiler::emit_JSOP_UNINITIALIZED()
{
    frame.push(MagicValue(JS_UNINITIALIZED_LEXICAL));
    return true;
}

bool
BaselineCompiler::emitCall()
{
    MOZ_ASSERT(IsCallPC(pc));

    bool construct = JSOp(*pc) == JSOP_NEW || JSOp(*pc) == JSOP_SUPERCALL;
    uint32_t argc = GET_ARGC(pc);

    frame.syncStack(0);
    masm.move32(Imm32(argc), R0.scratchReg());

    // Call IC
    ICCall_Fallback::Compiler stubCompiler(cx, /* isConstructing = */ construct,
                                           /* isSpread = */ false);
    if (!emitOpIC(stubCompiler.getStub(&stubSpace_)))
        return false;

    // Update FrameInfo.
    frame.popn(2 + argc + construct);
    frame.push(R0);
    return true;
}

bool
BaselineCompiler::emitSpreadCall()
{
    MOZ_ASSERT(IsCallPC(pc));

    frame.syncStack(0);
    masm.move32(Imm32(1), R0.scratchReg());

    // Call IC
    bool construct = JSOp(*pc) == JSOP_SPREADNEW || JSOp(*pc) == JSOP_SPREADSUPERCALL;
    ICCall_Fallback::Compiler stubCompiler(cx, /* isConstructing = */ construct,
                                           /* isSpread = */ true);
    if (!emitOpIC(stubCompiler.getStub(&stubSpace_)))
        return false;

    // Update FrameInfo.
    frame.popn(3 + construct);
    frame.push(R0);
    return true;
}

bool
BaselineCompiler::emit_JSOP_CALL()
{
    return emitCall();
}

bool
BaselineCompiler::emit_JSOP_CALL_IGNORES_RV()
{
    return emitCall();
}

bool
BaselineCompiler::emit_JSOP_CALLITER()
{
    return emitCall();
}

bool
BaselineCompiler::emit_JSOP_NEW()
{
    return emitCall();
}

bool
BaselineCompiler::emit_JSOP_SUPERCALL()
{
    return emitCall();
}

bool
BaselineCompiler::emit_JSOP_FUNCALL()
{
    return emitCall();
}

bool
BaselineCompiler::emit_JSOP_FUNAPPLY()
{
    return emitCall();
}

bool
BaselineCompiler::emit_JSOP_EVAL()
{
    return emitCall();
}

bool
BaselineCompiler::emit_JSOP_STRICTEVAL()
{
    return emitCall();
}

bool
BaselineCompiler::emit_JSOP_SPREADCALL()
{
    return emitSpreadCall();
}

bool
BaselineCompiler::emit_JSOP_SPREADNEW()
{
    return emitSpreadCall();
}

bool
BaselineCompiler::emit_JSOP_SPREADSUPERCALL()
{
    return emitSpreadCall();
}

bool
BaselineCompiler::emit_JSOP_SPREADEVAL()
{
    return emitSpreadCall();
}

bool
BaselineCompiler::emit_JSOP_STRICTSPREADEVAL()
{
    return emitSpreadCall();
}

typedef bool (*OptimizeSpreadCallFn)(JSContext*, HandleValue, bool*);
static const VMFunction OptimizeSpreadCallInfo =
    FunctionInfo<OptimizeSpreadCallFn>(OptimizeSpreadCall, "OptimizeSpreadCall");

bool
BaselineCompiler::emit_JSOP_OPTIMIZE_SPREADCALL()
{
    frame.syncStack(0);
    masm.loadValue(frame.addressOfStackValue(frame.peek(-1)), R0);

    prepareVMCall();
    pushArg(R0);

    if (!callVM(OptimizeSpreadCallInfo))
        return false;

    masm.boxNonDouble(JSVAL_TYPE_BOOLEAN, ReturnReg, R0);
    frame.push(R0);
    return true;
}

typedef bool (*ImplicitThisFn)(JSContext*, HandleObject, HandlePropertyName,
                               MutableHandleValue);
static const VMFunction ImplicitThisInfo =
    FunctionInfo<ImplicitThisFn>(ImplicitThisOperation, "ImplicitThisOperation");

bool
BaselineCompiler::emit_JSOP_IMPLICITTHIS()
{
    frame.syncStack(0);
    masm.loadPtr(frame.addressOfEnvironmentChain(), R0.scratchReg());

    prepareVMCall();

    pushArg(ImmGCPtr(script->getName(pc)));
    pushArg(R0.scratchReg());

    if (!callVM(ImplicitThisInfo))
        return false;

    frame.push(R0);
    return true;
}

bool
BaselineCompiler::emit_JSOP_GIMPLICITTHIS()
{
    if (!script->hasNonSyntacticScope()) {
        frame.push(UndefinedValue());
        return true;
    }

    return emit_JSOP_IMPLICITTHIS();
}

bool
BaselineCompiler::emit_JSOP_INSTANCEOF()
{
    frame.popRegsAndSync(2);

    ICInstanceOf_Fallback::Compiler stubCompiler(cx);
    if (!emitOpIC(stubCompiler.getStub(&stubSpace_)))
        return false;

    frame.push(R0);
    return true;
}

bool
BaselineCompiler::emit_JSOP_TYPEOF()
{
    frame.popRegsAndSync(1);

    ICTypeOf_Fallback::Compiler stubCompiler(cx);
    if (!emitOpIC(stubCompiler.getStub(&stubSpace_)))
        return false;

    frame.push(R0);
    return true;
}

bool
BaselineCompiler::emit_JSOP_TYPEOFEXPR()
{
    return emit_JSOP_TYPEOF();
}

typedef bool (*ThrowMsgFn)(JSContext*, const unsigned);
static const VMFunction ThrowMsgInfo =
    FunctionInfo<ThrowMsgFn>(js::ThrowMsgOperation, "ThrowMsgOperation");

bool
BaselineCompiler::emit_JSOP_THROWMSG()
{
    prepareVMCall();
    pushArg(Imm32(GET_UINT16(pc)));
    return callVM(ThrowMsgInfo);
}

typedef bool (*ThrowFn)(JSContext*, HandleValue);
static const VMFunction ThrowInfo = FunctionInfo<ThrowFn>(js::Throw, "Throw");

bool
BaselineCompiler::emit_JSOP_THROW()
{
    // Keep value to throw in R0.
    frame.popRegsAndSync(1);

    prepareVMCall();
    pushArg(R0);

    return callVM(ThrowInfo);
}

typedef bool (*ThrowingFn)(JSContext*, HandleValue);
static const VMFunction ThrowingInfo =
    FunctionInfo<ThrowingFn>(js::ThrowingOperation, "ThrowingOperation");

bool
BaselineCompiler::emit_JSOP_THROWING()
{
    // Keep value to throw in R0.
    frame.popRegsAndSync(1);

    prepareVMCall();
    pushArg(R0);

    return callVM(ThrowingInfo);
}

bool
BaselineCompiler::emit_JSOP_TRY()
{
    if (!emit_JSOP_JUMPTARGET())
        return false;

    // Ionmonkey can't inline function with JSOP_TRY.
    script->setUninlineable();
    return true;
}

bool
BaselineCompiler::emit_JSOP_FINALLY()
{
    // JSOP_FINALLY has a def count of 2, but these values are already on the
    // stack (they're pushed by JSOP_GOSUB). Update the compiler's stack state.
    frame.setStackDepth(frame.stackDepth() + 2);

    // To match the interpreter, emit an interrupt check at the start of the
    // finally block.
    return emitInterruptCheck();
}

bool
BaselineCompiler::emit_JSOP_GOSUB()
{
    // Push |false| so that RETSUB knows the value on top of the
    // stack is not an exception but the offset to the op following
    // this GOSUB.
    frame.push(BooleanValue(false));

    int32_t nextOffset = script->pcToOffset(GetNextPc(pc));
    frame.push(Int32Value(nextOffset));

    // Jump to the finally block.
    frame.syncStack(0);
    jsbytecode* target = pc + GET_JUMP_OFFSET(pc);
    masm.jump(labelOf(target));
    return true;
}

bool
BaselineCompiler::emit_JSOP_RETSUB()
{
    frame.popRegsAndSync(2);

    ICRetSub_Fallback::Compiler stubCompiler(cx);
    return emitOpIC(stubCompiler.getStub(&stubSpace_));
}

typedef bool (*PushLexicalEnvFn)(JSContext*, BaselineFrame*, Handle<LexicalScope*>);
static const VMFunction PushLexicalEnvInfo =
    FunctionInfo<PushLexicalEnvFn>(jit::PushLexicalEnv, "PushLexicalEnv");

bool
BaselineCompiler::emit_JSOP_PUSHLEXICALENV()
{
    LexicalScope& scope = script->getScope(pc)->as<LexicalScope>();

    // Call a stub to push the block on the block chain.
    prepareVMCall();
    masm.loadBaselineFramePtr(BaselineFrameReg, R0.scratchReg());

    pushArg(ImmGCPtr(&scope));
    pushArg(R0.scratchReg());

    return callVM(PushLexicalEnvInfo);
}

typedef bool (*PopLexicalEnvFn)(JSContext*, BaselineFrame*);
static const VMFunction PopLexicalEnvInfo =
    FunctionInfo<PopLexicalEnvFn>(jit::PopLexicalEnv, "PopLexicalEnv");

typedef bool (*DebugLeaveThenPopLexicalEnvFn)(JSContext*, BaselineFrame*, jsbytecode*);
static const VMFunction DebugLeaveThenPopLexicalEnvInfo =
    FunctionInfo<DebugLeaveThenPopLexicalEnvFn>(jit::DebugLeaveThenPopLexicalEnv,
                                                "DebugLeaveThenPopLexicalEnv");

bool
BaselineCompiler::emit_JSOP_POPLEXICALENV()
{
    prepareVMCall();

    masm.loadBaselineFramePtr(BaselineFrameReg, R0.scratchReg());

    if (compileDebugInstrumentation_) {
        pushArg(ImmPtr(pc));
        pushArg(R0.scratchReg());
        return callVM(DebugLeaveThenPopLexicalEnvInfo);
    }

    pushArg(R0.scratchReg());
    return callVM(PopLexicalEnvInfo);
}

typedef bool (*FreshenLexicalEnvFn)(JSContext*, BaselineFrame*);
static const VMFunction FreshenLexicalEnvInfo =
    FunctionInfo<FreshenLexicalEnvFn>(jit::FreshenLexicalEnv, "FreshenLexicalEnv");

typedef bool (*DebugLeaveThenFreshenLexicalEnvFn)(JSContext*, BaselineFrame*, jsbytecode*);
static const VMFunction DebugLeaveThenFreshenLexicalEnvInfo =
    FunctionInfo<DebugLeaveThenFreshenLexicalEnvFn>(jit::DebugLeaveThenFreshenLexicalEnv,
                                                    "DebugLeaveThenFreshenLexicalEnv");

bool
BaselineCompiler::emit_JSOP_FRESHENLEXICALENV()
{
    prepareVMCall();

    masm.loadBaselineFramePtr(BaselineFrameReg, R0.scratchReg());

    if (compileDebugInstrumentation_) {
        pushArg(ImmPtr(pc));
        pushArg(R0.scratchReg());
        return callVM(DebugLeaveThenFreshenLexicalEnvInfo);
    }

    pushArg(R0.scratchReg());
    return callVM(FreshenLexicalEnvInfo);
}


typedef bool (*RecreateLexicalEnvFn)(JSContext*, BaselineFrame*);
static const VMFunction RecreateLexicalEnvInfo =
    FunctionInfo<RecreateLexicalEnvFn>(jit::RecreateLexicalEnv, "RecreateLexicalEnv");

typedef bool (*DebugLeaveThenRecreateLexicalEnvFn)(JSContext*, BaselineFrame*, jsbytecode*);
static const VMFunction DebugLeaveThenRecreateLexicalEnvInfo =
    FunctionInfo<DebugLeaveThenRecreateLexicalEnvFn>(jit::DebugLeaveThenRecreateLexicalEnv,
                                                     "DebugLeaveThenRecreateLexicalEnv");

bool
BaselineCompiler::emit_JSOP_RECREATELEXICALENV()
{
    prepareVMCall();

    masm.loadBaselineFramePtr(BaselineFrameReg, R0.scratchReg());

    if (compileDebugInstrumentation_) {
        pushArg(ImmPtr(pc));
        pushArg(R0.scratchReg());
        return callVM(DebugLeaveThenRecreateLexicalEnvInfo);
    }

    pushArg(R0.scratchReg());
    return callVM(RecreateLexicalEnvInfo);
}

typedef bool (*DebugLeaveLexicalEnvFn)(JSContext*, BaselineFrame*, jsbytecode*);
static const VMFunction DebugLeaveLexicalEnvInfo =
    FunctionInfo<DebugLeaveLexicalEnvFn>(jit::DebugLeaveLexicalEnv, "DebugLeaveLexicalEnv");

bool
BaselineCompiler::emit_JSOP_DEBUGLEAVELEXICALENV()
{
    if (!compileDebugInstrumentation_)
        return true;

    prepareVMCall();
    masm.loadBaselineFramePtr(BaselineFrameReg, R0.scratchReg());
    pushArg(ImmPtr(pc));
    pushArg(R0.scratchReg());

    return callVM(DebugLeaveLexicalEnvInfo);
}

typedef bool (*PushVarEnvFn)(JSContext*, BaselineFrame*, HandleScope);
static const VMFunction PushVarEnvInfo =
    FunctionInfo<PushVarEnvFn>(jit::PushVarEnv, "PushVarEnv");

bool
BaselineCompiler::emit_JSOP_PUSHVARENV()
{
    prepareVMCall();
    masm.loadBaselineFramePtr(BaselineFrameReg, R0.scratchReg());
    pushArg(ImmGCPtr(script->getScope(pc)));
    pushArg(R0.scratchReg());

    return callVM(PushVarEnvInfo);
}

typedef bool (*PopVarEnvFn)(JSContext*, BaselineFrame*);
static const VMFunction PopVarEnvInfo =
    FunctionInfo<PopVarEnvFn>(jit::PopVarEnv, "PopVarEnv");

bool
BaselineCompiler::emit_JSOP_POPVARENV()
{
    prepareVMCall();
    masm.loadBaselineFramePtr(BaselineFrameReg, R0.scratchReg());
    pushArg(R0.scratchReg());

    return callVM(PopVarEnvInfo);
}

typedef bool (*EnterWithFn)(JSContext*, BaselineFrame*, HandleValue, Handle<WithScope*>);
static const VMFunction EnterWithInfo =
    FunctionInfo<EnterWithFn>(jit::EnterWith, "EnterWith");

bool
BaselineCompiler::emit_JSOP_ENTERWITH()
{
    WithScope& withScope = script->getScope(pc)->as<WithScope>();

    // Pop "with" object to R0.
    frame.popRegsAndSync(1);

    // Call a stub to push the object onto the scope chain.
    prepareVMCall();
    masm.loadBaselineFramePtr(BaselineFrameReg, R1.scratchReg());

    pushArg(ImmGCPtr(&withScope));
    pushArg(R0);
    pushArg(R1.scratchReg());

    return callVM(EnterWithInfo);
}

typedef bool (*LeaveWithFn)(JSContext*, BaselineFrame*);
static const VMFunction LeaveWithInfo =
    FunctionInfo<LeaveWithFn>(jit::LeaveWith, "LeaveWith");

bool
BaselineCompiler::emit_JSOP_LEAVEWITH()
{
    // Call a stub to pop the with object from the scope chain.
    prepareVMCall();

    masm.loadBaselineFramePtr(BaselineFrameReg, R0.scratchReg());
    pushArg(R0.scratchReg());

    return callVM(LeaveWithInfo);
}

typedef bool (*GetAndClearExceptionFn)(JSContext*, MutableHandleValue);
static const VMFunction GetAndClearExceptionInfo =
    FunctionInfo<GetAndClearExceptionFn>(GetAndClearException, "GetAndClearException");

bool
BaselineCompiler::emit_JSOP_EXCEPTION()
{
    prepareVMCall();

    if (!callVM(GetAndClearExceptionInfo))
        return false;

    frame.push(R0);
    return true;
}

typedef bool (*OnDebuggerStatementFn)(JSContext*, BaselineFrame*, jsbytecode* pc, bool*);
static const VMFunction OnDebuggerStatementInfo =
    FunctionInfo<OnDebuggerStatementFn>(jit::OnDebuggerStatement, "OnDebuggerStatement");

bool
BaselineCompiler::emit_JSOP_DEBUGGER()
{
    prepareVMCall();
    pushArg(ImmPtr(pc));

    frame.assertSyncedStack();
    masm.loadBaselineFramePtr(BaselineFrameReg, R0.scratchReg());
    pushArg(R0.scratchReg());

    if (!callVM(OnDebuggerStatementInfo))
        return false;

    // If the stub returns |true|, return the frame's return value.
    Label done;
    masm.branchTest32(Assembler::Zero, ReturnReg, ReturnReg, &done);
    {
        masm.loadValue(frame.addressOfReturnValue(), JSReturnOperand);
        masm.jump(&return_);
    }
    masm.bind(&done);
    return true;
}

typedef bool (*DebugEpilogueFn)(JSContext*, BaselineFrame*, jsbytecode*);
static const VMFunction DebugEpilogueInfo =
    FunctionInfo<DebugEpilogueFn>(jit::DebugEpilogueOnBaselineReturn,
                                  "DebugEpilogueOnBaselineReturn");

bool
BaselineCompiler::emitReturn()
{
    if (compileDebugInstrumentation_) {
        // Move return value into the frame's rval slot.
        masm.storeValue(JSReturnOperand, frame.addressOfReturnValue());
        masm.or32(Imm32(BaselineFrame::HAS_RVAL), frame.addressOfFlags());

        // Load BaselineFrame pointer in R0.
        frame.syncStack(0);
        masm.loadBaselineFramePtr(BaselineFrameReg, R0.scratchReg());

        prepareVMCall();
        pushArg(ImmPtr(pc));
        pushArg(R0.scratchReg());
        if (!callVM(DebugEpilogueInfo))
            return false;

        // Fix up the fake ICEntry appended by callVM for on-stack recompilation.
        icEntries_.back().setFakeKind(ICEntry::Kind_DebugEpilogue);

        masm.loadValue(frame.addressOfReturnValue(), JSReturnOperand);
    }

    // Only emit the jump if this JSOP_RETRVAL is not the last instruction.
    // Not needed for last instruction, because last instruction flows
    // into return label.
    if (pc + GetBytecodeLength(pc) < script->codeEnd())
        masm.jump(&return_);

    return true;
}

bool
BaselineCompiler::emit_JSOP_RETURN()
{
    MOZ_ASSERT(frame.stackDepth() == 1);

    frame.popValue(JSReturnOperand);
    return emitReturn();
}

void
BaselineCompiler::emitLoadReturnValue(ValueOperand val)
{
    Label done, noRval;
    masm.branchTest32(Assembler::Zero, frame.addressOfFlags(),
                      Imm32(BaselineFrame::HAS_RVAL), &noRval);
    masm.loadValue(frame.addressOfReturnValue(), val);
    masm.jump(&done);

    masm.bind(&noRval);
    masm.moveValue(UndefinedValue(), val);

    masm.bind(&done);
}

bool
BaselineCompiler::emit_JSOP_RETRVAL()
{
    MOZ_ASSERT(frame.stackDepth() == 0);

    masm.moveValue(UndefinedValue(), JSReturnOperand);

    if (!script->noScriptRval()) {
        // Return the value in the return value slot, if any.
        Label done;
        Address flags = frame.addressOfFlags();
        masm.branchTest32(Assembler::Zero, flags, Imm32(BaselineFrame::HAS_RVAL), &done);
        masm.loadValue(frame.addressOfReturnValue(), JSReturnOperand);
        masm.bind(&done);
    }

    return emitReturn();
}

typedef bool (*ToIdFn)(JSContext*, HandleScript, jsbytecode*, HandleValue, MutableHandleValue);
static const VMFunction ToIdInfo = FunctionInfo<ToIdFn>(js::ToIdOperation, "ToIdOperation");

bool
BaselineCompiler::emit_JSOP_TOID()
{
    // Load index in R0, but keep values on the stack for the decompiler.
    frame.syncStack(0);
    masm.loadValue(frame.addressOfStackValue(frame.peek(-1)), R0);

    // No-op if the index is trivally convertable to an id.
    Label done;
    masm.branchTestInt32(Assembler::Equal, R0, &done);
    masm.branchTestString(Assembler::Equal, R0, &done);
    masm.branchTestSymbol(Assembler::Equal, R0, &done);

    prepareVMCall();

    pushArg(R0);
    pushArg(ImmPtr(pc));
    pushArg(ImmGCPtr(script));

    if (!callVM(ToIdInfo))
        return false;

    masm.bind(&done);
    frame.pop(); // Pop index.
    frame.push(R0);
    return true;
}

typedef JSObject* (*ToAsyncFn)(JSContext*, HandleFunction);
static const VMFunction ToAsyncInfo = FunctionInfo<ToAsyncFn>(js::WrapAsyncFunction, "ToAsync");

bool
BaselineCompiler::emit_JSOP_TOASYNC()
{
    frame.syncStack(0);
    masm.unboxObject(frame.addressOfStackValue(frame.peek(-1)), R0.scratchReg());

    prepareVMCall();
    pushArg(R0.scratchReg());

    if (!callVM(ToAsyncInfo))
        return false;

    masm.tagValue(JSVAL_TYPE_OBJECT, ReturnReg, R0);
    frame.pop();
    frame.push(R0);
    return true;
}

typedef JSObject* (*ToAsyncGenFn)(JSContext*, HandleFunction);
static const VMFunction ToAsyncGenInfo =
    FunctionInfo<ToAsyncGenFn>(js::WrapAsyncGenerator, "ToAsyncGen");

bool
BaselineCompiler::emit_JSOP_TOASYNCGEN()
{
    frame.syncStack(0);
    masm.unboxObject(frame.addressOfStackValue(frame.peek(-1)), R0.scratchReg());

    prepareVMCall();
    pushArg(R0.scratchReg());

    if (!callVM(ToAsyncGenInfo))
        return false;

    masm.tagValue(JSVAL_TYPE_OBJECT, ReturnReg, R0);
    frame.pop();
    frame.push(R0);
    return true;
}

typedef JSObject* (*ToAsyncIterFn)(JSContext*, HandleObject);
static const VMFunction ToAsyncIterInfo =
    FunctionInfo<ToAsyncIterFn>(js::CreateAsyncFromSyncIterator, "ToAsyncIter");

bool
BaselineCompiler::emit_JSOP_TOASYNCITER()
{
    frame.syncStack(0);
    masm.unboxObject(frame.addressOfStackValue(frame.peek(-1)), R0.scratchReg());

    prepareVMCall();
    pushArg(R0.scratchReg());

    if (!callVM(ToAsyncIterInfo))
        return false;

    masm.tagValue(JSVAL_TYPE_OBJECT, ReturnReg, R0);
    frame.pop();
    frame.push(R0);
    return true;
}

typedef bool (*ThrowObjectCoercibleFn)(JSContext*, HandleValue);
static const VMFunction ThrowObjectCoercibleInfo =
    FunctionInfo<ThrowObjectCoercibleFn>(ThrowObjectCoercible, "ThrowObjectCoercible");

bool
BaselineCompiler::emit_JSOP_CHECKOBJCOERCIBLE()
{
    frame.syncStack(0);
    masm.loadValue(frame.addressOfStackValue(frame.peek(-1)), R0);

    Label fail, done;

    masm.branchTestUndefined(Assembler::Equal, R0, &fail);
    masm.branchTestNull(Assembler::NotEqual, R0, &done);

    masm.bind(&fail);
    prepareVMCall();

    pushArg(R0);

    if (!callVM(ThrowObjectCoercibleInfo))
        return false;

    masm.bind(&done);
    return true;
}

typedef JSString* (*ToStringFn)(JSContext*, HandleValue);
static const VMFunction ToStringInfo = FunctionInfo<ToStringFn>(ToStringSlow, "ToStringSlow");

bool
BaselineCompiler::emit_JSOP_TOSTRING()
{
    // Keep top stack value in R0.
    frame.popRegsAndSync(1);

    // Inline path for string.
    Label done;
    masm.branchTestString(Assembler::Equal, R0, &done);

    prepareVMCall();

    pushArg(R0);

    // Call ToStringSlow which doesn't handle string inputs.
    if (!callVM(ToStringInfo))
        return false;

    masm.tagValue(JSVAL_TYPE_STRING, ReturnReg, R0);

    masm.bind(&done);
    frame.push(R0);
    return true;
}

bool
BaselineCompiler::emit_JSOP_TABLESWITCH()
{
    frame.popRegsAndSync(1);

    // Call IC.
    ICTableSwitch::Compiler compiler(cx, pc);
    return emitOpIC(compiler.getStub(&stubSpace_));
}

bool
BaselineCompiler::emit_JSOP_ITER()
{
    frame.popRegsAndSync(1);

    ICGetIterator_Fallback::Compiler compiler(cx);
    if (!emitOpIC(compiler.getStub(&stubSpace_)))
        return false;

    frame.push(R0);
    return true;
}

bool
BaselineCompiler::emit_JSOP_MOREITER()
{
    frame.syncStack(0);
    masm.loadValue(frame.addressOfStackValue(frame.peek(-1)), R0);

    ICIteratorMore_Fallback::Compiler compiler(cx);
    if (!emitOpIC(compiler.getStub(&stubSpace_)))
        return false;

    frame.push(R0);
    return true;
}

bool
BaselineCompiler::emitIsMagicValue()
{
    frame.syncStack(0);

    Label isMagic, done;
    masm.branchTestMagic(Assembler::Equal, frame.addressOfStackValue(frame.peek(-1)),
                         &isMagic);
    masm.moveValue(BooleanValue(false), R0);
    masm.jump(&done);

    masm.bind(&isMagic);
    masm.moveValue(BooleanValue(true), R0);

    masm.bind(&done);
    frame.push(R0, JSVAL_TYPE_BOOLEAN);
    return true;
}

bool
BaselineCompiler::emit_JSOP_ISNOITER()
{
    return emitIsMagicValue();
}

bool
BaselineCompiler::emit_JSOP_ENDITER()
{
    if (!emit_JSOP_JUMPTARGET())
        return false;
    frame.popRegsAndSync(1);

    ICIteratorClose_Fallback::Compiler compiler(cx);
    return emitOpIC(compiler.getStub(&stubSpace_));
}

bool
BaselineCompiler::emit_JSOP_ISGENCLOSING()
{
    return emitIsMagicValue();
}

bool
BaselineCompiler::emit_JSOP_GETRVAL()
{
    frame.syncStack(0);

    emitLoadReturnValue(R0);

    frame.push(R0);
    return true;
}

bool
BaselineCompiler::emit_JSOP_SETRVAL()
{
    // Store to the frame's return value slot.
    storeValue(frame.peek(-1), frame.addressOfReturnValue(), R2);
    masm.or32(Imm32(BaselineFrame::HAS_RVAL), frame.addressOfFlags());
    frame.pop();
    return true;
}

bool
BaselineCompiler::emit_JSOP_CALLEE()
{
    MOZ_ASSERT(function());
    frame.syncStack(0);
    masm.loadFunctionFromCalleeToken(frame.addressOfCalleeToken(), R0.scratchReg());
    masm.tagValue(JSVAL_TYPE_OBJECT, R0.scratchReg(), R0);
    frame.push(R0);
    return true;
}

void
BaselineCompiler::getThisEnvironmentCallee(Register reg)
{
    // Directly load callee from frame if we have a HomeObject
    if (function() && function()->allowSuperProperty()) {
        masm.loadFunctionFromCalleeToken(frame.addressOfCalleeToken(), reg);
        return;
    }

    // Locate environment chain
    masm.loadPtr(frame.addressOfEnvironmentChain(), reg);

    // Walk environment chain until first non-arrow CallObject
    for (ScopeIter si(script->innermostScope(pc)); si; si++) {

        // Find first non-arrow FunctionScope
        if (si.hasSyntacticEnvironment() && si.scope()->is<FunctionScope>()) {
            JSFunction* fn = si.scope()->as<FunctionScope>().canonicalFunction();

            if (!fn->isArrow())
                break;
        }

        // Traverse environment chain
        if (si.scope()->hasEnvironment()) {
            Address nextAddr(reg, EnvironmentObject::offsetOfEnclosingEnvironment());
            masm.unboxObject(nextAddr, reg);
        }
    }

    // Load callee
    masm.unboxObject(Address(reg, CallObject::offsetOfCallee()), reg);
}

typedef JSObject* (*HomeObjectSuperBaseFn)(JSContext*, HandleObject);
static const VMFunction HomeObjectSuperBaseInfo =
    FunctionInfo<HomeObjectSuperBaseFn>(HomeObjectSuperBase, "HomeObjectSuperBase");

bool
BaselineCompiler::emit_JSOP_SUPERBASE()
{
    frame.syncStack(0);

    Register scratch = R0.scratchReg();
    Register proto = R1.scratchReg();

    // Lookup callee object of environment containing [[ThisValue]]
    getThisEnvironmentCallee(scratch);

    // Load [[HomeObject]]
    Address homeObjAddr(scratch, FunctionExtended::offsetOfMethodHomeObjectSlot());
#ifdef DEBUG
    Label isObject;
    masm.branchTestObject(Assembler::Equal, homeObjAddr, &isObject);
    masm.assumeUnreachable("[[HomeObject]] must be Object");
    masm.bind(&isObject);
#endif
    masm.unboxObject(homeObjAddr, scratch);

    // Load prototype from [[HomeObject]]
    masm.loadObjProto(scratch, proto);

    Label hasProto;
    MOZ_ASSERT(uintptr_t(TaggedProto::LazyProto) == 1);
    masm.branchPtr(Assembler::Above, proto, ImmWord(1), &hasProto);

    // Use VMCall for missing or lazy proto
    prepareVMCall();
    pushArg(scratch);  // [[HomeObject]]
    if (!callVM(HomeObjectSuperBaseInfo))
        return false;
    masm.movePtr(ReturnReg, proto);

    // Box prototype and return
    masm.bind(&hasProto);
    masm.tagValue(JSVAL_TYPE_OBJECT, proto, R1);
    frame.push(R1);
    return true;
}

typedef JSObject* (*SuperFunOperationFn)(JSContext*, HandleObject);
static const VMFunction SuperFunOperationInfo =
    FunctionInfo<SuperFunOperationFn>(SuperFunOperation, "SuperFunOperation");

bool
BaselineCompiler::emit_JSOP_SUPERFUN()
{
    frame.syncStack(0);

    Register callee = R0.scratchReg();
    Register proto = R1.scratchReg();
    Register scratch = R2.scratchReg();

    // Lookup callee object of environment containing [[ThisValue]]
    getThisEnvironmentCallee(callee);

    // Load prototype of callee
    masm.loadObjProto(callee, proto);

    // Use VMCall for missing or lazy proto
    Label needVMCall;
    MOZ_ASSERT(uintptr_t(TaggedProto::LazyProto) == 1);
    masm.branchPtr(Assembler::BelowOrEqual, proto, ImmWord(1), &needVMCall);

    // Use VMCall for non-JSFunction objects (eg. Proxy)
    masm.branchTestObjClass(Assembler::NotEqual, proto, scratch, &JSFunction::class_, &needVMCall);

    // Use VMCall if not constructor
    masm.load16ZeroExtend(Address(proto, JSFunction::offsetOfFlags()), scratch);
    masm.branchTest32(Assembler::Zero, scratch, Imm32(JSFunction::CONSTRUCTOR), &needVMCall);

    // Valid constructor
    Label hasSuperFun;
    masm.jump(&hasSuperFun);

    // Slow path VM Call
    masm.bind(&needVMCall);
    prepareVMCall();
    pushArg(callee);
    if (!callVM(SuperFunOperationInfo))
        return false;
    masm.movePtr(ReturnReg, proto);

    // Box prototype and return
    masm.bind(&hasSuperFun);
    masm.tagValue(JSVAL_TYPE_OBJECT, proto, R1);
    frame.push(R1);
    return true;
}

typedef bool (*NewArgumentsObjectFn)(JSContext*, BaselineFrame*, MutableHandleValue);
static const VMFunction NewArgumentsObjectInfo =
    FunctionInfo<NewArgumentsObjectFn>(jit::NewArgumentsObject, "NewArgumentsObject");

bool
BaselineCompiler::emit_JSOP_ARGUMENTS()
{
    frame.syncStack(0);

    Label done;
    if (!script->argumentsHasVarBinding() || !script->needsArgsObj()) {
        // We assume the script does not need an arguments object. However, this
        // assumption can be invalidated later, see argumentsOptimizationFailed
        // in JSScript. Because we can't invalidate baseline JIT code, we set a
        // flag on BaselineScript when that happens and guard on it here.
        masm.moveValue(MagicValue(JS_OPTIMIZED_ARGUMENTS), R0);

        // Load script->baseline.
        Register scratch = R1.scratchReg();
        masm.movePtr(ImmGCPtr(script), scratch);
        masm.loadPtr(Address(scratch, JSScript::offsetOfBaselineScript()), scratch);

        // If we don't need an arguments object, skip the VM call.
        masm.branchTest32(Assembler::Zero, Address(scratch, BaselineScript::offsetOfFlags()),
                          Imm32(BaselineScript::NEEDS_ARGS_OBJ), &done);
    }

    prepareVMCall();

    masm.loadBaselineFramePtr(BaselineFrameReg, R0.scratchReg());
    pushArg(R0.scratchReg());

    if (!callVM(NewArgumentsObjectInfo))
        return false;

    masm.bind(&done);
    frame.push(R0);
    return true;
}

typedef bool (*RunOnceScriptPrologueFn)(JSContext*, HandleScript);
static const VMFunction RunOnceScriptPrologueInfo =
    FunctionInfo<RunOnceScriptPrologueFn>(js::RunOnceScriptPrologue, "RunOnceScriptPrologue");

bool
BaselineCompiler::emit_JSOP_RUNONCE()
{
    frame.syncStack(0);

    prepareVMCall();

    masm.movePtr(ImmGCPtr(script), R0.scratchReg());
    pushArg(R0.scratchReg());

    return callVM(RunOnceScriptPrologueInfo);
}

bool
BaselineCompiler::emit_JSOP_REST()
{
    frame.syncStack(0);

    JSObject* templateObject =
        ObjectGroup::newArrayObject(cx, nullptr, 0, TenuredObject,
                                    ObjectGroup::NewArrayKind::UnknownIndex);
    if (!templateObject)
        return false;

    // Call IC.
    ICRest_Fallback::Compiler compiler(cx, &templateObject->as<ArrayObject>());
    if (!emitOpIC(compiler.getStub(&stubSpace_)))
        return false;

    // Mark R0 as pushed stack value.
    frame.push(R0);
    return true;
}

typedef JSObject* (*CreateGeneratorFn)(JSContext*, BaselineFrame*);
static const VMFunction CreateGeneratorInfo =
    FunctionInfo<CreateGeneratorFn>(jit::CreateGenerator, "CreateGenerator");

bool
BaselineCompiler::emit_JSOP_GENERATOR()
{
    MOZ_ASSERT(frame.stackDepth() == 0);

    masm.loadBaselineFramePtr(BaselineFrameReg, R0.scratchReg());

    prepareVMCall();
    pushArg(R0.scratchReg());
    if (!callVM(CreateGeneratorInfo))
        return false;

    masm.tagValue(JSVAL_TYPE_OBJECT, ReturnReg, R0);
    frame.push(R0);
    return true;
}

bool
BaselineCompiler::addYieldAndAwaitOffset()
{
    MOZ_ASSERT(*pc == JSOP_INITIALYIELD || *pc == JSOP_YIELD || *pc == JSOP_AWAIT);

    uint32_t yieldAndAwaitIndex = GET_UINT24(pc);

    while (yieldAndAwaitIndex >= yieldAndAwaitOffsets_.length()) {
        if (!yieldAndAwaitOffsets_.append(0))
            return false;
    }

    static_assert(JSOP_INITIALYIELD_LENGTH == JSOP_YIELD_LENGTH &&
                  JSOP_INITIALYIELD_LENGTH == JSOP_AWAIT_LENGTH,
                  "code below assumes INITIALYIELD and YIELD and AWAIT have same length");
    yieldAndAwaitOffsets_[yieldAndAwaitIndex] = script->pcToOffset(pc + JSOP_YIELD_LENGTH);
    return true;
}

bool
BaselineCompiler::emit_JSOP_INITIALYIELD()
{
    if (!addYieldAndAwaitOffset())
        return false;

    frame.syncStack(0);
    MOZ_ASSERT(frame.stackDepth() == 1);

    Register genObj = R2.scratchReg();
    masm.unboxObject(frame.addressOfStackValue(frame.peek(-1)), genObj);

    MOZ_ASSERT(GET_UINT24(pc) == 0);
    masm.storeValue(Int32Value(0),
                    Address(genObj, GeneratorObject::offsetOfYieldAndAwaitIndexSlot()));

    Register envObj = R0.scratchReg();
    Address envChainSlot(genObj, GeneratorObject::offsetOfEnvironmentChainSlot());
    masm.loadPtr(frame.addressOfEnvironmentChain(), envObj);
    masm.guardedCallPreBarrier(envChainSlot, MIRType::Value);
    masm.storeValue(JSVAL_TYPE_OBJECT, envObj, envChainSlot);

    Register temp = R1.scratchReg();
    Label skipBarrier;
    masm.branchPtrInNurseryChunk(Assembler::Equal, genObj, temp, &skipBarrier);
    masm.branchPtrInNurseryChunk(Assembler::NotEqual, envObj, temp, &skipBarrier);
    masm.push(genObj);
    MOZ_ASSERT(genObj == R2.scratchReg());
    masm.call(&postBarrierSlot_);
    masm.pop(genObj);
    masm.bind(&skipBarrier);

    masm.tagValue(JSVAL_TYPE_OBJECT, genObj, JSReturnOperand);
    return emitReturn();
}

typedef bool (*NormalSuspendFn)(JSContext*, HandleObject, BaselineFrame*, jsbytecode*, uint32_t);
static const VMFunction NormalSuspendInfo =
    FunctionInfo<NormalSuspendFn>(jit::NormalSuspend, "NormalSuspend");

bool
BaselineCompiler::emit_JSOP_YIELD()
{
    if (!addYieldAndAwaitOffset())
        return false;

    // Store generator in R0.
    frame.popRegsAndSync(1);

    Register genObj = R2.scratchReg();
    masm.unboxObject(R0, genObj);

    MOZ_ASSERT(frame.stackDepth() >= 1);

    if (frame.stackDepth() == 1 && !script->isLegacyGenerator()) {
        // If the expression stack is empty, we can inline the YIELD. Don't do
        // this for legacy generators: we have to throw an exception if the
        // generator is in the closing state, see GeneratorObject::suspend.

        masm.storeValue(Int32Value(GET_UINT24(pc)),
                        Address(genObj, GeneratorObject::offsetOfYieldAndAwaitIndexSlot()));

        Register envObj = R0.scratchReg();
        Address envChainSlot(genObj, GeneratorObject::offsetOfEnvironmentChainSlot());
        masm.loadPtr(frame.addressOfEnvironmentChain(), envObj);
        masm.guardedCallPreBarrier(envChainSlot, MIRType::Value);
        masm.storeValue(JSVAL_TYPE_OBJECT, envObj, envChainSlot);

        Register temp = R1.scratchReg();
        Label skipBarrier;
        masm.branchPtrInNurseryChunk(Assembler::Equal, genObj, temp, &skipBarrier);
        masm.branchPtrInNurseryChunk(Assembler::NotEqual, envObj, temp, &skipBarrier);
        MOZ_ASSERT(genObj == R2.scratchReg());
        masm.call(&postBarrierSlot_);
        masm.bind(&skipBarrier);
    } else {
        masm.loadBaselineFramePtr(BaselineFrameReg, R1.scratchReg());

        prepareVMCall();
        pushArg(Imm32(frame.stackDepth()));
        pushArg(ImmPtr(pc));
        pushArg(R1.scratchReg());
        pushArg(genObj);

        if (!callVM(NormalSuspendInfo))
            return false;
    }

    masm.loadValue(frame.addressOfStackValue(frame.peek(-1)), JSReturnOperand);
    return emitReturn();
}

bool
BaselineCompiler::emit_JSOP_AWAIT()
{
    return emit_JSOP_YIELD();
}

typedef bool (*DebugAfterYieldFn)(JSContext*, BaselineFrame*);
static const VMFunction DebugAfterYieldInfo =
    FunctionInfo<DebugAfterYieldFn>(jit::DebugAfterYield, "DebugAfterYield");

bool
BaselineCompiler::emit_JSOP_DEBUGAFTERYIELD()
{
    if (!compileDebugInstrumentation_)
        return true;

    frame.assertSyncedStack();
    masm.loadBaselineFramePtr(BaselineFrameReg, R0.scratchReg());
    prepareVMCall();
    pushArg(R0.scratchReg());
    return callVM(DebugAfterYieldInfo);
}

typedef bool (*FinalSuspendFn)(JSContext*, HandleObject, BaselineFrame*, jsbytecode*);
static const VMFunction FinalSuspendInfo =
    FunctionInfo<FinalSuspendFn>(jit::FinalSuspend, "FinalSuspend");

bool
BaselineCompiler::emit_JSOP_FINALYIELDRVAL()
{
    // Store generator in R0, BaselineFrame pointer in R1.
    frame.popRegsAndSync(1);
    masm.unboxObject(R0, R0.scratchReg());
    masm.loadBaselineFramePtr(BaselineFrameReg, R1.scratchReg());

    prepareVMCall();
    pushArg(ImmPtr(pc));
    pushArg(R1.scratchReg());
    pushArg(R0.scratchReg());

    if (!callVM(FinalSuspendInfo))
        return false;

    masm.loadValue(frame.addressOfReturnValue(), JSReturnOperand);
    return emitReturn();
}

typedef bool (*InterpretResumeFn)(JSContext*, HandleObject, HandleValue, HandlePropertyName,
                                  MutableHandleValue);
static const VMFunction InterpretResumeInfo =
    FunctionInfo<InterpretResumeFn>(jit::InterpretResume, "InterpretResume");

typedef bool (*GeneratorThrowFn)(JSContext*, BaselineFrame*, Handle<GeneratorObject*>,
                                 HandleValue, uint32_t);
static const VMFunction GeneratorThrowInfo =
    FunctionInfo<GeneratorThrowFn>(jit::GeneratorThrowOrClose, "GeneratorThrowOrClose", TailCall);

bool
BaselineCompiler::emit_JSOP_RESUME()
{
    GeneratorObject::ResumeKind resumeKind = GeneratorObject::getResumeKind(pc);

    frame.syncStack(0);
    masm.checkStackAlignment();

    AllocatableGeneralRegisterSet regs(GeneralRegisterSet::All());
    regs.take(BaselineFrameReg);

    // Load generator object.
    Register genObj = regs.takeAny();
    masm.unboxObject(frame.addressOfStackValue(frame.peek(-2)), genObj);

    // Load callee.
    Register callee = regs.takeAny();
    masm.unboxObject(Address(genObj, GeneratorObject::offsetOfCalleeSlot()), callee);

    // Load the script. Note that we don't relazify generator scripts, so it's
    // guaranteed to be non-lazy.
    Register scratch1 = regs.takeAny();
    masm.loadPtr(Address(callee, JSFunction::offsetOfNativeOrScript()), scratch1);

    // Load the BaselineScript or call a stub if we don't have one.
    Label interpret;
    masm.loadPtr(Address(scratch1, JSScript::offsetOfBaselineScript()), scratch1);
    masm.branchPtr(Assembler::BelowOrEqual, scratch1, ImmPtr(BASELINE_DISABLED_SCRIPT), &interpret);

#ifdef JS_TRACE_LOGGING
    if (!emitTraceLoggerResume(scratch1, regs))
        return false;
#endif

    Register constructing = regs.takeAny();
    ValueOperand newTarget = regs.takeAnyValue();
    masm.loadValue(Address(genObj, GeneratorObject::offsetOfNewTargetSlot()), newTarget);
    masm.move32(Imm32(0), constructing);
    {
        Label notConstructing;
        masm.branchTestObject(Assembler::NotEqual, newTarget, &notConstructing);
        masm.pushValue(newTarget);
        masm.move32(Imm32(CalleeToken_FunctionConstructing), constructing);
        masm.bind(&notConstructing);
    }
    regs.add(newTarget);

    // Push |undefined| for all formals.
    Register scratch2 = regs.takeAny();
    Label loop, loopDone;
    masm.load16ZeroExtend(Address(callee, JSFunction::offsetOfNargs()), scratch2);
    masm.bind(&loop);
    masm.branchTest32(Assembler::Zero, scratch2, scratch2, &loopDone);
    {
        masm.pushValue(UndefinedValue());
        masm.sub32(Imm32(1), scratch2);
        masm.jump(&loop);
    }
    masm.bind(&loopDone);

    // Push |undefined| for |this|.
    masm.pushValue(UndefinedValue());

    // Update BaselineFrame frameSize field and create the frame descriptor.
    masm.computeEffectiveAddress(Address(BaselineFrameReg, BaselineFrame::FramePointerOffset),
                                 scratch2);
    masm.subStackPtrFrom(scratch2);
    masm.store32(scratch2, Address(BaselineFrameReg, BaselineFrame::reverseOffsetOfFrameSize()));
    masm.makeFrameDescriptor(scratch2, JitFrame_BaselineJS, JitFrameLayout::Size());

    masm.Push(Imm32(0)); // actual argc

    // Duplicate PushCalleeToken with a variable instead.
    masm.orPtr(constructing, callee);
    masm.Push(callee);
    masm.Push(scratch2); // frame descriptor

    regs.add(callee);
    regs.add(constructing);

    // Load the return value.
    ValueOperand retVal = regs.takeAnyValue();
    masm.loadValue(frame.addressOfStackValue(frame.peek(-1)), retVal);

    // Push a fake return address on the stack. We will resume here when the
    // generator returns.
    Label genStart, returnTarget;
#ifdef JS_USE_LINK_REGISTER
    masm.call(&genStart);
#else
    masm.callAndPushReturnAddress(&genStart);
#endif

    // Add an IC entry so the return offset -> pc mapping works.
    if (!appendICEntry(ICEntry::Kind_Op, masm.currentOffset()))
        return false;

    masm.jump(&returnTarget);
    masm.bind(&genStart);
#ifdef JS_USE_LINK_REGISTER
    masm.pushReturnAddress();
#endif

    // If profiler instrumentation is on, update lastProfilingFrame on
    // current JitActivation
    {
        Register scratchReg = scratch2;
        Label skip;
        AbsoluteAddress addressOfEnabled(cx->runtime()->geckoProfiler().addressOfEnabled());
        masm.branch32(Assembler::Equal, addressOfEnabled, Imm32(0), &skip);
<<<<<<< HEAD
        masm.loadPtr(AbsoluteAddress(cx->addressOfProfilingActivation()), scratchReg);
=======
        masm.loadJSContext(scratchReg);
        masm.loadPtr(Address(scratchReg, JSContext::offsetOfProfilingActivation()), scratchReg);
>>>>>>> a17af05f
        masm.storePtr(masm.getStackPointer(),
                      Address(scratchReg, JitActivation::offsetOfLastProfilingFrame()));
        masm.bind(&skip);
    }

    // Construct BaselineFrame.
    masm.push(BaselineFrameReg);
    masm.moveStackPtrTo(BaselineFrameReg);
    masm.subFromStackPtr(Imm32(BaselineFrame::Size()));
    masm.checkStackAlignment();

    // Store flags and env chain.
    masm.store32(Imm32(BaselineFrame::HAS_INITIAL_ENV), frame.addressOfFlags());
    masm.unboxObject(Address(genObj, GeneratorObject::offsetOfEnvironmentChainSlot()), scratch2);
    masm.storePtr(scratch2, frame.addressOfEnvironmentChain());

    // Store the arguments object if there is one.
    Label noArgsObj;
    masm.unboxObject(Address(genObj, GeneratorObject::offsetOfArgsObjSlot()), scratch2);
    masm.branchTestPtr(Assembler::Zero, scratch2, scratch2, &noArgsObj);
    {
        masm.storePtr(scratch2, frame.addressOfArgsObj());
        masm.or32(Imm32(BaselineFrame::HAS_ARGS_OBJ), frame.addressOfFlags());
    }
    masm.bind(&noArgsObj);

    // Push expression slots if needed.
    Label noExprStack;
    Address exprStackSlot(genObj, GeneratorObject::offsetOfExpressionStackSlot());
    masm.branchTestNull(Assembler::Equal, exprStackSlot, &noExprStack);
    {
        masm.unboxObject(exprStackSlot, scratch2);

        Register initLength = regs.takeAny();
        masm.loadPtr(Address(scratch2, NativeObject::offsetOfElements()), scratch2);
        masm.load32(Address(scratch2, ObjectElements::offsetOfInitializedLength()), initLength);

        Label loop, loopDone;
        masm.bind(&loop);
        masm.branchTest32(Assembler::Zero, initLength, initLength, &loopDone);
        {
            masm.pushValue(Address(scratch2, 0));
            masm.addPtr(Imm32(sizeof(Value)), scratch2);
            masm.sub32(Imm32(1), initLength);
            masm.jump(&loop);
        }
        masm.bind(&loopDone);

        masm.guardedCallPreBarrier(exprStackSlot, MIRType::Value);
        masm.storeValue(NullValue(), exprStackSlot);
        regs.add(initLength);
    }

    masm.bind(&noExprStack);
    masm.pushValue(retVal);

    if (resumeKind == GeneratorObject::NEXT) {
        // Determine the resume address based on the yieldAndAwaitIndex and the
        // yieldAndAwaitIndex -> native table in the BaselineScript.
        masm.load32(Address(scratch1, BaselineScript::offsetOfYieldEntriesOffset()), scratch2);
        masm.addPtr(scratch2, scratch1);
        masm.unboxInt32(Address(genObj, GeneratorObject::offsetOfYieldAndAwaitIndexSlot()),
                        scratch2);
        masm.loadPtr(BaseIndex(scratch1, scratch2, ScaleFromElemWidth(sizeof(uintptr_t))), scratch1);

        // Mark as running and jump to the generator's JIT code.
        masm.storeValue(Int32Value(GeneratorObject::YIELD_AND_AWAIT_INDEX_RUNNING),
                        Address(genObj, GeneratorObject::offsetOfYieldAndAwaitIndexSlot()));
        masm.jump(scratch1);
    } else {
        MOZ_ASSERT(resumeKind == GeneratorObject::THROW || resumeKind == GeneratorObject::CLOSE);

        // Update the frame's frameSize field.
        masm.computeEffectiveAddress(Address(BaselineFrameReg, BaselineFrame::FramePointerOffset),
                                     scratch2);
        masm.movePtr(scratch2, scratch1);
        masm.subStackPtrFrom(scratch2);
        masm.store32(scratch2, Address(BaselineFrameReg, BaselineFrame::reverseOffsetOfFrameSize()));
        masm.loadBaselineFramePtr(BaselineFrameReg, scratch2);

        prepareVMCall();
        pushArg(Imm32(resumeKind));
        pushArg(retVal);
        pushArg(genObj);
        pushArg(scratch2);

        JitCode* code = cx->runtime()->jitRuntime()->getVMWrapper(GeneratorThrowInfo);
        if (!code)
            return false;

        // Create the frame descriptor.
        masm.subStackPtrFrom(scratch1);
        masm.makeFrameDescriptor(scratch1, JitFrame_BaselineJS, ExitFrameLayout::Size());

        // Push the frame descriptor and a dummy return address (it doesn't
        // matter what we push here, frame iterators will use the frame pc
        // set in jit::GeneratorThrowOrClose).
        masm.push(scratch1);

        // On ARM64, the callee will push the return address.
#ifndef JS_CODEGEN_ARM64
        masm.push(ImmWord(0));
#endif
        masm.jump(code);
    }

    // If the generator script has no JIT code, call into the VM.
    masm.bind(&interpret);

    prepareVMCall();
    if (resumeKind == GeneratorObject::NEXT) {
        pushArg(ImmGCPtr(cx->names().next));
    } else if (resumeKind == GeneratorObject::THROW) {
        pushArg(ImmGCPtr(cx->names().throw_));
    } else {
        MOZ_ASSERT(resumeKind == GeneratorObject::CLOSE);
        pushArg(ImmGCPtr(cx->names().close));
    }

    masm.loadValue(frame.addressOfStackValue(frame.peek(-1)), retVal);
    pushArg(retVal);
    pushArg(genObj);

    if (!callVM(InterpretResumeInfo))
        return false;

    // After the generator returns, we restore the stack pointer, push the
    // return value and we're done.
    masm.bind(&returnTarget);
    masm.computeEffectiveAddress(frame.addressOfStackValue(frame.peek(-1)), masm.getStackPointer());
    frame.popn(2);
    frame.push(R0);
    return true;
}

typedef bool (*CheckSelfHostedFn)(JSContext*, HandleValue);
static const VMFunction CheckSelfHostedInfo =
    FunctionInfo<CheckSelfHostedFn>(js::Debug_CheckSelfHosted, "Debug_CheckSelfHosted");

bool
BaselineCompiler::emit_JSOP_DEBUGCHECKSELFHOSTED()
{
#ifdef DEBUG
    frame.syncStack(0);

    masm.loadValue(frame.addressOfStackValue(frame.peek(-1)), R0);

    prepareVMCall();
    pushArg(R0);
    if (!callVM(CheckSelfHostedInfo))
        return false;
#endif
    return true;

}

bool
BaselineCompiler::emit_JSOP_IS_CONSTRUCTING()
{
    frame.push(MagicValue(JS_IS_CONSTRUCTING));
    return true;
}

bool
BaselineCompiler::emit_JSOP_JUMPTARGET()
{
    if (!script->hasScriptCounts())
        return true;
    PCCounts* counts = script->maybeGetPCCounts(pc);
    uint64_t* counterAddr = &counts->numExec();
    masm.inc64(AbsoluteAddress(counterAddr));
    return true;
}

typedef bool (*CheckClassHeritageOperationFn)(JSContext*, HandleValue);
static const VMFunction CheckClassHeritageOperationInfo =
    FunctionInfo<CheckClassHeritageOperationFn>(js::CheckClassHeritageOperation,
                                                "CheckClassHeritageOperation");

bool
BaselineCompiler::emit_JSOP_CHECKCLASSHERITAGE()
{
    frame.syncStack(0);

    // Leave the heritage value on the stack.
    masm.loadValue(frame.addressOfStackValue(frame.peek(-1)), R0);

    prepareVMCall();
    pushArg(R0);
    return callVM(CheckClassHeritageOperationInfo);
}

bool
BaselineCompiler::emit_JSOP_INITHOMEOBJECT()
{
    frame.syncStack(0);

    // Load HomeObject off stack
    unsigned skipOver = GET_UINT8(pc);
    MOZ_ASSERT(frame.stackDepth() >= skipOver + 2);
    masm.loadValue(frame.addressOfStackValue(frame.peek(-2 - skipOver)), R0);

    // Load function off stack
    Register func = R2.scratchReg();
    masm.unboxObject(frame.addressOfStackValue(frame.peek(-1)), func);

    // Set HOMEOBJECT_SLOT
    Address addr(func, FunctionExtended::offsetOfMethodHomeObjectSlot());
#ifdef DEBUG
    Label isUndefined;
    masm.branchTestUndefined(Assembler::Equal, addr, &isUndefined);
    masm.assumeUnreachable("INITHOMEOBJECT expects undefined slot");
    masm.bind(&isUndefined);
#endif
    masm.storeValue(R0, addr);

    Register temp = R1.scratchReg();
    Label skipBarrier;
    masm.branchPtrInNurseryChunk(Assembler::Equal, func, temp, &skipBarrier);
    masm.branchValueIsNurseryObject(Assembler::NotEqual, R0, temp, &skipBarrier);
    masm.call(&postBarrierSlot_);
    masm.bind(&skipBarrier);

    return true;
}

bool
BaselineCompiler::emit_JSOP_BUILTINPROTO()
{
    // The builtin prototype is a constant for a given global.
    RootedObject builtin(cx);
    JSProtoKey key = static_cast<JSProtoKey>(GET_UINT8(pc));
    MOZ_ASSERT(key < JSProto_LIMIT);
    if (!GetBuiltinPrototype(cx, key, &builtin))
        return false;
    frame.push(ObjectValue(*builtin));
    return true;
}

typedef JSObject* (*ObjectWithProtoOperationFn)(JSContext*, HandleValue);
static const VMFunction ObjectWithProtoOperationInfo =
    FunctionInfo<ObjectWithProtoOperationFn>(js::ObjectWithProtoOperation,
                                             "ObjectWithProtoOperationInfo");

bool
BaselineCompiler::emit_JSOP_OBJWITHPROTO()
{
    frame.syncStack(0);

    // Leave the proto value on the stack for the decompiler
    masm.loadValue(frame.addressOfStackValue(frame.peek(-1)), R0);

    prepareVMCall();
    pushArg(R0);
    if (!callVM(ObjectWithProtoOperationInfo))
        return false;

    masm.tagValue(JSVAL_TYPE_OBJECT, ReturnReg, R0);
    frame.pop();
    frame.push(R0);
    return true;
}

typedef JSObject* (*FunWithProtoFn)(JSContext*, HandleFunction, HandleObject, HandleObject);
static const VMFunction FunWithProtoInfo =
    FunctionInfo<FunWithProtoFn>(js::FunWithProtoOperation, "FunWithProtoOperation");

bool
BaselineCompiler::emit_JSOP_FUNWITHPROTO()
{
    frame.popRegsAndSync(1);

    masm.unboxObject(R0, R0.scratchReg());
    masm.loadPtr(frame.addressOfEnvironmentChain(), R1.scratchReg());

    prepareVMCall();
    pushArg(R0.scratchReg());
    pushArg(R1.scratchReg());
    pushArg(ImmGCPtr(script->getFunction(GET_UINT32_INDEX(pc))));
    if (!callVM(FunWithProtoInfo))
        return false;

    masm.tagValue(JSVAL_TYPE_OBJECT, ReturnReg, R0);
    frame.push(R0);
    return true;
}

typedef JSFunction* (*MakeDefaultConstructorFn)(JSContext*, HandleScript,
                                                jsbytecode*, HandleObject);
static const VMFunction MakeDefaultConstructorInfo =
    FunctionInfo<MakeDefaultConstructorFn>(js::MakeDefaultConstructor,
                                           "MakeDefaultConstructor");

bool
BaselineCompiler::emit_JSOP_CLASSCONSTRUCTOR()
{
    frame.syncStack(0);

    // Pass nullptr as prototype to MakeDefaultConstructor
    prepareVMCall();
    pushArg(ImmPtr(nullptr));
    pushArg(ImmPtr(pc));
    pushArg(ImmGCPtr(script));
    if (!callVM(MakeDefaultConstructorInfo))
        return false;

    masm.tagValue(JSVAL_TYPE_OBJECT, ReturnReg, R0);
    frame.push(R0);
    return true;
}

bool
BaselineCompiler::emit_JSOP_DERIVEDCONSTRUCTOR()
{
    frame.popRegsAndSync(1);

    masm.unboxObject(R0, R0.scratchReg());

    prepareVMCall();
    pushArg(R0.scratchReg());
    pushArg(ImmPtr(pc));
    pushArg(ImmGCPtr(script));
    if (!callVM(MakeDefaultConstructorInfo))
        return false;

    masm.tagValue(JSVAL_TYPE_OBJECT, ReturnReg, R0);
    frame.push(R0);
    return true;
}<|MERGE_RESOLUTION|>--- conflicted
+++ resolved
@@ -7,9 +7,6 @@
 #include "jit/BaselineCompiler.h"
 
 #include "mozilla/Casting.h"
-#include "mozilla/SizePrintfMacros.h"
-
-#include "jsfun.h"
 
 #include "jsfun.h"
 
@@ -90,17 +87,10 @@
 MethodStatus
 BaselineCompiler::compile()
 {
-<<<<<<< HEAD
-    JitSpew(JitSpew_BaselineScripts, "Baseline compiling script %s:%" PRIuSIZE " (%p)",
-            script->filename(), script->lineno(), script);
-
-    JitSpew(JitSpew_Codegen, "# Emitting baseline code for script %s:%" PRIuSIZE,
-=======
     JitSpew(JitSpew_BaselineScripts, "Baseline compiling script %s:%zu (%p)",
             script->filename(), script->lineno(), script);
 
     JitSpew(JitSpew_Codegen, "# Emitting baseline code for script %s:%zu",
->>>>>>> a17af05f
             script->filename(), script->lineno());
 
     TraceLoggerThread* logger = TraceLoggerForCurrentThread(cx);
@@ -232,11 +222,7 @@
     baselineScript->setMethod(code);
     baselineScript->setTemplateEnvironment(templateEnv);
 
-<<<<<<< HEAD
-    JitSpew(JitSpew_BaselineScripts, "Created BaselineScript %p (raw %p) for %s:%" PRIuSIZE,
-=======
     JitSpew(JitSpew_BaselineScripts, "Created BaselineScript %p (raw %p) for %s:%zu",
->>>>>>> a17af05f
             (void*) baselineScript.get(), (void*) code->raw(),
             script->filename(), script->lineno());
 
@@ -292,11 +278,7 @@
     // Always register a native => bytecode mapping entry, since profiler can be
     // turned on with baseline jitcode on stack, and baseline jitcode cannot be invalidated.
     {
-<<<<<<< HEAD
-        JitSpew(JitSpew_Profiling, "Added JitcodeGlobalEntry for baseline script %s:%" PRIuSIZE " (%p)",
-=======
         JitSpew(JitSpew_Profiling, "Added JitcodeGlobalEntry for baseline script %s:%zu (%p)",
->>>>>>> a17af05f
                     script->filename(), script->lineno(), baselineScript.get());
 
         // Generate profiling string.
@@ -4820,12 +4802,8 @@
         Label skip;
         AbsoluteAddress addressOfEnabled(cx->runtime()->geckoProfiler().addressOfEnabled());
         masm.branch32(Assembler::Equal, addressOfEnabled, Imm32(0), &skip);
-<<<<<<< HEAD
-        masm.loadPtr(AbsoluteAddress(cx->addressOfProfilingActivation()), scratchReg);
-=======
         masm.loadJSContext(scratchReg);
         masm.loadPtr(Address(scratchReg, JSContext::offsetOfProfilingActivation()), scratchReg);
->>>>>>> a17af05f
         masm.storePtr(masm.getStackPointer(),
                       Address(scratchReg, JitActivation::offsetOfLastProfilingFrame()));
         masm.bind(&skip);
