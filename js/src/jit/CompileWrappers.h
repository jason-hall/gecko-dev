--- conflicted
+++ resolved
@@ -34,11 +34,7 @@
     const JitRuntime* jitRuntime();
 
     // Compilation does not occur off thread when the Gecko Profiler is enabled.
-<<<<<<< HEAD
-    GeckoProfiler& geckoProfiler();
-=======
     GeckoProfilerRuntime& geckoProfiler();
->>>>>>> a17af05f
 
     bool jitSupportsFloatingPoint();
     bool hadOutOfMemory();
