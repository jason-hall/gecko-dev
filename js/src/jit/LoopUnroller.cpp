--- conflicted
+++ resolved
@@ -228,10 +228,6 @@
             return false;
     } else {
         unrolledHeader = MBasicBlock::New(graph, info, oldPreheader, MBasicBlock::LOOP_HEADER);
-<<<<<<< HEAD
-        unrolledBackedge = MBasicBlock::New(graph, info, unrolledHeader, MBasicBlock::NORMAL);
-        newPreheader = MBasicBlock::New(graph, info, unrolledHeader, MBasicBlock::NORMAL);
-=======
         if (!unrolledHeader)
             return false;
         unrolledBackedge = MBasicBlock::New(graph, info, unrolledHeader, MBasicBlock::NORMAL);
@@ -240,7 +236,6 @@
         newPreheader = MBasicBlock::New(graph, info, unrolledHeader, MBasicBlock::NORMAL);
         if (!newPreheader)
             return false;
->>>>>>> a17af05f
     }
 
     unrolledHeader->discardAllResumePoints();
