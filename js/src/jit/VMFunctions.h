/* -*- Mode: C++; tab-width: 8; indent-tabs-mode: nil; c-basic-offset: 4 -*-
 * vim: set ts=8 sts=4 et sw=4 tw=99:
 * This Source Code Form is subject to the terms of the Mozilla Public
 * License, v. 2.0. If a copy of the MPL was not distributed with this
 * file, You can obtain one at http://mozilla.org/MPL/2.0/. */

#ifndef jit_VMFunctions_h
#define jit_VMFunctions_h

#include "mozilla/Attributes.h"

#include "jspubtd.h"

#include "jit/CompileInfo.h"
#include "jit/JitFrames.h"
#include "vm/Interpreter.h"

namespace js {

class NamedLambdaObject;
class WithScope;
class InlineTypedObject;
class GeneratorObject;
class RegExpObject;
class TypedArrayObject;

namespace jit {

enum DataType {
    Type_Void,
    Type_Bool,
    Type_Int32,
    Type_Double,
    Type_Pointer,
    Type_Object,
    Type_Value,
    Type_Handle
};

struct PopValues
{
    uint32_t numValues;

    explicit PopValues(uint32_t numValues)
      : numValues(numValues)
    { }
};

enum MaybeTailCall {
    TailCall,
    NonTailCall
};

// Contains information about a virtual machine function that can be called
// from JIT code. Functions described in this manner must conform to a simple
// protocol: the return type must have a special "failure" value (for example,
// false for bool, or nullptr for Objects). If the function is designed to
// return a value that does not meet this requirement - such as
// object-or-nullptr, or an integer, an optional, final outParam can be
// specified. In this case, the return type must be boolean to indicate
// failure.
//
// All functions described by VMFunction take a JSContext * as a first
// argument, and are treated as re-entrant into the VM and therefore fallible.
struct VMFunction
{
    // Global linked list of all VMFunctions.
    static VMFunction* functions;
    VMFunction* next;

    // Address of the C function.
    void* wrapped;

    const char* name_;

    // Number of arguments expected, excluding JSContext * as an implicit
    // first argument and an outparam as a possible implicit final argument.
    uint32_t explicitArgs;

    enum ArgProperties {
        WordByValue = 0,
        DoubleByValue = 1,
        WordByRef = 2,
        DoubleByRef = 3,
        // BitMask version.
        Word = 0,
        Double = 1,
        ByRef = 2
    };

    // Contains properties about the first 16 arguments.
    uint32_t argumentProperties;

    // Which arguments should be passed in float register on platforms that
    // have them.
    uint32_t argumentPassedInFloatRegs;

    // The outparam may be any Type_*, and must be the final argument to the
    // function, if not Void. outParam != Void implies that the return type
    // has a boolean failure mode.
    DataType outParam;

    // Type returned by the C function and used by the VMFunction wrapper to
    // check for failures of the C function.  Valid failure/return types are
    // boolean and object pointers which are asserted inside the VMFunction
    // constructor. If the C function use an outparam (!= Type_Void), then
    // the only valid failure/return type is boolean -- object pointers are
    // pointless because the wrapper will only use it to compare it against
    // nullptr before discarding its value.
    DataType returnType;

    // Note: a maximum of seven root types is supported.
    enum RootType {
        RootNone = 0,
        RootObject,
        RootString,
        RootId,
        RootFunction,
        RootValue,
        RootCell
    };

    // Contains an combination of enumerated types used by the gc for marking
    // arguments of the VM wrapper.
    uint64_t argumentRootTypes;

    // The root type of the out param if outParam == Type_Handle.
    RootType outParamRootType;

    // Number of Values the VM wrapper should pop from the stack when it returns.
    // Used by baseline IC stubs so that they can use tail calls to call the VM
    // wrapper.
    uint32_t extraValuesToPop;

    // On some architectures, called functions need to explicitly push their
    // return address, for a tail call, there is nothing to push, so tail-callness
    // needs to be known at compile time.
    MaybeTailCall expectTailCall;

    uint32_t argc() const {
        // JSContext * + args + (OutParam? *)
        return 1 + explicitArgc() + ((outParam == Type_Void) ? 0 : 1);
    }

    DataType failType() const {
        return returnType;
    }

    ArgProperties argProperties(uint32_t explicitArg) const {
        return ArgProperties((argumentProperties >> (2 * explicitArg)) & 3);
    }

    RootType argRootType(uint32_t explicitArg) const {
        return RootType((argumentRootTypes >> (3 * explicitArg)) & 7);
    }

    bool argPassedInFloatReg(uint32_t explicitArg) const {
        return ((argumentPassedInFloatRegs >> explicitArg) & 1) == 1;
    }

    const char* name() const {
        return name_;
    }

    // Return the stack size consumed by explicit arguments.
    size_t explicitStackSlots() const {
        size_t stackSlots = explicitArgs;

        // Fetch all double-word flags of explicit arguments.
        uint32_t n =
            ((1 << (explicitArgs * 2)) - 1) // = Explicit argument mask.
            & 0x55555555                    // = Mask double-size args.
            & argumentProperties;

        // Add the number of double-word flags. (expect a few loop
        // iteration)
        while (n) {
            stackSlots++;
            n &= n - 1;
        }
        return stackSlots;
    }

    // Double-size argument which are passed by value are taking the space
    // of 2 C arguments.  This function is used to compute the number of
    // argument expected by the C function.  This is not the same as
    // explicitStackSlots because reference to stack slots may take one less
    // register in the total count.
    size_t explicitArgc() const {
        size_t stackSlots = explicitArgs;

        // Fetch all explicit arguments.
        uint32_t n =
            ((1 << (explicitArgs * 2)) - 1) // = Explicit argument mask.
            & argumentProperties;

        // Filter double-size arguments (0x5 = 0b0101) and remove (& ~)
        // arguments passed by reference (0b1010 >> 1 == 0b0101).
        n = (n & 0x55555555) & ~(n >> 1);

        // Add the number of double-word transfered by value. (expect a few
        // loop iteration)
        while (n) {
            stackSlots++;
            n &= n - 1;
        }
        return stackSlots;
    }

    size_t doubleByRefArgs() const {
        size_t count = 0;

        // Fetch all explicit arguments.
        uint32_t n =
            ((1 << (explicitArgs * 2)) - 1) // = Explicit argument mask.
            & argumentProperties;

        // Filter double-size arguments (0x5 = 0b0101) and take (&) only
        // arguments passed by reference (0b1010 >> 1 == 0b0101).
        n = (n & 0x55555555) & (n >> 1);

        // Add the number of double-word transfered by refference. (expect a
        // few loop iterations)
        while (n) {
            count++;
            n &= n - 1;
        }
        return count;
    }

    constexpr
    VMFunction(void* wrapped, const char* name, uint32_t explicitArgs, uint32_t argumentProperties,
               uint32_t argumentPassedInFloatRegs, uint64_t argRootTypes,
               DataType outParam, RootType outParamRootType, DataType returnType,
               uint32_t extraValuesToPop = 0, MaybeTailCall expectTailCall = NonTailCall)
      : next(nullptr),
        wrapped(wrapped),
        name_(name),
        explicitArgs(explicitArgs),
        argumentProperties(argumentProperties),
        argumentPassedInFloatRegs(argumentPassedInFloatRegs),
        outParam(outParam),
        returnType(returnType),
        argumentRootTypes(argRootTypes),
        outParamRootType(outParamRootType),
        extraValuesToPop(extraValuesToPop),
        expectTailCall(expectTailCall)
    { }

    VMFunction(const VMFunction& o)
      : next(nullptr),
        wrapped(o.wrapped),
        name_(o.name_),
        explicitArgs(o.explicitArgs),
        argumentProperties(o.argumentProperties),
        argumentPassedInFloatRegs(o.argumentPassedInFloatRegs),
        outParam(o.outParam),
        returnType(o.returnType),
        argumentRootTypes(o.argumentRootTypes),
        outParamRootType(o.outParamRootType),
        extraValuesToPop(o.extraValuesToPop),
        expectTailCall(o.expectTailCall)
    {
        // Check for valid failure/return type.
        MOZ_ASSERT_IF(outParam != Type_Void,
                      returnType == Type_Void ||
                      returnType == Type_Bool);
        MOZ_ASSERT(returnType == Type_Void ||
                   returnType == Type_Bool ||
                   returnType == Type_Object);
        addToFunctions();
    }

  private:
    // Add this to the global list of VMFunctions.
    void addToFunctions();
};

template <class> struct TypeToDataType { /* Unexpected return type for a VMFunction. */ };
template <> struct TypeToDataType<void> { static const DataType result = Type_Void; };
template <> struct TypeToDataType<bool> { static const DataType result = Type_Bool; };
template <> struct TypeToDataType<JSObject*> { static const DataType result = Type_Object; };
template <> struct TypeToDataType<JSFunction*> { static const DataType result = Type_Object; };
template <> struct TypeToDataType<NativeObject*> { static const DataType result = Type_Object; };
template <> struct TypeToDataType<PlainObject*> { static const DataType result = Type_Object; };
template <> struct TypeToDataType<InlineTypedObject*> { static const DataType result = Type_Object; };
template <> struct TypeToDataType<NamedLambdaObject*> { static const DataType result = Type_Object; };
template <> struct TypeToDataType<LexicalEnvironmentObject*> { static const DataType result = Type_Object; };
template <> struct TypeToDataType<ArrayObject*> { static const DataType result = Type_Object; };
template <> struct TypeToDataType<TypedArrayObject*> { static const DataType result = Type_Object; };
template <> struct TypeToDataType<ArrayIteratorObject*> { static const DataType result = Type_Object; };
<<<<<<< HEAD
=======
template <> struct TypeToDataType<StringIteratorObject*> { static const DataType result = Type_Object; };
>>>>>>> a17af05f
template <> struct TypeToDataType<JSString*> { static const DataType result = Type_Object; };
template <> struct TypeToDataType<JSFlatString*> { static const DataType result = Type_Object; };
template <> struct TypeToDataType<HandleObject> { static const DataType result = Type_Handle; };
template <> struct TypeToDataType<HandleString> { static const DataType result = Type_Handle; };
template <> struct TypeToDataType<HandlePropertyName> { static const DataType result = Type_Handle; };
template <> struct TypeToDataType<HandleFunction> { static const DataType result = Type_Handle; };
template <> struct TypeToDataType<Handle<NativeObject*> > { static const DataType result = Type_Handle; };
template <> struct TypeToDataType<Handle<InlineTypedObject*> > { static const DataType result = Type_Handle; };
template <> struct TypeToDataType<Handle<ArrayObject*> > { static const DataType result = Type_Handle; };
template <> struct TypeToDataType<Handle<GeneratorObject*> > { static const DataType result = Type_Handle; };
template <> struct TypeToDataType<Handle<PlainObject*> > { static const DataType result = Type_Handle; };
template <> struct TypeToDataType<Handle<WithScope*> > { static const DataType result = Type_Handle; };
template <> struct TypeToDataType<Handle<LexicalScope*> > { static const DataType result = Type_Handle; };
template <> struct TypeToDataType<Handle<Scope*> > { static const DataType result = Type_Handle; };
template <> struct TypeToDataType<HandleScript> { static const DataType result = Type_Handle; };
template <> struct TypeToDataType<HandleValue> { static const DataType result = Type_Handle; };
template <> struct TypeToDataType<MutableHandleValue> { static const DataType result = Type_Handle; };
template <> struct TypeToDataType<HandleId> { static const DataType result = Type_Handle; };

// Convert argument types to properties of the argument known by the jit.
template <class T> struct TypeToArgProperties {
    static const uint32_t result =
        (sizeof(T) <= sizeof(void*) ? VMFunction::Word : VMFunction::Double);
};
template <> struct TypeToArgProperties<const Value&> {
    static const uint32_t result = TypeToArgProperties<Value>::result | VMFunction::ByRef;
};
template <> struct TypeToArgProperties<HandleObject> {
    static const uint32_t result = TypeToArgProperties<JSObject*>::result | VMFunction::ByRef;
};
template <> struct TypeToArgProperties<HandleString> {
    static const uint32_t result = TypeToArgProperties<JSString*>::result | VMFunction::ByRef;
};
template <> struct TypeToArgProperties<HandlePropertyName> {
    static const uint32_t result = TypeToArgProperties<PropertyName*>::result | VMFunction::ByRef;
};
template <> struct TypeToArgProperties<HandleFunction> {
    static const uint32_t result = TypeToArgProperties<JSFunction*>::result | VMFunction::ByRef;
};
template <> struct TypeToArgProperties<Handle<NativeObject*> > {
    static const uint32_t result = TypeToArgProperties<NativeObject*>::result | VMFunction::ByRef;
};
template <> struct TypeToArgProperties<Handle<InlineTypedObject*> > {
    static const uint32_t result = TypeToArgProperties<InlineTypedObject*>::result | VMFunction::ByRef;
};
template <> struct TypeToArgProperties<Handle<ArrayObject*> > {
    static const uint32_t result = TypeToArgProperties<ArrayObject*>::result | VMFunction::ByRef;
};
template <> struct TypeToArgProperties<Handle<GeneratorObject*> > {
    static const uint32_t result = TypeToArgProperties<GeneratorObject*>::result | VMFunction::ByRef;
};
template <> struct TypeToArgProperties<Handle<PlainObject*> > {
    static const uint32_t result = TypeToArgProperties<PlainObject*>::result | VMFunction::ByRef;
};
template <> struct TypeToArgProperties<Handle<RegExpObject*> > {
    static const uint32_t result = TypeToArgProperties<RegExpObject*>::result | VMFunction::ByRef;
};
template <> struct TypeToArgProperties<Handle<WithScope*> > {
    static const uint32_t result = TypeToArgProperties<WithScope*>::result | VMFunction::ByRef;
};
template <> struct TypeToArgProperties<Handle<LexicalScope*> > {
    static const uint32_t result = TypeToArgProperties<LexicalScope*>::result | VMFunction::ByRef;
};
template <> struct TypeToArgProperties<Handle<Scope*> > {
    static const uint32_t result = TypeToArgProperties<Scope*>::result | VMFunction::ByRef;
};
template <> struct TypeToArgProperties<HandleScript> {
    static const uint32_t result = TypeToArgProperties<JSScript*>::result | VMFunction::ByRef;
};
template <> struct TypeToArgProperties<HandleValue> {
    static const uint32_t result = TypeToArgProperties<Value>::result | VMFunction::ByRef;
};
template <> struct TypeToArgProperties<MutableHandleValue> {
    static const uint32_t result = TypeToArgProperties<Value>::result | VMFunction::ByRef;
};
template <> struct TypeToArgProperties<HandleId> {
    static const uint32_t result = TypeToArgProperties<jsid>::result | VMFunction::ByRef;
};
template <> struct TypeToArgProperties<HandleShape> {
    static const uint32_t result = TypeToArgProperties<Shape*>::result | VMFunction::ByRef;
};
template <> struct TypeToArgProperties<HandleObjectGroup> {
    static const uint32_t result = TypeToArgProperties<ObjectGroup*>::result | VMFunction::ByRef;
};

// Convert argument type to whether or not it should be passed in a float
// register on platforms that have them, like x64.
template <class T> struct TypeToPassInFloatReg {
    static const uint32_t result = 0;
};
template <> struct TypeToPassInFloatReg<double> {
    static const uint32_t result = 1;
};

// Convert argument types to root types used by the gc, see MarkJitExitFrame.
template <class T> struct TypeToRootType {
    static const uint32_t result = VMFunction::RootNone;
};
template <> struct TypeToRootType<HandleObject> {
    static const uint32_t result = VMFunction::RootObject;
};
template <> struct TypeToRootType<HandleString> {
    static const uint32_t result = VMFunction::RootString;
};
template <> struct TypeToRootType<HandlePropertyName> {
    static const uint32_t result = VMFunction::RootString;
};
template <> struct TypeToRootType<HandleFunction> {
    static const uint32_t result = VMFunction::RootFunction;
};
template <> struct TypeToRootType<HandleValue> {
    static const uint32_t result = VMFunction::RootValue;
};
template <> struct TypeToRootType<MutableHandleValue> {
    static const uint32_t result = VMFunction::RootValue;
};
template <> struct TypeToRootType<HandleId> {
    static const uint32_t result = VMFunction::RootId;
};
template <> struct TypeToRootType<HandleShape> {
    static const uint32_t result = VMFunction::RootCell;
};
template <> struct TypeToRootType<HandleObjectGroup> {
    static const uint32_t result = VMFunction::RootCell;
};
template <> struct TypeToRootType<HandleScript> {
    static const uint32_t result = VMFunction::RootCell;
};
template <> struct TypeToRootType<Handle<NativeObject*> > {
    static const uint32_t result = VMFunction::RootObject;
};
template <> struct TypeToRootType<Handle<InlineTypedObject*> > {
    static const uint32_t result = VMFunction::RootObject;
};
template <> struct TypeToRootType<Handle<ArrayObject*> > {
    static const uint32_t result = VMFunction::RootObject;
};
template <> struct TypeToRootType<Handle<GeneratorObject*> > {
    static const uint32_t result = VMFunction::RootObject;
};
template <> struct TypeToRootType<Handle<PlainObject*> > {
    static const uint32_t result = VMFunction::RootObject;
};
template <> struct TypeToRootType<Handle<RegExpObject*> > {
    static const uint32_t result = VMFunction::RootObject;
};
template <> struct TypeToRootType<Handle<LexicalScope*> > {
    static const uint32_t result = VMFunction::RootCell;
};
template <> struct TypeToRootType<Handle<WithScope*> > {
    static const uint32_t result = VMFunction::RootCell;
};
template <> struct TypeToRootType<Handle<Scope*> > {
    static const uint32_t result = VMFunction::RootCell;
};
template <class T> struct TypeToRootType<Handle<T> > {
    // Fail for Handle types that aren't specialized above.
};

template <class> struct OutParamToDataType { static const DataType result = Type_Void; };
template <> struct OutParamToDataType<Value*> { static const DataType result = Type_Value; };
template <> struct OutParamToDataType<int*> { static const DataType result = Type_Int32; };
template <> struct OutParamToDataType<uint32_t*> { static const DataType result = Type_Int32; };
template <> struct OutParamToDataType<uint8_t**> { static const DataType result = Type_Pointer; };
template <> struct OutParamToDataType<bool*> { static const DataType result = Type_Bool; };
template <> struct OutParamToDataType<double*> { static const DataType result = Type_Double; };
template <> struct OutParamToDataType<MutableHandleValue> { static const DataType result = Type_Handle; };
template <> struct OutParamToDataType<MutableHandleObject> { static const DataType result = Type_Handle; };
template <> struct OutParamToDataType<MutableHandleString> { static const DataType result = Type_Handle; };

template <class> struct OutParamToRootType {
    static const VMFunction::RootType result = VMFunction::RootNone;
};
template <> struct OutParamToRootType<MutableHandleValue> {
    static const VMFunction::RootType result = VMFunction::RootValue;
};
template <> struct OutParamToRootType<MutableHandleObject> {
    static const VMFunction::RootType result = VMFunction::RootObject;
};
template <> struct OutParamToRootType<MutableHandleString> {
    static const VMFunction::RootType result = VMFunction::RootString;
};

template <class> struct MatchContext { };
template <> struct MatchContext<JSContext*> {
    static const bool valid = true;
};

// Extract the last element of a list of types.
template <typename... ArgTypes>
struct LastArg;

template <>
struct LastArg<>
{
    typedef void Type;
    static constexpr size_t nbArgs = 0;
};

template <typename HeadType>
struct LastArg<HeadType>
{
    typedef HeadType Type;
    static constexpr size_t nbArgs = 1;
};

template <typename HeadType, typename... TailTypes>
struct LastArg<HeadType, TailTypes...>
{
    typedef typename LastArg<TailTypes...>::Type Type;
    static constexpr size_t nbArgs = LastArg<TailTypes...>::nbArgs + 1;
};

// Construct a bit mask from a list of types.  The mask is constructed as an OR
// of the mask produced for each argument. The result of each argument is
// shifted by its index, such that the result of the first argument is on the
// low bits of the mask, and the result of the last argument in part of the
// high bits of the mask.
template <template<typename> class Each, typename ResultType, size_t Shift,
          typename... Args>
struct BitMask;

template <template<typename> class Each, typename ResultType, size_t Shift>
struct BitMask<Each, ResultType, Shift>
{
    static constexpr ResultType result = ResultType();
};

template <template<typename> class Each, typename ResultType, size_t Shift,
          typename HeadType, typename... TailTypes>
struct BitMask<Each, ResultType, Shift, HeadType, TailTypes...>
{
    static_assert(ResultType(Each<HeadType>::result) < (1 << Shift),
                  "not enough bits reserved by the shift for individual results");
    static_assert(LastArg<TailTypes...>::nbArgs < (8 * sizeof(ResultType) / Shift),
                  "not enough bits in the result type to store all bit masks");

    static constexpr ResultType result =
        ResultType(Each<HeadType>::result) |
        (BitMask<Each, ResultType, Shift, TailTypes...>::result << Shift);
};

// Extract VMFunction properties based on the signature of the function. The
// properties are used to generate the logic for calling the VM function, and
// also for marking the stack during GCs.
template <typename... Args>
struct FunctionInfo;

template <class R, class Context, typename... Args>
struct FunctionInfo<R (*)(Context, Args...)> : public VMFunction
{
    typedef R (*pf)(Context, Args...);

    static DataType returnType() {
        return TypeToDataType<R>::result;
    }
    static DataType outParam() {
        return OutParamToDataType<typename LastArg<Args...>::Type>::result;
    }
    static RootType outParamRootType() {
        return OutParamToRootType<typename LastArg<Args...>::Type>::result;
    }
    static size_t NbArgs() {
        return LastArg<Args...>::nbArgs;
    }
    static size_t explicitArgs() {
        return NbArgs() - (outParam() != Type_Void ? 1 : 0);
    }
    static uint32_t argumentProperties() {
        return BitMask<TypeToArgProperties, uint32_t, 2, Args...>::result;
    }
    static uint32_t argumentPassedInFloatRegs() {
        return BitMask<TypeToPassInFloatReg, uint32_t, 2, Args...>::result;
    }
    static uint64_t argumentRootTypes() {
        return BitMask<TypeToRootType, uint64_t, 3, Args...>::result;
    }
    explicit FunctionInfo(pf fun, const char* name, PopValues extraValuesToPop = PopValues(0))
        : VMFunction(JS_FUNC_TO_DATA_PTR(void*, fun), name, explicitArgs(),
                     argumentProperties(), argumentPassedInFloatRegs(),
                     argumentRootTypes(), outParam(), outParamRootType(),
                     returnType(), extraValuesToPop.numValues, NonTailCall)
    {
        static_assert(MatchContext<Context>::valid, "Invalid cx type in VMFunction");
    }
    explicit FunctionInfo(pf fun, const char* name, MaybeTailCall expectTailCall,
                          PopValues extraValuesToPop = PopValues(0))
        : VMFunction(JS_FUNC_TO_DATA_PTR(void*, fun), name, explicitArgs(),
                     argumentProperties(), argumentPassedInFloatRegs(),
                     argumentRootTypes(), outParam(), outParamRootType(),
                     returnType(), extraValuesToPop.numValues, expectTailCall)
    {
        static_assert(MatchContext<Context>::valid, "Invalid cx type in VMFunction");
    }
};

class AutoDetectInvalidation
{
    JSContext* cx_;
    IonScript* ionScript_;
    MutableHandleValue rval_;
    bool disabled_;

    void setReturnOverride();

  public:
    AutoDetectInvalidation(JSContext* cx, MutableHandleValue rval, IonScript* ionScript)
      : cx_(cx), ionScript_(ionScript), rval_(rval), disabled_(false)
    {
        MOZ_ASSERT(ionScript);
    }

    AutoDetectInvalidation(JSContext* cx, MutableHandleValue rval);

    void disable() {
        MOZ_ASSERT(!disabled_);
        disabled_ = true;
    }

    bool shouldSetReturnOverride() const {
        return !disabled_ && ionScript_->invalidated();
    }

    ~AutoDetectInvalidation() {
        if (MOZ_UNLIKELY(shouldSetReturnOverride()))
            setReturnOverride();
    }
};

MOZ_MUST_USE bool
InvokeFunction(JSContext* cx, HandleObject obj0, bool constructing, bool ignoresReturnValue,
               uint32_t argc, Value* argv, MutableHandleValue rval);
MOZ_MUST_USE bool
InvokeFunctionShuffleNewTarget(JSContext* cx, HandleObject obj, uint32_t numActualArgs,
                               uint32_t numFormalArgs, Value* argv, MutableHandleValue rval);

bool CheckOverRecursed(JSContext* cx);
bool CheckOverRecursedWithExtra(JSContext* cx, BaselineFrame* frame,
                                uint32_t extra, uint32_t earlyCheck);

JSObject* BindVar(JSContext* cx, HandleObject scopeChain);
MOZ_MUST_USE bool
DefVar(JSContext* cx, HandlePropertyName dn, unsigned attrs, HandleObject scopeChain);
MOZ_MUST_USE bool
DefLexical(JSContext* cx, HandlePropertyName dn, unsigned attrs, HandleObject scopeChain);
MOZ_MUST_USE bool
DefGlobalLexical(JSContext* cx, HandlePropertyName dn, unsigned attrs);
MOZ_MUST_USE bool
MutatePrototype(JSContext* cx, HandlePlainObject obj, HandleValue value);
MOZ_MUST_USE bool
InitProp(JSContext* cx, HandleObject obj, HandlePropertyName name, HandleValue value,
         jsbytecode* pc);

template<bool Equal>
bool LooselyEqual(JSContext* cx, MutableHandleValue lhs, MutableHandleValue rhs, bool* res);

template<bool Equal>
bool StrictlyEqual(JSContext* cx, MutableHandleValue lhs, MutableHandleValue rhs, bool* res);

bool LessThan(JSContext* cx, MutableHandleValue lhs, MutableHandleValue rhs, bool* res);
bool LessThanOrEqual(JSContext* cx, MutableHandleValue lhs, MutableHandleValue rhs, bool* res);
bool GreaterThan(JSContext* cx, MutableHandleValue lhs, MutableHandleValue rhs, bool* res);
bool GreaterThanOrEqual(JSContext* cx, MutableHandleValue lhs, MutableHandleValue rhs, bool* res);

template<bool Equal>
bool StringsEqual(JSContext* cx, HandleString left, HandleString right, bool* res);

MOZ_MUST_USE bool StringSplitHelper(JSContext* cx, HandleString str, HandleString sep,
                                    HandleObjectGroup group, uint32_t limit,
                                    MutableHandleValue result);

MOZ_MUST_USE bool ArrayPopDense(JSContext* cx, HandleObject obj, MutableHandleValue rval);
MOZ_MUST_USE bool ArrayPushDense(JSContext* cx, HandleObject obj, HandleValue v, uint32_t* length);
MOZ_MUST_USE bool ArrayShiftDense(JSContext* cx, HandleObject obj, MutableHandleValue rval);
JSString* ArrayJoin(JSContext* cx, HandleObject array, HandleString sep);
MOZ_MUST_USE bool SetArrayLength(JSContext* cx, HandleObject obj, HandleValue value, bool strict);

MOZ_MUST_USE bool
CharCodeAt(JSContext* cx, HandleString str, int32_t index, uint32_t* code);
JSFlatString* StringFromCharCode(JSContext* cx, int32_t code);
JSString* StringFromCodePoint(JSContext* cx, int32_t codePoint);

MOZ_MUST_USE bool
SetProperty(JSContext* cx, HandleObject obj, HandlePropertyName name, HandleValue value,
            bool strict, jsbytecode* pc);

MOZ_MUST_USE bool
InterruptCheck(JSContext* cx);

void* MallocWrapper(JSRuntime* rt, size_t nbytes);
JSObject* NewCallObject(JSContext* cx, HandleShape shape, HandleObjectGroup group);
JSObject* NewSingletonCallObject(JSContext* cx, HandleShape shape);
JSObject* NewStringObject(JSContext* cx, HandleString str);

bool OperatorIn(JSContext* cx, HandleValue key, HandleObject obj, bool* out);
bool OperatorInI(JSContext* cx, uint32_t index, HandleObject obj, bool* out);

MOZ_MUST_USE bool
GetIntrinsicValue(JSContext* cx, HandlePropertyName name, MutableHandleValue rval);

MOZ_MUST_USE bool
CreateThis(JSContext* cx, HandleObject callee, HandleObject newTarget, MutableHandleValue rval);

void GetDynamicName(JSContext* cx, JSObject* scopeChain, JSString* str, Value* vp);

void PostWriteBarrier(JSRuntime* rt, JSObject* obj);
void PostGlobalWriteBarrier(JSRuntime* rt, JSObject* obj);

enum class IndexInBounds { Yes, Maybe };

template <IndexInBounds InBounds>
void PostWriteElementBarrier(JSRuntime* rt, JSObject* obj, int32_t index);

// If |str| is an index in the range [0, INT32_MAX], return it. If the string
// is not an index in this range, return -1.
int32_t GetIndexFromString(JSString* str);

JSObject* WrapObjectPure(JSContext* cx, JSObject* obj);

MOZ_MUST_USE bool
DebugPrologue(JSContext* cx, BaselineFrame* frame, jsbytecode* pc, bool* mustReturn);
MOZ_MUST_USE bool
DebugEpilogue(JSContext* cx, BaselineFrame* frame, jsbytecode* pc, bool ok);
MOZ_MUST_USE bool
DebugEpilogueOnBaselineReturn(JSContext* cx, BaselineFrame* frame, jsbytecode* pc);
void FrameIsDebuggeeCheck(BaselineFrame* frame);

JSObject* CreateGenerator(JSContext* cx, BaselineFrame* frame);

MOZ_MUST_USE bool
NormalSuspend(JSContext* cx, HandleObject obj, BaselineFrame* frame, jsbytecode* pc,
              uint32_t stackDepth);
MOZ_MUST_USE bool
FinalSuspend(JSContext* cx, HandleObject obj, BaselineFrame* frame, jsbytecode* pc);
MOZ_MUST_USE bool
InterpretResume(JSContext* cx, HandleObject obj, HandleValue val, HandlePropertyName kind,
                MutableHandleValue rval);
MOZ_MUST_USE bool
DebugAfterYield(JSContext* cx, BaselineFrame* frame);
MOZ_MUST_USE bool
GeneratorThrowOrClose(JSContext* cx, BaselineFrame* frame, Handle<GeneratorObject*> genObj,
                      HandleValue arg, uint32_t resumeKind);

MOZ_MUST_USE bool
GlobalNameConflictsCheckFromIon(JSContext* cx, HandleScript script);
MOZ_MUST_USE bool
CheckGlobalOrEvalDeclarationConflicts(JSContext* cx, BaselineFrame* frame);
MOZ_MUST_USE bool
InitFunctionEnvironmentObjects(JSContext* cx, BaselineFrame* frame);

MOZ_MUST_USE bool
NewArgumentsObject(JSContext* cx, BaselineFrame* frame, MutableHandleValue res);

JSObject* CopyLexicalEnvironmentObject(JSContext* cx, HandleObject env, bool copySlots);

JSObject* InitRestParameter(JSContext* cx, uint32_t length, Value* rest, HandleObject templateObj,
                            HandleObject res);

MOZ_MUST_USE bool
HandleDebugTrap(JSContext* cx, BaselineFrame* frame, uint8_t* retAddr, bool* mustReturn);
MOZ_MUST_USE bool
OnDebuggerStatement(JSContext* cx, BaselineFrame* frame, jsbytecode* pc, bool* mustReturn);
MOZ_MUST_USE bool
GlobalHasLiveOnDebuggerStatement(JSContext* cx);

MOZ_MUST_USE bool
EnterWith(JSContext* cx, BaselineFrame* frame, HandleValue val, Handle<WithScope*> templ);
MOZ_MUST_USE bool
LeaveWith(JSContext* cx, BaselineFrame* frame);

MOZ_MUST_USE bool
PushLexicalEnv(JSContext* cx, BaselineFrame* frame, Handle<LexicalScope*> scope);
MOZ_MUST_USE bool
PopLexicalEnv(JSContext* cx, BaselineFrame* frame);
MOZ_MUST_USE bool
DebugLeaveThenPopLexicalEnv(JSContext* cx, BaselineFrame* frame, jsbytecode* pc);
MOZ_MUST_USE bool
FreshenLexicalEnv(JSContext* cx, BaselineFrame* frame);
MOZ_MUST_USE bool
DebugLeaveThenFreshenLexicalEnv(JSContext* cx, BaselineFrame* frame, jsbytecode* pc);
MOZ_MUST_USE bool
RecreateLexicalEnv(JSContext* cx, BaselineFrame* frame);
MOZ_MUST_USE bool
DebugLeaveThenRecreateLexicalEnv(JSContext* cx, BaselineFrame* frame, jsbytecode* pc);
MOZ_MUST_USE bool
DebugLeaveLexicalEnv(JSContext* cx, BaselineFrame* frame, jsbytecode* pc);

MOZ_MUST_USE bool
PushVarEnv(JSContext* cx, BaselineFrame* frame, HandleScope scope);
MOZ_MUST_USE bool
PopVarEnv(JSContext* cx, BaselineFrame* frame);

MOZ_MUST_USE bool
InitBaselineFrameForOsr(BaselineFrame* frame, InterpreterFrame* interpFrame,
                             uint32_t numStackValues);

JSObject* CreateDerivedTypedObj(JSContext* cx, HandleObject descr,
                                HandleObject owner, int32_t offset);

MOZ_MUST_USE bool
Recompile(JSContext* cx);
MOZ_MUST_USE bool
ForcedRecompile(JSContext* cx);
JSString* StringReplace(JSContext* cx, HandleString string, HandleString pattern,
                        HandleString repl);

MOZ_MUST_USE bool SetDenseOrUnboxedArrayElement(JSContext* cx, HandleObject obj, int32_t index,
                                                HandleValue value, bool strict);

void AssertValidObjectPtr(JSContext* cx, JSObject* obj);
void AssertValidObjectOrNullPtr(JSContext* cx, JSObject* obj);
void AssertValidStringPtr(JSContext* cx, JSString* str);
void AssertValidSymbolPtr(JSContext* cx, JS::Symbol* sym);
void AssertValidValue(JSContext* cx, Value* v);

void MarkValueFromIon(JSRuntime* rt, Value* vp);
void MarkStringFromIon(JSRuntime* rt, JSString** stringp);
void MarkObjectFromIon(JSRuntime* rt, JSObject** objp);
void MarkShapeFromIon(JSRuntime* rt, Shape** shapep);
void MarkObjectGroupFromIon(JSRuntime* rt, ObjectGroup** groupp);

// Helper for generatePreBarrier.
inline void*
IonMarkFunction(MIRType type)
{
    switch (type) {
      case MIRType::Value:
        return JS_FUNC_TO_DATA_PTR(void*, MarkValueFromIon);
      case MIRType::String:
        return JS_FUNC_TO_DATA_PTR(void*, MarkStringFromIon);
      case MIRType::Object:
        return JS_FUNC_TO_DATA_PTR(void*, MarkObjectFromIon);
      case MIRType::Shape:
        return JS_FUNC_TO_DATA_PTR(void*, MarkShapeFromIon);
      case MIRType::ObjectGroup:
        return JS_FUNC_TO_DATA_PTR(void*, MarkObjectGroupFromIon);
      default: MOZ_CRASH();
    }
}

bool ObjectIsCallable(JSObject* obj);
bool ObjectIsConstructor(JSObject* obj);

MOZ_MUST_USE bool
ThrowRuntimeLexicalError(JSContext* cx, unsigned errorNumber);

MOZ_MUST_USE bool
ThrowReadOnlyError(JSContext* cx, HandleObject obj, int32_t index);

MOZ_MUST_USE bool
BaselineThrowUninitializedThis(JSContext* cx, BaselineFrame* frame);

<<<<<<< HEAD
=======
MOZ_MUST_USE bool
BaselineThrowInitializedThis(JSContext* cx, BaselineFrame* frame);

>>>>>>> a17af05f
MOZ_MUST_USE bool
ThrowBadDerivedReturn(JSContext* cx, HandleValue v);

MOZ_MUST_USE bool
ThrowObjectCoercible(JSContext* cx, HandleValue v);

MOZ_MUST_USE bool
BaselineGetFunctionThis(JSContext* cx, BaselineFrame* frame, MutableHandleValue res);

MOZ_MUST_USE bool
CallNativeGetter(JSContext* cx, HandleFunction callee, HandleObject obj,
                 MutableHandleValue result);

MOZ_MUST_USE bool
CallNativeSetter(JSContext* cx, HandleFunction callee, HandleObject obj,
                 HandleValue rhs);

MOZ_MUST_USE bool
EqualStringsHelper(JSString* str1, JSString* str2);

MOZ_MUST_USE bool
CheckIsCallable(JSContext* cx, HandleValue v, CheckIsCallableKind kind);

template <bool HandleMissing>
bool
GetNativeDataProperty(JSContext* cx, JSObject* obj, PropertyName* name, Value* vp);

template <bool HandleMissing>
bool
GetNativeDataPropertyByValue(JSContext* cx, JSObject* obj, Value* vp);

<<<<<<< HEAD
=======
bool
HasOwnNativeDataProperty(JSContext* cx, JSObject* obj, Value* vp);

>>>>>>> a17af05f
template <bool NeedsTypeBarrier>
bool
SetNativeDataProperty(JSContext* cx, JSObject* obj, PropertyName* name, Value* val);

bool
ObjectHasGetterSetter(JSContext* cx, JSObject* obj, Shape* propShape);

<<<<<<< HEAD
=======
JSString*
TypeOfObject(JSObject* obj, JSRuntime* rt);

bool
GetPrototypeOf(JSContext* cx, HandleObject target, MutableHandleValue rval);

extern const VMFunction SetObjectElementInfo;

>>>>>>> a17af05f
} // namespace jit
} // namespace js

#endif /* jit_VMFunctions_h */<|MERGE_RESOLUTION|>--- conflicted
+++ resolved
@@ -289,10 +289,7 @@
 template <> struct TypeToDataType<ArrayObject*> { static const DataType result = Type_Object; };
 template <> struct TypeToDataType<TypedArrayObject*> { static const DataType result = Type_Object; };
 template <> struct TypeToDataType<ArrayIteratorObject*> { static const DataType result = Type_Object; };
-<<<<<<< HEAD
-=======
 template <> struct TypeToDataType<StringIteratorObject*> { static const DataType result = Type_Object; };
->>>>>>> a17af05f
 template <> struct TypeToDataType<JSString*> { static const DataType result = Type_Object; };
 template <> struct TypeToDataType<JSFlatString*> { static const DataType result = Type_Object; };
 template <> struct TypeToDataType<HandleObject> { static const DataType result = Type_Handle; };
@@ -845,12 +842,9 @@
 MOZ_MUST_USE bool
 BaselineThrowUninitializedThis(JSContext* cx, BaselineFrame* frame);
 
-<<<<<<< HEAD
-=======
 MOZ_MUST_USE bool
 BaselineThrowInitializedThis(JSContext* cx, BaselineFrame* frame);
 
->>>>>>> a17af05f
 MOZ_MUST_USE bool
 ThrowBadDerivedReturn(JSContext* cx, HandleValue v);
 
@@ -882,12 +876,9 @@
 bool
 GetNativeDataPropertyByValue(JSContext* cx, JSObject* obj, Value* vp);
 
-<<<<<<< HEAD
-=======
 bool
 HasOwnNativeDataProperty(JSContext* cx, JSObject* obj, Value* vp);
 
->>>>>>> a17af05f
 template <bool NeedsTypeBarrier>
 bool
 SetNativeDataProperty(JSContext* cx, JSObject* obj, PropertyName* name, Value* val);
@@ -895,8 +886,6 @@
 bool
 ObjectHasGetterSetter(JSContext* cx, JSObject* obj, Shape* propShape);
 
-<<<<<<< HEAD
-=======
 JSString*
 TypeOfObject(JSObject* obj, JSRuntime* rt);
 
@@ -905,7 +894,6 @@
 
 extern const VMFunction SetObjectElementInfo;
 
->>>>>>> a17af05f
 } // namespace jit
 } // namespace js
 
