--- conflicted
+++ resolved
@@ -526,7 +526,6 @@
                   static_cast<LoadStoreSize>(8 * byteSize), isSigned ? SignExtend : ZeroExtend);
 
     masm.memoryBarrier(mir->access().barrierAfter());
-<<<<<<< HEAD
 }
 
 void
@@ -536,17 +535,6 @@
 }
 
 void
-=======
-}
-
-void
-CodeGeneratorMIPS64::visitWasmStoreI64(LWasmStoreI64* lir)
-{
-    emitWasmStoreI64(lir);
-}
-
-void
->>>>>>> a17af05f
 CodeGeneratorMIPS64::visitWasmUnalignedStoreI64(LWasmUnalignedStoreI64* lir)
 {
     emitWasmStoreI64(lir);
@@ -618,8 +606,6 @@
 }
 
 void
-<<<<<<< HEAD
-=======
 CodeGeneratorMIPS::visitSignExtendInt64(LSignExtendInt64* lir)
 {
     Register64 input = ToRegister64(lir->getInt64Operand(0));
@@ -638,7 +624,6 @@
 }
 
 void
->>>>>>> a17af05f
 CodeGeneratorMIPS64::visitClzI64(LClzI64* lir)
 {
     Register64 input = ToRegister64(lir->getInt64Operand(0));
@@ -697,12 +682,8 @@
         // Check that the result is in the uint64_t range.
         masm.moveFromDouble(ScratchDoubleReg, output);
         masm.as_cfc1(ScratchRegister, Assembler::FCSR);
-<<<<<<< HEAD
-        masm.as_ext(ScratchRegister, ScratchRegister, 16, 1);
-=======
         // extract invalid operation flag (bit 6) from FCSR
         masm.as_ext(ScratchRegister, ScratchRegister, 6, 1);
->>>>>>> a17af05f
         masm.ma_dsrl(SecondScratchReg, output, Imm32(63));
         masm.ma_or(SecondScratchReg, ScratchRegister);
         masm.ma_b(SecondScratchReg, Imm32(0), ool->entry(), Assembler::NotEqual);
@@ -722,11 +703,7 @@
         // Check that the result is in the uint64_t range.
         masm.moveFromDouble(ScratchDoubleReg, output);
         masm.as_cfc1(ScratchRegister, Assembler::FCSR);
-<<<<<<< HEAD
-        masm.as_ext(ScratchRegister, ScratchRegister, 16, 1);
-=======
         masm.as_ext(ScratchRegister, ScratchRegister, 6, 1);
->>>>>>> a17af05f
         masm.ma_dsrl(SecondScratchReg, output, Imm32(63));
         masm.ma_or(SecondScratchReg, ScratchRegister);
         masm.ma_b(SecondScratchReg, Imm32(0), ool->entry(), Assembler::NotEqual);
@@ -747,11 +724,7 @@
 
     // Check that the result is in the int64_t range.
     masm.as_cfc1(output, Assembler::FCSR);
-<<<<<<< HEAD
-    masm.as_ext(output, output, 16, 1);
-=======
     masm.as_ext(output, output, 6, 1);
->>>>>>> a17af05f
     masm.ma_b(output, Imm32(0), ool->entry(), Assembler::NotEqual);
 
     masm.bind(ool->rejoin());
