/* -*- Mode: C++; tab-width: 8; indent-tabs-mode: nil; c-basic-offset: 4 -*-
 * vim: set ts=8 sts=4 et sw=4 tw=99:
 * This Source Code Form is subject to the terms of the Mozilla Public
 * License, v. 2.0. If a copy of the MPL was not distributed with this
 * file, You can obtain one at http://mozilla.org/MPL/2.0/. */

#include "mozilla/DebugOnly.h"

#include "jscompartment.h"

#include "jit/Bailouts.h"
#include "jit/JitCompartment.h"
#include "jit/JitFrames.h"
#include "jit/JitSpewer.h"
#include "jit/Linker.h"
#include "jit/mips-shared/SharedICHelpers-mips-shared.h"
#include "jit/mips64/Bailouts-mips64.h"
#ifdef JS_ION_PERF
# include "jit/PerfSpewer.h"
#endif
#include "jit/VMFunctions.h"

#include "jit/MacroAssembler-inl.h"

using namespace js;
using namespace js::jit;

// All registers to save and restore. This includes the stack pointer, since we
// use the ability to reference register values on the stack by index.
static const LiveRegisterSet AllRegs =
    LiveRegisterSet(GeneralRegisterSet(Registers::AllMask),
                         FloatRegisterSet(FloatRegisters::AllMask));

static_assert(sizeof(uintptr_t) == sizeof(uint64_t), "Not 32-bit clean.");

struct EnterJITRegs
{
    double f31;
    double f30;
    double f29;
    double f28;
    double f27;
    double f26;
    double f25;
    double f24;

    // non-volatile registers.
    uint64_t ra;
    uint64_t s7;
    uint64_t s6;
    uint64_t s5;
    uint64_t s4;
    uint64_t s3;
    uint64_t s2;
    uint64_t s1;
    uint64_t s0;
    // Save reg_vp(a7) on stack, use it after call jit code.
    uint64_t a7;
};

static void
GenerateReturn(MacroAssembler& masm, int returnCode)
{
    MOZ_ASSERT(masm.framePushed() == sizeof(EnterJITRegs));

    if (isLoongson()) {
        // Restore non-volatile registers
        masm.as_ld(s0, StackPointer, offsetof(EnterJITRegs, s0));
        masm.as_gslq(s1, s2, StackPointer, offsetof(EnterJITRegs, s2));
        masm.as_gslq(s3, s4, StackPointer, offsetof(EnterJITRegs, s4));
        masm.as_gslq(s5, s6, StackPointer, offsetof(EnterJITRegs, s6));
        masm.as_gslq(s7, ra, StackPointer, offsetof(EnterJITRegs, ra));

        // Restore non-volatile floating point registers
        masm.as_gslq(f24, f25, StackPointer, offsetof(EnterJITRegs, f25));
        masm.as_gslq(f26, f27, StackPointer, offsetof(EnterJITRegs, f27));
        masm.as_gslq(f28, f29, StackPointer, offsetof(EnterJITRegs, f29));
        masm.as_gslq(f30, f31, StackPointer, offsetof(EnterJITRegs, f31));
    } else {
        // Restore non-volatile registers
        masm.as_ld(s0, StackPointer, offsetof(EnterJITRegs, s0));
        masm.as_ld(s1, StackPointer, offsetof(EnterJITRegs, s1));
        masm.as_ld(s2, StackPointer, offsetof(EnterJITRegs, s2));
        masm.as_ld(s3, StackPointer, offsetof(EnterJITRegs, s3));
        masm.as_ld(s4, StackPointer, offsetof(EnterJITRegs, s4));
        masm.as_ld(s5, StackPointer, offsetof(EnterJITRegs, s5));
        masm.as_ld(s6, StackPointer, offsetof(EnterJITRegs, s6));
        masm.as_ld(s7, StackPointer, offsetof(EnterJITRegs, s7));
        masm.as_ld(ra, StackPointer, offsetof(EnterJITRegs, ra));

        // Restore non-volatile floating point registers
        masm.as_ld(f24, StackPointer, offsetof(EnterJITRegs, f24));
        masm.as_ld(f25, StackPointer, offsetof(EnterJITRegs, f25));
        masm.as_ld(f26, StackPointer, offsetof(EnterJITRegs, f26));
        masm.as_ld(f27, StackPointer, offsetof(EnterJITRegs, f27));
        masm.as_ld(f28, StackPointer, offsetof(EnterJITRegs, f28));
        masm.as_ld(f29, StackPointer, offsetof(EnterJITRegs, f29));
        masm.as_ld(f30, StackPointer, offsetof(EnterJITRegs, f30));
        masm.as_ld(f31, StackPointer, offsetof(EnterJITRegs, f31));
    }

    masm.freeStack(sizeof(EnterJITRegs));

    masm.branch(ra);
}

static void
GeneratePrologue(MacroAssembler& masm)
{
    masm.reserveStack(sizeof(EnterJITRegs));

    if (isLoongson()) {
        masm.as_gssq(a7, s0, StackPointer, offsetof(EnterJITRegs, s0));
        masm.as_gssq(s1, s2, StackPointer, offsetof(EnterJITRegs, s2));
        masm.as_gssq(s3, s4, StackPointer, offsetof(EnterJITRegs, s4));
        masm.as_gssq(s5, s6, StackPointer, offsetof(EnterJITRegs, s6));
        masm.as_gssq(s7, ra, StackPointer, offsetof(EnterJITRegs, ra));

        masm.as_gssq(f24, f25, StackPointer, offsetof(EnterJITRegs, f25));
        masm.as_gssq(f26, f27, StackPointer, offsetof(EnterJITRegs, f27));
        masm.as_gssq(f28, f29, StackPointer, offsetof(EnterJITRegs, f29));
        masm.as_gssq(f30, f31, StackPointer, offsetof(EnterJITRegs, f31));
        return;
    }

    masm.as_sd(s0, StackPointer, offsetof(EnterJITRegs, s0));
    masm.as_sd(s1, StackPointer, offsetof(EnterJITRegs, s1));
    masm.as_sd(s2, StackPointer, offsetof(EnterJITRegs, s2));
    masm.as_sd(s3, StackPointer, offsetof(EnterJITRegs, s3));
    masm.as_sd(s4, StackPointer, offsetof(EnterJITRegs, s4));
    masm.as_sd(s5, StackPointer, offsetof(EnterJITRegs, s5));
    masm.as_sd(s6, StackPointer, offsetof(EnterJITRegs, s6));
    masm.as_sd(s7, StackPointer, offsetof(EnterJITRegs, s7));
    masm.as_sd(ra, StackPointer, offsetof(EnterJITRegs, ra));
    masm.as_sd(a7, StackPointer, offsetof(EnterJITRegs, a7));

    masm.as_sd(f24, StackPointer, offsetof(EnterJITRegs, f24));
    masm.as_sd(f25, StackPointer, offsetof(EnterJITRegs, f25));
    masm.as_sd(f26, StackPointer, offsetof(EnterJITRegs, f26));
    masm.as_sd(f27, StackPointer, offsetof(EnterJITRegs, f27));
    masm.as_sd(f28, StackPointer, offsetof(EnterJITRegs, f28));
    masm.as_sd(f29, StackPointer, offsetof(EnterJITRegs, f29));
    masm.as_sd(f30, StackPointer, offsetof(EnterJITRegs, f30));
    masm.as_sd(f31, StackPointer, offsetof(EnterJITRegs, f31));
}


// Generates a trampoline for calling Jit compiled code from a C++ function.
// The trampoline use the EnterJitCode signature, with the standard x64 fastcall
// calling convention.
JitCode *
JitRuntime::generateEnterJIT(JSContext* cx, EnterJitType type)
{
    const Register reg_code = IntArgReg0;
    const Register reg_argc = IntArgReg1;
    const Register reg_argv = IntArgReg2;
    const mozilla::DebugOnly<Register> reg_frame = IntArgReg3;
    const Register reg_token = IntArgReg4;
    const Register reg_chain = IntArgReg5;
    const Register reg_values = IntArgReg6;
    const Register reg_vp = IntArgReg7;
    MacroAssembler masm(cx);

    MOZ_ASSERT(OsrFrameReg == reg_frame);

    GeneratePrologue(masm);

    // Save stack pointer into s4
    masm.movePtr(StackPointer, s4);

    // Save stack pointer as baseline frame.
    if (type == EnterJitBaseline)
        masm.movePtr(StackPointer, BaselineFrameReg);

    // Load the number of actual arguments into s3.
    masm.unboxInt32(Address(reg_vp, 0), s3);

    /***************************************************************
    Loop over argv vector, push arguments onto stack in reverse order
    ***************************************************************/

    // if we are constructing, that also needs to include newTarget
    {
        Label noNewTarget;
        masm.branchTest32(Assembler::Zero, reg_token, Imm32(CalleeToken_FunctionConstructing),
                          &noNewTarget);

        masm.add32(Imm32(1), reg_argc);

        masm.bind(&noNewTarget);
    }

    // Make stack algined
    masm.ma_and(s0, reg_argc, Imm32(1));
    masm.ma_dsubu(s1, StackPointer, Imm32(sizeof(Value)));
    masm.as_movn(StackPointer, s1, s0);

    masm.as_dsll(s0, reg_argc, 3); // Value* argv
    masm.addPtr(reg_argv, s0); // s0 = &argv[argc]

    // Loop over arguments, copying them from an unknown buffer onto the Ion
    // stack so they can be accessed from JIT'ed code.
    Label header, footer;
    // If there aren't any arguments, don't do anything
    masm.ma_b(s0, reg_argv, &footer, Assembler::BelowOrEqual, ShortJump);
    {
        masm.bind(&header);

        masm.subPtr(Imm32(sizeof(Value)), s0);
        masm.subPtr(Imm32(sizeof(Value)), StackPointer);

        ValueOperand value = ValueOperand(s6);
        masm.loadValue(Address(s0, 0), value);
        masm.storeValue(value, Address(StackPointer, 0));

        masm.ma_b(s0, reg_argv, &header, Assembler::Above, ShortJump);
    }
    masm.bind(&footer);

    masm.subPtr(Imm32(2 * sizeof(uintptr_t)), StackPointer);
    masm.storePtr(s3, Address(StackPointer, sizeof(uintptr_t))); // actual arguments
    masm.storePtr(reg_token, Address(StackPointer, 0)); // callee token

    masm.subPtr(StackPointer, s4);
    masm.makeFrameDescriptor(s4, JitFrame_Entry, JitFrameLayout::Size());
    masm.push(s4); // descriptor

    CodeLabel returnLabel;
    CodeLabel oomReturnLabel;
    if (type == EnterJitBaseline) {
        // Handle OSR.
        AllocatableGeneralRegisterSet regs(GeneralRegisterSet::All());
        regs.take(OsrFrameReg);
        regs.take(BaselineFrameReg);
        regs.take(reg_code);
        regs.take(ReturnReg);
        regs.take(JSReturnOperand);

        Label notOsr;
        masm.ma_b(OsrFrameReg, OsrFrameReg, &notOsr, Assembler::Zero, ShortJump);

        Register numStackValues = reg_values;
        regs.take(numStackValues);
        Register scratch = regs.takeAny();

        // Push return address.
        masm.subPtr(Imm32(sizeof(uintptr_t)), StackPointer);
        masm.ma_li(scratch, returnLabel.patchAt());
        masm.storePtr(scratch, Address(StackPointer, 0));

        // Push previous frame pointer.
        masm.subPtr(Imm32(sizeof(uintptr_t)), StackPointer);
        masm.storePtr(BaselineFrameReg, Address(StackPointer, 0));

        // Reserve frame.
        Register framePtr = BaselineFrameReg;
        masm.subPtr(Imm32(BaselineFrame::Size()), StackPointer);
        masm.movePtr(StackPointer, framePtr);

        // Reserve space for locals and stack values.
        masm.ma_dsll(scratch, numStackValues, Imm32(3));
        masm.subPtr(scratch, StackPointer);

        // Enter exit frame.
        masm.addPtr(Imm32(BaselineFrame::Size() + BaselineFrame::FramePointerOffset), scratch);
        masm.makeFrameDescriptor(scratch, JitFrame_BaselineJS, ExitFrameLayout::Size());

        // Push frame descriptor and fake return address.
        masm.reserveStack(2 * sizeof(uintptr_t));
        masm.storePtr(scratch, Address(StackPointer, sizeof(uintptr_t))); // Frame descriptor
        masm.storePtr(zero, Address(StackPointer, 0)); // fake return address

        // No GC things to mark, push a bare token.
        masm.loadJSContext(scratch);
<<<<<<< HEAD
        masm.enterFakeExitFrame(scratch, ExitFrameLayoutBareToken);
=======
        masm.enterFakeExitFrame(scratch, scratch, ExitFrameLayoutBareToken);
>>>>>>> a17af05f

        masm.reserveStack(2 * sizeof(uintptr_t));
        masm.storePtr(framePtr, Address(StackPointer, sizeof(uintptr_t))); // BaselineFrame
        masm.storePtr(reg_code, Address(StackPointer, 0)); // jitcode

        masm.setupUnalignedABICall(scratch);
        masm.passABIArg(BaselineFrameReg); // BaselineFrame
        masm.passABIArg(OsrFrameReg); // InterpreterFrame
        masm.passABIArg(numStackValues);
        masm.callWithABI(JS_FUNC_TO_DATA_PTR(void*, jit::InitBaselineFrameForOsr));

        regs.add(OsrFrameReg);
        Register jitcode = regs.takeAny();
        masm.loadPtr(Address(StackPointer, 0), jitcode);
        masm.loadPtr(Address(StackPointer, sizeof(uintptr_t)), framePtr);
        masm.freeStack(2 * sizeof(uintptr_t));

        Label error;
        masm.freeStack(ExitFrameLayout::SizeWithFooter());
        masm.addPtr(Imm32(BaselineFrame::Size()), framePtr);
        masm.branchIfFalseBool(ReturnReg, &error);

        // If OSR-ing, then emit instrumentation for setting lastProfilerFrame
        // if profiler instrumentation is enabled.
        {
            Label skipProfilingInstrumentation;
            Register realFramePtr = numStackValues;
            AbsoluteAddress addressOfEnabled(cx->runtime()->geckoProfiler().addressOfEnabled());
            masm.branch32(Assembler::Equal, addressOfEnabled, Imm32(0),
                          &skipProfilingInstrumentation);
            masm.ma_daddu(realFramePtr, framePtr, Imm32(sizeof(void*)));
            masm.profilerEnterFrame(realFramePtr, scratch);
            masm.bind(&skipProfilingInstrumentation);
        }

        masm.jump(jitcode);

        // OOM: load error value, discard return address and previous frame
        // pointer and return.
        masm.bind(&error);
        masm.movePtr(framePtr, StackPointer);
        masm.addPtr(Imm32(2 * sizeof(uintptr_t)), StackPointer);
        masm.moveValue(MagicValue(JS_ION_ERROR), JSReturnOperand);
        masm.ma_li(scratch, oomReturnLabel.patchAt());
        masm.jump(scratch);

        masm.bind(&notOsr);
        // Load the scope chain in R1.
        MOZ_ASSERT(R1.scratchReg() != reg_code);
        masm.ma_move(R1.scratchReg(), reg_chain);
    }

    // The call will push the return address on the stack, thus we check that
    // the stack would be aligned once the call is complete.
    masm.assertStackAlignment(JitStackAlignment, sizeof(uintptr_t));

    // Call the function with pushing return address to stack.
    masm.callJitNoProfiler(reg_code);

    if (type == EnterJitBaseline) {
        // Baseline OSR will return here.
        masm.bind(returnLabel.target());
        masm.addCodeLabel(returnLabel);
        masm.bind(oomReturnLabel.target());
        masm.addCodeLabel(oomReturnLabel);
    }

    // Pop arguments off the stack.
    // s0 <- 8*argc (size of all arguments we pushed on the stack)
    masm.pop(s0);
    masm.rshiftPtr(Imm32(FRAMESIZE_SHIFT), s0);
    masm.addPtr(s0, StackPointer);

    // Store the returned value into the vp
    masm.as_ld(reg_vp, StackPointer, offsetof(EnterJITRegs, a7));
    masm.storeValue(JSReturnOperand, Address(reg_vp, 0));

    // Restore non-volatile registers and return.
    GenerateReturn(masm, ShortJump);

    Linker linker(masm);
    AutoFlushICache afc("GenerateEnterJIT");
    JitCode* code = linker.newCode<NoGC>(cx, OTHER_CODE);

#ifdef JS_ION_PERF
    writePerfSpewerJitCodeProfile(code, "EnterJIT");
#endif

    return code;
}

JitCode*
JitRuntime::generateInvalidator(JSContext* cx)
{
    MacroAssembler masm(cx);

    // Stack has to be alligned here. If not, we will have to fix it.
    masm.checkStackAlignment();

    // Push registers such that we can access them from [base + code].
    masm.PushRegsInMask(AllRegs);

    // Pass pointer to InvalidationBailoutStack structure.
    masm.movePtr(StackPointer, a0);

    // Reserve place for return value and BailoutInfo pointer
    masm.subPtr(Imm32(2 * sizeof(uintptr_t)), StackPointer);
    // Pass pointer to return value.
    masm.ma_daddu(a1, StackPointer, Imm32(sizeof(uintptr_t)));
    // Pass pointer to BailoutInfo
    masm.movePtr(StackPointer, a2);

    masm.setupAlignedABICall();
    masm.passABIArg(a0);
    masm.passABIArg(a1);
    masm.passABIArg(a2);
    masm.callWithABI(JS_FUNC_TO_DATA_PTR(void*, InvalidationBailout));

    masm.loadPtr(Address(StackPointer, 0), a2);
    masm.loadPtr(Address(StackPointer, sizeof(uintptr_t)), a1);
    // Remove the return address, the IonScript, the register state
    // (InvaliationBailoutStack) and the space that was allocated for the
    // return value.
    masm.addPtr(Imm32(sizeof(InvalidationBailoutStack) + 2 * sizeof(uintptr_t)), StackPointer);
    // remove the space that this frame was using before the bailout
    // (computed by InvalidationBailout)
    masm.addPtr(a1, StackPointer);

    // Jump to shared bailout tail. The BailoutInfo pointer has to be in r2.
    JitCode* bailoutTail = cx->runtime()->jitRuntime()->getBailoutTail();
    masm.branch(bailoutTail);

    Linker linker(masm);
    AutoFlushICache afc("Invalidator");
    JitCode* code = linker.newCode<NoGC>(cx, OTHER_CODE);
    JitSpew(JitSpew_IonInvalidate, "   invalidation thunk created at %p", (void*) code->raw());

#ifdef JS_ION_PERF
    writePerfSpewerJitCodeProfile(code, "Invalidator");
#endif

    return code;
}

JitCode*
JitRuntime::generateArgumentsRectifier(JSContext* cx, void** returnAddrOut)
{
    // Do not erase the frame pointer in this function.

    MacroAssembler masm(cx);
    masm.pushReturnAddress();
    // Caller:
    // [arg2] [arg1] [this] [[argc] [callee] [descr] [raddr]] <- sp
    // '--- s3 ---'

    // ArgumentsRectifierReg contains the |nargs| pushed onto the current
    // frame. Including |this|, there are (|nargs| + 1) arguments to copy.
    MOZ_ASSERT(ArgumentsRectifierReg == s3);

    // Add |this|, in the counter of known arguments.
    masm.addPtr(Imm32(1), ArgumentsRectifierReg);

    Register numActArgsReg = a6;
    Register calleeTokenReg = a7;
    Register numArgsReg = a5;

    // Load |nformals| into numArgsReg.
    masm.loadPtr(Address(StackPointer, RectifierFrameLayout::offsetOfCalleeToken()),
                 calleeTokenReg);
    masm.mov(calleeTokenReg, numArgsReg);
    masm.andPtr(Imm32(uint32_t(CalleeTokenMask)), numArgsReg);
    masm.load16ZeroExtend(Address(numArgsReg, JSFunction::offsetOfNargs()), numArgsReg);

    // Stash another copy in t3, since we are going to do destructive operations
    // on numArgsReg
    masm.mov(numArgsReg, t3);

    static_assert(CalleeToken_FunctionConstructing == 1,
      "Ensure that we can use the constructing bit to count the value");
    masm.mov(calleeTokenReg, t2);
    masm.ma_and(t2, Imm32(uint32_t(CalleeToken_FunctionConstructing)));

    // Including |this|, and |new.target|, there are (|nformals| + 1 + isConstructing)
    // arguments to push to the stack.  Then we push a JitFrameLayout.  We
    // compute the padding expressed in the number of extra |undefined| values
    // to push on the stack.
    static_assert(sizeof(JitFrameLayout) % JitStackAlignment == 0,
      "No need to consider the JitFrameLayout for aligning the stack");
    static_assert(JitStackAlignment % sizeof(Value) == 0,
      "Ensure that we can pad the stack by pushing extra UndefinedValue");

    MOZ_ASSERT(mozilla::IsPowerOfTwo(JitStackValueAlignment));
    masm.add32(Imm32(JitStackValueAlignment - 1 /* for padding */ + 1 /* for |this| */), numArgsReg);
    masm.add32(t2, numArgsReg);
    masm.and32(Imm32(~(JitStackValueAlignment - 1)), numArgsReg);

    // Load the number of |undefined|s to push into t1.
    masm.as_dsubu(t1, numArgsReg, s3);

    // Caller:
    // [arg2] [arg1] [this] [[argc] [callee] [descr] [raddr]] <- sp <- t2
    // '------ s3 -------'
    //
    // Rectifier frame:
    // [undef] [undef] [undef] [arg2] [arg1] [this] [[argc] [callee] [descr] [raddr]]
    // '-------- t1 ---------' '------- s3 -------'

    // Copy number of actual arguments into numActArgsReg
    masm.loadPtr(Address(StackPointer, RectifierFrameLayout::offsetOfNumActualArgs()),
                 numActArgsReg);


    masm.moveValue(UndefinedValue(), ValueOperand(t0));

    masm.movePtr(StackPointer, t2); // Save %sp.

    // Push undefined. (including the padding)
    {
        Label undefLoopTop;

        masm.bind(&undefLoopTop);
        masm.sub32(Imm32(1), t1);
        masm.subPtr(Imm32(sizeof(Value)), StackPointer);
        masm.storeValue(ValueOperand(t0), Address(StackPointer, 0));

        masm.ma_b(t1, t1, &undefLoopTop, Assembler::NonZero, ShortJump);
    }

    // Get the topmost argument.
    static_assert(sizeof(Value) == 8, "TimesEight is used to skip arguments");

    // | - sizeof(Value)| is used to put rcx such that we can read the last
    // argument, and not the value which is after.
    masm.ma_dsll(t0, s3, Imm32(3)); // t0 <- nargs * 8
    masm.as_daddu(t1, t2, t0); // t1 <- t2(saved sp) + nargs * 8
    masm.addPtr(Imm32(sizeof(RectifierFrameLayout) - sizeof(Value)), t1);

    // Copy & Push arguments, |nargs| + 1 times (to include |this|).
    {
        Label copyLoopTop;

        masm.bind(&copyLoopTop);
        masm.sub32(Imm32(1), s3);
        masm.subPtr(Imm32(sizeof(Value)), StackPointer);
        masm.loadValue(Address(t1, 0), ValueOperand(t0));
        masm.storeValue(ValueOperand(t0), Address(StackPointer, 0));
        masm.subPtr(Imm32(sizeof(Value)), t1);

        masm.ma_b(s3, s3, &copyLoopTop, Assembler::NonZero, ShortJump);
    }

    // if constructing, copy newTarget
    {
        Label notConstructing;

        masm.branchTest32(Assembler::Zero, calleeTokenReg, Imm32(CalleeToken_FunctionConstructing),
                          &notConstructing);

        // thisFrame[numFormals] = prevFrame[argc]
        ValueOperand newTarget(t0);

        // +1 for |this|. We want vp[argc], so don't subtract 1
        BaseIndex newTargetSrc(t2, numActArgsReg, TimesEight, sizeof(RectifierFrameLayout) + sizeof(Value));
        masm.loadValue(newTargetSrc, newTarget);

        // Again, 1 for |this|
        BaseIndex newTargetDest(StackPointer, t3, TimesEight, sizeof(Value));
        masm.storeValue(newTarget, newTargetDest);

        masm.bind(&notConstructing);
    }

    // Caller:
    // [arg2] [arg1] [this] [[argc] [callee] [descr] [raddr]] <- t2
    //
    //
    // Rectifier frame:
    // [undef] [undef] [undef] [arg2] [arg1] [this] <- sp [[argc] [callee] [descr] [raddr]]

    // Construct sizeDescriptor.
    masm.subPtr(StackPointer, t2);
    masm.makeFrameDescriptor(t2, JitFrame_Rectifier, JitFrameLayout::Size());

    // Construct JitFrameLayout.
    masm.subPtr(Imm32(3 * sizeof(uintptr_t)), StackPointer);
    // Push actual arguments.
    masm.storePtr(numActArgsReg, Address(StackPointer, 2 * sizeof(uintptr_t)));
    // Push callee token.
    masm.storePtr(calleeTokenReg, Address(StackPointer, sizeof(uintptr_t)));
    // Push frame descriptor.
    masm.storePtr(t2, Address(StackPointer, 0));

    // Call the target function.
    // Note that this code assumes the function is JITted.
    masm.andPtr(Imm32(uint32_t(CalleeTokenMask)), calleeTokenReg);
    masm.loadPtr(Address(calleeTokenReg, JSFunction::offsetOfNativeOrScript()), t1);
    masm.loadBaselineOrIonRaw(t1, t1, nullptr);
    uint32_t returnOffset = masm.callJitNoProfiler(t1);

    // Remove the rectifier frame.
    // t2 <- descriptor with FrameType.
    masm.loadPtr(Address(StackPointer, 0), t2);
    masm.rshiftPtr(Imm32(FRAMESIZE_SHIFT), t2); // t2 <- descriptor.

    // Discard descriptor, calleeToken and number of actual arguments.
    masm.addPtr(Imm32(3 * sizeof(uintptr_t)), StackPointer);

    // Discard pushed arguments.
    masm.addPtr(t2, StackPointer);

    masm.ret();
    Linker linker(masm);
    AutoFlushICache afc("ArgumentsRectifier");
    JitCode* code = linker.newCode<NoGC>(cx, OTHER_CODE);

    if (returnAddrOut)
        *returnAddrOut = (void*) (code->raw() + returnOffset);

#ifdef JS_ION_PERF
    writePerfSpewerJitCodeProfile(code, "ArgumentsRectifier");
#endif

    return code;
}

/* - When bailout is done via out of line code (lazy bailout).
 * Frame size is stored in $ra (look at
 * CodeGeneratorMIPS64::generateOutOfLineCode()) and thunk code should save it
 * on stack. Other difference is that members snapshotOffset_ and padding_ are
 * pushed to the stack by CodeGeneratorMIPS64::visitOutOfLineBailout(). Field
 * frameClassId_ is forced to be NO_FRAME_SIZE_CLASS_ID
 * (See: JitRuntime::generateBailoutHandler).
 */
static void
PushBailoutFrame(MacroAssembler& masm, Register spArg)
{
    // Push the frameSize_ stored in ra
    // See: CodeGeneratorMIPS64::generateOutOfLineCode()
    masm.push(ra);

    // Push registers such that we can access them from [base + code].
    masm.PushRegsInMask(AllRegs);

    // Put pointer to BailoutStack as first argument to the Bailout()
    masm.movePtr(StackPointer, spArg);
}

static void
GenerateBailoutThunk(JSContext* cx, MacroAssembler& masm, uint32_t frameClass)
{
    PushBailoutFrame(masm, a0);

    // Put pointer to BailoutInfo
    static const uint32_t sizeOfBailoutInfo = sizeof(uintptr_t) * 2;
    masm.subPtr(Imm32(sizeOfBailoutInfo), StackPointer);
    masm.movePtr(StackPointer, a1);

    masm.setupAlignedABICall();
    masm.passABIArg(a0);
    masm.passABIArg(a1);
    masm.callWithABI(JS_FUNC_TO_DATA_PTR(void*, Bailout));

    // Get BailoutInfo pointer
    masm.loadPtr(Address(StackPointer, 0), a2);

    // Stack is:
    //     [frame]
    //     snapshotOffset
    //     frameSize
    //     [bailoutFrame]
    //     [bailoutInfo]
    //
    // Remove both the bailout frame and the topmost Ion frame's stack.
    // Load frameSize from stack
    masm.loadPtr(Address(StackPointer,
                         sizeOfBailoutInfo + BailoutStack::offsetOfFrameSize()), a1);
    // Remove complete BailoutStack class and data after it
    masm.addPtr(Imm32(sizeof(BailoutStack) + sizeOfBailoutInfo), StackPointer);
    // Remove frame size srom stack
    masm.addPtr(a1, StackPointer);

    // Jump to shared bailout tail. The BailoutInfo pointer has to be in a2.
    JitCode* bailoutTail = cx->runtime()->jitRuntime()->getBailoutTail();
    masm.branch(bailoutTail);
}

JitCode*
JitRuntime::generateBailoutTable(JSContext* cx, uint32_t frameClass)
{
    MOZ_CRASH("MIPS64 does not use bailout tables");
}

JitCode*
JitRuntime::generateBailoutHandler(JSContext* cx)
{
    MacroAssembler masm(cx);
    GenerateBailoutThunk(cx, masm, NO_FRAME_SIZE_CLASS_ID);

    Linker linker(masm);
    AutoFlushICache afc("BailoutHandler");
    JitCode* code = linker.newCode<NoGC>(cx, OTHER_CODE);

#ifdef JS_ION_PERF
    writePerfSpewerJitCodeProfile(code, "BailoutHandler");
#endif

    return code;
}

JitCode*
JitRuntime::generateVMWrapper(JSContext* cx, const VMFunction& f)
{
    MOZ_ASSERT(functionWrappers_);
    MOZ_ASSERT(functionWrappers_->initialized());
    VMWrapperMap::AddPtr p = functionWrappers_->lookupForAdd(&f);
    if (p)
        return p->value();

    MacroAssembler masm(cx);

    AllocatableGeneralRegisterSet regs(Register::Codes::WrapperMask);

    static_assert((Register::Codes::VolatileMask & ~Register::Codes::WrapperMask) == 0,
                  "Wrapper register set should be a superset of Volatile register set.");

    // The context is the first argument; a0 is the first argument register.
    Register cxreg = a0;
    regs.take(cxreg);

    // If it isn't a tail call, then the return address needs to be saved
    if (f.expectTailCall == NonTailCall)
        masm.pushReturnAddress();

    // We're aligned to an exit frame, so link it up.
    masm.loadJSContext(cxreg);
<<<<<<< HEAD
    masm.enterExitFrame(cxreg, &f);
=======
    masm.enterExitFrame(cxreg, regs.getAny(), &f);
>>>>>>> a17af05f

    // Save the base of the argument set stored on the stack.
    Register argsBase = InvalidReg;
    if (f.explicitArgs) {
        argsBase = t1; // Use temporary register.
        regs.take(argsBase);
        masm.ma_daddu(argsBase, StackPointer, Imm32(ExitFrameLayout::SizeWithFooter()));
    }

    // Reserve space for the outparameter.
    Register outReg = InvalidReg;
    switch (f.outParam) {
      case Type_Value:
        outReg = regs.takeAny();
        masm.reserveStack(sizeof(Value));
        masm.movePtr(StackPointer, outReg);
        break;

      case Type_Handle:
        outReg = regs.takeAny();
        masm.PushEmptyRooted(f.outParamRootType);
        masm.movePtr(StackPointer, outReg);
        break;

      case Type_Bool:
      case Type_Int32:
        outReg = regs.takeAny();
        // Reserve 4-byte space to make stack aligned to 8-byte.
        masm.reserveStack(2 * sizeof(int32_t));
        masm.movePtr(StackPointer, outReg);
        break;

      case Type_Pointer:
        outReg = regs.takeAny();
        masm.reserveStack(sizeof(uintptr_t));
        masm.movePtr(StackPointer, outReg);
        break;

      case Type_Double:
        outReg = regs.takeAny();
        masm.reserveStack(sizeof(double));
        masm.movePtr(StackPointer, outReg);
        break;

      default:
        MOZ_ASSERT(f.outParam == Type_Void);
        break;
    }

    if (!generateTLEnterVM(cx, masm, f))
        return nullptr;

    masm.setupUnalignedABICall(regs.getAny());
    masm.passABIArg(cxreg);

    size_t argDisp = 0;

    // Copy any arguments.
    for (uint32_t explicitArg = 0; explicitArg < f.explicitArgs; explicitArg++) {
        MoveOperand from;
        switch (f.argProperties(explicitArg)) {
          case VMFunction::WordByValue:
            if (f.argPassedInFloatReg(explicitArg))
                masm.passABIArg(MoveOperand(argsBase, argDisp), MoveOp::DOUBLE);
            else
                masm.passABIArg(MoveOperand(argsBase, argDisp), MoveOp::GENERAL);
            argDisp += sizeof(void*);
            break;
          case VMFunction::WordByRef:
            masm.passABIArg(MoveOperand(argsBase, argDisp, MoveOperand::EFFECTIVE_ADDRESS),
                            MoveOp::GENERAL);
            argDisp += sizeof(void*);
            break;
          case VMFunction::DoubleByValue:
          case VMFunction::DoubleByRef:
            MOZ_CRASH("NYI: MIPS64 callVM should not be used with 128bits values.");
            break;
        }
    }

    // Copy the implicit outparam, if any.
    if (InvalidReg != outReg)
        masm.passABIArg(outReg);

    masm.callWithABI(f.wrapped);

    if (!generateTLExitVM(cx, masm, f))
        return nullptr;

    // Test for failure.
    switch (f.failType()) {
      case Type_Object:
        masm.branchTestPtr(Assembler::Zero, v0, v0, masm.failureLabel());
        break;
      case Type_Bool:
        // Called functions return bools, which are 0/false and non-zero/true
        masm.branchIfFalseBool(v0, masm.failureLabel());
        break;
      case Type_Void:
        break;
      default:
        MOZ_CRASH("unknown failure kind");
    }

    // Load the outparam and free any allocated stack.
    switch (f.outParam) {
      case Type_Handle:
        masm.popRooted(f.outParamRootType, ReturnReg, JSReturnOperand);
        break;

      case Type_Value:
        masm.loadValue(Address(StackPointer, 0), JSReturnOperand);
        masm.freeStack(sizeof(Value));
        break;

      case Type_Int32:
        masm.load32(Address(StackPointer, 0), ReturnReg);
        masm.freeStack(2 * sizeof(int32_t));
        break;

      case Type_Pointer:
        masm.loadPtr(Address(StackPointer, 0), ReturnReg);
        masm.freeStack(sizeof(uintptr_t));
        break;

      case Type_Bool:
        masm.load8ZeroExtend(Address(StackPointer, 0), ReturnReg);
        masm.freeStack(2 * sizeof(int32_t));
        break;

      case Type_Double:
        if (cx->runtime()->jitSupportsFloatingPoint) {
            masm.as_ld(ReturnDoubleReg, StackPointer, 0);
        } else {
            masm.assumeUnreachable("Unable to load into float reg, with no FP support.");
        }
        masm.freeStack(sizeof(double));
        break;

      default:
        MOZ_ASSERT(f.outParam == Type_Void);
        break;
    }

    masm.leaveExitFrame();
    masm.retn(Imm32(sizeof(ExitFrameLayout) +
                    f.explicitStackSlots() * sizeof(void*) +
                    f.extraValuesToPop * sizeof(Value)));

    Linker linker(masm);
    AutoFlushICache afc("VMWrapper");
    JitCode* wrapper = linker.newCode<NoGC>(cx, OTHER_CODE);
    if (!wrapper)
        return nullptr;

    // linker.newCode may trigger a GC and sweep functionWrappers_ so we have
    // to use relookupOrAdd instead of add.
    if (!functionWrappers_->relookupOrAdd(p, &f, wrapper))
        return nullptr;

#ifdef JS_ION_PERF
    writePerfSpewerJitCodeProfile(wrapper, "VMWrapper");
#endif

    return wrapper;
}

JitCode*
JitRuntime::generatePreBarrier(JSContext* cx, MIRType type)
{
    MacroAssembler masm(cx);

    LiveRegisterSet save;
    if (cx->runtime()->jitSupportsFloatingPoint) {
        save.set() = RegisterSet(GeneralRegisterSet(Registers::VolatileMask),
                           FloatRegisterSet(FloatRegisters::VolatileMask));
    } else {
        save.set() = RegisterSet(GeneralRegisterSet(Registers::VolatileMask),
                           FloatRegisterSet());
    }
    save.add(ra);
    masm.PushRegsInMask(save);

    MOZ_ASSERT(PreBarrierReg == a1);
    masm.movePtr(ImmPtr(cx->runtime()), a0);

    masm.setupUnalignedABICall(a2);
    masm.passABIArg(a0);
    masm.passABIArg(a1);
    masm.callWithABI(IonMarkFunction(type));

    save.take(AnyRegister(ra));
    masm.PopRegsInMask(save);
    masm.ret();

    Linker linker(masm);
    AutoFlushICache afc("PreBarrier");
    JitCode* code = linker.newCode<NoGC>(cx, OTHER_CODE);

#ifdef JS_ION_PERF
    writePerfSpewerJitCodeProfile(code, "PreBarrier");
#endif

    return code;
}

typedef bool (*HandleDebugTrapFn)(JSContext*, BaselineFrame*, uint8_t*, bool*);
static const VMFunction HandleDebugTrapInfo =
    FunctionInfo<HandleDebugTrapFn>(HandleDebugTrap, "HandleDebugTrap");

JitCode*
JitRuntime::generateDebugTrapHandler(JSContext* cx)
{
    MacroAssembler masm(cx);

    Register scratch1 = t0;
    Register scratch2 = t1;

    // Load BaselineFrame pointer in scratch1.
    masm.movePtr(s5, scratch1);
    masm.subPtr(Imm32(BaselineFrame::Size()), scratch1);

    // Enter a stub frame and call the HandleDebugTrap VM function. Ensure
    // the stub frame has a nullptr ICStub pointer, since this pointer is
    // marked during GC.
    masm.movePtr(ImmPtr(nullptr), ICStubReg);
    EmitBaselineEnterStubFrame(masm, scratch2);

    JitCode* code = cx->runtime()->jitRuntime()->getVMWrapper(HandleDebugTrapInfo);
    if (!code)
        return nullptr;

    masm.subPtr(Imm32(2 * sizeof(uintptr_t)), StackPointer);
    masm.storePtr(ra, Address(StackPointer, sizeof(uintptr_t)));
    masm.storePtr(scratch1, Address(StackPointer, 0));

    EmitBaselineCallVM(code, masm);

    EmitBaselineLeaveStubFrame(masm);

    // If the stub returns |true|, we have to perform a forced return
    // (return from the JS frame). If the stub returns |false|, just return
    // from the trap stub so that execution continues at the current pc.
    Label forcedReturn;
    masm.branchTest32(Assembler::NonZero, ReturnReg, ReturnReg, &forcedReturn);

    // ra was restored by EmitLeaveStubFrame
    masm.branch(ra);

    masm.bind(&forcedReturn);
    masm.loadValue(Address(s5, BaselineFrame::reverseOffsetOfReturnValue()),
                   JSReturnOperand);
    masm.movePtr(s5, StackPointer);
    masm.pop(s5);

    // Before returning, if profiling is turned on, make sure that lastProfilingFrame
    // is set to the correct caller frame.
    {
        Label skipProfilingInstrumentation;
        AbsoluteAddress addressOfEnabled(cx->runtime()->geckoProfiler().addressOfEnabled());
        masm.branch32(Assembler::Equal, addressOfEnabled, Imm32(0), &skipProfilingInstrumentation);
        masm.profilerExitFrame();
        masm.bind(&skipProfilingInstrumentation);
    }

    masm.ret();

    Linker linker(masm);
    AutoFlushICache afc("DebugTrapHandler");
    JitCode* codeDbg = linker.newCode<NoGC>(cx, OTHER_CODE);

#ifdef JS_ION_PERF
    writePerfSpewerJitCodeProfile(codeDbg, "DebugTrapHandler");
#endif

    return codeDbg;
}


JitCode*
JitRuntime::generateExceptionTailStub(JSContext* cx, void* handler)
{
    MacroAssembler masm;

    masm.handleFailureWithHandlerTail(handler);

    Linker linker(masm);
    AutoFlushICache afc("ExceptionTailStub");
    JitCode* code = linker.newCode<NoGC>(cx, OTHER_CODE);

#ifdef JS_ION_PERF
    writePerfSpewerJitCodeProfile(code, "ExceptionTailStub");
#endif

    return code;
}

JitCode*
JitRuntime::generateBailoutTailStub(JSContext* cx)
{
    MacroAssembler masm;

    masm.generateBailoutTail(a1, a2);

    Linker linker(masm);
    AutoFlushICache afc("BailoutTailStub");
    JitCode* code = linker.newCode<NoGC>(cx, OTHER_CODE);

#ifdef JS_ION_PERF
    writePerfSpewerJitCodeProfile(code, "BailoutTailStub");
#endif

    return code;
}

JitCode*
JitRuntime::generateProfilerExitFrameTailStub(JSContext* cx)
{
    MacroAssembler masm;

    Register scratch1 = t0;
    Register scratch2 = t1;
    Register scratch3 = t2;
    Register scratch4 = t3;

    //
    // The code generated below expects that the current stack pointer points
    // to an Ion or Baseline frame, at the state it would be immediately
    // before a ret().  Thus, after this stub's business is done, it executes
    // a ret() and returns directly to the caller script, on behalf of the
    // callee script that jumped to this code.
    //
    // Thus the expected stack is:
    //
    //                                   StackPointer ----+
    //                                                    v
    // ..., ActualArgc, CalleeToken, Descriptor, ReturnAddr
    // MEM-HI                                       MEM-LOW
    //
    //
    // The generated jitcode is responsible for overwriting the
    // jitActivation->lastProfilingFrame field with a pointer to the previous
    // Ion or Baseline jit-frame that was pushed before this one. It is also
    // responsible for overwriting jitActivation->lastProfilingCallSite with
    // the return address into that frame.  The frame could either be an
    // immediate "caller" frame, or it could be a frame in a previous
    // JitActivation (if the current frame was entered from C++, and the C++
    // was entered by some caller jit-frame further down the stack).
    //
    // So this jitcode is responsible for "walking up" the jit stack, finding
    // the previous Ion or Baseline JS frame, and storing its address and the
    // return address into the appropriate fields on the current jitActivation.
    //
    // There are a fixed number of different path types that can lead to the
    // current frame, which is either a baseline or ion frame:
    //
    // <Baseline-Or-Ion>
    // ^
    // |
    // ^--- Ion
    // |
    // ^--- Baseline Stub <---- Baseline
    // |
    // ^--- Argument Rectifier
    // |    ^
    // |    |
    // |    ^--- Ion
    // |    |
    // |    ^--- Baseline Stub <---- Baseline
    // |
    // ^--- Entry Frame (From C++)
    //
    Register actReg = scratch4;
    masm.loadJSContext(actReg);
    masm.loadPtr(Address(actReg, offsetof(JSContext, profilingActivation_)), actReg);

    Address lastProfilingFrame(actReg, JitActivation::offsetOfLastProfilingFrame());
    Address lastProfilingCallSite(actReg, JitActivation::offsetOfLastProfilingCallSite());

#ifdef DEBUG
    // Ensure that frame we are exiting is current lastProfilingFrame
    {
        masm.loadPtr(lastProfilingFrame, scratch1);
        Label checkOk;
        masm.branchPtr(Assembler::Equal, scratch1, ImmWord(0), &checkOk);
        masm.branchPtr(Assembler::Equal, StackPointer, scratch1, &checkOk);
        masm.assumeUnreachable(
            "Mismatch between stored lastProfilingFrame and current stack pointer.");
        masm.bind(&checkOk);
    }
#endif

    // Load the frame descriptor into |scratch1|, figure out what to do depending on its type.
    masm.loadPtr(Address(StackPointer, JitFrameLayout::offsetOfDescriptor()), scratch1);

    // Going into the conditionals, we will have:
    //      FrameDescriptor.size in scratch1
    //      FrameDescriptor.type in scratch2
    masm.ma_and(scratch2, scratch1, Imm32((1 << FRAMETYPE_BITS) - 1));
    masm.rshiftPtr(Imm32(FRAMESIZE_SHIFT), scratch1);

    // Handling of each case is dependent on FrameDescriptor.type
    Label handle_IonJS;
    Label handle_BaselineStub;
    Label handle_Rectifier;
    Label handle_IonICCall;
    Label handle_Entry;
    Label end;

    masm.branch32(Assembler::Equal, scratch2, Imm32(JitFrame_IonJS), &handle_IonJS);
    masm.branch32(Assembler::Equal, scratch2, Imm32(JitFrame_BaselineJS), &handle_IonJS);
    masm.branch32(Assembler::Equal, scratch2, Imm32(JitFrame_BaselineStub), &handle_BaselineStub);
    masm.branch32(Assembler::Equal, scratch2, Imm32(JitFrame_Rectifier), &handle_Rectifier);
    masm.branch32(Assembler::Equal, scratch2, Imm32(JitFrame_IonICCall), &handle_IonICCall);
    masm.branch32(Assembler::Equal, scratch2, Imm32(JitFrame_Entry), &handle_Entry);

    masm.assumeUnreachable("Invalid caller frame type when exiting from Ion frame.");

    //
    // JitFrame_IonJS
    //
    // Stack layout:
    //                  ...
    //                  Ion-Descriptor
    //     Prev-FP ---> Ion-ReturnAddr
    //                  ... previous frame data ... |- Descriptor.Size
    //                  ... arguments ...           |
    //                  ActualArgc          |
    //                  CalleeToken         |- JitFrameLayout::Size()
    //                  Descriptor          |
    //        FP -----> ReturnAddr          |
    //
    masm.bind(&handle_IonJS);
    {
        // |scratch1| contains Descriptor.size

        // returning directly to an IonJS frame.  Store return addr to frame
        // in lastProfilingCallSite.
        masm.loadPtr(Address(StackPointer, JitFrameLayout::offsetOfReturnAddress()), scratch2);
        masm.storePtr(scratch2, lastProfilingCallSite);

        // Store return frame in lastProfilingFrame.
        // scratch2 := StackPointer + Descriptor.size*1 + JitFrameLayout::Size();
        masm.as_daddu(scratch2, StackPointer, scratch1);
        masm.ma_daddu(scratch2, scratch2, Imm32(JitFrameLayout::Size()));
        masm.storePtr(scratch2, lastProfilingFrame);
        masm.ret();
    }

    //
    // JitFrame_BaselineStub
    //
    // Look past the stub and store the frame pointer to
    // the baselineJS frame prior to it.
    //
    // Stack layout:
    //              ...
    //              BL-Descriptor
    // Prev-FP ---> BL-ReturnAddr
    //      +-----> BL-PrevFramePointer
    //      |       ... BL-FrameData ...
    //      |       BLStub-Descriptor
    //      |       BLStub-ReturnAddr
    //      |       BLStub-StubPointer          |
    //      +------ BLStub-SavedFramePointer    |- Descriptor.Size
    //              ... arguments ...           |
    //              ActualArgc          |
    //              CalleeToken         |- JitFrameLayout::Size()
    //              Descriptor          |
    //    FP -----> ReturnAddr          |
    //
    // We take advantage of the fact that the stub frame saves the frame
    // pointer pointing to the baseline frame, so a bunch of calculation can
    // be avoided.
    //
    masm.bind(&handle_BaselineStub);
    {
        masm.as_daddu(scratch3, StackPointer, scratch1);
        Address stubFrameReturnAddr(scratch3,
                                    JitFrameLayout::Size() +
                                    BaselineStubFrameLayout::offsetOfReturnAddress());
        masm.loadPtr(stubFrameReturnAddr, scratch2);
        masm.storePtr(scratch2, lastProfilingCallSite);

        Address stubFrameSavedFramePtr(scratch3,
                                       JitFrameLayout::Size() - (2 * sizeof(void*)));
        masm.loadPtr(stubFrameSavedFramePtr, scratch2);
        masm.addPtr(Imm32(sizeof(void*)), scratch2); // Skip past BL-PrevFramePtr
        masm.storePtr(scratch2, lastProfilingFrame);
        masm.ret();
    }


    //
    // JitFrame_Rectifier
    //
    // The rectifier frame can be preceded by either an IonJS or a
    // BaselineStub frame.
    //
    // Stack layout if caller of rectifier was Ion:
    //
    //              Ion-Descriptor
    //              Ion-ReturnAddr
    //              ... ion frame data ... |- Rect-Descriptor.Size
    //              < COMMON LAYOUT >
    //
    // Stack layout if caller of rectifier was Baseline:
    //
    //              BL-Descriptor
    // Prev-FP ---> BL-ReturnAddr
    //      +-----> BL-SavedFramePointer
    //      |       ... baseline frame data ...
    //      |       BLStub-Descriptor
    //      |       BLStub-ReturnAddr
    //      |       BLStub-StubPointer          |
    //      +------ BLStub-SavedFramePointer    |- Rect-Descriptor.Size
    //              ... args to rectifier ...   |
    //              < COMMON LAYOUT >
    //
    // Common stack layout:
    //
    //              ActualArgc          |
    //              CalleeToken         |- IonRectitiferFrameLayout::Size()
    //              Rect-Descriptor     |
    //              Rect-ReturnAddr     |
    //              ... rectifier data & args ... |- Descriptor.Size
    //              ActualArgc      |
    //              CalleeToken     |- JitFrameLayout::Size()
    //              Descriptor      |
    //    FP -----> ReturnAddr      |
    //
    masm.bind(&handle_Rectifier);
    {
        // scratch2 := StackPointer + Descriptor.size*1 + JitFrameLayout::Size();
        masm.as_daddu(scratch2, StackPointer, scratch1);
        masm.addPtr(Imm32(JitFrameLayout::Size()), scratch2);
        masm.loadPtr(Address(scratch2, RectifierFrameLayout::offsetOfDescriptor()), scratch3);
        masm.ma_dsrl(scratch1, scratch3, Imm32(FRAMESIZE_SHIFT));
        masm.and32(Imm32((1 << FRAMETYPE_BITS) - 1), scratch3);

        // Now |scratch1| contains Rect-Descriptor.Size
        // and |scratch2| points to Rectifier frame
        // and |scratch3| contains Rect-Descriptor.Type

        // Check for either Ion or BaselineStub frame.
        Label handle_Rectifier_BaselineStub;
        masm.branch32(Assembler::NotEqual, scratch3, Imm32(JitFrame_IonJS),
                      &handle_Rectifier_BaselineStub);

        // Handle Rectifier <- IonJS
        // scratch3 := RectFrame[ReturnAddr]
        masm.loadPtr(Address(scratch2, RectifierFrameLayout::offsetOfReturnAddress()), scratch3);
        masm.storePtr(scratch3, lastProfilingCallSite);

        // scratch3 := RectFrame + Rect-Descriptor.Size + RectifierFrameLayout::Size()
        masm.as_daddu(scratch3, scratch2, scratch1);
        masm.addPtr(Imm32(RectifierFrameLayout::Size()), scratch3);
        masm.storePtr(scratch3, lastProfilingFrame);
        masm.ret();

        // Handle Rectifier <- BaselineStub <- BaselineJS
        masm.bind(&handle_Rectifier_BaselineStub);
#ifdef DEBUG
        {
            Label checkOk;
            masm.branch32(Assembler::Equal, scratch3, Imm32(JitFrame_BaselineStub), &checkOk);
            masm.assumeUnreachable("Unrecognized frame preceding baselineStub.");
            masm.bind(&checkOk);
        }
#endif
        masm.as_daddu(scratch3, scratch2, scratch1);
        Address stubFrameReturnAddr(scratch3, RectifierFrameLayout::Size() +
                                              BaselineStubFrameLayout::offsetOfReturnAddress());
        masm.loadPtr(stubFrameReturnAddr, scratch2);
        masm.storePtr(scratch2, lastProfilingCallSite);

        Address stubFrameSavedFramePtr(scratch3,
                                       RectifierFrameLayout::Size() - (2 * sizeof(void*)));
        masm.loadPtr(stubFrameSavedFramePtr, scratch2);
        masm.addPtr(Imm32(sizeof(void*)), scratch2);
        masm.storePtr(scratch2, lastProfilingFrame);
        masm.ret();
    }

    // JitFrame_IonICCall
    //
    // The caller is always an IonJS frame.
    //
    //              Ion-Descriptor
    //              Ion-ReturnAddr
    //              ... ion frame data ... |- CallFrame-Descriptor.Size
    //              StubCode               |
    //              ICCallFrame-Descriptor |- IonICCallFrameLayout::Size()
    //              ICCallFrame-ReturnAddr |
    //              ... call frame data & args ... |- Descriptor.Size
    //              ActualArgc      |
    //              CalleeToken     |- JitFrameLayout::Size()
    //              Descriptor      |
    //    FP -----> ReturnAddr      |
    masm.bind(&handle_IonICCall);
    {
        // scratch2 := StackPointer + Descriptor.size + JitFrameLayout::Size()
        masm.as_daddu(scratch2, StackPointer, scratch1);
        masm.addPtr(Imm32(JitFrameLayout::Size()), scratch2);

        // scratch3 := ICCallFrame-Descriptor.Size
        masm.loadPtr(Address(scratch2, IonICCallFrameLayout::offsetOfDescriptor()), scratch3);
#ifdef DEBUG
        // Assert previous frame is an IonJS frame.
        masm.movePtr(scratch3, scratch1);
        masm.and32(Imm32((1 << FRAMETYPE_BITS) - 1), scratch1);
        {
            Label checkOk;
            masm.branch32(Assembler::Equal, scratch1, Imm32(JitFrame_IonJS), &checkOk);
            masm.assumeUnreachable("IonICCall frame must be preceded by IonJS frame");
            masm.bind(&checkOk);
        }
#endif
        masm.rshiftPtr(Imm32(FRAMESIZE_SHIFT), scratch3);

        // lastProfilingCallSite := ICCallFrame-ReturnAddr
        masm.loadPtr(Address(scratch2, IonICCallFrameLayout::offsetOfReturnAddress()), scratch1);
        masm.storePtr(scratch1, lastProfilingCallSite);

        // lastProfilingFrame := ICCallFrame + ICCallFrame-Descriptor.Size +
        //                       IonICCallFrameLayout::Size()
        masm.as_daddu(scratch1, scratch2, scratch3);
        masm.addPtr(Imm32(IonICCallFrameLayout::Size()), scratch1);
        masm.storePtr(scratch1, lastProfilingFrame);
        masm.ret();
    }

    //
    // JitFrame_Entry
    //
    // If at an entry frame, store null into both fields.
    //
    masm.bind(&handle_Entry);
    {
        masm.movePtr(ImmPtr(nullptr), scratch1);
        masm.storePtr(scratch1, lastProfilingCallSite);
        masm.storePtr(scratch1, lastProfilingFrame);
        masm.ret();
    }

    Linker linker(masm);
    AutoFlushICache afc("ProfilerExitFrameTailStub");
    JitCode* code = linker.newCode<NoGC>(cx, OTHER_CODE);

#ifdef JS_ION_PERF
    writePerfSpewerJitCodeProfile(code, "ProfilerExitFrameStub");
#endif

    return code;
}<|MERGE_RESOLUTION|>--- conflicted
+++ resolved
@@ -272,11 +272,7 @@
 
         // No GC things to mark, push a bare token.
         masm.loadJSContext(scratch);
-<<<<<<< HEAD
-        masm.enterFakeExitFrame(scratch, ExitFrameLayoutBareToken);
-=======
         masm.enterFakeExitFrame(scratch, scratch, ExitFrameLayoutBareToken);
->>>>>>> a17af05f
 
         masm.reserveStack(2 * sizeof(uintptr_t));
         masm.storePtr(framePtr, Address(StackPointer, sizeof(uintptr_t))); // BaselineFrame
@@ -712,11 +708,7 @@
 
     // We're aligned to an exit frame, so link it up.
     masm.loadJSContext(cxreg);
-<<<<<<< HEAD
-    masm.enterExitFrame(cxreg, &f);
-=======
     masm.enterExitFrame(cxreg, regs.getAny(), &f);
->>>>>>> a17af05f
 
     // Save the base of the argument set stored on the stack.
     Register argsBase = InvalidReg;
