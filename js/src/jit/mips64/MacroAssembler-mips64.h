/* -*- Mode: C++; tab-width: 8; indent-tabs-mode: nil; c-basic-offset: 4 -*-
 * vim: set ts=8 sts=4 et sw=4 tw=99:
 * This Source Code Form is subject to the terms of the Mozilla Public
 * License, v. 2.0. If a copy of the MPL was not distributed with this
 * file, You can obtain one at http://mozilla.org/MPL/2.0/. */

#ifndef jit_mips64_MacroAssembler_mips64_h
#define jit_mips64_MacroAssembler_mips64_h

#include "jsopcode.h"

#include "jit/IonCaches.h"
#include "jit/JitFrames.h"
#include "jit/mips-shared/MacroAssembler-mips-shared.h"
#include "jit/MoveResolver.h"

namespace js {
namespace jit {

enum LiFlags
{
    Li64 = 0,
    Li48 = 1,
};

struct ImmShiftedTag : public ImmWord
{
    explicit ImmShiftedTag(JSValueShiftedTag shtag)
      : ImmWord((uintptr_t)shtag)
    { }

    explicit ImmShiftedTag(JSValueType type)
      : ImmWord(uintptr_t(JSValueShiftedTag(JSVAL_TYPE_TO_SHIFTED_TAG(type))))
    { }
};

struct ImmTag : public Imm32
{
    ImmTag(JSValueTag mask)
      : Imm32(int32_t(mask))
    { }
};

static const ValueOperand JSReturnOperand = ValueOperand(JSReturnReg);

static const int defaultShift = 3;
static_assert(1 << defaultShift == sizeof(JS::Value), "The defaultShift is wrong");

class MacroAssemblerMIPS64 : public MacroAssemblerMIPSShared
{
  public:
    using MacroAssemblerMIPSShared::ma_b;
    using MacroAssemblerMIPSShared::ma_li;
    using MacroAssemblerMIPSShared::ma_ss;
    using MacroAssemblerMIPSShared::ma_sd;
    using MacroAssemblerMIPSShared::ma_load;
    using MacroAssemblerMIPSShared::ma_store;
    using MacroAssemblerMIPSShared::ma_cmp_set;
    using MacroAssemblerMIPSShared::ma_subTestOverflow;

    void ma_li(Register dest, CodeOffset* label);
    void ma_li(Register dest, ImmWord imm);
    void ma_liPatchable(Register dest, ImmPtr imm);
    void ma_liPatchable(Register dest, ImmWord imm, LiFlags flags = Li48);

    // Negate
    void ma_dnegu(Register rd, Register rs);

    // Shift operations
    void ma_dsll(Register rd, Register rt, Imm32 shift);
    void ma_dsrl(Register rd, Register rt, Imm32 shift);
    void ma_dsra(Register rd, Register rt, Imm32 shift);
    void ma_dror(Register rd, Register rt, Imm32 shift);
    void ma_drol(Register rd, Register rt, Imm32 shift);

    void ma_dsll(Register rd, Register rt, Register shift);
    void ma_dsrl(Register rd, Register rt, Register shift);
    void ma_dsra(Register rd, Register rt, Register shift);
    void ma_dror(Register rd, Register rt, Register shift);
    void ma_drol(Register rd, Register rt, Register shift);

    void ma_dins(Register rt, Register rs, Imm32 pos, Imm32 size);
    void ma_dext(Register rt, Register rs, Imm32 pos, Imm32 size);

    void ma_dctz(Register rd, Register rs);

    // load
    void ma_load(Register dest, Address address, LoadStoreSize size = SizeWord,
                 LoadStoreExtension extension = SignExtend);

    // store
    void ma_store(Register data, Address address, LoadStoreSize size = SizeWord,
                  LoadStoreExtension extension = SignExtend);

    // arithmetic based ops
    // add
    void ma_daddu(Register rd, Register rs, Imm32 imm);
    void ma_daddu(Register rd, Register rs);
    void ma_daddu(Register rd, Imm32 imm);
    template <typename L>
    void ma_addTestOverflow(Register rd, Register rs, Register rt, L overflow);
    template <typename L>
    void ma_addTestOverflow(Register rd, Register rs, Imm32 imm, L overflow);

    // subtract
    void ma_dsubu(Register rd, Register rs, Imm32 imm);
    void ma_dsubu(Register rd, Register rs);
    void ma_dsubu(Register rd, Imm32 imm);
    void ma_subTestOverflow(Register rd, Register rs, Register rt, Label* overflow);

    // multiplies.  For now, there are only few that we care about.
    void ma_dmult(Register rs, Imm32 imm);

    // stack
    void ma_pop(Register r);
    void ma_push(Register r);

    void branchWithCode(InstImm code, Label* label, JumpKind jumpKind);
    // branches when done from within mips-specific code
    void ma_b(Register lhs, ImmWord imm, Label* l, Condition c, JumpKind jumpKind = LongJump);
    void ma_b(Register lhs, Address addr, Label* l, Condition c, JumpKind jumpKind = LongJump);
    void ma_b(Address addr, Imm32 imm, Label* l, Condition c, JumpKind jumpKind = LongJump);
    void ma_b(Address addr, ImmGCPtr imm, Label* l, Condition c, JumpKind jumpKind = LongJump);
    void ma_b(Address addr, Register rhs, Label* l, Condition c, JumpKind jumpKind = LongJump) {
        MOZ_ASSERT(rhs != ScratchRegister);
        ma_load(ScratchRegister, addr, SizeDouble);
        ma_b(ScratchRegister, rhs, l, c, jumpKind);
    }

    void ma_bal(Label* l, DelaySlotFill delaySlotFill = FillDelaySlot);

    // fp instructions
    void ma_lid(FloatRegister dest, double value);

    void ma_mv(FloatRegister src, ValueOperand dest);
    void ma_mv(ValueOperand src, FloatRegister dest);

    void ma_ls(FloatRegister fd, Address address);
    void ma_ld(FloatRegister fd, Address address);
    void ma_sd(FloatRegister fd, Address address);
    void ma_ss(FloatRegister fd, Address address);

    void ma_pop(FloatRegister fs);
    void ma_push(FloatRegister fs);

    void ma_cmp_set(Register dst, Register lhs, ImmWord imm, Condition c);
    void ma_cmp_set(Register dst, Register lhs, ImmPtr imm, Condition c);

    // These functions abstract the access to high part of the double precision
    // float register. They are intended to work on both 32 bit and 64 bit
    // floating point coprocessor.
    void moveToDoubleHi(Register src, FloatRegister dest) {
        as_mthc1(src, dest);
    }
    void moveFromDoubleHi(FloatRegister src, Register dest) {
        as_mfhc1(dest, src);
    }

    void moveToDouble(Register src, FloatRegister dest) {
        as_dmtc1(src, dest);
    }
    void moveFromDouble(FloatRegister src, Register dest) {
        as_dmfc1(dest, src);
    }
};

class MacroAssembler;

class MacroAssemblerMIPS64Compat : public MacroAssemblerMIPS64
{
  public:
    using MacroAssemblerMIPS64::call;

    MacroAssemblerMIPS64Compat()
    { }

    void convertBoolToInt32(Register source, Register dest);
    void convertInt32ToDouble(Register src, FloatRegister dest);
    void convertInt32ToDouble(const Address& src, FloatRegister dest);
    void convertInt32ToDouble(const BaseIndex& src, FloatRegister dest);
    void convertUInt32ToDouble(Register src, FloatRegister dest);
    void convertUInt32ToFloat32(Register src, FloatRegister dest);
    void convertDoubleToFloat32(FloatRegister src, FloatRegister dest);
    void convertDoubleToInt32(FloatRegister src, Register dest, Label* fail,
                              bool negativeZeroCheck = true);
    void convertFloat32ToInt32(FloatRegister src, Register dest, Label* fail,
                               bool negativeZeroCheck = true);

    void convertFloat32ToDouble(FloatRegister src, FloatRegister dest);
    void convertInt32ToFloat32(Register src, FloatRegister dest);
    void convertInt32ToFloat32(const Address& src, FloatRegister dest);

    void movq(Register rs, Register rd);

    void computeScaledAddress(const BaseIndex& address, Register dest);

    void computeEffectiveAddress(const Address& address, Register dest) {
        ma_daddu(dest, address.base, Imm32(address.offset));
    }

    inline void computeEffectiveAddress(const BaseIndex& address, Register dest);

    void j(Label* dest) {
        ma_b(dest);
    }

    void mov(Register src, Register dest) {
        as_ori(dest, src, 0);
    }
    void mov(ImmWord imm, Register dest) {
        ma_li(dest, imm);
    }
    void mov(ImmPtr imm, Register dest) {
        mov(ImmWord(uintptr_t(imm.value)), dest);
    }
    void mov(CodeOffset* label, Register dest) {
        ma_li(dest, label);
    }
    void mov(Register src, Address dest) {
        MOZ_CRASH("NYI-IC");
    }
    void mov(Address src, Register dest) {
        MOZ_CRASH("NYI-IC");
    }

    void writeDataRelocation(const Value& val) {
        if (val.isGCThing()) {
            gc::Cell* cell = val.toGCThing();
            if (cell && gc::IsInsideNursery(cell))
                embedsNurseryPointers_ = true;
            dataRelocations_.writeUnsigned(currentOffset());
        }
    }

    void branch(JitCode* c) {
        BufferOffset bo = m_buffer.nextOffset();
        addPendingJump(bo, ImmPtr(c->raw()), Relocation::JITCODE);
        ma_liPatchable(ScratchRegister, ImmPtr(c->raw()));
        as_jr(ScratchRegister);
        as_nop();
    }
    void branch(const Register reg) {
        as_jr(reg);
        as_nop();
    }
    void nop() {
        as_nop();
    }
    void ret() {
        ma_pop(ra);
        as_jr(ra);
        as_nop();
    }
    inline void retn(Imm32 n);
    void push(Imm32 imm) {
        ma_li(ScratchRegister, imm);
        ma_push(ScratchRegister);
    }
    void push(ImmWord imm) {
        ma_li(ScratchRegister, imm);
        ma_push(ScratchRegister);
    }
    void push(ImmGCPtr imm) {
        ma_li(ScratchRegister, imm);
        ma_push(ScratchRegister);
    }
    void push(const Address& address) {
        loadPtr(address, ScratchRegister);
        ma_push(ScratchRegister);
    }
    void push(Register reg) {
        ma_push(reg);
    }
    void push(FloatRegister reg) {
        ma_push(reg);
    }
    void pop(Register reg) {
        ma_pop(reg);
    }
    void pop(FloatRegister reg) {
        ma_pop(reg);
    }

    // Emit a branch that can be toggled to a non-operation. On MIPS64 we use
    // "andi" instruction to toggle the branch.
    // See ToggleToJmp(), ToggleToCmp().
    CodeOffset toggledJump(Label* label);

    // Emit a "jalr" or "nop" instruction. ToggleCall can be used to patch
    // this instruction.
    CodeOffset toggledCall(JitCode* target, bool enabled);

    static size_t ToggledCallSize(uint8_t* code) {
        // Six instructions used in: MacroAssemblerMIPS64Compat::toggledCall
        return 6 * sizeof(uint32_t);
    }

    CodeOffset pushWithPatch(ImmWord imm) {
        CodeOffset offset = movWithPatch(imm, ScratchRegister);
        ma_push(ScratchRegister);
        return offset;
    }

    CodeOffset movWithPatch(ImmWord imm, Register dest) {
        CodeOffset offset = CodeOffset(currentOffset());
        ma_liPatchable(dest, imm, Li64);
        return offset;
    }
    CodeOffset movWithPatch(ImmPtr imm, Register dest) {
        CodeOffset offset = CodeOffset(currentOffset());
        ma_liPatchable(dest, imm);
        return offset;
    }

    void writeCodePointer(CodeOffset* label) {
        label->bind(currentOffset());
        ma_liPatchable(ScratchRegister, ImmWord(0));
        as_jr(ScratchRegister);
        as_nop();
    }

    void jump(Label* label) {
        ma_b(label);
    }
    void jump(Register reg) {
        as_jr(reg);
        as_nop();
    }
    void jump(const Address& address) {
        loadPtr(address, ScratchRegister);
        as_jr(ScratchRegister);
        as_nop();
    }

    void jump(JitCode* code) {
        branch(code);
    }

    void jump(wasm::TrapDesc target) {
        ma_b(target);
    }

    void splitTag(Register src, Register dest) {
        ma_dsrl(dest, src, Imm32(JSVAL_TAG_SHIFT));
    }

    void splitTag(const ValueOperand& operand, Register dest) {
        splitTag(operand.valueReg(), dest);
    }

    // Returns the register containing the type tag.
    Register splitTagForTest(const ValueOperand& value) {
        splitTag(value, SecondScratchReg);
        return SecondScratchReg;
    }

    // unboxing code
    void unboxNonDouble(const ValueOperand& operand, Register dest);
    void unboxNonDouble(const Address& src, Register dest);
    void unboxNonDouble(const BaseIndex& src, Register dest);
    void unboxInt32(const ValueOperand& operand, Register dest);
    void unboxInt32(Register src, Register dest);
    void unboxInt32(const Address& src, Register dest);
    void unboxInt32(const BaseIndex& src, Register dest);
    void unboxBoolean(const ValueOperand& operand, Register dest);
    void unboxBoolean(Register src, Register dest);
    void unboxBoolean(const Address& src, Register dest);
    void unboxBoolean(const BaseIndex& src, Register dest);
    void unboxDouble(const ValueOperand& operand, FloatRegister dest);
    void unboxDouble(Register src, Register dest);
    void unboxDouble(const Address& src, FloatRegister dest);
    void unboxString(const ValueOperand& operand, Register dest);
    void unboxString(Register src, Register dest);
    void unboxString(const Address& src, Register dest);
    void unboxSymbol(const ValueOperand& src, Register dest);
    void unboxSymbol(Register src, Register dest);
    void unboxSymbol(const Address& src, Register dest);
    void unboxObject(const ValueOperand& src, Register dest);
    void unboxObject(Register src, Register dest);
    void unboxObject(const Address& src, Register dest);
    void unboxObject(const BaseIndex& src, Register dest) { unboxNonDouble(src, dest); }
    void unboxValue(const ValueOperand& src, AnyRegister dest);
    void unboxPrivate(const ValueOperand& src, Register dest);

    void notBoolean(const ValueOperand& val) {
        as_xori(val.valueReg(), val.valueReg(), 1);
    }

    // boxing code
    void boxDouble(FloatRegister src, const ValueOperand& dest, FloatRegister);
    void boxNonDouble(JSValueType type, Register src, const ValueOperand& dest);

    // Extended unboxing API. If the payload is already in a register, returns
    // that register. Otherwise, provides a move to the given scratch register,
    // and returns that.
    Register extractObject(const Address& address, Register scratch);
    Register extractObject(const ValueOperand& value, Register scratch) {
        unboxObject(value, scratch);
        return scratch;
    }
    Register extractInt32(const ValueOperand& value, Register scratch) {
        unboxInt32(value, scratch);
        return scratch;
    }
    Register extractBoolean(const ValueOperand& value, Register scratch) {
        unboxBoolean(value, scratch);
        return scratch;
    }
    Register extractTag(const Address& address, Register scratch);
    Register extractTag(const BaseIndex& address, Register scratch);
    Register extractTag(const ValueOperand& value, Register scratch) {
        MOZ_ASSERT(scratch != ScratchRegister);
        splitTag(value, scratch);
        return scratch;
    }

    void boolValueToDouble(const ValueOperand& operand, FloatRegister dest);
    void int32ValueToDouble(const ValueOperand& operand, FloatRegister dest);
    void loadInt32OrDouble(const Address& src, FloatRegister dest);
    void loadInt32OrDouble(const BaseIndex& addr, FloatRegister dest);
    void loadConstantDouble(double dp, FloatRegister dest);

    void boolValueToFloat32(const ValueOperand& operand, FloatRegister dest);
    void int32ValueToFloat32(const ValueOperand& operand, FloatRegister dest);
    void loadConstantFloat32(float f, FloatRegister dest);

    void testNullSet(Condition cond, const ValueOperand& value, Register dest);

    void testObjectSet(Condition cond, const ValueOperand& value, Register dest);

    void testUndefinedSet(Condition cond, const ValueOperand& value, Register dest);

    // higher level tag testing code
    Address ToPayload(Address value) {
        return value;
    }

    CodeOffsetJump backedgeJump(RepatchLabel* label, Label* documentation = nullptr);
    CodeOffsetJump jumpWithPatch(RepatchLabel* label, Label* documentation = nullptr);

    template <typename T>
    void loadUnboxedValue(const T& address, MIRType type, AnyRegister dest) {
        if (dest.isFloat())
            loadInt32OrDouble(address, dest.fpu());
        else if (type == MIRType::Int32)
            unboxInt32(address, dest.gpr());
        else if (type == MIRType::Boolean)
            unboxBoolean(address, dest.gpr());
        else
            unboxNonDouble(address, dest.gpr());
    }

    template <typename T>
    void storeUnboxedPayload(ValueOperand value, T address, size_t nbytes) {
        switch (nbytes) {
          case 8:
            unboxNonDouble(value, ScratchRegister);
            storePtr(ScratchRegister, address);
            return;
          case 4:
            store32(value.valueReg(), address);
            return;
          case 1:
            store8(value.valueReg(), address);
            return;
          default: MOZ_CRASH("Bad payload width");
        }
    }

    void boxValue(JSValueType type, Register src, Register dest) {
        MOZ_ASSERT(src != dest);

        JSValueTag tag = (JSValueTag)JSVAL_TYPE_TO_TAG(type);
        ma_li(dest, Imm32(tag));
        ma_dsll(dest, dest, Imm32(JSVAL_TAG_SHIFT));
        ma_dins(dest, src, Imm32(0), Imm32(JSVAL_TAG_SHIFT));
    }

    void storeValue(ValueOperand val, Operand dst);
    void storeValue(ValueOperand val, const BaseIndex& dest);
    void storeValue(JSValueType type, Register reg, BaseIndex dest);
    void storeValue(ValueOperand val, const Address& dest);
    void storeValue(JSValueType type, Register reg, Address dest);
    void storeValue(const Value& val, Address dest);
    void storeValue(const Value& val, BaseIndex dest);
    void storeValue(const Address& src, const Address& dest, Register temp) {
        loadPtr(src, temp);
        storePtr(temp, dest);
    }

    void loadValue(Address src, ValueOperand val);
    void loadValue(Operand dest, ValueOperand val) {
        loadValue(dest.toAddress(), val);
    }
    void loadValue(const BaseIndex& addr, ValueOperand val);
    void tagValue(JSValueType type, Register payload, ValueOperand dest);

    void pushValue(ValueOperand val);
    void popValue(ValueOperand val);
    void pushValue(const Value& val) {
        if (val.isGCThing()) {
            writeDataRelocation(val);
            movWithPatch(ImmWord(val.asRawBits()), ScratchRegister);
            push(ScratchRegister);
        } else {
            push(ImmWord(val.asRawBits()));
        }
    }
    void pushValue(JSValueType type, Register reg) {
        boxValue(type, reg, ScratchRegister);
        push(ScratchRegister);
    }
    void pushValue(const Address& addr);

    void handleFailureWithHandlerTail(void* handler);

    /////////////////////////////////////////////////////////////////
    // Common interface.
    /////////////////////////////////////////////////////////////////
  public:
    // The following functions are exposed for use in platform-shared code.

    template<typename T>
    void compareExchange8SignExtend(const T& mem, Register oldval, Register newval, Register valueTemp,
                                    Register offsetTemp, Register maskTemp, Register output)
    {
        compareExchange(1, true, mem, oldval, newval, valueTemp, offsetTemp, maskTemp, output);
    }
    template<typename T>
    void compareExchange8ZeroExtend(const T& mem, Register oldval, Register newval, Register valueTemp,
                                    Register offsetTemp, Register maskTemp, Register output)
    {
        compareExchange(1, false, mem, oldval, newval, valueTemp, offsetTemp, maskTemp, output);
    }
    template<typename T>
    void compareExchange16SignExtend(const T& mem, Register oldval, Register newval, Register valueTemp,
                                     Register offsetTemp, Register maskTemp, Register output)
    {
        compareExchange(2, true, mem, oldval, newval, valueTemp, offsetTemp, maskTemp, output);
    }
    template<typename T>
    void compareExchange16ZeroExtend(const T& mem, Register oldval, Register newval, Register valueTemp,
                                     Register offsetTemp, Register maskTemp, Register output)
    {
        compareExchange(2, false, mem, oldval, newval, valueTemp, offsetTemp, maskTemp, output);
    }
    template<typename T>
    void compareExchange32(const T& mem, Register oldval, Register newval, Register valueTemp,
                           Register offsetTemp, Register maskTemp, Register output)
    {
        compareExchange(4, false, mem, oldval, newval, valueTemp, offsetTemp, maskTemp, output);
    }

    template<typename T>
    void atomicExchange8SignExtend(const T& mem, Register value, Register valueTemp,
                          Register offsetTemp, Register maskTemp, Register output)
    {
        atomicExchange(1, true, mem, value, valueTemp, offsetTemp, maskTemp, output);
    }
    template<typename T>
    void atomicExchange8ZeroExtend(const T& mem, Register value, Register valueTemp,
                          Register offsetTemp, Register maskTemp, Register output)
    {
        atomicExchange(1, false, mem, value, valueTemp, offsetTemp, maskTemp, output);
    }
    template<typename T>
    void atomicExchange16SignExtend(const T& mem, Register value, Register valueTemp,
                          Register offsetTemp, Register maskTemp, Register output)
    {
        atomicExchange(2, true, mem, value, valueTemp, offsetTemp, maskTemp, output);
    }
    template<typename T>
    void atomicExchange16ZeroExtend(const T& mem, Register value, Register valueTemp,
                          Register offsetTemp, Register maskTemp, Register output)
    {
        atomicExchange(2, false, mem, value, valueTemp, offsetTemp, maskTemp, output);
    }
    template<typename T>
    void atomicExchange32(const T& mem, Register value, Register valueTemp,
                          Register offsetTemp, Register maskTemp, Register output)
    {
        atomicExchange(4, false, mem, value, valueTemp, offsetTemp, maskTemp, output);
    }

    template<typename T, typename S>
    void atomicFetchAdd8SignExtend(const S& value, const T& mem, Register flagTemp,
                                   Register valueTemp, Register offsetTemp, Register maskTemp, Register output)
    {
        atomicFetchOp(1, true, AtomicFetchAddOp, value, mem, flagTemp, valueTemp, offsetTemp, maskTemp, output);
    }
    template<typename T, typename S>
    void atomicFetchAdd8ZeroExtend(const S& value, const T& mem, Register flagTemp,
                                   Register valueTemp, Register offsetTemp, Register maskTemp, Register output)
    {
        atomicFetchOp(1, false, AtomicFetchAddOp, value, mem, flagTemp, valueTemp, offsetTemp, maskTemp, output);
    }
    template<typename T, typename S>
    void atomicFetchAdd16SignExtend(const S& value, const T& mem, Register flagTemp,
                                    Register valueTemp, Register offsetTemp, Register maskTemp, Register output)
    {
        atomicFetchOp(2, true, AtomicFetchAddOp, value, mem, flagTemp, valueTemp, offsetTemp, maskTemp, output);
    }
    template<typename T, typename S>
    void atomicFetchAdd16ZeroExtend(const S& value, const T& mem, Register flagTemp,
                                    Register valueTemp, Register offsetTemp, Register maskTemp, Register output)
    {
        atomicFetchOp(2, false, AtomicFetchAddOp, value, mem, flagTemp, valueTemp, offsetTemp, maskTemp, output);
    }
    template<typename T, typename S>
    void atomicFetchAdd32(const S& value, const T& mem, Register flagTemp,
                          Register valueTemp, Register offsetTemp, Register maskTemp, Register output)
    {
        atomicFetchOp(4, false, AtomicFetchAddOp, value, mem, flagTemp, valueTemp, offsetTemp, maskTemp, output);
    }
    template <typename T, typename S>
    void atomicAdd8(const T& value, const S& mem, Register flagTemp,
                    Register valueTemp, Register offsetTemp, Register maskTemp)
    {
        atomicEffectOp(1, AtomicFetchAddOp, value, mem, flagTemp, valueTemp, offsetTemp, maskTemp);
    }
    template <typename T, typename S>
    void atomicAdd16(const T& value, const S& mem, Register flagTemp,
                     Register valueTemp, Register offsetTemp, Register maskTemp)
    {
        atomicEffectOp(2, AtomicFetchAddOp, value, mem, flagTemp, valueTemp, offsetTemp, maskTemp);
    }
    template <typename T, typename S>
    void atomicAdd32(const T& value, const S& mem, Register flagTemp,
                     Register valueTemp, Register offsetTemp, Register maskTemp)
    {
        atomicEffectOp(4, AtomicFetchAddOp, value, mem, flagTemp, valueTemp, offsetTemp, maskTemp);
    }

    template<typename T, typename S>
    void atomicFetchSub8SignExtend(const S& value, const T& mem, Register flagTemp,
                                   Register valueTemp, Register offsetTemp, Register maskTemp, Register output)
    {
        atomicFetchOp(1, true, AtomicFetchSubOp, value, mem, flagTemp, valueTemp, offsetTemp, maskTemp, output);
    }
    template<typename T, typename S>
    void atomicFetchSub8ZeroExtend(const S& value, const T& mem, Register flagTemp,
                                   Register valueTemp, Register offsetTemp, Register maskTemp, Register output)
    {
        atomicFetchOp(1, false, AtomicFetchSubOp, value, mem, flagTemp, valueTemp, offsetTemp, maskTemp, output);
    }
    template<typename T, typename S>
    void atomicFetchSub16SignExtend(const S& value, const T& mem, Register flagTemp,
                                    Register valueTemp, Register offsetTemp, Register maskTemp, Register output)
    {
        atomicFetchOp(2, true, AtomicFetchSubOp, value, mem, flagTemp, valueTemp, offsetTemp, maskTemp, output);
    }
    template<typename T, typename S>
    void atomicFetchSub16ZeroExtend(const S& value, const T& mem, Register flagTemp,
                                    Register valueTemp, Register offsetTemp, Register maskTemp, Register output)
    {
        atomicFetchOp(2, false, AtomicFetchSubOp, value, mem, flagTemp, valueTemp, offsetTemp, maskTemp, output);
    }
    template<typename T, typename S>
    void atomicFetchSub32(const S& value, const T& mem, Register flagTemp,
                          Register valueTemp, Register offsetTemp, Register maskTemp, Register output)
    {
        atomicFetchOp(4, false, AtomicFetchSubOp, value, mem, flagTemp, valueTemp, offsetTemp, maskTemp, output);
    }
    template <typename T, typename S>
    void atomicSub8(const T& value, const S& mem, Register flagTemp,
                    Register valueTemp, Register offsetTemp, Register maskTemp)
    {
        atomicEffectOp(1, AtomicFetchSubOp, value, mem, flagTemp, valueTemp, offsetTemp, maskTemp);
    }
    template <typename T, typename S>
    void atomicSub16(const T& value, const S& mem, Register flagTemp,
                     Register valueTemp, Register offsetTemp, Register maskTemp)
    {
        atomicEffectOp(2, AtomicFetchSubOp, value, mem, flagTemp, valueTemp, offsetTemp, maskTemp);
    }
    template <typename T, typename S>
    void atomicSub32(const T& value, const S& mem, Register flagTemp,
                     Register valueTemp, Register offsetTemp, Register maskTemp)
    {
        atomicEffectOp(4, AtomicFetchSubOp, value, mem, flagTemp, valueTemp, offsetTemp, maskTemp);
    }

    template<typename T, typename S>
    void atomicFetchAnd8SignExtend(const S& value, const T& mem, Register flagTemp,
                                   Register valueTemp, Register offsetTemp, Register maskTemp, Register output)
    {
        atomicFetchOp(1, true, AtomicFetchAndOp, value, mem, flagTemp, valueTemp, offsetTemp, maskTemp, output);
    }
    template<typename T, typename S>
    void atomicFetchAnd8ZeroExtend(const S& value, const T& mem, Register flagTemp,
                                   Register valueTemp, Register offsetTemp, Register maskTemp, Register output)
    {
        atomicFetchOp(1, false, AtomicFetchAndOp, value, mem, flagTemp, valueTemp, offsetTemp, maskTemp, output);
    }
    template<typename T, typename S>
    void atomicFetchAnd16SignExtend(const S& value, const T& mem, Register flagTemp,
                                    Register valueTemp, Register offsetTemp, Register maskTemp, Register output)
    {
        atomicFetchOp(2, true, AtomicFetchAndOp, value, mem, flagTemp, valueTemp, offsetTemp, maskTemp, output);
    }
    template<typename T, typename S>
    void atomicFetchAnd16ZeroExtend(const S& value, const T& mem, Register flagTemp,
                                    Register valueTemp, Register offsetTemp, Register maskTemp, Register output)
    {
        atomicFetchOp(2, false, AtomicFetchAndOp, value, mem, flagTemp, valueTemp, offsetTemp, maskTemp, output);
    }
    template<typename T, typename S>
    void atomicFetchAnd32(const S& value, const T& mem, Register flagTemp,
                          Register valueTemp, Register offsetTemp, Register maskTemp, Register output)
    {
        atomicFetchOp(4, false, AtomicFetchAndOp, value, mem, flagTemp, valueTemp, offsetTemp, maskTemp, output);
    }
    template <typename T, typename S>
    void atomicAnd8(const T& value, const S& mem, Register flagTemp,
                    Register valueTemp, Register offsetTemp, Register maskTemp)
    {
        atomicEffectOp(1, AtomicFetchAndOp, value, mem, flagTemp, valueTemp, offsetTemp, maskTemp);
    }
    template <typename T, typename S>
    void atomicAnd16(const T& value, const S& mem, Register flagTemp,
                     Register valueTemp, Register offsetTemp, Register maskTemp)
    {
        atomicEffectOp(2, AtomicFetchAndOp, value, mem, flagTemp, valueTemp, offsetTemp, maskTemp);
    }
    template <typename T, typename S>
    void atomicAnd32(const T& value, const S& mem, Register flagTemp,
                     Register valueTemp, Register offsetTemp, Register maskTemp)
    {
        atomicEffectOp(4, AtomicFetchAndOp, value, mem, flagTemp, valueTemp, offsetTemp, maskTemp);
    }

    template<typename T, typename S>
    void atomicFetchOr8SignExtend(const S& value, const T& mem, Register flagTemp,
                                  Register valueTemp, Register offsetTemp, Register maskTemp, Register output)
    {
        atomicFetchOp(1, true, AtomicFetchOrOp, value, mem, flagTemp, valueTemp, offsetTemp, maskTemp, output);
    }
    template<typename T, typename S>
    void atomicFetchOr8ZeroExtend(const S& value, const T& mem, Register flagTemp,
                                  Register valueTemp, Register offsetTemp, Register maskTemp, Register output)
    {
        atomicFetchOp(1, false, AtomicFetchOrOp, value, mem, flagTemp, valueTemp, offsetTemp, maskTemp, output);
    }
    template<typename T, typename S>
    void atomicFetchOr16SignExtend(const S& value, const T& mem, Register flagTemp,
                                   Register valueTemp, Register offsetTemp, Register maskTemp, Register output)
    {
        atomicFetchOp(2, true, AtomicFetchOrOp, value, mem, flagTemp, valueTemp, offsetTemp, maskTemp, output);
    }
    template<typename T, typename S>
    void atomicFetchOr16ZeroExtend(const S& value, const T& mem, Register flagTemp,
                                   Register valueTemp, Register offsetTemp, Register maskTemp, Register output)
    {
        atomicFetchOp(2, false, AtomicFetchOrOp, value, mem, flagTemp, valueTemp, offsetTemp, maskTemp, output);
    }
    template<typename T, typename S>
    void atomicFetchOr32(const S& value, const T& mem, Register flagTemp,
                         Register valueTemp, Register offsetTemp, Register maskTemp, Register output)
    {
        atomicFetchOp(4, false, AtomicFetchOrOp, value, mem, flagTemp, valueTemp, offsetTemp, maskTemp, output);
    }
    template <typename T, typename S>
    void atomicOr8(const T& value, const S& mem, Register flagTemp,
                   Register valueTemp, Register offsetTemp, Register maskTemp)
    {
        atomicEffectOp(1, AtomicFetchOrOp, value, mem, flagTemp, valueTemp, offsetTemp, maskTemp);
    }
    template <typename T, typename S>
    void atomicOr16(const T& value, const S& mem, Register flagTemp,
                    Register valueTemp, Register offsetTemp, Register maskTemp)
    {
        atomicEffectOp(2, AtomicFetchOrOp, value, mem, flagTemp, valueTemp, offsetTemp, maskTemp);
    }
    template <typename T, typename S>
    void atomicOr32(const T& value, const S& mem, Register flagTemp,
                    Register valueTemp, Register offsetTemp, Register maskTemp)
    {
        atomicEffectOp(4, AtomicFetchOrOp, value, mem, flagTemp, valueTemp, offsetTemp, maskTemp);
    }

    template<typename T, typename S>
    void atomicFetchXor8SignExtend(const S& value, const T& mem, Register flagTemp,
                                   Register valueTemp, Register offsetTemp, Register maskTemp, Register output)
    {
        atomicFetchOp(1, true, AtomicFetchXorOp, value, mem, flagTemp, valueTemp, offsetTemp, maskTemp, output);
    }
    template<typename T, typename S>
    void atomicFetchXor8ZeroExtend(const S& value, const T& mem, Register flagTemp,
                                   Register valueTemp, Register offsetTemp, Register maskTemp, Register output)
    {
        atomicFetchOp(1, false, AtomicFetchXorOp, value, mem, flagTemp, valueTemp, offsetTemp, maskTemp, output);
    }
    template<typename T, typename S>
    void atomicFetchXor16SignExtend(const S& value, const T& mem, Register flagTemp,
                                    Register valueTemp, Register offsetTemp, Register maskTemp, Register output)
    {
        atomicFetchOp(2, true, AtomicFetchXorOp, value, mem, flagTemp, valueTemp, offsetTemp, maskTemp, output);
    }
    template<typename T, typename S>
    void atomicFetchXor16ZeroExtend(const S& value, const T& mem, Register flagTemp,
                                    Register valueTemp, Register offsetTemp, Register maskTemp, Register output)
    {
        atomicFetchOp(2, false, AtomicFetchXorOp, value, mem, flagTemp, valueTemp, offsetTemp, maskTemp, output);
    }
    template<typename T, typename S>
    void atomicFetchXor32(const S& value, const T& mem, Register flagTemp,
                          Register valueTemp, Register offsetTemp, Register maskTemp, Register output)
    {
        atomicFetchOp(4, false, AtomicFetchXorOp, value, mem, flagTemp, valueTemp, offsetTemp, maskTemp, output);
    }
    template <typename T, typename S>
    void atomicXor8(const T& value, const S& mem, Register flagTemp,
                     Register valueTemp, Register offsetTemp, Register maskTemp)
    {
        atomicEffectOp(1, AtomicFetchXorOp, value, mem, flagTemp, valueTemp, offsetTemp, maskTemp);
    }
    template <typename T, typename S>
    void atomicXor16(const T& value, const S& mem, Register flagTemp,
                     Register valueTemp, Register offsetTemp, Register maskTemp)
    {
        atomicEffectOp(2, AtomicFetchXorOp, value, mem, flagTemp, valueTemp, offsetTemp, maskTemp);
    }
    template <typename T, typename S>
    void atomicXor32(const T& value, const S& mem, Register flagTemp,
                     Register valueTemp, Register offsetTemp, Register maskTemp)
    {
        atomicEffectOp(4, AtomicFetchXorOp, value, mem, flagTemp, valueTemp, offsetTemp, maskTemp);
    }

    template<typename T>
    void compareExchangeToTypedIntArray(Scalar::Type arrayType, const T& mem, Register oldval, Register newval,
                                        Register temp, Register valueTemp, Register offsetTemp, Register maskTemp,
                                        AnyRegister output);

    template<typename T>
    void atomicExchangeToTypedIntArray(Scalar::Type arrayType, const T& mem, Register value,
                                       Register temp, Register valueTemp, Register offsetTemp, Register maskTemp,
                                       AnyRegister output);

    inline void incrementInt32Value(const Address& addr);

    void move32(Imm32 imm, Register dest);
    void move32(Register src, Register dest);

    void movePtr(Register src, Register dest);
    void movePtr(ImmWord imm, Register dest);
    void movePtr(ImmPtr imm, Register dest);
    void movePtr(wasm::SymbolicAddress imm, Register dest);
    void movePtr(ImmGCPtr imm, Register dest);

    void load8SignExtend(const Address& address, Register dest);
    void load8SignExtend(const BaseIndex& src, Register dest);

    void load8ZeroExtend(const Address& address, Register dest);
    void load8ZeroExtend(const BaseIndex& src, Register dest);

    void load16SignExtend(const Address& address, Register dest);
    void load16SignExtend(const BaseIndex& src, Register dest);

    void load16ZeroExtend(const Address& address, Register dest);
    void load16ZeroExtend(const BaseIndex& src, Register dest);

    void load32(const Address& address, Register dest);
    void load32(const BaseIndex& address, Register dest);
    void load32(AbsoluteAddress address, Register dest);
    void load32(wasm::SymbolicAddress address, Register dest);
    void load64(const Address& address, Register64 dest) {
        loadPtr(address, dest.reg);
    }

    void loadPtr(const Address& address, Register dest);
    void loadPtr(const BaseIndex& src, Register dest);
    void loadPtr(AbsoluteAddress address, Register dest);
    void loadPtr(wasm::SymbolicAddress address, Register dest);

    void loadPrivate(const Address& address, Register dest);

    void loadInt32x1(const Address& addr, FloatRegister dest) { MOZ_CRASH("NYI"); }
    void loadInt32x1(const BaseIndex& addr, FloatRegister dest) { MOZ_CRASH("NYI"); }
    void loadInt32x2(const Address& addr, FloatRegister dest) { MOZ_CRASH("NYI"); }
    void loadInt32x2(const BaseIndex& addr, FloatRegister dest) { MOZ_CRASH("NYI"); }
    void loadInt32x3(const Address& src, FloatRegister dest) { MOZ_CRASH("NYI"); }
    void loadInt32x3(const BaseIndex& src, FloatRegister dest) { MOZ_CRASH("NYI"); }
    void loadInt32x4(const Address& src, FloatRegister dest) { MOZ_CRASH("NYI"); }
    void storeInt32x1(FloatRegister src, const Address& dest) { MOZ_CRASH("NYI"); }
    void storeInt32x1(FloatRegister src, const BaseIndex& dest) { MOZ_CRASH("NYI"); }
    void storeInt32x2(FloatRegister src, const Address& dest) { MOZ_CRASH("NYI"); }
    void storeInt32x2(FloatRegister src, const BaseIndex& dest) { MOZ_CRASH("NYI"); }
    void storeInt32x3(FloatRegister src, const Address& dest) { MOZ_CRASH("NYI"); }
    void storeInt32x3(FloatRegister src, const BaseIndex& dest) { MOZ_CRASH("NYI"); }
    void storeInt32x4(FloatRegister src, const Address& dest) { MOZ_CRASH("NYI"); }
    void loadAlignedSimd128Int(const Address& addr, FloatRegister dest) { MOZ_CRASH("NYI"); }
    void storeAlignedSimd128Int(FloatRegister src, Address addr) { MOZ_CRASH("NYI"); }
    void loadUnalignedSimd128Int(const Address& addr, FloatRegister dest) { MOZ_CRASH("NYI"); }
    void loadUnalignedSimd128Int(const BaseIndex& addr, FloatRegister dest) { MOZ_CRASH("NYI"); }
    void storeUnalignedSimd128Int(FloatRegister src, Address addr) { MOZ_CRASH("NYI"); }
    void storeUnalignedSimd128Int(FloatRegister src, BaseIndex addr) { MOZ_CRASH("NYI"); }

    void loadFloat32x3(const Address& src, FloatRegister dest) { MOZ_CRASH("NYI"); }
    void loadFloat32x3(const BaseIndex& src, FloatRegister dest) { MOZ_CRASH("NYI"); }
    void loadFloat32x4(const Address& src, FloatRegister dest) { MOZ_CRASH("NYI"); }
    void storeFloat32x4(FloatRegister src, const Address& addr) { MOZ_CRASH("NYI"); }

    void loadAlignedSimd128Float(const Address& addr, FloatRegister dest) { MOZ_CRASH("NYI"); }
    void storeAlignedSimd128Float(FloatRegister src, Address addr) { MOZ_CRASH("NYI"); }
    void loadUnalignedSimd128Float(const Address& addr, FloatRegister dest) { MOZ_CRASH("NYI"); }
    void loadUnalignedSimd128Float(const BaseIndex& addr, FloatRegister dest) { MOZ_CRASH("NYI"); }
    void storeUnalignedSimd128Float(FloatRegister src, Address addr) { MOZ_CRASH("NYI"); }
    void storeUnalignedSimd128Float(FloatRegister src, BaseIndex addr) { MOZ_CRASH("NYI"); }

    void loadDouble(const Address& addr, FloatRegister dest);
    void loadDouble(const BaseIndex& src, FloatRegister dest);
    void loadUnalignedDouble(const BaseIndex& src, Register temp, FloatRegister dest);

    // Load a float value into a register, then expand it to a double.
    void loadFloatAsDouble(const Address& addr, FloatRegister dest);
    void loadFloatAsDouble(const BaseIndex& src, FloatRegister dest);

    void loadFloat32(const Address& addr, FloatRegister dest);
    void loadFloat32(const BaseIndex& src, FloatRegister dest);
    void loadUnalignedFloat32(const BaseIndex& src, Register temp, FloatRegister dest);

    void store8(Register src, const Address& address);
    void store8(Imm32 imm, const Address& address);
    void store8(Register src, const BaseIndex& address);
    void store8(Imm32 imm, const BaseIndex& address);

    void store16(Register src, const Address& address);
    void store16(Imm32 imm, const Address& address);
    void store16(Register src, const BaseIndex& address);
    void store16(Imm32 imm, const BaseIndex& address);

    void store32(Register src, AbsoluteAddress address);
    void store32(Register src, const Address& address);
    void store32(Register src, const BaseIndex& address);
    void store32(Imm32 src, const Address& address);
    void store32(Imm32 src, const BaseIndex& address);

    // NOTE: This will use second scratch on MIPS64. Only ARM needs the
    // implementation without second scratch.
    void store32_NoSecondScratch(Imm32 src, const Address& address) {
        store32(src, address);
    }

    void store64(Imm64 imm, Address address) {
        storePtr(ImmWord(imm.value), address);
    }

    void store64(Register64 src, Address address) {
        storePtr(src.reg, address);
    }

    template <typename T> void storePtr(ImmWord imm, T address);
    template <typename T> void storePtr(ImmPtr imm, T address);
    template <typename T> void storePtr(ImmGCPtr imm, T address);
    void storePtr(Register src, const Address& address);
    void storePtr(Register src, const BaseIndex& address);
    void storePtr(Register src, AbsoluteAddress dest);

    void storeUnalignedFloat32(FloatRegister src, Register temp, const BaseIndex& dest);
    void storeUnalignedDouble(FloatRegister src, Register temp, const BaseIndex& dest);

    void moveDouble(FloatRegister src, FloatRegister dest) {
        as_movd(dest, src);
    }

    void zeroDouble(FloatRegister reg) {
        moveToDouble(zero, reg);
    }

    void convertInt64ToDouble(Register src, FloatRegister dest);
    void convertInt64ToFloat32(Register src, FloatRegister dest);

    void convertUInt64ToDouble(Register src, FloatRegister dest);
    void convertUInt64ToFloat32(Register src, FloatRegister dest);

    static bool convertUInt64ToDoubleNeedsTemp();
    void convertUInt64ToDouble(Register64 src, FloatRegister dest, Register temp);

    void breakpoint();

    void checkStackAlignment();

    static void calculateAlignedStackPointer(void** stackPointer);

    // If source is a double, load it into dest. If source is int32,
    // convert it to double. Else, branch to failure.
    void ensureDouble(const ValueOperand& source, FloatRegister dest, Label* failure);

    void cmpPtrSet(Assembler::Condition cond, Address lhs, ImmPtr rhs, Register dest);
    void cmpPtrSet(Assembler::Condition cond, Register lhs, Address rhs, Register dest);

    void cmp32Set(Assembler::Condition cond, Register lhs, Address rhs, Register dest);

    void cmp64Set(Assembler::Condition cond, Register lhs, Imm32 rhs, Register dest)
    {
        ma_cmp_set(dest, lhs, rhs, cond);
    }

  protected:
    bool buildOOLFakeExitFrame(void* fakeReturnAddr);

  public:
    CodeOffset labelForPatch() {
        return CodeOffset(nextOffset().getOffset());
    }

    void lea(Operand addr, Register dest) {
        ma_daddu(dest, addr.baseReg(), Imm32(addr.disp()));
    }

    void abiret() {
        as_jr(ra);
        as_nop();
    }

    void moveFloat32(FloatRegister src, FloatRegister dest) {
        as_movs(dest, src);
    }

    void loadWasmGlobalPtr(uint32_t globalDataOffset, Register dest) {
<<<<<<< HEAD
        loadPtr(Address(GlobalReg, globalDataOffset - WasmGlobalRegBias), dest);
    }
    void loadWasmPinnedRegsFromTls() {
        loadPtr(Address(WasmTlsReg, offsetof(wasm::TlsData, memoryBase)), HeapReg);
        loadPtr(Address(WasmTlsReg, offsetof(wasm::TlsData, globalData)), GlobalReg);
        ma_daddu(GlobalReg, Imm32(WasmGlobalRegBias));
=======
        loadPtr(Address(WasmTlsReg, offsetof(wasm::TlsData, globalArea) + globalDataOffset), dest);
    }
    void loadWasmPinnedRegsFromTls() {
        loadPtr(Address(WasmTlsReg, offsetof(wasm::TlsData, memoryBase)), HeapReg);
>>>>>>> a17af05f
    }

    // Instrumentation for entering and leaving the profiler.
    void profilerEnterFrame(Register framePtr, Register scratch);
    void profilerExitFrame();
};

typedef MacroAssemblerMIPS64Compat MacroAssemblerSpecific;

} // namespace jit
} // namespace js

#endif /* jit_mips64_MacroAssembler_mips64_h */<|MERGE_RESOLUTION|>--- conflicted
+++ resolved
@@ -1019,19 +1019,10 @@
     }
 
     void loadWasmGlobalPtr(uint32_t globalDataOffset, Register dest) {
-<<<<<<< HEAD
-        loadPtr(Address(GlobalReg, globalDataOffset - WasmGlobalRegBias), dest);
+        loadPtr(Address(WasmTlsReg, offsetof(wasm::TlsData, globalArea) + globalDataOffset), dest);
     }
     void loadWasmPinnedRegsFromTls() {
         loadPtr(Address(WasmTlsReg, offsetof(wasm::TlsData, memoryBase)), HeapReg);
-        loadPtr(Address(WasmTlsReg, offsetof(wasm::TlsData, globalData)), GlobalReg);
-        ma_daddu(GlobalReg, Imm32(WasmGlobalRegBias));
-=======
-        loadPtr(Address(WasmTlsReg, offsetof(wasm::TlsData, globalArea) + globalDataOffset), dest);
-    }
-    void loadWasmPinnedRegsFromTls() {
-        loadPtr(Address(WasmTlsReg, offsetof(wasm::TlsData, memoryBase)), HeapReg);
->>>>>>> a17af05f
     }
 
     // Instrumentation for entering and leaving the profiler.
