--- conflicted
+++ resolved
@@ -271,7 +271,6 @@
         as_lui(dest, uint16_t(value >> 16));
     } else if (0 == (value >> 32)) {
         as_lui(dest, uint16_t(value >> 16));
-<<<<<<< HEAD
         as_dinsu(dest, zero, 32, 32);
     } else if (-1 == (value >> 47) || 0 == (value >> 47)) {
         as_lui(dest, uint16_t(value >> 32));
@@ -281,17 +280,6 @@
     } else if (0 == (value >> 48)) {
         as_lui(dest, uint16_t(value >> 32));
         as_dinsu(dest, zero, 32, 32);
-=======
-        as_dinsu(dest, zero, 32, 32);
-    } else if (-1 == (value >> 47) || 0 == (value >> 47)) {
-        as_lui(dest, uint16_t(value >> 32));
-        if (uint16_t(value >> 16))
-            as_ori(dest, dest, uint16_t(value >> 16));
-        as_dsll(dest, dest, 16);
-    } else if (0 == (value >> 48)) {
-        as_lui(dest, uint16_t(value >> 32));
-        as_dinsu(dest, zero, 32, 32);
->>>>>>> a17af05f
         if (uint16_t(value >> 16))
             as_ori(dest, dest, uint16_t(value >> 16));
         as_dsll(dest, dest, 16);
@@ -1768,22 +1756,6 @@
     return extractTag(Address(scratch, address.offset), scratch);
 }
 
-<<<<<<< HEAD
-void
-MacroAssemblerMIPS64Compat::moveValue(const Value& val, Register dest)
-{
-    writeDataRelocation(val);
-    movWithPatch(ImmWord(val.asRawBits()), dest);
-}
-
-void
-MacroAssemblerMIPS64Compat::moveValue(const Value& val, const ValueOperand& dest)
-{
-    moveValue(val, dest.valueReg());
-}
-
-=======
->>>>>>> a17af05f
 /* There are 3 paths trough backedge jump. They are listed here in the order
  * in which instructions are executed.
  *  - The short jump is simple:
@@ -2330,8 +2302,6 @@
     freeStack(reserved);
 }
 
-<<<<<<< HEAD
-=======
 void
 MacroAssembler::storeRegsInMask(LiveRegisterSet set, Address dest, Register)
 {
@@ -2365,7 +2335,6 @@
     diffF -= diffF % sizeof(uintptr_t);
     MOZ_ASSERT(diffF == 0);
 }
->>>>>>> a17af05f
 // ===============================================================
 // ABI function calls.
 
