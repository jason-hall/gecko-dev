--- conflicted
+++ resolved
@@ -126,11 +126,7 @@
 }
 
 void
-<<<<<<< HEAD
-Assembler::executableCopy(uint8_t* buffer, bool flushICache = true)
-=======
 Assembler::executableCopy(uint8_t* buffer, bool flushICache)
->>>>>>> a17af05f
 {
     MOZ_ASSERT(isFinished);
     m_buffer.executableCopy(buffer);
