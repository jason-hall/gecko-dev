--- conflicted
+++ resolved
@@ -763,11 +763,7 @@
     MOZ_MUST_USE bool splitAndRequeueBundles(LiveBundle* bundle,
                                              const LiveBundleVector& newBundles);
     MOZ_MUST_USE bool spill(LiveBundle* bundle);
-<<<<<<< HEAD
-    MOZ_MUST_USE bool tryAllocatingRegistersForSpillBundles();
-=======
     AVOID_INLINE_FOR_DEBUGGING MOZ_MUST_USE bool tryAllocatingRegistersForSpillBundles();
->>>>>>> a17af05f
 
     bool isReusedInput(LUse* use, LNode* ins, bool considerCopy);
     bool isRegisterUse(UsePosition* use, LNode* ins, bool considerCopy = false);
