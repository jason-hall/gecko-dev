/* -*- Mode: C++; tab-width: 8; indent-tabs-mode: nil; c-basic-offset: 4 -*-
 * vim: set ts=8 sts=4 et sw=4 tw=99:
 * This Source Code Form is subject to the terms of the Mozilla Public
 * License, v. 2.0. If a copy of the MPL was not distributed with this
 * file, You can obtain one at http://mozilla.org/MPL/2.0/. */

#include "jit/JitOptions.h"
#include "mozilla/TypeTraits.h"

#include <cstdlib>
#include "jsfun.h"
using namespace js;
using namespace js::jit;

using mozilla::Maybe;

namespace js {
namespace jit {

DefaultJitOptions JitOptions;

static void Warn(const char* env, const char* value)
{
    fprintf(stderr, "Warning: I didn't understand %s=\"%s\"\n", env, value);
}

template<typename T> struct IsBool : mozilla::FalseType {};
template<> struct IsBool<bool> : mozilla::TrueType {};

static Maybe<int>
ParseInt(const char* str)
{
    char* endp;
    int retval = strtol(str, &endp, 0);
    if (*endp == '\0')
        return mozilla::Some(retval);
    return mozilla::Nothing();
}

template<typename T>
T overrideDefault(const char* param, T dflt) {
    char* str = getenv(param);
    if (!str)
        return dflt;
    if (IsBool<T>::value) {
        if (strcmp(str, "true") == 0 || strcmp(str, "yes") == 0)
            return true;
        if (strcmp(str, "false") == 0 || strcmp(str, "no") == 0)
            return false;
        Warn(param, str);
    } else {
        Maybe<int> value = ParseInt(str);
        if (value.isSome())
            return value.ref();
        Warn(param, str);
    }
    return dflt;
}

#define SET_DEFAULT(var, dflt) var = overrideDefault("JIT_OPTION_" #var, dflt)
DefaultJitOptions::DefaultJitOptions()
{
    // Whether to perform expensive graph-consistency DEBUG-only assertions.
    // It can be useful to disable this to reduce DEBUG-compile time of large
    // wasm programs.
    SET_DEFAULT(checkGraphConsistency, true);

#ifdef CHECK_OSIPOINT_REGISTERS
    // Emit extra code to verify live regs at the start of a VM call
    // are not modified before its OsiPoint.
    SET_DEFAULT(checkOsiPointRegisters, false);
#endif

    // Whether to enable extra code to perform dynamic validation of
    // RangeAnalysis results.
    SET_DEFAULT(checkRangeAnalysis, false);

    // Toggles whether IonBuilder fallbacks to a call if we fail to inline.
<<<<<<< HEAD
    SET_DEFAULT(disableInlineBacktracking, true);
=======
    SET_DEFAULT(disableInlineBacktracking, false);
>>>>>>> a17af05f

    // Toggles whether Alignment Mask Analysis is globally disabled.
    SET_DEFAULT(disableAma, false);

    // Toggles whether Effective Address Analysis is globally disabled.
    SET_DEFAULT(disableEaa, false);

    // Toggle whether eager simd unboxing is globally disabled.
    SET_DEFAULT(disableEagerSimdUnbox, false);

    // Toggles whether Edge Case Analysis is gobally disabled.
    SET_DEFAULT(disableEdgeCaseAnalysis, false);

    // Toggles whether to use flow sensitive Alias Analysis.
    SET_DEFAULT(disableFlowAA, true);

    // Toggle whether global value numbering is globally disabled.
    SET_DEFAULT(disableGvn, false);

    // Toggles whether inlining is globally disabled.
    SET_DEFAULT(disableInlining, false);

    // Toggles whether loop invariant code motion is globally disabled.
    SET_DEFAULT(disableLicm, false);

    // Toggles whether Loop Unrolling is globally disabled.
    SET_DEFAULT(disableLoopUnrolling, true);

    // Toggles wheter optimization tracking is globally disabled.
    SET_DEFAULT(disableOptimizationTracking, true);

    // Toggle whether Profile Guided Optimization is globally disabled.
    SET_DEFAULT(disablePgo, false);

    // Toggles whether instruction reordering is globally disabled.
    SET_DEFAULT(disableInstructionReordering, false);

    // Toggles whether Range Analysis is globally disabled.
    SET_DEFAULT(disableRangeAnalysis, false);

    // Toggles wheter Recover instructions is globally disabled.
    SET_DEFAULT(disableRecoverIns, false);

    // Toggle whether eager scalar replacement is globally disabled.
    SET_DEFAULT(disableScalarReplacement, false);

    // Toggles whether CacheIR stubs are used.
    SET_DEFAULT(disableCacheIR, false);

    // Toggles whether shared stubs are used in Ionmonkey.
    SET_DEFAULT(disableSharedStubs, false);

    // Toggles whether sincos optimization is globally disabled.
    // See bug984018: The MacOS is the only one that has the sincos fast.
    #if defined(XP_MACOSX)
        SET_DEFAULT(disableSincos, false);
    #else
        SET_DEFAULT(disableSincos, true);
    #endif

    // Toggles whether sink code motion is globally disabled.
    SET_DEFAULT(disableSink, true);

    // Whether functions are compiled immediately.
    SET_DEFAULT(eagerCompilation, false);

    // Whether IonBuilder should prefer IC generation above specialized MIR.
    SET_DEFAULT(forceInlineCaches, false);

    // Toggles whether large scripts are rejected.
    SET_DEFAULT(limitScriptSize, true);

    // Toggles whether functions may be entered at loop headers.
    SET_DEFAULT(osr, true);

    // Whether to enable extra code to perform dynamic validations.
    SET_DEFAULT(runExtraChecks, false);

    // How many invocations or loop iterations are needed before functions
    // are compiled with the baseline compiler.
    SET_DEFAULT(baselineWarmUpThreshold, 10);

    // Number of exception bailouts (resuming into catch/finally block) before
    // we invalidate and forbid Ion compilation.
    SET_DEFAULT(exceptionBailoutThreshold, 10);

    // Number of bailouts without invalidation before we set
    // JSScript::hadFrequentBailouts and invalidate.
    SET_DEFAULT(frequentBailoutThreshold, 10);

    // Whether to run all debug checks in debug builds.
    // Disabling might make it more enjoyable to run JS in debug builds.
    SET_DEFAULT(fullDebugChecks, true);

    // How many actual arguments are accepted on the C stack.
    SET_DEFAULT(maxStackArgs, 4096);

    // How many times we will try to enter a script via OSR before
    // invalidating the script.
    SET_DEFAULT(osrPcMismatchesBeforeRecompile, 6000);

    // The bytecode length limit for small function.
    SET_DEFAULT(smallFunctionMaxBytecodeLength_, 130);

    // An artificial testing limit for the maximum supported offset of
    // pc-relative jump and call instructions.
    SET_DEFAULT(jumpThreshold, UINT32_MAX);

    // Whether the (ARM) simulators should always interrupt before executing any
    // instruction.
    SET_DEFAULT(simulatorAlwaysInterrupt, false);

    // Branch pruning heuristic is based on a scoring system, which is look at
    // different metrics and provide a score. The score is computed as a
    // projection where each factor defines the weight of each metric. Then this
    // score is compared against a threshold to prevent a branch from being
    // removed.
    SET_DEFAULT(branchPruningHitCountFactor, 1);
    SET_DEFAULT(branchPruningInstFactor, 10);
    SET_DEFAULT(branchPruningBlockSpanFactor, 100);
    SET_DEFAULT(branchPruningEffectfulInstFactor, 3500);
    SET_DEFAULT(branchPruningThreshold, 4000);

    // Force how many invocation or loop iterations are needed before compiling
    // a function with the highest ionmonkey optimization level.
    // (i.e. OptimizationLevel_Normal)
    const char* forcedDefaultIonWarmUpThresholdEnv = "JIT_OPTION_forcedDefaultIonWarmUpThreshold";
    if (const char* env = getenv(forcedDefaultIonWarmUpThresholdEnv)) {
        Maybe<int> value = ParseInt(env);
        if (value.isSome())
            forcedDefaultIonWarmUpThreshold.emplace(value.ref());
        else
            Warn(forcedDefaultIonWarmUpThresholdEnv, env);
    }

    // Same but for compiling small functions.
    const char* forcedDefaultIonSmallFunctionWarmUpThresholdEnv =
        "JIT_OPTION_forcedDefaultIonSmallFunctionWarmUpThreshold";
    if (const char* env = getenv(forcedDefaultIonSmallFunctionWarmUpThresholdEnv)) {
        Maybe<int> value = ParseInt(env);
        if (value.isSome())
            forcedDefaultIonSmallFunctionWarmUpThreshold.emplace(value.ref());
        else
            Warn(forcedDefaultIonSmallFunctionWarmUpThresholdEnv, env);
    }

    // Force the used register allocator instead of letting the optimization
    // pass decide.
    const char* forcedRegisterAllocatorEnv = "JIT_OPTION_forcedRegisterAllocator";
    if (const char* env = getenv(forcedRegisterAllocatorEnv)) {
        forcedRegisterAllocator = LookupRegisterAllocator(env);
        if (!forcedRegisterAllocator.isSome())
            Warn(forcedRegisterAllocatorEnv, env);
    }

    // Toggles whether unboxed plain objects can be created by the VM.
    SET_DEFAULT(disableUnboxedObjects, false);

    // Test whether Atomics are allowed in asm.js code.
    SET_DEFAULT(asmJSAtomicsEnable, false);

    // Test whether wasm int64 / double NaN bits testing is enabled.
    SET_DEFAULT(wasmTestMode, false);

    // Test whether wasm bounds check should always be generated.
    SET_DEFAULT(wasmAlwaysCheckBounds, false);

    // Toggles the optimization whereby offsets are folded into loads and not
    // included in the bounds check.
    SET_DEFAULT(wasmFoldOffsets, true);

    // Until which wasm bytecode size should we accumulate functions, in order
    // to compile efficiently on helper threads. Baseline code compiles much
    // faster than Ion code so use scaled thresholds (see also bug 1320374).
    SET_DEFAULT(wasmBatchBaselineThreshold, 10000);
    SET_DEFAULT(wasmBatchIonThreshold, 1100);

    // Determines whether we suppress using signal handlers
    // for interrupting jit-ed code. This is used only for testing.
    SET_DEFAULT(ionInterruptWithoutSignals, false);
}

bool
DefaultJitOptions::isSmallFunction(JSScript* script) const
{
    return script->length() <= smallFunctionMaxBytecodeLength_;
}

void
DefaultJitOptions::enableGvn(bool enable)
{
    disableGvn = !enable;
}

void
DefaultJitOptions::setEagerCompilation()
{
    eagerCompilation = true;
    baselineWarmUpThreshold = 0;
    forcedDefaultIonWarmUpThreshold.reset();
    forcedDefaultIonWarmUpThreshold.emplace(0);
    forcedDefaultIonSmallFunctionWarmUpThreshold.reset();
    forcedDefaultIonSmallFunctionWarmUpThreshold.emplace(0);
}

void
DefaultJitOptions::setCompilerWarmUpThreshold(uint32_t warmUpThreshold)
{
    forcedDefaultIonWarmUpThreshold.reset();
    forcedDefaultIonWarmUpThreshold.emplace(warmUpThreshold);
    forcedDefaultIonSmallFunctionWarmUpThreshold.reset();
    forcedDefaultIonSmallFunctionWarmUpThreshold.emplace(warmUpThreshold);

    // Undo eager compilation
    if (eagerCompilation && warmUpThreshold != 0) {
        jit::DefaultJitOptions defaultValues;
        eagerCompilation = false;
        baselineWarmUpThreshold = defaultValues.baselineWarmUpThreshold;
    }
}

void
DefaultJitOptions::resetCompilerWarmUpThreshold()
{
    forcedDefaultIonWarmUpThreshold.reset();

    // Undo eager compilation
    if (eagerCompilation) {
        jit::DefaultJitOptions defaultValues;
        eagerCompilation = false;
        baselineWarmUpThreshold = defaultValues.baselineWarmUpThreshold;
    }
}

} // namespace jit
} // namespace js<|MERGE_RESOLUTION|>--- conflicted
+++ resolved
@@ -76,11 +76,7 @@
     SET_DEFAULT(checkRangeAnalysis, false);
 
     // Toggles whether IonBuilder fallbacks to a call if we fail to inline.
-<<<<<<< HEAD
-    SET_DEFAULT(disableInlineBacktracking, true);
-=======
     SET_DEFAULT(disableInlineBacktracking, false);
->>>>>>> a17af05f
 
     // Toggles whether Alignment Mask Analysis is globally disabled.
     SET_DEFAULT(disableAma, false);
