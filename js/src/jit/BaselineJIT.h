/* -*- Mode: C++; tab-width: 8; indent-tabs-mode: nil; c-basic-offset: 4 -*-
 * vim: set ts=8 sts=4 et sw=4 tw=99:
 * This Source Code Form is subject to the terms of the Mozilla Public
 * License, v. 2.0. If a copy of the MPL was not distributed with this
 * file, You can obtain one at http://mozilla.org/MPL/2.0/. */

#ifndef jit_BaselineJIT_h
#define jit_BaselineJIT_h

#include "mozilla/MemoryReporting.h"

#include "jscntxt.h"
#include "jscompartment.h"

#include "ds/LifoAlloc.h"
#include "jit/Bailouts.h"
#include "jit/IonCode.h"
#include "jit/MacroAssembler.h"
#include "vm/TraceLogging.h"

namespace js {
namespace jit {

class StackValue;
class BaselineICEntry;
class ICStub;
class ControlFlowGraph;

class PCMappingSlotInfo
{
    uint8_t slotInfo_;

  public:
    // SlotInfo encoding:
    //  Bits 0 & 1: number of slots at top of stack which are unsynced.
    //  Bits 2 & 3: SlotLocation of top slot value (only relevant if numUnsynced > 0).
    //  Bits 3 & 4: SlotLocation of next slot value (only relevant if numUnsynced > 1).
    enum SlotLocation { SlotInR0 = 0, SlotInR1 = 1, SlotIgnore = 3 };

    PCMappingSlotInfo()
      : slotInfo_(0)
    { }

    explicit PCMappingSlotInfo(uint8_t slotInfo)
      : slotInfo_(slotInfo)
    { }

    static inline bool ValidSlotLocation(SlotLocation loc) {
        return (loc == SlotInR0) || (loc == SlotInR1) || (loc == SlotIgnore);
    }

    static SlotLocation ToSlotLocation(const StackValue* stackVal);

    inline static PCMappingSlotInfo MakeSlotInfo() { return PCMappingSlotInfo(0); }

    inline static PCMappingSlotInfo MakeSlotInfo(SlotLocation topSlotLoc) {
        MOZ_ASSERT(ValidSlotLocation(topSlotLoc));
        return PCMappingSlotInfo(1 | (topSlotLoc << 2));
    }

    inline static PCMappingSlotInfo MakeSlotInfo(SlotLocation topSlotLoc, SlotLocation nextSlotLoc) {
        MOZ_ASSERT(ValidSlotLocation(topSlotLoc));
        MOZ_ASSERT(ValidSlotLocation(nextSlotLoc));
        return PCMappingSlotInfo(2 | (topSlotLoc << 2) | (nextSlotLoc) << 4);
    }

    inline unsigned numUnsynced() const {
        return slotInfo_ & 0x3;
    }
    inline SlotLocation topSlotLocation() const {
        return static_cast<SlotLocation>((slotInfo_ >> 2) & 0x3);
    }
    inline SlotLocation nextSlotLocation() const {
        return static_cast<SlotLocation>((slotInfo_ >> 4) & 0x3);
    }
    inline uint8_t toByte() const {
        return slotInfo_;
    }
};

// A CompactBuffer is used to store native code offsets (relative to the
// previous pc) and PCMappingSlotInfo bytes. To allow binary search into this
// table, we maintain a second table of "index" entries. Every X ops, the
// compiler will add an index entry, so that from the index entry to the
// actual native code offset, we have to iterate at most X times.
struct PCMappingIndexEntry
{
    // jsbytecode offset.
    uint32_t pcOffset;

    // Native code offset.
    uint32_t nativeOffset;

    // Offset in the CompactBuffer where data for pcOffset starts.
    uint32_t bufferOffset;
};

// Describes a single wasm::ImportExit which jumps (via an import with
// the given index) directly to a BaselineScript or IonScript.
struct DependentWasmImport
{
    wasm::Instance* instance;
    size_t importIndex;

    DependentWasmImport(wasm::Instance& instance, size_t importIndex)
      : instance(&instance),
        importIndex(importIndex)
    { }
};

struct BaselineScript
{
  public:
    // Largest script that the baseline compiler will attempt to compile.
#if defined(JS_CODEGEN_ARM)
    // ARM branches can only reach 32MB, and the macroassembler doesn't mitigate
    // that limitation. Use a stricter limit on the acceptable script size to
    // avoid crashing when branches go out of range.
    static const uint32_t MAX_JSSCRIPT_LENGTH = 1000000u;
#else
    static const uint32_t MAX_JSSCRIPT_LENGTH = 0x0fffffffu;
#endif

    // Limit the locals on a given script so that stack check on baseline frames
    // doesn't overflow a uint32_t value.
    // (MAX_JSSCRIPT_SLOTS * sizeof(Value)) must fit within a uint32_t.
    static const uint32_t MAX_JSSCRIPT_SLOTS = 0xffffu;

  private:
    // Code pointer containing the actual method.
    HeapPtr<JitCode*> method_;

    // For functions with a call object, template objects to use for the call
    // object and decl env object (linked via the call object's enclosing
    // scope).
    HeapPtr<EnvironmentObject*> templateEnv_;

    // Allocated space for fallback stubs.
    FallbackICStubSpace fallbackStubSpace_;

    // If non-null, the list of wasm::Modules that contain an optimized call
    // directly to this script.
    Vector<DependentWasmImport>* dependentWasmImports_;

    // Native code offset right before the scope chain is initialized.
    uint32_t prologueOffset_;

    // Native code offset right before the frame is popped and the method
    // returned from.
    uint32_t epilogueOffset_;

    // The offsets for the toggledJump instructions for profiler instrumentation.
    uint32_t profilerEnterToggleOffset_;
    uint32_t profilerExitToggleOffset_;

    // The offsets and event used for Tracelogger toggling.
#ifdef JS_TRACE_LOGGING
# ifdef DEBUG
    bool traceLoggerScriptsEnabled_;
    bool traceLoggerEngineEnabled_;
# endif
    TraceLoggerEvent traceLoggerScriptEvent_;
#endif

    // Native code offsets right after the debug prologue VM call returns, or
    // would have returned. This offset is recorded even when debug mode is
    // off to aid on-stack debug mode recompilation.
    //
    // We don't need one for the debug epilogue because that always happens
    // right before the epilogue, so we just use the epilogue offset.
    uint32_t postDebugPrologueOffset_;

  public:
    enum Flag {
        // Flag set by JSScript::argumentsOptimizationFailed. Similar to
        // JSScript::needsArgsObj_, but can be read from JIT code.
        NEEDS_ARGS_OBJ = 1 << 0,

        // Flag set when discarding JIT code, to indicate this script is
        // on the stack and should not be discarded.
        ACTIVE = 1 << 1,

        // Flag set when the script contains any writes to its on-stack
        // (rather than call object stored) arguments.
        MODIFIES_ARGUMENTS = 1 << 2,

        // Flag set when compiled for use with Debugger. Handles various
        // Debugger hooks and compiles toggled calls for traps.
        HAS_DEBUG_INSTRUMENTATION = 1 << 3,

        // Flag set if this script has ever been Ion compiled, either directly
        // or inlined into another script. This is cleared when the script's
        // type information or caches are cleared.
        ION_COMPILED_OR_INLINED = 1 << 4,

        // Flag is set if this script has profiling instrumentation turned on.
        PROFILER_INSTRUMENTATION_ON = 1 << 5,

        // Whether this script uses its environment chain. This is currently
        // determined by the BytecodeAnalysis and cached on the BaselineScript
        // for IonBuilder.
        USES_ENVIRONMENT_CHAIN = 1 << 6,
    };

  private:
    uint32_t flags_;

  private:
    void trace(JSTracer* trc);

    uint32_t icEntriesOffset_;
    uint32_t icEntries_;

    uint32_t pcMappingIndexOffset_;
    uint32_t pcMappingIndexEntries_;

    uint32_t pcMappingOffset_;
    uint32_t pcMappingSize_;

    // List mapping indexes of bytecode type sets to the offset of the opcode
    // they correspond to, for use by TypeScript::BytecodeTypes.
    uint32_t bytecodeTypeMapOffset_;

    // For generator scripts, we store the native code address for each yield
    // instruction.
    uint32_t yieldEntriesOffset_;

    // By default tracelogger is disabled. Therefore we disable the logging code
    // by default. We store the offsets we must patch to enable the logging.
    uint32_t traceLoggerToggleOffsetsOffset_;
    uint32_t numTraceLoggerToggleOffsets_;

    // The total bytecode length of all scripts we inlined when we Ion-compiled
    // this script. 0 if Ion did not compile this script or if we didn't inline
    // anything.
    uint16_t inlinedBytecodeLength_;

    // The max inlining depth where we can still inline all functions we inlined
    // when we Ion-compiled this script. This starts as UINT8_MAX, since we have
    // no data yet, and won't affect inlining heuristics in that case. The value
    // is updated when we Ion-compile this script. See makeInliningDecision for
    // more info.
    uint8_t maxInliningDepth_;

    // An ion compilation that is ready, but isn't linked yet.
    IonBuilder *pendingBuilder_;

    ControlFlowGraph* controlFlowGraph_;

  public:
    // Do not call directly, use BaselineScript::New. This is public for cx->new_.
    BaselineScript(uint32_t prologueOffset, uint32_t epilogueOffset,
                   uint32_t profilerEnterToggleOffset,
                   uint32_t profilerExitToggleOffset,
                   uint32_t postDebugPrologueOffset);

    ~BaselineScript() {
        // The contents of the fallback stub space are removed and freed
        // separately after the next minor GC. See BaselineScript::Destroy.
        MOZ_ASSERT(fallbackStubSpace_.isEmpty());
    }

    static BaselineScript* New(JSScript* jsscript,
                               uint32_t prologueOffset, uint32_t epilogueOffset,
                               uint32_t profilerEnterToggleOffset,
                               uint32_t profilerExitToggleOffset,
                               uint32_t postDebugPrologueOffset,
                               size_t icEntries,
                               size_t pcMappingIndexEntries, size_t pcMappingSize,
                               size_t bytecodeTypeMapEntries,
                               size_t yieldEntries,
                               size_t traceLoggerToggleOffsetEntries);

    static void Trace(JSTracer* trc, BaselineScript* script);
    static void Destroy(FreeOp* fop, BaselineScript* script);

    void purgeOptimizedStubs(Zone* zone);

    static inline size_t offsetOfMethod() {
        return offsetof(BaselineScript, method_);
    }

    void addSizeOfIncludingThis(mozilla::MallocSizeOf mallocSizeOf, size_t* data,
                                size_t* fallbackStubs) const {
        *data += mallocSizeOf(this);

        // |data| already includes the ICStubSpace itself, so use
        // sizeOfExcludingThis.
        *fallbackStubs += fallbackStubSpace_.sizeOfExcludingThis(mallocSizeOf);
    }

    bool active() const {
        return flags_ & ACTIVE;
    }
    void setActive() {
        flags_ |= ACTIVE;
    }
    void resetActive() {
        flags_ &= ~ACTIVE;
    }

    void setNeedsArgsObj() {
        flags_ |= NEEDS_ARGS_OBJ;
    }

    void setModifiesArguments() {
        flags_ |= MODIFIES_ARGUMENTS;
    }
    bool modifiesArguments() {
        return flags_ & MODIFIES_ARGUMENTS;
    }

    void setHasDebugInstrumentation() {
        flags_ |= HAS_DEBUG_INSTRUMENTATION;
    }
    bool hasDebugInstrumentation() const {
        return flags_ & HAS_DEBUG_INSTRUMENTATION;
    }

    void setIonCompiledOrInlined() {
        flags_ |= ION_COMPILED_OR_INLINED;
    }
    void clearIonCompiledOrInlined() {
        flags_ &= ~ION_COMPILED_OR_INLINED;
    }
    bool ionCompiledOrInlined() const {
        return flags_ & ION_COMPILED_OR_INLINED;
    }

    void setUsesEnvironmentChain() {
        flags_ |= USES_ENVIRONMENT_CHAIN;
    }
    bool usesEnvironmentChain() const {
        return flags_ & USES_ENVIRONMENT_CHAIN;
    }

    uint32_t prologueOffset() const {
        return prologueOffset_;
    }
    uint8_t* prologueEntryAddr() const {
        return method_->raw() + prologueOffset_;
    }

    uint32_t epilogueOffset() const {
        return epilogueOffset_;
    }
    uint8_t* epilogueEntryAddr() const {
        return method_->raw() + epilogueOffset_;
    }

    uint32_t postDebugPrologueOffset() const {
        return postDebugPrologueOffset_;
    }
    uint8_t* postDebugPrologueAddr() const {
        return method_->raw() + postDebugPrologueOffset_;
    }

    BaselineICEntry* icEntryList() {
        return (BaselineICEntry*)(reinterpret_cast<uint8_t*>(this) + icEntriesOffset_);
    }
    uint8_t** yieldEntryList() {
        return (uint8_t**)(reinterpret_cast<uint8_t*>(this) + yieldEntriesOffset_);
    }
    PCMappingIndexEntry* pcMappingIndexEntryList() {
        return (PCMappingIndexEntry*)(reinterpret_cast<uint8_t*>(this) + pcMappingIndexOffset_);
    }
    uint8_t* pcMappingData() {
        return reinterpret_cast<uint8_t*>(this) + pcMappingOffset_;
    }
    FallbackICStubSpace* fallbackStubSpace() {
        return &fallbackStubSpace_;
    }

    JitCode* method() const {
        return method_;
    }
    void setMethod(JitCode* code) {
        MOZ_ASSERT(!method_);
        method_ = code;
    }

    EnvironmentObject* templateEnvironment() const {
        return templateEnv_;
    }
    void setTemplateEnvironment(EnvironmentObject* templateEnv) {
        MOZ_ASSERT(!templateEnv_);
        templateEnv_ = templateEnv;
    }

    bool containsCodeAddress(uint8_t* addr) const {
        return method()->raw() <= addr && addr <= method()->raw() + method()->instructionsSize();
    }

<<<<<<< HEAD
=======
    BaselineICEntry* maybeICEntryFromPCOffset(uint32_t pcOffset);
    BaselineICEntry* maybeICEntryFromPCOffset(uint32_t pcOffset,
                                              BaselineICEntry* prevLookedUpEntry);

>>>>>>> a17af05f
    BaselineICEntry& icEntry(size_t index);
    BaselineICEntry& icEntryFromReturnOffset(CodeOffset returnOffset);
    BaselineICEntry& icEntryFromPCOffset(uint32_t pcOffset);
    BaselineICEntry& icEntryFromPCOffset(uint32_t pcOffset, BaselineICEntry* prevLookedUpEntry);
    BaselineICEntry& callVMEntryFromPCOffset(uint32_t pcOffset);
    BaselineICEntry& stackCheckICEntry(bool earlyCheck);
    BaselineICEntry& warmupCountICEntry();
    BaselineICEntry& icEntryFromReturnAddress(uint8_t* returnAddr);
    uint8_t* returnAddressForIC(const BaselineICEntry& ent);

    size_t numICEntries() const {
        return icEntries_;
    }

    void copyICEntries(JSScript* script, const BaselineICEntry* entries, MacroAssembler& masm);
    void adoptFallbackStubs(FallbackICStubSpace* stubSpace);

    void copyYieldAndAwaitEntries(JSScript* script, Vector<uint32_t>& yieldAndAwaitOffsets);

    PCMappingIndexEntry& pcMappingIndexEntry(size_t index);
    CompactBufferReader pcMappingReader(size_t indexEntry);

    size_t numPCMappingIndexEntries() const {
        return pcMappingIndexEntries_;
    }

    void copyPCMappingIndexEntries(const PCMappingIndexEntry* entries);
    void copyPCMappingEntries(const CompactBufferWriter& entries);

    uint8_t* nativeCodeForPC(JSScript* script, jsbytecode* pc,
                             PCMappingSlotInfo* slotInfo = nullptr);

    // Return the bytecode offset for a given native code address. Be careful
    // when using this method: we don't emit code for some bytecode ops, so
    // the result may not be accurate.
    jsbytecode* approximatePcForNativeAddress(JSScript* script, uint8_t* nativeAddress);

    MOZ_MUST_USE bool addDependentWasmImport(JSContext* cx, wasm::Instance& instance, uint32_t idx);
    void removeDependentWasmImport(wasm::Instance& instance, uint32_t idx);
    void unlinkDependentWasmImports(FreeOp* fop);
    void clearDependentWasmImports();

    // Toggle debug traps (used for breakpoints and step mode) in the script.
    // If |pc| is nullptr, toggle traps for all ops in the script. Else, only
    // toggle traps at |pc|.
    void toggleDebugTraps(JSScript* script, jsbytecode* pc);

    void toggleProfilerInstrumentation(bool enable);
    bool isProfilerInstrumentationOn() const {
        return flags_ & PROFILER_INSTRUMENTATION_ON;
    }

#ifdef JS_TRACE_LOGGING
    void initTraceLogger(JSRuntime* runtime, JSScript* script, const Vector<CodeOffset>& offsets);
    void toggleTraceLoggerScripts(JSRuntime* runtime, JSScript* script, bool enable);
    void toggleTraceLoggerEngine(bool enable);

    static size_t offsetOfTraceLoggerScriptEvent() {
        return offsetof(BaselineScript, traceLoggerScriptEvent_);
    }

    uint32_t* traceLoggerToggleOffsets() {
        MOZ_ASSERT(traceLoggerToggleOffsetsOffset_);
        return reinterpret_cast<uint32_t*>(reinterpret_cast<uint8_t*>(this) +
                                           traceLoggerToggleOffsetsOffset_);
    }
#endif

    void noteAccessedGetter(uint32_t pcOffset);
    void noteHasDenseAdd(uint32_t pcOffset);

    static size_t offsetOfFlags() {
        return offsetof(BaselineScript, flags_);
    }
    static size_t offsetOfYieldEntriesOffset() {
        return offsetof(BaselineScript, yieldEntriesOffset_);
    }

    static void writeBarrierPre(Zone* zone, BaselineScript* script);

    uint32_t* bytecodeTypeMap() {
        MOZ_ASSERT(bytecodeTypeMapOffset_);
        return reinterpret_cast<uint32_t*>(reinterpret_cast<uint8_t*>(this) + bytecodeTypeMapOffset_);
    }

    uint8_t maxInliningDepth() const {
        return maxInliningDepth_;
    }
    void setMaxInliningDepth(uint32_t depth) {
        MOZ_ASSERT(depth <= UINT8_MAX);
        maxInliningDepth_ = depth;
    }
    void resetMaxInliningDepth() {
        maxInliningDepth_ = UINT8_MAX;
    }

    uint16_t inlinedBytecodeLength() const {
        return inlinedBytecodeLength_;
    }
    void setInlinedBytecodeLength(uint32_t len) {
        if (len > UINT16_MAX)
            len = UINT16_MAX;
        inlinedBytecodeLength_ = len;
    }

    bool hasPendingIonBuilder() const {
        return !!pendingBuilder_;
    }

    js::jit::IonBuilder* pendingIonBuilder() {
        MOZ_ASSERT(hasPendingIonBuilder());
        return pendingBuilder_;
    }
    void setPendingIonBuilder(JSRuntime* maybeRuntime, JSScript* script, js::jit::IonBuilder* builder) {
        MOZ_ASSERT(script->baselineScript() == this);
        MOZ_ASSERT(!builder || !hasPendingIonBuilder());

        if (script->isIonCompilingOffThread())
            script->setIonScript(maybeRuntime, ION_PENDING_SCRIPT);

        pendingBuilder_ = builder;

        // lazy linking cannot happen during asmjs to ion.
        clearDependentWasmImports();

        script->updateBaselineOrIonRaw(maybeRuntime);
    }
    void removePendingIonBuilder(JSScript* script) {
        setPendingIonBuilder(nullptr, script, nullptr);
        if (script->maybeIonScript() == ION_PENDING_SCRIPT)
            script->setIonScript(nullptr, nullptr);
    }

    const ControlFlowGraph* controlFlowGraph() const {
        return controlFlowGraph_;
    }

    void setControlFlowGraph(ControlFlowGraph* controlFlowGraph) {
        controlFlowGraph_ = controlFlowGraph;
    }

};
static_assert(sizeof(BaselineScript) % sizeof(uintptr_t) == 0,
              "The data attached to the script must be aligned for fast JIT access.");

inline bool
IsBaselineEnabled(JSContext* cx)
{
#ifdef JS_CODEGEN_NONE
    return false;
#else
    return cx->options().baseline();
#endif
}

MethodStatus
CanEnterBaselineMethod(JSContext* cx, RunState& state);

MethodStatus
CanEnterBaselineAtBranch(JSContext* cx, InterpreterFrame* fp, bool newType);

JitExecStatus
EnterBaselineMethod(JSContext* cx, RunState& state);

JitExecStatus
EnterBaselineAtBranch(JSContext* cx, InterpreterFrame* fp, jsbytecode* pc);

void
FinishDiscardBaselineScript(FreeOp* fop, JSScript* script);

void
AddSizeOfBaselineData(JSScript* script, mozilla::MallocSizeOf mallocSizeOf, size_t* data,
                      size_t* fallbackStubs);

void
ToggleBaselineProfiling(JSRuntime* runtime, bool enable);

void
ToggleBaselineTraceLoggerScripts(JSRuntime* runtime, bool enable);
void
ToggleBaselineTraceLoggerEngine(JSRuntime* runtime, bool enable);

struct BaselineBailoutInfo
{
    // Pointer into the current C stack, where overwriting will start.
    uint8_t* incomingStack;

    // The top and bottom heapspace addresses of the reconstructed stack
    // which will be copied to the bottom.
    uint8_t* copyStackTop;
    uint8_t* copyStackBottom;

    // Fields to store the top-of-stack baseline values that are held
    // in registers.  The setR0 and setR1 fields are flags indicating
    // whether each one is initialized.
    uint32_t setR0;
    Value valueR0;
    uint32_t setR1;
    Value valueR1;

    // The value of the frame pointer register on resume.
    void* resumeFramePtr;

    // The native code address to resume into.
    void* resumeAddr;

    // The bytecode pc where we will resume.
    jsbytecode* resumePC;

    // The bytecode pc of try block and fault block.
    jsbytecode* tryPC;
    jsbytecode* faultPC;

    // If resuming into a TypeMonitor IC chain, this field holds the
    // address of the first stub in that chain.  If this field is
    // set, then the actual jitcode resumed into is the jitcode for
    // the first stub, not the resumeAddr above.  The resumeAddr
    // above, in this case, is pushed onto the stack so that the
    // TypeMonitor chain can tail-return into the main jitcode when done.
    ICStub* monitorStub;

    // Number of baseline frames to push on the stack.
    uint32_t numFrames;

    // If Ion bailed out on a global script before it could perform the global
    // declaration conflicts check. In such cases the baseline script is
    // resumed at the first pc instead of the prologue, so an extra flag is
    // needed to perform the check.
    bool checkGlobalDeclarationConflicts;

    // The bailout kind.
    BailoutKind bailoutKind;
};

uint32_t
BailoutIonToBaseline(JSContext* cx, JitActivation* activation, const JSJitFrameIter& iter,
                     bool invalidate, BaselineBailoutInfo** bailoutInfo,
                     const ExceptionBailoutInfo* exceptionInfo);

// Mark baseline scripts on the stack as active, so that they are not discarded
// during GC.
void
MarkActiveBaselineScripts(Zone* zone);

MethodStatus
BaselineCompile(JSContext* cx, JSScript* script, bool forceDebugInstrumentation = false);

} // namespace jit
} // namespace js

namespace JS {

template <>
struct DeletePolicy<js::jit::BaselineScript>
{
    explicit DeletePolicy(JSRuntime* rt) : rt_(rt) {}
    void operator()(const js::jit::BaselineScript* script);

  private:
    JSRuntime* rt_;
};

} // namespace JS

#endif /* jit_BaselineJIT_h */<|MERGE_RESOLUTION|>--- conflicted
+++ resolved
@@ -391,13 +391,10 @@
         return method()->raw() <= addr && addr <= method()->raw() + method()->instructionsSize();
     }
 
-<<<<<<< HEAD
-=======
     BaselineICEntry* maybeICEntryFromPCOffset(uint32_t pcOffset);
     BaselineICEntry* maybeICEntryFromPCOffset(uint32_t pcOffset,
                                               BaselineICEntry* prevLookedUpEntry);
 
->>>>>>> a17af05f
     BaselineICEntry& icEntry(size_t index);
     BaselineICEntry& icEntryFromReturnOffset(CodeOffset returnOffset);
     BaselineICEntry& icEntryFromPCOffset(uint32_t pcOffset);
