--- conflicted
+++ resolved
@@ -7,7 +7,6 @@
 #include "jit/Safepoints.h"
 
 #include "mozilla/MathAlgorithms.h"
-#include "mozilla/SizePrintfMacros.h"
 
 #include "jit/BitSet.h"
 #include "jit/JitSpewer.h"
@@ -32,11 +31,7 @@
 uint32_t
 SafepointWriter::startEntry()
 {
-<<<<<<< HEAD
-    JitSpew(JitSpew_Safepoints, "Encoding safepoint (position %" PRIuSIZE "):", stream_.length());
-=======
     JitSpew(JitSpew_Safepoints, "Encoding safepoint (position %zu):", stream_.length());
->>>>>>> a17af05f
     return uint32_t(stream_.length());
 }
 
