/* -*- Mode: C++; tab-width: 8; indent-tabs-mode: nil; c-basic-offset: 4 -*-
 * vim: set ts=8 sts=4 et sw=4 tw=99:
 * This Source Code Form is subject to the terms of the Mozilla Public
 * License, v. 2.0. If a copy of the MPL was not distributed with this
 * file, You can obtain one at http://mozilla.org/MPL/2.0/. */

#include "jit/mips32/MacroAssembler-mips32.h"

#include "mozilla/DebugOnly.h"
#include "mozilla/MathAlgorithms.h"

#include "jit/Bailouts.h"
#include "jit/BaselineFrame.h"
#include "jit/JitFrames.h"
#include "jit/MacroAssembler.h"
#include "jit/mips32/Simulator-mips32.h"
#include "jit/MoveEmitter.h"
#include "jit/SharedICRegisters.h"

#include "jit/MacroAssembler-inl.h"

using namespace js;
using namespace jit;

using mozilla::Abs;

static const int32_t PAYLOAD_OFFSET = NUNBOX32_PAYLOAD_OFFSET;
static const int32_t TAG_OFFSET = NUNBOX32_TYPE_OFFSET;

static_assert(sizeof(intptr_t) == 4, "Not 64-bit clean.");

void
MacroAssemblerMIPSCompat::convertBoolToInt32(Register src, Register dest)
{
    // Note that C++ bool is only 1 byte, so zero extend it to clear the
    // higher-order bits.
    ma_and(dest, src, Imm32(0xff));
}

void
MacroAssemblerMIPSCompat::convertInt32ToDouble(Register src, FloatRegister dest)
{
    as_mtc1(src, dest);
    as_cvtdw(dest, dest);
}

void
MacroAssemblerMIPSCompat::convertInt32ToDouble(const Address& src, FloatRegister dest)
{
    ma_ls(dest, src);
    as_cvtdw(dest, dest);
}

void
MacroAssemblerMIPSCompat::convertInt32ToDouble(const BaseIndex& src, FloatRegister dest)
{
    computeScaledAddress(src, ScratchRegister);
    convertInt32ToDouble(Address(ScratchRegister, src.offset), dest);
}

void
MacroAssemblerMIPSCompat::convertUInt32ToDouble(Register src, FloatRegister dest)
{
    // We use SecondScratchDoubleReg because MacroAssembler::loadFromTypedArray
    // calls with ScratchDoubleReg as dest.
    MOZ_ASSERT(dest != SecondScratchDoubleReg);

    // Subtract INT32_MIN to get a positive number
    ma_subu(ScratchRegister, src, Imm32(INT32_MIN));

    // Convert value
    as_mtc1(ScratchRegister, dest);
    as_cvtdw(dest, dest);

    // Add unsigned value of INT32_MIN
    ma_lid(SecondScratchDoubleReg, 2147483648.0);
    as_addd(dest, dest, SecondScratchDoubleReg);
}

static const double TO_DOUBLE_HIGH_SCALE = 0x100000000;

bool
MacroAssemblerMIPSCompat::convertUInt64ToDoubleNeedsTemp()
{
    return false;
}

void
MacroAssemblerMIPSCompat::convertUInt64ToDouble(Register64 src, FloatRegister dest, Register temp)
{
    MOZ_ASSERT(temp == Register::Invalid());
    convertUInt32ToDouble(src.high, dest);
    loadConstantDouble(TO_DOUBLE_HIGH_SCALE, ScratchDoubleReg);
    asMasm().mulDouble(ScratchDoubleReg, dest);
    convertUInt32ToDouble(src.low, ScratchDoubleReg);
    asMasm().addDouble(ScratchDoubleReg, dest);
}

void
MacroAssemblerMIPSCompat::convertUInt32ToFloat32(Register src, FloatRegister dest)
{
    Label positive, done;
    ma_b(src, src, &positive, NotSigned, ShortJump);

    // We cannot do the same as convertUInt32ToDouble because float32 doesn't
    // have enough precision.
    convertUInt32ToDouble(src, dest);
    convertDoubleToFloat32(dest, dest);
    ma_b(&done, ShortJump);

    bind(&positive);
    convertInt32ToFloat32(src, dest);

    bind(&done);
}

void
MacroAssemblerMIPSCompat::convertDoubleToFloat32(FloatRegister src, FloatRegister dest)
{
    as_cvtsd(dest, src);
}

// Checks whether a double is representable as a 32-bit integer. If so, the
// integer is written to the output register. Otherwise, a bailout is taken to
// the given snapshot. This function overwrites the scratch float register.
void
MacroAssemblerMIPSCompat::convertDoubleToInt32(FloatRegister src, Register dest,
                                         Label* fail, bool negativeZeroCheck)
{
    if (negativeZeroCheck) {
        moveFromDoubleHi(src, dest);
        moveFromDoubleLo(src, ScratchRegister);
        as_movn(dest, zero, ScratchRegister);
        ma_b(dest, Imm32(INT32_MIN), fail, Assembler::Equal);
    }

    // Convert double to int, then convert back and check if we have the
    // same number.
    as_cvtwd(ScratchDoubleReg, src);
    as_mfc1(dest, ScratchDoubleReg);
    as_cvtdw(ScratchDoubleReg, ScratchDoubleReg);
    ma_bc1d(src, ScratchDoubleReg, fail, Assembler::DoubleNotEqualOrUnordered);
}

// Checks whether a float32 is representable as a 32-bit integer. If so, the
// integer is written to the output register. Otherwise, a bailout is taken to
// the given snapshot. This function overwrites the scratch float register.
void
MacroAssemblerMIPSCompat::convertFloat32ToInt32(FloatRegister src, Register dest,
                                          Label* fail, bool negativeZeroCheck)
{
    if (negativeZeroCheck) {
        moveFromFloat32(src, dest);
        ma_b(dest, Imm32(INT32_MIN), fail, Assembler::Equal);
    }

    // Converting the floating point value to an integer and then converting it
    // back to a float32 would not work, as float to int32 conversions are
    // clamping (e.g. float(INT32_MAX + 1) would get converted into INT32_MAX
    // and then back to float(INT32_MAX + 1)).  If this ever happens, we just
    // bail out.
    as_cvtws(ScratchFloat32Reg, src);
    as_mfc1(dest, ScratchFloat32Reg);
    as_cvtsw(ScratchFloat32Reg, ScratchFloat32Reg);
    ma_bc1s(src, ScratchFloat32Reg, fail, Assembler::DoubleNotEqualOrUnordered);

    // Bail out in the clamped cases.
    ma_b(dest, Imm32(INT32_MAX), fail, Assembler::Equal);
}

void
MacroAssemblerMIPSCompat::convertFloat32ToDouble(FloatRegister src, FloatRegister dest)
{
    as_cvtds(dest, src);
}

void
MacroAssemblerMIPSCompat::convertInt32ToFloat32(Register src, FloatRegister dest)
{
    as_mtc1(src, dest);
    as_cvtsw(dest, dest);
}

void
MacroAssemblerMIPSCompat::convertInt32ToFloat32(const Address& src, FloatRegister dest)
{
    ma_ls(dest, src);
    as_cvtsw(dest, dest);
}

void
MacroAssemblerMIPS::ma_li(Register dest, CodeOffset* label)
{
    BufferOffset bo = m_buffer.nextOffset();
    ma_liPatchable(dest, ImmWord(/* placeholder */ 0));
    label->bind(bo.getOffset());
}

void
MacroAssemblerMIPS::ma_li(Register dest, ImmWord imm)
{
    ma_li(dest, Imm32(uint32_t(imm.value)));
}

void
MacroAssemblerMIPS::ma_liPatchable(Register dest, ImmPtr imm)
{
    ma_liPatchable(dest, ImmWord(uintptr_t(imm.value)));
}

void
MacroAssemblerMIPS::ma_liPatchable(Register dest, ImmWord imm)
{
    ma_liPatchable(dest, Imm32(int32_t(imm.value)));
}

// Arithmetic-based ops.

// Add.
template <typename L>
void
MacroAssemblerMIPS::ma_addTestOverflow(Register rd, Register rs, Register rt, L overflow)
{
    Label goodAddition;
    as_addu(rd, rs, rt);

    as_xor(ScratchRegister, rs, rt); // If different sign, no overflow
    ma_b(ScratchRegister, Imm32(0), &goodAddition, Assembler::LessThan, ShortJump);

    // If different sign, then overflow
    as_xor(ScratchRegister, rs, rd);
    ma_b(ScratchRegister, Imm32(0), overflow, Assembler::LessThan);

    bind(&goodAddition);
}

template void
MacroAssemblerMIPS::ma_addTestOverflow<Label*>(Register rd, Register rs,
                                               Register rt, Label* overflow);
template void
MacroAssemblerMIPS::ma_addTestOverflow<wasm::TrapDesc>(Register rd, Register rs, Register rt,
                                                       wasm::TrapDesc overflow);

template <typename L>
void
MacroAssemblerMIPS::ma_addTestOverflow(Register rd, Register rs, Imm32 imm, L overflow)
{
    // Check for signed range because of as_addiu
    // Check for unsigned range because of as_xori
    if (Imm16::IsInSignedRange(imm.value) && Imm16::IsInUnsignedRange(imm.value)) {
        Label goodAddition;
        as_addiu(rd, rs, imm.value);

        // If different sign, no overflow
        as_xori(ScratchRegister, rs, imm.value);
        ma_b(ScratchRegister, Imm32(0), &goodAddition, Assembler::LessThan, ShortJump);

        // If different sign, then overflow
        as_xor(ScratchRegister, rs, rd);
        ma_b(ScratchRegister, Imm32(0), overflow, Assembler::LessThan);

        bind(&goodAddition);
    } else {
        ma_li(ScratchRegister, imm);
        ma_addTestOverflow(rd, rs, ScratchRegister, overflow);
    }
}

template void
MacroAssemblerMIPS::ma_addTestOverflow<Label*>(Register rd, Register rs,
                                               Imm32 imm, Label* overflow);
template void
MacroAssemblerMIPS::ma_addTestOverflow<wasm::TrapDesc>(Register rd, Register rs, Imm32 imm,
                                                       wasm::TrapDesc overflow);

// Subtract.
void
MacroAssemblerMIPS::ma_subTestOverflow(Register rd, Register rs, Register rt, Label* overflow)
{
    Label goodSubtraction;
    // Use second scratch. The instructions generated by ma_b don't use the
    // second scratch register.
    as_subu(rd, rs, rt);

    as_xor(ScratchRegister, rs, rt); // If same sign, no overflow
    ma_b(ScratchRegister, Imm32(0), &goodSubtraction, Assembler::GreaterThanOrEqual, ShortJump);

    // If different sign, then overflow
    as_xor(ScratchRegister, rs, rd);
    ma_b(ScratchRegister, Imm32(0), overflow, Assembler::LessThan);

    bind(&goodSubtraction);
}

// Memory.

void
MacroAssemblerMIPS::ma_load(Register dest, Address address,
                            LoadStoreSize size, LoadStoreExtension extension)
{
    int16_t encodedOffset;
    Register base;

    if (isLoongson() && ZeroExtend != extension &&
        !Imm16::IsInSignedRange(address.offset))
    {
        ma_li(ScratchRegister, Imm32(address.offset));
        base = address.base;

        switch (size) {
          case SizeByte:
            as_gslbx(dest, base, ScratchRegister, 0);
            break;
          case SizeHalfWord:
            as_gslhx(dest, base, ScratchRegister, 0);
            break;
          case SizeWord:
            as_gslwx(dest, base, ScratchRegister, 0);
            break;
          case SizeDouble:
            as_gsldx(dest, base, ScratchRegister, 0);
            break;
          default:
            MOZ_CRASH("Invalid argument for ma_load");
        }
        return;
    }

    if (!Imm16::IsInSignedRange(address.offset)) {
        ma_li(ScratchRegister, Imm32(address.offset));
        as_addu(ScratchRegister, address.base, ScratchRegister);
        base = ScratchRegister;
        encodedOffset = Imm16(0).encode();
    } else {
        encodedOffset = Imm16(address.offset).encode();
        base = address.base;
    }

    switch (size) {
      case SizeByte:
        if (ZeroExtend == extension)
            as_lbu(dest, base, encodedOffset);
        else
            as_lb(dest, base, encodedOffset);
        break;
      case SizeHalfWord:
        if (ZeroExtend == extension)
            as_lhu(dest, base, encodedOffset);
        else
            as_lh(dest, base, encodedOffset);
        break;
      case SizeWord:
        as_lw(dest, base, encodedOffset);
        break;
      default:
        MOZ_CRASH("Invalid argument for ma_load");
    }
}

void
MacroAssemblerMIPS::ma_store(Register data, Address address, LoadStoreSize size,
                             LoadStoreExtension extension)
{
    int16_t encodedOffset;
    Register base;

    if (isLoongson() && !Imm16::IsInSignedRange(address.offset)) {
        ma_li(ScratchRegister, Imm32(address.offset));
        base = address.base;

        switch (size) {
          case SizeByte:
            as_gssbx(data, base, ScratchRegister, 0);
            break;
          case SizeHalfWord:
            as_gsshx(data, base, ScratchRegister, 0);
            break;
          case SizeWord:
            as_gsswx(data, base, ScratchRegister, 0);
            break;
          case SizeDouble:
            as_gssdx(data, base, ScratchRegister, 0);
            break;
          default:
            MOZ_CRASH("Invalid argument for ma_store");
        }
        return;
    }

    if (!Imm16::IsInSignedRange(address.offset)) {
        ma_li(ScratchRegister, Imm32(address.offset));
        as_addu(ScratchRegister, address.base, ScratchRegister);
        base = ScratchRegister;
        encodedOffset = Imm16(0).encode();
    } else {
        encodedOffset = Imm16(address.offset).encode();
        base = address.base;
    }

    switch (size) {
      case SizeByte:
        as_sb(data, base, encodedOffset);
        break;
      case SizeHalfWord:
        as_sh(data, base, encodedOffset);
        break;
      case SizeWord:
        as_sw(data, base, encodedOffset);
        break;
      default:
        MOZ_CRASH("Invalid argument for ma_store");
    }
}

void
MacroAssemblerMIPSCompat::computeScaledAddress(const BaseIndex& address, Register dest)
{
    int32_t shift = Imm32::ShiftOf(address.scale).value;
    if (shift) {
        ma_sll(ScratchRegister, address.index, Imm32(shift));
        as_addu(dest, address.base, ScratchRegister);
    } else {
        as_addu(dest, address.base, address.index);
    }
}

// Shortcut for when we know we're transferring 32 bits of data.
void
MacroAssemblerMIPS::ma_lw(Register data, Address address)
{
    ma_load(data, address, SizeWord);
}

void
MacroAssemblerMIPS::ma_sw(Register data, Address address)
{
    ma_store(data, address, SizeWord);
}

void
MacroAssemblerMIPS::ma_sw(Imm32 imm, Address address)
{
    MOZ_ASSERT(address.base != ScratchRegister);
    ma_li(ScratchRegister, imm);

    if (Imm16::IsInSignedRange(address.offset)) {
        as_sw(ScratchRegister, address.base, address.offset);
    } else {
        MOZ_ASSERT(address.base != SecondScratchReg);

        ma_li(SecondScratchReg, Imm32(address.offset));
        as_addu(SecondScratchReg, address.base, SecondScratchReg);
        as_sw(ScratchRegister, SecondScratchReg, 0);
    }
}

void
MacroAssemblerMIPS::ma_sw(Register data, BaseIndex& address)
{
    ma_store(data, address, SizeWord);
}

void
MacroAssemblerMIPS::ma_pop(Register r)
{
    as_lw(r, StackPointer, 0);
    as_addiu(StackPointer, StackPointer, sizeof(intptr_t));
}

void
MacroAssemblerMIPS::ma_push(Register r)
{
    if (r == sp) {
        // Pushing sp requires one more instruction.
        ma_move(ScratchRegister, sp);
        r = ScratchRegister;
    }

    as_addiu(StackPointer, StackPointer, -sizeof(intptr_t));
    as_sw(r, StackPointer, 0);
}

// Branches when done from within mips-specific code.
void
MacroAssemblerMIPS::ma_b(Register lhs, Address addr, Label* label, Condition c, JumpKind jumpKind)
{
    MOZ_ASSERT(lhs != ScratchRegister);
    ma_lw(ScratchRegister, addr);
    ma_b(lhs, ScratchRegister, label, c, jumpKind);
}

void
MacroAssemblerMIPS::ma_b(Address addr, Imm32 imm, Label* label, Condition c, JumpKind jumpKind)
{
    ma_lw(SecondScratchReg, addr);
    ma_b(SecondScratchReg, imm, label, c, jumpKind);
}

void
MacroAssemblerMIPS::ma_b(Address addr, ImmGCPtr imm, Label* label, Condition c, JumpKind jumpKind)
{
    ma_lw(SecondScratchReg, addr);
    ma_b(SecondScratchReg, imm, label, c, jumpKind);
}

void
MacroAssemblerMIPS::ma_bal(Label* label, DelaySlotFill delaySlotFill)
{
    spew("branch .Llabel %p\n", label);
    if (label->bound()) {
        // Generate the long jump for calls because return address has to be
        // the address after the reserved block.
        addLongJump(nextOffset());
        ma_liPatchable(ScratchRegister, Imm32(label->offset()));
        as_jalr(ScratchRegister);
        if (delaySlotFill == FillDelaySlot)
            as_nop();
        return;
    }

    // Second word holds a pointer to the next branch in label's chain.
    uint32_t nextInChain = label->used() ? label->offset() : LabelBase::INVALID_OFFSET;

    // Make the whole branch continous in the buffer.
    m_buffer.ensureSpace(4 * sizeof(uint32_t));

    spew("bal .Llabel %p\n", label);
    BufferOffset bo = writeInst(getBranchCode(BranchIsCall).encode());
    writeInst(nextInChain);
    if (!oom())
        label->use(bo.getOffset());
    // Leave space for long jump.
    as_nop();
    if (delaySlotFill == FillDelaySlot)
        as_nop();
}

void
MacroAssemblerMIPS::branchWithCode(InstImm code, Label* label, JumpKind jumpKind)
{
    spew("branch .Llabel %p", label);
    MOZ_ASSERT(code.encode() != InstImm(op_regimm, zero, rt_bgezal, BOffImm16(0)).encode());
    InstImm inst_beq = InstImm(op_beq, zero, zero, BOffImm16(0));

    if (label->bound()) {
        int32_t offset = label->offset() - m_buffer.nextOffset().getOffset();

        if (BOffImm16::IsInRange(offset))
            jumpKind = ShortJump;

        if (jumpKind == ShortJump) {
            MOZ_ASSERT(BOffImm16::IsInRange(offset));
            code.setBOffImm16(BOffImm16(offset));
#ifdef JS_JITSPEW
            decodeBranchInstAndSpew(code);
#endif
            writeInst(code.encode());
            as_nop();
            return;
        }

        if (code.encode() == inst_beq.encode()) {
            // Handle long jump
            addLongJump(nextOffset());
            ma_liPatchable(ScratchRegister, Imm32(label->offset()));
            as_jr(ScratchRegister);
            as_nop();
            return;
        }

        // Handle long conditional branch
        spew("invert branch .Llabel %p", label);
        InstImm code_r = invertBranch(code, BOffImm16(5 * sizeof(uint32_t)));
#ifdef JS_JITSPEW
        decodeBranchInstAndSpew(code_r);
#endif
        writeInst(code_r.encode());

        // No need for a "nop" here because we can clobber scratch.
        addLongJump(nextOffset());
        ma_liPatchable(ScratchRegister, Imm32(label->offset()));
        as_jr(ScratchRegister);
        as_nop();
        return;
    }

    // Generate open jump and link it to a label.

    // Second word holds a pointer to the next branch in label's chain.
    uint32_t nextInChain = label->used() ? label->offset() : LabelBase::INVALID_OFFSET;

    if (jumpKind == ShortJump) {
        // Make the whole branch continous in the buffer.
        m_buffer.ensureSpace(2 * sizeof(uint32_t));

        // Indicate that this is short jump with offset 4.
        code.setBOffImm16(BOffImm16(4));
#ifdef JS_JITSPEW
        decodeBranchInstAndSpew(code);
#endif
        BufferOffset bo = writeInst(code.encode());
        writeInst(nextInChain);
        if (!oom())
            label->use(bo.getOffset());
        return;
    }

    bool conditional = code.encode() != inst_beq.encode();

    // Make the whole branch continous in the buffer.
    m_buffer.ensureSpace((conditional ? 5 : 4) * sizeof(uint32_t));

#ifdef JS_JITSPEW
    decodeBranchInstAndSpew(code);
#endif
    BufferOffset bo = writeInst(code.encode());
    writeInst(nextInChain);
    if (!oom())
        label->use(bo.getOffset());
    // Leave space for potential long jump.
    as_nop();
    as_nop();
    if (conditional)
        as_nop();
}

void
MacroAssemblerMIPS::ma_cmp_set(Register rd, Register rs, Address addr, Condition c)
{
    ma_lw(ScratchRegister, addr);
    ma_cmp_set(rd, rs, ScratchRegister, c);
}

void
MacroAssemblerMIPS::ma_cmp_set(Register dst, Address lhs, Register rhs, Condition c)
{
    ma_lw(ScratchRegister, lhs);
    ma_cmp_set(dst, ScratchRegister, rhs, c);
}

// fp instructions
void
MacroAssemblerMIPS::ma_lid(FloatRegister dest, double value)
{
    struct DoubleStruct {
        uint32_t lo;
        uint32_t hi;
    } ;
    DoubleStruct intStruct = mozilla::BitwiseCast<DoubleStruct>(value);

    // put hi part of 64 bit value into the odd register
    if (intStruct.hi == 0) {
        moveToDoubleHi(zero, dest);
    } else {
        ma_li(ScratchRegister, Imm32(intStruct.hi));
        moveToDoubleHi(ScratchRegister, dest);
    }

    // put low part of 64 bit value into the even register
    if (intStruct.lo == 0) {
        moveToDoubleLo(zero, dest);
    } else {
        ma_li(ScratchRegister, Imm32(intStruct.lo));
        moveToDoubleLo(ScratchRegister, dest);
    }
}

void
MacroAssemblerMIPS::ma_mv(FloatRegister src, ValueOperand dest)
{
    moveFromDoubleLo(src, dest.payloadReg());
    moveFromDoubleHi(src, dest.typeReg());
}

void
MacroAssemblerMIPS::ma_mv(ValueOperand src, FloatRegister dest)
{
    moveToDoubleLo(src.payloadReg(), dest);
    moveToDoubleHi(src.typeReg(), dest);
}

void
MacroAssemblerMIPS::ma_ls(FloatRegister ft, Address address)
{
    if (Imm16::IsInSignedRange(address.offset)) {
        as_ls(ft, address.base, address.offset);
    } else {
        MOZ_ASSERT(address.base != ScratchRegister);
        ma_li(ScratchRegister, Imm32(address.offset));
        if (isLoongson()) {
            as_gslsx(ft, address.base, ScratchRegister, 0);
        } else {
            as_addu(ScratchRegister, address.base, ScratchRegister);
            as_ls(ft, ScratchRegister, 0);
        }
    }
}

void
MacroAssemblerMIPS::ma_ld(FloatRegister ft, Address address)
{
    // Use single precision load instructions so we don't have to worry about
    // alignment.

    int32_t off2 = address.offset + TAG_OFFSET;
    if (Imm16::IsInSignedRange(address.offset) && Imm16::IsInSignedRange(off2)) {
        as_ls(ft, address.base, address.offset);
        as_ls(getOddPair(ft), address.base, off2);
    } else {
        MOZ_ASSERT(address.base != ScratchRegister);
        ma_li(ScratchRegister, Imm32(address.offset));
        as_addu(ScratchRegister, address.base, ScratchRegister);
        as_ls(ft, ScratchRegister, PAYLOAD_OFFSET);
        as_ls(getOddPair(ft), ScratchRegister, TAG_OFFSET);
    }
}

void
MacroAssemblerMIPS::ma_sd(FloatRegister ft, Address address)
{
    int32_t off2 = address.offset + TAG_OFFSET;
    if (Imm16::IsInSignedRange(address.offset) && Imm16::IsInSignedRange(off2)) {
        as_ss(ft, address.base, address.offset);
        as_ss(getOddPair(ft), address.base, off2);
    } else {
        MOZ_ASSERT(address.base != ScratchRegister);
        ma_li(ScratchRegister, Imm32(address.offset));
        as_addu(ScratchRegister, address.base, ScratchRegister);
        as_ss(ft, ScratchRegister, PAYLOAD_OFFSET);
        as_ss(getOddPair(ft), ScratchRegister, TAG_OFFSET);
    }
}

void
MacroAssemblerMIPS::ma_ss(FloatRegister ft, Address address)
{
    if (Imm16::IsInSignedRange(address.offset)) {
        as_ss(ft, address.base, address.offset);
    } else {
        MOZ_ASSERT(address.base != ScratchRegister);
        ma_li(ScratchRegister, Imm32(address.offset));
        if (isLoongson()) {
            as_gsssx(ft, address.base, ScratchRegister, 0);
        } else {
            as_addu(ScratchRegister, address.base, ScratchRegister);
            as_ss(ft, ScratchRegister, 0);
        }
    }
}

void
MacroAssemblerMIPS::ma_pop(FloatRegister fs)
{
    ma_ld(fs.doubleOverlay(0), Address(StackPointer, 0));
    as_addiu(StackPointer, StackPointer, sizeof(double));
}

void
MacroAssemblerMIPS::ma_push(FloatRegister fs)
{
    as_addiu(StackPointer, StackPointer, -sizeof(double));
    ma_sd(fs.doubleOverlay(0), Address(StackPointer, 0));
}

bool
MacroAssemblerMIPSCompat::buildOOLFakeExitFrame(void* fakeReturnAddr)
{
    uint32_t descriptor = MakeFrameDescriptor(asMasm().framePushed(), JitFrame_IonJS,
                                              ExitFrameLayout::Size());

    asMasm().Push(Imm32(descriptor)); // descriptor_
    asMasm().Push(ImmPtr(fakeReturnAddr));

    return true;
}

void
MacroAssemblerMIPSCompat::move32(Imm32 imm, Register dest)
{
    ma_li(dest, imm);
}

void
MacroAssemblerMIPSCompat::move32(Register src, Register dest)
{
    ma_move(dest, src);
}

void
MacroAssemblerMIPSCompat::movePtr(Register src, Register dest)
{
    ma_move(dest, src);
}
void
MacroAssemblerMIPSCompat::movePtr(ImmWord imm, Register dest)
{
    ma_li(dest, imm);
}

void
MacroAssemblerMIPSCompat::movePtr(ImmGCPtr imm, Register dest)
{
    ma_li(dest, imm);
}

void
MacroAssemblerMIPSCompat::movePtr(ImmPtr imm, Register dest)
{
    movePtr(ImmWord(uintptr_t(imm.value)), dest);
}
void
MacroAssemblerMIPSCompat::movePtr(wasm::SymbolicAddress imm, Register dest)
{
    append(wasm::SymbolicAccess(CodeOffset(nextOffset().getOffset()), imm));
    ma_liPatchable(dest, ImmWord(-1));
}

void
MacroAssemblerMIPSCompat::load8ZeroExtend(const Address& address, Register dest)
{
    ma_load(dest, address, SizeByte, ZeroExtend);
}

void
MacroAssemblerMIPSCompat::load8ZeroExtend(const BaseIndex& src, Register dest)
{
    ma_load(dest, src, SizeByte, ZeroExtend);
}

void
MacroAssemblerMIPSCompat::load8SignExtend(const Address& address, Register dest)
{
    ma_load(dest, address, SizeByte, SignExtend);
}

void
MacroAssemblerMIPSCompat::load8SignExtend(const BaseIndex& src, Register dest)
{
    ma_load(dest, src, SizeByte, SignExtend);
}

void
MacroAssemblerMIPSCompat::load16ZeroExtend(const Address& address, Register dest)
{
    ma_load(dest, address, SizeHalfWord, ZeroExtend);
}

void
MacroAssemblerMIPSCompat::load16ZeroExtend(const BaseIndex& src, Register dest)
{
    ma_load(dest, src, SizeHalfWord, ZeroExtend);
}

void
MacroAssemblerMIPSCompat::load16SignExtend(const Address& address, Register dest)
{
    ma_load(dest, address, SizeHalfWord, SignExtend);
}

void
MacroAssemblerMIPSCompat::load16SignExtend(const BaseIndex& src, Register dest)
{
    ma_load(dest, src, SizeHalfWord, SignExtend);
}

void
MacroAssemblerMIPSCompat::load32(const Address& address, Register dest)
{
    ma_load(dest, address, SizeWord);
}

void
MacroAssemblerMIPSCompat::load32(const BaseIndex& address, Register dest)
{
    ma_load(dest, address, SizeWord);
}

void
MacroAssemblerMIPSCompat::load32(AbsoluteAddress address, Register dest)
{
    movePtr(ImmPtr(address.addr), ScratchRegister);
    load32(Address(ScratchRegister, 0), dest);
}

void
MacroAssemblerMIPSCompat::load32(wasm::SymbolicAddress address, Register dest)
{
    movePtr(address, ScratchRegister);
    load32(Address(ScratchRegister, 0), dest);
}

void
MacroAssemblerMIPSCompat::loadPtr(const Address& address, Register dest)
{
    ma_load(dest, address, SizeWord);
}

void
MacroAssemblerMIPSCompat::loadPtr(const BaseIndex& src, Register dest)
{
    ma_load(dest, src, SizeWord);
}

void
MacroAssemblerMIPSCompat::loadPtr(AbsoluteAddress address, Register dest)
{
    movePtr(ImmPtr(address.addr), ScratchRegister);
    loadPtr(Address(ScratchRegister, 0), dest);
}

void
MacroAssemblerMIPSCompat::loadPtr(wasm::SymbolicAddress address, Register dest)
{
    movePtr(address, ScratchRegister);
    loadPtr(Address(ScratchRegister, 0), dest);
}

void
MacroAssemblerMIPSCompat::loadPrivate(const Address& address, Register dest)
{
    ma_lw(dest, Address(address.base, address.offset + PAYLOAD_OFFSET));
}

void
MacroAssemblerMIPSCompat::loadDouble(const Address& address, FloatRegister dest)
{
    ma_ld(dest, address);
}

void
MacroAssemblerMIPSCompat::loadDouble(const BaseIndex& src, FloatRegister dest)
{
    computeScaledAddress(src, SecondScratchReg);
    ma_ld(dest, Address(SecondScratchReg, src.offset));
}

void
MacroAssemblerMIPSCompat::loadUnalignedDouble(const BaseIndex& src, Register temp,
                                              FloatRegister dest)
{
    computeScaledAddress(src, SecondScratchReg);

    if (Imm16::IsInSignedRange(src.offset) && Imm16::IsInSignedRange(src.offset + 7)) {
        as_lwl(temp, SecondScratchReg, src.offset + INT64LOW_OFFSET + 3);
        as_lwr(temp, SecondScratchReg, src.offset + INT64LOW_OFFSET);
        moveToDoubleLo(temp, dest);
        as_lwl(temp, SecondScratchReg, src.offset + INT64HIGH_OFFSET + 3);
        as_lwr(temp, SecondScratchReg, src.offset + INT64HIGH_OFFSET);
        moveToDoubleHi(temp, dest);
    } else {
        ma_li(ScratchRegister, Imm32(src.offset));
        as_daddu(ScratchRegister, SecondScratchReg, ScratchRegister);
        as_lwl(temp, ScratchRegister, INT64LOW_OFFSET + 3);
        as_lwr(temp, ScratchRegister, INT64LOW_OFFSET);
        moveToDoubleLo(temp, dest);
        as_lwl(temp, ScratchRegister, INT64HIGH_OFFSET + 3);
        as_lwr(temp, ScratchRegister, INT64HIGH_OFFSET);
        moveToDoubleHi(temp, dest);
    }
}

void
MacroAssemblerMIPSCompat::loadFloatAsDouble(const Address& address, FloatRegister dest)
{
    ma_ls(dest, address);
    as_cvtds(dest, dest);
}

void
MacroAssemblerMIPSCompat::loadFloatAsDouble(const BaseIndex& src, FloatRegister dest)
{
    loadFloat32(src, dest);
    as_cvtds(dest, dest);
}

void
MacroAssemblerMIPSCompat::loadFloat32(const Address& address, FloatRegister dest)
{
    ma_ls(dest, address);
}

void
MacroAssemblerMIPSCompat::loadFloat32(const BaseIndex& src, FloatRegister dest)
{
    computeScaledAddress(src, SecondScratchReg);
    ma_ls(dest, Address(SecondScratchReg, src.offset));
}

void
MacroAssemblerMIPSCompat::loadUnalignedFloat32(const BaseIndex& src, Register temp,
                                               FloatRegister dest)
{
    computeScaledAddress(src, SecondScratchReg);

    if (Imm16::IsInSignedRange(src.offset) && Imm16::IsInSignedRange(src.offset + 3)) {
        as_lwl(temp, SecondScratchReg, src.offset + 3);
        as_lwr(temp, SecondScratchReg, src.offset);
    } else {
        ma_li(ScratchRegister, Imm32(src.offset));
        as_daddu(ScratchRegister, SecondScratchReg, ScratchRegister);
        as_lwl(temp, ScratchRegister, 3);
        as_lwr(temp, ScratchRegister, 0);
    }

    moveToFloat32(temp, dest);
}

void
MacroAssemblerMIPSCompat::store8(Imm32 imm, const Address& address)
{
    ma_li(SecondScratchReg, imm);
    ma_store(SecondScratchReg, address, SizeByte);
}

void
MacroAssemblerMIPSCompat::store8(Register src, const Address& address)
{
    ma_store(src, address, SizeByte);
}

void
MacroAssemblerMIPSCompat::store8(Imm32 imm, const BaseIndex& dest)
{
    ma_store(imm, dest, SizeByte);
}

void
MacroAssemblerMIPSCompat::store8(Register src, const BaseIndex& dest)
{
    ma_store(src, dest, SizeByte);
}

void
MacroAssemblerMIPSCompat::store16(Imm32 imm, const Address& address)
{
    ma_li(SecondScratchReg, imm);
    ma_store(SecondScratchReg, address, SizeHalfWord);
}

void
MacroAssemblerMIPSCompat::store16(Register src, const Address& address)
{
    ma_store(src, address, SizeHalfWord);
}

void
MacroAssemblerMIPSCompat::store16(Imm32 imm, const BaseIndex& dest)
{
    ma_store(imm, dest, SizeHalfWord);
}

void
MacroAssemblerMIPSCompat::store16(Register src, const BaseIndex& address)
{
    ma_store(src, address, SizeHalfWord);
}

void
MacroAssemblerMIPSCompat::store32(Register src, AbsoluteAddress address)
{
    movePtr(ImmPtr(address.addr), ScratchRegister);
    store32(src, Address(ScratchRegister, 0));
}

void
MacroAssemblerMIPSCompat::store32(Register src, const Address& address)
{
    ma_store(src, address, SizeWord);
}

void
MacroAssemblerMIPSCompat::store32(Imm32 src, const Address& address)
{
    move32(src, SecondScratchReg);
    ma_store(SecondScratchReg, address, SizeWord);
}

void
MacroAssemblerMIPSCompat::store32(Imm32 imm, const BaseIndex& dest)
{
    ma_store(imm, dest, SizeWord);
}

void
MacroAssemblerMIPSCompat::store32(Register src, const BaseIndex& dest)
{
    ma_store(src, dest, SizeWord);
}

template <typename T>
void
MacroAssemblerMIPSCompat::storePtr(ImmWord imm, T address)
{
    ma_li(SecondScratchReg, imm);
    ma_store(SecondScratchReg, address, SizeWord);
}

template void MacroAssemblerMIPSCompat::storePtr<Address>(ImmWord imm, Address address);
template void MacroAssemblerMIPSCompat::storePtr<BaseIndex>(ImmWord imm, BaseIndex address);

template <typename T>
void
MacroAssemblerMIPSCompat::storePtr(ImmPtr imm, T address)
{
    storePtr(ImmWord(uintptr_t(imm.value)), address);
}

template void MacroAssemblerMIPSCompat::storePtr<Address>(ImmPtr imm, Address address);
template void MacroAssemblerMIPSCompat::storePtr<BaseIndex>(ImmPtr imm, BaseIndex address);

template <typename T>
void
MacroAssemblerMIPSCompat::storePtr(ImmGCPtr imm, T address)
{
    movePtr(imm, SecondScratchReg);
    storePtr(SecondScratchReg, address);
}

template void MacroAssemblerMIPSCompat::storePtr<Address>(ImmGCPtr imm, Address address);
template void MacroAssemblerMIPSCompat::storePtr<BaseIndex>(ImmGCPtr imm, BaseIndex address);

void
MacroAssemblerMIPSCompat::storePtr(Register src, const Address& address)
{
    ma_store(src, address, SizeWord);
}

void
MacroAssemblerMIPSCompat::storePtr(Register src, const BaseIndex& address)
{
    ma_store(src, address, SizeWord);
}

void
MacroAssemblerMIPSCompat::storePtr(Register src, AbsoluteAddress dest)
{
    movePtr(ImmPtr(dest.addr), ScratchRegister);
    storePtr(src, Address(ScratchRegister, 0));
}

void
MacroAssemblerMIPSCompat::storeUnalignedFloat32(FloatRegister src, Register temp,
                                                const BaseIndex& dest)
{
    computeScaledAddress(dest, SecondScratchReg);
    moveFromFloat32(src, temp);

    if (Imm16::IsInSignedRange(dest.offset) && Imm16::IsInSignedRange(dest.offset + 3)) {
        as_swl(temp, SecondScratchReg, dest.offset + 3);
        as_swr(temp, SecondScratchReg, dest.offset);
    } else {
        ma_li(ScratchRegister, Imm32(dest.offset));
        as_daddu(ScratchRegister, SecondScratchReg, ScratchRegister);
        as_swl(temp, ScratchRegister, 3);
        as_swr(temp, ScratchRegister, 0);
    }
}

void
MacroAssemblerMIPSCompat::storeUnalignedDouble(FloatRegister src, Register temp,
                                               const BaseIndex& dest)
{
    computeScaledAddress(dest, SecondScratchReg);

    if (Imm16::IsInSignedRange(dest.offset) && Imm16::IsInSignedRange(dest.offset + 7)) {
        moveFromDoubleLo(src, temp);
        as_swl(temp, SecondScratchReg, dest.offset + INT64LOW_OFFSET + 3);
        as_swr(temp, SecondScratchReg, dest.offset + INT64LOW_OFFSET);
        moveFromDoubleHi(src, temp);
        as_swl(temp, SecondScratchReg, dest.offset + INT64HIGH_OFFSET + 3);
        as_swr(temp, SecondScratchReg, dest.offset + INT64HIGH_OFFSET);
    } else {
        ma_li(ScratchRegister, Imm32(dest.offset));
        as_daddu(ScratchRegister, SecondScratchReg, ScratchRegister);
        moveFromDoubleLo(src, temp);
        as_swl(temp, ScratchRegister, INT64LOW_OFFSET + 3);
        as_swr(temp, ScratchRegister, INT64LOW_OFFSET);
        moveFromDoubleHi(src, temp);
        as_swl(temp, ScratchRegister, INT64HIGH_OFFSET + 3);
        as_swr(temp, ScratchRegister, INT64HIGH_OFFSET);
    }
}

// Note: this function clobbers the input register.
void
MacroAssembler::clampDoubleToUint8(FloatRegister input, Register output)
{
    MOZ_ASSERT(input != ScratchDoubleReg);
    Label positive, done;

    // <= 0 or NaN --> 0
    zeroDouble(ScratchDoubleReg);
    branchDouble(DoubleGreaterThan, input, ScratchDoubleReg, &positive);
    {
        move32(Imm32(0), output);
        jump(&done);
    }

    bind(&positive);

    // Add 0.5 and truncate.
    loadConstantDouble(0.5, ScratchDoubleReg);
    addDouble(ScratchDoubleReg, input);

    Label outOfRange;

    branchTruncateDoubleMaybeModUint32(input, output, &outOfRange);
    asMasm().branch32(Assembler::Above, output, Imm32(255), &outOfRange);
    {
        // Check if we had a tie.
        convertInt32ToDouble(output, ScratchDoubleReg);
        branchDouble(DoubleNotEqual, input, ScratchDoubleReg, &done);

        // It was a tie. Mask out the ones bit to get an even value.
        // See also js_TypedArray_uint8_clamp_double.
        and32(Imm32(~1), output);
        jump(&done);
    }

    // > 255 --> 255
    bind(&outOfRange);
    {
        move32(Imm32(255), output);
    }

    bind(&done);
}

// higher level tag testing code
Operand
MacroAssemblerMIPSCompat::ToPayload(Operand base)
{
    return Operand(Register::FromCode(base.base()), base.disp() + PAYLOAD_OFFSET);
}

Operand
MacroAssemblerMIPSCompat::ToType(Operand base)
{
    return Operand(Register::FromCode(base.base()), base.disp() + TAG_OFFSET);
}

void
MacroAssemblerMIPSCompat::testNullSet(Condition cond, const ValueOperand& value, Register dest)
{
    MOZ_ASSERT(cond == Equal || cond == NotEqual);
    ma_cmp_set(dest, value.typeReg(), ImmType(JSVAL_TYPE_NULL), cond);
}

void
MacroAssemblerMIPSCompat::testObjectSet(Condition cond, const ValueOperand& value, Register dest)
{
    MOZ_ASSERT(cond == Equal || cond == NotEqual);
    ma_cmp_set(dest, value.typeReg(), ImmType(JSVAL_TYPE_OBJECT), cond);
}

void
MacroAssemblerMIPSCompat::testUndefinedSet(Condition cond, const ValueOperand& value, Register dest)
{
    MOZ_ASSERT(cond == Equal || cond == NotEqual);
    ma_cmp_set(dest, value.typeReg(), ImmType(JSVAL_TYPE_UNDEFINED), cond);
}

// unboxing code
void
MacroAssemblerMIPSCompat::unboxNonDouble(const ValueOperand& operand, Register dest)
{
    if (operand.payloadReg() != dest)
        ma_move(dest, operand.payloadReg());
}

void
MacroAssemblerMIPSCompat::unboxNonDouble(const Address& src, Register dest)
{
    ma_lw(dest, Address(src.base, src.offset + PAYLOAD_OFFSET));
}

void
MacroAssemblerMIPSCompat::unboxNonDouble(const BaseIndex& src, Register dest)
{
    computeScaledAddress(src, SecondScratchReg);
    ma_lw(dest, Address(SecondScratchReg, src.offset + PAYLOAD_OFFSET));
}

void
MacroAssemblerMIPSCompat::unboxInt32(const ValueOperand& operand, Register dest)
{
    ma_move(dest, operand.payloadReg());
}

void
MacroAssemblerMIPSCompat::unboxInt32(const Address& src, Register dest)
{
    ma_lw(dest, Address(src.base, src.offset + PAYLOAD_OFFSET));
}

void
MacroAssemblerMIPSCompat::unboxBoolean(const ValueOperand& operand, Register dest)
{
    ma_move(dest, operand.payloadReg());
}

void
MacroAssemblerMIPSCompat::unboxBoolean(const Address& src, Register dest)
{
    ma_lw(dest, Address(src.base, src.offset + PAYLOAD_OFFSET));
}

void
MacroAssemblerMIPSCompat::unboxDouble(const ValueOperand& operand, FloatRegister dest)
{
    moveToDoubleLo(operand.payloadReg(), dest);
    moveToDoubleHi(operand.typeReg(), dest);
}

void
MacroAssemblerMIPSCompat::unboxDouble(const Address& src, FloatRegister dest)
{
    ma_lw(ScratchRegister, Address(src.base, src.offset + PAYLOAD_OFFSET));
    moveToDoubleLo(ScratchRegister, dest);
    ma_lw(ScratchRegister, Address(src.base, src.offset + TAG_OFFSET));
    moveToDoubleHi(ScratchRegister, dest);
}

void
MacroAssemblerMIPSCompat::unboxString(const ValueOperand& operand, Register dest)
{
    ma_move(dest, operand.payloadReg());
}

void
MacroAssemblerMIPSCompat::unboxString(const Address& src, Register dest)
{
    ma_lw(dest, Address(src.base, src.offset + PAYLOAD_OFFSET));
}

void
MacroAssemblerMIPSCompat::unboxObject(const ValueOperand& src, Register dest)
{
    ma_move(dest, src.payloadReg());
}

void
MacroAssemblerMIPSCompat::unboxObject(const Address& src, Register dest)
{
    ma_lw(dest, Address(src.base, src.offset + PAYLOAD_OFFSET));
}

void
MacroAssemblerMIPSCompat::unboxValue(const ValueOperand& src, AnyRegister dest)
{
    if (dest.isFloat()) {
        Label notInt32, end;
        asMasm().branchTestInt32(Assembler::NotEqual, src, &notInt32);
        convertInt32ToDouble(src.payloadReg(), dest.fpu());
        ma_b(&end, ShortJump);
        bind(&notInt32);
        unboxDouble(src, dest.fpu());
        bind(&end);
    } else if (src.payloadReg() != dest.gpr()) {
        ma_move(dest.gpr(), src.payloadReg());
    }
}

void
MacroAssemblerMIPSCompat::unboxPrivate(const ValueOperand& src, Register dest)
{
    ma_move(dest, src.payloadReg());
}

void
MacroAssemblerMIPSCompat::boxDouble(FloatRegister src, const ValueOperand& dest, FloatRegister)
{
    moveFromDoubleLo(src, dest.payloadReg());
    moveFromDoubleHi(src, dest.typeReg());
}

void
MacroAssemblerMIPSCompat::boxNonDouble(JSValueType type, Register src,
                                       const ValueOperand& dest)
{
    if (src != dest.payloadReg())
        ma_move(dest.payloadReg(), src);
    ma_li(dest.typeReg(), ImmType(type));
}

void
MacroAssemblerMIPSCompat::boolValueToDouble(const ValueOperand& operand, FloatRegister dest)
{
    convertBoolToInt32(operand.payloadReg(), ScratchRegister);
    convertInt32ToDouble(ScratchRegister, dest);
}

void
MacroAssemblerMIPSCompat::int32ValueToDouble(const ValueOperand& operand,
                                             FloatRegister dest)
{
    convertInt32ToDouble(operand.payloadReg(), dest);
}

void
MacroAssemblerMIPSCompat::boolValueToFloat32(const ValueOperand& operand,
                                             FloatRegister dest)
{

    convertBoolToInt32(operand.payloadReg(), ScratchRegister);
    convertInt32ToFloat32(ScratchRegister, dest);
}

void
MacroAssemblerMIPSCompat::int32ValueToFloat32(const ValueOperand& operand,
                                              FloatRegister dest)
{
    convertInt32ToFloat32(operand.payloadReg(), dest);
}

void
MacroAssemblerMIPSCompat::loadConstantFloat32(float f, FloatRegister dest)
{
    ma_lis(dest, f);
}

void
MacroAssemblerMIPSCompat::loadInt32OrDouble(const Address& src, FloatRegister dest)
{
    Label notInt32, end;
    // If it's an int, convert it to double.
    ma_lw(SecondScratchReg, Address(src.base, src.offset + TAG_OFFSET));
    asMasm().branchTestInt32(Assembler::NotEqual, SecondScratchReg, &notInt32);
    ma_lw(SecondScratchReg, Address(src.base, src.offset + PAYLOAD_OFFSET));
    convertInt32ToDouble(SecondScratchReg, dest);
    ma_b(&end, ShortJump);

    // Not an int, just load as double.
    bind(&notInt32);
    ma_ld(dest, src);
    bind(&end);
}

void
MacroAssemblerMIPSCompat::loadInt32OrDouble(Register base, Register index,
                                            FloatRegister dest, int32_t shift)
{
    Label notInt32, end;

    // If it's an int, convert it to double.

    computeScaledAddress(BaseIndex(base, index, ShiftToScale(shift)), SecondScratchReg);
    // Since we only have one scratch, we need to stomp over it with the tag.
    load32(Address(SecondScratchReg, TAG_OFFSET), SecondScratchReg);
    asMasm().branchTestInt32(Assembler::NotEqual, SecondScratchReg, &notInt32);

    computeScaledAddress(BaseIndex(base, index, ShiftToScale(shift)), SecondScratchReg);
    load32(Address(SecondScratchReg, PAYLOAD_OFFSET), SecondScratchReg);
    convertInt32ToDouble(SecondScratchReg, dest);
    ma_b(&end, ShortJump);

    // Not an int, just load as double.
    bind(&notInt32);
    // First, recompute the offset that had been stored in the scratch register
    // since the scratch register was overwritten loading in the type.
    computeScaledAddress(BaseIndex(base, index, ShiftToScale(shift)), SecondScratchReg);
    loadDouble(Address(SecondScratchReg, 0), dest);
    bind(&end);
}

void
MacroAssemblerMIPSCompat::loadConstantDouble(double dp, FloatRegister dest)
{
    ma_lid(dest, dp);
}

Register
MacroAssemblerMIPSCompat::extractObject(const Address& address, Register scratch)
{
    ma_lw(scratch, Address(address.base, address.offset + PAYLOAD_OFFSET));
    return scratch;
}

Register
MacroAssemblerMIPSCompat::extractTag(const Address& address, Register scratch)
{
    ma_lw(scratch, Address(address.base, address.offset + TAG_OFFSET));
    return scratch;
}

Register
MacroAssemblerMIPSCompat::extractTag(const BaseIndex& address, Register scratch)
{
    computeScaledAddress(address, scratch);
    return extractTag(Address(scratch, address.offset), scratch);
}


uint32_t
MacroAssemblerMIPSCompat::getType(const Value& val)
{
    return val.toNunboxTag();
}

void
MacroAssemblerMIPSCompat::moveData(const Value& val, Register data)
{
    if (val.isGCThing())
        ma_li(data, ImmGCPtr(val.toGCThing()));
    else
        ma_li(data, Imm32(val.toNunboxPayload()));
<<<<<<< HEAD
}

void
MacroAssemblerMIPSCompat::moveValue(const Value& val, Register type, Register data)
{
    MOZ_ASSERT(type != data);
    ma_li(type, Imm32(getType(val)));
    moveData(val, data);
}
void
MacroAssemblerMIPSCompat::moveValue(const Value& val, const ValueOperand& dest)
{
    moveValue(val, dest.typeReg(), dest.payloadReg());
=======
>>>>>>> a17af05f
}

/* There are 3 paths trough backedge jump. They are listed here in the order
 * in which instructions are executed.
 *  - The short jump is simple:
 *     b offset            # Jumps directly to target.
 *     lui at, addr1_hi    # In delay slot. Don't care about 'at' here.
 *
 *  - The long jump to loop header:
 *      b label1
 *      lui at, addr1_hi   # In delay slot. We use the value in 'at' later.
 *    label1:
 *      ori at, addr1_lo
 *      jr at
 *      lui at, addr2_hi   # In delay slot. Don't care about 'at' here.
 *
 *  - The long jump to interrupt loop:
 *      b label2
 *      lui at, addr1_hi   # In delay slot. Don't care about 'at' here.
 *    label2:
 *      lui at, addr2_hi
 *      ori at, addr2_lo
 *      jr at
 *      nop                # In delay slot.
 *
 * The backedge is done this way to avoid patching lui+ori pair while it is
 * being executed. Look also at jit::PatchBackedge().
 */
CodeOffsetJump
MacroAssemblerMIPSCompat::backedgeJump(RepatchLabel* label, Label* documentation)
{
    // Only one branch per label.
    MOZ_ASSERT(!label->used());
    uint32_t dest = label->bound() ? label->offset() : LabelBase::INVALID_OFFSET;
    BufferOffset bo = nextOffset();
    label->use(bo.getOffset());

    // Backedges are short jumps when bound, but can become long when patched.
    m_buffer.ensureSpace(8 * sizeof(uint32_t));
    if (label->bound()) {
        int32_t offset = label->offset() - bo.getOffset();
        MOZ_ASSERT(BOffImm16::IsInRange(offset));
        as_b(BOffImm16(offset));
    } else {
        // Jump to "label1" by default to jump to the loop header.
        as_b(BOffImm16(2 * sizeof(uint32_t)));
    }
    // No need for nop here. We can safely put next instruction in delay slot.
    ma_liPatchable(ScratchRegister, Imm32(dest));
    MOZ_ASSERT(nextOffset().getOffset() - bo.getOffset() == 3 * sizeof(uint32_t));
    as_jr(ScratchRegister);
    // No need for nop here. We can safely put next instruction in delay slot.
    ma_liPatchable(ScratchRegister, Imm32(dest));
    as_jr(ScratchRegister);
    as_nop();
    MOZ_ASSERT(nextOffset().getOffset() - bo.getOffset() == 8 * sizeof(uint32_t));
    return CodeOffsetJump(bo.getOffset());
}

CodeOffsetJump
MacroAssemblerMIPSCompat::jumpWithPatch(RepatchLabel* label, Label* documentation)
{
    // Only one branch per label.
    MOZ_ASSERT(!label->used());
    uint32_t dest = label->bound() ? label->offset() : LabelBase::INVALID_OFFSET;

    BufferOffset bo = nextOffset();
    label->use(bo.getOffset());
    addLongJump(bo);
    ma_liPatchable(ScratchRegister, Imm32(dest));
    as_jr(ScratchRegister);
    as_nop();
    return CodeOffsetJump(bo.getOffset());
}

/////////////////////////////////////////////////////////////////
// X86/X64-common/ARM/MIPS interface.
/////////////////////////////////////////////////////////////////
void
MacroAssemblerMIPSCompat::storeValue(ValueOperand val, Operand dst)
{
    storeValue(val, Address(Register::FromCode(dst.base()), dst.disp()));
}

void
MacroAssemblerMIPSCompat::storeValue(ValueOperand val, const BaseIndex& dest)
{
    computeScaledAddress(dest, SecondScratchReg);
    storeValue(val, Address(SecondScratchReg, dest.offset));
}

void
MacroAssemblerMIPSCompat::storeValue(JSValueType type, Register reg, BaseIndex dest)
{
    computeScaledAddress(dest, ScratchRegister);

    // Make sure that ma_sw doesn't clobber ScratchRegister
    int32_t offset = dest.offset;
    if (!Imm16::IsInSignedRange(offset)) {
        ma_li(SecondScratchReg, Imm32(offset));
        as_addu(ScratchRegister, ScratchRegister, SecondScratchReg);
        offset = 0;
    }

    storeValue(type, reg, Address(ScratchRegister, offset));
}

void
MacroAssemblerMIPSCompat::storeValue(ValueOperand val, const Address& dest)
{
    ma_sw(val.payloadReg(), Address(dest.base, dest.offset + PAYLOAD_OFFSET));
    ma_sw(val.typeReg(), Address(dest.base, dest.offset + TAG_OFFSET));
}

void
MacroAssemblerMIPSCompat::storeValue(JSValueType type, Register reg, Address dest)
{
    MOZ_ASSERT(dest.base != SecondScratchReg);

    ma_sw(reg, Address(dest.base, dest.offset + PAYLOAD_OFFSET));
    ma_li(SecondScratchReg, ImmTag(JSVAL_TYPE_TO_TAG(type)));
    ma_sw(SecondScratchReg, Address(dest.base, dest.offset + TAG_OFFSET));
}

void
MacroAssemblerMIPSCompat::storeValue(const Value& val, Address dest)
{
    MOZ_ASSERT(dest.base != SecondScratchReg);

    ma_li(SecondScratchReg, Imm32(getType(val)));
    ma_sw(SecondScratchReg, Address(dest.base, dest.offset + TAG_OFFSET));
    moveData(val, SecondScratchReg);
    ma_sw(SecondScratchReg, Address(dest.base, dest.offset + PAYLOAD_OFFSET));
}

void
MacroAssemblerMIPSCompat::storeValue(const Value& val, BaseIndex dest)
{
    computeScaledAddress(dest, ScratchRegister);

    // Make sure that ma_sw doesn't clobber ScratchRegister
    int32_t offset = dest.offset;
    if (!Imm16::IsInSignedRange(offset)) {
        ma_li(SecondScratchReg, Imm32(offset));
        as_addu(ScratchRegister, ScratchRegister, SecondScratchReg);
        offset = 0;
    }
    storeValue(val, Address(ScratchRegister, offset));
}

void
MacroAssemblerMIPSCompat::loadValue(const BaseIndex& addr, ValueOperand val)
{
    computeScaledAddress(addr, SecondScratchReg);
    loadValue(Address(SecondScratchReg, addr.offset), val);
}

void
MacroAssemblerMIPSCompat::loadValue(Address src, ValueOperand val)
{
    // Ensure that loading the payload does not erase the pointer to the
    // Value in memory.
    if (src.base != val.payloadReg()) {
        ma_lw(val.payloadReg(), Address(src.base, src.offset + PAYLOAD_OFFSET));
        ma_lw(val.typeReg(), Address(src.base, src.offset + TAG_OFFSET));
    } else {
        ma_lw(val.typeReg(), Address(src.base, src.offset + TAG_OFFSET));
        ma_lw(val.payloadReg(), Address(src.base, src.offset + PAYLOAD_OFFSET));
    }
}

void
MacroAssemblerMIPSCompat::tagValue(JSValueType type, Register payload, ValueOperand dest)
{
    MOZ_ASSERT(payload != dest.typeReg());
    ma_li(dest.typeReg(), ImmType(type));
    if (payload != dest.payloadReg())
        ma_move(dest.payloadReg(), payload);
}

void
MacroAssemblerMIPSCompat::pushValue(ValueOperand val)
{
    // Allocate stack slots for type and payload. One for each.
    asMasm().subPtr(Imm32(sizeof(Value)), StackPointer);
    // Store type and payload.
    storeValue(val, Address(StackPointer, 0));
}

void
MacroAssemblerMIPSCompat::pushValue(const Address& addr)
{
    // Allocate stack slots for type and payload. One for each.
    ma_subu(StackPointer, StackPointer, Imm32(sizeof(Value)));
    // Store type and payload.
    ma_lw(ScratchRegister, Address(addr.base, addr.offset + TAG_OFFSET));
    ma_sw(ScratchRegister, Address(StackPointer, TAG_OFFSET));
    ma_lw(ScratchRegister, Address(addr.base, addr.offset + PAYLOAD_OFFSET));
    ma_sw(ScratchRegister, Address(StackPointer, PAYLOAD_OFFSET));
}

void
MacroAssemblerMIPSCompat::popValue(ValueOperand val)
{
    // Load payload and type.
    as_lw(val.payloadReg(), StackPointer, PAYLOAD_OFFSET);
    as_lw(val.typeReg(), StackPointer, TAG_OFFSET);
    // Free stack.
    as_addiu(StackPointer, StackPointer, sizeof(Value));
}

void
MacroAssemblerMIPSCompat::storePayload(const Value& val, Address dest)
{
    moveData(val, SecondScratchReg);
    ma_sw(SecondScratchReg, Address(dest.base, dest.offset + PAYLOAD_OFFSET));
}

void
MacroAssemblerMIPSCompat::storePayload(Register src, Address dest)
{
    ma_sw(src, Address(dest.base, dest.offset + PAYLOAD_OFFSET));
    return;
}

void
MacroAssemblerMIPSCompat::storePayload(const Value& val, const BaseIndex& dest)
{
    MOZ_ASSERT(dest.offset == 0);

    computeScaledAddress(dest, SecondScratchReg);

    moveData(val, ScratchRegister);

    as_sw(ScratchRegister, SecondScratchReg, NUNBOX32_PAYLOAD_OFFSET);
}

void
MacroAssemblerMIPSCompat::storePayload(Register src, const BaseIndex& dest)
{
    MOZ_ASSERT(dest.offset == 0);

    computeScaledAddress(dest, SecondScratchReg);
    as_sw(src, SecondScratchReg, NUNBOX32_PAYLOAD_OFFSET);
}

void
MacroAssemblerMIPSCompat::storeTypeTag(ImmTag tag, Address dest)
{
    ma_li(SecondScratchReg, tag);
    ma_sw(SecondScratchReg, Address(dest.base, dest.offset + TAG_OFFSET));
}

void
MacroAssemblerMIPSCompat::storeTypeTag(ImmTag tag, const BaseIndex& dest)
{
    MOZ_ASSERT(dest.offset == 0);

    computeScaledAddress(dest, SecondScratchReg);
    ma_li(ScratchRegister, tag);
    as_sw(ScratchRegister, SecondScratchReg, TAG_OFFSET);
}

void
MacroAssemblerMIPSCompat::breakpoint()
{
    as_break(0);
}

void
MacroAssemblerMIPSCompat::ensureDouble(const ValueOperand& source, FloatRegister dest,
                                       Label* failure)
{
    Label isDouble, done;
    asMasm().branchTestDouble(Assembler::Equal, source.typeReg(), &isDouble);
    asMasm().branchTestInt32(Assembler::NotEqual, source.typeReg(), failure);

    convertInt32ToDouble(source.payloadReg(), dest);
    jump(&done);

    bind(&isDouble);
    unboxDouble(source, dest);

    bind(&done);
}

void
MacroAssemblerMIPSCompat::checkStackAlignment()
{
#ifdef DEBUG
    Label aligned;
    as_andi(ScratchRegister, sp, ABIStackAlignment - 1);
    ma_b(ScratchRegister, zero, &aligned, Equal, ShortJump);
    as_break(BREAK_STACK_UNALIGNED);
    bind(&aligned);
#endif
}

void
MacroAssemblerMIPSCompat::alignStackPointer()
{
    movePtr(StackPointer, SecondScratchReg);
    asMasm().subPtr(Imm32(sizeof(uintptr_t)), StackPointer);
    asMasm().andPtr(Imm32(~(ABIStackAlignment - 1)), StackPointer);
    storePtr(SecondScratchReg, Address(StackPointer, 0));
}

void
MacroAssemblerMIPSCompat::restoreStackPointer()
{
    loadPtr(Address(StackPointer, 0), StackPointer);
}

void
MacroAssembler::alignFrameForICArguments(AfterICSaveLive& aic)
{
    if (framePushed() % ABIStackAlignment != 0) {
        aic.alignmentPadding = ABIStackAlignment - (framePushed() % ABIStackAlignment);
        reserveStack(aic.alignmentPadding);
    } else {
        aic.alignmentPadding = 0;
    }
    MOZ_ASSERT(framePushed() % ABIStackAlignment == 0);
    checkStackAlignment();
}

void
MacroAssembler::restoreFrameAlignmentForICArguments(AfterICSaveLive& aic)
{
    if (aic.alignmentPadding != 0)
        freeStack(aic.alignmentPadding);
}

void
MacroAssemblerMIPSCompat::handleFailureWithHandlerTail(void* handler)
{
    // Reserve space for exception information.
    int size = (sizeof(ResumeFromException) + ABIStackAlignment) & ~(ABIStackAlignment - 1);
    asMasm().subPtr(Imm32(size), StackPointer);
    ma_move(a0, StackPointer); // Use a0 since it is a first function argument

    // Call the handler.
    asMasm().setupUnalignedABICall(a1);
    asMasm().passABIArg(a0);
    asMasm().callWithABI(handler);

    Label entryFrame;
    Label catch_;
    Label finally;
    Label return_;
    Label bailout;

    // Already clobbered a0, so use it...
    load32(Address(StackPointer, offsetof(ResumeFromException, kind)), a0);
    asMasm().branch32(Assembler::Equal, a0, Imm32(ResumeFromException::RESUME_ENTRY_FRAME),
                      &entryFrame);
    asMasm().branch32(Assembler::Equal, a0, Imm32(ResumeFromException::RESUME_CATCH), &catch_);
    asMasm().branch32(Assembler::Equal, a0, Imm32(ResumeFromException::RESUME_FINALLY), &finally);
    asMasm().branch32(Assembler::Equal, a0, Imm32(ResumeFromException::RESUME_FORCED_RETURN),
                      &return_);
    asMasm().branch32(Assembler::Equal, a0, Imm32(ResumeFromException::RESUME_BAILOUT), &bailout);

    breakpoint(); // Invalid kind.

    // No exception handler. Load the error value, load the new stack pointer
    // and return from the entry frame.
    bind(&entryFrame);
    asMasm().moveValue(MagicValue(JS_ION_ERROR), JSReturnOperand);
    loadPtr(Address(StackPointer, offsetof(ResumeFromException, stackPointer)), StackPointer);

    // We're going to be returning by the ion calling convention
    ma_pop(ra);
    as_jr(ra);
    as_nop();

    // If we found a catch handler, this must be a baseline frame. Restore
    // state and jump to the catch block.
    bind(&catch_);
    loadPtr(Address(StackPointer, offsetof(ResumeFromException, target)), a0);
    loadPtr(Address(StackPointer, offsetof(ResumeFromException, framePointer)), BaselineFrameReg);
    loadPtr(Address(StackPointer, offsetof(ResumeFromException, stackPointer)), StackPointer);
    jump(a0);

    // If we found a finally block, this must be a baseline frame. Push
    // two values expected by JSOP_RETSUB: BooleanValue(true) and the
    // exception.
    bind(&finally);
    ValueOperand exception = ValueOperand(a1, a2);
    loadValue(Address(sp, offsetof(ResumeFromException, exception)), exception);

    loadPtr(Address(sp, offsetof(ResumeFromException, target)), a0);
    loadPtr(Address(sp, offsetof(ResumeFromException, framePointer)), BaselineFrameReg);
    loadPtr(Address(sp, offsetof(ResumeFromException, stackPointer)), sp);

    pushValue(BooleanValue(true));
    pushValue(exception);
    jump(a0);

    // Only used in debug mode. Return BaselineFrame->returnValue() to the
    // caller.
    bind(&return_);
    loadPtr(Address(StackPointer, offsetof(ResumeFromException, framePointer)), BaselineFrameReg);
    loadPtr(Address(StackPointer, offsetof(ResumeFromException, stackPointer)), StackPointer);
    loadValue(Address(BaselineFrameReg, BaselineFrame::reverseOffsetOfReturnValue()),
              JSReturnOperand);
    ma_move(StackPointer, BaselineFrameReg);
    pop(BaselineFrameReg);

    // If profiling is enabled, then update the lastProfilingFrame to refer to caller
    // frame before returning.
    {
        Label skipProfilingInstrumentation;
        // Test if profiler enabled.
        AbsoluteAddress addressOfEnabled(GetJitContext()->runtime->geckoProfiler().addressOfEnabled());
        asMasm().branch32(Assembler::Equal, addressOfEnabled, Imm32(0),
                          &skipProfilingInstrumentation);
        profilerExitFrame();
        bind(&skipProfilingInstrumentation);
    }

    ret();

    // If we are bailing out to baseline to handle an exception, jump to
    // the bailout tail stub.
    bind(&bailout);
    loadPtr(Address(sp, offsetof(ResumeFromException, bailoutInfo)), a2);
    ma_li(ReturnReg, Imm32(BAILOUT_RETURN_OK));
    loadPtr(Address(sp, offsetof(ResumeFromException, target)), a1);
    jump(a1);
}

template<typename T>
void
MacroAssemblerMIPSCompat::compareExchangeToTypedIntArray(Scalar::Type arrayType, const T& mem,
                                                         Register oldval, Register newval,
                                                         Register temp, Register valueTemp,
                                                         Register offsetTemp, Register maskTemp,
                                                         AnyRegister output)
{
    switch (arrayType) {
      case Scalar::Int8:
        compareExchange8SignExtend(mem, oldval, newval, valueTemp, offsetTemp, maskTemp, output.gpr());
        break;
      case Scalar::Uint8:
        compareExchange8ZeroExtend(mem, oldval, newval, valueTemp, offsetTemp, maskTemp, output.gpr());
        break;
      case Scalar::Int16:
        compareExchange16SignExtend(mem, oldval, newval, valueTemp, offsetTemp, maskTemp, output.gpr());
        break;
      case Scalar::Uint16:
        compareExchange16ZeroExtend(mem, oldval, newval, valueTemp, offsetTemp, maskTemp, output.gpr());
        break;
      case Scalar::Int32:
        compareExchange32(mem, oldval, newval, valueTemp, offsetTemp, maskTemp, output.gpr());
        break;
      case Scalar::Uint32:
        // At the moment, the code in MCallOptimize.cpp requires the output
        // type to be double for uint32 arrays.  See bug 1077305.
        MOZ_ASSERT(output.isFloat());
        compareExchange32(mem, oldval, newval, valueTemp, offsetTemp, maskTemp, temp);
        convertUInt32ToDouble(temp, output.fpu());
        break;
      default:
        MOZ_CRASH("Invalid typed array type");
    }
}

template void
MacroAssemblerMIPSCompat::compareExchangeToTypedIntArray(Scalar::Type arrayType, const Address& mem,
                                                         Register oldval, Register newval, Register temp,
                                                         Register valueTemp, Register offsetTemp, Register maskTemp,
                                                         AnyRegister output);
template void
MacroAssemblerMIPSCompat::compareExchangeToTypedIntArray(Scalar::Type arrayType, const BaseIndex& mem,
                                                         Register oldval, Register newval, Register temp,
                                                         Register valueTemp, Register offsetTemp, Register maskTemp,
                                                         AnyRegister output);

template<typename T>
void
MacroAssemblerMIPSCompat::atomicExchangeToTypedIntArray(Scalar::Type arrayType, const T& mem,
                                                        Register value, Register temp, Register valueTemp,
                                                        Register offsetTemp, Register maskTemp,
                                                        AnyRegister output)
{
    switch (arrayType) {
      case Scalar::Int8:
        atomicExchange8SignExtend(mem, value, valueTemp, offsetTemp, maskTemp, output.gpr());
        break;
      case Scalar::Uint8:
        atomicExchange8ZeroExtend(mem, value, valueTemp, offsetTemp, maskTemp, output.gpr());
        break;
      case Scalar::Int16:
        atomicExchange16SignExtend(mem, value, valueTemp, offsetTemp, maskTemp, output.gpr());
        break;
      case Scalar::Uint16:
        atomicExchange16ZeroExtend(mem, value, valueTemp, offsetTemp, maskTemp, output.gpr());
        break;
      case Scalar::Int32:
        atomicExchange32(mem, value, valueTemp, offsetTemp, maskTemp, output.gpr());
        break;
      case Scalar::Uint32:
        // At the moment, the code in MCallOptimize.cpp requires the output
        // type to be double for uint32 arrays.  See bug 1077305.
        MOZ_ASSERT(output.isFloat());
        atomicExchange32(mem, value, valueTemp, offsetTemp, maskTemp, temp);
        convertUInt32ToDouble(temp, output.fpu());
        break;
      default:
        MOZ_CRASH("Invalid typed array type");
    }
}

template void
MacroAssemblerMIPSCompat::atomicExchangeToTypedIntArray(Scalar::Type arrayType, const Address& mem,
                                                        Register value, Register temp, Register valueTemp,
                                                        Register offsetTemp, Register maskTemp,
                                                        AnyRegister output);
template void
MacroAssemblerMIPSCompat::atomicExchangeToTypedIntArray(Scalar::Type arrayType, const BaseIndex& mem,
                                                        Register value, Register temp, Register valueTemp,
                                                        Register offsetTemp, Register maskTemp,
                                                        AnyRegister output);

CodeOffset
MacroAssemblerMIPSCompat::toggledJump(Label* label)
{
    CodeOffset ret(nextOffset().getOffset());
    ma_b(label);
    return ret;
}

CodeOffset
MacroAssemblerMIPSCompat::toggledCall(JitCode* target, bool enabled)
{
    BufferOffset bo = nextOffset();
    CodeOffset offset(bo.getOffset());
    addPendingJump(bo, ImmPtr(target->raw()), Relocation::JITCODE);
    ma_liPatchable(ScratchRegister, ImmPtr(target->raw()));
    if (enabled) {
        as_jalr(ScratchRegister);
        as_nop();
    } else {
        as_nop();
        as_nop();
    }
    MOZ_ASSERT_IF(!oom(), nextOffset().getOffset() - offset.offset() == ToggledCallSize(nullptr));
    return offset;
}

void
MacroAssemblerMIPSCompat::profilerEnterFrame(Register framePtr, Register scratch)
{
    asMasm().loadJSContext(scratch);
    loadPtr(Address(scratch, offsetof(JSContext, profilingActivation_)), scratch);
    storePtr(framePtr, Address(scratch, JitActivation::offsetOfLastProfilingFrame()));
    storePtr(ImmPtr(nullptr), Address(scratch, JitActivation::offsetOfLastProfilingCallSite()));
}

void
MacroAssemblerMIPSCompat::profilerExitFrame()
{
    branch(GetJitContext()->runtime->jitRuntime()->getProfilerExitFrameTail());
}

void
MacroAssembler::subFromStackPtr(Imm32 imm32)
{
    if (imm32.value)
        asMasm().subPtr(imm32, StackPointer);
}

//{{{ check_macroassembler_style
// ===============================================================
// Stack manipulation functions.

void
MacroAssembler::PushRegsInMask(LiveRegisterSet set)
{
    int32_t diffF = set.fpus().getPushSizeInBytes();
    int32_t diffG = set.gprs().size() * sizeof(intptr_t);

    reserveStack(diffG);
    for (GeneralRegisterBackwardIterator iter(set.gprs()); iter.more(); ++iter) {
        diffG -= sizeof(intptr_t);
        storePtr(*iter, Address(StackPointer, diffG));
    }
    MOZ_ASSERT(diffG == 0);

    // Double values have to be aligned. We reserve extra space so that we can
    // start writing from the first aligned location.
    // We reserve a whole extra double so that the buffer has even size.
    ma_and(SecondScratchReg, sp, Imm32(~(ABIStackAlignment - 1)));
    reserveStack(diffF + sizeof(double));

    for (FloatRegisterForwardIterator iter(set.fpus().reduceSetForPush()); iter.more(); ++iter) {
        if ((*iter).code() % 2 == 0)
            as_sd(*iter, SecondScratchReg, -diffF);
        diffF -= sizeof(double);
    }
    MOZ_ASSERT(diffF == 0);
}

void
MacroAssembler::PopRegsInMaskIgnore(LiveRegisterSet set, LiveRegisterSet ignore)
{
    int32_t diffG = set.gprs().size() * sizeof(intptr_t);
    int32_t diffF = set.fpus().getPushSizeInBytes();
    const int32_t reservedG = diffG;
    const int32_t reservedF = diffF;

    // Read the buffer form the first aligned location.
    ma_addu(SecondScratchReg, sp, Imm32(reservedF + sizeof(double)));
    ma_and(SecondScratchReg, SecondScratchReg, Imm32(~(ABIStackAlignment - 1)));

    for (FloatRegisterForwardIterator iter(set.fpus().reduceSetForPush()); iter.more(); ++iter) {
        if (!ignore.has(*iter) && ((*iter).code() % 2 == 0))
            // Use assembly l.d because we have alligned the stack.
            as_ld(*iter, SecondScratchReg, -diffF);
        diffF -= sizeof(double);
    }
    freeStack(reservedF + sizeof(double));
    MOZ_ASSERT(diffF == 0);

    for (GeneralRegisterBackwardIterator iter(set.gprs()); iter.more(); ++iter) {
        diffG -= sizeof(intptr_t);
        if (!ignore.has(*iter))
            loadPtr(Address(StackPointer, diffG), *iter);
    }
    freeStack(reservedG);
    MOZ_ASSERT(diffG == 0);
}

<<<<<<< HEAD
=======
void
MacroAssembler::storeRegsInMask(LiveRegisterSet set, Address dest, Register)
{
    FloatRegisterSet fpuSet(set.fpus().reduceSetForPush());
    unsigned numFpu = fpuSet.size();
    int32_t diffF = fpuSet.getPushSizeInBytes();
    int32_t diffG = set.gprs().size() * sizeof(intptr_t);

    MOZ_ASSERT(dest.offset >= diffG + diffF);

    for (GeneralRegisterBackwardIterator iter(set.gprs()); iter.more(); ++iter) {
        diffG -= sizeof(intptr_t);
        dest.offset -= sizeof(intptr_t);
        storePtr(*iter, dest);
    }
    MOZ_ASSERT(diffG == 0);

    for (FloatRegisterBackwardIterator iter(fpuSet); iter.more(); ++iter) {
        FloatRegister reg = *iter;
        diffF -= reg.size();
        numFpu -= 1;
        dest.offset -= reg.size();
        if (reg.isDouble())
            storeDouble(reg, dest);
        else if (reg.isSingle())
            storeFloat32(reg, dest);
        else
            MOZ_CRASH("Unknown register type.");
    }
    MOZ_ASSERT(numFpu == 0);
    diffF -= diffF % sizeof(uintptr_t);
    MOZ_ASSERT(diffF == 0);
}
>>>>>>> a17af05f
// ===============================================================
// ABI function calls.

void
MacroAssembler::setupUnalignedABICall(Register scratch)
{
    MOZ_ASSERT(!IsCompilingWasm(), "wasm should only use aligned ABI calls");
    setupABICall();
    dynamicAlignment_ = true;

    ma_move(scratch, StackPointer);

    // Force sp to be aligned
    asMasm().subPtr(Imm32(sizeof(uintptr_t)), StackPointer);
    ma_and(StackPointer, StackPointer, Imm32(~(ABIStackAlignment - 1)));
    storePtr(scratch, Address(StackPointer, 0));
}

void
MacroAssembler::callWithABIPre(uint32_t* stackAdjust, bool callFromWasm)
{
    MOZ_ASSERT(inCall_);
    uint32_t stackForCall = abiArgs_.stackBytesConsumedSoFar();

    // Reserve place for $ra.
    stackForCall += sizeof(intptr_t);

    if (dynamicAlignment_) {
        stackForCall += ComputeByteAlignment(stackForCall, ABIStackAlignment);
    } else {
        uint32_t alignmentAtPrologue = callFromWasm ? sizeof(wasm::Frame) : 0;
        stackForCall += ComputeByteAlignment(stackForCall + framePushed() + alignmentAtPrologue,
                                             ABIStackAlignment);
    }

    *stackAdjust = stackForCall;
    reserveStack(stackForCall);

    // Save $ra because call is going to clobber it. Restore it in
    // callWithABIPost. NOTE: This is needed for calls from SharedIC.
    // Maybe we can do this differently.
    storePtr(ra, Address(StackPointer, stackForCall - sizeof(intptr_t)));

    // Position all arguments.
    {
        enoughMemory_ = enoughMemory_ && moveResolver_.resolve();
        if (!enoughMemory_)
            return;

        MoveEmitter emitter(*this);
        emitter.emit(moveResolver_);
        emitter.finish();
    }

    assertStackAlignment(ABIStackAlignment);
}

void
MacroAssembler::callWithABIPost(uint32_t stackAdjust, MoveOp::Type result, bool callFromWasm)
{
    // Restore ra value (as stored in callWithABIPre()).
    loadPtr(Address(StackPointer, stackAdjust - sizeof(intptr_t)), ra);

    if (dynamicAlignment_) {
        // Restore sp value from stack (as stored in setupUnalignedABICall()).
        loadPtr(Address(StackPointer, stackAdjust), StackPointer);
        // Use adjustFrame instead of freeStack because we already restored sp.
        adjustFrame(-stackAdjust);
    } else {
        freeStack(stackAdjust);
    }

#ifdef DEBUG
    MOZ_ASSERT(inCall_);
    inCall_ = false;
#endif
}

void
MacroAssembler::callWithABINoProfiler(Register fun, MoveOp::Type result)
{
    // Load the callee in t9, no instruction between the lw and call
    // should clobber it. Note that we can't use fun.base because it may
    // be one of the IntArg registers clobbered before the call.
    ma_move(t9, fun);
    uint32_t stackAdjust;
    callWithABIPre(&stackAdjust);
    call(t9);
    callWithABIPost(stackAdjust, result);
}

void
MacroAssembler::callWithABINoProfiler(const Address& fun, MoveOp::Type result)
{
    // Load the callee in t9, as above.
    loadPtr(Address(fun.base, fun.offset), t9);
    uint32_t stackAdjust;
    callWithABIPre(&stackAdjust);
    call(t9);
    callWithABIPost(stackAdjust, result);
}
// ===============================================================
// Move instructions

void
MacroAssembler::moveValue(const TypedOrValueRegister& src, const ValueOperand& dest)
{
    if (src.hasValue()) {
        moveValue(src.valueReg(), dest);
        return;
    }

    MIRType type = src.type();
    AnyRegister reg = src.typedReg();

    if (!IsFloatingPointType(type)) {
        mov(ImmWord(MIRTypeToTag(type)), dest.typeReg());
        if (reg.gpr() != dest.payloadReg())
            move32(reg.gpr(), dest.payloadReg());
        return;
    }

    ScratchDoubleScope scratch(*this);
    FloatRegister freg = reg.fpu();
    if (type == MIRType::Float32) {
        convertFloat32ToDouble(freg, scratch);
        freg = scratch;
    }
    boxDouble(freg, dest, scratch);
}

void
MacroAssembler::moveValue(const ValueOperand& src, const ValueOperand& dest)
{
    Register s0 = src.typeReg();
    Register s1 = src.payloadReg();
    Register d0 = dest.typeReg();
    Register d1 = dest.payloadReg();

    // Either one or both of the source registers could be the same as a
    // destination register.
    if (s1 == d0) {
        if (s0 == d1) {
            // If both are, this is just a swap of two registers.
            ScratchRegisterScope scratch(*this);
            MOZ_ASSERT(d1 != scratch);
            MOZ_ASSERT(d0 != scratch);
            move32(d1, scratch);
            move32(d0, d1);
            move32(scratch, d0);
            return;
        }
        // If only one is, copy that source first.
        mozilla::Swap(s0, s1);
        mozilla::Swap(d0, d1);
    }

    if (s0 != d0)
        move32(s0, d0);
    if (s1 != d1)
        move32(s1, d1);
}

void
MacroAssembler::moveValue(const Value& src, const ValueOperand& dest)
{
    move32(Imm32(src.toNunboxTag()), dest.typeReg());
    if (src.isGCThing())
        movePtr(ImmGCPtr(src.toGCThing()), dest.payloadReg());
    else
        move32(Imm32(src.toNunboxPayload()), dest.payloadReg());
}

// ===============================================================
// Branch functions

void
MacroAssembler::branchValueIsNurseryObject(Condition cond, const Address& address,
                                           Register temp, Label* label)
{
    MOZ_ASSERT(cond == Assembler::Equal || cond == Assembler::NotEqual);

    Label done;

    branchTestObject(Assembler::NotEqual, address, cond == Assembler::Equal ? &done : label);
    loadPtr(address, temp);
    branchPtrInNurseryChunk(cond, temp, InvalidReg, label);

    bind(&done);
}

void
MacroAssembler::branchValueIsNurseryObject(Condition cond, ValueOperand value,
                                           Register temp, Label* label)
{
    MOZ_ASSERT(cond == Assembler::Equal || cond == Assembler::NotEqual);

    Label done;

    branchTestObject(Assembler::NotEqual, value, cond == Assembler::Equal ? &done : label);
    branchPtrInNurseryChunk(cond, value.payloadReg(), temp, label);

    bind(&done);
}

void
MacroAssembler::branchTestValue(Condition cond, const ValueOperand& lhs,
                                const Value& rhs, Label* label)
{
    MOZ_ASSERT(cond == Equal || cond == NotEqual);
    ScratchRegisterScope scratch(*this);
    moveData(rhs, scratch);

    if (cond == Equal) {
        Label done;
        ma_b(lhs.payloadReg(), scratch, &done, NotEqual, ShortJump);
        {
            ma_b(lhs.typeReg(), Imm32(getType(rhs)), label, Equal);
        }
        bind(&done);
    } else {
        ma_b(lhs.payloadReg(), scratch, label, NotEqual);

        ma_b(lhs.typeReg(), Imm32(getType(rhs)), label, NotEqual);
    }
}

// ========================================================================
// Memory access primitives.
template <typename T>
void
MacroAssembler::storeUnboxedValue(const ConstantOrRegister& value, MIRType valueType,
                                  const T& dest, MIRType slotType)
{
    if (valueType == MIRType::Double) {
        storeDouble(value.reg().typedReg().fpu(), dest);
        return;
    }

    // Store the type tag if needed.
    if (valueType != slotType)
        storeTypeTag(ImmType(ValueTypeFromMIRType(valueType)), dest);

    // Store the payload.
    if (value.constant())
        storePayload(value.value(), dest);
    else
        storePayload(value.reg().typedReg().gpr(), dest);
}

template void
MacroAssembler::storeUnboxedValue(const ConstantOrRegister& value, MIRType valueType,
                                  const Address& dest, MIRType slotType);
template void
MacroAssembler::storeUnboxedValue(const ConstantOrRegister& value, MIRType valueType,
                                  const BaseIndex& dest, MIRType slotType);


void
MacroAssembler::wasmTruncateDoubleToUInt32(FloatRegister input, Register output, Label* oolEntry)
{

    loadConstantDouble(double(-1.0), ScratchDoubleReg);
    branchDouble(Assembler::DoubleLessThanOrEqual, input, ScratchDoubleReg, oolEntry);

    loadConstantDouble(double(UINT32_MAX) + 1.0, ScratchDoubleReg);
    branchDouble(Assembler::DoubleGreaterThanOrEqualOrUnordered, input, ScratchDoubleReg, oolEntry);
    Label done, simple;
    loadConstantDouble(double(0x80000000UL), ScratchDoubleReg);
    branchDouble(Assembler::DoubleLessThan, input, ScratchDoubleReg, &simple);
    as_subd(ScratchDoubleReg, input, ScratchDoubleReg);
    as_truncwd(ScratchDoubleReg, ScratchDoubleReg);
    moveFromFloat32(ScratchDoubleReg, output);
    ma_li(ScratchRegister, Imm32(0x80000000UL));
    ma_or(output, ScratchRegister);
    ma_b(&done);
    bind(&simple);
    as_truncwd(ScratchDoubleReg, input);
    moveFromFloat32(ScratchDoubleReg, output);
    bind(&done);
}

void
MacroAssembler::wasmTruncateFloat32ToUInt32(FloatRegister input, Register output, Label* oolEntry)
{
    loadConstantFloat32(double(-1.0), ScratchDoubleReg);
    branchFloat(Assembler::DoubleLessThanOrEqualOrUnordered, input, ScratchDoubleReg, oolEntry);

    loadConstantFloat32(double(UINT32_MAX) + 1.0, ScratchDoubleReg);
    branchFloat(Assembler::DoubleGreaterThanOrEqualOrUnordered, input, ScratchDoubleReg, oolEntry);
    Label done, simple;
    loadConstantFloat32(double(0x80000000UL), ScratchDoubleReg);
    branchFloat(Assembler::DoubleLessThan, input, ScratchDoubleReg, &simple);
    as_subs(ScratchDoubleReg, input, ScratchDoubleReg);
    as_truncws(ScratchDoubleReg, ScratchDoubleReg);
    moveFromFloat32(ScratchDoubleReg, output);
    ma_li(ScratchRegister, Imm32(0x80000000UL));
    ma_or(output, ScratchRegister);
    ma_b(&done);
    bind(&simple);
    as_truncws(ScratchDoubleReg, input);
    moveFromFloat32(ScratchDoubleReg, output);
    bind(&done);
}

//}}} check_macroassembler_style<|MERGE_RESOLUTION|>--- conflicted
+++ resolved
@@ -1504,22 +1504,6 @@
         ma_li(data, ImmGCPtr(val.toGCThing()));
     else
         ma_li(data, Imm32(val.toNunboxPayload()));
-<<<<<<< HEAD
-}
-
-void
-MacroAssemblerMIPSCompat::moveValue(const Value& val, Register type, Register data)
-{
-    MOZ_ASSERT(type != data);
-    ma_li(type, Imm32(getType(val)));
-    moveData(val, data);
-}
-void
-MacroAssemblerMIPSCompat::moveValue(const Value& val, const ValueOperand& dest)
-{
-    moveValue(val, dest.typeReg(), dest.payloadReg());
-=======
->>>>>>> a17af05f
 }
 
 /* There are 3 paths trough backedge jump. They are listed here in the order
@@ -2153,8 +2137,6 @@
     MOZ_ASSERT(diffG == 0);
 }
 
-<<<<<<< HEAD
-=======
 void
 MacroAssembler::storeRegsInMask(LiveRegisterSet set, Address dest, Register)
 {
@@ -2188,7 +2170,6 @@
     diffF -= diffF % sizeof(uintptr_t);
     MOZ_ASSERT(diffF == 0);
 }
->>>>>>> a17af05f
 // ===============================================================
 // ABI function calls.
 
