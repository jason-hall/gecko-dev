--- conflicted
+++ resolved
@@ -192,13 +192,10 @@
 void
 MacroAssembler::sub64(Register64 src, Register64 dest)
 {
-<<<<<<< HEAD
-=======
     MOZ_ASSERT(dest.low != src.high);
     MOZ_ASSERT(dest.high != src.low);
     MOZ_ASSERT(dest.high != src.high);
 
->>>>>>> a17af05f
     as_sltu(ScratchRegister, dest.low, src.low);
     as_subu(dest.high, dest.high, ScratchRegister);
     as_subu(dest.low, dest.low, src.low);
@@ -444,11 +441,8 @@
     ScratchRegisterScope shift(*this);
 
     ma_and(shift, unmaskedShift, Imm32(0x3f));
-<<<<<<< HEAD
-=======
     ma_b(shift, Imm32(0), &done, Equal);
 
->>>>>>> a17af05f
     ma_srl(dest.low, dest.low, shift);
     ma_subu(shift, shift, Imm32(32));
     ma_b(shift, Imm32(0), &less, LessThan);
@@ -495,10 +489,7 @@
 
     ScratchRegisterScope shift(*this);
     ma_and(shift, unmaskedShift, Imm32(0x3f));
-<<<<<<< HEAD
-=======
     ma_b(shift, Imm32(0), &done, Equal);
->>>>>>> a17af05f
 
     ma_srl(dest.low, dest.low, shift);
     ma_subu(shift, shift, Imm32(32));
@@ -560,14 +551,6 @@
     MOZ_ASSERT(temp != src.low && temp != src.high);
     MOZ_ASSERT(shift != src.low && shift != src.high);
     MOZ_ASSERT(temp != InvalidReg);
-<<<<<<< HEAD
-
-    ScratchRegisterScope shift_value(*this);
-    Label high, done, zero;
-
-    ma_and(temp, shift, Imm32(0x3f));
-    ma_b(temp, Imm32(32), &high, GreaterThanOrEqual);
-=======
     MOZ_ASSERT(src != dest);
 
     ScratchRegisterScope shift_value(*this);
@@ -575,7 +558,6 @@
     ma_and(temp, shift, Imm32(0x3f));
     ma_b(temp, Imm32(32), &swap, Equal);
     ma_b(temp, Imm32(32), &high, GreaterThan);
->>>>>>> a17af05f
 
     // high = high << shift | low >> 32 - shift
     // low = low << shift | high >> 32 - shift
@@ -596,15 +578,11 @@
     ma_move(dest.low, src.low);
     ma_move(dest.high, src.high);
     ma_b(&done);
-<<<<<<< HEAD
-
-=======
     bind(&swap);
     ma_move(SecondScratchReg, src.low);
     ma_move(dest.low, src.high);
     ma_move(dest.high, SecondScratchReg);
     ma_b(&done);
->>>>>>> a17af05f
     // A 32 - 64 shift is a 0 - 32 shift in the other direction.
     bind(&high);
     ma_and(shift, shift, Imm32(0x3f));
@@ -661,14 +639,6 @@
     MOZ_ASSERT(temp != src.low && temp != src.high);
     MOZ_ASSERT(shift != src.low && shift != src.high);
     MOZ_ASSERT(temp != InvalidReg);
-<<<<<<< HEAD
-
-    ScratchRegisterScope shift_value(*this);
-    Label high, done, zero;
-
-    ma_and(temp, shift, Imm32(0x3f));
-    ma_b(temp, Imm32(32), &high, GreaterThanOrEqual);
-=======
     MOZ_ASSERT(src != dest);
 
     ScratchRegisterScope shift_value(*this);
@@ -677,7 +647,6 @@
     ma_and(temp, shift, Imm32(0x3f));
     ma_b(temp, Imm32(32), &swap, Equal);
     ma_b(temp, Imm32(32), &high, GreaterThan);
->>>>>>> a17af05f
 
     // high = high >> shift | low << 32 - shift
     // low = low >> shift | high << 32 - shift
@@ -702,15 +671,11 @@
     ma_move(dest.low, src.low);
     ma_move(dest.high, src.high);
     ma_b(&done);
-<<<<<<< HEAD
-
-=======
     bind(&swap);
     ma_move(SecondScratchReg, src.low);
     ma_move(dest.low, src.high);
     ma_move(dest.high, SecondScratchReg);
     ma_b(&done);
->>>>>>> a17af05f
     // A 32 - 64 shift is a 0 - 32 shift in the other direction.
     bind(&high);
     ma_and(shift, shift, Imm32(0x3f));
@@ -1122,28 +1087,16 @@
 void
 MacroAssembler::wasmBoundsCheck(Condition cond, Register index, Register boundsCheckLimit, L label)
 {
-<<<<<<< HEAD
-    MOZ_CRASH("NYI - patching is no longer available");
-    // BufferOffset bo = ma_BoundsCheck(ScratchRegister);
-    // append(wasm::BoundsCheck(bo.getOffset()));
-
-    // ma_b(index, ScratchRegister, label, cond);
-=======
      ma_b(index, boundsCheckLimit, label, cond);
->>>>>>> a17af05f
 }
 
 template <class L>
 void
 MacroAssembler::wasmBoundsCheck(Condition cond, Register index, Address boundsCheckLimit, L label)
 {
-<<<<<<< HEAD
-    MOZ_CRASH("NYI - patching is no longer available");
-=======
     SecondScratchRegisterScope scratch2(*this);
     load32(boundsCheckLimit,SecondScratchReg);
     ma_b(index, SecondScratchReg, label, cond);
->>>>>>> a17af05f
 }
 
 //}}} check_macroassembler_style
