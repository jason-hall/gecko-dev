--- conflicted
+++ resolved
@@ -40,12 +40,6 @@
 #include "vm/Runtime.h"
 #include "wasm/WasmInstance.h"
 #include "wasm/WasmSignalHandlers.h"
-
-#define I8(v)   static_cast<int8_t>(v)
-#define I16(v)  static_cast<int16_t>(v)
-#define U16(v)  static_cast<uint16_t>(v)
-#define I32(v)  static_cast<int32_t>(v)
-#define U32(v)  static_cast<uint32_t>(v)
 
 #define I8(v)   static_cast<int8_t>(v)
 #define I16(v)  static_cast<int16_t>(v)
@@ -1717,20 +1711,10 @@
 int
 Simulator::readW(uint32_t addr, SimInstruction* instr)
 {
-<<<<<<< HEAD
-    if (addr < 0x400) {
-        // This has to be a NULL-dereference, drop into debugger.
-        printf("Memory read from bad address: 0x%08x, pc=0x%08" PRIxPTR "\n",
-               addr, reinterpret_cast<intptr_t>(instr));
-        MOZ_CRASH();
-    }
-    if ((addr & kPointerAlignmentMask) == 0) {
-=======
     if (handleWasmFault(addr, 4))
         return -1;
 
     if ((addr & kPointerAlignmentMask) == 0 || wasm::InCompiledCode(reinterpret_cast<void *>(get_pc()))) {
->>>>>>> a17af05f
         intptr_t* ptr = reinterpret_cast<intptr_t*>(addr);
         return *ptr;
     }
@@ -1744,20 +1728,10 @@
 void
 Simulator::writeW(uint32_t addr, int value, SimInstruction* instr)
 {
-<<<<<<< HEAD
-    if (addr < 0x400) {
-        // This has to be a NULL-dereference, drop into debugger.
-        printf("Memory write to bad address: 0x%08x, pc=0x%08" PRIxPTR "\n",
-               addr, reinterpret_cast<intptr_t>(instr));
-        MOZ_CRASH();
-    }
-    if ((addr & kPointerAlignmentMask) == 0) {
-=======
     if (handleWasmFault(addr, 4))
         return;
 
     if ((addr & kPointerAlignmentMask) == 0 || wasm::InCompiledCode(reinterpret_cast<void *>(get_pc()))) {
->>>>>>> a17af05f
         intptr_t* ptr = reinterpret_cast<intptr_t*>(addr);
         LLBit_ = false;
         *ptr = value;
@@ -2999,21 +2973,6 @@
                   setFpuRegisterDouble(fd_reg, getFpuRegisterDouble(fs_reg));
                 }
                 break;
-              case ff_movf_fmt:
-                if (testFCSRBit(fcsr_cc)) {
-                  setFpuRegisterDouble(fd_reg, getFpuRegisterDouble(fs_reg));
-                }
-                break;
-              case ff_movz_fmt:
-                if (rt == 0) {
-                  setFpuRegisterDouble(fd_reg, getFpuRegisterDouble(fs_reg));
-                }
-                break;
-              case ff_movn_fmt:
-                if (rt != 0) {
-                  setFpuRegisterDouble(fd_reg, getFpuRegisterDouble(fs_reg));
-                }
-                break;
               default:
                 MOZ_CRASH();
             }
@@ -3184,11 +3143,7 @@
             // Ext instr leaves result in Rt, rather than Rd.
             setRegister(rt_reg, alu_out);
             break;
-<<<<<<< HEAD
-          case ff_bshfl: 
-=======
           case ff_bshfl:
->>>>>>> a17af05f
             setRegister(rd_reg, alu_out);
             break;
           default:
@@ -3612,10 +3567,6 @@
     // Get the PC to simulate. Cannot use the accessor here as we need the
     // raw PC value and not the one used as input to arithmetic instructions.
     int program_counter = get_pc();
-<<<<<<< HEAD
-    WasmActivation* activation = TlsContext.get()->wasmActivationStack();
-=======
->>>>>>> a17af05f
 
     while (program_counter != end_sim_pc) {
         if (enableStopSimAt && (icount_ == Simulator::StopSimAt)) {
@@ -3626,18 +3577,9 @@
             instructionDecode(instr);
             icount_++;
 
-<<<<<<< HEAD
-            int32_t rpc = resume_pc_;
-            if (MOZ_UNLIKELY(rpc != 0)) {
-                // wasm signal handler ran and we have to adjust the pc.
-                activation->setResumePC((void*)get_pc());
-                set_pc(rpc);
-                resume_pc_ = 0;
-=======
             if (MOZ_UNLIKELY(wasm_interrupt_)) {
                 handleWasmInterrupt();
                 wasm_interrupt_ = false;
->>>>>>> a17af05f
             }
         }
         program_counter = get_pc();
