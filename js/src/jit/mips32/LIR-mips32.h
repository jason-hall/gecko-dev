--- conflicted
+++ resolved
@@ -105,19 +105,11 @@
             return mir_->toMod()->canBeNegativeDividend();
         return mir_->toDiv()->canBeNegativeOverflow();
     }
-<<<<<<< HEAD
-    wasm::TrapOffset trapOffset() const {
-        MOZ_ASSERT(mir_->isDiv() || mir_->isMod());
-        if (mir_->isMod())
-            return mir_->toMod()->trapOffset();
-        return mir_->toDiv()->trapOffset();
-=======
     wasm::BytecodeOffset bytecodeOffset() const {
         MOZ_ASSERT(mir_->isDiv() || mir_->isMod());
         if (mir_->isMod())
             return mir_->toMod()->bytecodeOffset();
         return mir_->toDiv()->bytecodeOffset();
->>>>>>> a17af05f
     }
 };
 
@@ -148,19 +140,11 @@
             return mir_->toMod()->canBeNegativeDividend();
         return mir_->toDiv()->canBeNegativeOverflow();
     }
-<<<<<<< HEAD
-    wasm::TrapOffset trapOffset() const {
-        MOZ_ASSERT(mir_->isDiv() || mir_->isMod());
-        if (mir_->isMod())
-            return mir_->toMod()->trapOffset();
-        return mir_->toDiv()->trapOffset();
-=======
     wasm::BytecodeOffset bytecodeOffset() const {
         MOZ_ASSERT(mir_->isDiv() || mir_->isMod());
         if (mir_->isMod())
             return mir_->toMod()->bytecodeOffset();
         return mir_->toDiv()->bytecodeOffset();
->>>>>>> a17af05f
     }
 };
 
@@ -179,8 +163,6 @@
     }
 };
 
-<<<<<<< HEAD
-=======
 class LInt64ToFloatingPoint : public LCallInstructionHelper<1, INT64_PIECES, 0>
 {
   public:
@@ -196,7 +178,6 @@
 };
 
 
->>>>>>> a17af05f
 } // namespace jit
 } // namespace js
 
