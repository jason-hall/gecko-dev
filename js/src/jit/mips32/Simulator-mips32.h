--- conflicted
+++ resolved
@@ -36,10 +36,7 @@
 #include "jit/IonTypes.h"
 #include "threading/Thread.h"
 #include "vm/MutexIDs.h"
-<<<<<<< HEAD
-=======
 #include "wasm/WasmCode.h"
->>>>>>> a17af05f
 
 namespace js {
 
