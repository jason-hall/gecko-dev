/* -*- Mode: C++; tab-width: 8; indent-tabs-mode: nil; c-basic-offset: 4 -*-
 * vim: set ts=8 sts=4 et sw=4 tw=99:
 * This Source Code Form is subject to the terms of the Mozilla Public
 * License, v. 2.0. If a copy of the MPL was not distributed with this
 * file, You can obtain one at http://mozilla.org/MPL/2.0/. */

#include "jit/mips32/CodeGenerator-mips32.h"

#include "mozilla/MathAlgorithms.h"

#include "jit/CodeGenerator.h"
#include "jit/JitCompartment.h"
#include "jit/JitFrames.h"
#include "jit/MIR.h"
#include "jit/MIRGraph.h"
#include "js/Conversions.h"
#include "vm/Shape.h"
#include "vm/TraceLogging.h"

#include "jit/MacroAssembler-inl.h"
#include "jit/shared/CodeGenerator-shared-inl.h"

using namespace js;
using namespace js::jit;

class js::jit::OutOfLineTableSwitch : public OutOfLineCodeBase<CodeGeneratorMIPS>
{
    MTableSwitch* mir_;
    CodeLabel jumpLabel_;

    void accept(CodeGeneratorMIPS* codegen) {
        codegen->visitOutOfLineTableSwitch(this);
    }

  public:
    OutOfLineTableSwitch(MTableSwitch* mir)
      : mir_(mir)
    {}

    MTableSwitch* mir() const {
        return mir_;
    }

    CodeLabel* jumpLabel() {
        return &jumpLabel_;
    }
};

void
CodeGeneratorMIPS::visitOutOfLineBailout(OutOfLineBailout* ool)
{
    // Push snapshotOffset and make sure stack is aligned.
    masm.subPtr(Imm32(2 * sizeof(void*)), StackPointer);
    masm.storePtr(ImmWord(ool->snapshot()->snapshotOffset()), Address(StackPointer, 0));

    masm.jump(&deoptLabel_);
}

void
CodeGeneratorMIPS::visitOutOfLineTableSwitch(OutOfLineTableSwitch* ool)
{
    MTableSwitch* mir = ool->mir();

    masm.haltingAlign(sizeof(void*));
    masm.bind(ool->jumpLabel()->target());
    masm.addCodeLabel(*ool->jumpLabel());

    for (size_t i = 0; i < mir->numCases(); i++) {
        LBlock* caseblock = skipTrivialBlocks(mir->getCase(i))->lir();
        Label* caseheader = caseblock->label();
        uint32_t caseoffset = caseheader->offset();

        // The entries of the jump table need to be absolute addresses and thus
        // must be patched after codegen is finished.
        CodeLabel cl;
        masm.ma_li(ScratchRegister, cl.patchAt());
        masm.branch(ScratchRegister);
        cl.target()->bind(caseoffset);
        masm.addCodeLabel(cl);
    }
}

void
CodeGeneratorMIPS::emitTableSwitchDispatch(MTableSwitch* mir, Register index,
                                           Register address)
{
    Label* defaultcase = skipTrivialBlocks(mir->getDefault())->lir()->label();

    // Lower value with low value
    if (mir->low() != 0)
        masm.subPtr(Imm32(mir->low()), index);

    // Jump to default case if input is out of range
    int32_t cases = mir->numCases();
    masm.branchPtr(Assembler::AboveOrEqual, index, ImmWord(cases), defaultcase);

    // To fill in the CodeLabels for the case entries, we need to first
    // generate the case entries (we don't yet know their offsets in the
    // instruction stream).
    OutOfLineTableSwitch* ool = new(alloc()) OutOfLineTableSwitch(mir);
    addOutOfLineCode(ool, mir);

    // Compute the position where a pointer to the right case stands.
    masm.ma_li(address, ool->jumpLabel()->patchAt());
    masm.lshiftPtr(Imm32(4), index);
    masm.addPtr(index, address);

    masm.branch(address);
}

static const uint32_t FrameSizes[] = { 128, 256, 512, 1024 };

FrameSizeClass
FrameSizeClass::FromDepth(uint32_t frameDepth)
{
    for (uint32_t i = 0; i < JS_ARRAY_LENGTH(FrameSizes); i++) {
        if (frameDepth < FrameSizes[i])
            return FrameSizeClass(i);
    }

    return FrameSizeClass::None();
}

FrameSizeClass
FrameSizeClass::ClassLimit()
{
    return FrameSizeClass(JS_ARRAY_LENGTH(FrameSizes));
}

uint32_t
FrameSizeClass::frameSize() const
{
    MOZ_ASSERT(class_ != NO_FRAME_SIZE_CLASS_ID);
    MOZ_ASSERT(class_ < JS_ARRAY_LENGTH(FrameSizes));

    return FrameSizes[class_];
}

ValueOperand
CodeGeneratorMIPS::ToValue(LInstruction* ins, size_t pos)
{
    Register typeReg = ToRegister(ins->getOperand(pos + TYPE_INDEX));
    Register payloadReg = ToRegister(ins->getOperand(pos + PAYLOAD_INDEX));
    return ValueOperand(typeReg, payloadReg);
}

ValueOperand
CodeGeneratorMIPS::ToOutValue(LInstruction* ins)
{
    Register typeReg = ToRegister(ins->getDef(TYPE_INDEX));
    Register payloadReg = ToRegister(ins->getDef(PAYLOAD_INDEX));
    return ValueOperand(typeReg, payloadReg);
}

ValueOperand
CodeGeneratorMIPS::ToTempValue(LInstruction* ins, size_t pos)
{
    Register typeReg = ToRegister(ins->getTemp(pos + TYPE_INDEX));
    Register payloadReg = ToRegister(ins->getTemp(pos + PAYLOAD_INDEX));
    return ValueOperand(typeReg, payloadReg);
}

void
CodeGeneratorMIPS::visitBox(LBox* box)
{
    const LDefinition* type = box->getDef(TYPE_INDEX);

    MOZ_ASSERT(!box->getOperand(0)->isConstant());

    // For NUNBOX32, the input operand and the output payload have the same
    // virtual register. All that needs to be written is the type tag for
    // the type definition.
    masm.move32(Imm32(MIRTypeToTag(box->type())), ToRegister(type));
}

void
CodeGeneratorMIPS::visitBoxFloatingPoint(LBoxFloatingPoint* box)
{
    const AnyRegister in = ToAnyRegister(box->getOperand(0));
    const ValueOperand out = ToOutValue(box);

    masm.moveValue(TypedOrValueRegister(box->type(), in), out);
}

void
CodeGeneratorMIPS::visitUnbox(LUnbox* unbox)
{
    // Note that for unbox, the type and payload indexes are switched on the
    // inputs.
    MUnbox* mir = unbox->mir();
    Register type = ToRegister(unbox->type());

    if (mir->fallible()) {
        bailoutCmp32(Assembler::NotEqual, type, Imm32(MIRTypeToTag(mir->type())),
                     unbox->snapshot());
    }
}

Register
CodeGeneratorMIPS::splitTagForTest(const ValueOperand& value)
{
    return value.typeReg();
}

void
CodeGeneratorMIPS::visitCompareB(LCompareB* lir)
{
    MCompare* mir = lir->mir();

    const ValueOperand lhs = ToValue(lir, LCompareB::Lhs);
    const LAllocation* rhs = lir->rhs();
    const Register output = ToRegister(lir->output());

    MOZ_ASSERT(mir->jsop() == JSOP_STRICTEQ || mir->jsop() == JSOP_STRICTNE);
    Assembler::Condition cond = JSOpToCondition(mir->compareType(), mir->jsop());

    Label notBoolean, done;
    masm.branchTestBoolean(Assembler::NotEqual, lhs, &notBoolean);
    {
        if (rhs->isConstant())
            masm.cmp32Set(cond, lhs.payloadReg(), Imm32(rhs->toConstant()->toBoolean()), output);
        else
            masm.cmp32Set(cond, lhs.payloadReg(), ToRegister(rhs), output);
        masm.jump(&done);
    }

    masm.bind(&notBoolean);
    {
        masm.move32(Imm32(mir->jsop() == JSOP_STRICTNE), output);
    }

    masm.bind(&done);
}

void
CodeGeneratorMIPS::visitCompareBAndBranch(LCompareBAndBranch* lir)
{
    MCompare* mir = lir->cmpMir();
    const ValueOperand lhs = ToValue(lir, LCompareBAndBranch::Lhs);
    const LAllocation* rhs = lir->rhs();

    MOZ_ASSERT(mir->jsop() == JSOP_STRICTEQ || mir->jsop() == JSOP_STRICTNE);

    MBasicBlock* mirNotBoolean = (mir->jsop() == JSOP_STRICTEQ) ? lir->ifFalse() : lir->ifTrue();
    branchToBlock(lhs.typeReg(), ImmType(JSVAL_TYPE_BOOLEAN), mirNotBoolean, Assembler::NotEqual);

    Assembler::Condition cond = JSOpToCondition(mir->compareType(), mir->jsop());
    if (rhs->isConstant())
        emitBranch(lhs.payloadReg(), Imm32(rhs->toConstant()->toBoolean()), cond, lir->ifTrue(),
                   lir->ifFalse());
    else
        emitBranch(lhs.payloadReg(), ToRegister(rhs), cond, lir->ifTrue(), lir->ifFalse());
}

void
CodeGeneratorMIPS::visitCompareBitwise(LCompareBitwise* lir)
{
    MCompare* mir = lir->mir();
    Assembler::Condition cond = JSOpToCondition(mir->compareType(), mir->jsop());
    const ValueOperand lhs = ToValue(lir, LCompareBitwise::LhsInput);
    const ValueOperand rhs = ToValue(lir, LCompareBitwise::RhsInput);
    const Register output = ToRegister(lir->output());

    MOZ_ASSERT(IsEqualityOp(mir->jsop()));

    Label notEqual, done;
    masm.ma_b(lhs.typeReg(), rhs.typeReg(), &notEqual, Assembler::NotEqual, ShortJump);
    {
        masm.cmp32Set(cond, lhs.payloadReg(), rhs.payloadReg(), output);
        masm.ma_b(&done, ShortJump);
    }
    masm.bind(&notEqual);
    {
        masm.move32(Imm32(cond == Assembler::NotEqual), output);
    }

    masm.bind(&done);
}

void
CodeGeneratorMIPS::visitCompareBitwiseAndBranch(LCompareBitwiseAndBranch* lir)
{
    MCompare* mir = lir->cmpMir();
    Assembler::Condition cond = JSOpToCondition(mir->compareType(), mir->jsop());
    const ValueOperand lhs = ToValue(lir, LCompareBitwiseAndBranch::LhsInput);
    const ValueOperand rhs = ToValue(lir, LCompareBitwiseAndBranch::RhsInput);

    MOZ_ASSERT(mir->jsop() == JSOP_EQ || mir->jsop() == JSOP_STRICTEQ ||
               mir->jsop() == JSOP_NE || mir->jsop() == JSOP_STRICTNE);

    MBasicBlock* notEqual = (cond == Assembler::Equal) ? lir->ifFalse() : lir->ifTrue();

    branchToBlock(lhs.typeReg(), rhs.typeReg(), notEqual, Assembler::NotEqual);
    emitBranch(lhs.payloadReg(), rhs.payloadReg(), cond, lir->ifTrue(), lir->ifFalse());
}

void
CodeGeneratorMIPS::visitCompareI64(LCompareI64* lir)
{
    MCompare* mir = lir->mir();
    MOZ_ASSERT(mir->compareType() == MCompare::Compare_Int64 ||
               mir->compareType() == MCompare::Compare_UInt64);

    const LInt64Allocation lhs = lir->getInt64Operand(LCompareI64::Lhs);
    const LInt64Allocation rhs = lir->getInt64Operand(LCompareI64::Rhs);
    Register64 lhsRegs = ToRegister64(lhs);
    Register output = ToRegister(lir->output());

    bool isSigned = mir->compareType() == MCompare::Compare_Int64;
    Assembler::Condition condition = JSOpToCondition(lir->jsop(), isSigned);
    Label done;

    masm.move32(Imm32(1), output);
    if (IsConstant(rhs)) {
        Imm64 imm = Imm64(ToInt64(rhs));
        masm.branch64(condition, lhsRegs, imm, &done);
    } else {
        Register64 rhsRegs = ToRegister64(rhs);
        masm.branch64(condition, lhsRegs, rhsRegs, &done);
    }

    masm.move32(Imm32(0), output);
    masm.bind(&done);
}

void
CodeGeneratorMIPS::visitCompareI64AndBranch(LCompareI64AndBranch* lir)
{
    MCompare* mir = lir->cmpMir();
    MOZ_ASSERT(mir->compareType() == MCompare::Compare_Int64 ||
               mir->compareType() == MCompare::Compare_UInt64);

    const LInt64Allocation lhs = lir->getInt64Operand(LCompareI64::Lhs);
    const LInt64Allocation rhs = lir->getInt64Operand(LCompareI64::Rhs);
    Register64 lhsRegs = ToRegister64(lhs);

    bool isSigned = mir->compareType() == MCompare::Compare_Int64;
    Assembler::Condition condition = JSOpToCondition(lir->jsop(), isSigned);

    Label* trueLabel = getJumpLabelForBranch(lir->ifTrue());
    Label* falseLabel = getJumpLabelForBranch(lir->ifFalse());

    if (isNextBlock(lir->ifFalse()->lir())) {
        falseLabel = nullptr;
    } else if (isNextBlock(lir->ifTrue()->lir())) {
        condition = Assembler::InvertCondition(condition);
        trueLabel = falseLabel;
        falseLabel = nullptr;
    }

    if (IsConstant(rhs)) {
        Imm64 imm = Imm64(ToInt64(rhs));
        masm.branch64(condition, lhsRegs, imm, trueLabel, falseLabel);
    } else {
        Register64 rhsRegs = ToRegister64(rhs);
        masm.branch64(condition, lhsRegs, rhsRegs, trueLabel, falseLabel);
    }
}

void
CodeGeneratorMIPS::visitDivOrModI64(LDivOrModI64* lir)
{
    Register64 lhs = ToRegister64(lir->getInt64Operand(LDivOrModI64::Lhs));
    Register64 rhs = ToRegister64(lir->getInt64Operand(LDivOrModI64::Rhs));
    Register64 output = ToOutRegister64(lir);

    MOZ_ASSERT(output == ReturnReg64);

    // All inputs are useAtStart for a call instruction. As a result we cannot
    // ask for a non-aliasing temp. Using the following to get such a temp.
    AllocatableGeneralRegisterSet regs(GeneralRegisterSet::All());
    regs.take(lhs.low);
    regs.take(lhs.high);
    if (lhs != rhs) {
        regs.take(rhs.low);
        regs.take(rhs.high);
    }
    Register temp = regs.takeAny();
    Label done;

    // Handle divide by zero.
    if (lir->canBeDivideByZero())
        masm.branchTest64(Assembler::Zero, rhs, rhs, temp, trap(lir, wasm::Trap::IntegerDivideByZero));

    // Handle an integer overflow exception from INT64_MIN / -1.
    if (lir->canBeNegativeOverflow()) {
        Label notmin;
        masm.branch64(Assembler::NotEqual, lhs, Imm64(INT64_MIN), &notmin);
        masm.branch64(Assembler::NotEqual, rhs, Imm64(-1), &notmin);
        if (lir->mir()->isMod()) {
            masm.xor64(output, output);
        } else {
            masm.jump(trap(lir, wasm::Trap::IntegerOverflow));
        }
        masm.jump(&done);
        masm.bind(&notmin);
    }

<<<<<<< HEAD
    masm.setupUnalignedABICall(temp);
=======
    masm.setupWasmABICall();
>>>>>>> a17af05f
    masm.passABIArg(lhs.high);
    masm.passABIArg(lhs.low);
    masm.passABIArg(rhs.high);
    masm.passABIArg(rhs.low);

    MOZ_ASSERT(gen->compilingWasm());
    if (lir->mir()->isMod())
<<<<<<< HEAD
        masm.callWithABI(wasm::SymbolicAddress::ModI64);
    else
        masm.callWithABI(wasm::SymbolicAddress::DivI64);
=======
        masm.callWithABI(lir->bytecodeOffset(), wasm::SymbolicAddress::ModI64);
    else
        masm.callWithABI(lir->bytecodeOffset(), wasm::SymbolicAddress::DivI64);
>>>>>>> a17af05f
    MOZ_ASSERT(ReturnReg64 == output);

    masm.bind(&done);
}

void
CodeGeneratorMIPS::visitUDivOrModI64(LUDivOrModI64* lir)
{
    Register64 lhs = ToRegister64(lir->getInt64Operand(LDivOrModI64::Lhs));
    Register64 rhs = ToRegister64(lir->getInt64Operand(LDivOrModI64::Rhs));

    MOZ_ASSERT(ToOutRegister64(lir) == ReturnReg64);

    // All inputs are useAtStart for a call instruction. As a result we cannot
    // ask for a non-aliasing temp. Using the following to get such a temp.
    AllocatableGeneralRegisterSet regs(GeneralRegisterSet::All());
    regs.take(lhs.low);
    regs.take(lhs.high);
    if (lhs != rhs) {
        regs.take(rhs.low);
        regs.take(rhs.high);
    }
    Register temp = regs.takeAny();

    // Prevent divide by zero.
    if (lir->canBeDivideByZero())
        masm.branchTest64(Assembler::Zero, rhs, rhs, temp, trap(lir, wasm::Trap::IntegerDivideByZero));

<<<<<<< HEAD
    masm.setupUnalignedABICall(temp);
=======
    masm.setupWasmABICall();
>>>>>>> a17af05f
    masm.passABIArg(lhs.high);
    masm.passABIArg(lhs.low);
    masm.passABIArg(rhs.high);
    masm.passABIArg(rhs.low);

    MOZ_ASSERT(gen->compilingWasm());
    if (lir->mir()->isMod())
<<<<<<< HEAD
        masm.callWithABI(wasm::SymbolicAddress::UModI64);
    else
        masm.callWithABI(wasm::SymbolicAddress::UDivI64);
=======
        masm.callWithABI(lir->bytecodeOffset(), wasm::SymbolicAddress::UModI64);
    else
        masm.callWithABI(lir->bytecodeOffset(), wasm::SymbolicAddress::UDivI64);
>>>>>>> a17af05f
}

template <typename T>
void
CodeGeneratorMIPS::emitWasmLoadI64(T* lir)
{
    const MWasmLoad* mir = lir->mir();
    Register64 output = ToOutRegister64(lir);

    uint32_t offset = mir->access().offset();
    MOZ_ASSERT(offset < wasm::OffsetGuardLimit);

    Register ptr = ToRegister(lir->ptr());

    if (offset) {
        Register ptrPlusOffset = ToRegister(lir->ptrCopy());
        masm.addPtr(Imm32(offset), ptrPlusOffset);
        ptr = ptrPlusOffset;
    } else {
        MOZ_ASSERT(lir->ptrCopy()->isBogusTemp());
    }

    unsigned byteSize = mir->access().byteSize();
    bool isSigned;
    switch (mir->access().type()) {
        case Scalar::Int8:   isSigned = true; break;
        case Scalar::Uint8:  isSigned = false; break;
        case Scalar::Int16:  isSigned = true; break;
        case Scalar::Uint16: isSigned = false; break;
        case Scalar::Int32:  isSigned = true; break;
        case Scalar::Uint32: isSigned = false; break;
        case Scalar::Int64:  isSigned = true; break;
        default: MOZ_CRASH("unexpected array type");
    }

    masm.memoryBarrier(mir->access().barrierBefore());

    MOZ_ASSERT(INT64LOW_OFFSET == 0);
    if (IsUnaligned(mir->access())) {
        Register temp = ToRegister(lir->getTemp(1));

        if (byteSize <= 4) {
            masm.ma_load_unaligned(output.low, BaseIndex(HeapReg, ptr, TimesOne),
                                   temp, static_cast<LoadStoreSize>(8 * byteSize),
                                   isSigned ? SignExtend : ZeroExtend);
            if (!isSigned)
                masm.move32(Imm32(0), output.high);
            else
                masm.ma_sra(output.high, output.low, Imm32(31));
        } else {
            ScratchRegisterScope scratch(masm);
<<<<<<< HEAD
=======
            MOZ_ASSERT(output.low != ptr);
>>>>>>> a17af05f
            masm.ma_load_unaligned(output.low, BaseIndex(HeapReg, ptr, TimesOne),
                                   temp, SizeWord, isSigned ? SignExtend : ZeroExtend);
            masm.ma_addu(scratch, ptr, Imm32(INT64HIGH_OFFSET));
            masm.ma_load_unaligned(output.high, BaseIndex(HeapReg, scratch, TimesOne),
                                   temp, SizeWord, isSigned ? SignExtend : ZeroExtend);
        }
        return;
    }

    if (byteSize <= 4) {
        masm.ma_load(output.low, BaseIndex(HeapReg, ptr, TimesOne),
                     static_cast<LoadStoreSize>(8 * byteSize), isSigned ? SignExtend : ZeroExtend);
        if (!isSigned)
            masm.move32(Imm32(0), output.high);
        else
            masm.ma_sra(output.high, output.low, Imm32(31));
    } else {
        ScratchRegisterScope scratch(masm);
<<<<<<< HEAD
=======
        MOZ_ASSERT(output.low != ptr);
>>>>>>> a17af05f
        masm.ma_load(output.low, BaseIndex(HeapReg, ptr, TimesOne), SizeWord);
        masm.ma_addu(scratch, ptr, Imm32(INT64HIGH_OFFSET));
        masm.ma_load(output.high, BaseIndex(HeapReg, scratch, TimesOne), SizeWord);
    }

    masm.memoryBarrier(mir->access().barrierAfter());
}

void
CodeGeneratorMIPS::visitWasmLoadI64(LWasmLoadI64* lir)
{
    emitWasmLoadI64(lir);
}

void
CodeGeneratorMIPS::visitWasmUnalignedLoadI64(LWasmUnalignedLoadI64* lir)
{
    emitWasmLoadI64(lir);
}

template <typename T>
void
CodeGeneratorMIPS::emitWasmStoreI64(T* lir)
{
    const MWasmStore* mir = lir->mir();
    Register64 value = ToRegister64(lir->getInt64Operand(lir->ValueIndex));

    uint32_t offset = mir->access().offset();
    MOZ_ASSERT(offset < wasm::OffsetGuardLimit);

    Register ptr = ToRegister(lir->ptr());

    if (offset) {
        Register ptrPlusOffset = ToRegister(lir->ptrCopy());
        masm.addPtr(Imm32(offset), ptrPlusOffset);
        ptr = ptrPlusOffset;
    } else {
        MOZ_ASSERT(lir->ptrCopy()->isBogusTemp());
    }

    unsigned byteSize = mir->access().byteSize();
    bool isSigned;
    switch (mir->access().type()) {
        case Scalar::Int8:   isSigned = true; break;
        case Scalar::Uint8:  isSigned = false; break;
        case Scalar::Int16:  isSigned = true; break;
        case Scalar::Uint16: isSigned = false; break;
        case Scalar::Int32:  isSigned = true; break;
        case Scalar::Uint32: isSigned = false; break;
        case Scalar::Int64:  isSigned = true; break;
        default: MOZ_CRASH("unexpected array type");
    }

    masm.memoryBarrier(mir->access().barrierBefore());

    MOZ_ASSERT(INT64LOW_OFFSET == 0);
    if (IsUnaligned(mir->access())) {
        Register temp = ToRegister(lir->getTemp(1));

        if (byteSize <= 4) {
            masm.ma_store_unaligned(value.low, BaseIndex(HeapReg, ptr, TimesOne),
                                    temp, static_cast<LoadStoreSize>(8 * byteSize),
                                    isSigned ? SignExtend : ZeroExtend);
        } else {
            ScratchRegisterScope scratch(masm);
            masm.ma_store_unaligned(value.low, BaseIndex(HeapReg, ptr, TimesOne),
                                    temp, SizeWord, isSigned ? SignExtend : ZeroExtend);
            masm.ma_addu(scratch, ptr, Imm32(INT64HIGH_OFFSET));
            masm.ma_store_unaligned(value.high, BaseIndex(HeapReg, scratch, TimesOne),
                                    temp, SizeWord, isSigned ? SignExtend : ZeroExtend);
        }
        return;
    }

    if (byteSize <= 4) {
        masm.ma_store(value.low, BaseIndex(HeapReg, ptr, TimesOne),
                      static_cast<LoadStoreSize>(8 * byteSize));
    } else {
        ScratchRegisterScope scratch(masm);
        masm.ma_store(value.low, BaseIndex(HeapReg, ptr, TimesOne), SizeWord);
        masm.ma_addu(scratch, ptr, Imm32(INT64HIGH_OFFSET));
        masm.ma_store(value.high, BaseIndex(HeapReg, scratch, TimesOne), SizeWord);
    }

    masm.memoryBarrier(mir->access().barrierAfter());
}

void
CodeGeneratorMIPS::visitWasmStoreI64(LWasmStoreI64* lir)
{
    emitWasmStoreI64(lir);
}

void
CodeGeneratorMIPS::visitWasmUnalignedStoreI64(LWasmUnalignedStoreI64* lir)
{
    emitWasmStoreI64(lir);
}

void
CodeGeneratorMIPS::visitWasmSelectI64(LWasmSelectI64* lir)
{
    MOZ_ASSERT(lir->mir()->type() == MIRType::Int64);
    Register cond = ToRegister(lir->condExpr());
    const LInt64Allocation trueExpr = lir->trueExpr();
    const LInt64Allocation falseExpr = lir->falseExpr();

    Register64 output = ToOutRegister64(lir);

    masm.move64(ToRegister64(trueExpr), output);

    if (falseExpr.low().isRegister()) {
        masm.as_movz(output.low, ToRegister(falseExpr.low()), cond);
        masm.as_movz(output.high, ToRegister(falseExpr.high()), cond);
    } else {
        Label done;
        masm.ma_b(cond, cond, &done, Assembler::NonZero, ShortJump);
        masm.loadPtr(ToAddress(falseExpr.low()), output.low);
        masm.loadPtr(ToAddress(falseExpr.high()), output.high);
        masm.bind(&done);
    }
}

void
CodeGeneratorMIPS::visitWasmReinterpretFromI64(LWasmReinterpretFromI64* lir)
{
    MOZ_ASSERT(lir->mir()->type() == MIRType::Double);
    MOZ_ASSERT(lir->mir()->input()->type() == MIRType::Int64);
    Register64 input = ToRegister64(lir->getInt64Operand(0));
    FloatRegister output = ToFloatRegister(lir->output());

    masm.moveToDoubleLo(input.low, output);
    masm.moveToDoubleHi(input.high, output);
}

void
CodeGeneratorMIPS::visitWasmReinterpretToI64(LWasmReinterpretToI64* lir)
{
    MOZ_ASSERT(lir->mir()->type() == MIRType::Int64);
    MOZ_ASSERT(lir->mir()->input()->type() == MIRType::Double);
    FloatRegister input = ToFloatRegister(lir->getOperand(0));
    Register64 output = ToOutRegister64(lir);

    masm.moveFromDoubleLo(input, output.low);
    masm.moveFromDoubleHi(input, output.high);
}

void
CodeGeneratorMIPS::visitExtendInt32ToInt64(LExtendInt32ToInt64* lir)
{
    Register input = ToRegister(lir->input());
    Register64 output = ToOutRegister64(lir);

    if (input != output.low)
        masm.move32(input, output.low);
    if (lir->mir()->isUnsigned())
        masm.move32(Imm32(0), output.high);
    else
        masm.ma_sra(output.high, output.low, Imm32(31));
}

void
CodeGeneratorMIPS::visitWrapInt64ToInt32(LWrapInt64ToInt32* lir)
{
    const LInt64Allocation& input = lir->getInt64Operand(0);
    Register output = ToRegister(lir->output());

    if (lir->mir()->bottomHalf())
        masm.move32(ToRegister(input.low()), output);
    else
        masm.move32(ToRegister(input.high()), output);
}

void
<<<<<<< HEAD
=======
CodeGeneratorMIPS::visitSignExtendInt64(LSignExtendInt64* lir)
{
    Register64 input = ToRegister64(lir->getInt64Operand(0));
    Register64 output = ToOutRegister64(lir);
    switch (lir->mode()) {
      case MSignExtendInt64::Byte:
        masm.move8SignExtend(input.low, output.low);
        break;
      case MSignExtendInt64::Half:
        masm.move16SignExtend(input.low, output.low);
        break;
      case MSignExtendInt64::Word:
        masm.move32(input.low, output.low);
        break;
    }
    masm.ma_sra(output.high, output.low, Imm32(31));
}

void
>>>>>>> a17af05f
CodeGeneratorMIPS::visitClzI64(LClzI64* lir)
{
    Register64 input = ToRegister64(lir->getInt64Operand(0));
    Register64 output = ToOutRegister64(lir);
    masm.clz64(input, output.low);
    masm.move32(Imm32(0), output.high);
}

void
CodeGeneratorMIPS::visitCtzI64(LCtzI64* lir)
{
    Register64 input = ToRegister64(lir->getInt64Operand(0));
    Register64 output = ToOutRegister64(lir);
    masm.ctz64(input, output.low);
    masm.move32(Imm32(0), output.high);
}

void
CodeGeneratorMIPS::visitNotI64(LNotI64* lir)
{
    Register64 input = ToRegister64(lir->getInt64Operand(0));
    Register output = ToRegister(lir->output());

    masm.as_or(output, input.low, input.high);
    masm.cmp32Set(Assembler::Equal, output, Imm32(0), output);
}

void
CodeGeneratorMIPS::visitWasmTruncateToInt64(LWasmTruncateToInt64* lir)
{
    FloatRegister input = ToFloatRegister(lir->input());
    FloatRegister scratch = input;
    Register64 output = ToOutRegister64(lir);
    MWasmTruncateToInt64* mir = lir->mir();
    MIRType fromType = mir->input()->type();

    auto* ool = new(alloc()) OutOfLineWasmTruncateCheck(mir, input);
    addOutOfLineCode(ool, mir);

    if (fromType == MIRType::Double) {
        masm.branchDouble(Assembler::DoubleUnordered, input, input, ool->entry());
    } else if (fromType == MIRType::Float32) {
        masm.branchFloat(Assembler::DoubleUnordered, input, input, ool->entry());
        scratch = ScratchDoubleReg;
        masm.convertFloat32ToDouble(input, scratch);
    } else {
        MOZ_CRASH("unexpected type in visitOutOfLineWasmTruncateCheck");
    }

<<<<<<< HEAD
    masm.setupUnalignedABICall(output.high);
    masm.passABIArg(scratch, MoveOp::DOUBLE);
    if (lir->mir()->isUnsigned())
        masm.callWithABI(wasm::SymbolicAddress::TruncateDoubleToUint64);
    else
        masm.callWithABI(wasm::SymbolicAddress::TruncateDoubleToInt64);
=======
    masm.Push(input);

    masm.setupWasmABICall();
    masm.passABIArg(scratch, MoveOp::DOUBLE);
    if (lir->mir()->isUnsigned())
        masm.callWithABI(mir->bytecodeOffset(), wasm::SymbolicAddress::TruncateDoubleToUint64);
    else
        masm.callWithABI(mir->bytecodeOffset(), wasm::SymbolicAddress::TruncateDoubleToInt64);

    masm.Pop(input);

>>>>>>> a17af05f
    masm.ma_b(output.high, Imm32(0x80000000), ool->rejoin(), Assembler::NotEqual);
    masm.ma_b(output.low, Imm32(0x00000000), ool->rejoin(), Assembler::NotEqual);
    masm.ma_b(ool->entry());

    masm.bind(ool->rejoin());

    MOZ_ASSERT(ReturnReg64 == output);
}

void
CodeGeneratorMIPS::visitInt64ToFloatingPoint(LInt64ToFloatingPoint* lir)
{
    Register64 input = ToRegister64(lir->getInt64Operand(0));
    FloatRegister output = ToFloatRegister(lir->output());

    MInt64ToFloatingPoint* mir = lir->mir();
    MIRType toType = mir->type();

    AllocatableGeneralRegisterSet regs(GeneralRegisterSet::All());
    regs.take(input.low);
    regs.take(input.high);
    Register temp = regs.takeAny();

<<<<<<< HEAD
    masm.setupUnalignedABICall(temp);
=======
    masm.setupWasmABICall();
>>>>>>> a17af05f
    masm.passABIArg(input.high);
    masm.passABIArg(input.low);

    if (lir->mir()->isUnsigned())
<<<<<<< HEAD
        masm.callWithABI(wasm::SymbolicAddress::Uint64ToFloatingPoint, MoveOp::DOUBLE);
    else
        masm.callWithABI(wasm::SymbolicAddress::Int64ToFloatingPoint, MoveOp::DOUBLE);

    MOZ_ASSERT_IF(toType == MIRType::Double, output == ReturnDoubleReg);
    if (toType == MIRType::Float32) {
         MOZ_ASSERT(output == ReturnFloat32Reg);
         masm.convertDoubleToFloat32(ReturnDoubleReg, output);
    }
=======
        if (toType == MIRType::Double)
            masm.callWithABI(mir->bytecodeOffset(), wasm::SymbolicAddress::Uint64ToDouble, MoveOp::DOUBLE);
        else
            masm.callWithABI(mir->bytecodeOffset(), wasm::SymbolicAddress::Uint64ToFloat32, MoveOp::FLOAT32);
    else
        if (toType == MIRType::Double)
            masm.callWithABI(mir->bytecodeOffset(), wasm::SymbolicAddress::Int64ToDouble, MoveOp::DOUBLE);
        else
            masm.callWithABI(mir->bytecodeOffset(), wasm::SymbolicAddress::Int64ToFloat32, MoveOp::FLOAT32);

    MOZ_ASSERT_IF(toType == MIRType::Double, output == ReturnDoubleReg);
    MOZ_ASSERT_IF(toType == MIRType::Float32, output == ReturnFloat32Reg);
>>>>>>> a17af05f
}

void
CodeGeneratorMIPS::visitTestI64AndBranch(LTestI64AndBranch* lir)
{
    Register64 input = ToRegister64(lir->getInt64Operand(0));

    branchToBlock(input.high, Imm32(0), lir->ifTrue(), Assembler::NonZero);
    emitBranch(input.low, Imm32(0), Assembler::NonZero, lir->ifTrue(), lir->ifFalse());
}

void
CodeGeneratorMIPS::setReturnDoubleRegs(LiveRegisterSet* regs)
{
    MOZ_ASSERT(ReturnFloat32Reg.code_ == ReturnDoubleReg.code_);
    regs->add(ReturnFloat32Reg);
    regs->add(ReturnDoubleReg.singleOverlay(1));
    regs->add(ReturnDoubleReg);
}<|MERGE_RESOLUTION|>--- conflicted
+++ resolved
@@ -396,11 +396,7 @@
         masm.bind(&notmin);
     }
 
-<<<<<<< HEAD
-    masm.setupUnalignedABICall(temp);
-=======
     masm.setupWasmABICall();
->>>>>>> a17af05f
     masm.passABIArg(lhs.high);
     masm.passABIArg(lhs.low);
     masm.passABIArg(rhs.high);
@@ -408,15 +404,9 @@
 
     MOZ_ASSERT(gen->compilingWasm());
     if (lir->mir()->isMod())
-<<<<<<< HEAD
-        masm.callWithABI(wasm::SymbolicAddress::ModI64);
-    else
-        masm.callWithABI(wasm::SymbolicAddress::DivI64);
-=======
         masm.callWithABI(lir->bytecodeOffset(), wasm::SymbolicAddress::ModI64);
     else
         masm.callWithABI(lir->bytecodeOffset(), wasm::SymbolicAddress::DivI64);
->>>>>>> a17af05f
     MOZ_ASSERT(ReturnReg64 == output);
 
     masm.bind(&done);
@@ -445,11 +435,7 @@
     if (lir->canBeDivideByZero())
         masm.branchTest64(Assembler::Zero, rhs, rhs, temp, trap(lir, wasm::Trap::IntegerDivideByZero));
 
-<<<<<<< HEAD
-    masm.setupUnalignedABICall(temp);
-=======
     masm.setupWasmABICall();
->>>>>>> a17af05f
     masm.passABIArg(lhs.high);
     masm.passABIArg(lhs.low);
     masm.passABIArg(rhs.high);
@@ -457,15 +443,9 @@
 
     MOZ_ASSERT(gen->compilingWasm());
     if (lir->mir()->isMod())
-<<<<<<< HEAD
-        masm.callWithABI(wasm::SymbolicAddress::UModI64);
-    else
-        masm.callWithABI(wasm::SymbolicAddress::UDivI64);
-=======
         masm.callWithABI(lir->bytecodeOffset(), wasm::SymbolicAddress::UModI64);
     else
         masm.callWithABI(lir->bytecodeOffset(), wasm::SymbolicAddress::UDivI64);
->>>>>>> a17af05f
 }
 
 template <typename T>
@@ -517,10 +497,7 @@
                 masm.ma_sra(output.high, output.low, Imm32(31));
         } else {
             ScratchRegisterScope scratch(masm);
-<<<<<<< HEAD
-=======
             MOZ_ASSERT(output.low != ptr);
->>>>>>> a17af05f
             masm.ma_load_unaligned(output.low, BaseIndex(HeapReg, ptr, TimesOne),
                                    temp, SizeWord, isSigned ? SignExtend : ZeroExtend);
             masm.ma_addu(scratch, ptr, Imm32(INT64HIGH_OFFSET));
@@ -539,10 +516,7 @@
             masm.ma_sra(output.high, output.low, Imm32(31));
     } else {
         ScratchRegisterScope scratch(masm);
-<<<<<<< HEAD
-=======
         MOZ_ASSERT(output.low != ptr);
->>>>>>> a17af05f
         masm.ma_load(output.low, BaseIndex(HeapReg, ptr, TimesOne), SizeWord);
         masm.ma_addu(scratch, ptr, Imm32(INT64HIGH_OFFSET));
         masm.ma_load(output.high, BaseIndex(HeapReg, scratch, TimesOne), SizeWord);
@@ -717,8 +691,6 @@
 }
 
 void
-<<<<<<< HEAD
-=======
 CodeGeneratorMIPS::visitSignExtendInt64(LSignExtendInt64* lir)
 {
     Register64 input = ToRegister64(lir->getInt64Operand(0));
@@ -738,7 +710,6 @@
 }
 
 void
->>>>>>> a17af05f
 CodeGeneratorMIPS::visitClzI64(LClzI64* lir)
 {
     Register64 input = ToRegister64(lir->getInt64Operand(0));
@@ -788,14 +759,6 @@
         MOZ_CRASH("unexpected type in visitOutOfLineWasmTruncateCheck");
     }
 
-<<<<<<< HEAD
-    masm.setupUnalignedABICall(output.high);
-    masm.passABIArg(scratch, MoveOp::DOUBLE);
-    if (lir->mir()->isUnsigned())
-        masm.callWithABI(wasm::SymbolicAddress::TruncateDoubleToUint64);
-    else
-        masm.callWithABI(wasm::SymbolicAddress::TruncateDoubleToInt64);
-=======
     masm.Push(input);
 
     masm.setupWasmABICall();
@@ -807,7 +770,6 @@
 
     masm.Pop(input);
 
->>>>>>> a17af05f
     masm.ma_b(output.high, Imm32(0x80000000), ool->rejoin(), Assembler::NotEqual);
     masm.ma_b(output.low, Imm32(0x00000000), ool->rejoin(), Assembler::NotEqual);
     masm.ma_b(ool->entry());
@@ -831,26 +793,11 @@
     regs.take(input.high);
     Register temp = regs.takeAny();
 
-<<<<<<< HEAD
-    masm.setupUnalignedABICall(temp);
-=======
     masm.setupWasmABICall();
->>>>>>> a17af05f
     masm.passABIArg(input.high);
     masm.passABIArg(input.low);
 
     if (lir->mir()->isUnsigned())
-<<<<<<< HEAD
-        masm.callWithABI(wasm::SymbolicAddress::Uint64ToFloatingPoint, MoveOp::DOUBLE);
-    else
-        masm.callWithABI(wasm::SymbolicAddress::Int64ToFloatingPoint, MoveOp::DOUBLE);
-
-    MOZ_ASSERT_IF(toType == MIRType::Double, output == ReturnDoubleReg);
-    if (toType == MIRType::Float32) {
-         MOZ_ASSERT(output == ReturnFloat32Reg);
-         masm.convertDoubleToFloat32(ReturnDoubleReg, output);
-    }
-=======
         if (toType == MIRType::Double)
             masm.callWithABI(mir->bytecodeOffset(), wasm::SymbolicAddress::Uint64ToDouble, MoveOp::DOUBLE);
         else
@@ -863,7 +810,6 @@
 
     MOZ_ASSERT_IF(toType == MIRType::Double, output == ReturnDoubleReg);
     MOZ_ASSERT_IF(toType == MIRType::Float32, output == ReturnFloat32Reg);
->>>>>>> a17af05f
 }
 
 void
