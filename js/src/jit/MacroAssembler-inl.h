--- conflicted
+++ resolved
@@ -101,8 +101,6 @@
 {
     CodeOffset l = callWithPatch();
     append(desc, l, trap);
-<<<<<<< HEAD
-=======
 }
 
 void
@@ -111,7 +109,6 @@
     MOZ_ASSERT(wasm::NeedsBuiltinThunk(imm), "only for functions which may appear in profiler");
     call(imm);
     append(desc, CodeOffset(currentOffset()));
->>>>>>> a17af05f
 }
 
 // ===============================================================
@@ -294,15 +291,9 @@
 }
 
 void
-<<<<<<< HEAD
-MacroAssembler::enterExitFrame(Register cxreg, const VMFunction* f)
-{
-    linkExitFrame(cxreg);
-=======
 MacroAssembler::enterExitFrame(Register cxreg, Register scratch, const VMFunction* f)
 {
     linkExitFrame(cxreg, scratch);
->>>>>>> a17af05f
     // Push the JitCode pointer. (Keep the code alive, when on the stack)
     PushStubCode();
     // Push VMFunction pointer, to mark arguments.
@@ -310,31 +301,18 @@
 }
 
 void
-<<<<<<< HEAD
-MacroAssembler::enterFakeExitFrame(Register cxreg, enum ExitFrameTokenValues token)
-{
-    linkExitFrame(cxreg);
-=======
 MacroAssembler::enterFakeExitFrame(Register cxreg, Register scratch, enum ExitFrameTokenValues token)
 {
     linkExitFrame(cxreg, scratch);
->>>>>>> a17af05f
     Push(Imm32(token));
     Push(ImmPtr(nullptr));
 }
 
 void
-<<<<<<< HEAD
-MacroAssembler::enterFakeExitFrameForNative(Register cxreg, bool isConstructing)
-{
-    enterFakeExitFrame(cxreg, isConstructing ? ConstructNativeExitFrameLayoutToken
-                                             : CallNativeExitFrameLayoutToken);
-=======
 MacroAssembler::enterFakeExitFrameForNative(Register cxreg, Register scratch, bool isConstructing)
 {
     enterFakeExitFrame(cxreg, scratch, isConstructing ? ConstructNativeExitFrameLayoutToken
                                                       : CallNativeExitFrameLayoutToken);
->>>>>>> a17af05f
 }
 
 void
