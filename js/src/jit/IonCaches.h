--- conflicted
+++ resolved
@@ -26,415 +26,7 @@
 namespace js {
 namespace jit {
 
-<<<<<<< HEAD
-class LInstruction;
-
-#define IONCACHE_KIND_LIST(_)                                   \
-    _(BindName)
-
-// Forward declarations of Cache kinds.
-#define FORWARD_DECLARE(kind) class kind##IC;
-IONCACHE_KIND_LIST(FORWARD_DECLARE)
-#undef FORWARD_DECLARE
-
-class IonCacheVisitor
-{
-  public:
-#define VISIT_INS(op)                                               \
-    virtual void visit##op##IC(CodeGenerator* codegen) {            \
-        MOZ_CRASH("NYI: " #op "IC");                                \
-    }
-
-    IONCACHE_KIND_LIST(VISIT_INS)
-#undef VISIT_INS
-};
-
-// Common structure encoding the state of a polymorphic inline cache contained
-// in the code for an IonScript. IonCaches are used for polymorphic operations
-// where multiple implementations may be required.
-//
-// Roughly speaking, the cache initially jumps to an out of line fragment
-// which invokes a cache function to perform the operation. The cache function
-// may generate a stub to perform the operation in certain cases (e.g. a
-// particular shape for an input object) and attach the stub to existing
-// stubs, forming a daisy chain of tests for how to perform the operation in
-// different circumstances.
-//
-// Eventually, if too many stubs are generated the cache function may disable
-// the cache, by generating a stub to make a call and perform the operation
-// within the VM.
-//
-// The caches initially generate a patchable jump to an out of line call
-// to the cache function. Stubs are attached by appending: when attaching a
-// new stub, we patch the any failure conditions in last generated stub to
-// jump to the new stub. Failure conditions in the new stub jump to the cache
-// function which may generate new stubs.
-//
-//        Control flow               Pointers
-//      =======#                 ----.     .---->
-//             #                     |     |
-//             #======>              \-----/
-//
-// Initial state:
-//
-//  JIT Code
-// +--------+   .---------------.
-// |        |   |               |
-// |========|   v +----------+  |
-// |== IC ==|====>| Cache Fn |  |
-// |========|     +----------+  |
-// |        |<=#       #        |
-// |        |  #=======#        |
-// +--------+  Rejoin path      |
-//     |________                |
-//             |                |
-//     IC      |                |
-//   Entry     |                |
-// +------------+               |
-// | lastJump_  |---------------/
-// +------------+
-// |    ...     |
-// +------------+
-//
-// Attaching stubs:
-//
-//   Patch the jump pointed to by lastJump_ to jump to the new stub. Update
-//   lastJump_ to be the new stub's failure jump. The failure jump of the new
-//   stub goes to the fallback label, which is the cache function. In this
-//   fashion, new stubs are _appended_ to the chain of stubs, as lastJump_
-//   points to the _tail_ of the stub chain.
-//
-//  JIT Code
-// +--------+ #=======================#
-// |        | #                       v
-// |========| #   +----------+     +------+
-// |== IC ==|=#   | Cache Fn |<====| Stub |
-// |========|     +----------+  ^  +------+
-// |        |<=#      #         |     #
-// |        |  #======#=========|=====#
-// +--------+      Rejoin path  |
-//     |________                |
-//             |                |
-//     IC      |                |
-//   Entry     |                |
-// +------------+               |
-// | lastJump_  |---------------/
-// +------------+
-// |    ...     |
-// +------------+
-//
-// While calls may be made to the cache function and other VM functions, the
-// cache may still be treated as pure during optimization passes, such that
-// LICM and GVN may be performed on operations around the cache as if the
-// operation cannot reenter scripted code through an Invoke() or otherwise have
-// unexpected behavior. This restricts the sorts of stubs which the cache can
-// generate or the behaviors which called functions can have, and if a called
-// function performs a possibly impure operation then the operation will be
-// marked as such and the calling script will be recompiled.
-//
-// Similarly, despite the presence of functions and multiple stubs generated
-// for a cache, the cache itself may be marked as idempotent and become hoisted
-// or coalesced by LICM or GVN. This also constrains the stubs which can be
-// generated for the cache.
-//
-// * IonCache usage
-//
-// IonCache is the base structure of an inline cache, which generates code stubs
-// dynamically and attaches them to an IonScript.
-//
-// A cache must at least provide a static update function which will usualy have
-// a JSContext*, followed by the cache index. The rest of the arguments of the
-// update function are usualy corresponding to the register inputs of the cache,
-// as it must perform the same operation as any of the stubs that it might
-// produce. The update function call is handled by the visit function of
-// CodeGenerator corresponding to this IC.
-//
-// The CodeGenerator visit function, as opposed to other visit functions, has
-// two arguments. The first one is the OutOfLineUpdateCache which stores the LIR
-// instruction. The second one is the IC object.  This function would be called
-// once the IC is registered with the addCache function of CodeGeneratorShared.
-//
-// To register a cache, you must call the addCache function as follow:
-//
-//     MyCodeIC cache(inputReg1, inputValueReg2, outputReg);
-//     if (!addCache(lir, allocateCache(cache)))
-//         return false;
-//
-// Once the cache is allocated with the allocateCache function, any modification
-// made to the cache would be ignored.
-//
-// The addCache function will produce a patchable jump at the location where
-// it is called. This jump will execute generated stubs and fallback on the code
-// of the visitMyCodeIC function if no stub match.
-//
-//   Warning: As the addCache function fallback on a VMCall, calls to
-// addCache should not be in the same path as another VMCall or in the same
-// path of another addCache as this is not supported by the invalidation
-// procedure.
-class IonCache
-{
-  public:
-    class StubAttacher;
-
-    enum Kind {
-#   define DEFINE_CACHEKINDS(ickind) Cache_##ickind,
-        IONCACHE_KIND_LIST(DEFINE_CACHEKINDS)
-#   undef DEFINE_CACHEKINDS
-        Cache_Invalid
-    };
-
-    // Cache testing and cast.
-#   define CACHEKIND_CASTS(ickind)                                      \
-    bool is##ickind() const {                                           \
-        return kind() == Cache_##ickind;                                \
-    }                                                                   \
-    inline ickind##IC& to##ickind();                                    \
-    inline const ickind##IC& to##ickind() const;
-    IONCACHE_KIND_LIST(CACHEKIND_CASTS)
-#   undef CACHEKIND_CASTS
-
-    virtual Kind kind() const = 0;
-
-    virtual void accept(CodeGenerator* codegen, IonCacheVisitor* visitor) = 0;
-
-  public:
-
-    static const char* CacheName(Kind kind);
-
-  protected:
-    bool pure_ : 1;
-    bool idempotent_ : 1;
-    bool disabled_ : 1;
-    size_t stubCount_ : 5;
-
-    CodeLocationLabel fallbackLabel_;
-
-    // Location of this operation, nullptr for idempotent caches.
-    JSScript* script_;
-    jsbytecode* pc_;
-
-    // Location to use when updating profiler pseudostack when leaving this
-    // IC code to enter a callee.
-    jsbytecode* profilerLeavePc_;
-
-    CodeLocationJump initialJump_;
-    CodeLocationJump lastJump_;
-    CodeLocationLabel rejoinLabel_;
-
-  private:
-    static const size_t MAX_STUBS;
-    void incrementStubCount() {
-        // The IC should stop generating stubs before wrapping stubCount.
-        stubCount_++;
-        MOZ_ASSERT(stubCount_);
-    }
-
-  public:
-
-    IonCache()
-      : pure_(false),
-        idempotent_(false),
-        disabled_(false),
-        stubCount_(0),
-        fallbackLabel_(),
-        script_(nullptr),
-        pc_(nullptr),
-        profilerLeavePc_(nullptr),
-        initialJump_(),
-        lastJump_(),
-        rejoinLabel_()
-    {
-    }
-
-    void disable();
-    inline bool isDisabled() const {
-        return disabled_;
-    }
-
-    // Set the initial 'out-of-line' jump state of the cache. The fallbackLabel is
-    // the location of the out-of-line update (slow) path.  This location will
-    // be set to the exitJump of the last generated stub.
-    void setFallbackLabel(CodeOffset fallbackLabel) {
-        fallbackLabel_ = fallbackLabel;
-    }
-
-    void setProfilerLeavePC(jsbytecode* pc) {
-        MOZ_ASSERT(pc != nullptr);
-        profilerLeavePc_ = pc;
-    }
-
-    // Get the address at which IC rejoins the mainline jitcode.
-    void* rejoinAddress() const {
-        return rejoinLabel_.raw();
-    }
-
-    void emitInitialJump(MacroAssembler& masm, RepatchLabel& entry);
-    void updateBaseAddress(JitCode* code, MacroAssembler& masm);
-
-    // Reset the cache around garbage collection.
-    virtual void reset(ReprotectCode reprotect);
-
-    bool canAttachStub() const {
-        return stubCount_ < MAX_STUBS;
-    }
-    bool empty() const {
-        return stubCount_ == 0;
-    }
-
-    enum LinkStatus {
-        LINK_ERROR,
-        CACHE_FLUSHED,
-        LINK_GOOD
-    };
-
-    // Use the Linker to link the generated code and check if any
-    // monitoring/allocation caused an invalidation of the running ion script,
-    // this function returns CACHE_FLUSHED. In case of allocation issue this
-    // function returns LINK_ERROR.
-    LinkStatus linkCode(JSContext* cx, MacroAssembler& masm, StubAttacher& attacher, IonScript* ion,
-                        JitCode** code);
-
-    // Fixup variables and update jumps in the list of stubs.  Increment the
-    // number of attached stubs accordingly.
-    void attachStub(MacroAssembler& masm, StubAttacher& attacher, CodeLocationJump lastJump,
-                    Handle<JitCode*> code);
-
-    // Combine both linkStub and attachStub into one function. In addition, it
-    // produces a spew augmented with the attachKind string.
-    MOZ_MUST_USE bool linkAndAttachStub(JSContext* cx, MacroAssembler& masm, StubAttacher& attacher,
-                                        IonScript* ion, const char* attachKind,
-                                        JS::TrackedOutcome = JS::TrackedOutcome::ICOptStub_GenericSuccess);
-
-#ifdef DEBUG
-    bool isAllocated() {
-        return fallbackLabel_.isSet();
-    }
-#endif
-
-    bool pure() const {
-        return pure_;
-    }
-    bool idempotent() const {
-        return idempotent_;
-    }
-    void setIdempotent() {
-        MOZ_ASSERT(!idempotent_);
-        MOZ_ASSERT(!script_);
-        MOZ_ASSERT(!pc_);
-        idempotent_ = true;
-    }
-
-    void setScriptedLocation(JSScript* script, jsbytecode* pc) {
-        MOZ_ASSERT(!idempotent_);
-        script_ = script;
-        pc_ = pc;
-    }
-
-    void getScriptedLocation(MutableHandleScript pscript, jsbytecode** ppc) const {
-        pscript.set(script_);
-        *ppc = pc_;
-    }
-
-    jsbytecode* pc() const {
-        MOZ_ASSERT(pc_);
-        return pc_;
-    }
-
-    void trace(JSTracer* trc);
-};
-
-// Define the cache kind and pre-declare data structures used for calling inline
-// caches.
-#define CACHE_HEADER(ickind)                                        \
-    Kind kind() const {                                             \
-        return IonCache::Cache_##ickind;                            \
-    }                                                               \
-                                                                    \
-    void accept(CodeGenerator* codegen, IonCacheVisitor* visitor) { \
-        visitor->visit##ickind##IC(codegen);                        \
-    }                                                               \
-                                                                    \
-    static const VMFunction UpdateInfo;
-
-// Subclasses of IonCache for the various kinds of caches. These do not define
-// new data members; all caches must be of the same size.
-
-class BindNameIC : public IonCache
-{
-  protected:
-    Register environmentChain_;
-    PropertyName* name_;
-    Register output_;
-
-  public:
-    BindNameIC(Register envChain, PropertyName* name, Register output)
-      : environmentChain_(envChain),
-        name_(name),
-        output_(output)
-    {
-    }
-
-    CACHE_HEADER(BindName)
-
-    Register environmentChainReg() const {
-        return environmentChain_;
-    }
-    HandlePropertyName name() const {
-        return HandlePropertyName::fromMarkedLocation(&name_);
-    }
-    Register outputReg() const {
-        return output_;
-    }
-
-    MOZ_MUST_USE bool attachGlobal(JSContext* cx, HandleScript outerScript, IonScript* ion,
-                                   HandleObject envChain);
-
-    MOZ_MUST_USE bool attachNonGlobal(JSContext* cx, HandleScript outerScript, IonScript* ion,
-                                      HandleObject envChain, HandleObject holder);
-
-    static JSObject*
-    update(JSContext* cx, HandleScript outerScript, size_t cacheIndex, HandleObject envChain);
-};
-
-#undef CACHE_HEADER
-
-// Implement cache casts now that the compiler can see the inheritance.
-#define CACHE_CASTS(ickind)                                             \
-    ickind##IC& IonCache::to##ickind()                                  \
-    {                                                                   \
-        MOZ_ASSERT(is##ickind());                                       \
-        return *static_cast<ickind##IC*>(this);                        \
-    }                                                                   \
-    const ickind##IC& IonCache::to##ickind() const                      \
-    {                                                                   \
-        MOZ_ASSERT(is##ickind());                                       \
-        return *static_cast<const ickind##IC*>(this);                  \
-    }
-IONCACHE_KIND_LIST(CACHE_CASTS)
-#undef OPCODE_CASTS
-
-bool IsCacheableProtoChainForIonOrCacheIR(JSObject* obj, JSObject* holder);
-bool IsCacheableGetPropReadSlotForIonOrCacheIR(JSObject* obj, JSObject* holder,
-                                               PropertyResult prop);
-
-bool IsCacheableGetPropCallScripted(JSObject* obj, JSObject* holder, Shape* shape,
-                                    bool* isTemporarilyUnoptimizable = nullptr);
-bool IsCacheableGetPropCallNative(JSObject* obj, JSObject* holder, Shape* shape);
-
-bool IsCacheableSetPropCallScripted(JSObject* obj, JSObject* holder, Shape* shape,
-                                    bool* isTemporarilyUnoptimizable = nullptr);
-bool IsCacheableSetPropCallNative(JSObject* obj, JSObject* holder, Shape* shape);
-
-bool ValueToNameOrSymbolId(JSContext* cx, HandleValue idval, MutableHandleId id,
-                           bool* nameOrSymbol);
-
 void* GetReturnAddressToIonCode(JSContext* cx);
-
-void EmitIonStoreDenseElement(MacroAssembler& masm, const ConstantOrRegister& value,
-                              Register elements, BaseObjectElementIndex target);
-=======
-void* GetReturnAddressToIonCode(JSContext* cx);
->>>>>>> a17af05f
 
 } // namespace jit
 } // namespace js
