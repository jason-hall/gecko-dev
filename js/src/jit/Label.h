--- conflicted
+++ resolved
@@ -19,10 +19,6 @@
     // correctly.
     uint32_t bound_ : 1;
 
-<<<<<<< HEAD
-    void operator =(const LabelBase& label) = delete;
-
-=======
     // offset_ < INVALID_OFFSET means that the label is either bound or has
     // incoming uses and needs to be bound.
     uint32_t offset_ : 31;
@@ -30,7 +26,6 @@
     void operator=(const LabelBase& label) = delete;
 
 #if defined(JS_CODEGEN_MIPS32) || defined(JS_CODEGEN_MIPS64)
->>>>>>> a17af05f
   public:
 #endif
     static const uint32_t INVALID_OFFSET = 0x7fffffff; // UINT31_MAX.
