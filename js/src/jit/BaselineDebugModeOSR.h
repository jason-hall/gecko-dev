/* -*- Mode: C++; tab-width: 8; indent-tabs-mode: nil; c-basic-offset: 4 -*-
 * vim: set ts=8 sts=4 et sw=4 tw=99:
 * This Source Code Form is subject to the terms of the Mozilla Public
 * License, v. 2.0. If a copy of the MPL was not distributed with this
 * file, You can obtain one at http://mozilla.org/MPL/2.0/. */

#ifndef jit_BaselineDebugModeOSR_h
#define jit_BaselineDebugModeOSR_h

#include "jit/BaselineFrame.h"
#include "jit/BaselineIC.h"
#include "jit/BaselineJIT.h"
#include "jit/JSJitFrameIter.h"

#include "vm/Debugger.h"

namespace js {
namespace jit {

// Note that this file and the corresponding .cpp implement debug mode
// on-stack recompilation. This is to be distinguished from ordinary
// Baseline->Ion OSR, which is used to jump into compiled loops.

//
// A volatile location due to recompilation of an on-stack baseline script
// (e.g., for debug mode toggling).
//
// It is usually used in fallback stubs which may trigger on-stack
// recompilation by calling out into the VM. Example use:
//
//     DebugModeOSRVolatileStub<FallbackStubT*> stub(frame, stub_)
//
//     // Call out to the VM
//     // Other effectful operations like TypeScript::Monitor
//
//     if (stub.invalid())
//         return true;
//
//     // First use of stub after VM call.
//
template <typename T>
class DebugModeOSRVolatileStub
{
    ICStubCompiler::Engine engine_;
    T stub_;
    BaselineFrame* frame_;
    uint32_t pcOffset_;

  public:
    DebugModeOSRVolatileStub(ICStubCompiler::Engine engine, BaselineFrame* frame,
                             ICFallbackStub* stub)
      : engine_(engine),
        stub_(static_cast<T>(stub)),
        frame_(frame),
        pcOffset_(stub->icEntry()->pcOffset())
    { }

    DebugModeOSRVolatileStub(BaselineFrame* frame, ICFallbackStub* stub)
      : engine_(ICStubCompiler::Engine::Baseline),
        stub_(static_cast<T>(stub)),
        frame_(frame),
        pcOffset_(stub->icEntry()->pcOffset())
    { }

    bool invalid() const {
        if (engine_ == ICStubCompiler::Engine::IonSharedIC)
            return stub_->invalid();
        MOZ_ASSERT(!frame_->isHandlingException());
        ICEntry& entry = frame_->script()->baselineScript()->icEntryFromPCOffset(pcOffset_);
        return stub_ != entry.fallbackStub();
    }

    operator const T&() const { MOZ_ASSERT(!invalid()); return stub_; }
    T operator->() const { MOZ_ASSERT(!invalid()); return stub_; }
    T* address() { MOZ_ASSERT(!invalid()); return &stub_; }
    const T* address() const { MOZ_ASSERT(!invalid()); return &stub_; }
    T& get() { MOZ_ASSERT(!invalid()); return stub_; }
    const T& get() const { MOZ_ASSERT(!invalid()); return stub_; }

    bool operator!=(const T& other) const { MOZ_ASSERT(!invalid()); return stub_ != other; }
    bool operator==(const T& other) const { MOZ_ASSERT(!invalid()); return stub_ == other; }
};

//
// A JitFrameIter that updates internal JSJitFrameIter in case of
// recompilation of an on-stack baseline script.
//

class DebugModeOSRVolatileJitFrameIter : public JitFrameIter
{
    DebugModeOSRVolatileJitFrameIter** stack;
    DebugModeOSRVolatileJitFrameIter* prev;

  public:
    explicit DebugModeOSRVolatileJitFrameIter(JSContext* cx)
      : JitFrameIter(cx->activation())
    {
<<<<<<< HEAD
        stack = &cx->liveVolatileJitFrameIterators_.ref();
=======
        stack = &cx->liveVolatileJitFrameIter_.ref();
>>>>>>> a17af05f
        prev = *stack;
        *stack = this;
    }

    ~DebugModeOSRVolatileJitFrameIter() {
        MOZ_ASSERT(*stack == this);
        *stack = prev;
    }

    static void forwardLiveIterators(const CooperatingContext& target,
                                     uint8_t* oldAddr, uint8_t* newAddr);
};

//
// Auxiliary info to help the DebugModeOSRHandler fix up state.
//
struct BaselineDebugModeOSRInfo
{
    uint8_t* resumeAddr;
    jsbytecode* pc;
    PCMappingSlotInfo slotInfo;
    ICEntry::Kind frameKind;

    // Filled in by SyncBaselineDebugModeOSRInfo.
    uintptr_t stackAdjust;
    Value valueR0;
    Value valueR1;

    BaselineDebugModeOSRInfo(jsbytecode* pc, ICEntry::Kind kind)
      : resumeAddr(nullptr),
        pc(pc),
        slotInfo(0),
        frameKind(kind),
        stackAdjust(0),
        valueR0(UndefinedValue()),
        valueR1(UndefinedValue())
    { }

    void popValueInto(PCMappingSlotInfo::SlotLocation loc, Value* vp);
};

MOZ_MUST_USE bool
RecompileOnStackBaselineScriptsForDebugMode(JSContext* cx,
                                            const Debugger::ExecutionObservableSet& obs,
                                            Debugger::IsObserving observing);

} // namespace jit
} // namespace js

#endif // jit_BaselineDebugModeOSR_h<|MERGE_RESOLUTION|>--- conflicted
+++ resolved
@@ -95,11 +95,7 @@
     explicit DebugModeOSRVolatileJitFrameIter(JSContext* cx)
       : JitFrameIter(cx->activation())
     {
-<<<<<<< HEAD
-        stack = &cx->liveVolatileJitFrameIterators_.ref();
-=======
         stack = &cx->liveVolatileJitFrameIter_.ref();
->>>>>>> a17af05f
         prev = *stack;
         *stack = this;
     }
