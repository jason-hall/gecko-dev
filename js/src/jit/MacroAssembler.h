/* -*- Mode: C++; tab-width: 8; indent-tabs-mode: nil; c-basic-offset: 4 -*-
 * vim: set ts=8 sts=4 et sw=4 tw=99:
 * This Source Code Form is subject to the terms of the Mozilla Public
 * License, v. 2.0. If a copy of the MPL was not distributed with this
 * file, You can obtain one at http://mozilla.org/MPL/2.0/. */

#ifndef jit_MacroAssembler_h
#define jit_MacroAssembler_h

#include "mozilla/MacroForEach.h"
#include "mozilla/MathAlgorithms.h"

#include "jscompartment.h"

#if defined(JS_CODEGEN_X86)
# include "jit/x86/MacroAssembler-x86.h"
#elif defined(JS_CODEGEN_X64)
# include "jit/x64/MacroAssembler-x64.h"
#elif defined(JS_CODEGEN_ARM)
# include "jit/arm/MacroAssembler-arm.h"
#elif defined(JS_CODEGEN_ARM64)
# include "jit/arm64/MacroAssembler-arm64.h"
#elif defined(JS_CODEGEN_MIPS32)
# include "jit/mips32/MacroAssembler-mips32.h"
#elif defined(JS_CODEGEN_MIPS64)
# include "jit/mips64/MacroAssembler-mips64.h"
#elif defined(JS_CODEGEN_NONE)
# include "jit/none/MacroAssembler-none.h"
#else
# error "Unknown architecture!"
#endif
#include "jit/AtomicOp.h"
#include "jit/IonInstrumentation.h"
#include "jit/JitCompartment.h"
#include "jit/VMFunctions.h"
#include "vm/ProxyObject.h"
#include "vm/Shape.h"
#include "vm/TypedArrayObject.h"
#include "vm/UnboxedObject.h"

using mozilla::FloatingPoint;

// * How to read/write MacroAssembler method declarations:
//
// The following macros are made to avoid #ifdef around each method declarations
// of the Macro Assembler, and they are also used as an hint on the location of
// the implementations of each method.  For example, the following declaration
//
//   void Pop(FloatRegister t) DEFINED_ON(x86_shared, arm);
//
// suggests the MacroAssembler::Pop(FloatRegister) method is implemented in
// x86-shared/MacroAssembler-x86-shared.h, and also in arm/MacroAssembler-arm.h.
//
// - If there is no annotation, then there is only one generic definition in
//   MacroAssembler.cpp.
//
// - If the declaration is "inline", then the method definition(s) would be in
//   the "-inl.h" variant of the same file(s).
//
// The script check_macroassembler_style.py (check-masm target of the Makefile)
// is used to verify that method definitions are matching the annotation added
// to the method declarations.  If there is any difference, then you either
// forgot to define the method in one of the macro assembler, or you forgot to
// update the annotation of the macro assembler declaration.
//
// Some convenient short-cuts are used to avoid repeating the same list of
// architectures on each method declaration, such as PER_ARCH and
// PER_SHARED_ARCH.

# define ALL_ARCH mips32, mips64, arm, arm64, x86, x64
# define ALL_SHARED_ARCH arm, arm64, x86_shared, mips_shared

// * How this macro works:
//
// DEFINED_ON is a macro which check if, for the current architecture, the
// method is defined on the macro assembler or not.
//
// For each architecture, we have a macro named DEFINED_ON_arch.  This macro is
// empty if this is not the current architecture.  Otherwise it must be either
// set to "define" or "crash" (only use for the none target so-far).
//
// The DEFINED_ON macro maps the list of architecture names given as argument to
// a list of macro names.  For example,
//
//   DEFINED_ON(arm, x86_shared)
//
// is expanded to
//
//   DEFINED_ON_none DEFINED_ON_arm DEFINED_ON_x86_shared
//
// which are later expanded on ARM, x86, x64 by DEFINED_ON_EXPAND_ARCH_RESULTS
// to
//
//   define
//
// or if the JIT is disabled or set to no architecture to
//
//   crash
//
// or to nothing, if the current architecture is not listed in the list of
// arguments of DEFINED_ON.  Note, only one of the DEFINED_ON_arch macro
// contributes to the non-empty result, which is the macro of the current
// architecture if it is listed in the arguments of DEFINED_ON.
//
// This result is appended to DEFINED_ON_RESULT_ before expanding the macro,
// which result is either no annotation, a MOZ_CRASH(), or a "= delete"
// annotation on the method declaration.

# define DEFINED_ON_x86
# define DEFINED_ON_x64
# define DEFINED_ON_x86_shared
# define DEFINED_ON_arm
# define DEFINED_ON_arm64
# define DEFINED_ON_mips32
# define DEFINED_ON_mips64
# define DEFINED_ON_mips_shared
# define DEFINED_ON_none

// Specialize for each architecture.
#if defined(JS_CODEGEN_X86)
# undef DEFINED_ON_x86
# define DEFINED_ON_x86 define
# undef DEFINED_ON_x86_shared
# define DEFINED_ON_x86_shared define
#elif defined(JS_CODEGEN_X64)
# undef DEFINED_ON_x64
# define DEFINED_ON_x64 define
# undef DEFINED_ON_x86_shared
# define DEFINED_ON_x86_shared define
#elif defined(JS_CODEGEN_ARM)
# undef DEFINED_ON_arm
# define DEFINED_ON_arm define
#elif defined(JS_CODEGEN_ARM64)
# undef DEFINED_ON_arm64
# define DEFINED_ON_arm64 define
#elif defined(JS_CODEGEN_MIPS32)
# undef DEFINED_ON_mips32
# define DEFINED_ON_mips32 define
# undef DEFINED_ON_mips_shared
# define DEFINED_ON_mips_shared define
#elif defined(JS_CODEGEN_MIPS64)
# undef DEFINED_ON_mips64
# define DEFINED_ON_mips64 define
# undef DEFINED_ON_mips_shared
# define DEFINED_ON_mips_shared define
#elif defined(JS_CODEGEN_NONE)
# undef DEFINED_ON_none
# define DEFINED_ON_none crash
#else
# error "Unknown architecture!"
#endif

# define DEFINED_ON_RESULT_crash   { MOZ_CRASH(); }
# define DEFINED_ON_RESULT_define
# define DEFINED_ON_RESULT_        = delete

# define DEFINED_ON_DISPATCH_RESULT_2(Macro, Result) \
    Macro ## Result
# define DEFINED_ON_DISPATCH_RESULT(...)     \
    DEFINED_ON_DISPATCH_RESULT_2(DEFINED_ON_RESULT_, __VA_ARGS__)

// We need to let the evaluation of MOZ_FOR_EACH terminates.
# define DEFINED_ON_EXPAND_ARCH_RESULTS_3(ParenResult)  \
    DEFINED_ON_DISPATCH_RESULT ParenResult
# define DEFINED_ON_EXPAND_ARCH_RESULTS_2(ParenResult)  \
    DEFINED_ON_EXPAND_ARCH_RESULTS_3 (ParenResult)
# define DEFINED_ON_EXPAND_ARCH_RESULTS(ParenResult)    \
    DEFINED_ON_EXPAND_ARCH_RESULTS_2 (ParenResult)

# define DEFINED_ON_FWDARCH(Arch) DEFINED_ON_ ## Arch
# define DEFINED_ON_MAP_ON_ARCHS(ArchList)              \
    DEFINED_ON_EXPAND_ARCH_RESULTS(                     \
      (MOZ_FOR_EACH(DEFINED_ON_FWDARCH, (), ArchList)))

# define DEFINED_ON(...)                                \
    DEFINED_ON_MAP_ON_ARCHS((none, __VA_ARGS__))

# define PER_ARCH DEFINED_ON(ALL_ARCH)
# define PER_SHARED_ARCH DEFINED_ON(ALL_SHARED_ARCH)


#if MOZ_LITTLE_ENDIAN
#define IMM32_16ADJ(X) X << 16
#else
#define IMM32_16ADJ(X) X
#endif

namespace js {
namespace jit {

// Defined in JitFrames.h
enum ExitFrameTokenValues;

class AutoSaveLiveRegisters;

// The public entrypoint for emitting assembly. Note that a MacroAssembler can
// use cx->lifoAlloc, so take care not to interleave masm use with other
// lifoAlloc use if one will be destroyed before the other.
class MacroAssembler : public MacroAssemblerSpecific
{
    MacroAssembler* thisFromCtor() {
        return this;
    }

  public:
    class AutoRooter : public JS::AutoGCRooter
    {
        MacroAssembler* masm_;

      public:
        AutoRooter(JSContext* cx, MacroAssembler* masm)
          : JS::AutoGCRooter(cx, IONMASM),
            masm_(masm)
        { }

        MacroAssembler* masm() const {
            return masm_;
        }
    };

    /*
     * Base class for creating a branch.
     */
    class Branch
    {
        bool init_;
        Condition cond_;
        Label* jump_;
        Register reg_;

      public:
        Branch()
          : init_(false),
            cond_(Equal),
            jump_(nullptr),
            reg_(Register::FromCode(0))      // Quell compiler warnings.
        { }

        Branch(Condition cond, Register reg, Label* jump)
          : init_(true),
            cond_(cond),
            jump_(jump),
            reg_(reg)
        { }

        bool isInitialized() const {
            return init_;
        }

        Condition cond() const {
            return cond_;
        }

        Label* jump() const {
            return jump_;
        }

        Register reg() const {
            return reg_;
        }

        void invertCondition() {
            cond_ = InvertCondition(cond_);
        }

        void relink(Label* jump) {
            jump_ = jump;
        }

        virtual void emit(MacroAssembler& masm) = 0;
    };

    /*
     * Creates a branch based on a specific TypeSet::Type.
     * Note: emits number test (int/double) for TypeSet::DoubleType()
     */
    class BranchType : public Branch
    {
        TypeSet::Type type_;

      public:
        BranchType()
          : Branch(),
            type_(TypeSet::UnknownType())
        { }

        BranchType(Condition cond, Register reg, TypeSet::Type type, Label* jump)
          : Branch(cond, reg, jump),
            type_(type)
        { }

        void emit(MacroAssembler& masm);
    };

    /*
     * Creates a branch based on a GCPtr.
     */
    class BranchGCPtr : public Branch
    {
        ImmGCPtr ptr_;

      public:
        BranchGCPtr()
          : Branch(),
            ptr_(ImmGCPtr(nullptr))
        { }

        BranchGCPtr(Condition cond, Register reg, ImmGCPtr ptr, Label* jump)
          : Branch(cond, reg, jump),
            ptr_(ptr)
        { }

        void emit(MacroAssembler& masm);
    };

    mozilla::Maybe<AutoRooter> autoRooter_;
    mozilla::Maybe<JitContext> jitContext_;
    mozilla::Maybe<AutoJitContextAlloc> alloc_;

  private:
    // Labels for handling exceptions and failures.
    NonAssertingLabel failureLabel_;

  public:
    MacroAssembler()
      : framePushed_(0),
#ifdef DEBUG
        inCall_(false),
#endif
        emitProfilingInstrumentation_(false)
    {
        JitContext* jcx = GetJitContext();
        JSContext* cx = jcx->cx;
        if (cx)
            constructRoot(cx);

        if (!jcx->temp) {
            MOZ_ASSERT(cx);
            alloc_.emplace(cx);
        }

        moveResolver_.setAllocator(*jcx->temp);

#if defined(JS_CODEGEN_ARM)
        initWithAllocator();
        m_buffer.id = jcx->getNextAssemblerId();
#elif defined(JS_CODEGEN_ARM64)
        initWithAllocator();
        armbuffer_.id = jcx->getNextAssemblerId();
#endif
    }

    // This constructor should only be used when there is no JitContext active
    // (for example, Trampoline-$(ARCH).cpp and IonCaches.cpp).
    explicit MacroAssembler(JSContext* cx, IonScript* ion = nullptr,
                            JSScript* script = nullptr, jsbytecode* pc = nullptr);

    // wasm compilation handles its own JitContext-pushing
    struct WasmToken {};
    explicit MacroAssembler(WasmToken, TempAllocator& alloc)
      : framePushed_(0),
#ifdef DEBUG
        inCall_(false),
#endif
        emitProfilingInstrumentation_(false)
    {
        moveResolver_.setAllocator(alloc);

#if defined(JS_CODEGEN_ARM)
        initWithAllocator();
        m_buffer.id = 0;
#elif defined(JS_CODEGEN_ARM64)
        initWithAllocator();
        armbuffer_.id = 0;
#endif

        // Disable page protection for WASM.
        disableProtection();
    }

    void constructRoot(JSContext* cx) {
        autoRooter_.emplace(cx, this);
    }

    MoveResolver& moveResolver() {
        return moveResolver_;
    }

    size_t instructionsSize() const {
        return size();
    }

    //{{{ check_macroassembler_style
  public:
    // ===============================================================
    // MacroAssembler high-level usage.

    // Flushes the assembly buffer, on platforms that need it.
    void flush() PER_SHARED_ARCH;

    // Add a comment that is visible in the pretty printed assembly code.
    void comment(const char* msg) PER_SHARED_ARCH;

    // ===============================================================
    // Frame manipulation functions.

    inline uint32_t framePushed() const;
    inline void setFramePushed(uint32_t framePushed);
    inline void adjustFrame(int32_t value);

    // Adjust the frame, to account for implicit modification of the stack
    // pointer, such that callee can remove arguments on the behalf of the
    // caller.
    inline void implicitPop(uint32_t bytes);

  private:
    // This field is used to statically (at compilation time) emulate a frame
    // pointer by keeping track of stack manipulations.
    //
    // It is maintained by all stack manipulation functions below.
    uint32_t framePushed_;

  public:
    // ===============================================================
    // Stack manipulation functions.

    void PushRegsInMask(LiveRegisterSet set)
                            DEFINED_ON(arm, arm64, mips32, mips64, x86_shared);
    void PushRegsInMask(LiveGeneralRegisterSet set);

    // Like PushRegsInMask, but instead of pushing the registers, store them to
    // |dest|. |dest| should point to the end of the reserved space, so the
    // first register will be stored at |dest.offset - sizeof(register)|.
    void storeRegsInMask(LiveRegisterSet set, Address dest, Register scratch)
<<<<<<< HEAD
        DEFINED_ON(arm, arm64, x86_shared);
=======
        DEFINED_ON(arm, arm64, mips32, mips64, x86_shared);
>>>>>>> a17af05f

    void PopRegsInMask(LiveRegisterSet set);
    void PopRegsInMask(LiveGeneralRegisterSet set);
    void PopRegsInMaskIgnore(LiveRegisterSet set, LiveRegisterSet ignore)
                                 DEFINED_ON(arm, arm64, mips32, mips64, x86_shared);

    void Push(const Operand op) DEFINED_ON(x86_shared);
    void Push(Register reg) PER_SHARED_ARCH;
    void Push(Register reg1, Register reg2, Register reg3, Register reg4) DEFINED_ON(arm64);
    void Push(const Imm32 imm) PER_SHARED_ARCH;
    void Push(const ImmWord imm) PER_SHARED_ARCH;
    void Push(const ImmPtr imm) PER_SHARED_ARCH;
    void Push(const ImmGCPtr ptr) PER_SHARED_ARCH;
    void Push(FloatRegister reg) PER_SHARED_ARCH;
    void PushFlags() DEFINED_ON(x86_shared);
    void Push(jsid id, Register scratchReg);
    void Push(TypedOrValueRegister v);
    void Push(const ConstantOrRegister& v);
    void Push(const ValueOperand& val);
    void Push(const Value& val);
    void Push(JSValueType type, Register reg);
    void PushValue(const Address& addr);
    void PushEmptyRooted(VMFunction::RootType rootType);
    inline CodeOffset PushWithPatch(ImmWord word);
    inline CodeOffset PushWithPatch(ImmPtr imm);

    void Pop(const Operand op) DEFINED_ON(x86_shared);
    void Pop(Register reg) PER_SHARED_ARCH;
    void Pop(FloatRegister t) PER_SHARED_ARCH;
    void Pop(const ValueOperand& val) PER_SHARED_ARCH;
    void PopFlags() DEFINED_ON(x86_shared);
<<<<<<< HEAD
=======
    void PopStackPtr() PER_SHARED_ARCH;
>>>>>>> a17af05f
    void popRooted(VMFunction::RootType rootType, Register cellReg, const ValueOperand& valueReg);

    // Move the stack pointer based on the requested amount.
    void adjustStack(int amount);
    void freeStack(uint32_t amount);

    // Warning: This method does not update the framePushed() counter.
    void freeStack(Register amount);

  private:
    // ===============================================================
    // Register allocation fields.
#ifdef DEBUG
    friend AutoRegisterScope;
    friend AutoFloatRegisterScope;
    // Used to track register scopes for debug builds.
    // Manipulated by the AutoGenericRegisterScope class.
    AllocatableRegisterSet debugTrackedRegisters_;
#endif // DEBUG

  public:
    // ===============================================================
    // Simple call functions.

    CodeOffset call(Register reg) PER_SHARED_ARCH;
    CodeOffset call(Label* label) PER_SHARED_ARCH;
<<<<<<< HEAD
    void call(const Address& addr) DEFINED_ON(x86_shared, arm, arm64);
=======
    void call(const Address& addr) PER_SHARED_ARCH;
>>>>>>> a17af05f
    void call(ImmWord imm) PER_SHARED_ARCH;
    // Call a target native function, which is neither traceable nor movable.
    void call(ImmPtr imm) PER_SHARED_ARCH;
    void call(wasm::SymbolicAddress imm) PER_SHARED_ARCH;
    inline void call(const wasm::CallSiteDesc& desc, wasm::SymbolicAddress imm);

    // Call a target JitCode, which must be traceable, and may be movable.
    void call(JitCode* c) PER_SHARED_ARCH;

    inline void call(const wasm::CallSiteDesc& desc, const Register reg);
    inline void call(const wasm::CallSiteDesc& desc, uint32_t funcDefIndex);
    inline void call(const wasm::CallSiteDesc& desc, wasm::Trap trap);

    CodeOffset callWithPatch() PER_SHARED_ARCH;
    void patchCall(uint32_t callerOffset, uint32_t calleeOffset) PER_SHARED_ARCH;

    // Push the return address and make a call. On platforms where this function
    // is not defined, push the link register (pushReturnAddress) at the entry
    // point of the callee.
    void callAndPushReturnAddress(Register reg) DEFINED_ON(x86_shared);
    void callAndPushReturnAddress(Label* label) DEFINED_ON(x86_shared);

    void pushReturnAddress() DEFINED_ON(mips_shared, arm, arm64);
    void popReturnAddress() DEFINED_ON(mips_shared, arm, arm64);

  public:
    // ===============================================================
    // Patchable near/far jumps.

    // "Far jumps" provide the ability to jump to any uint32_t offset from any
    // other uint32_t offset without using a constant pool (thus returning a
    // simple CodeOffset instead of a CodeOffsetJump).
    CodeOffset farJumpWithPatch() PER_SHARED_ARCH;
    void patchFarJump(CodeOffset farJump, uint32_t targetOffset) PER_SHARED_ARCH;
    static void repatchFarJump(uint8_t* code, uint32_t farJumpOffset, uint32_t targetOffset) PER_SHARED_ARCH;

    // Emit a nop that can be patched to and from a nop and a jump with an int8
    // relative displacement.
    CodeOffset nopPatchableToNearJump() PER_SHARED_ARCH;
    static void patchNopToNearJump(uint8_t* jump, uint8_t* target) PER_SHARED_ARCH;
    static void patchNearJumpToNop(uint8_t* jump) PER_SHARED_ARCH;

    // Emit a nop that can be patched to and from a nop and a call with int32
    // relative displacement.
    CodeOffset nopPatchableToCall(const wasm::CallSiteDesc& desc) PER_SHARED_ARCH;
    static void patchNopToCall(uint8_t* callsite, uint8_t* target) PER_SHARED_ARCH;
    static void patchCallToNop(uint8_t* callsite) PER_SHARED_ARCH;

  public:
    // ===============================================================
    // ABI function calls.

    // Setup a call to C/C++ code, given the assumption that the framePushed
    // accruately define the state of the stack, and that the top of the stack
    // was properly aligned. Note that this only supports cdecl.
    void setupAlignedABICall(); // CRASH_ON(arm64)

    // As setupAlignedABICall, but for WebAssembly native ABI calls, which pass
    // through a builtin thunk that uses the wasm ABI. All the wasm ABI calls
    // can be native, since we always know the stack alignment a priori.
    void setupWasmABICall(); // CRASH_ON(arm64)

    // Setup an ABI call for when the alignment is not known. This may need a
    // scratch register.
    void setupUnalignedABICall(Register scratch) PER_ARCH;

    // Arguments must be assigned to a C/C++ call in order. They are moved
    // in parallel immediately before performing the call. This process may
    // temporarily use more stack, in which case esp-relative addresses will be
    // automatically adjusted. It is extremely important that esp-relative
    // addresses are computed *after* setupABICall(). Furthermore, no
    // operations should be emitted while setting arguments.
    void passABIArg(const MoveOperand& from, MoveOp::Type type);
    inline void passABIArg(Register reg);
    inline void passABIArg(FloatRegister reg, MoveOp::Type type);

    template <typename T>
    inline void callWithABI(const T& fun, MoveOp::Type result = MoveOp::GENERAL);

    void callWithABI(wasm::BytecodeOffset offset, wasm::SymbolicAddress fun,
                     MoveOp::Type result = MoveOp::GENERAL);

  private:
    // Reinitialize the variables which have to be cleared before making a call
    // with callWithABI.
    void setupABICall();

    // Reserve the stack and resolve the arguments move.
    void callWithABIPre(uint32_t* stackAdjust, bool callFromWasm = false) PER_ARCH;

    // Emits a call to a C/C++ function, resolving all argument moves.
    void callWithABINoProfiler(void* fun, MoveOp::Type result);
    void callWithABINoProfiler(Register fun, MoveOp::Type result) PER_ARCH;
    void callWithABINoProfiler(const Address& fun, MoveOp::Type result) PER_ARCH;

    // Restore the stack to its state before the setup function call.
    void callWithABIPost(uint32_t stackAdjust, MoveOp::Type result, bool callFromWasm = false) PER_ARCH;

    // Create the signature to be able to decode the arguments of a native
    // function, when calling a function within the simulator.
    inline void appendSignatureType(MoveOp::Type type);
    inline ABIFunctionType signature() const;

    // Private variables used to handle moves between registers given as
    // arguments to passABIArg and the list of ABI registers expected for the
    // signature of the function.
    MoveResolver moveResolver_;

    // Architecture specific implementation which specify how registers & stack
    // offsets are used for calling a function.
    ABIArgGenerator abiArgs_;

#ifdef DEBUG
    // Flag use to assert that we use ABI function in the right context.
    bool inCall_;
#endif

    // If set by setupUnalignedABICall then callWithABI will pop the stack
    // register which is on the stack.
    bool dynamicAlignment_;

#ifdef JS_SIMULATOR
    // The signature is used to accumulate all types of arguments which are used
    // by the caller. This is used by the simulators to decode the arguments
    // properly, and cast the function pointer to the right type.
    uint32_t signature_;
#endif

  public:
    // ===============================================================
    // Jit Frames.
    //
    // These functions are used to build the content of the Jit frames.  See
    // CommonFrameLayout class, and all its derivatives. The content should be
    // pushed in the opposite order as the fields of the structures, such that
    // the structures can be used to interpret the content of the stack.

    // Call the Jit function, and push the return address (or let the callee
    // push the return address).
    //
    // These functions return the offset of the return address, in order to use
    // the return address to index the safepoints, which are used to list all
    // live registers.
    inline uint32_t callJitNoProfiler(Register callee);
    inline uint32_t callJit(Register callee);
    inline uint32_t callJit(JitCode* code);

    // The frame descriptor is the second field of all Jit frames, pushed before
    // calling the Jit function.  It is a composite value defined in JitFrames.h
    inline void makeFrameDescriptor(Register frameSizeReg, FrameType type, uint32_t headerSize);

    // Push the frame descriptor, based on the statically known framePushed.
    inline void pushStaticFrameDescriptor(FrameType type, uint32_t headerSize);

    // Push the callee token of a JSFunction which pointer is stored in the
    // |callee| register. The callee token is packed with a |constructing| flag
    // which correspond to the fact that the JS function is called with "new" or
    // not.
    inline void PushCalleeToken(Register callee, bool constructing);

    // Unpack a callee token located at the |token| address, and return the
    // JSFunction pointer in the |dest| register.
    inline void loadFunctionFromCalleeToken(Address token, Register dest);

    // This function emulates a call by pushing an exit frame on the stack,
    // except that the fake-function is inlined within the body of the caller.
    //
    // This function assumes that the current frame is an IonJS frame.
    //
    // This function returns the offset of the /fake/ return address, in order to use
    // the return address to index the safepoints, which are used to list all
    // live registers.
    //
    // This function should be balanced with a call to adjustStack, to pop the
    // exit frame and emulate the return statement of the inlined function.
    inline uint32_t buildFakeExitFrame(Register scratch);

  private:
    // This function is used by buildFakeExitFrame to push a fake return address
    // on the stack. This fake return address should never be used for resuming
    // any execution, and can even be an invalid pointer into the instruction
    // stream, as long as it does not alias any other.
    uint32_t pushFakeReturnAddress(Register scratch) PER_SHARED_ARCH;

  public:
    // ===============================================================
    // Exit frame footer.
    //
    // When calling outside the Jit we push an exit frame. To mark the stack
    // correctly, we have to push additional information, called the Exit frame
    // footer, which is used to identify how the stack is marked.
    //
    // See JitFrames.h, and MarkJitExitFrame in JitFrames.cpp.

    // If the current piece of code might be garbage collected, then the exit
    // frame footer must contain a pointer to the current JitCode, such that the
    // garbage collector can keep the code alive as long this code is on the
    // stack. This function pushes a placeholder which is replaced when the code
    // is linked.
    inline void PushStubCode();

    // Return true if the code contains a self-reference which needs to be
    // patched when the code is linked.
    inline bool hasSelfReference() const;

    // Push stub code and the VMFunction pointer.
<<<<<<< HEAD
    inline void enterExitFrame(Register cxreg, const VMFunction* f = nullptr);

    // Push an exit frame token to identify which fake exit frame this footer
    // corresponds to.
    inline void enterFakeExitFrame(Register cxreg, enum ExitFrameTokenValues token);

    // Push an exit frame token for a native call.
    inline void enterFakeExitFrameForNative(Register cxreg, bool isConstructing);
=======
    inline void enterExitFrame(Register cxreg, Register scratch, const VMFunction* f = nullptr);

    // Push an exit frame token to identify which fake exit frame this footer
    // corresponds to.
    inline void enterFakeExitFrame(Register cxreg, Register scratch, enum ExitFrameTokenValues token);

    // Push an exit frame token for a native call.
    inline void enterFakeExitFrameForNative(Register cxreg, Register scratch, bool isConstructing);
>>>>>>> a17af05f

    // Pop ExitFrame footer in addition to the extra frame.
    inline void leaveExitFrame(size_t extraFrame = 0);

  private:
<<<<<<< HEAD
    // Save the top of the stack into JSontext::jitTop of the current thread,
    // which should be the location of the latest exit frame.
    void linkExitFrame(Register cxreg);
=======
    // Save the top of the stack into JitActivation::exitFP of the current
    // thread, which should be the location of the latest exit frame.
    void linkExitFrame(Register cxreg, Register scratch);
>>>>>>> a17af05f

    // Patch the value of PushStubCode with the pointer to the finalized code.
    void linkSelfReference(JitCode* code);

    // If the JitCode that created this assembler needs to transition into the VM,
    // we want to store the JitCode on the stack in order to mark it during a GC.
    // This is a reference to a patch location where the JitCode* will be written.
    CodeOffset selfReferencePatch_;

  public:
    // ===============================================================
    // Move instructions

    inline void move64(Imm64 imm, Register64 dest) PER_ARCH;
    inline void move64(Register64 src, Register64 dest) PER_ARCH;

    inline void moveFloat32ToGPR(FloatRegister src, Register dest) PER_SHARED_ARCH;
    inline void moveGPRToFloat32(Register src, FloatRegister dest) PER_SHARED_ARCH;

    inline void move8SignExtend(Register src, Register dest) PER_SHARED_ARCH;
    inline void move16SignExtend(Register src, Register dest) PER_SHARED_ARCH;

    // Copy a constant, typed-register, or a ValueOperand into a ValueOperand
    // destination.
    inline void moveValue(const ConstantOrRegister& src, const ValueOperand& dest);
    void moveValue(const TypedOrValueRegister& src, const ValueOperand& dest) PER_ARCH;
    void moveValue(const ValueOperand& src, const ValueOperand& dest) PER_ARCH;
    void moveValue(const Value& src, const ValueOperand& dest) PER_ARCH;

  public:
    // ===============================================================
    // Logical instructions

    inline void not32(Register reg) PER_SHARED_ARCH;

    inline void and32(Register src, Register dest) PER_SHARED_ARCH;
    inline void and32(Imm32 imm, Register dest) PER_SHARED_ARCH;
    inline void and32(Imm32 imm, Register src, Register dest) DEFINED_ON(arm64);
    inline void and32(Imm32 imm, const Address& dest) PER_SHARED_ARCH;
    inline void and32(const Address& src, Register dest) PER_SHARED_ARCH;

    inline void andPtr(Register src, Register dest) PER_ARCH;
    inline void andPtr(Imm32 imm, Register dest) PER_ARCH;

    inline void and64(Imm64 imm, Register64 dest) PER_ARCH;
    inline void or64(Imm64 imm, Register64 dest) PER_ARCH;
    inline void xor64(Imm64 imm, Register64 dest) PER_ARCH;

    inline void or32(Register src, Register dest) PER_SHARED_ARCH;
    inline void or32(Imm32 imm, Register dest) PER_SHARED_ARCH;
    inline void or32(Imm32 imm, const Address& dest) PER_SHARED_ARCH;

    inline void orPtr(Register src, Register dest) PER_ARCH;
    inline void orPtr(Imm32 imm, Register dest) PER_ARCH;

    inline void and64(Register64 src, Register64 dest) PER_ARCH;
    inline void or64(Register64 src, Register64 dest) PER_ARCH;
    inline void xor64(Register64 src, Register64 dest) PER_ARCH;

    inline void xor32(Register src, Register dest) PER_SHARED_ARCH;
    inline void xor32(Imm32 imm, Register dest) PER_SHARED_ARCH;

    inline void xorPtr(Register src, Register dest) PER_ARCH;
    inline void xorPtr(Imm32 imm, Register dest) PER_ARCH;

    inline void and64(const Operand& src, Register64 dest) DEFINED_ON(x64, mips64);
    inline void or64(const Operand& src, Register64 dest) DEFINED_ON(x64, mips64);
    inline void xor64(const Operand& src, Register64 dest) DEFINED_ON(x64, mips64);

    // ===============================================================
    // Arithmetic functions

    inline void add32(Register src, Register dest) PER_SHARED_ARCH;
    inline void add32(Imm32 imm, Register dest) PER_SHARED_ARCH;
    inline void add32(Imm32 imm, const Address& dest) PER_SHARED_ARCH;
    inline void add32(Imm32 imm, const AbsoluteAddress& dest) DEFINED_ON(x86_shared);

    inline void addPtr(Register src, Register dest) PER_ARCH;
    inline void addPtr(Register src1, Register src2, Register dest) DEFINED_ON(arm64);
    inline void addPtr(Imm32 imm, Register dest) PER_ARCH;
    inline void addPtr(Imm32 imm, Register src, Register dest) DEFINED_ON(arm64);
    inline void addPtr(ImmWord imm, Register dest) PER_ARCH;
    inline void addPtr(ImmPtr imm, Register dest);
    inline void addPtr(Imm32 imm, const Address& dest) DEFINED_ON(mips_shared, arm, arm64, x86, x64);
    inline void addPtr(Imm32 imm, const AbsoluteAddress& dest) DEFINED_ON(x86, x64);
    inline void addPtr(const Address& src, Register dest) DEFINED_ON(mips_shared, arm, arm64, x86, x64);

    inline void add64(Register64 src, Register64 dest) PER_ARCH;
    inline void add64(Imm32 imm, Register64 dest) PER_ARCH;
    inline void add64(Imm64 imm, Register64 dest) PER_ARCH;
    inline void add64(const Operand& src, Register64 dest) DEFINED_ON(x64, mips64);

    inline void addFloat32(FloatRegister src, FloatRegister dest) PER_SHARED_ARCH;

    // Compute dest=src+imm where `src` and `dest` are pointer registers; `src`
    // may be SP, and `src` may equal `dest`.  `dest` should not normally be SP,
    // as stack probes are required for large negative immediates.  The offset
    // returned from add32ToPtrWithPatch() must be passed to patchAdd32ToPtr().
    inline CodeOffset add32ToPtrWithPatch(Register src, Register dest) PER_ARCH;
    inline void patchAdd32ToPtr(CodeOffset offset, Imm32 imm) PER_ARCH;

    inline void addDouble(FloatRegister src, FloatRegister dest) PER_SHARED_ARCH;
    inline void addConstantDouble(double d, FloatRegister dest) DEFINED_ON(x86);

    inline void sub32(const Address& src, Register dest) PER_SHARED_ARCH;
    inline void sub32(Register src, Register dest) PER_SHARED_ARCH;
    inline void sub32(Imm32 imm, Register dest) PER_SHARED_ARCH;

    inline void subPtr(Register src, Register dest) PER_ARCH;
    inline void subPtr(Register src, const Address& dest) DEFINED_ON(mips_shared, arm, arm64, x86, x64);
    inline void subPtr(Imm32 imm, Register dest) PER_ARCH;
    inline void subPtr(ImmWord imm, Register dest) DEFINED_ON(x64);
    inline void subPtr(const Address& addr, Register dest) DEFINED_ON(mips_shared, arm, arm64, x86, x64);

    inline void sub64(Register64 src, Register64 dest) PER_ARCH;
    inline void sub64(Imm64 imm, Register64 dest) PER_ARCH;
    inline void sub64(const Operand& src, Register64 dest) DEFINED_ON(x64, mips64);

    inline void subFloat32(FloatRegister src, FloatRegister dest) PER_SHARED_ARCH;

    inline void subDouble(FloatRegister src, FloatRegister dest) PER_SHARED_ARCH;

    // On x86-shared, srcDest must be eax and edx will be clobbered.
    inline void mul32(Register rhs, Register srcDest) PER_SHARED_ARCH;

    inline void mul32(Register src1, Register src2, Register dest, Label* onOver, Label* onZero) DEFINED_ON(arm64);

    inline void mul64(const Operand& src, const Register64& dest) DEFINED_ON(x64);
    inline void mul64(const Operand& src, const Register64& dest, const Register temp)
        DEFINED_ON(x64, mips64);
    inline void mul64(Imm64 imm, const Register64& dest) PER_ARCH;
    inline void mul64(Imm64 imm, const Register64& dest, const Register temp)
        DEFINED_ON(x86, x64, arm, mips32, mips64);
    inline void mul64(const Register64& src, const Register64& dest, const Register temp)
        PER_ARCH;

    inline void mulBy3(Register src, Register dest) PER_ARCH;

    inline void mulFloat32(FloatRegister src, FloatRegister dest) PER_SHARED_ARCH;
    inline void mulDouble(FloatRegister src, FloatRegister dest) PER_SHARED_ARCH;

    inline void mulDoublePtr(ImmPtr imm, Register temp, FloatRegister dest) DEFINED_ON(mips_shared, arm, arm64, x86, x64);

    // Perform an integer division, returning the integer part rounded toward zero.
    // rhs must not be zero, and the division must not overflow.
    //
    // On x86_shared, srcDest must be eax and edx will be clobbered.
    // On ARM, the chip must have hardware division instructions.
    inline void quotient32(Register rhs, Register srcDest, bool isUnsigned) PER_SHARED_ARCH;

    // Perform an integer division, returning the remainder part.
    // rhs must not be zero, and the division must not overflow.
    //
    // On x86_shared, srcDest must be eax and edx will be clobbered.
    // On ARM, the chip must have hardware division instructions.
    inline void remainder32(Register rhs, Register srcDest, bool isUnsigned) PER_SHARED_ARCH;

    inline void divFloat32(FloatRegister src, FloatRegister dest) PER_SHARED_ARCH;
    inline void divDouble(FloatRegister src, FloatRegister dest) PER_SHARED_ARCH;

    inline void inc32(RegisterOrInt32Constant* key);
    inline void inc64(AbsoluteAddress dest) PER_ARCH;

    inline void dec32(RegisterOrInt32Constant* key);

    inline void neg32(Register reg) PER_SHARED_ARCH;
    inline void neg64(Register64 reg) DEFINED_ON(x86, x64, arm, mips32, mips64);

    inline void negateFloat(FloatRegister reg) PER_SHARED_ARCH;

    inline void negateDouble(FloatRegister reg) PER_SHARED_ARCH;

    inline void absFloat32(FloatRegister src, FloatRegister dest) PER_SHARED_ARCH;
    inline void absDouble(FloatRegister src, FloatRegister dest) PER_SHARED_ARCH;

    inline void sqrtFloat32(FloatRegister src, FloatRegister dest) PER_SHARED_ARCH;
    inline void sqrtDouble(FloatRegister src, FloatRegister dest) PER_SHARED_ARCH;

    // srcDest = {min,max}{Float32,Double}(srcDest, other)
    // For min and max, handle NaN specially if handleNaN is true.

    inline void minFloat32(FloatRegister other, FloatRegister srcDest, bool handleNaN) PER_SHARED_ARCH;
    inline void minDouble(FloatRegister other, FloatRegister srcDest, bool handleNaN) PER_SHARED_ARCH;

    inline void maxFloat32(FloatRegister other, FloatRegister srcDest, bool handleNaN) PER_SHARED_ARCH;
    inline void maxDouble(FloatRegister other, FloatRegister srcDest, bool handleNaN) PER_SHARED_ARCH;

    // ===============================================================
    // Shift functions

    // For shift-by-register there may be platform-specific
    // variations, for example, x86 will perform the shift mod 32 but
    // ARM will perform the shift mod 256.
    //
    // For shift-by-immediate the platform assembler may restrict the
    // immediate, for example, the ARM assembler requires the count
    // for 32-bit shifts to be in the range [0,31].

    inline void lshift32(Imm32 shift, Register srcDest) PER_SHARED_ARCH;
    inline void rshift32(Imm32 shift, Register srcDest) PER_SHARED_ARCH;
    inline void rshift32Arithmetic(Imm32 shift, Register srcDest) PER_SHARED_ARCH;

    inline void lshiftPtr(Imm32 imm, Register dest) PER_ARCH;
    inline void rshiftPtr(Imm32 imm, Register dest) PER_ARCH;
    inline void rshiftPtr(Imm32 imm, Register src, Register dest) DEFINED_ON(arm64);
    inline void rshiftPtrArithmetic(Imm32 imm, Register dest) PER_ARCH;

    inline void lshift64(Imm32 imm, Register64 dest) PER_ARCH;
    inline void rshift64(Imm32 imm, Register64 dest) PER_ARCH;
    inline void rshift64Arithmetic(Imm32 imm, Register64 dest) PER_ARCH;

    // On x86_shared these have the constraint that shift must be in CL.
    inline void lshift32(Register shift, Register srcDest) PER_SHARED_ARCH;
    inline void rshift32(Register shift, Register srcDest) PER_SHARED_ARCH;
    inline void rshift32Arithmetic(Register shift, Register srcDest) PER_SHARED_ARCH;

    inline void lshift64(Register shift, Register64 srcDest) PER_ARCH;
    inline void rshift64(Register shift, Register64 srcDest) PER_ARCH;
    inline void rshift64Arithmetic(Register shift, Register64 srcDest) PER_ARCH;

    // ===============================================================
    // Rotation functions
    // Note: - on x86 and x64 the count register must be in CL.
    //       - on x64 the temp register should be InvalidReg.

    inline void rotateLeft(Imm32 count, Register input, Register dest) PER_SHARED_ARCH;
    inline void rotateLeft(Register count, Register input, Register dest) PER_SHARED_ARCH;
    inline void rotateLeft64(Imm32 count, Register64 input, Register64 dest) DEFINED_ON(x64);
    inline void rotateLeft64(Register count, Register64 input, Register64 dest) DEFINED_ON(x64);
    inline void rotateLeft64(Imm32 count, Register64 input, Register64 dest, Register temp)
        PER_ARCH;
    inline void rotateLeft64(Register count, Register64 input, Register64 dest, Register temp)
        PER_ARCH;

    inline void rotateRight(Imm32 count, Register input, Register dest) PER_SHARED_ARCH;
    inline void rotateRight(Register count, Register input, Register dest) PER_SHARED_ARCH;
    inline void rotateRight64(Imm32 count, Register64 input, Register64 dest) DEFINED_ON(x64);
    inline void rotateRight64(Register count, Register64 input, Register64 dest) DEFINED_ON(x64);
    inline void rotateRight64(Imm32 count, Register64 input, Register64 dest, Register temp)
        PER_ARCH;
    inline void rotateRight64(Register count, Register64 input, Register64 dest, Register temp)
        PER_ARCH;

    // ===============================================================
    // Bit counting functions

    // knownNotZero may be true only if the src is known not to be zero.
    inline void clz32(Register src, Register dest, bool knownNotZero) PER_SHARED_ARCH;
    inline void ctz32(Register src, Register dest, bool knownNotZero) PER_SHARED_ARCH;

    inline void clz64(Register64 src, Register dest) PER_ARCH;
    inline void ctz64(Register64 src, Register dest) PER_ARCH;

    // On x86_shared, temp may be Invalid only if the chip has the POPCNT instruction.
    // On ARM, temp may never be Invalid.
    inline void popcnt32(Register src, Register dest, Register temp) PER_SHARED_ARCH;

    // temp may be invalid only if the chip has the POPCNT instruction.
    inline void popcnt64(Register64 src, Register64 dest, Register temp) PER_ARCH;

    // ===============================================================
    // Condition functions

    template <typename T1, typename T2>
    inline void cmp32Set(Condition cond, T1 lhs, T2 rhs, Register dest)
        DEFINED_ON(x86_shared, arm, arm64, mips32, mips64);

    template <typename T1, typename T2>
    inline void cmpPtrSet(Condition cond, T1 lhs, T2 rhs, Register dest)
        PER_ARCH;

    // ===============================================================
    // Branch functions

    template <class L>
    inline void branch32(Condition cond, Register lhs, Register rhs, L label) PER_SHARED_ARCH;
    template <class L>
    inline void branch32(Condition cond, Register lhs, Imm32 rhs, L label) PER_SHARED_ARCH;
    inline void branch32(Condition cond, Register length, const RegisterOrInt32Constant& key,
                         Label* label);

    inline void branch32(Condition cond, const Address& lhs, Register rhs, Label* label) PER_SHARED_ARCH;
    inline void branch32(Condition cond, const Address& lhs, Imm32 rhs, Label* label) PER_SHARED_ARCH;
    inline void branch32(Condition cond, const Address& length, const RegisterOrInt32Constant& key,
                         Label* label);

    inline void branch32(Condition cond, const AbsoluteAddress& lhs, Register rhs, Label* label)
        DEFINED_ON(arm, arm64, mips_shared, x86, x64);
    inline void branch32(Condition cond, const AbsoluteAddress& lhs, Imm32 rhs, Label* label)
        DEFINED_ON(arm, arm64, mips_shared, x86, x64);

    inline void branch32(Condition cond, const BaseIndex& lhs, Register rhs, Label* label)
        DEFINED_ON(x86_shared);
    inline void branch32(Condition cond, const BaseIndex& lhs, Imm32 rhs, Label* label) PER_SHARED_ARCH;

    inline void branch32(Condition cond, const Operand& lhs, Register rhs, Label* label) DEFINED_ON(x86_shared);
    inline void branch32(Condition cond, const Operand& lhs, Imm32 rhs, Label* label) DEFINED_ON(x86_shared);

    inline void branch32(Condition cond, wasm::SymbolicAddress lhs, Imm32 rhs, Label* label)
        DEFINED_ON(arm, arm64, mips_shared, x86, x64);

    // The supported condition are Equal, NotEqual, LessThan(orEqual), GreaterThan(orEqual),
    // Below(orEqual) and Above(orEqual).
    // When a fail label is not defined it will fall through to next instruction,
    // else jump to the fail label.
    inline void branch64(Condition cond, Register64 lhs, Imm64 val, Label* success,
                         Label* fail = nullptr) PER_ARCH;
    inline void branch64(Condition cond, Register64 lhs, Register64 rhs, Label* success,
                         Label* fail = nullptr) PER_ARCH;
    // On x86 and x64 NotEqual and Equal conditions are allowed for the branch64 variants
    // with Address as lhs. On others only the NotEqual condition.
    inline void branch64(Condition cond, const Address& lhs, Imm64 val, Label* label) PER_ARCH;

    // Compare the value at |lhs| with the value at |rhs|.  The scratch
    // register *must not* be the base of |lhs| or |rhs|.
    inline void branch64(Condition cond, const Address& lhs, const Address& rhs, Register scratch,
                         Label* label) PER_ARCH;

    template <class L>
    inline void branchPtr(Condition cond, Register lhs, Register rhs, L label) PER_SHARED_ARCH;
    inline void branchPtr(Condition cond, Register lhs, Imm32 rhs, Label* label) PER_SHARED_ARCH;
    inline void branchPtr(Condition cond, Register lhs, ImmPtr rhs, Label* label) PER_SHARED_ARCH;
    inline void branchPtr(Condition cond, Register lhs, ImmGCPtr rhs, Label* label) PER_SHARED_ARCH;
    inline void branchPtr(Condition cond, Register lhs, ImmWord rhs, Label* label) PER_SHARED_ARCH;

    template <class L>
    inline void branchPtr(Condition cond, const Address& lhs, Register rhs, L label) PER_SHARED_ARCH;
    inline void branchPtr(Condition cond, const Address& lhs, ImmPtr rhs, Label* label) PER_SHARED_ARCH;
    inline void branchPtr(Condition cond, const Address& lhs, ImmGCPtr rhs, Label* label) PER_SHARED_ARCH;
    inline void branchPtr(Condition cond, const Address& lhs, ImmWord rhs, Label* label) PER_SHARED_ARCH;

    inline void branchPtr(Condition cond, const BaseIndex& lhs, ImmWord rhs, Label* label) PER_SHARED_ARCH;

    inline void branchPtr(Condition cond, const AbsoluteAddress& lhs, Register rhs, Label* label)
        DEFINED_ON(arm, arm64, mips_shared, x86, x64);
    inline void branchPtr(Condition cond, const AbsoluteAddress& lhs, ImmWord rhs, Label* label)
        DEFINED_ON(arm, arm64, mips_shared, x86, x64);

    inline void branchPtr(Condition cond, wasm::SymbolicAddress lhs, Register rhs, Label* label)
        DEFINED_ON(arm, arm64, mips_shared, x86, x64);

    template <typename T>
    inline CodeOffsetJump branchPtrWithPatch(Condition cond, Register lhs, T rhs, RepatchLabel* label) PER_SHARED_ARCH;
    template <typename T>
    inline CodeOffsetJump branchPtrWithPatch(Condition cond, Address lhs, T rhs, RepatchLabel* label) PER_SHARED_ARCH;

    void branchPtrInNurseryChunk(Condition cond, Register ptr, Register temp, Label* label)
        DEFINED_ON(arm, arm64, mips_shared, x86, x64);
    void branchPtrInNurseryChunk(Condition cond, const Address& address, Register temp, Label* label)
        DEFINED_ON(x86);
    void branchValueIsNurseryObject(Condition cond, const Address& address, Register temp, Label* label) PER_ARCH;
    void branchValueIsNurseryObject(Condition cond, ValueOperand value, Register temp, Label* label) PER_ARCH;

    // This function compares a Value (lhs) which is having a private pointer
    // boxed inside a js::Value, with a raw pointer (rhs).
    inline void branchPrivatePtr(Condition cond, const Address& lhs, Register rhs, Label* label) PER_ARCH;

    inline void branchFloat(DoubleCondition cond, FloatRegister lhs, FloatRegister rhs,
                            Label* label) PER_SHARED_ARCH;

    // Truncate a double/float32 to int32 and when it doesn't fit an int32 it will jump to
    // the failure label. This particular variant is allowed to return the value module 2**32,
    // which isn't implemented on all architectures.
    // E.g. the x64 variants will do this only in the int64_t range.
    inline void branchTruncateFloat32MaybeModUint32(FloatRegister src, Register dest, Label* fail)
        DEFINED_ON(arm, arm64, mips_shared, x86, x64);
    inline void branchTruncateDoubleMaybeModUint32(FloatRegister src, Register dest, Label* fail)
        DEFINED_ON(arm, arm64, mips_shared, x86, x64);

    // Truncate a double/float32 to intptr and when it doesn't fit jump to the failure label.
    inline void branchTruncateFloat32ToPtr(FloatRegister src, Register dest, Label* fail)
        DEFINED_ON(x86, x64);
    inline void branchTruncateDoubleToPtr(FloatRegister src, Register dest, Label* fail)
        DEFINED_ON(x86, x64);

    // Truncate a double/float32 to int32 and when it doesn't fit jump to the failure label.
    inline void branchTruncateFloat32ToInt32(FloatRegister src, Register dest, Label* fail)
        DEFINED_ON(arm, arm64, mips_shared, x86, x64);
    inline void branchTruncateDoubleToInt32(FloatRegister src, Register dest, Label* fail)
        DEFINED_ON(arm, arm64, mips_shared, x86, x64);

    inline void branchDouble(DoubleCondition cond, FloatRegister lhs, FloatRegister rhs,
                             Label* label) PER_SHARED_ARCH;

    inline void branchDoubleNotInInt64Range(Address src, Register temp, Label* fail);
    inline void branchDoubleNotInUInt64Range(Address src, Register temp, Label* fail);
    inline void branchFloat32NotInInt64Range(Address src, Register temp, Label* fail);
    inline void branchFloat32NotInUInt64Range(Address src, Register temp, Label* fail);

    template <typename T, typename L>
    inline void branchAdd32(Condition cond, T src, Register dest, L label) PER_SHARED_ARCH;
    template <typename T>
    inline void branchSub32(Condition cond, T src, Register dest, Label* label) PER_SHARED_ARCH;

    inline void decBranchPtr(Condition cond, Register lhs, Imm32 rhs, Label* label) PER_SHARED_ARCH;

    template <class L>
    inline void branchTest32(Condition cond, Register lhs, Register rhs, L label) PER_SHARED_ARCH;
    template <class L>
    inline void branchTest32(Condition cond, Register lhs, Imm32 rhs, L label) PER_SHARED_ARCH;
    inline void branchTest32(Condition cond, const Address& lhs, Imm32 rhh, Label* label) PER_SHARED_ARCH;
    inline void branchTest32(Condition cond, const AbsoluteAddress& lhs, Imm32 rhs, Label* label)
        DEFINED_ON(arm, arm64, mips_shared, x86, x64);

    template <class L>
    inline void branchTestPtr(Condition cond, Register lhs, Register rhs, L label) PER_SHARED_ARCH;
    inline void branchTestPtr(Condition cond, Register lhs, Imm32 rhs, Label* label) PER_SHARED_ARCH;
    inline void branchTestPtr(Condition cond, const Address& lhs, Imm32 rhs, Label* label) PER_SHARED_ARCH;

    template <class L>
    inline void branchTest64(Condition cond, Register64 lhs, Register64 rhs, Register temp,
                             L label) PER_ARCH;

    // Branches to |label| if |reg| is false. |reg| should be a C++ bool.
    template <class L>
    inline void branchIfFalseBool(Register reg, L label);

    // Branches to |label| if |reg| is true. |reg| should be a C++ bool.
    inline void branchIfTrueBool(Register reg, Label* label);

    inline void branchIfRope(Register str, Label* label);
    inline void branchIfRopeOrExternal(Register str, Register temp, Label* label);

    inline void branchIfNotRope(Register str, Label* label);

    inline void branchLatin1String(Register string, Label* label);
    inline void branchTwoByteString(Register string, Label* label);

    inline void branchIfFunctionHasNoScript(Register fun, Label* label);
    inline void branchIfInterpreted(Register fun, Label* label);

    inline void branchFunctionKind(Condition cond, JSFunction::FunctionKind kind, Register fun,
                                   Register scratch, Label* label);

    void branchIfNotInterpretedConstructor(Register fun, Register scratch, Label* label);

    inline void branchIfObjectEmulatesUndefined(Register objReg, Register scratch, Label* slowCheck,
                                                Label* label);

    inline void branchTestObjClass(Condition cond, Register obj, Register scratch, const js::Class* clasp,
                                   Label* label);
    inline void branchTestObjShape(Condition cond, Register obj, const Shape* shape, Label* label);
    inline void branchTestObjShape(Condition cond, Register obj, Register shape, Label* label);
    inline void branchTestObjGroup(Condition cond, Register obj, ObjectGroup* group, Label* label);
    inline void branchTestObjGroup(Condition cond, Register obj, Register group, Label* label);

    inline void branchTestClassIsProxy(bool proxy, Register clasp, Label* label);

    inline void branchTestObjectIsProxy(bool proxy, Register object, Register scratch, Label* label);

    inline void branchTestProxyHandlerFamily(Condition cond, Register proxy, Register scratch,
                                             const void* handlerp, Label* label);

    template <typename Value>
    inline void branchTestMIRType(Condition cond, const Value& val, MIRType type, Label* label);

    // Emit type case branch on tag matching if the type tag in the definition
    // might actually be that type.
    void maybeBranchTestType(MIRType type, MDefinition* maybeDef, Register tag, Label* label);

    inline void branchTestNeedsIncrementalBarrier(Condition cond, Label* label);

    // Perform a type-test on a tag of a Value (32bits boxing), or the tagged
    // value (64bits boxing).
    inline void branchTestUndefined(Condition cond, Register tag, Label* label) PER_SHARED_ARCH;
    inline void branchTestInt32(Condition cond, Register tag, Label* label) PER_SHARED_ARCH;
    inline void branchTestDouble(Condition cond, Register tag, Label* label)
        DEFINED_ON(arm, arm64, mips32, mips64, x86_shared);
    inline void branchTestNumber(Condition cond, Register tag, Label* label) PER_SHARED_ARCH;
    inline void branchTestBoolean(Condition cond, Register tag, Label* label) PER_SHARED_ARCH;
    inline void branchTestString(Condition cond, Register tag, Label* label) PER_SHARED_ARCH;
    inline void branchTestSymbol(Condition cond, Register tag, Label* label) PER_SHARED_ARCH;
    inline void branchTestNull(Condition cond, Register tag, Label* label) PER_SHARED_ARCH;
    inline void branchTestObject(Condition cond, Register tag, Label* label) PER_SHARED_ARCH;
    inline void branchTestPrimitive(Condition cond, Register tag, Label* label) PER_SHARED_ARCH;
    inline void branchTestMagic(Condition cond, Register tag, Label* label) PER_SHARED_ARCH;

    // Perform a type-test on a Value, addressed by Address or BaseIndex, or
    // loaded into ValueOperand.
    // BaseIndex and ValueOperand variants clobber the ScratchReg on x64.
    // All Variants clobber the ScratchReg on arm64.
    inline void branchTestUndefined(Condition cond, const Address& address, Label* label) PER_SHARED_ARCH;
    inline void branchTestUndefined(Condition cond, const BaseIndex& address, Label* label) PER_SHARED_ARCH;
    inline void branchTestUndefined(Condition cond, const ValueOperand& value, Label* label)
        DEFINED_ON(arm, arm64, mips32, mips64, x86_shared);

    inline void branchTestInt32(Condition cond, const Address& address, Label* label) PER_SHARED_ARCH;
    inline void branchTestInt32(Condition cond, const BaseIndex& address, Label* label) PER_SHARED_ARCH;
    inline void branchTestInt32(Condition cond, const ValueOperand& value, Label* label)
        DEFINED_ON(arm, arm64, mips32, mips64, x86_shared);

    inline void branchTestDouble(Condition cond, const Address& address, Label* label) PER_SHARED_ARCH;
    inline void branchTestDouble(Condition cond, const BaseIndex& address, Label* label) PER_SHARED_ARCH;
    inline void branchTestDouble(Condition cond, const ValueOperand& value, Label* label)
        DEFINED_ON(arm, arm64, mips32, mips64, x86_shared);

    inline void branchTestNumber(Condition cond, const ValueOperand& value, Label* label)
        DEFINED_ON(arm, arm64, mips32, mips64, x86_shared);

    inline void branchTestBoolean(Condition cond, const Address& address, Label* label) PER_SHARED_ARCH;
    inline void branchTestBoolean(Condition cond, const BaseIndex& address, Label* label) PER_SHARED_ARCH;
    inline void branchTestBoolean(Condition cond, const ValueOperand& value, Label* label)
        DEFINED_ON(arm, arm64, mips32, mips64, x86_shared);

    inline void branchTestString(Condition cond, const Address& address, Label* label) PER_SHARED_ARCH;
    inline void branchTestString(Condition cond, const BaseIndex& address, Label* label) PER_SHARED_ARCH;
    inline void branchTestString(Condition cond, const ValueOperand& value, Label* label)
        DEFINED_ON(arm, arm64, mips32, mips64, x86_shared);

    inline void branchTestSymbol(Condition cond, const BaseIndex& address, Label* label) PER_SHARED_ARCH;
    inline void branchTestSymbol(Condition cond, const ValueOperand& value, Label* label)
        DEFINED_ON(arm, arm64, mips32, mips64, x86_shared);

    inline void branchTestNull(Condition cond, const Address& address, Label* label) PER_SHARED_ARCH;
    inline void branchTestNull(Condition cond, const BaseIndex& address, Label* label) PER_SHARED_ARCH;
    inline void branchTestNull(Condition cond, const ValueOperand& value, Label* label)
        DEFINED_ON(arm, arm64, mips32, mips64, x86_shared);

    // Clobbers the ScratchReg on x64.
    inline void branchTestObject(Condition cond, const Address& address, Label* label) PER_SHARED_ARCH;
    inline void branchTestObject(Condition cond, const BaseIndex& address, Label* label) PER_SHARED_ARCH;
    inline void branchTestObject(Condition cond, const ValueOperand& value, Label* label)
        DEFINED_ON(arm, arm64, mips32, mips64, x86_shared);

    inline void branchTestGCThing(Condition cond, const Address& address, Label* label) PER_SHARED_ARCH;
    inline void branchTestGCThing(Condition cond, const BaseIndex& address, Label* label) PER_SHARED_ARCH;

    inline void branchTestPrimitive(Condition cond, const ValueOperand& value, Label* label)
        DEFINED_ON(arm, arm64, mips32, mips64, x86_shared);

    inline void branchTestMagic(Condition cond, const Address& address, Label* label) PER_SHARED_ARCH;
    inline void branchTestMagic(Condition cond, const BaseIndex& address, Label* label) PER_SHARED_ARCH;
    template <class L>
    inline void branchTestMagic(Condition cond, const ValueOperand& value, L label)
        DEFINED_ON(arm, arm64, mips32, mips64, x86_shared);

    inline void branchTestMagic(Condition cond, const Address& valaddr, JSWhyMagic why, Label* label) PER_ARCH;

    inline void branchTestMagicValue(Condition cond, const ValueOperand& val, JSWhyMagic why,
                                     Label* label);

    void branchTestValue(Condition cond, const ValueOperand& lhs,
                         const Value& rhs, Label* label) PER_ARCH;

    // Checks if given Value is evaluated to true or false in a condition.
    // The type of the value should match the type of the method.
    inline void branchTestInt32Truthy(bool truthy, const ValueOperand& value, Label* label)
        DEFINED_ON(arm, arm64, mips32, mips64, x86_shared);
    inline void branchTestDoubleTruthy(bool truthy, FloatRegister reg, Label* label) PER_SHARED_ARCH;
    inline void branchTestBooleanTruthy(bool truthy, const ValueOperand& value, Label* label) PER_ARCH;
    inline void branchTestStringTruthy(bool truthy, const ValueOperand& value, Label* label)
        DEFINED_ON(arm, arm64, mips32, mips64, x86_shared);

    // Create an unconditional branch to the address given as argument.
    inline void branchToComputedAddress(const BaseIndex& address) PER_ARCH;

  private:

    // Implementation for branch* methods.
    template <typename T>
    inline void branch32Impl(Condition cond, const T& length, const RegisterOrInt32Constant& key,
                             Label* label);

    template <typename T, typename S, typename L>
    inline void branchPtrImpl(Condition cond, const T& lhs, const S& rhs, L label)
        DEFINED_ON(x86_shared);

    void branchPtrInNurseryChunkImpl(Condition cond, Register ptr, Label* label)
        DEFINED_ON(x86);
    template <typename T>
    void branchValueIsNurseryObjectImpl(Condition cond, const T& value, Register temp, Label* label)
        DEFINED_ON(arm64, mips64, x64);

    template <typename T>
    inline void branchTestUndefinedImpl(Condition cond, const T& t, Label* label)
        DEFINED_ON(arm, arm64, x86_shared);
    template <typename T>
    inline void branchTestInt32Impl(Condition cond, const T& t, Label* label)
        DEFINED_ON(arm, arm64, x86_shared);
    template <typename T>
    inline void branchTestDoubleImpl(Condition cond, const T& t, Label* label)
        DEFINED_ON(arm, arm64, x86_shared);
    template <typename T>
    inline void branchTestNumberImpl(Condition cond, const T& t, Label* label)
        DEFINED_ON(arm, arm64, x86_shared);
    template <typename T>
    inline void branchTestBooleanImpl(Condition cond, const T& t, Label* label)
        DEFINED_ON(arm, arm64, x86_shared);
    template <typename T>
    inline void branchTestStringImpl(Condition cond, const T& t, Label* label)
        DEFINED_ON(arm, arm64, x86_shared);
    template <typename T>
    inline void branchTestSymbolImpl(Condition cond, const T& t, Label* label)
        DEFINED_ON(arm, arm64, x86_shared);
    template <typename T>
    inline void branchTestNullImpl(Condition cond, const T& t, Label* label)
        DEFINED_ON(arm, arm64, x86_shared);
    template <typename T>
    inline void branchTestObjectImpl(Condition cond, const T& t, Label* label)
        DEFINED_ON(arm, arm64, x86_shared);
    template <typename T>
    inline void branchTestGCThingImpl(Condition cond, const T& t, Label* label)
        DEFINED_ON(arm, arm64, x86_shared);
    template <typename T>
    inline void branchTestPrimitiveImpl(Condition cond, const T& t, Label* label)
        DEFINED_ON(arm, arm64, x86_shared);
    template <typename T, class L>
    inline void branchTestMagicImpl(Condition cond, const T& t, L label)
        DEFINED_ON(arm, arm64, x86_shared);

  public:
    // ========================================================================
    // Canonicalization primitives.
    inline void canonicalizeDouble(FloatRegister reg);
    inline void canonicalizeDoubleIfDeterministic(FloatRegister reg);

    inline void canonicalizeFloat(FloatRegister reg);
    inline void canonicalizeFloatIfDeterministic(FloatRegister reg);

    inline void canonicalizeFloat32x4(FloatRegister reg, FloatRegister scratch)
        DEFINED_ON(x86_shared);

  public:
    // ========================================================================
    // Memory access primitives.
    inline void storeUncanonicalizedDouble(FloatRegister src, const Address& dest)
        DEFINED_ON(x86_shared, arm, arm64, mips32, mips64);
    inline void storeUncanonicalizedDouble(FloatRegister src, const BaseIndex& dest)
        DEFINED_ON(x86_shared, arm, arm64, mips32, mips64);
    inline void storeUncanonicalizedDouble(FloatRegister src, const Operand& dest)
        DEFINED_ON(x86_shared);

    template<class T>
    inline void storeDouble(FloatRegister src, const T& dest);

    inline void storeUncanonicalizedFloat32(FloatRegister src, const Address& dest)
        DEFINED_ON(x86_shared, arm, arm64, mips32, mips64);
    inline void storeUncanonicalizedFloat32(FloatRegister src, const BaseIndex& dest)
        DEFINED_ON(x86_shared, arm, arm64, mips32, mips64);
    inline void storeUncanonicalizedFloat32(FloatRegister src, const Operand& dest)
        DEFINED_ON(x86_shared);

    template<class T>
    inline void storeFloat32(FloatRegister src, const T& dest);

    inline void storeFloat32x3(FloatRegister src, const Address& dest) PER_SHARED_ARCH;
    inline void storeFloat32x3(FloatRegister src, const BaseIndex& dest) PER_SHARED_ARCH;

    template <typename T>
    void storeUnboxedValue(const ConstantOrRegister& value, MIRType valueType, const T& dest,
                           MIRType slotType) PER_ARCH;

    inline void memoryBarrier(MemoryBarrierBits barrier) PER_SHARED_ARCH;

  public:
    // ========================================================================
    // Truncate floating point.

    // Undefined behaviour when truncation is outside Int64 range.
    // Needs a temp register if SSE3 is not present.
    inline void truncateFloat32ToInt64(Address src, Address dest, Register temp)
        DEFINED_ON(x86_shared);
    inline void truncateFloat32ToUInt64(Address src, Address dest, Register temp,
                                        FloatRegister floatTemp)
        DEFINED_ON(x86, x64);
    inline void truncateDoubleToInt64(Address src, Address dest, Register temp)
        DEFINED_ON(x86_shared);
    inline void truncateDoubleToUInt64(Address src, Address dest, Register temp,
                                       FloatRegister floatTemp)
        DEFINED_ON(x86, x64);

  public:
    // ========================================================================
    // wasm support

    // Emit a bounds check against the wasm heap limit, jumping to 'label' if 'cond' holds.
    // Required when WASM_HUGE_MEMORY is not defined.
    template <class L>
    inline void wasmBoundsCheck(Condition cond, Register index, Register boundsCheckLimit, L label)
        DEFINED_ON(arm, arm64, mips32, mips64, x86);

    template <class L>
    inline void wasmBoundsCheck(Condition cond, Register index, Address boundsCheckLimit, L label)
        DEFINED_ON(arm, arm64, mips32, mips64, x86);

    // On x86, each instruction adds its own wasm::MemoryAccess's to the
    // wasm::MemoryAccessVector (there can be multiple when i64 is involved).
    // On x64, only some asm.js accesses need a wasm::MemoryAccess so the caller
    // is responsible for doing this instead.
    void wasmLoad(const wasm::MemoryAccessDesc& access, Operand srcAddr, AnyRegister out) DEFINED_ON(x86, x64);
    void wasmLoadI64(const wasm::MemoryAccessDesc& access, Operand srcAddr, Register64 out) DEFINED_ON(x86, x64);
    void wasmStore(const wasm::MemoryAccessDesc& access, AnyRegister value, Operand dstAddr) DEFINED_ON(x86, x64);
    void wasmStoreI64(const wasm::MemoryAccessDesc& access, Register64 value, Operand dstAddr) DEFINED_ON(x86);

    // For all the ARM wasmLoad and wasmStore functions, `ptr` MUST equal
    // `ptrScratch`, and that register will be updated based on conditions
    // listed below (where it is only mentioned as `ptr`).

    // `ptr` will be updated if access.offset() != 0 or access.type() == Scalar::Int64.
    void wasmLoad(const wasm::MemoryAccessDesc& access, Register memoryBase, Register ptr,
                  Register ptrScratch, AnyRegister output)
        DEFINED_ON(arm);
    void wasmLoadI64(const wasm::MemoryAccessDesc& access, Register memoryBase, Register ptr,
                     Register ptrScratch, Register64 output)
        DEFINED_ON(arm);
    void wasmStore(const wasm::MemoryAccessDesc& access, AnyRegister value, Register memoryBase,
                   Register ptr, Register ptrScratch)
        DEFINED_ON(arm);
    void wasmStoreI64(const wasm::MemoryAccessDesc& access, Register64 value, Register memoryBase,
                      Register ptr, Register ptrScratch)
        DEFINED_ON(arm);

    // `ptr` will always be updated.
    void wasmUnalignedLoad(const wasm::MemoryAccessDesc& access, Register memoryBase, Register ptr,
                           Register ptrScratch, Register output, Register tmp)
        DEFINED_ON(arm);

    // `ptr` will always be updated and `tmp1` is always needed.  `tmp2` is
    // needed for Float32; `tmp2` and `tmp3` are needed for Float64.  Temps must
    // be Invalid when they are not needed.
    void wasmUnalignedLoadFP(const wasm::MemoryAccessDesc& access, Register memoryBase, Register ptr,
                             Register ptrScratch, FloatRegister output, Register tmp1, Register tmp2,
                             Register tmp3)
        DEFINED_ON(arm);

    // `ptr` will always be updated.
    void wasmUnalignedLoadI64(const wasm::MemoryAccessDesc& access, Register memoryBase, Register ptr,
                              Register ptrScratch, Register64 output, Register tmp)
        DEFINED_ON(arm);

    // `ptr` and `value` will always be updated.
    void wasmUnalignedStore(const wasm::MemoryAccessDesc& access, Register value, Register memoryBase,
                            Register ptr, Register ptrScratch)
        DEFINED_ON(arm);

    // `ptr` will always be updated.
    void wasmUnalignedStoreFP(const wasm::MemoryAccessDesc& access, FloatRegister floatValue,
                              Register memoryBase, Register ptr, Register ptrScratch, Register tmp)
        DEFINED_ON(arm);

    // `ptr` will always be updated.
    void wasmUnalignedStoreI64(const wasm::MemoryAccessDesc& access, Register64 value,
                               Register memoryBase, Register ptr, Register ptrScratch,
                               Register tmp)
        DEFINED_ON(arm);

    // wasm specific methods, used in both the wasm baseline compiler and ion.
<<<<<<< HEAD
    void wasmTruncateDoubleToUInt32(FloatRegister input, Register output, Label* oolEntry) DEFINED_ON(x86, x64, arm);
    void wasmTruncateDoubleToInt32(FloatRegister input, Register output, Label* oolEntry) DEFINED_ON(x86_shared, arm);
    void outOfLineWasmTruncateDoubleToInt32(FloatRegister input, bool isUnsigned, wasm::TrapOffset off, Label* rejoin) DEFINED_ON(x86_shared);

    void wasmTruncateFloat32ToUInt32(FloatRegister input, Register output, Label* oolEntry) DEFINED_ON(x86, x64, arm);
    void wasmTruncateFloat32ToInt32(FloatRegister input, Register output, Label* oolEntry) DEFINED_ON(x86_shared, arm);
    void outOfLineWasmTruncateFloat32ToInt32(FloatRegister input, bool isUnsigned, wasm::TrapOffset off, Label* rejoin) DEFINED_ON(x86_shared);

    void outOfLineWasmTruncateDoubleToInt64(FloatRegister input, bool isUnsigned, wasm::TrapOffset off, Label* rejoin) DEFINED_ON(x86_shared);
    void outOfLineWasmTruncateFloat32ToInt64(FloatRegister input, bool isUnsigned, wasm::TrapOffset off, Label* rejoin) DEFINED_ON(x86_shared);
=======
    void wasmTruncateDoubleToUInt32(FloatRegister input, Register output, Label* oolEntry) DEFINED_ON(x86, x64, arm, mips32, mips64);
    void wasmTruncateDoubleToInt32(FloatRegister input, Register output, Label* oolEntry) DEFINED_ON(x86_shared, arm, mips_shared);
    void outOfLineWasmTruncateDoubleToInt32(FloatRegister input, bool isUnsigned, wasm::BytecodeOffset off, Label* rejoin) DEFINED_ON(x86_shared);

    void wasmTruncateFloat32ToUInt32(FloatRegister input, Register output, Label* oolEntry) DEFINED_ON(x86, x64, arm, mips32, mips64);
    void wasmTruncateFloat32ToInt32(FloatRegister input, Register output, Label* oolEntry) DEFINED_ON(x86_shared, arm, mips_shared);
    void outOfLineWasmTruncateFloat32ToInt32(FloatRegister input, bool isUnsigned, wasm::BytecodeOffset off, Label* rejoin) DEFINED_ON(x86_shared);

    void outOfLineWasmTruncateDoubleToInt64(FloatRegister input, bool isUnsigned, wasm::BytecodeOffset off, Label* rejoin) DEFINED_ON(x86_shared);
    void outOfLineWasmTruncateFloat32ToInt64(FloatRegister input, bool isUnsigned, wasm::BytecodeOffset off, Label* rejoin) DEFINED_ON(x86_shared);
>>>>>>> a17af05f

    // This function takes care of loading the callee's TLS and pinned regs but
    // it is the caller's responsibility to save/restore TLS or pinned regs.
    void wasmCallImport(const wasm::CallSiteDesc& desc, const wasm::CalleeDesc& callee);

    // WasmTableCallIndexReg must contain the index of the indirect call.
    void wasmCallIndirect(const wasm::CallSiteDesc& desc, const wasm::CalleeDesc& callee, bool needsBoundsCheck);

    // This function takes care of loading the pointer to the current instance
    // as the implicit first argument. It preserves TLS and pinned registers.
    // (TLS & pinned regs are non-volatile registers in the system ABI).
    void wasmCallBuiltinInstanceMethod(const wasm::CallSiteDesc& desc, const ABIArg& instanceArg,
                                       wasm::SymbolicAddress builtin);

    // Emit the out-of-line trap code to which trapping jumps/branches are
    // bound. This should be called once per function after all other codegen,
    // including "normal" OutOfLineCode.
    void wasmEmitTrapOutOfLineCode();

    // Assert invariants that should be true within any non-exit-stub wasm code.
    void wasmAssertNonExitInvariants(Register activation);

<<<<<<< HEAD
=======
    // Perform a stack-overflow test, branching to the given Label on overflow.
    void wasmEmitStackCheck(Register sp, Register scratch, Label* onOverflow);

>>>>>>> a17af05f
  public:
    // ========================================================================
    // Clamping functions.

    inline void clampIntToUint8(Register reg) PER_SHARED_ARCH;

    //}}} check_macroassembler_style
  public:

    // Emits a test of a value against all types in a TypeSet. A scratch
    // register is required.
    template <typename Source>
    void guardTypeSet(const Source& address, const TypeSet* types, BarrierKind kind, Register scratch, Label* miss);

    void guardObjectType(Register obj, const TypeSet* types, Register scratch, Label* miss);

    template <typename TypeSet>
    void guardTypeSetMightBeIncomplete(TypeSet* types, Register obj, Register scratch, Label* label);

    void loadObjShape(Register objReg, Register dest) {
        loadPtr(Address(objReg, ShapedObject::offsetOfShape()), dest);
    }
    void loadObjGroup(Register objReg, Register dest) {
        loadPtr(Address(objReg, JSObject::offsetOfGroup()), dest);
    }
    void loadBaseShape(Register objReg, Register dest) {
        loadObjShape(objReg, dest);
        loadPtr(Address(dest, Shape::offsetOfBase()), dest);
    }
    void loadObjClass(Register objReg, Register dest) {
        loadObjGroup(objReg, dest);
        loadPtr(Address(dest, ObjectGroup::offsetOfClasp()), dest);
    }

    void loadObjPrivate(Register obj, uint32_t nfixed, Register dest) {
        loadPtr(Address(obj, NativeObject::getPrivateDataOffset(nfixed)), dest);
    }

    void loadObjProto(Register obj, Register dest) {
        loadPtr(Address(obj, JSObject::offsetOfGroup()), dest);
        loadPtr(Address(dest, ObjectGroup::offsetOfProto()), dest);
    }

    void loadStringLength(Register str, Register dest) {
        load32(Address(str, JSString::offsetOfLength()), dest);
    }

    void loadStringChars(Register str, Register dest);
    void loadStringChar(Register str, Register index, Register output, Label* fail);

<<<<<<< HEAD
=======
    void loadStringIndexValue(Register str, Register dest, Label* fail);

>>>>>>> a17af05f
    void loadJSContext(Register dest);
    void loadJitActivation(Register dest) {
        loadJSContext(dest);
        loadPtr(Address(dest, offsetof(JSContext, activation_)), dest);
    }

<<<<<<< HEAD
    void loadWasmActivationFromTls(Register dest);
=======
    void guardGroupHasUnanalyzedNewScript(Register group, Register scratch, Label* fail);

>>>>>>> a17af05f
    void loadWasmTlsRegFromFrame(Register dest = WasmTlsReg);

    template<typename T>
    void loadTypedOrValue(const T& src, TypedOrValueRegister dest) {
        if (dest.hasValue())
            loadValue(src, dest.valueReg());
        else
            loadUnboxedValue(src, dest.type(), dest.typedReg());
    }

    template<typename T>
    void loadElementTypedOrValue(const T& src, TypedOrValueRegister dest, bool holeCheck,
                                 Label* hole) {
        if (dest.hasValue()) {
            loadValue(src, dest.valueReg());
            if (holeCheck)
                branchTestMagic(Assembler::Equal, dest.valueReg(), hole);
        } else {
            if (holeCheck)
                branchTestMagic(Assembler::Equal, src, hole);
            loadUnboxedValue(src, dest.type(), dest.typedReg());
        }
    }

    template <typename T>
    void storeTypedOrValue(TypedOrValueRegister src, const T& dest) {
        if (src.hasValue()) {
            storeValue(src.valueReg(), dest);
        } else if (IsFloatingPointType(src.type())) {
            FloatRegister reg = src.typedReg().fpu();
            if (src.type() == MIRType::Float32) {
                convertFloat32ToDouble(reg, ScratchDoubleReg);
                reg = ScratchDoubleReg;
            }
            storeDouble(reg, dest);
        } else {
            storeValue(ValueTypeFromMIRType(src.type()), src.typedReg().gpr(), dest);
        }
    }

    template <typename T>
    inline void storeObjectOrNull(Register src, const T& dest);

    template <typename T>
    void storeConstantOrRegister(const ConstantOrRegister& src, const T& dest) {
        if (src.constant())
            storeValue(src.value(), dest);
        else
            storeTypedOrValue(src.reg(), dest);
    }

    void storeCallWordResult(Register reg) {
        if (reg != ReturnReg)
            mov(ReturnReg, reg);
    }

    inline void storeCallBoolResult(Register reg);

    void storeCallFloatResult(FloatRegister reg) {
        if (reg != ReturnDoubleReg)
            moveDouble(ReturnDoubleReg, reg);
    }

    inline void storeCallResultValue(AnyRegister dest);

    void storeCallResultValue(ValueOperand dest) {
#if defined(JS_NUNBOX32)
        // reshuffle the return registers used for a call result to store into
        // dest, using ReturnReg as a scratch register if necessary. This must
        // only be called after returning from a call, at a point when the
        // return register is not live. XXX would be better to allow wrappers
        // to store the return value to different places.
        if (dest.typeReg() == JSReturnReg_Data) {
            if (dest.payloadReg() == JSReturnReg_Type) {
                // swap the two registers.
                mov(JSReturnReg_Type, ReturnReg);
                mov(JSReturnReg_Data, JSReturnReg_Type);
                mov(ReturnReg, JSReturnReg_Data);
            } else {
                mov(JSReturnReg_Data, dest.payloadReg());
                mov(JSReturnReg_Type, dest.typeReg());
            }
        } else {
            mov(JSReturnReg_Type, dest.typeReg());
            mov(JSReturnReg_Data, dest.payloadReg());
        }
#elif defined(JS_PUNBOX64)
        if (dest.valueReg() != JSReturnReg)
            mov(JSReturnReg, dest.valueReg());
#else
#error "Bad architecture"
#endif
    }

    inline void storeCallResultValue(TypedOrValueRegister dest);

    using MacroAssemblerSpecific::store32;
    void store32(const RegisterOrInt32Constant& key, const Address& dest) {
        if (key.isRegister())
            store32(key.reg(), dest);
        else
            store32(Imm32(key.constant()), dest);
    }

    template <typename T>
    void guardedCallPreBarrier(const T& address, MIRType type) {
        Label done;

        branchTestNeedsIncrementalBarrier(Assembler::Zero, &done);

        if (type == MIRType::Value)
            branchTestGCThing(Assembler::NotEqual, address, &done);
        else if (type == MIRType::Object || type == MIRType::String)
            branchPtr(Assembler::Equal, address, ImmWord(0), &done);

        Push(PreBarrierReg);
        computeEffectiveAddress(address, PreBarrierReg);

        const JitRuntime* rt = GetJitContext()->runtime->jitRuntime();
        JitCode* preBarrier = rt->preBarrier(type);

        call(preBarrier);
        Pop(PreBarrierReg);

        bind(&done);
    }

    template<typename T>
    void loadFromTypedArray(Scalar::Type arrayType, const T& src, AnyRegister dest, Register temp, Label* fail,
                            bool canonicalizeDoubles = true, unsigned numElems = 0);

    template<typename T>
    void loadFromTypedArray(Scalar::Type arrayType, const T& src, const ValueOperand& dest, bool allowDouble,
                            Register temp, Label* fail);

    template<typename S, typename T>
    void storeToTypedIntArray(Scalar::Type arrayType, const S& value, const T& dest) {
        switch (arrayType) {
          case Scalar::Int8:
          case Scalar::Uint8:
          case Scalar::Uint8Clamped:
            store8(value, dest);
            break;
          case Scalar::Int16:
          case Scalar::Uint16:
            store16(value, dest);
            break;
          case Scalar::Int32:
          case Scalar::Uint32:
            store32(value, dest);
            break;
          default:
            MOZ_CRASH("Invalid typed array type");
        }
    }

    void storeToTypedFloatArray(Scalar::Type arrayType, FloatRegister value, const BaseIndex& dest,
                                unsigned numElems = 0);
    void storeToTypedFloatArray(Scalar::Type arrayType, FloatRegister value, const Address& dest,
                                unsigned numElems = 0);

    // Load a property from an UnboxedPlainObject or UnboxedArrayObject.
    template <typename T>
    void loadUnboxedProperty(T address, JSValueType type, TypedOrValueRegister output);

    // Store a property to an UnboxedPlainObject, without triggering barriers.
    // If failure is null, the value definitely has a type suitable for storing
    // in the property.
    template <typename T>
    void storeUnboxedProperty(T address, JSValueType type,
                              const ConstantOrRegister& value, Label* failure);

    void checkUnboxedArrayCapacity(Register obj, const RegisterOrInt32Constant& index,
                                   Register temp, Label* failure);

    template <typename T>
    Register extractString(const T& source, Register scratch) {
        return extractObject(source, scratch);
    }

    template <typename T>
    Register extractSymbol(const T& source, Register scratch) {
        return extractObject(source, scratch);
    }

    void debugAssertIsObject(const ValueOperand& val);

    using MacroAssemblerSpecific::extractTag;
    Register extractTag(const TypedOrValueRegister& reg, Register scratch) {
        if (reg.hasValue())
            return extractTag(reg.valueReg(), scratch);
        mov(ImmWord(MIRTypeToTag(reg.type())), scratch);
        return scratch;
    }

    using MacroAssemblerSpecific::extractObject;
    Register extractObject(const TypedOrValueRegister& reg, Register scratch) {
        if (reg.hasValue())
            return extractObject(reg.valueReg(), scratch);
        MOZ_ASSERT(reg.type() == MIRType::Object);
        return reg.typedReg().gpr();
    }

    // Inline version of js_TypedArray_uint8_clamp_double.
    // This function clobbers the input register.
    void clampDoubleToUint8(FloatRegister input, Register output) PER_ARCH;

    using MacroAssemblerSpecific::ensureDouble;

    template <typename S>
    void ensureDouble(const S& source, FloatRegister dest, Label* failure) {
        Label isDouble, done;
        branchTestDouble(Assembler::Equal, source, &isDouble);
        branchTestInt32(Assembler::NotEqual, source, failure);

        convertInt32ToDouble(source, dest);
        jump(&done);

        bind(&isDouble);
        unboxDouble(source, dest);

        bind(&done);
    }

    // Inline allocation.
  private:
    void checkAllocatorState(Label* fail);
    bool shouldNurseryAllocate(gc::AllocKind allocKind, gc::InitialHeap initialHeap);
    void nurseryAllocate(Register result, Register temp, gc::AllocKind allocKind,
                         size_t nDynamicSlots, gc::InitialHeap initialHeap, Label* fail);
    void freeListAllocate(Register result, Register temp, gc::AllocKind allocKind, Label* fail);
    void allocateObject(Register result, Register temp, gc::AllocKind allocKind,
                        uint32_t nDynamicSlots, gc::InitialHeap initialHeap, Label* fail);
    void allocateNonObject(Register result, Register temp, gc::AllocKind allocKind, Label* fail);
    void copySlotsFromTemplate(Register obj, const NativeObject* templateObj,
                               uint32_t start, uint32_t end);
    void fillSlotsWithConstantValue(Address addr, Register temp, uint32_t start, uint32_t end,
                                    const Value& v);
    void fillSlotsWithUndefined(Address addr, Register temp, uint32_t start, uint32_t end);
    void fillSlotsWithUninitialized(Address addr, Register temp, uint32_t start, uint32_t end);

    void initGCSlots(Register obj, Register temp, NativeObject* templateObj, bool initContents);

  public:
    void callMallocStub(size_t nbytes, Register result, Label* fail);
    void callFreeStub(Register slots);
    void createGCObject(Register result, Register temp, JSObject* templateObj,
                        gc::InitialHeap initialHeap, Label* fail, bool initContents = true,
                        bool convertDoubleElements = false);

    void initGCThing(Register obj, Register temp, JSObject* templateObj,
                     bool initContents = true, bool convertDoubleElements = false);
    void initTypedArraySlots(Register obj, Register temp, Register lengthReg,
                             LiveRegisterSet liveRegs, Label* fail,
                             TypedArrayObject* templateObj, TypedArrayLength lengthKind);

    void initUnboxedObjectContents(Register object, UnboxedPlainObject* templateObject);

    void newGCString(Register result, Register temp, Label* fail);
    void newGCFatInlineString(Register result, Register temp, Label* fail);

    // Compares two strings for equality based on the JSOP.
    // This checks for identical pointers, atoms and length and fails for everything else.
    void compareStrings(JSOp op, Register left, Register right, Register result,
                        Label* fail);

    // Result of the typeof operation. Falls back to slow-path for proxies.
    void typeOfObject(Register objReg, Register scratch, Label* slow,
                      Label* isObject, Label* isCallable, Label* isUndefined);

  public:
    // Generates code used to complete a bailout.
    void generateBailoutTail(Register scratch, Register bailoutInfo);

  public:
#ifndef JS_CODEGEN_ARM64
    // StackPointer manipulation functions.
    // On ARM64, the StackPointer is implemented as two synchronized registers.
    // Code shared across platforms must use these functions to be valid.
    template <typename T> inline void addToStackPtr(T t);
    template <typename T> inline void addStackPtrTo(T t);

    void subFromStackPtr(Imm32 imm32) DEFINED_ON(mips32, mips64, arm, x86, x64);
    void subFromStackPtr(Register reg);

    template <typename T>
    void subStackPtrFrom(T t) { subPtr(getStackPointer(), t); }

    template <typename T>
    void andToStackPtr(T t) { andPtr(t, getStackPointer()); }
    template <typename T>
    void andStackPtrTo(T t) { andPtr(getStackPointer(), t); }

    template <typename T>
    void moveToStackPtr(T t) { movePtr(t, getStackPointer()); }
    template <typename T>
    void moveStackPtrTo(T t) { movePtr(getStackPointer(), t); }

    template <typename T>
    void loadStackPtr(T t) { loadPtr(t, getStackPointer()); }
    template <typename T>
    void storeStackPtr(T t) { storePtr(getStackPointer(), t); }

    // StackPointer testing functions.
    // On ARM64, sp can function as the zero register depending on context.
    // Code shared across platforms must use these functions to be valid.
    template <typename T>
    inline void branchTestStackPtr(Condition cond, T t, Label* label);
    template <typename T>
    inline void branchStackPtr(Condition cond, T rhs, Label* label);
    template <typename T>
    inline void branchStackPtrRhs(Condition cond, T lhs, Label* label);

    // Move the stack pointer based on the requested amount.
    inline void reserveStack(uint32_t amount);
#else // !JS_CODEGEN_ARM64
    void reserveStack(uint32_t amount);
#endif

  public:
    void enableProfilingInstrumentation() {
        emitProfilingInstrumentation_ = true;
    }

  private:
    // This class is used to surround call sites throughout the assembler. This
    // is used by callWithABI, and callJit functions, except if suffixed by
    // NoProfiler.
    class AutoProfilerCallInstrumentation {
        MOZ_DECL_USE_GUARD_OBJECT_NOTIFIER;

      public:
        explicit AutoProfilerCallInstrumentation(MacroAssembler& masm
                                                 MOZ_GUARD_OBJECT_NOTIFIER_PARAM);
        ~AutoProfilerCallInstrumentation() {}
    };
    friend class AutoProfilerCallInstrumentation;

    void appendProfilerCallSite(CodeOffset label) {
        propagateOOM(profilerCallSites_.append(label));
    }

    // Fix up the code pointers to be written for locations where profilerCallSite
    // emitted moves of RIP to a register.
    void linkProfilerCallSites(JitCode* code);

    // This field is used to manage profiling instrumentation output. If
    // provided and enabled, then instrumentation will be emitted around call
    // sites.
    bool emitProfilingInstrumentation_;

    // Record locations of the call sites.
    Vector<CodeOffset, 0, SystemAllocPolicy> profilerCallSites_;

  public:
    void loadBaselineOrIonRaw(Register script, Register dest, Label* failure);
    void loadBaselineOrIonNoArgCheck(Register callee, Register dest, Label* failure);

    void loadBaselineFramePtr(Register framePtr, Register dest);

    void pushBaselineFramePtr(Register framePtr, Register scratch) {
        loadBaselineFramePtr(framePtr, scratch);
        push(scratch);
    }

    void PushBaselineFramePtr(Register framePtr, Register scratch) {
        loadBaselineFramePtr(framePtr, scratch);
        Push(scratch);
    }

  private:
    void handleFailure();

  public:
    Label* exceptionLabel() {
        // Exceptions are currently handled the same way as sequential failures.
        return &failureLabel_;
    }

    Label* failureLabel() {
        return &failureLabel_;
    }

    void finish();
    void link(JitCode* code);

    void assumeUnreachable(const char* output);

    template<typename T>
    void assertTestInt32(Condition cond, const T& value, const char* output);

    void printf(const char* output);
    void printf(const char* output, Register value);

#ifdef JS_TRACE_LOGGING
    void loadTraceLogger(Register logger) {
        loadJSContext(logger);
        loadPtr(Address(logger, offsetof(JSContext, traceLogger)), logger);
    }
    void tracelogStartId(Register logger, uint32_t textId, bool force = false);
    void tracelogStartId(Register logger, Register textId);
    void tracelogStartEvent(Register logger, Register event);
    void tracelogStopId(Register logger, uint32_t textId, bool force = false);
    void tracelogStopId(Register logger, Register textId);
#endif

#define DISPATCH_FLOATING_POINT_OP(method, type, arg1d, arg1f, arg2)    \
    MOZ_ASSERT(IsFloatingPointType(type));                              \
    if (type == MIRType::Double)                                        \
        method##Double(arg1d, arg2);                                    \
    else                                                                \
        method##Float32(arg1f, arg2);                                   \

    void loadConstantFloatingPoint(double d, float f, FloatRegister dest, MIRType destType) {
        DISPATCH_FLOATING_POINT_OP(loadConstant, destType, d, f, dest);
    }
    void boolValueToFloatingPoint(ValueOperand value, FloatRegister dest, MIRType destType) {
        DISPATCH_FLOATING_POINT_OP(boolValueTo, destType, value, value, dest);
    }
    void int32ValueToFloatingPoint(ValueOperand value, FloatRegister dest, MIRType destType) {
        DISPATCH_FLOATING_POINT_OP(int32ValueTo, destType, value, value, dest);
    }
    void convertInt32ToFloatingPoint(Register src, FloatRegister dest, MIRType destType) {
        DISPATCH_FLOATING_POINT_OP(convertInt32To, destType, src, src, dest);
    }

#undef DISPATCH_FLOATING_POINT_OP

    void convertValueToFloatingPoint(ValueOperand value, FloatRegister output, Label* fail,
                                     MIRType outputType);
    MOZ_MUST_USE bool convertValueToFloatingPoint(JSContext* cx, const Value& v,
                                                  FloatRegister output, Label* fail,
                                                  MIRType outputType);
    MOZ_MUST_USE bool convertConstantOrRegisterToFloatingPoint(JSContext* cx,
                                                               const ConstantOrRegister& src,
                                                               FloatRegister output, Label* fail,
                                                               MIRType outputType);
    void convertTypedOrValueToFloatingPoint(TypedOrValueRegister src, FloatRegister output,
                                            Label* fail, MIRType outputType);

    void outOfLineTruncateSlow(FloatRegister src, Register dest, bool widenFloatToDouble,
<<<<<<< HEAD
                               bool compilingWasm);
=======
                               bool compilingWasm, wasm::BytecodeOffset callOffset);
>>>>>>> a17af05f

    void convertInt32ValueToDouble(const Address& address, Register scratch, Label* done);
    void convertInt32ValueToDouble(ValueOperand val);

    void convertValueToDouble(ValueOperand value, FloatRegister output, Label* fail) {
        convertValueToFloatingPoint(value, output, fail, MIRType::Double);
    }
    MOZ_MUST_USE bool convertValueToDouble(JSContext* cx, const Value& v, FloatRegister output,
                                           Label* fail) {
        return convertValueToFloatingPoint(cx, v, output, fail, MIRType::Double);
    }
    MOZ_MUST_USE bool convertConstantOrRegisterToDouble(JSContext* cx,
                                                        const ConstantOrRegister& src,
                                                        FloatRegister output, Label* fail)
    {
        return convertConstantOrRegisterToFloatingPoint(cx, src, output, fail, MIRType::Double);
    }
    void convertTypedOrValueToDouble(TypedOrValueRegister src, FloatRegister output, Label* fail) {
        convertTypedOrValueToFloatingPoint(src, output, fail, MIRType::Double);
    }

    void convertValueToFloat(ValueOperand value, FloatRegister output, Label* fail) {
        convertValueToFloatingPoint(value, output, fail, MIRType::Float32);
    }
    MOZ_MUST_USE bool convertValueToFloat(JSContext* cx, const Value& v, FloatRegister output,
                                          Label* fail) {
        return convertValueToFloatingPoint(cx, v, output, fail, MIRType::Float32);
    }
    MOZ_MUST_USE bool convertConstantOrRegisterToFloat(JSContext* cx,
                                                       const ConstantOrRegister& src,
                                                       FloatRegister output, Label* fail)
    {
        return convertConstantOrRegisterToFloatingPoint(cx, src, output, fail, MIRType::Float32);
    }
    void convertTypedOrValueToFloat(TypedOrValueRegister src, FloatRegister output, Label* fail) {
        convertTypedOrValueToFloatingPoint(src, output, fail, MIRType::Float32);
    }

    enum IntConversionBehavior {
        IntConversion_Normal,
        IntConversion_NegativeZeroCheck,
        IntConversion_Truncate,
        IntConversion_ClampToUint8,
    };

    enum IntConversionInputKind {
        IntConversion_NumbersOnly,
        IntConversion_NumbersOrBoolsOnly,
        IntConversion_Any
    };

    //
    // Functions for converting values to int.
    //
    void convertDoubleToInt(FloatRegister src, Register output, FloatRegister temp,
                            Label* truncateFail, Label* fail, IntConversionBehavior behavior);

    // Strings may be handled by providing labels to jump to when the behavior
    // is truncation or clamping. The subroutine, usually an OOL call, is
    // passed the unboxed string in |stringReg| and should convert it to a
    // double store into |temp|.
    void convertValueToInt(ValueOperand value, MDefinition* input,
                           Label* handleStringEntry, Label* handleStringRejoin,
                           Label* truncateDoubleSlow,
                           Register stringReg, FloatRegister temp, Register output,
                           Label* fail, IntConversionBehavior behavior,
                           IntConversionInputKind conversion = IntConversion_Any);
    void convertValueToInt(ValueOperand value, FloatRegister temp, Register output, Label* fail,
                           IntConversionBehavior behavior)
    {
        convertValueToInt(value, nullptr, nullptr, nullptr, nullptr, InvalidReg, temp, output,
                          fail, behavior);
    }
    MOZ_MUST_USE bool convertValueToInt(JSContext* cx, const Value& v, Register output, Label* fail,
                                        IntConversionBehavior behavior);
    MOZ_MUST_USE bool convertConstantOrRegisterToInt(JSContext* cx,
                                                     const ConstantOrRegister& src,
                                                     FloatRegister temp, Register output,
                                                     Label* fail, IntConversionBehavior behavior);
    void convertTypedOrValueToInt(TypedOrValueRegister src, FloatRegister temp, Register output,
                                  Label* fail, IntConversionBehavior behavior);

    //
    // Convenience functions for converting values to int32.
    //
    void convertValueToInt32(ValueOperand value, FloatRegister temp, Register output, Label* fail,
                             bool negativeZeroCheck)
    {
        convertValueToInt(value, temp, output, fail, negativeZeroCheck
                          ? IntConversion_NegativeZeroCheck
                          : IntConversion_Normal);
    }
    void convertValueToInt32(ValueOperand value, MDefinition* input,
                             FloatRegister temp, Register output, Label* fail,
                             bool negativeZeroCheck, IntConversionInputKind conversion = IntConversion_Any)
    {
        convertValueToInt(value, input, nullptr, nullptr, nullptr, InvalidReg, temp, output, fail,
                          negativeZeroCheck
                          ? IntConversion_NegativeZeroCheck
                          : IntConversion_Normal,
                          conversion);
    }
    MOZ_MUST_USE bool convertValueToInt32(JSContext* cx, const Value& v, Register output,
                                          Label* fail, bool negativeZeroCheck)
    {
        return convertValueToInt(cx, v, output, fail, negativeZeroCheck
                                 ? IntConversion_NegativeZeroCheck
                                 : IntConversion_Normal);
    }
    MOZ_MUST_USE bool convertConstantOrRegisterToInt32(JSContext* cx,
                                                       const ConstantOrRegister& src,
                                                       FloatRegister temp, Register output,
                                                       Label* fail, bool negativeZeroCheck)
    {
        return convertConstantOrRegisterToInt(cx, src, temp, output, fail, negativeZeroCheck
                                              ? IntConversion_NegativeZeroCheck
                                              : IntConversion_Normal);
    }
    void convertTypedOrValueToInt32(TypedOrValueRegister src, FloatRegister temp, Register output,
                                    Label* fail, bool negativeZeroCheck)
    {
        convertTypedOrValueToInt(src, temp, output, fail, negativeZeroCheck
                                 ? IntConversion_NegativeZeroCheck
                                 : IntConversion_Normal);
    }

    //
    // Convenience functions for truncating values to int32.
    //
    void truncateValueToInt32(ValueOperand value, FloatRegister temp, Register output, Label* fail) {
        convertValueToInt(value, temp, output, fail, IntConversion_Truncate);
    }
    void truncateValueToInt32(ValueOperand value, MDefinition* input,
                              Label* handleStringEntry, Label* handleStringRejoin,
                              Label* truncateDoubleSlow,
                              Register stringReg, FloatRegister temp, Register output, Label* fail)
    {
        convertValueToInt(value, input, handleStringEntry, handleStringRejoin, truncateDoubleSlow,
                          stringReg, temp, output, fail, IntConversion_Truncate);
    }
    void truncateValueToInt32(ValueOperand value, MDefinition* input,
                              FloatRegister temp, Register output, Label* fail)
    {
        convertValueToInt(value, input, nullptr, nullptr, nullptr, InvalidReg, temp, output, fail,
                          IntConversion_Truncate);
    }
    MOZ_MUST_USE bool truncateValueToInt32(JSContext* cx, const Value& v, Register output,
                                           Label* fail) {
        return convertValueToInt(cx, v, output, fail, IntConversion_Truncate);
    }
    MOZ_MUST_USE bool truncateConstantOrRegisterToInt32(JSContext* cx,
                                                        const ConstantOrRegister& src,
                                                        FloatRegister temp, Register output,
                                                        Label* fail)
    {
        return convertConstantOrRegisterToInt(cx, src, temp, output, fail, IntConversion_Truncate);
    }
    void truncateTypedOrValueToInt32(TypedOrValueRegister src, FloatRegister temp, Register output,
                                     Label* fail)
    {
        convertTypedOrValueToInt(src, temp, output, fail, IntConversion_Truncate);
    }

    // Convenience functions for clamping values to uint8.
    void clampValueToUint8(ValueOperand value, FloatRegister temp, Register output, Label* fail) {
        convertValueToInt(value, temp, output, fail, IntConversion_ClampToUint8);
    }
    void clampValueToUint8(ValueOperand value, MDefinition* input,
                           Label* handleStringEntry, Label* handleStringRejoin,
                           Register stringReg, FloatRegister temp, Register output, Label* fail)
    {
        convertValueToInt(value, input, handleStringEntry, handleStringRejoin, nullptr,
                          stringReg, temp, output, fail, IntConversion_ClampToUint8);
    }
    void clampValueToUint8(ValueOperand value, MDefinition* input,
                           FloatRegister temp, Register output, Label* fail)
    {
        convertValueToInt(value, input, nullptr, nullptr, nullptr, InvalidReg, temp, output, fail,
                          IntConversion_ClampToUint8);
    }
    MOZ_MUST_USE bool clampValueToUint8(JSContext* cx, const Value& v, Register output,
                                        Label* fail) {
        return convertValueToInt(cx, v, output, fail, IntConversion_ClampToUint8);
    }
    MOZ_MUST_USE bool clampConstantOrRegisterToUint8(JSContext* cx,
                                                     const ConstantOrRegister& src,
                                                     FloatRegister temp, Register output,
                                                     Label* fail)
    {
        return convertConstantOrRegisterToInt(cx, src, temp, output, fail,
                                              IntConversion_ClampToUint8);
    }
    void clampTypedOrValueToUint8(TypedOrValueRegister src, FloatRegister temp, Register output,
                                  Label* fail)
    {
        convertTypedOrValueToInt(src, temp, output, fail, IntConversion_ClampToUint8);
    }

  public:
    class AfterICSaveLive {
        friend class MacroAssembler;
        explicit AfterICSaveLive(uint32_t initialStack)
#ifdef JS_DEBUG
          : initialStack(initialStack)
#endif
        {}

      public:
#ifdef JS_DEBUG
        uint32_t initialStack;
#endif
        uint32_t alignmentPadding;
    };

    void alignFrameForICArguments(AfterICSaveLive& aic) PER_ARCH;
    void restoreFrameAlignmentForICArguments(AfterICSaveLive& aic) PER_ARCH;

    AfterICSaveLive icSaveLive(LiveRegisterSet& liveRegs);
    MOZ_MUST_USE bool icBuildOOLFakeExitFrame(void* fakeReturnAddr, AfterICSaveLive& aic);
    void icRestoreLive(LiveRegisterSet& liveRegs, AfterICSaveLive& aic);

    MOZ_MUST_USE bool icBuildOOLFakeExitFrame(void* fakeReturnAddr, AutoSaveLiveRegisters& save);

    // Align the stack pointer based on the number of arguments which are pushed
    // on the stack, such that the JitFrameLayout would be correctly aligned on
    // the JitStackAlignment.
    void alignJitStackBasedOnNArgs(Register nargs);
    void alignJitStackBasedOnNArgs(uint32_t nargs);

    inline void assertStackAlignment(uint32_t alignment, int32_t offset = 0);
};

static inline Assembler::DoubleCondition
JSOpToDoubleCondition(JSOp op)
{
    switch (op) {
      case JSOP_EQ:
      case JSOP_STRICTEQ:
        return Assembler::DoubleEqual;
      case JSOP_NE:
      case JSOP_STRICTNE:
        return Assembler::DoubleNotEqualOrUnordered;
      case JSOP_LT:
        return Assembler::DoubleLessThan;
      case JSOP_LE:
        return Assembler::DoubleLessThanOrEqual;
      case JSOP_GT:
        return Assembler::DoubleGreaterThan;
      case JSOP_GE:
        return Assembler::DoubleGreaterThanOrEqual;
      default:
        MOZ_CRASH("Unexpected comparison operation");
    }
}

// Note: the op may have been inverted during lowering (to put constants in a
// position where they can be immediates), so it is important to use the
// lir->jsop() instead of the mir->jsop() when it is present.
static inline Assembler::Condition
JSOpToCondition(JSOp op, bool isSigned)
{
    if (isSigned) {
        switch (op) {
          case JSOP_EQ:
          case JSOP_STRICTEQ:
            return Assembler::Equal;
          case JSOP_NE:
          case JSOP_STRICTNE:
            return Assembler::NotEqual;
          case JSOP_LT:
            return Assembler::LessThan;
          case JSOP_LE:
            return Assembler::LessThanOrEqual;
          case JSOP_GT:
            return Assembler::GreaterThan;
          case JSOP_GE:
            return Assembler::GreaterThanOrEqual;
          default:
            MOZ_CRASH("Unrecognized comparison operation");
        }
    } else {
        switch (op) {
          case JSOP_EQ:
          case JSOP_STRICTEQ:
            return Assembler::Equal;
          case JSOP_NE:
          case JSOP_STRICTNE:
            return Assembler::NotEqual;
          case JSOP_LT:
            return Assembler::Below;
          case JSOP_LE:
            return Assembler::BelowOrEqual;
          case JSOP_GT:
            return Assembler::Above;
          case JSOP_GE:
            return Assembler::AboveOrEqual;
          default:
            MOZ_CRASH("Unrecognized comparison operation");
        }
    }
}

static inline size_t
StackDecrementForCall(uint32_t alignment, size_t bytesAlreadyPushed, size_t bytesToPush)
{
    return bytesToPush +
           ComputeByteAlignment(bytesAlreadyPushed + bytesToPush, alignment);
}

static inline MIRType
ToMIRType(MIRType t)
{
    return t;
}

static inline MIRType
ToMIRType(ABIArgType argType)
{
    switch (argType & ArgType_Mask) {
      case ArgType_General: return MIRType::Int32;
      case ArgType_Double:  return MIRType::Double;
      case ArgType_Float32: return MIRType::Float32;
      case ArgType_Int64:   return MIRType::Int64;
      default: break;
    }
    MOZ_CRASH("unexpected argType");
}

template <class VecT>
class ABIArgIter
{
    ABIArgGenerator gen_;
    const VecT& types_;
    unsigned i_;

    void settle() { if (!done()) gen_.next(ToMIRType(types_[i_])); }

  public:
    explicit ABIArgIter(const VecT& types) : types_(types), i_(0) { settle(); }
    void operator++(int) { MOZ_ASSERT(!done()); i_++; settle(); }
    bool done() const { return i_ == types_.length(); }

    ABIArg* operator->() { MOZ_ASSERT(!done()); return &gen_.current(); }
    ABIArg& operator*() { MOZ_ASSERT(!done()); return gen_.current(); }

    unsigned index() const { MOZ_ASSERT(!done()); return i_; }
    MIRType mirType() const { MOZ_ASSERT(!done()); return ToMIRType(types_[i_]); }
    uint32_t stackBytesConsumedSoFar() const { return gen_.stackBytesConsumedSoFar(); }
};

} // namespace jit
} // namespace js

#endif /* jit_MacroAssembler_h */<|MERGE_RESOLUTION|>--- conflicted
+++ resolved
@@ -373,9 +373,6 @@
         initWithAllocator();
         armbuffer_.id = 0;
 #endif
-
-        // Disable page protection for WASM.
-        disableProtection();
     }
 
     void constructRoot(JSContext* cx) {
@@ -432,11 +429,7 @@
     // |dest|. |dest| should point to the end of the reserved space, so the
     // first register will be stored at |dest.offset - sizeof(register)|.
     void storeRegsInMask(LiveRegisterSet set, Address dest, Register scratch)
-<<<<<<< HEAD
-        DEFINED_ON(arm, arm64, x86_shared);
-=======
         DEFINED_ON(arm, arm64, mips32, mips64, x86_shared);
->>>>>>> a17af05f
 
     void PopRegsInMask(LiveRegisterSet set);
     void PopRegsInMask(LiveGeneralRegisterSet set);
@@ -468,10 +461,7 @@
     void Pop(FloatRegister t) PER_SHARED_ARCH;
     void Pop(const ValueOperand& val) PER_SHARED_ARCH;
     void PopFlags() DEFINED_ON(x86_shared);
-<<<<<<< HEAD
-=======
     void PopStackPtr() PER_SHARED_ARCH;
->>>>>>> a17af05f
     void popRooted(VMFunction::RootType rootType, Register cellReg, const ValueOperand& valueReg);
 
     // Move the stack pointer based on the requested amount.
@@ -498,11 +488,7 @@
 
     CodeOffset call(Register reg) PER_SHARED_ARCH;
     CodeOffset call(Label* label) PER_SHARED_ARCH;
-<<<<<<< HEAD
-    void call(const Address& addr) DEFINED_ON(x86_shared, arm, arm64);
-=======
     void call(const Address& addr) PER_SHARED_ARCH;
->>>>>>> a17af05f
     void call(ImmWord imm) PER_SHARED_ARCH;
     // Call a target native function, which is neither traceable nor movable.
     void call(ImmPtr imm) PER_SHARED_ARCH;
@@ -709,16 +695,6 @@
     inline bool hasSelfReference() const;
 
     // Push stub code and the VMFunction pointer.
-<<<<<<< HEAD
-    inline void enterExitFrame(Register cxreg, const VMFunction* f = nullptr);
-
-    // Push an exit frame token to identify which fake exit frame this footer
-    // corresponds to.
-    inline void enterFakeExitFrame(Register cxreg, enum ExitFrameTokenValues token);
-
-    // Push an exit frame token for a native call.
-    inline void enterFakeExitFrameForNative(Register cxreg, bool isConstructing);
-=======
     inline void enterExitFrame(Register cxreg, Register scratch, const VMFunction* f = nullptr);
 
     // Push an exit frame token to identify which fake exit frame this footer
@@ -727,21 +703,14 @@
 
     // Push an exit frame token for a native call.
     inline void enterFakeExitFrameForNative(Register cxreg, Register scratch, bool isConstructing);
->>>>>>> a17af05f
 
     // Pop ExitFrame footer in addition to the extra frame.
     inline void leaveExitFrame(size_t extraFrame = 0);
 
   private:
-<<<<<<< HEAD
-    // Save the top of the stack into JSontext::jitTop of the current thread,
-    // which should be the location of the latest exit frame.
-    void linkExitFrame(Register cxreg);
-=======
     // Save the top of the stack into JitActivation::exitFP of the current
     // thread, which should be the location of the latest exit frame.
     void linkExitFrame(Register cxreg, Register scratch);
->>>>>>> a17af05f
 
     // Patch the value of PushStubCode with the pointer to the finalized code.
     void linkSelfReference(JitCode* code);
@@ -1489,18 +1458,6 @@
         DEFINED_ON(arm);
 
     // wasm specific methods, used in both the wasm baseline compiler and ion.
-<<<<<<< HEAD
-    void wasmTruncateDoubleToUInt32(FloatRegister input, Register output, Label* oolEntry) DEFINED_ON(x86, x64, arm);
-    void wasmTruncateDoubleToInt32(FloatRegister input, Register output, Label* oolEntry) DEFINED_ON(x86_shared, arm);
-    void outOfLineWasmTruncateDoubleToInt32(FloatRegister input, bool isUnsigned, wasm::TrapOffset off, Label* rejoin) DEFINED_ON(x86_shared);
-
-    void wasmTruncateFloat32ToUInt32(FloatRegister input, Register output, Label* oolEntry) DEFINED_ON(x86, x64, arm);
-    void wasmTruncateFloat32ToInt32(FloatRegister input, Register output, Label* oolEntry) DEFINED_ON(x86_shared, arm);
-    void outOfLineWasmTruncateFloat32ToInt32(FloatRegister input, bool isUnsigned, wasm::TrapOffset off, Label* rejoin) DEFINED_ON(x86_shared);
-
-    void outOfLineWasmTruncateDoubleToInt64(FloatRegister input, bool isUnsigned, wasm::TrapOffset off, Label* rejoin) DEFINED_ON(x86_shared);
-    void outOfLineWasmTruncateFloat32ToInt64(FloatRegister input, bool isUnsigned, wasm::TrapOffset off, Label* rejoin) DEFINED_ON(x86_shared);
-=======
     void wasmTruncateDoubleToUInt32(FloatRegister input, Register output, Label* oolEntry) DEFINED_ON(x86, x64, arm, mips32, mips64);
     void wasmTruncateDoubleToInt32(FloatRegister input, Register output, Label* oolEntry) DEFINED_ON(x86_shared, arm, mips_shared);
     void outOfLineWasmTruncateDoubleToInt32(FloatRegister input, bool isUnsigned, wasm::BytecodeOffset off, Label* rejoin) DEFINED_ON(x86_shared);
@@ -1511,7 +1468,6 @@
 
     void outOfLineWasmTruncateDoubleToInt64(FloatRegister input, bool isUnsigned, wasm::BytecodeOffset off, Label* rejoin) DEFINED_ON(x86_shared);
     void outOfLineWasmTruncateFloat32ToInt64(FloatRegister input, bool isUnsigned, wasm::BytecodeOffset off, Label* rejoin) DEFINED_ON(x86_shared);
->>>>>>> a17af05f
 
     // This function takes care of loading the callee's TLS and pinned regs but
     // it is the caller's responsibility to save/restore TLS or pinned regs.
@@ -1534,12 +1490,9 @@
     // Assert invariants that should be true within any non-exit-stub wasm code.
     void wasmAssertNonExitInvariants(Register activation);
 
-<<<<<<< HEAD
-=======
     // Perform a stack-overflow test, branching to the given Label on overflow.
     void wasmEmitStackCheck(Register sp, Register scratch, Label* onOverflow);
 
->>>>>>> a17af05f
   public:
     // ========================================================================
     // Clamping functions.
@@ -1590,23 +1543,16 @@
     void loadStringChars(Register str, Register dest);
     void loadStringChar(Register str, Register index, Register output, Label* fail);
 
-<<<<<<< HEAD
-=======
     void loadStringIndexValue(Register str, Register dest, Label* fail);
 
->>>>>>> a17af05f
     void loadJSContext(Register dest);
     void loadJitActivation(Register dest) {
         loadJSContext(dest);
         loadPtr(Address(dest, offsetof(JSContext, activation_)), dest);
     }
 
-<<<<<<< HEAD
-    void loadWasmActivationFromTls(Register dest);
-=======
     void guardGroupHasUnanalyzedNewScript(Register group, Register scratch, Label* fail);
 
->>>>>>> a17af05f
     void loadWasmTlsRegFromFrame(Register dest = WasmTlsReg);
 
     template<typename T>
@@ -2048,11 +1994,7 @@
                                             Label* fail, MIRType outputType);
 
     void outOfLineTruncateSlow(FloatRegister src, Register dest, bool widenFloatToDouble,
-<<<<<<< HEAD
-                               bool compilingWasm);
-=======
                                bool compilingWasm, wasm::BytecodeOffset callOffset);
->>>>>>> a17af05f
 
     void convertInt32ValueToDouble(const Address& address, Register scratch, Label* done);
     void convertInt32ValueToDouble(ValueOperand val);
