--- conflicted
+++ resolved
@@ -104,12 +104,8 @@
                         AlignBytes(ionOsrTempDataSpace, sizeof(Value));
 
     IonOsrTempData* info = (IonOsrTempData*)cx->allocateOsrTempData(totalSpace);
-<<<<<<< HEAD
-    if (!info)
-=======
     if (!info) {
         ReportOutOfMemory(cx);
->>>>>>> a17af05f
         return nullptr;
     }
 
@@ -287,59 +283,6 @@
     RootedScript script(cx, frame->script());
     RootedObject obj(cx, &objval.toObject());
 
-<<<<<<< HEAD
-    switch (stub->kind()) {
-      case ICStub::CacheIR_Updated: {
-        id = stub->toCacheIR_Updated()->updateStubId();
-        MOZ_ASSERT(id != JSID_EMPTY);
-
-        // The group should match the object's group, except when the object is
-        // an unboxed expando object: in that case, the group is the group of
-        // the unboxed object.
-        RootedObjectGroup group(cx, stub->toCacheIR_Updated()->updateStubGroup());
-#ifdef DEBUG
-        if (obj->is<UnboxedExpandoObject>())
-            MOZ_ASSERT(group->clasp() == &UnboxedPlainObject::class_);
-        else
-            MOZ_ASSERT(obj->group() == group);
-#endif
-
-        // If we're storing null/undefined to a typed object property, check if
-        // we want to include it in this property's type information.
-        if (MOZ_UNLIKELY(obj->is<TypedObject>()) && value.isNullOrUndefined()) {
-            StructTypeDescr* structDescr = &obj->as<TypedObject>().typeDescr().as<StructTypeDescr>();
-            size_t fieldIndex;
-            MOZ_ALWAYS_TRUE(structDescr->fieldIndex(id, &fieldIndex));
-
-            TypeDescr* fieldDescr = &structDescr->fieldDescr(fieldIndex);
-            ReferenceTypeDescr::Type type = fieldDescr->as<ReferenceTypeDescr>().type();
-            if (type == ReferenceTypeDescr::TYPE_ANY) {
-                // Ignore undefined values, which are included implicitly in type
-                // information for this property.
-                if (value.isUndefined())
-                    break;
-            } else {
-                MOZ_ASSERT(type == ReferenceTypeDescr::TYPE_OBJECT);
-
-                // Ignore null values being written here. Null is included
-                // implicitly in type information for this property. Note that
-                // non-object, non-null values are not possible here, these
-                // should have been filtered out by the IR emitter.
-                if (value.isNull())
-                    break;
-            }
-        }
-
-        JSObject* maybeSingleton = obj->isSingleton() ? obj.get() : nullptr;
-        AddTypePropertyId(cx, group, maybeSingleton, id, value);
-        break;
-      }
-      default:
-        MOZ_CRASH("Invalid stub");
-    }
-
-    if (!stub->addUpdateStubForValue(cx, script /* = outerScript */, obj, id, value)) {
-=======
     RootedId id(cx, stub->toCacheIR_Updated()->updateStubId());
     MOZ_ASSERT(id != JSID_EMPTY);
 
@@ -387,7 +330,6 @@
     }
 
     if (MOZ_UNLIKELY(!stub->addUpdateStubForValue(cx, script, obj, group, id, value))) {
->>>>>>> a17af05f
         // The calling JIT code assumes this function is infallible (for
         // instance we may reallocate dynamic slots before calling this),
         // so ignore OOMs if we failed to attach a stub.
@@ -499,8 +441,6 @@
     return true;
 }
 
-<<<<<<< HEAD
-=======
 bool
 ICTypeUpdate_AnyValue::Compiler::generateStubCode(MacroAssembler& masm)
 {
@@ -510,7 +450,6 @@
     return true;
 }
 
->>>>>>> a17af05f
 //
 // ToBool_Fallback
 //
@@ -838,15 +777,6 @@
 DoGetElemFallback(JSContext* cx, BaselineFrame* frame, ICGetElem_Fallback* stub_, HandleValue lhs,
                   HandleValue rhs, MutableHandleValue res)
 {
-<<<<<<< HEAD
-    SharedStubInfo info(cx, frame, stub_->icEntry());
-
-    // This fallback stub may trigger debug mode toggling.
-    DebugModeOSRVolatileStub<ICGetElem_Fallback*> stub(frame, stub_);
-
-    RootedScript script(cx, frame->script());
-    jsbytecode* pc = stub->icEntry()->pc(frame->script());
-=======
     // This fallback stub may trigger debug mode toggling.
     DebugModeOSRVolatileStub<ICGetElem_Fallback*> stub(frame, stub_);
 
@@ -854,7 +784,6 @@
     jsbytecode* pc = stub->icEntry()->pc(frame->script());
     StackTypeSet* types = TypeScript::BytecodeTypes(script, pc);
 
->>>>>>> a17af05f
     JSOp op = JSOp(*pc);
     FallbackICSpew(cx, stub, "GetElem(%s)", CodeName[op]);
 
@@ -869,11 +798,7 @@
         if (!GetElemOptimizedArguments(cx, frame, &lhsCopy, rhs, res, &isOptimizedArgs))
             return false;
         if (isOptimizedArgs)
-<<<<<<< HEAD
-            TypeScript::Monitor(cx, frame->script(), pc, res);
-=======
             TypeScript::Monitor(cx, script, pc, types, res);
->>>>>>> a17af05f
     }
 
     bool attached = false;
@@ -884,14 +809,6 @@
 
     if (stub->state().canAttachStub()) {
         ICStubEngine engine = ICStubEngine::Baseline;
-<<<<<<< HEAD
-        GetPropIRGenerator gen(cx, script, pc, CacheKind::GetElem, stub->state().mode(),
-                               &isTemporarilyUnoptimizable, lhs, rhs, CanAttachGetter::Yes);
-        if (gen.tryAttachStub()) {
-            ICStub* newStub = AttachBaselineCacheIRStub(cx, gen.writerRef(), gen.cacheKind(),
-                                                        engine, info.outerScript(cx), stub,
-                                                        &attached);
-=======
         GetPropIRGenerator gen(cx, script, pc,
                                CacheKind::GetElem, stub->state().mode(),
                                &isTemporarilyUnoptimizable, lhs, rhs, lhs,
@@ -900,7 +817,6 @@
             ICStub* newStub = AttachBaselineCacheIRStub(cx, gen.writerRef(), gen.cacheKind(),
                                                         BaselineCacheIRStubKind::Monitored,
                                                         engine, script, stub, &attached);
->>>>>>> a17af05f
             if (newStub) {
                 JitSpew(JitSpew_BaselineIC, "  Attached CacheIR stub");
                 if (gen.shouldNotePreliminaryObjectStub())
@@ -916,11 +832,7 @@
     if (!isOptimizedArgs) {
         if (!GetElementOperation(cx, op, lhsCopy, rhs, res))
             return false;
-<<<<<<< HEAD
-        TypeScript::Monitor(cx, frame->script(), pc, res);
-=======
         TypeScript::Monitor(cx, script, pc, types, res);
->>>>>>> a17af05f
     }
 
     // Check if debug mode toggling made the stub invalid.
@@ -928,75 +840,9 @@
         return true;
 
     // Add a type monitor stub for the resulting value.
-<<<<<<< HEAD
-    if (!stub->addMonitorStubForValue(cx, &info, res))
-    {
-=======
     if (!stub->addMonitorStubForValue(cx, frame, types, res))
->>>>>>> a17af05f
         return false;
-    }
-
-    if (attached)
-        return true;
-
-    // GetElem operations which could access negative indexes generally can't
-    // be optimized without the potential for bailouts, as we can't statically
-    // determine that an object has no properties on such indexes.
-    if (rhs.isNumber() && rhs.toNumber() < 0)
-        stub->noteNegativeIndex();
-
-    if (!attached && !isTemporarilyUnoptimizable)
-        stub->noteUnoptimizableAccess();
-
-<<<<<<< HEAD
-    return true;
-}
-
-typedef bool (*DoGetElemFallbackFn)(JSContext*, BaselineFrame*, ICGetElem_Fallback*,
-                                    HandleValue, HandleValue, MutableHandleValue);
-static const VMFunction DoGetElemFallbackInfo =
-    FunctionInfo<DoGetElemFallbackFn>(DoGetElemFallback, "DoGetElemFallback", TailCall,
-                                      PopValues(2));
-
-bool
-ICGetElem_Fallback::Compiler::generateStubCode(MacroAssembler& masm)
-{
-    MOZ_ASSERT(engine_ == Engine::Baseline);
-    MOZ_ASSERT(R0 == JSReturnOperand);
-
-    // Restore the tail call register.
-    EmitRestoreTailCallReg(masm);
-
-    // Ensure stack is fully synced for the expression decompiler.
-    masm.pushValue(R0);
-    masm.pushValue(R1);
-
-    // Push arguments.
-    masm.pushValue(R1);
-    masm.pushValue(R0);
-    masm.push(ICStubReg);
-    pushStubPayload(masm, R0.scratchReg());
-
-    return tailCallVM(DoGetElemFallbackInfo, masm);
-}
-
-void
-LoadTypedThingLength(MacroAssembler& masm, TypedThingLayout layout, Register obj, Register result)
-{
-    switch (layout) {
-      case Layout_TypedArray:
-        masm.unboxInt32(Address(obj, TypedArrayObject::lengthOffset()), result);
-        break;
-      case Layout_OutlineTypedObject:
-      case Layout_InlineTypedObject:
-        masm.loadPtr(Address(obj, JSObject::offsetOfGroup()), result);
-        masm.loadPtr(Address(result, ObjectGroup::offsetOfAddendum()), result);
-        masm.unboxInt32(Address(result, ArrayTypeDescr::offsetOfLength()), result);
-        break;
-      default:
-        MOZ_CRASH();
-=======
+
     if (attached)
         return true;
 
@@ -1054,11 +900,105 @@
         }
         if (!attached && !isTemporarilyUnoptimizable)
             stub->state().trackNotAttached();
->>>>>>> a17af05f
-    }
-}
-
-<<<<<<< HEAD
+    }
+
+    // |lhs| is [[HomeObject]].[[Prototype]] which must be Object
+    RootedObject lhsObj(cx, &lhs.toObject());
+    if (!GetObjectElementOperation(cx, op, lhsObj, receiver, rhs, res))
+        return false;
+    TypeScript::Monitor(cx, script, pc, types, res);
+
+    // Check if debug mode toggling made the stub invalid.
+    if (stub.invalid())
+        return true;
+
+    // Add a type monitor stub for the resulting value.
+    if (!stub->addMonitorStubForValue(cx, frame, types, res))
+        return false;
+
+    if (attached)
+        return true;
+
+    // GetElem operations which could access negative indexes generally can't
+    // be optimized without the potential for bailouts, as we can't statically
+    // determine that an object has no properties on such indexes.
+    if (rhs.isNumber() && rhs.toNumber() < 0)
+        stub->noteNegativeIndex();
+
+    if (!attached && !isTemporarilyUnoptimizable)
+        stub->noteUnoptimizableAccess();
+
+    return true;
+}
+
+typedef bool (*DoGetElemFallbackFn)(JSContext*, BaselineFrame*, ICGetElem_Fallback*,
+                                    HandleValue, HandleValue, MutableHandleValue);
+static const VMFunction DoGetElemFallbackInfo =
+    FunctionInfo<DoGetElemFallbackFn>(DoGetElemFallback, "DoGetElemFallback", TailCall,
+                                      PopValues(2));
+
+typedef bool (*DoGetElemSuperFallbackFn)(JSContext*, BaselineFrame*, ICGetElem_Fallback*,
+                                         HandleValue, HandleValue, HandleValue,
+                                         MutableHandleValue);
+static const VMFunction DoGetElemSuperFallbackInfo =
+    FunctionInfo<DoGetElemSuperFallbackFn>(DoGetElemSuperFallback, "DoGetElemSuperFallback",
+                                           TailCall, PopValues(1));
+
+bool
+ICGetElem_Fallback::Compiler::generateStubCode(MacroAssembler& masm)
+{
+    MOZ_ASSERT(engine_ == Engine::Baseline);
+    MOZ_ASSERT(R0 == JSReturnOperand);
+
+    // Restore the tail call register.
+    EmitRestoreTailCallReg(masm);
+
+    // Super property getters use a |this| that differs from base object
+    if (hasReceiver_) {
+        // Ensure stack is fully synced for the expression decompiler.
+        masm.pushValue(R1);
+
+        masm.pushValue(R1); // Index
+        masm.pushValue(R0); // Object
+        masm.loadValue(Address(masm.getStackPointer(), 3 * sizeof(Value)), R0);
+        masm.pushValue(R0); // Receiver
+        masm.push(ICStubReg);
+        pushStubPayload(masm, R0.scratchReg());
+
+        return tailCallVM(DoGetElemSuperFallbackInfo, masm);
+    }
+
+    // Ensure stack is fully synced for the expression decompiler.
+    masm.pushValue(R0);
+    masm.pushValue(R1);
+
+    // Push arguments.
+    masm.pushValue(R1);
+    masm.pushValue(R0);
+    masm.push(ICStubReg);
+    pushStubPayload(masm, R0.scratchReg());
+
+    return tailCallVM(DoGetElemFallbackInfo, masm);
+}
+
+void
+LoadTypedThingLength(MacroAssembler& masm, TypedThingLayout layout, Register obj, Register result)
+{
+    switch (layout) {
+      case Layout_TypedArray:
+        masm.unboxInt32(Address(obj, TypedArrayObject::lengthOffset()), result);
+        break;
+      case Layout_OutlineTypedObject:
+      case Layout_InlineTypedObject:
+        masm.loadPtr(Address(obj, JSObject::offsetOfGroup()), result);
+        masm.loadPtr(Address(result, ObjectGroup::offsetOfAddendum()), result);
+        masm.unboxInt32(Address(result, ArrayTypeDescr::offsetOfLength()), result);
+        break;
+      default:
+        MOZ_CRASH();
+    }
+}
+
 static void
 SetUpdateStubData(ICCacheIR_Updated* stub, const PropertyTypeCheckInfo* info)
 {
@@ -1114,6 +1054,7 @@
                                &isTemporarilyUnoptimizable, objv, index, rhs);
         if (gen.tryAttachStub()) {
             ICStub* newStub = AttachBaselineCacheIRStub(cx, gen.writerRef(), gen.cacheKind(),
+                                                        BaselineCacheIRStubKind::Updated,
                                                         ICStubEngine::Baseline, frame->script(),
                                                         stub, &attached);
             if (newStub) {
@@ -1167,275 +1108,6 @@
     if (attached)
         return true;
 
-    if (stub->state().canAttachStub()) {
-        SetPropIRGenerator gen(cx, script, pc, CacheKind::SetElem, stub->state().mode(),
-                               &isTemporarilyUnoptimizable, objv, index, rhs);
-        if (gen.tryAttachAddSlotStub(oldGroup, oldShape)) {
-            ICStub* newStub = AttachBaselineCacheIRStub(cx, gen.writerRef(), gen.cacheKind(),
-                                                        ICStubEngine::Baseline, frame->script(),
-                                                        stub, &attached);
-            if (newStub) {
-                JitSpew(JitSpew_BaselineIC, "  Attached CacheIR stub");
-                SetUpdateStubData(newStub->toCacheIR_Updated(), gen.typeCheckInfo());
-                return true;
-            }
-        } else {
-            gen.trackNotAttached();
-        }
-        if (!attached && !isTemporarilyUnoptimizable)
-            stub->state().trackNotAttached();
-    }
-
-    return true;
-}
-
-typedef bool (*DoSetElemFallbackFn)(JSContext*, BaselineFrame*, ICSetElem_Fallback*, Value*,
-                                    HandleValue, HandleValue, HandleValue);
-static const VMFunction DoSetElemFallbackInfo =
-    FunctionInfo<DoSetElemFallbackFn>(DoSetElemFallback, "DoSetElemFallback", TailCall,
-                                      PopValues(2));
-
-bool
-ICSetElem_Fallback::Compiler::generateStubCode(MacroAssembler& masm)
-{
-    MOZ_ASSERT(engine_ == Engine::Baseline);
-    MOZ_ASSERT(R0 == JSReturnOperand);
-
-    EmitRestoreTailCallReg(masm);
-
-    // State: R0: object, R1: index, stack: rhs.
-    // For the decompiler, the stack has to be: object, index, rhs,
-    // so we push the index, then overwrite the rhs Value with R0
-    // and push the rhs value.
-    masm.pushValue(R1);
-    masm.loadValue(Address(masm.getStackPointer(), sizeof(Value)), R1);
-    masm.storeValue(R0, Address(masm.getStackPointer(), sizeof(Value)));
-    masm.pushValue(R1);
-
-    // Push arguments.
-    masm.pushValue(R1); // RHS
-
-    // Push index. On x86 and ARM two push instructions are emitted so use a
-    // separate register to store the old stack pointer.
-    masm.moveStackPtrTo(R1.scratchReg());
-    masm.pushValue(Address(R1.scratchReg(), 2 * sizeof(Value)));
-    masm.pushValue(R0); // Object.
-
-    // Push pointer to stack values, so that the stub can overwrite the object
-    // (pushed for the decompiler) with the rhs.
-    masm.computeEffectiveAddress(Address(masm.getStackPointer(), 3 * sizeof(Value)), R0.scratchReg());
-    masm.push(R0.scratchReg());
-
-    masm.push(ICStubReg);
-    pushStubPayload(masm, R0.scratchReg());
-
-=======
-    // |lhs| is [[HomeObject]].[[Prototype]] which must be Object
-    RootedObject lhsObj(cx, &lhs.toObject());
-    if (!GetObjectElementOperation(cx, op, lhsObj, receiver, rhs, res))
-        return false;
-    TypeScript::Monitor(cx, script, pc, types, res);
-
-    // Check if debug mode toggling made the stub invalid.
-    if (stub.invalid())
-        return true;
-
-    // Add a type monitor stub for the resulting value.
-    if (!stub->addMonitorStubForValue(cx, frame, types, res))
-        return false;
-
-    if (attached)
-        return true;
-
-    // GetElem operations which could access negative indexes generally can't
-    // be optimized without the potential for bailouts, as we can't statically
-    // determine that an object has no properties on such indexes.
-    if (rhs.isNumber() && rhs.toNumber() < 0)
-        stub->noteNegativeIndex();
-
-    if (!attached && !isTemporarilyUnoptimizable)
-        stub->noteUnoptimizableAccess();
-
-    return true;
-}
-
-typedef bool (*DoGetElemFallbackFn)(JSContext*, BaselineFrame*, ICGetElem_Fallback*,
-                                    HandleValue, HandleValue, MutableHandleValue);
-static const VMFunction DoGetElemFallbackInfo =
-    FunctionInfo<DoGetElemFallbackFn>(DoGetElemFallback, "DoGetElemFallback", TailCall,
-                                      PopValues(2));
-
-typedef bool (*DoGetElemSuperFallbackFn)(JSContext*, BaselineFrame*, ICGetElem_Fallback*,
-                                         HandleValue, HandleValue, HandleValue,
-                                         MutableHandleValue);
-static const VMFunction DoGetElemSuperFallbackInfo =
-    FunctionInfo<DoGetElemSuperFallbackFn>(DoGetElemSuperFallback, "DoGetElemSuperFallback",
-                                           TailCall, PopValues(1));
-
-bool
-ICGetElem_Fallback::Compiler::generateStubCode(MacroAssembler& masm)
-{
-    MOZ_ASSERT(engine_ == Engine::Baseline);
-    MOZ_ASSERT(R0 == JSReturnOperand);
-
-    // Restore the tail call register.
-    EmitRestoreTailCallReg(masm);
-
-    // Super property getters use a |this| that differs from base object
-    if (hasReceiver_) {
-        // Ensure stack is fully synced for the expression decompiler.
-        masm.pushValue(R1);
-
-        masm.pushValue(R1); // Index
-        masm.pushValue(R0); // Object
-        masm.loadValue(Address(masm.getStackPointer(), 3 * sizeof(Value)), R0);
-        masm.pushValue(R0); // Receiver
-        masm.push(ICStubReg);
-        pushStubPayload(masm, R0.scratchReg());
-
-        return tailCallVM(DoGetElemSuperFallbackInfo, masm);
-    }
-
-    // Ensure stack is fully synced for the expression decompiler.
-    masm.pushValue(R0);
-    masm.pushValue(R1);
-
-    // Push arguments.
-    masm.pushValue(R1);
-    masm.pushValue(R0);
-    masm.push(ICStubReg);
-    pushStubPayload(masm, R0.scratchReg());
-
-    return tailCallVM(DoGetElemFallbackInfo, masm);
-}
-
-void
-LoadTypedThingLength(MacroAssembler& masm, TypedThingLayout layout, Register obj, Register result)
-{
-    switch (layout) {
-      case Layout_TypedArray:
-        masm.unboxInt32(Address(obj, TypedArrayObject::lengthOffset()), result);
-        break;
-      case Layout_OutlineTypedObject:
-      case Layout_InlineTypedObject:
-        masm.loadPtr(Address(obj, JSObject::offsetOfGroup()), result);
-        masm.loadPtr(Address(result, ObjectGroup::offsetOfAddendum()), result);
-        masm.unboxInt32(Address(result, ArrayTypeDescr::offsetOfLength()), result);
-        break;
-      default:
-        MOZ_CRASH();
-    }
-}
-
-static void
-SetUpdateStubData(ICCacheIR_Updated* stub, const PropertyTypeCheckInfo* info)
-{
-    if (info->isSet()) {
-        stub->updateStubGroup() = info->group();
-        stub->updateStubId() = info->id();
-    }
-}
-
-static bool
-DoSetElemFallback(JSContext* cx, BaselineFrame* frame, ICSetElem_Fallback* stub_, Value* stack,
-                  HandleValue objv, HandleValue index, HandleValue rhs)
-{
-    // This fallback stub may trigger debug mode toggling.
-    DebugModeOSRVolatileStub<ICSetElem_Fallback*> stub(frame, stub_);
-
-    RootedScript script(cx, frame->script());
-    RootedScript outerScript(cx, script);
-    jsbytecode* pc = stub->icEntry()->pc(script);
-    JSOp op = JSOp(*pc);
-    FallbackICSpew(cx, stub, "SetElem(%s)", CodeName[JSOp(*pc)]);
-
-    MOZ_ASSERT(op == JSOP_SETELEM ||
-               op == JSOP_STRICTSETELEM ||
-               op == JSOP_INITELEM ||
-               op == JSOP_INITHIDDENELEM ||
-               op == JSOP_INITELEM_ARRAY ||
-               op == JSOP_INITELEM_INC);
-
-    RootedObject obj(cx, ToObjectFromStack(cx, objv));
-    if (!obj)
-        return false;
-
-    RootedShape oldShape(cx, obj->maybeShape());
-    RootedObjectGroup oldGroup(cx, JSObject::getGroup(cx, obj));
-    if (!oldGroup)
-        return false;
-
-    if (obj->is<UnboxedPlainObject>()) {
-        MOZ_ASSERT(!oldShape);
-        if (UnboxedExpandoObject* expando = obj->as<UnboxedPlainObject>().maybeExpando())
-            oldShape = expando->lastProperty();
-    }
-
-    bool isTemporarilyUnoptimizable = false;
-    bool attached = false;
-
-    if (stub->state().maybeTransition())
-        stub->discardStubs(cx);
-
-    if (stub->state().canAttachStub()) {
-        SetPropIRGenerator gen(cx, script, pc, CacheKind::SetElem, stub->state().mode(),
-                               &isTemporarilyUnoptimizable, objv, index, rhs);
-        if (gen.tryAttachStub()) {
-            ICStub* newStub = AttachBaselineCacheIRStub(cx, gen.writerRef(), gen.cacheKind(),
-                                                        BaselineCacheIRStubKind::Updated,
-                                                        ICStubEngine::Baseline, frame->script(),
-                                                        stub, &attached);
-            if (newStub) {
-                JitSpew(JitSpew_BaselineIC, "  Attached CacheIR stub");
-
-                SetUpdateStubData(newStub->toCacheIR_Updated(), gen.typeCheckInfo());
-
-                if (gen.shouldNotePreliminaryObjectStub())
-                    newStub->toCacheIR_Updated()->notePreliminaryObject();
-                else if (gen.shouldUnlinkPreliminaryObjectStubs())
-                    StripPreliminaryObjectStubs(cx, stub);
-
-                if (gen.attachedTypedArrayOOBStub())
-                    stub->noteHasTypedArrayOOB();
-            }
-        }
-    }
-
-    if (op == JSOP_INITELEM || op == JSOP_INITHIDDENELEM) {
-        if (!InitElemOperation(cx, pc, obj, index, rhs))
-            return false;
-    } else if (op == JSOP_INITELEM_ARRAY) {
-        MOZ_ASSERT(uint32_t(index.toInt32()) <= INT32_MAX,
-                   "the bytecode emitter must fail to compile code that would "
-                   "produce JSOP_INITELEM_ARRAY with an index exceeding "
-                   "int32_t range");
-        MOZ_ASSERT(uint32_t(index.toInt32()) == GET_UINT32(pc));
-        if (!InitArrayElemOperation(cx, pc, obj, index.toInt32(), rhs))
-            return false;
-    } else if (op == JSOP_INITELEM_INC) {
-        if (!InitArrayElemOperation(cx, pc, obj, index.toInt32(), rhs))
-            return false;
-    } else {
-        if (!SetObjectElement(cx, obj, index, rhs, objv, JSOp(*pc) == JSOP_STRICTSETELEM, script, pc))
-            return false;
-    }
-
-    // Don't try to attach stubs that wish to be hidden. We don't know how to
-    // have different enumerability in the stubs for the moment.
-    if (op == JSOP_INITHIDDENELEM)
-        return true;
-
-    // Overwrite the object on the stack (pushed for the decompiler) with the rhs.
-    MOZ_ASSERT(stack[2] == objv);
-    stack[2] = rhs;
-
-    // Check if debug mode toggling made the stub invalid.
-    if (stub.invalid())
-        return true;
-
-    if (attached)
-        return true;
-
     // The SetObjectElement call might have entered this IC recursively, so try
     // to transition.
     if (stub->state().maybeTransition())
@@ -1509,7 +1181,6 @@
     masm.push(ICStubReg);
     pushStubPayload(masm, R0.scratchReg());
 
->>>>>>> a17af05f
     return tailCallVM(DoSetElemFallbackInfo, masm);
 }
 
@@ -1609,46 +1280,6 @@
 StoreToTypedArray(JSContext* cx, MacroAssembler& masm, Scalar::Type type,
                   const ValueOperand& value, const Address& dest, Register scratch,
                   Label* failure);
-<<<<<<< HEAD
-
-template void
-StoreToTypedArray(JSContext* cx, MacroAssembler& masm, Scalar::Type type,
-                  const ValueOperand& value, const BaseIndex& dest, Register scratch,
-                  Label* failure);
-
-//
-// In_Fallback
-//
-
-static bool
-DoInFallback(JSContext* cx, BaselineFrame* frame, ICIn_Fallback* stub_,
-             HandleValue key, HandleValue objValue, MutableHandleValue res)
-{
-    // This fallback stub may trigger debug mode toggling.
-    DebugModeOSRVolatileStub<ICIn_Fallback*> stub(frame, stub_);
-
-    FallbackICSpew(cx, stub, "In");
-
-    if (!objValue.isObject()) {
-        ReportValueError(cx, JSMSG_IN_NOT_OBJECT, -1, objValue, nullptr);
-        return false;
-    }
-
-    RootedObject obj(cx, &objValue.toObject());
-
-    if (stub->state().maybeTransition())
-        stub->discardStubs(cx);
-
-    if (stub->state().canAttachStub()) {
-        RootedScript script(cx, frame->script());
-        jsbytecode* pc = stub->icEntry()->pc(script);
-
-        ICStubEngine engine = ICStubEngine::Baseline;
-        InIRGenerator gen(cx, script, pc, stub->state().mode(), key, obj);
-        bool attached = false;
-        if (gen.tryAttachStub()) {
-            ICStub* newStub = AttachBaselineCacheIRStub(cx, gen.writerRef(), gen.cacheKind(),
-=======
 
 template void
 StoreToTypedArray(JSContext* cx, MacroAssembler& masm, Scalar::Type type,
@@ -1686,7 +1317,6 @@
         if (gen.tryAttachStub()) {
             ICStub* newStub = AttachBaselineCacheIRStub(cx, gen.writerRef(), gen.cacheKind(),
                                                         BaselineCacheIRStubKind::Regular,
->>>>>>> a17af05f
                                                         engine, script, stub, &attached);
             if (newStub)
                 JitSpew(JitSpew_BaselineIC, "  Attached CacheIR stub");
@@ -1695,10 +1325,7 @@
             stub->state().trackNotAttached();
     }
 
-<<<<<<< HEAD
-=======
     RootedObject obj(cx, &objValue.toObject());
->>>>>>> a17af05f
     bool cond = false;
     if (!OperatorIn(cx, key, obj, &cond))
         return false;
@@ -1711,11 +1338,6 @@
                                HandleValue, MutableHandleValue);
 static const VMFunction DoInFallbackInfo =
     FunctionInfo<DoInFallbackFn>(DoInFallback, "DoInFallback", TailCall, PopValues(2));
-<<<<<<< HEAD
-
-bool
-ICIn_Fallback::Compiler::generateStubCode(MacroAssembler& masm)
-=======
 
 bool
 ICIn_Fallback::Compiler::generateStubCode(MacroAssembler& masm)
@@ -1744,84 +1366,10 @@
 static bool
 DoHasOwnFallback(JSContext* cx, BaselineFrame* frame, ICHasOwn_Fallback* stub_,
                  HandleValue keyValue, HandleValue objValue, MutableHandleValue res)
->>>>>>> a17af05f
 {
     // This fallback stub may trigger debug mode toggling.
     DebugModeOSRVolatileStub<ICIn_Fallback*> stub(frame, stub_);
 
-<<<<<<< HEAD
-    EmitRestoreTailCallReg(masm);
-
-    // Sync for the decompiler.
-    masm.pushValue(R0);
-    masm.pushValue(R1);
-
-    // Push arguments.
-    masm.pushValue(R1);
-    masm.pushValue(R0);
-    masm.push(ICStubReg);
-    pushStubPayload(masm, R0.scratchReg());
-
-    return tailCallVM(DoInFallbackInfo, masm);
-}
-
-static bool
-DoGetNameFallback(JSContext* cx, BaselineFrame* frame, ICGetName_Fallback* stub_,
-                  HandleObject envChain, MutableHandleValue res)
-{
-    SharedStubInfo info(cx, frame, stub_->icEntry());
-
-    // This fallback stub may trigger debug mode toggling.
-    DebugModeOSRVolatileStub<ICGetName_Fallback*> stub(frame, stub_);
-
-    RootedScript script(cx, frame->script());
-    jsbytecode* pc = stub->icEntry()->pc(script);
-    mozilla::DebugOnly<JSOp> op = JSOp(*pc);
-    FallbackICSpew(cx, stub, "GetName(%s)", CodeName[JSOp(*pc)]);
-
-    MOZ_ASSERT(op == JSOP_GETNAME || op == JSOP_GETGNAME);
-
-    RootedPropertyName name(cx, script->getName(pc));
-    bool attached = false;
-
-    if (stub->state().maybeTransition())
-        stub->discardStubs(cx);
-
-    if (stub->state().canAttachStub()) {
-        ICStubEngine engine = ICStubEngine::Baseline;
-        GetNameIRGenerator gen(cx, script, pc, stub->state().mode(), envChain, name);
-        if (gen.tryAttachStub()) {
-            ICStub* newStub = AttachBaselineCacheIRStub(cx, gen.writerRef(), gen.cacheKind(),
-                                                        engine, info.outerScript(cx), stub,
-                                                        &attached);
-            if (newStub)
-                JitSpew(JitSpew_BaselineIC, "  Attached CacheIR stub");
-        }
-        if (!attached)
-            stub->state().trackNotAttached();
-    }
-
-    static_assert(JSOP_GETGNAME_LENGTH == JSOP_GETNAME_LENGTH,
-                  "Otherwise our check for JSOP_TYPEOF isn't ok");
-    if (JSOp(pc[JSOP_GETGNAME_LENGTH]) == JSOP_TYPEOF) {
-        if (!GetEnvironmentName<GetNameMode::TypeOf>(cx, envChain, name, res))
-            return false;
-    } else {
-        if (!GetEnvironmentName<GetNameMode::Normal>(cx, envChain, name, res))
-            return false;
-    }
-
-    TypeScript::Monitor(cx, script, pc, res);
-
-    // Check if debug mode toggling made the stub invalid.
-    if (stub.invalid())
-        return true;
-
-    // Add a type monitor stub for the resulting value.
-    if (!stub->addMonitorStubForValue(cx, &info, res))
-        return false;
-
-=======
     FallbackICSpew(cx, stub, "HasOwn");
 
     if (stub->state().maybeTransition())
@@ -1939,7 +1487,6 @@
     if (!stub->addMonitorStubForValue(cx, frame, types, res))
         return false;
 
->>>>>>> a17af05f
     if (!attached)
         stub->noteUnoptimizableAccess();
     return true;
@@ -1957,32 +1504,6 @@
     MOZ_ASSERT(R0 == JSReturnOperand);
 
     EmitRestoreTailCallReg(masm);
-<<<<<<< HEAD
-
-    masm.push(R0.scratchReg());
-    masm.push(ICStubReg);
-    pushStubPayload(masm, R0.scratchReg());
-
-    return tailCallVM(DoGetNameFallbackInfo, masm);
-}
-
-//
-// BindName_Fallback
-//
-
-static bool
-DoBindNameFallback(JSContext* cx, BaselineFrame* frame, ICBindName_Fallback* stub,
-                   HandleObject envChain, MutableHandleValue res)
-{
-    jsbytecode* pc = stub->icEntry()->pc(frame->script());
-    mozilla::DebugOnly<JSOp> op = JSOp(*pc);
-    FallbackICSpew(cx, stub, "BindName(%s)", CodeName[JSOp(*pc)]);
-
-    MOZ_ASSERT(op == JSOP_BINDNAME || op == JSOP_BINDGNAME);
-
-    RootedPropertyName name(cx, frame->script()->getName(pc));
-
-=======
 
     masm.push(R0.scratchReg());
     masm.push(ICStubReg);
@@ -2026,7 +1547,6 @@
             stub->state().trackNotAttached();
     }
 
->>>>>>> a17af05f
     RootedObject scope(cx);
     if (!LookupNameUnqualified(cx, name, envChain, &scope))
         return false;
@@ -2121,7 +1641,6 @@
     MOZ_ASSERT(engine_ == Engine::Baseline);
 
     masm.loadValue(Address(ICStubReg, ICGetIntrinsic_Constant::offsetOfValue()), R0);
-<<<<<<< HEAD
 
     EmitReturnFromIC(masm);
     return true;
@@ -2193,6 +1712,7 @@
                                &isTemporarilyUnoptimizable, lhs, idVal, rhs);
         if (gen.tryAttachStub()) {
             ICStub* newStub = AttachBaselineCacheIRStub(cx, gen.writerRef(), gen.cacheKind(),
+                                                        BaselineCacheIRStubKind::Updated,
                                                         ICStubEngine::Baseline, frame->script(),
                                                         stub, &attached);
             if (newStub) {
@@ -2264,9 +1784,15 @@
                                &isTemporarilyUnoptimizable, lhs, idVal, rhs);
         if (gen.tryAttachAddSlotStub(oldGroup, oldShape)) {
             ICStub* newStub = AttachBaselineCacheIRStub(cx, gen.writerRef(), gen.cacheKind(),
+                                                        BaselineCacheIRStubKind::Updated,
                                                         ICStubEngine::Baseline, frame->script(),
                                                         stub, &attached);
             if (newStub) {
+                if (gen.shouldNotePreliminaryObjectStub())
+                    newStub->toCacheIR_Updated()->notePreliminaryObject();
+                else if (gen.shouldUnlinkPreliminaryObjectStubs())
+                    StripPreliminaryObjectStubs(cx, stub);
+
                 JitSpew(JitSpew_BaselineIC, "  Attached CacheIR stub");
                 SetUpdateStubData(newStub->toCacheIR_Updated(), gen.typeCheckInfo());
             }
@@ -2283,176 +1809,6 @@
     return true;
 }
 
-=======
-
-    EmitReturnFromIC(masm);
-    return true;
-}
-
-//
-// SetProp_Fallback
-//
-
-static bool
-DoSetPropFallback(JSContext* cx, BaselineFrame* frame, ICSetProp_Fallback* stub_, Value* stack,
-                  HandleValue lhs, HandleValue rhs)
-{
-    // This fallback stub may trigger debug mode toggling.
-    DebugModeOSRVolatileStub<ICSetProp_Fallback*> stub(frame, stub_);
-
-    RootedScript script(cx, frame->script());
-    jsbytecode* pc = stub->icEntry()->pc(script);
-    JSOp op = JSOp(*pc);
-    FallbackICSpew(cx, stub, "SetProp(%s)", CodeName[op]);
-
-    MOZ_ASSERT(op == JSOP_SETPROP ||
-               op == JSOP_STRICTSETPROP ||
-               op == JSOP_SETNAME ||
-               op == JSOP_STRICTSETNAME ||
-               op == JSOP_SETGNAME ||
-               op == JSOP_STRICTSETGNAME ||
-               op == JSOP_INITPROP ||
-               op == JSOP_INITLOCKEDPROP ||
-               op == JSOP_INITHIDDENPROP ||
-               op == JSOP_SETALIASEDVAR ||
-               op == JSOP_INITALIASEDLEXICAL ||
-               op == JSOP_INITGLEXICAL);
-
-    RootedPropertyName name(cx);
-    if (op == JSOP_SETALIASEDVAR || op == JSOP_INITALIASEDLEXICAL)
-        name = EnvironmentCoordinateName(cx->caches().envCoordinateNameCache, script, pc);
-    else
-        name = script->getName(pc);
-    RootedId id(cx, NameToId(name));
-
-    RootedObject obj(cx, ToObjectFromStack(cx, lhs));
-    if (!obj)
-        return false;
-    RootedShape oldShape(cx, obj->maybeShape());
-    RootedObjectGroup oldGroup(cx, JSObject::getGroup(cx, obj));
-    if (!oldGroup)
-        return false;
-
-    if (obj->is<UnboxedPlainObject>()) {
-        MOZ_ASSERT(!oldShape);
-        if (UnboxedExpandoObject* expando = obj->as<UnboxedPlainObject>().maybeExpando())
-            oldShape = expando->lastProperty();
-    }
-
-    // There are some reasons we can fail to attach a stub that are temporary.
-    // We want to avoid calling noteUnoptimizableAccess() if the reason we
-    // failed to attach a stub is one of those temporary reasons, since we might
-    // end up attaching a stub for the exact same access later.
-    bool isTemporarilyUnoptimizable = false;
-
-    bool attached = false;
-    if (stub->state().maybeTransition())
-        stub->discardStubs(cx);
-
-    if (stub->state().canAttachStub()) {
-        RootedValue idVal(cx, StringValue(name));
-        SetPropIRGenerator gen(cx, script, pc, CacheKind::SetProp, stub->state().mode(),
-                               &isTemporarilyUnoptimizable, lhs, idVal, rhs);
-        if (gen.tryAttachStub()) {
-            ICStub* newStub = AttachBaselineCacheIRStub(cx, gen.writerRef(), gen.cacheKind(),
-                                                        BaselineCacheIRStubKind::Updated,
-                                                        ICStubEngine::Baseline, frame->script(),
-                                                        stub, &attached);
-            if (newStub) {
-                JitSpew(JitSpew_BaselineIC, "  Attached CacheIR stub");
-
-                SetUpdateStubData(newStub->toCacheIR_Updated(), gen.typeCheckInfo());
-
-                if (gen.shouldNotePreliminaryObjectStub())
-                    newStub->toCacheIR_Updated()->notePreliminaryObject();
-                else if (gen.shouldUnlinkPreliminaryObjectStubs())
-                    StripPreliminaryObjectStubs(cx, stub);
-            }
-        }
-    }
-
-    if (op == JSOP_INITPROP ||
-        op == JSOP_INITLOCKEDPROP ||
-        op == JSOP_INITHIDDENPROP)
-    {
-        if (!InitPropertyOperation(cx, op, obj, id, rhs))
-            return false;
-    } else if (op == JSOP_SETNAME ||
-               op == JSOP_STRICTSETNAME ||
-               op == JSOP_SETGNAME ||
-               op == JSOP_STRICTSETGNAME)
-    {
-        if (!SetNameOperation(cx, script, pc, obj, rhs))
-            return false;
-    } else if (op == JSOP_SETALIASEDVAR || op == JSOP_INITALIASEDLEXICAL) {
-        obj->as<EnvironmentObject>().setAliasedBinding(cx, EnvironmentCoordinate(pc), name, rhs);
-    } else if (op == JSOP_INITGLEXICAL) {
-        RootedValue v(cx, rhs);
-        LexicalEnvironmentObject* lexicalEnv;
-        if (script->hasNonSyntacticScope())
-            lexicalEnv = &NearestEnclosingExtensibleLexicalEnvironment(frame->environmentChain());
-        else
-            lexicalEnv = &cx->global()->lexicalEnvironment();
-        InitGlobalLexicalOperation(cx, lexicalEnv, script, pc, v);
-    } else {
-        MOZ_ASSERT(op == JSOP_SETPROP || op == JSOP_STRICTSETPROP);
-
-        ObjectOpResult result;
-        if (!SetProperty(cx, obj, id, rhs, lhs, result) ||
-            !result.checkStrictErrorOrWarning(cx, obj, id, op == JSOP_STRICTSETPROP))
-        {
-            return false;
-        }
-    }
-
-    // Overwrite the LHS on the stack (pushed for the decompiler) with the RHS.
-    MOZ_ASSERT(stack[1] == lhs);
-    stack[1] = rhs;
-
-    // Check if debug mode toggling made the stub invalid.
-    if (stub.invalid())
-        return true;
-
-    if (attached)
-        return true;
-
-    // The SetProperty call might have entered this IC recursively, so try
-    // to transition.
-    if (stub->state().maybeTransition())
-        stub->discardStubs(cx);
-
-    if (stub->state().canAttachStub()) {
-        RootedValue idVal(cx, StringValue(name));
-        SetPropIRGenerator gen(cx, script, pc, CacheKind::SetProp, stub->state().mode(),
-                               &isTemporarilyUnoptimizable, lhs, idVal, rhs);
-        if (gen.tryAttachAddSlotStub(oldGroup, oldShape)) {
-            ICStub* newStub = AttachBaselineCacheIRStub(cx, gen.writerRef(), gen.cacheKind(),
-                                                        BaselineCacheIRStubKind::Updated,
-                                                        ICStubEngine::Baseline, frame->script(),
-                                                        stub, &attached);
-            if (newStub) {
-                if (gen.shouldNotePreliminaryObjectStub())
-                    newStub->toCacheIR_Updated()->notePreliminaryObject();
-                else if (gen.shouldUnlinkPreliminaryObjectStubs())
-                    StripPreliminaryObjectStubs(cx, stub);
-
-                JitSpew(JitSpew_BaselineIC, "  Attached CacheIR stub");
-                SetUpdateStubData(newStub->toCacheIR_Updated(), gen.typeCheckInfo());
-            }
-        } else {
-            gen.trackNotAttached();
-        }
-        if (!attached && !isTemporarilyUnoptimizable)
-            stub->state().trackNotAttached();
-    }
-
-    if (!attached && !isTemporarilyUnoptimizable)
-        stub->noteUnoptimizableAccess();
-
-    return true;
-}
-
->>>>>>> a17af05f
 typedef bool (*DoSetPropFallbackFn)(JSContext*, BaselineFrame*, ICSetProp_Fallback*, Value*,
                                     HandleValue, HandleValue);
 static const VMFunction DoSetPropFallbackInfo =
@@ -2767,14 +2123,11 @@
         return !!res;
     }
 
-<<<<<<< HEAD
-=======
     if (native == js::intrinsic_NewStringIterator) {
         res.set(NewStringIteratorObject(cx, TenuredObject));
         return !!res;
     }
 
->>>>>>> a17af05f
     if (JitSupportsSimd() && GetTemplateObjectForSimd(cx, target, res))
        return !!res;
 
@@ -3151,11 +2504,7 @@
     FallbackICSpew(cx, stub, "Call(%s)", CodeName[op]);
 
     MOZ_ASSERT(argc == GET_ARGC(pc));
-<<<<<<< HEAD
-    bool constructing = (op == JSOP_NEW);
-=======
     bool constructing = (op == JSOP_NEW || op == JSOP_SUPERCALL);
->>>>>>> a17af05f
     bool ignoresReturnValue = (op == JSOP_CALL_IGNORES_RV);
 
     // Ensure vp array is rooted - we may GC in here.
@@ -4252,11 +3601,7 @@
     masm.push(scratch);
     masm.push(ICTailCallReg);
     masm.loadJSContext(scratch);
-<<<<<<< HEAD
-    masm.enterFakeExitFrameForNative(scratch, isConstructing_);
-=======
     masm.enterFakeExitFrameForNative(scratch, scratch, isConstructing_);
->>>>>>> a17af05f
 
     // Execute call.
     masm.setupUnalignedABICall(scratch);
@@ -4354,11 +3699,7 @@
     masm.push(scratch);
     masm.push(ICTailCallReg);
     masm.loadJSContext(scratch);
-<<<<<<< HEAD
-    masm.enterFakeExitFrameForNative(scratch, isConstructing_);
-=======
     masm.enterFakeExitFrameForNative(scratch, scratch, isConstructing_);
->>>>>>> a17af05f
 
     // Execute call.
     masm.setupUnalignedABICall(scratch);
@@ -5237,20 +4578,6 @@
     if (stub->state().maybeTransition())
         stub->discardStubs(cx);
 
-<<<<<<< HEAD
-    if (stub->numOptimizedStubs() >= ICTypeOf_Fallback::MAX_OPTIMIZED_STUBS)
-        return true;
-
-    MOZ_ASSERT(type != JSTYPE_NULL);
-    if (type != JSTYPE_OBJECT && type != JSTYPE_FUNCTION) {
-        // Create a new TypeOf stub.
-        JitSpew(JitSpew_BaselineIC, "  Generating TypeOf stub for JSType (%d)", (int) type);
-        ICTypeOf_Typed::Compiler compiler(cx, type, string);
-        ICStub* typeOfStub = compiler.getStub(compiler.getStubSpace(frame->script()));
-        if (!typeOfStub)
-            return false;
-        stub->addNewStub(typeOfStub);
-=======
     if (stub->state().canAttachStub()) {
         RootedScript script(cx, frame->script());
         jsbytecode* pc = stub->icEntry()->pc(script);
@@ -5267,7 +4594,6 @@
         }
         if (!attached)
             stub->state().trackNotAttached();
->>>>>>> a17af05f
     }
 
     JSType type = js::TypeOfValue(val);
@@ -5295,52 +4621,6 @@
     return tailCallVM(DoTypeOfFallbackInfo, masm);
 }
 
-<<<<<<< HEAD
-bool
-ICTypeOf_Typed::Compiler::generateStubCode(MacroAssembler& masm)
-{
-    MOZ_ASSERT(engine_ == Engine::Baseline);
-    MOZ_ASSERT(type_ != JSTYPE_NULL);
-    MOZ_ASSERT(type_ != JSTYPE_FUNCTION);
-    MOZ_ASSERT(type_ != JSTYPE_OBJECT);
-
-    Label failure;
-    switch(type_) {
-      case JSTYPE_UNDEFINED:
-        masm.branchTestUndefined(Assembler::NotEqual, R0, &failure);
-        break;
-
-      case JSTYPE_STRING:
-        masm.branchTestString(Assembler::NotEqual, R0, &failure);
-        break;
-
-      case JSTYPE_NUMBER:
-        masm.branchTestNumber(Assembler::NotEqual, R0, &failure);
-        break;
-
-      case JSTYPE_BOOLEAN:
-        masm.branchTestBoolean(Assembler::NotEqual, R0, &failure);
-        break;
-
-      case JSTYPE_SYMBOL:
-        masm.branchTestSymbol(Assembler::NotEqual, R0, &failure);
-        break;
-
-      default:
-        MOZ_CRASH("Unexpected type");
-    }
-
-    masm.movePtr(ImmGCPtr(typeString_), R0.scratchReg());
-    masm.tagValue(JSVAL_TYPE_STRING, R0.scratchReg(), R0);
-    EmitReturnFromIC(masm);
-
-    masm.bind(&failure);
-    EmitStubGuardFailure(masm);
-    return true;
-}
-
-=======
->>>>>>> a17af05f
 static bool
 DoRetSubFallback(JSContext* cx, BaselineFrame* frame, ICRetSub_Fallback* stub,
                  HandleValue val, uint8_t** resumeAddr)
