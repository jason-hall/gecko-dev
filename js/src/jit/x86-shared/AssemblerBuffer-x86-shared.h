/* -*- Mode: C++; tab-width: 8; indent-tabs-mode: nil; c-basic-offset: 4 -*-
 * vim: set ts=8 sts=4 et sw=4 tw=99:
 *
 * ***** BEGIN LICENSE BLOCK *****
 * Copyright (C) 2008 Apple Inc. All rights reserved.
 *
 * Redistribution and use in source and binary forms, with or without
 * modification, are permitted provided that the following conditions
 * are met:
 * 1. Redistributions of source code must retain the above copyright
 *    notice, this list of conditions and the following disclaimer.
 * 2. Redistributions in binary form must reproduce the above copyright
 *    notice, this list of conditions and the following disclaimer in the
 *    documentation and/or other materials provided with the distribution.
 *
 * THIS SOFTWARE IS PROVIDED BY APPLE INC. ``AS IS'' AND ANY
 * EXPRESS OR IMPLIED WARRANTIES, INCLUDING, BUT NOT LIMITED TO, THE
 * IMPLIED WARRANTIES OF MERCHANTABILITY AND FITNESS FOR A PARTICULAR
 * PURPOSE ARE DISCLAIMED.  IN NO EVENT SHALL APPLE INC. OR
 * CONTRIBUTORS BE LIABLE FOR ANY DIRECT, INDIRECT, INCIDENTAL, SPECIAL,
 * EXEMPLARY, OR CONSEQUENTIAL DAMAGES (INCLUDING, BUT NOT LIMITED TO,
 * PROCUREMENT OF SUBSTITUTE GOODS OR SERVICES; LOSS OF USE, DATA, OR
 * PROFITS; OR BUSINESS INTERRUPTION) HOWEVER CAUSED AND ON ANY THEORY
 * OF LIABILITY, WHETHER IN CONTRACT, STRICT LIABILITY, OR TORT
 * (INCLUDING NEGLIGENCE OR OTHERWISE) ARISING IN ANY WAY OUT OF THE USE
 * OF THIS SOFTWARE, EVEN IF ADVISED OF THE POSSIBILITY OF SUCH DAMAGE.
 *
 * ***** END LICENSE BLOCK ***** */

#ifndef jit_x86_shared_AssemblerBuffer_x86_shared_h
#define jit_x86_shared_AssemblerBuffer_x86_shared_h

#include <stdarg.h>
#include <string.h>

#include "jit/ExecutableAllocator.h"
#include "jit/JitSpewer.h"

// Spew formatting helpers.
#define PRETTYHEX(x)                       (((x)<0)?"-":""),(((x)<0)?-(x):(x))

#define MEM_o     "%s0x%x"
#define MEM_os    MEM_o   "(,%s,%d)"
#define MEM_ob    MEM_o   "(%s)"
#define MEM_obs   MEM_o   "(%s,%s,%d)"

#define MEM_o32   "%s0x%04x"
#define MEM_o32s  MEM_o32 "(,%s,%d)"
#define MEM_o32b  MEM_o32 "(%s)"
#define MEM_o32bs MEM_o32 "(%s,%s,%d)"
#define MEM_o32r  ".Lfrom%d(%%rip)"

#define ADDR_o(offset)                       PRETTYHEX(offset)
#define ADDR_os(offset, index, scale)        ADDR_o(offset), GPRegName((index)), (1<<(scale))
#define ADDR_ob(offset, base)                ADDR_o(offset), GPRegName((base))
#define ADDR_obs(offset, base, index, scale) ADDR_ob(offset, base), GPRegName((index)), (1<<(scale))

#define ADDR_o32(offset)                       ADDR_o(offset)
#define ADDR_o32s(offset, index, scale)        ADDR_os(offset, index, scale)
#define ADDR_o32b(offset, base)                ADDR_ob(offset, base)
#define ADDR_o32bs(offset, base, index, scale) ADDR_obs(offset, base, index, scale)
#define ADDR_o32r(offset)                      (offset)

namespace js {

    class Sprinter;

namespace jit {

    class AssemblerBuffer
    {
        template<size_t size, typename T>
        MOZ_ALWAYS_INLINE void sizedAppendUnchecked(T value)
        {
            m_buffer.infallibleAppend(reinterpret_cast<unsigned char*>(&value), size);
        }

        template<size_t size, typename T>
        MOZ_ALWAYS_INLINE void sizedAppend(T value)
        {
            if (MOZ_UNLIKELY(!m_buffer.append(reinterpret_cast<unsigned char*>(&value), size)))
                oomDetected();
        }

    public:
        AssemblerBuffer() : m_oom(false) {}

        void ensureSpace(size_t space)
        {
            if (MOZ_UNLIKELY(!m_buffer.reserve(m_buffer.length() + space)))
                oomDetected();
        }

        bool isAligned(size_t alignment) const
        {
            return !(m_buffer.length() & (alignment - 1));
        }

        MOZ_ALWAYS_INLINE void putByteUnchecked(int value) { sizedAppendUnchecked<1>(value); }
        MOZ_ALWAYS_INLINE void putShortUnchecked(int value) { sizedAppendUnchecked<2>(value); }
        MOZ_ALWAYS_INLINE void putIntUnchecked(int value) { sizedAppendUnchecked<4>(value); }
        MOZ_ALWAYS_INLINE void putInt64Unchecked(int64_t value) { sizedAppendUnchecked<8>(value); }

        MOZ_ALWAYS_INLINE void putByte(int value) { sizedAppend<1>(value); }
        MOZ_ALWAYS_INLINE void putShort(int value) { sizedAppend<2>(value); }
        MOZ_ALWAYS_INLINE void putInt(int value) { sizedAppend<4>(value); }
        MOZ_ALWAYS_INLINE void putInt64(int64_t value) { sizedAppend<8>(value); }

        MOZ_MUST_USE bool append(const unsigned char* values, size_t size)
        {
            if (MOZ_UNLIKELY(!m_buffer.append(values, size))) {
                oomDetected();
                return false;
            }
            return true;
        }

        size_t size() const
        {
            return m_buffer.length();
        }

        bool oom() const
        {
            return m_oom;
        }

        const unsigned char* buffer() const
        {
            MOZ_RELEASE_ASSERT(!m_oom);
<<<<<<< HEAD
            return m_buffer.begin();
        }

        unsigned char* data()
        {
            return m_buffer.begin();
        }

#ifndef RELEASE_OR_BETA
        void disableProtection() { m_buffer.disableProtection(); }
        void enableProtection() { m_buffer.enableProtection(); }
        void setLowerBoundForProtection(size_t size)
        {
            m_buffer.setLowerBoundForProtection(size);
        }
        void unprotectRegion(unsigned char* first, size_t size)
        {
            m_buffer.unprotectRegion(first, size);
        }
        void reprotectRegion(unsigned char* first, size_t size)
        {
            m_buffer.reprotectRegion(first, size);
=======
            return m_buffer.begin();
        }

        unsigned char* data()
        {
            return m_buffer.begin();
>>>>>>> a17af05f
        }
#else
        void disableProtection() {}
        void enableProtection() {}
        void setLowerBoundForProtection(size_t) {}
        void unprotectRegion(unsigned char*, size_t) {}
        void reprotectRegion(unsigned char*, size_t) {}
#endif

    protected:
        /*
         * OOM handling: This class can OOM in the ensureSpace() method trying
         * to allocate a new buffer. In response to an OOM, we need to avoid
         * crashing and report the error. We also want to make it so that
         * users of this class need to check for OOM only at certain points
         * and not after every operation.
         *
         * Our strategy for handling an OOM is to set m_oom, and then clear (but
         * not free) m_buffer, preserving the current buffer. This way, the user
         * can continue assembling into the buffer, deferring OOM checking
         * until the user wants to read code out of the buffer.
         *
         * See also the |buffer| method.
         */
        void oomDetected()
        {
            m_oom = true;
            m_buffer.clear();
        }

<<<<<<< HEAD
#ifndef RELEASE_OR_BETA
        PageProtectingVector<unsigned char, 256, ProtectedReallocPolicy,
                             /* ProtectUsed = */ false, /* ProtectUnused = */ false> m_buffer;
#else
        mozilla::Vector<unsigned char, 256, SystemAllocPolicy> m_buffer;
#endif
=======
        mozilla::Vector<unsigned char, 256, SystemAllocPolicy> m_buffer;
>>>>>>> a17af05f
        bool m_oom;
    };

    class GenericAssembler
    {
#ifdef JS_JITSPEW
        Sprinter* printer;
#endif
      public:

<<<<<<< HEAD
        GenericAssembler() : printer(nullptr) {}

        void setPrinter(Sprinter* sp)
        {
=======
        GenericAssembler()
#ifdef JS_JITSPEW
          : printer(nullptr)
#endif
        {}

        void setPrinter(Sprinter* sp)
        {
#ifdef JS_JITSPEW
>>>>>>> a17af05f
            printer = sp;
#endif
        }

<<<<<<< HEAD
        void spew(const char* fmt, ...) MOZ_FORMAT_PRINTF(2, 3)
=======
#ifdef JS_JITSPEW
        inline void spew(const char* fmt, ...) MOZ_FORMAT_PRINTF(2, 3)
>>>>>>> a17af05f
        {
            if (MOZ_UNLIKELY(printer || JitSpewEnabled(JitSpew_Codegen))) {
                va_list va;
                va_start(va, fmt);
                spew(fmt, va);
                va_end(va);
            }
        }
#else
        MOZ_ALWAYS_INLINE void spew(const char* fmt, ...) MOZ_FORMAT_PRINTF(2, 3)
        { }
#endif

#ifdef JS_JITSPEW
        MOZ_COLD void spew(const char* fmt, va_list va) MOZ_FORMAT_PRINTF(2, 0);
#endif
    };

} // namespace jit
} // namespace js

#endif /* jit_x86_shared_AssemblerBuffer_x86_shared_h */<|MERGE_RESOLUTION|>--- conflicted
+++ resolved
@@ -128,7 +128,6 @@
         const unsigned char* buffer() const
         {
             MOZ_RELEASE_ASSERT(!m_oom);
-<<<<<<< HEAD
             return m_buffer.begin();
         }
 
@@ -136,37 +135,6 @@
         {
             return m_buffer.begin();
         }
-
-#ifndef RELEASE_OR_BETA
-        void disableProtection() { m_buffer.disableProtection(); }
-        void enableProtection() { m_buffer.enableProtection(); }
-        void setLowerBoundForProtection(size_t size)
-        {
-            m_buffer.setLowerBoundForProtection(size);
-        }
-        void unprotectRegion(unsigned char* first, size_t size)
-        {
-            m_buffer.unprotectRegion(first, size);
-        }
-        void reprotectRegion(unsigned char* first, size_t size)
-        {
-            m_buffer.reprotectRegion(first, size);
-=======
-            return m_buffer.begin();
-        }
-
-        unsigned char* data()
-        {
-            return m_buffer.begin();
->>>>>>> a17af05f
-        }
-#else
-        void disableProtection() {}
-        void enableProtection() {}
-        void setLowerBoundForProtection(size_t) {}
-        void unprotectRegion(unsigned char*, size_t) {}
-        void reprotectRegion(unsigned char*, size_t) {}
-#endif
 
     protected:
         /*
@@ -189,16 +157,7 @@
             m_buffer.clear();
         }
 
-<<<<<<< HEAD
-#ifndef RELEASE_OR_BETA
-        PageProtectingVector<unsigned char, 256, ProtectedReallocPolicy,
-                             /* ProtectUsed = */ false, /* ProtectUnused = */ false> m_buffer;
-#else
         mozilla::Vector<unsigned char, 256, SystemAllocPolicy> m_buffer;
-#endif
-=======
-        mozilla::Vector<unsigned char, 256, SystemAllocPolicy> m_buffer;
->>>>>>> a17af05f
         bool m_oom;
     };
 
@@ -209,32 +168,21 @@
 #endif
       public:
 
-<<<<<<< HEAD
-        GenericAssembler() : printer(nullptr) {}
+        GenericAssembler()
+#ifdef JS_JITSPEW
+          : printer(nullptr)
+#endif
+        {}
 
         void setPrinter(Sprinter* sp)
         {
-=======
-        GenericAssembler()
-#ifdef JS_JITSPEW
-          : printer(nullptr)
-#endif
-        {}
-
-        void setPrinter(Sprinter* sp)
-        {
-#ifdef JS_JITSPEW
->>>>>>> a17af05f
+#ifdef JS_JITSPEW
             printer = sp;
 #endif
         }
 
-<<<<<<< HEAD
-        void spew(const char* fmt, ...) MOZ_FORMAT_PRINTF(2, 3)
-=======
 #ifdef JS_JITSPEW
         inline void spew(const char* fmt, ...) MOZ_FORMAT_PRINTF(2, 3)
->>>>>>> a17af05f
         {
             if (MOZ_UNLIKELY(printer || JitSpewEnabled(JitSpew_Codegen))) {
                 va_list va;
