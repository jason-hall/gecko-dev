--- conflicted
+++ resolved
@@ -2478,12 +2478,8 @@
 
     masm.convertFloat32x4ToInt32x4(in, out);
 
-<<<<<<< HEAD
-    auto* ool = new(alloc()) OutOfLineSimdFloatToIntCheck(temp, in, ins, ins->mir()->trapOffset());
-=======
     auto* ool = new(alloc()) OutOfLineSimdFloatToIntCheck(temp, in, ins,
                                                           ins->mir()->bytecodeOffset());
->>>>>>> a17af05f
     addOutOfLineCode(ool, ins->mir());
 
     static const SimdConstant InvalidResult = SimdConstant::SplatX4(int32_t(-2147483648));
@@ -4602,11 +4598,7 @@
     MIRType toType = ool->toType();
     Label* oolRejoin = ool->rejoin();
     bool isUnsigned = ool->isUnsigned();
-<<<<<<< HEAD
-    wasm::TrapOffset off = ool->trapOffset();
-=======
     wasm::BytecodeOffset off = ool->bytecodeOffset();
->>>>>>> a17af05f
 
     if (fromType == MIRType::Float32) {
         if (toType == MIRType::Int32)
