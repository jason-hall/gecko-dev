--- conflicted
+++ resolved
@@ -642,15 +642,12 @@
     implicitPop(sizeof(intptr_t));
 }
 
-<<<<<<< HEAD
-=======
 void
 MacroAssembler::PopStackPtr()
 {
     Pop(StackPointer);
 }
 
->>>>>>> a17af05f
 // ===============================================================
 // Simple call functions.
 
@@ -807,15 +804,9 @@
     MacroAssembler& masm;
     Label inputIsNaN;
     Label fail;
-<<<<<<< HEAD
-    wasm::TrapOffset off;
-
-    explicit AutoHandleWasmTruncateToIntErrors(MacroAssembler& masm, wasm::TrapOffset off)
-=======
     wasm::BytecodeOffset off;
 
     explicit AutoHandleWasmTruncateToIntErrors(MacroAssembler& masm, wasm::BytecodeOffset off)
->>>>>>> a17af05f
       : masm(masm), off(off)
     { }
 
@@ -847,11 +838,7 @@
 
 void
 MacroAssembler::outOfLineWasmTruncateDoubleToInt32(FloatRegister input, bool isUnsigned,
-<<<<<<< HEAD
-                                                   wasm::TrapOffset off, Label* rejoin)
-=======
                                                    wasm::BytecodeOffset off, Label* rejoin)
->>>>>>> a17af05f
 {
     AutoHandleWasmTruncateToIntErrors traps(*this, off);
 
@@ -874,11 +861,7 @@
 
 void
 MacroAssembler::outOfLineWasmTruncateFloat32ToInt32(FloatRegister input, bool isUnsigned,
-<<<<<<< HEAD
-                                                    wasm::TrapOffset off, Label* rejoin)
-=======
                                                     wasm::BytecodeOffset off, Label* rejoin)
->>>>>>> a17af05f
 {
     AutoHandleWasmTruncateToIntErrors traps(*this, off);
 
@@ -899,11 +882,7 @@
 
 void
 MacroAssembler::outOfLineWasmTruncateDoubleToInt64(FloatRegister input, bool isUnsigned,
-<<<<<<< HEAD
-                                                   wasm::TrapOffset off, Label* rejoin)
-=======
                                                    wasm::BytecodeOffset off, Label* rejoin)
->>>>>>> a17af05f
 {
     AutoHandleWasmTruncateToIntErrors traps(*this, off);
 
@@ -930,11 +909,7 @@
 
 void
 MacroAssembler::outOfLineWasmTruncateFloat32ToInt64(FloatRegister input, bool isUnsigned,
-<<<<<<< HEAD
-                                                    wasm::TrapOffset off, Label* rejoin)
-=======
                                                     wasm::BytecodeOffset off, Label* rejoin)
->>>>>>> a17af05f
 {
     AutoHandleWasmTruncateToIntErrors traps(*this, off);
 
