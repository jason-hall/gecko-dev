// Copyright 2013, ARM Limited
// All rights reserved.
//
// Redistribution and use in source and binary forms, with or without
// modification, are permitted provided that the following conditions are met:
//
//   * Redistributions of source code must retain the above copyright notice,
//     this list of conditions and the following disclaimer.
//   * Redistributions in binary form must reproduce the above copyright notice,
//     this list of conditions and the following disclaimer in the documentation
//     and/or other materials provided with the distribution.
//   * Neither the name of ARM Limited nor the names of its contributors may be
//     used to endorse or promote products derived from this software without
//     specific prior written permission.
//
// THIS SOFTWARE IS PROVIDED BY THE COPYRIGHT HOLDERS CONTRIBUTORS "AS IS" AND
// ANY EXPRESS OR IMPLIED WARRANTIES, INCLUDING, BUT NOT LIMITED TO, THE IMPLIED
// WARRANTIES OF MERCHANTABILITY AND FITNESS FOR A PARTICULAR PURPOSE ARE
// DISCLAIMED. IN NO EVENT SHALL THE COPYRIGHT OWNER OR CONTRIBUTORS BE LIABLE
// FOR ANY DIRECT, INDIRECT, INCIDENTAL, SPECIAL, EXEMPLARY, OR CONSEQUENTIAL
// DAMAGES (INCLUDING, BUT NOT LIMITED TO, PROCUREMENT OF SUBSTITUTE GOODS OR
// SERVICES; LOSS OF USE, DATA, OR PROFITS; OR BUSINESS INTERRUPTION) HOWEVER
// CAUSED AND ON ANY THEORY OF LIABILITY, WHETHER IN CONTRACT, STRICT LIABILITY,
// OR TORT (INCLUDING NEGLIGENCE OR OTHERWISE) ARISING IN ANY WAY OUT OF THE USE
// OF THIS SOFTWARE, EVEN IF ADVISED OF THE POSSIBILITY OF SUCH DAMAGE.

#include "mozilla/DebugOnly.h"

#include "jit/arm64/vixl/Debugger-vixl.h"
#include "jit/arm64/vixl/Simulator-vixl.h"
#include "jit/IonTypes.h"
#include "js/Utility.h"
#include "threading/LockGuard.h"
#include "vm/Runtime.h"
#include "wasm/WasmCode.h"

js::jit::SimulatorProcess* js::jit::SimulatorProcess::singleton_ = nullptr;

js::jit::SimulatorProcess* js::jit::SimulatorProcess::singleton_ = nullptr;

namespace vixl {


using mozilla::DebugOnly;
using js::jit::ABIFunctionType;
using js::jit::SimulatorProcess;

Simulator::Simulator(JSContext* cx, Decoder* decoder, FILE* stream)
  : cx_(cx)
  , stream_(nullptr)
  , print_disasm_(nullptr)
  , instrumentation_(nullptr)
  , stack_(nullptr)
  , stack_limit_(nullptr)
  , decoder_(nullptr)
  , oom_(false)
{
    this->init(decoder, stream);
}


Simulator::~Simulator() {
  js_free(stack_);
  stack_ = nullptr;

  // The decoder may outlive the simulator.
  if (print_disasm_) {
    decoder_->RemoveVisitor(print_disasm_);
    js_delete(print_disasm_);
    print_disasm_ = nullptr;
  }

  if (instrumentation_) {
    decoder_->RemoveVisitor(instrumentation_);
    js_delete(instrumentation_);
    instrumentation_ = nullptr;
  }
}


void Simulator::ResetState() {
  // Reset the system registers.
  nzcv_ = SimSystemRegister::DefaultValueFor(NZCV);
  fpcr_ = SimSystemRegister::DefaultValueFor(FPCR);

  // Reset registers to 0.
  pc_ = nullptr;
  pc_modified_ = false;
  wasm_interrupt_ = false;
  for (unsigned i = 0; i < kNumberOfRegisters; i++) {
    set_xreg(i, 0xbadbeef);
  }
  // Set FP registers to a value that is a NaN in both 32-bit and 64-bit FP.
  uint64_t nan_bits = UINT64_C(0x7ff0dead7f8beef1);
  VIXL_ASSERT(IsSignallingNaN(rawbits_to_double(nan_bits & kDRegMask)));
  VIXL_ASSERT(IsSignallingNaN(rawbits_to_float(nan_bits & kSRegMask)));
  for (unsigned i = 0; i < kNumberOfFPRegisters; i++) {
    set_dreg_bits(i, nan_bits);
  }
  // Returning to address 0 exits the Simulator.
  set_lr(kEndOfSimAddress);
}


void Simulator::init(Decoder* decoder, FILE* stream) {
  // Ensure that shift operations act as the simulator expects.
  VIXL_ASSERT((static_cast<int32_t>(-1) >> 1) == -1);
  VIXL_ASSERT((static_cast<uint32_t>(-1) >> 1) == 0x7FFFFFFF);

  instruction_stats_ = false;

  // Set up the decoder.
  decoder_ = decoder;
  decoder_->AppendVisitor(this);

  stream_ = stream;
  print_disasm_ = js_new<PrintDisassembler>(stream_);
  if (!print_disasm_) {
    oom_ = true;
    return;
  }
  set_coloured_trace(false);
  trace_parameters_ = LOG_NONE;

  ResetState();

  // Allocate and set up the simulator stack.
  stack_ = (byte*)js_malloc(stack_size_);
  if (!stack_) {
    oom_ = true;
    return;
  }
  stack_limit_ = stack_ + stack_protection_size_;
  // Configure the starting stack pointer.
  //  - Find the top of the stack.
  byte * tos = stack_ + stack_size_;
  //  - There's a protection region at both ends of the stack.
  tos -= stack_protection_size_;
  //  - The stack pointer must be 16-byte aligned.
  tos = AlignDown(tos, 16);
  set_sp(tos);

  // Set the sample period to 10, as the VIXL examples and tests are short.
  instrumentation_ = js_new<Instrument>("vixl_stats.csv", 10);
  if (!instrumentation_) {
    oom_ = true;
    return;
  }

  // Print a warning about exclusive-access instructions, but only the first
  // time they are encountered. This warning can be silenced using
  // SilenceExclusiveAccessWarning().
  print_exclusive_access_warning_ = true;
}


Simulator* Simulator::Current() {
  JSContext* cx = js::TlsContext.get();
  MOZ_ASSERT(js::CurrentThreadCanAccessRuntime(cx->runtime()));
  return cx->simulator();
}


Simulator* Simulator::Create(JSContext* cx) {
  Decoder *decoder = js_new<vixl::Decoder>();
  if (!decoder)
    return nullptr;

  // FIXME: This just leaks the Decoder object for now, which is probably OK.
  // FIXME: We should free it at some point.
  // FIXME: Note that it can't be stored in the SimulatorRuntime due to lifetime conflicts.
  Simulator *sim;
  if (getenv("USE_DEBUGGER") != nullptr)
    sim = js_new<Debugger>(cx, decoder, stdout);
  else
    sim = js_new<Simulator>(cx, decoder, stdout);

  // Check if Simulator:init ran out of memory.
  if (sim && sim->oom()) {
    js_delete(sim);
    return nullptr;
  }

  return sim;
}


void Simulator::Destroy(Simulator* sim) {
  js_delete(sim);
}


void Simulator::ExecuteInstruction() {
  // The program counter should always be aligned.
  VIXL_ASSERT(IsWordAligned(pc_));
  decoder_->Decode(pc_);
  increment_pc();

<<<<<<< HEAD
  if (MOZ_UNLIKELY(rpc)) {
    JSContext::innermostWasmActivation()->setResumePC((void*)pc());
    set_pc(rpc);
=======
  if (MOZ_UNLIKELY(wasm_interrupt_)) {
    handle_wasm_interrupt();
>>>>>>> a17af05f
    // Just calling set_pc turns the pc_modified_ flag on, which means it doesn't
    // auto-step after executing the next instruction.  Force that to off so it
    // will auto-step after executing the first instruction of the handler.
    pc_modified_ = false;
    wasm_interrupt_ = false;
  }
}


uintptr_t Simulator::stackLimit() const {
  return reinterpret_cast<uintptr_t>(stack_limit_);
}


uintptr_t* Simulator::addressOfStackLimit() {
  return (uintptr_t*)&stack_limit_;
}


bool Simulator::overRecursed(uintptr_t newsp) const {
  if (newsp)
    newsp = xreg(31, Reg31IsStackPointer);
  return newsp <= stackLimit();
}


bool Simulator::overRecursedWithExtra(uint32_t extra) const {
  uintptr_t newsp = xreg(31, Reg31IsStackPointer) - extra;
  return newsp <= stackLimit();
}


void Simulator::trigger_wasm_interrupt() {
  MOZ_ASSERT(!wasm_interrupt_);
  wasm_interrupt_ = true;
}


// The signal handler only redirects the PC to the interrupt stub when the PC is
// in function code. However, this guard is racy for the ARM simulator since the
// signal handler samples PC in the middle of simulating an instruction and thus
// the current PC may have advanced once since the signal handler's guard. So we
// re-check here.
void Simulator::handle_wasm_interrupt() {
  void* pc = (void*)get_pc();
  uint8_t* fp = (uint8_t*)xreg(30);

  js::WasmActivation* activation = js::wasm::ActivationIfInnermost(cx_);
  const js::wasm::CodeSegment* segment;
  const js::wasm::Code* code = activation->compartment()->wasm.lookupCode(pc, &segment);
  if (!code || !segment->containsFunctionPC(pc))
    return;

  JS::ProfilingFrameIterator::RegisterState state;
  state.pc = pc;
  state.fp = fp;
  state.lr = (uint8_t*) xreg(30);
  state.sp = (uint8_t*) xreg(31);
  activation->startInterrupt(state);

  set_pc((Instruction*)segment->interruptCode());
}


int64_t Simulator::call(uint8_t* entry, int argument_count, ...) {
  va_list parameters;
  va_start(parameters, argument_count);

  // First eight arguments passed in registers.
  VIXL_ASSERT(argument_count <= 8);
  // This code should use the type of the called function
  // (with templates, like the callVM machinery), but since the
  // number of called functions is miniscule, their types have been
  // divined from the number of arguments.
  if (argument_count == 8) {
      // EnterJitData::jitcode.
      set_xreg(0, va_arg(parameters, int64_t));
      // EnterJitData::maxArgc.
      set_xreg(1, va_arg(parameters, unsigned));
      // EnterJitData::maxArgv.
      set_xreg(2, va_arg(parameters, int64_t));
      // EnterJitData::osrFrame.
      set_xreg(3, va_arg(parameters, int64_t));
      // EnterJitData::calleeToken.
      set_xreg(4, va_arg(parameters, int64_t));
      // EnterJitData::scopeChain.
      set_xreg(5, va_arg(parameters, int64_t));
      // EnterJitData::osrNumStackValues.
      set_xreg(6, va_arg(parameters, unsigned));
      // Address of EnterJitData::result.
      set_xreg(7, va_arg(parameters, int64_t));
  } else if (argument_count == 2) {
      // EntryArg* args
      set_xreg(0, va_arg(parameters, int64_t));
      // uint8_t* GlobalData
      set_xreg(1, va_arg(parameters, int64_t));
  } else if (argument_count == 1) { // irregexp
      // InputOutputData& data
      set_xreg(0, va_arg(parameters, int64_t));
  } else {
      MOZ_CRASH("Unknown number of arguments");
  }

  va_end(parameters);

  // Call must transition back to native code on exit.
  VIXL_ASSERT(xreg(30) == int64_t(kEndOfSimAddress));

  // Execute the simulation.
  DebugOnly<int64_t> entryStack = xreg(31, Reg31IsStackPointer);
  RunFrom((Instruction*)entry);
  DebugOnly<int64_t> exitStack = xreg(31, Reg31IsStackPointer);
  VIXL_ASSERT(entryStack == exitStack);

  int64_t result = xreg(0);
  if (getenv("USE_DEBUGGER"))
      printf("LEAVE\n");
  return result;
}


// Protects the icache and redirection properties of the simulator.
class AutoLockSimulatorCache : public js::LockGuard<js::Mutex>
{
  friend class Simulator;
  using Base = js::LockGuard<js::Mutex>;

 public:
  explicit AutoLockSimulatorCache()
    : Base(SimulatorProcess::singleton_->lock_)
  {
  }
};


// When the generated code calls a VM function (masm.callWithABI) we need to
// call that function instead of trying to execute it with the simulator
// (because it's x64 code instead of AArch64 code). We do that by redirecting the VM
// call to a svc (Supervisor Call) instruction that is handled by the
// simulator. We write the original destination of the jump just at a known
// offset from the svc instruction so the simulator knows what to call.
class Redirection
{
  friend class Simulator;

  Redirection(void* nativeFunction, ABIFunctionType type)
    : nativeFunction_(nativeFunction),
    type_(type),
    next_(nullptr)
  {
    next_ = SimulatorProcess::redirection();
    // TODO: Flush ICache?
    SimulatorProcess::setRedirection(this);

    Instruction* instr = (Instruction*)(&svcInstruction_);
    vixl::Assembler::svc(instr, kCallRtRedirected);
  }

 public:
  void* addressOfSvcInstruction() { return &svcInstruction_; }
  void* nativeFunction() const { return nativeFunction_; }
  ABIFunctionType type() const { return type_; }

  static Redirection* Get(void* nativeFunction, ABIFunctionType type) {
    AutoLockSimulatorCache alsr;

    // TODO: Store srt_ in the simulator for this assertion.
    // VIXL_ASSERT_IF(pt->simulator(), pt->simulator()->srt_ == srt);

    Redirection* current = SimulatorProcess::redirection();
    for (; current != nullptr; current = current->next_) {
      if (current->nativeFunction_ == nativeFunction) {
        VIXL_ASSERT(current->type() == type);
        return current;
      }
    }

    js::AutoEnterOOMUnsafeRegion oomUnsafe;
    Redirection* redir = (Redirection*)js_malloc(sizeof(Redirection));
    if (!redir)
        oomUnsafe.crash("Simulator redirection");
    new(redir) Redirection(nativeFunction, type);
    return redir;
  }

  static const Redirection* FromSvcInstruction(const Instruction* svcInstruction) {
    const uint8_t* addrOfSvc = reinterpret_cast<const uint8_t*>(svcInstruction);
    const uint8_t* addrOfRedirection = addrOfSvc - offsetof(Redirection, svcInstruction_);
    return reinterpret_cast<const Redirection*>(addrOfRedirection);
  }

 private:
  void* nativeFunction_;
  uint32_t svcInstruction_;
  ABIFunctionType type_;
  Redirection* next_;
};




void* Simulator::RedirectNativeFunction(void* nativeFunction, ABIFunctionType type) {
  Redirection* redirection = Redirection::Get(nativeFunction, type);
  return redirection->addressOfSvcInstruction();
}


void Simulator::VisitException(const Instruction* instr) {
  switch (instr->Mask(ExceptionMask)) {
    case BRK: {
      int lowbit  = ImmException_offset;
      int highbit = ImmException_offset + ImmException_width - 1;
      HostBreakpoint(instr->Bits(highbit, lowbit));
      break;
    }
    case HLT:
      switch (instr->ImmException()) {
        case kUnreachableOpcode:
          DoUnreachable(instr);
          return;
        case kTraceOpcode:
          DoTrace(instr);
          return;
        case kLogOpcode:
          DoLog(instr);
          return;
        case kPrintfOpcode:
          DoPrintf(instr);
          return;
        default:
          HostBreakpoint();
          return;
      }
    case SVC:
      // The SVC instruction is hijacked by the JIT as a pseudo-instruction
      // causing the Simulator to execute host-native code for callWithABI.
      switch (instr->ImmException()) {
        case kCallRtRedirected:
          VisitCallRedirection(instr);
          return;
        case kMarkStackPointer: {
          js::AutoEnterOOMUnsafeRegion oomUnsafe;
          if (!spStack_.append(xreg(31, Reg31IsStackPointer)))
            oomUnsafe.crash("tracking stack for ARM64 simulator");
          return;
        }
        case kCheckStackPointer: {
          int64_t current = xreg(31, Reg31IsStackPointer);
          int64_t expected = spStack_.popCopy();
          VIXL_ASSERT(current == expected);
          return;
        }
        default:
          VIXL_UNIMPLEMENTED();
      }
      break;
    default:
      VIXL_UNIMPLEMENTED();
  }
}


void Simulator::setGPR32Result(int32_t result) {
    set_wreg(0, result);
}


void Simulator::setGPR64Result(int64_t result) {
    set_xreg(0, result);
}


void Simulator::setFP32Result(float result) {
    set_sreg(0, result);
}


void Simulator::setFP64Result(double result) {
    set_dreg(0, result);
}


typedef int64_t (*Prototype_General0)();
typedef int64_t (*Prototype_General1)(int64_t arg0);
typedef int64_t (*Prototype_General2)(int64_t arg0, int64_t arg1);
typedef int64_t (*Prototype_General3)(int64_t arg0, int64_t arg1, int64_t arg2);
typedef int64_t (*Prototype_General4)(int64_t arg0, int64_t arg1, int64_t arg2, int64_t arg3);
typedef int64_t (*Prototype_General5)(int64_t arg0, int64_t arg1, int64_t arg2, int64_t arg3,
                                      int64_t arg4);
typedef int64_t (*Prototype_General6)(int64_t arg0, int64_t arg1, int64_t arg2, int64_t arg3,
                                      int64_t arg4, int64_t arg5);
typedef int64_t (*Prototype_General7)(int64_t arg0, int64_t arg1, int64_t arg2, int64_t arg3,
                                      int64_t arg4, int64_t arg5, int64_t arg6);
typedef int64_t (*Prototype_General8)(int64_t arg0, int64_t arg1, int64_t arg2, int64_t arg3,
                                      int64_t arg4, int64_t arg5, int64_t arg6, int64_t arg7);

typedef int64_t (*Prototype_Int_Double)(double arg0);
typedef int64_t (*Prototype_Int_IntDouble)(int32_t arg0, double arg1);
typedef int64_t (*Prototype_Int_DoubleIntInt)(double arg0, uint64_t arg1, uint64_t arg2);
typedef int64_t (*Prototype_Int_IntDoubleIntInt)(uint64_t arg0, double arg1,
                                                 uint64_t arg2, uint64_t arg3);

typedef float (*Prototype_Float32_Float32)(float arg0);

typedef double (*Prototype_Double_None)();
typedef double (*Prototype_Double_Double)(double arg0);
typedef double (*Prototype_Double_Int)(int32_t arg0);
typedef double (*Prototype_Double_DoubleInt)(double arg0, int64_t arg1);
typedef double (*Prototype_Double_IntDouble)(int64_t arg0, double arg1);
typedef double (*Prototype_Double_DoubleDouble)(double arg0, double arg1);
typedef double (*Prototype_Double_DoubleDoubleDouble)(double arg0, double arg1, double arg2);
typedef double (*Prototype_Double_DoubleDoubleDoubleDouble)(double arg0, double arg1,
                                                            double arg2, double arg3);


// Simulator support for callWithABI().
void
Simulator::VisitCallRedirection(const Instruction* instr)
{
  VIXL_ASSERT(instr->Mask(ExceptionMask) == SVC);
  VIXL_ASSERT(instr->ImmException() == kCallRtRedirected);

  const Redirection* redir = Redirection::FromSvcInstruction(instr);
  uintptr_t nativeFn = reinterpret_cast<uintptr_t>(redir->nativeFunction());

  // Stack must be aligned prior to the call.
  // FIXME: It's actually our job to perform the alignment...
  //VIXL_ASSERT((xreg(31, Reg31IsStackPointer) & (StackAlignment - 1)) == 0);

  // Used to assert that callee-saved registers are preserved.
  DebugOnly<int64_t> x19 = xreg(19);
  DebugOnly<int64_t> x20 = xreg(20);
  DebugOnly<int64_t> x21 = xreg(21);
  DebugOnly<int64_t> x22 = xreg(22);
  DebugOnly<int64_t> x23 = xreg(23);
  DebugOnly<int64_t> x24 = xreg(24);
  DebugOnly<int64_t> x25 = xreg(25);
  DebugOnly<int64_t> x26 = xreg(26);
  DebugOnly<int64_t> x27 = xreg(27);
  DebugOnly<int64_t> x28 = xreg(28);
  DebugOnly<int64_t> x29 = xreg(29);
  DebugOnly<int64_t> savedSP = xreg(31, Reg31IsStackPointer);

  // Remember LR for returning from the "call".
  int64_t savedLR = xreg(30);

  // Allow recursive Simulator calls: returning from the call must stop
  // the simulation and transition back to native Simulator code.
  set_xreg(30, int64_t(kEndOfSimAddress));

  // Store argument register values in local variables for ease of use below.
  int64_t x0 = xreg(0);
  int64_t x1 = xreg(1);
  int64_t x2 = xreg(2);
  int64_t x3 = xreg(3);
  int64_t x4 = xreg(4);
  int64_t x5 = xreg(5);
  int64_t x6 = xreg(6);
  int64_t x7 = xreg(7);
  double d0 = dreg(0);
  double d1 = dreg(1);
  double d2 = dreg(2);
  double d3 = dreg(3);
  float s0 = sreg(0);

  // Dispatch the call and set the return value.
  switch (redir->type()) {
    // Cases with int64_t return type.
    case js::jit::Args_General0: {
      int64_t ret = reinterpret_cast<Prototype_General0>(nativeFn)();
      setGPR64Result(ret);
      break;
    }
    case js::jit::Args_General1: {
      int64_t ret = reinterpret_cast<Prototype_General1>(nativeFn)(x0);
      setGPR64Result(ret);
      break;
    }
    case js::jit::Args_General2: {
      int64_t ret = reinterpret_cast<Prototype_General2>(nativeFn)(x0, x1);
      setGPR64Result(ret);
      break;
    }
    case js::jit::Args_General3: {
      int64_t ret = reinterpret_cast<Prototype_General3>(nativeFn)(x0, x1, x2);
      setGPR64Result(ret);
      break;
    }
    case js::jit::Args_General4: {
      int64_t ret = reinterpret_cast<Prototype_General4>(nativeFn)(x0, x1, x2, x3);
      setGPR64Result(ret);
      break;
    }
    case js::jit::Args_General5: {
      int64_t ret = reinterpret_cast<Prototype_General5>(nativeFn)(x0, x1, x2, x3, x4);
      setGPR64Result(ret);
      break;
    }
    case js::jit::Args_General6: {
      int64_t ret = reinterpret_cast<Prototype_General6>(nativeFn)(x0, x1, x2, x3, x4, x5);
      setGPR64Result(ret);
      break;
    }
    case js::jit::Args_General7: {
      int64_t ret = reinterpret_cast<Prototype_General7>(nativeFn)(x0, x1, x2, x3, x4, x5, x6);
      setGPR64Result(ret);
      break;
    }
    case js::jit::Args_General8: {
      int64_t ret = reinterpret_cast<Prototype_General8>(nativeFn)(x0, x1, x2, x3, x4, x5, x6, x7);
      setGPR64Result(ret);
      break;
    }

    // Cases with GPR return type. This can be int32 or int64, but int64 is a safer assumption.
    case js::jit::Args_Int_Double: {
      int64_t ret = reinterpret_cast<Prototype_Int_Double>(nativeFn)(d0);
      setGPR64Result(ret);
      break;
    }
    case js::jit::Args_Int_IntDouble: {
      int64_t ret = reinterpret_cast<Prototype_Int_IntDouble>(nativeFn)(x0, d0);
      setGPR64Result(ret);
      break;
    }

    case js::jit::Args_Int_IntDoubleIntInt: {
      int64_t ret = reinterpret_cast<Prototype_Int_IntDoubleIntInt>(nativeFn)(x0, d0, x1, x2);
      setGPR64Result(ret);
      break;
    }

    case js::jit::Args_Int_DoubleIntInt: {
      int64_t ret = reinterpret_cast<Prototype_Int_DoubleIntInt>(nativeFn)(d0, x0, x1);
      setGPR64Result(ret);
      break;
    }

    // Cases with float return type.
    case js::jit::Args_Float32_Float32: {
      float ret = reinterpret_cast<Prototype_Float32_Float32>(nativeFn)(s0);
      setFP32Result(ret);
      break;
    }

    // Cases with double return type.
    case js::jit::Args_Double_None: {
      double ret = reinterpret_cast<Prototype_Double_None>(nativeFn)();
      setFP64Result(ret);
      break;
    }
    case js::jit::Args_Double_Double: {
      double ret = reinterpret_cast<Prototype_Double_Double>(nativeFn)(d0);
      setFP64Result(ret);
      break;
    }
    case js::jit::Args_Double_Int: {
      double ret = reinterpret_cast<Prototype_Double_Int>(nativeFn)(x0);
      setFP64Result(ret);
      break;
    }
    case js::jit::Args_Double_DoubleInt: {
      double ret = reinterpret_cast<Prototype_Double_DoubleInt>(nativeFn)(d0, x0);
      setFP64Result(ret);
      break;
    }
    case js::jit::Args_Double_DoubleDouble: {
      double ret = reinterpret_cast<Prototype_Double_DoubleDouble>(nativeFn)(d0, d1);
      setFP64Result(ret);
      break;
    }
    case js::jit::Args_Double_DoubleDoubleDouble: {
      double ret = reinterpret_cast<Prototype_Double_DoubleDoubleDouble>(nativeFn)(d0, d1, d2);
      setFP64Result(ret);
      break;
    }
    case js::jit::Args_Double_DoubleDoubleDoubleDouble: {
      double ret = reinterpret_cast<Prototype_Double_DoubleDoubleDoubleDouble>(nativeFn)(d0, d1, d2, d3);
      setFP64Result(ret);
      break;
    }

    case js::jit::Args_Double_IntDouble: {
      double ret = reinterpret_cast<Prototype_Double_IntDouble>(nativeFn)(x0, d0);
      setFP64Result(ret);
      break;
    }

    default:
      MOZ_CRASH("Unknown function type.");
  }

  // TODO: Nuke the volatile registers.

  // Assert that callee-saved registers are unchanged.
  VIXL_ASSERT(xreg(19) == x19);
  VIXL_ASSERT(xreg(20) == x20);
  VIXL_ASSERT(xreg(21) == x21);
  VIXL_ASSERT(xreg(22) == x22);
  VIXL_ASSERT(xreg(23) == x23);
  VIXL_ASSERT(xreg(24) == x24);
  VIXL_ASSERT(xreg(25) == x25);
  VIXL_ASSERT(xreg(26) == x26);
  VIXL_ASSERT(xreg(27) == x27);
  VIXL_ASSERT(xreg(28) == x28);
  VIXL_ASSERT(xreg(29) == x29);

  // Assert that the stack is unchanged.
  VIXL_ASSERT(savedSP == xreg(31, Reg31IsStackPointer));

  // Simulate a return.
  set_lr(savedLR);
  set_pc((Instruction*)savedLR);
  if (getenv("USE_DEBUGGER"))
    printf("SVCRET\n");
}


}  // namespace vixl


vixl::Simulator* JSContext::simulator() const {
  return simulator_;
}


uintptr_t* JSContext::addressOfSimulatorStackLimit() {
  return simulator_->addressOfStackLimit();
}<|MERGE_RESOLUTION|>--- conflicted
+++ resolved
@@ -36,8 +36,6 @@
 
 js::jit::SimulatorProcess* js::jit::SimulatorProcess::singleton_ = nullptr;
 
-js::jit::SimulatorProcess* js::jit::SimulatorProcess::singleton_ = nullptr;
-
 namespace vixl {
 
 
@@ -196,14 +194,8 @@
   decoder_->Decode(pc_);
   increment_pc();
 
-<<<<<<< HEAD
-  if (MOZ_UNLIKELY(rpc)) {
-    JSContext::innermostWasmActivation()->setResumePC((void*)pc());
-    set_pc(rpc);
-=======
   if (MOZ_UNLIKELY(wasm_interrupt_)) {
     handle_wasm_interrupt();
->>>>>>> a17af05f
     // Just calling set_pc turns the pc_modified_ flag on, which means it doesn't
     // auto-step after executing the next instruction.  Force that to off so it
     // will auto-step after executing the first instruction of the handler.
