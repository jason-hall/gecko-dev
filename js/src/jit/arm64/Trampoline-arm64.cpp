/* -*- Mode: C++; tab-width: 8; indent-tabs-mode: nil; c-basic-offset: 4 -*-
 * vim: set ts=8 sts=4 et sw=4 tw=99:
 * This Source Code Form is subject to the terms of the Mozilla Public
 * License, v. 2.0. If a copy of the MPL was not distributed with this
 * file, You can obtain one at http://mozilla.org/MPL/2.0/. */

#include "jit/Bailouts.h"
#include "jit/JitCompartment.h"
#include "jit/JitFrames.h"
#include "jit/Linker.h"
#ifdef JS_ION_PERF
# include "jit/PerfSpewer.h"
#endif
#include "jit/arm64/SharedICHelpers-arm64.h"
#include "jit/VMFunctions.h"

#include "jit/MacroAssembler-inl.h"

using namespace js;
using namespace js::jit;

// All registers to save and restore. This includes the stack pointer, since we
// use the ability to reference register values on the stack by index.
static const LiveRegisterSet AllRegs =
    LiveRegisterSet(GeneralRegisterSet(Registers::AllMask & ~(1 << 31 | 1 << 30 | 1 << 29| 1 << 28)),
                FloatRegisterSet(FloatRegisters::AllMask));

/* This method generates a trampoline on ARM64 for a c++ function with
 * the following signature:
 *   bool blah(void* code, int argc, Value* argv, JSObject* scopeChain, Value* vp)
 *   ...using standard AArch64 calling convention
 */
JitCode*
JitRuntime::generateEnterJIT(JSContext* cx, EnterJitType type)
{
    MacroAssembler masm(cx);

    const Register reg_code      = IntArgReg0; // EnterJitData::jitcode.
    const Register reg_argc      = IntArgReg1; // EnterJitData::maxArgc.
    const Register reg_argv      = IntArgReg2; // EnterJitData::maxArgv.
    const Register reg_osrFrame  = IntArgReg3; // EnterJitData::osrFrame.
    const Register reg_callee    = IntArgReg4; // EnterJitData::calleeToken.
    const Register reg_scope     = IntArgReg5; // EnterJitData::scopeChain.
    const Register reg_osrNStack = IntArgReg6; // EnterJitData::osrNumStackValues.
    const Register reg_vp        = IntArgReg7; // Address of EnterJitData::result.

    MOZ_ASSERT(OsrFrameReg == IntArgReg3);

    // During the pushes below, use the normal stack pointer.
    masm.SetStackPointer64(sp);

    // Save old frame pointer and return address; set new frame pointer.
    masm.push(r29, r30);
    masm.moveStackPtrTo(r29);

    // Save callee-save integer registers.
    // Also save x7 (reg_vp) and x30 (lr), for use later.
    masm.push(r19, r20, r21, r22);
    masm.push(r23, r24, r25, r26);
    masm.push(r27, r28, r7,  r30);

    // Save callee-save floating-point registers.
    // AArch64 ABI specifies that only the lower 64 bits must be saved.
    masm.push(d8,  d9,  d10, d11);
    masm.push(d12, d13, d14, d15);

#ifdef DEBUG
    // Emit stack canaries.
    masm.movePtr(ImmWord(0xdeadd00d), r23);
    masm.movePtr(ImmWord(0xdeadd11d), r24);
    masm.push(r23, r24);
#endif

    // Common code below attempts to push single registers at a time,
    // which breaks the stack pointer's 16-byte alignment requirement.
    // Note that movePtr() is invalid because StackPointer is treated as xzr.
    //
    // FIXME: After testing, this entire function should be rewritten to not
    // use the PseudoStackPointer: since the amount of data pushed is precalculated,
    // we can just allocate the whole frame header at once and index off sp.
    // This will save a significant number of instructions where Push() updates sp.
    masm.Mov(PseudoStackPointer64, sp);
    masm.SetStackPointer64(PseudoStackPointer64);

    // Save the stack pointer at this point for Baseline OSR.
    masm.moveStackPtrTo(BaselineFrameReg);
    // Remember stack depth without padding and arguments.
    masm.moveStackPtrTo(r19);

    // If constructing, include newTarget in argument vector.
    {
        Label noNewTarget;
        Imm32 constructingToken(CalleeToken_FunctionConstructing);
        masm.branchTest32(Assembler::Zero, reg_callee, constructingToken, &noNewTarget);
        masm.add32(Imm32(1), reg_argc);
        masm.bind(&noNewTarget);
    }

    // JitFrameLayout is as follows (higher is higher in memory):
    //  N*8  - [ JS argument vector ] (base 16-byte aligned)
    //  8    - numActualArgs
    //  8    - calleeToken (16-byte aligned)
    //  8    - frameDescriptor
    //  8    - returnAddress (16-byte aligned, pushed by callee)

    // Push the argument vector onto the stack.
    // WARNING: destructively modifies reg_argv
    {
        vixl::UseScratchRegisterScope temps(&masm.asVIXL());

        const ARMRegister tmp_argc = temps.AcquireX();
        const ARMRegister tmp_sp = temps.AcquireX();

        Label noArguments;
        Label loopHead;

        masm.movePtr(reg_argc, tmp_argc.asUnsized());

        // sp -= 8
        // Since we're using PostIndex Str below, this is necessary to avoid overwriting
        // the Gecko Profiler mark pushed above.
        masm.subFromStackPtr(Imm32(8));

        // sp -= 8 * argc
        masm.Sub(PseudoStackPointer64, PseudoStackPointer64, Operand(tmp_argc, vixl::SXTX, 3));

        // Give sp 16-byte alignment and sync stack pointers.
        masm.andToStackPtr(Imm32(~0xff));
        masm.moveStackPtrTo(tmp_sp.asUnsized());

        masm.branchTestPtr(Assembler::Zero, reg_argc, reg_argc, &noArguments);

        // Begin argument-pushing loop.
        // This could be optimized using Ldp and Stp.
        {
            masm.bind(&loopHead);

            // Load an argument from argv, then increment argv by 8.
            masm.Ldr(x24, MemOperand(ARMRegister(reg_argv, 64), Operand(8), vixl::PostIndex));

            // Store the argument to tmp_sp, then increment tmp_sp by 8.
            masm.Str(x24, MemOperand(tmp_sp, Operand(8), vixl::PostIndex));

            // Set the condition codes for |cmp tmp_argc, 2| (using the old value).
            masm.Subs(tmp_argc, tmp_argc, Operand(1));

            // Branch if arguments remain.
            masm.B(&loopHead, vixl::Condition::ge);
        }

        masm.bind(&noArguments);
    }
    masm.checkStackAlignment();

    // Push the number of actual arguments and the calleeToken.
    // The result address is used to store the actual number of arguments
    // without adding an argument to EnterJIT.
    masm.unboxInt32(Address(reg_vp, 0x0), ip0);
    masm.push(ip0, reg_callee);
    masm.checkStackAlignment();

    // Calculate the number of bytes pushed so far.
    masm.subStackPtrFrom(r19);

    // Push the frameDescriptor.
    masm.makeFrameDescriptor(r19, JitFrame_Entry, JitFrameLayout::Size());
    masm.Push(r19);

    Label osrReturnPoint;
    if (type == EnterJitBaseline) {
        // Check for OSR.
        Label notOsr;
        masm.branchTestPtr(Assembler::Zero, OsrFrameReg, OsrFrameReg, &notOsr);

        // Push return address and previous frame pointer.
        masm.Adr(ScratchReg2_64, &osrReturnPoint);
        masm.push(ScratchReg2, BaselineFrameReg);

        // Reserve frame.
        masm.subFromStackPtr(Imm32(BaselineFrame::Size()));
        masm.moveStackPtrTo(BaselineFrameReg);

        // Reserve space for locals and stack values.
        masm.Lsl(w19, ARMRegister(reg_osrNStack, 32), 3); // w19 = num_stack_values * sizeof(Value).
        masm.subFromStackPtr(r19);

        // Enter exit frame.
        masm.addPtr(Imm32(BaselineFrame::Size() + BaselineFrame::FramePointerOffset), r19);
        masm.makeFrameDescriptor(r19, JitFrame_BaselineJS, ExitFrameLayout::Size());
        masm.asVIXL().Push(x19, xzr); // Push xzr for a fake return address.
        // No GC things to mark: push a bare token.
        masm.loadJSContext(r19);
<<<<<<< HEAD
        masm.enterFakeExitFrame(r19, ExitFrameLayoutBareToken);
=======
        masm.enterFakeExitFrame(r19, r19, ExitFrameLayoutBareToken);
>>>>>>> a17af05f

        masm.push(BaselineFrameReg, reg_code);

        // Initialize the frame, including filling in the slots.
        masm.setupUnalignedABICall(r19);
        masm.passABIArg(BaselineFrameReg); // BaselineFrame.
        masm.passABIArg(reg_osrFrame); // InterpreterFrame.
        masm.passABIArg(reg_osrNStack);
        masm.callWithABI(JS_FUNC_TO_DATA_PTR(void*, jit::InitBaselineFrameForOsr));

        masm.pop(r19, BaselineFrameReg);
        MOZ_ASSERT(r19 != ReturnReg);

        masm.addToStackPtr(Imm32(ExitFrameLayout::SizeWithFooter()));
        masm.addPtr(Imm32(BaselineFrame::Size()), BaselineFrameReg);

        Label error;
        masm.branchIfFalseBool(ReturnReg, &error);

        masm.jump(r19);

        // OOM: load error value, discard return address and previous frame
        // pointer, and return.
        masm.bind(&error);
        masm.Add(masm.GetStackPointer64(), BaselineFrameReg64, Operand(2 * sizeof(uintptr_t)));
        masm.syncStackPtr();
        masm.moveValue(MagicValue(JS_ION_ERROR), JSReturnOperand);
        masm.B(&osrReturnPoint);

        masm.bind(&notOsr);
        masm.movePtr(reg_scope, R1_);
    }

    // Call function.
    // Since AArch64 doesn't have the pc register available, the callee must push lr.
    masm.callJitNoProfiler(reg_code);

    // Baseline OSR will return here.
    if (type == EnterJitBaseline)
        masm.bind(&osrReturnPoint);

    // Return back to SP.
    masm.Pop(r19);
    masm.Add(masm.GetStackPointer64(), masm.GetStackPointer64(),
             Operand(x19, vixl::LSR, FRAMESIZE_SHIFT));
    masm.syncStackPtr();
    masm.SetStackPointer64(sp);

#ifdef DEBUG
    // Check that canaries placed on function entry are still present.
    masm.pop(r24, r23);
    Label x23OK, x24OK;

    masm.branchPtr(Assembler::Equal, r23, ImmWord(0xdeadd00d), &x23OK);
    masm.breakpoint();
    masm.bind(&x23OK);

    masm.branchPtr(Assembler::Equal, r24, ImmWord(0xdeadd11d), &x24OK);
    masm.breakpoint();
    masm.bind(&x24OK);
#endif

    // Restore callee-save floating-point registers.
    masm.pop(d15, d14, d13, d12);
    masm.pop(d11, d10,  d9,  d8);

    // Restore callee-save integer registers.
    // Also restore x7 (reg_vp) and x30 (lr).
    masm.pop(r30, r7,  r28, r27);
    masm.pop(r26, r25, r24, r23);
    masm.pop(r22, r21, r20, r19);

    // Store return value (in JSReturnReg = x2 to just-popped reg_vp).
    masm.storeValue(JSReturnOperand, Address(reg_vp, 0));

    // Restore old frame pointer.
    masm.pop(r30, r29);

    // Return using the value popped into x30.
    masm.abiret();

    Linker linker(masm);
    AutoFlushICache afc("EnterJIT");
    JitCode* code = linker.newCode<NoGC>(cx, OTHER_CODE);

#ifdef JS_ION_PERF
    writePerfSpewerJitCodeProfile(code, "EnterJIT");
#endif

    return code;
}

JitCode*
JitRuntime::generateInvalidator(JSContext* cx)
{
    MacroAssembler masm;

    masm.push(r0, r1, r2, r3);

    masm.PushRegsInMask(AllRegs);
    masm.moveStackPtrTo(r0);

    masm.Sub(x1, masm.GetStackPointer64(), Operand(sizeof(size_t)));
    masm.Sub(x2, masm.GetStackPointer64(), Operand(sizeof(size_t) + sizeof(void*)));
    masm.moveToStackPtr(r2);

    masm.setupUnalignedABICall(r10);
    masm.passABIArg(r0);
    masm.passABIArg(r1);
    masm.passABIArg(r2);

    masm.callWithABI(JS_FUNC_TO_DATA_PTR(void*, InvalidationBailout));

    masm.pop(r2, r1);

    masm.Add(masm.GetStackPointer64(), masm.GetStackPointer64(), x1);
    masm.Add(masm.GetStackPointer64(), masm.GetStackPointer64(),
             Operand(sizeof(InvalidationBailoutStack)));
    masm.syncStackPtr();

    JitCode* bailoutTail = cx->runtime()->jitRuntime()->getBailoutTail();
    masm.branch(bailoutTail);

    Linker linker(masm);
    AutoFlushICache afc("Invalidator");
    return linker.newCode<NoGC>(cx, OTHER_CODE);
}

JitCode*
JitRuntime::generateArgumentsRectifier(JSContext* cx, void** returnAddrOut)
{
    MacroAssembler masm;

    // Save the return address for later.
    masm.push(lr);

    // Load the information that the rectifier needs from the stack.
    masm.Ldr(w0, MemOperand(masm.GetStackPointer64(), RectifierFrameLayout::offsetOfNumActualArgs()));
    masm.Ldr(x1, MemOperand(masm.GetStackPointer64(), RectifierFrameLayout::offsetOfCalleeToken()));

    // Extract a JSFunction pointer from the callee token and keep the
    // intermediary to avoid later recalculation.
    masm.And(x5, x1, Operand(CalleeTokenMask));

    // Get the arguments from the function object.
    masm.Ldrh(x6, MemOperand(x5, JSFunction::offsetOfNargs()));

    static_assert(CalleeToken_FunctionConstructing == 0x1, "Constructing must be low-order bit");
    masm.And(x4, x1, Operand(CalleeToken_FunctionConstructing));
    masm.Add(x7, x6, x4);

    // Calculate the position that our arguments are at before sp gets modified.
    MOZ_ASSERT(ArgumentsRectifierReg == r8, "x8 used for argc in Arguments Rectifier");
    masm.Add(x3, masm.GetStackPointer64(), Operand(x8, vixl::LSL, 3));
    masm.Add(x3, x3, Operand(sizeof(RectifierFrameLayout)));

    // Pad to a multiple of 16 bytes. This neglects the |this| value,
    // which will also be pushed, because the rest of the frame will
    // round off that value. See pushes of |argc|, |callee| and |desc| below.
    Label noPadding;
    masm.Tbnz(x7, 0, &noPadding);
    masm.asVIXL().Push(xzr);
    masm.Add(x7, x7, Operand(1));
    masm.bind(&noPadding);

    {
        Label notConstructing;
        masm.Cbz(x4, &notConstructing);

        // new.target lives at the end of the pushed args
        // NB: The arg vector holder starts at the beginning of the last arg,
        //     add a value to get to argv[argc]
        masm.loadPtr(Address(r3, sizeof(Value)), r4);
        masm.Push(r4);

        masm.bind(&notConstructing);
    }

    // Calculate the number of undefineds that need to be pushed.
    masm.Sub(w2, w6, w8);

    // Put an undefined in a register so it can be pushed.
    masm.moveValue(UndefinedValue(), ValueOperand(r4));

    // Push undefined N times.
    {
        Label undefLoopTop;
        masm.bind(&undefLoopTop);
        masm.Push(r4);
        masm.Subs(w2, w2, Operand(1));
        masm.B(&undefLoopTop, Assembler::NonZero);
    }

    // Arguments copy loop. Copy for x8 >= 0 to include |this|.
    {
        Label copyLoopTop;
        masm.bind(&copyLoopTop);
        masm.Ldr(x4, MemOperand(x3, -sizeof(Value), vixl::PostIndex));
        masm.Push(r4);
        masm.Subs(x8, x8, Operand(1));
        masm.B(&copyLoopTop, Assembler::NotSigned);
    }

    // Fix up the size of the stack frame. +1 accounts for |this|.
    masm.Add(x6, x7, Operand(1));
    masm.Lsl(x6, x6, 3);

    // Make that into a frame descriptor.
    masm.makeFrameDescriptor(r6, JitFrame_Rectifier, JitFrameLayout::Size());

    masm.push(r0,  // Number of actual arguments.
              r1,  // Callee token.
              r6); // Frame descriptor.

    // Load the address of the code that is getting called.
    masm.Ldr(x3, MemOperand(x5, JSFunction::offsetOfNativeOrScript()));
    masm.loadBaselineOrIonRaw(r3, r3, nullptr);
    uint32_t returnOffset = masm.callJitNoProfiler(r3);

    // Clean up!
    // Get the size of the stack frame, and clean up the later fixed frame.
    masm.Ldr(x4, MemOperand(masm.GetStackPointer64(), 24, vixl::PostIndex));

    // Now that the size of the stack frame sans the fixed frame has been loaded,
    // add that onto the stack pointer.
    masm.Add(masm.GetStackPointer64(), masm.GetStackPointer64(),
             Operand(x4, vixl::LSR, FRAMESIZE_SHIFT));

    // Pop the return address from earlier and branch.
    masm.ret();

    Linker linker(masm);
    AutoFlushICache afc("ArgumentsRectifier");
    JitCode* code = linker.newCode<NoGC>(cx, OTHER_CODE);

    if (returnAddrOut)
        *returnAddrOut = (void*) (code->raw() + returnOffset);

    return code;
}

static void
PushBailoutFrame(MacroAssembler& masm, uint32_t frameClass, Register spArg)
{
    // the stack should look like:
    // [IonFrame]
    // bailoutFrame.registersnapshot
    // bailoutFrame.fpsnapshot
    // bailoutFrame.snapshotOffset
    // bailoutFrame.frameSize

    // STEP 1a: Save our register sets to the stack so Bailout() can read
    // everything.
    // sp % 8 == 0

    // We don't have to push everything, but this is likely easier.
    // Setting regs_.
    masm.subFromStackPtr(Imm32(Registers::TotalPhys * sizeof(void*)));
    for (uint32_t i = 0; i < Registers::TotalPhys; i += 2) {
        masm.Stp(ARMRegister::XRegFromCode(i),
                 ARMRegister::XRegFromCode(i + 1),
                 MemOperand(masm.GetStackPointer64(), i * sizeof(void*)));
    }

    // Since our datastructures for stack inspection are compile-time fixed,
    // if there are only 16 double registers, then we need to reserve
    // space on the stack for the missing 16.
    masm.subFromStackPtr(Imm32(FloatRegisters::TotalPhys * sizeof(double)));
    for (uint32_t i = 0; i < FloatRegisters::TotalPhys; i += 2) {
        masm.Stp(ARMFPRegister::DRegFromCode(i),
                 ARMFPRegister::DRegFromCode(i + 1),
                 MemOperand(masm.GetStackPointer64(), i * sizeof(void*)));
    }

    // STEP 1b: Push both the "return address" of the function call (the address
    //          of the instruction after the call that we used to get here) as
    //          well as the callee token onto the stack. The return address is
    //          currently in r14. We will proceed by loading the callee token
    //          into a sacrificial register <= r14, then pushing both onto the
    //          stack.

    // Now place the frameClass onto the stack, via a register.
    masm.Mov(x9, frameClass);

    // And onto the stack. Since the stack is full, we need to put this one past
    // the end of the current stack. Sadly, the ABI says that we need to always
    // point to the lowest place that has been written. The OS is free to do
    // whatever it wants below sp.
    masm.push(r30, r9);
    masm.moveStackPtrTo(spArg);
}

static void
GenerateBailoutThunk(JSContext* cx, MacroAssembler& masm, uint32_t frameClass)
{
    PushBailoutFrame(masm, frameClass, r0);

    // SP % 8 == 4
    // STEP 1c: Call the bailout function, giving a pointer to the
    //          structure we just blitted onto the stack.
    // Make space for the BaselineBailoutInfo* outparam.
    const int sizeOfBailoutInfo = sizeof(void*) * 2;
    masm.reserveStack(sizeOfBailoutInfo);
    masm.moveStackPtrTo(r1);

    masm.setupUnalignedABICall(r2);
    masm.passABIArg(r0);
    masm.passABIArg(r1);
    masm.callWithABI(JS_FUNC_TO_DATA_PTR(void*, Bailout));

    masm.Ldr(x2, MemOperand(masm.GetStackPointer64(), 0));
    masm.addToStackPtr(Imm32(sizeOfBailoutInfo));

    static const uint32_t BailoutDataSize = sizeof(void*) * Registers::Total +
                                            sizeof(double) * FloatRegisters::TotalPhys;

    if (frameClass == NO_FRAME_SIZE_CLASS_ID) {
        vixl::UseScratchRegisterScope temps(&masm.asVIXL());
        const ARMRegister scratch64 = temps.AcquireX();

        masm.Ldr(scratch64, MemOperand(masm.GetStackPointer64(), sizeof(uintptr_t)));
        masm.addToStackPtr(Imm32(BailoutDataSize + 32));
        masm.addToStackPtr(scratch64.asUnsized());
    } else {
        uint32_t frameSize = FrameSizeClass::FromClass(frameClass).frameSize();
        masm.addToStackPtr(Imm32(frameSize + BailoutDataSize + sizeof(void*)));
    }

    // Jump to shared bailout tail. The BailoutInfo pointer has to be in r9.
    JitCode* bailoutTail = cx->runtime()->jitRuntime()->getBailoutTail();
    masm.branch(bailoutTail);
}

JitCode*
JitRuntime::generateBailoutTable(JSContext* cx, uint32_t frameClass)
{
    // FIXME: Implement.
    MacroAssembler masm;
    masm.breakpoint();
    Linker linker(masm);
    AutoFlushICache afc("BailoutTable");
    return linker.newCode<NoGC>(cx, OTHER_CODE);
}

JitCode*
JitRuntime::generateBailoutHandler(JSContext* cx)
{
    MacroAssembler masm(cx);
    GenerateBailoutThunk(cx, masm, NO_FRAME_SIZE_CLASS_ID);

    Linker linker(masm);
    AutoFlushICache afc("BailoutHandler");
    JitCode* code = linker.newCode<NoGC>(cx, OTHER_CODE);

#ifdef JS_ION_PERF
    writePerfSpewerJitCodeProfile(code, "BailoutHandler");
#endif

    return code;
}

JitCode*
JitRuntime::generateVMWrapper(JSContext* cx, const VMFunction& f)
{
    MOZ_ASSERT(functionWrappers_);
    MOZ_ASSERT(functionWrappers_->initialized());
    VMWrapperMap::AddPtr p = functionWrappers_->lookupForAdd(&f);
    if (p)
        return p->value();

    MacroAssembler masm(cx);

    // Avoid conflicts with argument registers while discarding the result after
    // the function call.
    AllocatableGeneralRegisterSet regs(Register::Codes::WrapperMask);

    static_assert((Register::Codes::VolatileMask & ~Register::Codes::WrapperMask) == 0,
                  "Wrapper register set must be a superset of the Volatile register set.");

    // Unlike on other platforms, it is the responsibility of the VM *callee* to
    // push the return address, while the caller must ensure that the address
    // is stored in lr on entry. This allows the VM wrapper to work with both direct
    // calls and tail calls.
    masm.push(lr);

    // First argument is the JSContext.
    Register reg_cx = IntArgReg0;
    regs.take(reg_cx);

    // Stack is:
    //    ... frame ...
    //  +12 [args]
    //  +8  descriptor
    //  +0  returnAddress (pushed by this function, caller sets as lr)
    //
    //  We're aligned to an exit frame, so link it up.
    masm.loadJSContext(reg_cx);
<<<<<<< HEAD
    masm.enterExitFrame(reg_cx, &f);
=======
    masm.enterExitFrame(reg_cx, regs.getAny(), &f);
>>>>>>> a17af05f

    // Save the current stack pointer as the base for copying arguments.
    Register argsBase = InvalidReg;
    if (f.explicitArgs) {
        // argsBase can't be an argument register. Bad things would happen if
        // the MoveResolver didn't throw an assertion failure first.
        argsBase = r8;
        regs.take(argsBase);
        masm.Add(ARMRegister(argsBase, 64), masm.GetStackPointer64(),
                 Operand(ExitFrameLayout::SizeWithFooter()));
    }

    // Reserve space for any outparameter.
    Register outReg = InvalidReg;
    switch (f.outParam) {
      case Type_Value:
        outReg = regs.takeAny();
        masm.reserveStack(sizeof(Value));
        masm.moveStackPtrTo(outReg);
        break;

      case Type_Handle:
        outReg = regs.takeAny();
        masm.PushEmptyRooted(f.outParamRootType);
        masm.moveStackPtrTo(outReg);
        break;

      case Type_Int32:
      case Type_Bool:
        outReg = regs.takeAny();
        masm.reserveStack(sizeof(int64_t));
        masm.moveStackPtrTo(outReg);
        break;

      case Type_Double:
        outReg = regs.takeAny();
        masm.reserveStack(sizeof(double));
        masm.moveStackPtrTo(outReg);
        break;

      case Type_Pointer:
        outReg = regs.takeAny();
        masm.reserveStack(sizeof(uintptr_t));
        masm.moveStackPtrTo(outReg);
        break;

      default:
        MOZ_ASSERT(f.outParam == Type_Void);
        break;
    }

    if (!generateTLEnterVM(cx, masm, f))
        return nullptr;

    masm.setupUnalignedABICall(regs.getAny());
    masm.passABIArg(reg_cx);

    size_t argDisp = 0;

    // Copy arguments.
    for (uint32_t explicitArg = 0; explicitArg < f.explicitArgs; explicitArg++) {
        MoveOperand from;
        switch (f.argProperties(explicitArg)) {
          case VMFunction::WordByValue:
            masm.passABIArg(MoveOperand(argsBase, argDisp),
                            (f.argPassedInFloatReg(explicitArg) ? MoveOp::DOUBLE : MoveOp::GENERAL));
            argDisp += sizeof(void*);
            break;

          case VMFunction::WordByRef:
            masm.passABIArg(MoveOperand(argsBase, argDisp, MoveOperand::EFFECTIVE_ADDRESS),
                            MoveOp::GENERAL);
            argDisp += sizeof(void*);
            break;

          case VMFunction::DoubleByValue:
          case VMFunction::DoubleByRef:
            MOZ_CRASH("NYI: AArch64 callVM should not be used with 128bit values.");
        }
    }

    // Copy the semi-implicit outparam, if any.
    // It is not a C++-abi outparam, which would get passed in the
    // outparam register, but a real parameter to the function, which
    // was stack-allocated above.
    if (outReg != InvalidReg)
        masm.passABIArg(outReg);

    masm.callWithABI(f.wrapped);

    if (!generateTLExitVM(cx, masm, f))
        return nullptr;

    // SP is used to transfer stack across call boundaries.
    if (!masm.GetStackPointer64().Is(vixl::sp))
        masm.Mov(masm.GetStackPointer64(), vixl::sp);

    // Test for failure.
    switch (f.failType()) {
      case Type_Object:
        masm.branchTestPtr(Assembler::Zero, r0, r0, masm.failureLabel());
        break;
      case Type_Bool:
        masm.branchIfFalseBool(r0, masm.failureLabel());
        break;
      case Type_Void:
        break;
      default:
        MOZ_CRASH("unknown failure kind");
    }

    // Load the outparam and free any allocated stack.
    switch (f.outParam) {
      case Type_Value:
        masm.Ldr(ARMRegister(JSReturnReg, 64), MemOperand(masm.GetStackPointer64()));
        masm.freeStack(sizeof(Value));
        break;

      case Type_Handle:
        masm.popRooted(f.outParamRootType, ReturnReg, JSReturnOperand);
        break;

      case Type_Int32:
        masm.Ldr(ARMRegister(ReturnReg, 32), MemOperand(masm.GetStackPointer64()));
        masm.freeStack(sizeof(int64_t));
        break;

      case Type_Bool:
        masm.Ldrb(ARMRegister(ReturnReg, 32), MemOperand(masm.GetStackPointer64()));
        masm.freeStack(sizeof(int64_t));
        break;

      case Type_Double:
        MOZ_ASSERT(cx->runtime()->jitSupportsFloatingPoint);
        masm.Ldr(ARMFPRegister(ReturnDoubleReg, 64), MemOperand(masm.GetStackPointer64()));
        masm.freeStack(sizeof(double));
        break;

      case Type_Pointer:
        masm.Ldr(ARMRegister(ReturnReg, 64), MemOperand(masm.GetStackPointer64()));
        masm.freeStack(sizeof(uintptr_t));
        break;

      default:
        MOZ_ASSERT(f.outParam == Type_Void);
        break;
    }

    masm.leaveExitFrame();
    masm.retn(Imm32(sizeof(ExitFrameLayout) +
              f.explicitStackSlots() * sizeof(void*) +
              f.extraValuesToPop * sizeof(Value)));

    Linker linker(masm);
    AutoFlushICache afc("VMWrapper");
    JitCode* wrapper = linker.newCode<NoGC>(cx, OTHER_CODE);
    if (!wrapper)
        return nullptr;

#ifdef JS_ION_PERF
    writePerfSpewerJitCodeProfile(wrapper, "VMWrapper");
#endif

    // linker.newCode may trigger a GC and sweep functionWrappers_ so we have to
    // use relookupOrAdd instead of add.
    if (!functionWrappers_->relookupOrAdd(p, &f, wrapper))
        return nullptr;

    return wrapper;
}

JitCode*
JitRuntime::generatePreBarrier(JSContext* cx, MIRType type)
{
    MacroAssembler masm(cx);

    LiveRegisterSet regs = LiveRegisterSet(GeneralRegisterSet(Registers::VolatileMask),
                                           FloatRegisterSet(FloatRegisters::VolatileMask));

    // Also preserve the return address.
    regs.add(lr);

    masm.PushRegsInMask(regs);

    MOZ_ASSERT(PreBarrierReg == r1);
    masm.movePtr(ImmPtr(cx->runtime()), r3);

    masm.setupUnalignedABICall(r0);
    masm.passABIArg(r3);
    masm.passABIArg(PreBarrierReg);
    masm.callWithABI(IonMarkFunction(type));

    // Pop the volatile regs and restore LR.
    masm.PopRegsInMask(regs);

    masm.abiret();

    Linker linker(masm);
    AutoFlushICache afc("PreBarrier");
    return linker.newCode<NoGC>(cx, OTHER_CODE);
}

typedef bool (*HandleDebugTrapFn)(JSContext*, BaselineFrame*, uint8_t*, bool*);
static const VMFunction HandleDebugTrapInfo =
    FunctionInfo<HandleDebugTrapFn>(HandleDebugTrap, "HandleDebugTrap");

JitCode*
JitRuntime::generateDebugTrapHandler(JSContext* cx)
{
    MacroAssembler masm(cx);
#ifndef JS_USE_LINK_REGISTER
    // The first value contains the return addres,
    // which we pull into ICTailCallReg for tail calls.
    masm.setFramePushed(sizeof(intptr_t));
#endif

    Register scratch1 = r0;
    Register scratch2 = r1;

    // Load BaselineFrame pointer into scratch1.
    masm.Sub(ARMRegister(scratch1, 64), BaselineFrameReg64, Operand(BaselineFrame::Size()));

    // Enter a stub frame and call the HandleDebugTrap VM function. Ensure the
    // stub frame has a nullptr ICStub pointer, since this pointer is marked
    // during GC.
    masm.movePtr(ImmPtr(nullptr), ICStubReg);
    EmitBaselineEnterStubFrame(masm, scratch2);

    JitCode* code = cx->runtime()->jitRuntime()->getVMWrapper(HandleDebugTrapInfo);
    if (!code)
        return nullptr;

    masm.asVIXL().Push(vixl::lr, ARMRegister(scratch1, 64));
    EmitBaselineCallVM(code, masm);

    EmitBaselineLeaveStubFrame(masm);

    // If the stub returns |true|, we have to perform a forced return (return
    // from the JS frame). If the stub returns |false|, just return from the
    // trap stub so that execution continues at the current pc.
    Label forcedReturn;
    masm.branchTest32(Assembler::NonZero, ReturnReg, ReturnReg, &forcedReturn);
    masm.abiret();

    masm.bind(&forcedReturn);
    masm.loadValue(Address(BaselineFrameReg, BaselineFrame::reverseOffsetOfReturnValue()),
                   JSReturnOperand);
    masm.Mov(masm.GetStackPointer64(), BaselineFrameReg64);

    masm.pop(BaselineFrameReg, lr);
    masm.syncStackPtr();
    masm.abiret();

    Linker linker(masm);
    AutoFlushICache afc("DebugTrapHandler");
    JitCode* codeDbg = linker.newCode<NoGC>(cx, OTHER_CODE);

#ifdef JS_ION_PERF
    writePerfSpewerJitCodeProfile(codeDbg, "DebugTrapHandler");
#endif

    return codeDbg;
}

JitCode*
JitRuntime::generateExceptionTailStub(JSContext* cx, void* handler)
{
    MacroAssembler masm(cx);

    masm.handleFailureWithHandlerTail(handler);

    Linker linker(masm);
    AutoFlushICache afc("ExceptionTailStub");
    JitCode* code = linker.newCode<NoGC>(cx, OTHER_CODE);

#ifdef JS_ION_PERF
    writePerfSpewerJitCodeProfile(code, "ExceptionTailStub");
#endif

    return code;
}

JitCode*
JitRuntime::generateBailoutTailStub(JSContext* cx)
{
    MacroAssembler masm(cx);

    masm.generateBailoutTail(r1, r2);

    Linker linker(masm);
    AutoFlushICache afc("BailoutTailStub");
    JitCode* code = linker.newCode<NoGC>(cx, OTHER_CODE);

#ifdef JS_ION_PERF
    writePerfSpewerJitCodeProfile(code, "BailoutTailStub");
#endif

    return code;
}
JitCode*
JitRuntime::generateProfilerExitFrameTailStub(JSContext* cx)
{
    MacroAssembler masm;

    Register scratch1 = r8;
    Register scratch2 = r9;
    Register scratch3 = r10;
    Register scratch4 = r11;

    //
    // The code generated below expects that the current stack pointer points
    // to an Ion or Baseline frame, at the state it would be immediately
    // before a ret().  Thus, after this stub's business is done, it executes
    // a ret() and returns directly to the caller script, on behalf of the
    // callee script that jumped to this code.
    //
    // Thus the expected stack is:
    //
    //                                   StackPointer ----+
    //                                                    v
    // ..., ActualArgc, CalleeToken, Descriptor, ReturnAddr
    // MEM-HI                                       MEM-LOW
    //
    //
    // The generated jitcode is responsible for overwriting the
    // jitActivation->lastProfilingFrame field with a pointer to the previous
    // Ion or Baseline jit-frame that was pushed before this one. It is also
    // responsible for overwriting jitActivation->lastProfilingCallSite with
    // the return address into that frame.  The frame could either be an
    // immediate "caller" frame, or it could be a frame in a previous
    // JitActivation (if the current frame was entered from C++, and the C++
    // was entered by some caller jit-frame further down the stack).
    //
    // So this jitcode is responsible for "walking up" the jit stack, finding
    // the previous Ion or Baseline JS frame, and storing its address and the
    // return address into the appropriate fields on the current jitActivation.
    //
    // There are a fixed number of different path types that can lead to the
    // current frame, which is either a baseline or ion frame:
    //
    // <Baseline-Or-Ion>
    // ^
    // |
    // ^--- Ion
    // |
    // ^--- Baseline Stub <---- Baseline
    // |
    // ^--- Argument Rectifier
    // |    ^
    // |    |
    // |    ^--- Ion
    // |    |
    // |    ^--- Baseline Stub <---- Baseline
    // |
    // ^--- Entry Frame (From C++)
    //
    Register actReg = scratch4;
    masm.loadJSContext(actReg);
    masm.loadPtr(Address(actReg, offsetof(JSContext, profilingActivation_)), actReg);

    Address lastProfilingFrame(actReg, JitActivation::offsetOfLastProfilingFrame());
    Address lastProfilingCallSite(actReg, JitActivation::offsetOfLastProfilingCallSite());

#ifdef DEBUG
    // Ensure that frame we are exiting is current lastProfilingFrame
    {
        masm.loadPtr(lastProfilingFrame, scratch1);
        Label checkOk;
        masm.branchPtr(Assembler::Equal, scratch1, ImmWord(0), &checkOk);
        masm.branchStackPtr(Assembler::Equal, scratch1, &checkOk);
        masm.assumeUnreachable("Mismatch between stored lastProfilingFrame and current stack pointer.");
        masm.bind(&checkOk);
    }
#endif

    // Load the frame descriptor into |scratch1|, figure out what to do depending on its type.
    masm.loadPtr(Address(masm.getStackPointer(), JitFrameLayout::offsetOfDescriptor()), scratch1);

    // Going into the conditionals, we will have:
    //      FrameDescriptor.size in scratch1
    //      FrameDescriptor.type in scratch2
    masm.and32(Imm32((1 << FRAMETYPE_BITS) - 1), scratch1, scratch2);
    masm.rshiftPtr(Imm32(FRAMESIZE_SHIFT), scratch1);

    // Handling of each case is dependent on FrameDescriptor.type
    Label handle_IonJS;
    Label handle_BaselineStub;
    Label handle_Rectifier;
    Label handle_IonICCall;
    Label handle_Entry;
    Label end;

    masm.branch32(Assembler::Equal, scratch2, Imm32(JitFrame_IonJS), &handle_IonJS);
    masm.branch32(Assembler::Equal, scratch2, Imm32(JitFrame_BaselineJS), &handle_IonJS);
    masm.branch32(Assembler::Equal, scratch2, Imm32(JitFrame_BaselineStub), &handle_BaselineStub);
    masm.branch32(Assembler::Equal, scratch2, Imm32(JitFrame_Rectifier), &handle_Rectifier);
    masm.branch32(Assembler::Equal, scratch2, Imm32(JitFrame_IonICCall), &handle_IonICCall);
    masm.branch32(Assembler::Equal, scratch2, Imm32(JitFrame_Entry), &handle_Entry);

    masm.assumeUnreachable("Invalid caller frame type when exiting from Ion frame.");

    //
    // JitFrame_IonJS
    //
    // Stack layout:
    //                  ...
    //                  Ion-Descriptor
    //     Prev-FP ---> Ion-ReturnAddr
    //                  ... previous frame data ... |- Descriptor.Size
    //                  ... arguments ...           |
    //                  ActualArgc          |
    //                  CalleeToken         |- JitFrameLayout::Size()
    //                  Descriptor          |
    //        FP -----> ReturnAddr          |
    //
    masm.bind(&handle_IonJS);
    {
        // |scratch1| contains Descriptor.size

        // returning directly to an IonJS frame.  Store return addr to frame
        // in lastProfilingCallSite.
        masm.loadPtr(Address(masm.getStackPointer(), JitFrameLayout::offsetOfReturnAddress()),
                     scratch2);
        masm.storePtr(scratch2, lastProfilingCallSite);

        // Store return frame in lastProfilingFrame.
        // scratch2 := masm.getStackPointer() + Descriptor.size*1 + JitFrameLayout::Size();
        masm.addPtr(masm.getStackPointer(), scratch1, scratch2);
        masm.syncStackPtr();
        masm.addPtr(Imm32(JitFrameLayout::Size()), scratch2, scratch2);
        masm.storePtr(scratch2, lastProfilingFrame);
        masm.ret();
    }

    //
    // JitFrame_BaselineStub
    //
    // Look past the stub and store the frame pointer to
    // the baselineJS frame prior to it.
    //
    // Stack layout:
    //              ...
    //              BL-Descriptor
    // Prev-FP ---> BL-ReturnAddr
    //      +-----> BL-PrevFramePointer
    //      |       ... BL-FrameData ...
    //      |       BLStub-Descriptor
    //      |       BLStub-ReturnAddr
    //      |       BLStub-StubPointer          |
    //      +------ BLStub-SavedFramePointer    |- Descriptor.Size
    //              ... arguments ...           |
    //              ActualArgc          |
    //              CalleeToken         |- JitFrameLayout::Size()
    //              Descriptor          |
    //    FP -----> ReturnAddr          |
    //
    // We take advantage of the fact that the stub frame saves the frame
    // pointer pointing to the baseline frame, so a bunch of calculation can
    // be avoided.
    //
    masm.bind(&handle_BaselineStub);
    {
        masm.addPtr(masm.getStackPointer(), scratch1, scratch3);
        masm.syncStackPtr();
        Address stubFrameReturnAddr(scratch3,
                                    JitFrameLayout::Size() +
                                    BaselineStubFrameLayout::offsetOfReturnAddress());
        masm.loadPtr(stubFrameReturnAddr, scratch2);
        masm.storePtr(scratch2, lastProfilingCallSite);

        Address stubFrameSavedFramePtr(scratch3,
                                       JitFrameLayout::Size() - (2 * sizeof(void*)));
        masm.loadPtr(stubFrameSavedFramePtr, scratch2);
        masm.addPtr(Imm32(sizeof(void*)), scratch2); // Skip past BL-PrevFramePtr.
        masm.storePtr(scratch2, lastProfilingFrame);
        masm.ret();
    }


    //
    // JitFrame_Rectifier
    //
    // The rectifier frame can be preceded by either an IonJS or a
    // BaselineStub frame.
    //
    // Stack layout if caller of rectifier was Ion:
    //
    //              Ion-Descriptor
    //              Ion-ReturnAddr
    //              ... ion frame data ... |- Rect-Descriptor.Size
    //              < COMMON LAYOUT >
    //
    // Stack layout if caller of rectifier was Baseline:
    //
    //              BL-Descriptor
    // Prev-FP ---> BL-ReturnAddr
    //      +-----> BL-SavedFramePointer
    //      |       ... baseline frame data ...
    //      |       BLStub-Descriptor
    //      |       BLStub-ReturnAddr
    //      |       BLStub-StubPointer          |
    //      +------ BLStub-SavedFramePointer    |- Rect-Descriptor.Size
    //              ... args to rectifier ...   |
    //              < COMMON LAYOUT >
    //
    // Common stack layout:
    //
    //              ActualArgc          |
    //              CalleeToken         |- IonRectitiferFrameLayout::Size()
    //              Rect-Descriptor     |
    //              Rect-ReturnAddr     |
    //              ... rectifier data & args ... |- Descriptor.Size
    //              ActualArgc      |
    //              CalleeToken     |- JitFrameLayout::Size()
    //              Descriptor      |
    //    FP -----> ReturnAddr      |
    //
    masm.bind(&handle_Rectifier);
    {
        // scratch2 := StackPointer + Descriptor.size*1 + JitFrameLayout::Size();
        masm.addPtr(masm.getStackPointer(), scratch1, scratch2);
        masm.syncStackPtr();
        masm.add32(Imm32(JitFrameLayout::Size()), scratch2);
        masm.loadPtr(Address(scratch2, RectifierFrameLayout::offsetOfDescriptor()), scratch3);
        masm.rshiftPtr(Imm32(FRAMESIZE_SHIFT), scratch3, scratch1);
        masm.and32(Imm32((1 << FRAMETYPE_BITS) - 1), scratch3);

        // Now |scratch1| contains Rect-Descriptor.Size
        // and |scratch2| points to Rectifier frame
        // and |scratch3| contains Rect-Descriptor.Type

        // Check for either Ion or BaselineStub frame.
        Label handle_Rectifier_BaselineStub;
        masm.branch32(Assembler::NotEqual, scratch3, Imm32(JitFrame_IonJS),
                      &handle_Rectifier_BaselineStub);

        // Handle Rectifier <- IonJS
        // scratch3 := RectFrame[ReturnAddr]
        masm.loadPtr(Address(scratch2, RectifierFrameLayout::offsetOfReturnAddress()), scratch3);
        masm.storePtr(scratch3, lastProfilingCallSite);

        // scratch3 := RectFrame + Rect-Descriptor.Size + RectifierFrameLayout::Size()
        masm.addPtr(scratch2, scratch1, scratch3);
        masm.add32(Imm32(RectifierFrameLayout::Size()), scratch3);
        masm.storePtr(scratch3, lastProfilingFrame);
        masm.ret();

        // Handle Rectifier <- BaselineStub <- BaselineJS
        masm.bind(&handle_Rectifier_BaselineStub);
#ifdef DEBUG
        {
            Label checkOk;
            masm.branch32(Assembler::Equal, scratch3, Imm32(JitFrame_BaselineStub), &checkOk);
            masm.assumeUnreachable("Unrecognized frame preceding baselineStub.");
            masm.bind(&checkOk);
        }
#endif
        masm.addPtr(scratch2, scratch1, scratch3);
        Address stubFrameReturnAddr(scratch3, RectifierFrameLayout::Size() +
                                              BaselineStubFrameLayout::offsetOfReturnAddress());
        masm.loadPtr(stubFrameReturnAddr, scratch2);
        masm.storePtr(scratch2, lastProfilingCallSite);

        Address stubFrameSavedFramePtr(scratch3,
                                       RectifierFrameLayout::Size() - (2 * sizeof(void*)));
        masm.loadPtr(stubFrameSavedFramePtr, scratch2);
        masm.addPtr(Imm32(sizeof(void*)), scratch2);
        masm.storePtr(scratch2, lastProfilingFrame);
        masm.ret();
    }

    // JitFrame_IonICCall
    //
    // The caller is always an IonJS frame.
    //
    //              Ion-Descriptor
    //              Ion-ReturnAddr
    //              ... ion frame data ... |- CallFrame-Descriptor.Size
    //              StubCode               |
    //              ICCallFrame-Descriptor |- IonICCallFrameLayout::Size()
    //              ICCallFrame-ReturnAddr |
    //              ... call frame data & args ... |- Descriptor.Size
    //              ActualArgc      |
    //              CalleeToken     |- JitFrameLayout::Size()
    //              Descriptor      |
    //    FP -----> ReturnAddr      |
    masm.bind(&handle_IonICCall);
    {
        // scratch2 := StackPointer + Descriptor.size + JitFrameLayout::Size()
        masm.addPtr(masm.getStackPointer(), scratch1, scratch2);
        masm.syncStackPtr();
        masm.addPtr(Imm32(JitFrameLayout::Size()), scratch2);

        // scratch3 := ICCallFrame-Descriptor.Size
        masm.loadPtr(Address(scratch2, IonICCallFrameLayout::offsetOfDescriptor()), scratch3);
#ifdef DEBUG
        // Assert previous frame is an IonJS frame.
        masm.movePtr(scratch3, scratch1);
        masm.and32(Imm32((1 << FRAMETYPE_BITS) - 1), scratch1);
        {
            Label checkOk;
            masm.branch32(Assembler::Equal, scratch1, Imm32(JitFrame_IonJS), &checkOk);
            masm.assumeUnreachable("IonICCall frame must be preceded by IonJS frame");
            masm.bind(&checkOk);
        }
#endif
        masm.rshiftPtr(Imm32(FRAMESIZE_SHIFT), scratch3);

        // lastProfilingCallSite := ICCallFrame-ReturnAddr
        masm.loadPtr(Address(scratch2, IonICCallFrameLayout::offsetOfReturnAddress()), scratch1);
        masm.storePtr(scratch1, lastProfilingCallSite);

        // lastProfilingFrame := ICCallFrame + ICCallFrame-Descriptor.Size +
        //                       IonICCallFrameLayout::Size()
        masm.addPtr(scratch2, scratch3, scratch1);
        masm.addPtr(Imm32(IonICCallFrameLayout::Size()), scratch1);
        masm.storePtr(scratch1, lastProfilingFrame);
        masm.ret();
    }

    //
    // JitFrame_Entry
    //
    // If at an entry frame, store null into both fields.
    //
    masm.bind(&handle_Entry);
    {
        masm.movePtr(ImmPtr(nullptr), scratch1);
        masm.storePtr(scratch1, lastProfilingCallSite);
        masm.storePtr(scratch1, lastProfilingFrame);
        masm.ret();
    }

    Linker linker(masm);
    AutoFlushICache afc("ProfilerExitFrameTailStub");
    JitCode* code = linker.newCode<NoGC>(cx, OTHER_CODE);

#ifdef JS_ION_PERF
    writePerfSpewerJitCodeProfile(code, "ProfilerExitFrameStub");
#endif

    return code;
}<|MERGE_RESOLUTION|>--- conflicted
+++ resolved
@@ -190,11 +190,7 @@
         masm.asVIXL().Push(x19, xzr); // Push xzr for a fake return address.
         // No GC things to mark: push a bare token.
         masm.loadJSContext(r19);
-<<<<<<< HEAD
-        masm.enterFakeExitFrame(r19, ExitFrameLayoutBareToken);
-=======
         masm.enterFakeExitFrame(r19, r19, ExitFrameLayoutBareToken);
->>>>>>> a17af05f
 
         masm.push(BaselineFrameReg, reg_code);
 
@@ -592,11 +588,7 @@
     //
     //  We're aligned to an exit frame, so link it up.
     masm.loadJSContext(reg_cx);
-<<<<<<< HEAD
-    masm.enterExitFrame(reg_cx, &f);
-=======
     masm.enterExitFrame(reg_cx, regs.getAny(), &f);
->>>>>>> a17af05f
 
     // Save the current stack pointer as the base for copying arguments.
     Register argsBase = InvalidReg;
