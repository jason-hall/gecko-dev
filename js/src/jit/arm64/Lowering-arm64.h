/* -*- Mode: C++; tab-width: 8; indent-tabs-mode: nil; c-basic-offset: 4 -*-
 * vim: set ts=8 sts=4 et sw=4 tw=99:
 * This Source Code Form is subject to the terms of the Mozilla Public
 * License, v. 2.0. If a copy of the MPL was not distributed with this
 * file, You can obtain one at http://mozilla.org/MPL/2.0/. */

#ifndef jit_arm64_Lowering_arm64_h
#define jit_arm64_Lowering_arm64_h

#include "jit/shared/Lowering-shared.h"

namespace js {
namespace jit {

class LIRGeneratorARM64 : public LIRGeneratorShared
{
  public:
    LIRGeneratorARM64(MIRGenerator* gen, MIRGraph& graph, LIRGraph& lirGraph)
      : LIRGeneratorShared(gen, graph, lirGraph)
    { }

  protected:
    // Returns a box allocation. reg2 is ignored on 64-bit platforms.
    LBoxAllocation useBoxFixed(MDefinition* mir, Register reg1, Register reg2,
                               bool useAtStart = false);

    LAllocation useByteOpRegister(MDefinition* mir);
    LAllocation useByteOpRegisterAtStart(MDefinition* mir);
    LAllocation useByteOpRegisterOrNonDoubleConstant(MDefinition* mir);

    inline LDefinition tempToUnbox() {
        return temp();
    }

    bool needTempForPostBarrier() { return true; }

    // ARM64 has a scratch register, so no need for another temp for dispatch ICs.
    LDefinition tempForDispatchCache(MIRType outputType = MIRType::None) {
        return LDefinition::BogusTemp();
    }

    void lowerUntypedPhiInput(MPhi* phi, uint32_t inputPosition, LBlock* block, size_t lirIndex);
    void defineUntypedPhi(MPhi* phi, size_t lirIndex);
    void lowerInt64PhiInput(MPhi*, uint32_t, LBlock*, size_t) { MOZ_CRASH("NYI"); }
    void defineInt64Phi(MPhi*, size_t) { MOZ_CRASH("NYI"); }
    void lowerForShift(LInstructionHelper<1, 2, 0>* ins, MDefinition* mir, MDefinition* lhs,
                       MDefinition* rhs);
    void lowerUrshD(MUrsh* mir);

    void lowerForALU(LInstructionHelper<1, 1, 0>* ins, MDefinition* mir, MDefinition* input);
    void lowerForALU(LInstructionHelper<1, 2, 0>* ins, MDefinition* mir,
                     MDefinition* lhs, MDefinition* rhs);

    void lowerForALUInt64(LInstructionHelper<INT64_PIECES, 2 * INT64_PIECES, 0>* ins,
                          MDefinition* mir, MDefinition* lhs, MDefinition* rhs);
    void lowerForMulInt64(LMulI64* ins, MMul* mir, MDefinition* lhs, MDefinition* rhs);
    template<size_t Temps>
    void lowerForShiftInt64(LInstructionHelper<INT64_PIECES, INT64_PIECES + 1, Temps>* ins,
                            MDefinition* mir, MDefinition* lhs, MDefinition* rhs);

    void lowerForFPU(LInstructionHelper<1, 1, 0>* ins, MDefinition* mir, MDefinition* input);

    template <size_t Temps>
    void lowerForFPU(LInstructionHelper<1, 2, Temps>* ins, MDefinition* mir,
                     MDefinition* lhs, MDefinition* rhs);

    void lowerForCompIx4(LSimdBinaryCompIx4* ins, MSimdBinaryComp* mir,
                         MDefinition* lhs, MDefinition* rhs)
    {
        return lowerForFPU(ins, mir, lhs, rhs);
    }

    void lowerForCompFx4(LSimdBinaryCompFx4* ins, MSimdBinaryComp* mir,
                         MDefinition* lhs, MDefinition* rhs)
    {
        return lowerForFPU(ins, mir, lhs, rhs);
    }

    void lowerForBitAndAndBranch(LBitAndAndBranch* baab, MInstruction* mir,
                                 MDefinition* lhs, MDefinition* rhs);
    void lowerTruncateDToInt32(MTruncateToInt32* ins);
    void lowerTruncateFToInt32(MTruncateToInt32* ins);
    void lowerDivI(MDiv* div);
    void lowerModI(MMod* mod);
    void lowerDivI64(MDiv* div);
    void lowerModI64(MMod* mod);
    void lowerMulI(MMul* mul, MDefinition* lhs, MDefinition* rhs);
    void lowerUDiv(MDiv* div);
    void lowerUMod(MMod* mod);
    void visitPowHalf(MPowHalf* ins);
<<<<<<< HEAD
    void visitAsmJSNeg(MAsmJSNeg* ins);
=======
    void visitWasmNeg(MWasmNeg* ins);
>>>>>>> a17af05f
    void visitWasmSelect(MWasmSelect* ins);

    LTableSwitchV* newLTableSwitchV(MTableSwitch* ins);
    LTableSwitch* newLTableSwitch(const LAllocation& in,
                                  const LDefinition& inputCopy,
                                  MTableSwitch* ins);

  public:
    void visitBox(MBox* box);
    void visitUnbox(MUnbox* unbox);
    void visitReturn(MReturn* ret);
    void lowerPhi(MPhi* phi);
    void visitGuardShape(MGuardShape* ins);
    void visitGuardObjectGroup(MGuardObjectGroup* ins);
    void visitWasmUnsignedToDouble(MWasmUnsignedToDouble* ins);
    void visitWasmUnsignedToFloat32(MWasmUnsignedToFloat32* ins);
    void visitAsmJSLoadHeap(MAsmJSLoadHeap* ins);
    void visitAsmJSStoreHeap(MAsmJSStoreHeap* ins);
    void visitAsmJSCompareExchangeHeap(MAsmJSCompareExchangeHeap* ins);
    void visitAsmJSAtomicExchangeHeap(MAsmJSAtomicExchangeHeap* ins);
    void visitAsmJSAtomicBinopHeap(MAsmJSAtomicBinopHeap* ins);
    void visitStoreTypedArrayElementStatic(MStoreTypedArrayElementStatic* ins);
    void visitCompareExchangeTypedArrayElement(MCompareExchangeTypedArrayElement* ins);
    void visitAtomicExchangeTypedArrayElement(MAtomicExchangeTypedArrayElement* ins);
    void visitAtomicTypedArrayElementBinop(MAtomicTypedArrayElementBinop* ins);
    void visitSubstr(MSubstr* ins);
    void visitRandom(MRandom* ins);
    void visitWasmTruncateToInt64(MWasmTruncateToInt64* ins);
    void visitWasmLoad(MWasmLoad* ins);
    void visitWasmStore(MWasmStore* ins);
    void visitInt64ToFloatingPoint(MInt64ToFloatingPoint* ins);
    void visitCopySign(MCopySign* ins);
    void visitExtendInt32ToInt64(MExtendInt32ToInt64* ins);
    void visitSignExtendInt64(MSignExtendInt64* ins);
};

typedef LIRGeneratorARM64 LIRGeneratorSpecific;

} // namespace jit
} // namespace js

#endif /* jit_arm64_Lowering_arm64_h */<|MERGE_RESOLUTION|>--- conflicted
+++ resolved
@@ -88,11 +88,7 @@
     void lowerUDiv(MDiv* div);
     void lowerUMod(MMod* mod);
     void visitPowHalf(MPowHalf* ins);
-<<<<<<< HEAD
-    void visitAsmJSNeg(MAsmJSNeg* ins);
-=======
     void visitWasmNeg(MWasmNeg* ins);
->>>>>>> a17af05f
     void visitWasmSelect(MWasmSelect* ins);
 
     LTableSwitchV* newLTableSwitchV(MTableSwitch* ins);
