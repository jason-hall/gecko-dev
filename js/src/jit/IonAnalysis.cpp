--- conflicted
+++ resolved
@@ -6,10 +6,6 @@
 
 #include "jit/IonAnalysis.h"
 
-<<<<<<< HEAD
-#include "mozilla/SizePrintfMacros.h"
-=======
->>>>>>> a17af05f
 
 #include "jit/AliasAnalysis.h"
 #include "jit/BaselineInspector.h"
@@ -450,17 +446,10 @@
                 shouldBailout = false;
 
             JitSpew(JitSpew_Prune, "info: block %d,"
-<<<<<<< HEAD
-                    " predCount: %" PRIuSIZE ", domInst: %" PRIuSIZE
-                    ", span: %" PRIuSIZE ", effectful: %" PRIuSIZE ", "
-                    " isLoopExit: %s, numSuccessorsOfPred: %" PRIuSIZE "."
-                    " (score: %" PRIuSIZE ", shouldBailout: %s)",
-=======
                     " predCount: %zu, domInst: %zu"
                     ", span: %zu, effectful: %zu, "
                     " isLoopExit: %s, numSuccessorsOfPred: %zu."
                     " (score: %zu, shouldBailout: %s)",
->>>>>>> a17af05f
                     block->id(), predCount, numDominatedInst, branchSpan, numEffectfulInst,
                     isLoopExit ? "true" : "false", numSuccessorsOfPreds,
                     score, shouldBailout ? "true" : "false");
@@ -2663,11 +2652,7 @@
     Fprinter print(stderr);
     print.printf("==Check Operand\n");
     use->producer()->dump(print);
-<<<<<<< HEAD
-    print.printf("  index: %" PRIuSIZE "\n", use->consumer()->indexOf(use));
-=======
     print.printf("  index: %zu\n", use->consumer()->indexOf(use));
->>>>>>> a17af05f
     use->consumer()->dump(print);
     print.printf("==End\n");
 #endif
@@ -2686,11 +2671,7 @@
     Fprinter print(stderr);
     print.printf("==Check Use\n");
     use->producer()->dump(print);
-<<<<<<< HEAD
-    print.printf("  index: %" PRIuSIZE "\n", use->consumer()->indexOf(use));
-=======
     print.printf("  index: %zu\n", use->consumer()->indexOf(use));
->>>>>>> a17af05f
     use->consumer()->dump(print);
     print.printf("==End\n");
 #endif
@@ -4229,11 +4210,7 @@
     if (!inlineScriptTree)
         return false;
 
-<<<<<<< HEAD
-    CompileInfo info(script, fun,
-=======
     CompileInfo info(CompileRuntime::get(cx->runtime()), script, fun,
->>>>>>> a17af05f
                      /* osrPc = */ nullptr,
                      Analysis_DefiniteProperties,
                      script->needsArgsObj(),
@@ -4479,11 +4456,7 @@
         return false;
     }
 
-<<<<<<< HEAD
-    CompileInfo info(script, script->functionNonDelazifying(),
-=======
     CompileInfo info(CompileRuntime::get(cx->runtime()), script, script->functionNonDelazifying(),
->>>>>>> a17af05f
                      /* osrPc = */ nullptr,
                      Analysis_ArgumentsUsage,
                      /* needsArgsObj = */ true,
