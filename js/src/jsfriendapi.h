/* -*- Mode: C++; tab-width: 8; indent-tabs-mode: nil; c-basic-offset: 4 -*-
 * vim: set ts=8 sts=4 et sw=4 tw=99:
 * This Source Code Form is subject to the terms of the Mozilla Public
 * License, v. 2.0. If a copy of the MPL was not distributed with this
 * file, You can obtain one at http://mozilla.org/MPL/2.0/. */

#ifndef jsfriendapi_h
#define jsfriendapi_h

#include "mozilla/Atomics.h"
#include "mozilla/Casting.h"
#include "mozilla/Maybe.h"
#include "mozilla/MemoryReporting.h"
#include "mozilla/UniquePtr.h"

#include "jsapi.h" // For JSAutoByteString.  See bug 1033916.
#include "jsbytecode.h"
#include "jspubtd.h"

#include "js/CallArgs.h"
#include "js/CallNonGenericMethod.h"
#include "js/Class.h"
#include "js/Utility.h"

#if JS_STACK_GROWTH_DIRECTION > 0
# define JS_CHECK_STACK_SIZE(limit, sp) (MOZ_LIKELY((uintptr_t)(sp) < (limit)))
#else
# define JS_CHECK_STACK_SIZE(limit, sp) (MOZ_LIKELY((uintptr_t)(sp) > (limit)))
#endif

class JSAtom;
struct JSErrorFormatString;
class JSLinearString;
struct JSJitInfo;
class JSErrorReport;

namespace JS {
template <class T>
class Heap;
} /* namespace JS */

namespace js {
class JS_FRIEND_API(BaseProxyHandler);
class InterpreterFrame;
} /* namespace js */

extern JS_FRIEND_API(void)
JS_SetGrayGCRootsTracer(JSContext* cx, JSTraceDataOp traceOp, void* data);

extern JS_FRIEND_API(JSObject*)
JS_FindCompilationScope(JSContext* cx, JS::HandleObject obj);

extern JS_FRIEND_API(JSFunction*)
JS_GetObjectFunction(JSObject* obj);

extern JS_FRIEND_API(bool)
JS_SplicePrototype(JSContext* cx, JS::HandleObject obj, JS::HandleObject proto);

extern JS_FRIEND_API(JSObject*)
JS_NewObjectWithUniqueType(JSContext* cx, const JSClass* clasp, JS::HandleObject proto);

/**
 * Allocate an object in exactly the same way as JS_NewObjectWithGivenProto, but
 * without invoking the metadata callback on it.  This allows creation of
 * internal bookkeeping objects that are guaranteed to not have metadata
 * attached to them.
 */
extern JS_FRIEND_API(JSObject*)
JS_NewObjectWithoutMetadata(JSContext* cx, const JSClass* clasp, JS::Handle<JSObject*> proto);

extern JS_FRIEND_API(uint32_t)
JS_ObjectCountDynamicSlots(JS::HandleObject obj);

extern JS_FRIEND_API(size_t)
JS_SetProtoCalled(JSContext* cx);

extern JS_FRIEND_API(bool)
JS_NondeterministicGetWeakMapKeys(JSContext* cx, JS::HandleObject obj, JS::MutableHandleObject ret);

extern JS_FRIEND_API(bool)
JS_NondeterministicGetWeakSetKeys(JSContext* cx, JS::HandleObject obj, JS::MutableHandleObject ret);

// Raw JSScript* because this needs to be callable from a signal handler.
extern JS_FRIEND_API(unsigned)
JS_PCToLineNumber(JSScript* script, jsbytecode* pc, unsigned* columnp = nullptr);

/**
 * Determine whether the given object is backed by a DeadObjectProxy.
 *
 * Such objects hold no other objects (they have no outgoing reference edges)
 * and will throw if you touch them (e.g. by reading/writing a property).
 */
extern JS_FRIEND_API(bool)
JS_IsDeadWrapper(JSObject* obj);

/**
 * Creates a new dead wrapper object in the given scope. To be used when
 * attempting to wrap objects from scopes which are already dead.
 *
 * If origObject is passed, it must be an proxy object, and will be
 * used to determine the characteristics of the new dead wrapper.
 */
extern JS_FRIEND_API(JSObject*)
JS_NewDeadWrapper(JSContext* cx, JSObject* origObject = nullptr);

/**
 * Determine whether the given object is a ScriptSourceObject.
 */
extern JS_FRIEND_API(bool)
JS_IsScriptSourceObject(JSObject* obj);

/*
 * Used by the cycle collector to trace through a shape or object group and
 * all cycle-participating data it reaches, using bounded stack space.
 */
extern JS_FRIEND_API(void)
JS_TraceShapeCycleCollectorChildren(JS::CallbackTracer* trc, JS::GCCellPtr shape);
extern JS_FRIEND_API(void)
JS_TraceObjectGroupCycleCollectorChildren(JS::CallbackTracer* trc, JS::GCCellPtr group);

/*
 * Telemetry reasons passed to the accumulate telemetry callback.
 *
 * It's OK for these enum values to change as they will be mapped to a fixed
 * member of the mozilla::Telemetry::HistogramID enum by the callback.
 */
enum {
    JS_TELEMETRY_GC_REASON,
    JS_TELEMETRY_GC_IS_ZONE_GC,
    JS_TELEMETRY_GC_MS,
    JS_TELEMETRY_GC_BUDGET_MS,
    JS_TELEMETRY_GC_BUDGET_OVERRUN,
    JS_TELEMETRY_GC_ANIMATION_MS,
    JS_TELEMETRY_GC_MAX_PAUSE_MS,
    JS_TELEMETRY_GC_MAX_PAUSE_MS_2,
    JS_TELEMETRY_GC_MARK_MS,
    JS_TELEMETRY_GC_SWEEP_MS,
    JS_TELEMETRY_GC_COMPACT_MS,
    JS_TELEMETRY_GC_MARK_ROOTS_MS,
    JS_TELEMETRY_GC_MARK_GRAY_MS,
    JS_TELEMETRY_GC_SLICE_MS,
    JS_TELEMETRY_GC_SLOW_PHASE,
    JS_TELEMETRY_GC_SLOW_TASK,
    JS_TELEMETRY_GC_MMU_50,
    JS_TELEMETRY_GC_RESET,
    JS_TELEMETRY_GC_RESET_REASON,
    JS_TELEMETRY_GC_INCREMENTAL_DISABLED,
    JS_TELEMETRY_GC_NON_INCREMENTAL,
    JS_TELEMETRY_GC_NON_INCREMENTAL_REASON,
    JS_TELEMETRY_GC_SCC_SWEEP_TOTAL_MS,
    JS_TELEMETRY_GC_SCC_SWEEP_MAX_PAUSE_MS,
    JS_TELEMETRY_GC_MINOR_REASON,
    JS_TELEMETRY_GC_MINOR_REASON_LONG,
    JS_TELEMETRY_GC_MINOR_US,
    JS_TELEMETRY_GC_NURSERY_BYTES,
    JS_TELEMETRY_GC_PRETENURE_COUNT,
    JS_TELEMETRY_DEPRECATED_LANGUAGE_EXTENSIONS_IN_CONTENT,
    JS_TELEMETRY_DEPRECATED_LANGUAGE_EXTENSIONS_IN_ADDONS,
    JS_TELEMETRY_ADDON_EXCEPTIONS,
    JS_TELEMETRY_AOT_USAGE,
    JS_TELEMETRY_PRIVILEGED_PARSER_COMPILE_LAZY_AFTER_MS,
    JS_TELEMETRY_WEB_PARSER_COMPILE_LAZY_AFTER_MS,
    JS_TELEMETRY_END
};

typedef void
(*JSAccumulateTelemetryDataCallback)(int id, uint32_t sample, const char* key);

extern JS_FRIEND_API(void)
JS_SetAccumulateTelemetryCallback(JSContext* cx, JSAccumulateTelemetryDataCallback callback);

/*
 * Use counter names passed to the accumulate use counter callback.
 *
 * It's OK to for these enum values to change as they will be mapped to a
 * fixed member of the mozilla::UseCounter enum by the callback.
 */

enum class JSUseCounter {
    ASMJS,
    WASM
};

typedef void
(*JSSetUseCounterCallback)(JSObject* obj, JSUseCounter counter);

extern JS_FRIEND_API(void)
JS_SetSetUseCounterCallback(JSContext* cx, JSSetUseCounterCallback callback);

extern JS_FRIEND_API(bool)
JS_GetIsSecureContext(JSCompartment* compartment);

extern JS_FRIEND_API(JSPrincipals*)
JS_GetCompartmentPrincipals(JSCompartment* compartment);

extern JS_FRIEND_API(void)
JS_SetCompartmentPrincipals(JSCompartment* compartment, JSPrincipals* principals);

extern JS_FRIEND_API(JSPrincipals*)
JS_GetScriptPrincipals(JSScript* script);

extern JS_FRIEND_API(bool)
JS_ScriptHasMutedErrors(JSScript* script);

extern JS_FRIEND_API(JSObject*)
JS_CloneObject(JSContext* cx, JS::HandleObject obj, JS::HandleObject proto);

/**
 * Copy the own properties of src to dst in a fast way.  src and dst must both
 * be native and must be in the compartment of cx.  They must have the same
 * class, the same parent, and the same prototype.  Class reserved slots will
 * NOT be copied.
 *
 * dst must not have any properties on it before this function is called.
 *
 * src must have been allocated via JS_NewObjectWithoutMetadata so that we can
 * be sure it has no metadata that needs copying to dst.  This also means that
 * dst needs to have the compartment global as its parent.  This function will
 * preserve the existing metadata on dst, if any.
 */
extern JS_FRIEND_API(bool)
JS_InitializePropertiesFromCompatibleNativeObject(JSContext* cx,
                                                  JS::HandleObject dst,
                                                  JS::HandleObject src);

extern JS_FRIEND_API(JSString*)
JS_BasicObjectToString(JSContext* cx, JS::HandleObject obj);

namespace js {

JS_FRIEND_API(bool)
GetBuiltinClass(JSContext* cx, JS::HandleObject obj, ESClass* cls);

JS_FRIEND_API(const char*)
ObjectClassName(JSContext* cx, JS::HandleObject obj);

JS_FRIEND_API(void)
ReportOverRecursed(JSContext* maybecx);

JS_FRIEND_API(bool)
AddRawValueRoot(JSContext* cx, JS::Value* vp, const char* name);

JS_FRIEND_API(void)
RemoveRawValueRoot(JSContext* cx, JS::Value* vp);

JS_FRIEND_API(JSAtom*)
GetPropertyNameFromPC(JSScript* script, jsbytecode* pc);

#ifdef JS_DEBUG

/*
 * Routines to print out values during debugging. These are FRIEND_API to help
 * the debugger find them and to support temporarily hacking js::Dump* calls
 * into other code. Note that there are overloads that do not require the FILE*
 * parameter, which will default to stderr.
 */

extern JS_FRIEND_API(void)
DumpString(JSString* str, FILE* fp);

extern JS_FRIEND_API(void)
DumpAtom(JSAtom* atom, FILE* fp);

extern JS_FRIEND_API(void)
DumpObject(JSObject* obj, FILE* fp);

extern JS_FRIEND_API(void)
DumpChars(const char16_t* s, size_t n, FILE* fp);

extern JS_FRIEND_API(void)
DumpValue(const JS::Value& val, FILE* fp);

extern JS_FRIEND_API(void)
DumpId(jsid id, FILE* fp);

extern JS_FRIEND_API(void)
DumpInterpreterFrame(JSContext* cx, FILE* fp, InterpreterFrame* start = nullptr);

extern JS_FRIEND_API(bool)
DumpPC(JSContext* cx, FILE* fp);

extern JS_FRIEND_API(bool)
DumpScript(JSContext* cx, JSScript* scriptArg, FILE* fp);

// Versions for use directly in a debugger (default parameters are not handled
// well in gdb; built-in handles like stderr are not handled well in lldb.)
extern JS_FRIEND_API(void) DumpString(JSString* str);
extern JS_FRIEND_API(void) DumpAtom(JSAtom* atom);
extern JS_FRIEND_API(void) DumpObject(JSObject* obj);
extern JS_FRIEND_API(void) DumpChars(const char16_t* s, size_t n);
extern JS_FRIEND_API(void) DumpValue(const JS::Value& val);
extern JS_FRIEND_API(void) DumpId(jsid id);
extern JS_FRIEND_API(void) DumpInterpreterFrame(JSContext* cx, InterpreterFrame* start = nullptr);
extern JS_FRIEND_API(bool) DumpPC(JSContext* cx);
extern JS_FRIEND_API(bool) DumpScript(JSContext* cx, JSScript* scriptArg);

#endif

extern JS_FRIEND_API(void)
DumpBacktrace(JSContext* cx, FILE* fp);

extern JS_FRIEND_API(void)
DumpBacktrace(JSContext* cx);

} // namespace js

namespace JS {

/** Exposed for DumpJSStack */
extern JS_FRIEND_API(JS::UniqueChars)
FormatStackDump(JSContext* cx, JS::UniqueChars&& buf, bool showArgs, bool showLocals,
                bool showThisProps);

/**
 * Set all of the uninitialized lexicals on an object to undefined. Return
 * true if any lexicals were initialized and false otherwise.
 * */
extern JS_FRIEND_API(bool)
ForceLexicalInitialization(JSContext *cx, HandleObject obj);

/**
 * Whether we are poisoning unused/released data for error detection. Governed
 * by the JS_GC_POISONING #ifdef as well as the $JSGC_DISABLE_POISONING
 * environment variable.
 */
extern JS_FRIEND_API(int)
IsGCPoisoning();

} // namespace JS

/**
 * Copies all own properties from |obj| to |target|. |obj| must be a "native"
 * object (that is to say, normal-ish - not an Array or a Proxy).
 *
 * This function immediately enters a compartment, and does not impose any
 * restrictions on the compartment of |cx|.
 */
extern JS_FRIEND_API(bool)
JS_CopyPropertiesFrom(JSContext* cx, JS::HandleObject target, JS::HandleObject obj);

/*
 * Single-property version of the above. This function asserts that an |own|
 * property of the given name exists on |obj|.
 *
 * On entry, |cx| must be same-compartment with |obj|.
 *
 * The copyBehavior argument controls what happens with
 * non-configurable properties.
 */
typedef enum  {
    MakeNonConfigurableIntoConfigurable,
    CopyNonConfigurableAsIs
} PropertyCopyBehavior;

extern JS_FRIEND_API(bool)
JS_CopyPropertyFrom(JSContext* cx, JS::HandleId id, JS::HandleObject target,
                    JS::HandleObject obj,
                    PropertyCopyBehavior copyBehavior = CopyNonConfigurableAsIs);

extern JS_FRIEND_API(bool)
JS_WrapPropertyDescriptor(JSContext* cx, JS::MutableHandle<JS::PropertyDescriptor> desc);

struct JSFunctionSpecWithHelp {
    const char*     name;
    JSNative        call;
    uint16_t        nargs;
    uint16_t        flags;
    const JSJitInfo* jitInfo;
    const char*     usage;
    const char*     help;
};

#define JS_FN_HELP(name,call,nargs,flags,usage,help)                          \
    {name, call, nargs, (flags) | JSPROP_ENUMERATE, nullptr, usage, help}
#define JS_INLINABLE_FN_HELP(name,call,nargs,flags,native,usage,help)         \
    {name, call, nargs, (flags) | JSPROP_ENUMERATE, &js::jit::JitInfo_##native,\
     usage, help}
#define JS_FS_HELP_END                                                        \
    {nullptr, nullptr, 0, 0, nullptr, nullptr}

extern JS_FRIEND_API(bool)
JS_DefineFunctionsWithHelp(JSContext* cx, JS::HandleObject obj, const JSFunctionSpecWithHelp* fs);

namespace js {

<<<<<<< HEAD
extern JS_FRIEND_DATA(const js::ClassOps) ProxyClassOps;
extern JS_FRIEND_DATA(const js::ClassExtension) ProxyClassExtension;
extern JS_FRIEND_DATA(const js::ObjectOps) ProxyObjectOps;

/*
 * Helper Macros for creating JSClasses that function as proxies.
 *
 * NB: The macro invocation must be surrounded by braces, so as to
 *     allow for potential JSClass extensions.
 */
#define PROXY_MAKE_EXT(objectMoved)                                     \
    {                                                                   \
        js::proxy_WeakmapKeyDelegate,                                   \
        objectMoved                                                     \
    }

#define PROXY_CLASS_WITH_EXT(name, flags, extPtr)                                       \
    {                                                                                   \
        name,                                                                           \
        js::Class::NON_NATIVE |                                                         \
            JSCLASS_IS_PROXY |                                                          \
            JSCLASS_DELAY_METADATA_BUILDER |                                            \
            flags,                                                                      \
        &js::ProxyClassOps,                                                             \
        JS_NULL_CLASS_SPEC,                                                             \
        extPtr,                                                                         \
        &js::ProxyObjectOps                                                             \
    }

#define PROXY_CLASS_DEF(name, flags) \
  PROXY_CLASS_WITH_EXT(name, flags, &js::ProxyClassExtension)

=======
>>>>>>> a17af05f
extern JS_FRIEND_API(JSObject*)
proxy_WeakmapKeyDelegate(JSObject* obj);

/**
 * A class of objects that return source code on demand.
 *
 * When code is compiled with setSourceIsLazy(true), SpiderMonkey doesn't
 * retain the source code (and doesn't do lazy bytecode generation). If we ever
 * need the source code, say, in response to a call to Function.prototype.
 * toSource or Debugger.Source.prototype.text, then we call the 'load' member
 * function of the instance of this class that has hopefully been registered
 * with the runtime, passing the code's URL, and hope that it will be able to
 * find the source.
 */
class SourceHook {
  public:
    virtual ~SourceHook() { }

    /**
     * Set |*src| and |*length| to refer to the source code for |filename|.
     * On success, the caller owns the buffer to which |*src| points, and
     * should use JS_free to free it.
     */
    virtual bool load(JSContext* cx, const char* filename, char16_t** src, size_t* length) = 0;
};

/**
 * Have |cx| use |hook| to retrieve lazily-retrieved source code. See the
 * comments for SourceHook. The context takes ownership of the hook, and
 * will delete it when the context itself is deleted, or when a new hook is
 * set.
 */
extern JS_FRIEND_API(void)
SetSourceHook(JSContext* cx, mozilla::UniquePtr<SourceHook> hook);

/** Remove |cx|'s source hook, and return it. The caller now owns the hook. */
extern JS_FRIEND_API(mozilla::UniquePtr<SourceHook>)
ForgetSourceHook(JSContext* cx);

/**
 * Use the runtime's internal handling of job queues for Promise jobs.
 *
 * Most embeddings, notably web browsers, will have their own task scheduling
 * systems and need to integrate handling of Promise jobs into that, so they
 * will want to manage job queues themselves. For basic embeddings such as the
 * JS shell that don't have an event loop of their own, it's easier to have
 * SpiderMonkey handle job queues internally.
 *
 * Note that the embedding still has to trigger processing of job queues at
 * right time(s), such as after evaluation of a script has run to completion.
 */
extern JS_FRIEND_API(bool)
UseInternalJobQueues(JSContext* cx);

/**
 * Instruct the runtime to stop draining the internal job queue.
 *
 * Useful if the embedding is in the process of quitting in reaction to a
 * builtin being called, or if it wants to resume executing jobs later on.
 */
extern JS_FRIEND_API(void)
StopDrainingJobQueue(JSContext* cx);

extern JS_FRIEND_API(void)
RunJobs(JSContext* cx);

extern JS_FRIEND_API(JS::Zone*)
GetCompartmentZone(JSCompartment* comp);

typedef bool
(* PreserveWrapperCallback)(JSContext* cx, JSObject* obj);

typedef enum  {
    CollectNurseryBeforeDump,
    IgnoreNurseryObjects
} DumpHeapNurseryBehaviour;

 /**
  * Dump the complete object graph of heap-allocated things.
  * fp is the file for the dump output.
  */
extern JS_FRIEND_API(void)
DumpHeap(JSContext* cx, FILE* fp, DumpHeapNurseryBehaviour nurseryBehaviour);

#ifdef JS_OLD_GETTER_SETTER_METHODS
JS_FRIEND_API(bool) obj_defineGetter(JSContext* cx, unsigned argc, JS::Value* vp);
JS_FRIEND_API(bool) obj_defineSetter(JSContext* cx, unsigned argc, JS::Value* vp);
#endif

extern JS_FRIEND_API(bool)
IsSystemCompartment(JSCompartment* comp);

extern JS_FRIEND_API(bool)
IsSystemZone(JS::Zone* zone);

extern JS_FRIEND_API(bool)
IsAtomsCompartment(JSCompartment* comp);

extern JS_FRIEND_API(bool)
IsAtomsZone(JS::Zone* zone);

struct WeakMapTracer
{
    JSRuntime* runtime;

    explicit WeakMapTracer(JSRuntime* rt) : runtime(rt) {}

    // Weak map tracer callback, called once for every binding of every
    // weak map that was live at the time of the last garbage collection.
    //
    // m will be nullptr if the weak map is not contained in a JS Object.
    //
    // The callback should not GC (and will assert in a debug build if it does so.)
    virtual void trace(JSObject* m, JS::GCCellPtr key, JS::GCCellPtr value) = 0;
};

extern JS_FRIEND_API(void)
TraceWeakMaps(WeakMapTracer* trc);

extern JS_FRIEND_API(bool)
AreGCGrayBitsValid(JSRuntime* rt);

extern JS_FRIEND_API(bool)
ZoneGlobalsAreAllGray(JS::Zone* zone);

extern JS_FRIEND_API(bool)
IsObjectZoneSweepingOrCompacting(JSObject* obj);

typedef void
(*GCThingCallback)(void* closure, JS::GCCellPtr thing);

extern JS_FRIEND_API(void)
VisitGrayWrapperTargets(JS::Zone* zone, GCThingCallback callback, void* closure);

extern JS_FRIEND_API(JSObject*)
GetWeakmapKeyDelegate(JSObject* key);

<<<<<<< HEAD
#ifdef DEBUG
// Trace the heap and check there are no black to gray edges. These are
// not allowed since the cycle collector could throw away the gray thing and
// leave a dangling pointer.
//
// This doesn't trace weak maps as these are handled separately.
extern JS_FRIEND_API(bool)
CheckGrayMarkingState(JSContext* cx);
#endif
=======
/**
 * Invoke cellCallback on every gray JSObject in the given zone.
 */
extern JS_FRIEND_API(void)
IterateGrayObjects(JS::Zone* zone, GCThingCallback cellCallback, void* data);
>>>>>>> a17af05f

/**
 * Invoke cellCallback on every gray JSObject in the given zone while cycle
 * collection is in progress.
 */
extern JS_FRIEND_API(void)
IterateGrayObjectsUnderCC(JS::Zone* zone, GCThingCallback cellCallback, void* data);

#ifdef DEBUG
// Trace the heap and check there are no black to gray edges. These are
// not allowed since the cycle collector could throw away the gray thing and
// leave a dangling pointer.
//
// This doesn't trace weak maps as these are handled separately.
extern JS_FRIEND_API(bool)
CheckGrayMarkingState(JSRuntime* rt);
#endif

#ifdef JS_HAS_CTYPES
extern JS_FRIEND_API(size_t)
SizeOfDataIfCDataObject(mozilla::MallocSizeOf mallocSizeOf, JSObject* obj);
#endif

extern JS_FRIEND_API(JSCompartment*)
GetAnyCompartmentInZone(JS::Zone* zone);

/*
 * Shadow declarations of JS internal structures, for access by inline access
 * functions below. Do not use these structures in any other way. When adding
 * new fields for access by inline methods, make sure to add static asserts to
 * the original header file to ensure that offsets are consistent.
 */
namespace shadow {

struct ObjectGroup {
    uintptr_t baseFlags_;
    const Class* clasp;
    JSObject*   proto;
    JSCompartment* compartment;
};

struct BaseShape {
    uintptr_t baseFlags_;
    const js::Class* clasp_;
    JSObject* parent;
};

class Shape {
public:
    uintptr_t baseFlags_;
    shadow::BaseShape* base;
    jsid              _1;
    uint32_t          slotInfo;

    static const uint32_t FIXED_SLOTS_SHIFT = 27;
};

/**
 * This layout is shared by all native objects. For non-native objects, the
 * group may always be accessed safely, and other members may be as well,
 * depending on the object's specific layout.
 */
struct Object {
    uintptr_t baseFlags_;
    shadow::ObjectGroup* group;
    shadow::Shape*      shape;
    JS::Value*          slots;
    void*               _1;

    static const size_t MAX_FIXED_SLOTS = 16;

    size_t numFixedSlots() const { return shape->slotInfo >> Shape::FIXED_SLOTS_SHIFT; }
    JS::Value* fixedSlots() const {
        return (JS::Value*)(uintptr_t(this) + sizeof(shadow::Object));
    }

    JS::Value& slotRef(size_t slot) const {
        size_t nfixed = numFixedSlots();
        if (slot < nfixed)
            return fixedSlots()[slot];
        return slots[slot - nfixed];
    }
};

struct Function {
    Object base;
    uint16_t nargs;
    uint16_t flags;
    /* Used only for natives */
    JSNative native;
    const JSJitInfo* jitinfo;
    void* _1;
};

struct String
{
    uintptr_t baseFlags_;
    static const uint32_t INLINE_CHARS_BIT = JS_BIT(2);
    static const uint32_t LATIN1_CHARS_BIT = JS_BIT(6);
    static const uint32_t ROPE_FLAGS       = 0;
    static const uint32_t EXTERNAL_FLAGS   = JS_BIT(5);
    static const uint32_t TYPE_FLAGS_MASK  = JS_BIT(6) - 1;
    uint32_t flags;
    uint32_t length;
    union {
        const JS::Latin1Char* nonInlineCharsLatin1;
        const char16_t* nonInlineCharsTwoByte;
        JS::Latin1Char inlineStorageLatin1[1];
        char16_t inlineStorageTwoByte[1];
    };
    const JSStringFinalizer* externalFinalizer;
};

} /* namespace shadow */

// This is equal to |&JSObject::class_|.  Use it in places where you don't want
// to #include jsobj.h.
extern JS_FRIEND_DATA(const js::Class* const) ObjectClassPtr;

inline const js::Class*
GetObjectClass(const JSObject* obj)
{
    return reinterpret_cast<const shadow::Object*>(obj)->group->clasp;
}

inline const JSClass*
GetObjectJSClass(JSObject* obj)
{
    return js::Jsvalify(GetObjectClass(obj));
}

JS_FRIEND_API(const Class*)
ProtoKeyToClass(JSProtoKey key);

// Returns the key for the class inherited by a given standard class (that
// is to say, the prototype of this standard class's prototype).
//
// You must be sure that this corresponds to a standard class with a cached
// JSProtoKey before calling this function. In general |key| will match the
// cached proto key, except in cases where multiple JSProtoKeys share a
// JSClass.
inline JSProtoKey
InheritanceProtoKeyForStandardClass(JSProtoKey key)
{
    // [Object] has nothing to inherit from.
    if (key == JSProto_Object)
        return JSProto_Null;

    // If we're ClassSpec defined return the proto key from that
    if (ProtoKeyToClass(key)->specDefined())
        return ProtoKeyToClass(key)->specInheritanceProtoKey();

    // Otherwise, we inherit [Object].
    return JSProto_Object;
}

JS_FRIEND_API(bool)
IsFunctionObject(JSObject* obj);

static MOZ_ALWAYS_INLINE JSCompartment*
GetObjectCompartment(JSObject* obj)
{
    return reinterpret_cast<shadow::Object*>(obj)->group->compartment;
}

JS_FRIEND_API(JSObject*)
GetGlobalForObjectCrossCompartment(JSObject* obj);

JS_FRIEND_API(JSObject*)
GetPrototypeNoProxy(JSObject* obj);

JS_FRIEND_API(void)
AssertSameCompartment(JSContext* cx, JSObject* obj);

JS_FRIEND_API(void)
AssertSameCompartment(JSContext* cx, JS::HandleValue v);

#ifdef JS_DEBUG
JS_FRIEND_API(void)
AssertSameCompartment(JSObject* objA, JSObject* objB);
#else
inline void AssertSameCompartment(JSObject* objA, JSObject* objB) {}
#endif

JS_FRIEND_API(void)
NotifyAnimationActivity(JSObject* obj);

JS_FRIEND_API(JSFunction*)
DefineFunctionWithReserved(JSContext* cx, JSObject* obj, const char* name, JSNative call,
                           unsigned nargs, unsigned attrs);

JS_FRIEND_API(JSFunction*)
NewFunctionWithReserved(JSContext* cx, JSNative call, unsigned nargs, unsigned flags,
                        const char* name);

JS_FRIEND_API(JSFunction*)
NewFunctionByIdWithReserved(JSContext* cx, JSNative native, unsigned nargs, unsigned flags,
                            jsid id);

JS_FRIEND_API(const JS::Value&)
GetFunctionNativeReserved(JSObject* fun, size_t which);

JS_FRIEND_API(void)
SetFunctionNativeReserved(JSObject* fun, size_t which, const JS::Value& val);

JS_FRIEND_API(bool)
FunctionHasNativeReserved(JSObject* fun);

JS_FRIEND_API(bool)
GetObjectProto(JSContext* cx, JS::HandleObject obj, JS::MutableHandleObject proto);

extern JS_FRIEND_API(JSObject*)
GetStaticPrototype(JSObject* obj);

JS_FRIEND_API(bool)
GetOriginalEval(JSContext* cx, JS::HandleObject scope,
                JS::MutableHandleObject eval);

inline void*
GetObjectPrivate(JSObject* obj)
{
    MOZ_ASSERT(GetObjectClass(obj)->flags & JSCLASS_HAS_PRIVATE);
    const shadow::Object* nobj = reinterpret_cast<const shadow::Object*>(obj);
    void** addr = reinterpret_cast<void**>(&nobj->fixedSlots()[nobj->numFixedSlots()]);
    return *addr;
}

/**
 * Get the value stored in an object's reserved slot. This can be used with
 * both native objects and proxies, but if |obj| is known to be a proxy
 * GetProxyReservedSlot is a bit more efficient.
 */
inline const JS::Value&
GetReservedSlot(JSObject* obj, size_t slot)
{
    MOZ_ASSERT(slot < JSCLASS_RESERVED_SLOTS(GetObjectClass(obj)));
    return reinterpret_cast<const shadow::Object*>(obj)->slotRef(slot);
}

JS_FRIEND_API(void)
SetReservedSlotWithBarrier(JSObject* obj, size_t slot, const JS::Value& value);

/**
 * Store a value in an object's reserved slot. This can be used with
 * both native objects and proxies, but if |obj| is known to be a proxy
 * SetProxyReservedSlot is a bit more efficient.
 */
inline void
SetReservedSlot(JSObject* obj, size_t slot, const JS::Value& value)
{
    MOZ_ASSERT(slot < JSCLASS_RESERVED_SLOTS(GetObjectClass(obj)));
    shadow::Object* sobj = reinterpret_cast<shadow::Object*>(obj);
    if (sobj->slotRef(slot).isGCThing() || value.isGCThing())
<<<<<<< HEAD
        SetReservedOrProxyPrivateSlotWithBarrier(obj, slot, value);
=======
        SetReservedSlotWithBarrier(obj, slot, value);
>>>>>>> a17af05f
    else
        sobj->slotRef(slot) = value;
}

JS_FRIEND_API(uint32_t)
GetObjectSlotSpan(JSObject* obj);

inline const JS::Value&
GetObjectSlot(JSObject* obj, size_t slot)
{
    MOZ_ASSERT(slot < GetObjectSlotSpan(obj));
    return reinterpret_cast<const shadow::Object*>(obj)->slotRef(slot);
}

MOZ_ALWAYS_INLINE size_t
GetAtomLength(JSAtom* atom)
{
    return reinterpret_cast<shadow::String*>(atom)->length;
}

static const uint32_t MaxStringLength = (1 << 28) - 1;

MOZ_ALWAYS_INLINE size_t
GetStringLength(JSString* s)
{
    return reinterpret_cast<shadow::String*>(s)->length;
}

MOZ_ALWAYS_INLINE size_t
GetFlatStringLength(JSFlatString* s)
{
    return reinterpret_cast<shadow::String*>(s)->length;
}

MOZ_ALWAYS_INLINE size_t
GetLinearStringLength(JSLinearString* s)
{
    return reinterpret_cast<shadow::String*>(s)->length;
}

MOZ_ALWAYS_INLINE bool
LinearStringHasLatin1Chars(JSLinearString* s)
{
    return reinterpret_cast<shadow::String*>(s)->flags & shadow::String::LATIN1_CHARS_BIT;
}

MOZ_ALWAYS_INLINE bool
AtomHasLatin1Chars(JSAtom* atom)
{
    return reinterpret_cast<shadow::String*>(atom)->flags & shadow::String::LATIN1_CHARS_BIT;
}

MOZ_ALWAYS_INLINE bool
StringHasLatin1Chars(JSString* s)
{
    return reinterpret_cast<shadow::String*>(s)->flags & shadow::String::LATIN1_CHARS_BIT;
}

MOZ_ALWAYS_INLINE const JS::Latin1Char*
GetLatin1LinearStringChars(const JS::AutoRequireNoGC& nogc, JSLinearString* linear)
{
    MOZ_ASSERT(LinearStringHasLatin1Chars(linear));

    using shadow::String;
    String* s = reinterpret_cast<String*>(linear);
    if (s->flags & String::INLINE_CHARS_BIT)
        return s->inlineStorageLatin1;
    return s->nonInlineCharsLatin1;
}

MOZ_ALWAYS_INLINE const char16_t*
GetTwoByteLinearStringChars(const JS::AutoRequireNoGC& nogc, JSLinearString* linear)
{
    MOZ_ASSERT(!LinearStringHasLatin1Chars(linear));

    using shadow::String;
    String* s = reinterpret_cast<String*>(linear);
    if (s->flags & String::INLINE_CHARS_BIT)
        return s->inlineStorageTwoByte;
    return s->nonInlineCharsTwoByte;
}

MOZ_ALWAYS_INLINE JSLinearString*
AtomToLinearString(JSAtom* atom)
{
    return reinterpret_cast<JSLinearString*>(atom);
}

MOZ_ALWAYS_INLINE JSFlatString*
AtomToFlatString(JSAtom* atom)
{
    return reinterpret_cast<JSFlatString*>(atom);
}

MOZ_ALWAYS_INLINE JSLinearString*
FlatStringToLinearString(JSFlatString* s)
{
    return reinterpret_cast<JSLinearString*>(s);
}

MOZ_ALWAYS_INLINE const JS::Latin1Char*
GetLatin1AtomChars(const JS::AutoRequireNoGC& nogc, JSAtom* atom)
{
    return GetLatin1LinearStringChars(nogc, AtomToLinearString(atom));
}

MOZ_ALWAYS_INLINE const char16_t*
GetTwoByteAtomChars(const JS::AutoRequireNoGC& nogc, JSAtom* atom)
{
    return GetTwoByteLinearStringChars(nogc, AtomToLinearString(atom));
}

MOZ_ALWAYS_INLINE bool
IsExternalString(JSString* str, const JSStringFinalizer** fin, const char16_t** chars)
{
    using shadow::String;
    String* s = reinterpret_cast<String*>(str);

    if ((s->flags & String::TYPE_FLAGS_MASK) != String::EXTERNAL_FLAGS)
        return false;

    MOZ_ASSERT(JS_IsExternalString(str));
    *fin = s->externalFinalizer;
    *chars = s->nonInlineCharsTwoByte;
    return true;
}

JS_FRIEND_API(JSLinearString*)
StringToLinearStringSlow(JSContext* cx, JSString* str);

MOZ_ALWAYS_INLINE JSLinearString*
StringToLinearString(JSContext* cx, JSString* str)
{
    using shadow::String;
    String* s = reinterpret_cast<String*>(str);
    if (MOZ_UNLIKELY((s->flags & String::TYPE_FLAGS_MASK) == String::ROPE_FLAGS))
        return StringToLinearStringSlow(cx, str);
    return reinterpret_cast<JSLinearString*>(str);
}

template<typename CharType>
MOZ_ALWAYS_INLINE void
CopyLinearStringChars(CharType* dest, JSLinearString* s, size_t len, size_t start = 0);

MOZ_ALWAYS_INLINE void
CopyLinearStringChars(char16_t* dest, JSLinearString* s, size_t len, size_t start = 0)
{
    MOZ_ASSERT(start + len <= GetLinearStringLength(s));
    JS::AutoCheckCannotGC nogc;
    if (LinearStringHasLatin1Chars(s)) {
        const JS::Latin1Char* src = GetLatin1LinearStringChars(nogc, s);
        for (size_t i = 0; i < len; i++)
            dest[i] = src[start + i];
    } else {
        const char16_t* src = GetTwoByteLinearStringChars(nogc, s);
        mozilla::PodCopy(dest, src + start, len);
    }
}

MOZ_ALWAYS_INLINE void
CopyLinearStringChars(char* dest, JSLinearString* s, size_t len, size_t start = 0)
{
    MOZ_ASSERT(start + len <= GetLinearStringLength(s));
    JS::AutoCheckCannotGC nogc;
    if (LinearStringHasLatin1Chars(s)) {
        const JS::Latin1Char* src = GetLatin1LinearStringChars(nogc, s);
        for (size_t i = 0; i < len; i++)
           dest[i] = char(src[start + i]);
    } else {
      const char16_t* src = GetTwoByteLinearStringChars(nogc, s);
      for (size_t i = 0; i < len; i++)
          dest[i] = char(src[start + i]);
    }
}

template<typename CharType>
inline bool
CopyStringChars(JSContext* cx, CharType* dest, JSString* s, size_t len, size_t start = 0)
{
    JSLinearString* linear = StringToLinearString(cx, s);
    if (!linear)
        return false;

    CopyLinearStringChars(dest, linear, len, start);
    return true;
}

inline void
CopyFlatStringChars(char16_t* dest, JSFlatString* s, size_t len)
{
    CopyLinearStringChars(dest, FlatStringToLinearString(s), len);
}

/**
 * Add some or all property keys of obj to the id vector *props.
 *
 * The flags parameter controls which property keys are added. Pass a
 * combination of the following bits:
 *
 *     JSITER_OWNONLY - Don't also search the prototype chain; only consider
 *       obj's own properties.
 *
 *     JSITER_HIDDEN - Include nonenumerable properties.
 *
 *     JSITER_SYMBOLS - Include property keys that are symbols. The default
 *       behavior is to filter out symbols.
 *
 *     JSITER_SYMBOLSONLY - Exclude non-symbol property keys.
 *
 * This is the closest C++ API we have to `Reflect.ownKeys(obj)`, or
 * equivalently, the ES6 [[OwnPropertyKeys]] internal method. Pass
 * `JSITER_OWNONLY | JSITER_HIDDEN | JSITER_SYMBOLS` as flags to get
 * results that match the output of Reflect.ownKeys.
 */
JS_FRIEND_API(bool)
GetPropertyKeys(JSContext* cx, JS::HandleObject obj, unsigned flags, JS::AutoIdVector* props);

JS_FRIEND_API(bool)
AppendUnique(JSContext* cx, JS::AutoIdVector& base, JS::AutoIdVector& others);

JS_FRIEND_API(bool)
StringIsArrayIndex(JSLinearString* str, uint32_t* indexp);

JS_FRIEND_API(void)
SetPreserveWrapperCallback(JSContext* cx, PreserveWrapperCallback callback);

JS_FRIEND_API(bool)
IsObjectInContextCompartment(JSObject* obj, const JSContext* cx);

/*
 * NB: keep these in sync with the copy in builtin/SelfHostingDefines.h.
 * The first three are omitted because they shouldn't be used in new code.
 */
#define JSITER_ENUMERATE  0x1   /* for-in compatible hidden default iterator */
#define JSITER_FOREACH    0x2   /* get obj[key] for each property */
#define JSITER_KEYVALUE   0x4   /* obsolete destructuring for-in wants [key, value] */
#define JSITER_OWNONLY    0x8   /* iterate over obj's own properties only */
#define JSITER_HIDDEN     0x10  /* also enumerate non-enumerable properties */
#define JSITER_SYMBOLS    0x20  /* also include symbol property keys */
#define JSITER_SYMBOLSONLY 0x40 /* exclude string property keys */
#define JSITER_FORAWAITOF 0x80  /* for-await-of */

JS_FRIEND_API(bool)
RunningWithTrustedPrincipals(JSContext* cx);

MOZ_ALWAYS_INLINE uintptr_t
GetNativeStackLimit(JSContext* cx, JS::StackKind kind, int extraAllowance = 0)
{
    uintptr_t limit = JS::RootingContext::get(cx)->nativeStackLimit[kind];
#if JS_STACK_GROWTH_DIRECTION > 0
    limit += extraAllowance;
#else
    limit -= extraAllowance;
#endif
    return limit;
}

MOZ_ALWAYS_INLINE uintptr_t
GetNativeStackLimit(JSContext* cx, int extraAllowance = 0)
{
    JS::StackKind kind = RunningWithTrustedPrincipals(cx) ? JS::StackForTrustedScript
                                                          : JS::StackForUntrustedScript;
    return GetNativeStackLimit(cx, kind, extraAllowance);
}

/*
 * These functions return |false| if we are close to using up the C++ stack.
 * They also report an overrecursion error, except for the DontReport variants.
 * The CheckSystemRecursionLimit variant gives us a little extra space so we
 * can ensure that crucial code is able to run. CheckRecursionLimitConservative
 * allows less space than any other check, including a safety buffer (as in, it
 * uses the untrusted limit and subtracts a little more from it).
 */

MOZ_ALWAYS_INLINE bool
CheckRecursionLimit(JSContext* cx, uintptr_t limit)
{
    int stackDummy;
    if (!JS_CHECK_STACK_SIZE(limit, &stackDummy)) {
        ReportOverRecursed(cx);
        return false;
    }
    return true;
}

MOZ_ALWAYS_INLINE bool
CheckRecursionLimitDontReport(JSContext* cx, uintptr_t limit)
{
    int stackDummy;
    return JS_CHECK_STACK_SIZE(limit, &stackDummy);
}

MOZ_ALWAYS_INLINE bool
CheckRecursionLimit(JSContext* cx)
{
    // GetNativeStackLimit(cx) is pretty slow because it has to do an uninlined
    // call to RunningWithTrustedPrincipals to determine which stack limit to
    // use. To work around this, check the untrusted limit first to avoid the
    // overhead in most cases.
    uintptr_t untrustedLimit = GetNativeStackLimit(cx, JS::StackForUntrustedScript);
    if (MOZ_LIKELY(CheckRecursionLimitDontReport(cx, untrustedLimit)))
        return true;
    return CheckRecursionLimit(cx, GetNativeStackLimit(cx));
}

MOZ_ALWAYS_INLINE bool
CheckRecursionLimitDontReport(JSContext* cx)
{
    return CheckRecursionLimitDontReport(cx, GetNativeStackLimit(cx));
}

MOZ_ALWAYS_INLINE bool
CheckRecursionLimitWithStackPointerDontReport(JSContext* cx, void* sp)
{
    return JS_CHECK_STACK_SIZE(GetNativeStackLimit(cx), sp);
}

MOZ_ALWAYS_INLINE bool
CheckRecursionLimitWithStackPointer(JSContext* cx, void* sp)
{
    if (!JS_CHECK_STACK_SIZE(GetNativeStackLimit(cx), sp)) {
        ReportOverRecursed(cx);
        return false;
    }
    return true;
}

MOZ_ALWAYS_INLINE bool
CheckSystemRecursionLimit(JSContext* cx)
{
    return CheckRecursionLimit(cx, GetNativeStackLimit(cx, JS::StackForSystemCode));
}

MOZ_ALWAYS_INLINE bool
CheckRecursionLimitConservative(JSContext* cx)
{
    return CheckRecursionLimit(cx, GetNativeStackLimit(cx, JS::StackForUntrustedScript,
                                                       -1024 * int(sizeof(size_t))));
}

MOZ_ALWAYS_INLINE bool
CheckRecursionLimitConservativeDontReport(JSContext* cx)
{
    return CheckRecursionLimitDontReport(cx, GetNativeStackLimit(cx, JS::StackForUntrustedScript,
                                                                 -1024 * int(sizeof(size_t))));
}

JS_FRIEND_API(void)
StartPCCountProfiling(JSContext* cx);

JS_FRIEND_API(void)
StopPCCountProfiling(JSContext* cx);

JS_FRIEND_API(void)
PurgePCCounts(JSContext* cx);

JS_FRIEND_API(size_t)
GetPCCountScriptCount(JSContext* cx);

JS_FRIEND_API(JSString*)
GetPCCountScriptSummary(JSContext* cx, size_t script);

JS_FRIEND_API(JSString*)
GetPCCountScriptContents(JSContext* cx, size_t script);

/**
 * Generate lcov trace file content for the current compartment, and allocate a
 * new buffer and return the content in it, the size of the newly allocated
 * content within the buffer would be set to the length out-param.
 *
 * In case of out-of-memory, this function returns nullptr and does not set any
 * value to the length out-param.
 */
JS_FRIEND_API(char*)
GetCodeCoverageSummary(JSContext* cx, size_t* length);

typedef void
(* ActivityCallback)(void* arg, bool active);

/**
 * Sets a callback that is run whenever the runtime goes idle - the
 * last active request ceases - and begins activity - when it was
 * idle and a request begins.
 */
JS_FRIEND_API(void)
SetActivityCallback(JSContext* cx, ActivityCallback cb, void* arg);

typedef bool
(* DOMInstanceClassHasProtoAtDepth)(const Class* instanceClass,
                                    uint32_t protoID, uint32_t depth);
struct JSDOMCallbacks {
    DOMInstanceClassHasProtoAtDepth instanceClassMatchesProto;
};
typedef struct JSDOMCallbacks DOMCallbacks;

extern JS_FRIEND_API(void)
SetDOMCallbacks(JSContext* cx, const DOMCallbacks* callbacks);

extern JS_FRIEND_API(const DOMCallbacks*)
GetDOMCallbacks(JSContext* cx);

extern JS_FRIEND_API(JSObject*)
GetTestingFunctions(JSContext* cx);

/**
 * Helper to convert FreeOp to JSFreeOp when the definition of FreeOp is not
 * available and the compiler does not know that FreeOp inherits from
 * JSFreeOp.
 */
inline JSFreeOp*
CastToJSFreeOp(FreeOp* fop)
{
    return reinterpret_cast<JSFreeOp*>(fop);
}

/* Implemented in jsexn.cpp. */

/**
 * Get an error type name from a JSExnType constant.
 * Returns nullptr for invalid arguments and JSEXN_INTERNALERR
 */
extern JS_FRIEND_API(JSFlatString*)
GetErrorTypeName(JSContext* cx, int16_t exnType);

#ifdef JS_DEBUG
extern JS_FRIEND_API(unsigned)
GetEnterCompartmentDepth(JSContext* cx);
#endif

<<<<<<< HEAD
extern JS_FRIEND_API(bool)
RegExpToSharedNonInline(JSContext* cx, JS::HandleObject regexp,
                        JS::MutableHandle<RegExpShared*> shared);
=======
extern JS_FRIEND_API(RegExpShared*)
RegExpToSharedNonInline(JSContext* cx, JS::HandleObject regexp);
>>>>>>> a17af05f

/* Implemented in CrossCompartmentWrapper.cpp. */
typedef enum NukeReferencesToWindow {
    NukeWindowReferences,
    DontNukeWindowReferences
} NukeReferencesToWindow;

typedef enum NukeReferencesFromTarget {
    NukeAllReferences,
    NukeIncomingReferences,
} NukeReferencesFromTarget;

/*
 * These filters are designed to be ephemeral stack classes, and thus don't
 * do any rooting or holding of their members.
 */
struct CompartmentFilter {
    virtual bool match(JSCompartment* c) const = 0;
};

struct AllCompartments : public CompartmentFilter {
    virtual bool match(JSCompartment* c) const override { return true; }
};

struct ContentCompartmentsOnly : public CompartmentFilter {
    virtual bool match(JSCompartment* c) const override {
        return !IsSystemCompartment(c);
    }
};

struct ChromeCompartmentsOnly : public CompartmentFilter {
    virtual bool match(JSCompartment* c) const override {
        return IsSystemCompartment(c);
    }
};

struct SingleCompartment : public CompartmentFilter {
    JSCompartment* ours;
    explicit SingleCompartment(JSCompartment* c) : ours(c) {}
    virtual bool match(JSCompartment* c) const override { return c == ours; }
};

struct CompartmentsWithPrincipals : public CompartmentFilter {
    JSPrincipals* principals;
    explicit CompartmentsWithPrincipals(JSPrincipals* p) : principals(p) {}
    virtual bool match(JSCompartment* c) const override {
        return JS_GetCompartmentPrincipals(c) == principals;
    }
};

extern JS_FRIEND_API(bool)
NukeCrossCompartmentWrappers(JSContext* cx,
                             const CompartmentFilter& sourceFilter,
<<<<<<< HEAD
                             const CompartmentFilter& targetFilter,
=======
                             JSCompartment* target,
>>>>>>> a17af05f
                             NukeReferencesToWindow nukeReferencesToWindow,
                             NukeReferencesFromTarget nukeReferencesFromTarget);

/* Specify information about DOMProxy proxies in the DOM, for use by ICs. */

/*
 * The DOMProxyShadowsCheck function will be called to check if the property for
 * id should be gotten from the prototype, or if there is an own property that
 * shadows it.
 * * If ShadowsViaDirectExpando is returned, then the slot at
 *   listBaseExpandoSlot contains an expando object which has the property in
 *   question.
 * * If ShadowsViaIndirectExpando is returned, then the slot at
 *   listBaseExpandoSlot contains a private pointer to an ExpandoAndGeneration
 *   and the expando object in the ExpandoAndGeneration has the property in
 *   question.
 * * If DoesntShadow is returned then the slot at listBaseExpandoSlot should
 *   either be undefined or point to an expando object that would contain the
 *   own property.
 * * If DoesntShadowUnique is returned then the slot at listBaseExpandoSlot
 *   should contain a private pointer to a ExpandoAndGeneration, which contains
 *   a JS::Value that should either be undefined or point to an expando object,
 *   and a uint64 value. If that value changes then the IC for getting a
 *   property will be invalidated.
 * * If Shadows is returned, that means the property is an own property of the
 *   proxy but doesn't live on the expando object.
 */

struct ExpandoAndGeneration {
  ExpandoAndGeneration()
    : expando(JS::UndefinedValue()),
      generation(0)
  {}

  void OwnerUnlinked()
  {
      ++generation;
  }

  static size_t offsetOfExpando()
  {
      return offsetof(ExpandoAndGeneration, expando);
  }

  static size_t offsetOfGeneration()
  {
      return offsetof(ExpandoAndGeneration, generation);
  }

  JS::Heap<JS::Value> expando;
  uint64_t generation;
};

typedef enum DOMProxyShadowsResult {
  ShadowCheckFailed,
  Shadows,
  DoesntShadow,
  DoesntShadowUnique,
  ShadowsViaDirectExpando,
  ShadowsViaIndirectExpando
} DOMProxyShadowsResult;
typedef DOMProxyShadowsResult
(* DOMProxyShadowsCheck)(JSContext* cx, JS::HandleObject object, JS::HandleId id);
JS_FRIEND_API(void)
SetDOMProxyInformation(const void* domProxyHandlerFamily,
                       DOMProxyShadowsCheck domProxyShadowsCheck);

const void* GetDOMProxyHandlerFamily();
DOMProxyShadowsCheck GetDOMProxyShadowsCheck();
inline bool DOMProxyIsShadowing(DOMProxyShadowsResult result) {
    return result == Shadows ||
           result == ShadowsViaDirectExpando ||
           result == ShadowsViaIndirectExpando;
}

// Callbacks and other information for use by the JITs when optimizing accesses
// on xray wrappers.
struct XrayJitInfo {
    // Test whether a proxy handler is a cross compartment xray with no
    // security checks.
    bool (*isCrossCompartmentXray)(const BaseProxyHandler* handler);

    // Test whether xrays with a global object's compartment have expandos of
    // their own, instead of sharing them with Xrays from other compartments.
    bool (*globalHasExclusiveExpandos)(JSObject* obj);

    // Proxy reserved slot used by xrays in sandboxes to store their holder
    // object.
    size_t xrayHolderSlot;

    // Reserved slot used by xray holders to store the xray's expando object.
    size_t holderExpandoSlot;

    // Reserved slot used by xray expandos to store a custom prototype.
    size_t expandoProtoSlot;
};

JS_FRIEND_API(void)
SetXrayJitInfo(XrayJitInfo* info);

XrayJitInfo*
GetXrayJitInfo();

/* Implemented in jsdate.cpp. */

/** Detect whether the internal date value is NaN. */
extern JS_FRIEND_API(bool)
DateIsValid(JSContext* cx, JS::HandleObject obj, bool* isValid);

extern JS_FRIEND_API(bool)
DateGetMsecSinceEpoch(JSContext* cx, JS::HandleObject obj, double* msecSinceEpoch);

} /* namespace js */

/* Implemented in jscntxt.cpp. */

/**
 * Report an exception, which is currently realized as a printf-style format
 * string and its arguments.
 */
typedef enum JSErrNum {
#define MSG_DEF(name, count, exception, format) \
    name,
#include "js.msg"
#undef MSG_DEF
    JSErr_Limit
} JSErrNum;

namespace js {

extern JS_FRIEND_API(const JSErrorFormatString*)
GetErrorMessage(void* userRef, const unsigned errorNumber);

// AutoStableStringChars is here so we can use it in ErrorReport.  It
// should get moved out of here if we can manage it.  See bug 1040316.

/**
 * This class provides safe access to a string's chars across a GC. Once
 * we allocate strings and chars in the nursery (bug 903519), this class
 * will have to make a copy of the string's chars if they are allocated
 * in the nursery, so it's best to avoid using this class unless you really
 * need it. It's usually more efficient to use the latin1Chars/twoByteChars
 * JSString methods and often the code can be rewritten so that only indexes
 * instead of char pointers are used in parts of the code that can GC.
 */
class MOZ_STACK_CLASS JS_FRIEND_API(AutoStableStringChars)
{
    /*
     * When copying string char, use this many bytes of inline storage.  This is
     * chosen to allow the inline string types to be copied without allocating.
     * This is asserted in AutoStableStringChars::allocOwnChars.
     */
    static const size_t InlineCapacity = 24;

    /* Ensure the string is kept alive while we're using its chars. */
    JS::RootedString s_;
    union {
        const char16_t* twoByteChars_;
        const JS::Latin1Char* latin1Chars_;
    };
    mozilla::Maybe<Vector<uint8_t, InlineCapacity>> ownChars_;
    enum State { Uninitialized, Latin1, TwoByte };
    State state_;

  public:
    explicit AutoStableStringChars(JSContext* cx)
      : s_(cx), state_(Uninitialized)
    {}

    MOZ_MUST_USE
    bool init(JSContext* cx, JSString* s);

    /* Like init(), but Latin1 chars are inflated to TwoByte. */
    MOZ_MUST_USE
    bool initTwoByte(JSContext* cx, JSString* s);

    bool isLatin1() const { return state_ == Latin1; }
    bool isTwoByte() const { return state_ == TwoByte; }

    const JS::Latin1Char* latin1Chars() const {
        MOZ_ASSERT(state_ == Latin1);
        return latin1Chars_;
    }
    const char16_t* twoByteChars() const {
        MOZ_ASSERT(state_ == TwoByte);
        return twoByteChars_;
    }

    mozilla::Range<const JS::Latin1Char> latin1Range() const {
        MOZ_ASSERT(state_ == Latin1);
        return mozilla::Range<const JS::Latin1Char>(latin1Chars_,
                                                    GetStringLength(s_));
    }

    mozilla::Range<const char16_t> twoByteRange() const {
        MOZ_ASSERT(state_ == TwoByte);
        return mozilla::Range<const char16_t>(twoByteChars_,
                                              GetStringLength(s_));
    }

    /* If we own the chars, transfer ownership to the caller. */
    bool maybeGiveOwnershipToCaller() {
        MOZ_ASSERT(state_ != Uninitialized);
        if (!ownChars_.isSome() || !ownChars_->extractRawBuffer())
            return false;
        state_ = Uninitialized;
        ownChars_.reset();
        return true;
    }

  private:
    AutoStableStringChars(const AutoStableStringChars& other) = delete;
    void operator=(const AutoStableStringChars& other) = delete;

    bool baseIsInline(JS::Handle<JSLinearString*> linearString);
    template <typename T> T* allocOwnChars(JSContext* cx, size_t count);
    bool copyLatin1Chars(JSContext* cx, JS::Handle<JSLinearString*> linearString);
    bool copyTwoByteChars(JSContext* cx, JS::Handle<JSLinearString*> linearString);
    bool copyAndInflateLatin1Chars(JSContext*, JS::Handle<JSLinearString*> linearString);
};

struct MOZ_STACK_CLASS JS_FRIEND_API(ErrorReport)
{
    explicit ErrorReport(JSContext* cx);
    ~ErrorReport();

    enum SniffingBehavior {
        WithSideEffects,
        NoSideEffects
    };

    /**
     * Generate a JSErrorReport from the provided thrown value.
     *
     * If the value is a (possibly wrapped) Error object, the JSErrorReport will
     * be exactly initialized from the Error object's information, without
     * observable side effects. (The Error object's JSErrorReport is reused, if
     * it has one.)
     *
     * Otherwise various attempts are made to derive JSErrorReport information
     * from |exn| and from the current execution state.  This process is
     * *definitely* inconsistent with any standard, and particulars of the
     * behavior implemented here generally shouldn't be relied upon.
     *
     * If the value of |sniffingBehavior| is |WithSideEffects|, some of these
     * attempts *may* invoke user-configurable behavior when |exn| is an object:
     * converting |exn| to a string, detecting and getting properties on |exn|,
     * accessing |exn|'s prototype chain, and others are possible.  Users *must*
     * tolerate |ErrorReport::init| potentially having arbitrary effects.  Any
     * exceptions thrown by these operations will be caught and silently
     * ignored, and "default" values will be substituted into the JSErrorReport.
     *
     * But if the value of |sniffingBehavior| is |NoSideEffects|, these attempts
     * *will not* invoke any observable side effects.  The JSErrorReport will
     * simply contain fewer, less precise details.
     *
     * Unlike some functions involved in error handling, this function adheres
     * to the usual JSAPI return value error behavior.
     */
    bool init(JSContext* cx, JS::HandleValue exn,
              SniffingBehavior sniffingBehavior);

    JSErrorReport* report()
    {
        return reportp;
    }

    const JS::ConstUTF8CharsZ toStringResult()
    {
        return toStringResult_;
    }

  private:
    // More or less an equivalent of JS_ReportErrorNumber/js::ReportErrorNumberVA
    // but fills in an ErrorReport instead of reporting it.  Uses varargs to
    // make it simpler to call js::ExpandErrorArgumentsVA.
    //
    // Returns false if we fail to actually populate the ErrorReport
    // for some reason (probably out of memory).
    bool populateUncaughtExceptionReportUTF8(JSContext* cx, ...);
    bool populateUncaughtExceptionReportUTF8VA(JSContext* cx, va_list ap);

    // Reports exceptions from add-on scopes to telemetry.
    void ReportAddonExceptionToTelemetry(JSContext* cx);

    // We may have a provided JSErrorReport, so need a way to represent that.
    JSErrorReport* reportp;

    // Or we may need to synthesize a JSErrorReport one of our own.
    JSErrorReport ownedReport;

    // And we have a string to maybe keep alive that has pointers into
    // it from ownedReport.
    JS::RootedString str;

    // And keep its chars alive too.
    AutoStableStringChars strChars;

    // And we need to root our exception value.
    JS::RootedObject exnObject;

    // And for our filename.
    JSAutoByteString filename;

    // We may have a result of error.toString().
    // FIXME: We should not call error.toString(), since it could have side
    //        effect (see bug 633623).
    JS::ConstUTF8CharsZ toStringResult_;
    JSAutoByteString toStringResultBytesStorage;
};

/* Implemented in vm/StructuredClone.cpp. */
extern JS_FRIEND_API(uint64_t)
GetSCOffset(JSStructuredCloneWriter* writer);

namespace Scalar {

/**
 * Scalar types that can appear in typed arrays and typed objects.  The enum
 * values must to be kept in sync with the JS_SCALARTYPEREPR_ constants, as
 * well as the TypedArrayObject::classes and TypedArrayObject::protoClasses
 * definitions.
 */
enum Type {
    Int8 = 0,
    Uint8,
    Int16,
    Uint16,
    Int32,
    Uint32,
    Float32,
    Float64,

    /**
     * Special type that is a uint8_t, but assignments are clamped to [0, 256).
     * Treat the raw data type as a uint8_t.
     */
    Uint8Clamped,

    /**
     * Types that don't have their own TypedArray equivalent, for now.
     */
    MaxTypedArrayViewType,

    Int64,
    Float32x4,
    Int8x16,
    Int16x8,
    Int32x4
};

static inline size_t
byteSize(Type atype)
{
    switch (atype) {
      case Int8:
      case Uint8:
      case Uint8Clamped:
        return 1;
      case Int16:
      case Uint16:
        return 2;
      case Int32:
      case Uint32:
      case Float32:
        return 4;
      case Int64:
      case Float64:
        return 8;
      case Int8x16:
      case Int16x8:
      case Int32x4:
      case Float32x4:
        return 16;
      default:
        MOZ_CRASH("invalid scalar type");
    }
}

static inline bool
isSignedIntType(Type atype) {
    switch (atype) {
      case Int8:
      case Int16:
      case Int32:
      case Int64:
      case Int8x16:
      case Int16x8:
      case Int32x4:
        return true;
      case Uint8:
      case Uint8Clamped:
      case Uint16:
      case Uint32:
      case Float32:
      case Float64:
      case Float32x4:
        return false;
      default:
        MOZ_CRASH("invalid scalar type");
    }
}

static inline bool
isSimdType(Type atype) {
    switch (atype) {
      case Int8:
      case Uint8:
      case Uint8Clamped:
      case Int16:
      case Uint16:
      case Int32:
      case Uint32:
      case Int64:
      case Float32:
      case Float64:
        return false;
      case Int8x16:
      case Int16x8:
      case Int32x4:
      case Float32x4:
        return true;
      case MaxTypedArrayViewType:
        break;
    }
    MOZ_CRASH("invalid scalar type");
}

static inline size_t
scalarByteSize(Type atype) {
    switch (atype) {
      case Int8x16:
        return 1;
      case Int16x8:
        return 2;
      case Int32x4:
      case Float32x4:
        return 4;
      case Int8:
      case Uint8:
      case Uint8Clamped:
      case Int16:
      case Uint16:
      case Int32:
      case Uint32:
      case Int64:
      case Float32:
      case Float64:
      case MaxTypedArrayViewType:
        break;
    }
    MOZ_CRASH("invalid simd type");
}

} /* namespace Scalar */
} /* namespace js */

/*
 * Create a new typed array with nelements elements.
 *
 * These functions (except the WithBuffer variants) fill in the array with zeros.
 */

extern JS_FRIEND_API(JSObject*)
JS_NewInt8Array(JSContext* cx, uint32_t nelements);
extern JS_FRIEND_API(JSObject*)
JS_NewUint8Array(JSContext* cx, uint32_t nelements);
extern JS_FRIEND_API(JSObject*)
JS_NewUint8ClampedArray(JSContext* cx, uint32_t nelements);
extern JS_FRIEND_API(JSObject*)
JS_NewInt16Array(JSContext* cx, uint32_t nelements);
extern JS_FRIEND_API(JSObject*)
JS_NewUint16Array(JSContext* cx, uint32_t nelements);
extern JS_FRIEND_API(JSObject*)
JS_NewInt32Array(JSContext* cx, uint32_t nelements);
extern JS_FRIEND_API(JSObject*)
JS_NewUint32Array(JSContext* cx, uint32_t nelements);
extern JS_FRIEND_API(JSObject*)
JS_NewFloat32Array(JSContext* cx, uint32_t nelements);
extern JS_FRIEND_API(JSObject*)
JS_NewFloat64Array(JSContext* cx, uint32_t nelements);

/*
 * Create a new typed array and copy in values from the given object. The
 * object is used as if it were an array; that is, the new array (if
 * successfully created) will have length given by array.length, and its
 * elements will be those specified by array[0], array[1], and so on, after
 * conversion to the typed array element type.
 */

extern JS_FRIEND_API(JSObject*)
JS_NewInt8ArrayFromArray(JSContext* cx, JS::HandleObject array);
extern JS_FRIEND_API(JSObject*)
JS_NewUint8ArrayFromArray(JSContext* cx, JS::HandleObject array);
extern JS_FRIEND_API(JSObject*)
JS_NewUint8ClampedArrayFromArray(JSContext* cx, JS::HandleObject array);
extern JS_FRIEND_API(JSObject*)
JS_NewInt16ArrayFromArray(JSContext* cx, JS::HandleObject array);
extern JS_FRIEND_API(JSObject*)
JS_NewUint16ArrayFromArray(JSContext* cx, JS::HandleObject array);
extern JS_FRIEND_API(JSObject*)
JS_NewInt32ArrayFromArray(JSContext* cx, JS::HandleObject array);
extern JS_FRIEND_API(JSObject*)
JS_NewUint32ArrayFromArray(JSContext* cx, JS::HandleObject array);
extern JS_FRIEND_API(JSObject*)
JS_NewFloat32ArrayFromArray(JSContext* cx, JS::HandleObject array);
extern JS_FRIEND_API(JSObject*)
JS_NewFloat64ArrayFromArray(JSContext* cx, JS::HandleObject array);

/*
 * Create a new typed array using the given ArrayBuffer or
 * SharedArrayBuffer for storage.  The length value is optional; if -1
 * is passed, enough elements to use up the remainder of the byte
 * array is used as the default value.
 */

extern JS_FRIEND_API(JSObject*)
JS_NewInt8ArrayWithBuffer(JSContext* cx, JS::HandleObject arrayBuffer,
                          uint32_t byteOffset, int32_t length);
extern JS_FRIEND_API(JSObject*)
JS_NewUint8ArrayWithBuffer(JSContext* cx, JS::HandleObject arrayBuffer,
                           uint32_t byteOffset, int32_t length);
extern JS_FRIEND_API(JSObject*)
JS_NewUint8ClampedArrayWithBuffer(JSContext* cx, JS::HandleObject arrayBuffer,
                                  uint32_t byteOffset, int32_t length);
extern JS_FRIEND_API(JSObject*)
JS_NewInt16ArrayWithBuffer(JSContext* cx, JS::HandleObject arrayBuffer,
                           uint32_t byteOffset, int32_t length);
extern JS_FRIEND_API(JSObject*)
JS_NewUint16ArrayWithBuffer(JSContext* cx, JS::HandleObject arrayBuffer,
                            uint32_t byteOffset, int32_t length);
extern JS_FRIEND_API(JSObject*)
JS_NewInt32ArrayWithBuffer(JSContext* cx, JS::HandleObject arrayBuffer,
                           uint32_t byteOffset, int32_t length);
extern JS_FRIEND_API(JSObject*)
JS_NewUint32ArrayWithBuffer(JSContext* cx, JS::HandleObject arrayBuffer,
                            uint32_t byteOffset, int32_t length);
extern JS_FRIEND_API(JSObject*)
JS_NewFloat32ArrayWithBuffer(JSContext* cx, JS::HandleObject arrayBuffer,
                             uint32_t byteOffset, int32_t length);
extern JS_FRIEND_API(JSObject*)
JS_NewFloat64ArrayWithBuffer(JSContext* cx, JS::HandleObject arrayBuffer,
                             uint32_t byteOffset, int32_t length);

/**
 * Create a new SharedArrayBuffer with the given byte length.  This
 * may only be called if
 * JS::CompartmentCreationOptionsRef(cx).getSharedMemoryAndAtomicsEnabled() is
 * true.
 */
extern JS_FRIEND_API(JSObject*)
JS_NewSharedArrayBuffer(JSContext* cx, uint32_t nbytes);

/**
 * Create a new ArrayBuffer with the given byte length.
 */
extern JS_FRIEND_API(JSObject*)
JS_NewArrayBuffer(JSContext* cx, uint32_t nbytes);

/**
 * Check whether obj supports JS_GetTypedArray* APIs. Note that this may return
 * false if a security wrapper is encountered that denies the unwrapping. If
 * this test or one of the JS_Is*Array tests succeeds, then it is safe to call
 * the various accessor JSAPI calls defined below.
 */
extern JS_FRIEND_API(bool)
JS_IsTypedArrayObject(JSObject* obj);

/**
 * Check whether obj supports JS_GetArrayBufferView* APIs. Note that this may
 * return false if a security wrapper is encountered that denies the
 * unwrapping. If this test or one of the more specific tests succeeds, then it
 * is safe to call the various ArrayBufferView accessor JSAPI calls defined
 * below.
 */
extern JS_FRIEND_API(bool)
JS_IsArrayBufferViewObject(JSObject* obj);

/*
 * Test for specific typed array types (ArrayBufferView subtypes)
 */

extern JS_FRIEND_API(bool)
JS_IsInt8Array(JSObject* obj);
extern JS_FRIEND_API(bool)
JS_IsUint8Array(JSObject* obj);
extern JS_FRIEND_API(bool)
JS_IsUint8ClampedArray(JSObject* obj);
extern JS_FRIEND_API(bool)
JS_IsInt16Array(JSObject* obj);
extern JS_FRIEND_API(bool)
JS_IsUint16Array(JSObject* obj);
extern JS_FRIEND_API(bool)
JS_IsInt32Array(JSObject* obj);
extern JS_FRIEND_API(bool)
JS_IsUint32Array(JSObject* obj);
extern JS_FRIEND_API(bool)
JS_IsFloat32Array(JSObject* obj);
extern JS_FRIEND_API(bool)
JS_IsFloat64Array(JSObject* obj);

/**
 * Return the isShared flag of a typed array, which denotes whether
 * the underlying buffer is a SharedArrayBuffer.
 *
 * |obj| must have passed a JS_IsTypedArrayObject/JS_Is*Array test, or somehow
 * be known that it would pass such a test: it is a typed array or a wrapper of
 * a typed array, and the unwrapping will succeed.
 */
extern JS_FRIEND_API(bool)
JS_GetTypedArraySharedness(JSObject* obj);

/*
 * Test for specific typed array types (ArrayBufferView subtypes) and return
 * the unwrapped object if so, else nullptr.  Never throws.
 */

namespace js {

extern JS_FRIEND_API(JSObject*)
UnwrapInt8Array(JSObject* obj);
extern JS_FRIEND_API(JSObject*)
UnwrapUint8Array(JSObject* obj);
extern JS_FRIEND_API(JSObject*)
UnwrapUint8ClampedArray(JSObject* obj);
extern JS_FRIEND_API(JSObject*)
UnwrapInt16Array(JSObject* obj);
extern JS_FRIEND_API(JSObject*)
UnwrapUint16Array(JSObject* obj);
extern JS_FRIEND_API(JSObject*)
UnwrapInt32Array(JSObject* obj);
extern JS_FRIEND_API(JSObject*)
UnwrapUint32Array(JSObject* obj);
extern JS_FRIEND_API(JSObject*)
UnwrapFloat32Array(JSObject* obj);
extern JS_FRIEND_API(JSObject*)
UnwrapFloat64Array(JSObject* obj);

extern JS_FRIEND_API(JSObject*)
UnwrapArrayBuffer(JSObject* obj);

extern JS_FRIEND_API(JSObject*)
UnwrapArrayBufferView(JSObject* obj);

extern JS_FRIEND_API(JSObject*)
UnwrapSharedArrayBuffer(JSObject* obj);

extern JS_FRIEND_API(JSObject*)
UnwrapReadableStream(JSObject* obj);


namespace detail {

extern JS_FRIEND_DATA(const Class* const) Int8ArrayClassPtr;
extern JS_FRIEND_DATA(const Class* const) Uint8ArrayClassPtr;
extern JS_FRIEND_DATA(const Class* const) Uint8ClampedArrayClassPtr;
extern JS_FRIEND_DATA(const Class* const) Int16ArrayClassPtr;
extern JS_FRIEND_DATA(const Class* const) Uint16ArrayClassPtr;
extern JS_FRIEND_DATA(const Class* const) Int32ArrayClassPtr;
extern JS_FRIEND_DATA(const Class* const) Uint32ArrayClassPtr;
extern JS_FRIEND_DATA(const Class* const) Float32ArrayClassPtr;
extern JS_FRIEND_DATA(const Class* const) Float64ArrayClassPtr;

const size_t TypedArrayLengthSlot = 1;

} // namespace detail

#define JS_DEFINE_DATA_AND_LENGTH_ACCESSOR(Type, type) \
inline void \
Get ## Type ## ArrayLengthAndData(JSObject* obj, uint32_t* length, bool* isSharedMemory, type** data) \
{ \
    MOZ_ASSERT(GetObjectClass(obj) == detail::Type ## ArrayClassPtr); \
    const JS::Value& lenSlot = GetReservedSlot(obj, detail::TypedArrayLengthSlot); \
    *length = mozilla::AssertedCast<uint32_t>(lenSlot.toInt32()); \
    *isSharedMemory = JS_GetTypedArraySharedness(obj); \
    *data = static_cast<type*>(GetObjectPrivate(obj)); \
}

JS_DEFINE_DATA_AND_LENGTH_ACCESSOR(Int8, int8_t)
JS_DEFINE_DATA_AND_LENGTH_ACCESSOR(Uint8, uint8_t)
JS_DEFINE_DATA_AND_LENGTH_ACCESSOR(Uint8Clamped, uint8_t)
JS_DEFINE_DATA_AND_LENGTH_ACCESSOR(Int16, int16_t)
JS_DEFINE_DATA_AND_LENGTH_ACCESSOR(Uint16, uint16_t)
JS_DEFINE_DATA_AND_LENGTH_ACCESSOR(Int32, int32_t)
JS_DEFINE_DATA_AND_LENGTH_ACCESSOR(Uint32, uint32_t)
JS_DEFINE_DATA_AND_LENGTH_ACCESSOR(Float32, float)
JS_DEFINE_DATA_AND_LENGTH_ACCESSOR(Float64, double)

#undef JS_DEFINE_DATA_AND_LENGTH_ACCESSOR

// This one isn't inlined because it's rather tricky (by dint of having to deal
// with a dozen-plus classes and varying slot layouts.
extern JS_FRIEND_API(void)
GetArrayBufferViewLengthAndData(JSObject* obj, uint32_t* length, bool* isSharedMemory, uint8_t** data);

// This one isn't inlined because there are a bunch of different ArrayBuffer
// classes that would have to be individually handled here.
//
// There is an isShared out argument for API consistency (eases use from DOM).
// It will always be set to false.
extern JS_FRIEND_API(void)
GetArrayBufferLengthAndData(JSObject* obj, uint32_t* length, bool* isSharedMemory, uint8_t** data);

// Ditto for SharedArrayBuffer.
//
// There is an isShared out argument for API consistency (eases use from DOM).
// It will always be set to true.
extern JS_FRIEND_API(void)
GetSharedArrayBufferLengthAndData(JSObject* obj, uint32_t* length, bool* isSharedMemory, uint8_t** data);

} // namespace js

JS_FRIEND_API(uint8_t*)
JS_GetSharedArrayBufferData(JSObject* obj, bool* isSharedMemory, const JS::AutoRequireNoGC&);

/*
 * Unwrap Typed arrays all at once. Return nullptr without throwing if the
 * object cannot be viewed as the correct typed array, or the typed array
 * object on success, filling both outparameters.
 */
extern JS_FRIEND_API(JSObject*)
JS_GetObjectAsInt8Array(JSObject* obj, uint32_t* length, bool* isSharedMemory, int8_t** data);
extern JS_FRIEND_API(JSObject*)
JS_GetObjectAsUint8Array(JSObject* obj, uint32_t* length, bool* isSharedMemory, uint8_t** data);
extern JS_FRIEND_API(JSObject*)
JS_GetObjectAsUint8ClampedArray(JSObject* obj, uint32_t* length, bool* isSharedMemory, uint8_t** data);
extern JS_FRIEND_API(JSObject*)
JS_GetObjectAsInt16Array(JSObject* obj, uint32_t* length, bool* isSharedMemory, int16_t** data);
extern JS_FRIEND_API(JSObject*)
JS_GetObjectAsUint16Array(JSObject* obj, uint32_t* length, bool* isSharedMemory, uint16_t** data);
extern JS_FRIEND_API(JSObject*)
JS_GetObjectAsInt32Array(JSObject* obj, uint32_t* length, bool* isSharedMemory, int32_t** data);
extern JS_FRIEND_API(JSObject*)
JS_GetObjectAsUint32Array(JSObject* obj, uint32_t* length, bool* isSharedMemory, uint32_t** data);
extern JS_FRIEND_API(JSObject*)
JS_GetObjectAsFloat32Array(JSObject* obj, uint32_t* length, bool* isSharedMemory, float** data);
extern JS_FRIEND_API(JSObject*)
JS_GetObjectAsFloat64Array(JSObject* obj, uint32_t* length, bool* isSharedMemory, double** data);
extern JS_FRIEND_API(JSObject*)
JS_GetObjectAsArrayBufferView(JSObject* obj, uint32_t* length, bool* isSharedMemory, uint8_t** data);

/*
 * Unwrap an ArrayBuffer, return nullptr if it's a different type.
 */
extern JS_FRIEND_API(JSObject*)
JS_GetObjectAsArrayBuffer(JSObject* obj, uint32_t* length, uint8_t** data);

/*
 * Get the type of elements in a typed array, or MaxTypedArrayViewType if a DataView.
 *
 * |obj| must have passed a JS_IsArrayBufferView/JS_Is*Array test, or somehow
 * be known that it would pass such a test: it is an ArrayBufferView or a
 * wrapper of an ArrayBufferView, and the unwrapping will succeed.
 */
extern JS_FRIEND_API(js::Scalar::Type)
JS_GetArrayBufferViewType(JSObject* obj);

extern JS_FRIEND_API(js::Scalar::Type)
JS_GetSharedArrayBufferViewType(JSObject* obj);

/*
 * Check whether obj supports the JS_GetArrayBuffer* APIs. Note that this may
 * return false if a security wrapper is encountered that denies the
 * unwrapping. If this test succeeds, then it is safe to call the various
 * accessor JSAPI calls defined below.
 */
extern JS_FRIEND_API(bool)
JS_IsArrayBufferObject(JSObject* obj);

extern JS_FRIEND_API(bool)
JS_IsSharedArrayBufferObject(JSObject* obj);

/**
 * Return the available byte length of an array buffer.
 *
 * |obj| must have passed a JS_IsArrayBufferObject test, or somehow be known
 * that it would pass such a test: it is an ArrayBuffer or a wrapper of an
 * ArrayBuffer, and the unwrapping will succeed.
 */
extern JS_FRIEND_API(uint32_t)
JS_GetArrayBufferByteLength(JSObject* obj);

extern JS_FRIEND_API(uint32_t)
JS_GetSharedArrayBufferByteLength(JSObject* obj);

/**
 * Return true if the arrayBuffer contains any data. This will return false for
 * ArrayBuffer.prototype and detached ArrayBuffers.
 *
 * |obj| must have passed a JS_IsArrayBufferObject test, or somehow be known
 * that it would pass such a test: it is an ArrayBuffer or a wrapper of an
 * ArrayBuffer, and the unwrapping will succeed.
 */
extern JS_FRIEND_API(bool)
JS_ArrayBufferHasData(JSObject* obj);

/**
 * Return a pointer to the start of the data referenced by a typed array. The
 * data is still owned by the typed array, and should not be modified on
 * another thread. Furthermore, the pointer can become invalid on GC (if the
 * data is small and fits inside the array's GC header), so callers must take
 * care not to hold on across anything that could GC.
 *
 * |obj| must have passed a JS_IsArrayBufferObject test, or somehow be known
 * that it would pass such a test: it is an ArrayBuffer or a wrapper of an
 * ArrayBuffer, and the unwrapping will succeed.
 *
 * |*isSharedMemory| will be set to false, the argument is present to simplify
 * its use from code that also interacts with SharedArrayBuffer.
 */
extern JS_FRIEND_API(uint8_t*)
JS_GetArrayBufferData(JSObject* obj, bool* isSharedMemory, const JS::AutoRequireNoGC&);

/**
 * Check whether the obj is ArrayBufferObject and memory mapped. Note that this
 * may return false if a security wrapper is encountered that denies the
 * unwrapping.
 */
extern JS_FRIEND_API(bool)
JS_IsMappedArrayBufferObject(JSObject* obj);

/**
 * Return the number of elements in a typed array.
 *
 * |obj| must have passed a JS_IsTypedArrayObject/JS_Is*Array test, or somehow
 * be known that it would pass such a test: it is a typed array or a wrapper of
 * a typed array, and the unwrapping will succeed.
 */
extern JS_FRIEND_API(uint32_t)
JS_GetTypedArrayLength(JSObject* obj);

/**
 * Return the byte offset from the start of an array buffer to the start of a
 * typed array view.
 *
 * |obj| must have passed a JS_IsTypedArrayObject/JS_Is*Array test, or somehow
 * be known that it would pass such a test: it is a typed array or a wrapper of
 * a typed array, and the unwrapping will succeed.
 */
extern JS_FRIEND_API(uint32_t)
JS_GetTypedArrayByteOffset(JSObject* obj);

/**
 * Return the byte length of a typed array.
 *
 * |obj| must have passed a JS_IsTypedArrayObject/JS_Is*Array test, or somehow
 * be known that it would pass such a test: it is a typed array or a wrapper of
 * a typed array, and the unwrapping will succeed.
 */
extern JS_FRIEND_API(uint32_t)
JS_GetTypedArrayByteLength(JSObject* obj);

/**
 * Check whether obj supports JS_ArrayBufferView* APIs. Note that this may
 * return false if a security wrapper is encountered that denies the
 * unwrapping.
 */
extern JS_FRIEND_API(bool)
JS_IsArrayBufferViewObject(JSObject* obj);

/**
 * More generic name for JS_GetTypedArrayByteLength to cover DataViews as well
 */
extern JS_FRIEND_API(uint32_t)
JS_GetArrayBufferViewByteLength(JSObject* obj);

/**
 * More generic name for JS_GetTypedArrayByteOffset to cover DataViews as well
 */
extern JS_FRIEND_API(uint32_t)
JS_GetArrayBufferViewByteOffset(JSObject* obj);

/*
 * Return a pointer to the start of the data referenced by a typed array. The
 * data is still owned by the typed array, and should not be modified on
 * another thread. Furthermore, the pointer can become invalid on GC (if the
 * data is small and fits inside the array's GC header), so callers must take
 * care not to hold on across anything that could GC.
 *
 * |obj| must have passed a JS_Is*Array test, or somehow be known that it would
 * pass such a test: it is a typed array or a wrapper of a typed array, and the
 * unwrapping will succeed.
 *
 * |*isSharedMemory| will be set to true if the typed array maps a
 * SharedArrayBuffer, otherwise to false.
 */

extern JS_FRIEND_API(int8_t*)
JS_GetInt8ArrayData(JSObject* obj, bool* isSharedMemory, const JS::AutoRequireNoGC&);
extern JS_FRIEND_API(uint8_t*)
JS_GetUint8ArrayData(JSObject* obj, bool* isSharedMemory, const JS::AutoRequireNoGC&);
extern JS_FRIEND_API(uint8_t*)
JS_GetUint8ClampedArrayData(JSObject* obj, bool* isSharedMemory, const JS::AutoRequireNoGC&);
extern JS_FRIEND_API(int16_t*)
JS_GetInt16ArrayData(JSObject* obj, bool* isSharedMemory, const JS::AutoRequireNoGC&);
extern JS_FRIEND_API(uint16_t*)
JS_GetUint16ArrayData(JSObject* obj, bool* isSharedMemory, const JS::AutoRequireNoGC&);
extern JS_FRIEND_API(int32_t*)
JS_GetInt32ArrayData(JSObject* obj, bool* isSharedMemory, const JS::AutoRequireNoGC&);
extern JS_FRIEND_API(uint32_t*)
JS_GetUint32ArrayData(JSObject* obj, bool* isSharedMemory, const JS::AutoRequireNoGC&);
extern JS_FRIEND_API(float*)
JS_GetFloat32ArrayData(JSObject* obj, bool* isSharedMemory, const JS::AutoRequireNoGC&);
extern JS_FRIEND_API(double*)
JS_GetFloat64ArrayData(JSObject* obj, bool* isSharedMemory, const JS::AutoRequireNoGC&);

/**
 * Same as above, but for any kind of ArrayBufferView. Prefer the type-specific
 * versions when possible.
 */
extern JS_FRIEND_API(void*)
JS_GetArrayBufferViewData(JSObject* obj, bool* isSharedMemory, const JS::AutoRequireNoGC&);

/**
 * Return the ArrayBuffer or SharedArrayBuffer underlying an ArrayBufferView.
 * This may return a detached buffer.  |obj| must be an object that would
 * return true for JS_IsArrayBufferViewObject().
 */
extern JS_FRIEND_API(JSObject*)
JS_GetArrayBufferViewBuffer(JSContext* cx, JS::HandleObject obj, bool* isSharedMemory);

/**
 * Detach an ArrayBuffer, causing all associated views to no longer refer to
 * the ArrayBuffer's original attached memory.
 *
 * The |changeData| argument is obsolete and ignored.
 */
extern JS_FRIEND_API(bool)
JS_DetachArrayBuffer(JSContext* cx, JS::HandleObject obj);

/**
 * Check whether the obj is a detached ArrayBufferObject. Note that this may
 * return false if a security wrapper is encountered that denies the
 * unwrapping.
 */
extern JS_FRIEND_API(bool)
JS_IsDetachedArrayBufferObject(JSObject* obj);

/**
 * Check whether obj supports JS_GetDataView* APIs.
 */
JS_FRIEND_API(bool)
JS_IsDataViewObject(JSObject* obj);

/**
 * Create a new DataView using the given buffer for storage. The given buffer
 * must be an ArrayBuffer or SharedArrayBuffer (or a cross-compartment wrapper
 * of either type), and the offset and length must fit within the bounds of the
 * buffer. Currently, nullptr will be returned and an exception will be thrown
 * if these conditions do not hold, but do not depend on that behavior.
 */
JS_FRIEND_API(JSObject*)
JS_NewDataView(JSContext* cx, JS::HandleObject buffer, uint32_t byteOffset, int32_t byteLength);

/**
 * Return the byte offset of a data view into its array buffer. |obj| must be a
 * DataView.
 *
 * |obj| must have passed a JS_IsDataViewObject test, or somehow be known that
 * it would pass such a test: it is a data view or a wrapper of a data view,
 * and the unwrapping will succeed.
 */
JS_FRIEND_API(uint32_t)
JS_GetDataViewByteOffset(JSObject* obj);

/**
 * Return the byte length of a data view.
 *
 * |obj| must have passed a JS_IsDataViewObject test, or somehow be known that
 * it would pass such a test: it is a data view or a wrapper of a data view,
 * and the unwrapping will succeed. If cx is nullptr, then DEBUG builds may be
 * unable to assert when unwrapping should be disallowed.
 */
JS_FRIEND_API(uint32_t)
JS_GetDataViewByteLength(JSObject* obj);

/**
 * Return a pointer to the beginning of the data referenced by a DataView.
 *
 * |obj| must have passed a JS_IsDataViewObject test, or somehow be known that
 * it would pass such a test: it is a data view or a wrapper of a data view,
 * and the unwrapping will succeed. If cx is nullptr, then DEBUG builds may be
 * unable to assert when unwrapping should be disallowed.
 *
 * |*isSharedMemory| will be set to true if the DataView maps a SharedArrayBuffer,
 * otherwise to false.
 */
JS_FRIEND_API(void*)
<<<<<<< HEAD
JS_GetDataViewData(JSObject* obj, bool* isSharedMemory, const JS::AutoCheckCannotGC&);
=======
JS_GetDataViewData(JSObject* obj, bool* isSharedMemory, const JS::AutoRequireNoGC&);
>>>>>>> a17af05f

namespace js {

/**
 * Add a watchpoint -- in the Object.prototype.watch sense -- to |obj| for the
 * property |id|, using the callable object |callable| as the function to be
 * called for notifications.
 *
 * This is an internal function exposed -- temporarily -- only so that DOM
 * proxies can be watchable.  Don't use it!  We'll soon kill off the
 * Object.prototype.{,un}watch functions, at which point this will go too.
 */
extern JS_FRIEND_API(bool)
WatchGuts(JSContext* cx, JS::HandleObject obj, JS::HandleId id, JS::HandleObject callable);

/**
 * Remove a watchpoint -- in the Object.prototype.watch sense -- from |obj| for
 * the property |id|.
 *
 * This is an internal function exposed -- temporarily -- only so that DOM
 * proxies can be watchable.  Don't use it!  We'll soon kill off the
 * Object.prototype.{,un}watch functions, at which point this will go too.
 */
extern JS_FRIEND_API(bool)
UnwatchGuts(JSContext* cx, JS::HandleObject obj, JS::HandleId id);

namespace jit {

enum class InlinableNative : uint16_t;

} // namespace jit

} // namespace js

/**
 * A class, expected to be passed by value, which represents the CallArgs for a
 * JSJitGetterOp.
 */
class JSJitGetterCallArgs : protected JS::MutableHandleValue
{
  public:
    explicit JSJitGetterCallArgs(const JS::CallArgs& args)
      : JS::MutableHandleValue(args.rval())
    {}

    explicit JSJitGetterCallArgs(JS::RootedValue* rooted)
      : JS::MutableHandleValue(rooted)
    {}

    JS::MutableHandleValue rval() {
        return *this;
    }
};

/**
 * A class, expected to be passed by value, which represents the CallArgs for a
 * JSJitSetterOp.
 */
class JSJitSetterCallArgs : protected JS::MutableHandleValue
{
  public:
    explicit JSJitSetterCallArgs(const JS::CallArgs& args)
      : JS::MutableHandleValue(args[0])
    {}

    JS::MutableHandleValue operator[](unsigned i) {
        MOZ_ASSERT(i == 0);
        return *this;
    }

    unsigned length() const { return 1; }

    // Add get() or maybe hasDefined() as needed
};

struct JSJitMethodCallArgsTraits;

/**
 * A class, expected to be passed by reference, which represents the CallArgs
 * for a JSJitMethodOp.
 */
class JSJitMethodCallArgs : protected JS::detail::CallArgsBase<JS::detail::NoUsedRval>
{
  private:
    typedef JS::detail::CallArgsBase<JS::detail::NoUsedRval> Base;
    friend struct JSJitMethodCallArgsTraits;

  public:
    explicit JSJitMethodCallArgs(const JS::CallArgs& args) {
        argv_ = args.array();
        argc_ = args.length();
    }

    JS::MutableHandleValue rval() const {
        return Base::rval();
    }

    unsigned length() const { return Base::length(); }

    JS::MutableHandleValue operator[](unsigned i) const {
        return Base::operator[](i);
    }

    bool hasDefined(unsigned i) const {
        return Base::hasDefined(i);
    }

    JSObject& callee() const {
        // We can't use Base::callee() because that will try to poke at
        // this->usedRval_, which we don't have.
        return argv_[-2].toObject();
    }

    JS::HandleValue get(unsigned i) const {
        return Base::get(i);
    }
};

struct JSJitMethodCallArgsTraits
{
    static const size_t offsetOfArgv = offsetof(JSJitMethodCallArgs, argv_);
    static const size_t offsetOfArgc = offsetof(JSJitMethodCallArgs, argc_);
};

typedef bool
(* JSJitGetterOp)(JSContext* cx, JS::HandleObject thisObj,
                  void* specializedThis, JSJitGetterCallArgs args);
typedef bool
(* JSJitSetterOp)(JSContext* cx, JS::HandleObject thisObj,
                  void* specializedThis, JSJitSetterCallArgs args);
typedef bool
(* JSJitMethodOp)(JSContext* cx, JS::HandleObject thisObj,
                  void* specializedThis, const JSJitMethodCallArgs& args);

/**
 * This struct contains metadata passed from the DOM to the JS Engine for JIT
 * optimizations on DOM property accessors. Eventually, this should be made
 * available to general JSAPI users, but we are not currently ready to do so.
 */
struct JSJitInfo {
    enum OpType {
        Getter,
        Setter,
        Method,
        StaticMethod,
        InlinableNative,
        IgnoresReturnValueNative,
        // Must be last
        OpTypeCount
    };

    enum ArgType {
        // Basic types
        String = (1 << 0),
        Integer = (1 << 1), // Only 32-bit or less
        Double = (1 << 2), // Maybe we want to add Float sometime too
        Boolean = (1 << 3),
        Object = (1 << 4),
        Null = (1 << 5),

        // And derived types
        Numeric = Integer | Double,
        // Should "Primitive" use the WebIDL definition, which
        // excludes string and null, or the typical JS one that includes them?
        Primitive = Numeric | Boolean | Null | String,
        ObjectOrNull = Object | Null,
        Any = ObjectOrNull | Primitive,

        // Our sentinel value.
        ArgTypeListEnd = (1 << 31)
    };

    static_assert(Any & String, "Any must include String.");
    static_assert(Any & Integer, "Any must include Integer.");
    static_assert(Any & Double, "Any must include Double.");
    static_assert(Any & Boolean, "Any must include Boolean.");
    static_assert(Any & Object, "Any must include Object.");
    static_assert(Any & Null, "Any must include Null.");

    /**
     * An enum that describes what this getter/setter/method aliases.  This
     * determines what things can be hoisted past this call, and if this
     * call is movable what it can be hoisted past.
     */
    enum AliasSet {
        /**
         * Alias nothing: a constant value, getting it can't affect any other
         * values, nothing can affect it.
         */
        AliasNone,

        /**
         * Alias things that can modify the DOM but nothing else.  Doing the
         * call can't affect the behavior of any other function.
         */
        AliasDOMSets,

        /**
         * Alias the world.  Calling this can change arbitrary values anywhere
         * in the system.  Most things fall in this bucket.
         */
        AliasEverything,

        /** Must be last. */
        AliasSetCount
    };

    bool needsOuterizedThisObject() const
    {
        return type() != Getter && type() != Setter;
    }

    bool isTypedMethodJitInfo() const
    {
        return isTypedMethod;
    }

    OpType type() const
    {
        return OpType(type_);
    }

    AliasSet aliasSet() const
    {
        return AliasSet(aliasSet_);
    }

    JSValueType returnType() const
    {
        return JSValueType(returnType_);
    }

    union {
        JSJitGetterOp getter;
        JSJitSetterOp setter;
        JSJitMethodOp method;
        /** A DOM static method, used for Promise wrappers */
        JSNative staticMethod;
        JSNative ignoresReturnValueMethod;
    };

    static unsigned offsetOfIgnoresReturnValueNative() {
        return offsetof(JSJitInfo, ignoresReturnValueMethod);
    }

    union {
        uint16_t protoID;
        js::jit::InlinableNative inlinableNative;
    };

    union {
        uint16_t depth;

        // Additional opcode for some InlinableNative functions.
        uint16_t nativeOp;
    };

    // These fields are carefully packed to take up 4 bytes.  If you need more
    // bits for whatever reason, please see if you can steal bits from existing
    // fields before adding more members to this structure.

#define JITINFO_OP_TYPE_BITS 4
#define JITINFO_ALIAS_SET_BITS 4
#define JITINFO_RETURN_TYPE_BITS 8
#define JITINFO_SLOT_INDEX_BITS 10

    /** The OpType that says what sort of function we are. */
    uint32_t type_ : JITINFO_OP_TYPE_BITS;

    /**
     * The alias set for this op.  This is a _minimal_ alias set; in
     * particular for a method it does not include whatever argument
     * conversions might do.  That's covered by argTypes and runtime
     * analysis of the actual argument types being passed in.
     */
    uint32_t aliasSet_ : JITINFO_ALIAS_SET_BITS;

    /** The return type tag.  Might be JSVAL_TYPE_UNKNOWN. */
    uint32_t returnType_ : JITINFO_RETURN_TYPE_BITS;

    static_assert(OpTypeCount <= (1 << JITINFO_OP_TYPE_BITS),
                  "Not enough space for OpType");
    static_assert(AliasSetCount <= (1 << JITINFO_ALIAS_SET_BITS),
                  "Not enough space for AliasSet");
    static_assert((sizeof(JSValueType) * 8) <= JITINFO_RETURN_TYPE_BITS,
                  "Not enough space for JSValueType");

#undef JITINFO_RETURN_TYPE_BITS
#undef JITINFO_ALIAS_SET_BITS
#undef JITINFO_OP_TYPE_BITS

    /** Is op fallible? False in setters. */
    uint32_t isInfallible : 1;

    /**
     * Is op movable?  To be movable the op must
     * not AliasEverything, but even that might
     * not be enough (e.g. in cases when it can
     * throw or is explicitly not movable).
     */
    uint32_t isMovable : 1;

    /**
     * Can op be dead-code eliminated? Again, this
     * depends on whether the op can throw, in
     * addition to the alias set.
     */
    uint32_t isEliminatable : 1;

    // XXXbz should we have a JSValueType for the type of the member?
    /**
     * True if this is a getter that can always
     * get the value from a slot of the "this" object.
     */
    uint32_t isAlwaysInSlot : 1;

    /**
     * True if this is a getter that can sometimes (if the slot doesn't contain
     * UndefinedValue()) get the value from a slot of the "this" object.
     */
    uint32_t isLazilyCachedInSlot : 1;

    /** True if this is an instance of JSTypedMethodJitInfo. */
    uint32_t isTypedMethod : 1;

    /**
     * If isAlwaysInSlot or isSometimesInSlot is true,
     * the index of the slot to get the value from.
     * Otherwise 0.
     */
    uint32_t slotIndex : JITINFO_SLOT_INDEX_BITS;

    static const size_t maxSlotIndex = (1 << JITINFO_SLOT_INDEX_BITS) - 1;

#undef JITINFO_SLOT_INDEX_BITS
};

static_assert(sizeof(JSJitInfo) == (sizeof(void*) + 2 * sizeof(uint32_t)),
              "There are several thousand instances of JSJitInfo stored in "
              "a binary. Please don't increase its space requirements without "
              "verifying that there is no other way forward (better packing, "
              "smaller datatypes for fields, subclassing, etc.).");

struct JSTypedMethodJitInfo
{
    // We use C-style inheritance here, rather than C++ style inheritance
    // because not all compilers support brace-initialization for non-aggregate
    // classes. Using C++ style inheritance and constructors instead of
    // brace-initialization would also force the creation of static
    // constructors (on some compilers) when JSJitInfo and JSTypedMethodJitInfo
    // structures are declared. Since there can be several thousand of these
    // structures present and we want to have roughly equivalent performance
    // across a range of compilers, we do things manually.
    JSJitInfo base;

    const JSJitInfo::ArgType* const argTypes; /* For a method, a list of sets of
                                                 types that the function
                                                 expects.  This can be used,
                                                 for example, to figure out
                                                 when argument coercions can
                                                 have side-effects. */
};

namespace js {

static MOZ_ALWAYS_INLINE shadow::Function*
FunctionObjectToShadowFunction(JSObject* fun)
{
    MOZ_ASSERT(GetObjectClass(fun) == FunctionClassPtr);
    return reinterpret_cast<shadow::Function*>(fun);
}

/* Statically asserted in jsfun.h. */
static const unsigned JS_FUNCTION_INTERPRETED_BITS = 0x0201;

// Return whether the given function object is native.
static MOZ_ALWAYS_INLINE bool
FunctionObjectIsNative(JSObject* fun)
{
    return !(FunctionObjectToShadowFunction(fun)->flags & JS_FUNCTION_INTERPRETED_BITS);
}

static MOZ_ALWAYS_INLINE JSNative
GetFunctionObjectNative(JSObject* fun)
{
    MOZ_ASSERT(FunctionObjectIsNative(fun));
    return FunctionObjectToShadowFunction(fun)->native;
}

} // namespace js

static MOZ_ALWAYS_INLINE const JSJitInfo*
FUNCTION_VALUE_TO_JITINFO(const JS::Value& v)
{
    MOZ_ASSERT(js::FunctionObjectIsNative(&v.toObject()));
    return js::FunctionObjectToShadowFunction(&v.toObject())->jitinfo;
}

static MOZ_ALWAYS_INLINE void
SET_JITINFO(JSFunction * func, const JSJitInfo* info)
{
    js::shadow::Function* fun = reinterpret_cast<js::shadow::Function*>(func);
    MOZ_ASSERT(!(fun->flags & js::JS_FUNCTION_INTERPRETED_BITS));
    fun->jitinfo = info;
}

/*
 * Engine-internal extensions of jsid.  This code is here only until we
 * eliminate Gecko's dependencies on it!
 */

static MOZ_ALWAYS_INLINE jsid
JSID_FROM_BITS(size_t bits)
{
    jsid id;
    JSID_BITS(id) = bits;
    return id;
}

namespace js {
namespace detail {
bool IdMatchesAtom(jsid id, JSAtom* atom);
bool IdMatchesAtom(jsid id, JSString* atom);
} // namespace detail
} // namespace js

/**
 * Must not be used on atoms that are representable as integer jsids.
 * Prefer NameToId or AtomToId over this function:
 *
 * A PropertyName is an atom that does not contain an integer in the range
 * [0, UINT32_MAX]. However, jsid can only hold an integer in the range
 * [0, JSID_INT_MAX] (where JSID_INT_MAX == 2^31-1).  Thus, for the range of
 * integers (JSID_INT_MAX, UINT32_MAX], to represent as a jsid 'id', it must be
 * the case JSID_IS_ATOM(id) and !JSID_TO_ATOM(id)->isPropertyName().  In most
 * cases when creating a jsid, code does not have to care about this corner
 * case because:
 *
 * - When given an arbitrary JSAtom*, AtomToId must be used, which checks for
 *   integer atoms representable as integer jsids, and does this conversion.
 *
 * - When given a PropertyName*, NameToId can be used which which does not need
 *   to do any dynamic checks.
 *
 * Thus, it is only the rare third case which needs this function, which
 * handles any JSAtom* that is known not to be representable with an int jsid.
 */
static MOZ_ALWAYS_INLINE jsid
NON_INTEGER_ATOM_TO_JSID(JSAtom* atom)
{
    MOZ_ASSERT(((size_t)atom & 0x7) == 0);
    jsid id = JSID_FROM_BITS((size_t)atom);
    MOZ_ASSERT(js::detail::IdMatchesAtom(id, atom));
    return id;
}

static MOZ_ALWAYS_INLINE jsid
NON_INTEGER_ATOM_TO_JSID(JSString* atom)
{
    MOZ_ASSERT(((size_t)atom & 0x7) == 0);
    jsid id = JSID_FROM_BITS((size_t)atom);
    MOZ_ASSERT(js::detail::IdMatchesAtom(id, atom));
    return id;
}

/* All strings stored in jsids are atomized, but are not necessarily property names. */
static MOZ_ALWAYS_INLINE bool
JSID_IS_ATOM(jsid id)
{
    return JSID_IS_STRING(id);
}

static MOZ_ALWAYS_INLINE bool
JSID_IS_ATOM(jsid id, JSAtom* atom)
{
    return id == JSID_FROM_BITS((size_t)atom);
}

static MOZ_ALWAYS_INLINE JSAtom*
JSID_TO_ATOM(jsid id)
{
    return (JSAtom*)JSID_TO_STRING(id);
}

JS_STATIC_ASSERT(sizeof(jsid) == sizeof(void*));

namespace js {

static MOZ_ALWAYS_INLINE JS::Value
IdToValue(jsid id)
{
    if (JSID_IS_STRING(id))
        return JS::StringValue(JSID_TO_STRING(id));
    if (JSID_IS_INT(id))
        return JS::Int32Value(JSID_TO_INT(id));
    if (JSID_IS_SYMBOL(id))
        return JS::SymbolValue(JSID_TO_SYMBOL(id));
    MOZ_ASSERT(JSID_IS_VOID(id));
    return JS::UndefinedValue();
}

/**
 * If the embedder has registered a ScriptEnvironmentPreparer,
 * PrepareScriptEnvironmentAndInvoke will call the preparer's 'invoke' method
 * with the given |closure|, with the assumption that the preparer will set up
 * any state necessary to run script in |scope|, invoke |closure| with a valid
 * JSContext*, report any exceptions thrown from the closure, and return.
 *
 * If no preparer is registered, PrepareScriptEnvironmentAndInvoke will assert
 * that |rt| has exactly one JSContext associated with it, enter the compartment
 * of |scope| on that context, and invoke |closure|.
 *
 * In both cases, PrepareScriptEnvironmentAndInvoke will report any exceptions
 * that are thrown by the closure.  Consumers who want to propagate back
 * whether the closure succeeded should do so via members of the closure
 * itself.
 */

struct ScriptEnvironmentPreparer {
    struct Closure {
        virtual bool operator()(JSContext* cx) = 0;
    };

    virtual void invoke(JS::HandleObject scope, Closure& closure) = 0;
};

extern JS_FRIEND_API(void)
PrepareScriptEnvironmentAndInvoke(JSContext* cx, JS::HandleObject scope,
                                  ScriptEnvironmentPreparer::Closure& closure);

JS_FRIEND_API(void)
SetScriptEnvironmentPreparer(JSContext* cx, ScriptEnvironmentPreparer* preparer);

enum CTypesActivityType {
    CTYPES_CALL_BEGIN,
    CTYPES_CALL_END,
    CTYPES_CALLBACK_BEGIN,
    CTYPES_CALLBACK_END
};

typedef void
(* CTypesActivityCallback)(JSContext* cx, CTypesActivityType type);

/**
 * Sets a callback that is run whenever js-ctypes is about to be used when
 * calling into C.
 */
JS_FRIEND_API(void)
SetCTypesActivityCallback(JSContext* cx, CTypesActivityCallback cb);

class MOZ_RAII JS_FRIEND_API(AutoCTypesActivityCallback) {
  private:
    JSContext* cx;
    CTypesActivityCallback callback;
    CTypesActivityType endType;
    MOZ_DECL_USE_GUARD_OBJECT_NOTIFIER

  public:
    AutoCTypesActivityCallback(JSContext* cx, CTypesActivityType beginType,
                               CTypesActivityType endType
                               MOZ_GUARD_OBJECT_NOTIFIER_PARAM);
    ~AutoCTypesActivityCallback() {
        DoEndCallback();
    }
    void DoEndCallback() {
        if (callback) {
            callback(cx, endType);
            callback = nullptr;
        }
    }
};

// Abstract base class for objects that build allocation metadata for JavaScript
// values.
struct AllocationMetadataBuilder {
    AllocationMetadataBuilder() { }

    // Return a metadata object for the newly constructed object |obj|, or
    // nullptr if there's no metadata to attach.
    //
    // Implementations should treat all errors as fatal; there is no way to
    // report errors from this callback. In particular, the caller provides an
    // oomUnsafe for overriding implementations to use.
    virtual JSObject* build(JSContext* cx, JS::HandleObject obj,
                            AutoEnterOOMUnsafeRegion& oomUnsafe) const
    {
        return nullptr;
    }
};

/**
 * Specify a callback to invoke when creating each JS object in the current
 * compartment, which may return a metadata object to associate with the
 * object.
 */
JS_FRIEND_API(void)
SetAllocationMetadataBuilder(JSContext* cx, const AllocationMetadataBuilder *callback);

/** Get the metadata associated with an object. */
JS_FRIEND_API(JSObject*)
GetAllocationMetadata(JSObject* obj);

JS_FRIEND_API(bool)
GetElementsWithAdder(JSContext* cx, JS::HandleObject obj, JS::HandleObject receiver,
                     uint32_t begin, uint32_t end, js::ElementAdder* adder);

JS_FRIEND_API(bool)
ForwardToNative(JSContext* cx, JSNative native, const JS::CallArgs& args);

/**
 * Helper function for HTMLDocument and HTMLFormElement.
 *
 * These are the only two interfaces that have [OverrideBuiltins], a named
 * getter, and no named setter. They're implemented as proxies with a custom
 * getOwnPropertyDescriptor() method. Unfortunately, overriding
 * getOwnPropertyDescriptor() automatically affects the behavior of set(),
 * which normally is just common sense but is *not* desired for these two
 * interfaces.
 *
 * The fix is for these two interfaces to override set() to ignore the
 * getOwnPropertyDescriptor() override.
 *
 * SetPropertyIgnoringNamedGetter is exposed to make it easier to override
 * set() in this way.  It carries out all the steps of BaseProxyHandler::set()
 * except the initial getOwnPropertyDescriptor() call.  The caller must supply
 * that descriptor as the 'ownDesc' parameter.
 *
 * Implemented in proxy/BaseProxyHandler.cpp.
 */
JS_FRIEND_API(bool)
SetPropertyIgnoringNamedGetter(JSContext* cx, JS::HandleObject obj, JS::HandleId id,
                               JS::HandleValue v, JS::HandleValue receiver,
                               JS::Handle<JS::PropertyDescriptor> ownDesc,
                               JS::ObjectOpResult& result);

// This function is for one specific use case, please don't use this for anything else!
extern JS_FRIEND_API(bool)
ExecuteInGlobalAndReturnScope(JSContext* cx, JS::HandleObject obj, JS::HandleScript script,
                              JS::MutableHandleObject scope);

#if defined(XP_WIN) && defined(_WIN64)
// Parameters use void* types to avoid #including windows.h. The return value of
// this function is returned from the exception handler.
typedef long
(*JitExceptionHandler)(void* exceptionRecord,  // PEXECTION_RECORD
                       void* context);         // PCONTEXT

/**
 * Windows uses "structured exception handling" to handle faults. When a fault
 * occurs, the stack is searched for a handler (similar to C++ exception
 * handling). If the search does not find a handler, the "unhandled exception
 * filter" is called. Breakpad uses the unhandled exception filter to do crash
 * reporting. Unfortunately, on Win64, JIT code on the stack completely throws
 * off this unwinding process and prevents the unhandled exception filter from
 * being called. The reason is that Win64 requires unwind information be
 * registered for all code regions and JIT code has none. While it is possible
 * to register full unwind information for JIT code, this is a lot of work (one
 * has to be able to recover the frame pointer at any PC) so instead we register
 * a handler for all JIT code that simply calls breakpad's unhandled exception
 * filter (which will perform crash reporting and then terminate the process).
 * This would be wrong if there was an outer __try block that expected to handle
 * the fault, but this is not generally allowed.
 *
 * Gecko must call SetJitExceptionFilter before any JIT code is compiled and
 * only once per process.
 */
extern JS_FRIEND_API(void)
SetJitExceptionHandler(JitExceptionHandler handler);
#endif

/**
 * Get the first SavedFrame object in this SavedFrame stack whose principals are
 * subsumed by the cx's principals. If there is no such frame, return nullptr.
 *
 * Do NOT pass a non-SavedFrame object here.
 *
 * The savedFrame and cx do not need to be in the same compartment.
 */
extern JS_FRIEND_API(JSObject*)
GetFirstSubsumedSavedFrame(JSContext* cx, JS::HandleObject savedFrame, JS::SavedFrameSelfHosted selfHosted);

extern JS_FRIEND_API(bool)
ReportIsNotFunction(JSContext* cx, JS::HandleValue v);

extern JS_FRIEND_API(JSObject*)
ConvertArgsToArray(JSContext* cx, const JS::CallArgs& args);

/**
 * Window and WindowProxy
 *
 * The functions below have to do with Windows and WindowProxies. There's an
 * invariant that actual Window objects (the global objects of web pages) are
 * never directly exposed to script. Instead we often substitute a WindowProxy.
 *
 * The environment chain, on the other hand, contains the Window and never its
 * WindowProxy.
 *
 * As a result, we have calls to these "substitute-this-object-for-that-object"
 * functions sprinkled at apparently arbitrary (but actually *very* carefully
 * and nervously selected) places throughout the engine and indeed the
 * universe.
 */

/**
 * Tell the JS engine which Class is used for WindowProxy objects. Used by the
 * functions below.
 */
extern JS_FRIEND_API(void)
SetWindowProxyClass(JSContext* cx, const Class* clasp);

/**
 * Associates a WindowProxy with a Window (global object). `windowProxy` must
 * have the Class set by SetWindowProxyClass.
 */
extern JS_FRIEND_API(void)
SetWindowProxy(JSContext* cx, JS::HandleObject global, JS::HandleObject windowProxy);

namespace detail {

JS_FRIEND_API(bool)
IsWindowSlow(JSObject* obj);

JS_FRIEND_API(JSObject*)
ToWindowProxyIfWindowSlow(JSObject* obj);

} // namespace detail

/**
 * Returns true iff `obj` is a global object with an associated WindowProxy,
 * see SetWindowProxy.
 */
inline bool
IsWindow(JSObject* obj)
{
    if (GetObjectClass(obj)->flags & JSCLASS_IS_GLOBAL)
        return detail::IsWindowSlow(obj);
    return false;
}

/**
 * Returns true iff `obj` has the WindowProxy Class (see SetWindowProxyClass).
 */
JS_FRIEND_API(bool)
IsWindowProxy(JSObject* obj);

/**
 * If `obj` is a Window, get its associated WindowProxy (or a CCW or dead
 * wrapper if the page was navigated away from), else return `obj`. This
 * function is infallible and never returns nullptr.
 */
MOZ_ALWAYS_INLINE JSObject*
ToWindowProxyIfWindow(JSObject* obj)
{
    if (GetObjectClass(obj)->flags & JSCLASS_IS_GLOBAL)
        return detail::ToWindowProxyIfWindowSlow(obj);
    return obj;
}

/**
 * If `obj` is a WindowProxy, get its associated Window (the compartment's
 * global), else return `obj`. This function is infallible and never returns
 * nullptr.
 */
extern JS_FRIEND_API(JSObject*)
ToWindowIfWindowProxy(JSObject* obj);

// Create and add the Intl.PluralRules constructor function to the provided
// object.  This function throws if called more than once per realm/global
// object.
extern bool
AddPluralRulesConstructor(JSContext* cx, JS::Handle<JSObject*> intl);
<<<<<<< HEAD

// Create and add the Intl.MozDateTimeFormat constructor function to the provided
// object.
//
// This custom date/time formatter constructor gives users the ability
// to specify a custom format pattern. This pattern is passed *directly*
// to ICU with NO SYNTAX PARSING OR VALIDATION WHATSOEVER. ICU appears to
// have a a modicum of testing of this, and it won't fall over completely
// if passed bad input. But the current behavior is entirely under-specified
// and emphatically not shippable on the web, and it *must* be fixed before
// this functionality can be exposed in the real world. (There are also some
// questions about whether the format exposed here is the *right* one to
// standardize, that will also need to be resolved to ship this.)
extern bool
AddMozDateTimeFormatConstructor(JSContext* cx, JS::Handle<JSObject*> intl);

class MOZ_STACK_CLASS JS_FRIEND_API(AutoAssertNoContentJS)
{
  public:
    explicit AutoAssertNoContentJS(JSContext* cx);
    ~AutoAssertNoContentJS();

  private:
    JSContext* context_;
    bool prevAllowContentJS_;
};

// Turn on assertions so that we assert that
//     !comp->validAccessPtr || *comp->validAccessPtr
// is true for every |comp| that we run JS code in. The compartment's validAccessPtr
// is set via SetCompartmentValidAccessPtr.
extern JS_FRIEND_API(void)
EnableAccessValidation(JSContext* cx, bool enabled);

// See EnableAccessValidation above. The caller must guarantee that accessp will
// live at least as long as |global| is alive. The JS engine reads accessp from
// threads that are allowed to run code on |global|, so all changes to *accessp
// should be made from whichever thread owns |global| at a given time.
extern JS_FRIEND_API(void)
SetCompartmentValidAccessPtr(JSContext* cx, JS::HandleObject global, bool* accessp);

} /* namespace js */
=======
>>>>>>> a17af05f

// Create and add the Intl.MozDateTimeFormat constructor function to the provided
// object.
//
// This custom date/time formatter constructor gives users the ability
// to specify a custom format pattern. This pattern is passed *directly*
// to ICU with NO SYNTAX PARSING OR VALIDATION WHATSOEVER. ICU appears to
// have a a modicum of testing of this, and it won't fall over completely
// if passed bad input. But the current behavior is entirely under-specified
// and emphatically not shippable on the web, and it *must* be fixed before
// this functionality can be exposed in the real world. (There are also some
// questions about whether the format exposed here is the *right* one to
// standardize, that will also need to be resolved to ship this.)
extern bool
AddMozDateTimeFormatConstructor(JSContext* cx, JS::Handle<JSObject*> intl);

class MOZ_STACK_CLASS JS_FRIEND_API(AutoAssertNoContentJS)
{
  public:
    explicit AutoAssertNoContentJS(JSContext* cx);
    ~AutoAssertNoContentJS();

  private:
    JSContext* context_;
    bool prevAllowContentJS_;
};

<<<<<<< HEAD
class MemProfiler
{
    static mozilla::Atomic<uint32_t, mozilla::Relaxed> sActiveProfilerCount;
    static JS_FRIEND_DATA(NativeProfiler*) sNativeProfiler;

    static GCHeapProfiler* GetGCHeapProfiler(void* addr);
    static GCHeapProfiler* GetGCHeapProfiler(JSRuntime* runtime);

    static NativeProfiler* GetNativeProfiler() {
        return sNativeProfiler;
    }

    GCHeapProfiler* mGCHeapProfiler;
    JSRuntime* mRuntime;

  public:
    explicit MemProfiler(JSRuntime* aRuntime) : mGCHeapProfiler(nullptr), mRuntime(aRuntime) {}

    JS_FRIEND_API(void) start(GCHeapProfiler* aGCHeapProfiler);
    JS_FRIEND_API(void) stop();

    GCHeapProfiler* getGCHeapProfiler() const {
        return mGCHeapProfiler;
    }

    static MOZ_ALWAYS_INLINE bool enabled() {
        return sActiveProfilerCount > 0;
    }

    static JS_FRIEND_API(MemProfiler*) GetMemProfiler(JSContext* context);

    static void SetNativeProfiler(NativeProfiler* aProfiler) {
        sNativeProfiler = aProfiler;
    }

    static MOZ_ALWAYS_INLINE void SampleNative(void* addr, uint32_t size) {
        JS::AutoSuppressGCAnalysis nogc;

        if (MOZ_LIKELY(!enabled()))
            return;

        NativeProfiler* profiler = GetNativeProfiler();
        if (profiler)
            profiler->sampleNative(addr, size);
    }

    static MOZ_ALWAYS_INLINE void SampleTenured(void* addr, uint32_t size) {
        JS::AutoSuppressGCAnalysis nogc;

        if (MOZ_LIKELY(!enabled()))
            return;

        GCHeapProfiler* profiler = GetGCHeapProfiler(addr);
        if (profiler)
            profiler->sampleTenured(addr, size);
    }

    static MOZ_ALWAYS_INLINE void SampleNursery(void* addr, uint32_t size) {
        JS::AutoSuppressGCAnalysis nogc;

        if (MOZ_LIKELY(!enabled()))
            return;

        GCHeapProfiler* profiler = GetGCHeapProfiler(addr);
        if (profiler)
            profiler->sampleNursery(addr, size);
    }

    static MOZ_ALWAYS_INLINE void RemoveNative(void* addr) {
        JS::AutoSuppressGCAnalysis nogc;

        if (MOZ_LIKELY(!enabled()))
            return;

        NativeProfiler* profiler = GetNativeProfiler();
        if (profiler)
            profiler->removeNative(addr);
    }

    static MOZ_ALWAYS_INLINE void MarkTenuredStart(JSRuntime* runtime) {
        JS::AutoSuppressGCAnalysis nogc;

        if (MOZ_LIKELY(!enabled()))
            return;

        GCHeapProfiler* profiler = GetGCHeapProfiler(runtime);
        if (profiler)
            profiler->markTenuredStart();
    }

    static MOZ_ALWAYS_INLINE void MarkTenured(void* addr) {
        JS::AutoSuppressGCAnalysis nogc;

        if (MOZ_LIKELY(!enabled()))
            return;

        GCHeapProfiler* profiler = GetGCHeapProfiler(addr);
        if (profiler)
            profiler->markTenured(addr);
    }

    static MOZ_ALWAYS_INLINE void SweepTenured(JSRuntime* runtime) {
        JS::AutoSuppressGCAnalysis nogc;

        if (MOZ_LIKELY(!enabled()))
            return;

        GCHeapProfiler* profiler = GetGCHeapProfiler(runtime);
        if (profiler)
            profiler->sweepTenured();
    }

    static MOZ_ALWAYS_INLINE void SweepNursery(JSRuntime* runtime) {
        JS::AutoSuppressGCAnalysis nogc;
=======
// Turn on assertions so that we assert that
//     !comp->validAccessPtr || *comp->validAccessPtr
// is true for every |comp| that we run JS code in. The compartment's validAccessPtr
// is set via SetCompartmentValidAccessPtr.
extern JS_FRIEND_API(void)
EnableAccessValidation(JSContext* cx, bool enabled);
>>>>>>> a17af05f

// See EnableAccessValidation above. The caller must guarantee that accessp will
// live at least as long as |global| is alive. The JS engine reads accessp from
// threads that are allowed to run code on |global|, so all changes to *accessp
// should be made from whichever thread owns |global| at a given time.
extern JS_FRIEND_API(void)
SetCompartmentValidAccessPtr(JSContext* cx, JS::HandleObject global, bool* accessp);

// If the JS engine wants to block so that other cooperative threads can run, it
// will call the yield callback. It may do this if it needs to access a ZoneGroup
// that is held by another thread (such as the system zone group).
typedef void
(* YieldCallback)(JSContext* cx);

extern JS_FRIEND_API(void)
SetCooperativeYieldCallback(JSContext* cx, YieldCallback callback);

// Returns true if the system zone is available (i.e., if no cooperative contexts
// are using it now).
extern JS_FRIEND_API(bool)
SystemZoneAvailable(JSContext* cx);

} /* namespace js */

#endif /* jsfriendapi_h */<|MERGE_RESOLUTION|>--- conflicted
+++ resolved
@@ -383,41 +383,6 @@
 
 namespace js {
 
-<<<<<<< HEAD
-extern JS_FRIEND_DATA(const js::ClassOps) ProxyClassOps;
-extern JS_FRIEND_DATA(const js::ClassExtension) ProxyClassExtension;
-extern JS_FRIEND_DATA(const js::ObjectOps) ProxyObjectOps;
-
-/*
- * Helper Macros for creating JSClasses that function as proxies.
- *
- * NB: The macro invocation must be surrounded by braces, so as to
- *     allow for potential JSClass extensions.
- */
-#define PROXY_MAKE_EXT(objectMoved)                                     \
-    {                                                                   \
-        js::proxy_WeakmapKeyDelegate,                                   \
-        objectMoved                                                     \
-    }
-
-#define PROXY_CLASS_WITH_EXT(name, flags, extPtr)                                       \
-    {                                                                                   \
-        name,                                                                           \
-        js::Class::NON_NATIVE |                                                         \
-            JSCLASS_IS_PROXY |                                                          \
-            JSCLASS_DELAY_METADATA_BUILDER |                                            \
-            flags,                                                                      \
-        &js::ProxyClassOps,                                                             \
-        JS_NULL_CLASS_SPEC,                                                             \
-        extPtr,                                                                         \
-        &js::ProxyObjectOps                                                             \
-    }
-
-#define PROXY_CLASS_DEF(name, flags) \
-  PROXY_CLASS_WITH_EXT(name, flags, &js::ProxyClassExtension)
-
-=======
->>>>>>> a17af05f
 extern JS_FRIEND_API(JSObject*)
 proxy_WeakmapKeyDelegate(JSObject* obj);
 
@@ -555,7 +520,19 @@
 extern JS_FRIEND_API(JSObject*)
 GetWeakmapKeyDelegate(JSObject* key);
 
-<<<<<<< HEAD
+/**
+ * Invoke cellCallback on every gray JSObject in the given zone.
+ */
+extern JS_FRIEND_API(void)
+IterateGrayObjects(JS::Zone* zone, GCThingCallback cellCallback, void* data);
+
+/**
+ * Invoke cellCallback on every gray JSObject in the given zone while cycle
+ * collection is in progress.
+ */
+extern JS_FRIEND_API(void)
+IterateGrayObjectsUnderCC(JS::Zone* zone, GCThingCallback cellCallback, void* data);
+
 #ifdef DEBUG
 // Trace the heap and check there are no black to gray edges. These are
 // not allowed since the cycle collector could throw away the gray thing and
@@ -563,30 +540,6 @@
 //
 // This doesn't trace weak maps as these are handled separately.
 extern JS_FRIEND_API(bool)
-CheckGrayMarkingState(JSContext* cx);
-#endif
-=======
-/**
- * Invoke cellCallback on every gray JSObject in the given zone.
- */
-extern JS_FRIEND_API(void)
-IterateGrayObjects(JS::Zone* zone, GCThingCallback cellCallback, void* data);
->>>>>>> a17af05f
-
-/**
- * Invoke cellCallback on every gray JSObject in the given zone while cycle
- * collection is in progress.
- */
-extern JS_FRIEND_API(void)
-IterateGrayObjectsUnderCC(JS::Zone* zone, GCThingCallback cellCallback, void* data);
-
-#ifdef DEBUG
-// Trace the heap and check there are no black to gray edges. These are
-// not allowed since the cycle collector could throw away the gray thing and
-// leave a dangling pointer.
-//
-// This doesn't trace weak maps as these are handled separately.
-extern JS_FRIEND_API(bool)
 CheckGrayMarkingState(JSRuntime* rt);
 #endif
 
@@ -607,21 +560,18 @@
 namespace shadow {
 
 struct ObjectGroup {
-    uintptr_t baseFlags_;
     const Class* clasp;
     JSObject*   proto;
     JSCompartment* compartment;
 };
 
 struct BaseShape {
-    uintptr_t baseFlags_;
     const js::Class* clasp_;
     JSObject* parent;
 };
 
 class Shape {
 public:
-    uintptr_t baseFlags_;
     shadow::BaseShape* base;
     jsid              _1;
     uint32_t          slotInfo;
@@ -635,7 +585,6 @@
  * depending on the object's specific layout.
  */
 struct Object {
-    uintptr_t baseFlags_;
     shadow::ObjectGroup* group;
     shadow::Shape*      shape;
     JS::Value*          slots;
@@ -668,7 +617,6 @@
 
 struct String
 {
-    uintptr_t baseFlags_;
     static const uint32_t INLINE_CHARS_BIT = JS_BIT(2);
     static const uint32_t LATIN1_CHARS_BIT = JS_BIT(6);
     static const uint32_t ROPE_FLAGS       = 0;
@@ -825,11 +773,7 @@
     MOZ_ASSERT(slot < JSCLASS_RESERVED_SLOTS(GetObjectClass(obj)));
     shadow::Object* sobj = reinterpret_cast<shadow::Object*>(obj);
     if (sobj->slotRef(slot).isGCThing() || value.isGCThing())
-<<<<<<< HEAD
-        SetReservedOrProxyPrivateSlotWithBarrier(obj, slot, value);
-=======
         SetReservedSlotWithBarrier(obj, slot, value);
->>>>>>> a17af05f
     else
         sobj->slotRef(slot) = value;
 }
@@ -1259,14 +1203,8 @@
 GetEnterCompartmentDepth(JSContext* cx);
 #endif
 
-<<<<<<< HEAD
-extern JS_FRIEND_API(bool)
-RegExpToSharedNonInline(JSContext* cx, JS::HandleObject regexp,
-                        JS::MutableHandle<RegExpShared*> shared);
-=======
 extern JS_FRIEND_API(RegExpShared*)
 RegExpToSharedNonInline(JSContext* cx, JS::HandleObject regexp);
->>>>>>> a17af05f
 
 /* Implemented in CrossCompartmentWrapper.cpp. */
 typedef enum NukeReferencesToWindow {
@@ -1320,11 +1258,7 @@
 extern JS_FRIEND_API(bool)
 NukeCrossCompartmentWrappers(JSContext* cx,
                              const CompartmentFilter& sourceFilter,
-<<<<<<< HEAD
-                             const CompartmentFilter& targetFilter,
-=======
                              JSCompartment* target,
->>>>>>> a17af05f
                              NukeReferencesToWindow nukeReferencesToWindow,
                              NukeReferencesFromTarget nukeReferencesFromTarget);
 
@@ -2313,11 +2247,7 @@
  * otherwise to false.
  */
 JS_FRIEND_API(void*)
-<<<<<<< HEAD
-JS_GetDataViewData(JSObject* obj, bool* isSharedMemory, const JS::AutoCheckCannotGC&);
-=======
 JS_GetDataViewData(JSObject* obj, bool* isSharedMemory, const JS::AutoRequireNoGC&);
->>>>>>> a17af05f
 
 namespace js {
 
@@ -3089,7 +3019,6 @@
 // object.
 extern bool
 AddPluralRulesConstructor(JSContext* cx, JS::Handle<JSObject*> intl);
-<<<<<<< HEAD
 
 // Create and add the Intl.MozDateTimeFormat constructor function to the provided
 // object.
@@ -3131,167 +3060,6 @@
 extern JS_FRIEND_API(void)
 SetCompartmentValidAccessPtr(JSContext* cx, JS::HandleObject global, bool* accessp);
 
-} /* namespace js */
-=======
->>>>>>> a17af05f
-
-// Create and add the Intl.MozDateTimeFormat constructor function to the provided
-// object.
-//
-// This custom date/time formatter constructor gives users the ability
-// to specify a custom format pattern. This pattern is passed *directly*
-// to ICU with NO SYNTAX PARSING OR VALIDATION WHATSOEVER. ICU appears to
-// have a a modicum of testing of this, and it won't fall over completely
-// if passed bad input. But the current behavior is entirely under-specified
-// and emphatically not shippable on the web, and it *must* be fixed before
-// this functionality can be exposed in the real world. (There are also some
-// questions about whether the format exposed here is the *right* one to
-// standardize, that will also need to be resolved to ship this.)
-extern bool
-AddMozDateTimeFormatConstructor(JSContext* cx, JS::Handle<JSObject*> intl);
-
-class MOZ_STACK_CLASS JS_FRIEND_API(AutoAssertNoContentJS)
-{
-  public:
-    explicit AutoAssertNoContentJS(JSContext* cx);
-    ~AutoAssertNoContentJS();
-
-  private:
-    JSContext* context_;
-    bool prevAllowContentJS_;
-};
-
-<<<<<<< HEAD
-class MemProfiler
-{
-    static mozilla::Atomic<uint32_t, mozilla::Relaxed> sActiveProfilerCount;
-    static JS_FRIEND_DATA(NativeProfiler*) sNativeProfiler;
-
-    static GCHeapProfiler* GetGCHeapProfiler(void* addr);
-    static GCHeapProfiler* GetGCHeapProfiler(JSRuntime* runtime);
-
-    static NativeProfiler* GetNativeProfiler() {
-        return sNativeProfiler;
-    }
-
-    GCHeapProfiler* mGCHeapProfiler;
-    JSRuntime* mRuntime;
-
-  public:
-    explicit MemProfiler(JSRuntime* aRuntime) : mGCHeapProfiler(nullptr), mRuntime(aRuntime) {}
-
-    JS_FRIEND_API(void) start(GCHeapProfiler* aGCHeapProfiler);
-    JS_FRIEND_API(void) stop();
-
-    GCHeapProfiler* getGCHeapProfiler() const {
-        return mGCHeapProfiler;
-    }
-
-    static MOZ_ALWAYS_INLINE bool enabled() {
-        return sActiveProfilerCount > 0;
-    }
-
-    static JS_FRIEND_API(MemProfiler*) GetMemProfiler(JSContext* context);
-
-    static void SetNativeProfiler(NativeProfiler* aProfiler) {
-        sNativeProfiler = aProfiler;
-    }
-
-    static MOZ_ALWAYS_INLINE void SampleNative(void* addr, uint32_t size) {
-        JS::AutoSuppressGCAnalysis nogc;
-
-        if (MOZ_LIKELY(!enabled()))
-            return;
-
-        NativeProfiler* profiler = GetNativeProfiler();
-        if (profiler)
-            profiler->sampleNative(addr, size);
-    }
-
-    static MOZ_ALWAYS_INLINE void SampleTenured(void* addr, uint32_t size) {
-        JS::AutoSuppressGCAnalysis nogc;
-
-        if (MOZ_LIKELY(!enabled()))
-            return;
-
-        GCHeapProfiler* profiler = GetGCHeapProfiler(addr);
-        if (profiler)
-            profiler->sampleTenured(addr, size);
-    }
-
-    static MOZ_ALWAYS_INLINE void SampleNursery(void* addr, uint32_t size) {
-        JS::AutoSuppressGCAnalysis nogc;
-
-        if (MOZ_LIKELY(!enabled()))
-            return;
-
-        GCHeapProfiler* profiler = GetGCHeapProfiler(addr);
-        if (profiler)
-            profiler->sampleNursery(addr, size);
-    }
-
-    static MOZ_ALWAYS_INLINE void RemoveNative(void* addr) {
-        JS::AutoSuppressGCAnalysis nogc;
-
-        if (MOZ_LIKELY(!enabled()))
-            return;
-
-        NativeProfiler* profiler = GetNativeProfiler();
-        if (profiler)
-            profiler->removeNative(addr);
-    }
-
-    static MOZ_ALWAYS_INLINE void MarkTenuredStart(JSRuntime* runtime) {
-        JS::AutoSuppressGCAnalysis nogc;
-
-        if (MOZ_LIKELY(!enabled()))
-            return;
-
-        GCHeapProfiler* profiler = GetGCHeapProfiler(runtime);
-        if (profiler)
-            profiler->markTenuredStart();
-    }
-
-    static MOZ_ALWAYS_INLINE void MarkTenured(void* addr) {
-        JS::AutoSuppressGCAnalysis nogc;
-
-        if (MOZ_LIKELY(!enabled()))
-            return;
-
-        GCHeapProfiler* profiler = GetGCHeapProfiler(addr);
-        if (profiler)
-            profiler->markTenured(addr);
-    }
-
-    static MOZ_ALWAYS_INLINE void SweepTenured(JSRuntime* runtime) {
-        JS::AutoSuppressGCAnalysis nogc;
-
-        if (MOZ_LIKELY(!enabled()))
-            return;
-
-        GCHeapProfiler* profiler = GetGCHeapProfiler(runtime);
-        if (profiler)
-            profiler->sweepTenured();
-    }
-
-    static MOZ_ALWAYS_INLINE void SweepNursery(JSRuntime* runtime) {
-        JS::AutoSuppressGCAnalysis nogc;
-=======
-// Turn on assertions so that we assert that
-//     !comp->validAccessPtr || *comp->validAccessPtr
-// is true for every |comp| that we run JS code in. The compartment's validAccessPtr
-// is set via SetCompartmentValidAccessPtr.
-extern JS_FRIEND_API(void)
-EnableAccessValidation(JSContext* cx, bool enabled);
->>>>>>> a17af05f
-
-// See EnableAccessValidation above. The caller must guarantee that accessp will
-// live at least as long as |global| is alive. The JS engine reads accessp from
-// threads that are allowed to run code on |global|, so all changes to *accessp
-// should be made from whichever thread owns |global| at a given time.
-extern JS_FRIEND_API(void)
-SetCompartmentValidAccessPtr(JSContext* cx, JS::HandleObject global, bool* accessp);
-
 // If the JS engine wants to block so that other cooperative threads can run, it
 // will call the yield callback. It may do this if it needs to access a ZoneGroup
 // that is held by another thread (such as the system zone group).
