--- conflicted
+++ resolved
@@ -193,14 +193,9 @@
 #include "mozilla/MemoryReporting.h"
 #include "mozilla/Move.h"
 #include "mozilla/ScopeExit.h"
-<<<<<<< HEAD
-#include "mozilla/SizePrintfMacros.h"
-#include "mozilla/TimeStamp.h"
-=======
 #include "mozilla/TimeStamp.h"
 #include "mozilla/TypeTraits.h"
 #include "mozilla/Unused.h"
->>>>>>> a17af05f
 
 #include <ctype.h>
 #include <initializer_list>
@@ -349,62 +344,13 @@
     /* 16 */ AllocKind::OBJECT16
 };
 
-<<<<<<< HEAD
-#ifdef OMR // Sizes
-=======
-static_assert(JS_ARRAY_LENGTH(slotsToThingKind) == SLOTS_TO_THING_KIND_LIMIT,
-              "We have defined a slot count for each kind.");
-
-#define CHECK_THING_SIZE(allocKind, traceKind, type, sizedType) \
-    static_assert(sizeof(sizedType) >= SortedArenaList::MinThingSize, \
-                  #sizedType " is smaller than SortedArenaList::MinThingSize!"); \
-    static_assert(sizeof(sizedType) >= sizeof(FreeSpan), \
-                  #sizedType " is smaller than FreeSpan"); \
-    static_assert(sizeof(sizedType) % CellAlignBytes == 0, \
-                  "Size of " #sizedType " is not a multiple of CellAlignBytes"); \
-    static_assert(sizeof(sizedType) >= MinCellSize, \
-                  "Size of " #sizedType " is smaller than the minimum size");
-FOR_EACH_ALLOCKIND(CHECK_THING_SIZE);
-#undef CHECK_THING_SIZE
-
-const uint32_t Arena::ThingSizes[] = {
+const uint32_t OmrGcHelper::thingSizes[] = {
 #define EXPAND_THING_SIZE(allocKind, traceKind, type, sizedType) \
     sizeof(sizedType),
 FOR_EACH_ALLOCKIND(EXPAND_THING_SIZE)
 #undef EXPAND_THING_SIZE
 };
 
-FreeSpan ArenaLists::placeholder;
->>>>>>> a17af05f
-
- const uint32_t OmrGcHelper::thingSizes[] = {
- #define EXPAND_THING_SIZE(allocKind, traceKind, type, sizedType) \
-     sizeof(sizedType),
- FOR_EACH_ALLOCKIND(EXPAND_THING_SIZE)
- #undef EXPAND_THING_SIZE
- };
-
-#else // OMR Sizes
-
- const uint32_t Arena::ThingSizes[] = {
- #define EXPAND_THING_SIZE(allocKind, traceKind, type, sizedType) \
-     sizeof(sizedType),
- FOR_EACH_ALLOCKIND(EXPAND_THING_SIZE)
- #undef EXPAND_THING_SIZE
- };
-
- #define COUNT(type) 1
-
- const uint32_t Arena::ThingsPerArena[] = {
- #define EXPAND_THINGS_PER_ARENA(allocKind, traceKind, type, sizedType) \
-     COUNT(sizedType),
- FOR_EACH_ALLOCKIND(EXPAND_THINGS_PER_ARENA)
- #undef EXPAND_THINGS_PER_ARENA
- };
-
-#endif // ! OMR Sizes
-
-
 struct js::gc::FinalizePhase
 {
     gcstats::PhaseKind statsPhase;
@@ -413,33 +359,6 @@
 
 /*
  * Finalization order for objects swept incrementally on the active thread.
-<<<<<<< HEAD
- */
-static const FinalizePhase ForegroundObjectFinalizePhase = {
-    gcstats::PHASE_SWEEP_OBJECT, {
-        AllocKind::OBJECT0,
-        AllocKind::OBJECT2,
-        AllocKind::OBJECT4,
-        AllocKind::OBJECT8,
-        AllocKind::OBJECT12,
-        AllocKind::OBJECT16
-    }
-};
-
-// Incremental sweeping is controlled by a list of actions that describe what
-// happens and in what order. Due to the incremental nature of sweeping an
-// action does not necessarily run to completion so the current state is tracked
-// in the GCRuntime by the performSweepActions() method.
-//
-// Actions are performed in phases run per sweep group, and each action is run
-// for every zone in the group, i.e. as if by the following pseudocode:
-//
-//   for each sweep group:
-//     for each phase:
-//       for each zone in sweep group:
-//         for each action in phase:
-//           perform_action
-=======
  */
 static const FinalizePhase ForegroundObjectFinalizePhase = {
     gcstats::PhaseKind::SWEEP_OBJECT, {
@@ -513,309 +432,6 @@
     }
 };
 
-template<>
-JSObject*
-ArenaCellIterImpl::get<JSObject>() const
-{
-    MOZ_ASSERT(!done());
-    return reinterpret_cast<JSObject*>(getCell());
-}
-
-void
-Arena::unmarkAll()
-{
-    uintptr_t* word = chunk()->bitmap.arenaBits(this);
-    memset(word, 0, ArenaBitmapWords * sizeof(uintptr_t));
-}
-
-/* static */ void
-Arena::staticAsserts()
-{
-    static_assert(size_t(AllocKind::LIMIT) <= 255,
-                  "We must be able to fit the allockind into uint8_t.");
-    static_assert(JS_ARRAY_LENGTH(ThingSizes) == size_t(AllocKind::LIMIT),
-                  "We haven't defined all thing sizes.");
-    static_assert(JS_ARRAY_LENGTH(FirstThingOffsets) == size_t(AllocKind::LIMIT),
-                  "We haven't defined all offsets.");
-    static_assert(JS_ARRAY_LENGTH(ThingsPerArena) == size_t(AllocKind::LIMIT),
-                  "We haven't defined all counts.");
-}
-
-template<typename T>
-inline size_t
-Arena::finalize(FreeOp* fop, AllocKind thingKind, size_t thingSize)
-{
-    /* Enforce requirements on size of T. */
-    MOZ_ASSERT(thingSize % CellAlignBytes == 0);
-    MOZ_ASSERT(thingSize >= MinCellSize);
-    MOZ_ASSERT(thingSize <= 255);
-
-    MOZ_ASSERT(allocated());
-    MOZ_ASSERT(thingKind == getAllocKind());
-    MOZ_ASSERT(thingSize == getThingSize());
-    MOZ_ASSERT(!hasDelayedMarking);
-    MOZ_ASSERT(!markOverflow);
-    MOZ_ASSERT(!allocatedDuringIncremental);
-
-    uint_fast16_t firstThing = firstThingOffset(thingKind);
-    uint_fast16_t firstThingOrSuccessorOfLastMarkedThing = firstThing;
-    uint_fast16_t lastThing = ArenaSize - thingSize;
-
-    FreeSpan newListHead;
-    FreeSpan* newListTail = &newListHead;
-    size_t nmarked = 0;
-
-    for (ArenaCellIterUnderFinalize i(this); !i.done(); i.next()) {
-        T* t = i.get<T>();
-        if (t->asTenured().isMarkedAny()) {
-            uint_fast16_t thing = uintptr_t(t) & ArenaMask;
-            if (thing != firstThingOrSuccessorOfLastMarkedThing) {
-                // We just finished passing over one or more free things,
-                // so record a new FreeSpan.
-                newListTail->initBounds(firstThingOrSuccessorOfLastMarkedThing,
-                                        thing - thingSize, this);
-                newListTail = newListTail->nextSpanUnchecked(this);
-            }
-            firstThingOrSuccessorOfLastMarkedThing = thing + thingSize;
-            nmarked++;
-        } else {
-            t->finalize(fop);
-            JS_POISON(t, JS_SWEPT_TENURED_PATTERN, thingSize);
-            TraceTenuredFinalize(t);
-        }
-    }
-
-    if (nmarked == 0) {
-        // Do nothing. The caller will update the arena appropriately.
-        MOZ_ASSERT(newListTail == &newListHead);
-        JS_EXTRA_POISON(data, JS_SWEPT_TENURED_PATTERN, sizeof(data));
-        return nmarked;
-    }
-
-    MOZ_ASSERT(firstThingOrSuccessorOfLastMarkedThing != firstThing);
-    uint_fast16_t lastMarkedThing = firstThingOrSuccessorOfLastMarkedThing - thingSize;
-    if (lastThing == lastMarkedThing) {
-        // If the last thing was marked, we will have already set the bounds of
-        // the final span, and we just need to terminate the list.
-        newListTail->initAsEmpty();
-    } else {
-        // Otherwise, end the list with a span that covers the final stretch of free things.
-        newListTail->initFinal(firstThingOrSuccessorOfLastMarkedThing, lastThing, this);
-    }
-
-    firstFreeSpan = newListHead;
-#ifdef DEBUG
-    size_t nfree = numFreeThings(thingSize);
-    MOZ_ASSERT(nfree + nmarked == thingsPerArena(thingKind));
-#endif
-    return nmarked;
-}
-
-// Finalize arenas from src list, releasing empty arenas if keepArenas wasn't
-// specified and inserting the others into the appropriate destination size
-// bins.
-template<typename T>
-static inline bool
-FinalizeTypedArenas(FreeOp* fop,
-                    Arena** src,
-                    SortedArenaList& dest,
-                    AllocKind thingKind,
-                    SliceBudget& budget,
-                    ArenaLists::KeepArenasEnum keepArenas)
-{
-    // When operating in the foreground, take the lock at the top.
-    Maybe<AutoLockGC> maybeLock;
-    if (fop->onActiveCooperatingThread())
-        maybeLock.emplace(fop->runtime());
-
-    // During background sweeping free arenas are released later on in
-    // sweepBackgroundThings().
-    MOZ_ASSERT_IF(!fop->onActiveCooperatingThread(), keepArenas == ArenaLists::KEEP_ARENAS);
-
-    size_t thingSize = Arena::thingSize(thingKind);
-    size_t thingsPerArena = Arena::thingsPerArena(thingKind);
-
-    while (Arena* arena = *src) {
-        *src = arena->next;
-        size_t nmarked = arena->finalize<T>(fop, thingKind, thingSize);
-        size_t nfree = thingsPerArena - nmarked;
-
-        if (nmarked)
-            dest.insertAt(arena, nfree);
-        else if (keepArenas == ArenaLists::KEEP_ARENAS)
-            arena->chunk()->recycleArena(arena, dest, thingsPerArena);
-        else
-            fop->runtime()->gc.releaseArena(arena, maybeLock.ref());
-
-        budget.step(thingsPerArena);
-        if (budget.isOverBudget())
-            return false;
-    }
-
-    return true;
-}
-
-/*
- * Finalize the list. On return, |al|'s cursor points to the first non-empty
- * arena in the list (which may be null if all arenas are full).
- */
-static bool
-FinalizeArenas(FreeOp* fop,
-               Arena** src,
-               SortedArenaList& dest,
-               AllocKind thingKind,
-               SliceBudget& budget,
-               ArenaLists::KeepArenasEnum keepArenas)
-{
-    switch (thingKind) {
-#define EXPAND_CASE(allocKind, traceKind, type, sizedType) \
-      case AllocKind::allocKind: \
-        return FinalizeTypedArenas<type>(fop, src, dest, thingKind, budget, keepArenas);
-FOR_EACH_ALLOCKIND(EXPAND_CASE)
-#undef EXPAND_CASE
-
-      default:
-        MOZ_CRASH("Invalid alloc kind");
-    }
-}
-
-Chunk*
-ChunkPool::pop()
-{
-    MOZ_ASSERT(bool(head_) == bool(count_));
-    if (!count_)
-        return nullptr;
-    return remove(head_);
-}
-
-void
-ChunkPool::push(Chunk* chunk)
-{
-    MOZ_ASSERT(!chunk->info.next);
-    MOZ_ASSERT(!chunk->info.prev);
-
-    chunk->info.next = head_;
-    if (head_)
-        head_->info.prev = chunk;
-    head_ = chunk;
-    ++count_;
-
-    MOZ_ASSERT(verify());
-}
-
-Chunk*
-ChunkPool::remove(Chunk* chunk)
-{
-    MOZ_ASSERT(count_ > 0);
-    MOZ_ASSERT(contains(chunk));
-
-    if (head_ == chunk)
-        head_ = chunk->info.next;
-    if (chunk->info.prev)
-        chunk->info.prev->info.next = chunk->info.next;
-    if (chunk->info.next)
-        chunk->info.next->info.prev = chunk->info.prev;
-    chunk->info.next = chunk->info.prev = nullptr;
-    --count_;
-
-    MOZ_ASSERT(verify());
-    return chunk;
-}
-
-#ifdef DEBUG
-bool
-ChunkPool::contains(Chunk* chunk) const
-{
-    verify();
-    for (Chunk* cursor = head_; cursor; cursor = cursor->info.next) {
-        if (cursor == chunk)
-            return true;
-    }
-    return false;
-}
-
-bool
-ChunkPool::verify() const
-{
-    MOZ_ASSERT(bool(head_) == bool(count_));
-    uint32_t count = 0;
-    for (Chunk* cursor = head_; cursor; cursor = cursor->info.next, ++count) {
-        MOZ_ASSERT_IF(cursor->info.prev, cursor->info.prev->info.next == cursor);
-        MOZ_ASSERT_IF(cursor->info.next, cursor->info.next->info.prev == cursor);
-    }
-    MOZ_ASSERT(count_ == count);
-    return true;
-}
-#endif
-
-void
-ChunkPool::Iter::next()
-{
-    MOZ_ASSERT(!done());
-    current_ = current_->info.next;
-}
-
-ChunkPool
-GCRuntime::expireEmptyChunkPool(const AutoLockGC& lock)
-{
-    MOZ_ASSERT(emptyChunks(lock).verify());
-    MOZ_ASSERT(tunables.minEmptyChunkCount(lock) <= tunables.maxEmptyChunkCount());
-
-    ChunkPool expired;
-    while (emptyChunks(lock).count() > tunables.minEmptyChunkCount(lock)) {
-        Chunk* chunk = emptyChunks(lock).pop();
-        prepareToFreeChunk(chunk->info);
-        expired.push(chunk);
-    }
-
-    MOZ_ASSERT(expired.verify());
-    MOZ_ASSERT(emptyChunks(lock).verify());
-    MOZ_ASSERT(emptyChunks(lock).count() <= tunables.maxEmptyChunkCount());
-    MOZ_ASSERT(emptyChunks(lock).count() <= tunables.minEmptyChunkCount(lock));
-    return expired;
-}
-
-static void
-FreeChunkPool(JSRuntime* rt, ChunkPool& pool)
-{
-    for (ChunkPool::Iter iter(pool); !iter.done();) {
-        Chunk* chunk = iter.get();
-        iter.next();
-        pool.remove(chunk);
-        MOZ_ASSERT(!chunk->info.numArenasFreeCommitted);
-        UnmapPages(static_cast<void*>(chunk), ChunkSize);
-    }
-    MOZ_ASSERT(pool.count() == 0);
-}
-
-void
-GCRuntime::freeEmptyChunks(JSRuntime* rt, const AutoLockGC& lock)
-{
-    FreeChunkPool(rt, emptyChunks(lock));
-}
-
-inline void
-GCRuntime::prepareToFreeChunk(ChunkInfo& info)
-{
-    MOZ_ASSERT(numArenasFreeCommitted >= info.numArenasFreeCommitted);
-    numArenasFreeCommitted -= info.numArenasFreeCommitted;
-    stats().count(gcstats::STAT_DESTROY_CHUNK);
-#ifdef DEBUG
-    /*
-     * Let FreeChunkPool detect a missing prepareToFreeChunk call before it
-     * frees chunk.
-     */
-    info.numArenasFreeCommitted = 0;
-#endif
-}
-
-inline void
-GCRuntime::updateOnArenaFree(const ChunkInfo& info)
-{
-    ++numArenasFreeCommitted;
-}
->>>>>>> a17af05f
-
 struct SweepAction
 {
     using Func = IncrementalProgress (*)(GCRuntime* gc, FreeOp* fop, Zone* zone,
@@ -829,15 +445,6 @@
 
 using SweepActionVector = Vector<SweepAction, 0, SystemAllocPolicy>;
 using SweepPhaseVector = Vector<SweepActionVector, 0, SystemAllocPolicy>;
-
-<<<<<<< HEAD
-static SweepPhaseVector SweepPhases;
-=======
-    arena->release();
-    addArenaToFreeList(rt, arena);
-    updateChunkListAfterFree(rt, lock);
-}
->>>>>>> a17af05f
 
 bool
 js::gc::InitializeStaticData()
@@ -852,7 +459,6 @@
     atomsZone(nullptr),
     stats_(rt),
     marker(rt),
-<<<<<<< HEAD
     nextCellUniqueId_(LargestTaggedNullCellPointer + 1), // Ensure disjoint from null tagged pointers.
     numActiveZoneIters(0),
     number(0),
@@ -860,77 +466,16 @@
     incrementalState(gc::State::NotActive),
     sweepGroups(nullptr),
     currentSweepGroup(nullptr),
-    sweepPhaseIndex(0),
     sweepZone(nullptr),
-    sweepActionIndex(0),
     abortSweepAfterCurrentGroup(false),
     compactingEnabled(true),
-    poked(false),
-=======
-    usage(nullptr),
-    nextCellUniqueId_(LargestTaggedNullCellPointer + 1), // Ensure disjoint from null tagged pointers.
-    numArenasFreeCommitted(0),
-    verifyPreData(nullptr),
-    chunkAllocationSinceLastGC(false),
-    lastGCTime(PRMJ_Now()),
-    mode(TuningDefaults::Mode),
-    numActiveZoneIters(0),
-    cleanUpEverything(false),
-    grayBufferState(GCRuntime::GrayBufferState::Unused),
-    grayBitsValid(false),
-    majorGCTriggerReason(JS::gcreason::NO_REASON),
-    fullGCForAtomsRequested_(false),
-    minorGCNumber(0),
-    majorGCNumber(0),
-    jitReleaseNumber(0),
-    number(0),
-    isFull(false),
-    incrementalState(gc::State::NotActive),
-    lastMarkSlice(false),
-    sweepOnBackgroundThread(false),
-    blocksToFreeAfterSweeping((size_t) JSContext::TEMP_LIFO_ALLOC_PRIMARY_CHUNK_SIZE),
-    sweepGroupIndex(0),
-    sweepGroups(nullptr),
-    currentSweepGroup(nullptr),
-    sweepZone(nullptr),
-    abortSweepAfterCurrentGroup(false),
-    arenasAllocatedDuringSweep(nullptr),
-    startedCompacting(false),
-    relocatedArenasToRelease(nullptr),
-#ifdef JS_GC_ZEAL
-    markingValidator(nullptr),
-#endif
-    interFrameGC(false),
-    defaultTimeBudget_(TuningDefaults::DefaultTimeBudget),
-    incrementalAllowed(true),
-    compactingEnabled(TuningDefaults::CompactingEnabled),
-    rootsRemoved(false),
->>>>>>> a17af05f
 #ifdef JS_GC_ZEAL
     zealModeBits(0),
     nextScheduled(0),
-<<<<<<< HEAD
 #endif
     lock(mutexid::GCLock),
 	nursery_(rt),
 	enabled(0)
-=======
-    deterministicOnly(false),
-    incrementalLimit(0),
-#endif
-    fullCompartmentChecks(false),
-    alwaysPreserveCode(false),
-#ifdef DEBUG
-    arenasEmptyAtShutdown(true),
-#endif
-    lock(mutexid::GCLock),
-    allocTask(rt, emptyChunks_.ref()),
-    decommitTask(rt),
-    helperState(rt),
-    nursery_(rt),
-    storeBuffer_(rt, nursery()),
-    blocksToFreeAfterMinorGC((size_t) JSContext::TEMP_LIFO_ALLOC_PRIMARY_CHUNK_SIZE)
->>>>>>> a17af05f
 {
 }
 
@@ -962,10 +507,7 @@
     "   12: (ElementsBarrier) Always use the individual element post-write barrier, regardless of elements size\n"
     "   13: (CheckHashTablesOnMinorGC) Check internal hashtables on minor GC\n"
     "   14: (Compact) Perform a shrinking collection every N allocations\n"
-<<<<<<< HEAD
-=======
     "   15: (CheckHeapAfterGC) Walk the heap to check its integrity after every GC\n"
->>>>>>> a17af05f
     "   16: (CheckNursery) Check nursery integrity on minor GC\n"
     "   17: (IncrementalSweepThenFinish) Incremental GC in two slices: 1) start sweeping 2) finish collection\n";
 
@@ -981,44 +523,6 @@
 void
 GCRuntime::setZeal(uint8_t zeal, uint32_t frequency)
 {
-<<<<<<< HEAD
-=======
-    MOZ_ASSERT(zeal <= unsigned(ZealMode::Limit));
-
-    if (verifyPreData)
-        VerifyBarriers(rt, PreBarrierVerifier);
-
-    if (zeal == 0) {
-        if (hasZealMode(ZealMode::GenerationalGC)) {
-            evictNursery(JS::gcreason::DEBUG_GC);
-            nursery().leaveZealMode();
-        }
-
-        if (isIncrementalGCInProgress())
-            finishGC(JS::gcreason::DEBUG_GC);
-    }
-
-    ZealMode zealMode = ZealMode(zeal);
-    if (zealMode == ZealMode::GenerationalGC) {
-        for (ZoneGroupsIter group(rt); !group.done(); group.next())
-            group->nursery().enterZealMode();
-    }
-
-    // Some modes are mutually exclusive. If we're setting one of those, we
-    // first reset all of them.
-    if (IncrementalSliceZealModes.contains(zealMode)) {
-        for (auto mode : IncrementalSliceZealModes)
-            clearZealMode(mode);
-    }
-
-    bool schedule = zealMode >= ZealMode::Alloc;
-    if (zeal != 0)
-        zealModeBits |= 1 << unsigned(zeal);
-    else
-        zealModeBits = 0;
-    zealFrequency = frequency;
-    nextScheduled = schedule ? frequency : 0;
->>>>>>> a17af05f
 }
 
 void
@@ -1049,43 +553,6 @@
     return names[i];
 }
 
-<<<<<<< HEAD
-=======
-static const char*
-AllocKindName(AllocKind kind)
-{
-    static const char* names[] = {
-#define EXPAND_THING_NAME(allocKind, _1, _2, _3) \
-        #allocKind,
-FOR_EACH_ALLOCKIND(EXPAND_THING_NAME)
-#undef EXPAND_THING_NAME
-    };
-    static_assert(ArrayLength(names) == size_t(AllocKind::LIMIT),
-                  "names array should have an entry for every AllocKind");
-
-    size_t i = size_t(kind);
-    MOZ_ASSERT(i < ArrayLength(names));
-    return names[i];
-}
-
-void
-js::gc::DumpArenaInfo()
-{
-    fprintf(stderr, "Arena header size: %zu\n\n", ArenaHeaderSize);
-
-    fprintf(stderr, "GC thing kinds:\n");
-    fprintf(stderr, "%25s %8s %8s %8s\n", "AllocKind:", "Size:", "Count:", "Padding:");
-    for (auto kind : AllAllocKinds()) {
-        fprintf(stderr,
-                "%25s %8zu %8zu %8zu\n",
-                AllocKindName(kind),
-                Arena::thingSize(kind),
-                Arena::thingsPerArena(kind),
-                Arena::firstThingOffset(kind) - ArenaHeaderSize);
-    }
-}
-
->>>>>>> a17af05f
 #endif // JS_GC_ZEAL
 
 /*
@@ -1105,97 +572,15 @@
     {
         AutoLockGC lock(rt);
 
-<<<<<<< HEAD
         if (!nursery().init(maxNurseryBytes, lock))
             return false;
     }
 	return true;
-=======
-        /*
-         * Separate gcMaxMallocBytes from gcMaxBytes but initialize to maxbytes
-         * for default backward API compatibility.
-         */
-        MOZ_ALWAYS_TRUE(tunables.setParameter(JSGC_MAX_BYTES, maxbytes, lock));
-        MOZ_ALWAYS_TRUE(tunables.setParameter(JSGC_MAX_NURSERY_BYTES, maxNurseryBytes, lock));
-        setMaxMallocBytes(maxbytes);
-
-        const char* size = getenv("JSGC_MARK_STACK_LIMIT");
-        if (size)
-            setMarkStackLimit(atoi(size), lock);
-
-        jitReleaseNumber = majorGCNumber + JIT_SCRIPT_RELEASE_TYPES_PERIOD;
-
-        if (!nursery().init(maxNurseryBytes, lock))
-            return false;
-    }
-
-#ifdef JS_GC_ZEAL
-    const char* zealSpec = getenv("JS_GC_ZEAL");
-    if (zealSpec && zealSpec[0] && !parseAndSetZeal(zealSpec))
-        return false;
-#endif
-
-    if (!InitTrace(*this))
-        return false;
-
-    if (!marker.init(mode))
-        return false;
-
-    if (!initSweepActions())
-        return false;
-
-    return true;
->>>>>>> a17af05f
 }
 
 void
 GCRuntime::finish()
 {
-<<<<<<< HEAD
-=======
-    /* Wait for nursery background free to end and disable it to release memory. */
-    if (nursery().isEnabled()) {
-        nursery().waitBackgroundFreeEnd();
-        nursery().disable();
-    }
-
-    /*
-     * Wait until the background finalization and allocation stops and the
-     * helper thread shuts down before we forcefully release any remaining GC
-     * memory.
-     */
-    helperState.finish();
-    allocTask.cancel(GCParallelTask::CancelAndWait);
-    decommitTask.cancel(GCParallelTask::CancelAndWait);
-
-#ifdef JS_GC_ZEAL
-    /* Free memory associated with GC verification. */
-    finishVerifier();
-#endif
-
-    /* Delete all remaining zones. */
-    if (rt->gcInitialized) {
-        AutoSetThreadIsSweeping threadIsSweeping;
-        for (ZonesIter zone(rt, WithAtoms); !zone.done(); zone.next()) {
-            for (CompartmentsInZoneIter comp(zone); !comp.done(); comp.next())
-                js_delete(comp.get());
-            zone->compartments().clear();
-            js_delete(zone.get());
-        }
-    }
-
-    groups().clear();
-
-    FreeChunkPool(rt, fullChunks_.ref());
-    FreeChunkPool(rt, availableChunks_.ref());
-    FreeChunkPool(rt, emptyChunks_.ref());
-
-    FinishTrace();
-
-    for (ZoneGroupsIter group(rt); !group.done(); group.next())
-        group->nursery().printTotalProfileTimes();
-    stats().printTotalProfileTimes();
->>>>>>> a17af05f
 }
 
 bool
@@ -1207,359 +592,23 @@
 uint32_t
 GCRuntime::getParameter(JSGCParamKey key, const AutoLockGC& lock)
 {
-<<<<<<< HEAD
     return 0;
-=======
-    // Limit heap growth factor to one hundred times size of current heap.
-    const double MaxHeapGrowthFactor = 100;
-
-    switch(key) {
-      case JSGC_MAX_BYTES:
-        gcMaxBytes_ = value;
-        break;
-      case JSGC_MAX_NURSERY_BYTES:
-        gcMaxNurseryBytes_ = value;
-        break;
-      case JSGC_HIGH_FREQUENCY_TIME_LIMIT:
-        highFrequencyThresholdUsec_ = value * PRMJ_USEC_PER_MSEC;
-        break;
-      case JSGC_HIGH_FREQUENCY_LOW_LIMIT: {
-        uint64_t newLimit = (uint64_t)value * 1024 * 1024;
-        if (newLimit == UINT64_MAX)
-            return false;
-        setHighFrequencyLowLimit(newLimit);
-        break;
-      }
-      case JSGC_HIGH_FREQUENCY_HIGH_LIMIT: {
-        uint64_t newLimit = (uint64_t)value * 1024 * 1024;
-        if (newLimit == 0)
-            return false;
-        setHighFrequencyHighLimit(newLimit);
-        break;
-      }
-      case JSGC_HIGH_FREQUENCY_HEAP_GROWTH_MAX: {
-        double newGrowth = value / 100.0;
-        if (newGrowth <= 0.85 || newGrowth > MaxHeapGrowthFactor)
-            return false;
-        highFrequencyHeapGrowthMax_ = newGrowth;
-        MOZ_ASSERT(highFrequencyHeapGrowthMax_ / 0.85 > 1.0);
-        break;
-      }
-      case JSGC_HIGH_FREQUENCY_HEAP_GROWTH_MIN: {
-        double newGrowth = value / 100.0;
-        if (newGrowth <= 0.85 || newGrowth > MaxHeapGrowthFactor)
-            return false;
-        highFrequencyHeapGrowthMin_ = newGrowth;
-        MOZ_ASSERT(highFrequencyHeapGrowthMin_ / 0.85 > 1.0);
-        break;
-      }
-      case JSGC_LOW_FREQUENCY_HEAP_GROWTH: {
-        double newGrowth = value / 100.0;
-        if (newGrowth <= 0.9 || newGrowth > MaxHeapGrowthFactor)
-            return false;
-        lowFrequencyHeapGrowth_ = newGrowth;
-        MOZ_ASSERT(lowFrequencyHeapGrowth_ / 0.9 > 1.0);
-        break;
-      }
-      case JSGC_DYNAMIC_HEAP_GROWTH:
-        dynamicHeapGrowthEnabled_ = value != 0;
-        break;
-      case JSGC_DYNAMIC_MARK_SLICE:
-        dynamicMarkSliceEnabled_ = value != 0;
-        break;
-      case JSGC_ALLOCATION_THRESHOLD:
-        gcZoneAllocThresholdBase_ = value * 1024 * 1024;
-        break;
-      case JSGC_ALLOCATION_THRESHOLD_FACTOR: {
-        float newFactor = value / 100.0;
-        if (newFactor <= 0.1 || newFactor > 1.0)
-            return false;
-        zoneAllocThresholdFactor_ = newFactor;
-        break;
-      }
-      case JSGC_ALLOCATION_THRESHOLD_FACTOR_AVOID_INTERRUPT: {
-        float newFactor = value / 100.0;
-        if (newFactor <= 0.1 || newFactor > 1.0)
-            return false;
-        zoneAllocThresholdFactorAvoidInterrupt_ = newFactor;
-        break;
-      }
-      case JSGC_MIN_EMPTY_CHUNK_COUNT:
-        setMinEmptyChunkCount(value);
-        break;
-      case JSGC_MAX_EMPTY_CHUNK_COUNT:
-        setMaxEmptyChunkCount(value);
-        break;
-      case JSGC_REFRESH_FRAME_SLICES_ENABLED:
-        refreshFrameSlicesEnabled_ = value != 0;
-        break;
-      default:
-        MOZ_CRASH("Unknown GC parameter.");
-    }
-
-    return true;
-}
-
-void
-GCSchedulingTunables::setHighFrequencyLowLimit(uint64_t newLimit)
-{
-    highFrequencyLowLimitBytes_ = newLimit;
-    if (highFrequencyLowLimitBytes_ >= highFrequencyHighLimitBytes_)
-        highFrequencyHighLimitBytes_ = highFrequencyLowLimitBytes_ + 1;
-    MOZ_ASSERT(highFrequencyHighLimitBytes_ > highFrequencyLowLimitBytes_);
-}
-
-void
-GCSchedulingTunables::setHighFrequencyHighLimit(uint64_t newLimit)
-{
-    highFrequencyHighLimitBytes_ = newLimit;
-    if (highFrequencyHighLimitBytes_ <= highFrequencyLowLimitBytes_)
-        highFrequencyLowLimitBytes_ = highFrequencyHighLimitBytes_ - 1;
-    MOZ_ASSERT(highFrequencyHighLimitBytes_ > highFrequencyLowLimitBytes_);
-}
-
-void
-GCSchedulingTunables::setMinEmptyChunkCount(uint32_t value)
-{
-    minEmptyChunkCount_ = value;
-    if (minEmptyChunkCount_ > maxEmptyChunkCount_)
-        maxEmptyChunkCount_ = minEmptyChunkCount_;
-    MOZ_ASSERT(maxEmptyChunkCount_ >= minEmptyChunkCount_);
-}
-
-void
-GCSchedulingTunables::setMaxEmptyChunkCount(uint32_t value)
-{
-    maxEmptyChunkCount_ = value;
-    if (minEmptyChunkCount_ > maxEmptyChunkCount_)
-        minEmptyChunkCount_ = maxEmptyChunkCount_;
-    MOZ_ASSERT(maxEmptyChunkCount_ >= minEmptyChunkCount_);
-}
-
-GCSchedulingTunables::GCSchedulingTunables()
-  : gcMaxBytes_(0),
-    gcMaxNurseryBytes_(0),
-    gcZoneAllocThresholdBase_(TuningDefaults::GCZoneAllocThresholdBase),
-    zoneAllocThresholdFactor_(TuningDefaults::ZoneAllocThresholdFactor),
-    zoneAllocThresholdFactorAvoidInterrupt_(
-        TuningDefaults::ZoneAllocThresholdFactorAvoidInterrupt),
-    zoneAllocDelayBytes_(TuningDefaults::ZoneAllocDelayBytes),
-    dynamicHeapGrowthEnabled_(TuningDefaults::DynamicHeapGrowthEnabled),
-    highFrequencyThresholdUsec_(TuningDefaults::HighFrequencyThresholdUsec),
-    highFrequencyLowLimitBytes_(TuningDefaults::HighFrequencyLowLimitBytes),
-    highFrequencyHighLimitBytes_(TuningDefaults::HighFrequencyHighLimitBytes),
-    highFrequencyHeapGrowthMax_(TuningDefaults::HighFrequencyHeapGrowthMax),
-    highFrequencyHeapGrowthMin_(TuningDefaults::HighFrequencyHeapGrowthMin),
-    lowFrequencyHeapGrowth_(TuningDefaults::LowFrequencyHeapGrowth),
-    dynamicMarkSliceEnabled_(TuningDefaults::DynamicMarkSliceEnabled),
-    refreshFrameSlicesEnabled_(TuningDefaults::RefreshFrameSlicesEnabled),
-    minEmptyChunkCount_(TuningDefaults::MinEmptyChunkCount),
-    maxEmptyChunkCount_(TuningDefaults::MaxEmptyChunkCount)
-{}
-
-void
-GCRuntime::resetParameter(JSGCParamKey key, AutoLockGC& lock)
-{
-    switch (key) {
-      case JSGC_MAX_MALLOC_BYTES:
-        setMaxMallocBytes(0xffffffff);
-        for (ZonesIter zone(rt, WithAtoms); !zone.done(); zone.next())
-            zone->setGCMaxMallocBytes(maxMallocBytesAllocated() * 0.9);
-        break;
-      case JSGC_SLICE_TIME_BUDGET:
-        defaultTimeBudget_ = TuningDefaults::DefaultTimeBudget;
-        break;
-      case JSGC_MARK_STACK_LIMIT:
-        setMarkStackLimit(MarkStack::DefaultCapacity, lock);
-        break;
-      case JSGC_MODE:
-        mode = TuningDefaults::Mode;
-        break;
-      case JSGC_COMPACTING_ENABLED:
-        compactingEnabled = TuningDefaults::CompactingEnabled;
-        break;
-      default:
-        tunables.resetParameter(key, lock);
-        for (ZonesIter zone(rt, WithAtoms); !zone.done(); zone.next()) {
-            zone->threshold.updateAfterGC(zone->usage.gcBytes(), GC_NORMAL,
-                tunables, schedulingState, lock);
-        }
-    }
-}
-
-void
-GCSchedulingTunables::resetParameter(JSGCParamKey key, const AutoLockGC& lock)
-{
-    switch(key) {
-      case JSGC_MAX_BYTES:
-        gcMaxBytes_ = 0xffffffff;
-        break;
-      case JSGC_MAX_NURSERY_BYTES:
-        gcMaxNurseryBytes_ = JS::DefaultNurseryBytes;
-        break;
-      case JSGC_HIGH_FREQUENCY_TIME_LIMIT:
-        highFrequencyThresholdUsec_ =
-            TuningDefaults::HighFrequencyThresholdUsec;
-        break;
-      case JSGC_HIGH_FREQUENCY_LOW_LIMIT:
-        setHighFrequencyLowLimit(TuningDefaults::HighFrequencyLowLimitBytes);
-        break;
-      case JSGC_HIGH_FREQUENCY_HIGH_LIMIT:
-        setHighFrequencyHighLimit(TuningDefaults::HighFrequencyHighLimitBytes);
-        break;
-      case JSGC_HIGH_FREQUENCY_HEAP_GROWTH_MAX:
-        highFrequencyHeapGrowthMax_ =
-            TuningDefaults::HighFrequencyHeapGrowthMax;
-        MOZ_ASSERT(highFrequencyHeapGrowthMax_ / 0.85 > 1.0);
-        break;
-      case JSGC_HIGH_FREQUENCY_HEAP_GROWTH_MIN:
-        highFrequencyHeapGrowthMin_ =
-            TuningDefaults::HighFrequencyHeapGrowthMin;
-        MOZ_ASSERT(highFrequencyHeapGrowthMin_ / 0.85 > 1.0);
-        break;
-      case JSGC_LOW_FREQUENCY_HEAP_GROWTH:
-        lowFrequencyHeapGrowth_ = TuningDefaults::LowFrequencyHeapGrowth;
-        MOZ_ASSERT(lowFrequencyHeapGrowth_ / 0.9 > 1.0);
-        break;
-      case JSGC_DYNAMIC_HEAP_GROWTH:
-        dynamicHeapGrowthEnabled_ = TuningDefaults::DynamicHeapGrowthEnabled;
-        break;
-      case JSGC_DYNAMIC_MARK_SLICE:
-        dynamicMarkSliceEnabled_ = TuningDefaults::DynamicMarkSliceEnabled;
-        break;
-      case JSGC_ALLOCATION_THRESHOLD:
-        gcZoneAllocThresholdBase_ = TuningDefaults::GCZoneAllocThresholdBase;
-        break;
-      case JSGC_ALLOCATION_THRESHOLD_FACTOR:
-        zoneAllocThresholdFactor_ = TuningDefaults::ZoneAllocThresholdFactor;
-        break;
-      case JSGC_ALLOCATION_THRESHOLD_FACTOR_AVOID_INTERRUPT:
-        zoneAllocThresholdFactorAvoidInterrupt_ =
-            TuningDefaults::ZoneAllocThresholdFactorAvoidInterrupt;
-        break;
-      case JSGC_MIN_EMPTY_CHUNK_COUNT:
-        setMinEmptyChunkCount(TuningDefaults::MinEmptyChunkCount);
-        break;
-      case JSGC_MAX_EMPTY_CHUNK_COUNT:
-        setMaxEmptyChunkCount(TuningDefaults::MaxEmptyChunkCount);
-        break;
-      case JSGC_REFRESH_FRAME_SLICES_ENABLED:
-        refreshFrameSlicesEnabled_ = TuningDefaults::RefreshFrameSlicesEnabled;
-        break;
-      default:
-        MOZ_CRASH("Unknown GC parameter.");
-    }
-}
-
-uint32_t
-GCRuntime::getParameter(JSGCParamKey key, const AutoLockGC& lock)
-{
-    switch (key) {
-      case JSGC_MAX_BYTES:
-        return uint32_t(tunables.gcMaxBytes());
-      case JSGC_MAX_MALLOC_BYTES:
-        return mallocCounter.maxBytes();
-      case JSGC_BYTES:
-        return uint32_t(usage.gcBytes());
-      case JSGC_MODE:
-        return uint32_t(mode);
-      case JSGC_UNUSED_CHUNKS:
-        return uint32_t(emptyChunks(lock).count());
-      case JSGC_TOTAL_CHUNKS:
-        return uint32_t(fullChunks(lock).count() +
-                        availableChunks(lock).count() +
-                        emptyChunks(lock).count());
-      case JSGC_SLICE_TIME_BUDGET:
-        if (defaultTimeBudget_.ref() == SliceBudget::UnlimitedTimeBudget) {
-            return 0;
-        } else {
-            MOZ_RELEASE_ASSERT(defaultTimeBudget_ >= 0);
-            MOZ_RELEASE_ASSERT(defaultTimeBudget_ <= UINT32_MAX);
-            return uint32_t(defaultTimeBudget_);
-        }
-      case JSGC_MARK_STACK_LIMIT:
-        return marker.maxCapacity();
-      case JSGC_HIGH_FREQUENCY_TIME_LIMIT:
-        return tunables.highFrequencyThresholdUsec() / PRMJ_USEC_PER_MSEC;
-      case JSGC_HIGH_FREQUENCY_LOW_LIMIT:
-        return tunables.highFrequencyLowLimitBytes() / 1024 / 1024;
-      case JSGC_HIGH_FREQUENCY_HIGH_LIMIT:
-        return tunables.highFrequencyHighLimitBytes() / 1024 / 1024;
-      case JSGC_HIGH_FREQUENCY_HEAP_GROWTH_MAX:
-        return uint32_t(tunables.highFrequencyHeapGrowthMax() * 100);
-      case JSGC_HIGH_FREQUENCY_HEAP_GROWTH_MIN:
-        return uint32_t(tunables.highFrequencyHeapGrowthMin() * 100);
-      case JSGC_LOW_FREQUENCY_HEAP_GROWTH:
-        return uint32_t(tunables.lowFrequencyHeapGrowth() * 100);
-      case JSGC_DYNAMIC_HEAP_GROWTH:
-        return tunables.isDynamicHeapGrowthEnabled();
-      case JSGC_DYNAMIC_MARK_SLICE:
-        return tunables.isDynamicMarkSliceEnabled();
-      case JSGC_ALLOCATION_THRESHOLD:
-        return tunables.gcZoneAllocThresholdBase() / 1024 / 1024;
-      case JSGC_ALLOCATION_THRESHOLD_FACTOR:
-        return uint32_t(tunables.zoneAllocThresholdFactor() * 100);
-      case JSGC_ALLOCATION_THRESHOLD_FACTOR_AVOID_INTERRUPT:
-        return uint32_t(tunables.zoneAllocThresholdFactorAvoidInterrupt() * 100);
-      case JSGC_MIN_EMPTY_CHUNK_COUNT:
-        return tunables.minEmptyChunkCount(lock);
-      case JSGC_MAX_EMPTY_CHUNK_COUNT:
-        return tunables.maxEmptyChunkCount();
-      case JSGC_COMPACTING_ENABLED:
-        return compactingEnabled;
-      case JSGC_REFRESH_FRAME_SLICES_ENABLED:
-        return tunables.areRefreshFrameSlicesEnabled();
-      default:
-        MOZ_ASSERT(key == JSGC_NUMBER);
-        return uint32_t(number);
-    }
-}
-
-void
-GCRuntime::setMarkStackLimit(size_t limit, AutoLockGC& lock)
-{
-    MOZ_ASSERT(!JS::CurrentThreadIsHeapBusy());
-    AutoUnlockGC unlock(lock);
-    AutoStopVerifyingBarriers pauseVerification(rt, false);
-    marker.setMaxCapacity(limit);
->>>>>>> a17af05f
 }
 
 bool
 GCRuntime::addBlackRootsTracer(JSTraceDataOp traceOp, void* data)
 {
-<<<<<<< HEAD
     return true;
-=======
-    AssertHeapIsIdle();
-    return !!blackRootTracers.ref().append(Callback<JSTraceDataOp>(traceOp, data));
->>>>>>> a17af05f
 }
 
 void
 GCRuntime::removeBlackRootsTracer(JSTraceDataOp traceOp, void* data)
 {
-<<<<<<< HEAD
-=======
-    // Can be called from finalizers
-    for (size_t i = 0; i < blackRootTracers.ref().length(); i++) {
-        Callback<JSTraceDataOp>* e = &blackRootTracers.ref()[i];
-        if (e->op == traceOp && e->data == data) {
-            blackRootTracers.ref().erase(e);
-        }
-    }
->>>>>>> a17af05f
 }
 
 void
 GCRuntime::setGrayRootsTracer(JSTraceDataOp traceOp, void* data)
 {
-<<<<<<< HEAD
-=======
-    AssertHeapIsIdle();
-    grayRootTracer.op = traceOp;
-    grayRootTracer.data = data;
->>>>>>> a17af05f
 }
 
 void
@@ -1570,48 +619,21 @@
 void
 GCRuntime::callGCCallback(JSGCStatus status) const
 {
-<<<<<<< HEAD
-=======
-    if (gcCallback.op)
-        gcCallback.op(TlsContext.get(), status, gcCallback.data);
->>>>>>> a17af05f
 }
 
 void
 GCRuntime::setObjectsTenuredCallback(JSObjectsTenuredCallback callback,
                                      void* data)
 {
-<<<<<<< HEAD
-=======
-    tenuredCallback.op = callback;
-    tenuredCallback.data = data;
-}
-
-void
-GCRuntime::callObjectsTenuredCallback()
-{
-    if (tenuredCallback.op)
-        tenuredCallback.op(TlsContext.get(), tenuredCallback.data);
->>>>>>> a17af05f
 }
 
 namespace {
 
 class AutoNotifyGCActivity {
   public:
-<<<<<<< HEAD
     explicit AutoNotifyGCActivity(GCRuntime& gc) {
     }
-    ~AutoNotifyGCActivity() {\
-=======
-    explicit AutoNotifyGCActivity(GCRuntime& gc) : gc_(gc) {
-        if (!gc_.isIncrementalGCInProgress())
-            gc_.callGCCallback(JSGC_BEGIN);
-    }
     ~AutoNotifyGCActivity() {
-        if (!gc_.isIncrementalGCInProgress())
-            gc_.callGCCallback(JSGC_END);
->>>>>>> a17af05f
     }
 };
 
@@ -1640,16 +662,11 @@
 GCRuntime::callFinalizeCallbacks(FreeOp* fop, JSFinalizeStatus status) const
 {
     for (auto& p : finalizeCallbacks.ref())
-<<<<<<< HEAD
-        p.op(fop, status, !isFull, p.data);
-=======
         p.op(fop, status, p.data);
->>>>>>> a17af05f
 }
 
 bool
 GCRuntime::addWeakPointerZonesCallback(JSWeakPointerZonesCallback callback, void* data)
-<<<<<<< HEAD
 {
     return true;
 }
@@ -1657,103 +674,22 @@
 void
 GCRuntime::removeWeakPointerZonesCallback(JSWeakPointerZonesCallback callback)
 {
-=======
-{
-    return updateWeakPointerZonesCallbacks.ref().append(
-            Callback<JSWeakPointerZonesCallback>(callback, data));
-}
-
-void
-GCRuntime::removeWeakPointerZonesCallback(JSWeakPointerZonesCallback callback)
-{
-    for (auto& p : updateWeakPointerZonesCallbacks.ref()) {
-        if (p.op == callback) {
-            updateWeakPointerZonesCallbacks.ref().erase(&p);
-            break;
-        }
-    }
-}
-
-void
-GCRuntime::callWeakPointerZonesCallbacks() const
-{
-    for (auto const& p : updateWeakPointerZonesCallbacks.ref())
-        p.op(TlsContext.get(), p.data);
->>>>>>> a17af05f
 }
 
 bool
 GCRuntime::addWeakPointerCompartmentCallback(JSWeakPointerCompartmentCallback callback, void* data)
 {
-<<<<<<< HEAD
     return true;
-=======
-    return updateWeakPointerCompartmentCallbacks.ref().append(
-            Callback<JSWeakPointerCompartmentCallback>(callback, data));
->>>>>>> a17af05f
 }
 
 void
 GCRuntime::removeWeakPointerCompartmentCallback(JSWeakPointerCompartmentCallback callback)
 {
-<<<<<<< HEAD
-=======
-    for (auto& p : updateWeakPointerCompartmentCallbacks.ref()) {
-        if (p.op == callback) {
-            updateWeakPointerCompartmentCallbacks.ref().erase(&p);
-            break;
-        }
-    }
-}
-
-void
-GCRuntime::callWeakPointerCompartmentCallbacks(JSCompartment* comp) const
-{
-    for (auto const& p : updateWeakPointerCompartmentCallbacks.ref())
-        p.op(TlsContext.get(), comp, p.data);
-}
-
-JS::GCSliceCallback
-GCRuntime::setSliceCallback(JS::GCSliceCallback callback) {
-    return stats().setSliceCallback(callback);
-}
-
-JS::GCNurseryCollectionCallback
-GCRuntime::setNurseryCollectionCallback(JS::GCNurseryCollectionCallback callback) {
-    return stats().setNurseryCollectionCallback(callback);
-}
-
-JS::DoCycleCollectionCallback
-GCRuntime::setDoCycleCollectionCallback(JS::DoCycleCollectionCallback callback)
-{
-    auto prior = gcDoCycleCollectionCallback;
-    gcDoCycleCollectionCallback = Callback<JS::DoCycleCollectionCallback>(callback, nullptr);
-    return prior.op;
-}
-
-void
-GCRuntime::callDoCycleCollectionCallback(JSContext* cx)
-{
-    if (gcDoCycleCollectionCallback.op)
-        gcDoCycleCollectionCallback.op(cx);
->>>>>>> a17af05f
 }
 
 bool
 GCRuntime::addRoot(Value* vp, const char* name)
 {
-<<<<<<< HEAD
-=======
-    /*
-     * Sometimes Firefox will hold weak references to objects and then convert
-     * them to strong references by calling AddRoot (e.g., via PreserveWrapper,
-     * or ModifyBusyCount in workers). We need a read barrier to cover these
-     * cases.
-     */
-    if (isIncrementalGCInProgress())
-        GCPtrValue::writeBarrierPre(*vp);
-
->>>>>>> a17af05f
     return rootsHash.ref().put(vp, name);
 }
 
@@ -1761,10 +697,7 @@
 GCRuntime::removeRoot(Value* vp)
 {
     rootsHash.ref().remove(vp);
-<<<<<<< HEAD
-=======
     notifyRootsRemoved();
->>>>>>> a17af05f
 }
 
 extern JS_FRIEND_API(bool)
@@ -1785,113 +718,8 @@
 }
 
 void
-<<<<<<< HEAD
 GCRuntime::updateMallocCounter(JS::Zone* zone, size_t nbytes)
 {
-=======
-GCRuntime::setMaxMallocBytes(size_t value)
-{
-    mallocCounter.setMax(value);
-    for (ZonesIter zone(rt, WithAtoms); !zone.done(); zone.next())
-        zone->setGCMaxMallocBytes(value);
-}
-
-void
-GCRuntime::updateMallocCounter(JS::Zone* zone, size_t nbytes)
-{
-    bool triggered = mallocCounter.update(this, nbytes);
-    if (!triggered && zone)
-        zone->updateMallocCounter(nbytes);
-}
-
-double
-ZoneHeapThreshold::allocTrigger(bool highFrequencyGC) const
-{
-    return (highFrequencyGC ? 0.85 : 0.9) * gcTriggerBytes();
-}
-
-/* static */ double
-ZoneHeapThreshold::computeZoneHeapGrowthFactorForHeapSize(size_t lastBytes,
-                                                          const GCSchedulingTunables& tunables,
-                                                          const GCSchedulingState& state)
-{
-    if (!tunables.isDynamicHeapGrowthEnabled())
-        return 3.0;
-
-    // For small zones, our collection heuristics do not matter much: favor
-    // something simple in this case.
-    if (lastBytes < 1 * 1024 * 1024)
-        return tunables.lowFrequencyHeapGrowth();
-
-    // If GC's are not triggering in rapid succession, use a lower threshold so
-    // that we will collect garbage sooner.
-    if (!state.inHighFrequencyGCMode())
-        return tunables.lowFrequencyHeapGrowth();
-
-    // The heap growth factor depends on the heap size after a GC and the GC
-    // frequency. For low frequency GCs (more than 1sec between GCs) we let
-    // the heap grow to 150%. For high frequency GCs we let the heap grow
-    // depending on the heap size:
-    //   lastBytes < highFrequencyLowLimit: 300%
-    //   lastBytes > highFrequencyHighLimit: 150%
-    //   otherwise: linear interpolation between 300% and 150% based on lastBytes
-
-    // Use shorter names to make the operation comprehensible.
-    double minRatio = tunables.highFrequencyHeapGrowthMin();
-    double maxRatio = tunables.highFrequencyHeapGrowthMax();
-    double lowLimit = tunables.highFrequencyLowLimitBytes();
-    double highLimit = tunables.highFrequencyHighLimitBytes();
-
-    if (lastBytes <= lowLimit)
-        return maxRatio;
-
-    if (lastBytes >= highLimit)
-        return minRatio;
-
-    double factor = maxRatio - ((maxRatio - minRatio) * ((lastBytes - lowLimit) /
-                                                         (highLimit - lowLimit)));
-    MOZ_ASSERT(factor >= minRatio);
-    MOZ_ASSERT(factor <= maxRatio);
-    return factor;
-}
-
-/* static */ size_t
-ZoneHeapThreshold::computeZoneTriggerBytes(double growthFactor, size_t lastBytes,
-                                           JSGCInvocationKind gckind,
-                                           const GCSchedulingTunables& tunables,
-                                           const AutoLockGC& lock)
-{
-    size_t base = gckind == GC_SHRINK
-                ? Max(lastBytes, tunables.minEmptyChunkCount(lock) * ChunkSize)
-                : Max(lastBytes, tunables.gcZoneAllocThresholdBase());
-    double trigger = double(base) * growthFactor;
-    return size_t(Min(double(tunables.gcMaxBytes()), trigger));
-}
-
-void
-ZoneHeapThreshold::updateAfterGC(size_t lastBytes, JSGCInvocationKind gckind,
-                                 const GCSchedulingTunables& tunables,
-                                 const GCSchedulingState& state, const AutoLockGC& lock)
-{
-    gcHeapGrowthFactor_ = computeZoneHeapGrowthFactorForHeapSize(lastBytes, tunables, state);
-    gcTriggerBytes_ = computeZoneTriggerBytes(gcHeapGrowthFactor_, lastBytes, gckind, tunables,
-                                              lock);
-}
-
-void
-ZoneHeapThreshold::updateForRemovedArena(const GCSchedulingTunables& tunables)
-{
-    size_t amount = ArenaSize * gcHeapGrowthFactor_;
-    MOZ_ASSERT(amount > 0);
-
-    if ((gcTriggerBytes_ < amount) ||
-        (gcTriggerBytes_ - amount < tunables.gcZoneAllocThresholdBase() * gcHeapGrowthFactor_))
-    {
-        return;
-    }
-
-    gcTriggerBytes_ -= amount;
->>>>>>> a17af05f
 }
 
 // OMRTODO: Delete
@@ -1903,68 +731,19 @@
 void
 GCMarker::delayMarkingChildren(const void* thing)
 {
-<<<<<<< HEAD
-=======
-    const TenuredCell* cell = TenuredCell::fromPointer(thing);
-    cell->arena()->markOverflow = 1;
-    delayMarkingArena(cell->arena());
-}
-
-inline void
-ArenaLists::prepareForIncrementalGC()
-{
-    purge();
-    for (auto i : AllAllocKinds())
-        arenaLists(i).moveCursorToEnd();
->>>>>>> a17af05f
 }
 
 /* Compacting GC */
 
-<<<<<<< HEAD
 AutoDisableCompactingGC::AutoDisableCompactingGC(JSContext* cx)
   : cx(cx)
 {
     cx->runtime()->gc.disable();
-=======
-bool
-GCRuntime::shouldCompact()
-{
-    // Compact on shrinking GC if enabled, but skip compacting in incremental
-    // GCs if we are currently animating.
-    return invocationKind == GC_SHRINK && isCompactingGCEnabled() &&
-        (!isIncremental || rt->lastAnimationTime + PRMJ_USEC_PER_SEC < PRMJ_Now());
-}
-
-bool
-GCRuntime::isCompactingGCEnabled() const
-{
-    return compactingEnabled && TlsContext.get()->compactingDisabledCount == 0;
-}
-
-AutoDisableCompactingGC::AutoDisableCompactingGC(JSContext* cx)
-  : cx(cx)
-{
-    ++cx->compactingDisabledCount;
-    if (cx->runtime()->gc.isIncrementalGCInProgress() && cx->runtime()->gc.isCompactingGc())
-        FinishGC(cx);
->>>>>>> a17af05f
 }
 
 AutoDisableCompactingGC::~AutoDisableCompactingGC()
 {
-<<<<<<< HEAD
     cx->runtime()->gc.enable();
-=======
-    MOZ_ASSERT(cx->compactingDisabledCount > 0);
-    --cx->compactingDisabledCount;
-}
-
-static bool
-CanRelocateZone(Zone* zone)
-{
-    return !zone->isAtomsZone() && !zone->isSelfHostingZone();
->>>>>>> a17af05f
 }
 
 static const AllocKind AllocKindsToRelocate[] = {
@@ -2013,52 +792,8 @@
 static inline bool
 ShouldProtectRelocatedArenas(JS::gcreason::Reason reason)
 {
-<<<<<<< HEAD
     return false;
 }
-=======
-    JS::AutoSuppressGCAnalysis nogc(TlsContext.get());
-
-    // Allocate a new cell.
-    MOZ_ASSERT(zone == src->zone());
-    TenuredCell* dst = AllocRelocatedCell(zone, thingKind, thingSize);
-
-    // Copy source cell contents to destination.
-    memcpy(dst, src, thingSize);
-
-    // Move any uid attached to the object.
-    src->zone()->transferUniqueId(dst, src);
-
-    if (IsObjectAllocKind(thingKind)) {
-        JSObject* srcObj = static_cast<JSObject*>(static_cast<Cell*>(src));
-        JSObject* dstObj = static_cast<JSObject*>(static_cast<Cell*>(dst));
-
-        if (srcObj->isNative()) {
-            NativeObject* srcNative = &srcObj->as<NativeObject>();
-            NativeObject* dstNative = &dstObj->as<NativeObject>();
-
-            // Fixup the pointer to inline object elements if necessary.
-            if (srcNative->hasFixedElements()) {
-                uint32_t numShifted = srcNative->getElementsHeader()->numShiftedElements();
-                dstNative->setFixedElements(numShifted);
-            }
-
-            // For copy-on-write objects that own their elements, fix up the
-            // owner pointer to point to the relocated object.
-            if (srcNative->denseElementsAreCopyOnWrite()) {
-                GCPtrNativeObject& owner = dstNative->getElementsHeader()->ownerObject();
-                if (owner == srcNative)
-                    owner = dstNative;
-            }
-        } else if (srcObj->is<ProxyObject>()) {
-            if (srcObj->as<ProxyObject>().usingInlineValueArray())
-                dstObj->as<ProxyObject>().setInlineValueArray();
-        }
-
-        // Call object moved hook if present.
-        if (JSObjectMovedOp op = srcObj->getClass()->extObjectMovedOp())
-            op(dstObj, srcObj);
->>>>>>> a17af05f
 
 static const size_t MinCellUpdateBackgroundTasks = 2;
 static const size_t MaxCellUpdateBackgroundTasks = 8;
@@ -2095,7 +830,6 @@
 SliceBudget::SliceBudget(TimeBudget time)
   : timeBudget(time), workBudget(UnlimitedWorkBudget)
 {
-<<<<<<< HEAD
 }
 
 SliceBudget::SliceBudget(WorkBudget work)
@@ -2107,33 +841,6 @@
 SliceBudget::describe(char* buffer, size_t maxlen) const
 {
 	return snprintf(buffer, maxlen, " ");
-=======
-    MOZ_ASSERT(arena->allocated());
-    MOZ_ASSERT(!arena->hasDelayedMarking);
-    MOZ_ASSERT(!arena->markOverflow);
-    MOZ_ASSERT(!arena->allocatedDuringIncremental);
-    MOZ_ASSERT(arena->bufferedCells()->isEmpty());
-
-    Zone* zone = arena->zone;
-
-    AllocKind thingKind = arena->getAllocKind();
-    size_t thingSize = arena->getThingSize();
-
-    for (ArenaCellIterUnderGC i(arena); !i.done(); i.next()) {
-        RelocateCell(zone, i.getCell(), thingKind, thingSize);
-        sliceBudget.step();
-    }
-
-#ifdef DEBUG
-    for (ArenaCellIterUnderGC i(arena); !i.done(); i.next()) {
-        TenuredCell* src = i.getCell();
-        MOZ_ASSERT(RelocationOverlay::isCellForwarded(src));
-        TenuredCell* dest = Forwarded(src);
-        MOZ_ASSERT(src->isMarkedBlack() == dest->isMarkedBlack());
-        MOZ_ASSERT(src->isMarkedGray() == dest->isMarkedGray());
-    }
-#endif
->>>>>>> a17af05f
 }
 
 bool
@@ -2152,135 +859,25 @@
 {
 }
 
-<<<<<<< HEAD
 void
 GCHelperState::work()
 {
 }
 
-void
-GCRuntime::freeUnusedLifoBlocksAfterSweeping(LifoAlloc* lifo)
-{
-}
-
-void
-GCRuntime::freeAllLifoBlocksAfterSweeping(LifoAlloc* lifo)
-{
-}
-
-void
-GCRuntime::freeAllLifoBlocksAfterMinorGC(LifoAlloc* lifo)
-{
-}
-=======
-    return (relocCount * 100.0) / arenaCount >= MIN_ZONE_RECLAIM_PERCENT;
-}
-
-bool
-ArenaLists::relocateArenas(Zone* zone, Arena*& relocatedListOut, JS::gcreason::Reason reason,
-                           SliceBudget& sliceBudget, gcstats::Statistics& stats)
-{
-    // This is only called from the active thread while we are doing a GC, so
-    // there is no need to lock.
-    MOZ_ASSERT(CurrentThreadCanAccessRuntime(runtime_));
-    MOZ_ASSERT(runtime_->gc.isHeapCompacting());
-    MOZ_ASSERT(!runtime_->gc.isBackgroundSweeping());
-
-    // Clear all the free lists.
-    purge();
-
-    if (ShouldRelocateAllArenas(reason)) {
-        zone->prepareForCompacting();
-        for (auto kind : AllocKindsToRelocate) {
-            ArenaList& al = arenaLists(kind);
-            Arena* allArenas = al.head();
-            al.clear();
-            relocatedListOut = al.relocateArenas(allArenas, relocatedListOut, sliceBudget, stats);
-        }
-    } else {
-        size_t arenaCount = 0;
-        size_t relocCount = 0;
-        AllAllocKindArray<Arena**> toRelocate;
-
-        for (auto kind : AllocKindsToRelocate)
-            toRelocate[kind] = arenaLists(kind).pickArenasToRelocate(arenaCount, relocCount);
-
-        if (!ShouldRelocateZone(arenaCount, relocCount, reason))
-            return false;
-
-        zone->prepareForCompacting();
-        for (auto kind : AllocKindsToRelocate) {
-            if (toRelocate[kind]) {
-                ArenaList& al = arenaLists(kind);
-                Arena* arenas = al.removeRemainingArenas(toRelocate[kind]);
-                relocatedListOut = al.relocateArenas(arenas, relocatedListOut, sliceBudget, stats);
-            }
-        }
-    }
-
-    return true;
-}
-
-bool
-GCRuntime::relocateArenas(Zone* zone, JS::gcreason::Reason reason, Arena*& relocatedListOut,
-                          SliceBudget& sliceBudget)
-{
-    gcstats::AutoPhase ap(stats(), gcstats::PhaseKind::COMPACT_MOVE);
-
-    MOZ_ASSERT(!zone->isPreservingCode());
-    MOZ_ASSERT(CanRelocateZone(zone));
-
-    js::CancelOffThreadIonCompile(rt, JS::Zone::Compact);
-
-    if (!zone->arenas.relocateArenas(zone, relocatedListOut, reason, sliceBudget, stats()))
-        return false;
-
-#ifdef DEBUG
-    // Check that we did as much compaction as we should have. There
-    // should always be less than one arena's worth of free cells.
-    for (auto i : AllocKindsToRelocate) {
-        ArenaList& al = zone->arenas.arenaLists(i);
-        size_t freeCells = 0;
-        for (Arena* arena = al.arenaAfterCursor(); arena; arena = arena->next)
-            freeCells += arena->countFreeCells();
-        MOZ_ASSERT(freeCells < Arena::thingsPerArena(i));
-    }
-#endif
-
-    return true;
-}
-
-template <typename T>
-inline void
-MovingTracer::updateEdge(T** thingp)
-{
-    auto thing = *thingp;
-    if (thing->runtimeFromAnyThread() == runtime() && IsForwarded(thing))
-        *thingp = Forwarded(thing);
-}
-
-void MovingTracer::onObjectEdge(JSObject** objp) { updateEdge(objp); }
-void MovingTracer::onShapeEdge(Shape** shapep) { updateEdge(shapep); }
-void MovingTracer::onStringEdge(JSString** stringp) { updateEdge(stringp); }
-void MovingTracer::onScriptEdge(JSScript** scriptp) { updateEdge(scriptp); }
-void MovingTracer::onLazyScriptEdge(LazyScript** lazyp) { updateEdge(lazyp); }
-void MovingTracer::onBaseShapeEdge(BaseShape** basep) { updateEdge(basep); }
-void MovingTracer::onScopeEdge(Scope** scopep) { updateEdge(scopep); }
-void MovingTracer::onRegExpSharedEdge(RegExpShared** sharedp) { updateEdge(sharedp); }
->>>>>>> a17af05f
-
-void
 GCHelperState::waitBackgroundSweepEnd()
 {
-<<<<<<< HEAD
-=======
-    FreeOp* fop = runtimeFromActiveCooperatingThread()->defaultFreeOp();
-    discardJitCode(fop);
->>>>>>> a17af05f
-}
-
-
-<<<<<<< HEAD
+}
+
+void
+Zone::prepareForCompacting()
+{
+}
+
+void
+GCRuntime::sweepTypesAfterCompacting(Zone* zone)
+{
+}
+
 struct IsAboutToBeFinalizedFunctor {
     template <typename T> bool operator()(Cell** t) {
         mozilla::DebugOnly<const Cell*> prior = *t;
@@ -2289,48 +886,8 @@
         // handles updating the UID table manually.
         MOZ_ASSERT(*t == prior);
         return result;
-=======
-void
-GCRuntime::sweepZoneAfterCompacting(Zone* zone)
-{
-    MOZ_ASSERT(zone->isCollecting());
-    FreeOp* fop = rt->defaultFreeOp();
-    sweepTypesAfterCompacting(zone);
-    zone->sweepBreakpoints(fop);
-    zone->sweepWeakMaps();
-    for (auto* cache : zone->weakCaches())
-        cache->sweep();
-
-    if (jit::JitZone* jitZone = zone->jitZone())
-        jitZone->sweep(fop);
-
-    for (CompartmentsInZoneIter c(zone); !c.done(); c.next()) {
-        c->objectGroups.sweep(fop);
-        c->sweepRegExps();
-        c->sweepSavedStacks();
-        c->sweepTemplateLiteralMap();
-        c->sweepVarNames();
-        c->sweepGlobalObject();
-        c->sweepSelfHostingScriptSource();
-        c->sweepDebugEnvironments();
-        c->sweepJitCompartment(fop);
-        c->sweepNativeIterators();
-        c->sweepTemplateObjects();
->>>>>>> a17af05f
     }
 };
-
-/* static */ bool
-UniqueIdGCPolicy::needsSweep(Cell** cell, uint64_t*)
-{
-    return DispatchTraceKindTyped(IsAboutToBeFinalizedFunctor(), (*cell)->getTraceKind(), cell);
-}
-
-void
-JS::Zone::sweepUniqueIds(js::FreeOp* fop)
-{
-    uniqueIds().sweep();
-}
 
 #ifdef DEBUG
 static const char*
@@ -2348,4124 +905,89 @@
 }
 #endif // DEBUG
 
+void
+GCRuntime::maybeGC(Zone* zone)
+{
+}
+
+void
+GCRuntime::triggerFullGCForAtoms(JSContext* cx)
+{
+}
+
+void
+GCRuntime::freeUnusedLifoBlocksAfterSweeping(LifoAlloc* lifo)
+{
+}
+
+void
+GCRuntime::freeAllLifoBlocksAfterSweeping(LifoAlloc* lifo)
+{
+}
+
+void
+GCRuntime::freeAllLifoBlocksAfterMinorGC(LifoAlloc* lifo)
+{
+}
+
+void
+GCHelperState::doSweep(AutoLockGC& lock)
+{
+}
+
 #ifdef DEBUG
-class CompartmentCheckTracer : public JS::CallbackTracer
-{
-};
-
-namespace {
-struct IsDestComparatorFunctor {
-    JS::GCCellPtr dst_;
-    explicit IsDestComparatorFunctor(JS::GCCellPtr dst) : dst_(dst) {}
-
-    template <typename T> bool operator()(T* t) { return (*t) == dst_.asCell(); }
-};
-} // namespace (anonymous)
-
-static bool
-InCrossCompartmentMap(JSObject* src, JS::GCCellPtr dst)
-{
-    return false;
-}
-
-struct MaybeCompartmentFunctor {
-    template <typename T> JSCompartment* operator()(T* t) { return t->maybeCompartment(); }
-};
-
-#endif
-
-#ifdef JS_GC_ZEAL
-
-class js::gc::MarkingValidator
-{
-  public:
-    explicit MarkingValidator(GCRuntime* gc);
-    ~MarkingValidator();
-    void nonIncrementalMark(AutoLockForExclusiveAccess& lock);
-    void validate();
-};
-
-js::gc::MarkingValidator::MarkingValidator(GCRuntime* gc)
-{}
-
-js::gc::MarkingValidator::~MarkingValidator()
-{
-}
-
-void
-js::gc::MarkingValidator::nonIncrementalMark(AutoLockForExclusiveAccess& lock)
-{
-}
-
-<<<<<<< HEAD
-void
-js::gc::MarkingValidator::validate()
-{
-}
-=======
-    UpdatePointersTask(JSRuntime* rt, ArenasToUpdate* source, AutoLockHelperThreadState& lock)
-      : GCParallelTask(rt), source_(source)
-    {
-        arenas_.begin = nullptr;
-        arenas_.end = nullptr;
-    }
->>>>>>> a17af05f
-
-#endif // JS_GC_ZEAL
-
-<<<<<<< HEAD
-/*
- * Group zones that must be swept at the same time.
- *
- * If compartment A has an edge to an unmarked object in compartment B, then we
- * must not sweep A in a later slice than we sweep B. That's because a write
- * barrier in A could lead to the unmarked object in B becoming marked.
- * However, if we had already swept that object, we would be in trouble.
- *
- * If we consider these dependencies as a graph, then all the compartments in
- * any strongly-connected component of this graph must be swept in the same
- * slice.
- *
- * Tarjan's algorithm is used to calculate the components.
- */
-namespace {
-struct AddOutgoingEdgeFunctor {
-    AddOutgoingEdgeFunctor(bool needsEdge, ZoneComponentFinder& finder)
-    {}
-=======
-  private:
-    ArenasToUpdate* source_;
-    ArenaListSegment arenas_;
->>>>>>> a17af05f
-
-    template <typename T>
-    void operator()(T tp) {
-    }
-};
-} // namespace (anonymous)
-
-void
-JSCompartment::findOutgoingEdges(ZoneComponentFinder& finder)
-{
-<<<<<<< HEAD
-=======
-    MovingTracer trc(runtime());
-    for (Arena* arena = arenas_.begin; arena != arenas_.end; arena = arena->next)
-        UpdateArenaPointers(&trc, arena);
->>>>>>> a17af05f
-}
 
 bool
-JSCompartment::findDeadProxyZoneEdges(bool* foundAny)
-{
-<<<<<<< HEAD
-    return true;
-=======
-    // These checks assert when run in parallel.
-    AutoDisableProxyCheck noProxyCheck;
-
-    while (getArenasToUpdate())
-        updateArenas();
->>>>>>> a17af05f
-}
-
-/*
- * Gray marking:
- *
- * At the end of collection, anything reachable from a gray root that has not
- * otherwise been marked black must be marked gray.
- *
- * This means that when marking things gray we must not allow marking to leave
- * the current compartment group, as that could result in things being marked
- * grey when they might subsequently be marked black.  To achieve this, when we
- * find a cross compartment pointer we don't mark the referent but add it to a
- * singly-linked list of incoming gray pointers that is stored with each
- * compartment.
- *
- * The list head is stored in JSCompartment::gcIncomingGrayPointers and contains
- * cross compartment wrapper objects. The next pointer is stored in the second
- * extra slot of the cross compartment wrapper.
- *
- * The list is created during gray marking when one of the
- * MarkCrossCompartmentXXX functions is called for a pointer that leaves the
- * current compartent group.  This calls DelayCrossCompartmentGrayMarking to
- * push the referring object onto the list.
- *
- * The list is traversed and then unlinked in
- * MarkIncomingCrossCompartmentPointers.
- */
-
-#ifdef DEBUG
-static void
-AssertNotOnGrayList(JSObject* obj)
-{
-}
-#endif
+GCHelperState::onBackgroundThread()
+{
+}
+
+#endif // DEBUG
+
+/* static */ bool
+UniqueIdGCPolicy::needsSweep(Cell** cell, uint64_t*)
+{
+    return DispatchTraceKindTyped(IsAboutToBeFinalizedFunctor(), (*cell)->getTraceKind(), cell);
+}
+
+void
+JS::Zone::sweepUniqueIds(js::FreeOp* fop)
+{
+    uniqueIds().sweep();
+}
+
+void
+JSCompartment::destroy(FreeOp* fop)
+{
+}
+
+void
+Zone::destroy(FreeOp* fop)
+{
+}
 
 void
 js::NotifyGCNukeWrapper(JSObject* obj)
 {
 }
-
-enum {
-    JS_GC_SWAP_OBJECT_A_REMOVED = 1 << 0,
-    JS_GC_SWAP_OBJECT_B_REMOVED = 1 << 1
-};
 
 unsigned
 js::NotifyGCPreSwap(JSObject* a, JSObject* b)
 {
-    return 0;
 }
 
 void
 js::NotifyGCPostSwap(JSObject* a, JSObject* b, unsigned removedFlags)
 {
-<<<<<<< HEAD
-=======
-    zone->typeDescrObjects().sweep();
-    for (auto r = zone->typeDescrObjects().all(); !r.empty(); r.popFront())
-        UpdateCellPointers(trc, r.front());
->>>>>>> a17af05f
-}
-
-class GCSweepTask : public GCParallelTask
-{
-    GCSweepTask(const GCSweepTask&) = delete;
-
-  public:
-    explicit GCSweepTask(JSRuntime* rt) : GCParallelTask(rt) {}
-    GCSweepTask(GCSweepTask&& other)
-      : GCParallelTask(mozilla::Move(other))
-    {}
+}
+
+class js::gc::WeakCacheSweepIterator
+{
 };
 
-// Causes the given WeakCache to be swept when run.
-class SweepWeakCacheTask : public GCSweepTask
-{
-    JS::WeakCache<void*>& cache;
-
-    SweepWeakCacheTask(const SweepWeakCacheTask&) = delete;
-
-  public:
-    SweepWeakCacheTask(JSRuntime* rt, JS::WeakCache<void*>& wc) : GCSweepTask(rt), cache(wc) {}
-    SweepWeakCacheTask(SweepWeakCacheTask&& other)
-      : GCSweepTask(mozilla::Move(other)), cache(other.cache)
-    {}
-
-<<<<<<< HEAD
-    void run() override {
-        cache.sweep();
-=======
-        for (size_t i = 0; i < bgTaskCount && !bgArenas.done(); i++) {
-            bgTasks[i].emplace(rt, &bgArenas, lock);
-            startTask(*bgTasks[i], gcstats::PhaseKind::COMPACT_UPDATE_CELLS, lock);
-            tasksStarted = i;
-        }
->>>>>>> a17af05f
-    }
+class IncrementalSweepWeakCacheTask : public GCParallelTask
+{
 };
-
-<<<<<<< HEAD
-#define MAKE_GC_SWEEP_TASK(name)                                              \
-    class name : public GCSweepTask {                                         \
-        void run() override;                                                  \
-      public:                                                                 \
-        explicit name (JSRuntime* rt) : GCSweepTask(rt) {}                    \
-=======
-    fgTask->runFromActiveCooperatingThread(rt);
-
-    {
-        AutoLockHelperThreadState lock;
-
-        for (size_t i = 0; i < tasksStarted; i++)
-            joinTask(*bgTasks[i], gcstats::PhaseKind::COMPACT_UPDATE_CELLS, lock);
->>>>>>> a17af05f
-    }
-MAKE_GC_SWEEP_TASK(SweepAtomsTask);
-MAKE_GC_SWEEP_TASK(SweepCCWrappersTask);
-MAKE_GC_SWEEP_TASK(SweepBaseShapesTask);
-MAKE_GC_SWEEP_TASK(SweepInitialShapesTask);
-MAKE_GC_SWEEP_TASK(SweepObjectGroupsTask);
-MAKE_GC_SWEEP_TASK(SweepRegExpsTask);
-MAKE_GC_SWEEP_TASK(SweepMiscTask);
-MAKE_GC_SWEEP_TASK(SweepCompressionTasksTask);
-#undef MAKE_GC_SWEEP_TASK
-
-<<<<<<< HEAD
-/* virtual */ void
-SweepAtomsTask::run()
-{
-}
-
-/* virtual */ void
-SweepCCWrappersTask::run()
-{
-}
-=======
-// After cells have been relocated any pointers to a cell's old locations must
-// be updated to point to the new location.  This happens by iterating through
-// all cells in heap and tracing their children (non-recursively) to update
-// them.
-//
-// This is complicated by the fact that updating a GC thing sometimes depends on
-// making use of other GC things.  After a moving GC these things may not be in
-// a valid state since they may contain pointers which have not been updated
-// yet.
-//
-// The main dependencies are:
-//
-//   - Updating a JSObject makes use of its shape
-//   - Updating a typed object makes use of its type descriptor object
-//
-// This means we require at least three phases for update:
-//
-//  1) shapes
-//  2) typed object type descriptor objects
-//  3) all other objects
-//
-// Since we want to minimize the number of phases, we put everything else into
-// the first phase and label it the 'misc' phase.
-
-static const AllocKinds UpdatePhaseMisc {
-    AllocKind::SCRIPT,
-    AllocKind::LAZY_SCRIPT,
-    AllocKind::BASE_SHAPE,
-    AllocKind::SHAPE,
-    AllocKind::ACCESSOR_SHAPE,
-    AllocKind::OBJECT_GROUP,
-    AllocKind::STRING,
-    AllocKind::JITCODE,
-    AllocKind::SCOPE
-};
-
-static const AllocKinds UpdatePhaseObjects {
-    AllocKind::FUNCTION,
-    AllocKind::FUNCTION_EXTENDED,
-    AllocKind::OBJECT0,
-    AllocKind::OBJECT0_BACKGROUND,
-    AllocKind::OBJECT2,
-    AllocKind::OBJECT2_BACKGROUND,
-    AllocKind::OBJECT4,
-    AllocKind::OBJECT4_BACKGROUND,
-    AllocKind::OBJECT8,
-    AllocKind::OBJECT8_BACKGROUND,
-    AllocKind::OBJECT12,
-    AllocKind::OBJECT12_BACKGROUND,
-    AllocKind::OBJECT16,
-    AllocKind::OBJECT16_BACKGROUND
-};
-
-void
-GCRuntime::updateAllCellPointers(MovingTracer* trc, Zone* zone)
-{
-    size_t bgTaskCount = CellUpdateBackgroundTaskCount();
-
-    updateCellPointers(trc, zone, UpdatePhaseMisc, bgTaskCount);
-
-    // Update TypeDescrs before all other objects as typed objects access these
-    // objects when we trace them.
-    updateTypeDescrObjects(trc, zone);
-
-    updateCellPointers(trc, zone, UpdatePhaseObjects, bgTaskCount);
-}
-
-/*
- * Update pointers to relocated cells in a single zone by doing a traversal of
- * that zone's arenas and calling per-zone sweep hooks.
- *
- * The latter is necessary to update weak references which are not marked as
- * part of the traversal.
- */
-void
-GCRuntime::updateZonePointersToRelocatedCells(Zone* zone, AutoLockForExclusiveAccess& lock)
-{
-    MOZ_ASSERT(!rt->isBeingDestroyed());
-    MOZ_ASSERT(zone->isGCCompacting());
-
-    gcstats::AutoPhase ap(stats(), gcstats::PhaseKind::COMPACT_UPDATE);
-    MovingTracer trc(rt);
-
-    zone->fixupAfterMovingGC();
-
-    // Fixup compartment global pointers as these get accessed during marking.
-    for (CompartmentsInZoneIter comp(zone); !comp.done(); comp.next())
-        comp->fixupAfterMovingGC();
-
-    zone->externalStringCache().purge();
-    zone->functionToStringCache().purge();
-
-    // Iterate through all cells that can contain relocatable pointers to update
-    // them. Since updating each cell is independent we try to parallelize this
-    // as much as possible.
-    updateAllCellPointers(&trc, zone);
-
-    // Mark roots to update them.
-    {
-        gcstats::AutoPhase ap(stats(), gcstats::PhaseKind::MARK_ROOTS);
-
-        WeakMapBase::traceZone(zone, &trc);
-        for (CompartmentsInZoneIter c(zone); !c.done(); c.next()) {
-            if (c->watchpointMap)
-                c->watchpointMap->trace(&trc);
-        }
-    }
-
-    // Sweep everything to fix up weak pointers.
-    rt->gc.sweepZoneAfterCompacting(zone);
-
-    // Call callbacks to get the rest of the system to fixup other untraced pointers.
-    for (CompartmentsInZoneIter comp(zone); !comp.done(); comp.next())
-        callWeakPointerCompartmentCallbacks(comp);
-}
-
-/*
- * Update runtime-wide pointers to relocated cells.
- */
-void
-GCRuntime::updateRuntimePointersToRelocatedCells(AutoLockForExclusiveAccess& lock)
-{
-    MOZ_ASSERT(!rt->isBeingDestroyed());
-
-    gcstats::AutoPhase ap1(stats(), gcstats::PhaseKind::COMPACT_UPDATE);
-    MovingTracer trc(rt);
-
-    JSCompartment::fixupCrossCompartmentWrappersAfterMovingGC(&trc);
-
-    rt->geckoProfiler().fixupStringsMapAfterMovingGC();
-
-    traceRuntimeForMajorGC(&trc, lock);
-
-    // Mark roots to update them.
-    {
-        gcstats::AutoPhase ap2(stats(), gcstats::PhaseKind::MARK_ROOTS);
-        Debugger::traceAllForMovingGC(&trc);
-        Debugger::traceIncomingCrossCompartmentEdges(&trc);
-
-        // Mark all gray roots, making sure we call the trace callback to get the
-        // current set.
-        if (JSTraceDataOp op = grayRootTracer.op)
-            (*op)(&trc, grayRootTracer.data);
-    }
-
-    // Sweep everything to fix up weak pointers.
-    WatchpointMap::sweepAll(rt);
-    Debugger::sweepAll(rt->defaultFreeOp());
-    jit::JitRuntime::SweepJitcodeGlobalTable(rt);
-    for (JS::detail::WeakCacheBase* cache : rt->weakCaches())
-        cache->sweep();
-
-    // Type inference may put more blocks here to free.
-    blocksToFreeAfterSweeping.ref().freeAll();
-
-    // Call callbacks to get the rest of the system to fixup other untraced pointers.
-    callWeakPointerZonesCallbacks();
-}
-
-void
-GCRuntime::protectAndHoldArenas(Arena* arenaList)
-{
-    for (Arena* arena = arenaList; arena; ) {
-        MOZ_ASSERT(arena->allocated());
-        Arena* next = arena->next;
-        if (!next) {
-            // Prepend to hold list before we protect the memory.
-            arena->next = relocatedArenasToRelease;
-            relocatedArenasToRelease = arenaList;
-        }
-        ProtectPages(arena, ArenaSize);
-        arena = next;
-    }
-}
-
-void
-GCRuntime::unprotectHeldRelocatedArenas()
-{
-    for (Arena* arena = relocatedArenasToRelease; arena; arena = arena->next) {
-        UnprotectPages(arena, ArenaSize);
-        MOZ_ASSERT(arena->allocated());
-    }
-}
-
-void
-GCRuntime::releaseRelocatedArenas(Arena* arenaList)
-{
-    AutoLockGC lock(rt);
-    releaseRelocatedArenasWithoutUnlocking(arenaList, lock);
-}
-
-void
-GCRuntime::releaseRelocatedArenasWithoutUnlocking(Arena* arenaList, const AutoLockGC& lock)
-{
-    // Release the relocated arenas, now containing only forwarding pointers
-    unsigned count = 0;
-    while (arenaList) {
-        Arena* arena = arenaList;
-        arenaList = arenaList->next;
-
-        // Clear the mark bits
-        arena->unmarkAll();
-
-        // Mark arena as empty
-        arena->setAsFullyUnused();
-
-#if defined(JS_CRASH_DIAGNOSTICS) || defined(JS_GC_ZEAL)
-        JS_POISON(reinterpret_cast<void*>(arena->thingsStart()),
-                  JS_MOVED_TENURED_PATTERN, arena->getThingsSpan());
-#endif
-
-        releaseArena(arena, lock);
-        ++count;
-    }
-}
-
-// In debug mode we don't always release relocated arenas straight away.
-// Sometimes protect them instead and hold onto them until the next GC sweep
-// phase to catch any pointers to them that didn't get forwarded.
-
-void
-GCRuntime::releaseHeldRelocatedArenas()
-{
-#ifdef DEBUG
-    unprotectHeldRelocatedArenas();
-    Arena* arenas = relocatedArenasToRelease;
-    relocatedArenasToRelease = nullptr;
-    releaseRelocatedArenas(arenas);
-#endif
-}
-
-void
-GCRuntime::releaseHeldRelocatedArenasWithoutUnlocking(const AutoLockGC& lock)
-{
-#ifdef DEBUG
-    unprotectHeldRelocatedArenas();
-    releaseRelocatedArenasWithoutUnlocking(relocatedArenasToRelease, lock);
-    relocatedArenasToRelease = nullptr;
-#endif
-}
-
-ArenaLists::ArenaLists(JSRuntime* rt, ZoneGroup* group)
-  : runtime_(rt),
-    freeLists_(group),
-    arenaLists_(group),
-    backgroundFinalizeState_(),
-    arenaListsToSweep_(),
-    incrementalSweptArenaKind(group, AllocKind::LIMIT),
-    incrementalSweptArenas(group),
-    gcShapeArenasToUpdate(group, nullptr),
-    gcAccessorShapeArenasToUpdate(group, nullptr),
-    gcScriptArenasToUpdate(group, nullptr),
-    gcObjectGroupArenasToUpdate(group, nullptr),
-    savedObjectArenas_(group),
-    savedEmptyObjectArenas(group, nullptr)
-{
-    for (auto i : AllAllocKinds())
-        freeLists(i) = &placeholder;
-    for (auto i : AllAllocKinds())
-        backgroundFinalizeState(i) = BFS_DONE;
-    for (auto i : AllAllocKinds())
-        arenaListsToSweep(i) = nullptr;
-}
-
-void
-ReleaseArenaList(JSRuntime* rt, Arena* arena, const AutoLockGC& lock)
-{
-    Arena* next;
-    for (; arena; arena = next) {
-        next = arena->next;
-        rt->gc.releaseArena(arena, lock);
-    }
-}
-
-ArenaLists::~ArenaLists()
-{
-    AutoLockGC lock(runtime_);
-
-    for (auto i : AllAllocKinds()) {
-        /*
-         * We can only call this during the shutdown after the last GC when
-         * the background finalization is disabled.
-         */
-        MOZ_ASSERT(backgroundFinalizeState(i) == BFS_DONE);
-        ReleaseArenaList(runtime_, arenaLists(i).head(), lock);
-    }
-    ReleaseArenaList(runtime_, incrementalSweptArenas.ref().head(), lock);
-
-    for (auto i : ObjectAllocKinds())
-        ReleaseArenaList(runtime_, savedObjectArenas(i).head(), lock);
-    ReleaseArenaList(runtime_, savedEmptyObjectArenas, lock);
-}
-
-void
-ArenaLists::queueForForegroundSweep(FreeOp* fop, const FinalizePhase& phase)
-{
-    gcstats::AutoPhase ap(fop->runtime()->gc.stats(), phase.statsPhase);
-    for (auto kind : phase.kinds)
-        queueForForegroundSweep(fop, kind);
-}
-
-void
-ArenaLists::queueForForegroundSweep(FreeOp* fop, AllocKind thingKind)
-{
-    MOZ_ASSERT(!IsBackgroundFinalized(thingKind));
-    MOZ_ASSERT(backgroundFinalizeState(thingKind) == BFS_DONE);
-    MOZ_ASSERT(!arenaListsToSweep(thingKind));
-
-    arenaListsToSweep(thingKind) = arenaLists(thingKind).head();
-    arenaLists(thingKind).clear();
-}
-
-void
-ArenaLists::queueForBackgroundSweep(FreeOp* fop, const FinalizePhase& phase)
-{
-    gcstats::AutoPhase ap(fop->runtime()->gc.stats(), phase.statsPhase);
-    for (auto kind : phase.kinds)
-        queueForBackgroundSweep(fop, kind);
-}
-
-inline void
-ArenaLists::queueForBackgroundSweep(FreeOp* fop, AllocKind thingKind)
-{
-    MOZ_ASSERT(IsBackgroundFinalized(thingKind));
-
-    ArenaList* al = &arenaLists(thingKind);
-    if (al->isEmpty()) {
-        MOZ_ASSERT(backgroundFinalizeState(thingKind) == BFS_DONE);
-        return;
-    }
-
-    MOZ_ASSERT(backgroundFinalizeState(thingKind) == BFS_DONE);
-
-    arenaListsToSweep(thingKind) = al->head();
-    al->clear();
-    backgroundFinalizeState(thingKind) = BFS_RUN;
-}
-
-/*static*/ void
-ArenaLists::backgroundFinalize(FreeOp* fop, Arena* listHead, Arena** empty)
-{
-    MOZ_ASSERT(listHead);
-    MOZ_ASSERT(empty);
-
-    AllocKind thingKind = listHead->getAllocKind();
-    Zone* zone = listHead->zone;
-
-    size_t thingsPerArena = Arena::thingsPerArena(thingKind);
-    SortedArenaList finalizedSorted(thingsPerArena);
-
-    auto unlimited = SliceBudget::unlimited();
-    FinalizeArenas(fop, &listHead, finalizedSorted, thingKind, unlimited, KEEP_ARENAS);
-    MOZ_ASSERT(!listHead);
-
-    finalizedSorted.extractEmpty(empty);
-
-    // When arenas are queued for background finalization, all arenas are moved
-    // to arenaListsToSweep[], leaving the arenaLists[] empty. However, new
-    // arenas may be allocated before background finalization finishes; now that
-    // finalization is complete, we want to merge these lists back together.
-    ArenaLists* lists = &zone->arenas;
-    ArenaList* al = &lists->arenaLists(thingKind);
-
-    // Flatten |finalizedSorted| into a regular ArenaList.
-    ArenaList finalized = finalizedSorted.toArenaList();
-
-    // We must take the GC lock to be able to safely modify the ArenaList;
-    // however, this does not by itself make the changes visible to all threads,
-    // as not all threads take the GC lock to read the ArenaLists.
-    // That safety is provided by the ReleaseAcquire memory ordering of the
-    // background finalize state, which we explicitly set as the final step.
-    {
-        AutoLockGC lock(lists->runtime_);
-        MOZ_ASSERT(lists->backgroundFinalizeState(thingKind) == BFS_RUN);
-
-        // Join |al| and |finalized| into a single list.
-        *al = finalized.insertListWithCursorAtEnd(*al);
-
-        lists->arenaListsToSweep(thingKind) = nullptr;
-    }
-
-    lists->backgroundFinalizeState(thingKind) = BFS_DONE;
-}
-
-void
-ArenaLists::mergeForegroundSweptObjectArenas()
-{
-    AutoLockGC lock(runtime_);
-    ReleaseArenaList(runtime_, savedEmptyObjectArenas, lock);
-    savedEmptyObjectArenas = nullptr;
-
-    mergeSweptArenas(AllocKind::OBJECT0);
-    mergeSweptArenas(AllocKind::OBJECT2);
-    mergeSweptArenas(AllocKind::OBJECT4);
-    mergeSweptArenas(AllocKind::OBJECT8);
-    mergeSweptArenas(AllocKind::OBJECT12);
-    mergeSweptArenas(AllocKind::OBJECT16);
-}
-
-inline void
-ArenaLists::mergeSweptArenas(AllocKind thingKind)
-{
-    ArenaList* al = &arenaLists(thingKind);
-    ArenaList* saved = &savedObjectArenas(thingKind);
-
-    *al = saved->insertListWithCursorAtEnd(*al);
-    saved->clear();
-}
-
-void
-ArenaLists::queueForegroundThingsForSweep(FreeOp* fop)
-{
-    gcShapeArenasToUpdate = arenaListsToSweep(AllocKind::SHAPE);
-    gcAccessorShapeArenasToUpdate = arenaListsToSweep(AllocKind::ACCESSOR_SHAPE);
-    gcObjectGroupArenasToUpdate = arenaListsToSweep(AllocKind::OBJECT_GROUP);
-    gcScriptArenasToUpdate = arenaListsToSweep(AllocKind::SCRIPT);
-}
-
-SliceBudget::SliceBudget()
-  : timeBudget(UnlimitedTimeBudget), workBudget(UnlimitedWorkBudget)
-{
-    makeUnlimited();
-}
-
-SliceBudget::SliceBudget(TimeBudget time)
-  : timeBudget(time), workBudget(UnlimitedWorkBudget)
-{
-    if (time.budget < 0) {
-        makeUnlimited();
-    } else {
-        // Note: TimeBudget(0) is equivalent to WorkBudget(CounterReset).
-        deadline = PRMJ_Now() + time.budget * PRMJ_USEC_PER_MSEC;
-        counter = CounterReset;
-    }
-}
-
-SliceBudget::SliceBudget(WorkBudget work)
-  : timeBudget(UnlimitedTimeBudget), workBudget(work)
-{
-    if (work.budget < 0) {
-        makeUnlimited();
-    } else {
-        deadline = 0;
-        counter = work.budget;
-    }
-}
-
-int
-SliceBudget::describe(char* buffer, size_t maxlen) const
-{
-    if (isUnlimited())
-        return snprintf(buffer, maxlen, "unlimited");
-    else if (isWorkBudget())
-        return snprintf(buffer, maxlen, "work(%" PRId64 ")", workBudget.budget);
-    else
-        return snprintf(buffer, maxlen, "%" PRId64 "ms", timeBudget.budget);
-}
-
-bool
-SliceBudget::checkOverBudget()
-{
-    bool over = PRMJ_Now() >= deadline;
-    if (!over)
-        counter = CounterReset;
-    return over;
-}
-
-void
-GCRuntime::requestMajorGC(JS::gcreason::Reason reason)
-{
-    MOZ_ASSERT(!CurrentThreadIsPerformingGC());
-
-    if (majorGCRequested())
-        return;
-
-    majorGCTriggerReason = reason;
-
-    // There's no need to use RequestInterruptUrgent here. It's slower because
-    // it has to interrupt (looping) Ion code, but loops in Ion code that
-    // affect GC will have an explicit interrupt check.
-    TlsContext.get()->requestInterrupt(JSContext::RequestInterruptCanWait);
-}
-
-void
-Nursery::requestMinorGC(JS::gcreason::Reason reason) const
-{
-    MOZ_ASSERT(CurrentThreadCanAccessRuntime(runtime()));
-    MOZ_ASSERT(!CurrentThreadIsPerformingGC());
-
-    if (minorGCRequested())
-        return;
-
-    minorGCTriggerReason_ = reason;
-
-    // See comment in requestMajorGC.
-    TlsContext.get()->requestInterrupt(JSContext::RequestInterruptCanWait);
-}
-
-bool
-GCRuntime::triggerGC(JS::gcreason::Reason reason)
-{
-    /*
-     * Don't trigger GCs if this is being called off the active thread from
-     * onTooMuchMalloc().
-     */
-    if (!CurrentThreadCanAccessRuntime(rt))
-        return false;
-
-    /* GC is already running. */
-    if (JS::CurrentThreadIsHeapCollecting())
-        return false;
-
-    JS::PrepareForFullGC(rt->activeContextFromOwnThread());
-    requestMajorGC(reason);
-    return true;
-}
-
-void
-GCRuntime::maybeAllocTriggerZoneGC(Zone* zone, const AutoLockGC& lock)
-{
-    size_t usedBytes = zone->usage.gcBytes();
-    size_t thresholdBytes = zone->threshold.gcTriggerBytes();
-
-    if (!CurrentThreadCanAccessRuntime(rt)) {
-        /* Zones in use by a helper thread can't be collected. */
-        MOZ_ASSERT(zone->usedByHelperThread() || zone->isAtomsZone());
-        return;
-    }
-
-    if (usedBytes >= thresholdBytes) {
-        /*
-         * The threshold has been surpassed, immediately trigger a GC,
-         * which will be done non-incrementally.
-         */
-        triggerZoneGC(zone, JS::gcreason::ALLOC_TRIGGER, usedBytes, thresholdBytes);
-    } else {
-        bool wouldInterruptCollection;
-        size_t igcThresholdBytes;
-        float zoneAllocThresholdFactor;
-
-        wouldInterruptCollection = isIncrementalGCInProgress() &&
-            !zone->isCollecting();
-        zoneAllocThresholdFactor = wouldInterruptCollection ?
-            tunables.zoneAllocThresholdFactorAvoidInterrupt() :
-            tunables.zoneAllocThresholdFactor();
-
-        igcThresholdBytes = thresholdBytes * zoneAllocThresholdFactor;
-
-        if (usedBytes >= igcThresholdBytes) {
-            // Reduce the delay to the start of the next incremental slice.
-            if (zone->gcDelayBytes < ArenaSize)
-                zone->gcDelayBytes = 0;
-            else
-                zone->gcDelayBytes -= ArenaSize;
-
-            if (!zone->gcDelayBytes) {
-                // Start or continue an in progress incremental GC. We do this
-                // to try to avoid performing non-incremental GCs on zones
-                // which allocate a lot of data, even when incremental slices
-                // can't be triggered via scheduling in the event loop.
-                triggerZoneGC(zone, JS::gcreason::ALLOC_TRIGGER, usedBytes, igcThresholdBytes);
-
-                // Delay the next slice until a certain amount of allocation
-                // has been performed.
-                zone->gcDelayBytes = tunables.zoneAllocDelayBytes();
-            }
-        }
-    }
-}
-
-bool
-GCRuntime::triggerZoneGC(Zone* zone, JS::gcreason::Reason reason, size_t used, size_t threshold)
-{
-    MOZ_ASSERT(CurrentThreadCanAccessRuntime(rt));
-
-    /* GC is already running. */
-    if (JS::CurrentThreadIsHeapCollecting())
-        return false;
-
-#ifdef JS_GC_ZEAL
-    if (hasZealMode(ZealMode::Alloc)) {
-        MOZ_RELEASE_ASSERT(triggerGC(reason));
-        return true;
-    }
-#endif
-
-    if (zone->isAtomsZone()) {
-        /* We can't do a zone GC of the atoms compartment. */
-        if (TlsContext.get()->keepAtoms || rt->hasHelperThreadZones()) {
-            /* Skip GC and retrigger later, since atoms zone won't be collected
-             * if keepAtoms is true. */
-            fullGCForAtomsRequested_ = true;
-            return false;
-        }
-        stats().recordTrigger(used, threshold);
-        MOZ_RELEASE_ASSERT(triggerGC(reason));
-        return true;
-    }
-
-    stats().recordTrigger(used, threshold);
-    PrepareZoneForGC(zone);
-    requestMajorGC(reason);
-    return true;
-}
-
-void
-GCRuntime::maybeGC(Zone* zone)
-{
-    MOZ_ASSERT(CurrentThreadCanAccessRuntime(rt));
-
-#ifdef JS_GC_ZEAL
-    if (hasZealMode(ZealMode::Alloc) || hasZealMode(ZealMode::RootsChange)) {
-        JS::PrepareForFullGC(rt->activeContextFromOwnThread());
-        gc(GC_NORMAL, JS::gcreason::DEBUG_GC);
-        return;
-    }
-#endif
-
-    if (gcIfRequested())
-        return;
-
-    double threshold = zone->threshold.allocTrigger(schedulingState.inHighFrequencyGCMode());
-    double usedBytes = zone->usage.gcBytes();
-    if (usedBytes > 1024 * 1024 && usedBytes >= threshold &&
-        !isIncrementalGCInProgress() && !isBackgroundSweeping())
-    {
-        stats().recordTrigger(usedBytes, threshold);
-        PrepareZoneForGC(zone);
-        startGC(GC_NORMAL, JS::gcreason::EAGER_ALLOC_TRIGGER);
-    }
-}
-
-void
-GCRuntime::triggerFullGCForAtoms(JSContext* cx)
-{
-    MOZ_ASSERT(fullGCForAtomsRequested_);
-    MOZ_ASSERT(CurrentThreadCanAccessRuntime(rt));
-    MOZ_ASSERT(!JS::CurrentThreadIsHeapCollecting());
-    MOZ_ASSERT(cx->canCollectAtoms());
-    fullGCForAtomsRequested_ = false;
-    MOZ_RELEASE_ASSERT(triggerGC(JS::gcreason::DELAYED_ATOMS_GC));
-}
-
-// Do all possible decommit immediately from the current thread without
-// releasing the GC lock or allocating any memory.
-void
-GCRuntime::decommitAllWithoutUnlocking(const AutoLockGC& lock)
-{
-    MOZ_ASSERT(emptyChunks(lock).count() == 0);
-    for (ChunkPool::Iter chunk(availableChunks(lock)); !chunk.done(); chunk.next())
-        chunk->decommitAllArenasWithoutUnlocking(lock);
-    MOZ_ASSERT(availableChunks(lock).verify());
-}
-
-void
-GCRuntime::startDecommit()
-{
-    MOZ_ASSERT(CurrentThreadCanAccessRuntime(rt));
-    MOZ_ASSERT(!decommitTask.isRunning());
-
-    // If we are allocating heavily enough to trigger "high freqency" GC, then
-    // skip decommit so that we do not compete with the mutator.
-    if (schedulingState.inHighFrequencyGCMode())
-        return;
-
-    BackgroundDecommitTask::ChunkVector toDecommit;
-    {
-        AutoLockGC lock(rt);
-
-        // Verify that all entries in the empty chunks pool are already decommitted.
-        for (ChunkPool::Iter chunk(emptyChunks(lock)); !chunk.done(); chunk.next())
-            MOZ_ASSERT(!chunk->info.numArenasFreeCommitted);
-
-        // Since we release the GC lock while doing the decommit syscall below,
-        // it is dangerous to iterate the available list directly, as the active
-        // thread could modify it concurrently. Instead, we build and pass an
-        // explicit Vector containing the Chunks we want to visit.
-        MOZ_ASSERT(availableChunks(lock).verify());
-        for (ChunkPool::Iter iter(availableChunks(lock)); !iter.done(); iter.next()) {
-            if (!toDecommit.append(iter.get())) {
-                // The OOM handler does a full, immediate decommit.
-                return onOutOfMallocMemory(lock);
-            }
-        }
-    }
-    decommitTask.setChunksToScan(toDecommit);
-
-    if (sweepOnBackgroundThread && decommitTask.start())
-        return;
-
-    decommitTask.runFromActiveCooperatingThread(rt);
-}
-
-void
-js::gc::BackgroundDecommitTask::setChunksToScan(ChunkVector &chunks)
-{
-    MOZ_ASSERT(CurrentThreadCanAccessRuntime(runtime()));
-    MOZ_ASSERT(!isRunning());
-    MOZ_ASSERT(toDecommit.ref().empty());
-    Swap(toDecommit.ref(), chunks);
-}
-
-/* virtual */ void
-js::gc::BackgroundDecommitTask::run()
-{
-    AutoLockGC lock(runtime());
-
-    for (Chunk* chunk : toDecommit.ref()) {
-
-        // The arena list is not doubly-linked, so we have to work in the free
-        // list order and not in the natural order.
-        while (chunk->info.numArenasFreeCommitted) {
-            bool ok = chunk->decommitOneFreeArena(runtime(), lock);
-
-            // If we are low enough on memory that we can't update the page
-            // tables, or if we need to return for any other reason, break out
-            // of the loop.
-            if (cancel_ || !ok)
-                break;
-        }
-    }
-    toDecommit.ref().clearAndFree();
-
-    ChunkPool toFree = runtime()->gc.expireEmptyChunkPool(lock);
-    if (toFree.count()) {
-        AutoUnlockGC unlock(lock);
-        FreeChunkPool(runtime(), toFree);
-    }
-}
-
-void
-GCRuntime::sweepBackgroundThings(ZoneList& zones, LifoAlloc& freeBlocks)
-{
-    freeBlocks.freeAll();
-
-    if (zones.isEmpty())
-        return;
-
-    // We must finalize thing kinds in the order specified by BackgroundFinalizePhases.
-    Arena* emptyArenas = nullptr;
-    FreeOp fop(nullptr);
-    for (unsigned phase = 0 ; phase < ArrayLength(BackgroundFinalizePhases) ; ++phase) {
-        for (Zone* zone = zones.front(); zone; zone = zone->nextZone()) {
-            for (auto kind : BackgroundFinalizePhases[phase].kinds) {
-                Arena* arenas = zone->arenas.arenaListsToSweep(kind);
-                MOZ_RELEASE_ASSERT(uintptr_t(arenas) != uintptr_t(-1));
-                if (arenas)
-                    ArenaLists::backgroundFinalize(&fop, arenas, &emptyArenas);
-            }
-        }
-    }
-
-    AutoLockGC lock(rt);
-
-    // Release swept arenas, dropping and reaquiring the lock every so often to
-    // avoid blocking the active thread from allocating chunks.
-    static const size_t LockReleasePeriod = 32;
-    size_t releaseCount = 0;
-    Arena* next;
-    for (Arena* arena = emptyArenas; arena; arena = next) {
-        next = arena->next;
-        rt->gc.releaseArena(arena, lock);
-        releaseCount++;
-        if (releaseCount % LockReleasePeriod == 0) {
-            lock.unlock();
-            lock.lock();
-        }
-    }
-
-    while (!zones.isEmpty())
-        zones.removeFront();
-}
-
-void
-GCRuntime::assertBackgroundSweepingFinished()
-{
-#ifdef DEBUG
-    MOZ_ASSERT(backgroundSweepZones.ref().isEmpty());
-    for (ZonesIter zone(rt, WithAtoms); !zone.done(); zone.next()) {
-        for (auto i : AllAllocKinds()) {
-            MOZ_ASSERT(!zone->arenas.arenaListsToSweep(i));
-            MOZ_ASSERT(zone->arenas.doneBackgroundFinalize(i));
-        }
-    }
-    MOZ_ASSERT(blocksToFreeAfterSweeping.ref().computedSizeOfExcludingThis() == 0);
-#endif
-}
-
-void
-GCHelperState::finish()
-{
-    // Wait for any lingering background sweeping to finish.
-    waitBackgroundSweepEnd();
-}
-
-GCHelperState::State
-GCHelperState::state(const AutoLockGC&)
-{
-    return state_;
-}
-
-void
-GCHelperState::setState(State state, const AutoLockGC&)
-{
-    state_ = state;
-}
-
-void
-GCHelperState::startBackgroundThread(State newState, const AutoLockGC& lock,
-                                     const AutoLockHelperThreadState& helperLock)
-{
-    MOZ_ASSERT(!hasThread && state(lock) == IDLE && newState != IDLE);
-    setState(newState, lock);
-
-    {
-        AutoEnterOOMUnsafeRegion noOOM;
-        if (!HelperThreadState().gcHelperWorklist(helperLock).append(this))
-            noOOM.crash("Could not add to pending GC helpers list");
-    }
-
-    HelperThreadState().notifyAll(GlobalHelperThreadState::PRODUCER, helperLock);
-}
-
-void
-GCHelperState::waitForBackgroundThread(js::AutoLockGC& lock)
-{
-    while (isBackgroundSweeping())
-        done.wait(lock.guard());
-}
-
-void
-GCHelperState::work()
-{
-    MOZ_ASSERT(CanUseExtraThreads());
-
-    AutoLockGC lock(rt);
-
-    MOZ_ASSERT(!hasThread);
-    hasThread = true;
-
-#ifdef DEBUG
-    MOZ_ASSERT(!TlsContext.get()->gcHelperStateThread);
-    TlsContext.get()->gcHelperStateThread = true;
-#endif
-
-    TraceLoggerThread* logger = TraceLoggerForCurrentThread();
-
-    switch (state(lock)) {
-
-      case IDLE:
-        MOZ_CRASH("GC helper triggered on idle state");
-        break;
-
-      case SWEEPING: {
-        AutoTraceLog logSweeping(logger, TraceLogger_GCSweeping);
-        doSweep(lock);
-        MOZ_ASSERT(state(lock) == SWEEPING);
-        break;
-      }
-
-    }
-
-    setState(IDLE, lock);
-    hasThread = false;
-
-#ifdef DEBUG
-    TlsContext.get()->gcHelperStateThread = false;
-#endif
-
-    done.notify_all();
-}
-
-void
-GCRuntime::queueZonesForBackgroundSweep(ZoneList& zones)
-{
-    AutoLockHelperThreadState helperLock;
-    AutoLockGC lock(rt);
-    backgroundSweepZones.ref().transferFrom(zones);
-    helperState.maybeStartBackgroundSweep(lock, helperLock);
-}
-
-void
-GCRuntime::freeUnusedLifoBlocksAfterSweeping(LifoAlloc* lifo)
-{
-    MOZ_ASSERT(JS::CurrentThreadIsHeapBusy());
-    AutoLockGC lock(rt);
-    blocksToFreeAfterSweeping.ref().transferUnusedFrom(lifo);
-}
-
-void
-GCRuntime::freeAllLifoBlocksAfterSweeping(LifoAlloc* lifo)
-{
-    MOZ_ASSERT(JS::CurrentThreadIsHeapBusy());
-    AutoLockGC lock(rt);
-    blocksToFreeAfterSweeping.ref().transferFrom(lifo);
-}
-
-void
-GCRuntime::freeAllLifoBlocksAfterMinorGC(LifoAlloc* lifo)
-{
-    blocksToFreeAfterMinorGC.ref().transferFrom(lifo);
-}
-
-void
-GCHelperState::maybeStartBackgroundSweep(const AutoLockGC& lock,
-                                         const AutoLockHelperThreadState& helperLock)
-{
-    MOZ_ASSERT(CanUseExtraThreads());
-
-    if (state(lock) == IDLE)
-        startBackgroundThread(SWEEPING, lock, helperLock);
-}
-
-void
-GCHelperState::waitBackgroundSweepEnd()
-{
-    AutoLockGC lock(rt);
-    while (state(lock) == SWEEPING)
-        waitForBackgroundThread(lock);
-    if (!rt->gc.isIncrementalGCInProgress())
-        rt->gc.assertBackgroundSweepingFinished();
-}
-
-void
-GCHelperState::doSweep(AutoLockGC& lock)
-{
-    // The active thread may call queueZonesForBackgroundSweep() while this is
-    // running so we must check there is no more work to do before exiting.
-
-    do {
-        while (!rt->gc.backgroundSweepZones.ref().isEmpty()) {
-            AutoSetThreadIsSweeping threadIsSweeping;
-
-            ZoneList zones;
-            zones.transferFrom(rt->gc.backgroundSweepZones.ref());
-            LifoAlloc freeLifoAlloc(JSContext::TEMP_LIFO_ALLOC_PRIMARY_CHUNK_SIZE);
-            freeLifoAlloc.transferFrom(&rt->gc.blocksToFreeAfterSweeping.ref());
-
-            AutoUnlockGC unlock(lock);
-            rt->gc.sweepBackgroundThings(zones, freeLifoAlloc);
-        }
-    } while (!rt->gc.backgroundSweepZones.ref().isEmpty());
-}
-
-#ifdef DEBUG
-
-bool
-GCHelperState::onBackgroundThread()
-{
-    return TlsContext.get()->gcHelperStateThread;
-}
-
-#endif // DEBUG
-
-bool
-GCRuntime::shouldReleaseObservedTypes()
-{
-    bool releaseTypes = false;
-
-#ifdef JS_GC_ZEAL
-    if (zealModeBits != 0)
-        releaseTypes = true;
-#endif
-
-    /* We may miss the exact target GC due to resets. */
-    if (majorGCNumber >= jitReleaseNumber)
-        releaseTypes = true;
-
-    if (releaseTypes)
-        jitReleaseNumber = majorGCNumber + JIT_SCRIPT_RELEASE_TYPES_PERIOD;
-
-    return releaseTypes;
-}
-
-struct IsAboutToBeFinalizedFunctor {
-    template <typename T> bool operator()(Cell** t) {
-        mozilla::DebugOnly<const Cell*> prior = *t;
-        bool result = IsAboutToBeFinalizedUnbarriered(reinterpret_cast<T**>(t));
-        // Sweep should not have to deal with moved pointers, since moving GC
-        // handles updating the UID table manually.
-        MOZ_ASSERT(*t == prior);
-        return result;
-    }
-};
-
-/* static */ bool
-UniqueIdGCPolicy::needsSweep(Cell** cell, uint64_t*)
-{
-    return DispatchTraceKindTyped(IsAboutToBeFinalizedFunctor(), (*cell)->getTraceKind(), cell);
-}
-
-void
-JS::Zone::sweepUniqueIds(js::FreeOp* fop)
-{
-    uniqueIds().sweep();
-}
-
-void
-JSCompartment::destroy(FreeOp* fop)
-{
-    JSRuntime* rt = fop->runtime();
-    if (auto callback = rt->destroyRealmCallback)
-        callback(fop, JS::GetRealmForCompartment(this));
-    if (auto callback = rt->destroyCompartmentCallback)
-        callback(fop, this);
-    if (principals())
-        JS_DropPrincipals(TlsContext.get(), principals());
-    fop->delete_(this);
-    rt->gc.stats().sweptCompartment();
-}
-
-void
-Zone::destroy(FreeOp* fop)
-{
-    MOZ_ASSERT(compartments().empty());
-    fop->delete_(this);
-    fop->runtime()->gc.stats().sweptZone();
-}
-
-/*
- * It's simpler if we preserve the invariant that every zone has at least one
- * compartment. If we know we're deleting the entire zone, then
- * SweepCompartments is allowed to delete all compartments. In this case,
- * |keepAtleastOne| is false. If any cells remain alive in the zone, set
- * |keepAtleastOne| true to prohibit sweepCompartments from deleting every
- * compartment. Instead, it preserves an arbitrary compartment in the zone.
- */
-void
-Zone::sweepCompartments(FreeOp* fop, bool keepAtleastOne, bool destroyingRuntime)
-{
-    MOZ_ASSERT(!compartments().empty());
-
-    mozilla::DebugOnly<JSRuntime*> rt = runtimeFromActiveCooperatingThread();
-
-    JSCompartment** read = compartments().begin();
-    JSCompartment** end = compartments().end();
-    JSCompartment** write = read;
-    bool foundOne = false;
-    while (read < end) {
-        JSCompartment* comp = *read++;
-        MOZ_ASSERT(!rt->isAtomsCompartment(comp));
-
-        /*
-         * Don't delete the last compartment if all the ones before it were
-         * deleted and keepAtleastOne is true.
-         */
-        bool dontDelete = read == end && !foundOne && keepAtleastOne;
-        if ((!comp->marked && !dontDelete) || destroyingRuntime) {
-            comp->destroy(fop);
-        } else {
-            *write++ = comp;
-            foundOne = true;
-        }
-    }
-    compartments().shrinkTo(write - compartments().begin());
-    MOZ_ASSERT_IF(keepAtleastOne, !compartments().empty());
-}
-
-void
-GCRuntime::sweepZones(FreeOp* fop, ZoneGroup* group, bool destroyingRuntime)
-{
-    MOZ_ASSERT(!group->zones().empty());
-
-    Zone** read = group->zones().begin();
-    Zone** end = group->zones().end();
-    Zone** write = read;
-
-    while (read < end) {
-        Zone* zone = *read++;
-
-        if (zone->wasGCStarted()) {
-            MOZ_ASSERT(!zone->isQueuedForBackgroundSweep());
-            const bool zoneIsDead = zone->arenas.arenaListsAreEmpty() &&
-                                    !zone->hasMarkedCompartments();
-            if (zoneIsDead || destroyingRuntime)
-            {
-                // We have just finished sweeping, so we should have freed any
-                // empty arenas back to their Chunk for future allocation.
-                zone->arenas.checkEmptyFreeLists();
-
-                // We are about to delete the Zone; this will leave the Zone*
-                // in the arena header dangling if there are any arenas
-                // remaining at this point.
-#ifdef DEBUG
-                if (!zone->arenas.checkEmptyArenaLists())
-                    arenasEmptyAtShutdown = false;
-#endif
-
-                zone->sweepCompartments(fop, false, destroyingRuntime);
-                MOZ_ASSERT(zone->compartments().empty());
-                MOZ_ASSERT_IF(arenasEmptyAtShutdown, zone->typeDescrObjects().empty());
-                zone->destroy(fop);
-                continue;
-            }
-            zone->sweepCompartments(fop, true, destroyingRuntime);
-        }
-        *write++ = zone;
-    }
-    group->zones().shrinkTo(write - group->zones().begin());
-}
-
-void
-GCRuntime::sweepZoneGroups(FreeOp* fop, bool destroyingRuntime)
-{
-    MOZ_ASSERT_IF(destroyingRuntime, numActiveZoneIters == 0);
-    MOZ_ASSERT_IF(destroyingRuntime, arenasEmptyAtShutdown);
-
-    if (rt->gc.numActiveZoneIters)
-        return;
-
-    assertBackgroundSweepingFinished();
-
-    ZoneGroup** read = groups().begin();
-    ZoneGroup** end = groups().end();
-    ZoneGroup** write = read;
-
-    while (read < end) {
-        ZoneGroup* group = *read++;
-        sweepZones(fop, group, destroyingRuntime);
-
-        if (group->zones().empty()) {
-            MOZ_ASSERT(numActiveZoneIters == 0);
-            fop->delete_(group);
-        } else {
-            *write++ = group;
-        }
-    }
-    groups().shrinkTo(write - groups().begin());
-}
-
-#ifdef DEBUG
-static const char*
-AllocKindToAscii(AllocKind kind)
-{
-    switch(kind) {
-#define MAKE_CASE(allocKind, traceKind, type, sizedType) \
-      case AllocKind:: allocKind: return #allocKind;
-FOR_EACH_ALLOCKIND(MAKE_CASE)
-#undef MAKE_CASE
-
-      default:
-        MOZ_CRASH("Unknown AllocKind in AllocKindToAscii");
-    }
-}
-#endif // DEBUG
-
-bool
-ArenaLists::checkEmptyArenaList(AllocKind kind)
-{
-    size_t num_live = 0;
-#ifdef DEBUG
-    if (!arenaLists(kind).isEmpty()) {
-        size_t max_cells = 20;
-        char *env = getenv("JS_GC_MAX_LIVE_CELLS");
-        if (env && *env)
-            max_cells = atol(env);
-        for (Arena* current = arenaLists(kind).head(); current; current = current->next) {
-            for (ArenaCellIterUnderGC i(current); !i.done(); i.next()) {
-                TenuredCell* t = i.getCell();
-                MOZ_ASSERT(t->isMarkedAny(), "unmarked cells should have been finalized");
-                if (++num_live <= max_cells) {
-                    fprintf(stderr, "ERROR: GC found live Cell %p of kind %s at shutdown\n",
-                            t, AllocKindToAscii(kind));
-                }
-            }
-        }
-        fprintf(stderr, "ERROR: GC found %zu live Cells at shutdown\n", num_live);
-    }
-#endif // DEBUG
-    return num_live == 0;
-}
-
-class MOZ_RAII js::gc::AutoRunParallelTask : public GCParallelTask
-{
-    using Func = void (*)(JSRuntime*);
-
-    Func func_;
-    gcstats::PhaseKind phase_;
-    AutoLockHelperThreadState& lock_;
-
-  public:
-    AutoRunParallelTask(JSRuntime* rt, Func func, gcstats::PhaseKind phase,
-                        AutoLockHelperThreadState& lock)
-      : GCParallelTask(rt),
-        func_(func),
-        phase_(phase),
-        lock_(lock)
-    {
-        runtime()->gc.startTask(*this, phase_, lock_);
-    }
-
-    ~AutoRunParallelTask() {
-        runtime()->gc.joinTask(*this, phase_, lock_);
-    }
-
-    void run() override {
-        func_(runtime());
-    }
-};
-
-void
-GCRuntime::purgeRuntime(AutoLockForExclusiveAccess& lock)
-{
-    gcstats::AutoPhase ap(stats(), gcstats::PhaseKind::PURGE);
-
-    for (GCCompartmentsIter comp(rt); !comp.done(); comp.next())
-        comp->purge();
-
-    for (GCZonesIter zone(rt); !zone.done(); zone.next()) {
-        zone->atomCache().clearAndShrink();
-        zone->externalStringCache().purge();
-        zone->functionToStringCache().purge();
-    }
-
-    for (const CooperatingContext& target : rt->cooperatingContexts()) {
-        freeUnusedLifoBlocksAfterSweeping(&target.context()->tempLifoAlloc());
-        target.context()->interpreterStack().purge(rt);
-        target.context()->frontendCollectionPool().purge();
-    }
-
-    rt->caches().gsnCache.purge();
-    rt->caches().envCoordinateNameCache.purge();
-    rt->caches().newObjectCache.purge();
-    rt->caches().uncompressedSourceCache.purge();
-    if (rt->caches().evalCache.initialized())
-        rt->caches().evalCache.clear();
-
-    if (auto cache = rt->maybeThisRuntimeSharedImmutableStrings())
-        cache->purge();
-
-    MOZ_ASSERT(unmarkGrayStack.empty());
-    unmarkGrayStack.clearAndFree();
-}
-
-bool
-GCRuntime::shouldPreserveJITCode(JSCompartment* comp, int64_t currentTime,
-                                 JS::gcreason::Reason reason, bool canAllocateMoreCode)
-{
-    if (cleanUpEverything)
-        return false;
-    if (!canAllocateMoreCode)
-        return false;
-
-    if (alwaysPreserveCode)
-        return true;
-    if (comp->preserveJitCode())
-        return true;
-    if (comp->lastAnimationTime + PRMJ_USEC_PER_SEC >= currentTime)
-        return true;
-    if (reason == JS::gcreason::DEBUG_GC)
-        return true;
-
-    return false;
-}
-
-#ifdef DEBUG
-class CompartmentCheckTracer : public JS::CallbackTracer
-{
-    void onChild(const JS::GCCellPtr& thing) override;
-
-  public:
-    explicit CompartmentCheckTracer(JSRuntime* rt)
-      : JS::CallbackTracer(rt), src(nullptr), zone(nullptr), compartment(nullptr)
-    {}
-
-    Cell* src;
-    JS::TraceKind srcKind;
-    Zone* zone;
-    JSCompartment* compartment;
-};
-
-namespace {
-struct IsDestComparatorFunctor {
-    JS::GCCellPtr dst_;
-    explicit IsDestComparatorFunctor(JS::GCCellPtr dst) : dst_(dst) {}
-
-    template <typename T> bool operator()(T* t) { return (*t) == dst_.asCell(); }
-};
-} // namespace (anonymous)
-
-static bool
-InCrossCompartmentMap(JSObject* src, JS::GCCellPtr dst)
-{
-    JSCompartment* srccomp = src->compartment();
-
-    if (dst.is<JSObject>()) {
-        Value key = ObjectValue(dst.as<JSObject>());
-        if (WrapperMap::Ptr p = srccomp->lookupWrapper(key)) {
-            if (*p->value().unsafeGet() == ObjectValue(*src))
-                return true;
-        }
-    }
-
-    /*
-     * If the cross-compartment edge is caused by the debugger, then we don't
-     * know the right hashtable key, so we have to iterate.
-     */
-    for (JSCompartment::WrapperEnum e(srccomp); !e.empty(); e.popFront()) {
-        if (e.front().mutableKey().applyToWrapped(IsDestComparatorFunctor(dst)) &&
-            ToMarkable(e.front().value().unbarrieredGet()) == src)
-        {
-            return true;
-        }
-    }
-
-    return false;
-}
-
-struct MaybeCompartmentFunctor {
-    template <typename T> JSCompartment* operator()(T* t) { return t->maybeCompartment(); }
-};
-
-void
-CompartmentCheckTracer::onChild(const JS::GCCellPtr& thing)
-{
-    JSCompartment* comp = DispatchTyped(MaybeCompartmentFunctor(), thing);
-    if (comp && compartment) {
-        MOZ_ASSERT(comp == compartment || runtime()->isAtomsCompartment(comp) ||
-                   (srcKind == JS::TraceKind::Object &&
-                    InCrossCompartmentMap(static_cast<JSObject*>(src), thing)));
-    } else {
-        TenuredCell* tenured = TenuredCell::fromPointer(thing.asCell());
-        Zone* thingZone = tenured->zoneFromAnyThread();
-        MOZ_ASSERT(thingZone == zone || thingZone->isAtomsZone());
-    }
-}
-
-void
-GCRuntime::checkForCompartmentMismatches()
-{
-    if (TlsContext.get()->disableStrictProxyCheckingCount)
-        return;
-
-    CompartmentCheckTracer trc(rt);
-    AutoAssertEmptyNursery empty(TlsContext.get());
-    for (ZonesIter zone(rt, SkipAtoms); !zone.done(); zone.next()) {
-        trc.zone = zone;
-        for (auto thingKind : AllAllocKinds()) {
-            for (auto i = zone->cellIter<TenuredCell>(thingKind, empty); !i.done(); i.next()) {
-                trc.src = i.getCell();
-                trc.srcKind = MapAllocToTraceKind(thingKind);
-                trc.compartment = DispatchTraceKindTyped(MaybeCompartmentFunctor(),
-                                                         trc.src, trc.srcKind);
-                js::TraceChildren(&trc, trc.src, trc.srcKind);
-            }
-        }
-    }
-}
-#endif
-
-static void
-RelazifyFunctions(Zone* zone, AllocKind kind)
-{
-    MOZ_ASSERT(kind == AllocKind::FUNCTION ||
-               kind == AllocKind::FUNCTION_EXTENDED);
-
-    AutoAssertEmptyNursery empty(TlsContext.get());
-
-    JSRuntime* rt = zone->runtimeFromActiveCooperatingThread();
-    for (auto i = zone->cellIter<JSObject>(kind, empty); !i.done(); i.next()) {
-        JSFunction* fun = &i->as<JSFunction>();
-        if (fun->hasScript())
-            fun->maybeRelazify(rt);
-    }
-}
-
-static bool
-ShouldCollectZone(Zone* zone, JS::gcreason::Reason reason)
-{
-    // If we are repeating a GC because we noticed dead compartments haven't
-    // been collected, then only collect zones contianing those compartments.
-    if (reason == JS::gcreason::COMPARTMENT_REVIVED) {
-        for (CompartmentsInZoneIter comp(zone); !comp.done(); comp.next()) {
-            if (comp->scheduledForDestruction)
-                return true;
-        }
-
-        return false;
-    }
-
-    // Otherwise we only collect scheduled zones.
-    if (!zone->isGCScheduled())
-        return false;
-
-    // If canCollectAtoms() is false then either an instance of AutoKeepAtoms is
-    // currently on the stack or parsing is currently happening on another
-    // thread. In either case we don't have information about which atoms are
-    // roots, so we must skip collecting atoms.
-    //
-    // Note that only affects the first slice of an incremental GC since root
-    // marking is completed before we return to the mutator.
-    //
-    // Off-thread parsing is inhibited after the start of GC which prevents
-    // races between creating atoms during parsing and sweeping atoms on the
-    // active thread.
-    //
-    // Otherwise, we always schedule a GC in the atoms zone so that atoms which
-    // the other collected zones are using are marked, and we can update the
-    // set of atoms in use by the other collected zones at the end of the GC.
-    if (zone->isAtomsZone())
-        return TlsContext.get()->canCollectAtoms();
-
-    return true;
-}
-
-bool
-GCRuntime::prepareZonesForCollection(JS::gcreason::Reason reason, bool* isFullOut,
-                                     AutoLockForExclusiveAccess& lock)
-{
-#ifdef DEBUG
-    /* Assert that zone state is as we expect */
-    for (ZonesIter zone(rt, WithAtoms); !zone.done(); zone.next()) {
-        MOZ_ASSERT(!zone->isCollecting());
-        MOZ_ASSERT(!zone->compartments().empty());
-        for (auto i : AllAllocKinds())
-            MOZ_ASSERT(!zone->arenas.arenaListsToSweep(i));
-    }
-#endif
-
-    *isFullOut = true;
-    bool any = false;
-
-    int64_t currentTime = PRMJ_Now();
-
-    for (ZonesIter zone(rt, WithAtoms); !zone.done(); zone.next()) {
-        /* Set up which zones will be collected. */
-        if (ShouldCollectZone(zone, reason)) {
-            MOZ_ASSERT(zone->canCollect());
-            any = true;
-            zone->changeGCState(Zone::NoGC, Zone::Mark);
-        } else {
-            *isFullOut = false;
-        }
-
-        zone->setPreservingCode(false);
-    }
-
-    // Discard JIT code more aggressively if the process is approaching its
-    // executable code limit.
-    bool canAllocateMoreCode = jit::CanLikelyAllocateMoreExecutableMemory();
-
-    for (CompartmentsIter c(rt, WithAtoms); !c.done(); c.next()) {
-        c->marked = false;
-        c->scheduledForDestruction = false;
-        c->maybeAlive = c->hasBeenEntered() || !c->zone()->isGCScheduled();
-        if (shouldPreserveJITCode(c, currentTime, reason, canAllocateMoreCode))
-            c->zone()->setPreservingCode(true);
-    }
-
-    if (!cleanUpEverything && canAllocateMoreCode) {
-        jit::JitActivationIterator activation(TlsContext.get());
-        if (!activation.done())
-            activation->compartment()->zone()->setPreservingCode(true);
-    }
-
-    /*
-     * Check that we do collect the atoms zone if we triggered a GC for that
-     * purpose.
-     */
-    MOZ_ASSERT_IF(reason == JS::gcreason::DELAYED_ATOMS_GC, atomsZone->isGCMarking());
-
-    /* Check that at least one zone is scheduled for collection. */
-    return any;
-}
-
-static void
-DiscardJITCodeForIncrementalGC(JSRuntime* rt)
-{
-    js::CancelOffThreadIonCompile(rt, JS::Zone::Mark);
-    for (GCZonesIter zone(rt); !zone.done(); zone.next()) {
-        gcstats::AutoPhase ap(rt->gc.stats(), gcstats::PhaseKind::MARK_DISCARD_CODE);
-        zone->discardJitCode(rt->defaultFreeOp());
-    }
-}
-
-static void
-RelazifyFunctionsForShrinkingGC(JSRuntime* rt)
-{
-    gcstats::AutoPhase ap(rt->gc.stats(), gcstats::PhaseKind::RELAZIFY_FUNCTIONS);
-    for (GCZonesIter zone(rt); !zone.done(); zone.next()) {
-        if (zone->isSelfHostingZone())
-            continue;
-        RelazifyFunctions(zone, AllocKind::FUNCTION);
-        RelazifyFunctions(zone, AllocKind::FUNCTION_EXTENDED);
-    }
-}
-
-static void
-PurgeShapeTablesForShrinkingGC(JSRuntime* rt)
-{
-    gcstats::AutoPhase ap(rt->gc.stats(), gcstats::PhaseKind::PURGE_SHAPE_TABLES);
-    for (GCZonesIter zone(rt); !zone.done(); zone.next()) {
-        if (zone->keepShapeTables() || zone->isSelfHostingZone())
-            continue;
-        for (auto baseShape = zone->cellIter<BaseShape>(); !baseShape.done(); baseShape.next())
-            baseShape->maybePurgeTable();
-    }
-}
-
-static void
-UnmarkCollectedZones(JSRuntime* rt)
-{
-    for (GCZonesIter zone(rt); !zone.done(); zone.next()) {
-        /* Unmark everything in the zones being collected. */
-        zone->arenas.unmarkAll();
-    }
-
-    for (GCZonesIter zone(rt); !zone.done(); zone.next()) {
-        /* Unmark all weak maps in the zones being collected. */
-        WeakMapBase::unmarkZone(zone);
-    }
-}
-
-static void
-BufferGrayRoots(JSRuntime* rt)
-{
-    rt->gc.bufferGrayRoots();
-}
-
-bool
-GCRuntime::beginMarkPhase(JS::gcreason::Reason reason, AutoLockForExclusiveAccess& lock)
-{
-#ifdef DEBUG
-    if (fullCompartmentChecks)
-        checkForCompartmentMismatches();
-#endif
-
-    if (!prepareZonesForCollection(reason, &isFull.ref(), lock))
-        return false;
-
-    /*
-     * Ensure that after the start of a collection we don't allocate into any
-     * existing arenas, as this can cause unreachable things to be marked.
-     */
-    if (isIncremental) {
-        for (GCZonesIter zone(rt); !zone.done(); zone.next())
-            zone->arenas.prepareForIncrementalGC();
-    }
-
-    marker.start();
-    GCMarker* gcmarker = &marker;
-
-    {
-        gcstats::AutoPhase ap1(stats(), gcstats::PhaseKind::PREPARE);
-        AutoLockHelperThreadState helperLock;
-
-        /*
-         * Clear all mark state for the zones we are collecting. This is linear
-         * in the size of the heap we are collecting and so can be slow. Do this
-         * in parallel with the rest of this block.
-         */
-        AutoRunParallelTask
-            unmarkCollectedZones(rt, UnmarkCollectedZones, gcstats::PhaseKind::UNMARK, helperLock);
-
-        /*
-         * Buffer gray roots for incremental collections. This is linear in the
-         * number of roots which can be in the tens of thousands. Do this in
-         * parallel with the rest of this block.
-         */
-        Maybe<AutoRunParallelTask> bufferGrayRoots;
-        if (isIncremental)
-            bufferGrayRoots.emplace(rt, BufferGrayRoots, gcstats::PhaseKind::BUFFER_GRAY_ROOTS, helperLock);
-        AutoUnlockHelperThreadState unlock(helperLock);
-
-        /*
-         * Discard JIT code for incremental collections (for non-incremental
-         * collections the following sweep discards the jit code).
-         */
-        if (isIncremental)
-            DiscardJITCodeForIncrementalGC(rt);
-
-        /*
-         * Relazify functions after discarding JIT code (we can't relazify
-         * functions with JIT code) and before the actual mark phase, so that
-         * the current GC can collect the JSScripts we're unlinking here.  We do
-         * this only when we're performing a shrinking GC, as too much
-         * relazification can cause performance issues when we have to reparse
-         * the same functions over and over.
-         */
-        if (invocationKind == GC_SHRINK) {
-            RelazifyFunctionsForShrinkingGC(rt);
-            PurgeShapeTablesForShrinkingGC(rt);
-        }
-
-        /*
-         * We must purge the runtime at the beginning of an incremental GC. The
-         * danger if we purge later is that the snapshot invariant of
-         * incremental GC will be broken, as follows. If some object is
-         * reachable only through some cache (say the dtoaCache) then it will
-         * not be part of the snapshot.  If we purge after root marking, then
-         * the mutator could obtain a pointer to the object and start using
-         * it. This object might never be marked, so a GC hazard would exist.
-         */
-        purgeRuntime(lock);
-    }
-
-    /*
-     * Mark phase.
-     */
-    gcstats::AutoPhase ap(stats(), gcstats::PhaseKind::MARK);
-    traceRuntimeForMajorGC(gcmarker, lock);
-
-    if (isIncremental)
-        markCompartments();
-
-    /*
-     * Process any queued source compressions during the start of a major
-     * GC.
-     */
-    {
-        AutoLockHelperThreadState helperLock;
-        HelperThreadState().startHandlingCompressionTasks(helperLock);
-    }
-
-    return true;
-}
-
-void
-GCRuntime::markCompartments()
-{
-    gcstats::AutoPhase ap1(stats(), gcstats::PhaseKind::MARK_ROOTS);
-    gcstats::AutoPhase ap2(stats(), gcstats::PhaseKind::MARK_COMPARTMENTS);
-
-    /*
-     * This code ensures that if a compartment is "dead", then it will be
-     * collected in this GC. A compartment is considered dead if its maybeAlive
-     * flag is false. The maybeAlive flag is set if:
-     *
-     *   (1) the compartment has been entered (set in beginMarkPhase() above)
-     *   (2) the compartment is not being collected (set in beginMarkPhase()
-     *       above)
-     *   (3) an object in the compartment was marked during root marking, either
-     *       as a black root or a gray root (set in RootMarking.cpp), or
-     *   (4) the compartment has incoming cross-compartment edges from another
-     *       compartment that has maybeAlive set (set by this method).
-     *
-     * If the maybeAlive is false, then we set the scheduledForDestruction flag.
-     * At the end of the GC, we look for compartments where
-     * scheduledForDestruction is true. These are compartments that were somehow
-     * "revived" during the incremental GC. If any are found, we do a special,
-     * non-incremental GC of those compartments to try to collect them.
-     *
-     * Compartments can be revived for a variety of reasons. On reason is bug
-     * 811587, where a reflector that was dead can be revived by DOM code that
-     * still refers to the underlying DOM node.
-     *
-     * Read barriers and allocations can also cause revival. This might happen
-     * during a function like JS_TransplantObject, which iterates over all
-     * compartments, live or dead, and operates on their objects. See bug 803376
-     * for details on this problem. To avoid the problem, we try to avoid
-     * allocation and read barriers during JS_TransplantObject and the like.
-     */
-
-    /* Propagate the maybeAlive flag via cross-compartment edges. */
-
-    Vector<JSCompartment*, 0, js::SystemAllocPolicy> workList;
-
-    for (CompartmentsIter comp(rt, SkipAtoms); !comp.done(); comp.next()) {
-        if (comp->maybeAlive) {
-            if (!workList.append(comp))
-                return;
-        }
-    }
-
-    while (!workList.empty()) {
-        JSCompartment* comp = workList.popCopy();
-        for (JSCompartment::NonStringWrapperEnum e(comp); !e.empty(); e.popFront()) {
-            JSCompartment* dest = e.front().mutableKey().compartment();
-            if (dest && !dest->maybeAlive) {
-                dest->maybeAlive = true;
-                if (!workList.append(dest))
-                    return;
-            }
-        }
-    }
-
-    /* Set scheduleForDestruction based on maybeAlive. */
-
-    for (GCCompartmentsIter comp(rt); !comp.done(); comp.next()) {
-        MOZ_ASSERT(!comp->scheduledForDestruction);
-        if (!comp->maybeAlive && !rt->isAtomsCompartment(comp))
-            comp->scheduledForDestruction = true;
-    }
-}
-
-template <class ZoneIterT>
-void
-GCRuntime::markWeakReferences(gcstats::PhaseKind phase)
-{
-    MOZ_ASSERT(marker.isDrained());
-
-    gcstats::AutoPhase ap1(stats(), phase);
-
-    marker.enterWeakMarkingMode();
-
-    // TODO bug 1167452: Make weak marking incremental
-    auto unlimited = SliceBudget::unlimited();
-    MOZ_RELEASE_ASSERT(marker.drainMarkStack(unlimited));
-
-    for (;;) {
-        bool markedAny = false;
-        if (!marker.isWeakMarkingTracer()) {
-            for (ZoneIterT zone(rt); !zone.done(); zone.next())
-                markedAny |= WeakMapBase::markZoneIteratively(zone, &marker);
-        }
-        for (CompartmentsIterT<ZoneIterT> c(rt); !c.done(); c.next()) {
-            if (c->watchpointMap)
-                markedAny |= c->watchpointMap->markIteratively(&marker);
-        }
-        markedAny |= Debugger::markIteratively(&marker);
-        markedAny |= jit::JitRuntime::MarkJitcodeGlobalTableIteratively(&marker);
-
-        if (!markedAny)
-            break;
-
-        auto unlimited = SliceBudget::unlimited();
-        MOZ_RELEASE_ASSERT(marker.drainMarkStack(unlimited));
-    }
-    MOZ_ASSERT(marker.isDrained());
-
-    marker.leaveWeakMarkingMode();
-}
-
-void
-GCRuntime::markWeakReferencesInCurrentGroup(gcstats::PhaseKind phase)
-{
-    markWeakReferences<GCSweepGroupIter>(phase);
-}
-
-template <class ZoneIterT, class CompartmentIterT>
-void
-GCRuntime::markGrayReferences(gcstats::PhaseKind phase)
-{
-    gcstats::AutoPhase ap(stats(), phase);
-    if (hasBufferedGrayRoots()) {
-        for (ZoneIterT zone(rt); !zone.done(); zone.next())
-            markBufferedGrayRoots(zone);
-    } else {
-        MOZ_ASSERT(!isIncremental);
-        if (JSTraceDataOp op = grayRootTracer.op)
-            (*op)(&marker, grayRootTracer.data);
-    }
-    auto unlimited = SliceBudget::unlimited();
-    MOZ_RELEASE_ASSERT(marker.drainMarkStack(unlimited));
-}
-
-void
-GCRuntime::markGrayReferencesInCurrentGroup(gcstats::PhaseKind phase)
-{
-    markGrayReferences<GCSweepGroupIter, GCCompartmentGroupIter>(phase);
-}
-
-void
-GCRuntime::markAllWeakReferences(gcstats::PhaseKind phase)
-{
-    markWeakReferences<GCZonesIter>(phase);
-}
-
-void
-GCRuntime::markAllGrayReferences(gcstats::PhaseKind phase)
-{
-    markGrayReferences<GCZonesIter, GCCompartmentsIter>(phase);
-}
-
-#ifdef JS_GC_ZEAL
-
-struct GCChunkHasher {
-    typedef gc::Chunk* Lookup;
-
-    /*
-     * Strip zeros for better distribution after multiplying by the golden
-     * ratio.
-     */
-    static HashNumber hash(gc::Chunk* chunk) {
-        MOZ_ASSERT(!(uintptr_t(chunk) & gc::ChunkMask));
-        return HashNumber(uintptr_t(chunk) >> gc::ChunkShift);
-    }
-
-    static bool match(gc::Chunk* k, gc::Chunk* l) {
-        MOZ_ASSERT(!(uintptr_t(k) & gc::ChunkMask));
-        MOZ_ASSERT(!(uintptr_t(l) & gc::ChunkMask));
-        return k == l;
-    }
-};
-
-class js::gc::MarkingValidator
-{
-  public:
-    explicit MarkingValidator(GCRuntime* gc);
-    ~MarkingValidator();
-    void nonIncrementalMark(AutoLockForExclusiveAccess& lock);
-    void validate();
-
-  private:
-    GCRuntime* gc;
-    bool initialized;
-
-    typedef HashMap<Chunk*, ChunkBitmap*, GCChunkHasher, SystemAllocPolicy> BitmapMap;
-    BitmapMap map;
-};
-
-js::gc::MarkingValidator::MarkingValidator(GCRuntime* gc)
-  : gc(gc),
-    initialized(false)
-{}
-
-js::gc::MarkingValidator::~MarkingValidator()
-{
-    if (!map.initialized())
-        return;
-
-    for (BitmapMap::Range r(map.all()); !r.empty(); r.popFront())
-        js_delete(r.front().value());
-}
-
-void
-js::gc::MarkingValidator::nonIncrementalMark(AutoLockForExclusiveAccess& lock)
-{
-    /*
-     * Perform a non-incremental mark for all collecting zones and record
-     * the results for later comparison.
-     *
-     * Currently this does not validate gray marking.
-     */
-
-    if (!map.init())
-        return;
-
-    JSRuntime* runtime = gc->rt;
-    GCMarker* gcmarker = &gc->marker;
-
-    gc->waitBackgroundSweepEnd();
-
-    /* Save existing mark bits. */
-    for (auto chunk = gc->allNonEmptyChunks(); !chunk.done(); chunk.next()) {
-        ChunkBitmap* bitmap = &chunk->bitmap;
-        ChunkBitmap* entry = js_new<ChunkBitmap>();
-        if (!entry)
-            return;
-
-        memcpy((void*)entry->bitmap, (void*)bitmap->bitmap, sizeof(bitmap->bitmap));
-        if (!map.putNew(chunk, entry))
-            return;
-    }
-
-    /*
-     * Temporarily clear the weakmaps' mark flags for the compartments we are
-     * collecting.
-     */
-
-    WeakMapSet markedWeakMaps;
-    if (!markedWeakMaps.init())
-        return;
-
-    /*
-     * For saving, smush all of the keys into one big table and split them back
-     * up into per-zone tables when restoring.
-     */
-    gc::WeakKeyTable savedWeakKeys(SystemAllocPolicy(), runtime->randomHashCodeScrambler());
-    if (!savedWeakKeys.init())
-        return;
-
-    for (GCZonesIter zone(runtime); !zone.done(); zone.next()) {
-        if (!WeakMapBase::saveZoneMarkedWeakMaps(zone, markedWeakMaps))
-            return;
-
-        AutoEnterOOMUnsafeRegion oomUnsafe;
-        for (gc::WeakKeyTable::Range r = zone->gcWeakKeys().all(); !r.empty(); r.popFront()) {
-            if (!savedWeakKeys.put(Move(r.front().key), Move(r.front().value)))
-                oomUnsafe.crash("saving weak keys table for validator");
-        }
-
-        if (!zone->gcWeakKeys().clear())
-            oomUnsafe.crash("clearing weak keys table for validator");
-    }
-
-    /*
-     * After this point, the function should run to completion, so we shouldn't
-     * do anything fallible.
-     */
-    initialized = true;
-
-    /* Re-do all the marking, but non-incrementally. */
-    js::gc::State state = gc->incrementalState;
-    gc->incrementalState = State::MarkRoots;
-
-    {
-        gcstats::AutoPhase ap(gc->stats(), gcstats::PhaseKind::PREPARE);
-
-        {
-            gcstats::AutoPhase ap(gc->stats(), gcstats::PhaseKind::UNMARK);
-
-            for (GCZonesIter zone(runtime); !zone.done(); zone.next())
-                WeakMapBase::unmarkZone(zone);
-
-            MOZ_ASSERT(gcmarker->isDrained());
-            gcmarker->reset();
-
-            for (auto chunk = gc->allNonEmptyChunks(); !chunk.done(); chunk.next())
-                chunk->bitmap.clear();
-        }
-    }
-
-    {
-        gcstats::AutoPhase ap(gc->stats(), gcstats::PhaseKind::MARK);
-
-        gc->traceRuntimeForMajorGC(gcmarker, lock);
-
-        gc->incrementalState = State::Mark;
-        auto unlimited = SliceBudget::unlimited();
-        MOZ_RELEASE_ASSERT(gc->marker.drainMarkStack(unlimited));
-    }
-
-    gc->incrementalState = State::Sweep;
-    {
-        gcstats::AutoPhase ap1(gc->stats(), gcstats::PhaseKind::SWEEP);
-        gcstats::AutoPhase ap2(gc->stats(), gcstats::PhaseKind::SWEEP_MARK);
-
-        gc->markAllWeakReferences(gcstats::PhaseKind::SWEEP_MARK_WEAK);
-
-        /* Update zone state for gray marking. */
-        for (GCZonesIter zone(runtime); !zone.done(); zone.next())
-            zone->changeGCState(Zone::Mark, Zone::MarkGray);
-        gc->marker.setMarkColorGray();
-
-        gc->markAllGrayReferences(gcstats::PhaseKind::SWEEP_MARK_GRAY);
-        gc->markAllWeakReferences(gcstats::PhaseKind::SWEEP_MARK_GRAY_WEAK);
-
-        /* Restore zone state. */
-        for (GCZonesIter zone(runtime); !zone.done(); zone.next())
-            zone->changeGCState(Zone::MarkGray, Zone::Mark);
-        MOZ_ASSERT(gc->marker.isDrained());
-        gc->marker.setMarkColorBlack();
-    }
-
-    /* Take a copy of the non-incremental mark state and restore the original. */
-    for (auto chunk = gc->allNonEmptyChunks(); !chunk.done(); chunk.next()) {
-        ChunkBitmap* bitmap = &chunk->bitmap;
-        ChunkBitmap* entry = map.lookup(chunk)->value();
-        Swap(*entry, *bitmap);
-    }
-
-    for (GCZonesIter zone(runtime); !zone.done(); zone.next()) {
-        WeakMapBase::unmarkZone(zone);
-        AutoEnterOOMUnsafeRegion oomUnsafe;
-        if (!zone->gcWeakKeys().clear())
-            oomUnsafe.crash("clearing weak keys table for validator");
-    }
-
-    WeakMapBase::restoreMarkedWeakMaps(markedWeakMaps);
-
-    for (gc::WeakKeyTable::Range r = savedWeakKeys.all(); !r.empty(); r.popFront()) {
-        AutoEnterOOMUnsafeRegion oomUnsafe;
-        Zone* zone = gc::TenuredCell::fromPointer(r.front().key.asCell())->zone();
-        if (!zone->gcWeakKeys().put(Move(r.front().key), Move(r.front().value)))
-            oomUnsafe.crash("restoring weak keys table for validator");
-    }
-
-    gc->incrementalState = state;
-}
-
-void
-js::gc::MarkingValidator::validate()
-{
-    /*
-     * Validates the incremental marking for a single compartment by comparing
-     * the mark bits to those previously recorded for a non-incremental mark.
-     */
-
-    if (!initialized)
-        return;
-
-    gc->waitBackgroundSweepEnd();
-
-    for (auto chunk = gc->allNonEmptyChunks(); !chunk.done(); chunk.next()) {
-        BitmapMap::Ptr ptr = map.lookup(chunk);
-        if (!ptr)
-            continue;  /* Allocated after we did the non-incremental mark. */
-
-        ChunkBitmap* bitmap = ptr->value();
-        ChunkBitmap* incBitmap = &chunk->bitmap;
-
-        for (size_t i = 0; i < ArenasPerChunk; i++) {
-            if (chunk->decommittedArenas.get(i))
-                continue;
-            Arena* arena = &chunk->arenas[i];
-            if (!arena->allocated())
-                continue;
-            if (!arena->zone->isGCSweeping())
-                continue;
-            if (arena->allocatedDuringIncremental)
-                continue;
-
-            AllocKind kind = arena->getAllocKind();
-            uintptr_t thing = arena->thingsStart();
-            uintptr_t end = arena->thingsEnd();
-            while (thing < end) {
-                auto cell = reinterpret_cast<TenuredCell*>(thing);
-
-                /*
-                 * If a non-incremental GC wouldn't have collected a cell, then
-                 * an incremental GC won't collect it.
-                 */
-                if (bitmap->isMarkedAny(cell))
-                    MOZ_RELEASE_ASSERT(incBitmap->isMarkedAny(cell));
-
-                /*
-                 * If the cycle collector isn't allowed to collect an object
-                 * after a non-incremental GC has run, then it isn't allowed to
-                 * collected it after an incremental GC.
-                 */
-                if (!bitmap->isMarkedGray(cell))
-                    MOZ_RELEASE_ASSERT(!incBitmap->isMarkedGray(cell));
-
-                thing += Arena::thingSize(kind);
-            }
-        }
-    }
-}
-
-#endif // JS_GC_ZEAL
-
-void
-GCRuntime::computeNonIncrementalMarkingForValidation(AutoLockForExclusiveAccess& lock)
-{
-#ifdef JS_GC_ZEAL
-    MOZ_ASSERT(!markingValidator);
-    if (isIncremental && hasZealMode(ZealMode::IncrementalMarkingValidator))
-        markingValidator = js_new<MarkingValidator>(this);
-    if (markingValidator)
-        markingValidator->nonIncrementalMark(lock);
-#endif
-}
-
-void
-GCRuntime::validateIncrementalMarking()
-{
-#ifdef JS_GC_ZEAL
-    if (markingValidator)
-        markingValidator->validate();
-#endif
-}
-
-void
-GCRuntime::finishMarkingValidation()
-{
-#ifdef JS_GC_ZEAL
-    js_delete(markingValidator.ref());
-    markingValidator = nullptr;
-#endif
-}
-
-static void
-DropStringWrappers(JSRuntime* rt)
-{
-    /*
-     * String "wrappers" are dropped on GC because their presence would require
-     * us to sweep the wrappers in all compartments every time we sweep a
-     * compartment group.
-     */
-    for (CompartmentsIter c(rt, SkipAtoms); !c.done(); c.next()) {
-        for (JSCompartment::StringWrapperEnum e(c); !e.empty(); e.popFront()) {
-            MOZ_ASSERT(e.front().key().is<JSString*>());
-            e.removeFront();
-        }
-    }
-}
-
-/*
- * Group zones that must be swept at the same time.
- *
- * If compartment A has an edge to an unmarked object in compartment B, then we
- * must not sweep A in a later slice than we sweep B. That's because a write
- * barrier in A could lead to the unmarked object in B becoming marked.
- * However, if we had already swept that object, we would be in trouble.
- *
- * If we consider these dependencies as a graph, then all the compartments in
- * any strongly-connected component of this graph must be swept in the same
- * slice.
- *
- * Tarjan's algorithm is used to calculate the components.
- */
-namespace {
-struct AddOutgoingEdgeFunctor {
-    bool needsEdge_;
-    ZoneComponentFinder& finder_;
-
-    AddOutgoingEdgeFunctor(bool needsEdge, ZoneComponentFinder& finder)
-      : needsEdge_(needsEdge), finder_(finder)
-    {}
-
-    template <typename T>
-    void operator()(T tp) {
-        TenuredCell& other = (*tp)->asTenured();
-
-        /*
-         * Add edge to wrapped object compartment if wrapped object is not
-         * marked black to indicate that wrapper compartment not be swept
-         * after wrapped compartment.
-         */
-        if (needsEdge_) {
-            JS::Zone* zone = other.zone();
-            if (zone->isGCMarking())
-                finder_.addEdgeTo(zone);
-        }
-    }
-};
-} // namespace (anonymous)
-
-void
-JSCompartment::findOutgoingEdges(ZoneComponentFinder& finder)
-{
-    for (js::WrapperMap::Enum e(crossCompartmentWrappers); !e.empty(); e.popFront()) {
-        CrossCompartmentKey& key = e.front().mutableKey();
-        MOZ_ASSERT(!key.is<JSString*>());
-        bool needsEdge = true;
-        if (key.is<JSObject*>()) {
-            TenuredCell& other = key.as<JSObject*>()->asTenured();
-            needsEdge = !other.isMarkedBlack();
-        }
-        key.applyToWrapped(AddOutgoingEdgeFunctor(needsEdge, finder));
-    }
-}
-
-void
-Zone::findOutgoingEdges(ZoneComponentFinder& finder)
-{
-    /*
-     * Any compartment may have a pointer to an atom in the atoms
-     * compartment, and these aren't in the cross compartment map.
-     */
-    JSRuntime* rt = runtimeFromActiveCooperatingThread();
-    Zone* atomsZone = rt->atomsCompartment(finder.lock)->zone();
-    if (atomsZone->isGCMarking())
-        finder.addEdgeTo(atomsZone);
-
-    for (CompartmentsInZoneIter comp(this); !comp.done(); comp.next())
-        comp->findOutgoingEdges(finder);
-
-    for (ZoneSet::Range r = gcSweepGroupEdges().all(); !r.empty(); r.popFront()) {
-        if (r.front()->isGCMarking())
-            finder.addEdgeTo(r.front());
-    }
-
-    Debugger::findZoneEdges(this, finder);
-}
-
-bool
-GCRuntime::findInterZoneEdges()
-{
-    /*
-     * Weakmaps which have keys with delegates in a different zone introduce the
-     * need for zone edges from the delegate's zone to the weakmap zone.
-     *
-     * Since the edges point into and not away from the zone the weakmap is in
-     * we must find these edges in advance and store them in a set on the Zone.
-     * If we run out of memory, we fall back to sweeping everything in one
-     * group.
-     */
-
-    for (GCZonesIter zone(rt); !zone.done(); zone.next()) {
-        if (!WeakMapBase::findInterZoneEdges(zone))
-            return false;
-    }
-
-    return true;
-}
-
-void
-GCRuntime::groupZonesForSweeping(JS::gcreason::Reason reason, AutoLockForExclusiveAccess& lock)
-{
-#ifdef DEBUG
-    for (ZonesIter zone(rt, WithAtoms); !zone.done(); zone.next())
-        MOZ_ASSERT(zone->gcSweepGroupEdges().empty());
-#endif
-
-    JSContext* cx = TlsContext.get();
-    ZoneComponentFinder finder(cx->nativeStackLimit[JS::StackForSystemCode], lock);
-    if (!isIncremental || !findInterZoneEdges())
-        finder.useOneComponent();
-
-#ifdef JS_GC_ZEAL
-    // Use one component for IncrementalSweepThenFinish zeal mode.
-    if (isIncremental && reason == JS::gcreason::DEBUG_GC &&
-        hasZealMode(ZealMode::IncrementalSweepThenFinish))
-    {
-        finder.useOneComponent();
-    }
-#endif
-
-    for (GCZonesIter zone(rt); !zone.done(); zone.next()) {
-        MOZ_ASSERT(zone->isGCMarking());
-        finder.addNode(zone);
-    }
-    sweepGroups = finder.getResultsList();
-    currentSweepGroup = sweepGroups;
-    sweepGroupIndex = 0;
-
-    for (GCZonesIter zone(rt); !zone.done(); zone.next())
-        zone->gcSweepGroupEdges().clear();
-
-#ifdef DEBUG
-    for (Zone* head = currentSweepGroup; head; head = head->nextGroup()) {
-        for (Zone* zone = head; zone; zone = zone->nextNodeInGroup())
-            MOZ_ASSERT(zone->isGCMarking());
-    }
-
-    MOZ_ASSERT_IF(!isIncremental, !currentSweepGroup->nextGroup());
-    for (ZonesIter zone(rt, WithAtoms); !zone.done(); zone.next())
-        MOZ_ASSERT(zone->gcSweepGroupEdges().empty());
-#endif
-}
-
-static void
-ResetGrayList(JSCompartment* comp);
-
-void
-GCRuntime::getNextSweepGroup()
-{
-    currentSweepGroup = currentSweepGroup->nextGroup();
-    ++sweepGroupIndex;
-    if (!currentSweepGroup) {
-        abortSweepAfterCurrentGroup = false;
-        return;
-    }
-
-    for (Zone* zone = currentSweepGroup; zone; zone = zone->nextNodeInGroup()) {
-        MOZ_ASSERT(zone->isGCMarking());
-        MOZ_ASSERT(!zone->isQueuedForBackgroundSweep());
-    }
-
-    if (!isIncremental)
-        ZoneComponentFinder::mergeGroups(currentSweepGroup);
-
-    if (abortSweepAfterCurrentGroup) {
-        MOZ_ASSERT(!isIncremental);
-        for (GCSweepGroupIter zone(rt); !zone.done(); zone.next()) {
-            MOZ_ASSERT(!zone->gcNextGraphComponent);
-            zone->setNeedsIncrementalBarrier(false);
-            zone->changeGCState(Zone::Mark, Zone::NoGC);
-            zone->gcGrayRoots().clearAndFree();
-        }
-
-        for (GCCompartmentGroupIter comp(rt); !comp.done(); comp.next())
-            ResetGrayList(comp);
-
-        abortSweepAfterCurrentGroup = false;
-        currentSweepGroup = nullptr;
-    }
-}
-
-/*
- * Gray marking:
- *
- * At the end of collection, anything reachable from a gray root that has not
- * otherwise been marked black must be marked gray.
- *
- * This means that when marking things gray we must not allow marking to leave
- * the current compartment group, as that could result in things being marked
- * grey when they might subsequently be marked black.  To achieve this, when we
- * find a cross compartment pointer we don't mark the referent but add it to a
- * singly-linked list of incoming gray pointers that is stored with each
- * compartment.
- *
- * The list head is stored in JSCompartment::gcIncomingGrayPointers and contains
- * cross compartment wrapper objects. The next pointer is stored in the second
- * extra slot of the cross compartment wrapper.
- *
- * The list is created during gray marking when one of the
- * MarkCrossCompartmentXXX functions is called for a pointer that leaves the
- * current compartent group.  This calls DelayCrossCompartmentGrayMarking to
- * push the referring object onto the list.
- *
- * The list is traversed and then unlinked in
- * MarkIncomingCrossCompartmentPointers.
- */
-
-static bool
-IsGrayListObject(JSObject* obj)
-{
-    MOZ_ASSERT(obj);
-    return obj->is<CrossCompartmentWrapperObject>() && !IsDeadProxyObject(obj);
-}
-
-/* static */ unsigned
-ProxyObject::grayLinkReservedSlot(JSObject* obj)
-{
-    MOZ_ASSERT(IsGrayListObject(obj));
-    return CrossCompartmentWrapperObject::GrayLinkReservedSlot;
-}
-
-#ifdef DEBUG
-static void
-AssertNotOnGrayList(JSObject* obj)
-{
-    MOZ_ASSERT_IF(IsGrayListObject(obj),
-                  GetProxyReservedSlot(obj, ProxyObject::grayLinkReservedSlot(obj)).isUndefined());
-}
-#endif
-
-static void
-AssertNoWrappersInGrayList(JSRuntime* rt)
-{
-#ifdef DEBUG
-    for (CompartmentsIter c(rt, SkipAtoms); !c.done(); c.next()) {
-        MOZ_ASSERT(!c->gcIncomingGrayPointers);
-        for (JSCompartment::NonStringWrapperEnum e(c); !e.empty(); e.popFront())
-            AssertNotOnGrayList(&e.front().value().unbarrieredGet().toObject());
-    }
-#endif
-}
-
-static JSObject*
-CrossCompartmentPointerReferent(JSObject* obj)
-{
-    MOZ_ASSERT(IsGrayListObject(obj));
-    return &obj->as<ProxyObject>().private_().toObject();
-}
-
-static JSObject*
-NextIncomingCrossCompartmentPointer(JSObject* prev, bool unlink)
-{
-    unsigned slot = ProxyObject::grayLinkReservedSlot(prev);
-    JSObject* next = GetProxyReservedSlot(prev, slot).toObjectOrNull();
-    MOZ_ASSERT_IF(next, IsGrayListObject(next));
-
-    if (unlink)
-        SetProxyReservedSlot(prev, slot, UndefinedValue());
-
-    return next;
-}
-
-void
-js::DelayCrossCompartmentGrayMarking(JSObject* src)
-{
-    MOZ_ASSERT(IsGrayListObject(src));
-
-    /* Called from MarkCrossCompartmentXXX functions. */
-    unsigned slot = ProxyObject::grayLinkReservedSlot(src);
-    JSObject* dest = CrossCompartmentPointerReferent(src);
-    JSCompartment* comp = dest->compartment();
-
-    if (GetProxyReservedSlot(src, slot).isUndefined()) {
-        SetProxyReservedSlot(src, slot, ObjectOrNullValue(comp->gcIncomingGrayPointers));
-        comp->gcIncomingGrayPointers = src;
-    } else {
-        MOZ_ASSERT(GetProxyReservedSlot(src, slot).isObjectOrNull());
-    }
-
-#ifdef DEBUG
-    /*
-     * Assert that the object is in our list, also walking the list to check its
-     * integrity.
-     */
-    JSObject* obj = comp->gcIncomingGrayPointers;
-    bool found = false;
-    while (obj) {
-        if (obj == src)
-            found = true;
-        obj = NextIncomingCrossCompartmentPointer(obj, false);
-    }
-    MOZ_ASSERT(found);
-#endif
-}
-
-static void
-MarkIncomingCrossCompartmentPointers(JSRuntime* rt, MarkColor color)
-{
-    MOZ_ASSERT(color == MarkColor::Black || color == MarkColor::Gray);
-
-    static const gcstats::PhaseKind statsPhases[] = {
-        gcstats::PhaseKind::SWEEP_MARK_INCOMING_BLACK,
-        gcstats::PhaseKind::SWEEP_MARK_INCOMING_GRAY
-    };
-    gcstats::AutoPhase ap1(rt->gc.stats(), statsPhases[unsigned(color)]);
-
-    bool unlinkList = color == MarkColor::Gray;
-
-    for (GCCompartmentGroupIter c(rt); !c.done(); c.next()) {
-        MOZ_ASSERT_IF(color == MarkColor::Gray, c->zone()->isGCMarkingGray());
-        MOZ_ASSERT_IF(color == MarkColor::Black, c->zone()->isGCMarkingBlack());
-        MOZ_ASSERT_IF(c->gcIncomingGrayPointers, IsGrayListObject(c->gcIncomingGrayPointers));
-
-        for (JSObject* src = c->gcIncomingGrayPointers;
-             src;
-             src = NextIncomingCrossCompartmentPointer(src, unlinkList))
-        {
-            JSObject* dst = CrossCompartmentPointerReferent(src);
-            MOZ_ASSERT(dst->compartment() == c);
-
-            if (color == MarkColor::Gray) {
-                if (IsMarkedUnbarriered(rt, &src) && src->asTenured().isMarkedGray())
-                    TraceManuallyBarrieredEdge(&rt->gc.marker, &dst,
-                                               "cross-compartment gray pointer");
-            } else {
-                if (IsMarkedUnbarriered(rt, &src) && !src->asTenured().isMarkedGray())
-                    TraceManuallyBarrieredEdge(&rt->gc.marker, &dst,
-                                               "cross-compartment black pointer");
-            }
-        }
-
-        if (unlinkList)
-            c->gcIncomingGrayPointers = nullptr;
-    }
-
-    auto unlimited = SliceBudget::unlimited();
-    MOZ_RELEASE_ASSERT(rt->gc.marker.drainMarkStack(unlimited));
-}
-
-static bool
-RemoveFromGrayList(JSObject* wrapper)
-{
-    if (!IsGrayListObject(wrapper))
-        return false;
-
-    unsigned slot = ProxyObject::grayLinkReservedSlot(wrapper);
-    if (GetProxyReservedSlot(wrapper, slot).isUndefined())
-        return false;  /* Not on our list. */
-
-    JSObject* tail = GetProxyReservedSlot(wrapper, slot).toObjectOrNull();
-    SetProxyReservedSlot(wrapper, slot, UndefinedValue());
-
-    JSCompartment* comp = CrossCompartmentPointerReferent(wrapper)->compartment();
-    JSObject* obj = comp->gcIncomingGrayPointers;
-    if (obj == wrapper) {
-        comp->gcIncomingGrayPointers = tail;
-        return true;
-    }
-
-    while (obj) {
-        unsigned slot = ProxyObject::grayLinkReservedSlot(obj);
-        JSObject* next = GetProxyReservedSlot(obj, slot).toObjectOrNull();
-        if (next == wrapper) {
-            SetProxyReservedSlot(obj, slot, ObjectOrNullValue(tail));
-            return true;
-        }
-        obj = next;
-    }
-
-    MOZ_CRASH("object not found in gray link list");
-}
-
-static void
-ResetGrayList(JSCompartment* comp)
-{
-    JSObject* src = comp->gcIncomingGrayPointers;
-    while (src)
-        src = NextIncomingCrossCompartmentPointer(src, true);
-    comp->gcIncomingGrayPointers = nullptr;
-}
-
-void
-js::NotifyGCNukeWrapper(JSObject* obj)
-{
-    /*
-     * References to target of wrapper are being removed, we no longer have to
-     * remember to mark it.
-     */
-    RemoveFromGrayList(obj);
-}
-
-enum {
-    JS_GC_SWAP_OBJECT_A_REMOVED = 1 << 0,
-    JS_GC_SWAP_OBJECT_B_REMOVED = 1 << 1
-};
-
-unsigned
-js::NotifyGCPreSwap(JSObject* a, JSObject* b)
-{
-    /*
-     * Two objects in the same compartment are about to have had their contents
-     * swapped.  If either of them are in our gray pointer list, then we remove
-     * them from the lists, returning a bitset indicating what happened.
-     */
-    return (RemoveFromGrayList(a) ? JS_GC_SWAP_OBJECT_A_REMOVED : 0) |
-           (RemoveFromGrayList(b) ? JS_GC_SWAP_OBJECT_B_REMOVED : 0);
-}
-
-void
-js::NotifyGCPostSwap(JSObject* a, JSObject* b, unsigned removedFlags)
-{
-    /*
-     * Two objects in the same compartment have had their contents swapped.  If
-     * either of them were in our gray pointer list, we re-add them again.
-     */
-    if (removedFlags & JS_GC_SWAP_OBJECT_A_REMOVED)
-        DelayCrossCompartmentGrayMarking(b);
-    if (removedFlags & JS_GC_SWAP_OBJECT_B_REMOVED)
-        DelayCrossCompartmentGrayMarking(a);
-}
-
-void
-GCRuntime::endMarkingSweepGroup()
-{
-    gcstats::AutoPhase ap(stats(), gcstats::PhaseKind::SWEEP_MARK);
-
-    /*
-     * Mark any incoming black pointers from previously swept compartments
-     * whose referents are not marked. This can occur when gray cells become
-     * black by the action of UnmarkGray.
-     */
-    MarkIncomingCrossCompartmentPointers(rt, MarkColor::Black);
-    markWeakReferencesInCurrentGroup(gcstats::PhaseKind::SWEEP_MARK_WEAK);
-
-    /*
-     * Change state of current group to MarkGray to restrict marking to this
-     * group.  Note that there may be pointers to the atoms compartment, and
-     * these will be marked through, as they are not marked with
-     * MarkCrossCompartmentXXX.
-     */
-    for (GCSweepGroupIter zone(rt); !zone.done(); zone.next())
-        zone->changeGCState(Zone::Mark, Zone::MarkGray);
-    marker.setMarkColorGray();
-
-    /* Mark incoming gray pointers from previously swept compartments. */
-    MarkIncomingCrossCompartmentPointers(rt, MarkColor::Gray);
-
-    /* Mark gray roots and mark transitively inside the current compartment group. */
-    markGrayReferencesInCurrentGroup(gcstats::PhaseKind::SWEEP_MARK_GRAY);
-    markWeakReferencesInCurrentGroup(gcstats::PhaseKind::SWEEP_MARK_GRAY_WEAK);
-
-    /* Restore marking state. */
-    for (GCSweepGroupIter zone(rt); !zone.done(); zone.next())
-        zone->changeGCState(Zone::MarkGray, Zone::Mark);
-    MOZ_ASSERT(marker.isDrained());
-    marker.setMarkColorBlack();
-}
-
-// Causes the given WeakCache to be swept when run.
-class ImmediateSweepWeakCacheTask : public GCParallelTask
-{
-    JS::detail::WeakCacheBase& cache;
-
-    ImmediateSweepWeakCacheTask(const ImmediateSweepWeakCacheTask&) = delete;
-
-  public:
-    ImmediateSweepWeakCacheTask(JSRuntime* rt, JS::detail::WeakCacheBase& wc)
-      : GCParallelTask(rt), cache(wc)
-    {}
-
-    ImmediateSweepWeakCacheTask(ImmediateSweepWeakCacheTask&& other)
-      : GCParallelTask(Move(other)), cache(other.cache)
-    {}
-
-    void run() override {
-        cache.sweep();
-    }
-};
-
-static void
-UpdateAtomsBitmap(JSRuntime* runtime)
-{
-    DenseBitmap marked;
-    if (runtime->gc.atomMarking.computeBitmapFromChunkMarkBits(runtime, marked)) {
-        for (GCZonesIter zone(runtime); !zone.done(); zone.next())
-            runtime->gc.atomMarking.updateZoneBitmap(zone, marked);
-    } else {
-        // Ignore OOM in computeBitmapFromChunkMarkBits. The updateZoneBitmap
-        // call can only remove atoms from the zone bitmap, so it is
-        // conservative to just not call it.
-    }
-
-    runtime->gc.atomMarking.updateChunkMarkBits(runtime);
-
-    // For convenience sweep these tables non-incrementally as part of bitmap
-    // sweeping; they are likely to be much smaller than the main atoms table.
-    runtime->unsafeSymbolRegistry().sweep();
-    for (CompartmentsIter comp(runtime, SkipAtoms); !comp.done(); comp.next())
-        comp->sweepVarNames();
-}
-
-static void
-SweepCCWrappers(JSRuntime* runtime)
-{
-    for (GCCompartmentGroupIter c(runtime); !c.done(); c.next())
-        c->sweepCrossCompartmentWrappers();
-}
-
-static void
-SweepObjectGroups(JSRuntime* runtime)
-{
-    for (GCCompartmentGroupIter c(runtime); !c.done(); c.next())
-        c->objectGroups.sweep(runtime->defaultFreeOp());
-}
-
-static void
-SweepRegExps(JSRuntime* runtime)
-{
-    for (GCCompartmentGroupIter c(runtime); !c.done(); c.next())
-        c->sweepRegExps();
-}
-
-static void
-SweepMisc(JSRuntime* runtime)
-{
-    for (GCCompartmentGroupIter c(runtime); !c.done(); c.next()) {
-        c->sweepGlobalObject();
-        c->sweepTemplateObjects();
-        c->sweepSavedStacks();
-        c->sweepTemplateLiteralMap();
-        c->sweepSelfHostingScriptSource();
-        c->sweepNativeIterators();
-        c->sweepWatchpoints();
-    }
-}
-
-static void
-SweepCompressionTasks(JSRuntime* runtime)
-{
-    AutoLockHelperThreadState lock;
-
-    // Attach finished compression tasks.
-    auto& finished = HelperThreadState().compressionFinishedList(lock);
-    for (size_t i = 0; i < finished.length(); i++) {
-        if (finished[i]->runtimeMatches(runtime)) {
-            UniquePtr<SourceCompressionTask> task(Move(finished[i]));
-            HelperThreadState().remove(finished, &i);
-            task->complete();
-        }
-    }
-
-    // Sweep pending tasks that are holding onto should-be-dead ScriptSources.
-    auto& pending = HelperThreadState().compressionPendingList(lock);
-    for (size_t i = 0; i < pending.length(); i++) {
-        if (pending[i]->shouldCancel())
-            HelperThreadState().remove(pending, &i);
-    }
-}
-
-static void
-SweepWeakMaps(JSRuntime* runtime)
-{
-    for (GCSweepGroupIter zone(runtime); !zone.done(); zone.next()) {
-        /* Clear all weakrefs that point to unmarked things. */
-        for (auto edge : zone->gcWeakRefs()) {
-            /* Edges may be present multiple times, so may already be nulled. */
-            if (*edge && IsAboutToBeFinalizedDuringSweep(**edge))
-                *edge = nullptr;
-        }
-        zone->gcWeakRefs().clear();
-
-        /* No need to look up any more weakmap keys from this sweep group. */
-        AutoEnterOOMUnsafeRegion oomUnsafe;
-        if (!zone->gcWeakKeys().clear())
-            oomUnsafe.crash("clearing weak keys in beginSweepingSweepGroup()");
-
-        zone->sweepWeakMaps();
-    }
-}
-
-static void
-SweepUniqueIds(JSRuntime* runtime)
-{
-    FreeOp fop(nullptr);
-    for (GCSweepGroupIter zone(runtime); !zone.done(); zone.next())
-        zone->sweepUniqueIds(&fop);
-}
-
-void
-GCRuntime::startTask(GCParallelTask& task, gcstats::PhaseKind phase, AutoLockHelperThreadState& locked)
-{
-    if (!task.startWithLockHeld(locked)) {
-        AutoUnlockHelperThreadState unlock(locked);
-        gcstats::AutoPhase ap(stats(), phase);
-        task.runFromActiveCooperatingThread(rt);
-    }
-}
-
-void
-GCRuntime::joinTask(GCParallelTask& task, gcstats::PhaseKind phase, AutoLockHelperThreadState& locked)
-{
-    {
-        gcstats::AutoPhase ap(stats(), gcstats::PhaseKind::JOIN_PARALLEL_TASKS);
-        task.joinWithLockHeld(locked);
-    }
-    stats().recordParallelPhase(phase, task.duration());
-}
-
-void
-GCRuntime::sweepDebuggerOnMainThread(FreeOp* fop)
-{
-    // Detach unreachable debuggers and global objects from each other.
-    // This can modify weakmaps and so must happen before weakmap sweeping.
-    Debugger::sweepAll(fop);
-
-    gcstats::AutoPhase ap(stats(), gcstats::PhaseKind::SWEEP_COMPARTMENTS);
-
-    // Sweep debug environment information. This performs lookups in the Zone's
-    // unique IDs table and so must not happen in parallel with sweeping that
-    // table.
-    {
-        gcstats::AutoPhase ap2(stats(), gcstats::PhaseKind::SWEEP_MISC);
-        for (GCCompartmentGroupIter c(rt); !c.done(); c.next())
-            c->sweepDebugEnvironments();
-    }
-
-    // Sweep breakpoints. This is done here to be with the other debug sweeping,
-    // although note that it can cause JIT code to be patched.
-    {
-        gcstats::AutoPhase ap(stats(), gcstats::PhaseKind::SWEEP_BREAKPOINT);
-        for (GCSweepGroupIter zone(rt); !zone.done(); zone.next())
-            zone->sweepBreakpoints(fop);
-    }
-}
-
-void
-GCRuntime::sweepJitDataOnMainThread(FreeOp* fop)
-{
-    {
-        gcstats::AutoPhase ap(stats(), gcstats::PhaseKind::SWEEP_JIT_DATA);
-
-        // Cancel any active or pending off thread compilations.
-        js::CancelOffThreadIonCompile(rt, JS::Zone::Sweep);
-
-        for (GCCompartmentGroupIter c(rt); !c.done(); c.next())
-            c->sweepJitCompartment(fop);
-
-        for (GCSweepGroupIter zone(rt); !zone.done(); zone.next()) {
-            if (jit::JitZone* jitZone = zone->jitZone())
-                jitZone->sweep(fop);
-        }
-
-        // Bug 1071218: the following method has not yet been refactored to
-        // work on a single zone-group at once.
-
-        // Sweep entries containing about-to-be-finalized JitCode and
-        // update relocated TypeSet::Types inside the JitcodeGlobalTable.
-        jit::JitRuntime::SweepJitcodeGlobalTable(rt);
-    }
-
-    {
-        gcstats::AutoPhase apdc(stats(), gcstats::PhaseKind::SWEEP_DISCARD_CODE);
-        for (GCSweepGroupIter zone(rt); !zone.done(); zone.next())
-            zone->discardJitCode(fop);
-    }
-
-    {
-        gcstats::AutoPhase ap1(stats(), gcstats::PhaseKind::SWEEP_TYPES);
-        gcstats::AutoPhase ap2(stats(), gcstats::PhaseKind::SWEEP_TYPES_BEGIN);
-        for (GCSweepGroupIter zone(rt); !zone.done(); zone.next())
-            zone->beginSweepTypes(fop, releaseObservedTypes && !zone->isPreservingCode());
-    }
-}
-
-using WeakCacheTaskVector = mozilla::Vector<ImmediateSweepWeakCacheTask, 0, SystemAllocPolicy>;
-
-enum WeakCacheLocation
-{
-    RuntimeWeakCache,
-    ZoneWeakCache
-};
-
-// Call a functor for all weak caches that need to be swept in the current
-// sweep group.
-template <typename Functor>
-static inline bool
-IterateWeakCaches(JSRuntime* rt, Functor f)
-{
-    for (GCSweepGroupIter zone(rt); !zone.done(); zone.next()) {
-        for (JS::detail::WeakCacheBase* cache : zone->weakCaches()) {
-            if (!f(cache, ZoneWeakCache))
-                return false;
-        }
-    }
-
-    for (JS::detail::WeakCacheBase* cache : rt->weakCaches()) {
-        if (!f(cache, RuntimeWeakCache))
-            return false;
-    }
-
-    return true;
-}
-
-static bool
-PrepareWeakCacheTasks(JSRuntime* rt, WeakCacheTaskVector* immediateTasks)
-{
-    // Start incremental sweeping for caches that support it or add to a vector
-    // of sweep tasks to run on a helper thread.
-
-    MOZ_ASSERT(immediateTasks->empty());
-
-    bool ok = IterateWeakCaches(rt, [&] (JS::detail::WeakCacheBase* cache,
-                                         WeakCacheLocation location)
-    {
-        if (!cache->needsSweep())
-            return true;
-
-        // Caches that support incremental sweeping will be swept later.
-        if (location == ZoneWeakCache && cache->setNeedsIncrementalBarrier(true))
-            return true;
-
-        return immediateTasks->emplaceBack(rt, *cache);
-    });
-
-    if (!ok)
-        immediateTasks->clearAndFree();
-
-    return ok;
-}
-
-static void
-SweepWeakCachesOnMainThread(JSRuntime* rt)
-{
-    // If we ran out of memory, do all the work on the main thread.
-    gcstats::AutoPhase ap(rt->gc.stats(), gcstats::PhaseKind::SWEEP_WEAK_CACHES);
-    IterateWeakCaches(rt, [&] (JS::detail::WeakCacheBase* cache, WeakCacheLocation location) {
-        if (cache->needsIncrementalBarrier())
-            cache->setNeedsIncrementalBarrier(false);
-        cache->sweep();
-        return true;
-    });
-}
-
-void
-GCRuntime::beginSweepingSweepGroup()
-{
-    /*
-     * Begin sweeping the group of zones in currentSweepGroup, performing
-     * actions that must be done before yielding to caller.
-     */
-
-    using namespace gcstats;
-
-    AutoSCC scc(stats(), sweepGroupIndex);
-
-    bool sweepingAtoms = false;
-    for (GCSweepGroupIter zone(rt); !zone.done(); zone.next()) {
-        /* Set the GC state to sweeping. */
-        zone->changeGCState(Zone::Mark, Zone::Sweep);
-
-        /* Purge the ArenaLists before sweeping. */
-        zone->arenas.purge();
-
-        if (zone->isAtomsZone())
-            sweepingAtoms = true;
-
-#ifdef DEBUG
-        zone->gcLastSweepGroupIndex = sweepGroupIndex;
-#endif
-    }
-
-    validateIncrementalMarking();
-
-    FreeOp fop(rt);
-
-    {
-        AutoPhase ap(stats(), PhaseKind::FINALIZE_START);
-        callFinalizeCallbacks(&fop, JSFINALIZE_GROUP_PREPARE);
-        {
-            AutoPhase ap2(stats(), PhaseKind::WEAK_ZONES_CALLBACK);
-            callWeakPointerZonesCallbacks();
-        }
-        {
-            AutoPhase ap2(stats(), PhaseKind::WEAK_COMPARTMENT_CALLBACK);
-            for (GCSweepGroupIter zone(rt); !zone.done(); zone.next()) {
-                for (CompartmentsInZoneIter comp(zone); !comp.done(); comp.next())
-                    callWeakPointerCompartmentCallbacks(comp);
-            }
-        }
-        callFinalizeCallbacks(&fop, JSFINALIZE_GROUP_START);
-    }
-
-    sweepDebuggerOnMainThread(&fop);
-
-    {
-        AutoLockHelperThreadState lock;
-
-        Maybe<AutoRunParallelTask> updateAtomsBitmap;
-        if (sweepingAtoms)
-            updateAtomsBitmap.emplace(rt, UpdateAtomsBitmap, PhaseKind::UPDATE_ATOMS_BITMAP, lock);
-
-        AutoPhase ap(stats(), PhaseKind::SWEEP_COMPARTMENTS);
-
-        AutoRunParallelTask sweepCCWrappers(rt, SweepCCWrappers, PhaseKind::SWEEP_CC_WRAPPER, lock);
-        AutoRunParallelTask sweepObjectGroups(rt, SweepObjectGroups, PhaseKind::SWEEP_TYPE_OBJECT, lock);
-        AutoRunParallelTask sweepRegExps(rt, SweepRegExps, PhaseKind::SWEEP_REGEXP, lock);
-        AutoRunParallelTask sweepMisc(rt, SweepMisc, PhaseKind::SWEEP_MISC, lock);
-        AutoRunParallelTask sweepCompTasks(rt, SweepCompressionTasks, PhaseKind::SWEEP_COMPRESSION, lock);
-        AutoRunParallelTask sweepWeakMaps(rt, SweepWeakMaps, PhaseKind::SWEEP_WEAKMAPS, lock);
-        AutoRunParallelTask sweepUniqueIds(rt, SweepUniqueIds, PhaseKind::SWEEP_UNIQUEIDS, lock);
-
-        WeakCacheTaskVector sweepCacheTasks;
-        if (!PrepareWeakCacheTasks(rt, &sweepCacheTasks))
-            SweepWeakCachesOnMainThread(rt);
-
-        for (auto& task : sweepCacheTasks)
-            startTask(task, PhaseKind::SWEEP_WEAK_CACHES, lock);
-
-        {
-            AutoUnlockHelperThreadState unlock(lock);
-            sweepJitDataOnMainThread(&fop);
-        }
-
-        for (auto& task : sweepCacheTasks)
-            joinTask(task, PhaseKind::SWEEP_WEAK_CACHES, lock);
-    }
-
-    if (sweepingAtoms)
-        startSweepingAtomsTable();
-
-    // Queue all GC things in all zones for sweeping, either on the foreground
-    // or on the background thread.
-
-    for (GCSweepGroupIter zone(rt); !zone.done(); zone.next()) {
-
-        zone->arenas.queueForForegroundSweep(&fop, ForegroundObjectFinalizePhase);
-        zone->arenas.queueForForegroundSweep(&fop, ForegroundNonObjectFinalizePhase);
-        for (unsigned i = 0; i < ArrayLength(BackgroundFinalizePhases); ++i)
-            zone->arenas.queueForBackgroundSweep(&fop, BackgroundFinalizePhases[i]);
-
-        zone->arenas.queueForegroundThingsForSweep(&fop);
-    }
-
-    sweepCache = nullptr;
-    sweepActions->assertFinished();
-}
-
-void
-GCRuntime::endSweepingSweepGroup()
-{
-    sweepActions->assertFinished();
-
-    {
-        gcstats::AutoPhase ap(stats(), gcstats::PhaseKind::FINALIZE_END);
-        FreeOp fop(rt);
-        callFinalizeCallbacks(&fop, JSFINALIZE_GROUP_END);
-    }
-
-    /* Update the GC state for zones we have swept. */
-    for (GCSweepGroupIter zone(rt); !zone.done(); zone.next()) {
-        AutoLockGC lock(rt);
-        zone->changeGCState(Zone::Sweep, Zone::Finished);
-        zone->threshold.updateAfterGC(zone->usage.gcBytes(), invocationKind, tunables,
-                                      schedulingState, lock);
-    }
-
-    /* Start background thread to sweep zones if required. */
-    ZoneList zones;
-    for (GCSweepGroupIter zone(rt); !zone.done(); zone.next())
-        zones.append(zone);
-    if (sweepOnBackgroundThread)
-        queueZonesForBackgroundSweep(zones);
-    else
-        sweepBackgroundThings(zones, blocksToFreeAfterSweeping.ref());
-
-    /* Reset the list of arenas marked as being allocated during sweep phase. */
-    while (Arena* arena = arenasAllocatedDuringSweep) {
-        arenasAllocatedDuringSweep = arena->getNextAllocDuringSweep();
-        arena->unsetAllocDuringSweep();
-    }
-}
-
-void
-GCRuntime::beginSweepPhase(JS::gcreason::Reason reason, AutoLockForExclusiveAccess& lock)
-{
-    /*
-     * Sweep phase.
-     *
-     * Finalize as we sweep, outside of lock but with CurrentThreadIsHeapBusy()
-     * true so that any attempt to allocate a GC-thing from a finalizer will
-     * fail, rather than nest badly and leave the unmarked newborn to be swept.
-     */
-
-    MOZ_ASSERT(!abortSweepAfterCurrentGroup);
-
-    AutoSetThreadIsSweeping threadIsSweeping;
-
-    releaseHeldRelocatedArenas();
-
-    computeNonIncrementalMarkingForValidation(lock);
-
-    gcstats::AutoPhase ap(stats(), gcstats::PhaseKind::SWEEP);
-
-    sweepOnBackgroundThread =
-        reason != JS::gcreason::DESTROY_RUNTIME && !TraceEnabled() && CanUseExtraThreads();
-
-    releaseObservedTypes = shouldReleaseObservedTypes();
-
-    AssertNoWrappersInGrayList(rt);
-    DropStringWrappers(rt);
-
-    groupZonesForSweeping(reason, lock);
-    endMarkingSweepGroup();
-    beginSweepingSweepGroup();
-}
-
-bool
-ArenaLists::foregroundFinalize(FreeOp* fop, AllocKind thingKind, SliceBudget& sliceBudget,
-                               SortedArenaList& sweepList)
-{
-    MOZ_ASSERT_IF(IsObjectAllocKind(thingKind), savedObjectArenas(thingKind).isEmpty());
-
-    if (!arenaListsToSweep(thingKind) && incrementalSweptArenas.ref().isEmpty())
-        return true;
-
-    KeepArenasEnum keepArenas = IsObjectAllocKind(thingKind) ? KEEP_ARENAS : RELEASE_ARENAS;
-    if (!FinalizeArenas(fop, &arenaListsToSweep(thingKind), sweepList,
-                        thingKind, sliceBudget, keepArenas))
-    {
-        incrementalSweptArenaKind = thingKind;
-        incrementalSweptArenas = sweepList.toArenaList();
-        return false;
-    }
-
-    // Clear any previous incremental sweep state we may have saved.
-    incrementalSweptArenas.ref().clear();
-
-    if (IsObjectAllocKind(thingKind)) {
-        // Delay releasing of object arenas until types have been swept.
-        sweepList.extractEmpty(&savedEmptyObjectArenas.ref());
-        savedObjectArenas(thingKind) = sweepList.toArenaList();
-    } else {
-        // Join |arenaLists[thingKind]| and |sweepList| into a single list.
-        ArenaList finalized = sweepList.toArenaList();
-        arenaLists(thingKind) =
-            finalized.insertListWithCursorAtEnd(arenaLists(thingKind));
-    }
-
-    return true;
-}
-
-IncrementalProgress
-GCRuntime::drainMarkStack(SliceBudget& sliceBudget, gcstats::PhaseKind phase)
-{
-    /* Run a marking slice and return whether the stack is now empty. */
-    gcstats::AutoPhase ap(stats(), phase);
-    return marker.drainMarkStack(sliceBudget) ? Finished : NotFinished;
-}
-
-static void
-SweepThing(Shape* shape)
-{
-    if (!shape->isMarkedAny())
-        shape->sweep();
-}
-
-static void
-SweepThing(JSScript* script, AutoClearTypeInferenceStateOnOOM* oom)
-{
-    script->maybeSweepTypes(oom);
-}
-
-static void
-SweepThing(ObjectGroup* group, AutoClearTypeInferenceStateOnOOM* oom)
-{
-    group->maybeSweep(oom);
-}
-
-template <typename T, typename... Args>
-static bool
-SweepArenaList(Arena** arenasToSweep, SliceBudget& sliceBudget, Args... args)
-{
-    while (Arena* arena = *arenasToSweep) {
-        for (ArenaCellIterUnderGC i(arena); !i.done(); i.next())
-            SweepThing(i.get<T>(), args...);
-
-        *arenasToSweep = (*arenasToSweep)->next;
-        AllocKind kind = MapTypeToFinalizeKind<T>::kind;
-        sliceBudget.step(Arena::thingsPerArena(kind));
-        if (sliceBudget.isOverBudget())
-            return false;
-    }
-
-    return true;
-}
-
-/* static */ IncrementalProgress
-GCRuntime::sweepTypeInformation(GCRuntime* gc, FreeOp* fop, SliceBudget& budget, Zone* zone)
-{
-    // Sweep dead type information stored in scripts and object groups, but
-    // don't finalize them yet. We have to sweep dead information from both live
-    // and dead scripts and object groups, so that no dead references remain in
-    // them. Type inference can end up crawling these zones again, such as for
-    // TypeCompartment::markSetsUnknown, and if this happens after sweeping for
-    // the sweep group finishes we won't be able to determine which things in
-    // the zone are live.
-
-    gcstats::AutoPhase ap1(gc->stats(), gcstats::PhaseKind::SWEEP_COMPARTMENTS);
-    gcstats::AutoPhase ap2(gc->stats(), gcstats::PhaseKind::SWEEP_TYPES);
-
-    ArenaLists& al = zone->arenas;
-
-    AutoClearTypeInferenceStateOnOOM oom(zone);
-
-    if (!SweepArenaList<JSScript>(&al.gcScriptArenasToUpdate.ref(), budget, &oom))
-        return NotFinished;
-
-    if (!SweepArenaList<ObjectGroup>(&al.gcObjectGroupArenasToUpdate.ref(), budget, &oom))
-        return NotFinished;
-
-    // Finish sweeping type information in the zone.
-    {
-        gcstats::AutoPhase ap(gc->stats(), gcstats::PhaseKind::SWEEP_TYPES_END);
-        zone->types.endSweep(gc->rt);
-    }
-
-    return Finished;
-}
-
-/* static */ IncrementalProgress
-GCRuntime::mergeSweptObjectArenas(GCRuntime* gc, FreeOp* fop, SliceBudget& budget, Zone* zone)
-{
-    // Foreground finalized objects have already been finalized, and now their
-    // arenas can be reclaimed by freeing empty ones and making non-empty ones
-    // available for allocation.
-
-    zone->arenas.mergeForegroundSweptObjectArenas();
-    return Finished;
-}
-
-void
-GCRuntime::startSweepingAtomsTable()
-{
-    auto& maybeAtoms = maybeAtomsToSweep.ref();
-    MOZ_ASSERT(maybeAtoms.isNothing());
-
-    AtomSet* atomsTable = rt->atomsForSweeping();
-    if (!atomsTable)
-        return;
-
-    // Create a secondary table to hold new atoms added while we're sweeping
-    // the main table incrementally.
-    if (!rt->createAtomsAddedWhileSweepingTable()) {
-        atomsTable->sweep();
-        return;
-    }
-
-    // Initialize remaining atoms to sweep.
-    maybeAtoms.emplace(*atomsTable);
-}
-
-/* static */ IncrementalProgress
-GCRuntime::sweepAtomsTable(GCRuntime* gc, FreeOp* fop, SliceBudget& budget)
-{
-    if (!gc->atomsZone->isGCSweeping())
-        return Finished;
-
-    return gc->sweepAtomsTable(budget);
-}
-
-IncrementalProgress
-GCRuntime::sweepAtomsTable(SliceBudget& budget)
-{
-    gcstats::AutoPhase ap(stats(), gcstats::PhaseKind::SWEEP_ATOMS_TABLE);
-
-    auto& maybeAtoms = maybeAtomsToSweep.ref();
-    if (!maybeAtoms)
-        return Finished;
-
-    MOZ_ASSERT(rt->atomsAddedWhileSweeping());
-
-    // Sweep the table incrementally until we run out of work or budget.
-    auto& atomsToSweep = *maybeAtoms;
-    while (!atomsToSweep.empty()) {
-        budget.step();
-        if (budget.isOverBudget())
-            return NotFinished;
-
-        JSAtom* atom = atomsToSweep.front().asPtrUnbarriered();
-        if (IsAboutToBeFinalizedUnbarriered(&atom))
-            atomsToSweep.removeFront();
-        atomsToSweep.popFront();
-    }
-
-    // Add any new atoms from the secondary table.
-    AutoEnterOOMUnsafeRegion oomUnsafe;
-    AtomSet* atomsTable = rt->atomsForSweeping();
-    MOZ_ASSERT(atomsTable);
-    for (auto r = rt->atomsAddedWhileSweeping()->all(); !r.empty(); r.popFront()) {
-        if (!atomsTable->putNew(AtomHasher::Lookup(r.front().asPtrUnbarriered()), r.front()))
-            oomUnsafe.crash("Adding atom from secondary table after sweep");
-    }
-    rt->destroyAtomsAddedWhileSweepingTable();
-
-    maybeAtoms.reset();
-    return Finished;
-}
-
-class js::gc::WeakCacheSweepIterator
-{
-    JS::Zone*& sweepZone;
-    JS::detail::WeakCacheBase*& sweepCache;
-
-  public:
-    explicit WeakCacheSweepIterator(GCRuntime* gc)
-      : sweepZone(gc->sweepZone.ref()), sweepCache(gc->sweepCache.ref())
-    {
-        // Initialize state when we start sweeping a sweep group.
-        if (!sweepZone) {
-            sweepZone = gc->currentSweepGroup;
-            MOZ_ASSERT(!sweepCache);
-            sweepCache = sweepZone->weakCaches().getFirst();
-            settle();
-        }
-
-        checkState();
-    }
-
-    bool empty(AutoLockHelperThreadState& lock) {
-        return !sweepZone;
-    }
-
-    JS::detail::WeakCacheBase* next(AutoLockHelperThreadState& lock) {
-        if (empty(lock))
-            return nullptr;
-
-        JS::detail::WeakCacheBase* result = sweepCache;
-        sweepCache = sweepCache->getNext();
-        settle();
-        checkState();
-        return result;
-    }
-
-    void settle() {
-        while (sweepZone) {
-            while (sweepCache && !sweepCache->needsIncrementalBarrier())
-                sweepCache = sweepCache->getNext();
-
-            if (sweepCache)
-                break;
-
-            sweepZone = sweepZone->nextNodeInGroup();
-            if (sweepZone)
-                sweepCache = sweepZone->weakCaches().getFirst();
-        }
-    }
-
-  private:
-    void checkState() {
-        MOZ_ASSERT((!sweepZone && !sweepCache) ||
-                   (sweepCache && sweepCache->needsIncrementalBarrier()));
-    }
-};
-
-class IncrementalSweepWeakCacheTask : public GCParallelTask
-{
-    WeakCacheSweepIterator& work_;
-    SliceBudget& budget_;
-    AutoLockHelperThreadState& lock_;
-    JS::detail::WeakCacheBase* cache_;
-
-  public:
-    IncrementalSweepWeakCacheTask(JSRuntime* rt, WeakCacheSweepIterator& work, SliceBudget& budget,
-                                  AutoLockHelperThreadState& lock)
-      : GCParallelTask(rt), work_(work), budget_(budget), lock_(lock),
-        cache_(work.next(lock))
-    {
-        MOZ_ASSERT(cache_);
-        runtime()->gc.startTask(*this, gcstats::PhaseKind::SWEEP_WEAK_CACHES, lock_);
-    }
-
-    ~IncrementalSweepWeakCacheTask() {
-        runtime()->gc.joinTask(*this, gcstats::PhaseKind::SWEEP_WEAK_CACHES, lock_);
-    }
-
-  private:
-    void run() override {
-        do {
-            MOZ_ASSERT(cache_->needsIncrementalBarrier());
-            size_t steps = cache_->sweep();
-            cache_->setNeedsIncrementalBarrier(false);
-
-            AutoLockHelperThreadState lock;
-            budget_.step(steps);
-            if (budget_.isOverBudget())
-                break;
-
-            cache_ = work_.next(lock);
-        } while(cache_);
-    }
-};
-
-/* static */ IncrementalProgress
-GCRuntime::sweepWeakCaches(GCRuntime* gc, FreeOp* fop, SliceBudget& budget)
-{
-    return gc->sweepWeakCaches(budget);
-}
-
-static const size_t MaxWeakCacheSweepTasks = 8;
-
-static size_t
-WeakCacheSweepTaskCount()
-{
-    size_t targetTaskCount = HelperThreadState().cpuCount;
-    return Min(targetTaskCount, MaxWeakCacheSweepTasks);
-}
-
-IncrementalProgress
-GCRuntime::sweepWeakCaches(SliceBudget& budget)
-{
-    WeakCacheSweepIterator work(this);
-
-    {
-        AutoLockHelperThreadState lock;
-        gcstats::AutoPhase ap(stats(), gcstats::PhaseKind::SWEEP_COMPARTMENTS);
-
-        Maybe<IncrementalSweepWeakCacheTask> tasks[MaxWeakCacheSweepTasks];
-        for (size_t i = 0; !work.empty(lock) && i < WeakCacheSweepTaskCount(); i++)
-            tasks[i].emplace(rt, work, budget, lock);
-
-        // Tasks run until budget or work is exhausted.
-    }
-
-    AutoLockHelperThreadState lock;
-    return work.empty(lock) ? Finished : NotFinished;
-}
-
-/* static */ IncrementalProgress
-GCRuntime::finalizeAllocKind(GCRuntime* gc, FreeOp* fop, SliceBudget& budget, Zone* zone,
-                             AllocKind kind)
-{
-    // Set the number of things per arena for this AllocKind.
-    size_t thingsPerArena = Arena::thingsPerArena(kind);
-    auto& sweepList = gc->incrementalSweepList.ref();
-    sweepList.setThingsPerArena(thingsPerArena);
-
-    if (!zone->arenas.foregroundFinalize(fop, kind, budget, sweepList))
-        return NotFinished;
-
-    // Reset the slots of the sweep list that we used.
-    sweepList.reset(thingsPerArena);
-
-    return Finished;
-}
-
-/* static */ IncrementalProgress
-GCRuntime::sweepShapeTree(GCRuntime* gc, FreeOp* fop, SliceBudget& budget, Zone* zone)
-{
-    // Remove dead shapes from the shape tree, but don't finalize them yet.
-
-    gcstats::AutoPhase ap(gc->stats(), gcstats::PhaseKind::SWEEP_SHAPE);
-
-    ArenaLists& al = zone->arenas;
-
-    if (!SweepArenaList<Shape>(&al.gcShapeArenasToUpdate.ref(), budget))
-        return NotFinished;
-
-    if (!SweepArenaList<AccessorShape>(&al.gcAccessorShapeArenasToUpdate.ref(), budget))
-        return NotFinished;
-
-    return Finished;
-}
-
-// An iterator for a standard container that provides an STL-like begin()/end()
-// interface. This iterator provides a done()/get()/next() style interface.
-template <typename Container>
-class ContainerIter
-{
-    using Iter = decltype(mozilla::DeclVal<const Container>().begin());
-    using Elem = decltype(*mozilla::DeclVal<Iter>());
-
-    Iter iter;
-    const Iter end;
-
-  public:
-    explicit ContainerIter(const Container& container)
-      : iter(container.begin()), end(container.end())
-    {}
-
-    bool done() const {
-        return iter == end;
-    }
-
-    Elem get() const {
-        return *iter;
-    }
-
-    void next() {
-        MOZ_ASSERT(!done());
-        ++iter;
-    }
-};
-
-// IncrementalIter is a template class that makes a normal iterator into one
-// that can be used to perform incremental work by using external state that
-// persists between instantiations. The state is only initialised on the first
-// use and subsequent uses carry on from the previous state.
-template <typename Iter>
-struct IncrementalIter
-{
-    using State = Maybe<Iter>;
-    using Elem = decltype(mozilla::DeclVal<Iter>().get());
-
-  private:
-    State& maybeIter;
-
-  public:
-    template <typename... Args>
-    explicit IncrementalIter(State& maybeIter, Args&&... args)
-      : maybeIter(maybeIter)
-    {
-        if (maybeIter.isNothing())
-            maybeIter.emplace(mozilla::Forward<Args>(args)...);
-    }
-
-    ~IncrementalIter() {
-        if (done())
-            maybeIter.reset();
-    }
-
-    bool done() const {
-        return maybeIter.ref().done();
-    }
-
-    Elem get() const {
-        return maybeIter.ref().get();
-    }
-
-    void next() {
-        maybeIter.ref().next();
-    }
-};
-
-namespace sweepaction {
-
-// Implementation of the SweepAction interface that calls a function.
-template <typename... Args>
-class SweepActionFunc final : public SweepAction<Args...>
-{
-    using Func = IncrementalProgress (*)(Args...);
-
-    Func func;
-
-  public:
-    explicit SweepActionFunc(Func f) : func(f) {}
-    IncrementalProgress run(Args... args) override {
-        return func(args...);
-    }
-    void assertFinished() const override { }
-};
-
-// Implementation of the SweepAction interface that calls a list of actions in
-// sequence.
-template <typename... Args>
-class SweepActionSequence final : public SweepAction<Args...>
-{
-    using Action = SweepAction<Args...>;
-    using ActionVector = Vector<UniquePtr<Action>, 0, SystemAllocPolicy>;
-    using Iter = IncrementalIter<ContainerIter<ActionVector>>;
-
-    ActionVector actions;
-    typename Iter::State iterState;
-
-  public:
-    bool init(UniquePtr<Action>* acts, size_t count) {
-        for (size_t i = 0; i < count; i++) {
-            if (!actions.emplaceBack(Move(acts[i])))
-                return false;
-        }
-        return true;
-    }
-
-    IncrementalProgress run(Args... args) override {
-        for (Iter iter(iterState, actions); !iter.done(); iter.next()) {
-            if (iter.get()->run(args...) == NotFinished)
-                return NotFinished;
-        }
-        return Finished;
-    }
-
-    void assertFinished() const override {
-        MOZ_ASSERT(iterState.isNothing());
-        for (const auto& action : actions)
-            action->assertFinished();
-    }
-};
-
-template <typename Iter, typename Init, typename... Args>
-class SweepActionForEach final : public SweepAction<Args...>
-{
-    using Elem = decltype(mozilla::DeclVal<Iter>().get());
-    using Action = SweepAction<Args..., Elem>;
-    using IncrIter = IncrementalIter<Iter>;
-
-    Init iterInit;
-    UniquePtr<Action> action;
-    typename IncrIter::State iterState;
-
-  public:
-    SweepActionForEach(const Init& init, UniquePtr<Action> action)
-      : iterInit(init), action(Move(action))
-    {}
-
-    IncrementalProgress run(Args... args) override {
-        for (IncrIter iter(iterState, iterInit); !iter.done(); iter.next()) {
-            if (action->run(args..., iter.get()) == NotFinished)
-                return NotFinished;
-        }
-        return Finished;
-    }
-
-    void assertFinished() const override {
-        MOZ_ASSERT(iterState.isNothing());
-        action->assertFinished();
-    }
-};
-
-// Helper class to remove the last template parameter from the instantiation of
-// a variadic template. For example:
-//
-//   RemoveLastTemplateParameter<Foo<X, Y, Z>>::Type ==> Foo<X, Y>
-//
-// This works by recursively instantiating the Impl template with the contents
-// of the parameter pack so long as there are at least two parameters. The
-// specialization that matches when only one parameter remains discards it and
-// instantiates the target template with parameters previously processed.
-template <typename T>
-class RemoveLastTemplateParameter {};
-
-template <template <typename...> class Target, typename... Args>
-class RemoveLastTemplateParameter<Target<Args...>>
-{
-    template <typename... Ts>
-    struct List {};
-
-    template <typename R, typename... Ts>
-    struct Impl {};
-
-    template <typename... Rs, typename T>
-    struct Impl<List<Rs...>, T>
-    {
-        using Type = Target<Rs...>;
-    };
-
-    template <typename... Rs, typename H, typename T, typename... Ts>
-    struct Impl<List<Rs...>, H, T, Ts...>
-    {
-        using Type = typename Impl<List<Rs..., H>, T, Ts...>::Type;
-    };
-
-  public:
-    using Type = typename Impl<List<>, Args...>::Type;
-};
-
-template <typename... Args>
-static UniquePtr<SweepAction<Args...>>
-Func(IncrementalProgress (*func)(Args...)) {
-    return MakeUnique<SweepActionFunc<Args...>>(func);
-}
-
-template <typename... Args, typename... Rest>
-static UniquePtr<SweepAction<Args...>>
-Sequence(UniquePtr<SweepAction<Args...>> first, Rest... rest)
-{
-    UniquePtr<SweepAction<Args...>> actions[] = { Move(first), Move(rest)... };
-    auto seq = MakeUnique<SweepActionSequence<Args...>>();
-    if (!seq || !seq->init(actions, ArrayLength(actions)))
-        return nullptr;
-
-    return UniquePtr<SweepAction<Args...>>(Move(seq));
-}
-
-template <typename... Args>
-static UniquePtr<typename RemoveLastTemplateParameter<SweepAction<Args...>>::Type>
-ForEachZoneInSweepGroup(JSRuntime* rt, UniquePtr<SweepAction<Args...>> action)
-{
-    if (!action)
-        return nullptr;
-
-    using Action = typename RemoveLastTemplateParameter<
-        SweepActionForEach<GCSweepGroupIter, JSRuntime*, Args...>>::Type;
-    return js::MakeUnique<Action>(rt, Move(action));
-}
-
-template <typename... Args>
-static UniquePtr<typename RemoveLastTemplateParameter<SweepAction<Args...>>::Type>
-ForEachAllocKind(AllocKinds kinds, UniquePtr<SweepAction<Args...>> action)
-{
-    if (!action)
-        return nullptr;
-
-    using Action = typename RemoveLastTemplateParameter<
-        SweepActionForEach<ContainerIter<AllocKinds>, AllocKinds, Args...>>::Type;
-    return js::MakeUnique<Action>(kinds, Move(action));
-}
-
-} // namespace sweepaction
-
-bool
-GCRuntime::initSweepActions()
-{
-    using namespace sweepaction;
-
-    sweepActions.ref() = Sequence(
-        Func(sweepAtomsTable),
-        Func(sweepWeakCaches),
-        ForEachZoneInSweepGroup(rt,
-            ForEachAllocKind(ForegroundObjectFinalizePhase.kinds,
-                Func(finalizeAllocKind))),
-        ForEachZoneInSweepGroup(rt,
-            Sequence(
-                Func(sweepTypeInformation),
-                Func(mergeSweptObjectArenas))),
-        ForEachZoneInSweepGroup(rt,
-            ForEachAllocKind(ForegroundNonObjectFinalizePhase.kinds,
-                Func(finalizeAllocKind))),
-        ForEachZoneInSweepGroup(rt,
-            Func(sweepShapeTree)));
-
-    return sweepActions != nullptr;
-}
-
-IncrementalProgress
-GCRuntime::performSweepActions(SliceBudget& budget, AutoLockForExclusiveAccess& lock)
-{
-    AutoSetThreadIsSweeping threadIsSweeping;
-
-    gcstats::AutoPhase ap(stats(), gcstats::PhaseKind::SWEEP);
-    FreeOp fop(rt);
-
-    if (drainMarkStack(budget, gcstats::PhaseKind::SWEEP_MARK) == NotFinished)
-        return NotFinished;
-
-    for (;;) {
-        if (sweepActions->run(this, &fop, budget) == NotFinished)
-           return NotFinished;
-
-        endSweepingSweepGroup();
-        getNextSweepGroup();
-        if (!currentSweepGroup)
-            return Finished;
-
-        endMarkingSweepGroup();
-        beginSweepingSweepGroup();
-    }
-}
-
-bool
-GCRuntime::allCCVisibleZonesWereCollected() const
-{
-    // Calculate whether the gray marking state is now valid.
-    //
-    // The gray bits change from invalid to valid if we finished a full GC from
-    // the point of view of the cycle collector. We ignore the following:
-    //
-    //  - Helper thread zones, as these are not reachable from the main heap.
-    //  - The atoms zone, since strings and symbols are never marked gray.
-    //  - Empty zones.
-    //
-    // These exceptions ensure that when the CC requests a full GC the gray mark
-    // state ends up valid even it we don't collect all of the zones.
-
-    if (isFull)
-        return true;
-
-    for (ZonesIter zone(rt, SkipAtoms); !zone.done(); zone.next()) {
-        if (!zone->isCollecting() &&
-            !zone->usedByHelperThread() &&
-            !zone->arenas.arenaListsAreEmpty())
-        {
-            return false;
-        }
-    }
-
-    return true;
-}
-
-void
-GCRuntime::endSweepPhase(bool destroyingRuntime, AutoLockForExclusiveAccess& lock)
-{
-    AutoSetThreadIsSweeping threadIsSweeping;
-
-    gcstats::AutoPhase ap(stats(), gcstats::PhaseKind::SWEEP);
-    FreeOp fop(rt);
-
-    MOZ_ASSERT_IF(destroyingRuntime, !sweepOnBackgroundThread);
-
-    /*
-     * Recalculate whether GC was full or not as this may have changed due to
-     * newly created zones.  Can only change from full to not full.
-     */
-    if (isFull) {
-        for (ZonesIter zone(rt, WithAtoms); !zone.done(); zone.next()) {
-            if (!zone->isCollecting()) {
-                isFull = false;
-                break;
-            }
-        }
-    }
-
-    {
-        gcstats::AutoPhase ap(stats(), gcstats::PhaseKind::DESTROY);
-
-        /*
-         * Sweep script filenames after sweeping functions in the generic loop
-         * above. In this way when a scripted function's finalizer destroys the
-         * script and calls rt->destroyScriptHook, the hook can still access the
-         * script's filename. See bug 323267.
-         */
-        SweepScriptData(rt, lock);
-
-        /* Clear out any small pools that we're hanging on to. */
-        if (rt->hasJitRuntime()) {
-            rt->jitRuntime()->execAlloc().purge();
-            rt->jitRuntime()->backedgeExecAlloc().purge();
-        }
-    }
-
-    {
-        gcstats::AutoPhase ap(stats(), gcstats::PhaseKind::FINALIZE_END);
-        callFinalizeCallbacks(&fop, JSFINALIZE_COLLECTION_END);
-
-        if (allCCVisibleZonesWereCollected())
-            grayBitsValid = true;
-    }
-
-    finishMarkingValidation();
-
-#ifdef DEBUG
-    for (ZonesIter zone(rt, WithAtoms); !zone.done(); zone.next()) {
-        for (auto i : AllAllocKinds()) {
-            MOZ_ASSERT_IF(!IsBackgroundFinalized(i) ||
-                          !sweepOnBackgroundThread,
-                          !zone->arenas.arenaListsToSweep(i));
-        }
-    }
-#endif
-
-    AssertNoWrappersInGrayList(rt);
-}
-
-void
-GCRuntime::beginCompactPhase()
-{
-    MOZ_ASSERT(!isBackgroundSweeping());
-
-    gcstats::AutoPhase ap(stats(), gcstats::PhaseKind::COMPACT);
-
-    MOZ_ASSERT(zonesToMaybeCompact.ref().isEmpty());
-    for (GCZonesIter zone(rt); !zone.done(); zone.next()) {
-        if (CanRelocateZone(zone))
-            zonesToMaybeCompact.ref().append(zone);
-    }
-
-    MOZ_ASSERT(!relocatedArenasToRelease);
-    startedCompacting = true;
-}
-
-IncrementalProgress
-GCRuntime::compactPhase(JS::gcreason::Reason reason, SliceBudget& sliceBudget,
-                        AutoLockForExclusiveAccess& lock)
-{
-    assertBackgroundSweepingFinished();
-    MOZ_ASSERT(startedCompacting);
-
-    gcstats::AutoPhase ap(stats(), gcstats::PhaseKind::COMPACT);
-
-    // TODO: JSScripts can move. If the sampler interrupts the GC in the
-    // middle of relocating an arena, invalid JSScript pointers may be
-    // accessed. Suppress all sampling until a finer-grained solution can be
-    // found. See bug 1295775.
-    AutoSuppressProfilerSampling suppressSampling(TlsContext.get());
-
-    ZoneList relocatedZones;
-    Arena* relocatedArenas = nullptr;
-    while (!zonesToMaybeCompact.ref().isEmpty()) {
-
-        Zone* zone = zonesToMaybeCompact.ref().front();
-        zonesToMaybeCompact.ref().removeFront();
-
-        MOZ_ASSERT(zone->group()->nursery().isEmpty());
-        zone->changeGCState(Zone::Finished, Zone::Compact);
-
-        if (relocateArenas(zone, reason, relocatedArenas, sliceBudget)) {
-            updateZonePointersToRelocatedCells(zone, lock);
-            relocatedZones.append(zone);
-        } else {
-            zone->changeGCState(Zone::Compact, Zone::Finished);
-        }
-
-        if (sliceBudget.isOverBudget())
-            break;
-    }
-
-    if (!relocatedZones.isEmpty()) {
-        updateRuntimePointersToRelocatedCells(lock);
-
-        do {
-            Zone* zone = relocatedZones.front();
-            relocatedZones.removeFront();
-            zone->changeGCState(Zone::Compact, Zone::Finished);
-        }
-        while (!relocatedZones.isEmpty());
-    }
-
-    if (ShouldProtectRelocatedArenas(reason))
-        protectAndHoldArenas(relocatedArenas);
-    else
-        releaseRelocatedArenas(relocatedArenas);
-
-    // Clear caches that can contain cell pointers.
-    rt->caches().newObjectCache.purge();
-    if (rt->caches().evalCache.initialized())
-        rt->caches().evalCache.clear();
-
-#ifdef DEBUG
-    CheckHashTablesAfterMovingGC(rt);
-#endif
-
-    return zonesToMaybeCompact.ref().isEmpty() ? Finished : NotFinished;
-}
-
-void
-GCRuntime::endCompactPhase(JS::gcreason::Reason reason)
-{
-    startedCompacting = false;
-}
-
-void
-GCRuntime::finishCollection(JS::gcreason::Reason reason)
-{
-    assertBackgroundSweepingFinished();
-    MOZ_ASSERT(marker.isDrained());
-    marker.stop();
-    clearBufferedGrayRoots();
-
-    uint64_t currentTime = PRMJ_Now();
-    schedulingState.updateHighFrequencyMode(lastGCTime, currentTime, tunables);
-
-    for (ZonesIter zone(rt, WithAtoms); !zone.done(); zone.next()) {
-        if (zone->isCollecting()) {
-            zone->changeGCState(Zone::Finished, Zone::NoGC);
-            zone->notifyObservingDebuggers();
-        }
-
-        MOZ_ASSERT(!zone->isCollectingFromAnyThread());
-        MOZ_ASSERT(!zone->wasGCStarted());
-    }
-
-    MOZ_ASSERT(zonesToMaybeCompact.ref().isEmpty());
-
-    lastGCTime = currentTime;
-}
-
-static const char*
-HeapStateToLabel(JS::HeapState heapState)
-{
-    switch (heapState) {
-      case JS::HeapState::MinorCollecting:
-        return "js::Nursery::collect";
-      case JS::HeapState::MajorCollecting:
-        return "js::GCRuntime::collect";
-      case JS::HeapState::Tracing:
-        return "JS_IterateCompartments";
-      case JS::HeapState::Idle:
-      case JS::HeapState::CycleCollecting:
-        MOZ_CRASH("Should never have an Idle or CC heap state when pushing GC pseudo frames!");
-    }
-    MOZ_ASSERT_UNREACHABLE("Should have exhausted every JS::HeapState variant!");
-    return nullptr;
-}
-
-#ifdef DEBUG
-static bool
-AllNurseriesAreEmpty(JSRuntime* rt)
-{
-    for (ZoneGroupsIter group(rt); !group.done(); group.next()) {
-        if (!group->nursery().isEmpty())
-            return false;
-    }
-    return true;
-}
-#endif
 
 /* Start a new heap session. */
 AutoTraceSession::AutoTraceSession(JSRuntime* rt, JS::HeapState heapState)
@@ -6474,16 +996,7 @@
     prevState(TlsContext.get()->heapState),
     pseudoFrame(TlsContext.get(), HeapStateToLabel(heapState), ProfileEntry::Category::GC)
 {
-    MOZ_ASSERT(prevState == JS::HeapState::Idle);
-    MOZ_ASSERT(heapState != JS::HeapState::Idle);
-    MOZ_ASSERT_IF(heapState == JS::HeapState::MajorCollecting, AllNurseriesAreEmpty(rt));
-    TlsContext.get()->heapState = heapState;
-}
-
-AutoTraceSession::~AutoTraceSession()
-{
-    MOZ_ASSERT(JS::CurrentThreadIsHeapBusy());
-    TlsContext.get()->heapState = prevState;
+    //TlsContext.get()->heapState = heapState;
 }
 
 JS_PUBLIC_API(JS::HeapState)
@@ -6495,1079 +1008,27 @@
 bool
 GCRuntime::canChangeActiveContext(JSContext* cx)
 {
-    // Threads cannot be in the middle of any operation that affects GC
-    // behavior when execution transfers to another thread for cooperative
-    // scheduling.
-    return cx->heapState == JS::HeapState::Idle
-        && !cx->suppressGC
-        && !cx->inUnsafeRegion
-        && !cx->generationalDisabled
-        && !cx->compactingDisabledCount
-        && !cx->keepAtoms;
-}
-
-GCRuntime::IncrementalResult
-GCRuntime::resetIncrementalGC(gc::AbortReason reason, AutoLockForExclusiveAccess& lock)
-{
-    MOZ_ASSERT(reason != gc::AbortReason::None);
-
-    switch (incrementalState) {
-      case State::NotActive:
-          return IncrementalResult::Ok;
-
-      case State::MarkRoots:
-        MOZ_CRASH("resetIncrementalGC did not expect MarkRoots state");
-        break;
-
-      case State::Mark: {
-        /* Cancel any ongoing marking. */
-        marker.reset();
-        marker.stop();
-        clearBufferedGrayRoots();
-
-        for (GCCompartmentsIter c(rt); !c.done(); c.next())
-            ResetGrayList(c);
-
-        for (GCZonesIter zone(rt); !zone.done(); zone.next()) {
-            zone->setNeedsIncrementalBarrier(false);
-            zone->changeGCState(Zone::Mark, Zone::NoGC);
-        }
-
-        blocksToFreeAfterSweeping.ref().freeAll();
-
-        incrementalState = State::NotActive;
-
-        MOZ_ASSERT(!marker.shouldCheckCompartments());
-
-        break;
-      }
-
-      case State::Sweep: {
-        marker.reset();
-
-        for (CompartmentsIter c(rt, SkipAtoms); !c.done(); c.next())
-            c->scheduledForDestruction = false;
-
-        /* Finish sweeping the current sweep group, then abort. */
-        abortSweepAfterCurrentGroup = true;
-
-        /* Don't perform any compaction after sweeping. */
-        bool wasCompacting = isCompacting;
-        isCompacting = false;
-
-        auto unlimited = SliceBudget::unlimited();
-        incrementalCollectSlice(unlimited, JS::gcreason::RESET, lock);
-
-        isCompacting = wasCompacting;
-
-        {
-            gcstats::AutoPhase ap(stats(), gcstats::PhaseKind::WAIT_BACKGROUND_THREAD);
-            rt->gc.waitBackgroundSweepOrAllocEnd();
-        }
-        break;
-      }
-
-      case State::Finalize: {
-        {
-            gcstats::AutoPhase ap(stats(), gcstats::PhaseKind::WAIT_BACKGROUND_THREAD);
-            rt->gc.waitBackgroundSweepOrAllocEnd();
-        }
-
-        bool wasCompacting = isCompacting;
-        isCompacting = false;
-
-        auto unlimited = SliceBudget::unlimited();
-        incrementalCollectSlice(unlimited, JS::gcreason::RESET, lock);
-
-        isCompacting = wasCompacting;
-
-        break;
-      }
-
-      case State::Compact: {
-        bool wasCompacting = isCompacting;
-
-        isCompacting = true;
-        startedCompacting = true;
-        zonesToMaybeCompact.ref().clear();
-
-        auto unlimited = SliceBudget::unlimited();
-        incrementalCollectSlice(unlimited, JS::gcreason::RESET, lock);
-
-        isCompacting = wasCompacting;
-        break;
-      }
-
-      case State::Decommit: {
-        auto unlimited = SliceBudget::unlimited();
-        incrementalCollectSlice(unlimited, JS::gcreason::RESET, lock);
-        break;
-      }
-    }
-
-    stats().reset(reason);
-
-#ifdef DEBUG
-    assertBackgroundSweepingFinished();
-    for (ZonesIter zone(rt, WithAtoms); !zone.done(); zone.next()) {
-        MOZ_ASSERT(!zone->isCollectingFromAnyThread());
-        MOZ_ASSERT(!zone->needsIncrementalBarrier());
-        MOZ_ASSERT(!zone->isOnList());
-    }
-    MOZ_ASSERT(zonesToMaybeCompact.ref().isEmpty());
-    MOZ_ASSERT(incrementalState == State::NotActive);
-#endif
-
-    return IncrementalResult::Reset;
-}
-
-namespace {
-
-class AutoGCSlice {
-  public:
-    explicit AutoGCSlice(JSRuntime* rt);
-    ~AutoGCSlice();
-
-  private:
-    JSRuntime* runtime;
-    AutoSetThreadIsPerformingGC performingGC;
-};
-
-} /* anonymous namespace */
-
-AutoGCSlice::AutoGCSlice(JSRuntime* rt)
-  : runtime(rt)
-{
-    for (GCZonesIter zone(rt); !zone.done(); zone.next()) {
-        /*
-         * Clear needsIncrementalBarrier early so we don't do any write
-         * barriers during GC. We don't need to update the Ion barriers (which
-         * is expensive) because Ion code doesn't run during GC. If need be,
-         * we'll update the Ion barriers in ~AutoGCSlice.
-         */
-        if (zone->isGCMarking()) {
-            MOZ_ASSERT(zone->needsIncrementalBarrier());
-            zone->setNeedsIncrementalBarrier(false);
-        } else {
-            MOZ_ASSERT(!zone->needsIncrementalBarrier());
-        }
-    }
-}
-
-AutoGCSlice::~AutoGCSlice()
-{
-    /* We can't use GCZonesIter if this is the end of the last slice. */
-    for (ZonesIter zone(runtime, WithAtoms); !zone.done(); zone.next()) {
-        if (zone->isGCMarking()) {
-            zone->setNeedsIncrementalBarrier(true);
-            zone->arenas.purge();
-        } else {
-            zone->setNeedsIncrementalBarrier(false);
-        }
-    }
-}
-
-void
-GCRuntime::pushZealSelectedObjects()
-{
-#ifdef JS_GC_ZEAL
-    /* Push selected objects onto the mark stack and clear the list. */
-    for (JSObject** obj = selectedForMarking.ref().begin(); obj != selectedForMarking.ref().end(); obj++)
-        TraceManuallyBarrieredEdge(&marker, obj, "selected obj");
-#endif
-}
-
-static bool
-IsShutdownGC(JS::gcreason::Reason reason)
-{
-    return reason == JS::gcreason::SHUTDOWN_CC || reason == JS::gcreason::DESTROY_RUNTIME;
-}
-
-static bool
-ShouldCleanUpEverything(JS::gcreason::Reason reason, JSGCInvocationKind gckind)
-{
-    // During shutdown, we must clean everything up, for the sake of leak
-    // detection. When a runtime has no contexts, or we're doing a GC before a
-    // shutdown CC, those are strong indications that we're shutting down.
-    return IsShutdownGC(reason) || gckind == GC_SHRINK;
-}
-
-void
-GCRuntime::incrementalCollectSlice(SliceBudget& budget, JS::gcreason::Reason reason,
-                                   AutoLockForExclusiveAccess& lock)
-{
-    AutoGCSlice slice(rt);
-
-    bool destroyingRuntime = (reason == JS::gcreason::DESTROY_RUNTIME);
-
-    gc::State initialState = incrementalState;
-
-    bool useZeal = false;
-#ifdef JS_GC_ZEAL
-    if (reason == JS::gcreason::DEBUG_GC && !budget.isUnlimited()) {
-        /*
-         * Do the incremental collection type specified by zeal mode if the
-         * collection was triggered by runDebugGC() and incremental GC has not
-         * been cancelled by resetIncrementalGC().
-         */
-        useZeal = true;
-    }
-#endif
-
-    MOZ_ASSERT_IF(isIncrementalGCInProgress(), isIncremental);
-    isIncremental = !budget.isUnlimited();
-
-    if (useZeal && (hasZealMode(ZealMode::IncrementalRootsThenFinish) ||
-                    hasZealMode(ZealMode::IncrementalMarkAllThenFinish) ||
-                    hasZealMode(ZealMode::IncrementalSweepThenFinish)))
-    {
-        /*
-         * Yields between slices occurs at predetermined points in these modes;
-         * the budget is not used.
-         */
-        budget.makeUnlimited();
-    }
-
-    switch (incrementalState) {
-      case State::NotActive:
-        initialReason = reason;
-        cleanUpEverything = ShouldCleanUpEverything(reason, invocationKind);
-        isCompacting = shouldCompact();
-        lastMarkSlice = false;
-        rootsRemoved = false;
-
-        incrementalState = State::MarkRoots;
-
-        MOZ_FALLTHROUGH;
-
-      case State::MarkRoots:
-        if (!beginMarkPhase(reason, lock)) {
-            incrementalState = State::NotActive;
-            return;
-        }
-
-        if (!destroyingRuntime)
-            pushZealSelectedObjects();
-
-        incrementalState = State::Mark;
-
-        if (isIncremental && useZeal && hasZealMode(ZealMode::IncrementalRootsThenFinish))
-            break;
-
-        MOZ_FALLTHROUGH;
-
-      case State::Mark:
-        for (const CooperatingContext& target : rt->cooperatingContexts())
-            AutoGCRooter::traceAllWrappers(target, &marker);
-
-        /* If we needed delayed marking for gray roots, then collect until done. */
-        if (!hasBufferedGrayRoots()) {
-            budget.makeUnlimited();
-            isIncremental = false;
-        }
-
-        if (drainMarkStack(budget, gcstats::PhaseKind::MARK) == NotFinished)
-            break;
-
-        MOZ_ASSERT(marker.isDrained());
-
-        /*
-         * In incremental GCs where we have already performed more than once
-         * slice we yield after marking with the aim of starting the sweep in
-         * the next slice, since the first slice of sweeping can be expensive.
-         *
-         * This is modified by the various zeal modes.  We don't yield in
-         * IncrementalRootsThenFinish mode and we always yield in
-         * IncrementalMarkAllThenFinish mode.
-         *
-         * We will need to mark anything new on the stack when we resume, so
-         * we stay in Mark state.
-         */
-        if (!lastMarkSlice && isIncremental &&
-            ((initialState == State::Mark &&
-              !(useZeal && hasZealMode(ZealMode::IncrementalRootsThenFinish))) ||
-             (useZeal && hasZealMode(ZealMode::IncrementalMarkAllThenFinish))))
-        {
-            lastMarkSlice = true;
-            break;
-        }
-
-        incrementalState = State::Sweep;
-
-        /*
-         * This runs to completion, but we don't continue if the budget is
-         * now exhasted.
-         */
-        beginSweepPhase(reason, lock);
-        if (budget.isOverBudget())
-            break;
-
-        /*
-         * Always yield here when running in incremental multi-slice zeal
-         * mode, so RunDebugGC can reset the slice buget.
-         */
-        if (isIncremental && useZeal &&
-            (hasZealMode(ZealMode::IncrementalMultipleSlices) ||
-             hasZealMode(ZealMode::IncrementalSweepThenFinish)))
-        {
-            break;
-        }
-
-        MOZ_FALLTHROUGH;
-
-      case State::Sweep:
-        if (performSweepActions(budget, lock) == NotFinished)
-            break;
-
-        endSweepPhase(destroyingRuntime, lock);
-
-        incrementalState = State::Finalize;
-
-        MOZ_FALLTHROUGH;
-
-      case State::Finalize:
-        {
-            gcstats::AutoPhase ap(stats(), gcstats::PhaseKind::WAIT_BACKGROUND_THREAD);
-
-            // Yield until background finalization is done.
-            if (!budget.isUnlimited()) {
-                // Poll for end of background sweeping
-                AutoLockGC lock(rt);
-                if (isBackgroundSweeping())
-                    break;
-            } else {
-                waitBackgroundSweepEnd();
-            }
-        }
-
-        {
-            // Re-sweep the zones list, now that background finalization is
-            // finished to actually remove and free dead zones.
-            gcstats::AutoPhase ap1(stats(), gcstats::PhaseKind::SWEEP);
-            gcstats::AutoPhase ap2(stats(), gcstats::PhaseKind::DESTROY);
-            AutoSetThreadIsSweeping threadIsSweeping;
-            FreeOp fop(rt);
-            sweepZoneGroups(&fop, destroyingRuntime);
-        }
-
-        MOZ_ASSERT(!startedCompacting);
-        incrementalState = State::Compact;
-
-        // Always yield before compacting since it is not incremental.
-        if (isCompacting && !budget.isUnlimited())
-            break;
-
-        MOZ_FALLTHROUGH;
-
-      case State::Compact:
-        if (isCompacting) {
-            if (!startedCompacting)
-                beginCompactPhase();
-
-            if (compactPhase(reason, budget, lock) == NotFinished)
-                break;
-
-            endCompactPhase(reason);
-        }
-
-        startDecommit();
-        incrementalState = State::Decommit;
-
-        MOZ_FALLTHROUGH;
-
-      case State::Decommit:
-        {
-            gcstats::AutoPhase ap(stats(), gcstats::PhaseKind::WAIT_BACKGROUND_THREAD);
-
-            // Yield until background decommit is done.
-            if (!budget.isUnlimited() && decommitTask.isRunning())
-                break;
-
-            decommitTask.join();
-        }
-
-        finishCollection(reason);
-        incrementalState = State::NotActive;
-        break;
-    }
-}
-
-gc::AbortReason
-gc::IsIncrementalGCUnsafe(JSRuntime* rt)
-{
-    MOZ_ASSERT(!TlsContext.get()->suppressGC);
-
-    if (!rt->gc.isIncrementalGCAllowed())
-        return gc::AbortReason::IncrementalDisabled;
-
-    return gc::AbortReason::None;
-}
-
-GCRuntime::IncrementalResult
-GCRuntime::budgetIncrementalGC(bool nonincrementalByAPI, JS::gcreason::Reason reason,
-                               SliceBudget& budget, AutoLockForExclusiveAccess& lock)
-{
-    if (nonincrementalByAPI) {
-        stats().nonincremental(gc::AbortReason::NonIncrementalRequested);
-        budget.makeUnlimited();
-
-        // Reset any in progress incremental GC if this was triggered via the
-        // API. This isn't required for correctness, but sometimes during tests
-        // the caller expects this GC to collect certain objects, and we need
-        // to make sure to collect everything possible.
-        if (reason != JS::gcreason::ALLOC_TRIGGER)
-            return resetIncrementalGC(gc::AbortReason::NonIncrementalRequested, lock);
-
-        return IncrementalResult::Ok;
-    }
-
-    if (reason == JS::gcreason::ABORT_GC) {
-        budget.makeUnlimited();
-        stats().nonincremental(gc::AbortReason::AbortRequested);
-        return resetIncrementalGC(gc::AbortReason::AbortRequested, lock);
-    }
-
-    AbortReason unsafeReason = IsIncrementalGCUnsafe(rt);
-    if (unsafeReason == AbortReason::None) {
-        if (reason == JS::gcreason::COMPARTMENT_REVIVED)
-            unsafeReason = gc::AbortReason::CompartmentRevived;
-        else if (mode != JSGC_MODE_INCREMENTAL)
-            unsafeReason = gc::AbortReason::ModeChange;
-    }
-
-    if (unsafeReason != AbortReason::None) {
-        budget.makeUnlimited();
-        stats().nonincremental(unsafeReason);
-        return resetIncrementalGC(unsafeReason, lock);
-    }
-
-    if (isTooMuchMalloc()) {
-        budget.makeUnlimited();
-        stats().nonincremental(AbortReason::MallocBytesTrigger);
-    }
-
-    bool reset = false;
-    for (ZonesIter zone(rt, WithAtoms); !zone.done(); zone.next()) {
-        if (!zone->canCollect())
-            continue;
-
-        if (zone->usage.gcBytes() >= zone->threshold.gcTriggerBytes()) {
-            MOZ_ASSERT(zone->isGCScheduled());
-            budget.makeUnlimited();
-            stats().nonincremental(AbortReason::GCBytesTrigger);
-        }
-
-        if (zone->isTooMuchMalloc()) {
-            MOZ_ASSERT(zone->isGCScheduled());
-            budget.makeUnlimited();
-            stats().nonincremental(AbortReason::MallocBytesTrigger);
-        }
-
-        if (isIncrementalGCInProgress() && zone->isGCScheduled() != zone->wasGCStarted())
-            reset = true;
-    }
-
-    if (reset)
-        return resetIncrementalGC(AbortReason::ZoneChange, lock);
-
-    return IncrementalResult::Ok;
-}
-
-namespace {
-
-class AutoScheduleZonesForGC
-{
-    JSRuntime* rt_;
-
-  public:
-    explicit AutoScheduleZonesForGC(JSRuntime* rt) : rt_(rt) {
-        for (ZonesIter zone(rt, WithAtoms); !zone.done(); zone.next()) {
-            if (!zone->canCollect())
-                continue;
-
-            if (rt->gc.gcMode() == JSGC_MODE_GLOBAL)
-                zone->scheduleGC();
-
-            // This is a heuristic to avoid resets.
-            if (rt->gc.isIncrementalGCInProgress() && zone->needsIncrementalBarrier())
-                zone->scheduleGC();
-
-            // This is a heuristic to reduce the total number of collections.
-            if (zone->usage.gcBytes() >=
-                zone->threshold.allocTrigger(rt->gc.schedulingState.inHighFrequencyGCMode()))
-            {
-                zone->scheduleGC();
-            }
-
-            // This ensures we collect zones that have reached the malloc limit.
-            // TODO: Start collecting these zones earlier like we do for the GC
-            // bytes trigger above (bug 1384049).
-            if (zone->isTooMuchMalloc())
-                zone->scheduleGC();
-        }
-    }
-
-    ~AutoScheduleZonesForGC() {
-        for (ZonesIter zone(rt_, WithAtoms); !zone.done(); zone.next())
-            zone->unscheduleGC();
-    }
-};
-
-} /* anonymous namespace */
-
-/*
- * Run one GC "cycle" (either a slice of incremental GC or an entire
- * non-incremental GC. We disable inlining to ensure that the bottom of the
- * stack with possible GC roots recorded in MarkRuntime excludes any pointers we
- * use during the marking implementation.
- *
- * Returns true if we "reset" an existing incremental GC, which would force us
- * to run another cycle.
- */
-MOZ_NEVER_INLINE GCRuntime::IncrementalResult
-GCRuntime::gcCycle(bool nonincrementalByAPI, SliceBudget& budget, JS::gcreason::Reason reason)
-{
-    // Note that the following is allowed to re-enter GC in the finalizer.
-    AutoNotifyGCActivity notify(*this);
-
-    gcstats::AutoGCSlice agc(stats(), scanZonesBeforeGC(), invocationKind, budget, reason);
-
-    minorGC(reason, gcstats::PhaseKind::EVICT_NURSERY_FOR_MAJOR_GC);
-
-    AutoTraceSession session(rt, JS::HeapState::MajorCollecting);
-
-    majorGCTriggerReason = JS::gcreason::NO_REASON;
-    interFrameGC = true;
->>>>>>> a17af05f
-
-/* virtual */ void
-SweepObjectGroupsTask::run()
-{
-}
-
-<<<<<<< HEAD
-/* virtual */ void
-SweepRegExpsTask::run()
-{
-}
-
-/* virtual */ void
-SweepMiscTask::run()
-{
-}
-
-/* virtual */ void
-SweepCompressionTasksTask::run()
-{
-#if 0 // OMRTODO: New sweeping code? Need to look at it
-    AutoLockHelperThreadState lock;
-=======
-    // It's ok if threads other than the active thread have suppressGC set, as
-    // they are operating on zones which will not be collected from here.
-    MOZ_ASSERT(!TlsContext.get()->suppressGC);
-
-    // Assert if this is a GC unsafe region.
-    TlsContext.get()->verifyIsSafeToGC();
-
-    {
-        gcstats::AutoPhase ap(stats(), gcstats::PhaseKind::WAIT_BACKGROUND_THREAD);
->>>>>>> a17af05f
-
-    // Attach finished compression tasks.
-    auto& finished = HelperThreadState().compressionFinishedList(lock);
-    for (size_t i = 0; i < finished.length(); i++) {
-        if (finished[i]->runtimeMatches(runtime())) {
-            UniquePtr<SourceCompressionTask> task(Move(finished[i]));
-            HelperThreadState().remove(finished, &i);
-            task->complete();
-        }
-    }
-
-<<<<<<< HEAD
-    // Sweep pending tasks that are holding onto should-be-dead ScriptSources.
-    auto& pending = HelperThreadState().compressionPendingList(lock);
-    for (size_t i = 0; i < pending.length(); i++) {
-        if (pending[i]->shouldCancel())
-            HelperThreadState().remove(pending, &i);
-=======
-    // We don't allow off-thread parsing to start while we're doing an
-    // incremental GC.
-    MOZ_ASSERT_IF(rt->activeGCInAtomsZone(), !rt->hasHelperThreadZones());
-
-    auto result = budgetIncrementalGC(nonincrementalByAPI, reason, budget, session.lock);
-
-    // If an ongoing incremental GC was reset, we may need to restart.
-    if (result == IncrementalResult::Reset) {
-        MOZ_ASSERT(!isIncrementalGCInProgress());
-        return result;
->>>>>>> a17af05f
-    }
-#endif
-}
-
-<<<<<<< HEAD
-using WeakCacheTaskVector = mozilla::Vector<SweepWeakCacheTask, 0, SystemAllocPolicy>;
-
-#if 0
-// OMRTODO: New function?
-/* static */ IncrementalProgress
-GCRuntime::sweepTypeInformation(GCRuntime* gc, FreeOp* fop, Zone* zone, SliceBudget& budget,
-                                AllocKind kind)
-{
-    return Finished;
-}
-#endif
-=======
-    TraceMajorGCStart();
->>>>>>> a17af05f
-
-// OMRTODO: New function
-#if 0
-/* static */ IncrementalProgress
-GCRuntime::finalizeAllocKind(GCRuntime* gc, FreeOp* fop, Zone* zone, SliceBudget& budget,
-                             AllocKind kind)
-{
-    // Set the number of things per arena for this AllocKind.
-    size_t thingsPerArena = Arena::thingsPerArena(kind);
-    auto& sweepList = gc->incrementalSweepList.ref();
-    sweepList.setThingsPerArena(thingsPerArena);
-
-    if (!zone->arenas.foregroundFinalize(fop, kind, budget, sweepList))
-        return NotFinished;
-
-    // Reset the slots of the sweep list that we used.
-    sweepList.reset(thingsPerArena);
-    return Finished;
-}
-#endif
-
-<<<<<<< HEAD
-// OMRTODO: New function
-#if 0
-/* static */ IncrementalProgress
-GCRuntime::sweepShapeTree(GCRuntime* gc, FreeOp* fop, Zone* zone, SliceBudget& budget,
-                          AllocKind kind)
-{
-    // Remove dead shapes from the shape tree, but don't finalize them yet.
-=======
-    /* Clear gcMallocBytes for all zones. */
-    for (ZonesIter zone(rt, WithAtoms); !zone.done(); zone.next())
-        zone->resetAllMallocBytes();
-
-    resetMallocBytes();
->>>>>>> a17af05f
-
-    MOZ_ASSERT(kind == AllocKind::LIMIT);
-
-<<<<<<< HEAD
-    gcstats::AutoPhase ap(gc->stats(), gcstats::PHASE_SWEEP_SHAPE);
-
-    ArenaLists& al = zone->arenas;
-
-    if (!SweepArenaList<Shape>(&al.gcShapeArenasToUpdate.ref(), budget))
-        return NotFinished;
-
-    if (!SweepArenaList<AccessorShape>(&al.gcAccessorShapeArenasToUpdate.ref(), budget))
-        return NotFinished;
-    return Finished;
-=======
-    return IncrementalResult::Ok;
-}
-
-#ifdef JS_GC_ZEAL
-static bool
-IsDeterministicGCReason(JS::gcreason::Reason reason)
-{
-    switch (reason) {
-      case JS::gcreason::API:
-      case JS::gcreason::DESTROY_RUNTIME:
-      case JS::gcreason::LAST_DITCH:
-      case JS::gcreason::TOO_MUCH_MALLOC:
-      case JS::gcreason::ALLOC_TRIGGER:
-      case JS::gcreason::DEBUG_GC:
-      case JS::gcreason::CC_FORCED:
-      case JS::gcreason::SHUTDOWN_CC:
-      case JS::gcreason::ABORT_GC:
-        return true;
-
-      default:
-        return false;
-    }
->>>>>>> a17af05f
-}
-#endif
-
-// OMRTODO: New function
-static void
-AddSweepPhase(bool* ok)
-{
-<<<<<<< HEAD
-#if 0
-    if (*ok)
-        *ok = SweepPhases.emplaceBack();
-#endif
-=======
-    gcstats::ZoneGCStats zoneStats;
-    for (ZonesIter zone(rt, WithAtoms); !zone.done(); zone.next()) {
-        zoneStats.zoneCount++;
-        if (zone->isGCScheduled()) {
-            zoneStats.collectedZoneCount++;
-            zoneStats.collectedCompartmentCount += zone->compartments().length();
-        }
-    }
-
-    for (CompartmentsIter c(rt, WithAtoms); !c.done(); c.next())
-        zoneStats.compartmentCount++;
-
-    return zoneStats;
->>>>>>> a17af05f
-}
-
-// OMRTODO: New function
-static void
-AddSweepAction(bool* ok, SweepAction::Func func, AllocKind kind = AllocKind::LIMIT)
-{
-<<<<<<< HEAD
-#if 0
-    if (*ok)
-        *ok = SweepPhases.back().emplaceBack(func, kind);
-#endif
-=======
-    const static double ExcessiveGrayCompartments = 0.8;
-    const static size_t LimitGrayCompartments = 200;
-
-    size_t compartmentsTotal = 0;
-    size_t compartmentsGray = 0;
-    for (CompartmentsIter c(rt, SkipAtoms); !c.done(); c.next()) {
-        ++compartmentsTotal;
-        GlobalObject* global = c->unsafeUnbarrieredMaybeGlobal();
-        if (global && global->isMarkedGray())
-            ++compartmentsGray;
-    }
-    double grayFraction = double(compartmentsGray) / double(compartmentsTotal);
-    if (grayFraction > ExcessiveGrayCompartments || compartmentsGray > LimitGrayCompartments)
-        callDoCycleCollectionCallback(rt->activeContextFromOwnThread());
->>>>>>> a17af05f
-}
-
-// OMRTODO: New function
-/* static */ bool
-GCRuntime::initializeSweepActions()
-{
-    bool ok = true;
-#if 0
-    AddSweepPhase(&ok);
-    for (auto kind : ForegroundObjectFinalizePhase.kinds)
-        AddSweepAction(&ok, GCRuntime::finalizeAllocKind, kind);
-
-    AddSweepPhase(&ok);
-    AddSweepAction(&ok, GCRuntime::sweepTypeInformation);
-    AddSweepAction(&ok, GCRuntime::mergeSweptObjectArenas);
-
-<<<<<<< HEAD
-    for (const auto& finalizePhase : IncrementalFinalizePhases) {
-        AddSweepPhase(&ok);
-        for (auto kind : finalizePhase.kinds)
-            AddSweepAction(&ok, GCRuntime::finalizeAllocKind, kind);
-    }
-
-    AddSweepPhase(&ok);
-    AddSweepAction(&ok, GCRuntime::sweepShapeTree);
-#endif
-    return ok;
-=======
-    /* If we attempt to invoke the GC while we are running in the GC, assert. */
-    MOZ_RELEASE_ASSERT(!JS::CurrentThreadIsHeapBusy());
-
-    MOZ_ASSERT(TlsContext.get()->isAllocAllowed());
->>>>>>> a17af05f
-}
-
-// OMRTODO: New function
-#if 0
-IncrementalProgress
-GCRuntime::performSweepActions(SliceBudget& budget, AutoLockForExclusiveAccess& lock)
-{
-<<<<<<< HEAD
-    AutoSetThreadIsSweeping threadIsSweeping;
-=======
-    if (TlsContext.get()->suppressGC)
-        return false;
-
-    // Only allow shutdown GCs when we're destroying the runtime. This keeps
-    // the GC callback from triggering a nested GC and resetting global state.
-    if (rt->isBeingDestroyed() && !IsShutdownGC(reason))
-        return false;
->>>>>>> a17af05f
-
-    gcstats::AutoPhase ap(stats(), gcstats::PHASE_SWEEP);
-    FreeOp fop(rt);
-
-    if (drainMarkStack(budget, gcstats::PHASE_SWEEP_MARK) == NotFinished)
-        return NotFinished;
-
-<<<<<<< HEAD
-    for (;;) {
-        for (; sweepPhaseIndex < SweepPhases.length(); sweepPhaseIndex++) {
-            const auto& actions = SweepPhases[sweepPhaseIndex];
-            for (; sweepZone; sweepZone = sweepZone->nextNodeInGroup()) {
-                for (; sweepActionIndex < actions.length(); sweepActionIndex++) {
-                    const auto& action = actions[sweepActionIndex];
-                    if (action.func(this, &fop, sweepZone, budget, action.kind) == NotFinished)
-                        return NotFinished;
-                }
-                sweepActionIndex = 0;
-            }
-            sweepZone = currentSweepGroup;
-=======
+}
+
+bool
+GCRuntime::checkIfGCAllowedInCurrentState(JS::gcreason::Reason reason)
+{
+    return true;
+}
+
 bool
 GCRuntime::shouldRepeatForDeadZone(JS::gcreason::Reason reason)
 {
-    MOZ_ASSERT_IF(reason == JS::gcreason::COMPARTMENT_REVIVED, !isIncremental);
-    MOZ_ASSERT(!isIncrementalGCInProgress());
-
-    if (!isIncremental)
-        return false;
-
-    for (CompartmentsIter c(rt, SkipAtoms); !c.done(); c.next()) {
-        if (c->scheduledForDestruction)
-            return true;
-    }
-
-    return false;
-}
-
-void
-GCRuntime::collect(bool nonincrementalByAPI, SliceBudget budget, JS::gcreason::Reason reason)
-{
-    // Checks run for each request, even if we do not actually GC.
-    checkCanCallAPI();
-
-    // Check if we are allowed to GC at this time before proceeding.
-    if (!checkIfGCAllowedInCurrentState(reason))
-        return;
-
-    AutoTraceLog logGC(TraceLoggerForCurrentThread(), TraceLogger_GC);
-    AutoStopVerifyingBarriers av(rt, IsShutdownGC(reason));
-    AutoEnqueuePendingParseTasksAfterGC aept(*this);
-    AutoScheduleZonesForGC asz(rt);
-
-    bool repeat;
-    do {
-        bool wasReset = gcCycle(nonincrementalByAPI, budget, reason) == IncrementalResult::Reset;
-
-        if (reason == JS::gcreason::ABORT_GC) {
-            MOZ_ASSERT(!isIncrementalGCInProgress());
-            break;
->>>>>>> a17af05f
-        }
-        sweepPhaseIndex = 0;
-
-<<<<<<< HEAD
-        endSweepingSweepGroup();
-        getNextSweepGroup();
-        if (!currentSweepGroup)
-            return Finished;
-
-        endMarkingSweepGroup();
-        beginSweepingSweepGroup(lock);
-=======
-        /*
-         * Sometimes when we finish a GC we need to immediately start a new one.
-         * This happens in the following cases:
-         *  - when we reset the current GC
-         *  - when finalizers drop roots during shutdown
-         *  - when zones that we thought were dead at the start of GC are
-         *    not collected (see the large comment in beginMarkPhase)
-         */
-        repeat = false;
-        if (!isIncrementalGCInProgress()) {
-            if (wasReset) {
-                repeat = true;
-            } else if (rootsRemoved && IsShutdownGC(reason)) {
-                /* Need to re-schedule all zones for GC. */
-                JS::PrepareForFullGC(rt->activeContextFromOwnThread());
-                repeat = true;
-                reason = JS::gcreason::ROOTS_REMOVED;
-            } else if (shouldRepeatForDeadZone(reason)) {
-                repeat = true;
-                reason = JS::gcreason::COMPARTMENT_REVIVED;
-            }
-         }
-    } while (repeat);
-
-    if (reason == JS::gcreason::COMPARTMENT_REVIVED)
-        maybeDoCycleCollection();
-
-#ifdef JS_GC_ZEAL
-    if (rt->hasZealMode(ZealMode::CheckHeapAfterGC)) {
-        gcstats::AutoPhase ap(rt->gc.stats(), gcstats::PhaseKind::TRACE_HEAP);
-        CheckHeapAfterGC(rt);
->>>>>>> a17af05f
-    }
-}
-#endif
-
-#ifdef DEBUG
-static bool
-AllNurseriesAreEmpty(JSRuntime* rt)
-{
-// OMRTODO: now there's multiple nurseries? look into this
-#if 0
-    for (ZoneGroupsIter group(rt); !group.done(); group.next()) {
-        if (!group->nursery().isEmpty())
-            return false;
-    }
-#endif
     return true;
 }
-#endif
-
-JS_PUBLIC_API(JS::HeapState)
-JS::CurrentThreadHeapState()
-{
-    return TlsContext.get()->heapState;
-}
-
-<<<<<<< HEAD
-// OMRTODO: New function
-bool
-GCRuntime::canChangeActiveContext(JSContext* cx)
-{
-#if 0
-    // Threads cannot be in the middle of any operation that affects GC
-    // behavior when execution transfers to another thread for cooperative
-    // scheduling.
-    return cx->heapState == JS::HeapState::Idle
-        && !cx->suppressGC
-        && cx->allowGCBarriers
-        && !cx->inUnsafeRegion
-        && !cx->generationalDisabled
-        && !cx->compactingDisabledCount
-        && !cx->keepAtoms;
-#endif
-    return true;
-=======
-void
-GCRuntime::startGC(JSGCInvocationKind gckind, JS::gcreason::Reason reason, int64_t millis)
-{
-    MOZ_ASSERT(!isIncrementalGCInProgress());
-    if (!JS::IsIncrementalGCEnabled(TlsContext.get())) {
-        gc(gckind, reason);
-        return;
-    }
-    invocationKind = gckind;
-    collect(false, defaultBudget(reason, millis), reason);
->>>>>>> a17af05f
-}
-
-namespace {
-
-class AutoGCSlice {
-  public:
-    explicit AutoGCSlice(JSRuntime* rt);
-    ~AutoGCSlice();
-};
-
-} /* anonymous namespace */
-
-AutoGCSlice::AutoGCSlice(JSRuntime* rt)
-{
-}
-
-AutoGCSlice::~AutoGCSlice()
-{
-}
-
-namespace {
-
-class AutoScheduleZonesForGC
-{
-  public:
-    explicit AutoScheduleZonesForGC(JSRuntime* rt) {
-    }
-
-    ~AutoScheduleZonesForGC() {
-    }
-};
-
-/*
- * An invariant of our GC/CC interaction is that there must not ever be any
- * black to gray edges in the system. It is possible to violate this with
- * simple compartmental GC. For example, in GC[n], we collect in both
- * compartmentA and compartmentB, and mark both sides of the cross-compartment
- * edge gray. Later in GC[n+1], we only collect compartmentA, but this time
- * mark it black. Now we are violating the invariants and must fix it somehow.
- *
- * To prevent this situation, we explicitly detect the black->gray state when
- * marking cross-compartment edges -- see ShouldMarkCrossCompartment -- adding
- * each violating edges to foundBlackGrayEdges. After we leave the trace
- * session for each GC slice, we "ExposeToActiveJS" on each of these edges
- * (which we cannot do safely from the guts of the GC).
- */
-class AutoExposeLiveCrossZoneEdges
-{
-<<<<<<< HEAD
-  public:
-    explicit AutoExposeLiveCrossZoneEdges(BlackGrayEdgeVector* edgesPtr) {
-    }
-    ~AutoExposeLiveCrossZoneEdges() {
-    }
-};
-
-} /* anonymous namespace */
-
-#ifdef JS_GC_ZEAL
-static bool
-IsDeterministicGCReason(JS::gcreason::Reason reason)
-{
-    return true;
-=======
-    MOZ_ASSERT(isIncrementalGCInProgress());
-    checkCanCallAPI();
-    MOZ_ASSERT(!TlsContext.get()->suppressGC);
-
-    collect(false, SliceBudget::unlimited(), JS::gcreason::ABORT_GC);
->>>>>>> a17af05f
-}
-#endif
-
-// OMRTODO: New function
-#if 0
-bool
-GCRuntime::shouldRepeatForDeadZone(JS::gcreason::Reason reason)
-{
-    MOZ_ASSERT_IF(reason == JS::gcreason::COMPARTMENT_REVIVED, !isIncremental);
-
-    if (!isIncremental || isIncrementalGCInProgress())
-        return false;
-
-<<<<<<< HEAD
-    for (CompartmentsIter c(rt, SkipAtoms); !c.done(); c.next()) {
-        if (c->scheduledForDestruction)
-            return true;
-=======
-    if (hasZealMode(ZealMode::FrameGC)) {
-        JS::PrepareForFullGC(rt->activeContextFromOwnThread());
-        gc(GC_NORMAL, JS::gcreason::REFRESH_FRAME);
-        return;
->>>>>>> a17af05f
-    }
-    return false;
-}
-#endif
-
-<<<<<<< HEAD
+
 js::AutoEnqueuePendingParseTasksAfterGC::~AutoEnqueuePendingParseTasksAfterGC()
 {
-=======
-    if (isIncrementalGCInProgress() && !interFrameGC && tunables.areRefreshFrameSlicesEnabled()) {
-        JS::PrepareForIncrementalGC(rt->activeContextFromOwnThread());
-        gcSlice(JS::gcreason::REFRESH_FRAME);
-    }
-
-    interFrameGC = false;
->>>>>>> a17af05f
+}
+
+void
+GCRuntime::gc(JSGCInvocationKind gckind, JS::gcreason::Reason reason)
+{
 }
 
 void
@@ -7578,65 +1039,29 @@
 void
 GCRuntime::startDebugGC(JSGCInvocationKind gckind, SliceBudget& budget)
 {
-<<<<<<< HEAD
-=======
-    MOZ_ASSERT(!isIncrementalGCInProgress());
-    if (!ZonesSelected(rt))
-        JS::PrepareForFullGC(rt->activeContextFromOwnThread());
-    invocationKind = gckind;
-    collect(false, budget, JS::gcreason::DEBUG_GC);
->>>>>>> a17af05f
 }
 
 void
 GCRuntime::debugGCSlice(SliceBudget& budget)
 {
-<<<<<<< HEAD
-=======
-    MOZ_ASSERT(isIncrementalGCInProgress());
-    if (!ZonesSelected(rt))
-        JS::PrepareForIncrementalGC(rt->activeContextFromOwnThread());
-    collect(false, budget, JS::gcreason::DEBUG_GC);
->>>>>>> a17af05f
 }
 
 /* Schedule a full GC unless a zone will already be collected. */
 void
 js::PrepareForDebugGC(JSRuntime* rt)
 {
-<<<<<<< HEAD
-=======
-    if (!ZonesSelected(rt))
-        JS::PrepareForFullGC(rt->activeContextFromOwnThread());
->>>>>>> a17af05f
 }
 
 void
 GCRuntime::onOutOfMallocMemory()
 {
-<<<<<<< HEAD
-=======
-    // Stop allocating new chunks.
-    allocTask.cancel(GCParallelTask::CancelAndWait);
-
-    // Make sure we release anything queued for release.
-    decommitTask.join();
-
-    // Wait for background free of nursery huge slots to finish.
-    for (ZoneGroupsIter group(rt); !group.done(); group.next())
-        group->nursery().waitBackgroundFreeEnd();
-
-    AutoLockGC lock(rt);
-    onOutOfMallocMemory(lock);
->>>>>>> a17af05f
-}
-
-void
-GCRuntime::minorGC(JS::gcreason::Reason reason, gcstats::Phase phase)
-{
-}
-
-<<<<<<< HEAD
+}
+
+void
+GCRuntime::minorGC(JS::gcreason::Reason reason, gcstats::PhaseKind phase)
+{
+}
+
 JS::AutoDisableGenerationalGC::AutoDisableGenerationalGC(JSContext* cx)
   : cx(cx)
 {
@@ -7646,116 +1071,15 @@
 {
 }
 
-JS_PUBLIC_API(bool)
-JS::IsGenerationalGCEnabled(JSRuntime* rt)
-{
-    return false;
-=======
-void
-GCRuntime::minorGC(JS::gcreason::Reason reason, gcstats::PhaseKind phase)
-{
-    MOZ_ASSERT(!JS::CurrentThreadIsHeapBusy());
-
-    if (TlsContext.get()->suppressGC)
-        return;
-
-    gcstats::AutoPhase ap(rt->gc.stats(), phase);
-
-    nursery().clearMinorGCRequest();
-    TraceLoggerThread* logger = TraceLoggerForCurrentThread();
-    AutoTraceLog logMinorGC(logger, TraceLogger_MinorGC);
-    nursery().collect(reason);
-    MOZ_ASSERT(nursery().isEmpty());
-
-    blocksToFreeAfterMinorGC.ref().freeAll();
-
-#ifdef JS_GC_ZEAL
-    if (rt->hasZealMode(ZealMode::CheckHeapAfterGC))
-        CheckHeapAfterGC(rt);
-#endif
-
-    {
-        AutoLockGC lock(rt);
-        for (ZonesIter zone(rt, WithAtoms); !zone.done(); zone.next())
-            maybeAllocTriggerZoneGC(zone, lock);
-    }
-}
-
-JS::AutoDisableGenerationalGC::AutoDisableGenerationalGC(JSContext* cx)
-  : cx(cx)
-{
-    if (!cx->generationalDisabled) {
-        cx->runtime()->gc.evictNursery(JS::gcreason::API);
-        cx->nursery().disable();
-    }
-    ++cx->generationalDisabled;
-}
-
-JS::AutoDisableGenerationalGC::~AutoDisableGenerationalGC()
-{
-    if (--cx->generationalDisabled == 0) {
-        for (ZoneGroupsIter group(cx->runtime()); !group.done(); group.next())
-            group->nursery().enable();
-    }
-}
-
-JS_PUBLIC_API(bool)
-JS::IsGenerationalGCEnabled(JSRuntime* rt)
-{
-    return !TlsContext.get()->generationalDisabled;
->>>>>>> a17af05f
-}
-
 bool
 GCRuntime::gcIfRequested()
 {
-<<<<<<< HEAD
-=======
-    // This method returns whether a major GC was performed.
-
-    if (nursery().minorGCRequested())
-        minorGC(nursery().minorGCTriggerReason());
-
-    if (majorGCRequested()) {
-        if (majorGCTriggerReason == JS::gcreason::DELAYED_ATOMS_GC &&
-            !TlsContext.get()->canCollectAtoms())
-        {
-            // A GC was requested to collect the atoms zone, but it's no longer
-            // possible. Skip this collection.
-            majorGCTriggerReason = JS::gcreason::NO_REASON;
-            return false;
-        }
-
-        if (!isIncrementalGCInProgress())
-            startGC(GC_NORMAL, majorGCTriggerReason);
-        else
-            gcSlice(majorGCTriggerReason);
-        return true;
-    }
-
->>>>>>> a17af05f
     return false;
 }
 
 void
 js::gc::FinishGC(JSContext* cx)
 {
-<<<<<<< HEAD
-=======
-    if (JS::IsIncrementalGCInProgress(cx)) {
-        JS::PrepareForIncrementalGC(cx);
-        JS::FinishIncrementalGC(cx, JS::gcreason::API);
-    }
-
-    for (ZoneGroupsIter group(cx->runtime()); !group.done(); group.next())
-        group->nursery().waitBackgroundFreeEnd();
-}
-
-AutoPrepareForTracing::AutoPrepareForTracing(JSContext* cx, ZoneSelector selector)
-{
-    js::gc::FinishGC(cx);
-    session_.emplace(cx->runtime());
->>>>>>> a17af05f
 }
 
 JSCompartment*
@@ -7797,17 +1121,11 @@
 
     if (group) {
         // Take over ownership of the group while we create the compartment/zone.
-<<<<<<< HEAD
-        group->enter();
-=======
         group->enter(cx);
->>>>>>> a17af05f
     } else {
         MOZ_ASSERT(!zone);
         group = cx->new_<ZoneGroup>(rt);
         if (!group)
-<<<<<<< HEAD
-=======
             return nullptr;
 
         groupHolder.reset(group);
@@ -7824,7 +1142,6 @@
     if (!zone) {
         zone = cx->new_<Zone>(cx->runtime(), group);
         if (!zone)
->>>>>>> a17af05f
             return nullptr;
 
         groupHolder.reset(group);
@@ -7834,7 +1151,6 @@
             return nullptr;
         }
 
-<<<<<<< HEAD
         if (cx->generationalDisabled)
             group->nursery().disable();
     }
@@ -7855,7 +1171,9 @@
 
     // Set up the principals.
     JS_SetCompartmentPrincipals(compartment, principals);
-=======
+
+    AutoLockGC lock(rt);
+
     if (!zone->compartments().append(compartment.get())) {
         ReportOutOfMemory(cx);
         return nullptr;
@@ -7876,100 +1194,11 @@
     }
 
     if (groupHolder) {
-        if (!rt->gc.groups().append(group)) {
-            ReportOutOfMemory(cx);
-            return nullptr;
-        }
-
-        // Lazily set the runtime's system zone group.
-        if (zoneSpec == JS::SystemZone || zoneSpec == JS::NewZoneInSystemZoneGroup) {
-            MOZ_RELEASE_ASSERT(!rt->gc.systemZoneGroup);
-            rt->gc.systemZoneGroup = group;
-            group->setUseExclusiveLocking();
-        }
-    }
-
-    zoneHolder.forget();
-    groupHolder.forget();
-    group->leave();
-    return compartment.forget();
-}
-
-void
-gc::MergeCompartments(JSCompartment* source, JSCompartment* target)
-{
-    JSRuntime* rt = source->runtimeFromActiveCooperatingThread();
-    rt->gc.mergeCompartments(source, target);
-}
-
-void
-GCRuntime::mergeCompartments(JSCompartment* source, JSCompartment* target)
-{
-    // The source compartment must be specifically flagged as mergable.  This
-    // also implies that the compartment is not visible to the debugger.
-    MOZ_ASSERT(source->creationOptions_.mergeable());
-    MOZ_ASSERT(source->creationOptions_.invisibleToDebugger());
-
-    MOZ_ASSERT(source->creationOptions().addonIdOrNull() ==
-               target->creationOptions().addonIdOrNull());
-
-    MOZ_ASSERT(!source->hasBeenEntered());
-    MOZ_ASSERT(source->zone()->compartments().length() == 1);
-    MOZ_ASSERT(source->zone()->group()->zones().length() == 1);
-
-    JSContext* cx = rt->activeContextFromOwnThread();
-
-    MOZ_ASSERT(!source->zone()->wasGCStarted());
-    JS::AutoAssertNoGC nogc(cx);
-
-    AutoTraceSession session(rt);
-
-    // Cleanup tables and other state in the source compartment that will be
-    // meaningless after merging into the target compartment.
-
-    source->clearTables();
-    source->zone()->clearTables();
-    source->unsetIsDebuggee();
-
-    // The delazification flag indicates the presence of LazyScripts in a
-    // compartment for the Debugger API, so if the source compartment created
-    // LazyScripts, the flag must be propagated to the target compartment.
-    if (source->needsDelazificationForDebugger())
-        target->scheduleDelazificationForDebugger();
-
-    // Release any relocated arenas which we may be holding on to as they might
-    // be in the source zone
-    releaseHeldRelocatedArenas();
->>>>>>> a17af05f
-
-    AutoLockGC lock(rt);
-
-    if (!zone->compartments().append(compartment.get())) {
-        ReportOutOfMemory(cx);
-        return nullptr;
-    }
-
-    if (zoneHolder) {
-        if (!group->zones().append(zone)) {
-            ReportOutOfMemory(cx);
-            return nullptr;
-        }
-
-        // Lazily set the runtime's sytem zone.
-        if (zoneSpec == JS::SystemZone) {
-            MOZ_RELEASE_ASSERT(!rt->gc.systemZone);
-            rt->gc.systemZone = zone;
-            zone->isSystem = true;
-        }
-    }
-
-    if (groupHolder) {
         if (!rt->gc.groups.ref().append(group)) {
             ReportOutOfMemory(cx);
             return nullptr;
         }
 
-<<<<<<< HEAD
         // Lazily set the runtime's system zone group.
         if (zoneSpec == JS::SystemZone || zoneSpec == JS::NewZoneInSystemZoneGroup) {
             MOZ_RELEASE_ASSERT(!rt->gc.systemZoneGroup);
@@ -7981,160 +1210,21 @@
     groupHolder.forget();
     group->leave();
     return compartment.forget();
-=======
-    bool targetZoneIsCollecting = isIncrementalGCInProgress() && target->zone()->wasGCStarted();
-    for (auto thingKind : AllAllocKinds()) {
-        for (ArenaIter aiter(source->zone(), thingKind); !aiter.done(); aiter.next()) {
-            Arena* arena = aiter.get();
-            arena->zone = target->zone();
-            if (MOZ_UNLIKELY(targetZoneIsCollecting)) {
-                // If we are currently collecting the target zone then we must
-                // treat all merged things as if they were allocated during the
-                // collection.
-                arena->unmarkAll();
-                if (!arena->isEmpty())
-                    arenaAllocatedDuringGC(target->zone(), arena);
-            }
-        }
-    }
-
-    // The source should be the only compartment in its zone.
-    for (CompartmentsInZoneIter c(source->zone()); !c.done(); c.next())
-        MOZ_ASSERT(c.get() == source);
-
-    // Merge the allocator, stats and UIDs in source's zone into target's zone.
-    target->zone()->arenas.adoptArenas(rt, &source->zone()->arenas, targetZoneIsCollecting);
-    target->zone()->usage.adopt(source->zone()->usage);
-    target->zone()->adoptUniqueIds(source->zone());
-
-    // Merge other info in source's zone into target's zone.
-    target->zone()->types.typeLifoAlloc().transferFrom(&source->zone()->types.typeLifoAlloc());
-
-    // Atoms which are marked in source's zone are now marked in target's zone.
-    atomMarking.adoptMarkedAtoms(target->zone(), source->zone());
-
-    // Merge script name maps in the target compartment's map.
-    if (rt->lcovOutput().isEnabled() && source->scriptNameMap) {
-        AutoEnterOOMUnsafeRegion oomUnsafe;
-
-        if (!target->scriptNameMap) {
-            target->scriptNameMap = cx->new_<ScriptNameMap>();
-
-            if (!target->scriptNameMap)
-                oomUnsafe.crash("Failed to create a script name map.");
-
-            if (!target->scriptNameMap->init())
-                oomUnsafe.crash("Failed to initialize a script name map.");
-        }
-
-        for (ScriptNameMap::Range r = source->scriptNameMap->all(); !r.empty(); r.popFront()) {
-            JSScript* key = r.front().key();
-            const char* value = r.front().value();
-            if (!target->scriptNameMap->putNew(key, value))
-                oomUnsafe.crash("Failed to add an entry in the script name map.");
-        }
-
-        source->scriptNameMap->clear();
-    }
-
-    // The source compartment is now completely empty, and is the only
-    // compartment in its zone, which is the only zone in its group. Delete
-    // compartment, zone and group without waiting for this to be cleaned up by
-    // a full GC.
-
-    Zone* sourceZone = source->zone();
-    ZoneGroup* sourceGroup = sourceZone->group();
-    sourceZone->deleteEmptyCompartment(source);
-    sourceGroup->deleteEmptyZone(sourceZone);
-    deleteEmptyZoneGroup(sourceGroup);
-}
-
-void
-GCRuntime::deleteEmptyZoneGroup(ZoneGroup* group)
-{
-    MOZ_ASSERT(group->zones().empty());
-    MOZ_ASSERT(groups().length() > 1);
-    for (auto& i : groups()) {
-        if (i == group) {
-            groups().erase(&i);
-            js_delete(group);
-            return;
-        }
-    }
-    MOZ_CRASH("ZoneGroup not found");
->>>>>>> a17af05f
 }
 
 void
 gc::MergeCompartments(JSCompartment* source, JSCompartment* target)
 {
-<<<<<<< HEAD
-=======
-#ifdef JS_GC_ZEAL
-    if (TlsContext.get()->suppressGC)
-        return;
-
-    if (hasZealMode(ZealMode::GenerationalGC))
-        return minorGC(JS::gcreason::DEBUG_GC);
-
-    PrepareForDebugGC(rt);
-
-    auto budget = SliceBudget::unlimited();
-    if (hasZealMode(ZealMode::IncrementalRootsThenFinish) ||
-        hasZealMode(ZealMode::IncrementalMarkAllThenFinish) ||
-        hasZealMode(ZealMode::IncrementalMultipleSlices) ||
-        hasZealMode(ZealMode::IncrementalSweepThenFinish))
-    {
-        js::gc::State initialState = incrementalState;
-        if (hasZealMode(ZealMode::IncrementalMultipleSlices)) {
-            /*
-             * Start with a small slice limit and double it every slice. This
-             * ensure that we get multiple slices, and collection runs to
-             * completion.
-             */
-            if (!isIncrementalGCInProgress())
-                incrementalLimit = zealFrequency / 2;
-            else
-                incrementalLimit *= 2;
-            budget = SliceBudget(WorkBudget(incrementalLimit));
-        } else {
-            // This triggers incremental GC but is actually ignored by IncrementalMarkSlice.
-            budget = SliceBudget(WorkBudget(1));
-        }
-
-        if (!isIncrementalGCInProgress())
-            invocationKind = GC_SHRINK;
-        collect(false, budget, JS::gcreason::DEBUG_GC);
-
-        /*
-         * For multi-slice zeal, reset the slice size when we get to the sweep
-         * or compact phases.
-         */
-        if (hasZealMode(ZealMode::IncrementalMultipleSlices)) {
-            if ((initialState == State::Mark && incrementalState == State::Sweep) ||
-                (initialState == State::Sweep && incrementalState == State::Compact))
-            {
-                incrementalLimit = zealFrequency / 2;
-            }
-        }
-    } else if (hasZealMode(ZealMode::Compact)) {
-        gc(GC_SHRINK, JS::gcreason::DEBUG_GC);
-    } else {
-        gc(GC_NORMAL, JS::gcreason::DEBUG_GC);
-    }
-
-#endif
->>>>>>> a17af05f
+}
+
+void
+GCRuntime::mergeCompartments(JSCompartment* source, JSCompartment* target)
+{
 }
 
 void
 GCRuntime::setFullCompartmentChecks(bool enabled)
 {
-<<<<<<< HEAD
-=======
-    MOZ_ASSERT(!JS::CurrentThreadIsHeapMajorCollecting());
-    fullCompartmentChecks = enabled;
->>>>>>> a17af05f
 }
 
 void
@@ -8153,147 +1243,42 @@
 bool
 GCRuntime::selectForMarking(JSObject* object)
 {
-<<<<<<< HEAD
     return true;
-=======
-    MOZ_ASSERT(!JS::CurrentThreadIsHeapMajorCollecting());
-    return selectedForMarking.ref().append(object);
-}
-
-void
-GCRuntime::clearSelectedForMarking()
-{
-    selectedForMarking.ref().clearAndFree();
->>>>>>> a17af05f
 }
 
 void
 GCRuntime::setDeterministic(bool enabled)
 {
-<<<<<<< HEAD
-=======
-    MOZ_ASSERT(!JS::CurrentThreadIsHeapMajorCollecting());
-    deterministicOnly = enabled;
->>>>>>> a17af05f
 }
 #endif
 
-#ifdef DEBUG
-
-/* Should only be called manually under gdb */
-void PreventGCDuringInteractiveDebug()
-{
-<<<<<<< HEAD
-=======
-    TlsContext.get()->suppressGC++;
->>>>>>> a17af05f
-}
-
-#endif
-
 void
 js::ReleaseAllJITCode(FreeOp* fop)
 {
-<<<<<<< HEAD
 }
 
 AutoSuppressGC::AutoSuppressGC(JSContext* cx)
     : gc(cx->runtime()->gc)
-=======
-    js::CancelOffThreadIonCompile(fop->runtime());
-
-    JSRuntime::AutoProhibitActiveContextChange apacc(fop->runtime());
-    for (ZonesIter zone(fop->runtime(), SkipAtoms); !zone.done(); zone.next()) {
-        zone->setPreservingCode(false);
-        zone->discardJitCode(fop);
-    }
-}
-
-void
-ArenaLists::adoptArenas(JSRuntime* rt, ArenaLists* fromArenaLists, bool targetZoneIsCollecting)
-{
-    // GC may be active so take the lock here so we can mutate the arena lists.
-    AutoLockGC lock(rt);
-
-    fromArenaLists->purge();
-
-    for (auto thingKind : AllAllocKinds()) {
-        MOZ_ASSERT(fromArenaLists->backgroundFinalizeState(thingKind) == BFS_DONE);
-        ArenaList* fromList = &fromArenaLists->arenaLists(thingKind);
-        ArenaList* toList = &arenaLists(thingKind);
-        fromList->check();
-        toList->check();
-        Arena* next;
-        for (Arena* fromArena = fromList->head(); fromArena; fromArena = next) {
-            // Copy fromArena->next before releasing/reinserting.
-            next = fromArena->next;
-
-            MOZ_ASSERT(!fromArena->isEmpty());
-
-            // If the target zone is being collected then we need to add the
-            // arenas before the cursor because the collector assumes that the
-            // cursor is always at the end of the list. This has the side-effect
-            // of preventing allocation into any non-full arenas until the end
-            // of the next GC.
-            if (targetZoneIsCollecting)
-                toList->insertBeforeCursor(fromArena);
-            else
-                toList->insertAtCursor(fromArena);
-        }
-        fromList->clear();
-        toList->check();
-    }
+{
+    gc.disable();
+}
+
+AutoSuppressGC::~AutoSuppressGC()
+{
+    gc.enable();
 }
 
 bool
-ArenaLists::containsArena(JSRuntime* rt, Arena* needle)
-{
-    AutoLockGC lock(rt);
-    ArenaList& list = arenaLists(needle->getAllocKind());
-    for (Arena* arena = list.head(); arena; arena = arena->next) {
-        if (arena == needle)
-            return true;
-    }
-    return false;
-}
-
-
-AutoSuppressGC::AutoSuppressGC(JSContext* cx)
-  : suppressGC_(cx->suppressGC.ref())
->>>>>>> a17af05f
-{
-    gc.disable();
-}
-
-AutoSuppressGC::~AutoSuppressGC()
-{
-    gc.enable();
+js::UninlinedIsInsideNursery(const gc::Cell* cell)
+{
 }
 
 #ifdef DEBUG
 AutoDisableProxyCheck::AutoDisableProxyCheck()
 {
-<<<<<<< HEAD
-=======
-    TlsContext.get()->disableStrictProxyChecking();
->>>>>>> a17af05f
 }
 
 AutoDisableProxyCheck::~AutoDisableProxyCheck()
-{
-<<<<<<< HEAD
-=======
-    TlsContext.get()->enableStrictProxyChecking();
->>>>>>> a17af05f
-}
-
-JS_FRIEND_API(void)
-JS::AssertGCThingMustBeTenured(JSObject* obj)
-{
-}
-
-JS_FRIEND_API(void)
-JS::AssertGCThingIsNotAnObjectSubclass(Cell* cell)
 {
 }
 
@@ -8302,7 +1287,8 @@
 {
 }
 #endif
-<<<<<<< HEAD
+
+#ifdef MOZ_DIAGNOSTIC_ASSERT_ENABLED
 
 JS::AutoAssertNoGC::AutoAssertNoGC(JSContext* maybecx)
 {
@@ -8312,102 +1298,25 @@
 {
 }
 
-JS::AutoAssertOnBarrier::AutoAssertOnBarrier(JSContext* cx)
-{
-}
-
-JS::AutoAssertOnBarrier::~AutoAssertOnBarrier()
-{
-}
-
-JS_FRIEND_API(bool)
-js::gc::BarriersAreAllowedOnCurrentThread()
-{
-    return TlsContext.get()->allowGCBarriers;
-}
+#endif // MOZ_DIAGNOSTIC_ASSERT_ENABLED
 
 #ifdef DEBUG
-JS::AutoAssertNoAlloc::AutoAssertNoAlloc(JSContext* cx)
-  : gc(nullptr)
-{
-}
-
-void JS::AutoAssertNoAlloc::disallowAlloc(JSRuntime* rt)
-{
-}
-
-JS::AutoAssertNoAlloc::~AutoAssertNoAlloc()
-{
-}
 
 AutoAssertNoNurseryAlloc::AutoAssertNoNurseryAlloc()
 {
-=======
-
-#ifdef MOZ_DIAGNOSTIC_ASSERT_ENABLED
-
-JS::AutoAssertNoGC::AutoAssertNoGC(JSContext* maybecx)
-  : cx_(maybecx ? maybecx : TlsContext.get())
-{
-    if (cx_)
-        cx_->inUnsafeRegion++;
-}
-
-JS::AutoAssertNoGC::~AutoAssertNoGC()
-{
-    if (cx_) {
-        MOZ_ASSERT(cx_->inUnsafeRegion > 0);
-        cx_->inUnsafeRegion--;
-    }
-}
-
-#endif // MOZ_DIAGNOSTIC_ASSERT_ENABLED
-
-#ifdef DEBUG
-
-AutoAssertNoNurseryAlloc::AutoAssertNoNurseryAlloc()
-{
-    TlsContext.get()->disallowNurseryAlloc();
->>>>>>> a17af05f
 }
 
 AutoAssertNoNurseryAlloc::~AutoAssertNoNurseryAlloc()
 {
-<<<<<<< HEAD
-}
-
-JS::AutoEnterCycleCollection::AutoEnterCycleCollection(JSContext* cx)
-{
-=======
-    TlsContext.get()->allowNurseryAlloc();
 }
 
 JS::AutoEnterCycleCollection::AutoEnterCycleCollection(JSRuntime* rt)
 {
-    MOZ_ASSERT(!JS::CurrentThreadIsHeapBusy());
-    TlsContext.get()->heapState = HeapState::CycleCollecting;
->>>>>>> a17af05f
 }
 
 JS::AutoEnterCycleCollection::~AutoEnterCycleCollection()
 {
-<<<<<<< HEAD
-}
-
-JS::AutoAssertGCCallback::AutoAssertGCCallback()
-{
-=======
-    MOZ_ASSERT(JS::CurrentThreadIsHeapCycleCollecting());
-    TlsContext.get()->heapState = HeapState::Idle;
-}
-
-JS::AutoAssertGCCallback::AutoAssertGCCallback()
-  : AutoSuppressGCAnalysis()
-{
-    MOZ_ASSERT(JS::CurrentThreadIsHeapCollecting());
->>>>>>> a17af05f
-}
-#endif
+}
 
 #endif // DEBUG
 
@@ -8437,51 +1346,6 @@
         ptr = checkedCast(nullptr, JS::TraceKind::Null);
 }
 
-bool
-JS::GCCellPtr::mayBeOwnedByOtherRuntimeSlow() const
-{
-    if (is<JSString>())
-        return as<JSString>().isPermanentAtom();
-    return as<Symbol>().isWellKnownSymbol();
-}
-
-<<<<<<< HEAD
-JS::TraceKind
-JS::GCCellPtr::outOfLineKind() const
-{
-    return MapAllocToTraceKind(asCell()->asTenured().getAllocKind());
-=======
-#ifdef JSGC_HASH_TABLE_CHECKS
-void
-js::gc::CheckHashTablesAfterMovingGC(JSRuntime* rt)
-{
-    /*
-     * Check that internal hash tables no longer have any pointers to things
-     * that have been moved.
-     */
-    rt->geckoProfiler().checkStringsMapAfterMovingGC();
-    for (ZonesIter zone(rt, SkipAtoms); !zone.done(); zone.next()) {
-        zone->checkUniqueIdTableAfterMovingGC();
-        zone->checkInitialShapesTableAfterMovingGC();
-        zone->checkBaseShapeTableAfterMovingGC();
-
-        JS::AutoCheckCannotGC nogc;
-        for (auto baseShape = zone->cellIter<BaseShape>(); !baseShape.done(); baseShape.next()) {
-            if (ShapeTable* table = baseShape->maybeTable(nogc))
-                table->checkAfterMovingGC();
-        }
-    }
-    for (CompartmentsIter c(rt, SkipAtoms); !c.done(); c.next()) {
-        c->objectGroups.checkTablesAfterMovingGC();
-        c->dtoaCache.checkCacheAfterMovingGC();
-        c->checkWrapperMapAfterMovingGC();
-        c->checkScriptMapsAfterMovingGC();
-        if (c->debugEnvs)
-            c->debugEnvs->checkHashTablesAfterMovingGC(rt);
-    }
->>>>>>> a17af05f
-}
-
 JS_PUBLIC_API(void)
 JS::PrepareZoneForGC(Zone* zone)
 {
@@ -8490,131 +1354,54 @@
 JS_PUBLIC_API(void)
 JS::PrepareForFullGC(JSContext* cx)
 {
-<<<<<<< HEAD
-=======
-    for (ZonesIter zone(cx->runtime(), WithAtoms); !zone.done(); zone.next())
-        zone->scheduleGC();
->>>>>>> a17af05f
 }
 
 JS_PUBLIC_API(void)
 JS::PrepareForIncrementalGC(JSContext* cx)
 {
-<<<<<<< HEAD
-=======
-    if (!JS::IsIncrementalGCInProgress(cx))
-        return;
-
-    for (ZonesIter zone(cx->runtime(), WithAtoms); !zone.done(); zone.next()) {
-        if (zone->wasGCStarted())
-            PrepareZoneForGC(zone);
-    }
->>>>>>> a17af05f
 }
 
 JS_PUBLIC_API(bool)
 JS::IsGCScheduled(JSContext* cx)
 {
-<<<<<<< HEAD
-=======
-    for (ZonesIter zone(cx->runtime(), WithAtoms); !zone.done(); zone.next()) {
-        if (zone->isGCScheduled())
-            return true;
-    }
-
->>>>>>> a17af05f
     return false;
-}
-
-JS_PUBLIC_API(void)
-JS::SkipZoneForGC(Zone* zone)
-{
 }
 
 JS_PUBLIC_API(void)
 JS::GCForReason(JSContext* cx, JSGCInvocationKind gckind, gcreason::Reason reason)
 {
-<<<<<<< HEAD
-=======
-    MOZ_ASSERT(gckind == GC_NORMAL || gckind == GC_SHRINK);
-    cx->runtime()->gc.gc(gckind, reason);
->>>>>>> a17af05f
 }
 
 JS_PUBLIC_API(void)
 JS::StartIncrementalGC(JSContext* cx, JSGCInvocationKind gckind, gcreason::Reason reason, int64_t millis)
 {
-<<<<<<< HEAD
-=======
-    MOZ_ASSERT(gckind == GC_NORMAL || gckind == GC_SHRINK);
-    cx->runtime()->gc.startGC(gckind, reason, millis);
->>>>>>> a17af05f
 }
 
 JS_PUBLIC_API(void)
 JS::IncrementalGCSlice(JSContext* cx, gcreason::Reason reason, int64_t millis)
 {
-<<<<<<< HEAD
-=======
-    cx->runtime()->gc.gcSlice(reason, millis);
->>>>>>> a17af05f
 }
 
 JS_PUBLIC_API(void)
 JS::FinishIncrementalGC(JSContext* cx, gcreason::Reason reason)
 {
-<<<<<<< HEAD
-=======
-    cx->runtime()->gc.finishGC(reason);
->>>>>>> a17af05f
 }
 
 JS_PUBLIC_API(void)
 JS::AbortIncrementalGC(JSContext* cx)
 {
-<<<<<<< HEAD
-=======
-    if (IsIncrementalGCInProgress(cx))
-        cx->runtime()->gc.abortGC();
->>>>>>> a17af05f
 }
 
 char16_t*
 JS::GCDescription::formatSliceMessage(JSContext* cx) const
 {
-<<<<<<< HEAD
     return nullptr;
-=======
-    UniqueChars cstr = cx->runtime()->gc.stats().formatCompactSliceMessage();
-
-    size_t nchars = strlen(cstr.get());
-    UniqueTwoByteChars out(js_pod_malloc<char16_t>(nchars + 1));
-    if (!out)
-        return nullptr;
-    out.get()[nchars] = 0;
-
-    CopyAndInflateChars(out.get(), cstr.get(), nchars);
-    return out.release();
->>>>>>> a17af05f
 }
 
 char16_t*
 JS::GCDescription::formatSummaryMessage(JSContext* cx) const
 {
-<<<<<<< HEAD
     return nullptr;
-=======
-    UniqueChars cstr = cx->runtime()->gc.stats().formatCompactSummaryMessage();
-
-    size_t nchars = strlen(cstr.get());
-    UniqueTwoByteChars out(js_pod_malloc<char16_t>(nchars + 1));
-    if (!out)
-        return nullptr;
-    out.get()[nchars] = 0;
-
-    CopyAndInflateChars(out.get(), cstr.get(), nchars);
-    return out.release();
->>>>>>> a17af05f
 }
 
 JS::dbg::GarbageCollectionEvent::Ptr
@@ -8627,20 +1414,7 @@
 char16_t*
 JS::GCDescription::formatJSON(JSContext* cx, uint64_t timestamp) const
 {
-<<<<<<< HEAD
     return nullptr;
-=======
-    UniqueChars cstr = cx->runtime()->gc.stats().renderJsonMessage(timestamp);
-
-    size_t nchars = strlen(cstr.get());
-    UniqueTwoByteChars out(js_pod_malloc<char16_t>(nchars + 1));
-    if (!out)
-        return nullptr;
-    out.get()[nchars] = 0;
-
-    CopyAndInflateChars(out.get(), cstr.get(), nchars);
-    return out.release();
->>>>>>> a17af05f
 }
 
 TimeStamp
@@ -8691,65 +1465,40 @@
 JS_PUBLIC_API(JS::GCSliceCallback)
 JS::SetGCSliceCallback(JSContext* cx, GCSliceCallback callback)
 {
-<<<<<<< HEAD
     return nullptr;
-=======
-    return cx->runtime()->gc.setSliceCallback(callback);
->>>>>>> a17af05f
 }
 
 JS_PUBLIC_API(JS::DoCycleCollectionCallback)
 JS::SetDoCycleCollectionCallback(JSContext* cx, JS::DoCycleCollectionCallback callback)
 {
-<<<<<<< HEAD
     return nullptr;
-=======
-    return cx->runtime()->gc.setDoCycleCollectionCallback(callback);
->>>>>>> a17af05f
 }
 
 JS_PUBLIC_API(JS::GCNurseryCollectionCallback)
 JS::SetGCNurseryCollectionCallback(JSContext* cx, GCNurseryCollectionCallback callback)
 {
-<<<<<<< HEAD
     return nullptr;
-=======
-    return cx->runtime()->gc.setNurseryCollectionCallback(callback);
->>>>>>> a17af05f
 }
 
 JS_PUBLIC_API(void)
 JS::DisableIncrementalGC(JSContext* cx)
 {
-<<<<<<< HEAD
-=======
-    cx->runtime()->gc.disallowIncrementalGC();
->>>>>>> a17af05f
 }
 
 JS_PUBLIC_API(bool)
 JS::IsIncrementalGCEnabled(JSContext* cx)
 {
-<<<<<<< HEAD
     return false;
-=======
-    return cx->runtime()->gc.isIncrementalGCEnabled();
->>>>>>> a17af05f
 }
 
 JS_PUBLIC_API(bool)
 JS::IsIncrementalGCInProgress(JSContext* cx)
 {
-<<<<<<< HEAD
     return false;
-=======
-    return cx->runtime()->gc.isIncrementalGCInProgress() && !cx->runtime()->gc.isVerifyPreBarriersEnabled();
->>>>>>> a17af05f
 }
 
 JS_PUBLIC_API(bool)
 JS::IsIncrementalGCInProgress(JSRuntime* rt)
-<<<<<<< HEAD
 {
     return false;
 }
@@ -8758,26 +1507,11 @@
 JS::IsIncrementalBarrierNeeded(JSContext* cx)
 {
     return false;
-=======
-{
-    return rt->gc.isIncrementalGCInProgress() && !rt->gc.isVerifyPreBarriersEnabled();
-}
-
-JS_PUBLIC_API(bool)
-JS::IsIncrementalBarrierNeeded(JSContext* cx)
-{
-    if (JS::CurrentThreadIsHeapBusy())
-        return false;
-
-    auto state = cx->runtime()->gc.state();
-    return state != gc::State::NotActive && state <= gc::State::Sweep;
->>>>>>> a17af05f
 }
 
 JS_PUBLIC_API(void)
 JS::IncrementalPreWriteBarrier(JSObject* obj)
 {
-<<<<<<< HEAD
 }
 
 struct IncrementalReadBarrierFunctor {
@@ -8787,37 +1521,12 @@
 JS_PUBLIC_API(void)
 JS::IncrementalReadBarrier(GCCellPtr thing)
 {
-=======
-    if (!obj)
-        return;
-
-    MOZ_ASSERT(!JS::CurrentThreadIsHeapMajorCollecting());
-    JSObject::writeBarrierPre(obj);
-}
-
-struct IncrementalReadBarrierFunctor {
-    template <typename T> void operator()(T* t) { T::readBarrier(t); }
-};
-
-JS_PUBLIC_API(void)
-JS::IncrementalReadBarrier(GCCellPtr thing)
-{
-    if (!thing)
-        return;
-
-    MOZ_ASSERT(!JS::CurrentThreadIsHeapMajorCollecting());
-    DispatchTyped(IncrementalReadBarrierFunctor(), thing);
->>>>>>> a17af05f
 }
 
 JS_PUBLIC_API(bool)
 JS::WasIncrementalGC(JSRuntime* rt)
 {
-<<<<<<< HEAD
     return false;
-=======
-    return rt->gc.isIncrementalGc();
->>>>>>> a17af05f
 }
 
 uint64_t
@@ -8830,139 +1539,6 @@
 namespace gc {
 namespace MemInfo {
 
-<<<<<<< HEAD
-=======
-static bool
-GCBytesGetter(JSContext* cx, unsigned argc, Value* vp)
-{
-    CallArgs args = CallArgsFromVp(argc, vp);
-    args.rval().setNumber(double(cx->runtime()->gc.usage.gcBytes()));
-    return true;
-}
-
-static bool
-GCMaxBytesGetter(JSContext* cx, unsigned argc, Value* vp)
-{
-    CallArgs args = CallArgsFromVp(argc, vp);
-    args.rval().setNumber(double(cx->runtime()->gc.tunables.gcMaxBytes()));
-    return true;
-}
-
-static bool
-MallocBytesGetter(JSContext* cx, unsigned argc, Value* vp)
-{
-    CallArgs args = CallArgsFromVp(argc, vp);
-    args.rval().setNumber(double(cx->runtime()->gc.getMallocBytes()));
-    return true;
-}
-
-static bool
-MaxMallocGetter(JSContext* cx, unsigned argc, Value* vp)
-{
-    CallArgs args = CallArgsFromVp(argc, vp);
-    args.rval().setNumber(double(cx->runtime()->gc.maxMallocBytesAllocated()));
-    return true;
-}
-
-static bool
-GCHighFreqGetter(JSContext* cx, unsigned argc, Value* vp)
-{
-    CallArgs args = CallArgsFromVp(argc, vp);
-    args.rval().setBoolean(cx->runtime()->gc.schedulingState.inHighFrequencyGCMode());
-    return true;
-}
-
-static bool
-GCNumberGetter(JSContext* cx, unsigned argc, Value* vp)
-{
-    CallArgs args = CallArgsFromVp(argc, vp);
-    args.rval().setNumber(double(cx->runtime()->gc.gcNumber()));
-    return true;
-}
-
-static bool
-MajorGCCountGetter(JSContext* cx, unsigned argc, Value* vp)
-{
-    CallArgs args = CallArgsFromVp(argc, vp);
-    args.rval().setNumber(double(cx->runtime()->gc.majorGCCount()));
-    return true;
-}
-
-static bool
-MinorGCCountGetter(JSContext* cx, unsigned argc, Value* vp)
-{
-    CallArgs args = CallArgsFromVp(argc, vp);
-    args.rval().setNumber(double(cx->runtime()->gc.minorGCCount()));
-    return true;
-}
-
-static bool
-ZoneGCBytesGetter(JSContext* cx, unsigned argc, Value* vp)
-{
-    CallArgs args = CallArgsFromVp(argc, vp);
-    args.rval().setNumber(double(cx->zone()->usage.gcBytes()));
-    return true;
-}
-
-static bool
-ZoneGCTriggerBytesGetter(JSContext* cx, unsigned argc, Value* vp)
-{
-    CallArgs args = CallArgsFromVp(argc, vp);
-    args.rval().setNumber(double(cx->zone()->threshold.gcTriggerBytes()));
-    return true;
-}
-
-static bool
-ZoneGCAllocTriggerGetter(JSContext* cx, unsigned argc, Value* vp)
-{
-    CallArgs args = CallArgsFromVp(argc, vp);
-    bool highFrequency = cx->runtime()->gc.schedulingState.inHighFrequencyGCMode();
-    args.rval().setNumber(double(cx->zone()->threshold.allocTrigger(highFrequency)));
-    return true;
-}
-
-static bool
-ZoneMallocBytesGetter(JSContext* cx, unsigned argc, Value* vp)
-{
-    CallArgs args = CallArgsFromVp(argc, vp);
-    args.rval().setNumber(double(cx->zone()->GCMallocBytes()));
-    return true;
-}
-
-static bool
-ZoneMaxMallocGetter(JSContext* cx, unsigned argc, Value* vp)
-{
-    CallArgs args = CallArgsFromVp(argc, vp);
-    args.rval().setNumber(double(cx->zone()->GCMaxMallocBytes()));
-    return true;
-}
-
-static bool
-ZoneGCDelayBytesGetter(JSContext* cx, unsigned argc, Value* vp)
-{
-    CallArgs args = CallArgsFromVp(argc, vp);
-    args.rval().setNumber(double(cx->zone()->gcDelayBytes));
-    return true;
-}
-
-static bool
-ZoneGCHeapGrowthFactorGetter(JSContext* cx, unsigned argc, Value* vp)
-{
-    CallArgs args = CallArgsFromVp(argc, vp);
-    AutoLockGC lock(cx->runtime());
-    args.rval().setNumber(cx->zone()->threshold.gcHeapGrowthFactor());
-    return true;
-}
-
-static bool
-ZoneGCNumberGetter(JSContext* cx, unsigned argc, Value* vp)
-{
-    CallArgs args = CallArgsFromVp(argc, vp);
-    args.rval().setNumber(double(cx->zone()->gcNumber()));
-    return true;
-}
-
->>>>>>> a17af05f
 #ifdef JS_MORE_DETERMINISTIC
 static bool
 DummyGetter(JSContext* cx, unsigned argc, Value* vp)
@@ -9056,36 +1632,14 @@
 void
 AutoAssertHeapBusy::checkCondition(JSRuntime *rt)
 {
-<<<<<<< HEAD
-=======
-    this->rt = rt;
-    MOZ_ASSERT(JS::CurrentThreadIsHeapBusy());
->>>>>>> a17af05f
 }
 
 void
 AutoAssertEmptyNursery::checkCondition(JSContext* cx) {
-<<<<<<< HEAD
 }
 
 AutoEmptyNursery::AutoEmptyNursery(JSContext* cx)
 {
-=======
-    if (!noAlloc)
-        noAlloc.emplace();
-    this->cx = cx;
-    MOZ_ASSERT(AllNurseriesAreEmpty(cx->runtime()));
-}
-
-AutoEmptyNursery::AutoEmptyNursery(JSContext* cx)
-  : AutoAssertEmptyNursery()
-{
-    MOZ_ASSERT(!cx->suppressGC);
-    cx->runtime()->gc.stats().suspendPhases();
-    EvictAllNurseries(cx->runtime(), JS::gcreason::EVICT_NURSERY);
-    cx->runtime()->gc.stats().resumePhases();
-    checkCondition(cx);
->>>>>>> a17af05f
 }
 
 // OMR GC Helper
@@ -9110,94 +1664,16 @@
 }
 #endif
 
-<<<<<<< HEAD
 JS_PUBLIC_API(bool)
 js::gc::detail::CellIsMarkedGrayIfKnown(const Cell* cell)
 {
     return false;
-=======
-static inline bool
-CanCheckGrayBits(const Cell* cell)
-{
-    MOZ_ASSERT(cell);
-    if (!cell->isTenured())
-        return false;
-
-    auto tc = &cell->asTenured();
-    auto rt = tc->runtimeFromAnyThread();
-    return CurrentThreadCanAccessRuntime(rt) && rt->gc.areGrayBitsValid();
-}
-
-JS_PUBLIC_API(bool)
-js::gc::detail::CellIsMarkedGrayIfKnown(const Cell* cell)
-{
-    // We ignore the gray marking state of cells and return false in the
-    // following cases:
-    //
-    // 1) When OOM has caused us to clear the gcGrayBitsValid_ flag.
-    //
-    // 2) When we are in an incremental GC and examine a cell that is in a zone
-    // that is not being collected. Gray targets of CCWs that are marked black
-    // by a barrier will eventually be marked black in the next GC slice.
-    //
-    // 3) When we are not on the runtime's active thread. Helper threads might
-    // call this while parsing, and they are not allowed to inspect the
-    // runtime's incremental state. The objects being operated on are not able
-    // to be collected and will not be marked any color.
-
-    if (!CanCheckGrayBits(cell))
-        return false;
-
-    auto tc = &cell->asTenured();
-    MOZ_ASSERT(!tc->zoneFromAnyThread()->usedByHelperThread());
-
-    auto rt = tc->runtimeFromActiveCooperatingThread();
-    if (rt->gc.isIncrementalGCInProgress() && !tc->zone()->wasGCStarted())
-        return false;
-
-    return detail::CellIsMarkedGray(tc);
->>>>>>> a17af05f
 }
 
 #ifdef DEBUG
 JS_PUBLIC_API(bool)
 js::gc::detail::CellIsNotGray(const Cell* cell)
 {
-<<<<<<< HEAD
     return false;
 }
-#endif
-=======
-    // Check that a cell is not marked gray.
-    //
-    // Since this is a debug-only check, take account of the eventual mark state
-    // of cells that will be marked black by the next GC slice in an incremental
-    // GC. For performance reasons we don't do this in CellIsMarkedGrayIfKnown.
-
-    // TODO: I'd like to AssertHeapIsIdle() here, but this ends up getting
-    // called while iterating the heap for memory reporting.
-    MOZ_ASSERT(!JS::CurrentThreadIsHeapCollecting());
-    MOZ_ASSERT(!JS::CurrentThreadIsHeapCycleCollecting());
-
-    if (!CanCheckGrayBits(cell))
-        return true;
-
-    auto tc = &cell->asTenured();
-    if (!detail::CellIsMarkedGray(tc))
-        return true;
-
-    // The cell is gray, but may eventually be marked black if we are in an
-    // incremental GC and the cell is reachable by something on the mark stack.
-
-    auto rt = tc->runtimeFromAnyThread();
-    if (!rt->gc.isIncrementalGCInProgress() || tc->zone()->wasGCStarted())
-        return false;
-
-    Zone* sourceZone = rt->gc.marker.stackContainsCrossZonePointerTo(tc);
-    if (sourceZone && sourceZone->wasGCStarted())
-        return true;
-
-    return false;
-}
-#endif
->>>>>>> a17af05f
+#endif