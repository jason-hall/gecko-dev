--- conflicted
+++ resolved
@@ -580,11 +580,7 @@
 extern JS_FRIEND_API(bool)
 js::AreGCGrayBitsValid(JSRuntime* rt)
 {
-<<<<<<< HEAD
-    return cx->runtime()->gc.areGrayBitsValid();
-=======
     return rt->gc.areGrayBitsValid();
->>>>>>> a17af05f
 }
 
 JS_FRIEND_API(bool)
@@ -648,15 +644,12 @@
 JS_SetAccumulateTelemetryCallback(JSContext* cx, JSAccumulateTelemetryDataCallback callback)
 {
     cx->runtime()->setTelemetryCallback(cx->runtime(), callback);
-<<<<<<< HEAD
-=======
 }
 
 JS_FRIEND_API(void)
 JS_SetSetUseCounterCallback(JSContext* cx, JSSetUseCounterCallback callback)
 {
     cx->runtime()->setUseCounterCallback(cx->runtime(), callback);
->>>>>>> a17af05f
 }
 
 JS_FRIEND_API(JSObject*)
@@ -775,24 +768,14 @@
 
 // Wrapper for JS_sprintf_append() that reports allocation failure to the
 // context.
-<<<<<<< HEAD
-static char*
-MOZ_FORMAT_PRINTF(3, 4)
-sprintf_append(JSContext* cx, char* buf, const char* fmt, ...)
-=======
 static JS::UniqueChars
 MOZ_FORMAT_PRINTF(3, 4)
 sprintf_append(JSContext* cx, JS::UniqueChars&& buf, const char* fmt, ...)
->>>>>>> a17af05f
 {
     va_list ap;
 
     va_start(ap, fmt);
-<<<<<<< HEAD
-    char* result = JS_vsprintf_append(buf, fmt, ap);
-=======
     JS::UniqueChars result = JS_vsprintf_append(Move(buf), fmt, ap);
->>>>>>> a17af05f
     va_end(ap);
 
     if (!result) {
@@ -1192,11 +1175,7 @@
     {
         JSRuntime* rt = cx->runtime();
         js::gc::AutoPrepareForTracing prep(cx, WithAtoms);
-<<<<<<< HEAD
-        gcstats::AutoPhase ap(rt->gc.stats(), gcstats::PHASE_TRACE_HEAP);
-=======
         gcstats::AutoPhase ap(rt->gc.stats(), gcstats::PhaseKind::TRACE_HEAP);
->>>>>>> a17af05f
         rt->gc.traceRuntime(&dtrc, prep.session().lock);
     }
 
@@ -1232,11 +1211,7 @@
 JS_FRIEND_API(void)
 JS::NotifyGCRootsRemoved(JSContext* cx)
 {
-<<<<<<< HEAD
-    cx->runtime()->gc.poke();
-=======
     cx->runtime()->gc.notifyRootsRemoved();
->>>>>>> a17af05f
 }
 
 JS_FRIEND_API(JSCompartment*)
@@ -1513,8 +1488,6 @@
 js::SetCompartmentValidAccessPtr(JSContext* cx, JS::HandleObject global, bool* accessp)
 {
     global->compartment()->setValidAccessPtr(accessp);
-<<<<<<< HEAD
-=======
 }
 
 JS_FRIEND_API(void)
@@ -1528,5 +1501,4 @@
 {
     CooperatingContext& owner = cx->runtime()->gc.systemZoneGroup->ownerContext();
     return owner.context() == nullptr;
->>>>>>> a17af05f
 }