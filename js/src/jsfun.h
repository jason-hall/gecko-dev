/* -*- Mode: C++; tab-width: 8; indent-tabs-mode: nil; c-basic-offset: 4 -*-
 * vim: set ts=8 sts=4 et sw=4 tw=99:
 * This Source Code Form is subject to the terms of the Mozilla Public
 * License, v. 2.0. If a copy of the MPL was not distributed with this
 * file, You can obtain one at http://mozilla.org/MPL/2.0/. */

#ifndef jsfun_h
#define jsfun_h

/*
 * JS function definitions.
 */

#include "jsobj.h"
#include "jsscript.h"
#include "jstypes.h"

namespace js {

class FunctionExtended;

typedef JSNative           Native;
} // namespace js

struct JSAtomState;

static const uint32_t JSSLOT_BOUND_FUNCTION_TARGET     = 2;
static const uint32_t JSSLOT_BOUND_FUNCTION_THIS       = 3;
static const uint32_t JSSLOT_BOUND_FUNCTION_ARGS       = 4;

static const char FunctionConstructorMedialSigils[] = ") {\n";
static const char FunctionConstructorFinalBrace[] = "\n}";

enum class FunctionPrefixKind {
    None,
    Get,
    Set
};

class JSFunction : public js::NativeObject
{
  public:
    static const js::Class class_;

    enum FunctionKind {
        NormalFunction = 0,
        Arrow,                      /* ES6 '(args) => body' syntax */
        Method,                     /* ES6 MethodDefinition */
        ClassConstructor,
        Getter,
        Setter,
        AsmJS,                      /* function is an asm.js module or exported function */
        FunctionKindLimit
    };

    enum Flags {
        INTERPRETED      = 0x0001,  /* function has a JSScript and environment. */
        CONSTRUCTOR      = 0x0002,  /* function that can be called as a constructor */
        EXTENDED         = 0x0004,  /* structure is FunctionExtended */
        BOUND_FUN        = 0x0008,  /* function was created with Function.prototype.bind. */
        HAS_GUESSED_ATOM = 0x0020,  /* function had no explicit name, but a
                                       name was guessed for it anyway */
        HAS_BOUND_FUNCTION_NAME_PREFIX = 0x0020, /* bound functions reuse the HAS_GUESSED_ATOM
                                                    flag to track if atom_ already contains the
                                                    "bound " function name prefix */
        LAMBDA           = 0x0040,  /* function comes from a FunctionExpression, ArrowFunction, or
                                       Function() call (not a FunctionDeclaration or nonstandard
                                       function-statement) */
        SELF_HOSTED      = 0x0080,  /* function is self-hosted builtin and must not be
                                       decompilable nor constructible. */
        HAS_COMPILE_TIME_NAME = 0x0100, /* function had no explicit name, but a
                                           name was set by SetFunctionName
                                           at compile time */
        INTERPRETED_LAZY = 0x0200,  /* function is interpreted but doesn't have a script yet */
        RESOLVED_LENGTH  = 0x0400,  /* f.length has been resolved (see fun_resolve). */
        RESOLVED_NAME    = 0x0800,  /* f.name has been resolved (see fun_resolve). */

        FUNCTION_KIND_SHIFT = 13,
        FUNCTION_KIND_MASK  = 0x7 << FUNCTION_KIND_SHIFT,

        ASMJS_KIND = AsmJS << FUNCTION_KIND_SHIFT,
        ARROW_KIND = Arrow << FUNCTION_KIND_SHIFT,
        METHOD_KIND = Method << FUNCTION_KIND_SHIFT,
        CLASSCONSTRUCTOR_KIND = ClassConstructor << FUNCTION_KIND_SHIFT,
        GETTER_KIND = Getter << FUNCTION_KIND_SHIFT,
        SETTER_KIND = Setter << FUNCTION_KIND_SHIFT,

        /* Derived Flags values for convenience: */
        NATIVE_FUN = 0,
        NATIVE_CTOR = NATIVE_FUN | CONSTRUCTOR,
        NATIVE_CLASS_CTOR = NATIVE_FUN | CONSTRUCTOR | CLASSCONSTRUCTOR_KIND,
        ASMJS_CTOR = ASMJS_KIND | NATIVE_CTOR,
        ASMJS_LAMBDA_CTOR = ASMJS_KIND | NATIVE_CTOR | LAMBDA,
        INTERPRETED_METHOD = INTERPRETED | METHOD_KIND,
        INTERPRETED_METHOD_GENERATOR_OR_ASYNC = INTERPRETED | METHOD_KIND,
        INTERPRETED_CLASS_CONSTRUCTOR = INTERPRETED | CLASSCONSTRUCTOR_KIND | CONSTRUCTOR,
        INTERPRETED_GETTER = INTERPRETED | GETTER_KIND,
        INTERPRETED_SETTER = INTERPRETED | SETTER_KIND,
        INTERPRETED_LAMBDA = INTERPRETED | LAMBDA | CONSTRUCTOR,
        INTERPRETED_LAMBDA_ARROW = INTERPRETED | LAMBDA | ARROW_KIND,
        INTERPRETED_LAMBDA_GENERATOR_OR_ASYNC = INTERPRETED | LAMBDA,
        INTERPRETED_NORMAL = INTERPRETED | CONSTRUCTOR,
        INTERPRETED_GENERATOR_OR_ASYNC = INTERPRETED,
        NO_XDR_FLAGS = RESOLVED_LENGTH | RESOLVED_NAME,

<<<<<<< HEAD
        STABLE_ACROSS_CLONES = CONSTRUCTOR | HAS_GUESSED_ATOM | LAMBDA |
                               SELF_HOSTED | HAS_COMPILE_TIME_NAME | FUNCTION_KIND_MASK
=======
        STABLE_ACROSS_CLONES = CONSTRUCTOR | LAMBDA | SELF_HOSTED | HAS_COMPILE_TIME_NAME |
                               FUNCTION_KIND_MASK
>>>>>>> a17af05f
    };

    static_assert((INTERPRETED | INTERPRETED_LAZY) == js::JS_FUNCTION_INTERPRETED_BITS,
                  "jsfriendapi.h's JSFunction::INTERPRETED-alike is wrong");
    static_assert(((FunctionKindLimit - 1) << FUNCTION_KIND_SHIFT) <= FUNCTION_KIND_MASK,
                  "FunctionKind doesn't fit into flags_");

  private:
    uint16_t        nargs_;       /* number of formal arguments
                                     (including defaults and the rest parameter unlike f.length) */
    uint16_t        flags_;       /* bitfield composed of the above Flags enum, as well as the kind */
    union U {
        class Native {
            friend class JSFunction;
            js::Native          native;       /* native method pointer or null */
            const JSJitInfo*    jitinfo;     /* Information about this function to be
                                                used by the JIT;
                                                use the accessor! */
        } n;
        struct Scripted {
            union {
                JSScript* script_; /* interpreted bytecode descriptor or null;
                                      use the accessor! */
                js::LazyScript* lazy_; /* lazily compiled script, or nullptr */
            } s;
            JSObject*   env_;    /* environment for new activations */
        } i;
        void*           nativeOrScript;
    } u;
    js::GCPtrAtom atom_;      /* name for diagnostics and decompiling */

  public:
    /* Call objects must be created for each invocation of this function. */
    bool needsCallObject() const {
        MOZ_ASSERT(!isInterpretedLazy());

        if (isNative())
            return false;

        // Note: this should be kept in sync with
        // FunctionBox::needsCallObjectRegardlessOfBindings().
        MOZ_ASSERT_IF(nonLazyScript()->funHasExtensibleScope() ||
                      nonLazyScript()->needsHomeObject()       ||
                      nonLazyScript()->isDerivedClassConstructor() ||
                      isStarGenerator() ||
                      isLegacyGenerator() ||
                      isAsync(),
                      nonLazyScript()->bodyScope()->hasEnvironment());

        return nonLazyScript()->bodyScope()->hasEnvironment();
    }

    bool needsExtraBodyVarEnvironment() const;
    bool needsNamedLambdaEnvironment() const;

    bool needsFunctionEnvironmentObjects() const {
        return needsCallObject() || needsNamedLambdaEnvironment();
    }

    bool needsSomeEnvironmentObject() const {
        return needsFunctionEnvironmentObjects() || needsExtraBodyVarEnvironment();
    }

    size_t nargs() const {
        return nargs_;
    }

    uint16_t flags() const {
        return flags_;
    }

    FunctionKind kind() const {
        return static_cast<FunctionKind>((flags_ & FUNCTION_KIND_MASK) >> FUNCTION_KIND_SHIFT);
    }

    /* A function can be classified as either native (C++) or interpreted (JS): */
    bool isInterpreted()            const { return flags() & (INTERPRETED | INTERPRETED_LAZY); }
    bool isNative()                 const { return !isInterpreted(); }

    bool isConstructor()            const { return flags() & CONSTRUCTOR; }

    /* Possible attributes of a native function: */
    bool isAsmJSNative()            const { return kind() == AsmJS; }

    /* Possible attributes of an interpreted function: */
<<<<<<< HEAD
    bool hasCompileTimeName()       const { return flags() & HAS_COMPILE_TIME_NAME; }
    bool hasGuessedAtom()           const { return flags() & HAS_GUESSED_ATOM; }
    bool isLambda()                 const { return flags() & LAMBDA; }
    bool isBoundFunction()          const { return flags() & BOUND_FUN; }
=======
    bool isBoundFunction()          const { return flags() & BOUND_FUN; }
    bool hasCompileTimeName()       const { return flags() & HAS_COMPILE_TIME_NAME; }
    bool hasGuessedAtom()           const {
        static_assert(HAS_GUESSED_ATOM == HAS_BOUND_FUNCTION_NAME_PREFIX,
                      "HAS_GUESSED_ATOM is unused for bound functions");
        return (flags() & (HAS_GUESSED_ATOM | BOUND_FUN)) == HAS_GUESSED_ATOM;
    }
    bool hasBoundFunctionNamePrefix() const {
        static_assert(HAS_BOUND_FUNCTION_NAME_PREFIX == HAS_GUESSED_ATOM,
                      "HAS_BOUND_FUNCTION_NAME_PREFIX is only used for bound functions");
        MOZ_ASSERT(isBoundFunction());
        return flags() & HAS_BOUND_FUNCTION_NAME_PREFIX;
    }
    bool isLambda()                 const { return flags() & LAMBDA; }
>>>>>>> a17af05f
    bool isInterpretedLazy()        const { return flags() & INTERPRETED_LAZY; }
    bool hasScript()                const { return flags() & INTERPRETED; }

    bool infallibleIsDefaultClassConstructor(JSContext* cx) const;

    // Arrow functions store their lexical new.target in the first extended slot.
    bool isArrow()                  const { return kind() == Arrow; }
    // Every class-constructor is also a method.
    bool isMethod()                 const { return kind() == Method || kind() == ClassConstructor; }
    bool isClassConstructor()       const { return kind() == ClassConstructor; }

    bool isGetter()                 const { return kind() == Getter; }
    bool isSetter()                 const { return kind() == Setter; }

    bool allowSuperProperty() const {
        return isMethod() || isGetter() || isSetter();
    }

    bool hasResolvedLength()        const { return flags() & RESOLVED_LENGTH; }
    bool hasResolvedName()          const { return flags() & RESOLVED_NAME; }

    bool isSelfHostedOrIntrinsic()  const { return flags() & SELF_HOSTED; }
    bool isSelfHostedBuiltin()      const { return isSelfHostedOrIntrinsic() && !isNative(); }
    bool isIntrinsic()              const { return isSelfHostedOrIntrinsic() && isNative(); }

    bool hasJITCode() const {
        if (!hasScript())
            return false;

        return nonLazyScript()->hasBaselineScript() || nonLazyScript()->hasIonScript();
    }

    /* Compound attributes: */
    bool isBuiltin() const {
        return (isNative() && !isAsmJSNative()) || isSelfHostedBuiltin();
    }

    bool isNamedLambda() const {
        return isLambda() && displayAtom() && !hasCompileTimeName() && !hasGuessedAtom();
    }

    bool hasLexicalThis() const {
        return isArrow() || nonLazyScript()->isGeneratorExp();
    }

    bool isBuiltinFunctionConstructor();
    bool needsPrototypeProperty();

    /* Returns the strictness of this function, which must be interpreted. */
    bool strict() const {
        MOZ_ASSERT(isInterpreted());
        return isInterpretedLazy() ? lazyScript()->strict() : nonLazyScript()->strict();
    }

    void setFlags(uint16_t flags) {
        this->flags_ = flags;
    }
    void setKind(FunctionKind kind) {
        this->flags_ &= ~FUNCTION_KIND_MASK;
        this->flags_ |= static_cast<uint16_t>(kind) << FUNCTION_KIND_SHIFT;
    }

    // Make the function constructible.
    void setIsConstructor() {
        MOZ_ASSERT(!isConstructor());
        MOZ_ASSERT(isSelfHostedBuiltin());
        flags_ |= CONSTRUCTOR;
    }

    void setIsClassConstructor() {
        MOZ_ASSERT(!isClassConstructor());
        MOZ_ASSERT(isConstructor());

        setKind(ClassConstructor);
    }

    // Can be called multiple times by the parser.
    void setArgCount(uint16_t nargs) {
        this->nargs_ = nargs;
    }

    void setIsBoundFunction() {
        MOZ_ASSERT(!isBoundFunction());
        flags_ |= BOUND_FUN;
    }

    void setIsSelfHostedBuiltin() {
        MOZ_ASSERT(isInterpreted());
        MOZ_ASSERT(!isSelfHostedBuiltin());
        flags_ |= SELF_HOSTED;
        // Self-hosted functions should not be constructable.
        flags_ &= ~CONSTRUCTOR;
    }
    void setIsIntrinsic() {
        MOZ_ASSERT(isNative());
        MOZ_ASSERT(!isIntrinsic());
        flags_ |= SELF_HOSTED;
    }

    void setArrow() {
        setKind(Arrow);
    }

    void setResolvedLength() {
        flags_ |= RESOLVED_LENGTH;
    }

    void setResolvedName() {
        flags_ |= RESOLVED_NAME;
    }

    void setAsyncKind(js::FunctionAsyncKind asyncKind) {
        if (isInterpretedLazy())
            lazyScript()->setAsyncKind(asyncKind);
        else
            nonLazyScript()->setAsyncKind(asyncKind);
    }
<<<<<<< HEAD

    static bool getUnresolvedLength(JSContext* cx, js::HandleFunction fun,
                                    js::MutableHandleValue v);

    JSAtom* getUnresolvedName(JSContext* cx);

    JSAtom* explicitName() const {
        return (hasCompileTimeName() || hasGuessedAtom()) ? nullptr : atom_.get();
    }
    JSAtom* explicitOrCompileTimeName() const {
        return hasGuessedAtom() ? nullptr : atom_.get();
    }
=======

    static bool getUnresolvedLength(JSContext* cx, js::HandleFunction fun,
                                    js::MutableHandleValue v);
>>>>>>> a17af05f

    static bool getUnresolvedName(JSContext* cx, js::HandleFunction fun,
                                  js::MutableHandleAtom v);

    JSAtom* explicitName() const {
        return (hasCompileTimeName() || hasGuessedAtom()) ? nullptr : atom_.get();
    }
    JSAtom* explicitOrCompileTimeName() const {
        return hasGuessedAtom() ? nullptr : atom_.get();
    }

    void initAtom(JSAtom* atom) {
        MOZ_ASSERT_IF(atom, js::AtomIsMarked(zone(), atom));
        atom_.init(atom);
    }

    void setAtom(JSAtom* atom) {
        MOZ_ASSERT_IF(atom, js::AtomIsMarked(zone(), atom));
        atom_ = atom;
    }

    JSAtom* displayAtom() const {
        return atom_;
    }

    void setCompileTimeName(JSAtom* atom) {
        MOZ_ASSERT(!atom_);
        MOZ_ASSERT(atom);
        MOZ_ASSERT(!hasGuessedAtom());
        MOZ_ASSERT(!isClassConstructor());
<<<<<<< HEAD
=======
        MOZ_ASSERT(js::AtomIsMarked(zone(), atom));
>>>>>>> a17af05f
        atom_ = atom;
        flags_ |= HAS_COMPILE_TIME_NAME;
    }
    JSAtom* compileTimeName() const {
        MOZ_ASSERT(hasCompileTimeName());
        MOZ_ASSERT(atom_);
        return atom_;
    }

    void setGuessedAtom(JSAtom* atom) {
        MOZ_ASSERT(!atom_);
        MOZ_ASSERT(atom);
        MOZ_ASSERT(!hasCompileTimeName());
        MOZ_ASSERT(!hasGuessedAtom());
        MOZ_ASSERT(!isBoundFunction());
        MOZ_ASSERT(js::AtomIsMarked(zone(), atom));
        atom_ = atom;
        flags_ |= HAS_GUESSED_ATOM;
    }
    void clearGuessedAtom() {
        MOZ_ASSERT(hasGuessedAtom());
        MOZ_ASSERT(!isBoundFunction());
        MOZ_ASSERT(atom_);
        atom_ = nullptr;
        flags_ &= ~HAS_GUESSED_ATOM;
    }

    void setPrefixedBoundFunctionName(JSAtom* atom) {
        MOZ_ASSERT(!hasBoundFunctionNamePrefix());
        MOZ_ASSERT(atom);
        flags_ |= HAS_BOUND_FUNCTION_NAME_PREFIX;
        atom_ = atom;
    }

    /* uint16_t representation bounds number of call object dynamic slots. */
    enum { MAX_ARGS_AND_VARS = 2 * ((1U << 16) - 1) };

    /*
     * For an interpreted function, accessors for the initial scope object of
     * activations (stack frames) of the function.
     */
    JSObject* environment() const {
        MOZ_ASSERT(isInterpreted());
        return u.i.env_;
    }

    void setEnvironment(JSObject* obj) {
        MOZ_ASSERT(isInterpreted());
        *reinterpret_cast<js::GCPtrObject*>(&u.i.env_) = obj;
    }

    void initEnvironment(JSObject* obj) {
        MOZ_ASSERT(isInterpreted());
        reinterpret_cast<js::GCPtrObject*>(&u.i.env_)->init(obj);
    }

    void unsetEnvironment() {
        setEnvironment(nullptr);
    }

  public:
    static inline size_t offsetOfNargs() { return offsetof(JSFunction, nargs_); }
    static inline size_t offsetOfFlags() { return offsetof(JSFunction, flags_); }
    static inline size_t offsetOfEnvironment() { return offsetof(JSFunction, u.i.env_); }
    static inline size_t offsetOfAtom() { return offsetof(JSFunction, atom_); }

    static bool createScriptForLazilyInterpretedFunction(JSContext* cx, js::HandleFunction fun);
    void maybeRelazify(JSRuntime* rt);

    // Function Scripts
    //
    // Interpreted functions may either have an explicit JSScript (hasScript())
    // or be lazy with sufficient information to construct the JSScript if
    // necessary (isInterpretedLazy()).
    //
    // A lazy function will have a LazyScript if the function came from parsed
    // source, or nullptr if the function is a clone of a self hosted function.
    //
    // There are several methods to get the script of an interpreted function:
    //
    // - For all interpreted functions, getOrCreateScript() will get the
    //   JSScript, delazifying the function if necessary. This is the safest to
    //   use, but has extra checks, requires a cx and may trigger a GC.
    //
    // - For inlined functions which may have a LazyScript but whose JSScript
    //   is known to exist, existingScript() will get the script and delazify
    //   the function if necessary. If the function should not be delazified,
    //   use existingScriptNonDelazifying().
    //
    // - For functions known to have a JSScript, nonLazyScript() will get it.

    static JSScript* getOrCreateScript(JSContext* cx, js::HandleFunction fun) {
        MOZ_ASSERT(fun->isInterpreted());
        MOZ_ASSERT(cx);
        if (fun->isInterpretedLazy()) {
            if (!createScriptForLazilyInterpretedFunction(cx, fun))
                return nullptr;
            return fun->nonLazyScript();
        }
        return fun->nonLazyScript();
    }

    JSScript* existingScriptNonDelazifying() const {
        MOZ_ASSERT(isInterpreted());
        if (isInterpretedLazy()) {
            // Get the script from the canonical function. Ion used the
            // canonical function to inline the script and because it has
            // Baseline code it has not been relazified. Note that we can't
            // use lazyScript->script_ here as it may be null in some cases,
            // see bug 976536.
            js::LazyScript* lazy = lazyScript();
            JSFunction* fun = lazy->functionNonDelazifying();
            MOZ_ASSERT(fun);
            return fun->nonLazyScript();
        }
        return nonLazyScript();
    }

    JSScript* existingScript() {
        MOZ_ASSERT(isInterpreted());
        if (isInterpretedLazy()) {
<<<<<<< HEAD
#ifndef OMR // Zone from context, Writebarrier
            // OMRTODO: Writebarriers
            if (shadowZone()->needsIncrementalBarrier())
                js::LazyScript::writeBarrierPre(lazyScript());
#endif // ! OMR
=======
            if (shadowZone()->needsIncrementalBarrier())
                js::LazyScript::writeBarrierPre(lazyScript());
>>>>>>> a17af05f
            JSScript* script = existingScriptNonDelazifying();
            flags_ &= ~INTERPRETED_LAZY;
            flags_ |= INTERPRETED;
            initScript(script);
        }
        return nonLazyScript();
    }

    // The state of a JSFunction whose script errored out during bytecode
    // compilation. Such JSFunctions are only reachable via GC iteration and
    // not from script.
    bool hasUncompiledScript() const {
        MOZ_ASSERT(hasScript());
        return !u.i.s.script_;
    }

    JSScript* nonLazyScript() const {
        MOZ_ASSERT(!hasUncompiledScript());
        return u.i.s.script_;
    }

    static bool getLength(JSContext* cx, js::HandleFunction fun, uint16_t* length);

    js::LazyScript* lazyScript() const {
        MOZ_ASSERT(isInterpretedLazy() && u.i.s.lazy_);
        return u.i.s.lazy_;
    }

    js::LazyScript* lazyScriptOrNull() const {
        MOZ_ASSERT(isInterpretedLazy());
        return u.i.s.lazy_;
    }

    js::GeneratorKind generatorKind() const {
        if (!isInterpreted())
            return js::NotGenerator;
        if (hasScript())
            return nonLazyScript()->generatorKind();
        if (js::LazyScript* lazy = lazyScriptOrNull())
            return lazy->generatorKind();
        MOZ_ASSERT(isSelfHostedBuiltin());
        return js::NotGenerator;
    }

    bool isLegacyGenerator() const { return generatorKind() == js::LegacyGenerator; }

    bool isStarGenerator() const { return generatorKind() == js::StarGenerator; }

    js::FunctionAsyncKind asyncKind() const {
        return isInterpretedLazy() ? lazyScript()->asyncKind() : nonLazyScript()->asyncKind();
    }

    bool isAsync() const {
        if (isInterpretedLazy())
            return lazyScript()->isAsync();
        if (hasScript())
            return nonLazyScript()->isAsync();
        return false;
    }

    void setScript(JSScript* script_) {
        mutableScript() = script_;
    }

    void initScript(JSScript* script_) {
        mutableScript().init(script_);
    }

    void setUnlazifiedScript(JSScript* script) {
        MOZ_ASSERT(isInterpretedLazy());
        if (lazyScriptOrNull()) {
            // Trigger a pre barrier on the lazy script being overwritten.
            js::LazyScript::writeBarrierPre(lazyScriptOrNull());
            if (!lazyScript()->maybeScript())
                lazyScript()->initScript(script);
        }
        flags_ &= ~INTERPRETED_LAZY;
        flags_ |= INTERPRETED;
        initScript(script);
    }

    void initLazyScript(js::LazyScript* lazy) {
        MOZ_ASSERT(isInterpreted());
        flags_ &= ~INTERPRETED;
        flags_ |= INTERPRETED_LAZY;
        u.i.s.lazy_ = lazy;
    }

    JSNative native() const {
        MOZ_ASSERT(isNative());
        return u.n.native;
    }

    JSNative maybeNative() const {
        return isInterpreted() ? nullptr : native();
    }

    void initNative(js::Native native, const JSJitInfo* jitinfo) {
        MOZ_ASSERT(native);
        u.n.native = native;
        u.n.jitinfo = jitinfo;
    }

    const JSJitInfo* jitInfo() const {
        MOZ_ASSERT(isNative());
        return u.n.jitinfo;
    }

    void setJitInfo(const JSJitInfo* data) {
        MOZ_ASSERT(isNative());
        u.n.jitinfo = data;
    }

    bool isDerivedClassConstructor();

    static unsigned offsetOfNativeOrScript() {
        static_assert(offsetof(U, n.native) == offsetof(U, i.s.script_),
                      "native and script pointers must be in the same spot "
                      "for offsetOfNativeOrScript() have any sense");
        static_assert(offsetof(U, n.native) == offsetof(U, nativeOrScript),
                      "U::nativeOrScript must be at the same offset as "
                      "native");

        return offsetof(JSFunction, u.nativeOrScript);
    }

    static unsigned offsetOfJitInfo() {
        return offsetof(JSFunction, u.n.jitinfo);
    }

    inline void trace(JSTracer* trc);

    /* Bound function accessors. */

    JSObject* getBoundFunctionTarget() const;
    const js::Value& getBoundFunctionThis() const;
    const js::Value& getBoundFunctionArgument(unsigned which) const;
    size_t getBoundFunctionArgumentCount() const;

    /*
     * Used to mark bound functions as such and make them constructible if the
     * target is. Also assigns the prototype and sets the name and correct length.
     */
    static bool finishBoundFunctionInit(JSContext* cx, js::HandleFunction bound,
                                        js::HandleObject targetObj, int32_t argCount);

  private:
    js::GCPtrScript& mutableScript() {
        MOZ_ASSERT(hasScript());
        return *(js::GCPtrScript*)&u.i.s.script_;
    }

    inline js::FunctionExtended* toExtended();
    inline const js::FunctionExtended* toExtended() const;

  public:
    inline bool isExtended() const {
        bool extended = !!(flags() & EXTENDED);
        MOZ_ASSERT_IF(isTenured(),
                      extended == (asTenured().getAllocKind() == js::gc::AllocKind::FUNCTION_EXTENDED));
        return extended;
    }

    /*
     * Accessors for data stored in extended functions. Use setExtendedSlot if
     * the function has already been initialized. Otherwise use
     * initExtendedSlot.
     */
    inline void initializeExtended();
    inline void initExtendedSlot(size_t which, const js::Value& val);
    inline void setExtendedSlot(size_t which, const js::Value& val);
    inline const js::Value& getExtendedSlot(size_t which) const;

    /* Constructs a new type for the function if necessary. */
    static bool setTypeForScriptedFunction(JSContext* cx, js::HandleFunction fun,
                                           bool singleton = false);

    /* GC support. */
    js::gc::AllocKind getAllocKind() const {
        static_assert(js::gc::AllocKind::FUNCTION != js::gc::AllocKind::FUNCTION_EXTENDED,
                      "extended/non-extended AllocKinds have to be different "
                      "for getAllocKind() to have a reason to exist");

        js::gc::AllocKind kind = js::gc::AllocKind::FUNCTION;
        if (isExtended())
            kind = js::gc::AllocKind::FUNCTION_EXTENDED;
        MOZ_ASSERT_IF(isTenured(), kind == asTenured().getAllocKind());
        return kind;
    }
};

static_assert(sizeof(JSFunction) == sizeof(js::shadow::Function),
              "shadow interface must match actual interface");

extern JSString*
fun_toStringHelper(JSContext* cx, js::HandleObject obj, bool isToSource);

namespace js {

extern bool
Function(JSContext* cx, unsigned argc, Value* vp);

extern bool
Generator(JSContext* cx, unsigned argc, Value* vp);

extern bool
AsyncFunctionConstructor(JSContext* cx, unsigned argc, Value* vp);

extern bool
AsyncGeneratorConstructor(JSContext* cx, unsigned argc, Value* vp);

// Allocate a new function backed by a JSNative.  Note that by default this
// creates a singleton object.
extern JSFunction*
NewNativeFunction(JSContext* cx, JSNative native, unsigned nargs, HandleAtom atom,
                  gc::AllocKind allocKind = gc::AllocKind::FUNCTION,
                  NewObjectKind newKind = SingletonObject);

// Allocate a new constructor backed by a JSNative.  Note that by default this
// creates a singleton object.
extern JSFunction*
NewNativeConstructor(JSContext* cx, JSNative native, unsigned nargs, HandleAtom atom,
                     gc::AllocKind allocKind = gc::AllocKind::FUNCTION,
                     NewObjectKind newKind = SingletonObject,
                     JSFunction::Flags flags = JSFunction::NATIVE_CTOR);

// Allocate a new scripted function.  If enclosingEnv is null, the
// global will be used.  In all cases the parent of the resulting object will be
// the global.
extern JSFunction*
NewScriptedFunction(JSContext* cx, unsigned nargs, JSFunction::Flags flags,
                    HandleAtom atom, HandleObject proto = nullptr,
                    gc::AllocKind allocKind = gc::AllocKind::FUNCTION,
                    NewObjectKind newKind = GenericObject,
                    HandleObject enclosingEnv = nullptr);

// By default, if proto is nullptr, Function.prototype is used instead.i
// If protoHandling is NewFunctionExactProto, and proto is nullptr, the created
// function will use nullptr as its [[Prototype]] instead. If
// enclosingEnv is null, the function will have a null environment()
// (yes, null, not the global).  In all cases, the global will be used as the
// parent.

enum NewFunctionProtoHandling {
    NewFunctionClassProto,
    NewFunctionGivenProto
};
extern JSFunction*
NewFunctionWithProto(JSContext* cx, JSNative native, unsigned nargs,
                     JSFunction::Flags flags, HandleObject enclosingEnv, HandleAtom atom,
                     HandleObject proto, gc::AllocKind allocKind = gc::AllocKind::FUNCTION,
                     NewObjectKind newKind = GenericObject,
                     NewFunctionProtoHandling protoHandling = NewFunctionClassProto);

extern JSAtom*
IdToFunctionName(JSContext* cx, HandleId id,
                 FunctionPrefixKind prefixKind = FunctionPrefixKind::None);

extern JSAtom*
NameToFunctionName(JSContext* cx, HandleAtom name,
                   FunctionPrefixKind prefixKind = FunctionPrefixKind::None);

extern bool
SetFunctionNameIfNoOwnName(JSContext* cx, HandleFunction fun, HandleValue name,
                           FunctionPrefixKind prefixKind);

extern JSFunction*
DefineFunction(JSContext* cx, HandleObject obj, HandleId id, JSNative native,
               unsigned nargs, unsigned flags,
               gc::AllocKind allocKind = gc::AllocKind::FUNCTION);

bool
FunctionHasResolveHook(const JSAtomState& atomState, jsid id);

extern bool
fun_toString(JSContext* cx, unsigned argc, Value* vp);

struct WellKnownSymbols;

extern bool
FunctionHasDefaultHasInstance(JSFunction* fun, const WellKnownSymbols& symbols);

extern bool
fun_symbolHasInstance(JSContext* cx, unsigned argc, Value* vp);

/*
 * Function extended with reserved slots for use by various kinds of functions.
 * Most functions do not have these extensions, but enough do that efficient
 * storage is required (no malloc'ed reserved slots).
 */
class FunctionExtended : public JSFunction
{
  public:
    static const unsigned NUM_EXTENDED_SLOTS = 2;

    /* Arrow functions store their lexical new.target in the first extended slot. */
    static const unsigned ARROW_NEWTARGET_SLOT = 0;

    static const unsigned METHOD_HOMEOBJECT_SLOT = 0;

    /*
     * Exported asm.js/wasm functions store their WasmInstanceObject in the
     * first slot.
     */
    static const unsigned WASM_INSTANCE_SLOT = 0;

    /*
     * wasm/asm.js exported functions store the function index of the exported
     * function in the original module.
     */
    static const unsigned WASM_FUNC_INDEX_SLOT = 1;

    /*
     * asm.js module functions store their WasmModuleObject in the first slot.
     */
    static const unsigned ASMJS_MODULE_SLOT = 0;


    static inline size_t offsetOfExtendedSlot(unsigned which) {
        MOZ_ASSERT(which < NUM_EXTENDED_SLOTS);
        return offsetof(FunctionExtended, extendedSlots) + which * sizeof(GCPtrValue);
    }
    static inline size_t offsetOfArrowNewTargetSlot() {
        return offsetOfExtendedSlot(ARROW_NEWTARGET_SLOT);
    }
    static inline size_t offsetOfMethodHomeObjectSlot() {
        return offsetOfExtendedSlot(METHOD_HOMEOBJECT_SLOT);
    }

  private:
    friend class JSFunction;

    /* Reserved slots available for storage by particular native functions. */
    GCPtrValue extendedSlots[NUM_EXTENDED_SLOTS];
};

extern bool
CanReuseScriptForClone(JSCompartment* compartment, HandleFunction fun, HandleObject newParent);

extern JSFunction*
CloneFunctionReuseScript(JSContext* cx, HandleFunction fun, HandleObject parent,
                         gc::AllocKind kind = gc::AllocKind::FUNCTION,
                         NewObjectKind newKindArg = GenericObject,
                         HandleObject proto = nullptr);

// Functions whose scripts are cloned are always given singleton types.
extern JSFunction*
CloneFunctionAndScript(JSContext* cx, HandleFunction fun, HandleObject parent,
                       HandleScope newScope,
                       gc::AllocKind kind = gc::AllocKind::FUNCTION,
                       HandleObject proto = nullptr);

} // namespace js

inline js::FunctionExtended*
JSFunction::toExtended()
{
    MOZ_ASSERT(isExtended());
    return static_cast<js::FunctionExtended*>(this);
}

inline const js::FunctionExtended*
JSFunction::toExtended() const
{
    MOZ_ASSERT(isExtended());
    return static_cast<const js::FunctionExtended*>(this);
}

inline void
JSFunction::initializeExtended()
{
    MOZ_ASSERT(isExtended());

    MOZ_ASSERT(mozilla::ArrayLength(toExtended()->extendedSlots) == 2);
    toExtended()->extendedSlots[0].init(js::UndefinedValue());
    toExtended()->extendedSlots[1].init(js::UndefinedValue());
}

inline void
JSFunction::initExtendedSlot(size_t which, const js::Value& val)
{
    MOZ_ASSERT(which < mozilla::ArrayLength(toExtended()->extendedSlots));
    js::CheckEdgeIsNotBlackToGray(this, val);
    MOZ_ASSERT(js::IsObjectValueInCompartment(val, compartment()));
    toExtended()->extendedSlots[which].init(val);
}

inline void
JSFunction::setExtendedSlot(size_t which, const js::Value& val)
{
    MOZ_ASSERT(which < mozilla::ArrayLength(toExtended()->extendedSlots));
    js::CheckEdgeIsNotBlackToGray(this, val);
    MOZ_ASSERT(js::IsObjectValueInCompartment(val, compartment()));
    toExtended()->extendedSlots[which] = val;
}

inline const js::Value&
JSFunction::getExtendedSlot(size_t which) const
{
    MOZ_ASSERT(which < mozilla::ArrayLength(toExtended()->extendedSlots));
    return toExtended()->extendedSlots[which];
}

namespace js {

<<<<<<< HEAD
JSString* FunctionToString(JSContext* cx, HandleFunction fun, bool prettyPring);
=======
JSString* FunctionToString(JSContext* cx, HandleFunction fun, bool isToSource);
>>>>>>> a17af05f

template<XDRMode mode>
bool
XDRInterpretedFunction(XDRState<mode>* xdr, HandleScope enclosingScope,
                       HandleScriptSource sourceObject, MutableHandleFunction objp);

/*
 * Report an error that call.thisv is not compatible with the specified class,
 * assuming that the method (clasp->name).prototype.<name of callee function>
 * is what was called.
 */
extern void
ReportIncompatibleMethod(JSContext* cx, const CallArgs& args, const Class* clasp);

/*
 * Report an error that call.thisv is not an acceptable this for the callee
 * function.
 */
extern void
ReportIncompatible(JSContext* cx, const CallArgs& args);

extern const JSFunctionSpec function_methods[];
extern const JSFunctionSpec function_selfhosted_methods[];

extern bool
fun_apply(JSContext* cx, unsigned argc, Value* vp);

extern bool
fun_call(JSContext* cx, unsigned argc, Value* vp);

} /* namespace js */

#ifdef DEBUG
namespace JS {
namespace detail {

JS_PUBLIC_API(void)
CheckIsValidConstructible(const Value& calleev);

} // namespace detail
} // namespace JS
#endif

#endif /* jsfun_h */<|MERGE_RESOLUTION|>--- conflicted
+++ resolved
@@ -103,13 +103,8 @@
         INTERPRETED_GENERATOR_OR_ASYNC = INTERPRETED,
         NO_XDR_FLAGS = RESOLVED_LENGTH | RESOLVED_NAME,
 
-<<<<<<< HEAD
-        STABLE_ACROSS_CLONES = CONSTRUCTOR | HAS_GUESSED_ATOM | LAMBDA |
-                               SELF_HOSTED | HAS_COMPILE_TIME_NAME | FUNCTION_KIND_MASK
-=======
         STABLE_ACROSS_CLONES = CONSTRUCTOR | LAMBDA | SELF_HOSTED | HAS_COMPILE_TIME_NAME |
                                FUNCTION_KIND_MASK
->>>>>>> a17af05f
     };
 
     static_assert((INTERPRETED | INTERPRETED_LAZY) == js::JS_FUNCTION_INTERPRETED_BITS,
@@ -195,12 +190,6 @@
     bool isAsmJSNative()            const { return kind() == AsmJS; }
 
     /* Possible attributes of an interpreted function: */
-<<<<<<< HEAD
-    bool hasCompileTimeName()       const { return flags() & HAS_COMPILE_TIME_NAME; }
-    bool hasGuessedAtom()           const { return flags() & HAS_GUESSED_ATOM; }
-    bool isLambda()                 const { return flags() & LAMBDA; }
-    bool isBoundFunction()          const { return flags() & BOUND_FUN; }
-=======
     bool isBoundFunction()          const { return flags() & BOUND_FUN; }
     bool hasCompileTimeName()       const { return flags() & HAS_COMPILE_TIME_NAME; }
     bool hasGuessedAtom()           const {
@@ -215,7 +204,6 @@
         return flags() & HAS_BOUND_FUNCTION_NAME_PREFIX;
     }
     bool isLambda()                 const { return flags() & LAMBDA; }
->>>>>>> a17af05f
     bool isInterpretedLazy()        const { return flags() & INTERPRETED_LAZY; }
     bool hasScript()                const { return flags() & INTERPRETED; }
 
@@ -333,24 +321,9 @@
         else
             nonLazyScript()->setAsyncKind(asyncKind);
     }
-<<<<<<< HEAD
 
     static bool getUnresolvedLength(JSContext* cx, js::HandleFunction fun,
                                     js::MutableHandleValue v);
-
-    JSAtom* getUnresolvedName(JSContext* cx);
-
-    JSAtom* explicitName() const {
-        return (hasCompileTimeName() || hasGuessedAtom()) ? nullptr : atom_.get();
-    }
-    JSAtom* explicitOrCompileTimeName() const {
-        return hasGuessedAtom() ? nullptr : atom_.get();
-    }
-=======
-
-    static bool getUnresolvedLength(JSContext* cx, js::HandleFunction fun,
-                                    js::MutableHandleValue v);
->>>>>>> a17af05f
 
     static bool getUnresolvedName(JSContext* cx, js::HandleFunction fun,
                                   js::MutableHandleAtom v);
@@ -381,10 +354,7 @@
         MOZ_ASSERT(atom);
         MOZ_ASSERT(!hasGuessedAtom());
         MOZ_ASSERT(!isClassConstructor());
-<<<<<<< HEAD
-=======
         MOZ_ASSERT(js::AtomIsMarked(zone(), atom));
->>>>>>> a17af05f
         atom_ = atom;
         flags_ |= HAS_COMPILE_TIME_NAME;
     }
@@ -506,16 +476,11 @@
     JSScript* existingScript() {
         MOZ_ASSERT(isInterpreted());
         if (isInterpretedLazy()) {
-<<<<<<< HEAD
 #ifndef OMR // Zone from context, Writebarrier
             // OMRTODO: Writebarriers
             if (shadowZone()->needsIncrementalBarrier())
                 js::LazyScript::writeBarrierPre(lazyScript());
 #endif // ! OMR
-=======
-            if (shadowZone()->needsIncrementalBarrier())
-                js::LazyScript::writeBarrierPre(lazyScript());
->>>>>>> a17af05f
             JSScript* script = existingScriptNonDelazifying();
             flags_ &= ~INTERPRETED_LAZY;
             flags_ |= INTERPRETED;
@@ -921,11 +886,7 @@
 
 namespace js {
 
-<<<<<<< HEAD
-JSString* FunctionToString(JSContext* cx, HandleFunction fun, bool prettyPring);
-=======
 JSString* FunctionToString(JSContext* cx, HandleFunction fun, bool isToSource);
->>>>>>> a17af05f
 
 template<XDRMode mode>
 bool
