--- conflicted
+++ resolved
@@ -854,32 +854,6 @@
  *     a uint8_t to store the relevant information. Proceed with caution if
  *     trying to reorder or change the the first byte worth of flags.
  */
-<<<<<<< HEAD
-#define JSPROP_ENUMERATE        0x01    /* property is visible to for/in loop */
-#define JSPROP_READONLY         0x02    /* not settable: assignment is no-op.
-                                           This flag is only valid when neither
-                                           JSPROP_GETTER nor JSPROP_SETTER is
-                                           set. */
-#define JSPROP_PERMANENT        0x04    /* property cannot be deleted */
-#define JSPROP_PROPOP_ACCESSORS 0x08    /* Passed to JS_Define(UC)Property* and
-                                           JS_DefineElement if getters/setters
-                                           are JSGetterOp/JSSetterOp */
-#define JSPROP_GETTER           0x10    /* property holds getter function */
-#define JSPROP_SETTER           0x20    /* property holds setter function */
-#define JSPROP_SHARED           0x40    /* don't allocate a value slot for this
-                                           property; don't copy the property on
-                                           set of the same-named property in an
-                                           object that delegates to a prototype
-                                           containing this property */
-#define JSPROP_INTERNAL_USE_BIT 0x80    /* internal JS engine use only */
-#define JSFUN_STUB_GSOPS       0x200    /* use JS_PropertyStub getter/setter
-                                           instead of defaulting to class gsops
-                                           for property holding function */
-
-#define JSFUN_CONSTRUCTOR      0x400    /* native that can be called as a ctor */
-
-#define JSFUN_FLAGS_MASK       0x600    /* | of all the JSFUN_* flags */
-=======
 
 /* property is visible to for/in loop */
 static const uint8_t JSPROP_ENUMERATE =        0x01;
@@ -914,7 +888,6 @@
 
 /* | of all the JSFUN_* flags */
 static const unsigned JSFUN_FLAGS_MASK =      0x400;
->>>>>>> a17af05f
 
 /*
  * If set, will allow redefining a non-configurable property, but only on a
@@ -1032,19 +1005,11 @@
 JS_NewContext(uint32_t maxbytes,
               uint32_t maxNurseryBytes = JS::DefaultNurseryBytes,
               JSRuntime* parentRuntime = nullptr);
-<<<<<<< HEAD
 
 // The methods below for controlling the active context in a cooperatively
 // multithreaded runtime are not threadsafe, and the caller must ensure they
 // are called serially if there is a chance for contention between threads.
 
-=======
-
-// The methods below for controlling the active context in a cooperatively
-// multithreaded runtime are not threadsafe, and the caller must ensure they
-// are called serially if there is a chance for contention between threads.
-
->>>>>>> a17af05f
 // Called from the active context for a runtime, yield execution so that
 // this context is no longer active and can no longer use the API.
 extern JS_PUBLIC_API(void)
@@ -1062,8 +1027,6 @@
 extern JS_PUBLIC_API(JSContext*)
 JS_NewCooperativeContext(JSContext* siblingContext);
 
-<<<<<<< HEAD
-=======
 namespace JS {
 
 // Class to relinquish exclusive access to all zone groups in use by this
@@ -1081,7 +1044,6 @@
 
 } // namespace JS
 
->>>>>>> a17af05f
 // Destroy a context allocated with JS_NewContext or JS_NewCooperativeContext.
 // The context must be the current active context in the runtime, and after
 // this call the runtime will have no active context.
@@ -1096,12 +1058,9 @@
 
 extern JS_PUBLIC_API(JSRuntime*)
 JS_GetParentRuntime(JSContext* cx);
-<<<<<<< HEAD
-=======
 
 extern JS_PUBLIC_API(JSRuntime*)
 JS_GetRuntime(JSContext* cx);
->>>>>>> a17af05f
 
 extern JS_PUBLIC_API(void)
 JS_BeginRequest(JSContext* cx);
@@ -1198,15 +1157,7 @@
         werror_(false),
         strictMode_(false),
         extraWarnings_(false),
-<<<<<<< HEAD
-#ifdef NIGHTLY_BUILD
         forEachStatement_(false)
-#else
-        forEachStatement_(true)
-#endif
-=======
-        forEachStatement_(false)
->>>>>>> a17af05f
     {
     }
 
@@ -1381,10 +1332,7 @@
     bool strictMode_ : 1;
     bool extraWarnings_ : 1;
     bool forEachStatement_: 1;
-<<<<<<< HEAD
-=======
     bool streams_: 1;
->>>>>>> a17af05f
 #ifdef FUZZING
     bool fuzzing_ : 1;
 #endif
@@ -1525,20 +1473,13 @@
 typedef void (*JSIterateCompartmentCallback)(JSContext* cx, void* data, JSCompartment* compartment);
 
 /**
- * Mark a jsid after entering a new compartment. Different zones separately
- * mark the ids in a runtime, and this must be used any time an id is obtained
- * from one compartment and then used in another compartment, unless the two
- * compartments are guaranteed to be in the same zone.
- */
-extern JS_PUBLIC_API(void)
-JS_MarkCrossZoneId(JSContext* cx, jsid id);
-
-/**
- * If value stores a jsid (an atomized string or symbol), mark that id as for
- * JS_MarkCrossZoneId.
- */
-extern JS_PUBLIC_API(void)
-JS_MarkCrossZoneIdValue(JSContext* cx, const JS::Value& value);
+ * This function calls |compartmentCallback| on every compartment. Beware that
+ * there is no guarantee that the compartment will survive after the callback
+ * returns. Also, barriers are disabled via the TraceSession.
+ */
+extern JS_PUBLIC_API(void)
+JS_IterateCompartments(JSContext* cx, void* data,
+                       JSIterateCompartmentCallback compartmentCallback);
 
 /**
  * Mark a jsid after entering a new compartment. Different zones separately
@@ -1881,16 +1822,12 @@
      */
     JSGC_MAX_MALLOC_BYTES   = 1,
 
-<<<<<<< HEAD
-    /** Maximum size of the generational GC nurseries. */
-=======
     /**
      * Maximum size of the generational GC nurseries.
      *
      * Pref: javascript.options.mem.nursery.max_kb
      * Default: JS::DefaultNurseryBytes
      */
->>>>>>> a17af05f
     JSGC_MAX_NURSERY_BYTES  = 2,
 
     /** Amount of bytes allocated by the GC. */
@@ -4498,22 +4435,17 @@
                       mozilla::Vector<uint8_t>& buffer /* TranscodeBuffer& */, size_t cursor,
                       OffThreadCompileCallback callback, void* callbackData);
 
-<<<<<<< HEAD
-=======
 extern JS_PUBLIC_API(bool)
 DecodeOffThreadScript(JSContext* cx, const ReadOnlyCompileOptions& options,
                       const mozilla::Range<uint8_t>& range /* TranscodeRange& */,
                       OffThreadCompileCallback callback, void* callbackData);
 
->>>>>>> a17af05f
 extern JS_PUBLIC_API(JSScript*)
 FinishOffThreadScriptDecoder(JSContext* cx, void* token);
 
 extern JS_PUBLIC_API(void)
 CancelOffThreadScriptDecoder(JSContext* cx, void* token);
 
-<<<<<<< HEAD
-=======
 extern JS_PUBLIC_API(bool)
 DecodeMultiOffThreadScripts(JSContext* cx, const ReadOnlyCompileOptions& options,
                             mozilla::Vector<TranscodeSource>& sources,
@@ -4525,7 +4457,6 @@
 extern JS_PUBLIC_API(void)
 CancelMultiOffThreadScriptsDecoder(JSContext* cx, void* token);
 
->>>>>>> a17af05f
 /**
  * Compile a function with envChain plus the global as its scope chain.
  * envChain must contain objects in the current compartment of cx.  The actual
@@ -5018,9 +4949,6 @@
 (*DispatchToEventLoopCallback)(void* closure, Dispatchable* dispatchable);
 
 extern JS_PUBLIC_API(void)
-<<<<<<< HEAD
-SetAsyncTaskCallbacks(JSContext* cx, StartAsyncTaskCallback start, FinishAsyncTaskCallback finish);
-=======
 InitDispatchToEventLoop(JSContext* cx, DispatchToEventLoopCallback callback, void* closure);
 
 /**
@@ -5034,7 +4962,6 @@
 
 extern JS_PUBLIC_API(void)
 ShutdownAsyncTasks(JSContext* cx);
->>>>>>> a17af05f
 
 /**
  * This class can be used to store a pointer to the youngest frame of a saved
@@ -5896,11 +5823,7 @@
     // One of the JSExnType constants.
     int16_t exnType;
 
-<<<<<<< HEAD
-    // See the comment in ReadOnlyCompileOptions.
-=======
     // See the comment in TransitiveCompileOptions.
->>>>>>> a17af05f
     bool isMuted : 1;
 
   private:
@@ -6284,15 +6207,6 @@
     Register(ION_FORCE_IC, "ion.forceinlineCaches")                         \
     Register(ION_ENABLE, "ion.enable")                                      \
     Register(ION_INTERRUPT_WITHOUT_SIGNAL, "ion.interrupt-without-signals") \
-<<<<<<< HEAD
-    Register(ION_CHECK_RANGE_ANALYSIS, "ion.check-range-analysis")         \
-    Register(BASELINE_ENABLE, "baseline.enable")                           \
-    Register(OFFTHREAD_COMPILATION_ENABLE, "offthread-compilation.enable") \
-    Register(FULL_DEBUG_CHECKS, "jit.full-debug-checks")                   \
-    Register(JUMP_THRESHOLD, "jump-threshold")                             \
-    Register(ASMJS_ATOMICS_ENABLE, "asmjs.atomics.enable")                 \
-    Register(WASM_TEST_MODE, "wasm.test-mode")                             \
-=======
     Register(ION_CHECK_RANGE_ANALYSIS, "ion.check-range-analysis")          \
     Register(BASELINE_ENABLE, "baseline.enable")                            \
     Register(OFFTHREAD_COMPILATION_ENABLE, "offthread-compilation.enable")  \
@@ -6301,7 +6215,6 @@
     Register(SIMULATOR_ALWAYS_INTERRUPT, "simulator.always-interrupt")      \
     Register(ASMJS_ATOMICS_ENABLE, "asmjs.atomics.enable")                  \
     Register(WASM_TEST_MODE, "wasm.test-mode")                              \
->>>>>>> a17af05f
     Register(WASM_FOLD_OFFSETS, "wasm.fold-offsets")
 
 typedef enum JSJitCompilerOption {
@@ -6438,7 +6351,20 @@
  */
 
 typedef mozilla::Vector<uint8_t> TranscodeBuffer;
-<<<<<<< HEAD
+typedef mozilla::Range<uint8_t> TranscodeRange;
+
+struct TranscodeSource
+{
+    TranscodeSource(const TranscodeRange& range_, const char* file, uint32_t line)
+        : range(range_), filename(file), lineno(line)
+    {}
+
+    const TranscodeRange range;
+    const char* filename;
+    const uint32_t lineno;
+};
+
+typedef mozilla::Vector<JS::TranscodeSource> TranscodeSources;
 
 enum TranscodeResult
 {
@@ -6461,44 +6387,6 @@
 extern JS_PUBLIC_API(TranscodeResult)
 EncodeScript(JSContext* cx, TranscodeBuffer& buffer, JS::HandleScript script);
 
-=======
-typedef mozilla::Range<uint8_t> TranscodeRange;
-
-struct TranscodeSource
-{
-    TranscodeSource(const TranscodeRange& range_, const char* file, uint32_t line)
-        : range(range_), filename(file), lineno(line)
-    {}
-
-    const TranscodeRange range;
-    const char* filename;
-    const uint32_t lineno;
-};
-
-typedef mozilla::Vector<JS::TranscodeSource> TranscodeSources;
-
-enum TranscodeResult
-{
-    // Successful encoding / decoding.
-    TranscodeResult_Ok = 0,
-
-    // A warning message, is set to the message out-param.
-    TranscodeResult_Failure = 0x100,
-    TranscodeResult_Failure_BadBuildId =          TranscodeResult_Failure | 0x1,
-    TranscodeResult_Failure_RunOnceNotSupported = TranscodeResult_Failure | 0x2,
-    TranscodeResult_Failure_AsmJSNotSupported =   TranscodeResult_Failure | 0x3,
-    TranscodeResult_Failure_UnknownClassKind =    TranscodeResult_Failure | 0x4,
-    TranscodeResult_Failure_WrongCompileOption =  TranscodeResult_Failure | 0x5,
-    TranscodeResult_Failure_NotInterpretedFun =   TranscodeResult_Failure | 0x6,
-
-    // There is a pending exception on the context.
-    TranscodeResult_Throw = 0x200
-};
-
-extern JS_PUBLIC_API(TranscodeResult)
-EncodeScript(JSContext* cx, TranscodeBuffer& buffer, JS::HandleScript script);
-
->>>>>>> a17af05f
 extern JS_PUBLIC_API(TranscodeResult)
 EncodeInterpretedFunction(JSContext* cx, TranscodeBuffer& buffer, JS::HandleObject funobj);
 
@@ -6507,12 +6395,9 @@
              size_t cursorIndex = 0);
 
 extern JS_PUBLIC_API(TranscodeResult)
-<<<<<<< HEAD
-=======
 DecodeScript(JSContext* cx, const TranscodeRange& range, JS::MutableHandleScript scriptp);
 
 extern JS_PUBLIC_API(TranscodeResult)
->>>>>>> a17af05f
 DecodeInterpretedFunction(JSContext* cx, TranscodeBuffer& buffer, JS::MutableHandleFunction funp,
                           size_t cursorIndex = 0);
 
@@ -6525,17 +6410,6 @@
 // an out-param of any of the |Compile| functions, or the result of
 // |FinishOffThreadScript|.
 //
-<<<<<<< HEAD
-// The |buffer| argument should not be used before until
-// |FinishIncrementalEncoding| is called on the same script, and returns
-// successfully. If any of these functions failed, the |buffer| content is
-// undefined.
-extern JS_PUBLIC_API(bool)
-StartIncrementalEncoding(JSContext* cx, TranscodeBuffer& buffer, JS::HandleScript script);
-
-extern JS_PUBLIC_API(bool)
-FinishIncrementalEncoding(JSContext* cx, JS::HandleScript script);
-=======
 // The |buffer| argument of |FinishIncrementalEncoding| is used for appending
 // the encoded bytecode into the buffer. If any of these functions failed, the
 // content of |buffer| would be undefined.
@@ -6544,7 +6418,6 @@
 
 extern JS_PUBLIC_API(bool)
 FinishIncrementalEncoding(JSContext* cx, JS::HandleScript script, TranscodeBuffer& buffer);
->>>>>>> a17af05f
 
 } /* namespace JS */
 
@@ -6646,9 +6519,6 @@
 /**
  * The WasmModule interface allows the embedding to hold a reference to the
  * underying C++ implementation of a JS WebAssembly.Module object for purposes
-<<<<<<< HEAD
- * of (de)serialization off the object's JSRuntime's thread.
-=======
  * of efficient postMessage() and (de)serialization from a random thread.
  *
  * For postMessage() sharing:
@@ -6662,19 +6532,10 @@
  * methods of the C++ module) must be thread-safe.
  *
  * For (de)serialization:
->>>>>>> a17af05f
  *
  * - Serialization starts when WebAssembly.Module is passed to the
  * structured-clone algorithm. JS::GetWasmModule is called on the JSRuntime
  * thread that initiated the structured clone to get the JS::WasmModule.
-<<<<<<< HEAD
- * This interface is then taken to a background thread where serializedSize()
- * and serialize() are called to write the object to two files: a bytecode file
- * that always allows successful deserialization and a compiled-code file keyed
- * on cpu- and build-id that may become invalid if either of these change between
- * serialization and deserialization. After serialization, the reference is
- * dropped from the background thread.
-=======
  * This interface is then taken to a background thread where the bytecode and
  * compiled code are written into separate files: a bytecode file that always
  * allows successful deserialization and a compiled-code file keyed on cpu- and
@@ -6683,7 +6544,6 @@
  * asynchronously wait for compilation to complete before requesting the
  * module's compiled code. After serialization, a reference is dropped from a
  * separate thread so the virtual destructor must be thread-safe.
->>>>>>> a17af05f
  *
  * - Deserialization starts when the structured clone algorithm encounters a
  * serialized WebAssembly.Module. On a background thread, the compiled-code file
@@ -6691,27 +6551,6 @@
  * still valid (as described above). DeserializeWasmModule is then called to
  * construct a JS::WasmModule (also on the background thread), passing the
  * bytecode file descriptor and, if valid, the compiled-code file descriptor.
-<<<<<<< HEAD
- * The JS::WasmObject is then transported to the JSRuntime thread (which
- * originated the request) and the wrapping WebAssembly.Module object is created
- * by calling createObject().
- */
-
-struct WasmModule : js::AtomicRefCounted<WasmModule>
-{
-    virtual ~WasmModule() {}
-
-    virtual void serializedSize(size_t* maybeBytecodeSize, size_t* maybeCompiledSize) const = 0;
-    virtual void serialize(uint8_t* maybeBytecodeBegin, size_t maybeBytecodeSize,
-                           uint8_t* maybeCompiledBegin, size_t maybeCompiledSize) const = 0;
-
-    virtual JSObject* createObject(JSContext* cx) = 0;
-};
-
-extern JS_PUBLIC_API(bool)
-IsWasmModuleObject(HandleObject obj);
-
-=======
  * The JS::WasmObject is then transported to a JSContext thread and the wrapping
  * WebAssembly.Module object is created by calling createObject().
  */
@@ -6754,7 +6593,6 @@
 extern JS_PUBLIC_API(bool)
 IsWasmModuleObject(HandleObject obj);
 
->>>>>>> a17af05f
 extern JS_PUBLIC_API(RefPtr<WasmModule>)
 GetWasmModule(HandleObject obj);
 
