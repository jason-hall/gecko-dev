--- conflicted
+++ resolved
@@ -1058,6 +1058,7 @@
  */
 #define JS_CALLEE(cx,vp)        ((vp)[0])
 #define JS_ARGV_CALLEE(argv)    ((argv)[-2])
+#define JS_THIS(cx,vp)          JS_ComputeThis(cx, vp)
 #define JS_THIS_OBJECT(cx,vp)   (JSVAL_TO_OBJECT(JS_THIS(cx,vp)))
 #define JS_ARGV(cx,vp)          ((vp) + 2)
 #define JS_RVAL(cx,vp)          (*(vp))
@@ -1067,6 +1068,7 @@
 JS_ComputeThis(JSContext *cx, jsval *vp);
 
 #ifdef __cplusplus
+#undef JS_THIS
 static inline jsval
 JS_THIS(JSContext *cx, jsval *vp)
 {
@@ -3119,533 +3121,4 @@
 
 JS_END_EXTERN_C
 
-<<<<<<< HEAD
-/************************************************************************/
-
-#ifdef __cplusplus
-
-/*
- * Spanky new C++ API
- */
-
-namespace js {
-
-struct NullTag {
-    explicit NullTag() {}
-};
-
-struct UndefinedTag {
-    explicit UndefinedTag() {}
-};
-
-struct Int32Tag {
-    explicit Int32Tag(int32 i32) : i32(i32) {}
-    int32 i32;
-};
-
-struct DoubleTag {
-    explicit DoubleTag(double dbl) : dbl(dbl) {}
-    double dbl;
-};
-
-struct NumberTag {
-    explicit NumberTag(double dbl) : dbl(dbl) {}
-    double dbl;
-};
-
-struct StringTag {
-    explicit StringTag(JSString *str) : str(str) {}
-    JSString *str;
-};
-
-struct ObjectTag {
-    explicit ObjectTag(JSObject &obj) : obj(obj) {}
-    JSObject &obj;
-};
-
-struct ObjectOrNullTag {
-    explicit ObjectOrNullTag(JSObject *obj) : obj(obj) {}
-    JSObject *obj;
-};
-
-struct ObjectOrUndefinedTag {
-    /* Interpret null JSObject* as undefined value */
-    explicit ObjectOrUndefinedTag(JSObject *obj) : obj(obj) {}
-    JSObject *obj;
-};
-
-struct BooleanTag {
-    explicit BooleanTag(bool boo) : boo(boo) {}
-    bool boo;
-};
-
-struct PrivateTag {
-    explicit PrivateTag(void *ptr) : ptr(ptr) {}
-    void *ptr;
-};
-
-/*
- * While there is a single representation for values, there are two declared
- * types for dealing with these values: jsval and js::Value. jsval allows a
- * high-degree of source compatibility with the old word-sized boxed value
- * representation. js::Value is a new C++-only type and more accurately
- * reflects the current, unboxed value representation. As these two types are
- * layout-compatible, pointers to jsval and js::Value are interchangeable and
- * may be cast safely and canonically using js::Jsvalify and js::asValue.
- */
-class Value
-{
-    void staticAssertions() {
-        JS_STATIC_ASSERT(sizeof(JSValueType) == 1);
-        JS_STATIC_ASSERT(sizeof(JSValueTag) == 4);
-        JS_STATIC_ASSERT(sizeof(JSBool) == 4);
-        JS_STATIC_ASSERT(sizeof(JSWhyMagic) <= 4);
-        JS_STATIC_ASSERT(sizeof(jsval) == 8);
-    }
-
-    jsval_layout data;
-
-  public:
-    /* Constructors */
-
-    /* Value's default constructor leaves Value undefined */
-    Value() {}
-
-    /* Construct a Value of a single type */
-
-    Value(NullTag)                  { setNull(); }
-    Value(UndefinedTag)             { setUndefined(); }
-    Value(Int32Tag arg)             { setInt32(arg.i32); }
-    Value(DoubleTag arg)            { setDouble(arg.dbl); }
-    Value(StringTag arg)            { setString(arg.str); }
-    Value(BooleanTag arg)           { setBoolean(arg.boo); }
-    Value(ObjectTag arg)            { setObject(arg.obj); }
-    Value(JSWhyMagic arg)           { setMagic(arg); }
-
-    /* Construct a Value of a type dynamically chosen from a set of types */
-
-    inline Value(NumberTag arg);
-    Value(ObjectOrNullTag arg)      { setObjectOrNull(arg.obj); }
-    Value(ObjectOrUndefinedTag arg) { setObjectOrUndefined(arg.obj); }
-
-    /* Change to a Value of a single type */
-
-    void setNull() {
-        data.asBits = JSVAL_BITS(JSVAL_NULL);
-    }
-
-    void setUndefined() {
-        data.asBits = JSVAL_BITS(JSVAL_VOID);
-    }
-
-    void setInt32(int32 i) {
-        data = INT32_TO_JSVAL_IMPL(i);
-    }
-
-    int32 &asInt32Ref() {
-        JS_ASSERT(isInt32());
-        return data.s.payload.i32;
-    }
-
-    void setDouble(double d) {
-        data = DOUBLE_TO_JSVAL_IMPL(d);
-    }
-
-    double &asDoubleRef() {
-        JS_ASSERT(isDouble());
-        return data.asDouble;
-    }
-
-    void setString(JSString *str) {
-        data = STRING_TO_JSVAL_IMPL(str);
-    }
-
-    void setObject(JSObject &obj) {
-        data = OBJECT_TO_JSVAL_IMPL(&obj);
-    }
-
-    void setBoolean(bool b) {
-        data = BOOLEAN_TO_JSVAL_IMPL(b);
-    }
-
-    void setMagic(JSWhyMagic why) {
-        data = MAGIC_TO_JSVAL_IMPL(why);
-    }
-
-    /* Change to a Value of a type dynamically chosen from a set of types */
-
-    void setNumber(uint32 ui) {
-        if (ui > JSVAL_INT_MAX)
-            data = DOUBLE_TO_JSVAL_IMPL(ui);
-        else
-            data = INT32_TO_JSVAL_IMPL((int32)ui);
-    }
-
-    inline void setNumber(double d);
-
-    inline void setObjectOrNull(JSObject *arg) {
-        if (arg)
-            setObject(*arg);
-        else
-            setNull();
-    }
-
-    inline void setObjectOrUndefined(JSObject *arg) {
-        if (arg)
-            setObject(*arg);
-        else
-            setUndefined();
-    }
-
-    /* Query a Value's type */
-
-    bool isUndefined() const {
-        return JSVAL_IS_UNDEFINED_IMPL(data);
-    }
-
-    bool isNull() const {
-        return JSVAL_IS_NULL_IMPL(data);
-    }
-
-    bool isNullOrUndefined() const {
-        return isNull() || isUndefined();
-    }
-
-    bool isInt32() const {
-        return JSVAL_IS_INT32_IMPL(data);
-    }
-
-    bool isInt32(int32 i32) const {
-        return JSVAL_IS_SPECIFIC_INT32_IMPL(data, i32);
-    }
-
-    bool isDouble() const {
-        return JSVAL_IS_DOUBLE_IMPL(data);
-    }
-
-    bool isNumber() const {
-        return JSVAL_IS_NUMBER_IMPL(data);
-    }
-
-    bool isString() const {
-        return JSVAL_IS_STRING_IMPL(data);
-    }
-
-    bool isObject() const {
-        return JSVAL_IS_OBJECT_IMPL(data);
-    }
-
-    bool isPrimitive() const {
-        return JSVAL_IS_PRIMITIVE_IMPL(data);
-    }
-
-    bool isObjectOrNull() const {
-        return JSVAL_IS_OBJECT_OR_NULL_IMPL(data);
-    }
-
-    bool isGCThing() const {
-        return JSVAL_IS_GCTHING_IMPL(data);
-    }
-
-    bool isBoolean() const {
-        return JSVAL_IS_BOOLEAN_IMPL(data);
-    }
-
-    bool isTrue() const {
-        return JSVAL_IS_SPECIFIC_BOOLEAN(data, true);
-    }
-
-    bool isFalse() const {
-        return JSVAL_IS_SPECIFIC_BOOLEAN(data, false);
-    }
-
-    bool isMagic() const {
-        return JSVAL_IS_MAGIC_IMPL(data);
-    }
-
-    bool isMagic(JSWhyMagic why) const {
-        JS_ASSERT_IF(isMagic(), data.s.payload.why == why);
-        return JSVAL_IS_MAGIC_IMPL(data);
-    }
-
-    bool isMarkable() const {
-        return JSVAL_IS_TRACEABLE_IMPL(data);
-    }
-
-    int32 gcKind() const {
-        JS_ASSERT(isMarkable());
-        return JSVAL_TRACE_KIND_IMPL(data);
-    }
-
-#ifdef DEBUG
-    JSWhyMagic whyMagic() const {
-        JS_ASSERT(isMagic());
-        return data.s.payload.why;
-    }
-#endif
-
-    /* Comparison */
-
-    bool operator==(const Value &rhs) const {
-        return data.asBits == rhs.data.asBits;
-    }
-
-    bool operator!=(const Value &rhs) const {
-        return data.asBits != rhs.data.asBits;
-    }
-
-    friend bool SameType(const Value &lhs, const Value &rhs) {
-        return JSVAL_SAME_TYPE_IMPL(lhs.data, rhs.data);
-    }
-
-    /* Extract a Value's payload */
-
-    int32 asInt32() const {
-        JS_ASSERT(isInt32());
-        return JSVAL_TO_INT32_IMPL(data);
-    }
-
-    double asDouble() const {
-        JS_ASSERT(isDouble());
-        return data.asDouble;
-    }
-
-    double asNumber() const {
-        JS_ASSERT(isNumber());
-        return isDouble() ? asDouble() : double(asInt32());
-    }
-
-    JSString *asString() const {
-        JS_ASSERT(isString());
-        return JSVAL_TO_STRING_IMPL(data);
-    }
-
-    JSObject &asObject() const {
-        JS_ASSERT(isObject());
-        JS_ASSERT(JSVAL_TO_OBJECT_IMPL(data));
-        return *JSVAL_TO_OBJECT_IMPL(data);
-    }
-
-    JSObject *asObjectOrNull() const {
-        JS_ASSERT(isObjectOrNull());
-        return JSVAL_TO_OBJECT_IMPL(data);
-    }
-
-    void *asGCThing() const {
-        JS_ASSERT(isGCThing());
-        return JSVAL_TO_GCTHING_IMPL(data);
-    }
-
-    bool asBoolean() const {
-        JS_ASSERT(isBoolean());
-        return JSVAL_TO_BOOLEAN_IMPL(data);
-    }
-
-    uint32 asRawUint32() const {
-        JS_ASSERT(!isDouble());
-        return data.s.payload.u32;
-    }
-
-    uint64 asRawBits() const {
-        return data.asBits;
-    }
-
-    JSValueType extractNonDoubleType() const {
-        return JSVAL_EXTRACT_TYPE_IMPL(data);
-    }
-
-    JSValueTag extractNonDoubleTag() const {
-        return JSVAL_EXTRACT_TAG_IMPL(data);
-    }
-
-    JSValueType extractNonDoubleObjectTraceType() const {
-        JS_ASSERT(!isObject());
-        return JSVAL_EXTRACT_TYPE_IMPL(data);
-    }
-
-    JSValueTag extractNonDoubleObjectTraceTag() const {
-        JS_ASSERT(!isObject());
-        return JSVAL_EXTRACT_TAG_IMPL(data);
-    }
-
-    void unboxNonDoubleTo(uint64 *out) const {
-        UNBOX_NON_DOUBLE_JSVAL(data, out);
-    }
-
-    void boxNonDoubleFrom(JSValueType type, uint64 *out) {
-        data = BOX_NON_DOUBLE_JSVAL(type, out);
-    }
-
-    /* Swap two Values */
-
-    void swap(Value &rhs) {
-        jsval_layout tmp = data;
-        data = rhs.data;
-        rhs.data = tmp;
-    }
-
-    /*
-     * Private API
-     *
-     * Private setters/getters allow the caller to read/write arbitrary types
-     * that fit in the 64-bit payload. It is the caller's responsibility, after
-     * storing to a value with setPrivateX to only read with getPrivateX.
-     * Privates values are given a valid type of Int32Tag and are thus GC-safe.
-     */
-
-    Value(PrivateTag arg) {
-        setPrivate(arg.ptr);
-    }
-
-    bool isUnderlyingTypeOfPrivate() const {
-        return JSVAL_IS_UNDERLYING_TYPE_OF_PRIVATE_IMPL(data);
-    }
-
-    void setPrivate(void *ptr) {
-        data = PRIVATE_PTR_TO_JSVAL_IMPL(ptr);
-    }
-
-    void *asPrivate() const {
-        JS_ASSERT(JSVAL_IS_UNDERLYING_TYPE_OF_PRIVATE_IMPL(data));
-        return JSVAL_TO_PRIVATE_PTR_IMPL(data);
-    }
-
-    void setPrivateUint32(uint32 ui) {
-        data = PRIVATE_UINT32_TO_JSVAL_IMPL(ui);
-    }
-
-    uint32 asPrivateUint32() const {
-        JS_ASSERT(JSVAL_IS_UNDERLYING_TYPE_OF_PRIVATE_IMPL(data));
-        return JSVAL_TO_PRIVATE_UINT32_IMPL(data);
-    }
-
-    uint32 &asPrivateUint32Ref() {
-        JS_ASSERT(isDouble());
-        return data.s.payload.u32;
-    }
-
-} VALUE_ALIGNMENT;
-
-/*
- * As asserted above, js::Value and jsval are layout equivalent. To prevent
- * widespread casting, the following safe casts are provided.
- */
-static inline jsval *        Jsvalify(Value *v)        { return (jsval *)v; }
-static inline const jsval *  Jsvalify(const Value *v)  { return (const jsval *)v; }
-static inline jsval &        Jsvalify(Value &v)        { return (jsval &)v; }
-static inline const jsval &  Jsvalify(const Value &v)  { return (const jsval &)v; }
-static inline Value *        Valueify(jsval *v)        { return (Value *)v; }
-static inline const Value *  Valueify(const jsval *v)  { return (const Value *)v; }
-static inline Value **       Valueify(jsval **v)       { return (Value **)v; }
-static inline Value &        Valueify(jsval &v)        { return (Value &)v; }
-static inline const Value &  Valueify(const jsval &v)  { return (const Value &)v; }
-
-/* Convenience inlines. */
-static inline Value undefinedValue() { return UndefinedTag(); }
-static inline Value nullValue()      { return NullTag(); }
-
-/*
- * js::Class is layout compatible with JSCalss and thus may be safely converted back
- * and forth at no cost using Jsvalify and Valueify.
- */
-struct Class {
-    const char          *name;
-    uint32              flags;
-
-    /* Mandatory non-null function pointer members. */
-    PropertyOp          addProperty;
-    PropertyOp          delProperty;
-    PropertyOp          getProperty;
-    PropertyOp          setProperty;
-    JSEnumerateOp       enumerate;
-    JSResolveOp         resolve;
-    ConvertOp           convert;
-    JSFinalizeOp        finalize;
-
-    /* Optionally non-null members start here. */
-    GetObjectOps        getObjectOps;
-    CheckAccessOp       checkAccess;
-    Native              call;
-    Native              construct;
-    JSXDRObjectOp       xdrObject;
-    HasInstanceOp       hasInstance;
-    JSMarkOp            mark;
-    JSReserveSlotsOp    reserveSlots;
-};
-
-JS_STATIC_ASSERT(sizeof(JSClass) == sizeof(Class));
-
-/*
- * js::ExtendedClass is layout compatible with JSExtendedClass and thus may be
- * safely converted back and forth at no cost using Jsvalify and Valueify.
- */
-struct ExtendedClass {
-    Class               base;
-    EqualityOp          equality;
-    JSObjectOp          outerObject;
-    JSObjectOp          innerObject;
-    JSIteratorOp        iteratorObject;
-    JSObjectOp          wrappedObject;          /* NB: infallible, null
-                                                   returns are treated as
-                                                   the original object */
-    void                (*reserved0)(void);
-    void                (*reserved1)(void);
-    void                (*reserved2)(void);
-};
-
-JS_STATIC_ASSERT(sizeof(JSExtendedClass) == sizeof(ExtendedClass));
-
-/*
- * js::PropertyDescriptor is layout compatible with JSPropertyDescriptor and
- * thus may be safely converted back and forth at no cost using Jsvalify and
- * Valueify.
- */
-struct PropertyDescriptor {
-    JSObject     *obj;
-    uintN        attrs;
-    PropertyOp   getter;
-    PropertyOp   setter;
-    uintN        shortid;
-    Value        value;
-};
-
-JS_STATIC_ASSERT(sizeof(JSPropertyDescriptor) == sizeof(PropertyDescriptor));
-
-static JS_ALWAYS_INLINE JSClass *              Jsvalify(Class *c)                { return (JSClass *)c; }
-static JS_ALWAYS_INLINE Class *                Valueify(JSClass *c)              { return (Class *)c; }
-static JS_ALWAYS_INLINE JSExtendedClass *      Jsvalify(ExtendedClass *c)        { return (JSExtendedClass *)c; }
-static JS_ALWAYS_INLINE ExtendedClass *        Valueify(JSExtendedClass *c)      { return (ExtendedClass *)c; }
-static JS_ALWAYS_INLINE JSPropertyDescriptor * Jsvalify(PropertyDescriptor *p) { return (JSPropertyDescriptor *) p; }
-static JS_ALWAYS_INLINE PropertyDescriptor *   Valueify(JSPropertyDescriptor *p) { return (PropertyDescriptor *) p; }
-
-/*
- * In some cases (quickstubs) we want to take a value in whatever manner is
- * appropriate for the architecture and normalize to a const js::Value &. On
- * x64, passing a js::Value may cause the to unnecessarily be passed through
- * memory instead of registers, so jsval, which is a builtin uint64 is used.
- */
-#if JS_BITS_PER_WORD == 32
-typedef const js::Value *ValueArgType;
-
-static JS_ALWAYS_INLINE const js::Value &
-ValueArgToConstRef(const js::Value *arg)
-{
-    return *arg;
-}
-
-#elif JS_BITS_PER_WORD == 64
-typedef js::Value        ValueArgType;
-
-static JS_ALWAYS_INLINE const Value &
-ValueArgToConstRef(const Value &v)
-{
-    return v;
-}
-#endif
-
-} /* namespace js */
-#endif  /* __cplusplus */
-
-=======
->>>>>>> 4fce0d79
 #endif /* jsapi_h___ */