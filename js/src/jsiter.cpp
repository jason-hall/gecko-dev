/* -*- Mode: C++; tab-width: 8; indent-tabs-mode: nil; c-basic-offset: 4 -*-
 * vim: set ts=8 sts=4 et sw=4 tw=99:
 * This Source Code Form is subject to the terms of the Mozilla Public
 * License, v. 2.0. If a copy of the MPL was not distributed with this
 * file, You can obtain one at http://mozilla.org/MPL/2.0/. */

/* JavaScript iterators. */

#include "jsiter.h"

#include "mozilla/ArrayUtils.h"
#include "mozilla/Maybe.h"
#include "mozilla/MemoryReporting.h"
#include "mozilla/PodOperations.h"
#include "mozilla/Unused.h"

#include "jsarray.h"
#include "jsatom.h"
#include "jscntxt.h"
#include "jsgc.h"
#include "jsobj.h"
#include "jsopcode.h"
#include "jsscript.h"
#include "jstypes.h"
#include "jsutil.h"

#include "ds/Sort.h"
#include "gc/Marking.h"
#include "js/Proxy.h"
#include "vm/GeneratorObject.h"
#include "vm/GlobalObject.h"
#include "vm/Interpreter.h"
#include "vm/Shape.h"
#include "vm/StopIterationObject.h"
#include "vm/TypedArrayObject.h"

#include "jsscriptinlines.h"

#include "vm/NativeObject-inl.h"
#include "vm/ReceiverGuard-inl.h"
#include "vm/Stack-inl.h"
#include "vm/String-inl.h"

using namespace js;
using namespace js::gc;
using JS::ForOfIterator;

using mozilla::ArrayLength;
using mozilla::Maybe;
using mozilla::PodCopy;
using mozilla::PodEqual;
using mozilla::PodZero;

typedef Rooted<PropertyIteratorObject*> RootedPropertyIteratorObject;

static const gc::AllocKind ITERATOR_FINALIZE_KIND = gc::AllocKind::OBJECT2_BACKGROUND;

void
NativeIterator::trace(JSTracer* trc)
{
    for (GCPtrFlatString* str = begin(); str < end(); str++)
        TraceNullableEdge(trc, str, "prop");
    TraceNullableEdge(trc, &obj, "obj");

    for (size_t i = 0; i < guard_length; i++)
        guard_array[i].trace(trc);

    // The SuppressDeletedPropertyHelper loop can GC, so make sure that if the
    // GC removes any elements from the list, it won't remove this one.
    if (iterObj_)
        TraceManuallyBarrieredEdge(trc, &iterObj_, "iterObj");
}

typedef HashSet<jsid, DefaultHasher<jsid>> IdSet;

static inline bool
NewKeyValuePair(JSContext* cx, jsid id, const Value& val, MutableHandleValue rval)
{
    return NewValuePair(cx, IdToValue(id), val, rval);
}

template <bool CheckForDuplicates>
static inline bool
Enumerate(JSContext* cx, HandleObject pobj, jsid id,
          bool enumerable, unsigned flags, Maybe<IdSet>& ht, AutoIdVector* props)
{
    if (CheckForDuplicates) {
        if (!ht) {
            ht.emplace(cx);
            // Most of the time there are only a handful of entries.
            if (!ht->init(5))
                return false;
        }

        // If we've already seen this, we definitely won't add it.
        IdSet::AddPtr p = ht->lookupForAdd(id);
        if (MOZ_UNLIKELY(!!p))
            return true;

        // It's not necessary to add properties to the hash table at the end of
        // the prototype chain, but custom enumeration behaviors might return
        // duplicated properties, so always add in such cases.
        if (pobj->is<ProxyObject>() ||
            pobj->staticPrototype() ||
            pobj->getClass()->getNewEnumerate())
        {
            if (!ht->add(p, id))
                return false;
        }
    }

    if (!enumerable && !(flags & JSITER_HIDDEN))
        return true;

    // Symbol-keyed properties and nonenumerable properties are skipped unless
    // the caller specifically asks for them. A caller can also filter out
    // non-symbols by asking for JSITER_SYMBOLSONLY.
    if (JSID_IS_SYMBOL(id) ? !(flags & JSITER_SYMBOLS) : (flags & JSITER_SYMBOLSONLY))
        return true;

    return props->append(id);
}

template <bool CheckForDuplicates>
static bool
EnumerateExtraProperties(JSContext* cx, HandleObject obj, unsigned flags, Maybe<IdSet>& ht,
                         AutoIdVector* props)
{
    MOZ_ASSERT(obj->getClass()->getNewEnumerate());

    AutoIdVector properties(cx);
    bool enumerableOnly = !(flags & JSITER_HIDDEN);
    if (!obj->getClass()->getNewEnumerate()(cx, obj, properties, enumerableOnly))
        return false;

    RootedId id(cx);
    for (size_t n = 0; n < properties.length(); n++) {
        id = properties[n];

        // The enumerate hook does not indicate whether the properties
        // it returns are enumerable or not. Since we already passed
        // `enumerableOnly` to the hook to filter out non-enumerable
        // properties, it doesn't really matter what we pass here.
        bool enumerable = true;
        if (!Enumerate<CheckForDuplicates>(cx, obj, id, enumerable, flags, ht, props))
            return false;
    }

    return true;
}

static bool
SortComparatorIntegerIds(jsid a, jsid b, bool* lessOrEqualp)
{
    uint32_t indexA, indexB;
    MOZ_ALWAYS_TRUE(IdIsIndex(a, &indexA));
    MOZ_ALWAYS_TRUE(IdIsIndex(b, &indexB));
    *lessOrEqualp = (indexA <= indexB);
    return true;
}

template <bool CheckForDuplicates>
static bool
EnumerateNativeProperties(JSContext* cx, HandleNativeObject pobj, unsigned flags, Maybe<IdSet>& ht,
                          AutoIdVector* props, Handle<UnboxedPlainObject*> unboxed = nullptr)
{
    bool enumerateSymbols;
    if (flags & JSITER_SYMBOLSONLY) {
        enumerateSymbols = true;
    } else {
        /* Collect any dense elements from this object. */
        size_t firstElemIndex = props->length();
        size_t initlen = pobj->getDenseInitializedLength();
        const Value* vp = pobj->getDenseElements();
        bool hasHoles = false;
        for (size_t i = 0; i < initlen; ++i, ++vp) {
            if (vp->isMagic(JS_ELEMENTS_HOLE)) {
                hasHoles = true;
            } else {
                /* Dense arrays never get so large that i would not fit into an integer id. */
                if (!Enumerate<CheckForDuplicates>(cx, pobj, INT_TO_JSID(i),
                                                   /* enumerable = */ true, flags, ht, props))
                {
                    return false;
                }
            }
        }

        /* Collect any typed array or shared typed array elements from this object. */
        if (pobj->is<TypedArrayObject>()) {
            size_t len = pobj->as<TypedArrayObject>().length();
            for (size_t i = 0; i < len; i++) {
                if (!Enumerate<CheckForDuplicates>(cx, pobj, INT_TO_JSID(i),
                                                   /* enumerable = */ true, flags, ht, props))
                {
                    return false;
                }
            }
        }

        // Collect any sparse elements from this object.
        bool isIndexed = pobj->isIndexed();
        if (isIndexed) {
            // If the dense elements didn't have holes, we don't need to include
            // them in the sort.
            if (!hasHoles)
                firstElemIndex = props->length();

            for (Shape::Range<NoGC> r(pobj->lastProperty()); !r.empty(); r.popFront()) {
                Shape& shape = r.front();
                jsid id = shape.propid();
                uint32_t dummy;
                if (IdIsIndex(id, &dummy)) {
                    if (!Enumerate<CheckForDuplicates>(cx, pobj, id, shape.enumerable(), flags, ht,
                                                       props))
                    {
                        return false;
                    }
                }
            }

            MOZ_ASSERT(firstElemIndex <= props->length());

            jsid* ids = props->begin() + firstElemIndex;
            size_t n = props->length() - firstElemIndex;

            AutoIdVector tmp(cx);
            if (!tmp.resize(n))
                return false;
            PodCopy(tmp.begin(), ids, n);

            if (!MergeSort(ids, n, tmp.begin(), SortComparatorIntegerIds))
                return false;
        }

        if (unboxed) {
            // If |unboxed| is set then |pobj| is the expando for an unboxed
            // plain object we are enumerating. Add the unboxed properties
            // themselves here since they are all property names that were
            // given to the object before any of the expando's properties.
            MOZ_ASSERT(pobj->is<UnboxedExpandoObject>());
            if (!EnumerateExtraProperties<CheckForDuplicates>(cx, unboxed, flags, ht, props))
                return false;
        }

        size_t initialLength = props->length();

        /* Collect all unique property names from this object's shape. */
        bool symbolsFound = false;
        Shape::Range<NoGC> r(pobj->lastProperty());
        for (; !r.empty(); r.popFront()) {
            Shape& shape = r.front();
            jsid id = shape.propid();

            if (JSID_IS_SYMBOL(id)) {
                symbolsFound = true;
                continue;
            }

            uint32_t dummy;
            if (isIndexed && IdIsIndex(id, &dummy))
                continue;

            if (!Enumerate<CheckForDuplicates>(cx, pobj, id, shape.enumerable(), flags, ht, props))
                return false;
        }
        ::Reverse(props->begin() + initialLength, props->end());

        enumerateSymbols = symbolsFound && (flags & JSITER_SYMBOLS);
    }

    if (enumerateSymbols) {
        // Do a second pass to collect symbols. ES6 draft rev 25 (2014 May 22)
        // 9.1.12 requires that all symbols appear after all strings in the
        // result.
        size_t initialLength = props->length();
        for (Shape::Range<NoGC> r(pobj->lastProperty()); !r.empty(); r.popFront()) {
            Shape& shape = r.front();
            jsid id = shape.propid();
            if (JSID_IS_SYMBOL(id)) {
                if (!Enumerate<CheckForDuplicates>(cx, pobj, id, shape.enumerable(), flags, ht,
                                                   props))
                {
                    return false;
                }
            }
        }
        ::Reverse(props->begin() + initialLength, props->end());
    }

    return true;
}

static bool
EnumerateNativeProperties(JSContext* cx, HandleNativeObject pobj, unsigned flags, Maybe<IdSet>& ht,
                          AutoIdVector* props, bool checkForDuplicates,
                          Handle<UnboxedPlainObject*> unboxed = nullptr)
{
    if (checkForDuplicates)
        return EnumerateNativeProperties<true>(cx, pobj, flags, ht, props, unboxed);
    return EnumerateNativeProperties<false>(cx, pobj, flags, ht, props, unboxed);
}

template <bool CheckForDuplicates>
static bool
EnumerateProxyProperties(JSContext* cx, HandleObject pobj, unsigned flags, Maybe<IdSet>& ht,
                         AutoIdVector* props)
{
    MOZ_ASSERT(pobj->is<ProxyObject>());

    AutoIdVector proxyProps(cx);

    if (flags & JSITER_HIDDEN || flags & JSITER_SYMBOLS) {
        // This gets all property keys, both strings and symbols. The call to
        // Enumerate in the loop below will filter out unwanted keys, per the
        // flags.
        if (!Proxy::ownPropertyKeys(cx, pobj, proxyProps))
            return false;

        Rooted<PropertyDescriptor> desc(cx);
        for (size_t n = 0, len = proxyProps.length(); n < len; n++) {
            bool enumerable = false;

            // We need to filter, if the caller just wants enumerable symbols.
            if (!(flags & JSITER_HIDDEN)) {
                if (!Proxy::getOwnPropertyDescriptor(cx, pobj, proxyProps[n], &desc))
                    return false;
                enumerable = desc.enumerable();
            }

            if (!Enumerate<CheckForDuplicates>(cx, pobj, proxyProps[n], enumerable, flags, ht,
                                               props))
            {
                return false;
            }
        }

        return true;
    }

    // Returns enumerable property names (no symbols).
    if (!Proxy::getOwnEnumerablePropertyKeys(cx, pobj, proxyProps))
        return false;

    for (size_t n = 0, len = proxyProps.length(); n < len; n++) {
        if (!Enumerate<CheckForDuplicates>(cx, pobj, proxyProps[n], true, flags, ht, props))
            return false;
    }

    return true;
}

#ifdef JS_MORE_DETERMINISTIC

struct SortComparatorIds
{
    JSContext*  const cx;

    SortComparatorIds(JSContext* cx)
      : cx(cx) {}

    bool operator()(jsid a, jsid b, bool* lessOrEqualp)
    {
        // Pick an arbitrary order on jsids that is as stable as possible
        // across executions.
        if (a == b) {
            *lessOrEqualp = true;
            return true;
        }

        size_t ta = JSID_BITS(a) & JSID_TYPE_MASK;
        size_t tb = JSID_BITS(b) & JSID_TYPE_MASK;
        if (ta != tb) {
            *lessOrEqualp = (ta <= tb);
            return true;
        }

        if (JSID_IS_INT(a)) {
            *lessOrEqualp = (JSID_TO_INT(a) <= JSID_TO_INT(b));
            return true;
        }

        RootedString astr(cx), bstr(cx);
        if (JSID_IS_SYMBOL(a)) {
            MOZ_ASSERT(JSID_IS_SYMBOL(b));
            JS::SymbolCode ca = JSID_TO_SYMBOL(a)->code();
            JS::SymbolCode cb = JSID_TO_SYMBOL(b)->code();
            if (ca != cb) {
                *lessOrEqualp = uint32_t(ca) <= uint32_t(cb);
                return true;
            }
            MOZ_ASSERT(ca == JS::SymbolCode::InSymbolRegistry || ca == JS::SymbolCode::UniqueSymbol);
            astr = JSID_TO_SYMBOL(a)->description();
            bstr = JSID_TO_SYMBOL(b)->description();
            if (!astr || !bstr) {
                *lessOrEqualp = !astr;
                return true;
            }

            // Fall through to string comparison on the descriptions. The sort
            // order is nondeterministic if two different unique symbols have
            // the same description.
        } else {
            astr = IdToString(cx, a);
            if (!astr)
                return false;
            bstr = IdToString(cx, b);
            if (!bstr)
                return false;
        }

        int32_t result;
        if (!CompareStrings(cx, astr, bstr, &result))
            return false;

        *lessOrEqualp = (result <= 0);
        return true;
    }
};

#endif /* JS_MORE_DETERMINISTIC */

static bool
Snapshot(JSContext* cx, HandleObject pobj_, unsigned flags, AutoIdVector* props)
{
    // We initialize |ht| lazily (in Enumerate()) because it ends up unused
    // anywhere from 67--99.9% of the time.
    Maybe<IdSet> ht;
    RootedObject pobj(cx, pobj_);

    // Don't check for duplicates if we're only interested in own properties.
    // This does the right thing for most objects: native objects don't have
    // duplicate property ids and we allow the [[OwnPropertyKeys]] proxy trap to
    // return duplicates.
    //
    // The only special case is when the object has a newEnumerate hook: it
    // can return duplicate properties and we have to filter them. This is
    // handled below.
    bool checkForDuplicates = !(flags & JSITER_OWNONLY);

    do {
        if (pobj->getClass()->getNewEnumerate()) {
            if (pobj->is<UnboxedPlainObject>() && pobj->as<UnboxedPlainObject>().maybeExpando()) {
                // Special case unboxed objects with an expando object.
                RootedNativeObject expando(cx, pobj->as<UnboxedPlainObject>().maybeExpando());
                if (!EnumerateNativeProperties(cx, expando, flags, ht, props, checkForDuplicates,
                                               pobj.as<UnboxedPlainObject>()))
                {
                    return false;
                }
            } else {
                // The newEnumerate hook may return duplicates. Whitelist the
                // unboxed object hooks because we know they are well-behaved.
                if (!pobj->is<UnboxedPlainObject>() && !pobj->is<UnboxedArrayObject>())
                    checkForDuplicates = true;

                if (checkForDuplicates) {
                    if (!EnumerateExtraProperties<true>(cx, pobj, flags, ht, props))
                        return false;
                } else {
                    if (!EnumerateExtraProperties<false>(cx, pobj, flags, ht, props))
                        return false;
                }

                if (pobj->isNative()) {
                    if (!EnumerateNativeProperties(cx, pobj.as<NativeObject>(), flags, ht, props,
                                                   checkForDuplicates))
                    {
                        return false;
                    }
                }
            }
        } else if (pobj->isNative()) {
            // Give the object a chance to resolve all lazy properties
            if (JSEnumerateOp enumerate = pobj->getClass()->getEnumerate()) {
                if (!enumerate(cx, pobj.as<NativeObject>()))
                    return false;
            }
            if (!EnumerateNativeProperties(cx, pobj.as<NativeObject>(), flags, ht, props,
                                           checkForDuplicates))
            {
                return false;
            }
        } else if (pobj->is<ProxyObject>()) {
            if (checkForDuplicates) {
                if (!EnumerateProxyProperties<true>(cx, pobj, flags, ht, props))
                    return false;
            } else {
                if (!EnumerateProxyProperties<false>(cx, pobj, flags, ht, props))
                    return false;
            }
        } else {
            MOZ_CRASH("non-native objects must have an enumerate op");
        }

        if (flags & JSITER_OWNONLY)
            break;

        if (!GetPrototype(cx, pobj, &pobj))
            return false;

    } while (pobj != nullptr);

#ifdef JS_MORE_DETERMINISTIC

    /*
     * In some cases the enumeration order for an object depends on the
     * execution mode (interpreter vs. JIT), especially for native objects
     * with a class enumerate hook (where resolving a property changes the
     * resulting enumeration order). These aren't really bugs, but the
     * differences can change the generated output and confuse correctness
     * fuzzers, so we sort the ids if such a fuzzer is running.
     *
     * We don't do this in the general case because (a) doing so is slow,
     * and (b) it also breaks the web, which expects enumeration order to
     * follow the order in which properties are added, in certain cases.
     * Since ECMA does not specify an enumeration order for objects, both
     * behaviors are technically correct to do.
     */

    jsid* ids = props->begin();
    size_t n = props->length();

    AutoIdVector tmp(cx);
    if (!tmp.resize(n))
        return false;
    PodCopy(tmp.begin(), ids, n);

    if (!MergeSort(ids, n, tmp.begin(), SortComparatorIds(cx)))
        return false;

#endif /* JS_MORE_DETERMINISTIC */

    return true;
}

JS_FRIEND_API(bool)
js::GetPropertyKeys(JSContext* cx, HandleObject obj, unsigned flags, AutoIdVector* props)
{
    return Snapshot(cx, obj,
                    flags & (JSITER_OWNONLY | JSITER_HIDDEN | JSITER_SYMBOLS | JSITER_SYMBOLSONLY),
                    props);
}

<<<<<<< HEAD
size_t sCustomIteratorCount = 0;

static inline bool
GetCustomIterator(JSContext* cx, HandleObject obj, unsigned flags, MutableHandleObject objp)
{
    if (!CheckRecursionLimit(cx))
        return false;

    RootedValue rval(cx);
    /* Check whether we have a valid __iterator__ method. */
    HandlePropertyName name = cx->names().iteratorIntrinsic;
    if (!GetProperty(cx, obj, obj, name, &rval))
        return false;

    /* If there is no custom __iterator__ method, we are done here. */
    if (!rval.isObject()) {
        objp.set(nullptr);
        return true;
    }

    if (!cx->runningWithTrustedPrincipals())
        ++sCustomIteratorCount;

    /* Otherwise call it and return that object. */
    {
        FixedInvokeArgs<1> args(cx);

        args[0].setBoolean((flags & JSITER_FOREACH) == 0);

        RootedValue thisv(cx, ObjectValue(*obj));
        if (!js::Call(cx, rval, thisv, args, &rval))
            return false;
    }

    if (rval.isPrimitive()) {
        // Ignore the stack when throwing. We can't tell whether we were
        // supposed to skip over a new.target or not.
        JSAutoByteString bytes;
        if (!AtomToPrintableString(cx, name, &bytes))
            return false;
        RootedValue val(cx, ObjectValue(*obj));
        ReportValueError2(cx, JSMSG_BAD_TRAP_RETURN_VALUE,
                          JSDVG_IGNORE_STACK, val, nullptr, bytes.ptr());
        return false;
    }
    objp.set(&rval.toObject());
    return true;
}

template <typename T>
static inline bool
Compare(T* a, T* b, size_t c)
{
    size_t n = (c + size_t(7)) / size_t(8);
    switch (c % 8) {
      case 0: do { if (*a++ != *b++) return false; MOZ_FALLTHROUGH;
      case 7:      if (*a++ != *b++) return false; MOZ_FALLTHROUGH;
      case 6:      if (*a++ != *b++) return false; MOZ_FALLTHROUGH;
      case 5:      if (*a++ != *b++) return false; MOZ_FALLTHROUGH;
      case 4:      if (*a++ != *b++) return false; MOZ_FALLTHROUGH;
      case 3:      if (*a++ != *b++) return false; MOZ_FALLTHROUGH;
      case 2:      if (*a++ != *b++) return false; MOZ_FALLTHROUGH;
      case 1:      if (*a++ != *b++) return false;
              } while (--n > 0);
    }
    return true;
}

=======
>>>>>>> a17af05f
static bool legacy_iterator_next(JSContext* cx, unsigned argc, Value* vp);

static inline PropertyIteratorObject*
NewPropertyIteratorObject(JSContext* cx, unsigned flags)
{
    if (flags & JSITER_ENUMERATE) {
        RootedObjectGroup group(cx, ObjectGroup::defaultNewGroup(cx, &PropertyIteratorObject::class_,
                                                                 TaggedProto(nullptr)));
        if (!group)
            return nullptr;

        const Class* clasp = &PropertyIteratorObject::class_;
        RootedShape shape(cx, EmptyShape::getInitialShape(cx, clasp, TaggedProto(nullptr),
                                                          ITERATOR_FINALIZE_KIND));
        if (!shape)
            return nullptr;

        JSObject* obj;
        JS_TRY_VAR_OR_RETURN_NULL(cx, obj, NativeObject::create(cx, ITERATOR_FINALIZE_KIND,
                                                                GetInitialHeap(GenericObject, clasp),
                                                                shape, group));

        PropertyIteratorObject* res = &obj->as<PropertyIteratorObject>();

        // CodeGenerator::visitIteratorStartO assumes the iterator object is not
        // inside the nursery when deciding whether a barrier is necessary.
        MOZ_ASSERT(!js::gc::IsInsideNursery(res));

        MOZ_ASSERT(res->numFixedSlots() == JSObject::ITER_CLASS_NFIXED_SLOTS);
        return res;
    }

    Rooted<PropertyIteratorObject*> res(cx, NewBuiltinClassInstance<PropertyIteratorObject>(cx));
    if (!res)
        return nullptr;

    if (flags == 0) {
        // Redefine next as an own property. This ensure that deleting the
        // next method on the prototype doesn't break cross-global for .. in.
        // We don't have to do this for JSITER_ENUMERATE because that object always
        // takes an optimized path.
        RootedFunction next(cx, NewNativeFunction(cx, legacy_iterator_next, 0,
                                                  HandlePropertyName(cx->names().next)));
        if (!next)
            return nullptr;

        RootedValue value(cx, ObjectValue(*next));
        if (!DefineProperty(cx, res, cx->names().next, value))
            return nullptr;
    }

    return res;
}

NativeIterator*
NativeIterator::allocateIterator(JSContext* cx, uint32_t numGuards, uint32_t plength)
{
    JS_STATIC_ASSERT(sizeof(ReceiverGuard) == 2 * sizeof(void*));

    size_t extraLength = plength + numGuards * 2;
    NativeIterator* ni = cx->zone()->pod_malloc_with_extra<NativeIterator, void*>(extraLength);
    if (!ni) {
        ReportOutOfMemory(cx);
        return nullptr;
    }

    void** extra = reinterpret_cast<void**>(ni + 1);
    PodZero(ni);
    PodZero(extra, extraLength);
    ni->props_array = ni->props_cursor = reinterpret_cast<GCPtrFlatString*>(extra);
    ni->props_end = ni->props_array + plength;
    return ni;
}

NativeIterator*
NativeIterator::allocateSentinel(JSContext* maybecx)
{
    NativeIterator* ni = js_pod_malloc<NativeIterator>();
    if (!ni) {
        if (maybecx)
            ReportOutOfMemory(maybecx);
        return nullptr;
    }

    PodZero(ni);

    ni->next_ = ni;
    ni->prev_ = ni;
    return ni;
}

inline void
NativeIterator::init(JSObject* obj, JSObject* iterObj, unsigned flags, uint32_t numGuards, uint32_t key)
{
    this->obj.init(obj);
    this->iterObj_ = iterObj;
    this->flags = flags;
    this->guard_array = (HeapReceiverGuard*) this->props_end;
    this->guard_length = numGuards;
    this->guard_key = key;
}

bool
NativeIterator::initProperties(JSContext* cx, Handle<PropertyIteratorObject*> obj,
                               const AutoIdVector& props)
{
    // The obj parameter is just so that we can ensure that this object will get
    // traced if we GC.
    MOZ_ASSERT(this == obj->getNativeIterator());

    size_t plength = props.length();
    MOZ_ASSERT(plength == size_t(end() - begin()));

    for (size_t i = 0; i < plength; i++) {
        JSFlatString* str = IdToString(cx, props[i]);
        if (!str)
            return false;
        props_array[i].init(str);
    }

    return true;
}

static inline void
RegisterEnumerator(JSContext* cx, PropertyIteratorObject* iterobj, NativeIterator* ni)
{
    /* Register non-escaping native enumerators (for-in) with the current context. */
    if (ni->flags & JSITER_ENUMERATE) {
        ni->link(cx->compartment()->enumerators);

        MOZ_ASSERT(!(ni->flags & JSITER_ACTIVE));
        ni->flags |= JSITER_ACTIVE;
    }
}

static inline PropertyIteratorObject*
VectorToKeyIterator(JSContext* cx, HandleObject obj, unsigned flags, AutoIdVector& keys,
                    uint32_t numGuards)
{
    MOZ_ASSERT(!(flags & JSITER_FOREACH));

    if (obj->isSingleton() && !JSObject::setIteratedSingleton(cx, obj))
<<<<<<< HEAD
        return false;
=======
        return nullptr;
>>>>>>> a17af05f
    MarkObjectGroupFlags(cx, obj, OBJECT_FLAG_ITERATED);

    Rooted<PropertyIteratorObject*> iterobj(cx, NewPropertyIteratorObject(cx, flags));
    if (!iterobj)
        return nullptr;

    NativeIterator* ni = NativeIterator::allocateIterator(cx, numGuards, keys.length());
    if (!ni)
        return nullptr;

    iterobj->setNativeIterator(ni);
    ni->init(obj, iterobj, flags, numGuards, 0);
    if (!ni->initProperties(cx, iterobj, keys))
        return nullptr;

    if (numGuards) {
        // Fill in the guard array from scratch. Also recompute the guard key
        // as we might have reshaped the object (see for instance the
        // setIteratedSingleton call above) or GC might have moved shapes and
        // groups in memory.
        JSObject* pobj = obj;
        size_t ind = 0;
        uint32_t key = 0;
        do {
            ReceiverGuard guard(pobj);
            ni->guard_array[ind++].init(guard);
            key = mozilla::AddToHash(key, guard.hash());

            // The one caller of this method that passes |numGuards > 0|, does
            // so only if the entire chain consists of cacheable objects (that
            // necessarily have static prototypes).
            pobj = pobj->staticPrototype();
        } while (pobj);
        ni->guard_key = key;
        MOZ_ASSERT(ind == numGuards);
    }

    RegisterEnumerator(cx, iterobj, ni);
    return iterobj;
}

static PropertyIteratorObject*
VectorToValueIterator(JSContext* cx, HandleObject obj, unsigned flags, AutoIdVector& keys)
{
    MOZ_ASSERT(flags & JSITER_FOREACH);

    if (obj->isSingleton() && !JSObject::setIteratedSingleton(cx, obj))
<<<<<<< HEAD
        return false;
=======
        return nullptr;
>>>>>>> a17af05f
    MarkObjectGroupFlags(cx, obj, OBJECT_FLAG_ITERATED);

    Rooted<PropertyIteratorObject*> iterobj(cx, NewPropertyIteratorObject(cx, flags));
    if (!iterobj)
        return nullptr;

    NativeIterator* ni = NativeIterator::allocateIterator(cx, 0, keys.length());
    if (!ni)
        return nullptr;

    iterobj->setNativeIterator(ni);
    ni->init(obj, iterobj, flags, 0, 0);
    if (!ni->initProperties(cx, iterobj, keys))
        return nullptr;

    RegisterEnumerator(cx, iterobj, ni);
    return iterobj;
}

JSObject*
js::EnumeratedIdVectorToIterator(JSContext* cx, HandleObject obj, unsigned flags,
                                 AutoIdVector& props)
{
    if (!(flags & JSITER_FOREACH))
        return VectorToKeyIterator(cx, obj, flags, props, 0);

    return VectorToValueIterator(cx, obj, flags, props);
}

// Mainly used for .. in over null/undefined
JSObject*
js::NewEmptyPropertyIterator(JSContext* cx, unsigned flags)
{
    Rooted<PropertyIteratorObject*> iterobj(cx, NewPropertyIteratorObject(cx, flags));
    if (!iterobj)
        return nullptr;

    AutoIdVector keys(cx); // Empty
    NativeIterator* ni = NativeIterator::allocateIterator(cx, 0, keys.length());
    if (!ni)
        return nullptr;

    iterobj->setNativeIterator(ni);
    ni->init(nullptr, iterobj, flags, 0, 0);
    if (!ni->initProperties(cx, iterobj, keys))
        return nullptr;

    RegisterEnumerator(cx, iterobj, ni);
    return iterobj;
}

/* static */ bool
IteratorHashPolicy::match(PropertyIteratorObject* obj, const Lookup& lookup)
{
    NativeIterator* ni = obj->getNativeIterator();
    if (ni->guard_key != lookup.key || ni->guard_length != lookup.numGuards)
        return false;

    return PodEqual(reinterpret_cast<ReceiverGuard*>(ni->guard_array), lookup.guards,
                    ni->guard_length);
}

static inline void
UpdateNativeIterator(NativeIterator* ni, JSObject* obj)
{
    // Update the object for which the native iterator is associated, so
    // SuppressDeletedPropertyHelper will recognize the iterator as a match.
    ni->obj = obj;
}

static inline bool
CanCompareIterableObjectToCache(JSObject* obj)
{
    if (obj->isNative())
        return obj->as<NativeObject>().hasEmptyElements();
    if (obj->is<UnboxedPlainObject>()) {
        if (UnboxedExpandoObject* expando = obj->as<UnboxedPlainObject>().maybeExpando())
            return expando->hasEmptyElements();
        return true;
    }
    return false;
}

using ReceiverGuardVector = Vector<ReceiverGuard, 8>;

static MOZ_ALWAYS_INLINE PropertyIteratorObject*
LookupInIteratorCache(JSContext* cx, JSObject* obj, uint32_t* numGuards)
{
    MOZ_ASSERT(*numGuards == 0);

    // The iterator object for JSITER_ENUMERATE never escapes, so we don't
    // care that the "proper" prototype is set.  This also lets us reuse an
    // old, inactive iterator object.

    ReceiverGuardVector guards(cx);
    uint32_t key = 0;
    JSObject* pobj = obj;
    do {
        if (!CanCompareIterableObjectToCache(pobj))
            return nullptr;

        ReceiverGuard guard(pobj);
        key = mozilla::AddToHash(key, guard.hash());

        if (MOZ_UNLIKELY(!guards.append(guard))) {
            cx->recoverFromOutOfMemory();
            return nullptr;
        }

        pobj = pobj->staticPrototype();
    } while (pobj);

    MOZ_ASSERT(!guards.empty());
    *numGuards = guards.length();

    IteratorHashPolicy::Lookup lookup(guards.begin(), guards.length(), key);
    auto p = cx->compartment()->iteratorCache.lookup(lookup);
    if (!p)
        return nullptr;

    PropertyIteratorObject* iterobj = *p;
    MOZ_ASSERT(iterobj->compartment() == cx->compartment());

    NativeIterator* ni = iterobj->getNativeIterator();
    if (ni->flags & (JSITER_ACTIVE|JSITER_UNREUSABLE))
        return nullptr;

    return iterobj;
}

static bool
CanStoreInIteratorCache(JSContext* cx, JSObject* obj)
{
    do {
        if (obj->isNative()) {
            MOZ_ASSERT(obj->as<NativeObject>().hasEmptyElements());

            // Typed arrays have indexed properties not captured by the Shape guard.
            // Enumerate hooks may add extra properties.
            const Class* clasp = obj->getClass();
            if (MOZ_UNLIKELY(IsTypedArrayClass(clasp)))
                return false;
            if (MOZ_UNLIKELY(clasp->getNewEnumerate() || clasp->getEnumerate()))
                return false;
        } else {
            MOZ_ASSERT(obj->is<UnboxedPlainObject>());
        }

<<<<<<< HEAD
        if (PropertyIteratorObject* iterobj = cx->caches().nativeIterCache.get(key)) {
            NativeIterator* ni = iterobj->getNativeIterator();
            if (!(ni->flags & (JSITER_ACTIVE|JSITER_UNREUSABLE)) &&
                ni->guard_key == key &&
                ni->guard_length == guards.length() &&
                Compare(reinterpret_cast<ReceiverGuard*>(ni->guard_array),
                        guards.begin(), ni->guard_length) &&
                iterobj->compartment() == cx->compartment())
            {
                objp.set(iterobj);
=======
        obj = obj->staticPrototype();
    } while (obj);
>>>>>>> a17af05f

    return true;
}

static MOZ_MUST_USE bool
StoreInIteratorCache(JSContext* cx, JSObject* obj, PropertyIteratorObject* iterobj)
{
    MOZ_ASSERT(CanStoreInIteratorCache(cx, obj));

    NativeIterator* ni = iterobj->getNativeIterator();
    MOZ_ASSERT(ni->guard_length > 0);

    IteratorHashPolicy::Lookup lookup(reinterpret_cast<ReceiverGuard*>(ni->guard_array),
                                      ni->guard_length, ni->guard_key);

    JSCompartment::IteratorCache& cache = cx->compartment()->iteratorCache;
    bool ok;
    auto p = cache.lookupForAdd(lookup);
    if (MOZ_LIKELY(!p)) {
        ok = cache.add(p, iterobj);
    } else {
        // If we weren't able to use an existing cached iterator, just
        // replace it.
        cache.remove(p);
        ok = cache.relookupOrAdd(p, lookup, iterobj);
    }
    if (!ok) {
        ReportOutOfMemory(cx);
        return false;
    }

    return true;
}

JSObject*
js::GetIterator(JSContext* cx, HandleObject obj, unsigned flags)
{
    uint32_t numGuards = 0;
    if (flags == JSITER_ENUMERATE) {
        if (PropertyIteratorObject* iterobj = LookupInIteratorCache(cx, obj, &numGuards)) {
            NativeIterator* ni = iterobj->getNativeIterator();
            UpdateNativeIterator(ni, obj);
            RegisterEnumerator(cx, iterobj, ni);
            return iterobj;
        }

        if (numGuards > 0 && !CanStoreInIteratorCache(cx, obj))
            numGuards = 0;
    }

    if (MOZ_UNLIKELY(obj->is<PropertyIteratorObject>() || obj->is<LegacyGeneratorObject>()))
        return obj;

    // We should only call the enumerate trap for "for-in".
    // Or when we call GetIterator from the Proxy [[Enumerate]] hook.
    // JSITER_ENUMERATE is just an optimization and the same
    // as flags == 0 otherwise.
    if (flags == 0 || flags == JSITER_ENUMERATE) {
        if (MOZ_UNLIKELY(obj->is<ProxyObject>()))
            return Proxy::enumerate(cx, obj);
    }


    AutoIdVector keys(cx);
    if (!Snapshot(cx, obj, flags, &keys))
        return nullptr;

    JSObject* res;
    if (flags & JSITER_FOREACH) {
        MOZ_ASSERT(numGuards == 0);
        res = VectorToValueIterator(cx, obj, flags, keys);
        if (!res)
            return nullptr;
    } else {
        res = VectorToKeyIterator(cx, obj, flags, keys, numGuards);
        if (!res)
            return nullptr;
    }

    PropertyIteratorObject* iterobj = &res->as<PropertyIteratorObject>();
    assertSameCompartment(cx, iterobj);

<<<<<<< HEAD
    /* Cache the iterator object if possible. */
    if (guards.length())
        cx->caches().nativeIterCache.set(key, iterobj);
=======
    // Cache the iterator object.
    if (numGuards > 0) {
        if (!StoreInIteratorCache(cx, obj, iterobj))
            return nullptr;
    }
>>>>>>> a17af05f

    return iterobj;
}

PropertyIteratorObject*
js::LookupInIteratorCache(JSContext* cx, HandleObject obj)
{
    uint32_t numGuards = 0;
    return LookupInIteratorCache(cx, obj, &numGuards);
}

// ES 2017 draft 7.4.7.
JSObject*
js::CreateIterResultObject(JSContext* cx, HandleValue value, bool done)
{
    // Step 1 (implicit).

    // Step 2.
    RootedObject resultObj(cx, NewBuiltinClassInstance<PlainObject>(cx));
    if (!resultObj)
        return nullptr;

    // Step 3.
    if (!DefineProperty(cx, resultObj, cx->names().value, value))
        return nullptr;

    // Step 4.
    if (!DefineProperty(cx, resultObj, cx->names().done,
                        done ? TrueHandleValue : FalseHandleValue))
    {
        return nullptr;
    }

    // Step 5.
    return resultObj;
}

bool
js::ThrowStopIteration(JSContext* cx)
{
    MOZ_ASSERT(!JS_IsExceptionPending(cx));

    // StopIteration isn't a constructor, but it's stored in GlobalObject
    // as one, out of laziness. Hence the GetBuiltinConstructor call here.
    RootedObject ctor(cx);
    if (GetBuiltinConstructor(cx, JSProto_StopIteration, &ctor))
        cx->setPendingException(ObjectValue(*ctor));
    return false;
}

/*** Iterator objects ****************************************************************************/

MOZ_ALWAYS_INLINE bool
NativeIteratorNext(JSContext* cx, NativeIterator* ni, MutableHandleValue rval, bool* done)
{
    *done = false;

    if (ni->props_cursor >= ni->props_end) {
        *done = true;
        return true;
    }

    if (MOZ_LIKELY(ni->isKeyIter())) {
        rval.setString(*ni->current());
        ni->incCursor();
        return true;
    }

    // Non-standard Iterator for "for each"
    RootedId id(cx);
    RootedValue current(cx, StringValue(*ni->current()));
    if (!ValueToId<CanGC>(cx, current, &id))
        return false;
    ni->incCursor();
    RootedObject obj(cx, ni->obj);
    if (!GetProperty(cx, obj, obj, id, rval))
        return false;

    // JS 1.7 only: for each (let [k, v] in obj)
    if (ni->flags & JSITER_KEYVALUE)
        return NewKeyValuePair(cx, id, rval, rval);
    return true;
}

bool
js::IsLegacyIterator(HandleValue v)
{
    return v.isObject() && v.toObject().hasClass(&PropertyIteratorObject::class_);
}

MOZ_ALWAYS_INLINE bool
legacy_iterator_next_impl(JSContext* cx, const CallArgs& args)
{
    MOZ_ASSERT(IsLegacyIterator(args.thisv()));

    RootedObject thisObj(cx, &args.thisv().toObject());

    NativeIterator* ni = thisObj.as<PropertyIteratorObject>()->getNativeIterator();
    RootedValue value(cx);
    bool done;
    if (!NativeIteratorNext(cx, ni, &value, &done))
         return false;

    // Use old iterator protocol for compatibility reasons.
    if (done) {
        ThrowStopIteration(cx);
        return false;
    }

    args.rval().set(value);
    return true;
}

static bool
legacy_iterator_next(JSContext* cx, unsigned argc, Value* vp)
{
    CallArgs args = CallArgsFromVp(argc, vp);
    return CallNonGenericMethod<IsLegacyIterator, legacy_iterator_next_impl>(cx, args);
}

size_t
PropertyIteratorObject::sizeOfMisc(mozilla::MallocSizeOf mallocSizeOf) const
{
    return mallocSizeOf(getPrivate());
}

void
PropertyIteratorObject::trace(JSTracer* trc, JSObject* obj)
{
    if (NativeIterator* ni = obj->as<PropertyIteratorObject>().getNativeIterator())
        ni->trace(trc);
}

void
PropertyIteratorObject::finalize(FreeOp* fop, JSObject* obj)
{
    if (NativeIterator* ni = obj->as<PropertyIteratorObject>().getNativeIterator())
        fop->free_(ni);
}

const ClassOps PropertyIteratorObject::classOps_ = {
    nullptr, /* addProperty */
    nullptr, /* delProperty */
    nullptr, /* enumerate */
    nullptr, /* newEnumerate */
    nullptr, /* resolve */
    nullptr, /* mayResolve */
    finalize,
    nullptr, /* call        */
    nullptr, /* hasInstance */
    nullptr, /* construct   */
    trace
};

const Class PropertyIteratorObject::class_ = {
    "Iterator",
    JSCLASS_HAS_PRIVATE |
    JSCLASS_BACKGROUND_FINALIZE,
    &PropertyIteratorObject::classOps_
};

static const Class ArrayIteratorPrototypeClass = {
    "Array Iterator",
    0
};

enum {
    ArrayIteratorSlotIteratedObject,
    ArrayIteratorSlotNextIndex,
    ArrayIteratorSlotItemKind,
    ArrayIteratorSlotCount
};

const Class ArrayIteratorObject::class_ = {
    "Array Iterator",
    JSCLASS_HAS_RESERVED_SLOTS(ArrayIteratorSlotCount)
};


ArrayIteratorObject*
js::NewArrayIteratorObject(JSContext* cx, NewObjectKind newKind)
{
    RootedObject proto(cx, GlobalObject::getOrCreateArrayIteratorPrototype(cx, cx->global()));
    if (!proto)
        return nullptr;

    return NewObjectWithGivenProto<ArrayIteratorObject>(cx, proto, newKind);
}

static const JSFunctionSpec array_iterator_methods[] = {
    JS_SELF_HOSTED_FN("next", "ArrayIteratorNext", 0, 0),
    JS_FS_END
};

static const Class StringIteratorPrototypeClass = {
    "String Iterator",
    0
};

enum {
    StringIteratorSlotIteratedObject,
    StringIteratorSlotNextIndex,
    StringIteratorSlotCount
};

const Class StringIteratorObject::class_ = {
    "String Iterator",
    JSCLASS_HAS_RESERVED_SLOTS(StringIteratorSlotCount)
};

static const JSFunctionSpec string_iterator_methods[] = {
    JS_SELF_HOSTED_FN("next", "StringIteratorNext", 0, 0),
    JS_FS_END
};

<<<<<<< HEAD
=======
StringIteratorObject*
js::NewStringIteratorObject(JSContext* cx, NewObjectKind newKind)
{
    RootedObject proto(cx, GlobalObject::getOrCreateStringIteratorPrototype(cx, cx->global()));
    if (!proto)
        return nullptr;

    return NewObjectWithGivenProto<StringIteratorObject>(cx, proto, newKind);
}

>>>>>>> a17af05f
JSObject*
js::ValueToIterator(JSContext* cx, unsigned flags, HandleValue vp)
{
    /* JSITER_KEYVALUE must always come with JSITER_FOREACH */
    MOZ_ASSERT_IF(flags & JSITER_KEYVALUE, flags & JSITER_FOREACH);

    RootedObject obj(cx);
    if (vp.isObject()) {
        /* Common case. */
        obj = &vp.toObject();
    } else if ((flags & JSITER_ENUMERATE) && vp.isNullOrUndefined()) {
        /*
         * Enumerating over null and undefined gives an empty enumerator, so
         * that |for (var p in <null or undefined>) <loop>;| never executes
         * <loop>, per ES5 12.6.4.
         */
        return NewEmptyPropertyIterator(cx, flags);
    } else {
        obj = ToObject(cx, vp);
        if (!obj)
            return nullptr;
    }

    return GetIterator(cx, obj, flags);
}

bool
js::CloseIterator(JSContext* cx, HandleObject obj)
{
    if (obj->is<PropertyIteratorObject>()) {
        /* Remove enumerators from the active list, which is a stack. */
        NativeIterator* ni = obj->as<PropertyIteratorObject>().getNativeIterator();

        if (ni->flags & JSITER_ENUMERATE) {
            ni->unlink();

            MOZ_ASSERT(ni->flags & JSITER_ACTIVE);
            ni->flags &= ~JSITER_ACTIVE;

            /*
             * Reset the enumerator; it may still be in the cached iterators
             * for this thread, and can be reused.
             */
            ni->props_cursor = ni->props_array;
        }
    } else if (obj->is<LegacyGeneratorObject>()) {
        Rooted<LegacyGeneratorObject*> genObj(cx, &obj->as<LegacyGeneratorObject>());
        if (genObj->isClosed())
            return true;
        if (genObj->isRunning() || genObj->isClosing()) {
            // Nothing sensible to do.
            return true;
        }
        return LegacyGeneratorObject::close(cx, obj);
    }

    return true;
}

bool
js::UnwindIteratorForException(JSContext* cx, HandleObject obj)
{
    RootedValue v(cx);
    bool getOk = cx->getPendingException(&v);
    cx->clearPendingException();
    if (!CloseIterator(cx, obj))
        return false;
    if (!getOk)
        return false;
    cx->setPendingException(v);
    return true;
}

bool
js::IteratorCloseForException(JSContext* cx, HandleObject obj)
{
    MOZ_ASSERT(cx->isExceptionPending());

    bool isClosingGenerator = cx->isClosingGenerator();
    JS::AutoSaveExceptionState savedExc(cx);

    // Implements IteratorClose (ES 7.4.6) for exception unwinding. See
    // also the bytecode generated by BytecodeEmitter::emitIteratorClose.

    // Step 3.
    //
    // Get the "return" method.
    RootedValue returnMethod(cx);
    if (!GetProperty(cx, obj, obj, cx->names().return_, &returnMethod))
        return false;

    // Step 4.
    //
    // Do nothing if "return" is null or undefined. Throw a TypeError if the
    // method is not IsCallable.
    if (returnMethod.isNullOrUndefined())
        return true;
    if (!IsCallable(returnMethod))
        return ReportIsNotFunction(cx, returnMethod);

    // Step 5, 6, 8.
    //
    // Call "return" if it is not null or undefined.
    RootedValue rval(cx);
    bool ok = Call(cx, returnMethod, obj, &rval);
    if (isClosingGenerator) {
        // Closing an iterator is implemented as an exception, but in spec
        // terms it is a Completion value with [[Type]] return. In this case
        // we *do* care if the call threw and if it returned an object.
        if (!ok)
            return false;
        if (!rval.isObject())
            return ThrowCheckIsObject(cx, CheckIsObjectKind::IteratorReturn);
    } else {
        // We don't care if the call threw or that it returned an Object, as
        // Step 6 says if IteratorClose is being called during a throw, the
        // original throw has primacy.
        savedExc.restore();
    }

    return true;
}

void
js::UnwindIteratorForUncatchableException(JSContext* cx, JSObject* obj)
{
    if (obj->is<PropertyIteratorObject>()) {
        NativeIterator* ni = obj->as<PropertyIteratorObject>().getNativeIterator();
        if (ni->flags & JSITER_ENUMERATE)
            ni->unlink();
    }
}

/*
 * Suppress enumeration of deleted properties. This function must be called
 * when a property is deleted and there might be active enumerators.
 *
 * We maintain a list of active non-escaping for-in enumerators. To suppress
 * a property, we check whether each active enumerator contains the (obj, id)
 * pair and has not yet enumerated |id|. If so, and |id| is the next property,
 * we simply advance the cursor. Otherwise, we delete |id| from the list.
 *
 * We do not suppress enumeration of a property deleted along an object's
 * prototype chain. Only direct deletions on the object are handled.
 *
 * This function can suppress multiple properties at once. The |predicate|
 * argument is an object which can be called on an id and returns true or
 * false. It also must have a method |matchesAtMostOne| which allows us to
 * stop searching after the first deletion if true.
 */
template<typename StringPredicate>
static bool
SuppressDeletedPropertyHelper(JSContext* cx, HandleObject obj, StringPredicate predicate)
{
    NativeIterator* enumeratorList = cx->compartment()->enumerators;
    NativeIterator* ni = enumeratorList->next();

    while (ni != enumeratorList) {
      again:
        /* This only works for identified suppressed keys, not values. */
        if (ni->isKeyIter() && ni->obj == obj && ni->props_cursor < ni->props_end) {
            /* Check whether id is still to come. */
            GCPtrFlatString* props_cursor = ni->current();
            GCPtrFlatString* props_end = ni->end();
            for (GCPtrFlatString* idp = props_cursor; idp < props_end; ++idp) {
                if (predicate(*idp)) {
                    /*
                     * Check whether another property along the prototype chain
                     * became visible as a result of this deletion.
                     */
                    RootedObject proto(cx);
                    if (!GetPrototype(cx, obj, &proto))
                        return false;
                    if (proto) {
                        RootedId id(cx);
                        RootedValue idv(cx, StringValue(*idp));
                        if (!ValueToId<CanGC>(cx, idv, &id))
                            return false;

                        Rooted<PropertyDescriptor> desc(cx);
                        if (!GetPropertyDescriptor(cx, proto, id, &desc))
                            return false;

                        if (desc.object()) {
                            if (desc.enumerable())
                                continue;
                        }
                    }

                    /*
                     * If GetPropertyDescriptorById above removed a property from
                     * ni, start over.
                     */
                    if (props_end != ni->props_end || props_cursor != ni->props_cursor)
                        goto again;

                    /*
                     * No property along the prototype chain stepped in to take the
                     * property's place, so go ahead and delete id from the list.
                     * If it is the next property to be enumerated, just skip it.
                     */
                    if (idp == props_cursor) {
                        ni->incCursor();
                    } else {
                        for (GCPtrFlatString* p = idp; p + 1 != props_end; p++)
                            *p = *(p + 1);
                        ni->props_end = ni->end() - 1;

                        /*
                         * This invokes the pre barrier on this element, since
                         * it's no longer going to be marked, and ensures that
                         * any existing remembered set entry will be dropped.
                         */
                        *ni->props_end = nullptr;
                    }

                    /* Don't reuse modified native iterators. */
                    ni->flags |= JSITER_UNREUSABLE;

                    if (predicate.matchesAtMostOne())
                        break;
                }
            }
        }
        ni = ni->next();
    }
    return true;
}

namespace {

class SingleStringPredicate {
    Handle<JSFlatString*> str;
public:
    explicit SingleStringPredicate(Handle<JSFlatString*> str) : str(str) {}

    bool operator()(JSFlatString* str) { return EqualStrings(str, this->str); }
    bool matchesAtMostOne() { return true; }
};

} /* anonymous namespace */

bool
js::SuppressDeletedProperty(JSContext* cx, HandleObject obj, jsid id)
{
    if (MOZ_LIKELY(!cx->compartment()->objectMaybeInIteration(obj)))
        return true;

    if (JSID_IS_SYMBOL(id))
        return true;

    Rooted<JSFlatString*> str(cx, IdToString(cx, id));
    if (!str)
        return false;
    return SuppressDeletedPropertyHelper(cx, obj, SingleStringPredicate(str));
}

bool
js::SuppressDeletedElement(JSContext* cx, HandleObject obj, uint32_t index)
{
    if (MOZ_LIKELY(!cx->compartment()->objectMaybeInIteration(obj)))
        return true;

    RootedId id(cx);
    if (!IndexToId(cx, index, &id))
        return false;

    Rooted<JSFlatString*> str(cx, IdToString(cx, id));
    if (!str)
        return false;
    return SuppressDeletedPropertyHelper(cx, obj, SingleStringPredicate(str));
}

bool
js::IteratorMore(JSContext* cx, HandleObject iterobj, MutableHandleValue rval)
{
    // Fast path for native iterators.
    if (iterobj->is<PropertyIteratorObject>()) {
        NativeIterator* ni = iterobj->as<PropertyIteratorObject>().getNativeIterator();
        bool done;
        if (!NativeIteratorNext(cx, ni, rval, &done))
            return false;

        if (done)
            rval.setMagic(JS_NO_ITER_VALUE);
        return true;
    }

    // We're reentering below and can call anything.
    if (!CheckRecursionLimit(cx))
        return false;

    // Call the iterator object's .next method.
    if (!GetProperty(cx, iterobj, iterobj, cx->names().next, rval))
        return false;

    // Call the .next method.  Fall through to the error-handling cases in the
    // unlikely event that either one of the fallible operations performed
    // during the call process fails.
    FixedInvokeArgs<0> args(cx);
    RootedValue iterval(cx, ObjectValue(*iterobj));
    if (!js::Call(cx, rval, iterval, args, rval)) {
        // Check for StopIteration.
        if (!cx->isExceptionPending())
            return false;
        RootedValue exception(cx);
        if (!cx->getPendingException(&exception))
            return false;
        if (!JS_IsStopIteration(exception))
            return false;

        cx->clearPendingException();
        rval.setMagic(JS_NO_ITER_VALUE);
    }

    return true;
}

static bool
stopiter_hasInstance(JSContext* cx, HandleObject obj, MutableHandleValue v, bool* bp)
{
    *bp = JS_IsStopIteration(v);
    return true;
}

static const ClassOps StopIterationObjectClassOps = {
    nullptr, /* addProperty */
    nullptr, /* delProperty */
    nullptr, /* enumerate */
    nullptr, /* enumerate */
    nullptr, /* resolve */
    nullptr, /* mayResolve */
    nullptr, /* finalize */
    nullptr, /* call */
    stopiter_hasInstance
};

const Class StopIterationObject::class_ = {
    "StopIteration",
    JSCLASS_HAS_CACHED_PROTO(JSProto_StopIteration),
    &StopIterationObjectClassOps
};

static const JSFunctionSpec iterator_proto_methods[] = {
    JS_SELF_HOSTED_SYM_FN(iterator, "IteratorIdentity", 0, 0),
    JS_FS_END
};

/* static */ bool
GlobalObject::initIteratorProto(JSContext* cx, Handle<GlobalObject*> global)
{
    if (global->getReservedSlot(ITERATOR_PROTO).isObject())
        return true;

    RootedObject proto(cx, GlobalObject::createBlankPrototype<PlainObject>(cx, global));
    if (!proto || !DefinePropertiesAndFunctions(cx, proto, nullptr, iterator_proto_methods))
        return false;

    global->setReservedSlot(ITERATOR_PROTO, ObjectValue(*proto));
    return true;
}

/* static */ bool
GlobalObject::initArrayIteratorProto(JSContext* cx, Handle<GlobalObject*> global)
{
    if (global->getReservedSlot(ARRAY_ITERATOR_PROTO).isObject())
        return true;

    RootedObject iteratorProto(cx, GlobalObject::getOrCreateIteratorPrototype(cx, global));
    if (!iteratorProto)
        return false;

    const Class* cls = &ArrayIteratorPrototypeClass;
    RootedObject proto(cx, GlobalObject::createBlankPrototypeInheriting(cx, global, cls,
                                                                        iteratorProto));
    if (!proto ||
        !DefinePropertiesAndFunctions(cx, proto, nullptr, array_iterator_methods) ||
        !DefineToStringTag(cx, proto, cx->names().ArrayIterator))
    {
        return false;
    }

    global->setReservedSlot(ARRAY_ITERATOR_PROTO, ObjectValue(*proto));
    return true;
}

/* static */ bool
GlobalObject::initStringIteratorProto(JSContext* cx, Handle<GlobalObject*> global)
{
    if (global->getReservedSlot(STRING_ITERATOR_PROTO).isObject())
        return true;

    RootedObject iteratorProto(cx, GlobalObject::getOrCreateIteratorPrototype(cx, global));
    if (!iteratorProto)
        return false;

    const Class* cls = &StringIteratorPrototypeClass;
    RootedObject proto(cx, GlobalObject::createBlankPrototypeInheriting(cx, global, cls,
                                                                        iteratorProto));
    if (!proto ||
        !DefinePropertiesAndFunctions(cx, proto, nullptr, string_iterator_methods) ||
        !DefineToStringTag(cx, proto, cx->names().StringIterator))
    {
        return false;
    }

    global->setReservedSlot(STRING_ITERATOR_PROTO, ObjectValue(*proto));
    return true;
}

JSObject*
<<<<<<< HEAD
js::InitLegacyIteratorClass(JSContext* cx, HandleObject obj)
{
    Handle<GlobalObject*> global = obj.as<GlobalObject>();

    if (global->getPrototype(JSProto_Iterator).isObject())
        return &global->getPrototype(JSProto_Iterator).toObject();

    RootedObject iteratorProto(cx);
    iteratorProto = GlobalObject::createBlankPrototype(cx, global,
                                                       &PropertyIteratorObject::class_);
    if (!iteratorProto)
        return nullptr;

    NativeIterator* ni = NativeIterator::allocateIterator(cx, 0, 0);
    if (!ni)
        return nullptr;

    iteratorProto->as<PropertyIteratorObject>().setNativeIterator(ni);
    ni->init(nullptr, nullptr, 0 /* flags */, 0, 0);

    Rooted<JSFunction*> ctor(cx);
    ctor = GlobalObject::createConstructor(cx, IteratorConstructor, cx->names().Iterator, 2);
    if (!ctor)
        return nullptr;
    if (!LinkConstructorAndPrototype(cx, ctor, iteratorProto))
        return nullptr;
    if (!DefinePropertiesAndFunctions(cx, iteratorProto, nullptr, legacy_iterator_methods))
        return nullptr;
    if (!GlobalObject::initBuiltinConstructor(cx, global, JSProto_Iterator,
                                              ctor, iteratorProto))
    {
        return nullptr;
    }

    return &global->getPrototype(JSProto_Iterator).toObject();
}

JSObject*
=======
>>>>>>> a17af05f
js::InitStopIterationClass(JSContext* cx, HandleObject obj)
{
    Handle<GlobalObject*> global = obj.as<GlobalObject>();
    if (!global->getPrototype(JSProto_StopIteration).isObject()) {
        RootedObject proto(cx, GlobalObject::createBlankPrototype(cx, global,
                                                                  &StopIterationObject::class_));
        if (!proto || !FreezeObject(cx, proto))
            return nullptr;

        // This should use a non-JSProtoKey'd slot, but this is easier for now.
        if (!GlobalObject::initBuiltinConstructor(cx, global, JSProto_StopIteration, proto, proto))
            return nullptr;

        global->setConstructor(JSProto_StopIteration, ObjectValue(*proto));
    }

    return &global->getPrototype(JSProto_StopIteration).toObject();
}<|MERGE_RESOLUTION|>--- conflicted
+++ resolved
@@ -542,77 +542,6 @@
                     props);
 }
 
-<<<<<<< HEAD
-size_t sCustomIteratorCount = 0;
-
-static inline bool
-GetCustomIterator(JSContext* cx, HandleObject obj, unsigned flags, MutableHandleObject objp)
-{
-    if (!CheckRecursionLimit(cx))
-        return false;
-
-    RootedValue rval(cx);
-    /* Check whether we have a valid __iterator__ method. */
-    HandlePropertyName name = cx->names().iteratorIntrinsic;
-    if (!GetProperty(cx, obj, obj, name, &rval))
-        return false;
-
-    /* If there is no custom __iterator__ method, we are done here. */
-    if (!rval.isObject()) {
-        objp.set(nullptr);
-        return true;
-    }
-
-    if (!cx->runningWithTrustedPrincipals())
-        ++sCustomIteratorCount;
-
-    /* Otherwise call it and return that object. */
-    {
-        FixedInvokeArgs<1> args(cx);
-
-        args[0].setBoolean((flags & JSITER_FOREACH) == 0);
-
-        RootedValue thisv(cx, ObjectValue(*obj));
-        if (!js::Call(cx, rval, thisv, args, &rval))
-            return false;
-    }
-
-    if (rval.isPrimitive()) {
-        // Ignore the stack when throwing. We can't tell whether we were
-        // supposed to skip over a new.target or not.
-        JSAutoByteString bytes;
-        if (!AtomToPrintableString(cx, name, &bytes))
-            return false;
-        RootedValue val(cx, ObjectValue(*obj));
-        ReportValueError2(cx, JSMSG_BAD_TRAP_RETURN_VALUE,
-                          JSDVG_IGNORE_STACK, val, nullptr, bytes.ptr());
-        return false;
-    }
-    objp.set(&rval.toObject());
-    return true;
-}
-
-template <typename T>
-static inline bool
-Compare(T* a, T* b, size_t c)
-{
-    size_t n = (c + size_t(7)) / size_t(8);
-    switch (c % 8) {
-      case 0: do { if (*a++ != *b++) return false; MOZ_FALLTHROUGH;
-      case 7:      if (*a++ != *b++) return false; MOZ_FALLTHROUGH;
-      case 6:      if (*a++ != *b++) return false; MOZ_FALLTHROUGH;
-      case 5:      if (*a++ != *b++) return false; MOZ_FALLTHROUGH;
-      case 4:      if (*a++ != *b++) return false; MOZ_FALLTHROUGH;
-      case 3:      if (*a++ != *b++) return false; MOZ_FALLTHROUGH;
-      case 2:      if (*a++ != *b++) return false; MOZ_FALLTHROUGH;
-      case 1:      if (*a++ != *b++) return false;
-              } while (--n > 0);
-    }
-    return true;
-}
-
-=======
->>>>>>> a17af05f
 static bool legacy_iterator_next(JSContext* cx, unsigned argc, Value* vp);
 
 static inline PropertyIteratorObject*
@@ -755,11 +684,7 @@
     MOZ_ASSERT(!(flags & JSITER_FOREACH));
 
     if (obj->isSingleton() && !JSObject::setIteratedSingleton(cx, obj))
-<<<<<<< HEAD
-        return false;
-=======
-        return nullptr;
->>>>>>> a17af05f
+        return nullptr;
     MarkObjectGroupFlags(cx, obj, OBJECT_FLAG_ITERATED);
 
     Rooted<PropertyIteratorObject*> iterobj(cx, NewPropertyIteratorObject(cx, flags));
@@ -807,11 +732,7 @@
     MOZ_ASSERT(flags & JSITER_FOREACH);
 
     if (obj->isSingleton() && !JSObject::setIteratedSingleton(cx, obj))
-<<<<<<< HEAD
-        return false;
-=======
-        return nullptr;
->>>>>>> a17af05f
+        return nullptr;
     MarkObjectGroupFlags(cx, obj, OBJECT_FLAG_ITERATED);
 
     Rooted<PropertyIteratorObject*> iterobj(cx, NewPropertyIteratorObject(cx, flags));
@@ -960,21 +881,8 @@
             MOZ_ASSERT(obj->is<UnboxedPlainObject>());
         }
 
-<<<<<<< HEAD
-        if (PropertyIteratorObject* iterobj = cx->caches().nativeIterCache.get(key)) {
-            NativeIterator* ni = iterobj->getNativeIterator();
-            if (!(ni->flags & (JSITER_ACTIVE|JSITER_UNREUSABLE)) &&
-                ni->guard_key == key &&
-                ni->guard_length == guards.length() &&
-                Compare(reinterpret_cast<ReceiverGuard*>(ni->guard_array),
-                        guards.begin(), ni->guard_length) &&
-                iterobj->compartment() == cx->compartment())
-            {
-                objp.set(iterobj);
-=======
         obj = obj->staticPrototype();
     } while (obj);
->>>>>>> a17af05f
 
     return true;
 }
@@ -1057,17 +965,11 @@
     PropertyIteratorObject* iterobj = &res->as<PropertyIteratorObject>();
     assertSameCompartment(cx, iterobj);
 
-<<<<<<< HEAD
-    /* Cache the iterator object if possible. */
-    if (guards.length())
-        cx->caches().nativeIterCache.set(key, iterobj);
-=======
     // Cache the iterator object.
     if (numGuards > 0) {
         if (!StoreInIteratorCache(cx, obj, iterobj))
             return nullptr;
     }
->>>>>>> a17af05f
 
     return iterobj;
 }
@@ -1283,8 +1185,6 @@
     JS_FS_END
 };
 
-<<<<<<< HEAD
-=======
 StringIteratorObject*
 js::NewStringIteratorObject(JSContext* cx, NewObjectKind newKind)
 {
@@ -1295,7 +1195,6 @@
     return NewObjectWithGivenProto<StringIteratorObject>(cx, proto, newKind);
 }
 
->>>>>>> a17af05f
 JSObject*
 js::ValueToIterator(JSContext* cx, unsigned flags, HandleValue vp)
 {
@@ -1707,47 +1606,6 @@
 }
 
 JSObject*
-<<<<<<< HEAD
-js::InitLegacyIteratorClass(JSContext* cx, HandleObject obj)
-{
-    Handle<GlobalObject*> global = obj.as<GlobalObject>();
-
-    if (global->getPrototype(JSProto_Iterator).isObject())
-        return &global->getPrototype(JSProto_Iterator).toObject();
-
-    RootedObject iteratorProto(cx);
-    iteratorProto = GlobalObject::createBlankPrototype(cx, global,
-                                                       &PropertyIteratorObject::class_);
-    if (!iteratorProto)
-        return nullptr;
-
-    NativeIterator* ni = NativeIterator::allocateIterator(cx, 0, 0);
-    if (!ni)
-        return nullptr;
-
-    iteratorProto->as<PropertyIteratorObject>().setNativeIterator(ni);
-    ni->init(nullptr, nullptr, 0 /* flags */, 0, 0);
-
-    Rooted<JSFunction*> ctor(cx);
-    ctor = GlobalObject::createConstructor(cx, IteratorConstructor, cx->names().Iterator, 2);
-    if (!ctor)
-        return nullptr;
-    if (!LinkConstructorAndPrototype(cx, ctor, iteratorProto))
-        return nullptr;
-    if (!DefinePropertiesAndFunctions(cx, iteratorProto, nullptr, legacy_iterator_methods))
-        return nullptr;
-    if (!GlobalObject::initBuiltinConstructor(cx, global, JSProto_Iterator,
-                                              ctor, iteratorProto))
-    {
-        return nullptr;
-    }
-
-    return &global->getPrototype(JSProto_Iterator).toObject();
-}
-
-JSObject*
-=======
->>>>>>> a17af05f
 js::InitStopIterationClass(JSContext* cx, HandleObject obj)
 {
     Handle<GlobalObject*> global = obj.as<GlobalObject>();
