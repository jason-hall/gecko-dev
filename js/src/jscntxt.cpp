--- conflicted
+++ resolved
@@ -150,21 +150,6 @@
 
     JSRuntime* runtime = js_new<JSRuntime>(parentRuntime);
     if (!runtime)
-<<<<<<< HEAD
-        return nullptr;
-
-    JSContext* cx = js_new<JSContext>(runtime, JS::ContextOptions());
-    if (!cx) {
-        js_delete(runtime);
-        return nullptr;
-    }
-
-    if (!runtime->init(cx, maxBytes, maxNurseryBytes)) {
-        runtime->destroyRuntime();
-        js_delete(cx);
-        js_delete(runtime);
-=======
->>>>>>> a17af05f
         return nullptr;
     }
 
@@ -183,8 +168,6 @@
 {
     MOZ_RELEASE_ASSERT(!TlsContext.get());
 
-<<<<<<< HEAD
-=======
     JSContext* cx = js_new<JSContext>(runtime, JS::ContextOptions());
     if (!cx) {
         js_delete(runtime);
@@ -213,7 +196,6 @@
 {
     MOZ_RELEASE_ASSERT(!TlsContext.get());
 
->>>>>>> a17af05f
     JSRuntime* runtime = siblingContext->runtime();
 
     JSContext* cx = js_new<JSContext>(runtime, JS::ContextOptions());
@@ -242,8 +224,6 @@
     cx->runtime()->setActiveContext(cx);
 }
 
-<<<<<<< HEAD
-=======
 static void
 FreeJobQueueHandling(JSContext* cx)
 {
@@ -258,7 +238,6 @@
     cx->enqueuePromiseJobCallbackData = nullptr;
 }
 
->>>>>>> a17af05f
 void
 js::DestroyContext(JSContext* cx)
 {
@@ -274,14 +253,6 @@
     // cooperative contexts which they have read off the owner context of a
     // zone group. See HelperThread::handleIonWorkload.
     CancelOffThreadIonCompile(cx->runtime());
-<<<<<<< HEAD
-
-    if (cx->runtime()->cooperatingContexts().length() == 1) {
-        // Destroy the runtime along with its last context.
-        cx->runtime()->destroyRuntime();
-        js_delete(cx->runtime());
-
-=======
 
     FreeJobQueueHandling(cx);
 
@@ -293,7 +264,6 @@
         // Destroy the runtime along with its last context.
         cx->runtime()->destroyRuntime();
         js_delete(cx->runtime());
->>>>>>> a17af05f
         js_delete_poison(cx);
     } else {
         DebugOnly<bool> found = false;
@@ -606,16 +576,6 @@
 PrintSingleError(JSContext* cx, FILE* file, JS::ConstUTF8CharsZ toStringResult,
                  T* report, PrintErrorKind kind)
 {
-<<<<<<< HEAD
-    UniquePtr<char> prefix;
-    if (report->filename)
-        prefix.reset(JS_smprintf("%s:", report->filename));
-
-    if (report->lineno) {
-        UniquePtr<char> tmp(JS_smprintf("%s%u:%u ", prefix ? prefix.get() : "", report->lineno,
-                                        report->column));
-        prefix = Move(tmp);
-=======
     UniqueChars prefix;
     if (report->filename)
         prefix = JS_smprintf("%s:", report->filename);
@@ -623,7 +583,6 @@
     if (report->lineno) {
         prefix = JS_smprintf("%s%u:%u ", prefix ? prefix.get() : "", report->lineno,
                                         report->column);
->>>>>>> a17af05f
     }
 
     if (kind != PrintErrorKind::Error) {
@@ -642,12 +601,7 @@
             break;
         }
 
-<<<<<<< HEAD
-        UniquePtr<char> tmp(JS_smprintf("%s%s: ", prefix ? prefix.get() : "", kindPrefix));
-        prefix = Move(tmp);
-=======
         prefix = JS_smprintf("%s%s: ", prefix ? prefix.get() : "", kindPrefix);
->>>>>>> a17af05f
     }
 
     const char* message = toStringResult ? toStringResult.c_str() : report->message().c_str();
@@ -1012,19 +966,6 @@
     return warning;
 }
 
-<<<<<<< HEAD
-void
-js::CallWarningReporter(JSContext* cx, JSErrorReport* reportp)
-{
-    MOZ_ASSERT(reportp);
-    MOZ_ASSERT(JSREPORT_IS_WARNING(reportp->flags));
-
-    if (JS::WarningReporter warningReporter = cx->runtime()->warningReporter)
-        warningReporter(cx, reportp);
-}
-
-=======
->>>>>>> a17af05f
 bool
 js::ReportIsNotDefined(JSContext* cx, HandleId id)
 {
@@ -1188,26 +1129,6 @@
     }
 }
 
-<<<<<<< HEAD
-JS::Error JSContext::reportedError;
-JS::OOM JSContext::reportedOOM;
-
-mozilla::GenericErrorResult<OOM&>
-JSContext::alreadyReportedOOM()
-{
-#ifdef DEBUG
-    if (helperThread()) {
-        // Keep in sync with addPendingOutOfMemory.
-        if (ParseTask* task = helperThread()->parseTask())
-            MOZ_ASSERT(task->outOfMemory);
-    } else {
-        MOZ_ASSERT(isThrowingOutOfMemory());
-    }
-#endif
-    return mozilla::Err(reportedOOM);
-}
-
-=======
 static bool
 InternalEnqueuePromiseJobCallback(JSContext* cx, JS::HandleObject job,
                                   JS::HandleObject allocationSite,
@@ -1358,7 +1279,6 @@
     return mozilla::Err(reportedOOM);
 }
 
->>>>>>> a17af05f
 mozilla::GenericErrorResult<JS::Error&>
 JSContext::alreadyReportedError()
 {
@@ -1375,18 +1295,11 @@
     threadNative_(0),
     helperThread_(nullptr),
     options_(options),
-<<<<<<< HEAD
-=======
     arenas_(nullptr),
->>>>>>> a17af05f
     enterCompartmentDepth_(0),
     jitActivation(nullptr),
     activation_(nullptr),
     profilingActivation_(nullptr),
-<<<<<<< HEAD
-    wasmActivationStack_(nullptr),
-=======
->>>>>>> a17af05f
     nativeStackBase(GetNativeStackBase()),
     entryMonitor(nullptr),
     noExecuteDebuggerTop(nullptr),
@@ -1407,10 +1320,6 @@
     dtoaState(nullptr),
     heapState(JS::HeapState::Idle),
     suppressGC(0),
-<<<<<<< HEAD
-    allowGCBarriers(true),
-=======
->>>>>>> a17af05f
 #ifdef DEBUG
     ionCompiling(false),
     ionCompilingSafeForMinorGC(false),
@@ -1452,14 +1361,6 @@
     asyncCallIsExplicit(false),
     interruptCallbackDisabled(false),
     interrupt_(false),
-<<<<<<< HEAD
-    handlingJitInterrupt_(false),
-    osrTempData_(nullptr),
-    ionReturnOverride_(MagicValue(JS_ARG_POISON)),
-    jitTop(nullptr),
-    jitStackLimit(UINTPTR_MAX),
-    jitStackLimitNoInterrupt(UINTPTR_MAX)
-=======
     interruptRegExpJit_(false),
     handlingJitInterrupt_(false),
     osrTempData_(nullptr),
@@ -1474,7 +1375,6 @@
     stopDrainingJobQueue(false),
     promiseRejectionTrackerCallback(nullptr),
     promiseRejectionTrackerCallbackData(nullptr)
->>>>>>> a17af05f
 {
     MOZ_ASSERT(static_cast<JS::RootingContext*>(this) ==
                JS::RootingContext::get(this));
@@ -1663,14 +1563,9 @@
 JSContext::trace(JSTracer* trc)
 {
     cycleDetectorVector().trace(trc);
-<<<<<<< HEAD
-
-    if (trc->isMarkingTracer() || trc->isOmrMarkingTracer() && compartment_)
-=======
     geckoProfiler().trace(trc);
 
     if (trc->isMarkingTracer() && compartment_)
->>>>>>> a17af05f
         compartment_->mark();
 }
 
@@ -1723,12 +1618,9 @@
     if (compartment() && compartment()->behaviors().version() != JSVERSION_UNKNOWN)
         return compartment()->behaviors().version();
 
-<<<<<<< HEAD
-=======
     if (!CurrentThreadCanAccessRuntime(runtime()))
         return JSVERSION_DEFAULT;
 
->>>>>>> a17af05f
     return runtime()->defaultVersion();
 }
 
