/* -*- Mode: C++; tab-width: 8; indent-tabs-mode: nil; c-basic-offset: 4 -*-
 * vim: set ts=8 sts=4 et sw=4 tw=99:
 * This Source Code Form is subject to the terms of the Mozilla Public
 * License, v. 2.0. If a copy of the MPL was not distributed with this
 * file, You can obtain one at http://mozilla.org/MPL/2.0/. */

#ifndef jsshell_js_h
#define jsshell_js_h

#include "mozilla/Atomics.h"
#include "mozilla/Maybe.h"
#include "mozilla/TimeStamp.h"

#include "jsapi.h"

#include "js/GCVector.h"
#include "threading/ConditionVariable.h"
#include "threading/LockGuard.h"
#include "threading/Mutex.h"
#include "threading/Thread.h"
#include "vm/GeckoProfiler.h"
#include "vm/Monitor.h"

// Some platform hooks must be implemented for single-step profiling.
#if defined(JS_SIMULATOR_ARM) || defined(JS_SIMULATOR_MIPS64)
# define SINGLESTEP_PROFILING
#endif

namespace js {
namespace shell {

enum JSShellErrNum {
#define MSG_DEF(name, count, exception, format) \
    name,
#include "jsshell.msg"
#undef MSG_DEF
    JSShellErr_Limit
};

const JSErrorFormatString*
my_GetErrorMessage(void* userRef, const unsigned errorNumber);

void
WarningReporter(JSContext* cx, JSErrorReport* report);

class MOZ_STACK_CLASS AutoReportException
{
    JSContext* cx;
  public:
    explicit AutoReportException(JSContext* cx)
      : cx(cx)
    {}
    ~AutoReportException();
};

bool
GenerateInterfaceHelp(JSContext* cx, JS::HandleObject obj, const char* name);

JSString*
FileAsString(JSContext* cx, JS::HandleString pathnameStr);

class AutoCloseFile
{
  private:
    FILE* f_;
  public:
    explicit AutoCloseFile(FILE* f) : f_(f) {}
    ~AutoCloseFile() {
        (void) release();
    }
    bool release() {
        bool success = true;
        if (f_ && f_ != stdin && f_ != stdout && f_ != stderr)
            success = !fclose(f_);
        f_ = nullptr;
        return success;
    }
};

// Reference counted file.
struct RCFile {
    FILE* fp;
    uint32_t numRefs;

    RCFile() : fp(nullptr), numRefs(0) {}
    explicit RCFile(FILE* fp) : fp(fp), numRefs(0) {}

    void acquire() { numRefs++; }

    // Starts out with a ref count of zero.
    static RCFile* create(JSContext* cx, const char* filename, const char* mode);

    void close();
    bool isOpen() const { return fp; }
    bool release();
};

// Alias the global dstName to namespaceObj.srcName. For example, if dstName is
// "snarf", namespaceObj represents "os.file", and srcName is "readFile", then
// this is equivalent to the JS code:
//
//   snarf = os.file.readFile;
//
// This provides a mechanism for namespacing the various JS shell helper
// functions without breaking backwards compatibility with things that use the
// global names.
bool
CreateAlias(JSContext* cx, const char* dstName, JS::HandleObject namespaceObj, const char* srcName);

<<<<<<< HEAD
=======
enum class ScriptKind
{
    Script,
    DecodeScript,
    Module
};

class OffThreadState {
    enum State {
        IDLE,           /* ready to work; no token, no source */
        COMPILING,      /* working; no token, have source */
        DONE            /* compilation done: have token and source */
    };

  public:
    OffThreadState()
      : monitor(mutexid::ShellOffThreadState),
        state(IDLE),
        token(),
        source(nullptr)
    { }

    bool startIfIdle(JSContext* cx, ScriptKind kind, ScopedJSFreePtr<char16_t>& newSource);

    bool startIfIdle(JSContext* cx, ScriptKind kind, JS::TranscodeBuffer&& newXdr);

    void abandon(JSContext* cx);

    void markDone(void* newToken);

    void* waitUntilDone(JSContext* cx, ScriptKind kind);

    JS::TranscodeBuffer& xdrBuffer() { return xdr; }

  private:
    js::Monitor monitor;
    ScriptKind scriptKind;
    State state;
    void* token;
    char16_t* source;
    JS::TranscodeBuffer xdr;
};

class NonshrinkingGCObjectVector : public GCVector<JSObject*, 0, SystemAllocPolicy>
{
  public:
    void sweep() {
        for (uint32_t i = 0; i < this->length(); i++) {
            if (JS::GCPolicy<JSObject*>::needsSweep(&(*this)[i]))
                (*this)[i] = nullptr;
        }
    }
};

using MarkBitObservers = JS::WeakCache<NonshrinkingGCObjectVector>;

#ifdef SINGLESTEP_PROFILING
using StackChars = Vector<char16_t, 0, SystemAllocPolicy>;
#endif

// Per-context shell state.
struct ShellContext
{
    explicit ShellContext(JSContext* cx);

    bool isWorker;
    double timeoutInterval;
    double startTime;
    mozilla::Atomic<bool> serviceInterrupt;
    mozilla::Atomic<bool> haveInterruptFunc;
    JS::PersistentRootedValue interruptFunc;
    bool lastWarningEnabled;
    JS::PersistentRootedValue lastWarning;
    JS::PersistentRootedValue promiseRejectionTrackerCallback;
#ifdef SINGLESTEP_PROFILING
    Vector<StackChars, 0, SystemAllocPolicy> stacks;
#endif

    /*
     * Watchdog thread state.
     */
    js::Mutex watchdogLock;
    js::ConditionVariable watchdogWakeup;
    mozilla::Maybe<js::Thread> watchdogThread;
    mozilla::Maybe<mozilla::TimeStamp> watchdogTimeout;

    js::ConditionVariable sleepWakeup;

    int exitCode;
    bool quitting;

    JS::UniqueChars readLineBuf;
    size_t readLineBufPos;

    js::shell::RCFile** errFilePtr;
    js::shell::RCFile** outFilePtr;

    UniquePtr<PseudoStack> geckoProfilingStack;

    OffThreadState offThreadState;

    JS::UniqueChars moduleLoadPath;
    UniquePtr<MarkBitObservers> markObservers;
};

extern ShellContext*
GetShellContext(JSContext* cx);

>>>>>>> a17af05f
} /* namespace shell */
} /* namespace js */

#endif<|MERGE_RESOLUTION|>--- conflicted
+++ resolved
@@ -107,8 +107,6 @@
 bool
 CreateAlias(JSContext* cx, const char* dstName, JS::HandleObject namespaceObj, const char* srcName);
 
-<<<<<<< HEAD
-=======
 enum class ScriptKind
 {
     Script,
@@ -217,7 +215,6 @@
 extern ShellContext*
 GetShellContext(JSContext* cx);
 
->>>>>>> a17af05f
 } /* namespace shell */
 } /* namespace js */
 
