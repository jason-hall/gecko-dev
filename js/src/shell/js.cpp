--- conflicted
+++ resolved
@@ -150,60 +150,22 @@
 
 // SharedArrayBuffer and Atomics are enabled by default (tracking Firefox).
 #define SHARED_MEMORY_DEFAULT 1
-<<<<<<< HEAD
-
-// Some platform hooks must be implemented for single-step profiling.
-#if defined(JS_SIMULATOR_ARM) || defined(JS_SIMULATOR_MIPS64)
-# define SINGLESTEP_PROFILING
-#endif
-
-using JobQueue = GCVector<JSObject*, 0, SystemAllocPolicy>;
-=======
->>>>>>> a17af05f
 
 bool
 OffThreadState::startIfIdle(JSContext* cx, ScriptKind kind, ScopedJSFreePtr<char16_t>& newSource)
 {
-<<<<<<< HEAD
-    explicit ShellAsyncTasks(JSContext* cx)
-      : outstanding(0),
-        finished(cx)
-    {}
-
-    size_t outstanding;
-    Vector<JS::AsyncTask*> finished;
-};
-
-enum class ScriptKind
-{
-    Script,
-    DecodeScript,
-    Module
-};
-=======
     AutoLockMonitor alm(monitor);
     if (state != IDLE)
         return false;
 
     MOZ_ASSERT(!token);
->>>>>>> a17af05f
 
     source = newSource.forget();
 
-<<<<<<< HEAD
-  public:
-    OffThreadState()
-      : monitor(mutexid::ShellOffThreadState),
-        state(IDLE),
-        token(),
-        source(nullptr)
-    { }
-=======
     scriptKind = kind;
     state = COMPILING;
     return true;
 }
->>>>>>> a17af05f
 
 bool
 OffThreadState::startIfIdle(JSContext* cx, ScriptKind kind, JS::TranscodeBuffer&& newXdr)
@@ -221,44 +183,6 @@
     return true;
 }
 
-<<<<<<< HEAD
-    bool startIfIdle(JSContext* cx, ScriptKind kind,
-                     JS::TranscodeBuffer&& newXdr)
-    {
-        AutoLockMonitor alm(monitor);
-        if (state != IDLE)
-            return false;
-
-        MOZ_ASSERT(!token);
-
-        xdr = mozilla::Move(newXdr);
-
-        scriptKind = kind;
-        state = COMPILING;
-        return true;
-    }
-
-    void abandon(JSContext* cx) {
-        AutoLockMonitor alm(monitor);
-        MOZ_ASSERT(state == COMPILING);
-        MOZ_ASSERT(!token);
-        MOZ_ASSERT(source || !xdr.empty());
-
-        if (source)
-            js_free(source);
-        source = nullptr;
-        xdr.clearAndFree();
-
-        state = IDLE;
-    }
-
-    void markDone(void* newToken) {
-        AutoLockMonitor alm(monitor);
-        MOZ_ASSERT(state == COMPILING);
-        MOZ_ASSERT(!token);
-        MOZ_ASSERT(source || !xdr.empty());
-        MOZ_ASSERT(newToken);
-=======
 void
 OffThreadState::abandon(JSContext* cx)
 {
@@ -271,7 +195,6 @@
         js_free(source);
     source = nullptr;
     xdr.clearAndFree();
->>>>>>> a17af05f
 
     state = IDLE;
 }
@@ -290,104 +213,18 @@
     alm.notify();
 }
 
-<<<<<<< HEAD
-        MOZ_ASSERT(source || !xdr.empty());
-        if (source)
-            js_free(source);
-        source = nullptr;
-        xdr.clearAndFree();
-=======
 void*
 OffThreadState::waitUntilDone(JSContext* cx, ScriptKind kind)
 {
     AutoLockMonitor alm(monitor);
     if (state == IDLE || scriptKind != kind)
         return nullptr;
->>>>>>> a17af05f
 
     if (state == COMPILING) {
         while (state != DONE)
             alm.wait();
     }
 
-<<<<<<< HEAD
-    JS::TranscodeBuffer& xdrBuffer() { return xdr; }
-
-  private:
-    Monitor monitor;
-    ScriptKind scriptKind;
-    State state;
-    void* token;
-    char16_t* source;
-    JS::TranscodeBuffer xdr;
-};
-
-#ifdef SINGLESTEP_PROFILING
-typedef Vector<char16_t, 0, SystemAllocPolicy> StackChars;
-#endif
-
-class NonshrinkingGCObjectVector : public GCVector<JSObject*, 0, SystemAllocPolicy>
-{
-  public:
-    void sweep() {
-        for (uint32_t i = 0; i < this->length(); i++) {
-            if (JS::GCPolicy<JSObject*>::needsSweep(&(*this)[i]))
-                (*this)[i] = nullptr;
-        }
-    }
-};
-
-using MarkBitObservers = JS::WeakCache<NonshrinkingGCObjectVector>;
-
-struct ShellCompartmentPrivate {
-    JS::Heap<JSObject*> grayRoot;
-};
-
-// Per-context shell state.
-struct ShellContext
-{
-    explicit ShellContext(JSContext* cx);
-    bool isWorker;
-    double timeoutInterval;
-    double startTime;
-    Atomic<bool> serviceInterrupt;
-    Atomic<bool> haveInterruptFunc;
-    JS::PersistentRootedValue interruptFunc;
-    bool lastWarningEnabled;
-    JS::PersistentRootedValue lastWarning;
-    JS::PersistentRootedValue promiseRejectionTrackerCallback;
-    JS::PersistentRooted<JobQueue> jobQueue;
-    ExclusiveData<ShellAsyncTasks> asyncTasks;
-    bool drainingJobQueue;
-#ifdef SINGLESTEP_PROFILING
-    Vector<StackChars, 0, SystemAllocPolicy> stacks;
-#endif
-
-    /*
-     * Watchdog thread state.
-     */
-    Mutex watchdogLock;
-    ConditionVariable watchdogWakeup;
-    Maybe<Thread> watchdogThread;
-    Maybe<TimeStamp> watchdogTimeout;
-
-    ConditionVariable sleepWakeup;
-
-    int exitCode;
-    bool quitting;
-
-    UniqueChars readLineBuf;
-    size_t readLineBufPos;
-
-    static const uint32_t GeckoProfilingMaxStackSize = 1000;
-    ProfileEntry geckoProfilingStack[GeckoProfilingMaxStackSize];
-    uint32_t geckoProfilingStackSize;
-
-    OffThreadState offThreadState;
-
-    UniqueChars moduleLoadPath;
-    UniquePtr<MarkBitObservers> markObservers;
-=======
     MOZ_ASSERT(source || !xdr.empty());
     if (source)
         js_free(source);
@@ -403,7 +240,6 @@
 
 struct ShellCompartmentPrivate {
     JS::Heap<JSObject*> grayRoot;
->>>>>>> a17af05f
 };
 
 struct MOZ_STACK_CLASS EnvironmentPreparer : public js::ScriptEnvironmentPreparer {
@@ -546,21 +382,12 @@
     lastWarningEnabled(false),
     lastWarning(cx, NullValue()),
     promiseRejectionTrackerCallback(cx, NullValue()),
-<<<<<<< HEAD
-    asyncTasks(mutexid::ShellAsyncTasks, cx),
-    drainingJobQueue(false),
-=======
->>>>>>> a17af05f
     watchdogLock(mutexid::ShellContextWatchdog),
     exitCode(0),
     quitting(false),
     readLineBufPos(0),
-<<<<<<< HEAD
-    geckoProfilingStackSize(0)
-=======
     errFilePtr(nullptr),
     outFilePtr(nullptr)
->>>>>>> a17af05f
 {}
 
 ShellContext*
@@ -866,7 +693,6 @@
         JS_ReportErrorASCII(cx, "Failed to get Reflect.Loader.importRoot method");
         return false;
     }
-<<<<<<< HEAD
 
     RootedString path(cx, JS_NewStringCopyZ(cx, filename));
     if (!path)
@@ -883,140 +709,17 @@
     return JS_CallFunction(cx, loaderObj, importFun, args, &value);
 }
 
-static JSObject*
-ShellGetIncumbentGlobalCallback(JSContext* cx)
-{
-    return JS::CurrentGlobalOrNull(cx);
-}
-
-static bool
-ShellEnqueuePromiseJobCallback(JSContext* cx, JS::HandleObject job, JS::HandleObject allocationSite,
-                               JS::HandleObject incumbentGlobal, void* data)
-{
-    ShellContext* sc = GetShellContext(cx);
-    MOZ_ASSERT(job);
-    return sc->jobQueue.append(job);
-}
-
-static bool
-ShellStartAsyncTaskCallback(JSContext* cx, JS::AsyncTask* task)
-{
-    ShellContext* sc = GetShellContext(cx);
-    task->user = sc;
-
-    ExclusiveData<ShellAsyncTasks>::Guard asyncTasks = sc->asyncTasks.lock();
-    asyncTasks->outstanding++;
-    return true;
-}
-
-static bool
-ShellFinishAsyncTaskCallback(JS::AsyncTask* task)
-{
-    ShellContext* sc = (ShellContext*)task->user;
-
-    ExclusiveData<ShellAsyncTasks>::Guard asyncTasks = sc->asyncTasks.lock();
-    MOZ_ASSERT(asyncTasks->outstanding > 0);
-    asyncTasks->outstanding--;
-    return asyncTasks->finished.append(task);
-}
-
-static void
-DrainJobQueue(JSContext* cx)
-{
-    ShellContext* sc = GetShellContext(cx);
-    if (sc->quitting || sc->drainingJobQueue)
-        return;
-
-    while (true) {
-        // Wait for any outstanding async tasks to finish so that the
-        // finishedAsyncTasks list is fixed.
-        while (true) {
-            AutoLockHelperThreadState lock;
-            if (!sc->asyncTasks.lock()->outstanding)
-                break;
-            HelperThreadState().wait(lock, GlobalHelperThreadState::CONSUMER);
-        }
-
-        // Lock the whole time while copying back the asyncTasks finished queue
-        // so that any new tasks created during finish() cannot racily join the
-        // job queue.  Call finish() only thereafter, to avoid a circular mutex
-        // dependency (see also bug 1297901).
-        Vector<JS::AsyncTask*> finished(cx);
-        {
-            ExclusiveData<ShellAsyncTasks>::Guard asyncTasks = sc->asyncTasks.lock();
-            finished = Move(asyncTasks->finished);
-            asyncTasks->finished.clear();
-        }
-
-        for (JS::AsyncTask* task : finished)
-            task->finish(cx);
-
-        // It doesn't make sense for job queue draining to be reentrant. At the
-        // same time we don't want to assert against it, because that'd make
-        // drainJobQueue unsafe for fuzzers. We do want fuzzers to test this,
-        // so we simply ignore nested calls of drainJobQueue.
-        sc->drainingJobQueue = true;
-
-        RootedObject job(cx);
-        JS::HandleValueArray args(JS::HandleValueArray::empty());
-        RootedValue rval(cx);
-
-        // Execute jobs in a loop until we've reached the end of the queue.
-        // Since executing a job can trigger enqueuing of additional jobs,
-        // it's crucial to re-check the queue length during each iteration.
-        for (size_t i = 0; i < sc->jobQueue.length(); i++) {
-            job = sc->jobQueue[i];
-            AutoCompartment ac(cx, job);
-            {
-                AutoReportException are(cx);
-                JS::Call(cx, UndefinedHandleValue, job, args, &rval);
-            }
-            sc->jobQueue[i].set(nullptr);
-        }
-        sc->jobQueue.clear();
-        sc->drainingJobQueue = false;
-
-        // It's possible a job added an async task, and it's also possible
-        // that task has already finished.
-        {
-            ExclusiveData<ShellAsyncTasks>::Guard asyncTasks = sc->asyncTasks.lock();
-            if (asyncTasks->outstanding == 0 && asyncTasks->finished.length() == 0)
-                break;
-        }
-    }
-=======
-
-    RootedString path(cx, JS_NewStringCopyZ(cx, filename));
-    if (!path)
-        return false;
-
-    path = ResolvePath(cx, path, RootRelative);
-    if (!path)
-        return false;
-
-    JS::AutoValueArray<1> args(cx);
-    args[0].setString(path);
-
-    RootedValue value(cx);
-    return JS_CallFunction(cx, loaderObj, importFun, args, &value);
->>>>>>> a17af05f
-}
-
 static bool
 DrainJobQueue(JSContext* cx, unsigned argc, Value* vp)
 {
     CallArgs args = CallArgsFromVp(argc, vp);
 
-<<<<<<< HEAD
-    DrainJobQueue(cx);
-=======
     if (GetShellContext(cx)->quitting) {
         JS_ReportErrorASCII(cx, "Mustn't drain the job queue when the shell is quitting");
         return false;
     }
 
     js::RunJobs(cx);
->>>>>>> a17af05f
 
     args.rval().setUndefined();
     return true;
@@ -1615,25 +1318,14 @@
 static void
 my_LargeAllocFailCallback()
 {
-<<<<<<< HEAD
-    JSContext* cx = (JSContext*)data;
-    JSRuntime* rt = cx->runtime();
-
-    if (cx->helperThread())
-=======
     JSContext* cx = TlsContext.get();
     if (!cx || cx->helperThread())
->>>>>>> a17af05f
         return;
 
     MOZ_ASSERT(!JS::CurrentThreadIsHeapBusy());
 
     JS::PrepareForFullGC(cx);
-<<<<<<< HEAD
-    rt->gc.gc(GC_NORMAL, JS::gcreason::SHARED_MEMORY_LIMIT);
-=======
     cx->runtime()->gc.gc(GC_NORMAL, JS::gcreason::SHARED_MEMORY_LIMIT);
->>>>>>> a17af05f
 }
 
 static const uint32_t CacheEntry_SOURCE = 0;
@@ -1944,17 +1636,10 @@
         uint8_t* loadData = nullptr;
         loadData = CacheEntry_getBytecode(cacheEntry, &loadLength);
         if (!loadData)
-<<<<<<< HEAD
             return false;
         if (!loadBuffer.append(loadData, loadLength)) {
             JS_ReportOutOfMemory(cx);
             return false;
-=======
-            return false;
-        if (!loadBuffer.append(loadData, loadLength)) {
-            JS_ReportOutOfMemory(cx);
-            return false;
->>>>>>> a17af05f
         }
     }
 
@@ -1980,15 +1665,11 @@
                     return false;
             } else {
                 mozilla::Range<const char16_t> chars = codeChars.twoByteRange();
-<<<<<<< HEAD
-                (void) JS::Compile(cx, options, chars.begin().get(), chars.length(), &script);
-=======
                 if (envChain.length() == 0) {
                     (void) JS::Compile(cx, options, chars.begin().get(), chars.length(), &script);
                 } else {
                     (void) JS::CompileForNonSyntacticScope(cx, options, chars.begin().get(), chars.length(), &script);
                 }
->>>>>>> a17af05f
             }
 
             if (!script)
@@ -2026,19 +1707,11 @@
         // register ahead the fact that every JSFunction which is being
         // delazified should be encoded at the end of the delazification.
         if (saveIncrementalBytecode) {
-<<<<<<< HEAD
-            if (!StartIncrementalEncoding(cx, saveBuffer, script))
-                return false;
-        }
-
-        if (!JS_ExecuteScript(cx, script, args.rval())) {
-=======
             if (!StartIncrementalEncoding(cx, script))
                 return false;
         }
 
         if (!JS_ExecuteScript(cx, envChain, script, args.rval())) {
->>>>>>> a17af05f
             if (catchTermination && !JS_IsExceptionPending(cx)) {
                 JSAutoCompartment ac1(cx, callerGlobal);
                 JSString* str = JS_NewStringCopyZ(cx, "terminated");
@@ -2060,11 +1733,7 @@
         // Serialize the encoded bytecode, recorded before the execution, into a
         // buffer which can be deserialized linearly.
         if (saveIncrementalBytecode) {
-<<<<<<< HEAD
-            if (!FinishIncrementalEncoding(cx, script))
-=======
             if (!FinishIncrementalEncoding(cx, script, saveBuffer))
->>>>>>> a17af05f
                 return false;
         }
     }
@@ -2075,15 +1744,9 @@
         if (loadBytecode && assertEqBytecode) {
             if (saveBuffer.length() != loadBuffer.length()) {
                 char loadLengthStr[16];
-<<<<<<< HEAD
-                SprintfLiteral(loadLengthStr, "%" PRIuSIZE, loadBuffer.length());
-                char saveLengthStr[16];
-                SprintfLiteral(saveLengthStr,"%" PRIuSIZE, saveBuffer.length());
-=======
                 SprintfLiteral(loadLengthStr, "%zu", loadBuffer.length());
                 char saveLengthStr[16];
                 SprintfLiteral(saveLengthStr,"%zu", saveBuffer.length());
->>>>>>> a17af05f
 
                 JS_ReportErrorNumberASCII(cx, my_GetErrorMessage, nullptr, JSSMSG_CACHE_EQ_SIZE_FAILED,
                                           loadLengthStr, saveLengthStr);
@@ -2161,7 +1824,6 @@
             JS_ReportErrorUTF8(cx, "can't read %s: short read", pathname.ptr());
         }
         return nullptr;
-<<<<<<< HEAD
     }
 
     UniqueTwoByteChars ucbuf(
@@ -2175,21 +1837,6 @@
         return nullptr;
     }
 
-=======
-    }
-
-    UniqueTwoByteChars ucbuf(
-        JS::LossyUTF8CharsToNewTwoByteCharsZ(cx, JS::UTF8Chars(buf.get(), len), &len).get()
-    );
-    if (!ucbuf) {
-        pathname.clear();
-        if (!pathname.encodeUtf8(cx, pathnameStr))
-            return nullptr;
-        JS_ReportErrorUTF8(cx, "Invalid UTF-8 in file '%s'", pathname.ptr());
-        return nullptr;
-    }
-
->>>>>>> a17af05f
     return JS_NewUCStringCopyN(cx, ucbuf.get(), len);
 }
 
@@ -3706,11 +3353,6 @@
         return false;
     }
 
-<<<<<<< HEAD
-    CooperativeBeginWait(cx);
-    CooperativeYield();
-    CooperativeEndWait(cx);
-=======
     // To avoid contention issues between threads, yields are not allowed while
     // a thread has access to zone groups other than its original one, i.e. if
     // the thread is inside an evaluate() call with a different zone group.
@@ -3734,7 +3376,6 @@
         CooperativeYield();
         CooperativeEndWait(cx);
     }
->>>>>>> a17af05f
 
     args.rval().setUndefined();
     return true;
@@ -3769,8 +3410,6 @@
         cooperationState->singleThreaded = false;
 }
 
-<<<<<<< HEAD
-=======
 static bool
 EnsureGeckoProfilingStackInstalled(JSContext* cx, ShellContext* sc)
 {
@@ -3790,7 +3429,6 @@
     return true;
 }
 
->>>>>>> a17af05f
 struct WorkerInput
 {
     JSRuntime* parentRuntime;
@@ -3819,25 +3457,8 @@
 {
     WorkerInput* input = (WorkerInput*) arg;
     MOZ_ASSERT(!!input->parentRuntime != !!input->siblingContext);
-<<<<<<< HEAD
-
-    JSContext* cx = nullptr;
-
-    auto guard = mozilla::MakeScopeExit([&] {
-            if (cx)
-                JS_DestroyContext(cx);
-            if (input->siblingContext) {
-                cooperationState->numThreads--;
-                CooperativeYield();
-            }
-            js_delete(input);
-        });
-
-    cx = input->parentRuntime
-=======
 
     JSContext* cx = input->parentRuntime
->>>>>>> a17af05f
          ? JS_NewContext(8L * 1024L * 1024L, 2L * 1024L * 1024L, input->parentRuntime)
          : JS_NewCooperativeContext(input->siblingContext);
     if (!cx)
@@ -3847,14 +3468,6 @@
     if (!sc)
         return;
 
-<<<<<<< HEAD
-    if (input->parentRuntime)
-        sc->isWorker = true;
-    JS_SetContextPrivate(cx, sc.get());
-    JS_SetGrayGCRootsTracer(cx, TraceGrayRoots, nullptr);
-    SetWorkerContextOptions(cx);
-    sc->jobQueue.init(cx, JobQueue(SystemAllocPolicy()));
-=======
     auto guard = mozilla::MakeScopeExit([&] {
         if (cx)
             JS_DestroyContext(cx);
@@ -3870,7 +3483,6 @@
     JS_SetContextPrivate(cx, sc.get());
     SetWorkerContextOptions(cx);
     JS::SetBuildIdOp(cx, ShellBuildId);
->>>>>>> a17af05f
 
     Maybe<EnvironmentPreparer> environmentPreparer;
     if (input->parentRuntime) {
@@ -3879,20 +3491,6 @@
         js::SetPreserveWrapperCallback(cx, DummyPreserveWrapperCallback);
         JS_InitDestroyPrincipalsCallback(cx, ShellPrincipals::destroy);
 
-<<<<<<< HEAD
-        if (!JS::InitSelfHostedCode(cx))
-            return;
-
-        JS::SetEnqueuePromiseJobCallback(cx, ShellEnqueuePromiseJobCallback);
-        JS::SetGetIncumbentGlobalCallback(cx, ShellGetIncumbentGlobalCallback);
-        JS::SetAsyncTaskCallbacks(cx, ShellStartAsyncTaskCallback, ShellFinishAsyncTaskCallback);
-
-        environmentPreparer.emplace(cx);
-
-        JS::SetLargeAllocationFailureCallback(cx, my_LargeAllocFailCallback, (void*)cx);
-    } else {
-        JS_AddInterruptCallback(cx, ShellInterruptCallback);
-=======
         js::UseInternalJobQueues(cx);
 
         if (!JS::InitSelfHostedCode(cx))
@@ -3905,7 +3503,6 @@
         // The Gecko Profiler requires that all cooperating contexts have
         // profiling stacks installed.
         MOZ_ALWAYS_TRUE(EnsureGeckoProfilingStackInstalled(cx, sc.get()));
->>>>>>> a17af05f
     }
 
     do {
@@ -3934,18 +3531,6 @@
         JS_ExecuteScript(cx, script, &result);
     } while (0);
 
-<<<<<<< HEAD
-    if (input->parentRuntime) {
-        JS::SetLargeAllocationFailureCallback(cx, nullptr, nullptr);
-
-        JS::SetGetIncumbentGlobalCallback(cx, nullptr);
-        JS::SetEnqueuePromiseJobCallback(cx, nullptr);
-    }
-
-    sc->jobQueue.reset();
-
-=======
->>>>>>> a17af05f
     KillWatchdog(cx);
     JS_SetGrayGCRootsTracer(cx, nullptr, nullptr);
 }
@@ -5051,132 +4636,9 @@
     if (!loadBuffer.append(loadData, loadLength)) {
         JS_ReportOutOfMemory(cx);
         return false;
-<<<<<<< HEAD
-
-    size_t length = scriptContents->length();
-    const char16_t* chars = stableChars.twoByteRange().begin().get();
-
-    // Make sure we own the string's chars, so that they are not freed before
-    // the compilation is finished.
-    ScopedJSFreePtr<char16_t> ownedChars;
-    if (stableChars.maybeGiveOwnershipToCaller()) {
-        ownedChars = const_cast<char16_t*>(chars);
-    } else {
-        char16_t* copy = cx->pod_malloc<char16_t>(length);
-        if (!copy)
-            return false;
-
-        mozilla::PodCopy(copy, chars, length);
-        ownedChars = copy;
-        chars = copy;
-=======
->>>>>>> a17af05f
     }
 
     if (!JS::CanDecodeOffThread(cx, options, loadLength)) {
-        JS_ReportErrorASCII(cx, "cannot compile code on worker thread");
-        return false;
-    }
-
-    ShellContext* sc = GetShellContext(cx);
-    if (!sc->offThreadState.startIfIdle(cx, ScriptKind::DecodeScript, mozilla::Move(loadBuffer))) {
-        JS_ReportErrorASCII(cx, "called offThreadDecodeScript without calling "
-                            "runOffThreadDecodedScript to receive prior off-thread compilation");
-        return false;
-    }
-
-    if (!JS::DecodeOffThreadScript(cx, options, sc->offThreadState.xdrBuffer(), 0,
-                                   OffThreadCompileScriptCallback, sc))
-    {
-        sc->offThreadState.abandon(cx);
-        return false;
-    }
-
-    args.rval().setUndefined();
-    return true;
-}
-
-static bool
-runOffThreadDecodedScript(JSContext* cx, unsigned argc, Value* vp)
-{
-    CallArgs args = CallArgsFromVp(argc, vp);
-
-    if (OffThreadParsingMustWaitForGC(cx->runtime()))
-        gc::FinishGC(cx);
-
-    ShellContext* sc = GetShellContext(cx);
-    void* token = sc->offThreadState.waitUntilDone(cx, ScriptKind::DecodeScript);
-    if (!token) {
-        JS_ReportErrorASCII(cx, "called runOffThreadDecodedScript when no compilation is pending");
-        return false;
-    }
-
-    RootedScript script(cx, JS::FinishOffThreadScriptDecoder(cx, token));
-    if (!script)
-        return false;
-
-    return JS_ExecuteScript(cx, script, args.rval());
-}
-
-static bool
-OffThreadDecodeScript(JSContext* cx, unsigned argc, Value* vp)
-{
-    if (!CanUseExtraThreads()) {
-        JS_ReportErrorASCII(cx, "Can't use offThreadDecodeScript with --no-threads");
-        return false;
-    }
-
-    CallArgs args = CallArgsFromVp(argc, vp);
-
-    if (args.length() < 1) {
-        JS_ReportErrorNumberASCII(cx, GetErrorMessage, nullptr, JSMSG_MORE_ARGS_NEEDED,
-                                  "offThreadDecodeScript", "0", "s");
-        return false;
-    }
-    if (!args[0].isObject() || !CacheEntry_isCacheEntry(&args[0].toObject())) {
-        const char* typeName = InformalValueTypeName(args[0]);
-        JS_ReportErrorASCII(cx, "expected cache entry, got %s", typeName);
-        return false;
-    }
-    RootedObject cacheEntry(cx, &args[0].toObject());
-
-    JSAutoByteString fileNameBytes;
-    CompileOptions options(cx);
-    options.setIntroductionType("js shell offThreadDecodeScript")
-           .setFileAndLine("<string>", 1);
-
-    if (args.length() >= 2) {
-        if (args[1].isPrimitive()) {
-            JS_ReportErrorNumberASCII(cx, my_GetErrorMessage, nullptr, JSSMSG_INVALID_ARGS,
-                                      "evaluate");
-            return false;
-        }
-
-        RootedObject opts(cx, &args[1].toObject());
-        if (!ParseCompileOptions(cx, options, opts, fileNameBytes))
-            return false;
-    }
-
-    // These option settings must override whatever the caller requested.
-    options.setIsRunOnce(true)
-           .setSourceIsLazy(false);
-
-    // We assume the caller wants caching if at all possible, ignoring
-    // heuristics that make sense for a real browser.
-    options.forceAsync = true;
-
-    JS::TranscodeBuffer loadBuffer;
-    uint32_t loadLength = 0;
-    uint8_t* loadData = nullptr;
-    loadData = CacheEntry_getBytecode(cacheEntry, &loadLength);
-    if (!loadData)
-        return false;
-    if (!loadBuffer.append(loadData, loadLength)) {
-        JS_ReportOutOfMemory(cx);
-        return false;
-    }
-
-    if (!JS::CanCompileOffThread(cx, options, loadLength)) {
         JS_ReportErrorASCII(cx, "cannot compile code on worker thread");
         return false;
     }
@@ -5848,11 +5310,7 @@
 
 // Set the profiling stack for each cooperating context in a runtime.
 static bool
-<<<<<<< HEAD
-EnableGeckoProfiling(JSContext* cx, unsigned argc, Value* vp)
-=======
 EnsureAllContextProfilingStacks(JSContext* cx)
->>>>>>> a17af05f
 {
     for (const CooperatingContext& target : cx->runtime()->cooperatingContexts()) {
         ShellContext* sc = GetShellContext(target.context());
@@ -5868,23 +5326,11 @@
 {
     CallArgs args = CallArgsFromVp(argc, vp);
 
-<<<<<<< HEAD
-    // Disable before re-enabling; see the assertion in |GeckoProfiler::setProfilingStack|.
-    if (cx->runtime()->geckoProfiler().installed())
-        MOZ_ALWAYS_TRUE(cx->runtime()->geckoProfiler().enable(false));
-
-    SetContextProfilingStack(cx, sc->geckoProfilingStack, &sc->geckoProfilingStackSize,
-                             ShellContext::GeckoProfilingMaxStackSize);
-    cx->runtime()->geckoProfiler().enableSlowAssertions(false);
-    if (!cx->runtime()->geckoProfiler().enable(true))
-        JS_ReportErrorASCII(cx, "Cannot ensure single threaded execution in profiler");
-=======
     if (!EnsureAllContextProfilingStacks(cx))
         return false;
 
     cx->runtime()->geckoProfiler().enableSlowAssertions(false);
     cx->runtime()->geckoProfiler().enable(true);
->>>>>>> a17af05f
 
     args.rval().setUndefined();
     return true;
@@ -5896,11 +5342,6 @@
     CallArgs args = CallArgsFromVp(argc, vp);
     args.rval().setUndefined();
 
-<<<<<<< HEAD
-    ShellContext* sc = GetShellContext(cx);
-
-=======
->>>>>>> a17af05f
     if (cx->runtime()->geckoProfiler().enabled()) {
         // If profiling already enabled with slow assertions disabled,
         // this is a no-op.
@@ -5909,20 +5350,6 @@
 
         // Slow assertions are off.  Disable profiling before re-enabling
         // with slow assertions on.
-<<<<<<< HEAD
-        MOZ_ALWAYS_TRUE(cx->runtime()->geckoProfiler().enable(false));
-    }
-
-    // Disable before re-enabling; see the assertion in |GeckoProfiler::setProfilingStack|.
-    if (cx->runtime()->geckoProfiler().installed())
-        MOZ_ALWAYS_TRUE(cx->runtime()->geckoProfiler().enable(false));
-
-    SetContextProfilingStack(cx, sc->geckoProfilingStack, &sc->geckoProfilingStackSize,
-                             ShellContext::GeckoProfilingMaxStackSize);
-    cx->runtime()->geckoProfiler().enableSlowAssertions(true);
-    if (!cx->runtime()->geckoProfiler().enable(true))
-        JS_ReportErrorASCII(cx, "Cannot ensure single threaded execution in profiler");
-=======
         cx->runtime()->geckoProfiler().enable(false);
     }
 
@@ -5931,7 +5358,6 @@
 
     cx->runtime()->geckoProfiler().enableSlowAssertions(true);
     cx->runtime()->geckoProfiler().enable(true);
->>>>>>> a17af05f
 
     return true;
 }
@@ -5940,11 +5366,6 @@
 DisableGeckoProfiling(JSContext* cx, unsigned argc, Value* vp)
 {
     CallArgs args = CallArgsFromVp(argc, vp);
-<<<<<<< HEAD
-    if (cx->runtime()->geckoProfiler().installed())
-        MOZ_ALWAYS_TRUE(cx->runtime()->geckoProfiler().enable(false));
-=======
->>>>>>> a17af05f
     args.rval().setUndefined();
 
     if (!cx->runtime()->geckoProfiler().enabled())
@@ -6238,11 +5659,7 @@
             uint8_t* addr = ion->method()->raw() + endOffset;
             entry.youngestFrameLocationAtAddr(rt, addr, &script, &pc);
 
-<<<<<<< HEAD
-            if (!sp.jsprintf("{\"location\":\"%s:%" PRIuSIZE "\",\"offset\":%" PRIuSIZE ",\"index\":%u}%s",
-=======
             if (!sp.jsprintf("{\"location\":\"%s:%zu\",\"offset\":%zu,\"index\":%u}%s",
->>>>>>> a17af05f
                              script->filename(), script->lineno(), script->pcToOffset(pc), index,
                              iter.more() ? "," : ""))
             {
@@ -6467,15 +5884,9 @@
             color = "dead";
         } else {
             gc::TenuredCell* cell = &obj->asTenured();
-<<<<<<< HEAD
-            if (cell->isMarked(gc::GRAY))
-                color = "gray";
-            else if (cell->isMarked(gc::BLACK))
-=======
             if (cell->isMarkedGray())
                 color = "gray";
             else if (cell->isMarkedBlack())
->>>>>>> a17af05f
                 color = "black";
             else
                 color = "unmarked";
@@ -6947,17 +6358,11 @@
 "evalInCooperativeThread(str)",
 "  Evaluate 'str' in a separate cooperatively scheduled thread using the same runtime.\n"),
 
-<<<<<<< HEAD
-    JS_FN_HELP("cooperativeYield", CooperativeYieldThread, 0, 0,
-"evalInCooperativeThread()",
-"  Yield execution to another cooperatively scheduled thread using the same runtime.\n"),
-=======
     JS_FN_HELP("cooperativeYield", CooperativeYieldThread, 1, 0,
 "cooperativeYield(leaveZoneGroup)",
 "  Yield execution to another cooperatively scheduled thread using the same runtime.\n"
 "  If leaveZoneGroup is specified then other threads may execute code in the\n"
 "  current thread's zone group via evaluate(..., {zoneGroup:N}).\n"),
->>>>>>> a17af05f
 
     JS_FN_HELP("getSharedArrayBuffer", GetSharedArrayBuffer, 0, 0,
 "getSharedArrayBuffer()",
@@ -8444,22 +7849,12 @@
                              .setIon(enableIon)
                              .setAsmJS(enableAsmJS)
                              .setWasm(enableWasm)
-<<<<<<< HEAD
-                             .setWasmAlwaysBaseline(enableWasmAlwaysBaseline)
-=======
                              .setWasmBaseline(enableWasmBaseline)
                              .setWasmIon(enableWasmIon)
->>>>>>> a17af05f
                              .setNativeRegExp(enableNativeRegExp)
                              .setUnboxedArrays(enableUnboxedArrays)
                              .setAsyncStack(enableAsyncStacks)
                              .setStreams(enableStreams);
-
-    if (op.getBoolOption("wasm-check-bce"))
-        jit::JitOptions.wasmAlwaysCheckBounds = true;
-
-    if (op.getBoolOption("wasm-test-mode"))
-        jit::JitOptions.wasmTestMode = true;
 
     if (op.getBoolOption("wasm-check-bce"))
         jit::JitOptions.wasmAlwaysCheckBounds = true;
@@ -8741,17 +8136,11 @@
                              .setIon(enableIon)
                              .setAsmJS(enableAsmJS)
                              .setWasm(enableWasm)
-<<<<<<< HEAD
-                             .setWasmAlwaysBaseline(enableWasmAlwaysBaseline)
-                             .setNativeRegExp(enableNativeRegExp)
-                             .setUnboxedArrays(enableUnboxedArrays);
-=======
                              .setWasmBaseline(enableWasmBaseline)
                              .setWasmIon(enableWasmIon)
                              .setNativeRegExp(enableNativeRegExp)
                              .setUnboxedArrays(enableUnboxedArrays)
                              .setStreams(enableStreams);
->>>>>>> a17af05f
     cx->runtime()->setOffthreadIonCompilationEnabled(offthreadCompilation);
     cx->runtime()->profilingScripts = enableCodeCoverage || enableDisassemblyDumps;
 
@@ -8810,12 +8199,8 @@
      * tasks before the main thread JSRuntime is torn down. Drain after
      * uncaught exceptions have been reported since draining runs callbacks.
      */
-<<<<<<< HEAD
-    DrainJobQueue(cx);
-=======
     if (!GetShellContext(cx)->quitting)
         js::RunJobs(cx);
->>>>>>> a17af05f
 
     if (sc->exitCode)
         result = sc->exitCode;
@@ -8948,15 +8333,6 @@
         || !op.addBoolOption('\0', "no-ion", "Disable IonMonkey")
         || !op.addBoolOption('\0', "no-asmjs", "Disable asm.js compilation")
         || !op.addBoolOption('\0', "no-wasm", "Disable WebAssembly compilation")
-<<<<<<< HEAD
-        || !op.addBoolOption('\0', "no-native-regexp", "Disable native regexp compilation")
-        || !op.addBoolOption('\0', "no-unboxed-objects", "Disable creating unboxed plain objects")
-        || !op.addBoolOption('\0', "unboxed-arrays", "Allow creating unboxed arrays")
-        || !op.addBoolOption('\0', "wasm-always-baseline", "Enable wasm baseline compiler when possible")
-        || !op.addBoolOption('\0', "wasm-check-bce", "Always generate wasm bounds check, even redundant ones.")
-        || !op.addBoolOption('\0', "wasm-test-mode", "Enable wasm testing mode, creating synthetic "
-                                   "objects for non-canonical NaNs and i64 returned from wasm.")
-=======
         || !op.addBoolOption('\0', "no-wasm-baseline", "Disable wasm baseline compiler")
         || !op.addBoolOption('\0', "no-wasm-ion", "Disable wasm ion compiler")
         || !op.addBoolOption('\0', "no-native-regexp", "Disable native regexp compilation")
@@ -8966,7 +8342,6 @@
         || !op.addBoolOption('\0', "wasm-test-mode", "Enable wasm testing mode, creating synthetic "
                                    "objects for non-canonical NaNs and i64 returned from wasm.")
         || !op.addBoolOption('\0', "enable-streams", "Enable WHATWG Streams")
->>>>>>> a17af05f
 #ifdef ENABLE_SHARED_ARRAY_BUFFER
         || !op.addStringOption('\0', "shared-memory", "on/off",
                                "SharedArrayBuffer and Atomics "
@@ -9072,10 +8447,6 @@
                              "simulator.")
         || !op.addIntOption('\0', "arm-sim-stop-at", "NUMBER", "Stop the ARM simulator after the given "
                             "NUMBER of instructions.", -1)
-<<<<<<< HEAD
-#elif defined(JS_SIMULATOR_MIPS32) || defined(JS_SIMULATOR_MIPS64)
-=======
->>>>>>> a17af05f
         || !op.addBoolOption('\0', "mips-sim-icache-checks", "Enable icache flush checks in the MIPS "
                              "simulator.")
         || !op.addIntOption('\0', "mips-sim-stop-at", "NUMBER", "Stop the MIPS simulator after the given "
@@ -9193,14 +8564,6 @@
     if (!JS::InitSelfHostedCode(cx))
         return 1;
 
-<<<<<<< HEAD
-    sc->jobQueue.init(cx, JobQueue(SystemAllocPolicy()));
-    JS::SetEnqueuePromiseJobCallback(cx, ShellEnqueuePromiseJobCallback);
-    JS::SetGetIncumbentGlobalCallback(cx, ShellGetIncumbentGlobalCallback);
-    JS::SetAsyncTaskCallbacks(cx, ShellStartAsyncTaskCallback, ShellFinishAsyncTaskCallback);
-
-=======
->>>>>>> a17af05f
     EnvironmentPreparer environmentPreparer(cx);
 
     JS_SetGCParameter(cx, JSGC_MODE, JSGC_MODE_INCREMENTAL);
@@ -9234,18 +8597,8 @@
 
     JS_SetGrayGCRootsTracer(cx, nullptr, nullptr);
 
-<<<<<<< HEAD
-    JS::SetGetIncumbentGlobalCallback(cx, nullptr);
-    JS::SetEnqueuePromiseJobCallback(cx, nullptr);
-    JS_SetGrayGCRootsTracer(cx, nullptr, nullptr);
-
     // Must clear out some of sc's pointer containers before JS_DestroyContext.
     sc->markObservers.reset();
-    sc->jobQueue.reset();
-=======
-    // Must clear out some of sc's pointer containers before JS_DestroyContext.
-    sc->markObservers.reset();
->>>>>>> a17af05f
 
     KillWatchdog(cx);
 
