/* -*- Mode: C++; tab-width: 8; indent-tabs-mode: nil; c-basic-offset: 4 -*-
 * vim: set ts=8 sts=4 et sw=4 tw=99:
 * This Source Code Form is subject to the terms of the Mozilla Public
 * License, v. 2.0. If a copy of the MPL was not distributed with this
 * file, You can obtain one at http://mozilla.org/MPL/2.0/. */

#ifndef jsprototypes_h
#define jsprototypes_h

/* A higher-order macro for enumerating all JSProtoKey values. */
/*
 * Consumers define macros as follows:
 * macro(name, init, clasp)
 *   name:    The canonical name of the class.
 *   init:    Initialization function. These are |extern "C";|, and clients should use
 *            |extern "C" {}| as appropriate when using this macro.
 *   clasp:   The JSClass for this object, or "dummy" if it doesn't exist.
 *
 *
 * Consumers wishing to iterate over all the JSProtoKey values, can use
 * JS_FOR_EACH_PROTOTYPE. However, there are certain values that don't correspond
 * to real constructors, like Null or constructors that are disabled via
 * preprocessor directives. We still need to include these in the JSProtoKey list
 * in order to maintain binary XDR compatibility, but we need to provide a tool
 * to handle them differently. JS_FOR_PROTOTYPES fills this niche.
 *
 * Consumers pass two macros to JS_FOR_PROTOTYPES - |real| and |imaginary|. The
 * former is invoked for entries that have real client-exposed constructors, and
 * the latter is called for the rest. Consumers that don't care about this
 * distinction can simply pass the same macro to both, which is exactly what
 * JS_FOR_EACH_PROTOTYPE does.
 */

#define CLASP(name)                 (&name##Class)
#define OCLASP(name)                (&name##Object::class_)
#define TYPED_ARRAY_CLASP(type)     (&TypedArrayObject::classes[Scalar::type])
#define ERROR_CLASP(type)           (&ErrorObject::classes[type])

#ifdef EXPOSE_INTL_API
#define IF_INTL(real,imaginary) real
#else
#define IF_INTL(real,imaginary) imaginary
#endif

#ifdef ENABLE_BINARYDATA
#define IF_BDATA(real,imaginary) real
#else
#define IF_BDATA(real,imaginary) imaginary
#endif

#ifdef ENABLE_SIMD
# define IF_SIMD(real,imaginary) real
#else
# define IF_SIMD(real,imaginary) imaginary
#endif

#ifdef ENABLE_SHARED_ARRAY_BUFFER
#define IF_SAB(real,imaginary) real
#else
#define IF_SAB(real,imaginary) imaginary
#endif

#define JS_FOR_PROTOTYPES(real,imaginary) \
<<<<<<< HEAD
    imaginary(Null,              0,     InitNullClass,          dummy) \
    real(Object,                 1,     InitViaClassSpec,       OCLASP(Plain)) \
    real(Function,               2,     InitViaClassSpec,       &JSFunction::class_) \
    real(Array,                  3,     InitViaClassSpec,       OCLASP(Array)) \
    real(Boolean,                4,     InitBooleanClass,       OCLASP(Boolean)) \
    real(JSON,                   5,     InitJSONClass,          CLASP(JSON)) \
    real(Date,                   6,     InitViaClassSpec,       OCLASP(Date)) \
    real(Math,                   7,     InitMathClass,          CLASP(Math)) \
    real(Number,                 8,     InitNumberClass,        OCLASP(Number)) \
    real(String,                 9,     InitStringClass,        OCLASP(String)) \
    real(RegExp,                10,     InitViaClassSpec,       OCLASP(RegExp)) \
    real(Error,                 11,     InitViaClassSpec,       ERROR_CLASP(JSEXN_ERR)) \
    real(InternalError,         12,     InitViaClassSpec,       ERROR_CLASP(JSEXN_INTERNALERR)) \
    real(EvalError,             13,     InitViaClassSpec,       ERROR_CLASP(JSEXN_EVALERR)) \
    real(RangeError,            14,     InitViaClassSpec,       ERROR_CLASP(JSEXN_RANGEERR)) \
    real(ReferenceError,        15,     InitViaClassSpec,       ERROR_CLASP(JSEXN_REFERENCEERR)) \
    real(SyntaxError,           16,     InitViaClassSpec,       ERROR_CLASP(JSEXN_SYNTAXERR)) \
    real(TypeError,             17,     InitViaClassSpec,       ERROR_CLASP(JSEXN_TYPEERR)) \
    real(URIError,              18,     InitViaClassSpec,       ERROR_CLASP(JSEXN_URIERR)) \
    real(DebuggeeWouldRun,      19,     InitViaClassSpec,       ERROR_CLASP(JSEXN_DEBUGGEEWOULDRUN)) \
    real(CompileError,          20,     InitViaClassSpec,       ERROR_CLASP(JSEXN_WASMCOMPILEERROR)) \
    real(LinkError,             21,     InitViaClassSpec,       ERROR_CLASP(JSEXN_WASMLINKERROR)) \
    real(RuntimeError,          22,     InitViaClassSpec,       ERROR_CLASP(JSEXN_WASMRUNTIMEERROR)) \
    real(Iterator,              23,     InitLegacyIteratorClass,OCLASP(PropertyIterator)) \
    real(StopIteration,         24,     InitStopIterationClass, OCLASP(StopIteration)) \
    real(ArrayBuffer,           25,     InitViaClassSpec,       OCLASP(ArrayBuffer)) \
    real(Int8Array,             26,     InitViaClassSpec,       TYPED_ARRAY_CLASP(Int8)) \
    real(Uint8Array,            27,     InitViaClassSpec,       TYPED_ARRAY_CLASP(Uint8)) \
    real(Int16Array,            28,     InitViaClassSpec,       TYPED_ARRAY_CLASP(Int16)) \
    real(Uint16Array,           29,     InitViaClassSpec,       TYPED_ARRAY_CLASP(Uint16)) \
    real(Int32Array,            30,     InitViaClassSpec,       TYPED_ARRAY_CLASP(Int32)) \
    real(Uint32Array,           31,     InitViaClassSpec,       TYPED_ARRAY_CLASP(Uint32)) \
    real(Float32Array,          32,     InitViaClassSpec,       TYPED_ARRAY_CLASP(Float32)) \
    real(Float64Array,          33,     InitViaClassSpec,       TYPED_ARRAY_CLASP(Float64)) \
    real(Uint8ClampedArray,     34,     InitViaClassSpec,       TYPED_ARRAY_CLASP(Uint8Clamped)) \
    real(Proxy,                 35,     InitProxyClass,         js::ProxyClassPtr) \
    real(WeakMap,               36,     InitWeakMapClass,       OCLASP(WeakMap)) \
    real(Map,                   37,     InitViaClassSpec,       OCLASP(Map)) \
    real(Set,                   38,     InitViaClassSpec,       OCLASP(Set)) \
    real(DataView,              39,     InitViaClassSpec,       OCLASP(DataView)) \
    real(Symbol,                40,     InitSymbolClass,        OCLASP(Symbol)) \
IF_SAB(real,imaginary)(SharedArrayBuffer,       41,     InitViaClassSpec, OCLASP(SharedArrayBuffer)) \
IF_INTL(real,imaginary) (Intl,                  42,     InitIntlClass,          CLASP(Intl)) \
IF_BDATA(real,imaginary)(TypedObject,           43,     InitTypedObjectModuleObject,   OCLASP(TypedObjectModule)) \
    real(Reflect,               44,     InitReflect,            nullptr) \
IF_SIMD(real,imaginary)(SIMD,                   45,     InitSimdClass, OCLASP(Simd)) \
    real(WeakSet,               46,     InitWeakSetClass,       OCLASP(WeakSet)) \
    real(TypedArray,            47,     InitViaClassSpec,       &js::TypedArrayObject::sharedTypedArrayPrototypeClass) \
IF_SAB(real,imaginary)(Atomics, 48,     InitAtomicsClass, OCLASP(Atomics)) \
    real(SavedFrame,            49,     InitViaClassSpec,       &js::SavedFrame::class_) \
    real(WebAssembly,           50,     InitWebAssemblyClass,   CLASP(WebAssembly)) \
    imaginary(WasmModule,       51,     dummy,                  dummy) \
    imaginary(WasmInstance,     52,     dummy,                  dummy) \
    imaginary(WasmMemory,       53,     dummy,                  dummy) \
    imaginary(WasmTable,        54,     dummy,                  dummy) \
    real(Promise,               55,     InitViaClassSpec,       OCLASP(Promise)) \
=======
    imaginary(Null,             InitNullClass,          dummy) \
    real(Object,                InitViaClassSpec,       OCLASP(Plain)) \
    real(Function,              InitViaClassSpec,       &JSFunction::class_) \
    real(Array,                 InitViaClassSpec,       OCLASP(Array)) \
    real(Boolean,               InitBooleanClass,       OCLASP(Boolean)) \
    real(JSON,                  InitJSONClass,          CLASP(JSON)) \
    real(Date,                  InitViaClassSpec,       OCLASP(Date)) \
    real(Math,                  InitMathClass,          CLASP(Math)) \
    real(Number,                InitNumberClass,        OCLASP(Number)) \
    real(String,                InitStringClass,        OCLASP(String)) \
    real(RegExp,                InitViaClassSpec,       OCLASP(RegExp)) \
    real(Error,                 InitViaClassSpec,       ERROR_CLASP(JSEXN_ERR)) \
    real(InternalError,         InitViaClassSpec,       ERROR_CLASP(JSEXN_INTERNALERR)) \
    real(EvalError,             InitViaClassSpec,       ERROR_CLASP(JSEXN_EVALERR)) \
    real(RangeError,            InitViaClassSpec,       ERROR_CLASP(JSEXN_RANGEERR)) \
    real(ReferenceError,        InitViaClassSpec,       ERROR_CLASP(JSEXN_REFERENCEERR)) \
    real(SyntaxError,           InitViaClassSpec,       ERROR_CLASP(JSEXN_SYNTAXERR)) \
    real(TypeError,             InitViaClassSpec,       ERROR_CLASP(JSEXN_TYPEERR)) \
    real(URIError,              InitViaClassSpec,       ERROR_CLASP(JSEXN_URIERR)) \
    real(DebuggeeWouldRun,      InitViaClassSpec,       ERROR_CLASP(JSEXN_DEBUGGEEWOULDRUN)) \
    real(CompileError,          InitViaClassSpec,       ERROR_CLASP(JSEXN_WASMCOMPILEERROR)) \
    real(LinkError,             InitViaClassSpec,       ERROR_CLASP(JSEXN_WASMLINKERROR)) \
    real(RuntimeError,          InitViaClassSpec,       ERROR_CLASP(JSEXN_WASMRUNTIMEERROR)) \
    imaginary(Iterator,         dummy,                  dummy) \
    real(StopIteration,         InitStopIterationClass, OCLASP(StopIteration)) \
    real(ArrayBuffer,           InitViaClassSpec,       OCLASP(ArrayBuffer)) \
    real(Int8Array,             InitViaClassSpec,       TYPED_ARRAY_CLASP(Int8)) \
    real(Uint8Array,            InitViaClassSpec,       TYPED_ARRAY_CLASP(Uint8)) \
    real(Int16Array,            InitViaClassSpec,       TYPED_ARRAY_CLASP(Int16)) \
    real(Uint16Array,           InitViaClassSpec,       TYPED_ARRAY_CLASP(Uint16)) \
    real(Int32Array,            InitViaClassSpec,       TYPED_ARRAY_CLASP(Int32)) \
    real(Uint32Array,           InitViaClassSpec,       TYPED_ARRAY_CLASP(Uint32)) \
    real(Float32Array,          InitViaClassSpec,       TYPED_ARRAY_CLASP(Float32)) \
    real(Float64Array,          InitViaClassSpec,       TYPED_ARRAY_CLASP(Float64)) \
    real(Uint8ClampedArray,     InitViaClassSpec,       TYPED_ARRAY_CLASP(Uint8Clamped)) \
    real(Proxy,                 InitProxyClass,         js::ProxyClassPtr) \
    real(WeakMap,               InitWeakMapClass,       OCLASP(WeakMap)) \
    real(Map,                   InitViaClassSpec,       OCLASP(Map)) \
    real(Set,                   InitViaClassSpec,       OCLASP(Set)) \
    real(DataView,              InitViaClassSpec,       OCLASP(DataView)) \
    real(Symbol,                InitSymbolClass,        OCLASP(Symbol)) \
IF_SAB(real,imaginary)(SharedArrayBuffer,       InitViaClassSpec, OCLASP(SharedArrayBuffer)) \
IF_INTL(real,imaginary) (Intl,                  InitIntlClass,          CLASP(Intl)) \
IF_BDATA(real,imaginary)(TypedObject,           InitTypedObjectModuleObject,   OCLASP(TypedObjectModule)) \
    real(Reflect,               InitReflect,            nullptr) \
IF_SIMD(real,imaginary)(SIMD,                   InitSimdClass, OCLASP(Simd)) \
    real(WeakSet,               InitWeakSetClass,       OCLASP(WeakSet)) \
    real(TypedArray,            InitViaClassSpec,       &js::TypedArrayObject::sharedTypedArrayPrototypeClass) \
IF_SAB(real,imaginary)(Atomics, InitAtomicsClass, OCLASP(Atomics)) \
    real(SavedFrame,            InitViaClassSpec,       &js::SavedFrame::class_) \
    real(Promise,               InitViaClassSpec,       OCLASP(Promise)) \
    real(ReadableStream,        InitViaClassSpec,       &js::ReadableStream::class_) \
    real(ReadableStreamDefaultReader,           InitViaClassSpec, &js::ReadableStreamDefaultReader::class_) \
    real(ReadableStreamBYOBReader,              InitViaClassSpec, &js::ReadableStreamBYOBReader::class_) \
    real(ReadableStreamDefaultController,       InitViaClassSpec, &js::ReadableStreamDefaultController::class_) \
    real(ReadableByteStreamController,          InitViaClassSpec, &js::ReadableByteStreamController::class_) \
    real(ReadableStreamBYOBRequest,             InitViaClassSpec, &js::ReadableStreamBYOBRequest::class_) \
    imaginary(WritableStream,   dummy,                  dummy) \
    imaginary(WritableStreamDefaultWriter,      dummy,  dummy) \
    imaginary(WritableStreamDefaultController,  dummy,  dummy) \
    real(ByteLengthQueuingStrategy,             InitViaClassSpec, &js::ByteLengthQueuingStrategy::class_) \
    real(CountQueuingStrategy,  InitViaClassSpec,       &js::CountQueuingStrategy::class_) \
    real(WebAssembly,           InitWebAssemblyClass,   CLASP(WebAssembly)) \
    imaginary(WasmModule,       dummy,                  dummy) \
    imaginary(WasmInstance,     dummy,                  dummy) \
    imaginary(WasmMemory,       dummy,                  dummy) \
    imaginary(WasmTable,        dummy,                  dummy) \
>>>>>>> a17af05f

#define JS_FOR_EACH_PROTOTYPE(macro) JS_FOR_PROTOTYPES(macro,macro)

#endif /* jsprototypes_h */<|MERGE_RESOLUTION|>--- conflicted
+++ resolved
@@ -61,64 +61,6 @@
 #endif
 
 #define JS_FOR_PROTOTYPES(real,imaginary) \
-<<<<<<< HEAD
-    imaginary(Null,              0,     InitNullClass,          dummy) \
-    real(Object,                 1,     InitViaClassSpec,       OCLASP(Plain)) \
-    real(Function,               2,     InitViaClassSpec,       &JSFunction::class_) \
-    real(Array,                  3,     InitViaClassSpec,       OCLASP(Array)) \
-    real(Boolean,                4,     InitBooleanClass,       OCLASP(Boolean)) \
-    real(JSON,                   5,     InitJSONClass,          CLASP(JSON)) \
-    real(Date,                   6,     InitViaClassSpec,       OCLASP(Date)) \
-    real(Math,                   7,     InitMathClass,          CLASP(Math)) \
-    real(Number,                 8,     InitNumberClass,        OCLASP(Number)) \
-    real(String,                 9,     InitStringClass,        OCLASP(String)) \
-    real(RegExp,                10,     InitViaClassSpec,       OCLASP(RegExp)) \
-    real(Error,                 11,     InitViaClassSpec,       ERROR_CLASP(JSEXN_ERR)) \
-    real(InternalError,         12,     InitViaClassSpec,       ERROR_CLASP(JSEXN_INTERNALERR)) \
-    real(EvalError,             13,     InitViaClassSpec,       ERROR_CLASP(JSEXN_EVALERR)) \
-    real(RangeError,            14,     InitViaClassSpec,       ERROR_CLASP(JSEXN_RANGEERR)) \
-    real(ReferenceError,        15,     InitViaClassSpec,       ERROR_CLASP(JSEXN_REFERENCEERR)) \
-    real(SyntaxError,           16,     InitViaClassSpec,       ERROR_CLASP(JSEXN_SYNTAXERR)) \
-    real(TypeError,             17,     InitViaClassSpec,       ERROR_CLASP(JSEXN_TYPEERR)) \
-    real(URIError,              18,     InitViaClassSpec,       ERROR_CLASP(JSEXN_URIERR)) \
-    real(DebuggeeWouldRun,      19,     InitViaClassSpec,       ERROR_CLASP(JSEXN_DEBUGGEEWOULDRUN)) \
-    real(CompileError,          20,     InitViaClassSpec,       ERROR_CLASP(JSEXN_WASMCOMPILEERROR)) \
-    real(LinkError,             21,     InitViaClassSpec,       ERROR_CLASP(JSEXN_WASMLINKERROR)) \
-    real(RuntimeError,          22,     InitViaClassSpec,       ERROR_CLASP(JSEXN_WASMRUNTIMEERROR)) \
-    real(Iterator,              23,     InitLegacyIteratorClass,OCLASP(PropertyIterator)) \
-    real(StopIteration,         24,     InitStopIterationClass, OCLASP(StopIteration)) \
-    real(ArrayBuffer,           25,     InitViaClassSpec,       OCLASP(ArrayBuffer)) \
-    real(Int8Array,             26,     InitViaClassSpec,       TYPED_ARRAY_CLASP(Int8)) \
-    real(Uint8Array,            27,     InitViaClassSpec,       TYPED_ARRAY_CLASP(Uint8)) \
-    real(Int16Array,            28,     InitViaClassSpec,       TYPED_ARRAY_CLASP(Int16)) \
-    real(Uint16Array,           29,     InitViaClassSpec,       TYPED_ARRAY_CLASP(Uint16)) \
-    real(Int32Array,            30,     InitViaClassSpec,       TYPED_ARRAY_CLASP(Int32)) \
-    real(Uint32Array,           31,     InitViaClassSpec,       TYPED_ARRAY_CLASP(Uint32)) \
-    real(Float32Array,          32,     InitViaClassSpec,       TYPED_ARRAY_CLASP(Float32)) \
-    real(Float64Array,          33,     InitViaClassSpec,       TYPED_ARRAY_CLASP(Float64)) \
-    real(Uint8ClampedArray,     34,     InitViaClassSpec,       TYPED_ARRAY_CLASP(Uint8Clamped)) \
-    real(Proxy,                 35,     InitProxyClass,         js::ProxyClassPtr) \
-    real(WeakMap,               36,     InitWeakMapClass,       OCLASP(WeakMap)) \
-    real(Map,                   37,     InitViaClassSpec,       OCLASP(Map)) \
-    real(Set,                   38,     InitViaClassSpec,       OCLASP(Set)) \
-    real(DataView,              39,     InitViaClassSpec,       OCLASP(DataView)) \
-    real(Symbol,                40,     InitSymbolClass,        OCLASP(Symbol)) \
-IF_SAB(real,imaginary)(SharedArrayBuffer,       41,     InitViaClassSpec, OCLASP(SharedArrayBuffer)) \
-IF_INTL(real,imaginary) (Intl,                  42,     InitIntlClass,          CLASP(Intl)) \
-IF_BDATA(real,imaginary)(TypedObject,           43,     InitTypedObjectModuleObject,   OCLASP(TypedObjectModule)) \
-    real(Reflect,               44,     InitReflect,            nullptr) \
-IF_SIMD(real,imaginary)(SIMD,                   45,     InitSimdClass, OCLASP(Simd)) \
-    real(WeakSet,               46,     InitWeakSetClass,       OCLASP(WeakSet)) \
-    real(TypedArray,            47,     InitViaClassSpec,       &js::TypedArrayObject::sharedTypedArrayPrototypeClass) \
-IF_SAB(real,imaginary)(Atomics, 48,     InitAtomicsClass, OCLASP(Atomics)) \
-    real(SavedFrame,            49,     InitViaClassSpec,       &js::SavedFrame::class_) \
-    real(WebAssembly,           50,     InitWebAssemblyClass,   CLASP(WebAssembly)) \
-    imaginary(WasmModule,       51,     dummy,                  dummy) \
-    imaginary(WasmInstance,     52,     dummy,                  dummy) \
-    imaginary(WasmMemory,       53,     dummy,                  dummy) \
-    imaginary(WasmTable,        54,     dummy,                  dummy) \
-    real(Promise,               55,     InitViaClassSpec,       OCLASP(Promise)) \
-=======
     imaginary(Null,             InitNullClass,          dummy) \
     real(Object,                InitViaClassSpec,       OCLASP(Plain)) \
     real(Function,              InitViaClassSpec,       &JSFunction::class_) \
@@ -186,7 +128,6 @@
     imaginary(WasmInstance,     dummy,                  dummy) \
     imaginary(WasmMemory,       dummy,                  dummy) \
     imaginary(WasmTable,        dummy,                  dummy) \
->>>>>>> a17af05f
 
 #define JS_FOR_EACH_PROTOTYPE(macro) JS_FOR_PROTOTYPES(macro,macro)
 
