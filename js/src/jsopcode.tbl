/* -*- Mode: C; tab-width: 8; indent-tabs-mode: nil; c-basic-offset: 4 -*-
 * vim: set ts=8 sw=4 et tw=0 ft=c:
 *
 * ***** BEGIN LICENSE BLOCK *****
 * Version: MPL 1.1/GPL 2.0/LGPL 2.1
 *
 * The contents of this file are subject to the Mozilla Public License Version
 * 1.1 (the "License"); you may not use this file except in compliance with
 * the License. You may obtain a copy of the License at
 * http://www.mozilla.org/MPL/
 *
 * Software distributed under the License is distributed on an "AS IS" basis,
 * WITHOUT WARRANTY OF ANY KIND, either express or implied. See the License
 * for the specific language governing rights and limitations under the
 * License.
 *
 * The Original Code is Mozilla Communicator client code, released
 * March 31, 1998.
 *
 * The Initial Developer of the Original Code is
 * Netscape Communications Corporation.
 * Portions created by the Initial Developer are Copyright (C) 1998
 * the Initial Developer. All Rights Reserved.
 *
 * Contributor(s):
 *
 * Alternatively, the contents of this file may be used under the terms of
 * either of the GNU General Public License Version 2 or later (the "GPL"),
 * or the GNU Lesser General Public License Version 2.1 or later (the "LGPL"),
 * in which case the provisions of the GPL or the LGPL are applicable instead
 * of those above. If you wish to allow use of your version of this file only
 * under the terms of either the GPL or the LGPL, and not to allow others to
 * use your version of this file under the terms of the MPL, indicate your
 * decision by deleting the provisions above and replace them with the notice
 * and other provisions required by the GPL or the LGPL. If you do not delete
 * the provisions above, a recipient may use your version of this file under
 * the terms of any one of the MPL, the GPL or the LGPL.
 *
 * ***** END LICENSE BLOCK ***** */

/*
 * JavaScript operation bytecodes.  If you need to allocate a bytecode, look
 * for a name of the form JSOP_UNUSED* and claim it.  Otherwise, always add at
 * the end of the table.
 *
 * When changing the bytecode, don't forget to update JSXDR_BYTECODE_VERSION!
 *
 * Includers must define an OPDEF macro of the following form:
 *
 * #define OPDEF(op,val,name,image,length,nuses,ndefs,prec,format) ...
 *
 * Selected arguments can be expanded in initializers.  The op argument is
 * expanded followed by comma in the JSOp enum (jsopcode.h), e.g.  The value
 * field must be dense for now, because jsopcode.c uses an OPDEF() expansion
 * inside the js_CodeSpec[] initializer.
 *
 * Field        Description
 * op           Bytecode name, which is the JSOp enumerator name
 * value        Bytecode value, which is the JSOp enumerator value
 * name         C string containing name for disassembler
 * image        C string containing "image" for pretty-printer, null if ugly
 * length       Number of bytes including any immediate operands
 * nuses        Number of stack slots consumed by bytecode, -1 if variadic
 * ndefs        Number of stack slots produced by bytecode, -1 if variadic
 * prec         Operator precedence, zero if not an operator
 * format       Bytecode plus immediate operand encoding format
 *
 * Precedence   Operators               Opcodes
 *  1           yield w                 JSOP_YIELD
 *  2           ,                       JSOP_POP with SRC_PCDELTA, JSOP_RETURN
 *  3           =, +=, etc.             JSOP_SETNAME, etc. (all JOF_SET);
 *                let (...) ...           and JSOP_LEAVEBLOCKEXPR
 *  4           ?:                      JSOP_IFEQ, JSOP_IFEQX
 *  5           ||                      JSOP_OR, JSOP_ORX
 *  6           &&                      JSOP_AND, JSOP_ANDX
 *  7           |                       JSOP_BITOR
 *  8           ^                       JSOP_BITXOR
 *  9           &                       JSOP_BITAND
 * 10           ==, !=, etc.            JSOP_EQ, JSOP_NE, etc.
 * 11           <, in, etc.             JSOP_LT, JSOP_IN, etc.
 * 12           <<, >>, >>>             JSOP_LSH, JSOP_RSH, JSOP_URSH
 * 13           +, -, etc.              JSOP_ADD, JSOP_SUB, etc.
 * 14           *, /, %                 JSOP_MUL, JSOP_DIV, JSOP_MOD
 * 15           !, ~, delete, etc.      JSOP_NOT, JSOP_BITNOT, JSOP_DEL*, etc.
 * 16           3.14, 0, etc.           JSOP_DOUBLE, JSOP_ZERO, etc.
 * 17           new                     JSOP_NEW
 * 18           x.y, f(), etc.          JSOP_GETPROP, JSOP_CALL, etc.
 * 19           x, null,                JSOP_NAME, JSOP_NULL, etc.;
 *               function (...) ...       and JSOP_LAMBDA
 *
 * The push-numeric-constant operators, JSOP_ZERO, JSOP_DOUBLE, etc., have
 * lower precedence than the member operators emitted for the . operator, to
 * cause the decompiler to parenthesize the . left operand, e.g. (0).foo.
 * Otherwise the . could be taken as a decimal point.
 *
 * Let expressions are "primary" when viewed from the left, but they eat up ops
 * to the right as if assignment expressions and therefore have precedence 3.
 * This makes the decompiler retain the parentheses in (let (a=0) x) ? a : 0
 * but omit the superfluous ones in (let (a=0) x), a.
 *
 * Yield expressions must be parenthesized even in comma-expressions and
 * argument lists, so they have the lowest precedence.
 *
 * This file is best viewed with 128 columns:
12345678901234567890123456789012345678901234567890123456789012345678901234567890123456789012345678901234567890123456789012345678
 */

/* legend: op         val name          image       len use def prec  format */

/*
 * Generic nop for the decompiler.
 */
OPDEF(JSOP_NOP,       0,  "nop",        NULL,         1,  0,  0,  0,  JOF_BYTE)

/* Long-standing JavaScript bytecodes. */
OPDEF(JSOP_PUSH,      1,  "push",       NULL,         1,  0,  1,  0,  JOF_BYTE)
OPDEF(JSOP_POPV,      2,  "popv",       NULL,         1,  1,  0,  2,  JOF_BYTE)
OPDEF(JSOP_ENTERWITH, 3,  "enterwith",  NULL,         1,  1,  1,  0,  JOF_BYTE|JOF_PARENHEAD)
OPDEF(JSOP_LEAVEWITH, 4,  "leavewith",  NULL,         1,  1,  0,  0,  JOF_BYTE)
OPDEF(JSOP_RETURN,    5,  "return",     NULL,         1,  1,  0,  2,  JOF_BYTE)
OPDEF(JSOP_GOTO,      6,  "goto",       NULL,         3,  0,  0,  0,  JOF_JUMP)
OPDEF(JSOP_IFEQ,      7,  "ifeq",       NULL,         3,  1,  0,  4,  JOF_JUMP|JOF_DETECTING)
OPDEF(JSOP_IFNE,      8,  "ifne",       NULL,         3,  1,  0,  0,  JOF_JUMP|JOF_PARENHEAD)

/* Get the arguments object for the current, lightweight function activation. */
OPDEF(JSOP_ARGUMENTS, 9, js_arguments_str, js_arguments_str, 1, 0, 1, 18, JOF_BYTE)

OPDEF(JSOP_SWAP,      10, "swap",       NULL,         1,  2,  2,  0,  JOF_BYTE)
OPDEF(JSOP_POPN,      11, "popn",       NULL,         3, -1,  0,  0,  JOF_UINT16)

/* More long-standing bytecodes. */
OPDEF(JSOP_DUP,       12, "dup",        NULL,         1,  1,  2,  0,  JOF_BYTE)
OPDEF(JSOP_DUP2,      13, "dup2",       NULL,         1,  2,  4,  0,  JOF_BYTE)
OPDEF(JSOP_SETCONST,  14, "setconst",   NULL,         3,  1,  1,  3,  JOF_ATOM|JOF_NAME|JOF_SET)
OPDEF(JSOP_BITOR,     15, "bitor",      "|",          1,  2,  1,  7,  JOF_BYTE|JOF_LEFTASSOC)
OPDEF(JSOP_BITXOR,    16, "bitxor",     "^",          1,  2,  1,  8,  JOF_BYTE|JOF_LEFTASSOC)
OPDEF(JSOP_BITAND,    17, "bitand",     "&",          1,  2,  1,  9,  JOF_BYTE|JOF_LEFTASSOC)
OPDEF(JSOP_EQ,        18, "eq",         "==",         1,  2,  1,  10,  JOF_BYTE|JOF_LEFTASSOC|JOF_DETECTING)
OPDEF(JSOP_NE,        19, "ne",         "!=",         1,  2,  1,  10,  JOF_BYTE|JOF_LEFTASSOC|JOF_DETECTING)
OPDEF(JSOP_LT,        20, "lt",         "<",          1,  2,  1, 11,  JOF_BYTE|JOF_LEFTASSOC)
OPDEF(JSOP_LE,        21, "le",         "<=",         1,  2,  1, 11,  JOF_BYTE|JOF_LEFTASSOC)
OPDEF(JSOP_GT,        22, "gt",         ">",          1,  2,  1, 11,  JOF_BYTE|JOF_LEFTASSOC)
OPDEF(JSOP_GE,        23, "ge",         ">=",         1,  2,  1, 11,  JOF_BYTE|JOF_LEFTASSOC)
OPDEF(JSOP_LSH,       24, "lsh",        "<<",         1,  2,  1, 12,  JOF_BYTE|JOF_LEFTASSOC)
OPDEF(JSOP_RSH,       25, "rsh",        ">>",         1,  2,  1, 12,  JOF_BYTE|JOF_LEFTASSOC)
OPDEF(JSOP_URSH,      26, "ursh",       ">>>",        1,  2,  1, 12,  JOF_BYTE|JOF_LEFTASSOC)
OPDEF(JSOP_ADD,       27, "add",        "+",          1,  2,  1, 13,  JOF_BYTE|JOF_LEFTASSOC)
OPDEF(JSOP_SUB,       28, "sub",        "-",          1,  2,  1, 13,  JOF_BYTE|JOF_LEFTASSOC)
OPDEF(JSOP_MUL,       29, "mul",        "*",          1,  2,  1, 14,  JOF_BYTE|JOF_LEFTASSOC)
OPDEF(JSOP_DIV,       30, "div",        "/",          1,  2,  1, 14,  JOF_BYTE|JOF_LEFTASSOC)
OPDEF(JSOP_MOD,       31, "mod",        "%",          1,  2,  1, 14,  JOF_BYTE|JOF_LEFTASSOC)
OPDEF(JSOP_NOT,       32, "not",        "!",          1,  1,  1, 15,  JOF_BYTE|JOF_DETECTING)
OPDEF(JSOP_BITNOT,    33, "bitnot",     "~",          1,  1,  1, 15,  JOF_BYTE)
OPDEF(JSOP_NEG,       34, "neg",        "- ",         1,  1,  1, 15,  JOF_BYTE)
OPDEF(JSOP_POS,       35, "pos",        "+ ",         1,  1,  1, 15,  JOF_BYTE)
OPDEF(JSOP_DELNAME,   36, "delname",    NULL,         3,  0,  1, 15,  JOF_ATOM|JOF_NAME|JOF_DEL)
OPDEF(JSOP_DELPROP,   37, "delprop",    NULL,         3,  1,  1, 15,  JOF_ATOM|JOF_PROP|JOF_DEL)
OPDEF(JSOP_DELELEM,   38, "delelem",    NULL,         1,  2,  1, 15,  JOF_BYTE |JOF_ELEM|JOF_DEL)
OPDEF(JSOP_TYPEOF,    39, js_typeof_str,NULL,         1,  1,  1, 15,  JOF_BYTE|JOF_DETECTING)
OPDEF(JSOP_VOID,      40, js_void_str,  NULL,         1,  1,  1, 15,  JOF_BYTE)

OPDEF(JSOP_INCNAME,   41, "incname",    NULL,         4,  0,  1, 15,  JOF_ATOM|JOF_NAME|JOF_INC|JOF_TMPSLOT3|JOF_DECOMPOSE)
OPDEF(JSOP_INCPROP,   42, "incprop",    NULL,         4,  1,  1, 15,  JOF_ATOM|JOF_PROP|JOF_INC|JOF_TMPSLOT3|JOF_DECOMPOSE)
OPDEF(JSOP_INCELEM,   43, "incelem",    NULL,         2,  2,  1, 15,  JOF_BYTE |JOF_ELEM|JOF_INC|JOF_TMPSLOT2|JOF_DECOMPOSE)
OPDEF(JSOP_DECNAME,   44, "decname",    NULL,         4,  0,  1, 15,  JOF_ATOM|JOF_NAME|JOF_DEC|JOF_TMPSLOT3|JOF_DECOMPOSE)
OPDEF(JSOP_DECPROP,   45, "decprop",    NULL,         4,  1,  1, 15,  JOF_ATOM|JOF_PROP|JOF_DEC|JOF_TMPSLOT3|JOF_DECOMPOSE)
OPDEF(JSOP_DECELEM,   46, "decelem",    NULL,         2,  2,  1, 15,  JOF_BYTE |JOF_ELEM|JOF_DEC|JOF_TMPSLOT2|JOF_DECOMPOSE)
OPDEF(JSOP_NAMEINC,   47, "nameinc",    NULL,         4,  0,  1, 15,  JOF_ATOM|JOF_NAME|JOF_INC|JOF_POST|JOF_TMPSLOT3|JOF_DECOMPOSE)
OPDEF(JSOP_PROPINC,   48, "propinc",    NULL,         4,  1,  1, 15,  JOF_ATOM|JOF_PROP|JOF_INC|JOF_POST|JOF_TMPSLOT3|JOF_DECOMPOSE)
OPDEF(JSOP_ELEMINC,   49, "eleminc",    NULL,         2,  2,  1, 15,  JOF_BYTE |JOF_ELEM|JOF_INC|JOF_POST|JOF_TMPSLOT2|JOF_DECOMPOSE)
OPDEF(JSOP_NAMEDEC,   50, "namedec",    NULL,         4,  0,  1, 15,  JOF_ATOM|JOF_NAME|JOF_DEC|JOF_POST|JOF_TMPSLOT3|JOF_DECOMPOSE)
OPDEF(JSOP_PROPDEC,   51, "propdec",    NULL,         4,  1,  1, 15,  JOF_ATOM|JOF_PROP|JOF_DEC|JOF_POST|JOF_TMPSLOT3|JOF_DECOMPOSE)
OPDEF(JSOP_ELEMDEC,   52, "elemdec",    NULL,         2,  2,  1, 15,  JOF_BYTE |JOF_ELEM|JOF_DEC|JOF_POST|JOF_TMPSLOT2|JOF_DECOMPOSE)

OPDEF(JSOP_GETPROP,   53, "getprop",    NULL,         3,  1,  1, 18,  JOF_ATOM|JOF_PROP|JOF_TYPESET)
OPDEF(JSOP_SETPROP,   54, "setprop",    NULL,         3,  2,  1,  3,  JOF_ATOM|JOF_PROP|JOF_SET|JOF_DETECTING)
OPDEF(JSOP_GETELEM,   55, "getelem",    NULL,         1,  2,  1, 18,  JOF_BYTE |JOF_ELEM|JOF_TYPESET|JOF_LEFTASSOC)
OPDEF(JSOP_SETELEM,   56, "setelem",    NULL,         1,  3,  1,  3,  JOF_BYTE |JOF_ELEM|JOF_SET|JOF_DETECTING)
OPDEF(JSOP_CALLNAME,  57, "callname",   NULL,         3,  0,  2, 19,  JOF_ATOM|JOF_NAME|JOF_TYPESET|JOF_CALLOP)
OPDEF(JSOP_CALL,      58, "call",       NULL,         3, -1,  1, 18,  JOF_UINT16|JOF_INVOKE|JOF_TYPESET)
OPDEF(JSOP_NAME,      59, "name",       NULL,         3,  0,  1, 19,  JOF_ATOM|JOF_NAME|JOF_TYPESET)
OPDEF(JSOP_DOUBLE,    60, "double",     NULL,         3,  0,  1, 16,  JOF_ATOM)
OPDEF(JSOP_STRING,    61, "string",     NULL,         3,  0,  1, 19,  JOF_ATOM)
OPDEF(JSOP_ZERO,      62, "zero",       "0",          1,  0,  1, 16,  JOF_BYTE)
OPDEF(JSOP_ONE,       63, "one",        "1",          1,  0,  1, 16,  JOF_BYTE)
OPDEF(JSOP_NULL,      64, js_null_str,  js_null_str,  1,  0,  1, 19,  JOF_BYTE)
OPDEF(JSOP_THIS,      65, js_this_str,  js_this_str,  1,  0,  1, 19,  JOF_BYTE)
OPDEF(JSOP_FALSE,     66, js_false_str, js_false_str, 1,  0,  1, 19,  JOF_BYTE)
OPDEF(JSOP_TRUE,      67, js_true_str,  js_true_str,  1,  0,  1, 19,  JOF_BYTE)
OPDEF(JSOP_OR,        68, "or",         NULL,         3,  1,  0,  5,  JOF_JUMP|JOF_DETECTING|JOF_LEFTASSOC)
OPDEF(JSOP_AND,       69, "and",        NULL,         3,  1,  0,  6,  JOF_JUMP|JOF_DETECTING|JOF_LEFTASSOC)

/* The switch bytecodes have variable length. */
OPDEF(JSOP_TABLESWITCH,  70, "tableswitch",  NULL,   -1,  1,  0,  0,  JOF_TABLESWITCH|JOF_DETECTING|JOF_PARENHEAD)
OPDEF(JSOP_LOOKUPSWITCH, 71, "lookupswitch", NULL,   -1,  1,  0,  0,  JOF_LOOKUPSWITCH|JOF_DETECTING|JOF_PARENHEAD)

/* New, infallible/transitive identity ops. */
OPDEF(JSOP_STRICTEQ,  72, "stricteq",   "===",        1,  2,  1, 10,  JOF_BYTE|JOF_DETECTING|JOF_LEFTASSOC)
OPDEF(JSOP_STRICTNE,  73, "strictne",   "!==",        1,  2,  1, 10,  JOF_BYTE|JOF_DETECTING|JOF_LEFTASSOC)

/*
 * Host object extension: given 'o.item(i) = j', the left-hand side compiles
 * JSOP_SETCALL after JSOP_CALL, JSOP_EVAL, JSOP_FUNAPPLY, or JSOP_FUNCALL.
 */
OPDEF(JSOP_SETCALL,   74, "setcall",    NULL,         1,  1,  2, 18,  JOF_BYTE)

/*
 * JSOP_ITER sets up a for-in or for-each-in loop using the JSITER_* flag bits
 * in this op's uint8 immediate operand. It replaces the top of stack value
 * with an iterator for that value.
 *
 * JSOP_MOREITER stores the next iterated value into cx->iterValue and pushes
 * true if another value is available, and false otherwise. It is followed
 * immediately by JSOP_IFNE{,X}.
 *
 * JSOP_ENDITER cleans up after the loop. It uses the slot above the iterator
 * for temporary GC rooting.
 */
OPDEF(JSOP_ITER,      75, "iter",       NULL,         2,  1,  1,  0,  JOF_UINT8)
OPDEF(JSOP_MOREITER,  76, "moreiter",   NULL,         1,  1,  2,  0,  JOF_BYTE)
OPDEF(JSOP_ITERNEXT,  77, "iternext",   "<next>",     2,  0,  1,  0,  JOF_UINT8)
OPDEF(JSOP_ENDITER,   78, "enditer",    NULL,         1,  1,  0,  0,  JOF_BYTE)

OPDEF(JSOP_FUNAPPLY,  79, "funapply",   NULL,         3, -1,  1, 18,  JOF_UINT16|JOF_INVOKE|JOF_TYPESET)

/* Push object literal: either an XML object or initialiser object. */
OPDEF(JSOP_OBJECT,    80, "object",     NULL,         3,  0,  1, 19,  JOF_OBJECT)

/* Pop value and discard it. */
OPDEF(JSOP_POP,       81, "pop",        NULL,         1,  1,  0,  2,  JOF_BYTE)

/* Call a function as a constructor; operand is argc. */
OPDEF(JSOP_NEW,       82, js_new_str,   NULL,         3, -1,  1, 17,  JOF_UINT16|JOF_INVOKE|JOF_TYPESET)

/* Trap into debugger for breakpoint, etc. */
OPDEF(JSOP_TRAP,      83, "trap",       NULL,         1,  0,  0,  0,  JOF_BYTE)

/* Fast get/set ops for function arguments and local variables. */
OPDEF(JSOP_GETARG,    84, "getarg",     NULL,         3,  0,  1, 19,  JOF_QARG |JOF_NAME)
OPDEF(JSOP_SETARG,    85, "setarg",     NULL,         3,  1,  1,  3,  JOF_QARG |JOF_NAME|JOF_SET)
OPDEF(JSOP_GETLOCAL,  86,"getlocal",    NULL,         3,  0,  1, 19,  JOF_LOCAL|JOF_NAME)
OPDEF(JSOP_SETLOCAL,  87,"setlocal",    NULL,         3,  1,  1,  3,  JOF_LOCAL|JOF_NAME|JOF_SET|JOF_DETECTING)

/* Push unsigned 16-bit int constant. */
OPDEF(JSOP_UINT16,    88, "uint16",     NULL,         3,  0,  1, 16,  JOF_UINT16)

/*
 * Object and array literal support.  NEWINIT takes the kind of initializer
 * (JSProto_Array or JSProto_Object).  NEWARRAY is an array initializer
 * taking the final length, which can be filled in at the start and initialized
 * directly.  NEWOBJECT is an object initializer taking an object with the final
 * shape, which can be set at the start and slots then filled in directly.
 * NEWINIT has an extra byte so it can be exchanged with NEWOBJECT during emit.
 */
OPDEF(JSOP_NEWINIT,   89, "newinit",    NULL,         3,  0,  1, 19,  JOF_UINT8)
OPDEF(JSOP_NEWARRAY,  90, "newarray",   NULL,         4,  0,  1, 19,  JOF_UINT24)
OPDEF(JSOP_NEWOBJECT, 91, "newobject",  NULL,         3,  0,  1, 19,  JOF_OBJECT)
OPDEF(JSOP_ENDINIT,   92, "endinit",    NULL,         1,  0,  0, 19,  JOF_BYTE)
OPDEF(JSOP_INITPROP,  93, "initprop",   NULL,         3,  2,  1,  3,  JOF_ATOM|JOF_PROP|JOF_SET|JOF_DETECTING)
OPDEF(JSOP_INITELEM,  94, "initelem",   NULL,         1,  3,  1,  3,  JOF_BYTE|JOF_ELEM|JOF_SET|JOF_DETECTING)
OPDEF(JSOP_DEFSHARP,  95, "defsharp",   NULL,         5,  0,  0,  0,  JOF_UINT16PAIR|JOF_SHARPSLOT)
OPDEF(JSOP_USESHARP,  96, "usesharp",   NULL,         5,  0,  1,  0,  JOF_UINT16PAIR|JOF_SHARPSLOT)

/* Fast inc/dec ops for args and locals. */
OPDEF(JSOP_INCARG,    97, "incarg",     NULL,         3,  0,  1, 15,  JOF_QARG |JOF_NAME|JOF_INC|JOF_TMPSLOT3)
OPDEF(JSOP_DECARG,    98, "decarg",     NULL,         3,  0,  1, 15,  JOF_QARG |JOF_NAME|JOF_DEC|JOF_TMPSLOT3)
OPDEF(JSOP_ARGINC,    99, "arginc",     NULL,         3,  0,  1, 15,  JOF_QARG |JOF_NAME|JOF_INC|JOF_POST|JOF_TMPSLOT3)
OPDEF(JSOP_ARGDEC,   100, "argdec",     NULL,         3,  0,  1, 15,  JOF_QARG |JOF_NAME|JOF_DEC|JOF_POST|JOF_TMPSLOT3)

OPDEF(JSOP_INCLOCAL,  101,"inclocal",   NULL,         3,  0,  1, 15,  JOF_LOCAL|JOF_NAME|JOF_INC|JOF_TMPSLOT3)
OPDEF(JSOP_DECLOCAL,  102,"declocal",   NULL,         3,  0,  1, 15,  JOF_LOCAL|JOF_NAME|JOF_DEC|JOF_TMPSLOT3)
OPDEF(JSOP_LOCALINC,  103,"localinc",   NULL,         3,  0,  1, 15,  JOF_LOCAL|JOF_NAME|JOF_INC|JOF_POST|JOF_TMPSLOT3)
OPDEF(JSOP_LOCALDEC,  104,"localdec",   NULL,         3,  0,  1, 15,  JOF_LOCAL|JOF_NAME|JOF_DEC|JOF_POST|JOF_TMPSLOT3)

OPDEF(JSOP_IMACOP,    105,"imacop",     NULL,         1,  0,  0,  0,  JOF_BYTE)

/* Static binding for globals. */
OPDEF(JSOP_UNUSED0,   106,"unused0",    NULL,         3,  0,  1, 19,  JOF_BYTE)
OPDEF(JSOP_UNUSED1,   107,"unused1",    NULL,         3,  0,  2, 19,  JOF_BYTE)

/* Like JSOP_FUNAPPLY but for f.call instead of f.apply. */
OPDEF(JSOP_FUNCALL,   108,"funcall",    NULL,         3, -1,  1, 18,  JOF_UINT16|JOF_INVOKE|JOF_TYPESET)

/* This opcode stores an index that is unique to the given loop. */
OPDEF(JSOP_TRACE,     109,"trace",      NULL,         3,  0,  0,  0,  JOF_UINT16)

/* ECMA-compliant assignment ops. */
OPDEF(JSOP_BINDNAME,  110,"bindname",   NULL,         3,  0,  1,  0,  JOF_ATOM|JOF_NAME|JOF_SET)
OPDEF(JSOP_SETNAME,   111,"setname",    NULL,         3,  2,  1,  3,  JOF_ATOM|JOF_NAME|JOF_SET|JOF_DETECTING)

/* Exception handling ops. */
OPDEF(JSOP_THROW,     112,js_throw_str, NULL,         1,  1,  0,  0,  JOF_BYTE)

/* 'in' and 'instanceof' ops. */
OPDEF(JSOP_IN,        113,js_in_str,    js_in_str,    1,  2,  1, 11,  JOF_BYTE|JOF_LEFTASSOC)
OPDEF(JSOP_INSTANCEOF,114,js_instanceof_str,js_instanceof_str,1,2,1,11,JOF_BYTE|JOF_LEFTASSOC|JOF_TMPSLOT)

/* debugger op */
OPDEF(JSOP_DEBUGGER,  115,"debugger",   NULL,         1,  0,  0,  0,  JOF_BYTE)

/* gosub/retsub for finally handling */
OPDEF(JSOP_GOSUB,     116,"gosub",      NULL,         3,  0,  0,  0,  JOF_JUMP)
OPDEF(JSOP_RETSUB,    117,"retsub",     NULL,         1,  2,  0,  0,  JOF_BYTE)

/* More exception handling ops. */
OPDEF(JSOP_EXCEPTION, 118,"exception",  NULL,         1,  0,  1,  0,  JOF_BYTE)

/* Embedded lineno to speedup pc->line mapping. */
OPDEF(JSOP_LINENO,    119,"lineno",     NULL,         3,  0,  0,  0,  JOF_UINT16)

/*
 * ECMA-compliant switch statement ops.
 * CONDSWITCH is a decompilable NOP; CASE is ===, POP, jump if true, re-push
 * lval if false; and DEFAULT is POP lval and GOTO.
 */
OPDEF(JSOP_CONDSWITCH,120,"condswitch", NULL,         1,  0,  0,  0,  JOF_BYTE|JOF_PARENHEAD)
OPDEF(JSOP_CASE,      121,"case",       NULL,         3,  2,  1,  0,  JOF_JUMP|JOF_TMPSLOT2)
OPDEF(JSOP_DEFAULT,   122,"default",    NULL,         3,  1,  0,  0,  JOF_JUMP)

/*
 * ECMA-compliant call to eval op
 */
OPDEF(JSOP_EVAL,      123,"eval",       NULL,         3, -1,  1, 18,  JOF_UINT16|JOF_INVOKE|JOF_TYPESET)

/*
 * ECMA-compliant helper for 'for (x[i] in o)' loops.
 */
OPDEF(JSOP_ENUMELEM,  124,"enumelem",   NULL,         1,  3,  0,  3,  JOF_BYTE |JOF_SET|JOF_TMPSLOT)

/*
 * Getter and setter prefix bytecodes.  These modify the next bytecode, either
 * an assignment or a property initializer code, which then defines a property
 * getter or setter.
 */
OPDEF(JSOP_GETTER,    125,js_getter_str,NULL,         1,  0,  0,  0,  JOF_BYTE)
OPDEF(JSOP_SETTER,    126,js_setter_str,NULL,         1,  0,  0,  0,  JOF_BYTE)

/*
 * Prolog bytecodes for defining function, var, and const names.
 */
OPDEF(JSOP_DEFFUN,    127,"deffun",     NULL,         3,  0,  0,  0,  JOF_OBJECT|JOF_DECLARING)
OPDEF(JSOP_DEFCONST,  128,"defconst",   NULL,         3,  0,  0,  0,  JOF_ATOM|JOF_DECLARING)
OPDEF(JSOP_DEFVAR,    129,"defvar",     NULL,         3,  0,  0,  0,  JOF_ATOM|JOF_DECLARING)

/* Push a closure for a named or anonymous function expression. */
OPDEF(JSOP_LAMBDA,    130, "lambda",    NULL,         3,  0,  1, 19,  JOF_OBJECT)

/* Used for named function expression self-naming, if lightweight. */
OPDEF(JSOP_CALLEE,    131, "callee",    NULL,         1,  0,  1, 19,  JOF_BYTE)

/*
 * Like JSOP_SETLOCAL, but specialized to avoid requiring JSOP_POP immediately
 * after to throw away the exception value.
 */
OPDEF(JSOP_SETLOCALPOP, 132, "setlocalpop", NULL,     3,  1,  0,  3,  JOF_LOCAL|JOF_NAME|JOF_SET)

/* Pick an element from the stack. */
OPDEF(JSOP_PICK,        133, "pick",      NULL,       2,  0,  0,  0,  JOF_UINT8|JOF_TMPSLOT2)

/*
 * Exception handling no-op, for more economical byte-coding than SRC_TRYFIN
 * srcnote-annotated JSOP_NOPs and to simply stack balance handling.
 */
OPDEF(JSOP_TRY,         134,"try",        NULL,       1,  0,  0,  0,  JOF_BYTE)
OPDEF(JSOP_FINALLY,     135,"finally",    NULL,       1,  0,  2,  0,  JOF_BYTE)

/*
 * Get a slot from a flat closure function object that contains a snapshot of
 * the closure-invariant upvar values. The immediate operand indexes the upvar
 * in the function's u.i.script->upvars() array. The CALL variant computes the
 * callee and this-object in preparation for a JSOP_CALL.
 */
OPDEF(JSOP_GETFCSLOT,   136,"getfcslot",  NULL,       3,  0,  1, 19,  JOF_UINT16|JOF_NAME|JOF_TYPESET)
OPDEF(JSOP_CALLFCSLOT,  137,"callfcslot", NULL,       3,  0,  2, 19,  JOF_UINT16|JOF_NAME|JOF_TYPESET|JOF_CALLOP)

/*
 * Define a local function object as a local variable.
 * The local variable's slot number is the first immediate two-byte operand.
 * The function object's atom index is the second immediate operand.
 */
OPDEF(JSOP_DEFLOCALFUN, 138,"deflocalfun",NULL,       5,  0,  0,  0,  JOF_SLOTOBJECT|JOF_DECLARING|JOF_TMPSLOT)

/* Extended jumps. */
OPDEF(JSOP_GOTOX,         139,"gotox",    NULL,       5,  0,  0,  0,  JOF_JUMPX)
OPDEF(JSOP_IFEQX,         140,"ifeqx",    NULL,       5,  1,  0,  4,  JOF_JUMPX|JOF_DETECTING)
OPDEF(JSOP_IFNEX,         141,"ifnex",    NULL,       5,  1,  0,  0,  JOF_JUMPX|JOF_PARENHEAD)
OPDEF(JSOP_ORX,           142,"orx",      NULL,       5,  1,  0,  5,  JOF_JUMPX|JOF_DETECTING)
OPDEF(JSOP_ANDX,          143,"andx",     NULL,       5,  1,  0,  6,  JOF_JUMPX|JOF_DETECTING)
OPDEF(JSOP_GOSUBX,        144,"gosubx",   NULL,       5,  0,  0,  0,  JOF_JUMPX)
OPDEF(JSOP_CASEX,         145,"casex",    NULL,       5,  2,  1,  0,  JOF_JUMPX)
OPDEF(JSOP_DEFAULTX,      146,"defaultx", NULL,       5,  1,  0,  0,  JOF_JUMPX)
OPDEF(JSOP_TABLESWITCHX,  147,"tableswitchx",NULL,   -1,  1,  0,  0,  JOF_TABLESWITCHX|JOF_DETECTING|JOF_PARENHEAD)
OPDEF(JSOP_LOOKUPSWITCHX, 148,"lookupswitchx",NULL,  -1,  1,  0,  0,  JOF_LOOKUPSWITCHX|JOF_DETECTING|JOF_PARENHEAD)

/* Placeholders for a real jump opcode set during backpatch chain fixup. */
OPDEF(JSOP_BACKPATCH,     149,"backpatch",NULL,       3,  0,  0,  0,  JOF_JUMP|JOF_BACKPATCH)
OPDEF(JSOP_BACKPATCH_POP, 150,"backpatch_pop",NULL,   3,  1,  0,  0,  JOF_JUMP|JOF_BACKPATCH)

/* Set pending exception from the stack, to trigger rethrow. */
OPDEF(JSOP_THROWING,      151,"throwing", NULL,       1,  1,  0,  0,  JOF_BYTE)

/* Set and get return value pseudo-register in stack frame. */
OPDEF(JSOP_SETRVAL,       152,"setrval",  NULL,       1,  1,  0,  2,  JOF_BYTE)
OPDEF(JSOP_RETRVAL,       153,"retrval",  NULL,       1,  0,  0,  0,  JOF_BYTE)

/* Free variable references that must either be found on the global or a ReferenceError */
OPDEF(JSOP_GETGNAME,      154,"getgname",  NULL,       3,  0,  1, 19,  JOF_ATOM|JOF_NAME|JOF_TYPESET|JOF_GNAME)
OPDEF(JSOP_SETGNAME,      155,"setgname",  NULL,       3,  2,  1,  3,  JOF_ATOM|JOF_NAME|JOF_SET|JOF_DETECTING|JOF_GNAME)
OPDEF(JSOP_INCGNAME,      156,"incgname",  NULL,       4,  0,  1, 15,  JOF_ATOM|JOF_NAME|JOF_INC|JOF_TMPSLOT3|JOF_GNAME|JOF_DECOMPOSE)
OPDEF(JSOP_DECGNAME,      157,"decgname",  NULL,       4,  0,  1, 15,  JOF_ATOM|JOF_NAME|JOF_DEC|JOF_TMPSLOT3|JOF_GNAME|JOF_DECOMPOSE)
OPDEF(JSOP_GNAMEINC,      158,"gnameinc",  NULL,       4,  0,  1, 15,  JOF_ATOM|JOF_NAME|JOF_INC|JOF_POST|JOF_TMPSLOT3|JOF_GNAME|JOF_DECOMPOSE)
OPDEF(JSOP_GNAMEDEC,      159,"gnamedec",  NULL,       4,  0,  1, 15,  JOF_ATOM|JOF_NAME|JOF_DEC|JOF_POST|JOF_TMPSLOT3|JOF_GNAME|JOF_DECOMPOSE)

/* Regular expression literal requiring special "fork on exec" handling. */
OPDEF(JSOP_REGEXP,        160,"regexp",   NULL,       3,  0,  1, 19,  JOF_REGEXP)

/* XML (ECMA-357, a.k.a. "E4X") support. */
OPDEF(JSOP_DEFXMLNS,      161,"defxmlns",   NULL,     1,  1,  0,  0,  JOF_BYTE)
OPDEF(JSOP_ANYNAME,       162,"anyname",    NULL,     1,  0,  1, 19,  JOF_BYTE|JOF_XMLNAME)
OPDEF(JSOP_QNAMEPART,     163,"qnamepart",  NULL,     3,  0,  1, 19,  JOF_ATOM|JOF_XMLNAME)
OPDEF(JSOP_QNAMECONST,    164,"qnameconst", NULL,     3,  1,  1, 19,  JOF_ATOM|JOF_XMLNAME)
OPDEF(JSOP_QNAME,         165,"qname",      NULL,     1,  2,  1,  0,  JOF_BYTE|JOF_XMLNAME)
OPDEF(JSOP_TOATTRNAME,    166,"toattrname", NULL,     1,  1,  1, 19,  JOF_BYTE|JOF_XMLNAME)
OPDEF(JSOP_TOATTRVAL,     167,"toattrval",  NULL,     1,  1,  1, 19,  JOF_BYTE)
OPDEF(JSOP_ADDATTRNAME,   168,"addattrname",NULL,     1,  2,  1, 13,  JOF_BYTE)
OPDEF(JSOP_ADDATTRVAL,    169,"addattrval", NULL,     1,  2,  1, 13,  JOF_BYTE)
OPDEF(JSOP_BINDXMLNAME,   170,"bindxmlname",NULL,     1,  1,  2,  3,  JOF_BYTE|JOF_SET)
OPDEF(JSOP_SETXMLNAME,    171,"setxmlname", NULL,     1,  3,  1,  3,  JOF_BYTE|JOF_SET|JOF_DETECTING)
OPDEF(JSOP_XMLNAME,       172,"xmlname",    NULL,     1,  1,  1, 19,  JOF_BYTE)
OPDEF(JSOP_DESCENDANTS,   173,"descendants",NULL,     1,  2,  1, 18,  JOF_BYTE)
OPDEF(JSOP_FILTER,        174,"filter",     NULL,     3,  1,  1,  0,  JOF_JUMP)
OPDEF(JSOP_ENDFILTER,     175,"endfilter",  NULL,     3,  2,  1, 18,  JOF_JUMP)
OPDEF(JSOP_TOXML,         176,"toxml",      NULL,     1,  1,  1, 19,  JOF_BYTE)
OPDEF(JSOP_TOXMLLIST,     177,"toxmllist",  NULL,     1,  1,  1, 19,  JOF_BYTE)
OPDEF(JSOP_XMLTAGEXPR,    178,"xmltagexpr", NULL,     1,  1,  1,  0,  JOF_BYTE)
OPDEF(JSOP_XMLELTEXPR,    179,"xmleltexpr", NULL,     1,  1,  1,  0,  JOF_BYTE)
OPDEF(JSOP_NOTRACE,       180,"notrace",    NULL,     3,  0,  0,  0,  JOF_UINT16)
OPDEF(JSOP_XMLCDATA,      181,"xmlcdata",   NULL,     3,  0,  1, 19,  JOF_ATOM)
OPDEF(JSOP_XMLCOMMENT,    182,"xmlcomment", NULL,     3,  0,  1, 19,  JOF_ATOM)
OPDEF(JSOP_XMLPI,         183,"xmlpi",      NULL,     3,  1,  1, 19,  JOF_ATOM)
OPDEF(JSOP_DELDESC,       184,"deldesc",    NULL,     1,  2,  1, 15,  JOF_BYTE|JOF_ELEM|JOF_DEL)

OPDEF(JSOP_CALLPROP,      185,"callprop",   NULL,     3,  1,  2, 18,  JOF_ATOM|JOF_PROP|JOF_TYPESET|JOF_CALLOP|JOF_TMPSLOT3)

/*
 * These opcodes contain a reference to the current blockChain object.
 * They are emitted directly after instructions, such as DEFFUN, that need fast access to
 * the blockChain. The special NULLBLOCKCHAIN is needed because the JOF_OBJECT
 * does not permit NULL object references, since it stores an index into a table of
 * objects.
 */
OPDEF(JSOP_BLOCKCHAIN,    186,"blockchain",    NULL,  3,  0,  0,  0, JOF_OBJECT)
OPDEF(JSOP_NULLBLOCKCHAIN,187,"nullblockchain",NULL,  1,  0,  0,  0, JOF_BYTE)

/*
 * Opcode to hold 24-bit immediate integer operands.
 */
OPDEF(JSOP_UINT24,        188,"uint24",     NULL,     4,  0,  1, 16,  JOF_UINT24)

/*
 * Opcodes to allow 24-bit atom or object indexes. Whenever an index exceeds
 * the 16-bit limit, the index-accessing bytecode must be bracketed by
 * JSOP_INDEXBASE and JSOP_RESETBASE to provide the upper bits of the index.
 * See jsemit.c, EmitIndexOp.
 */
OPDEF(JSOP_INDEXBASE,     189,"indexbase",  NULL,     2,  0,  0,  0,  JOF_UINT8|JOF_INDEXBASE)
OPDEF(JSOP_RESETBASE,     190,"resetbase",  NULL,     1,  0,  0,  0,  JOF_BYTE)
OPDEF(JSOP_RESETBASE0,    191,"resetbase0", NULL,     1,  0,  0,  0,  JOF_BYTE)

/*
 * Opcodes to help the decompiler deal with XML.
 */
OPDEF(JSOP_STARTXML,      192,"startxml",    NULL,    1,  0,  0,  0,  JOF_BYTE)
OPDEF(JSOP_STARTXMLEXPR,  193,"startxmlexpr",NULL,    1,  0,  0,  0,  JOF_BYTE)

OPDEF(JSOP_CALLELEM,      194, "callelem",   NULL,    1,  2,  2, 18,  JOF_BYTE |JOF_ELEM|JOF_TYPESET|JOF_LEFTASSOC|JOF_CALLOP)

/*
 * Stop interpretation, emitted at end of script to save the threaded bytecode
 * interpreter an extra branch test on every DO_NEXT_OP (see jsinterp.c).
 */
OPDEF(JSOP_STOP,          195,"stop",        NULL,    1,  0,  0,  0,  JOF_BYTE)

/*
 * Get an extant property value, throwing ReferenceError if the identified
 * property does not exist.
 */
OPDEF(JSOP_GETXPROP,      196,"getxprop",    NULL,    3,  1,  1, 18,  JOF_ATOM|JOF_PROP|JOF_TYPESET)

OPDEF(JSOP_CALLXMLNAME,   197, "callxmlname",  NULL,  1,  1,  2, 19,  JOF_BYTE|JOF_CALLOP)

/*
 * Specialized JSOP_TYPEOF to avoid reporting undefined for typeof(0, undef).
 */
OPDEF(JSOP_TYPEOFEXPR,    198,"typeofexpr",  NULL,    1,  1,  1, 15,  JOF_BYTE|JOF_DETECTING)

/*
 * Block-local scope support.
 */
OPDEF(JSOP_ENTERBLOCK,    199,"enterblock",  NULL,    3,  0, -1,  0,  JOF_OBJECT)
OPDEF(JSOP_LEAVEBLOCK,    200,"leaveblock",  NULL,    5, -1,  0,  0,  JOF_UINT16)

/* Jump to target if top of stack value isn't callable. */
OPDEF(JSOP_IFCANTCALLTOP, 201,"ifcantcalltop",NULL,   3,  1,  1,  0,  JOF_JUMP|JOF_DETECTING)

/* Throws a TypeError if the value at the top of the stack is not primitive. */
OPDEF(JSOP_PRIMTOP,       202,"primtop",     NULL,    2,  1,  1,  0,  JOF_INT8)

/*
 * Generator and array comprehension support.
 */
OPDEF(JSOP_GENERATOR,     203,"generator",   NULL,    1,  0,  0,  0,  JOF_BYTE)
OPDEF(JSOP_YIELD,         204,"yield",       NULL,    1,  1,  1,  1,  JOF_BYTE)
OPDEF(JSOP_ARRAYPUSH,     205,"arraypush",   NULL,    3,  1,  0,  3,  JOF_LOCAL)

/*
 * Get the built-in function::foo namespace and push it.
 */
OPDEF(JSOP_GETFUNNS,      206,"getfunns",   NULL,     1,  0,  1, 19,  JOF_BYTE)

/*
 * Variant of JSOP_ENUMELEM for destructuring const (const [a, b] = ...).
 */
OPDEF(JSOP_ENUMCONSTELEM, 207,"enumconstelem",NULL,   1,  3,  0,  3,  JOF_BYTE|JOF_SET)

/*
 * Variant of JSOP_LEAVEBLOCK has a result on the stack above the locals,
 * which must be moved down when the block pops.
 */
OPDEF(JSOP_LEAVEBLOCKEXPR,208,"leaveblockexpr",NULL,  5, -1,  1,  3,  JOF_UINT16)
\
/*
 * Optimize atom segments 1-3.  These must be followed by JSOP_RESETBASE0 after
 * the opcode that they prefix.
 */
OPDEF(JSOP_INDEXBASE1,    209,"indexbase1",    NULL,  1,  0,  0,  0,  JOF_BYTE |JOF_INDEXBASE)
OPDEF(JSOP_INDEXBASE2,    210,"indexbase2",    NULL,  1,  0,  0,  0,  JOF_BYTE |JOF_INDEXBASE)
OPDEF(JSOP_INDEXBASE3,    211,"indexbase3",    NULL,  1,  0,  0,  0,  JOF_BYTE |JOF_INDEXBASE)

OPDEF(JSOP_CALLGNAME,     212, "callgname",    NULL,  3,  0,  2, 19,  JOF_ATOM|JOF_NAME|JOF_TYPESET|JOF_CALLOP|JOF_GNAME)
OPDEF(JSOP_CALLLOCAL,     213, "calllocal",    NULL,  3,  0,  2, 19,  JOF_LOCAL|JOF_NAME|JOF_CALLOP)
OPDEF(JSOP_CALLARG,       214, "callarg",      NULL,  3,  0,  2, 19,  JOF_QARG |JOF_NAME|JOF_CALLOP)
OPDEF(JSOP_BINDGNAME,     215, "bindgname",    NULL,  3,  0,  1,  0,  JOF_ATOM|JOF_NAME|JOF_SET|JOF_GNAME)

/*
 * Opcodes to hold 8-bit and 32-bit immediate integer operands.
 */
OPDEF(JSOP_INT8,          216, "int8",         NULL,  2,  0,  1, 16,  JOF_INT8)
OPDEF(JSOP_INT32,         217, "int32",        NULL,  5,  0,  1, 16,  JOF_INT32)

/*
 * Get the value of the 'length' property from a stacked object.
 */
OPDEF(JSOP_LENGTH,        218, "length",       NULL,  3,  1,  1, 18,  JOF_ATOM|JOF_PROP|JOF_TYPESET)

/*
 * Push a JSVAL_HOLE value onto the stack, representing an omitted property in
 * an array literal (e.g. property 0 in the array [, 1]).  This opcode is used
 * with the JSOP_NEWARRAY opcode.
 */
OPDEF(JSOP_HOLE,          219, "hole",         NULL,  1,  0,  1,  0,  JOF_BYTE)

/*
 * Variants of JSOP_{DEF{,LOCAL}FUN,LAMBDA} optimized for the flat closure case.
 */
OPDEF(JSOP_DEFFUN_FC,     220,"deffun_fc",     NULL,  3,  0,  0,  0,  JOF_OBJECT|JOF_DECLARING)
OPDEF(JSOP_DEFLOCALFUN_FC,221,"deflocalfun_fc",NULL,  5,  0,  0,  0,  JOF_SLOTOBJECT|JOF_DECLARING|JOF_TMPSLOT)
OPDEF(JSOP_LAMBDA_FC,     222,"lambda_fc",     NULL,  3,  0,  1, 19,  JOF_OBJECT)

/*
 * Ensure that the value on the top of the stack is an object. The one
 * argument is an error message, defined in js.msg, that takes one parameter
 * (the decompilation of the primitive value).
 */
OPDEF(JSOP_OBJTOP,        223,"objtop",        NULL,  3,  0,  0,  0,  JOF_UINT16)

/*
 * Joined function object as method optimization support.
 */
OPDEF(JSOP_SETMETHOD,     224,"setmethod",     NULL,  3,  2,  1,  3,  JOF_ATOM|JOF_PROP|JOF_SET|JOF_DETECTING)
OPDEF(JSOP_INITMETHOD,    225,"initmethod",    NULL,  3,  2,  1,  3,  JOF_ATOM|JOF_PROP|JOF_SET|JOF_DETECTING)
OPDEF(JSOP_UNBRAND,       226,"unbrand",       NULL,  1,  1,  1,  0,  JOF_BYTE)
OPDEF(JSOP_UNBRANDTHIS,   227,"unbrandthis",   NULL,  1,  0,  0,  0,  JOF_BYTE)

OPDEF(JSOP_SHARPINIT,     228,"sharpinit",     NULL,  3,  0,  0,  0,  JOF_UINT16|JOF_SHARPSLOT)

/* Pop the stack, convert to a jsid (int or string), and push back. */
<<<<<<< HEAD
OPDEF(JSOP_TOID,          231, "toid",         NULL,  1,  1,  1,  0,  JOF_BYTE)

/* Notes the point at which a value is pushed as an argument. */
OPDEF(JSOP_NOTEARG,       232, "notearg",      NULL,  1,  0,  0,  0,  JOF_BYTE)
=======
OPDEF(JSOP_TOID,          229, "toid",         NULL,  1,  1,  1,  0,  JOF_BYTE)
>>>>>>> 4820dd88
<|MERGE_RESOLUTION|>--- conflicted
+++ resolved
@@ -585,11 +585,7 @@
 OPDEF(JSOP_SHARPINIT,     228,"sharpinit",     NULL,  3,  0,  0,  0,  JOF_UINT16|JOF_SHARPSLOT)
 
 /* Pop the stack, convert to a jsid (int or string), and push back. */
-<<<<<<< HEAD
-OPDEF(JSOP_TOID,          231, "toid",         NULL,  1,  1,  1,  0,  JOF_BYTE)
+OPDEF(JSOP_TOID,          229, "toid",         NULL,  1,  1,  1,  0,  JOF_BYTE)
 
 /* Notes the point at which a value is pushed as an argument. */
-OPDEF(JSOP_NOTEARG,       232, "notearg",      NULL,  1,  0,  0,  0,  JOF_BYTE)
-=======
-OPDEF(JSOP_TOID,          229, "toid",         NULL,  1,  1,  1,  0,  JOF_BYTE)
->>>>>>> 4820dd88
+OPDEF(JSOP_NOTEARG,       230, "notearg",      NULL,  1,  0,  0,  0,  JOF_BYTE)