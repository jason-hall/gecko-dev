/* -*- Mode: C; tab-width: 8; indent-tabs-mode: nil; c-basic-offset: 4 -*-
 *
 * ***** BEGIN LICENSE BLOCK *****
 * Version: MPL 1.1/GPL 2.0/LGPL 2.1
 *
 * The contents of this file are subject to the Mozilla Public License Version
 * 1.1 (the "License"); you may not use this file except in compliance with
 * the License. You may obtain a copy of the License at
 * http://www.mozilla.org/MPL/
 *
 * Software distributed under the License is distributed on an "AS IS" basis,
 * WITHOUT WARRANTY OF ANY KIND, either express or implied. See the License
 * for the specific language governing rights and limitations under the
 * License.
 *
 * The Original Code is Mozilla Communicator client code, released
 * March 31, 1998.
 *
 * The Initial Developer of the Original Code is
 * Netscape Communications Corporation.
 * Portions created by the Initial Developer are Copyright (C) 1998
 * the Initial Developer. All Rights Reserved.
 *
 * Contributor(s):
 *
 * Alternatively, the contents of this file may be used under the terms of
 * either of the GNU General Public License Version 2 or later (the "GPL"),
 * or the GNU Lesser General Public License Version 2.1 or later (the "LGPL"),
 * in which case the provisions of the GPL or the LGPL are applicable instead
 * of those above. If you wish to allow use of your version of this file only
 * under the terms of either the GPL or the LGPL, and not to allow others to
 * use your version of this file under the terms of the MPL, indicate your
 * decision by deleting the provisions above and replace them with the notice
 * and other provisions required by the GPL or the LGPL. If you do not delete
 * the provisions above, a recipient may use your version of this file under
 * the terms of any one of the MPL, the GPL or the LGPL.
 *
 * ***** END LICENSE BLOCK ***** */

/*
 * This is the JavaScript error message file.
 *
 * The format for each JS error message is:
 *
 * MSG_DEF(<SYMBOLIC_NAME>, <ERROR_NUMBER>, <ARGUMENT_COUNT>, <EXCEPTION_NAME>,
 *         <FORMAT_STRING>)
 *
 * where ;
 * <SYMBOLIC_NAME> is a legal C identifer that will be used in the
 * JS engine source.
 *
 * <ERROR_NUMBER> is an unique integral value identifying this error.
 *
 * <ARGUMENT_COUNT> is an integer literal specifying the total number of
 * replaceable arguments in the following format string.
 *
 * <EXCEPTION_NAME> is an exception index from the enum in jsexn.c;
 * JSEXN_NONE for none.  The given exception index will be raised by the
 * engine when the corresponding error occurs.
 *
 * <FORMAT_STRING> is a string literal, optionally containing sequences
 * {X} where X  is an integer representing the argument number that will
 * be replaced with a string value when the error is reported.
 *
 * e.g.
 *
 * MSG_DEF(JSMSG_NOT_A_SUBSPECIES, 73, JSEXN_NONE, 2,
 *         "{0} is not a member of the {1} family")
 *
 * can be used:
 *
 * JS_ReportErrorNumber(JSMSG_NOT_A_SUBSPECIES, "Rhino", "Monkey");
 *
 * to report:
 *
 * "Rhino is not a member of the Monkey family"
 *
 * Before adding a new MSG_DEF at the end, look for JSMSG_UNUSED<n> free
 * index placeholders in the middle of the list.
 */

MSG_DEF(JSMSG_NOT_AN_ERROR,             0, 0, JSEXN_NONE, "<Error #0 is reserved>")
MSG_DEF(JSMSG_NOT_DEFINED,              1, 1, JSEXN_REFERENCEERR, "{0} is not defined")
MSG_DEF(JSMSG_INACTIVE,                 2, 0, JSEXN_INTERNALERR, "nothing active on context")
MSG_DEF(JSMSG_MORE_ARGS_NEEDED,         3, 3, JSEXN_TYPEERR, "{0} requires more than {1} argument{2}")
MSG_DEF(JSMSG_BAD_CHAR,                 4, 1, JSEXN_INTERNALERR, "invalid format character {0}")
MSG_DEF(JSMSG_BAD_TYPE,                 5, 1, JSEXN_TYPEERR, "unknown type {0}")
MSG_DEF(JSMSG_ALLOC_OVERFLOW,           6, 0, JSEXN_INTERNALERR, "allocation size overflow")
MSG_DEF(JSMSG_MISSING_HEXDIGITS,        7, 0, JSEXN_SYNTAXERR, "missing hexadecimal digits after '0x'")
MSG_DEF(JSMSG_INCOMPATIBLE_PROTO,       8, 3, JSEXN_TYPEERR, "{0}.prototype.{1} called on incompatible {2}")
MSG_DEF(JSMSG_NO_CONSTRUCTOR,           9, 1, JSEXN_TYPEERR, "{0} has no constructor")
MSG_DEF(JSMSG_CANT_ALIAS,              10, 3, JSEXN_TYPEERR, "can't alias {0} to {1} in class {2}")
MSG_DEF(JSMSG_NOT_SCRIPTED_FUNCTION,   11, 1, JSEXN_TYPEERR, "{0} is not a scripted function")
MSG_DEF(JSMSG_BAD_SORT_ARG,            12, 0, JSEXN_TYPEERR, "invalid Array.prototype.sort argument")
MSG_DEF(JSMSG_BAD_ATOMIC_NUMBER,       13, 1, JSEXN_INTERNALERR, "internal error: no index for atom {0}")
MSG_DEF(JSMSG_TOO_MANY_LITERALS,       14, 0, JSEXN_INTERNALERR, "too many literals")
MSG_DEF(JSMSG_CANT_WATCH,              15, 1, JSEXN_TYPEERR, "can't watch non-native objects of class {0}")
MSG_DEF(JSMSG_STACK_UNDERFLOW,         16, 2, JSEXN_INTERNALERR, "internal error compiling {0}: stack underflow at pc {1}")
MSG_DEF(JSMSG_NEED_DIET,               17, 1, JSEXN_INTERNALERR, "{0} too large")
MSG_DEF(JSMSG_TOO_MANY_LOCAL_ROOTS,    18, 0, JSEXN_ERR, "out of local root space")
MSG_DEF(JSMSG_READ_ONLY,               19, 1, JSEXN_TYPEERR, "{0} is read-only")
MSG_DEF(JSMSG_BAD_FORMAL,              20, 0, JSEXN_SYNTAXERR, "malformed formal parameter")
MSG_DEF(JSMSG_CANT_DELETE,             21, 1, JSEXN_TYPEERR, "property {0} is non-configurable and can't be deleted")
MSG_DEF(JSMSG_NOT_FUNCTION,            22, 1, JSEXN_TYPEERR, "{0} is not a function")
MSG_DEF(JSMSG_NOT_CONSTRUCTOR,         23, 1, JSEXN_TYPEERR, "{0} is not a constructor")
MSG_DEF(JSMSG_SCRIPT_STACK_QUOTA,      24, 0, JSEXN_INTERNALERR, "script stack space quota is exhausted")
MSG_DEF(JSMSG_TOO_DEEP,                25, 1, JSEXN_INTERNALERR, "{0} nested too deeply")
MSG_DEF(JSMSG_OVER_RECURSED,           26, 0, JSEXN_INTERNALERR, "too much recursion")
MSG_DEF(JSMSG_IN_NOT_OBJECT,           27, 1, JSEXN_TYPEERR, "invalid 'in' operand {0}")
MSG_DEF(JSMSG_BAD_NEW_RESULT,          28, 1, JSEXN_TYPEERR, "invalid new expression result {0}")
MSG_DEF(JSMSG_BAD_SHARP_DEF,           29, 1, JSEXN_ERR, "invalid sharp variable definition #{0}=")
MSG_DEF(JSMSG_BAD_SHARP_USE,           30, 1, JSEXN_ERR, "invalid sharp variable use #{0}#")
MSG_DEF(JSMSG_BAD_INSTANCEOF_RHS,      31, 1, JSEXN_TYPEERR, "invalid 'instanceof' operand {0}")
MSG_DEF(JSMSG_BAD_BYTECODE,            32, 1, JSEXN_INTERNALERR, "unimplemented JavaScript bytecode {0}")
MSG_DEF(JSMSG_BAD_RADIX,               33, 1, JSEXN_ERR, "illegal radix {0}")
MSG_DEF(JSMSG_PAREN_BEFORE_LET,        34, 0, JSEXN_SYNTAXERR, "missing ( before let head")
MSG_DEF(JSMSG_CANT_CONVERT,            35, 1, JSEXN_ERR, "can't convert {0} to an integer")
MSG_DEF(JSMSG_CYCLIC_VALUE,            36, 1, JSEXN_TYPEERR, "cyclic {0} value")
MSG_DEF(JSMSG_COMPILE_EXECED_SCRIPT,   37, 0, JSEXN_TYPEERR, "can't compile over a script that is currently executing")
MSG_DEF(JSMSG_CANT_CONVERT_TO,         38, 2, JSEXN_TYPEERR, "can't convert {0} to {1}")
MSG_DEF(JSMSG_NO_PROPERTIES,           39, 1, JSEXN_TYPEERR, "{0} has no properties")
MSG_DEF(JSMSG_CANT_FIND_CLASS,         40, 1, JSEXN_TYPEERR, "can't find class id {0}")
MSG_DEF(JSMSG_CANT_XDR_CLASS,          41, 1, JSEXN_TYPEERR, "can't XDR class {0}")
MSG_DEF(JSMSG_BYTECODE_TOO_BIG,        42, 2, JSEXN_INTERNALERR, "bytecode {0} too large (limit {1})")
MSG_DEF(JSMSG_UNKNOWN_FORMAT,          43, 1, JSEXN_INTERNALERR, "unknown bytecode format {0}")
MSG_DEF(JSMSG_TOO_MANY_CON_ARGS,       44, 0, JSEXN_SYNTAXERR, "too many constructor arguments")
MSG_DEF(JSMSG_TOO_MANY_FUN_ARGS,       45, 0, JSEXN_SYNTAXERR, "too many function arguments")
MSG_DEF(JSMSG_BAD_QUANTIFIER,          46, 0, JSEXN_SYNTAXERR, "invalid quantifier")
MSG_DEF(JSMSG_MIN_TOO_BIG,             47, 1, JSEXN_SYNTAXERR, "overlarge minimum {0}")
MSG_DEF(JSMSG_MAX_TOO_BIG,             48, 1, JSEXN_SYNTAXERR, "overlarge maximum {0}")
MSG_DEF(JSMSG_OUT_OF_ORDER,            49, 1, JSEXN_SYNTAXERR, "maximum {0} less than minimum")
MSG_DEF(JSMSG_BAD_DESTRUCT_DECL,       50, 0, JSEXN_SYNTAXERR, "missing = in destructuring declaration")
MSG_DEF(JSMSG_BAD_DESTRUCT_ASS,        51, 0, JSEXN_REFERENCEERR, "invalid destructuring assignment operator")
MSG_DEF(JSMSG_PAREN_AFTER_LET,         52, 0, JSEXN_SYNTAXERR, "missing ) after let head")
MSG_DEF(JSMSG_CURLY_AFTER_LET,         53, 0, JSEXN_SYNTAXERR, "missing } after let block")
MSG_DEF(JSMSG_MISSING_PAREN,           54, 0, JSEXN_SYNTAXERR, "unterminated parenthetical")
MSG_DEF(JSMSG_UNTERM_CLASS,            55, 1, JSEXN_SYNTAXERR, "unterminated character class {0}")
MSG_DEF(JSMSG_TRAILING_SLASH,          56, 0, JSEXN_SYNTAXERR, "trailing \\ in regular expression")
MSG_DEF(JSMSG_BAD_CLASS_RANGE,         57, 0, JSEXN_SYNTAXERR, "invalid range in character class")
MSG_DEF(JSMSG_BAD_REGEXP_FLAG,         58, 1, JSEXN_SYNTAXERR, "invalid regular expression flag {0}")
MSG_DEF(JSMSG_NO_INPUT,                59, 5, JSEXN_SYNTAXERR, "no input for /{0}/{1}{2}{3}{4}")
MSG_DEF(JSMSG_CANT_OPEN,               60, 2, JSEXN_ERR, "can't open {0}: {1}")
MSG_DEF(JSMSG_BAD_STRING_MASK,         61, 1, JSEXN_ERR, "invalid string escape mask {0}")
MSG_DEF(JSMSG_UNMATCHED_RIGHT_PAREN,   62, 0, JSEXN_SYNTAXERR, "unmatched ) in regular expression")
MSG_DEF(JSMSG_END_OF_DATA,             63, 0, JSEXN_INTERNALERR, "unexpected end of data")
MSG_DEF(JSMSG_SEEK_BEYOND_START,       64, 0, JSEXN_INTERNALERR, "illegal seek beyond start")
MSG_DEF(JSMSG_SEEK_BEYOND_END,         65, 0, JSEXN_INTERNALERR, "illegal seek beyond end")
MSG_DEF(JSMSG_END_SEEK,                66, 0, JSEXN_INTERNALERR, "illegal end-based seek")
MSG_DEF(JSMSG_WHITHER_WHENCE,          67, 1, JSEXN_INTERNALERR, "unknown seek whence: {0}")
MSG_DEF(JSMSG_BAD_SCRIPT_MAGIC,        68, 0, JSEXN_INTERNALERR, "bad script XDR magic number")
MSG_DEF(JSMSG_PAREN_BEFORE_FORMAL,     69, 0, JSEXN_SYNTAXERR, "missing ( before formal parameters")
MSG_DEF(JSMSG_MISSING_FORMAL,          70, 0, JSEXN_SYNTAXERR, "missing formal parameter")
MSG_DEF(JSMSG_PAREN_AFTER_FORMAL,      71, 0, JSEXN_SYNTAXERR, "missing ) after formal parameters")
MSG_DEF(JSMSG_CURLY_BEFORE_BODY,       72, 0, JSEXN_SYNTAXERR, "missing { before function body")
MSG_DEF(JSMSG_CURLY_AFTER_BODY,        73, 0, JSEXN_SYNTAXERR, "missing } after function body")
MSG_DEF(JSMSG_PAREN_BEFORE_COND,       74, 0, JSEXN_SYNTAXERR, "missing ( before condition")
MSG_DEF(JSMSG_PAREN_AFTER_COND,        75, 0, JSEXN_SYNTAXERR, "missing ) after condition")
MSG_DEF(JSMSG_DESTRUCT_DUP_ARG,        76, 0, JSEXN_SYNTAXERR, "duplicate argument is mixed with destructuring pattern")
MSG_DEF(JSMSG_NAME_AFTER_DOT,          77, 0, JSEXN_SYNTAXERR, "missing name after . operator")
MSG_DEF(JSMSG_BRACKET_IN_INDEX,        78, 0, JSEXN_SYNTAXERR, "missing ] in index expression")
MSG_DEF(JSMSG_XML_WHOLE_PROGRAM,       79, 0, JSEXN_SYNTAXERR, "XML can't be the whole program")
MSG_DEF(JSMSG_PAREN_BEFORE_SWITCH,     80, 0, JSEXN_SYNTAXERR, "missing ( before switch expression")
MSG_DEF(JSMSG_PAREN_AFTER_SWITCH,      81, 0, JSEXN_SYNTAXERR, "missing ) after switch expression")
MSG_DEF(JSMSG_CURLY_BEFORE_SWITCH,     82, 0, JSEXN_SYNTAXERR, "missing { before switch body")
MSG_DEF(JSMSG_COLON_AFTER_CASE,        83, 0, JSEXN_SYNTAXERR, "missing : after case label")
MSG_DEF(JSMSG_WHILE_AFTER_DO,          84, 0, JSEXN_SYNTAXERR, "missing while after do-loop body")
MSG_DEF(JSMSG_PAREN_AFTER_FOR,         85, 0, JSEXN_SYNTAXERR, "missing ( after for")
MSG_DEF(JSMSG_SEMI_AFTER_FOR_INIT,     86, 0, JSEXN_SYNTAXERR, "missing ; after for-loop initializer")
MSG_DEF(JSMSG_SEMI_AFTER_FOR_COND,     87, 0, JSEXN_SYNTAXERR, "missing ; after for-loop condition")
MSG_DEF(JSMSG_PAREN_AFTER_FOR_CTRL,    88, 0, JSEXN_SYNTAXERR, "missing ) after for-loop control")
MSG_DEF(JSMSG_CURLY_BEFORE_TRY,        89, 0, JSEXN_SYNTAXERR, "missing { before try block")
MSG_DEF(JSMSG_CURLY_AFTER_TRY,         90, 0, JSEXN_SYNTAXERR, "missing } after try block")
MSG_DEF(JSMSG_PAREN_BEFORE_CATCH,      91, 0, JSEXN_SYNTAXERR, "missing ( before catch")
MSG_DEF(JSMSG_CATCH_IDENTIFIER,        92, 0, JSEXN_SYNTAXERR, "missing identifier in catch")
MSG_DEF(JSMSG_PAREN_AFTER_CATCH,       93, 0, JSEXN_SYNTAXERR, "missing ) after catch")
MSG_DEF(JSMSG_CURLY_BEFORE_CATCH,      94, 0, JSEXN_SYNTAXERR, "missing { before catch block")
MSG_DEF(JSMSG_CURLY_AFTER_CATCH,       95, 0, JSEXN_SYNTAXERR, "missing } after catch block")
MSG_DEF(JSMSG_CURLY_BEFORE_FINALLY,    96, 0, JSEXN_SYNTAXERR, "missing { before finally block")
MSG_DEF(JSMSG_CURLY_AFTER_FINALLY,     97, 0, JSEXN_SYNTAXERR, "missing } after finally block")
MSG_DEF(JSMSG_CATCH_OR_FINALLY,        98, 0, JSEXN_SYNTAXERR, "missing catch or finally after try")
MSG_DEF(JSMSG_PAREN_BEFORE_WITH,       99, 0, JSEXN_SYNTAXERR, "missing ( before with-statement object")
MSG_DEF(JSMSG_PAREN_AFTER_WITH,       100, 0, JSEXN_SYNTAXERR, "missing ) after with-statement object")
MSG_DEF(JSMSG_CURLY_IN_COMPOUND,      101, 0, JSEXN_SYNTAXERR, "missing } in compound statement")
MSG_DEF(JSMSG_NO_VARIABLE_NAME,       102, 0, JSEXN_SYNTAXERR, "missing variable name")
MSG_DEF(JSMSG_COLON_IN_COND,          103, 0, JSEXN_SYNTAXERR, "missing : in conditional expression")
MSG_DEF(JSMSG_PAREN_AFTER_ARGS,       104, 0, JSEXN_SYNTAXERR, "missing ) after argument list")
MSG_DEF(JSMSG_BRACKET_AFTER_LIST,     105, 0, JSEXN_SYNTAXERR, "missing ] after element list")
MSG_DEF(JSMSG_COLON_AFTER_ID,         106, 0, JSEXN_SYNTAXERR, "missing : after property id")
MSG_DEF(JSMSG_CURLY_AFTER_LIST,       107, 0, JSEXN_SYNTAXERR, "missing } after property list")
MSG_DEF(JSMSG_PAREN_IN_PAREN,         108, 0, JSEXN_SYNTAXERR, "missing ) in parenthetical")
MSG_DEF(JSMSG_SEMI_BEFORE_STMNT,      109, 0, JSEXN_SYNTAXERR, "missing ; before statement")
MSG_DEF(JSMSG_NO_RETURN_VALUE,        110, 1, JSEXN_TYPEERR, "function {0} does not always return a value")
MSG_DEF(JSMSG_DUPLICATE_FORMAL,       111, 1, JSEXN_SYNTAXERR, "duplicate formal argument {0}")
MSG_DEF(JSMSG_EQUAL_AS_ASSIGN,        112, 1, JSEXN_SYNTAXERR, "test for equality (==) mistyped as assignment (=)?{0}")
MSG_DEF(JSMSG_OPTIMIZED_CLOSURE_LEAK, 113, 0, JSEXN_INTERNALERR, "can't access optimized closure")
MSG_DEF(JSMSG_TOO_MANY_DEFAULTS,      114, 0, JSEXN_SYNTAXERR, "more than one switch default")
MSG_DEF(JSMSG_TOO_MANY_CASES,         115, 0, JSEXN_INTERNALERR, "too many switch cases")
MSG_DEF(JSMSG_BAD_SWITCH,             116, 0, JSEXN_SYNTAXERR, "invalid switch statement")
MSG_DEF(JSMSG_BAD_FOR_LEFTSIDE,       117, 0, JSEXN_SYNTAXERR, "invalid for/in left-hand side")
MSG_DEF(JSMSG_CATCH_AFTER_GENERAL,    118, 0, JSEXN_SYNTAXERR, "catch after unconditional catch")
MSG_DEF(JSMSG_CATCH_WITHOUT_TRY,      119, 0, JSEXN_SYNTAXERR, "catch without try")
MSG_DEF(JSMSG_FINALLY_WITHOUT_TRY,    120, 0, JSEXN_SYNTAXERR, "finally without try")
MSG_DEF(JSMSG_LABEL_NOT_FOUND,        121, 0, JSEXN_SYNTAXERR, "label not found")
MSG_DEF(JSMSG_TOUGH_BREAK,            122, 0, JSEXN_SYNTAXERR, "unlabeled break must be inside loop or switch")
MSG_DEF(JSMSG_BAD_CONTINUE,           123, 0, JSEXN_SYNTAXERR, "continue must be inside loop")
MSG_DEF(JSMSG_BAD_RETURN_OR_YIELD,    124, 1, JSEXN_SYNTAXERR, "{0} not in function")
MSG_DEF(JSMSG_BAD_LABEL,              125, 0, JSEXN_SYNTAXERR, "invalid label")
MSG_DEF(JSMSG_DUPLICATE_LABEL,        126, 0, JSEXN_SYNTAXERR, "duplicate label")
MSG_DEF(JSMSG_VAR_HIDES_ARG,          127, 1, JSEXN_TYPEERR, "variable {0} redeclares argument")
MSG_DEF(JSMSG_BAD_VAR_INIT,           128, 0, JSEXN_SYNTAXERR, "invalid variable initialization")
MSG_DEF(JSMSG_BAD_LEFTSIDE_OF_ASS,    129, 0, JSEXN_REFERENCEERR, "invalid assignment left-hand side")
MSG_DEF(JSMSG_BAD_OPERAND,            130, 1, JSEXN_SYNTAXERR, "invalid {0} operand")
MSG_DEF(JSMSG_BAD_PROP_ID,            131, 0, JSEXN_SYNTAXERR, "invalid property id")
MSG_DEF(JSMSG_RESERVED_ID,            132, 1, JSEXN_SYNTAXERR, "{0} is a reserved identifier")
MSG_DEF(JSMSG_SYNTAX_ERROR,           133, 0, JSEXN_SYNTAXERR, "syntax error")
MSG_DEF(JSMSG_BAD_SHARP_VAR_DEF,      134, 0, JSEXN_SYNTAXERR, "invalid sharp variable definition")
MSG_DEF(JSMSG_BAD_PROTOTYPE,          135, 1, JSEXN_TYPEERR,   "'prototype' property of {0} is not an object")
MSG_DEF(JSMSG_MISSING_EXPONENT,       136, 0, JSEXN_SYNTAXERR, "missing exponent")
MSG_DEF(JSMSG_OUT_OF_MEMORY,          137, 0, JSEXN_ERR, "out of memory")
MSG_DEF(JSMSG_UNTERMINATED_STRING,    138, 0, JSEXN_SYNTAXERR, "unterminated string literal")
MSG_DEF(JSMSG_TOO_MANY_PARENS,        139, 0, JSEXN_INTERNALERR, "too many parentheses in regular expression")
MSG_DEF(JSMSG_UNTERMINATED_COMMENT,   140, 0, JSEXN_SYNTAXERR, "unterminated comment")
MSG_DEF(JSMSG_UNTERMINATED_REGEXP,    141, 0, JSEXN_SYNTAXERR, "unterminated regular expression literal")
MSG_DEF(JSMSG_BAD_CLONE_FUNOBJ_SCOPE, 142, 0, JSEXN_TYPEERR, "bad cloned function scope chain")
MSG_DEF(JSMSG_SHARPVAR_TOO_BIG,       143, 0, JSEXN_SYNTAXERR, "overlarge sharp variable number")
MSG_DEF(JSMSG_ILLEGAL_CHARACTER,      144, 0, JSEXN_SYNTAXERR, "illegal character")
MSG_DEF(JSMSG_BAD_OCTAL,              145, 1, JSEXN_SYNTAXERR, "{0} is not a legal ECMA-262 octal constant")
MSG_DEF(JSMSG_BAD_INDIRECT_CALL,      146, 1, JSEXN_EVALERR, "function {0} must be called directly, and not by way of a function of another name")
MSG_DEF(JSMSG_UNCAUGHT_EXCEPTION,     147, 1, JSEXN_INTERNALERR, "uncaught exception: {0}")
MSG_DEF(JSMSG_INVALID_BACKREF,        148, 0, JSEXN_SYNTAXERR, "non-octal digit in an escape sequence that doesn't match a back-reference")
MSG_DEF(JSMSG_BAD_BACKREF,            149, 0, JSEXN_SYNTAXERR, "back-reference exceeds number of capturing parentheses")
MSG_DEF(JSMSG_PRECISION_RANGE,        150, 1, JSEXN_RANGEERR, "precision {0} out of range")
MSG_DEF(JSMSG_BAD_GETTER_OR_SETTER,   151, 1, JSEXN_SYNTAXERR, "invalid {0} usage")
MSG_DEF(JSMSG_BAD_ARRAY_LENGTH,       152, 0, JSEXN_RANGEERR, "invalid array length")
MSG_DEF(JSMSG_CANT_DESCRIBE_PROPS,    153, 1, JSEXN_TYPEERR, "can't describe non-native properties of class {0}")
MSG_DEF(JSMSG_BAD_APPLY_ARGS,         154, 1, JSEXN_TYPEERR, "second argument to Function.prototype.{0} must be an array")
MSG_DEF(JSMSG_REDECLARED_VAR,         155, 2, JSEXN_TYPEERR, "redeclaration of {0} {1}")
MSG_DEF(JSMSG_UNDECLARED_VAR,         156, 1, JSEXN_REFERENCEERR, "assignment to undeclared variable {0}")
MSG_DEF(JSMSG_ANON_NO_RETURN_VALUE,   157, 0, JSEXN_TYPEERR, "anonymous function does not always return a value")
MSG_DEF(JSMSG_DEPRECATED_USAGE,       158, 1, JSEXN_REFERENCEERR, "deprecated {0} usage")
MSG_DEF(JSMSG_BAD_URI,                159, 0, JSEXN_URIERR, "malformed URI sequence")
MSG_DEF(JSMSG_GETTER_ONLY,            160, 0, JSEXN_TYPEERR, "setting a property that has only a getter")
MSG_DEF(JSMSG_IDSTART_AFTER_NUMBER,   161, 0, JSEXN_SYNTAXERR, "identifier starts immediately after numeric literal")
MSG_DEF(JSMSG_UNDEFINED_PROP,         162, 1, JSEXN_REFERENCEERR, "reference to undefined property {0}")
MSG_DEF(JSMSG_USELESS_EXPR,           163, 0, JSEXN_TYPEERR, "useless expression")
MSG_DEF(JSMSG_REDECLARED_PARAM,       164, 1, JSEXN_TYPEERR, "redeclaration of formal parameter {0}")
MSG_DEF(JSMSG_NEWREGEXP_FLAGGED,      165, 0, JSEXN_TYPEERR, "can't supply flags when constructing one RegExp from another")
MSG_DEF(JSMSG_RESERVED_SLOT_RANGE,    166, 0, JSEXN_RANGEERR, "reserved slot index out of range")
MSG_DEF(JSMSG_CANT_DECODE_PRINCIPALS, 167, 0, JSEXN_INTERNALERR, "can't decode JSPrincipals")
MSG_DEF(JSMSG_CANT_SEAL_OBJECT,       168, 1, JSEXN_ERR, "can't seal {0} objects")
MSG_DEF(JSMSG_TOO_MANY_CATCH_VARS,    169, 0, JSEXN_SYNTAXERR, "too many catch variables")
MSG_DEF(JSMSG_BAD_XML_MARKUP,         170, 0, JSEXN_SYNTAXERR, "invalid XML markup")
MSG_DEF(JSMSG_BAD_XML_CHARACTER,      171, 0, JSEXN_SYNTAXERR, "illegal XML character")
MSG_DEF(JSMSG_BAD_DEFAULT_XML_NAMESPACE,172,0,JSEXN_SYNTAXERR, "invalid default XML namespace")
MSG_DEF(JSMSG_BAD_XML_NAME_SYNTAX,    173, 0, JSEXN_SYNTAXERR, "invalid XML name")
MSG_DEF(JSMSG_BRACKET_AFTER_ATTR_EXPR,174, 0, JSEXN_SYNTAXERR, "missing ] after attribute expression")
MSG_DEF(JSMSG_NESTING_GENERATOR,      175, 1, JSEXN_TYPEERR, "already executing generator {0}")
MSG_DEF(JSMSG_CURLY_IN_XML_EXPR,      176, 0, JSEXN_SYNTAXERR, "missing } in XML expression")
MSG_DEF(JSMSG_BAD_XML_NAMESPACE,      177, 1, JSEXN_TYPEERR, "invalid XML namespace {0}")
MSG_DEF(JSMSG_BAD_XML_ATTR_NAME,      178, 1, JSEXN_TYPEERR, "invalid XML attribute name {0}")
MSG_DEF(JSMSG_BAD_XML_NAME,           179, 1, JSEXN_TYPEERR, "invalid XML name {0}")
MSG_DEF(JSMSG_BAD_XML_CONVERSION,     180, 1, JSEXN_TYPEERR, "can't convert {0} to XML")
MSG_DEF(JSMSG_BAD_XMLLIST_CONVERSION, 181, 1, JSEXN_TYPEERR, "can't convert {0} to XMLList")
MSG_DEF(JSMSG_BAD_GENERATOR_SEND,     182, 1, JSEXN_TYPEERR, "attempt to send {0} to newborn generator")
MSG_DEF(JSMSG_NO_ASSIGN_IN_XML_ATTR,  183, 0, JSEXN_SYNTAXERR, "missing = in XML attribute")
MSG_DEF(JSMSG_BAD_XML_ATTR_VALUE,     184, 0, JSEXN_SYNTAXERR, "invalid XML attribute value")
MSG_DEF(JSMSG_XML_TAG_NAME_MISMATCH,  185, 1, JSEXN_SYNTAXERR, "XML tag name mismatch (expected {0})")
MSG_DEF(JSMSG_BAD_XML_TAG_SYNTAX,     186, 0, JSEXN_SYNTAXERR, "invalid XML tag syntax")
MSG_DEF(JSMSG_BAD_XML_LIST_SYNTAX,    187, 0, JSEXN_SYNTAXERR, "invalid XML list syntax")
MSG_DEF(JSMSG_INCOMPATIBLE_METHOD,    188, 3, JSEXN_TYPEERR, "{0} {1} called on incompatible {2}")
MSG_DEF(JSMSG_CANT_SET_XML_ATTRS,     189, 0, JSEXN_INTERNALERR, "can't set XML property attributes")
MSG_DEF(JSMSG_END_OF_XML_SOURCE,      190, 0, JSEXN_SYNTAXERR, "unexpected end of XML source")
MSG_DEF(JSMSG_END_OF_XML_ENTITY,      191, 0, JSEXN_SYNTAXERR, "unexpected end of XML entity")
MSG_DEF(JSMSG_BAD_XML_QNAME,          192, 0, JSEXN_SYNTAXERR, "invalid XML qualified name")
MSG_DEF(JSMSG_BAD_FOR_EACH_LOOP,      193, 0, JSEXN_SYNTAXERR, "invalid for each loop")
MSG_DEF(JSMSG_BAD_XMLLIST_PUT,        194, 1, JSEXN_TYPEERR, "can't set property {0} in XMLList")
MSG_DEF(JSMSG_UNKNOWN_XML_ENTITY,     195, 1, JSEXN_TYPEERR, "unknown XML entity {0}")
MSG_DEF(JSMSG_BAD_XML_NCR,            196, 1, JSEXN_TYPEERR, "malformed XML character {0}")
MSG_DEF(JSMSG_UNDEFINED_XML_NAME,     197, 1, JSEXN_REFERENCEERR, "reference to undefined XML name {0}")
MSG_DEF(JSMSG_DUPLICATE_XML_ATTR,     198, 1, JSEXN_TYPEERR, "duplicate XML attribute {0}")
MSG_DEF(JSMSG_TOO_MANY_LOCALS,        199, 0, JSEXN_SYNTAXERR, "too many local variables")
MSG_DEF(JSMSG_ARRAY_INIT_TOO_BIG,     200, 0, JSEXN_INTERNALERR, "array initialiser too large")
MSG_DEF(JSMSG_REGEXP_TOO_COMPLEX,     201, 0, JSEXN_INTERNALERR, "regular expression too complex")
MSG_DEF(JSMSG_BUFFER_TOO_SMALL,       202, 0, JSEXN_INTERNALERR, "buffer too small")
MSG_DEF(JSMSG_BAD_SURROGATE_CHAR,     203, 1, JSEXN_TYPEERR, "bad surrogate character {0}")
MSG_DEF(JSMSG_UTF8_CHAR_TOO_LARGE,    204, 1, JSEXN_TYPEERR, "UTF-8 character {0} too large")
MSG_DEF(JSMSG_MALFORMED_UTF8_CHAR,    205, 1, JSEXN_TYPEERR, "malformed UTF-8 character sequence at offset {0}")
MSG_DEF(JSMSG_USER_DEFINED_ERROR,     206, 0, JSEXN_ERR, "JS_ReportError was called")
MSG_DEF(JSMSG_WRONG_CONSTRUCTOR,      207, 1, JSEXN_TYPEERR, "wrong constructor called for {0}")
MSG_DEF(JSMSG_BAD_GENERATOR_RETURN,   208, 1, JSEXN_TYPEERR, "generator function {0} returns a value")
MSG_DEF(JSMSG_BAD_ANON_GENERATOR_RETURN, 209, 0, JSEXN_TYPEERR, "anonymous generator function returns a value")
MSG_DEF(JSMSG_NAME_AFTER_FOR_PAREN,   210, 0, JSEXN_SYNTAXERR, "missing name after for (")
MSG_DEF(JSMSG_IN_AFTER_FOR_NAME,      211, 0, JSEXN_SYNTAXERR, "missing in after for")
MSG_DEF(JSMSG_BAD_TRAP_RETURN_VALUE,  212, 2, JSEXN_TYPEERR,"trap {1} for {0} returned a primitive value")
MSG_DEF(JSMSG_KEYWORD_NOT_NS,         213, 0, JSEXN_SYNTAXERR, "keyword is used as namespace")
MSG_DEF(JSMSG_BAD_GENERATOR_YIELD,    214, 1, JSEXN_TYPEERR, "yield from closing generator {0}")
MSG_DEF(JSMSG_BAD_GENERATOR_SYNTAX,   215, 1, JSEXN_SYNTAXERR, "{0} expression must be parenthesized")
MSG_DEF(JSMSG_ARRAY_COMP_LEFTSIDE,    216, 0, JSEXN_SYNTAXERR, "invalid array comprehension left-hand side")
MSG_DEF(JSMSG_NON_XML_FILTER,         217, 1, JSEXN_TYPEERR, "XML filter is applied to non-XML value {0}")
MSG_DEF(JSMSG_EMPTY_ARRAY_REDUCE,     218, 0, JSEXN_TYPEERR, "reduce of empty array with no initial value")
MSG_DEF(JSMSG_NON_LIST_XML_METHOD,    219, 2, JSEXN_TYPEERR, "can't call {0} method on an XML list with {1} elements")
MSG_DEF(JSMSG_BAD_DELETE_OPERAND,     220, 0, JSEXN_REFERENCEERR, "invalid delete operand")
MSG_DEF(JSMSG_BAD_INCOP_OPERAND,      221, 0, JSEXN_REFERENCEERR, "invalid increment/decrement operand")
MSG_DEF(JSMSG_UNEXPECTED_TYPE,        222, 2, JSEXN_TYPEERR, "{0} is {1}")
MSG_DEF(JSMSG_LET_DECL_NOT_IN_BLOCK,  223, 0, JSEXN_SYNTAXERR, "let declaration not directly within block")
MSG_DEF(JSMSG_BAD_OBJECT_INIT,        224, 0, JSEXN_SYNTAXERR, "invalid object initializer")
MSG_DEF(JSMSG_CANT_SET_ARRAY_ATTRS,   225, 0, JSEXN_INTERNALERR, "can't set attributes on indexed array properties")
MSG_DEF(JSMSG_EVAL_ARITY,             226, 0, JSEXN_TYPEERR, "eval accepts only one parameter")
MSG_DEF(JSMSG_MISSING_FUN_ARG,        227, 2, JSEXN_TYPEERR, "missing argument {0} when calling function {1}")
MSG_DEF(JSMSG_JSON_BAD_PARSE,         228, 1, JSEXN_SYNTAXERR, "JSON.parse: {0}")
MSG_DEF(JSMSG_JSON_BAD_STRINGIFY,     229, 0, JSEXN_ERR, "JSON.stringify")
MSG_DEF(JSMSG_XDR_CLOSURE_WRAPPER,    230, 1, JSEXN_INTERNALERR, "can't XDR closure wrapper for function {0}")
MSG_DEF(JSMSG_NOT_NONNULL_OBJECT,     231, 0, JSEXN_TYPEERR, "value is not a non-null object")
MSG_DEF(JSMSG_DEPRECATED_OCTAL,       232, 0, JSEXN_SYNTAXERR, "octal literals and octal escape sequences are deprecated")
MSG_DEF(JSMSG_STRICT_CODE_WITH,       233, 0, JSEXN_SYNTAXERR, "strict mode code may not contain 'with' statements")
MSG_DEF(JSMSG_DUPLICATE_PROPERTY,     234, 1, JSEXN_SYNTAXERR, "property name {0} appears more than once in object literal")
MSG_DEF(JSMSG_DEPRECATED_DELETE_OPERAND, 235, 0, JSEXN_SYNTAXERR, "applying the 'delete' operator to an unqualified name is deprecated")
MSG_DEF(JSMSG_DEPRECATED_ASSIGN,      236, 1, JSEXN_SYNTAXERR, "assignment to {0} is deprecated")
MSG_DEF(JSMSG_BAD_BINDING,            237, 1, JSEXN_SYNTAXERR, "redefining {0} is deprecated")
MSG_DEF(JSMSG_INVALID_DESCRIPTOR,     238, 0, JSEXN_TYPEERR, "property descriptors must not specify a value or be writable when a getter or setter has been specified")
MSG_DEF(JSMSG_OBJECT_NOT_EXTENSIBLE,  239, 1, JSEXN_TYPEERR, "{0} is not extensible")
MSG_DEF(JSMSG_CANT_REDEFINE_PROP,     240, 1, JSEXN_TYPEERR, "can't redefine non-configurable property '{0}'")
MSG_DEF(JSMSG_CANT_APPEND_TO_ARRAY,   241, 0, JSEXN_TYPEERR, "can't add elements past the end of an array if its length property is unwritable")
MSG_DEF(JSMSG_CANT_DEFINE_ARRAY_LENGTH,242, 0, JSEXN_INTERNALERR, "defining the length property on an array is not currently supported")
MSG_DEF(JSMSG_CANT_DEFINE_ARRAY_INDEX,243, 0, JSEXN_TYPEERR, "can't define array index property")
MSG_DEF(JSMSG_TYPED_ARRAY_BAD_INDEX,  244, 0, JSEXN_ERR, "invalid or out-of-range index")
MSG_DEF(JSMSG_TYPED_ARRAY_NEGATIVE_ARG, 245, 1, JSEXN_ERR, "argument {0} must be >= 0")
MSG_DEF(JSMSG_TYPED_ARRAY_BAD_ARGS,   246, 0, JSEXN_ERR, "invalid arguments")
MSG_DEF(JSMSG_CSP_BLOCKED_FUNCTION,   247, 0, JSEXN_ERR, "call to Function() blocked by CSP")
MSG_DEF(JSMSG_BAD_GET_SET_FIELD,      248, 1, JSEXN_TYPEERR, "property descriptor's {0} field is neither undefined nor a function")
MSG_DEF(JSMSG_BAD_PROXY_FIX,          249, 0, JSEXN_TYPEERR, "proxy was fixed while executing the handler")
MSG_DEF(JSMSG_INVALID_EVAL_SCOPE_ARG, 250, 0, JSEXN_EVALERR, "invalid eval scope argument")
MSG_DEF(JSMSG_ACCESSOR_WRONG_ARGS,    251, 3, JSEXN_SYNTAXERR, "{0} functions must have {1} argument{2}")
MSG_DEF(JSMSG_THROW_TYPE_ERROR,       252, 0, JSEXN_TYPEERR, "'caller', 'callee', and 'arguments' properties may not be accessed on strict mode functions or the arguments objects for calls to them")
MSG_DEF(JSMSG_BAD_TOISOSTRING_PROP,   253, 0, JSEXN_TYPEERR, "toISOString property is not callable")
MSG_DEF(JSMSG_BAD_PARSE_NODE,         254, 0, JSEXN_INTERNALERR, "bad parse node")
MSG_DEF(JSMSG_NOT_EXPECTED_TYPE,      255, 3, JSEXN_TYPEERR, "{0}: expected {1}, got {2}")
MSG_DEF(JSMSG_CALLER_IS_STRICT,       256, 0, JSEXN_TYPEERR, "access to strict mode caller function is censored")
MSG_DEF(JSMSG_NEED_DEBUG_MODE,        257, 0, JSEXN_ERR, "function can be called only in debug mode")
MSG_DEF(JSMSG_STRICT_CODE_LET_EXPR_STMT, 258, 0, JSEXN_ERR, "strict mode code may not contain unparenthesized let expression statements")
MSG_DEF(JSMSG_CANT_CHANGE_EXTENSIBILITY, 259, 0, JSEXN_TYPEERR, "can't change object's extensibility")
MSG_DEF(JSMSG_SC_BAD_SERIALIZED_DATA, 260, 1, JSEXN_INTERNALERR, "bad serialized structured data ({0})")
MSG_DEF(JSMSG_SC_UNSUPPORTED_TYPE,    261, 0, JSEXN_TYPEERR, "unsupported type for structured data")
MSG_DEF(JSMSG_SC_RECURSION,           262, 0, JSEXN_INTERNALERR, "recursive object")
MSG_DEF(JSMSG_CANT_WRAP_XML_OBJECT,   263, 0, JSEXN_TYPEERR, "can't wrap XML objects")
MSG_DEF(JSMSG_BAD_CLONE_VERSION,      264, 0, JSEXN_ERR, "unsupported structured clone version")
MSG_DEF(JSMSG_CANT_CLONE_OBJECT,      265, 0, JSEXN_TYPEERR, "can't clone object")
MSG_DEF(JSMSG_NON_NATIVE_SCOPE,       266, 0, JSEXN_TYPEERR, "non-native scope object")
MSG_DEF(JSMSG_STRICT_FUNCTION_STATEMENT, 267, 0, JSEXN_SYNTAXERR, "in strict mode code, functions may be declared only at top level or immediately within another function")
MSG_DEF(JSMSG_INVALID_FOR_IN_INIT,    268, 0, JSEXN_SYNTAXERR, "for-in loop let declaration may not have an initializer")
MSG_DEF(JSMSG_CLEARED_SCOPE,          269, 0, JSEXN_TYPEERR, "attempt to run compile-and-go script on a cleared scope")
<<<<<<< HEAD
MSG_DEF(JSMSG_CCW_REQUIRED,           270, 1, JSEXN_TYPEERR, "{0}: argument must be an object from a different compartment")
MSG_DEF(JSMSG_DEBUG_BAD_RESUMPTION,   271, 0, JSEXN_TYPEERR, "debugger resumption value must be undefined, {throw: val}, {return: val}, or null")
MSG_DEF(JSMSG_ASSIGN_FUNCTION_OR_NULL, 272, 1, JSEXN_TYPEERR, "value assigned to {0} must be a function or null")
=======
MSG_DEF(JSMSG_INVALID_DATE,           270, 0, JSEXN_RANGEERR, "invalid date")
>>>>>>> c8a6428c
<|MERGE_RESOLUTION|>--- conflicted
+++ resolved
@@ -349,10 +349,7 @@
 MSG_DEF(JSMSG_STRICT_FUNCTION_STATEMENT, 267, 0, JSEXN_SYNTAXERR, "in strict mode code, functions may be declared only at top level or immediately within another function")
 MSG_DEF(JSMSG_INVALID_FOR_IN_INIT,    268, 0, JSEXN_SYNTAXERR, "for-in loop let declaration may not have an initializer")
 MSG_DEF(JSMSG_CLEARED_SCOPE,          269, 0, JSEXN_TYPEERR, "attempt to run compile-and-go script on a cleared scope")
-<<<<<<< HEAD
-MSG_DEF(JSMSG_CCW_REQUIRED,           270, 1, JSEXN_TYPEERR, "{0}: argument must be an object from a different compartment")
-MSG_DEF(JSMSG_DEBUG_BAD_RESUMPTION,   271, 0, JSEXN_TYPEERR, "debugger resumption value must be undefined, {throw: val}, {return: val}, or null")
-MSG_DEF(JSMSG_ASSIGN_FUNCTION_OR_NULL, 272, 1, JSEXN_TYPEERR, "value assigned to {0} must be a function or null")
-=======
 MSG_DEF(JSMSG_INVALID_DATE,           270, 0, JSEXN_RANGEERR, "invalid date")
->>>>>>> c8a6428c
+MSG_DEF(JSMSG_CCW_REQUIRED,           271, 1, JSEXN_TYPEERR, "{0}: argument must be an object from a different compartment")
+MSG_DEF(JSMSG_DEBUG_BAD_RESUMPTION,   272, 0, JSEXN_TYPEERR, "debugger resumption value must be undefined, {throw: val}, {return: val}, or null")
+MSG_DEF(JSMSG_ASSIGN_FUNCTION_OR_NULL, 273, 1, JSEXN_TYPEERR, "value assigned to {0} must be a function or null")