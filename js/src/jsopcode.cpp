--- conflicted
+++ resolved
@@ -115,52 +115,12 @@
     }
 }
 
-<<<<<<< HEAD
-unsigned
-js::StackUses(JSScript* script, jsbytecode* pc)
-{
-    JSOp op = (JSOp) *pc;
-    const JSCodeSpec& cs = CodeSpec[op];
-    if (cs.nuses >= 0)
-        return cs.nuses;
-
-    MOZ_ASSERT(CodeSpec[op].nuses == -1);
-    switch (op) {
-      case JSOP_POPN:
-        return GET_UINT16(pc);
-      case JSOP_NEW:
-      case JSOP_SUPERCALL:
-        return 2 + GET_ARGC(pc) + 1;
-      default:
-        /* stack: fun, this, [argc arguments] */
-        MOZ_ASSERT(op == JSOP_CALL || op == JSOP_CALL_IGNORES_RV || op == JSOP_EVAL ||
-                   op == JSOP_CALLITER ||
-                   op == JSOP_STRICTEVAL || op == JSOP_FUNCALL || op == JSOP_FUNAPPLY);
-        return 2 + GET_ARGC(pc);
-    }
-}
-
-unsigned
-js::StackDefs(JSScript* script, jsbytecode* pc)
-{
-    JSOp op = (JSOp) *pc;
-    const JSCodeSpec& cs = CodeSpec[op];
-    MOZ_ASSERT(cs.ndefs >= 0);
-    return cs.ndefs;
-}
-
-=======
->>>>>>> a17af05f
 const char * PCCounts::numExecName = "interp";
 
 static MOZ_MUST_USE bool
 DumpIonScriptCounts(Sprinter* sp, HandleScript script, jit::IonScriptCounts* ionCounts)
 {
-<<<<<<< HEAD
-    if (!sp->jsprintf("IonScript [%" PRIuSIZE " blocks]:\n", ionCounts->numBlocks()))
-=======
     if (!sp->jsprintf("IonScript [%zu blocks]:\n", ionCounts->numBlocks()))
->>>>>>> a17af05f
         return false;
 
     for (size_t i = 0; i < ionCounts->numBlocks(); i++) {
@@ -525,7 +485,6 @@
             return nullptr;
         *defIndex = offsetAndDefIndex.defIndex();
         return script_->offsetToPC(offsetAndDefIndex.offset());
-<<<<<<< HEAD
     }
 
 #ifdef DEBUG
@@ -538,14 +497,6 @@
         MOZ_ASSERT(uint32_t(operand) < code.stackDepthAfter);
         return code.offsetStackAfter[operand];
     }
-    jsbytecode* pcForStackOperandAfterPC(jsbytecode* pc, int operand, uint8_t* defIndex) {
-        size_t offset = script_->pcToOffset(pc);
-        const OffsetAndDefIndex& offsetAndDefIndex = offsetForStackOperandAfterPC(offset, operand);
-        if (offsetAndDefIndex.isSpecial())
-            return nullptr;
-        *defIndex = offsetAndDefIndex.defIndex();
-        return script_->offsetToPC(offsetAndDefIndex.offset());
-    }
 
     template <typename Callback>
     bool forEachJumpOrigins(jsbytecode* pc, Callback callback) {
@@ -559,33 +510,6 @@
         return true;
     }
 
-=======
-    }
-
-#ifdef DEBUG
-    const OffsetAndDefIndex& offsetForStackOperandAfterPC(uint32_t offset, int operand) {
-        Bytecode& code = getCode(offset);
-        if (operand < 0) {
-            operand += code.stackDepthAfter;
-            MOZ_ASSERT(operand >= 0);
-        }
-        MOZ_ASSERT(uint32_t(operand) < code.stackDepthAfter);
-        return code.offsetStackAfter[operand];
-    }
-
-    template <typename Callback>
-    bool forEachJumpOrigins(jsbytecode* pc, Callback callback) {
-        Bytecode& code = getCode(script_->pcToOffset(pc));
-
-        for (Bytecode::JumpInfo& info : code.jumpOrigins) {
-            if (!callback(script_->offsetToPC(info.from), info.kind))
-                return false;
-        }
-
-        return true;
-    }
-
->>>>>>> a17af05f
     void setStackDump() {
         isStackDump = true;
     }
@@ -730,10 +654,6 @@
       }
 
       case JSOP_PICK: {
-<<<<<<< HEAD
-        jsbytecode* pc = script_->offsetToPC(offset);
-=======
->>>>>>> a17af05f
         unsigned n = GET_UINT8(pc);
         MOZ_ASSERT(ndefs == n + 1);
         uint32_t top = stackDepth + n;
@@ -745,10 +665,6 @@
       }
 
       case JSOP_UNPICK: {
-<<<<<<< HEAD
-        jsbytecode* pc = script_->offsetToPC(offset);
-=======
->>>>>>> a17af05f
         unsigned n = GET_UINT8(pc);
         MOZ_ASSERT(ndefs == n + 1);
         uint32_t top = stackDepth + n;
@@ -765,10 +681,7 @@
       case JSOP_CHECKOBJCOERCIBLE:
       case JSOP_CHECKTHIS:
       case JSOP_CHECKTHISREINIT:
-<<<<<<< HEAD
-=======
       case JSOP_CHECKCLASSHERITAGE:
->>>>>>> a17af05f
       case JSOP_DEBUGCHECKSELFHOSTED:
       case JSOP_INITGLEXICAL:
       case JSOP_INITLEXICAL:
@@ -1234,11 +1147,7 @@
     }
 
     if (JS::CurrentThreadIsHeapBusy() || !cx->isAllocAllowed()) {
-<<<<<<< HEAD
-        char* source = JS_sprintf_append(nullptr, "<value>");
-=======
         UniqueChars source = JS_smprintf("<value>");
->>>>>>> a17af05f
         if (!source) {
             ReportOutOfMemory(cx);
             return false;
@@ -1658,12 +1567,8 @@
     if (!dumpStack())
         return 0;
 
-<<<<<<< HEAD
-    sp->put("\n");
-=======
     if (!sp->put("\n"))
         return 0;
->>>>>>> a17af05f
     return len;
 }
 
@@ -2042,15 +1947,6 @@
           case JSOP_DERIVEDCONSTRUCTOR:
             return write("CONSTRUCTOR");
 
-<<<<<<< HEAD
-          case JSOP_CLASSHERITAGE:
-            if (defIndex == 0)
-                return write("FUNCPROTO");
-            MOZ_ASSERT(defIndex == 1);
-            return write("OBJPROTO");
-
-=======
->>>>>>> a17af05f
           case JSOP_DOUBLE:
             return sprinter.printf("%lf", script->getConst(GET_UINT32_INDEX(pc)).toDouble());
 
