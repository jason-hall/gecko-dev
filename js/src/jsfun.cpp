--- conflicted
+++ resolved
@@ -140,15 +140,6 @@
     return false;
 }
 
-static bool
-IsNewerTypeFunction(JSFunction* fun) {
-    return fun->isArrow() ||
-           fun->isStarGenerator() ||
-           fun->isLegacyGenerator() ||
-           fun->isAsync() ||
-           fun->isMethod();
-}
-
 // Beware: this function can be invoked on *any* function! That includes
 // natives, strict mode functions, bound functions, arrow functions,
 // self-hosted functions and constructors, asm.js functions, functions with
@@ -161,13 +152,7 @@
     // Throw unless the function is a sloppy, normal function.
     // TODO (bug 1057208): ensure semantics are correct for all possible
     // pairings of callee/caller.
-<<<<<<< HEAD
-    if (fun->isBuiltin() || IsFunctionInStrictMode(fun) ||
-        fun->isBoundFunction() || IsNewerTypeFunction(fun))
-    {
-=======
     if (!IsSloppyNormalFunction(fun)) {
->>>>>>> a17af05f
         ThrowTypeErrorBehavior(cx);
         return false;
     }
@@ -253,13 +238,7 @@
     // Throw unless the function is a sloppy, normal function.
     // TODO (bug 1057208): ensure semantics are correct for all possible
     // pairings of callee/caller.
-<<<<<<< HEAD
-    if (fun->isBuiltin() || IsFunctionInStrictMode(fun) ||
-        fun->isBoundFunction() || IsNewerTypeFunction(fun))
-    {
-=======
     if (!IsSloppyNormalFunction(fun)) {
->>>>>>> a17af05f
         ThrowTypeErrorBehavior(cx);
         return false;
     }
@@ -556,18 +535,12 @@
             if (fun->hasResolvedName())
                 return true;
 
-<<<<<<< HEAD
-            // Don't define an own .name property for unnamed functions.
-            JSAtom* name = fun->getUnresolvedName(cx);
-            if (name == nullptr)
-=======
             RootedAtom name(cx);
             if (!JSFunction::getUnresolvedName(cx, fun, &name))
                 return false;
 
             // Don't define an own .name property for unnamed functions.
             if (!name)
->>>>>>> a17af05f
                 return true;
 
             v.setString(name);
@@ -910,12 +883,8 @@
                                              sourceObject,
                                              begin,
                                              ss->length(),
-<<<<<<< HEAD
-                                             0));
-=======
                                              0,
                                              ss->length()));
->>>>>>> a17af05f
     if (!script || !JSScript::initFunctionPrototype(cx, script, functionProto))
         return nullptr;
 
@@ -1014,10 +983,6 @@
 
 const Class* const js::FunctionClassPtr = &JSFunction::class_;
 
-<<<<<<< HEAD
-JSString*
-js::FunctionToString(JSContext* cx, HandleFunction fun, bool prettyPrint)
-=======
 JSString*
 js::FunctionToStringCache::lookup(JSScript* script) const
 {
@@ -1039,32 +1004,17 @@
 
 JSString*
 js::FunctionToString(JSContext* cx, HandleFunction fun, bool isToSource)
->>>>>>> a17af05f
 {
     if (fun->isInterpretedLazy() && !JSFunction::getOrCreateScript(cx, fun))
         return nullptr;
 
     if (IsAsmJSModule(fun))
-<<<<<<< HEAD
-        return AsmJSModuleToString(cx, fun, !prettyPrint);
-=======
         return AsmJSModuleToString(cx, fun, isToSource);
->>>>>>> a17af05f
     if (IsAsmJSFunction(fun))
         return AsmJSFunctionToString(cx, fun);
 
     if (IsWrappedAsyncFunction(fun)) {
         RootedFunction unwrapped(cx, GetUnwrappedAsyncFunction(fun));
-<<<<<<< HEAD
-        return FunctionToString(cx, unwrapped, prettyPrint);
-    }
-    if (IsWrappedAsyncGenerator(fun)) {
-        RootedFunction unwrapped(cx, GetUnwrappedAsyncGenerator(fun));
-        return FunctionToString(cx, unwrapped, prettyPrint);
-    }
-
-    StringBuffer out(cx);
-=======
         return FunctionToString(cx, unwrapped, isToSource);
     }
     if (IsWrappedAsyncGenerator(fun)) {
@@ -1072,7 +1022,6 @@
         return FunctionToString(cx, unwrapped, isToSource);
     }
 
->>>>>>> a17af05f
     RootedScript script(cx);
 
     if (fun->hasScript()) {
@@ -1081,28 +1030,6 @@
             return NewStringCopyZ<CanGC>(cx, "function genexp() {\n    [generator expression]\n}");
     }
 
-<<<<<<< HEAD
-    bool funIsNonArrowLambda = fun->isLambda() && !fun->isArrow();
-    bool haveSource = fun->isInterpreted() && !fun->isSelfHostedBuiltin();
-
-    // If we're not in pretty mode, put parentheses around lambda functions
-    // so that eval returns lambda, not function statement.
-    if (haveSource && !prettyPrint && funIsNonArrowLambda) {
-        if (!out.append("("))
-            return nullptr;
-    }
-
-    if (haveSource && !script->scriptSource()->hasSourceData() &&
-        !JSScript::loadSource(cx, script->scriptSource(), &haveSource))
-    {
-        return nullptr;
-    }
-
-    auto AppendPrelude = [&out, &fun]() {
-        if (fun->isAsync()) {
-            if (!out.append("async "))
-                return false;
-=======
     // Default class constructors are self-hosted, but have their source
     // objects overridden to refer to the span of the class statement or
     // expression. Non-default class constructors are never self-hosted. So,
@@ -1150,65 +1077,20 @@
         if (fun->isAsync()) {
             if (!out.append("async "))
                 return nullptr;
->>>>>>> a17af05f
         }
 
         if (!fun->isArrow()) {
             if (!out.append("function"))
-<<<<<<< HEAD
-                return false;
-
-            if (fun->isStarGenerator()) {
-                if (!out.append('*'))
-                    return false;
-=======
                 return nullptr;
 
             if (fun->isStarGenerator()) {
                 if (!out.append('*'))
                     return nullptr;
->>>>>>> a17af05f
             }
         }
 
         if (fun->explicitName()) {
             if (!out.append(' '))
-<<<<<<< HEAD
-                return false;
-            if (!out.append(fun->explicitName()))
-                return false;
-        }
-        return true;
-    };
-
-    if (haveSource) {
-        Rooted<JSFlatString*> src(cx, JSScript::sourceDataWithPrelude(cx, script));
-        if (!src)
-            return nullptr;
-
-        if (!out.append(src))
-            return nullptr;
-
-        if (!prettyPrint && funIsNonArrowLambda) {
-            if (!out.append(")"))
-                return nullptr;
-        }
-    } else if (fun->isInterpreted() && !fun->isSelfHostedBuiltin()) {
-        if (!AppendPrelude() ||
-            !out.append("() {\n    ") ||
-            !out.append("[sourceless code]") ||
-            !out.append("\n}"))
-        {
-            return nullptr;
-        }
-    } else {
-        bool derived = fun->infallibleIsDefaultClassConstructor(cx);
-        if (derived && fun->isDerivedClassConstructor()) {
-            if (!AppendPrelude() ||
-                !out.append("(...args) {\n    ") ||
-                !out.append("super(...args);\n}"))
-            {
-=======
                 return nullptr;
             if (fun->isBoundFunction() && !fun->hasBoundFunctionNamePrefix()) {
                 if (!out.append(cx->names().boundWithSpace))
@@ -1234,23 +1116,9 @@
                           fun->compartment()->behaviors().discardSource());
 
             if (!out.append("() {\n    [sourceless code]\n}"))
->>>>>>> a17af05f
                 return nullptr;
         } else {
-<<<<<<< HEAD
-            if (!AppendPrelude() ||
-                !out.append("() {\n    "))
-                return nullptr;
-
-            if (!derived) {
-                if (!out.append("[native code]"))
-                    return nullptr;
-            }
-
-            if (!out.append("\n}"))
-=======
             if (!out.append("() {\n    [native code]\n}"))
->>>>>>> a17af05f
                 return nullptr;
         }
     }
@@ -1487,11 +1355,6 @@
 {
     MOZ_ASSERT(!fun->isBoundFunction());
     if (fun->isInterpretedLazy() && !getOrCreateScript(cx, fun))
-<<<<<<< HEAD
-        return false;
-
-    *length = fun->isNative() ? fun->nargs() : fun->nonLazyScript()->funLength();
-=======
         return false;
 
     *length = fun->isNative() ? fun->nargs() : fun->nonLazyScript()->funLength();
@@ -1558,49 +1421,7 @@
     }
 
     v.set(name != nullptr ? name : cx->names().empty);
->>>>>>> a17af05f
     return true;
-}
-
-/* static */ bool
-JSFunction::getUnresolvedLength(JSContext* cx, HandleFunction fun, MutableHandleValue v)
-{
-    MOZ_ASSERT(!IsInternalFunctionObject(*fun));
-    MOZ_ASSERT(!fun->hasResolvedLength());
-
-    // Bound functions' length can have values up to MAX_SAFE_INTEGER, so
-    // they're handled differently from other functions.
-    if (fun->isBoundFunction()) {
-        MOZ_ASSERT(fun->getExtendedSlot(BOUND_FUN_LENGTH_SLOT).isNumber());
-        v.set(fun->getExtendedSlot(BOUND_FUN_LENGTH_SLOT));
-        return true;
-    }
-
-    uint16_t length;
-    if (!JSFunction::getLength(cx, fun, &length))
-        return false;
-
-    v.setInt32(length);
-    return true;
-}
-
-JSAtom*
-JSFunction::getUnresolvedName(JSContext* cx)
-{
-    MOZ_ASSERT(!IsInternalFunctionObject(*this));
-    MOZ_ASSERT(!hasResolvedName());
-
-    if (isClassConstructor()) {
-        // It's impossible to have an empty named class expression. We use
-        // empty as a sentinel when creating default class constructors.
-        MOZ_ASSERT(explicitOrCompileTimeName() != cx->names().empty);
-
-        // Unnamed class expressions should not get a .name property at all.
-        return explicitOrCompileTimeName();
-    }
-
-    return explicitOrCompileTimeName() != nullptr ? explicitOrCompileTimeName()
-                                                  : cx->names().empty;
 }
 
 static const js::Value&
@@ -1945,13 +1766,6 @@
     JS_FS_END
 };
 
-<<<<<<< HEAD
-// ES 2017 draft rev 0f10dba4ad18de92d47d421f378233a2eae8f077 19.2.1.1.1.
-static bool
-FunctionConstructor(JSContext* cx, const CallArgs& args, GeneratorKind generatorKind,
-                    FunctionAsyncKind asyncKind)
-{
-=======
 // ES2018 draft rev 2aea8f3e617b49df06414eb062ab44fad87661d3
 // 19.2.1.1.1 CreateDynamicFunction( constructor, newTarget, kind, args )
 static bool
@@ -1959,7 +1773,6 @@
                       FunctionAsyncKind asyncKind)
 {
     // Steps 1-5.
->>>>>>> a17af05f
     // Block this call if security callbacks forbid it.
     Rooted<GlobalObject*> global(cx, &args.callee().global());
     if (!GlobalObject::isRuntimeCodeGenEnabled(cx, global)) {
@@ -2011,7 +1824,6 @@
         if (!sb.append('*'))
             return false;
     }
-<<<<<<< HEAD
 
     if (!sb.append(" anonymous("))
         return false;
@@ -2019,45 +1831,22 @@
     if (args.length() > 1) {
         RootedString str(cx);
 
-        // Steps 5-6, 9.
-        unsigned n = args.length() - 1;
-
-        for (unsigned i = 0; i < n; i++) {
-            // Steps 9.a-b, 9.d.i-ii.
-=======
-
-    if (!sb.append(" anonymous("))
-        return false;
-
-    if (args.length() > 1) {
-        RootedString str(cx);
-
         // Steps 10, 14.d.
         unsigned n = args.length() - 1;
 
         for (unsigned i = 0; i < n; i++) {
             // Steps 14.a-b, 14.d.i-ii.
->>>>>>> a17af05f
             str = ToString<CanGC>(cx, args[i]);
             if (!str)
                 return false;
 
-<<<<<<< HEAD
-            // Steps 9.b, 9.d.iii.
-=======
             // Steps 14.b, 14.d.iii.
->>>>>>> a17af05f
             if (!sb.append(str))
                  return false;
 
             if (i < args.length() - 2) {
-<<<<<<< HEAD
-                // Step 9.d.iii.
-                if (!sb.append(","))
-=======
                 // Step 14.d.iii.
                 if (!sb.append(','))
->>>>>>> a17af05f
                     return false;
             }
         }
@@ -2074,11 +1863,7 @@
         return false;
 
     if (args.length() > 0) {
-<<<<<<< HEAD
-        // Steps 7-8, 10.
-=======
         // Steps 13, 14.e, 15.
->>>>>>> a17af05f
         RootedString body(cx, ToString<CanGC>(cx, args[args.length() - 1]));
         if (!body || !sb.append(body))
              return false;
@@ -2103,24 +1888,6 @@
      */
     RootedAtom anonymousAtom(cx, cx->names().anonymous);
 
-<<<<<<< HEAD
-    // Step 24.
-    RootedObject proto(cx);
-    if (!isAsync) {
-        if (!GetPrototypeFromCallableConstructor(cx, args, &proto))
-            return false;
-    }
-
-    // Step 4.d, use %Generator% as the fallback prototype.
-    // Also use %Generator% for the unwrapped function of async functions.
-    if (!proto && (isStarGenerator || isAsync)) {
-        proto = GlobalObject::getOrCreateStarGeneratorFunctionPrototype(cx, global);
-        if (!proto)
-            return false;
-    }
-
-    // Step 25-32 (reordered).
-=======
     // Initialize the function with the default prototype:
     // Leave as nullptr to get the default from clasp for normal functions.
     // Use %Generator% for generators and the unwrapped function of async
@@ -2133,7 +1900,6 @@
     }
 
     // Step 30-37 (reordered).
->>>>>>> a17af05f
     RootedObject globalLexical(cx, &global->lexicalEnvironment());
     JSFunction::Flags flags = (isStarGenerator || isAsync)
                               ? JSFunction::INTERPRETED_LAMBDA_GENERATOR_OR_ASYNC
@@ -2141,11 +1907,7 @@
     AllocKind allocKind = isAsync ? AllocKind::FUNCTION_EXTENDED : AllocKind::FUNCTION;
     RootedFunction fun(cx, NewFunctionWithProto(cx, nullptr, 0,
                                                 flags, globalLexical,
-<<<<<<< HEAD
-                                                anonymousAtom, proto,
-=======
                                                 anonymousAtom, defaultProto,
->>>>>>> a17af05f
                                                 allocKind, TenuredObject));
     if (!fun)
         return false;
@@ -2153,11 +1915,7 @@
     if (!JSFunction::setTypeForScriptedFunction(cx, fun))
         return false;
 
-<<<<<<< HEAD
-    // Steps 2.a-b, 3.a-b, 4.a-b, 11-23.
-=======
     // Steps 7.a-b, 8.a-b, 9.a-b, 16-28.
->>>>>>> a17af05f
     AutoStableStringChars stableChars(cx);
     if (!stableChars.initTwoByte(cx, functionText))
         return false;
@@ -2166,26 +1924,6 @@
     SourceBufferHolder::Ownership ownership = stableChars.maybeGiveOwnershipToCaller()
                                               ? SourceBufferHolder::GiveOwnership
                                               : SourceBufferHolder::NoOwnership;
-<<<<<<< HEAD
-    bool ok;
-    SourceBufferHolder srcBuf(chars.begin().get(), chars.length(), ownership);
-    if (isAsync) {
-        if (isStarGenerator) {
-            ok = frontend::CompileStandaloneAsyncGenerator(cx, &fun, options, srcBuf,
-                                                           parameterListEnd);
-        } else {
-            ok = frontend::CompileStandaloneAsyncFunction(cx, &fun, options, srcBuf,
-                                                          parameterListEnd);
-        }
-    } else {
-        if (isStarGenerator)
-            ok = frontend::CompileStandaloneGenerator(cx, &fun, options, srcBuf, parameterListEnd);
-        else
-            ok = frontend::CompileStandaloneFunction(cx, &fun, options, srcBuf, parameterListEnd);
-    }
-
-    // Step 33.
-=======
     SourceBufferHolder srcBuf(chars.begin().get(), chars.length(), ownership);
     if (isAsync) {
         if (isStarGenerator) {
@@ -2235,7 +1973,6 @@
     }
 
     // Step 38.
->>>>>>> a17af05f
     args.rval().setObject(*fun);
     return true;
 }
@@ -2244,101 +1981,28 @@
 js::Function(JSContext* cx, unsigned argc, Value* vp)
 {
     CallArgs args = CallArgsFromVp(argc, vp);
-<<<<<<< HEAD
-    return FunctionConstructor(cx, args, NotGenerator, SyncFunction);
-=======
     return CreateDynamicFunction(cx, args, NotGenerator, SyncFunction);
->>>>>>> a17af05f
 }
 
 bool
 js::Generator(JSContext* cx, unsigned argc, Value* vp)
 {
     CallArgs args = CallArgsFromVp(argc, vp);
-<<<<<<< HEAD
-    return FunctionConstructor(cx, args, StarGenerator, SyncFunction);
-=======
     return CreateDynamicFunction(cx, args, StarGenerator, SyncFunction);
->>>>>>> a17af05f
 }
 
 bool
 js::AsyncFunctionConstructor(JSContext* cx, unsigned argc, Value* vp)
 {
     CallArgs args = CallArgsFromVp(argc, vp);
-<<<<<<< HEAD
-
-    // Save the callee before it's reset in FunctionConstructor().
-    RootedObject newTarget(cx);
-    if (args.isConstructing())
-        newTarget = &args.newTarget().toObject();
-    else
-        newTarget = &args.callee();
-
-    if (!FunctionConstructor(cx, args, NotGenerator, AsyncFunction))
-        return false;
-
-    // ES2017, draft rev 0f10dba4ad18de92d47d421f378233a2eae8f077
-    // 19.2.1.1.1 Runtime Semantics: CreateDynamicFunction, step 24.
-    RootedObject proto(cx);
-    if (!GetPrototypeFromConstructor(cx, newTarget, &proto))
-        return false;
-
-    // 19.2.1.1.1, step 4.d, use %AsyncFunctionPrototype% as the fallback.
-    if (!proto) {
-        proto = GlobalObject::getOrCreateAsyncFunctionPrototype(cx, cx->global());
-        if (!proto)
-            return false;
-    }
-
-    RootedFunction unwrapped(cx, &args.rval().toObject().as<JSFunction>());
-    RootedObject wrapped(cx, WrapAsyncFunctionWithProto(cx, unwrapped, proto));
-    if (!wrapped)
-        return false;
-
-    args.rval().setObject(*wrapped);
-    return true;
-=======
     return CreateDynamicFunction(cx, args, NotGenerator, AsyncFunction);
->>>>>>> a17af05f
 }
 
 bool
 js::AsyncGeneratorConstructor(JSContext* cx, unsigned argc, Value* vp)
 {
     CallArgs args = CallArgsFromVp(argc, vp);
-<<<<<<< HEAD
-
-    // Save the callee before its reset in FunctionConstructor().
-    RootedObject newTarget(cx);
-    if (args.isConstructing())
-        newTarget = &args.newTarget().toObject();
-    else
-        newTarget = &args.callee();
-
-    if (!FunctionConstructor(cx, args, StarGenerator, AsyncFunction))
-        return false;
-
-    RootedObject proto(cx);
-    if (!GetPrototypeFromConstructor(cx, newTarget, &proto))
-        return false;
-
-    if (!proto) {
-        proto = GlobalObject::getOrCreateAsyncGenerator(cx, cx->global());
-        if (!proto)
-            return false;
-    }
-
-    RootedFunction unwrapped(cx, &args.rval().toObject().as<JSFunction>());
-    RootedObject wrapped(cx, WrapAsyncGeneratorWithProto(cx, unwrapped, proto));
-    if (!wrapped)
-        return false;
-
-    args.rval().setObject(*wrapped);
-    return true;
-=======
     return CreateDynamicFunction(cx, args, StarGenerator, AsyncFunction);
->>>>>>> a17af05f
 }
 
 bool
@@ -2720,46 +2384,6 @@
 bool
 js::SetFunctionNameIfNoOwnName(JSContext* cx, HandleFunction fun, HandleValue name,
                                FunctionPrefixKind prefixKind)
-<<<<<<< HEAD
-{
-    MOZ_ASSERT(name.isString() || name.isSymbol() || name.isNumber());
-
-    if (fun->isClassConstructor()) {
-        // A class may have static 'name' method or accessor.
-        RootedId nameId(cx, NameToId(cx->names().name));
-        bool result;
-        if (!HasOwnProperty(cx, fun, nameId, &result))
-            return false;
-
-        if (result)
-            return true;
-    } else {
-        // Anonymous function shouldn't have own 'name' property at this point.
-        MOZ_ASSERT(!fun->containsPure(cx->names().name));
-    }
-
-    RootedId id(cx);
-    if (!ValueToId<CanGC>(cx, name, &id))
-        return false;
-
-    RootedAtom funNameAtom(cx, IdToFunctionName(cx, id, prefixKind));
-    if (!funNameAtom)
-        return false;
-
-    RootedValue funNameVal(cx, StringValue(funNameAtom));
-    if (!NativeDefineProperty(cx, fun, cx->names().name, funNameVal, nullptr, nullptr,
-                              JSPROP_READONLY))
-    {
-        return false;
-    }
-    return true;
-}
-
-JSFunction*
-js::DefineFunction(JSContext* cx, HandleObject obj, HandleId id, Native native,
-                   unsigned nargs, unsigned flags, AllocKind allocKind /* = AllocKind::FUNCTION */)
-=======
->>>>>>> a17af05f
 {
     MOZ_ASSERT(name.isString() || name.isSymbol() || name.isNumber());
 
