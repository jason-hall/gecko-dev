/* -*- Mode: C++; tab-width: 8; indent-tabs-mode: nil; c-basic-offset: 4 -*-
 * vim: set ts=8 sts=4 et sw=4 tw=99: */

// Copyright 2012 the V8 project authors. All rights reserved.
// Redistribution and use in source and binary forms, with or without
// modification, are permitted provided that the following conditions are
// met:
//
//     * Redistributions of source code must retain the above copyright
//       notice, this list of conditions and the following disclaimer.
//     * Redistributions in binary form must reproduce the above
//       copyright notice, this list of conditions and the following
//       disclaimer in the documentation and/or other materials provided
//       with the distribution.
//     * Neither the name of Google Inc. nor the names of its
//       contributors may be used to endorse or promote products derived
//       from this software without specific prior written permission.
//
// THIS SOFTWARE IS PROVIDED BY THE COPYRIGHT HOLDERS AND CONTRIBUTORS
// "AS IS" AND ANY EXPRESS OR IMPLIED WARRANTIES, INCLUDING, BUT NOT
// LIMITED TO, THE IMPLIED WARRANTIES OF MERCHANTABILITY AND FITNESS FOR
// A PARTICULAR PURPOSE ARE DISCLAIMED. IN NO EVENT SHALL THE COPYRIGHT
// OWNER OR CONTRIBUTORS BE LIABLE FOR ANY DIRECT, INDIRECT, INCIDENTAL,
// SPECIAL, EXEMPLARY, OR CONSEQUENTIAL DAMAGES (INCLUDING, BUT NOT
// LIMITED TO, PROCUREMENT OF SUBSTITUTE GOODS OR SERVICES; LOSS OF USE,
// DATA, OR PROFITS; OR BUSINESS INTERRUPTION) HOWEVER CAUSED AND ON ANY
// THEORY OF LIABILITY, WHETHER IN CONTRACT, STRICT LIABILITY, OR TORT
// (INCLUDING NEGLIGENCE OR OTHERWISE) ARISING IN ANY WAY OUT OF THE USE
// OF THIS SOFTWARE, EVEN IF ADVISED OF THE POSSIBILITY OF SUCH DAMAGE.

#include "irregexp/NativeRegExpMacroAssembler.h"

#include "irregexp/RegExpStack.h"
#include "jit/Linker.h"
#ifdef JS_ION_PERF
# include "jit/PerfSpewer.h"
#endif
#include "vm/MatchPairs.h"
#include "vtune/VTuneWrapper.h"

#include "jit/MacroAssembler-inl.h"

using namespace js;
using namespace js::irregexp;
using namespace js::jit;

/*
 * This assembler uses the following register assignment convention:
 *
 * - current_character :
 *     Must be loaded using LoadCurrentCharacter before using any of the
 *     dispatch methods. Temporarily stores the index of capture start after a
 *     matching pass for a global regexp.
 * - current_position :
 *     Current position in input, as negative offset from end of string.
 *     Please notice that this is the byte offset, not the character offset!
 * - input_end_pointer :
 *     Points to byte after last character in the input.
 * - backtrack_stack_pointer :
 *     Points to tip of the heap allocated backtrack stack
 * - StackPointer :
 *     Points to tip of the native stack, used to access arguments, local
 *     variables and RegExp registers.
 *
 * The tempN registers are free to use for computations.
 */

<<<<<<< HEAD
NativeRegExpMacroAssembler::NativeRegExpMacroAssembler(JSContext* cx, LifoAlloc* alloc, RegExpShared* shared,
                                                       Mode mode, int registers_to_save)
  : RegExpMacroAssembler(*alloc, shared, registers_to_save),
    cx(cx), mode_(mode)
=======
NativeRegExpMacroAssembler::NativeRegExpMacroAssembler(JSContext* cx, LifoAlloc* alloc,
                                                       Mode mode, int registers_to_save,
                                                       RegExpShared::JitCodeTables& tables)
  : RegExpMacroAssembler(cx, *alloc, registers_to_save),
    tables(tables), cx(cx), mode_(mode)
>>>>>>> a17af05f
{
    // Find physical registers for each compiler register.
    AllocatableGeneralRegisterSet regs(GeneralRegisterSet::All());

    input_end_pointer = regs.takeAny();
    current_character = regs.takeAny();
    current_position = regs.takeAny();
    backtrack_stack_pointer = regs.takeAny();
    temp0 = regs.takeAny();
    temp1 = regs.takeAny();
    temp2 = regs.takeAny();

    JitSpew(JitSpew_Codegen,
            "Starting RegExp (input_end_pointer %s) (current_character %s)"
            " (current_position %s) (backtrack_stack_pointer %s) (temp0 %s) temp1 (%s) temp2 (%s)",
            input_end_pointer.name(),
            current_character.name(),
            current_position.name(),
            backtrack_stack_pointer.name(),
            temp0.name(),
            temp1.name(),
            temp2.name());

    savedNonVolatileRegisters = SavedNonVolatileRegisters(regs);

    masm.jump(&entry_label_);
    masm.bind(&start_label_);
}

#define SPEW_PREFIX JitSpew_Codegen, "!!! "

// The signature of the code which this generates is:
//
// void execute(InputOutputData*);
RegExpCode
NativeRegExpMacroAssembler::GenerateCode(JSContext* cx, bool match_only)
{
    if (!cx->compartment()->ensureJitCompartmentExists(cx))
        return RegExpCode();

    JitSpew(SPEW_PREFIX "GenerateCode");

    // We need an even number of registers, for stack alignment.
    if (num_registers_ % 2 == 1)
        num_registers_++;

    Label return_temp0;

    // Finalize code - write the entry point code now we know how many
    // registers we need.
    masm.bind(&entry_label_);

#ifdef JS_CODEGEN_ARM64
    // ARM64 communicates stack address via sp, but uses a pseudo-sp for addressing.
    masm.initStackPtr();
#endif

    // Push non-volatile registers which might be modified by jitcode.
    size_t pushedNonVolatileRegisters = 0;
    for (GeneralRegisterForwardIterator iter(savedNonVolatileRegisters); iter.more(); ++iter) {
        masm.Push(*iter);
        pushedNonVolatileRegisters++;
    }

#if defined(XP_IOS) && defined(JS_CODEGEN_ARM)
    // The stack is 4-byte aligned on iOS, force 8-byte alignment.
    masm.movePtr(StackPointer, temp0);
    masm.andPtr(Imm32(~7), StackPointer);
    masm.push(temp0);
    masm.push(temp0);
#endif

#ifndef JS_CODEGEN_X86
    // The InputOutputData* is stored as an argument, save it on the stack
    // above the frame.
    masm.Push(IntArgReg0);
#endif

    size_t frameSize = sizeof(FrameData) + num_registers_ * sizeof(void*);
    frameSize = JS_ROUNDUP(frameSize + masm.framePushed(), ABIStackAlignment) - masm.framePushed();

    // Actually emit code to start a new stack frame.
    masm.reserveStack(frameSize);
    masm.checkStackAlignment();

    // Check if we have space on the stack. Use the *NoInterrupt stack limit to
    // avoid failing repeatedly when the regex code is called from Ion JIT code,
    // see bug 1208819.
    Label stack_ok;
    void* context_addr = cx->zone()->group()->addressOfOwnerContext();
    masm.loadPtr(AbsoluteAddress(context_addr), temp0);
    Address limit_addr(temp0, offsetof(JSContext, jitStackLimitNoInterrupt));
    masm.branchStackPtrRhs(Assembler::Below, limit_addr, &stack_ok);

    // Exit with an exception. There is not enough space on the stack
    // for our working registers.
    masm.movePtr(ImmWord(RegExpRunStatus_Error), temp0);
    masm.jump(&return_temp0);

    masm.bind(&stack_ok);

#ifdef XP_WIN
    // Ensure that we write to each stack page, in order. Skipping a page
    // on Windows can cause segmentation faults. Assuming page size is 4k.
    const int kPageSize = 4096;
    for (int i = frameSize - sizeof(void*); i >= 0; i -= kPageSize)
        masm.storePtr(temp0, Address(masm.getStackPointer(), i));
#endif // XP_WIN

#ifndef JS_CODEGEN_X86
    // The InputOutputData* is stored on the stack immediately above the frame.
    Address inputOutputAddress(masm.getStackPointer(), frameSize);
#else
    // The InputOutputData* is left in its original on stack location.
    Address inputOutputAddress(masm.getStackPointer(),
                               frameSize + (pushedNonVolatileRegisters + 1) * sizeof(void*));
#endif

    masm.loadPtr(inputOutputAddress, temp0);

    // Copy output registers to FrameData.
    if (!match_only) {
        Register matchPairsRegister = input_end_pointer;
        masm.loadPtr(Address(temp0, offsetof(InputOutputData, matches)), matchPairsRegister);
        masm.loadPtr(Address(matchPairsRegister, MatchPairs::offsetOfPairs()), temp1);
        masm.storePtr(temp1, Address(masm.getStackPointer(), offsetof(FrameData, outputRegisters)));
        masm.load32(Address(matchPairsRegister, MatchPairs::offsetOfPairCount()), temp1);
        masm.lshiftPtr(Imm32(1), temp1);
        masm.store32(temp1, Address(masm.getStackPointer(), offsetof(FrameData, numOutputRegisters)));

#ifdef DEBUG
        // Bounds check numOutputRegisters.
        Label enoughRegisters;
        masm.branchPtr(Assembler::GreaterThanOrEqual,
                       temp1, ImmWord(num_saved_registers_), &enoughRegisters);
        masm.assumeUnreachable("Not enough output registers for RegExp");
        masm.bind(&enoughRegisters);
#endif
    } else {
        Register endIndexRegister = input_end_pointer;
        masm.loadPtr(Address(temp0, offsetof(InputOutputData, endIndex)), endIndexRegister);
        masm.storePtr(endIndexRegister, Address(masm.getStackPointer(), offsetof(FrameData, endIndex)));
    }

    // Load string end pointer.
    masm.loadPtr(Address(temp0, offsetof(InputOutputData, inputEnd)), input_end_pointer);

    // Load input start pointer, and copy to FrameData.
    masm.loadPtr(Address(temp0, offsetof(InputOutputData, inputStart)), current_position);
    masm.storePtr(current_position, Address(masm.getStackPointer(), offsetof(FrameData, inputStart)));

    // Load start index, and copy to FrameData.
    masm.loadPtr(Address(temp0, offsetof(InputOutputData, startIndex)), temp1);
    masm.storePtr(temp1, Address(masm.getStackPointer(), offsetof(FrameData, startIndex)));

    // Set up input position to be negative offset from string end.
    masm.subPtr(input_end_pointer, current_position);

    // Set temp0 to address of char before start of the string.
    // (effectively string position -1).
    masm.computeEffectiveAddress(Address(current_position, -char_size()), temp0);

    // Store this value on the frame, for use when clearing
    // position registers.
    masm.storePtr(temp0, Address(masm.getStackPointer(), offsetof(FrameData, inputStartMinusOne)));

    // Update current position based on start index.
    masm.computeEffectiveAddress(BaseIndex(current_position, temp1, factor()), current_position);

    Label load_char_start_regexp, start_regexp;

    // Load newline if index is at start, previous character otherwise.
    masm.branchPtr(Assembler::NotEqual, 
                   Address(masm.getStackPointer(), offsetof(FrameData, startIndex)), ImmWord(0),
                   &load_char_start_regexp);
    masm.movePtr(ImmWord('\n'), current_character);
    masm.jump(&start_regexp);

    // Global regexp restarts matching here.
    masm.bind(&load_char_start_regexp);

    // Load previous char as initial value of current character register.
    LoadCurrentCharacterUnchecked(-1, 1);
    masm.bind(&start_regexp);

    // Initialize on-stack registers.
    MOZ_ASSERT(num_saved_registers_ > 0);

    // Fill saved registers with initial value = start offset - 1
    // Fill in stack push order, to avoid accessing across an unwritten
    // page (a problem on Windows).
    if (num_saved_registers_ > 8) {
        masm.movePtr(ImmWord(register_offset(0)), temp1);
        Label init_loop;
        masm.bind(&init_loop);
        masm.storePtr(temp0, BaseIndex(masm.getStackPointer(), temp1, TimesOne));
        masm.addPtr(ImmWord(sizeof(void*)), temp1);
        masm.branchPtr(Assembler::LessThan, temp1,
                       ImmWord(register_offset(num_saved_registers_)), &init_loop);
    } else {
        // Unroll the loop.
        for (int i = 0; i < num_saved_registers_; i++)
            masm.storePtr(temp0, register_location(i));
    }

    // Initialize backtrack stack pointer.
    size_t baseOffset = offsetof(JSContext, regexpStack) + RegExpStack::offsetOfBase();
    masm.loadPtr(AbsoluteAddress(context_addr), backtrack_stack_pointer);
    masm.loadPtr(Address(backtrack_stack_pointer, baseOffset), backtrack_stack_pointer);
    masm.storePtr(backtrack_stack_pointer,
                  Address(masm.getStackPointer(), offsetof(FrameData, backtrackStackBase)));

    masm.jump(&start_label_);

    // Exit code:
    if (success_label_.used()) {
        MOZ_ASSERT(num_saved_registers_ > 0);

        Address outputRegistersAddress(masm.getStackPointer(), offsetof(FrameData, outputRegisters));

        // Save captures when successful.
        masm.bind(&success_label_);

        if (!match_only) {
            Register outputRegisters = temp1;
            Register inputByteLength = backtrack_stack_pointer;

            masm.loadPtr(outputRegistersAddress, outputRegisters);

            masm.loadPtr(inputOutputAddress, temp0);
            masm.loadPtr(Address(temp0, offsetof(InputOutputData, inputEnd)), inputByteLength);
            masm.subPtr(Address(temp0, offsetof(InputOutputData, inputStart)), inputByteLength);

            // Copy captures to output. Note that registers on the C stack are pointer width
            // so that they might hold pointers, but output registers are int32_t.
            for (int i = 0; i < num_saved_registers_; i++) {
                masm.loadPtr(register_location(i), temp0);
                if (i == 0 && global_with_zero_length_check()) {
                    // Keep capture start in current_character for the zero-length check later.
                    masm.movePtr(temp0, current_character);
                }

                // Convert to index from start of string, not end.
                masm.addPtr(inputByteLength, temp0);

                // Convert byte index to character index.
                if (mode_ == CHAR16)
                    masm.rshiftPtrArithmetic(Imm32(1), temp0);

                masm.store32(temp0, Address(outputRegisters, i * sizeof(int32_t)));
            }
        }

        // Restart matching if the regular expression is flagged as global.
        if (global()) {
            // Increment success counter.
            masm.add32(Imm32(1), Address(masm.getStackPointer(), offsetof(FrameData, successfulCaptures)));

            Address numOutputRegistersAddress(masm.getStackPointer(), offsetof(FrameData, numOutputRegisters));

            // Capture results have been stored, so the number of remaining global
            // output registers is reduced by the number of stored captures.
            masm.load32(numOutputRegistersAddress, temp0);

            masm.sub32(Imm32(num_saved_registers_), temp0);

            // Check whether we have enough room for another set of capture results.
            masm.branch32(Assembler::LessThan, temp0, Imm32(num_saved_registers_), &exit_label_);

            masm.store32(temp0, numOutputRegistersAddress);

            // Advance the location for output.
            masm.add32(Imm32(num_saved_registers_ * sizeof(void*)), outputRegistersAddress);

            // Prepare temp0 to initialize registers with its value in the next run.
            masm.loadPtr(Address(masm.getStackPointer(), offsetof(FrameData, inputStartMinusOne)), temp0);

            if (global_with_zero_length_check()) {
                // Special case for zero-length matches.

                // The capture start index was loaded into current_character above.
                masm.branchPtr(Assembler::NotEqual, current_position, current_character,
                               &load_char_start_regexp);

                // edi (offset from the end) is zero if we already reached the end.
                masm.branchTestPtr(Assembler::Zero, current_position, current_position,
                                   &exit_label_);

                // Advance current position after a zero-length match.
                masm.addPtr(Imm32(char_size()), current_position);
            }

            masm.jump(&load_char_start_regexp);
        } else {
            if (match_only) {
                // Store endIndex.

                Register endIndexRegister = temp1;
                Register inputByteLength = backtrack_stack_pointer;

                masm.loadPtr(Address(masm.getStackPointer(), offsetof(FrameData, endIndex)), endIndexRegister);

                masm.loadPtr(inputOutputAddress, temp0);
                masm.loadPtr(Address(temp0, offsetof(InputOutputData, inputEnd)), inputByteLength);
                masm.subPtr(Address(temp0, offsetof(InputOutputData, inputStart)), inputByteLength);

                masm.loadPtr(register_location(1), temp0);

                // Convert to index from start of string, not end.
                masm.addPtr(inputByteLength, temp0);

                // Convert byte index to character index.
                if (mode_ == CHAR16)
                    masm.rshiftPtrArithmetic(Imm32(1), temp0);

                masm.store32(temp0, Address(endIndexRegister, 0));
            }

            masm.movePtr(ImmWord(RegExpRunStatus_Success), temp0);
        }
    }

    masm.bind(&exit_label_);

    if (global()) {
        // Return the number of successful captures.
        masm.load32(Address(masm.getStackPointer(), offsetof(FrameData, successfulCaptures)), temp0);
    }

    masm.bind(&return_temp0);

    // Store the result to the input structure.
    masm.loadPtr(inputOutputAddress, temp1);
    masm.storePtr(temp0, Address(temp1, offsetof(InputOutputData, result)));

#ifndef JS_CODEGEN_X86
    // Include the InputOutputData* when adjusting the stack size.
    masm.freeStack(frameSize + sizeof(void*));
#else
    masm.freeStack(frameSize);
#endif

#if defined(XP_IOS) && defined(JS_CODEGEN_ARM)
    masm.pop(temp0);
    masm.movePtr(temp0, StackPointer);
#endif

    // Restore non-volatile registers which were saved on entry.
    for (GeneralRegisterBackwardIterator iter(savedNonVolatileRegisters); iter.more(); ++iter)
        masm.Pop(*iter);

    masm.abiret();

    // Backtrack code (branch target for conditional backtracks).
    if (backtrack_label_.used()) {
        masm.bind(&backtrack_label_);
        Backtrack();
    }

    // Backtrack stack overflow code.
    if (stack_overflow_label_.used()) {
        // Reached if the backtrack-stack limit has been hit. temp2 holds the
        // StackPointer to use for accessing FrameData.
        masm.bind(&stack_overflow_label_);

        Label grow_failed;

        masm.movePtr(ImmPtr(cx->runtime()), temp1);

        // Save registers before calling C function
        LiveGeneralRegisterSet volatileRegs(GeneralRegisterSet::Volatile());
#if defined(JS_CODEGEN_ARM) || defined(JS_CODEGEN_ARM64)
        volatileRegs.add(Register::FromCode(Registers::lr));
#elif defined(JS_CODEGEN_MIPS32) || defined(JS_CODEGEN_MIPS64)
        volatileRegs.add(Register::FromCode(Registers::ra));
#endif
        volatileRegs.takeUnchecked(temp0);
        volatileRegs.takeUnchecked(temp1);
        masm.PushRegsInMask(volatileRegs);

        masm.setupUnalignedABICall(temp0);
        masm.passABIArg(temp1);
        masm.callWithABI(JS_FUNC_TO_DATA_PTR(void*, GrowBacktrackStack));
        masm.storeCallWordResult(temp0);

        masm.PopRegsInMask(volatileRegs);

        // If return false, we have failed to grow the stack, and
        // must exit with a stack-overflow exception. Do this in the caller
        // so that the stack is adjusted by our return instruction.
        Label return_from_overflow_handler;
        masm.branchTest32(Assembler::Zero, temp0, temp0, &return_from_overflow_handler);

        // Otherwise, store the new backtrack stack base and recompute the new
        // top of the stack.
        Address backtrackStackBaseAddress(temp2, offsetof(FrameData, backtrackStackBase));
        masm.subPtr(backtrackStackBaseAddress, backtrack_stack_pointer);

        void* context_addr = cx->zone()->group()->addressOfOwnerContext();
        size_t baseOffset = offsetof(JSContext, regexpStack) + RegExpStack::offsetOfBase();
        masm.loadPtr(AbsoluteAddress(context_addr), temp1);
        masm.loadPtr(Address(temp1, baseOffset), temp1);
        masm.storePtr(temp1, backtrackStackBaseAddress);
        masm.addPtr(temp1, backtrack_stack_pointer);

        // Resume execution in calling code.
        masm.bind(&return_from_overflow_handler);
        masm.abiret();
    }

    if (exit_with_exception_label_.used()) {
        // If any of the code above needed to exit with an exception.
        masm.bind(&exit_with_exception_label_);

        // Exit with an error result to signal thrown exception.
        masm.movePtr(ImmWord(RegExpRunStatus_Error), temp0);
        masm.jump(&return_temp0);
    }

    Linker linker(masm);
    AutoFlushICache afc("RegExp");
    JitCode* code = linker.newCode<NoGC>(cx, REGEXP_CODE);
    if (!code) {
        ReportOutOfMemory(cx);
        return RegExpCode();
    }

#ifdef JS_ION_PERF
    writePerfSpewerJitCodeProfile(code, "RegExp");
#endif

#ifdef MOZ_VTUNE
    vtune::MarkRegExp(code, match_only);
#endif

    for (size_t i = 0; i < labelPatches.length(); i++) {
        LabelPatch& v = labelPatches[i];
        MOZ_ASSERT(!v.label);
        Assembler::PatchDataWithValueCheck(CodeLocationLabel(code, v.patchOffset),
                                           ImmPtr(code->raw() + v.labelOffset),
                                           ImmPtr(0));
    }

    JitSpew(JitSpew_Codegen, "Created RegExp (raw %p length %d)",
            (void*) code->raw(), (int) masm.bytesNeeded());

    RegExpCode res;
    res.jitCode = code;
    return res;
}

int
NativeRegExpMacroAssembler::stack_limit_slack()
{
    return RegExpStack::kStackLimitSlack;
}

void
NativeRegExpMacroAssembler::AdvanceCurrentPosition(int by)
{
    JitSpew(SPEW_PREFIX "AdvanceCurrentPosition(%d)", by);

    if (by != 0)
        masm.addPtr(Imm32(by * char_size()), current_position);
}

void
NativeRegExpMacroAssembler::AdvanceRegister(int reg, int by)
{
    JitSpew(SPEW_PREFIX "AdvanceRegister(%d, %d)", reg, by);

    MOZ_ASSERT(reg >= 0);
    MOZ_ASSERT(reg < num_registers_);
    if (by != 0)
        masm.addPtr(Imm32(by), register_location(reg));
}

void
NativeRegExpMacroAssembler::Backtrack()
{
    JitSpew(SPEW_PREFIX "Backtrack");

    // Check for an interrupt.
    Label noInterrupt;
    void* contextAddr = cx->zone()->group()->addressOfOwnerContext();
    masm.loadPtr(AbsoluteAddress(contextAddr), temp0);
<<<<<<< HEAD
    masm.branch32(Assembler::Equal, Address(temp0, offsetof(JSContext, interrupt_)), Imm32(0),
=======
    masm.branch32(Assembler::Equal,
                  Address(temp0, offsetof(JSContext, interruptRegExpJit_)),
                  Imm32(0),
>>>>>>> a17af05f
                  &noInterrupt);
    masm.movePtr(ImmWord(RegExpRunStatus_Error), temp0);
    masm.jump(&exit_label_);
    masm.bind(&noInterrupt);

    // Pop code location from backtrack stack and jump to location.
    PopBacktrack(temp0);
    masm.jump(temp0);
}

void
NativeRegExpMacroAssembler::Bind(Label* label)
{
    JitSpew(SPEW_PREFIX "Bind");

    masm.bind(label);
}

void
NativeRegExpMacroAssembler::CheckAtStart(Label* on_at_start)
{
    JitSpew(SPEW_PREFIX "CheckAtStart");

    Label not_at_start;

    // Did we start the match at the start of the string at all?
    Address startIndex(masm.getStackPointer(), offsetof(FrameData, startIndex));
    masm.branchPtr(Assembler::NotEqual, startIndex, ImmWord(0), &not_at_start);

    // If we did, are we still at the start of the input?
    masm.computeEffectiveAddress(BaseIndex(input_end_pointer, current_position, TimesOne), temp0);

    Address inputStart(masm.getStackPointer(), offsetof(FrameData, inputStart));
    masm.branchPtr(Assembler::Equal, inputStart, temp0, BranchOrBacktrack(on_at_start));

    masm.bind(&not_at_start);
}

void
NativeRegExpMacroAssembler::CheckNotAtStart(Label* on_not_at_start)
{
    JitSpew(SPEW_PREFIX "CheckNotAtStart");

    // Did we start the match at the start of the string at all?
    Address startIndex(masm.getStackPointer(), offsetof(FrameData, startIndex));
    masm.branchPtr(Assembler::NotEqual, startIndex, ImmWord(0), BranchOrBacktrack(on_not_at_start));

    // If we did, are we still at the start of the input?
    masm.computeEffectiveAddress(BaseIndex(input_end_pointer, current_position, TimesOne), temp0);

    Address inputStart(masm.getStackPointer(), offsetof(FrameData, inputStart));
    masm.branchPtr(Assembler::NotEqual, inputStart, temp0, BranchOrBacktrack(on_not_at_start));
}

void
NativeRegExpMacroAssembler::CheckCharacter(unsigned c, Label* on_equal)
{
    JitSpew(SPEW_PREFIX "CheckCharacter(%d)", (int) c);
    masm.branch32(Assembler::Equal, current_character, Imm32(c), BranchOrBacktrack(on_equal));
}

void
NativeRegExpMacroAssembler::CheckNotCharacter(unsigned c, Label* on_not_equal)
{
    JitSpew(SPEW_PREFIX "CheckNotCharacter(%d)", (int) c);
    masm.branch32(Assembler::NotEqual, current_character, Imm32(c), BranchOrBacktrack(on_not_equal));
}

void
NativeRegExpMacroAssembler::CheckCharacterAfterAnd(unsigned c, unsigned and_with,
                                                   Label* on_equal)
{
    JitSpew(SPEW_PREFIX "CheckCharacterAfterAnd(%d, %d)", (int) c, (int) and_with);

    if (c == 0) {
        masm.branchTest32(Assembler::Zero, current_character, Imm32(and_with),
                          BranchOrBacktrack(on_equal));
    } else {
        masm.move32(Imm32(and_with), temp0);
        masm.and32(current_character, temp0);
        masm.branch32(Assembler::Equal, temp0, Imm32(c), BranchOrBacktrack(on_equal));
    }
}

void
NativeRegExpMacroAssembler::CheckNotCharacterAfterAnd(unsigned c, unsigned and_with,
                                                      Label* on_not_equal)
{
    JitSpew(SPEW_PREFIX "CheckNotCharacterAfterAnd(%d, %d)", (int) c, (int) and_with);

    if (c == 0) {
        masm.branchTest32(Assembler::NonZero, current_character, Imm32(and_with),
                          BranchOrBacktrack(on_not_equal));
    } else {
        masm.move32(Imm32(and_with), temp0);
        masm.and32(current_character, temp0);
        masm.branch32(Assembler::NotEqual, temp0, Imm32(c), BranchOrBacktrack(on_not_equal));
    }
}

void
NativeRegExpMacroAssembler::CheckCharacterGT(char16_t c, Label* on_greater)
{
    JitSpew(SPEW_PREFIX "CheckCharacterGT(%d)", (int) c);
    masm.branch32(Assembler::GreaterThan, current_character, Imm32(c),
                  BranchOrBacktrack(on_greater));
}

void
NativeRegExpMacroAssembler::CheckCharacterLT(char16_t c, Label* on_less)
{
    JitSpew(SPEW_PREFIX "CheckCharacterLT(%d)", (int) c);
    masm.branch32(Assembler::LessThan, current_character, Imm32(c), BranchOrBacktrack(on_less));
}

void
NativeRegExpMacroAssembler::CheckGreedyLoop(Label* on_tos_equals_current_position)
{
    JitSpew(SPEW_PREFIX "CheckGreedyLoop");

    Label fallthrough;
    masm.branchPtr(Assembler::NotEqual,
                   Address(backtrack_stack_pointer, -int(sizeof(void*))), current_position,
                   &fallthrough);
    masm.subPtr(Imm32(sizeof(void*)), backtrack_stack_pointer);  // Pop.
    JumpOrBacktrack(on_tos_equals_current_position);
    masm.bind(&fallthrough);
}

void
NativeRegExpMacroAssembler::CheckNotBackReference(int start_reg, Label* on_no_match)
{
    JitSpew(SPEW_PREFIX "CheckNotBackReference(%d)", start_reg);

    Label fallthrough;
    Label success;
    Label fail;

    // Find length of back-referenced capture.
    masm.loadPtr(register_location(start_reg), current_character);
    masm.loadPtr(register_location(start_reg + 1), temp0);
    masm.subPtr(current_character, temp0);  // Length to check.

    // Fail on partial or illegal capture (start of capture after end of capture).
    masm.branchPtr(Assembler::LessThan, temp0, ImmWord(0), BranchOrBacktrack(on_no_match));

    // Succeed on empty capture (including no capture).
    masm.branchPtr(Assembler::Equal, temp0, ImmWord(0), &fallthrough);

    // Check that there are sufficient characters left in the input.
    masm.movePtr(current_position, temp1);
    masm.addPtr(temp0, temp1);
    masm.branchPtr(Assembler::GreaterThan, temp1, ImmWord(0), BranchOrBacktrack(on_no_match));

    // Save register to make it available below.
    masm.push(backtrack_stack_pointer);

    // Compute pointers to match string and capture string
    masm.computeEffectiveAddress(BaseIndex(input_end_pointer, current_position, TimesOne), temp1); // Start of match.
    masm.addPtr(input_end_pointer, current_character); // Start of capture.
    masm.computeEffectiveAddress(BaseIndex(temp0, temp1, TimesOne), backtrack_stack_pointer); // End of match.

    Label loop;
    masm.bind(&loop);
    if (mode_ == LATIN1) {
        masm.load8ZeroExtend(Address(current_character, 0), temp0);
        masm.load8ZeroExtend(Address(temp1, 0), temp2);
    } else {
        MOZ_ASSERT(mode_ == CHAR16);
        masm.load16ZeroExtend(Address(current_character, 0), temp0);
        masm.load16ZeroExtend(Address(temp1, 0), temp2);
    }
    masm.branch32(Assembler::NotEqual, temp0, temp2, &fail);

    // Increment pointers into capture and match string.
    masm.addPtr(Imm32(char_size()), current_character);
    masm.addPtr(Imm32(char_size()), temp1);

    // Check if we have reached end of match area.
    masm.branchPtr(Assembler::Below, temp1, backtrack_stack_pointer, &loop);
    masm.jump(&success);

    masm.bind(&fail);

    // Restore backtrack stack pointer.
    masm.pop(backtrack_stack_pointer);
    JumpOrBacktrack(on_no_match);

    masm.bind(&success);

    // Move current character position to position after match.
    masm.movePtr(backtrack_stack_pointer, current_position);
    masm.subPtr(input_end_pointer, current_position);

    // Restore backtrack stack pointer.
    masm.pop(backtrack_stack_pointer);

    masm.bind(&fallthrough);
}

void
NativeRegExpMacroAssembler::CheckNotBackReferenceIgnoreCase(int start_reg, Label* on_no_match,
                                                            bool unicode)
{
    JitSpew(SPEW_PREFIX "CheckNotBackReferenceIgnoreCase(%d, %d)", start_reg, unicode);

    Label fallthrough;

    masm.loadPtr(register_location(start_reg), current_character);  // Index of start of capture
    masm.loadPtr(register_location(start_reg + 1), temp1);  // Index of end of capture
    masm.subPtr(current_character, temp1);  // Length of capture.

    // The length of a capture should not be negative. This can only happen
    // if the end of the capture is unrecorded, or at a point earlier than
    // the start of the capture.
    masm.branchPtr(Assembler::LessThan, temp1, ImmWord(0), BranchOrBacktrack(on_no_match));

    // If length is zero, either the capture is empty or it is completely
    // uncaptured. In either case succeed immediately.
    masm.branchPtr(Assembler::Equal, temp1, ImmWord(0), &fallthrough);

    // Check that there are sufficient characters left in the input.
    masm.movePtr(current_position, temp0);
    masm.addPtr(temp1, temp0);
    masm.branchPtr(Assembler::GreaterThan, temp0, ImmWord(0), BranchOrBacktrack(on_no_match));

    if (mode_ == LATIN1) {
        Label success, fail;

        // Save register contents to make the registers available below. After
        // this, the temp0, temp2, and current_position registers are available.
        masm.push(current_position);

        masm.addPtr(input_end_pointer, current_character); // Start of capture.
        masm.addPtr(input_end_pointer, current_position); // Start of text to match against capture.
        masm.addPtr(current_position, temp1); // End of text to match against capture.

        Label loop, loop_increment;
        masm.bind(&loop);
        masm.load8ZeroExtend(Address(current_position, 0), temp0);
        masm.load8ZeroExtend(Address(current_character, 0), temp2);
        masm.branch32(Assembler::Equal, temp0, temp2, &loop_increment);

        // Mismatch, try case-insensitive match (converting letters to lower-case).
        masm.or32(Imm32(0x20), temp0); // Convert match character to lower-case.

        // Is temp0 a lowercase letter?
        Label convert_capture;
        masm.computeEffectiveAddress(Address(temp0, -'a'), temp2);
        masm.branch32(Assembler::BelowOrEqual, temp2, Imm32(static_cast<int32_t>('z' - 'a')),
                      &convert_capture);

        // Latin-1: Check for values in range [224,254] but not 247.
        masm.sub32(Imm32(224 - 'a'), temp2);
        masm.branch32(Assembler::Above, temp2, Imm32(254 - 224), &fail);

        // Check for 247.
        masm.branch32(Assembler::Equal, temp2, Imm32(247 - 224), &fail);

        masm.bind(&convert_capture);

        // Also convert capture character.
        masm.load8ZeroExtend(Address(current_character, 0), temp2);
        masm.or32(Imm32(0x20), temp2);

        masm.branch32(Assembler::NotEqual, temp0, temp2, &fail);

        masm.bind(&loop_increment);

        // Increment pointers into match and capture strings.
        masm.addPtr(Imm32(1), current_character);
        masm.addPtr(Imm32(1), current_position);

        // Compare to end of match, and loop if not done.
        masm.branchPtr(Assembler::Below, current_position, temp1, &loop);
        masm.jump(&success);

        masm.bind(&fail);

        // Restore original values before failing.
        masm.pop(current_position);
        JumpOrBacktrack(on_no_match);

        masm.bind(&success);

        // Drop original character position value.
        masm.addToStackPtr(Imm32(sizeof(uintptr_t)));

        // Compute new value of character position after the matched part.
        masm.subPtr(input_end_pointer, current_position);
    } else {
        MOZ_ASSERT(mode_ == CHAR16);

        // Note: temp1 needs to be saved/restored if it is volatile, as it is used after the call.
        LiveGeneralRegisterSet volatileRegs(GeneralRegisterSet::Volatile());
        volatileRegs.takeUnchecked(temp0);
        volatileRegs.takeUnchecked(temp2);
        masm.PushRegsInMask(volatileRegs);

        // Set byte_offset1.
        // Start of capture, where current_character already holds string-end negative offset.
        masm.addPtr(input_end_pointer, current_character);

        // Set byte_offset2.
        // Found by adding negative string-end offset of current position
        // to end of string.
        masm.addPtr(input_end_pointer, current_position);

        // Parameters are
        //   Address byte_offset1 - Address captured substring's start.
        //   Address byte_offset2 - Address of current character position.
        //   size_t byte_length - length of capture in bytes(!)
        masm.setupUnalignedABICall(temp0);
        masm.passABIArg(current_character);
        masm.passABIArg(current_position);
        masm.passABIArg(temp1);
        if (!unicode) {
            int (*fun)(const char16_t*, const char16_t*, size_t) = CaseInsensitiveCompareStrings;
            masm.callWithABI(JS_FUNC_TO_DATA_PTR(void*, fun));
        } else {
            int (*fun)(const char16_t*, const char16_t*, size_t) = CaseInsensitiveCompareUCStrings;
            masm.callWithABI(JS_FUNC_TO_DATA_PTR(void*, fun));
        }
        masm.storeCallWordResult(temp0);

        masm.PopRegsInMask(volatileRegs);

        // Check if function returned non-zero for success or zero for failure.
        masm.branchTest32(Assembler::Zero, temp0, temp0, BranchOrBacktrack(on_no_match));

        // On success, increment position by length of capture.
        masm.addPtr(temp1, current_position);
    }

    masm.bind(&fallthrough);
}

void
NativeRegExpMacroAssembler::CheckNotCharacterAfterMinusAnd(char16_t c, char16_t minus, char16_t and_with,
                                                           Label* on_not_equal)
{
    JitSpew(SPEW_PREFIX "CheckNotCharacterAfterMinusAnd(%d, %d, %d)", (int) c,
            (int) minus, (int) and_with);

    masm.computeEffectiveAddress(Address(current_character, -minus), temp0);
    if (c == 0) {
        masm.branchTest32(Assembler::NonZero, temp0, Imm32(and_with),
                          BranchOrBacktrack(on_not_equal));
    } else {
        masm.and32(Imm32(and_with), temp0);
        masm.branch32(Assembler::NotEqual, temp0, Imm32(c), BranchOrBacktrack(on_not_equal));
    }
}

void
NativeRegExpMacroAssembler::CheckCharacterInRange(char16_t from, char16_t to,
                                                  Label* on_in_range)
{
    JitSpew(SPEW_PREFIX "CheckCharacterInRange(%d, %d)", (int) from, (int) to);

    masm.computeEffectiveAddress(Address(current_character, -from), temp0);
    masm.branch32(Assembler::BelowOrEqual, temp0, Imm32(to - from), BranchOrBacktrack(on_in_range));
}

void
NativeRegExpMacroAssembler::CheckCharacterNotInRange(char16_t from, char16_t to,
                                                     Label* on_not_in_range)
{
    JitSpew(SPEW_PREFIX "CheckCharacterNotInRange(%d, %d)", (int) from, (int) to);

    masm.computeEffectiveAddress(Address(current_character, -from), temp0);
    masm.branch32(Assembler::Above, temp0, Imm32(to - from), BranchOrBacktrack(on_not_in_range));
}

void
NativeRegExpMacroAssembler::CheckBitInTable(RegExpShared::JitCodeTable table, Label* on_bit_set)
{
    JitSpew(SPEW_PREFIX "CheckBitInTable");

    masm.movePtr(ImmPtr(table.get()), temp0);

    // kTableMask is currently 127, so we need to mask even if the input is
    // Latin1. V8 has the same issue.
    static_assert(JSString::MAX_LATIN1_CHAR > kTableMask,
                  "No need to mask if MAX_LATIN1_CHAR <= kTableMask");
    masm.move32(Imm32(kTableSize - 1), temp1);
    masm.and32(current_character, temp1);

    masm.load8ZeroExtend(BaseIndex(temp0, temp1, TimesOne), temp0);
    masm.branchTest32(Assembler::NonZero, temp0, temp0, BranchOrBacktrack(on_bit_set));

    // Transfer ownership of |table| to the |tables| Vector.
    {
        AutoEnterOOMUnsafeRegion oomUnsafe;
        if (!tables.append(Move(table)))
            oomUnsafe.crash("RegExp table append");
    }
}

void
NativeRegExpMacroAssembler::Fail()
{
    JitSpew(SPEW_PREFIX "Fail");

    if (!global())
        masm.movePtr(ImmWord(RegExpRunStatus_Success_NotFound), temp0);
    masm.jump(&exit_label_);
}

void
NativeRegExpMacroAssembler::IfRegisterGE(int reg, int comparand, Label* if_ge)
{
    JitSpew(SPEW_PREFIX "IfRegisterGE(%d, %d)", reg, comparand);
    masm.branchPtr(Assembler::GreaterThanOrEqual, register_location(reg), ImmWord(comparand),
                   BranchOrBacktrack(if_ge));
}

void
NativeRegExpMacroAssembler::IfRegisterLT(int reg, int comparand, Label* if_lt)
{
    JitSpew(SPEW_PREFIX "IfRegisterLT(%d, %d)", reg, comparand);
    masm.branchPtr(Assembler::LessThan, register_location(reg), ImmWord(comparand),
                   BranchOrBacktrack(if_lt));
}

void
NativeRegExpMacroAssembler::IfRegisterEqPos(int reg, Label* if_eq)
{
    JitSpew(SPEW_PREFIX "IfRegisterEqPos(%d)", reg);
    masm.branchPtr(Assembler::Equal, register_location(reg), current_position,
                   BranchOrBacktrack(if_eq));
}

void
NativeRegExpMacroAssembler::LoadCurrentCharacter(int cp_offset, Label* on_end_of_input,
                                                 bool check_bounds, int characters)
{
    JitSpew(SPEW_PREFIX "LoadCurrentCharacter(%d, %d)", cp_offset, characters);

    MOZ_ASSERT(cp_offset >= -1);      // ^ and \b can look behind one character.
    MOZ_ASSERT(cp_offset < (1<<30));  // Be sane! (And ensure negation works)
    if (check_bounds)
        CheckPosition(cp_offset + characters - 1, on_end_of_input);
    LoadCurrentCharacterUnchecked(cp_offset, characters);
}

void
NativeRegExpMacroAssembler::LoadCurrentCharacterUnchecked(int cp_offset, int characters)
{
    JitSpew(SPEW_PREFIX "LoadCurrentCharacterUnchecked(%d, %d)", cp_offset, characters);

    if (mode_ == LATIN1) {
        BaseIndex address(input_end_pointer, current_position, TimesOne, cp_offset);
        if (characters == 4) {
            masm.load32(address, current_character);
        } else if (characters == 2) {
            masm.load16ZeroExtend(address, current_character);
        } else {
            MOZ_ASSERT(characters == 1);
            masm.load8ZeroExtend(address, current_character);
        }
    } else {
        MOZ_ASSERT(mode_ == CHAR16);
        MOZ_ASSERT(characters <= 2);
        BaseIndex address(input_end_pointer, current_position, TimesOne, cp_offset * sizeof(char16_t));
        if (characters == 2)
            masm.load32(address, current_character);
        else
            masm.load16ZeroExtend(address, current_character);
    }
}

void
NativeRegExpMacroAssembler::PopCurrentPosition()
{
    JitSpew(SPEW_PREFIX "PopCurrentPosition");

    PopBacktrack(current_position);
}

void
NativeRegExpMacroAssembler::PopRegister(int register_index)
{
    JitSpew(SPEW_PREFIX "PopRegister(%d)", register_index);

    PopBacktrack(temp0);
    masm.storePtr(temp0, register_location(register_index));
}

void
NativeRegExpMacroAssembler::PushBacktrack(Label* label)
{
    JitSpew(SPEW_PREFIX "PushBacktrack");

    CodeOffset patchOffset = masm.movWithPatch(ImmPtr(nullptr), temp0);

    MOZ_ASSERT(!label->bound());

    {
        AutoEnterOOMUnsafeRegion oomUnsafe;
        if (!labelPatches.append(LabelPatch(label, patchOffset)))
            oomUnsafe.crash("NativeRegExpMacroAssembler::PushBacktrack");
    }

    PushBacktrack(temp0);
    CheckBacktrackStackLimit();
}

void
NativeRegExpMacroAssembler::BindBacktrack(Label* label)
{
    JitSpew(SPEW_PREFIX "BindBacktrack");

    Bind(label);

    for (size_t i = 0; i < labelPatches.length(); i++) {
        LabelPatch& v = labelPatches[i];
        if (v.label == label) {
            v.labelOffset = label->offset();
            v.label = nullptr;
            break;
        }
    }
}

void
NativeRegExpMacroAssembler::PushBacktrack(Register source)
{
    JitSpew(SPEW_PREFIX "PushBacktrack");

    MOZ_ASSERT(source != backtrack_stack_pointer);

    // Notice: This updates flags, unlike normal Push.
    masm.storePtr(source, Address(backtrack_stack_pointer, 0));
    masm.addPtr(Imm32(sizeof(void*)), backtrack_stack_pointer);
}

void
NativeRegExpMacroAssembler::PushBacktrack(int32_t value)
{
    JitSpew(SPEW_PREFIX "PushBacktrack(%d)", (int) value);

    // Notice: This updates flags, unlike normal Push.
    masm.storePtr(ImmWord(value), Address(backtrack_stack_pointer, 0));
    masm.addPtr(Imm32(sizeof(void*)), backtrack_stack_pointer);
}

void
NativeRegExpMacroAssembler::PopBacktrack(Register target)
{
    JitSpew(SPEW_PREFIX "PopBacktrack");

    MOZ_ASSERT(target != backtrack_stack_pointer);

    // Notice: This updates flags, unlike normal Pop.
    masm.subPtr(Imm32(sizeof(void*)), backtrack_stack_pointer);
    masm.loadPtr(Address(backtrack_stack_pointer, 0), target);
}

void
NativeRegExpMacroAssembler::CheckBacktrackStackLimit()
{
    JitSpew(SPEW_PREFIX "CheckBacktrackStackLimit");

    Label no_stack_overflow;
    void* context_addr = cx->zone()->group()->addressOfOwnerContext();
    size_t limitOffset = offsetof(JSContext, regexpStack) + RegExpStack::offsetOfLimit();
    masm.loadPtr(AbsoluteAddress(context_addr), temp1);
    masm.branchPtr(Assembler::AboveOrEqual, Address(temp1, limitOffset),
                   backtrack_stack_pointer, &no_stack_overflow);

    // Copy the stack pointer before the call() instruction modifies it.
    masm.moveStackPtrTo(temp2);

    masm.call(&stack_overflow_label_);
    masm.bind(&no_stack_overflow);

    // Exit with an exception if the call failed.
    masm.branchTest32(Assembler::Zero, temp0, temp0, &exit_with_exception_label_);
}

void
NativeRegExpMacroAssembler::PushCurrentPosition()
{
    JitSpew(SPEW_PREFIX "PushCurrentPosition");

    PushBacktrack(current_position);
}

void
NativeRegExpMacroAssembler::PushRegister(int register_index, StackCheckFlag check_stack_limit)
{
    JitSpew(SPEW_PREFIX "PushRegister(%d)", register_index);

    masm.loadPtr(register_location(register_index), temp0);
    PushBacktrack(temp0);
    if (check_stack_limit)
        CheckBacktrackStackLimit();
}

void
NativeRegExpMacroAssembler::ReadCurrentPositionFromRegister(int reg)
{
    JitSpew(SPEW_PREFIX "ReadCurrentPositionFromRegister(%d)", reg);

    masm.loadPtr(register_location(reg), current_position);
}

void
NativeRegExpMacroAssembler::WriteCurrentPositionToRegister(int reg, int cp_offset)
{
    JitSpew(SPEW_PREFIX "WriteCurrentPositionToRegister(%d, %d)", reg, cp_offset);

    if (cp_offset == 0) {
        masm.storePtr(current_position, register_location(reg));
    } else {
        masm.computeEffectiveAddress(Address(current_position, cp_offset * char_size()), temp0);
        masm.storePtr(temp0, register_location(reg));
    }
}

void
NativeRegExpMacroAssembler::ReadBacktrackStackPointerFromRegister(int reg)
{
    JitSpew(SPEW_PREFIX "ReadBacktrackStackPointerFromRegister(%d)", reg);

    masm.loadPtr(register_location(reg), backtrack_stack_pointer);
    masm.addPtr(Address(masm.getStackPointer(),
                offsetof(FrameData, backtrackStackBase)), backtrack_stack_pointer);
}

void
NativeRegExpMacroAssembler::WriteBacktrackStackPointerToRegister(int reg)
{
    JitSpew(SPEW_PREFIX "WriteBacktrackStackPointerToRegister(%d)", reg);

    masm.movePtr(backtrack_stack_pointer, temp0);
    masm.subPtr(Address(masm.getStackPointer(),
                offsetof(FrameData, backtrackStackBase)), temp0);
    masm.storePtr(temp0, register_location(reg));
}

void
NativeRegExpMacroAssembler::SetCurrentPositionFromEnd(int by)
{
    JitSpew(SPEW_PREFIX "SetCurrentPositionFromEnd(%d)", by);

    Label after_position;
    masm.branchPtr(Assembler::GreaterThanOrEqual, current_position,
                   ImmWord(-by * char_size()), &after_position);
    masm.movePtr(ImmWord(-by * char_size()), current_position);

    // On RegExp code entry (where this operation is used), the character before
    // the current position is expected to be already loaded.
    // We have advanced the position, so it's safe to read backwards.
    LoadCurrentCharacterUnchecked(-1, 1);
    masm.bind(&after_position);
}

void
NativeRegExpMacroAssembler::SetRegister(int register_index, int to)
{
    JitSpew(SPEW_PREFIX "SetRegister(%d, %d)", register_index, to);

    MOZ_ASSERT(register_index >= num_saved_registers_);  // Reserved for positions!
    masm.storePtr(ImmWord(to), register_location(register_index));
}

bool
NativeRegExpMacroAssembler::Succeed()
{
    JitSpew(SPEW_PREFIX "Succeed");

    masm.jump(&success_label_);
    return global();
}

void
NativeRegExpMacroAssembler::ClearRegisters(int reg_from, int reg_to)
{
    JitSpew(SPEW_PREFIX "ClearRegisters(%d, %d)", reg_from, reg_to);

    MOZ_ASSERT(reg_from <= reg_to);
    masm.loadPtr(Address(masm.getStackPointer(), offsetof(FrameData, inputStartMinusOne)), temp0);
    for (int reg = reg_from; reg <= reg_to; reg++)
        masm.storePtr(temp0, register_location(reg));
}

void
NativeRegExpMacroAssembler::CheckPosition(int cp_offset, Label* on_outside_input)
{
    JitSpew(SPEW_PREFIX "CheckPosition(%d)", cp_offset);
    masm.branchPtr(Assembler::GreaterThanOrEqual, current_position,
                   ImmWord(-cp_offset * char_size()), BranchOrBacktrack(on_outside_input));
}

Label*
NativeRegExpMacroAssembler::BranchOrBacktrack(Label* branch)
{
    if (branch)
        return branch;
    return &backtrack_label_;
}

void
NativeRegExpMacroAssembler::JumpOrBacktrack(Label* to)
{
    JitSpew(SPEW_PREFIX "JumpOrBacktrack");

    if (to)
        masm.jump(to);
    else
        Backtrack();
}

bool
NativeRegExpMacroAssembler::CheckSpecialCharacterClass(char16_t type, Label* on_no_match)
{
    JitSpew(SPEW_PREFIX "CheckSpecialCharacterClass(%d)", (int) type);

    Label* branch = BranchOrBacktrack(on_no_match);

    // Range checks (c in min..max) are generally implemented by an unsigned
    // (c - min) <= (max - min) check
    switch (type) {
      case 's':
        // Match space-characters.
        if (mode_ == LATIN1) {
            // One byte space characters are '\t'..'\r', ' ' and \u00a0.
            Label success;
            masm.branch32(Assembler::Equal, current_character, Imm32(' '), &success);

            // Check range 0x09..0x0d.
            masm.computeEffectiveAddress(Address(current_character, -'\t'), temp0);
            masm.branch32(Assembler::BelowOrEqual, temp0, Imm32('\r' - '\t'), &success);

            // \u00a0 (NBSP).
            masm.branch32(Assembler::NotEqual, temp0, Imm32(0x00a0 - '\t'), branch);

            masm.bind(&success);
            return true;
        }
        return false;
      case 'S':
        // The emitted code for generic character classes is good enough.
        return false;
      case 'd':
        // Match LATIN1 digits ('0'..'9')
        masm.computeEffectiveAddress(Address(current_character, -'0'), temp0);
        masm.branch32(Assembler::Above, temp0, Imm32('9' - '0'), branch);
        return true;
      case 'D':
        // Match non LATIN1-digits
        masm.computeEffectiveAddress(Address(current_character, -'0'), temp0);
        masm.branch32(Assembler::BelowOrEqual, temp0, Imm32('9' - '0'), branch);
        return true;
      case '.': {
        // Match non-newlines (not 0x0a('\n'), 0x0d('\r'), 0x2028 and 0x2029)
        masm.move32(current_character, temp0);
        masm.xor32(Imm32(0x01), temp0);

        // See if current character is '\n'^1 or '\r'^1, i.e., 0x0b or 0x0c
        masm.sub32(Imm32(0x0b), temp0);
        masm.branch32(Assembler::BelowOrEqual, temp0, Imm32(0x0c - 0x0b), branch);
        if (mode_ == CHAR16) {
            // Compare original value to 0x2028 and 0x2029, using the already
            // computed (current_char ^ 0x01 - 0x0b). I.e., check for
            // 0x201d (0x2028 - 0x0b) or 0x201e.
            masm.sub32(Imm32(0x2028 - 0x0b), temp0);
            masm.branch32(Assembler::BelowOrEqual, temp0, Imm32(0x2029 - 0x2028), branch);
        }
        return true;
      }
      case 'w': {
        if (mode_ != LATIN1) {
            // Table is 256 entries, so all LATIN1 characters can be tested.
            masm.branch32(Assembler::Above, current_character, Imm32('z'), branch);
        }
        MOZ_ASSERT(0 == word_character_map[0]);  // Character '\0' is not a word char.
        masm.movePtr(ImmPtr(word_character_map), temp0);
        masm.load8ZeroExtend(BaseIndex(temp0, current_character, TimesOne), temp0);
        masm.branchTest32(Assembler::Zero, temp0, temp0, branch);
        return true;
      }
      case 'W': {
        Label done;
        if (mode_ != LATIN1) {
            // Table is 256 entries, so all LATIN1 characters can be tested.
            masm.branch32(Assembler::Above, current_character, Imm32('z'), &done);
        }
        MOZ_ASSERT(0 == word_character_map[0]);  // Character '\0' is not a word char.
        masm.movePtr(ImmPtr(word_character_map), temp0);
        masm.load8ZeroExtend(BaseIndex(temp0, current_character, TimesOne), temp0);
        masm.branchTest32(Assembler::NonZero, temp0, temp0, branch);
        if (mode_ != LATIN1)
            masm.bind(&done);
        return true;
      }
        // Non-standard classes (with no syntactic shorthand) used internally.
      case '*':
        // Match any character.
        return true;
      case 'n': {
        // Match newlines (0x0a('\n'), 0x0d('\r'), 0x2028 or 0x2029).
        // The opposite of '.'.
        masm.move32(current_character, temp0);
        masm.xor32(Imm32(0x01), temp0);

        // See if current character is '\n'^1 or '\r'^1, i.e., 0x0b or 0x0c
        masm.sub32(Imm32(0x0b), temp0);

        if (mode_ == LATIN1) {
            masm.branch32(Assembler::Above, temp0, Imm32(0x0c - 0x0b), branch);
        } else {
            Label done;
            masm.branch32(Assembler::BelowOrEqual, temp0, Imm32(0x0c - 0x0b), &done);
            MOZ_ASSERT(CHAR16 == mode_);

            // Compare original value to 0x2028 and 0x2029, using the already
            // computed (current_char ^ 0x01 - 0x0b). I.e., check for
            // 0x201d (0x2028 - 0x0b) or 0x201e.
            masm.sub32(Imm32(0x2028 - 0x0b), temp0);
            masm.branch32(Assembler::Above, temp0, Imm32(1), branch);

            masm.bind(&done);
        }
        return true;
      }
        // No custom implementation (yet):
      default:
        return false;
    }
}

bool
NativeRegExpMacroAssembler::CanReadUnaligned()
{
#if defined(JS_CODEGEN_ARM)
    return !jit::HasAlignmentFault();
#elif defined(JS_CODEGEN_MIPS32) || defined(JS_CODEGEN_MIPS64)
    return false;
#else
    return true;
#endif
}

const uint8_t
NativeRegExpMacroAssembler::word_character_map[] =
{
    0x00u, 0x00u, 0x00u, 0x00u, 0x00u, 0x00u, 0x00u, 0x00u,
    0x00u, 0x00u, 0x00u, 0x00u, 0x00u, 0x00u, 0x00u, 0x00u,
    0x00u, 0x00u, 0x00u, 0x00u, 0x00u, 0x00u, 0x00u, 0x00u,
    0x00u, 0x00u, 0x00u, 0x00u, 0x00u, 0x00u, 0x00u, 0x00u,

    0x00u, 0x00u, 0x00u, 0x00u, 0x00u, 0x00u, 0x00u, 0x00u,
    0x00u, 0x00u, 0x00u, 0x00u, 0x00u, 0x00u, 0x00u, 0x00u,
    0xffu, 0xffu, 0xffu, 0xffu, 0xffu, 0xffu, 0xffu, 0xffu,  // '0' - '7'
    0xffu, 0xffu, 0x00u, 0x00u, 0x00u, 0x00u, 0x00u, 0x00u,  // '8' - '9'

    0x00u, 0xffu, 0xffu, 0xffu, 0xffu, 0xffu, 0xffu, 0xffu,  // 'A' - 'G'
    0xffu, 0xffu, 0xffu, 0xffu, 0xffu, 0xffu, 0xffu, 0xffu,  // 'H' - 'O'
    0xffu, 0xffu, 0xffu, 0xffu, 0xffu, 0xffu, 0xffu, 0xffu,  // 'P' - 'W'
    0xffu, 0xffu, 0xffu, 0x00u, 0x00u, 0x00u, 0x00u, 0xffu,  // 'X' - 'Z', '_'

    0x00u, 0xffu, 0xffu, 0xffu, 0xffu, 0xffu, 0xffu, 0xffu,  // 'a' - 'g'
    0xffu, 0xffu, 0xffu, 0xffu, 0xffu, 0xffu, 0xffu, 0xffu,  // 'h' - 'o'
    0xffu, 0xffu, 0xffu, 0xffu, 0xffu, 0xffu, 0xffu, 0xffu,  // 'p' - 'w'
    0xffu, 0xffu, 0xffu, 0x00u, 0x00u, 0x00u, 0x00u, 0x00u,  // 'x' - 'z'

    // Latin-1 range
    0x00u, 0x00u, 0x00u, 0x00u, 0x00u, 0x00u, 0x00u, 0x00u,
    0x00u, 0x00u, 0x00u, 0x00u, 0x00u, 0x00u, 0x00u, 0x00u,
    0x00u, 0x00u, 0x00u, 0x00u, 0x00u, 0x00u, 0x00u, 0x00u,
    0x00u, 0x00u, 0x00u, 0x00u, 0x00u, 0x00u, 0x00u, 0x00u,

    0x00u, 0x00u, 0x00u, 0x00u, 0x00u, 0x00u, 0x00u, 0x00u,
    0x00u, 0x00u, 0x00u, 0x00u, 0x00u, 0x00u, 0x00u, 0x00u,
    0x00u, 0x00u, 0x00u, 0x00u, 0x00u, 0x00u, 0x00u, 0x00u,
    0x00u, 0x00u, 0x00u, 0x00u, 0x00u, 0x00u, 0x00u, 0x00u,

    0x00u, 0x00u, 0x00u, 0x00u, 0x00u, 0x00u, 0x00u, 0x00u,
    0x00u, 0x00u, 0x00u, 0x00u, 0x00u, 0x00u, 0x00u, 0x00u,
    0x00u, 0x00u, 0x00u, 0x00u, 0x00u, 0x00u, 0x00u, 0x00u,
    0x00u, 0x00u, 0x00u, 0x00u, 0x00u, 0x00u, 0x00u, 0x00u,

    0x00u, 0x00u, 0x00u, 0x00u, 0x00u, 0x00u, 0x00u, 0x00u,
    0x00u, 0x00u, 0x00u, 0x00u, 0x00u, 0x00u, 0x00u, 0x00u,
    0x00u, 0x00u, 0x00u, 0x00u, 0x00u, 0x00u, 0x00u, 0x00u,
    0x00u, 0x00u, 0x00u, 0x00u, 0x00u, 0x00u, 0x00u, 0x00u,
};<|MERGE_RESOLUTION|>--- conflicted
+++ resolved
@@ -65,18 +65,11 @@
  * The tempN registers are free to use for computations.
  */
 
-<<<<<<< HEAD
-NativeRegExpMacroAssembler::NativeRegExpMacroAssembler(JSContext* cx, LifoAlloc* alloc, RegExpShared* shared,
-                                                       Mode mode, int registers_to_save)
-  : RegExpMacroAssembler(*alloc, shared, registers_to_save),
-    cx(cx), mode_(mode)
-=======
 NativeRegExpMacroAssembler::NativeRegExpMacroAssembler(JSContext* cx, LifoAlloc* alloc,
                                                        Mode mode, int registers_to_save,
                                                        RegExpShared::JitCodeTables& tables)
   : RegExpMacroAssembler(cx, *alloc, registers_to_save),
     tables(tables), cx(cx), mode_(mode)
->>>>>>> a17af05f
 {
     // Find physical registers for each compiler register.
     AllocatableGeneralRegisterSet regs(GeneralRegisterSet::All());
@@ -563,13 +556,9 @@
     Label noInterrupt;
     void* contextAddr = cx->zone()->group()->addressOfOwnerContext();
     masm.loadPtr(AbsoluteAddress(contextAddr), temp0);
-<<<<<<< HEAD
-    masm.branch32(Assembler::Equal, Address(temp0, offsetof(JSContext, interrupt_)), Imm32(0),
-=======
     masm.branch32(Assembler::Equal,
                   Address(temp0, offsetof(JSContext, interruptRegExpJit_)),
                   Imm32(0),
->>>>>>> a17af05f
                   &noInterrupt);
     masm.movePtr(ImmWord(RegExpRunStatus_Error), temp0);
     masm.jump(&exit_label_);
