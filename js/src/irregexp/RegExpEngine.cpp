--- conflicted
+++ resolved
@@ -1827,11 +1827,7 @@
                       : NativeRegExpMacroAssembler::CHAR16;
 
         ctx.emplace(cx, (jit::TempAllocator*) nullptr);
-<<<<<<< HEAD
-        native_assembler.emplace(cx, &alloc, shared, mode, (data->capture_count + 1) * 2);
-=======
         native_assembler.emplace(cx, &alloc, mode, (data->capture_count + 1) * 2, tables);
->>>>>>> a17af05f
         assembler = native_assembler.ptr();
     } else {
         interpreted_assembler.emplace(cx, &alloc, (data->capture_count + 1) * 2);
@@ -2353,11 +2349,7 @@
   : length_(length), compiler_(compiler), bitmaps_(*alloc)
 {
     bool unicode_ignore_case = compiler->unicode() && compiler->ignore_case();
-<<<<<<< HEAD
-    max_char_ = MaximumCharacter(compiler->ascii());
-=======
     max_char_ = MaximumCharacter(compiler->latin1());
->>>>>>> a17af05f
 
     bitmaps_.reserve(length);
     for (size_t i = 0; i < length; i++)
@@ -2544,13 +2536,8 @@
 bool
 RegExpCompiler::CheckOverRecursed()
 {
-<<<<<<< HEAD
-    if (!CheckRecursionLimit(compiler()->cx())) {
-        compiler()->SetRegExpTooBig();
-=======
     if (!CheckRecursionLimit(cx())) {
         SetRegExpTooBig();
->>>>>>> a17af05f
         return false;
     }
 
@@ -3737,16 +3724,9 @@
                bool preloaded)
 {
     RegExpMacroAssembler* macro_assembler = compiler->macro_assembler();
-<<<<<<< HEAD
-    // FIXME: `ascii` actually means latin1 (bug 1338841).
-    bool ascii = compiler->ascii();
-    char16_t chars[kEcma262UnCanonicalizeMaxWidth];
-    int length = GetCaseIndependentLetters(c, ascii, compiler->unicode(), chars);
-=======
     bool latin1 = compiler->latin1();
     char16_t chars[kEcma262UnCanonicalizeMaxWidth];
     int length = GetCaseIndependentLetters(c, latin1, compiler->unicode(), chars);
->>>>>>> a17af05f
     if (length != 1)
         return false;
 
@@ -3902,13 +3882,8 @@
                 if (DeterminedAlready(quick_check, elm.cp_offset() + j)) continue;
                 EmitCharacterFunction* emit_function = nullptr;
                 switch (pass) {
-<<<<<<< HEAD
-                  case NON_ASCII_MATCH:
-                    MOZ_ASSERT(ascii);
-=======
                   case NON_LATIN1_MATCH:
                     MOZ_ASSERT(latin1);
->>>>>>> a17af05f
                     if (!IsLatin1Equivalent(quarks[j], compiler)) {
                         assembler->JumpOrBacktrack(backtrack);
                         return;
