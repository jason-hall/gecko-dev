/* -*- Mode: C++; tab-width: 8; indent-tabs-mode: nil; c-basic-offset: 4 -*-
 * vim: set ts=8 sts=4 et sw=4 tw=99: */

// Copyright 2012 the V8 project authors. All rights reserved.
// Redistribution and use in source and binary forms, with or without
// modification, are permitted provided that the following conditions are
// met:
//
//     * Redistributions of source code must retain the above copyright
//       notice, this list of conditions and the following disclaimer.
//     * Redistributions in binary form must reproduce the above
//       copyright notice, this list of conditions and the following
//       disclaimer in the documentation and/or other materials provided
//       with the distribution.
//     * Neither the name of Google Inc. nor the names of its
//       contributors may be used to endorse or promote products derived
//       from this software without specific prior written permission.
//
// THIS SOFTWARE IS PROVIDED BY THE COPYRIGHT HOLDERS AND CONTRIBUTORS
// "AS IS" AND ANY EXPRESS OR IMPLIED WARRANTIES, INCLUDING, BUT NOT
// LIMITED TO, THE IMPLIED WARRANTIES OF MERCHANTABILITY AND FITNESS FOR
// A PARTICULAR PURPOSE ARE DISCLAIMED. IN NO EVENT SHALL THE COPYRIGHT
// OWNER OR CONTRIBUTORS BE LIABLE FOR ANY DIRECT, INDIRECT, INCIDENTAL,
// SPECIAL, EXEMPLARY, OR CONSEQUENTIAL DAMAGES (INCLUDING, BUT NOT
// LIMITED TO, PROCUREMENT OF SUBSTITUTE GOODS OR SERVICES; LOSS OF USE,
// DATA, OR PROFITS; OR BUSINESS INTERRUPTION) HOWEVER CAUSED AND ON ANY
// THEORY OF LIABILITY, WHETHER IN CONTRACT, STRICT LIABILITY, OR TORT
// (INCLUDING NEGLIGENCE OR OTHERWISE) ARISING IN ANY WAY OUT OF THE USE
// OF THIS SOFTWARE, EVEN IF ADVISED OF THE POSSIBILITY OF SUCH DAMAGE.

#include "irregexp/RegExpParser.h"

#include "mozilla/ArrayUtils.h"
#include "mozilla/Move.h"

#include "frontend/TokenStream.h"
#include "irregexp/RegExpCharacters.h"
#include "vm/ErrorReporting.h"
#include "vm/StringBuffer.h"

using namespace js;
using namespace js::irregexp;

using mozilla::Move;
using mozilla::PointerRangeSize;

// ----------------------------------------------------------------------------
// RegExpBuilder

RegExpBuilder::RegExpBuilder(LifoAlloc* alloc)
  : alloc(alloc),
    pending_empty_(false),
    characters_(nullptr)
#ifdef DEBUG
  , last_added_(ADD_NONE)
#endif
{}

void
RegExpBuilder::FlushCharacters()
{
    pending_empty_ = false;
    if (characters_ != nullptr) {
        RegExpTree* atom = alloc->newInfallible<RegExpAtom>(characters_);
        characters_ = nullptr;
        text_.Add(alloc, atom);
#ifdef DEBUG
        last_added_ = ADD_ATOM;
#endif
    }
}

void
RegExpBuilder::FlushText()
{
    FlushCharacters();
    int num_text = text_.length();
    if (num_text == 0)
        return;
    if (num_text == 1) {
        terms_.Add(alloc, text_.last());
    } else {
        RegExpText* text = alloc->newInfallible<RegExpText>(alloc);
        for (int i = 0; i < num_text; i++)
            text_.Get(i)->AppendToText(text);
        terms_.Add(alloc, text);
    }
    text_.Clear();
}

void
RegExpBuilder::AddCharacter(char16_t c)
{
    pending_empty_ = false;
    if (characters_ == nullptr)
        characters_ = alloc->newInfallible<CharacterVector>(*alloc);
    characters_->append(c);
#ifdef DEBUG
    last_added_ = ADD_CHAR;
#endif
}

void
RegExpBuilder::AddEmpty()
{
    pending_empty_ = true;
}

void
RegExpBuilder::AddAtom(RegExpTree* term)
{
    if (term->IsEmpty()) {
        AddEmpty();
        return;
    }
    if (term->IsTextElement()) {
        FlushCharacters();
        text_.Add(alloc, term);
    } else {
        FlushText();
        terms_.Add(alloc, term);
    }
#ifdef DEBUG
    last_added_ = ADD_ATOM;
#endif
}

void
RegExpBuilder::AddAssertion(RegExpTree* assert)
{
    FlushText();
    if (terms_.length() > 0 && terms_.last()->IsAssertion()) {
        // Omit repeated assertions of the same type.
        RegExpAssertion* last = terms_.last()->AsAssertion();
        RegExpAssertion* next = assert->AsAssertion();
        if (last->assertion_type() == next->assertion_type()) return;
    }
    terms_.Add(alloc, assert);
#ifdef DEBUG
    last_added_ = ADD_ASSERT;
#endif
}

void
RegExpBuilder::NewAlternative()
{
    FlushTerms();
}

void
RegExpBuilder::FlushTerms()
{
    FlushText();
    int num_terms = terms_.length();
    RegExpTree* alternative;
    if (num_terms == 0)
        alternative = RegExpEmpty::GetInstance();
    else if (num_terms == 1)
        alternative = terms_.last();
    else
        alternative = alloc->newInfallible<RegExpAlternative>(terms_.GetList(alloc));
    alternatives_.Add(alloc, alternative);
    terms_.Clear();
#ifdef DEBUG
    last_added_ = ADD_NONE;
#endif
}

RegExpTree*
RegExpBuilder::ToRegExp()
{
    FlushTerms();
    int num_alternatives = alternatives_.length();
    if (num_alternatives == 0) {
        return RegExpEmpty::GetInstance();
    }
    if (num_alternatives == 1) {
        return alternatives_.last();
    }
    return alloc->newInfallible<RegExpDisjunction>(alternatives_.GetList(alloc));
}

void
RegExpBuilder::AddQuantifierToAtom(int min, int max,
                                   RegExpQuantifier::QuantifierType quantifier_type)
{
    if (pending_empty_) {
        pending_empty_ = false;
        return;
    }
    RegExpTree* atom;
    if (characters_ != nullptr) {
        MOZ_ASSERT(last_added_ == ADD_CHAR);
        // Last atom was character.
        CharacterVector* char_vector = characters_;
        int num_chars = char_vector->length();
        if (num_chars > 1) {
            CharacterVector* prefix = alloc->newInfallible<CharacterVector>(*alloc);
            prefix->append(char_vector->begin(), num_chars - 1);
            text_.Add(alloc, alloc->newInfallible<RegExpAtom>(prefix));
            char_vector = alloc->newInfallible<CharacterVector>(*alloc);
            char_vector->append((*characters_)[num_chars - 1]);
        }
        characters_ = nullptr;
        atom = alloc->newInfallible<RegExpAtom>(char_vector);
        FlushText();
    } else if (text_.length() > 0) {
        MOZ_ASSERT(last_added_ == ADD_ATOM);
        atom = text_.RemoveLast();
        FlushText();
    } else if (terms_.length() > 0) {
        MOZ_ASSERT(last_added_ == ADD_ATOM);
        atom = terms_.RemoveLast();
        if (atom->max_match() == 0) {
            // Guaranteed to only match an empty string.
#ifdef DEBUG
            last_added_ = ADD_TERM;
#endif
            if (min == 0)
                return;
            terms_.Add(alloc, atom);
            return;
        }
    } else {
        // Only call immediately after adding an atom or character!
        MOZ_CRASH("Bad call");
    }
    terms_.Add(alloc, alloc->newInfallible<RegExpQuantifier>(min, max, quantifier_type, atom));
#ifdef DEBUG
    last_added_ = ADD_TERM;
#endif
}

// ----------------------------------------------------------------------------
// RegExpParser

template <typename CharT>
RegExpParser<CharT>::RegExpParser(frontend::TokenStream& ts, LifoAlloc* alloc,
                                  const CharT* chars, const CharT* end, bool multiline_mode,
                                  bool unicode, bool ignore_case)
  : ts(ts),
    alloc(alloc),
    captures_(nullptr),
    start_(chars),
    next_pos_(start_),
    end_(end),
    current_(kEndMarker),
    capture_count_(0),
    has_more_(true),
    multiline_(multiline_mode),
    unicode_(unicode),
    ignore_case_(ignore_case),
    simple_(false),
    contains_anchor_(false),
    is_scanned_for_captures_(false)
{
    Advance();
}

template <typename CharT>
void
RegExpParser<CharT>::SyntaxError(unsigned errorNumber, ...)
{
    ErrorMetadata err;

    ts.fillExcludingContext(&err, ts.currentToken().pos.begin);

    // For most error reporting, the line of context derives from the token
    // stream.  So when location information doesn't come from the token
    // stream, we can't give a line of context.  But here the "line of context"
    // can be (and is) derived from the pattern text, so we can provide it no
    // matter if the location is derived from the caller.
    size_t offset = PointerRangeSize(start_, next_pos_ - 1);
    size_t end = PointerRangeSize(start_, end_);

    const CharT* windowStart = (offset > ErrorMetadata::lineOfContextRadius)
                               ? start_ + (offset - ErrorMetadata::lineOfContextRadius)
                               : start_;

    const CharT* windowEnd = (end - offset > ErrorMetadata::lineOfContextRadius)
                             ? start_ + offset + ErrorMetadata::lineOfContextRadius
                             : end_;

    size_t windowLength = PointerRangeSize(windowStart, windowEnd);
    MOZ_ASSERT(windowLength <= ErrorMetadata::lineOfContextRadius * 2);

    // Create the windowed string, not including the potential line
    // terminator.
    StringBuffer windowBuf(ts.context());
    if (!windowBuf.append(windowStart, windowEnd))
        return;

    // The line of context must be null-terminated, and StringBuffer doesn't
    // make that happen unless we force it to.
    if (!windowBuf.append('\0'))
        return;

    err.lineOfContext.reset(windowBuf.stealChars());
    if (!err.lineOfContext)
        return;

    err.lineLength = windowLength;
    err.tokenOffset = offset - (windowStart - start_);

    va_list args;
    va_start(args, errorNumber);

    ReportCompileError(ts.context(), Move(err), nullptr, JSREPORT_ERROR, errorNumber, args);

    va_end(args);
}

template <typename CharT>
RegExpTree*
RegExpParser<CharT>::ReportError(unsigned errorNumber, const char* param /* = nullptr */)
{
    gc::AutoSuppressGC suppressGC(ts.context());
<<<<<<< HEAD
    ts.reportError(errorNumber, param);
=======
    SyntaxError(errorNumber, param);
>>>>>>> a17af05f
    return nullptr;
}

template <typename CharT>
void
RegExpParser<CharT>::Advance()
{
    if (next_pos_ < end_) {
        current_ = *next_pos_;
        next_pos_++;
    } else {
        current_ = kEndMarker;
        has_more_ = false;
    }
}

// Returns the value (0 .. 15) of a hexadecimal character c.
// If c is not a legal hexadecimal character, returns a value < 0.
inline int
HexValue(uint32_t c)
{
    c -= '0';
    if (static_cast<unsigned>(c) <= 9) return c;
    c = (c | 0x20) - ('a' - '0');  // detect 0x11..0x16 and 0x31..0x36.
    if (static_cast<unsigned>(c) <= 5) return c + 10;
    return -1;
}

template <typename CharT>
widechar
RegExpParser<CharT>::ParseOctalLiteral()
{
    MOZ_ASSERT('0' <= current() && current() <= '7');
    // For compatibility with some other browsers (not all), we parse
    // up to three octal digits with a value below 256.
    widechar value = current() - '0';
    Advance();
    if ('0' <= current() && current() <= '7') {
        value = value * 8 + current() - '0';
        Advance();
        if (value < 32 && '0' <= current() && current() <= '7') {
            value = value * 8 + current() - '0';
            Advance();
        }
    }
    return value;
}

template <typename CharT>
bool
RegExpParser<CharT>::ParseHexEscape(int length, widechar* value)
{
    const CharT* start = position();
    uint32_t val = 0;
    bool done = false;
    for (int i = 0; !done; i++) {
        widechar c = current();
        int d = HexValue(c);
        if (d < 0) {
            Reset(start);
            return false;
        }
        val = val * 16 + d;
        Advance();
        if (i == length - 1) {
            done = true;
        }
    }
    *value = val;
    return true;
}

template <typename CharT>
bool
RegExpParser<CharT>::ParseBracedHexEscape(widechar* value)
{
    MOZ_ASSERT(current() == '{');
    Advance();

    bool first = true;
    uint32_t code = 0;
    while (true) {
        widechar c = current();
        if (c == kEndMarker) {
            ReportError(JSMSG_INVALID_UNICODE_ESCAPE);
            return false;
        }
        if (c == '}') {
            if (first) {
                ReportError(JSMSG_INVALID_UNICODE_ESCAPE);
                return false;
            }
            Advance();
            break;
        }

        int d = HexValue(c);
        if (d < 0) {
            ReportError(JSMSG_INVALID_UNICODE_ESCAPE);
            return false;
        }
        code = (code << 4) | d;
        if (code > unicode::NonBMPMax) {
            ReportError(JSMSG_UNICODE_OVERFLOW, "regular expression");
            return false;
        }
        Advance();
        first = false;
    }

    *value = code;
    return true;
}

template <typename CharT>
bool
RegExpParser<CharT>::ParseTrailSurrogate(widechar* value)
{
    if (current() != '\\')
        return false;

    const CharT* start = position();
    Advance();
    if (current() != 'u') {
        Reset(start);
        return false;
    }
    Advance();
    if (!ParseHexEscape(4, value)) {
        Reset(start);
        return false;
    }
    if (!unicode::IsTrailSurrogate(*value)) {
        Reset(start);
        return false;
    }
    return true;
}

template <typename CharT>
bool
RegExpParser<CharT>::ParseRawSurrogatePair(char16_t* lead, char16_t* trail)
{
    widechar c1 = current();
    if (!unicode::IsLeadSurrogate(c1))
        return false;

    const CharT* start = position();
    Advance();
    widechar c2 = current();
    if (!unicode::IsTrailSurrogate(c2)) {
        Reset(start);
        return false;
    }
    Advance();
    *lead = c1;
    *trail = c2;
    return true;
}

static inline RegExpTree*
RangeAtom(LifoAlloc* alloc, char16_t from, char16_t to)
{
    CharacterRangeVector* ranges = alloc->newInfallible<CharacterRangeVector>(*alloc);
    ranges->append(CharacterRange::Range(from, to));
    return alloc->newInfallible<RegExpCharacterClass>(ranges, false);
}

static inline RegExpTree*
NegativeLookahead(LifoAlloc* alloc, char16_t from, char16_t to)
{
    return alloc->newInfallible<RegExpLookahead>(RangeAtom(alloc, from, to), false, 0, 0);
}

static bool
IsSyntaxCharacter(widechar c)
{
  switch (c) {
    case '^':
    case '$':
    case '\\':
    case '.':
    case '*':
    case '+':
    case '?':
    case '(':
    case ')':
    case '[':
    case ']':
    case '{':
    case '}':
    case '|':
    case '/':
      return true;
    default:
      return false;
  }
}

inline bool
IsInRange(int value, int lower_limit, int higher_limit)
{
    MOZ_ASSERT(lower_limit <= higher_limit);
    return static_cast<unsigned int>(value - lower_limit) <=
           static_cast<unsigned int>(higher_limit - lower_limit);
}

inline bool
IsDecimalDigit(widechar c)
{
    // ECMA-262, 3rd, 7.8.3 (p 16)
    return IsInRange(c, '0', '9');
}

#ifdef DEBUG
// Currently only used in an assert.kASSERT.
static bool
IsSpecialClassEscape(widechar c)
{
  switch (c) {
    case 'd': case 'D':
    case 's': case 'S':
    case 'w': case 'W':
      return true;
    default:
      return false;
  }
}
#endif

template <typename CharT>
bool
RegExpParser<CharT>::ParseClassCharacterEscape(widechar* code)
{
    MOZ_ASSERT(current() == '\\');
    MOZ_ASSERT(has_next() && !IsSpecialClassEscape(Next()));
    Advance();
    switch (current()) {
      case 'b':
        Advance();
        *code = '\b';
        return true;
      // ControlEscape :: one of
      //   f n r t v
      case 'f':
        Advance();
        *code = '\f';
        return true;
      case 'n':
        Advance();
        *code = '\n';
        return true;
      case 'r':
        Advance();
        *code = '\r';
        return true;
      case 't':
        Advance();
        *code = '\t';
        return true;
      case 'v':
        Advance();
        *code = '\v';
        return true;
      case 'c': {
        widechar controlLetter = Next();
        widechar letter = controlLetter & ~('A' ^ 'a');
        // For compatibility with JSC, inside a character class
        // we also accept digits and underscore as control characters,
        // but only in non-unicode mode
        if ((!unicode_ &&
             ((controlLetter >= '0' && controlLetter <= '9') ||
              controlLetter == '_')) ||
            (letter >= 'A' && letter <= 'Z'))
        {
            Advance(2);
            // Control letters mapped to ASCII control characters in the range
            // 0x00-0x1f.
            *code = controlLetter & 0x1f;
            return true;
        }
        if (unicode_) {
            ReportError(JSMSG_INVALID_IDENTITY_ESCAPE);
            return false;
        }
        // We match JSC in reading the backslash as a literal
        // character instead of as starting an escape.
        *code = '\\';
        return true;
      }
      case '0':
        if (unicode_) {
            Advance();
            if (IsDecimalDigit(current()))
                return ReportError(JSMSG_INVALID_DECIMAL_ESCAPE);
            *code = 0;
            return true;
        }
        MOZ_FALLTHROUGH;
      case '1': case '2': case '3': case '4': case '5': case '6': case '7':
        if (unicode_) {
            ReportError(JSMSG_INVALID_IDENTITY_ESCAPE);
            return false;
        }
        // For compatibility, outside of unicode mode, we interpret a decimal
        // escape that isn't a back reference (and therefore either \0 or not
        // valid according to the specification) as a 1..3 digit octal
        // character code.
        *code = ParseOctalLiteral();
        return true;
      case 'x': {
        Advance();
        widechar value;
        if (ParseHexEscape(2, &value)) {
            *code = value;
            return true;
        }
        if (unicode_) {
            ReportError(JSMSG_INVALID_IDENTITY_ESCAPE);
            return false;
        }
        // If \x is not followed by a two-digit hexadecimal, treat it
        // as an identity escape in non-unicode mode.
        *code = 'x';
        return true;
      }
      case 'u': {
        Advance();
        widechar value;
        if (unicode_) {
            if (current() == '{') {
                if (!ParseBracedHexEscape(&value))
                    return false;
                *code = value;
                return true;
            }
            if (ParseHexEscape(4, &value)) {
                if (unicode::IsLeadSurrogate(value)) {
                    widechar trail;
                    if (ParseTrailSurrogate(&trail)) {
                        *code = unicode::UTF16Decode(value, trail);
                        return true;
                    }
                }
                *code = value;
                return true;
            }
            ReportError(JSMSG_INVALID_UNICODE_ESCAPE);
            return false;
        }
        if (ParseHexEscape(4, &value)) {
            *code = value;
            return true;
        }
        // If \u is not followed by a four-digit or braced hexadecimal, treat it
        // as an identity escape.
        *code = 'u';
        return true;
      }
      default: {
        // Extended identity escape (non-unicode only). We accept any character
        // that hasn't been matched by a more specific case, not just the subset
        // required by the ECMAScript specification.
        widechar result = current();
        if (unicode_ && result != '-' && !IsSyntaxCharacter(result)) {
            ReportError(JSMSG_INVALID_IDENTITY_ESCAPE);
            return false;
        }
        Advance();
        *code = result;
        return true;
      }
    }
    return true;
}

class WideCharRange
{
  public:
    WideCharRange()
      : from_(0), to_(0)
    {}

    WideCharRange(widechar from, widechar to)
      : from_(from), to_(to)
    {}

    static inline WideCharRange Singleton(widechar value) {
        return WideCharRange(value, value);
    }
    static inline WideCharRange Range(widechar from, widechar to) {
        MOZ_ASSERT(from <= to);
        return WideCharRange(from, to);
    }

    bool Contains(widechar i) const { return from_ <= i && i <= to_; }
    widechar from() const { return from_; }
    widechar to() const { return to_; }

  private:
    widechar from_;
    widechar to_;
};

typedef InfallibleVector<WideCharRange, 1> WideCharRangeVector;

static inline CharacterRange
LeadSurrogateRange()
{
    return CharacterRange::Range(unicode::LeadSurrogateMin, unicode::LeadSurrogateMax);
}

static inline CharacterRange
TrailSurrogateRange()
{
    return CharacterRange::Range(unicode::TrailSurrogateMin, unicode::TrailSurrogateMax);
}

static inline WideCharRange
NonBMPRange()
{
    return WideCharRange::Range(unicode::NonBMPMin, unicode::NonBMPMax);
}

static const char16_t kNoCharClass = 0;

// Adds a character or pre-defined character class to character ranges.
// If char_class is not kInvalidClass, it's interpreted as a class
// escape (i.e., 's' means whitespace, from '\s').
static inline void
AddCharOrEscape(LifoAlloc* alloc,
                CharacterRangeVector* ranges,
                char16_t char_class,
                widechar c)
{
    if (char_class != kNoCharClass)
        CharacterRange::AddClassEscape(alloc, char_class, ranges);
    else
        ranges->append(CharacterRange::Singleton(c));
}

static inline void
AddCharOrEscapeUnicode(LifoAlloc* alloc,
                       CharacterRangeVector* ranges,
                       CharacterRangeVector* lead_ranges,
                       CharacterRangeVector* trail_ranges,
                       WideCharRangeVector* wide_ranges,
                       char16_t char_class,
                       widechar c,
                       bool ignore_case)
{
    if (char_class != kNoCharClass) {
        CharacterRange::AddClassEscapeUnicode(alloc, char_class, ranges, ignore_case);
        switch (char_class) {
          case 'S':
          case 'W':
          case 'D':
            lead_ranges->append(LeadSurrogateRange());
            trail_ranges->append(TrailSurrogateRange());
            wide_ranges->append(NonBMPRange());
            break;
          case '.':
            MOZ_CRASH("Bad char_class!");
        }
        return;
    }

    if (unicode::IsLeadSurrogate(c))
        lead_ranges->append(CharacterRange::Singleton(c));
    else if (unicode::IsTrailSurrogate(c))
        trail_ranges->append(CharacterRange::Singleton(c));
    else if (c >= unicode::NonBMPMin)
        wide_ranges->append(WideCharRange::Singleton(c));
    else
        ranges->append(CharacterRange::Singleton(c));
}

static inline void
AddUnicodeRange(LifoAlloc* alloc,
                CharacterRangeVector* ranges,
                CharacterRangeVector* lead_ranges,
                CharacterRangeVector* trail_ranges,
                WideCharRangeVector* wide_ranges,
                widechar first,
                widechar next)
{
    MOZ_ASSERT(first <= next);
    if (first < unicode::LeadSurrogateMin) {
        if (next < unicode::LeadSurrogateMin) {
            ranges->append(CharacterRange::Range(first, next));
            return;
        }
        ranges->append(CharacterRange::Range(first, unicode::LeadSurrogateMin - 1));
        first = unicode::LeadSurrogateMin;
    }
    if (first <= unicode::LeadSurrogateMax) {
        if (next <= unicode::LeadSurrogateMax) {
            lead_ranges->append(CharacterRange::Range(first, next));
            return;
        }
        lead_ranges->append(CharacterRange::Range(first, unicode::LeadSurrogateMax));
        first = unicode::LeadSurrogateMax + 1;
    }
    MOZ_ASSERT(unicode::LeadSurrogateMax + 1 == unicode::TrailSurrogateMin);
    if (first <= unicode::TrailSurrogateMax) {
        if (next <= unicode::TrailSurrogateMax) {
            trail_ranges->append(CharacterRange::Range(first, next));
            return;
        }
        trail_ranges->append(CharacterRange::Range(first, unicode::TrailSurrogateMax));
        first = unicode::TrailSurrogateMax + 1;
    }
    if (first <= unicode::UTF16Max) {
        if (next <= unicode::UTF16Max) {
            ranges->append(CharacterRange::Range(first, next));
            return;
        }
        ranges->append(CharacterRange::Range(first, unicode::UTF16Max));
        first = unicode::NonBMPMin;
    }
    MOZ_ASSERT(unicode::UTF16Max + 1 == unicode::NonBMPMin);
    wide_ranges->append(WideCharRange::Range(first, next));
}

// Negate a vector of ranges by subtracting its ranges from a range
// encompassing the full range of possible values.
template <typename RangeType>
static inline void
NegateUnicodeRanges(LifoAlloc* alloc, InfallibleVector<RangeType, 1>** ranges,
                    RangeType full_range)
{
    typedef InfallibleVector<RangeType, 1> RangeVector;
    RangeVector* tmp_ranges = alloc->newInfallible<RangeVector>(*alloc);
    tmp_ranges->append(full_range);
    RangeVector* result_ranges = alloc->newInfallible<RangeVector>(*alloc);

    // Perform the following calculation:
    //   result_ranges = tmp_ranges - ranges
    // with the following steps:
    //   result_ranges = tmp_ranges - ranges[0]
    //   SWAP(result_ranges, tmp_ranges)
    //   result_ranges = tmp_ranges - ranges[1]
    //   SWAP(result_ranges, tmp_ranges)
    //   ...
    //   result_ranges = tmp_ranges - ranges[N-1]
    //   SWAP(result_ranges, tmp_ranges)
    // The last SWAP is just for simplicity of the loop.
    for (size_t i = 0; i < (*ranges)->length(); i++) {
        result_ranges->clear();

        const RangeType& range = (**ranges)[i];
        for (size_t j = 0; j < tmp_ranges->length(); j++) {
            const RangeType& tmpRange = (*tmp_ranges)[j];
            auto from1 = tmpRange.from();
            auto to1 = tmpRange.to();
            auto from2 = range.from();
            auto to2 = range.to();

            if (from1 < from2) {
                if (to1 < from2) {
                    result_ranges->append(tmpRange);
                } else if (to1 <= to2) {
                    result_ranges->append(RangeType::Range(from1, from2 - 1));
                } else {
                    result_ranges->append(RangeType::Range(from1, from2 - 1));
                    result_ranges->append(RangeType::Range(to2 + 1, to1));
                }
            } else if (from1 <= to2) {
                if (to1 > to2)
                    result_ranges->append(RangeType::Range(to2 + 1, to1));
            } else {
                result_ranges->append(tmpRange);
            }
        }

        auto tmp = tmp_ranges;
        tmp_ranges = result_ranges;
        result_ranges = tmp;
    }

    // After the loop, result is pointed at by tmp_ranges, instead of
    // result_ranges.
    *ranges = tmp_ranges;
}

static bool
WideCharRangesContain(WideCharRangeVector* wide_ranges, widechar c)
{
    for (size_t i = 0; i < wide_ranges->length(); i++) {
        const WideCharRange& range = (*wide_ranges)[i];
        if (range.Contains(c))
            return true;
    }
    return false;
}

static void
CalculateCaseInsensitiveRanges(LifoAlloc* alloc, widechar from, widechar to, int32_t diff,
                               WideCharRangeVector* wide_ranges,
                               WideCharRangeVector** tmp_wide_ranges)
{
    widechar contains_from = 0;
    widechar contains_to = 0;
    for (widechar c = from; c <= to; c++) {
        if (WideCharRangesContain(wide_ranges, c) &&
            !WideCharRangesContain(wide_ranges, c + diff))
        {
            if (contains_from == 0)
                contains_from = c;
            contains_to = c;
        } else if (contains_from != 0) {
            if (!*tmp_wide_ranges)
                *tmp_wide_ranges = alloc->newInfallible<WideCharRangeVector>(*alloc);

            (*tmp_wide_ranges)->append(WideCharRange::Range(contains_from + diff,
                                                            contains_to + diff));
            contains_from = 0;
        }
    }

    if (contains_from != 0) {
        if (!*tmp_wide_ranges)
            *tmp_wide_ranges = alloc->newInfallible<WideCharRangeVector>(*alloc);

        (*tmp_wide_ranges)->append(WideCharRange::Range(contains_from + diff,
                                                        contains_to + diff));
    }
}

static RegExpTree*
UnicodeRangesAtom(LifoAlloc* alloc,
                  CharacterRangeVector* ranges,
                  CharacterRangeVector* lead_ranges,
                  CharacterRangeVector* trail_ranges,
                  WideCharRangeVector* wide_ranges,
                  bool is_negated,
                  bool ignore_case)
{
    // Calculate case folding for non-BMP first and negate the range if needed.
    if (ignore_case) {
        WideCharRangeVector* tmp_wide_ranges = nullptr;
#define CALL_CALC(FROM, TO, LEAD, TRAIL_FROM, TRAIL_TO, DIFF) \
        CalculateCaseInsensitiveRanges(alloc, FROM, TO, DIFF, wide_ranges, &tmp_wide_ranges);
        FOR_EACH_NON_BMP_CASE_FOLDING(CALL_CALC)
        FOR_EACH_NON_BMP_REV_CASE_FOLDING(CALL_CALC)
#undef CALL_CALC

        if (tmp_wide_ranges) {
            for (size_t i = 0; i < tmp_wide_ranges->length(); i++)
                wide_ranges->append((*tmp_wide_ranges)[i]);
        }
    }

    if (is_negated) {
        NegateUnicodeRanges(alloc, &lead_ranges, LeadSurrogateRange());
        NegateUnicodeRanges(alloc, &trail_ranges, TrailSurrogateRange());
        NegateUnicodeRanges(alloc, &wide_ranges, NonBMPRange());
    }

    RegExpBuilder* builder = alloc->newInfallible<RegExpBuilder>(alloc);

    bool added = false;

    if (is_negated) {
        ranges->append(LeadSurrogateRange());
        ranges->append(TrailSurrogateRange());
    }
    if (ranges->length() > 0) {
        builder->AddAtom(alloc->newInfallible<RegExpCharacterClass>(ranges, is_negated));
        added = true;
    }

    if (lead_ranges->length() > 0) {
        if (added)
            builder->NewAlternative();
        builder->AddAtom(alloc->newInfallible<RegExpCharacterClass>(lead_ranges, false));
        builder->AddAtom(NegativeLookahead(alloc, unicode::TrailSurrogateMin,
                                           unicode::TrailSurrogateMax));
        added = true;
    }

    if (trail_ranges->length() > 0) {
        if (added)
            builder->NewAlternative();
        builder->AddAssertion(alloc->newInfallible<RegExpAssertion>(
            RegExpAssertion::NOT_AFTER_LEAD_SURROGATE));
        builder->AddAtom(alloc->newInfallible<RegExpCharacterClass>(trail_ranges, false));
        added = true;
    }

    for (size_t i = 0; i < wide_ranges->length(); i++) {
        if (added)
            builder->NewAlternative();

        const WideCharRange& range = (*wide_ranges)[i];
        widechar from = range.from();
        widechar to = range.to();
        char16_t from_lead, from_trail;
        char16_t to_lead, to_trail;

        unicode::UTF16Encode(from, &from_lead, &from_trail);
        if (from == to) {
            builder->AddCharacter(from_lead);
            builder->AddCharacter(from_trail);
        } else {
            unicode::UTF16Encode(to, &to_lead, &to_trail);
            if (from_lead == to_lead) {
                MOZ_ASSERT(from_trail != to_trail);
                builder->AddCharacter(from_lead);
                builder->AddAtom(RangeAtom(alloc, from_trail, to_trail));
            } else if (from_trail == unicode::TrailSurrogateMin &&
                       to_trail == unicode::TrailSurrogateMax)
            {
                builder->AddAtom(RangeAtom(alloc, from_lead, to_lead));
                builder->AddAtom(RangeAtom(alloc, unicode::TrailSurrogateMin,
                                           unicode::TrailSurrogateMax));
            } else if (from_lead + 1 == to_lead) {
                builder->AddCharacter(from_lead);
                builder->AddAtom(RangeAtom(alloc, from_trail, unicode::TrailSurrogateMax));

                builder->NewAlternative();

                builder->AddCharacter(to_lead);
                builder->AddAtom(RangeAtom(alloc, unicode::TrailSurrogateMin, to_trail));
            } else if (from_lead + 2 == to_lead) {
                builder->AddCharacter(from_lead);
                builder->AddAtom(RangeAtom(alloc, from_trail, unicode::TrailSurrogateMax));

                builder->NewAlternative();

                builder->AddCharacter(from_lead + 1);
                builder->AddAtom(RangeAtom(alloc, unicode::TrailSurrogateMin,
                                           unicode::TrailSurrogateMax));

                builder->NewAlternative();

                builder->AddCharacter(to_lead);
                builder->AddAtom(RangeAtom(alloc, unicode::TrailSurrogateMin, to_trail));
            } else {
                builder->AddCharacter(from_lead);
                builder->AddAtom(RangeAtom(alloc, from_trail, unicode::TrailSurrogateMax));

                builder->NewAlternative();

                builder->AddAtom(RangeAtom(alloc, from_lead + 1, to_lead - 1));
                builder->AddAtom(RangeAtom(alloc, unicode::TrailSurrogateMin,
                                           unicode::TrailSurrogateMax));

                builder->NewAlternative();

                builder->AddCharacter(to_lead);
                builder->AddAtom(RangeAtom(alloc, unicode::TrailSurrogateMin, to_trail));
            }
        }
        added = true;
    }

    return builder->ToRegExp();
}

template <typename CharT>
RegExpTree*
RegExpParser<CharT>::ParseCharacterClass()
{
    MOZ_ASSERT(current() == '[');
    Advance();
    bool is_negated = false;
    if (current() == '^') {
        is_negated = true;
        Advance();
    }
    CharacterRangeVector* ranges = alloc->newInfallible<CharacterRangeVector>(*alloc);
    CharacterRangeVector* lead_ranges = nullptr;
    CharacterRangeVector* trail_ranges = nullptr;
    WideCharRangeVector* wide_ranges = nullptr;

    if (unicode_) {
        lead_ranges = alloc->newInfallible<CharacterRangeVector>(*alloc);
        trail_ranges = alloc->newInfallible<CharacterRangeVector>(*alloc);
        wide_ranges = alloc->newInfallible<WideCharRangeVector>(*alloc);
    }

    while (has_more() && current() != ']') {
        char16_t char_class = kNoCharClass;
        widechar first = 0;
        if (!ParseClassAtom(&char_class, &first))
            return nullptr;
        if (current() == '-') {
            Advance();
            if (current() == kEndMarker) {
                // If we reach the end we break out of the loop and let the
                // following code report an error.
                break;
            } else if (current() == ']') {
                if (unicode_) {
                    AddCharOrEscapeUnicode(alloc, ranges, lead_ranges, trail_ranges, wide_ranges,
                                           char_class, first, ignore_case_);
                } else {
                    AddCharOrEscape(alloc, ranges, char_class, first);
                }
                ranges->append(CharacterRange::Singleton('-'));
                break;
            }
            char16_t char_class_2 = kNoCharClass;
            widechar next = 0;
            if (!ParseClassAtom(&char_class_2, &next))
                return nullptr;
            if (char_class != kNoCharClass || char_class_2 != kNoCharClass) {
                if (unicode_)
                    return ReportError(JSMSG_RANGE_WITH_CLASS_ESCAPE);

                // Either end is an escaped character class. Treat the '-' verbatim.
                AddCharOrEscape(alloc, ranges, char_class, first);
                ranges->append(CharacterRange::Singleton('-'));
                AddCharOrEscape(alloc, ranges, char_class_2, next);
                continue;
            }
            if (first > next)
                return ReportError(JSMSG_BAD_CLASS_RANGE);
            if (unicode_)
                AddUnicodeRange(alloc, ranges, lead_ranges, trail_ranges,wide_ranges, first, next);
            else
                ranges->append(CharacterRange::Range(first, next));
        } else {
            if (unicode_) {
                AddCharOrEscapeUnicode(alloc, ranges, lead_ranges, trail_ranges, wide_ranges,
                                       char_class, first, ignore_case_);
            } else {
                AddCharOrEscape(alloc, ranges, char_class, first);
            }
        }
    }
    if (!has_more())
        return ReportError(JSMSG_UNTERM_CLASS);
    Advance();
    if (!unicode_) {
        if (ranges->length() == 0) {
            ranges->append(CharacterRange::Everything());
            is_negated = !is_negated;
        }
        return alloc->newInfallible<RegExpCharacterClass>(ranges, is_negated);
    }

    if (!is_negated && ranges->length() == 0 && lead_ranges->length() == 0 &&
        trail_ranges->length() == 0 && wide_ranges->length() == 0)
    {
        ranges->append(CharacterRange::Everything());
        return alloc->newInfallible<RegExpCharacterClass>(ranges, true);
    }

    return UnicodeRangesAtom(alloc, ranges, lead_ranges, trail_ranges, wide_ranges, is_negated,
                             ignore_case_);
}

template <typename CharT>
bool
RegExpParser<CharT>::ParseClassAtom(char16_t* char_class, widechar* value)
{
    MOZ_ASSERT(*char_class == kNoCharClass);
    widechar first = current();
    if (first == '\\') {
        switch (Next()) {
          case 'w': case 'W': case 'd': case 'D': case 's': case 'S': {
            *char_class = Next();
            Advance(2);
            return true;
          }
          case kEndMarker:
            return ReportError(JSMSG_ESCAPE_AT_END_OF_REGEXP);
          default:
            if (!ParseClassCharacterEscape(value))
                return false;
            return true;
        }
    } else {
        if (unicode_) {
            char16_t lead, trail;
            if (ParseRawSurrogatePair(&lead, &trail)) {
                *value = unicode::UTF16Decode(lead, trail);
                return true;
            }
        }
        Advance();
        *value = first;
        return true;
    }
}

// In order to know whether an escape is a backreference or not we have to scan
// the entire regexp and find the number of capturing parentheses.  However we
// don't want to scan the regexp twice unless it is necessary.  This mini-parser
// is called when needed.  It can see the difference between capturing and
// noncapturing parentheses and can skip character classes and backslash-escaped
// characters.
template <typename CharT>
void
RegExpParser<CharT>::ScanForCaptures()
{
    // Start with captures started previous to current position
    int capture_count = captures_started();
    // Add count of captures after this position.
    widechar n;
    while ((n = current()) != kEndMarker) {
        Advance();
        switch (n) {
          case '\\':
            Advance();
            break;
          case '[': {
            widechar c;
            while ((c = current()) != kEndMarker) {
                Advance();
                if (c == '\\') {
                    Advance();
                } else {
                    if (c == ']') break;
                }
            }
            break;
          }
          case '(':
            if (current() != '?') capture_count++;
            break;
        }
    }
    capture_count_ = capture_count;
    is_scanned_for_captures_ = true;
}

template <typename CharT>
bool
RegExpParser<CharT>::ParseBackReferenceIndex(int* index_out)
{
    MOZ_ASSERT('\\' == current());
    MOZ_ASSERT('1' <= Next() && Next() <= '9');

    // Try to parse a decimal literal that is no greater than the total number
    // of left capturing parentheses in the input.
    const CharT* start = position();
    int value = Next() - '0';
    Advance(2);
    while (true) {
        widechar c = current();
        if (IsDecimalDigit(c)) {
            value = 10 * value + (c - '0');
            if (value > kMaxCaptures) {
                Reset(start);
                return false;
            }
            Advance();
        } else {
            break;
        }
    }
    if (value > captures_started()) {
        if (!is_scanned_for_captures_) {
            const CharT* saved_position = position();
            ScanForCaptures();
            Reset(saved_position);
        }
        if (value > capture_count_) {
            Reset(start);
            return false;
        }
    }
    *index_out = value;
    return true;
}

// QuantifierPrefix ::
//   { DecimalDigits }
//   { DecimalDigits , }
//   { DecimalDigits , DecimalDigits }
//
// Returns true if parsing succeeds, and set the min_out and max_out
// values. Values are truncated to RegExpTree::kInfinity if they overflow.
template <typename CharT>
bool
RegExpParser<CharT>::ParseIntervalQuantifier(int* min_out, int* max_out)
{
    MOZ_ASSERT(current() == '{');
    const CharT* start = position();
    Advance();
    int min = 0;
    if (!IsDecimalDigit(current())) {
        Reset(start);
        return false;
    }
    while (IsDecimalDigit(current())) {
        int next = current() - '0';
        if (min > (RegExpTree::kInfinity - next) / 10) {
            // Overflow. Skip past remaining decimal digits and return -1.
            do {
                Advance();
            } while (IsDecimalDigit(current()));
            min = RegExpTree::kInfinity;
            break;
        }
        min = 10 * min + next;
        Advance();
    }
    int max = 0;
    if (current() == '}') {
        max = min;
        Advance();
    } else if (current() == ',') {
        Advance();
        if (current() == '}') {
            max = RegExpTree::kInfinity;
            Advance();
        } else {
            while (IsDecimalDigit(current())) {
                int next = current() - '0';
                if (max > (RegExpTree::kInfinity - next) / 10) {
                    do {
                        Advance();
                    } while (IsDecimalDigit(current()));
                    max = RegExpTree::kInfinity;
                    break;
                }
                max = 10 * max + next;
                Advance();
            }
            if (current() != '}') {
                Reset(start);
                return false;
            }
            Advance();
        }
    } else {
        Reset(start);
        return false;
    }
    *min_out = min;
    *max_out = max;
    return true;
}

// Pattern ::
//   Disjunction
template <typename CharT>
RegExpTree*
RegExpParser<CharT>::ParsePattern()
{
    RegExpTree* result = ParseDisjunction();
    MOZ_ASSERT_IF(result, !has_more());
    return result;
}

static inline RegExpTree*
CaseFoldingSurrogatePairAtom(LifoAlloc* alloc, char16_t lead, char16_t trail, int32_t diff)
{
    RegExpBuilder* builder = alloc->newInfallible<RegExpBuilder>(alloc);

    builder->AddCharacter(lead);
    CharacterRangeVector* ranges = alloc->newInfallible<CharacterRangeVector>(*alloc);
    ranges->append(CharacterRange::Range(trail, trail));
    ranges->append(CharacterRange::Range(trail + diff, trail + diff));
    builder->AddAtom(alloc->newInfallible<RegExpCharacterClass>(ranges, false));

    return builder->ToRegExp();
}

static inline RegExpTree*
SurrogatePairAtom(LifoAlloc* alloc, char16_t lead, char16_t trail, bool ignore_case)
{
    if (ignore_case) {
#define CALL_ATOM(FROM, TO, LEAD, TRAIL_FROM, TRAIL_TO, DIFF) \
        if (lead == LEAD &&trail >= TRAIL_FROM && trail <= TRAIL_TO) \
            return CaseFoldingSurrogatePairAtom(alloc, lead, trail, DIFF);
        FOR_EACH_NON_BMP_CASE_FOLDING(CALL_ATOM)
        FOR_EACH_NON_BMP_REV_CASE_FOLDING(CALL_ATOM)
#undef CALL_ATOM
    }

    RegExpBuilder* builder = alloc->newInfallible<RegExpBuilder>(alloc);
    builder->AddCharacter(lead);
    builder->AddCharacter(trail);
    return builder->ToRegExp();
}

static inline RegExpTree*
LeadSurrogateAtom(LifoAlloc* alloc, char16_t value)
{
    RegExpBuilder* builder = alloc->newInfallible<RegExpBuilder>(alloc);
    builder->AddCharacter(value);
    builder->AddAtom(NegativeLookahead(alloc, unicode::TrailSurrogateMin,
                                       unicode::TrailSurrogateMax));
    return builder->ToRegExp();
}

static inline RegExpTree*
TrailSurrogateAtom(LifoAlloc* alloc, char16_t value)
{
    RegExpBuilder* builder = alloc->newInfallible<RegExpBuilder>(alloc);
    builder->AddAssertion(alloc->newInfallible<RegExpAssertion>(
        RegExpAssertion::NOT_AFTER_LEAD_SURROGATE));
    builder->AddCharacter(value);
    return builder->ToRegExp();
}

static inline RegExpTree*
UnicodeEverythingAtom(LifoAlloc* alloc)
{
    RegExpBuilder* builder = alloc->newInfallible<RegExpBuilder>(alloc);

    // everything except \x0a, \x0d, \u2028 and \u2029

    CharacterRangeVector* ranges = alloc->newInfallible<CharacterRangeVector>(*alloc);
    AddClassNegated(kLineTerminatorAndSurrogateRanges,
                    kLineTerminatorAndSurrogateRangeCount,
                    ranges);
    builder->AddAtom(alloc->newInfallible<RegExpCharacterClass>(ranges, false));

    builder->NewAlternative();

    builder->AddAtom(RangeAtom(alloc, unicode::LeadSurrogateMin, unicode::LeadSurrogateMax));
    builder->AddAtom(NegativeLookahead(alloc, unicode::TrailSurrogateMin,
                                       unicode::TrailSurrogateMax));

    builder->NewAlternative();

    builder->AddAssertion(alloc->newInfallible<RegExpAssertion>(
        RegExpAssertion::NOT_AFTER_LEAD_SURROGATE));
    builder->AddAtom(RangeAtom(alloc, unicode::TrailSurrogateMin, unicode::TrailSurrogateMax));

    builder->NewAlternative();

    builder->AddAtom(RangeAtom(alloc, unicode::LeadSurrogateMin, unicode::LeadSurrogateMax));
    builder->AddAtom(RangeAtom(alloc, unicode::TrailSurrogateMin, unicode::TrailSurrogateMax));

    return builder->ToRegExp();
}

RegExpTree*
UnicodeCharacterClassEscapeAtom(LifoAlloc* alloc, char16_t char_class, bool ignore_case)
{
    CharacterRangeVector* ranges = alloc->newInfallible<CharacterRangeVector>(*alloc);
    CharacterRangeVector* lead_ranges = alloc->newInfallible<CharacterRangeVector>(*alloc);
    CharacterRangeVector* trail_ranges = alloc->newInfallible<CharacterRangeVector>(*alloc);
    WideCharRangeVector* wide_ranges = alloc->newInfallible<WideCharRangeVector>(*alloc);
    AddCharOrEscapeUnicode(alloc, ranges, lead_ranges, trail_ranges, wide_ranges, char_class, 0,
                           ignore_case);

    return UnicodeRangesAtom(alloc, ranges, lead_ranges, trail_ranges, wide_ranges, false, false);
}

static inline RegExpTree*
UnicodeBackReferenceAtom(LifoAlloc* alloc, RegExpTree* atom)
{
    // If a back reference has a standalone lead surrogate as its last
    // character, then that lead surrogate shouldn't match lead surrogates that
    // are paired with a corresponding trail surrogate.
    RegExpBuilder* builder = alloc->newInfallible<RegExpBuilder>(alloc);

    builder->AddAtom(atom);
    builder->AddAssertion(alloc->newInfallible<RegExpAssertion>(
        RegExpAssertion::NOT_IN_SURROGATE_PAIR));

    return builder->ToRegExp();
}

// Disjunction ::
//   Alternative
//   Alternative | Disjunction
// Alternative ::
//   [empty]
//   Term Alternative
// Term ::
//   Assertion
//   Atom
//   Atom Quantifier
template <typename CharT>
RegExpTree*
RegExpParser<CharT>::ParseDisjunction()
{
    // Used to store current state while parsing subexpressions.
    RegExpParserState initial_state(alloc, nullptr, INITIAL, 0);
    RegExpParserState* stored_state = &initial_state;
    // Cache the builder in a local variable for quick access.
    RegExpBuilder* builder = initial_state.builder();
    while (true) {
        switch (current()) {
          case kEndMarker:
            if (stored_state->IsSubexpression()) {
                // Inside a parenthesized group when hitting end of input.
                return ReportError(JSMSG_MISSING_PAREN);
            }
            MOZ_ASSERT(INITIAL == stored_state->group_type());
            // Parsing completed successfully.
            return builder->ToRegExp();
          case ')': {
            if (!stored_state->IsSubexpression())
                return ReportError(JSMSG_UNMATCHED_RIGHT_PAREN);
            MOZ_ASSERT(INITIAL != stored_state->group_type());

            Advance();
            // End disjunction parsing and convert builder content to new single
            // regexp atom.
            RegExpTree* body = builder->ToRegExp();

            int end_capture_index = captures_started();

            int capture_index = stored_state->capture_index();
            SubexpressionType group_type = stored_state->group_type();

            // Restore previous state.
            stored_state = stored_state->previous_state();
            builder = stored_state->builder();

            // Build result of subexpression.
            if (group_type == CAPTURE) {
                RegExpCapture* capture = alloc->newInfallible<RegExpCapture>(body, capture_index);
                (*captures_)[capture_index - 1] = capture;
                body = capture;
            } else if (group_type != GROUPING) {
                MOZ_ASSERT(group_type == POSITIVE_LOOKAHEAD ||
                           group_type == NEGATIVE_LOOKAHEAD);
                bool is_positive = (group_type == POSITIVE_LOOKAHEAD);
                body = alloc->newInfallible<RegExpLookahead>(body,
                                                   is_positive,
                                                   end_capture_index - capture_index,
                                                   capture_index);
            }
            builder->AddAtom(body);
            if (unicode_ && (group_type == POSITIVE_LOOKAHEAD || group_type == NEGATIVE_LOOKAHEAD))
                continue;
            // For compatability with JSC and ES3, we allow quantifiers after
            // lookaheads, and break in all cases.
            break;
          }
          case '|': {
            Advance();
            builder->NewAlternative();
            continue;
          }
          case '*':
          case '+':
          case '?':
            return ReportError(JSMSG_NOTHING_TO_REPEAT);
          case '^': {
            Advance();
            if (multiline_) {
                builder->AddAssertion(alloc->newInfallible<RegExpAssertion>(RegExpAssertion::START_OF_LINE));
            } else {
                builder->AddAssertion(alloc->newInfallible<RegExpAssertion>(RegExpAssertion::START_OF_INPUT));
                set_contains_anchor();
            }
            continue;
          }
          case '$': {
            Advance();
            RegExpAssertion::AssertionType assertion_type =
                multiline_ ? RegExpAssertion::END_OF_LINE :
                RegExpAssertion::END_OF_INPUT;
            builder->AddAssertion(alloc->newInfallible<RegExpAssertion>(assertion_type));
            continue;
          }
          case '.': {
            Advance();
            // everything except \x0a, \x0d, \u2028 and \u2029
            if (unicode_) {
                builder->AddAtom(UnicodeEverythingAtom(alloc));
                break;
            }
            CharacterRangeVector* ranges = alloc->newInfallible<CharacterRangeVector>(*alloc);
            CharacterRange::AddClassEscape(alloc, '.', ranges);
            RegExpTree* atom = alloc->newInfallible<RegExpCharacterClass>(ranges, false);
            builder->AddAtom(atom);
            break;
          }
          case '(': {
            SubexpressionType subexpr_type = CAPTURE;
            Advance();
            if (current() == '?') {
                switch (Next()) {
                  case ':':
                    subexpr_type = GROUPING;
                    break;
                  case '=':
                    subexpr_type = POSITIVE_LOOKAHEAD;
                    break;
                  case '!':
                    subexpr_type = NEGATIVE_LOOKAHEAD;
                    break;
                  default:
                    return ReportError(JSMSG_INVALID_GROUP);
                }
                Advance(2);
            } else {
                if (captures_ == nullptr)
                    captures_ = alloc->newInfallible<RegExpCaptureVector>(*alloc);
                if (captures_started() >= kMaxCaptures)
                    return ReportError(JSMSG_TOO_MANY_PARENS);
                captures_->append((RegExpCapture*) nullptr);
            }
            // Store current state and begin new disjunction parsing.
            stored_state = alloc->newInfallible<RegExpParserState>(alloc, stored_state, subexpr_type,
                                                                   captures_started());
            builder = stored_state->builder();
            continue;
          }
          case '[': {
            RegExpTree* atom = ParseCharacterClass();
            if (!atom)
                return nullptr;
            builder->AddAtom(atom);
            break;
          }
            // Atom ::
            //   \ AtomEscape
          case '\\':
            switch (Next()) {
              case kEndMarker:
                return ReportError(JSMSG_ESCAPE_AT_END_OF_REGEXP);
              case 'b':
                Advance(2);
                builder->AddAssertion(alloc->newInfallible<RegExpAssertion>(RegExpAssertion::BOUNDARY));
                continue;
              case 'B':
                Advance(2);
                builder->AddAssertion(alloc->newInfallible<RegExpAssertion>(RegExpAssertion::NON_BOUNDARY));
                continue;
                // AtomEscape ::
                //   CharacterClassEscape
                //
                // CharacterClassEscape :: one of
                //   d D s S w W
              case 'D': case 'S': case 'W':
                if (unicode_) {
                    Advance();
                    builder->AddAtom(UnicodeCharacterClassEscapeAtom(alloc, current(),
                                                                     ignore_case_));
                    Advance();
                    break;
                }
                MOZ_FALLTHROUGH;
              case 'd': case 's': case 'w': {
                widechar c = Next();
                Advance(2);
                CharacterRangeVector* ranges =
                    alloc->newInfallible<CharacterRangeVector>(*alloc);
                if (unicode_)
                    CharacterRange::AddClassEscapeUnicode(alloc, c, ranges, ignore_case_);
                else
                    CharacterRange::AddClassEscape(alloc, c, ranges);
                RegExpTree* atom = alloc->newInfallible<RegExpCharacterClass>(ranges, false);
                builder->AddAtom(atom);
                break;
              }
              case '1': case '2': case '3': case '4': case '5': case '6':
              case '7': case '8': case '9': {
                int index = 0;
                if (ParseBackReferenceIndex(&index)) {
                    RegExpCapture* capture = nullptr;
                    if (captures_ != nullptr && index <= (int) captures_->length()) {
                        capture = (*captures_)[index - 1];
                    }
                    if (capture == nullptr) {
                        builder->AddEmpty();
                        break;
                    }
                    RegExpTree* atom = alloc->newInfallible<RegExpBackReference>(capture);
                    if (unicode_)
                        builder->AddAtom(UnicodeBackReferenceAtom(alloc, atom));
                    else
                        builder->AddAtom(atom);
                    break;
                }
                if (unicode_)
                    return ReportError(JSMSG_BACK_REF_OUT_OF_RANGE);
                widechar first_digit = Next();
                if (first_digit == '8' || first_digit == '9') {
                    // Treat as identity escape
                    builder->AddCharacter(first_digit);
                    Advance(2);
                    break;
                }
                MOZ_FALLTHROUGH;
              }
              case '0': {
                if (unicode_) {
                    Advance(2);
                    if (IsDecimalDigit(current()))
                        return ReportError(JSMSG_INVALID_DECIMAL_ESCAPE);
                    builder->AddCharacter(0);
                    break;
                }

                Advance();
                widechar octal = ParseOctalLiteral();
                builder->AddCharacter(octal);
                break;
              }
                // ControlEscape :: one of
                //   f n r t v
              case 'f':
                Advance(2);
                builder->AddCharacter('\f');
                break;
              case 'n':
                Advance(2);
                builder->AddCharacter('\n');
                break;
              case 'r':
                Advance(2);
                builder->AddCharacter('\r');
                break;
              case 't':
                Advance(2);
                builder->AddCharacter('\t');
                break;
              case 'v':
                Advance(2);
                builder->AddCharacter('\v');
                break;
              case 'c': {
                Advance();
                widechar controlLetter = Next();
                // Special case if it is an ASCII letter.
                // Convert lower case letters to uppercase.
                widechar letter = controlLetter & ~('a' ^ 'A');
                if (letter < 'A' || 'Z' < letter) {
                    if (unicode_)
                        return ReportError(JSMSG_INVALID_IDENTITY_ESCAPE);
                    // controlLetter is not in range 'A'-'Z' or 'a'-'z'.
                    // This is outside the specification. We match JSC in
                    // reading the backslash as a literal character instead
                    // of as starting an escape.
                    builder->AddCharacter('\\');
                } else {
                    Advance(2);
                    builder->AddCharacter(controlLetter & 0x1f);
                }
                break;
              }
              case 'x': {
                Advance(2);
                widechar value;
                if (ParseHexEscape(2, &value)) {
                    builder->AddCharacter(value);
                } else {
                    if (unicode_)
                        return ReportError(JSMSG_INVALID_IDENTITY_ESCAPE);
                    builder->AddCharacter('x');
                }
                break;
              }
              case 'u': {
                Advance(2);
                widechar value;
                if (unicode_) {
                    if (current() == '{') {
                        if (!ParseBracedHexEscape(&value))
                            return nullptr;
                        if (unicode::IsLeadSurrogate(value)) {
                            builder->AddAtom(LeadSurrogateAtom(alloc, value));
                        } else if (unicode::IsTrailSurrogate(value)) {
                            builder->AddAtom(TrailSurrogateAtom(alloc, value));
                        } else if (value >= unicode::NonBMPMin) {
                            char16_t lead, trail;
                            unicode::UTF16Encode(value, &lead, &trail);
                            builder->AddAtom(SurrogatePairAtom(alloc, lead, trail,
                                                               ignore_case_));
                        } else {
                            builder->AddCharacter(value);
                        }
                    } else if (ParseHexEscape(4, &value)) {
                        if (unicode::IsLeadSurrogate(value)) {
                            widechar trail;
                            if (ParseTrailSurrogate(&trail)) {
                                builder->AddAtom(SurrogatePairAtom(alloc, value, trail,
                                                                   ignore_case_));
                            } else {
                                builder->AddAtom(LeadSurrogateAtom(alloc, value));
                            }
                        } else if (unicode::IsTrailSurrogate(value)) {
                            builder->AddAtom(TrailSurrogateAtom(alloc, value));
                        } else {
                            builder->AddCharacter(value);
                        }
                    } else {
                        return ReportError(JSMSG_INVALID_UNICODE_ESCAPE);
                    }
                    break;
                }
                if (ParseHexEscape(4, &value)) {
                    builder->AddCharacter(value);
                } else {
                    builder->AddCharacter('u');
                }
                break;
              }
              default:
                // Identity escape.
                if (unicode_ && !IsSyntaxCharacter(Next()))
                    return ReportError(JSMSG_INVALID_IDENTITY_ESCAPE);
                builder->AddCharacter(Next());
                Advance(2);
                break;
            }
            break;
          case '{': {
            if (unicode_)
                return ReportError(JSMSG_RAW_BRACE_IN_REGEP);
            int dummy;
            if (ParseIntervalQuantifier(&dummy, &dummy))
                return ReportError(JSMSG_NOTHING_TO_REPEAT);
            MOZ_FALLTHROUGH;
          }
          default:
            if (unicode_) {
                char16_t lead, trail;
                if (ParseRawSurrogatePair(&lead, &trail)) {
                    builder->AddAtom(SurrogatePairAtom(alloc, lead, trail, ignore_case_));
                } else {
                    widechar c = current();
                    if (unicode::IsLeadSurrogate(c))
                        builder->AddAtom(LeadSurrogateAtom(alloc, c));
                    else if (unicode::IsTrailSurrogate(c))
                        builder->AddAtom(TrailSurrogateAtom(alloc, c));
                    else if (c == ']')
                        return ReportError(JSMSG_RAW_BRACKET_IN_REGEP);
                    else if (c == '}')
                        return ReportError(JSMSG_RAW_BRACE_IN_REGEP);
                    else
                        builder->AddCharacter(c);
                    Advance();
                }
                break;
            }
            builder->AddCharacter(current());
            Advance();
            break;
        }  // end switch(current())

        int min;
        int max;
        switch (current()) {
            // QuantifierPrefix ::
            //   *
            //   +
            //   ?
            //   {
          case '*':
            min = 0;
            max = RegExpTree::kInfinity;
            Advance();
            break;
          case '+':
            min = 1;
            max = RegExpTree::kInfinity;
            Advance();
            break;
          case '?':
            min = 0;
            max = 1;
            Advance();
            break;
          case '{':
            if (ParseIntervalQuantifier(&min, &max)) {
                if (max < min)
                    return ReportError(JSMSG_NUMBERS_OUT_OF_ORDER);
                break;
            } else {
                continue;
            }
          default:
            continue;
        }
        RegExpQuantifier::QuantifierType quantifier_type = RegExpQuantifier::GREEDY;
        if (current() == '?') {
            quantifier_type = RegExpQuantifier::NON_GREEDY;
            Advance();
        }
        builder->AddQuantifierToAtom(min, max, quantifier_type);
    }
}

template class irregexp::RegExpParser<Latin1Char>;
template class irregexp::RegExpParser<char16_t>;

template <typename CharT>
static bool
ParsePattern(frontend::TokenStream& ts, LifoAlloc& alloc, const CharT* chars, size_t length,
             bool multiline, bool match_only, bool unicode, bool ignore_case,
             bool global, bool sticky, RegExpCompileData* data)
{
    // We shouldn't strip pattern for exec, or test with global/sticky,
    // to reflect correct match position and lastIndex.
    if (match_only && !global && !sticky) {
        // Try to strip a leading '.*' from the RegExp, but only if it is not
        // followed by a '?' (which will affect how the .* is parsed). This
        // pattern will affect the captures produced by the RegExp, but not
        // whether there is a match or not.
        if (length >= 3 && chars[0] == '.' && chars[1] == '*' && chars[2] != '?') {
            chars += 2;
            length -= 2;
        }

        // Try to strip a trailing '.*' from the RegExp, which as above will
        // affect the captures but not whether there is a match. Only do this
        // when there are no other meta characters in the RegExp, so that we
        // are sure this will not affect how the RegExp is parsed.
        if (length >= 3 && !HasRegExpMetaChars(chars, length - 2) &&
            chars[length - 2] == '.' && chars[length - 1] == '*')
        {
            length -= 2;
        }
    }

    RegExpParser<CharT> parser(ts, &alloc, chars, chars + length, multiline, unicode, ignore_case);
    data->tree = parser.ParsePattern();
    if (!data->tree)
        return false;

    data->simple = parser.simple();
    data->contains_anchor = parser.contains_anchor();
    data->capture_count = parser.captures_started();
    return true;
}

bool
irregexp::ParsePattern(frontend::TokenStream& ts, LifoAlloc& alloc, JSAtom* str,
                       bool multiline, bool match_only, bool unicode, bool ignore_case,
                       bool global, bool sticky, RegExpCompileData* data)
{
    JS::AutoCheckCannotGC nogc;
    return str->hasLatin1Chars()
           ? ::ParsePattern(ts, alloc, str->latin1Chars(nogc), str->length(),
                            multiline, match_only, unicode, ignore_case, global, sticky, data)
           : ::ParsePattern(ts, alloc, str->twoByteChars(nogc), str->length(),
                            multiline, match_only, unicode, ignore_case, global, sticky, data);
}

template <typename CharT>
static bool
ParsePatternSyntax(frontend::TokenStream& ts, LifoAlloc& alloc, const CharT* chars, size_t length,
                   bool unicode)
{
    LifoAllocScope scope(&alloc);

    RegExpParser<CharT> parser(ts, &alloc, chars, chars + length, false, unicode, false);
    return parser.ParsePattern() != nullptr;
}

bool
irregexp::ParsePatternSyntax(frontend::TokenStream& ts, LifoAlloc& alloc, JSAtom* str,
                             bool unicode)
{
    JS::AutoCheckCannotGC nogc;
    return str->hasLatin1Chars()
           ? ::ParsePatternSyntax(ts, alloc, str->latin1Chars(nogc), str->length(), unicode)
           : ::ParsePatternSyntax(ts, alloc, str->twoByteChars(nogc), str->length(), unicode);
}

bool
irregexp::ParsePatternSyntax(frontend::TokenStream& ts, LifoAlloc& alloc,
                             const mozilla::Range<const char16_t> chars, bool unicode)
{
    return ::ParsePatternSyntax(ts, alloc, chars.begin().get(), chars.length(), unicode);
}<|MERGE_RESOLUTION|>--- conflicted
+++ resolved
@@ -315,11 +315,7 @@
 RegExpParser<CharT>::ReportError(unsigned errorNumber, const char* param /* = nullptr */)
 {
     gc::AutoSuppressGC suppressGC(ts.context());
-<<<<<<< HEAD
-    ts.reportError(errorNumber, param);
-=======
     SyntaxError(errorNumber, param);
->>>>>>> a17af05f
     return nullptr;
 }
 
