/* -*- Mode: C++; tab-width: 8; indent-tabs-mode: nil; c-basic-offset: 4 -*-
 * vim: set ts=8 sts=4 et sw=4 tw=99: */

// Copyright 2012 the V8 project authors. All rights reserved.
// Redistribution and use in source and binary forms, with or without
// modification, are permitted provided that the following conditions are
// met:
//
//     * Redistributions of source code must retain the above copyright
//       notice, this list of conditions and the following disclaimer.
//     * Redistributions in binary form must reproduce the above
//       copyright notice, this list of conditions and the following
//       disclaimer in the documentation and/or other materials provided
//       with the distribution.
//     * Neither the name of Google Inc. nor the names of its
//       contributors may be used to endorse or promote products derived
//       from this software without specific prior written permission.
//
// THIS SOFTWARE IS PROVIDED BY THE COPYRIGHT HOLDERS AND CONTRIBUTORS
// "AS IS" AND ANY EXPRESS OR IMPLIED WARRANTIES, INCLUDING, BUT NOT
// LIMITED TO, THE IMPLIED WARRANTIES OF MERCHANTABILITY AND FITNESS FOR
// A PARTICULAR PURPOSE ARE DISCLAIMED. IN NO EVENT SHALL THE COPYRIGHT
// OWNER OR CONTRIBUTORS BE LIABLE FOR ANY DIRECT, INDIRECT, INCIDENTAL,
// SPECIAL, EXEMPLARY, OR CONSEQUENTIAL DAMAGES (INCLUDING, BUT NOT
// LIMITED TO, PROCUREMENT OF SUBSTITUTE GOODS OR SERVICES; LOSS OF USE,
// DATA, OR PROFITS; OR BUSINESS INTERRUPTION) HOWEVER CAUSED AND ON ANY
// THEORY OF LIABILITY, WHETHER IN CONTRACT, STRICT LIABILITY, OR TORT
// (INCLUDING NEGLIGENCE OR OTHERWISE) ARISING IN ANY WAY OUT OF THE USE
// OF THIS SOFTWARE, EVEN IF ADVISED OF THE POSSIBILITY OF SUCH DAMAGE.

#ifndef V8_NATIVE_REGEXP_MACRO_ASSEMBLER_H_
#define V8_NATIVE_REGEXP_MACRO_ASSEMBLER_H_

#include "irregexp/RegExpMacroAssembler.h"

namespace js {
namespace irregexp {

struct InputOutputData
{
    const void* inputStart;
    const void* inputEnd;

    // Index into inputStart (in chars) at which to begin matching.
    size_t startIndex;
    size_t* endIndex;

    MatchPairs* matches;

    // RegExpMacroAssembler::Result for non-global regexps, number of captures
    // for global regexps.
    int32_t result;

    template <typename CharT>
    InputOutputData(const CharT* inputStart, const CharT* inputEnd,
                    size_t startIndex, MatchPairs* matches, size_t* endIndex)
      : inputStart(inputStart),
        inputEnd(inputEnd),
        startIndex(startIndex),
        endIndex(endIndex),
        matches(matches),
        result(0)
    {}
};

struct FrameData
{
    // Copy of the input/output data's data.
    char16_t* inputStart;
    size_t startIndex;
    size_t* endIndex;

    // Pointer to the character before the input start.
    char16_t* inputStartMinusOne;

    // Copy of the input MatchPairs registers, may be modified by JIT code.
    int32_t* outputRegisters;
    int32_t numOutputRegisters;

    int32_t successfulCaptures;

    void* backtrackStackBase;
};

class MOZ_STACK_CLASS NativeRegExpMacroAssembler final : public RegExpMacroAssembler
{
  public:
    // Type of input string to generate code for.
    enum Mode { LATIN1 = 1, CHAR16 = 2 };

<<<<<<< HEAD
    NativeRegExpMacroAssembler(JSContext* cx, LifoAlloc* alloc, RegExpShared* shared,
                               Mode mode, int registers_to_save);
=======
    NativeRegExpMacroAssembler(JSContext* cx, LifoAlloc* alloc, Mode mode, int registers_to_save,
                               RegExpShared::JitCodeTables& tables);
>>>>>>> a17af05f

    // Inherited virtual methods.
    RegExpCode GenerateCode(JSContext* cx, bool match_only);
    int stack_limit_slack();
    bool CanReadUnaligned();
    void AdvanceCurrentPosition(int by);
    void AdvanceRegister(int reg, int by);
    void Backtrack();
    void Bind(jit::Label* label);
    void CheckAtStart(jit::Label* on_at_start);
    void CheckCharacter(unsigned c, jit::Label* on_equal);
    void CheckCharacterAfterAnd(unsigned c, unsigned and_with, jit::Label* on_equal);
    void CheckCharacterGT(char16_t limit, jit::Label* on_greater);
    void CheckCharacterLT(char16_t limit, jit::Label* on_less);
    void CheckGreedyLoop(jit::Label* on_tos_equals_current_position);
    void CheckNotAtStart(jit::Label* on_not_at_start);
    void CheckNotBackReference(int start_reg, jit::Label* on_no_match);
    void CheckNotBackReferenceIgnoreCase(int start_reg, jit::Label* on_no_match, bool unicode);
    void CheckNotCharacter(unsigned c, jit::Label* on_not_equal);
    void CheckNotCharacterAfterAnd(unsigned c, unsigned and_with, jit::Label* on_not_equal);
    void CheckNotCharacterAfterMinusAnd(char16_t c, char16_t minus, char16_t and_with,
                                        jit::Label* on_not_equal);
    void CheckCharacterInRange(char16_t from, char16_t to,
                               jit::Label* on_in_range);
    void CheckCharacterNotInRange(char16_t from, char16_t to,
                                  jit::Label* on_not_in_range);
    void CheckBitInTable(RegExpShared::JitCodeTable table, jit::Label* on_bit_set);
    void CheckPosition(int cp_offset, jit::Label* on_outside_input);
    void JumpOrBacktrack(jit::Label* to);
    bool CheckSpecialCharacterClass(char16_t type, jit::Label* on_no_match);
    void Fail();
    void IfRegisterGE(int reg, int comparand, jit::Label* if_ge);
    void IfRegisterLT(int reg, int comparand, jit::Label* if_lt);
    void IfRegisterEqPos(int reg, jit::Label* if_eq);
    void LoadCurrentCharacter(int cp_offset, jit::Label* on_end_of_input,
                              bool check_bounds = true, int characters = 1);
    void PopCurrentPosition();
    void PopRegister(int register_index);
    void PushCurrentPosition();
    void PushRegister(int register_index, StackCheckFlag check_stack_limit);
    void ReadCurrentPositionFromRegister(int reg);
    void ReadBacktrackStackPointerFromRegister(int reg);
    void SetCurrentPositionFromEnd(int by);
    void SetRegister(int register_index, int to);
    bool Succeed();
    void WriteCurrentPositionToRegister(int reg, int cp_offset);
    void ClearRegisters(int reg_from, int reg_to);
    void WriteBacktrackStackPointerToRegister(int reg);
    void PushBacktrack(jit::Label* label);
    void BindBacktrack(jit::Label* label);

    // Compares two-byte strings case insensitively.
    // Called from generated RegExp code.
    static int CaseInsensitiveCompareUC16(jit::Address byte_offset1,
                                          jit::Address byte_offset2,
                                          size_t byte_length);

    // Byte map of one byte characters with a 0xff if the character is a word
    // character (digit, letter or underscore) and 0x00 otherwise.
    // Used by generated RegExp code.
    static const uint8_t word_character_map[256];

    // Byte size of chars in the string to match (decided by the Mode argument)
    inline int char_size() { return static_cast<int>(mode_); }
    inline jit::Scale factor() { return mode_ == CHAR16 ? jit::TimesTwo : jit::TimesOne; }

    jit::Label* BranchOrBacktrack(jit::Label* branch);

    // Pushes a register or constant on the backtrack stack. Decrements the
    // stack pointer by a word size and stores the register's value there.
    void PushBacktrack(jit::Register value);
    void PushBacktrack(int32_t value);

    // Pop a value from the backtrack stack.
    void PopBacktrack(jit::Register target);

    // Check whether we are exceeding the stack limit on the backtrack stack.
    void CheckBacktrackStackLimit();

    void LoadCurrentCharacterUnchecked(int cp_offset, int characters);

  private:
    jit::MacroAssembler masm;
    RegExpShared::JitCodeTables& tables;

    JSContext* cx;
    Mode mode_;
    jit::Label entry_label_;
    jit::Label start_label_;
    jit::Label backtrack_label_;
    jit::Label success_label_;
    jit::Label exit_label_;
    jit::Label stack_overflow_label_;
    jit::Label exit_with_exception_label_;

    // Set of registers which are used by the code generator, and as such which
    // are saved.
    jit::LiveGeneralRegisterSet savedNonVolatileRegisters;

    struct LabelPatch {
        // Once it is bound via BindBacktrack, |label| becomes null and
        // |labelOffset| is set.
        jit::Label* label;
        size_t labelOffset;

        jit::CodeOffset patchOffset;

        LabelPatch(jit::Label* label, jit::CodeOffset patchOffset)
          : label(label), labelOffset(0), patchOffset(patchOffset)
        {}
    };

    Vector<LabelPatch, 4, SystemAllocPolicy> labelPatches;

    // See RegExpMacroAssembler.cpp for the meaning of these registers.
    jit::Register input_end_pointer;
    jit::Register current_character;
    jit::Register current_position;
    jit::Register backtrack_stack_pointer;
    jit::Register temp0, temp1, temp2;

    // The frame_pointer-relative location of a regexp register.
    jit::Address register_location(int register_index) {
        checkRegister(register_index);
        return jit::Address(masm.getStackPointer(), register_offset(register_index));
    }

    int32_t register_offset(int register_index) {
        return sizeof(FrameData) + register_index * sizeof(void*);
    }
};

} }  // namespace js::irregexp

#endif  // V8_NATIVE_REGEXP_MACRO_ASSEMBLER_H_<|MERGE_RESOLUTION|>--- conflicted
+++ resolved
@@ -88,13 +88,8 @@
     // Type of input string to generate code for.
     enum Mode { LATIN1 = 1, CHAR16 = 2 };
 
-<<<<<<< HEAD
-    NativeRegExpMacroAssembler(JSContext* cx, LifoAlloc* alloc, RegExpShared* shared,
-                               Mode mode, int registers_to_save);
-=======
     NativeRegExpMacroAssembler(JSContext* cx, LifoAlloc* alloc, Mode mode, int registers_to_save,
                                RegExpShared::JitCodeTables& tables);
->>>>>>> a17af05f
 
     // Inherited virtual methods.
     RegExpCode GenerateCode(JSContext* cx, bool match_only);
