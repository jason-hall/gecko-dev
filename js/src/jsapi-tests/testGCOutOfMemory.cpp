/* -*- Mode: C++; tab-width: 8; indent-tabs-mode: nil; c-basic-offset: 4 -*-
 * vim: set ts=8 sts=4 et sw=4 tw=99:
 *
 * Any copyright is dedicated to the Public Domain.
 * http://creativecommons.org/licenses/publicdomain/
 * Contributor: Igor Bukanov
 */

#include "jsapi-tests/tests.h"

BEGIN_TEST(testGCOutOfMemory)
{
    return true;
}
<<<<<<< HEAD
=======

virtual JSContext* createContext() override {
    // Note that the max nursery size must be less than the whole heap size, or
    // the test will fail because 'max' (the number of allocations required for
    // OOM) will be based on the nursery size, and that will overflow the
    // tenured heap, which will cause the second pass with max/4 allocations to
    // OOM. (Actually, this only happens with nursery zeal, because normally
    // the nursery will start out with only a single chunk before triggering a
    // major GC.)
    JSContext* cx = JS_NewContext(1024 * 1024, 128 * 1024);
    if (!cx)
        return nullptr;
    setNativeStackQuota(cx);
    return cx;
}

virtual void destroyContext() override {
    JS_DestroyContext(cx);
}

>>>>>>> a17af05f
END_TEST(testGCOutOfMemory)<|MERGE_RESOLUTION|>--- conflicted
+++ resolved
@@ -10,10 +10,42 @@
 
 BEGIN_TEST(testGCOutOfMemory)
 {
+    JS::RootedValue root(cx);
+
+    // Count the number of allocations until we hit OOM, and store it in 'max'.
+    static const char source[] =
+        "var max = 0; (function() {"
+        "    var array = [];"
+        "    for (; ; ++max)"
+        "        array.push({});"
+        "    array = []; array.push(0);"
+        "})();";
+    JS::CompileOptions opts(cx);
+    bool ok = JS::Evaluate(cx, opts, source, strlen(source), &root);
+
+    /* Check that we get OOM. */
+    CHECK(!ok);
+    CHECK(JS_GetPendingException(cx, &root));
+    CHECK(root.isString());
+    bool match = false;
+    CHECK(JS_StringEqualsAscii(cx, root.toString(), "out of memory", &match));
+    CHECK(match);
+    JS_ClearPendingException(cx);
+
+    JS_GC(cx);
+
+    // The above GC should have discarded everything. Verify that we can now
+    // allocate half as many objects without OOMing.
+    EVAL("(function() {"
+         "    var array = [];"
+         "    for (var i = max >> 2; i != 0;) {"
+         "        --i;"
+         "        array.push({});"
+         "    }"
+         "})();", &root);
+    CHECK(!JS_IsExceptionPending(cx));
     return true;
 }
-<<<<<<< HEAD
-=======
 
 virtual JSContext* createContext() override {
     // Note that the max nursery size must be less than the whole heap size, or
@@ -34,5 +66,4 @@
     JS_DestroyContext(cx);
 }
 
->>>>>>> a17af05f
 END_TEST(testGCOutOfMemory)