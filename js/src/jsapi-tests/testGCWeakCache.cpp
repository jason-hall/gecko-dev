/* -*- Mode: C++; tab-width: 8; indent-tabs-mode: nil; c-basic-offset: 4 -*-
 * vim: set ts=8 sts=4 et sw=4 tw=99:
 */
/* This Source Code Form is subject to the terms of the Mozilla Public
 * License, v. 2.0. If a copy of the MPL was not distributed with this
 * file, You can obtain one at http://mozilla.org/MPL/2.0/. */

<<<<<<< HEAD
#include "jsapi-tests/tests.h"

BEGIN_TEST(testWeakCacheSet)
{
=======
#include "gc/Policy.h"
#include "gc/Zone.h"
#include "js/GCHashTable.h"
#include "js/RootingAPI.h"
#include "js/SweepingAPI.h"

#include "jsapi-tests/tests.h"

using namespace js;

// Exercise WeakCache<GCHashSet>.
BEGIN_TEST(testWeakCacheSet)
{
    // Create two objects tenured and two in the nursery. If zeal is on,
    // this may fail and we'll get more tenured objects. That's fine:
    // the test will continue to work, it will just not test as much.
    JS::RootedObject tenured1(cx, JS_NewPlainObject(cx));
    JS::RootedObject tenured2(cx, JS_NewPlainObject(cx));
    JS_GC(cx);
    JS::RootedObject nursery1(cx, JS_NewPlainObject(cx));
    JS::RootedObject nursery2(cx, JS_NewPlainObject(cx));

    using ObjectSet = GCHashSet<JS::Heap<JSObject*>,
                                MovableCellHasher<JS::Heap<JSObject*>>,
                                SystemAllocPolicy>;
    using Cache = JS::WeakCache<ObjectSet>;
    Cache cache(JS::GetObjectZone(tenured1));
    CHECK(cache.init());

    cache.put(tenured1);
    cache.put(tenured2);
    cache.put(nursery1);
    cache.put(nursery2);

    // Verify relocation and that we don't sweep too aggressively.
    JS_GC(cx);
    CHECK(cache.has(tenured1));
    CHECK(cache.has(tenured2));
    CHECK(cache.has(nursery1));
    CHECK(cache.has(nursery2));

    // Unroot two entries and verify that they get removed.
    tenured2 = nursery2 = nullptr;
    JS_GC(cx);
    CHECK(cache.has(tenured1));
    CHECK(cache.has(nursery1));
    CHECK(cache.count() == 2);

>>>>>>> a17af05f
    return true;
}
END_TEST(testWeakCacheSet)

BEGIN_TEST(testWeakCacheMap)
{
    return true;
}
END_TEST(testWeakCacheMap)

// Exercise WeakCache<GCVector>.
BEGIN_TEST(testWeakCacheGCVector)
{
    // Create two objects tenured and two in the nursery. If zeal is on,
    // this may fail and we'll get more tenured objects. That's fine:
    // the test will continue to work, it will just not test as much.
    JS::RootedObject tenured1(cx, JS_NewPlainObject(cx));
    JS::RootedObject tenured2(cx, JS_NewPlainObject(cx));
    JS_GC(cx);
    JS::RootedObject nursery1(cx, JS_NewPlainObject(cx));
    JS::RootedObject nursery2(cx, JS_NewPlainObject(cx));

<<<<<<< HEAD
    using ObjectVector = js::GCVector<JS::Heap<JSObject*>>;
    using Cache = JS::WeakCache<ObjectVector>;
    auto cache = Cache(JS::GetObjectZone(tenured1), ObjectVector(cx));
=======
    using ObjectMap = js::GCHashMap<JS::Heap<JSObject*>, uint32_t,
                                    js::MovableCellHasher<JS::Heap<JSObject*>>>;
    using Cache = JS::WeakCache<ObjectMap>;
    Cache cache(JS::GetObjectZone(tenured1), cx);
    CHECK(cache.init());
>>>>>>> a17af05f

    CHECK(cache.append(tenured1));
    CHECK(cache.append(tenured2));
    CHECK(cache.append(nursery1));
    CHECK(cache.append(nursery2));

    JS_GC(cx);
    CHECK(cache.get().length() == 4);
    CHECK(cache.get()[0] == tenured1);
    CHECK(cache.get()[1] == tenured2);
    CHECK(cache.get()[2] == nursery1);
    CHECK(cache.get()[3] == nursery2);

    tenured2 = nursery2 = nullptr;
    JS_GC(cx);
    CHECK(cache.get().length() == 2);
    CHECK(cache.get()[0] == tenured1);
    CHECK(cache.get()[1] == nursery1);

    return true;
}
<<<<<<< HEAD
END_TEST(testWeakCacheGCVector)
=======
END_TEST(testWeakCacheMap)

// Exercise WeakCache<GCVector>.
BEGIN_TEST(testWeakCacheGCVector)
{
    // Create two objects tenured and two in the nursery. If zeal is on,
    // this may fail and we'll get more tenured objects. That's fine:
    // the test will continue to work, it will just not test as much.
    JS::RootedObject tenured1(cx, JS_NewPlainObject(cx));
    JS::RootedObject tenured2(cx, JS_NewPlainObject(cx));
    JS_GC(cx);
    JS::RootedObject nursery1(cx, JS_NewPlainObject(cx));
    JS::RootedObject nursery2(cx, JS_NewPlainObject(cx));

    using ObjectVector = JS::WeakCache<GCVector<JS::Heap<JSObject*>>>;
    ObjectVector cache(JS::GetObjectZone(tenured1), cx);

    CHECK(cache.append(tenured1));
    CHECK(cache.append(tenured2));
    CHECK(cache.append(nursery1));
    CHECK(cache.append(nursery2));

    JS_GC(cx);
    CHECK(cache.get().length() == 4);
    CHECK(cache.get()[0] == tenured1);
    CHECK(cache.get()[1] == tenured2);
    CHECK(cache.get()[2] == nursery1);
    CHECK(cache.get()[3] == nursery2);

    tenured2 = nursery2 = nullptr;
    JS_GC(cx);
    CHECK(cache.get().length() == 2);
    CHECK(cache.get()[0] == tenured1);
    CHECK(cache.get()[1] == nursery1);

    return true;
}
END_TEST(testWeakCacheGCVector)

#ifdef JS_GC_ZEAL

// A simple structure that embeds an object pointer. We cripple the hash
// implementation so that we can test hash table collisions.
struct ObjectEntry
{
    JS::Heap<JSObject*> obj;
    explicit ObjectEntry(JSObject* o) : obj(o) {}
    bool operator==(const ObjectEntry& other) const {
        return obj == other.obj;
    }
    bool needsSweep() {
        return JS::GCPolicy<JS::Heap<JSObject*>>::needsSweep(&obj);
    }
};

namespace js {
template <>
struct MovableCellHasher<ObjectEntry>
{
    using Key = ObjectEntry;
    using Lookup = JSObject*;

    static bool hasHash(const Lookup& l) {
        return MovableCellHasher<JSObject*>::hasHash(l);
    }
    static bool ensureHash(const Lookup& l) {
        return MovableCellHasher<JSObject*>::ensureHash(l);
    }
    static HashNumber hash(const Lookup& l) {
        // Reduce hash code to single bit to generate hash collisions.
        return MovableCellHasher<JS::Heap<JSObject*>>::hash(l) & 0x1;
    }
    static bool match(const Key& k, const Lookup& l) {
        return MovableCellHasher<JS::Heap<JSObject*>>::match(k.obj, l);
    }
};
} // namespace js

// A structure that contains a pointer to a JSObject but is keyed based on an
// integer. This lets us test replacing dying entries in a set.
struct NumberAndObjectEntry
{
    uint32_t number;
    JS::Heap<JSObject*> obj;

    NumberAndObjectEntry(uint32_t n, JSObject* o) : number(n), obj(o) {}
    bool operator==(const NumberAndObjectEntry& other) const {
        return number == other.number && obj == other.obj;
    }
    bool needsSweep() {
        return JS::GCPolicy<JS::Heap<JSObject*>>::needsSweep(&obj);
    }
};

struct NumberAndObjectLookup
{
    uint32_t number;
    JS::Heap<JSObject*> obj;

    NumberAndObjectLookup(uint32_t n, JSObject* o) : number(n), obj(o) {}
    MOZ_IMPLICIT NumberAndObjectLookup(const NumberAndObjectEntry& entry)
      : number(entry.number), obj(entry.obj)
    {}
};

namespace js {
template <>
struct MovableCellHasher<NumberAndObjectEntry>
{
    using Key = NumberAndObjectEntry;
    using Lookup = NumberAndObjectLookup;

    static bool hasHash(const Lookup& l) {
        return MovableCellHasher<JSObject*>::hasHash(l.obj);
    }
    static bool ensureHash(const Lookup& l) {
        return MovableCellHasher<JSObject*>::ensureHash(l.obj);
    }
    static HashNumber hash(const Lookup& l) {
        // Reduce hash code to single bit to generate hash collisions.
        return MovableCellHasher<JS::Heap<JSObject*>>::hash(l.obj) ^ l.number;
    }
    static bool match(const Key& k, const Lookup& l) {
        return k.number == l.number && MovableCellHasher<JS::Heap<JSObject*>>::match(k.obj, l.obj);
    }
};
} // namespace js

BEGIN_TEST(testIncrementalWeakCacheSweeping)
{
    AutoLeaveZeal nozeal(cx);

    JS_SetGCParameter(cx, JSGC_MODE, JSGC_MODE_INCREMENTAL);
    JS_SetGCZeal(cx, 17, 1000000);

    CHECK(TestSet());
    CHECK(TestMap());
    CHECK(TestReplaceDyingInSet());
    CHECK(TestReplaceDyingInMap());
    CHECK(TestUniqueIDLookups());

    JS_SetGCZeal(cx, 0, 0);
    JS_SetGCParameter(cx, JSGC_MODE, JSGC_MODE_GLOBAL);

    return true;
}

template <typename Cache>
bool
GCUntilCacheSweep(JSContext *cx, const Cache& cache)
{
    CHECK(!IsIncrementalGCInProgress(cx));

    JS::Zone* zone = JS::GetObjectZone(global);
    JS::PrepareZoneForGC(zone);
    SliceBudget budget(WorkBudget(1));
    cx->runtime()->gc.startDebugGC(GC_NORMAL, budget);

    CHECK(IsIncrementalGCInProgress(cx));
    CHECK(zone->isGCSweeping());
    CHECK(cache.needsIncrementalBarrier());

    return true;
}

template <typename Cache>
bool
SweepCacheAndFinishGC(JSContext* cx, const Cache& cache)
{
    CHECK(IsIncrementalGCInProgress(cx));

    PrepareForIncrementalGC(cx);
    IncrementalGCSlice(cx, JS::gcreason::API);

    JS::Zone* zone = JS::GetObjectZone(global);
    CHECK(!IsIncrementalGCInProgress(cx));
    CHECK(!zone->isCollecting());
    CHECK(!cache.needsIncrementalBarrier());

    return true;
}

bool
TestSet()
{
    using ObjectSet = GCHashSet<JS::Heap<JSObject*>,
                                MovableCellHasher<JS::Heap<JSObject*>>,
                                TempAllocPolicy>;
    using Cache = JS::WeakCache<ObjectSet>;
    Cache cache(JS::GetObjectZone(global), cx);
    CHECK(cache.init());
    CHECK(cache.initialized());

    // Sweep empty cache.

    CHECK(cache.empty());
    JS_GC(cx);
    CHECK(cache.empty());

    // Add an entry while sweeping.

    JS::RootedObject obj1(cx, JS_NewPlainObject(cx));
    JS::RootedObject obj2(cx, JS_NewPlainObject(cx));
    JS::RootedObject obj3(cx, JS_NewPlainObject(cx));
    JS::RootedObject obj4(cx, JS_NewPlainObject(cx));
    CHECK(obj1);
    CHECK(obj2);
    CHECK(obj3);
    CHECK(obj4);

    CHECK(!cache.has(obj1));
    CHECK(cache.put(obj1));
    CHECK(cache.count() == 1);
    CHECK(cache.has(obj1));
    CHECK(*cache.lookup(obj1) == obj1);

    CHECK(GCUntilCacheSweep(cx, cache));

    CHECK(!cache.has(obj2));
    CHECK(cache.put(obj2));
    CHECK(cache.has(obj2));
    CHECK(*cache.lookup(obj2) == obj2);

    CHECK(SweepCacheAndFinishGC(cx, cache));

    CHECK(cache.count() == 2);
    CHECK(cache.has(obj1));
    CHECK(cache.has(obj2));

    // Test dying entries are not found while sweeping.

    CHECK(cache.put(obj3));
    CHECK(cache.put(obj4));
    void* old3 = obj3;
    void* old4 = obj4;
    obj3 = obj4 = nullptr;

    CHECK(GCUntilCacheSweep(cx, cache));

    CHECK(cache.has(obj1));
    CHECK(cache.has(obj2));
    CHECK(!cache.has(static_cast<JSObject*>(old3)));
    CHECK(!cache.has(static_cast<JSObject*>(old4)));

    size_t count = 0;
    for (auto r = cache.all(); !r.empty(); r.popFront()) {
        CHECK(r.front() == obj1 || r.front() == obj2);
        count++;
    }
    CHECK(count == 2);

    CHECK(SweepCacheAndFinishGC(cx, cache));

    CHECK(cache.count() == 2);

    // Test lookupForAdd while sweeping.

    obj3 = JS_NewPlainObject(cx);
    obj4 = JS_NewPlainObject(cx);
    CHECK(obj3);
    CHECK(obj4);

    CHECK(cache.lookupForAdd(obj1));
    CHECK(*cache.lookupForAdd(obj1) == obj1);

    auto addp = cache.lookupForAdd(obj3);
    CHECK(!addp);
    CHECK(cache.add(addp, obj3));
    CHECK(cache.has(obj3));

    CHECK(GCUntilCacheSweep(cx, cache));

    addp = cache.lookupForAdd(obj4);
    CHECK(!addp);
    CHECK(cache.add(addp, obj4));
    CHECK(cache.has(obj4));

    CHECK(SweepCacheAndFinishGC(cx, cache));

    CHECK(cache.count() == 4);
    CHECK(cache.has(obj3));
    CHECK(cache.has(obj4));

    // Test remove while sweeping.

    cache.remove(obj3);

    CHECK(GCUntilCacheSweep(cx, cache));

    cache.remove(obj4);

    CHECK(SweepCacheAndFinishGC(cx, cache));

    CHECK(cache.count() == 2);
    CHECK(!cache.has(obj3));
    CHECK(!cache.has(obj4));

    // Test putNew while sweeping.

    CHECK(GCUntilCacheSweep(cx, cache));

    CHECK(cache.putNew(obj3));
    CHECK(cache.putNew(obj4, obj4));

    CHECK(SweepCacheAndFinishGC(cx, cache));

    CHECK(cache.count() == 4);
    CHECK(cache.has(obj3));
    CHECK(cache.has(obj4));

    cache.clear();
    cache.finish();

    return true;
}

bool
TestMap()
{
    using ObjectMap = GCHashMap<JS::Heap<JSObject*>, uint32_t,
                                MovableCellHasher<JS::Heap<JSObject*>>,
                                TempAllocPolicy>;
    using Cache = JS::WeakCache<ObjectMap>;
    Cache cache(JS::GetObjectZone(global), cx);
    CHECK(cache.init());
    CHECK(cache.initialized());

    // Sweep empty cache.

    CHECK(cache.empty());
    JS_GC(cx);
    CHECK(cache.empty());

    // Add an entry while sweeping.

    JS::RootedObject obj1(cx, JS_NewPlainObject(cx));
    JS::RootedObject obj2(cx, JS_NewPlainObject(cx));
    JS::RootedObject obj3(cx, JS_NewPlainObject(cx));
    JS::RootedObject obj4(cx, JS_NewPlainObject(cx));
    CHECK(obj1);
    CHECK(obj2);
    CHECK(obj3);
    CHECK(obj4);

    CHECK(!cache.has(obj1));
    CHECK(cache.put(obj1, 1));
    CHECK(cache.count() == 1);
    CHECK(cache.has(obj1));
    CHECK(cache.lookup(obj1)->key() == obj1);

    CHECK(GCUntilCacheSweep(cx, cache));
    CHECK(cache.needsIncrementalBarrier());

    CHECK(!cache.has(obj2));
    CHECK(cache.put(obj2, 2));
    CHECK(cache.has(obj2));
    CHECK(cache.lookup(obj2)->key() == obj2);

    CHECK(SweepCacheAndFinishGC(cx, cache));
    CHECK(!cache.needsIncrementalBarrier());

    CHECK(cache.count() == 2);
    CHECK(cache.has(obj1));
    CHECK(cache.has(obj2));

    // Test iteration.

    CHECK(cache.put(obj3, 3));
    CHECK(cache.put(obj4, 4));
    void* old3 = obj3;
    void* old4 = obj4;
    obj3 = obj4 = nullptr;

    CHECK(GCUntilCacheSweep(cx, cache));

    CHECK(cache.has(obj1));
    CHECK(cache.has(obj2));
    CHECK(!cache.has(static_cast<JSObject*>(old3)));
    CHECK(!cache.has(static_cast<JSObject*>(old4)));

    size_t count = 0;
    for (auto r = cache.all(); !r.empty(); r.popFront()) {
        CHECK(r.front().key() == obj1 || r.front().key() == obj2);
        count++;
    }
    CHECK(count == 2);

    CHECK(SweepCacheAndFinishGC(cx, cache));

    CHECK(cache.count() == 2);

    // Test lookupForAdd while sweeping.

    obj3 = JS_NewPlainObject(cx);
    obj4 = JS_NewPlainObject(cx);
    CHECK(obj3);
    CHECK(obj4);

    CHECK(cache.lookupForAdd(obj1));
    CHECK(cache.lookupForAdd(obj1)->key() == obj1);

    auto addp = cache.lookupForAdd(obj3);
    CHECK(!addp);
    CHECK(cache.add(addp, obj3, 3));
    CHECK(cache.has(obj3));

    CHECK(GCUntilCacheSweep(cx, cache));

    addp = cache.lookupForAdd(obj4);
    CHECK(!addp);
    CHECK(cache.add(addp, obj4, 4));
    CHECK(cache.has(obj4));

    CHECK(SweepCacheAndFinishGC(cx, cache));

    CHECK(cache.count() == 4);
    CHECK(cache.has(obj3));
    CHECK(cache.has(obj4));

    // Test remove while sweeping.

    cache.remove(obj3);

    CHECK(GCUntilCacheSweep(cx, cache));

    cache.remove(obj4);

    CHECK(SweepCacheAndFinishGC(cx, cache));

    CHECK(cache.count() == 2);
    CHECK(!cache.has(obj3));
    CHECK(!cache.has(obj4));

    // Test putNew while sweeping.

    CHECK(GCUntilCacheSweep(cx, cache));

    CHECK(cache.putNew(obj3, 3));
    CHECK(cache.putNew(obj4, 4));

    CHECK(SweepCacheAndFinishGC(cx, cache));

    CHECK(cache.count() == 4);
    CHECK(cache.has(obj3));
    CHECK(cache.has(obj4));

    cache.clear();
    cache.finish();

    return true;
}

bool
TestReplaceDyingInSet()
{
    // Test replacing dying entries with ones that have the same key using the
    // various APIs.

    using Cache = JS::WeakCache<GCHashSet<NumberAndObjectEntry,
                                          MovableCellHasher<NumberAndObjectEntry>,
                                          TempAllocPolicy>>;
    Cache cache(JS::GetObjectZone(global), cx);
    CHECK(cache.init());

    RootedObject value1(cx, JS_NewPlainObject(cx));
    RootedObject value2(cx, JS_NewPlainObject(cx));
    CHECK(value1);
    CHECK(value2);

    CHECK(cache.put(NumberAndObjectEntry(1, value1)));
    CHECK(cache.put(NumberAndObjectEntry(2, value2)));
    CHECK(cache.put(NumberAndObjectEntry(3, value2)));
    CHECK(cache.put(NumberAndObjectEntry(4, value2)));
    CHECK(cache.put(NumberAndObjectEntry(5, value2)));
    CHECK(cache.put(NumberAndObjectEntry(6, value2)));
    CHECK(cache.put(NumberAndObjectEntry(7, value2)));

    value2 = nullptr;
    CHECK(GCUntilCacheSweep(cx, cache));

    CHECK(!cache.has(NumberAndObjectLookup(2, value1)));
    CHECK(!cache.has(NumberAndObjectLookup(3, value1)));
    CHECK(!cache.has(NumberAndObjectLookup(4, value1)));
    CHECK(!cache.has(NumberAndObjectLookup(5, value1)));
    CHECK(!cache.has(NumberAndObjectLookup(6, value1)));

    auto ptr = cache.lookupForAdd(NumberAndObjectLookup(2, value1));
    CHECK(!ptr);
    CHECK(cache.add(ptr, NumberAndObjectEntry(2, value1)));

    auto ptr2 = cache.lookupForAdd(NumberAndObjectLookup(3, value1));
    CHECK(!ptr2);
    CHECK(cache.relookupOrAdd(ptr2,
                              NumberAndObjectLookup(3, value1),
                              NumberAndObjectEntry(3, value1)));

    CHECK(cache.put(NumberAndObjectEntry(4, value1)));
    CHECK(cache.putNew(NumberAndObjectEntry(5, value1)));

    CHECK(cache.putNew(NumberAndObjectLookup(6, value1),
                       NumberAndObjectEntry(6, value1)));

    CHECK(SweepCacheAndFinishGC(cx, cache));

    CHECK(cache.count() == 6);
    CHECK(cache.has(NumberAndObjectLookup(1, value1)));
    CHECK(cache.has(NumberAndObjectLookup(2, value1)));
    CHECK(cache.has(NumberAndObjectLookup(3, value1)));
    CHECK(cache.has(NumberAndObjectLookup(4, value1)));
    CHECK(cache.has(NumberAndObjectLookup(5, value1)));
    CHECK(cache.has(NumberAndObjectLookup(6, value1)));

    return true;
}

bool
TestReplaceDyingInMap()
{
    // Test replacing dying entries with ones that have the same key using the
    // various APIs.

    using Cache = JS::WeakCache<GCHashMap<uint32_t,
                                          JS::Heap<JSObject*>,
                                          DefaultHasher<uint32_t>,
                                          TempAllocPolicy>>;
    Cache cache(JS::GetObjectZone(global), cx);
    CHECK(cache.init());

    RootedObject value1(cx, JS_NewPlainObject(cx));
    RootedObject value2(cx, JS_NewPlainObject(cx));
    CHECK(value1);
    CHECK(value2);

    CHECK(cache.put(1, value1));
    CHECK(cache.put(2, value2));
    CHECK(cache.put(3, value2));
    CHECK(cache.put(4, value2));
    CHECK(cache.put(5, value2));
    CHECK(cache.put(6, value2));

    value2 = nullptr;
    CHECK(GCUntilCacheSweep(cx, cache));

    CHECK(!cache.has(2));
    CHECK(!cache.has(3));
    CHECK(!cache.has(4));
    CHECK(!cache.has(5));
    CHECK(!cache.has(6));

    auto ptr = cache.lookupForAdd(2);
    CHECK(!ptr);
    CHECK(cache.add(ptr, 2, value1));

    auto ptr2 = cache.lookupForAdd(3);
    CHECK(!ptr2);
    CHECK(cache.add(ptr2, 3));

    auto ptr3 = cache.lookupForAdd(4);
    CHECK(!ptr3);
    CHECK(cache.relookupOrAdd(ptr3, 4, value1));

    CHECK(cache.put(5, value1));
    CHECK(cache.putNew(6, value1));

    CHECK(SweepCacheAndFinishGC(cx, cache));

    CHECK(cache.count() == 6);
    CHECK(cache.lookup(1)->value() == value1);
    CHECK(cache.lookup(2)->value() == value1);
    CHECK(cache.lookup(3)->value() == nullptr);
    CHECK(cache.lookup(4)->value() == value1);
    CHECK(cache.lookup(5)->value() == value1);
    CHECK(cache.lookup(6)->value() == value1);

    return true;
}

bool
TestUniqueIDLookups()
{
    // Test hash table lookups during incremental sweeping where the hash is
    // generated based on a unique ID. The problem is that the unique ID table
    // will have already been swept by this point so looking up a dead pointer
    // in the table will fail. This lookup happens if we try to match a live key
    // against a dead table entry with the same hash code.

    const size_t DeadFactor = 3;
    const size_t ObjectCount = 100;

    using Cache = JS::WeakCache<GCHashSet<ObjectEntry,
                                          MovableCellHasher<ObjectEntry>,
                                          TempAllocPolicy>>;
    Cache cache(JS::GetObjectZone(global), cx);
    CHECK(cache.init());

    Rooted<GCVector<JSObject*, 0, SystemAllocPolicy>> liveObjects(cx);

    for (size_t j = 0; j < ObjectCount; j++) {
        JSObject* obj = JS_NewPlainObject(cx);
        CHECK(obj);
        CHECK(cache.put(obj));
        if (j % DeadFactor == 0)
            CHECK(liveObjects.get().append(obj));
    }

    CHECK(cache.count() == ObjectCount);

    CHECK(GCUntilCacheSweep(cx, cache));

    for (size_t j = 0; j < liveObjects.length(); j++)
        CHECK(cache.has(liveObjects[j]));

    CHECK(SweepCacheAndFinishGC(cx, cache));

    CHECK(cache.count() == liveObjects.length());

    return true;
}

END_TEST(testIncrementalWeakCacheSweeping)

#endif // defined JS_GC_ZEAL
>>>>>>> a17af05f
<|MERGE_RESOLUTION|>--- conflicted
+++ resolved
@@ -5,12 +5,6 @@
  * License, v. 2.0. If a copy of the MPL was not distributed with this
  * file, You can obtain one at http://mozilla.org/MPL/2.0/. */
 
-<<<<<<< HEAD
-#include "jsapi-tests/tests.h"
-
-BEGIN_TEST(testWeakCacheSet)
-{
-=======
 #include "gc/Policy.h"
 #include "gc/Zone.h"
 #include "js/GCHashTable.h"
@@ -59,19 +53,12 @@
     CHECK(cache.has(nursery1));
     CHECK(cache.count() == 2);
 
->>>>>>> a17af05f
     return true;
 }
 END_TEST(testWeakCacheSet)
 
+// Exercise WeakCache<GCHashMap>.
 BEGIN_TEST(testWeakCacheMap)
-{
-    return true;
-}
-END_TEST(testWeakCacheMap)
-
-// Exercise WeakCache<GCVector>.
-BEGIN_TEST(testWeakCacheGCVector)
 {
     // Create two objects tenured and two in the nursery. If zeal is on,
     // this may fail and we'll get more tenured objects. That's fine:
@@ -82,41 +69,31 @@
     JS::RootedObject nursery1(cx, JS_NewPlainObject(cx));
     JS::RootedObject nursery2(cx, JS_NewPlainObject(cx));
 
-<<<<<<< HEAD
-    using ObjectVector = js::GCVector<JS::Heap<JSObject*>>;
-    using Cache = JS::WeakCache<ObjectVector>;
-    auto cache = Cache(JS::GetObjectZone(tenured1), ObjectVector(cx));
-=======
     using ObjectMap = js::GCHashMap<JS::Heap<JSObject*>, uint32_t,
                                     js::MovableCellHasher<JS::Heap<JSObject*>>>;
     using Cache = JS::WeakCache<ObjectMap>;
     Cache cache(JS::GetObjectZone(tenured1), cx);
     CHECK(cache.init());
->>>>>>> a17af05f
-
-    CHECK(cache.append(tenured1));
-    CHECK(cache.append(tenured2));
-    CHECK(cache.append(nursery1));
-    CHECK(cache.append(nursery2));
-
-    JS_GC(cx);
-    CHECK(cache.get().length() == 4);
-    CHECK(cache.get()[0] == tenured1);
-    CHECK(cache.get()[1] == tenured2);
-    CHECK(cache.get()[2] == nursery1);
-    CHECK(cache.get()[3] == nursery2);
+
+    cache.put(tenured1, 1);
+    cache.put(tenured2, 2);
+    cache.put(nursery1, 3);
+    cache.put(nursery2, 4);
+
+    JS_GC(cx);
+    CHECK(cache.has(tenured1));
+    CHECK(cache.has(tenured2));
+    CHECK(cache.has(nursery1));
+    CHECK(cache.has(nursery2));
 
     tenured2 = nursery2 = nullptr;
     JS_GC(cx);
-    CHECK(cache.get().length() == 2);
-    CHECK(cache.get()[0] == tenured1);
-    CHECK(cache.get()[1] == nursery1);
-
-    return true;
-}
-<<<<<<< HEAD
-END_TEST(testWeakCacheGCVector)
-=======
+    CHECK(cache.has(tenured1));
+    CHECK(cache.has(nursery1));
+    CHECK(cache.count() == 2);
+
+    return true;
+}
 END_TEST(testWeakCacheMap)
 
 // Exercise WeakCache<GCVector>.
@@ -738,5 +715,4 @@
 
 END_TEST(testIncrementalWeakCacheSweeping)
 
-#endif // defined JS_GC_ZEAL
->>>>>>> a17af05f
+#endif // defined JS_GC_ZEAL