/* This Source Code Form is subject to the terms of the Mozilla Public
 * License, v. 2.0. If a copy of the MPL was not distributed with this
 * file, You can obtain one at http://mozilla.org/MPL/2.0/. */

#include "jsapi-tests/tests.h"

<<<<<<< HEAD
BEGIN_TEST(testGCFinalizeCallback)
{
    return true;
}
=======
static const unsigned BufferSize = 20;
static unsigned FinalizeCalls = 0;
static JSFinalizeStatus StatusBuffer[BufferSize];

BEGIN_TEST(testGCFinalizeCallback)
{
    JS_SetGCParameter(cx, JSGC_MODE, JSGC_MODE_INCREMENTAL);

    /* Full GC, non-incremental. */
    FinalizeCalls = 0;
    JS_GC(cx);
    CHECK(cx->runtime()->gc.isFullGc());
    CHECK(checkSingleGroup());
    CHECK(checkFinalizeStatus());

    /* Full GC, incremental. */
    FinalizeCalls = 0;
    JS::PrepareForFullGC(cx);
    JS::StartIncrementalGC(cx, GC_NORMAL, JS::gcreason::API, 1000000);
    while (cx->runtime()->gc.isIncrementalGCInProgress()) {
        JS::PrepareForFullGC(cx);
        JS::IncrementalGCSlice(cx, JS::gcreason::API, 1000000);
    }
    CHECK(!cx->runtime()->gc.isIncrementalGCInProgress());
    CHECK(cx->runtime()->gc.isFullGc());
    CHECK(checkMultipleGroups());
    CHECK(checkFinalizeStatus());

#ifdef JS_GC_ZEAL
    // Bug 1377593 - the below tests want to control how many zones are GC'ing,
    // and some zeal modes will convert them into all-zones GCs.
    JS_SetGCZeal(cx, 0, 0);
#endif

    JS::RootedObject global1(cx, createTestGlobal());
    JS::RootedObject global2(cx, createTestGlobal());
    JS::RootedObject global3(cx, createTestGlobal());
    CHECK(global1);
    CHECK(global2);
    CHECK(global3);

    /* Zone GC, non-incremental, single zone. */
    FinalizeCalls = 0;
    JS::PrepareZoneForGC(global1->zone());
    JS::GCForReason(cx, GC_NORMAL, JS::gcreason::API);
    CHECK(!cx->runtime()->gc.isFullGc());
    CHECK(checkSingleGroup());
    CHECK(checkFinalizeStatus());

    /* Zone GC, non-incremental, multiple zones. */
    FinalizeCalls = 0;
    JS::PrepareZoneForGC(global1->zone());
    JS::PrepareZoneForGC(global2->zone());
    JS::PrepareZoneForGC(global3->zone());
    JS::GCForReason(cx, GC_NORMAL, JS::gcreason::API);
    CHECK(!cx->runtime()->gc.isFullGc());
    CHECK(checkSingleGroup());
    CHECK(checkFinalizeStatus());

    /* Zone GC, incremental, single zone. */
    FinalizeCalls = 0;
    JS::PrepareZoneForGC(global1->zone());
    JS::StartIncrementalGC(cx, GC_NORMAL, JS::gcreason::API, 1000000);
    while (cx->runtime()->gc.isIncrementalGCInProgress()) {
        JS::PrepareZoneForGC(global1->zone());
        JS::IncrementalGCSlice(cx, JS::gcreason::API, 1000000);
    }
    CHECK(!cx->runtime()->gc.isIncrementalGCInProgress());
    CHECK(!cx->runtime()->gc.isFullGc());
    CHECK(checkSingleGroup());
    CHECK(checkFinalizeStatus());

    /* Zone GC, incremental, multiple zones. */
    FinalizeCalls = 0;
    JS::PrepareZoneForGC(global1->zone());
    JS::PrepareZoneForGC(global2->zone());
    JS::PrepareZoneForGC(global3->zone());
    JS::StartIncrementalGC(cx, GC_NORMAL, JS::gcreason::API, 1000000);
    while (cx->runtime()->gc.isIncrementalGCInProgress()) {
        JS::PrepareZoneForGC(global1->zone());
        JS::PrepareZoneForGC(global2->zone());
        JS::PrepareZoneForGC(global3->zone());
        JS::IncrementalGCSlice(cx, JS::gcreason::API, 1000000);
    }
    CHECK(!cx->runtime()->gc.isIncrementalGCInProgress());
    CHECK(!cx->runtime()->gc.isFullGc());
    CHECK(checkMultipleGroups());
    CHECK(checkFinalizeStatus());

#ifdef JS_GC_ZEAL

    /* Full GC with reset due to new zone, becoming zone GC. */

    FinalizeCalls = 0;
    JS_SetGCZeal(cx, 9, 1000000);
    JS::PrepareForFullGC(cx);
    js::SliceBudget budget(js::WorkBudget(1));
    cx->runtime()->gc.startDebugGC(GC_NORMAL, budget);
    CHECK(cx->runtime()->gc.state() == js::gc::State::Mark);
    CHECK(cx->runtime()->gc.isFullGc());

    JS::RootedObject global4(cx, createTestGlobal());
    budget = js::SliceBudget(js::WorkBudget(1));
    cx->runtime()->gc.debugGCSlice(budget);
    while (cx->runtime()->gc.isIncrementalGCInProgress())
        cx->runtime()->gc.debugGCSlice(budget);
    CHECK(!cx->runtime()->gc.isIncrementalGCInProgress());
    CHECK(!cx->runtime()->gc.isFullGc());
    CHECK(checkMultipleGroups());
    CHECK(checkFinalizeStatus());

    JS_SetGCZeal(cx, 0, 0);

#endif

    /*
     * Make some use of the globals here to ensure the compiler doesn't optimize
     * them away in release builds, causing the zones to be collected and
     * the test to fail.
     */
    CHECK(JS_IsGlobalObject(global1));
    CHECK(JS_IsGlobalObject(global2));
    CHECK(JS_IsGlobalObject(global3));

    return true;
}

JSObject* createTestGlobal()
{
    JS::CompartmentOptions options;
    return JS_NewGlobalObject(cx, getGlobalClass(), nullptr, JS::FireOnNewGlobalHook, options);
}

virtual bool init() override
{
    if (!JSAPITest::init())
        return false;

    JS_AddFinalizeCallback(cx, FinalizeCallback, nullptr);
    return true;
}

virtual void uninit() override
{
    JS_RemoveFinalizeCallback(cx, FinalizeCallback);
    JSAPITest::uninit();
}

bool checkSingleGroup()
{
    CHECK(FinalizeCalls < BufferSize);
    CHECK(FinalizeCalls == 4);
    return true;
}

bool checkMultipleGroups()
{
    CHECK(FinalizeCalls < BufferSize);
    CHECK(FinalizeCalls % 3 == 1);
    CHECK((FinalizeCalls - 1) / 3 > 1);
    return true;
}

bool checkFinalizeStatus()
{
    /*
     * The finalize callback should be called twice for each sweep group
     * finalized, with status JSFINALIZE_GROUP_START and JSFINALIZE_GROUP_END,
     * and then once more with JSFINALIZE_COLLECTION_END.
     */

    for (unsigned i = 0; i < FinalizeCalls - 1; i += 3) {
        CHECK(StatusBuffer[i] == JSFINALIZE_GROUP_PREPARE);
        CHECK(StatusBuffer[i + 1] == JSFINALIZE_GROUP_START);
        CHECK(StatusBuffer[i + 2] == JSFINALIZE_GROUP_END);
    }

    CHECK(StatusBuffer[FinalizeCalls - 1] == JSFINALIZE_COLLECTION_END);

    return true;
}

static void
FinalizeCallback(JSFreeOp* fop, JSFinalizeStatus status, void* data)
{
    if (FinalizeCalls < BufferSize)
        StatusBuffer[FinalizeCalls] = status;
    ++FinalizeCalls;
}
>>>>>>> a17af05f
END_TEST(testGCFinalizeCallback)<|MERGE_RESOLUTION|>--- conflicted
+++ resolved
@@ -4,12 +4,6 @@
 
 #include "jsapi-tests/tests.h"
 
-<<<<<<< HEAD
-BEGIN_TEST(testGCFinalizeCallback)
-{
-    return true;
-}
-=======
 static const unsigned BufferSize = 20;
 static unsigned FinalizeCalls = 0;
 static JSFinalizeStatus StatusBuffer[BufferSize];
@@ -199,5 +193,4 @@
         StatusBuffer[FinalizeCalls] = status;
     ++FinalizeCalls;
 }
->>>>>>> a17af05f
 END_TEST(testGCFinalizeCallback)