# -*- Mode: python; indent-tabs-mode: nil; tab-width: 40 -*-
# vim: set filetype=python:
# This Source Code Form is subject to the terms of the Mozilla Public
# License, v. 2.0. If a copy of the MPL was not distributed with this
# file, You can obtain one at http://mozilla.org/MPL/2.0/.

GeckoProgram('jsapi-tests', linkage=None)

UNIFIED_SOURCES += [
    'selfTest.cpp',
    'testAddPropertyPropcache.cpp',
    'testArgumentsObject.cpp',
    'testArrayBuffer.cpp',
    'testArrayBufferView.cpp',
    'testAtomicOperations.cpp',
    'testBoundFunction.cpp',
    'testBug604087.cpp',
    'testCallArgs.cpp',
    'testCallNonGenericMethodOnProxy.cpp',
    'testChromeBuffer.cpp',
    'testCloneScript.cpp',
    'testDateToLocaleString.cpp',
    'testDebugger.cpp',
    'testDeepFreeze.cpp',
    'testDefineGetterSetterNonEnumerable.cpp',
    'testDefineProperty.cpp',
    'testDefinePropertyIgnoredAttributes.cpp',
    'testDeflateStringToUTF8Buffer.cpp',
    'testDifferentNewTargetInvokeConstructor.cpp',
    'testErrorCopying.cpp',
    'testException.cpp',
    'testExternalArrayBuffer.cpp',
    'testExternalStrings.cpp',
    'testFindSCCs.cpp',
    'testForceLexicalInitialization.cpp',
    'testForOfIterator.cpp',
    'testForwardSetProperty.cpp',
    'testFreshGlobalEvalRedefinition.cpp',
    'testFunctionBinding.cpp',
    'testFunctionProperties.cpp',
    'testGCAllocator.cpp',
    'testGCCellPtr.cpp',
    'testGCChunkPool.cpp',
    'testGCExactRooting.cpp',
    'testGCFinalizeCallback.cpp',
    'testGCGrayMarking.cpp',
    'testGCHeapPostBarriers.cpp',
    'testGCHooks.cpp',
    'testGCMarking.cpp',
    'testGCOutOfMemory.cpp',
    'testGCStoreBufferRemoval.cpp',
    'testGCUniqueId.cpp',
    'testGCWeakCache.cpp',
    'testGCWeakRef.cpp',
    'testGetPropertyDescriptor.cpp',
    'testHashTable.cpp',
    'testIndexToString.cpp',
    'testIntern.cpp',
    'testIntlAvailableLocales.cpp',
    'testIntString.cpp',
    'testIntTypesABI.cpp',
    'testIsInsideNursery.cpp',
    'testIteratorObject.cpp',
    'testJSEvaluateScript.cpp',
    'testLookup.cpp',
    'testLooselyEqual.cpp',
    'testMappedArrayBuffer.cpp',
    'testMutedErrors.cpp',
    'testNewObject.cpp',
    'testNewTargetInvokeConstructor.cpp',
    'testNullRoot.cpp',
    'testObjectEmulatingUndefined.cpp',
    'testOOM.cpp',
    'testParseJSON.cpp',
    'testPersistentRooted.cpp',
    'testPreserveJitCode.cpp',
    'testPrintf.cpp',
    'testPrivateGCThingValue.cpp',
    'testProfileStrings.cpp',
    'testPromise.cpp',
    'testPropCache.cpp',
    'testRegExp.cpp',
    'testResolveRecursion.cpp',
    'tests.cpp',
    'testSameValue.cpp',
    'testSavedStacks.cpp',
    'testScriptInfo.cpp',
    'testScriptObject.cpp',
    'testSetProperty.cpp',
    'testSetPropertyIgnoringNamedGetter.cpp',
    'testSharedImmutableStringsCache.cpp',
    'testSourcePolicy.cpp',
    'testStringBuffer.cpp',
    'testStructuredClone.cpp',
    'testSymbol.cpp',
    'testThreadingConditionVariable.cpp',
    'testThreadingExclusiveData.cpp',
    'testThreadingMutex.cpp',
    'testThreadingThread.cpp',
    'testToIntWidth.cpp',
    'testTypedArrays.cpp',
    'testUbiNode.cpp',
    'testUncaughtSymbol.cpp',
    'testUTF8.cpp',
    'testWasmLEB128.cpp',
    'testWeakMap.cpp',
    'testXDR.cpp',
]

SOURCES += [
    # There are clashing definitions of js::jit::AssemblerBuffer.
    'testAssemblerBuffer.cpp',
]

SOURCES += [
    # We don't want this in the C++ files with the test cases.
    'hidePointer.cpp',
]

if CONFIG['ENABLE_ION']:
    UNIFIED_SOURCES += [
        'testJitDCEinGVN.cpp',
        'testJitFoldsTo.cpp',
        'testJitGVN.cpp',
        'testJitMacroAssembler.cpp',
        'testJitMoveEmitterCycles-mips32.cpp',
        'testJitMoveEmitterCycles.cpp',
        'testJitRangeAnalysis.cpp',
        'testJitRegisterSet.cpp',
        'testJitRValueAlloc.cpp',
    ]

<<<<<<< HEAD
=======
if CONFIG['ENABLE_STREAMS']:
    UNIFIED_SOURCES += [
        'testReadableStream.cpp',
    ]

>>>>>>> a17af05f
DEFINES['EXPORT_JS_API'] = True

LOCAL_INCLUDES += [
    '!..',
    '..',
]

if CONFIG['ENABLE_INTL_API'] and CONFIG['MOZ_ICU_DATA_ARCHIVE']:
    # The ICU libraries linked into libmozjs will not include the ICU data,
    # so link it directly.
    USE_LIBS += ['icudata']

USE_LIBS += [
    'static:js',
]

OS_LIBS += CONFIG['MOZ_ZLIB_LIBS']

if CONFIG['GNU_CXX']:
<<<<<<< HEAD
    CXXFLAGS += ['-Wno-shadow', '-Werror=format']
=======
    CXXFLAGS += ['-Wno-shadow', '-Werror=format', '-fno-strict-aliasing']
>>>>>>> a17af05f

# This is intended as a temporary workaround to enable VS2015.
if CONFIG['_MSC_VER']:
    CXXFLAGS += ['-wd4312']

DEFINES['topsrcdir'] = '%s/js/src' % TOPSRCDIR
OBJDIR_PP_FILES.js.src['jsapi-tests'] += ['jsapi-tests-gdb.py.in']<|MERGE_RESOLUTION|>--- conflicted
+++ resolved
@@ -130,14 +130,11 @@
         'testJitRValueAlloc.cpp',
     ]
 
-<<<<<<< HEAD
-=======
 if CONFIG['ENABLE_STREAMS']:
     UNIFIED_SOURCES += [
         'testReadableStream.cpp',
     ]
 
->>>>>>> a17af05f
 DEFINES['EXPORT_JS_API'] = True
 
 LOCAL_INCLUDES += [
@@ -157,11 +154,7 @@
 OS_LIBS += CONFIG['MOZ_ZLIB_LIBS']
 
 if CONFIG['GNU_CXX']:
-<<<<<<< HEAD
-    CXXFLAGS += ['-Wno-shadow', '-Werror=format']
-=======
     CXXFLAGS += ['-Wno-shadow', '-Werror=format', '-fno-strict-aliasing']
->>>>>>> a17af05f
 
 # This is intended as a temporary workaround to enable VS2015.
 if CONFIG['_MSC_VER']:
