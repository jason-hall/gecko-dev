/* This Source Code Form is subject to the terms of the Mozilla Public
 * License, v. 2.0. If a copy of the MPL was not distributed with this
 * file, You can obtain one at http://mozilla.org/MPL/2.0/. */

#include "mozilla/Move.h"

#include "js/HashTable.h"
#include "js/Utility.h"

#include "jsapi-tests/tests.h"

//#define FUZZ

typedef js::HashMap<uint32_t, uint32_t, js::DefaultHasher<uint32_t>, js::SystemAllocPolicy> IntMap;
typedef js::HashSet<uint32_t, js::DefaultHasher<uint32_t>, js::SystemAllocPolicy> IntSet;

/*
 * The rekeying test as conducted by adding only keys masked with 0x0000FFFF
 * that are unique. We rekey by shifting left 16 bits.
 */
#ifdef FUZZ
const size_t TestSize = 0x0000FFFF / 2;
const size_t TestIterations = SIZE_MAX;
#else
const size_t TestSize = 10000;
const size_t TestIterations = 10;
#endif

JS_STATIC_ASSERT(TestSize <= 0x0000FFFF / 2);

struct LowToHigh
{
    static uint32_t rekey(uint32_t initial) {
        if (initial > uint32_t(0x0000FFFF))
            return initial;
        return initial << 16;
    }

    static bool shouldBeRemoved(uint32_t initial) {
        return false;
    }
};

struct LowToHighWithRemoval
{
    static uint32_t rekey(uint32_t initial) {
        if (initial > uint32_t(0x0000FFFF))
            return initial;
        return initial << 16;
    }

    static bool shouldBeRemoved(uint32_t initial) {
        if (initial >= 0x00010000)
            return (initial >> 16) % 2 == 0;
        return initial % 2 == 0;
    }
};

static bool
MapsAreEqual(IntMap& am, IntMap& bm)
{
    bool equal = true;
    if (am.count() != bm.count()) {
        equal = false;
        fprintf(stderr, "A.count() == %u and B.count() == %u\n", am.count(), bm.count());
    }
    for (IntMap::Range r = am.all(); !r.empty(); r.popFront()) {
        if (!bm.has(r.front().key())) {
            equal = false;
            fprintf(stderr, "B does not have %x which is in A\n", r.front().key());
        }
    }
    for (IntMap::Range r = bm.all(); !r.empty(); r.popFront()) {
        if (!am.has(r.front().key())) {
            equal = false;
            fprintf(stderr, "A does not have %x which is in B\n", r.front().key());
        }
    }
    return equal;
}

static bool
SetsAreEqual(IntSet& am, IntSet& bm)
{
    bool equal = true;
    if (am.count() != bm.count()) {
        equal = false;
        fprintf(stderr, "A.count() == %u and B.count() == %u\n", am.count(), bm.count());
    }
    for (IntSet::Range r = am.all(); !r.empty(); r.popFront()) {
        if (!bm.has(r.front())) {
            equal = false;
            fprintf(stderr, "B does not have %x which is in A\n", r.front());
        }
    }
    for (IntSet::Range r = bm.all(); !r.empty(); r.popFront()) {
        if (!am.has(r.front())) {
            equal = false;
            fprintf(stderr, "A does not have %x which is in B\n", r.front());
        }
    }
    return equal;
}

static bool
AddLowKeys(IntMap* am, IntMap* bm, int seed)
{
    size_t i = 0;
    srand(seed);
    while (i < TestSize) {
        uint32_t n = rand() & 0x0000FFFF;
        if (!am->has(n)) {
            if (bm->has(n))
                return false;

            if (!am->putNew(n, n) || !bm->putNew(n, n))
                return false;
            i++;
        }
    }
    return true;
}

static bool
AddLowKeys(IntSet* as, IntSet* bs, int seed)
{
    size_t i = 0;
    srand(seed);
    while (i < TestSize) {
        uint32_t n = rand() & 0x0000FFFF;
        if (!as->has(n)) {
            if (bs->has(n))
                return false;
            if (!as->putNew(n) || !bs->putNew(n))
                return false;
            i++;
        }
    }
    return true;
}

template <class NewKeyFunction>
static bool
SlowRekey(IntMap* m) {
    IntMap tmp;
    if (!tmp.init())
        return false;

    for (IntMap::Range r = m->all(); !r.empty(); r.popFront()) {
        if (NewKeyFunction::shouldBeRemoved(r.front().key()))
            continue;
        uint32_t hi = NewKeyFunction::rekey(r.front().key());
        if (tmp.has(hi))
            return false;
        if (!tmp.putNew(hi, r.front().value()))
            return false;
    }

    m->clear();
    for (IntMap::Range r = tmp.all(); !r.empty(); r.popFront()) {
        if (!m->putNew(r.front().key(), r.front().value()))
            return false;
    }

    return true;
}

template <class NewKeyFunction>
static bool
SlowRekey(IntSet* s) {
    IntSet tmp;
    if (!tmp.init())
        return false;

    for (IntSet::Range r = s->all(); !r.empty(); r.popFront()) {
        if (NewKeyFunction::shouldBeRemoved(r.front()))
            continue;
        uint32_t hi = NewKeyFunction::rekey(r.front());
        if (tmp.has(hi))
            return false;
        if (!tmp.putNew(hi))
            return false;
    }

    s->clear();
    for (IntSet::Range r = tmp.all(); !r.empty(); r.popFront()) {
        if (!s->putNew(r.front()))
            return false;
    }

    return true;
}

BEGIN_TEST(testHashRekeyManual)
{
    IntMap am, bm;
    CHECK(am.init());
    CHECK(bm.init());
    for (size_t i = 0; i < TestIterations; ++i) {
#ifdef FUZZ
        fprintf(stderr, "map1: %lu\n", i);
#endif
        CHECK(AddLowKeys(&am, &bm, i));
        CHECK(MapsAreEqual(am, bm));

        for (IntMap::Enum e(am); !e.empty(); e.popFront()) {
            uint32_t tmp = LowToHigh::rekey(e.front().key());
            if (tmp != e.front().key())
                e.rekeyFront(tmp);
        }
        CHECK(SlowRekey<LowToHigh>(&bm));

        CHECK(MapsAreEqual(am, bm));
        am.clear();
        bm.clear();
    }

    IntSet as, bs;
    CHECK(as.init());
    CHECK(bs.init());
    for (size_t i = 0; i < TestIterations; ++i) {
#ifdef FUZZ
        fprintf(stderr, "set1: %lu\n", i);
#endif
        CHECK(AddLowKeys(&as, &bs, i));
        CHECK(SetsAreEqual(as, bs));

        for (IntSet::Enum e(as); !e.empty(); e.popFront()) {
            uint32_t tmp = LowToHigh::rekey(e.front());
            if (tmp != e.front())
                e.rekeyFront(tmp);
        }
        CHECK(SlowRekey<LowToHigh>(&bs));

        CHECK(SetsAreEqual(as, bs));
        as.clear();
        bs.clear();
    }

    return true;
}
END_TEST(testHashRekeyManual)

BEGIN_TEST(testHashRekeyManualRemoval)
{
    IntMap am, bm;
    CHECK(am.init());
    CHECK(bm.init());
    for (size_t i = 0; i < TestIterations; ++i) {
#ifdef FUZZ
        fprintf(stderr, "map2: %lu\n", i);
#endif
        CHECK(AddLowKeys(&am, &bm, i));
        CHECK(MapsAreEqual(am, bm));

        for (IntMap::Enum e(am); !e.empty(); e.popFront()) {
            if (LowToHighWithRemoval::shouldBeRemoved(e.front().key())) {
                e.removeFront();
            } else {
                uint32_t tmp = LowToHighWithRemoval::rekey(e.front().key());
                if (tmp != e.front().key())
                    e.rekeyFront(tmp);
            }
        }
        CHECK(SlowRekey<LowToHighWithRemoval>(&bm));

        CHECK(MapsAreEqual(am, bm));
        am.clear();
        bm.clear();
    }

    IntSet as, bs;
    CHECK(as.init());
    CHECK(bs.init());
    for (size_t i = 0; i < TestIterations; ++i) {
#ifdef FUZZ
        fprintf(stderr, "set1: %lu\n", i);
#endif
        CHECK(AddLowKeys(&as, &bs, i));
        CHECK(SetsAreEqual(as, bs));

        for (IntSet::Enum e(as); !e.empty(); e.popFront()) {
            if (LowToHighWithRemoval::shouldBeRemoved(e.front())) {
                e.removeFront();
            } else {
                uint32_t tmp = LowToHighWithRemoval::rekey(e.front());
                if (tmp != e.front())
                    e.rekeyFront(tmp);
            }
        }
        CHECK(SlowRekey<LowToHighWithRemoval>(&bs));

        CHECK(SetsAreEqual(as, bs));
        as.clear();
        bs.clear();
    }

    return true;
}
END_TEST(testHashRekeyManualRemoval)

// A type that is not copyable, only movable.
struct MoveOnlyType {
    uint32_t val;

    explicit MoveOnlyType(uint32_t val) : val(val) { }

    MoveOnlyType(MoveOnlyType&& rhs) {
        val = rhs.val;
    }

    MoveOnlyType& operator=(MoveOnlyType&& rhs) {
        MOZ_ASSERT(&rhs != this);
        this->~MoveOnlyType();
        new(this) MoveOnlyType(mozilla::Move(rhs));
        return *this;
    }

    struct HashPolicy {
        typedef MoveOnlyType Lookup;

        static js::HashNumber hash(const Lookup& lookup) {
            return lookup.val;
        }

        static bool match(const MoveOnlyType& existing, const Lookup& lookup) {
            return existing.val == lookup.val;
        }
    };

  private:
    MoveOnlyType(const MoveOnlyType&) = delete;
    MoveOnlyType& operator=(const MoveOnlyType&) = delete;
};

BEGIN_TEST(testHashSetOfMoveOnlyType)
{
    typedef js::HashSet<MoveOnlyType, MoveOnlyType::HashPolicy, js::SystemAllocPolicy> Set;

    Set set;
    CHECK(set.init());

    MoveOnlyType a(1);

    CHECK(set.put(mozilla::Move(a))); // This shouldn't generate a compiler error.

    return true;
}
END_TEST(testHashSetOfMoveOnlyType)

#if defined(DEBUG)

// Add entries to a HashMap using lookupWithDefault until either we get an OOM,
// or the table has been resized a few times.
static bool
LookupWithDefaultUntilResize() {
    IntMap m;

    if (!m.init())
        return false;

    // Add entries until we've resized the table four times.
    size_t lastCapacity = m.capacity();
    size_t resizes = 0;
    uint32_t key = 0;
    while (resizes < 4) {
        if (!m.lookupWithDefault(key++, 0))
            return false;

        size_t capacity = m.capacity();
        if (capacity != lastCapacity) {
            resizes++;
            lastCapacity = capacity;
        }
    }

    return true;
}

BEGIN_TEST(testHashMapLookupWithDefaultOOM)
{
    uint32_t timeToFail;
    for (timeToFail = 1; timeToFail < 1000; timeToFail++) {
<<<<<<< HEAD
        js::oom::SimulateOOMAfter(timeToFail, js::oom::THREAD_TYPE_COOPERATING, false);
=======
        js::oom::SimulateOOMAfter(timeToFail, js::THREAD_TYPE_COOPERATING, false);
>>>>>>> a17af05f
        LookupWithDefaultUntilResize();
    }

    js::oom::ResetSimulatedOOM();
    return true;
}

END_TEST(testHashMapLookupWithDefaultOOM)
#endif // defined(DEBUG)

BEGIN_TEST(testHashTableMovableEnum)
{
    CHECK(set.init());

    // Exercise returning a hash table Enum object from a function.

    CHECK(set.put(1));
    for (auto e = enumerateSet(); !e.empty(); e.popFront())
        e.removeFront();
    CHECK(set.count() == 0);

    // Test moving an Enum object explicitly.

    CHECK(set.put(1));
    CHECK(set.put(2));
    CHECK(set.put(3));
    CHECK(set.count() == 3);
    {
        auto e1 = IntSet::Enum(set);
        CHECK(!e1.empty());
        e1.removeFront();
        e1.popFront();

        auto e2 = mozilla::Move(e1);
        CHECK(!e2.empty());
        e2.removeFront();
        e2.popFront();
    }

    CHECK(set.count() == 1);
    return true;
}

IntSet set;

IntSet::Enum enumerateSet()
{
    return IntSet::Enum(set);
}

END_TEST(testHashTableMovableEnum)<|MERGE_RESOLUTION|>--- conflicted
+++ resolved
@@ -381,11 +381,7 @@
 {
     uint32_t timeToFail;
     for (timeToFail = 1; timeToFail < 1000; timeToFail++) {
-<<<<<<< HEAD
-        js::oom::SimulateOOMAfter(timeToFail, js::oom::THREAD_TYPE_COOPERATING, false);
-=======
         js::oom::SimulateOOMAfter(timeToFail, js::THREAD_TYPE_COOPERATING, false);
->>>>>>> a17af05f
         LookupWithDefaultUntilResize();
     }
 
