--- conflicted
+++ resolved
@@ -5,19 +5,24 @@
  * License, v. 2.0. If a copy of the MPL was not distributed with this
  * file, You can obtain one at http://mozilla.org/MPL/2.0/. */
 
-<<<<<<< HEAD
-=======
 #include "gc/Barrier.h"
 #include "gc/Zone.h"
 #include "js/RootingAPI.h"
 
->>>>>>> a17af05f
 #include "jsapi-tests/tests.h"
+
+struct MyHeap
+{
+    explicit MyHeap(JSObject* obj) : weak(obj) {}
+    js::WeakRef<JSObject*> weak;
+
+    void trace(JSTracer* trc) {
+        js::TraceWeakEdge(trc, &weak, "weak");
+    }
+};
 
 BEGIN_TEST(testGCWeakRef)
 {
-<<<<<<< HEAD
-=======
     // Create an object and add a property to it so that we can read the
     // property back later to verify that object internals are not garbage.
     JS::RootedObject obj(cx, JS_NewPlainObject(cx));
@@ -55,7 +60,6 @@
     JS_GC(cx);
     CHECK(heap.get().weak == nullptr);
 
->>>>>>> a17af05f
     return true;
 }
 END_TEST(testGCWeakRef)
