/* -*- Mode: C++; tab-width: 8; indent-tabs-mode: nil; c-basic-offset: 4 -*-
 * vim: set ts=8 sts=4 et sw=4 tw=99:
 */
/* This Source Code Form is subject to the terms of the Mozilla Public
 * License, v. 2.0. If a copy of the MPL was not distributed with this
 * file, You can obtain one at http://mozilla.org/MPL/2.0/. */

#include <limits>
#include <string.h>

#include "jsprf.h"
#include "jsstr.h"

#include "jsapi-tests/tests.h"

using namespace js;

class AutoInflatedString {
    JSContext * const cx;
    char16_t* chars_;
    size_t length_;

  public:
    explicit AutoInflatedString(JSContext* cx) : cx(cx), chars_(nullptr), length_(0) { }
    ~AutoInflatedString() {
        JS_free(cx, chars_);
    }

    template<size_t N> void operator=(const char (&str)[N]) {
        length_ = N - 1;
        chars_ = InflateString(cx, str, &length_);
        if (!chars_)
            abort();
    }

    void operator=(const char* str) {
        length_ = strlen(str);
        chars_ = InflateString(cx, str, &length_);
        if (!chars_)
            abort();
    }

    const char16_t* chars() const { return chars_; }
    size_t length() const { return length_; }
};

BEGIN_TEST(testParseJSON_success)
{
    // Primitives
    JS::RootedValue expected(cx);
    expected = JS::TrueValue();
    CHECK(TryParse(cx, "true", expected));

    expected = JS::FalseValue();
    CHECK(TryParse(cx, "false", expected));

    expected = JS::NullValue();
    CHECK(TryParse(cx, "null", expected));

    expected.setInt32(0);
    CHECK(TryParse(cx, "0", expected));

    expected.setInt32(1);
    CHECK(TryParse(cx, "1", expected));

    expected.setInt32(-1);
    CHECK(TryParse(cx, "-1", expected));

    expected.setDouble(1);
    CHECK(TryParse(cx, "1", expected));

    expected.setDouble(1.75);
    CHECK(TryParse(cx, "1.75", expected));

    expected.setDouble(9e9);
    CHECK(TryParse(cx, "9e9", expected));

    expected.setDouble(std::numeric_limits<double>::infinity());
    CHECK(TryParse(cx, "9e99999", expected));

    JS::Rooted<JSFlatString*> str(cx);

    const char16_t emptystr[] = { '\0' };
    str = js::NewStringCopyN<CanGC>(cx, emptystr, 0);
    CHECK(str);
    expected = JS::StringValue(str);
    CHECK(TryParse(cx, "\"\"", expected));

    const char16_t nullstr[] = { '\0' };
    str = NewString(cx, nullstr);
    CHECK(str);
    expected = JS::StringValue(str);
    CHECK(TryParse(cx, "\"\\u0000\"", expected));

    const char16_t backstr[] = { '\b' };
    str = NewString(cx, backstr);
    CHECK(str);
    expected = JS::StringValue(str);
    CHECK(TryParse(cx, "\"\\b\"", expected));
    CHECK(TryParse(cx, "\"\\u0008\"", expected));

    const char16_t newlinestr[] = { '\n', };
    str = NewString(cx, newlinestr);
    CHECK(str);
    expected = JS::StringValue(str);
    CHECK(TryParse(cx, "\"\\n\"", expected));
    CHECK(TryParse(cx, "\"\\u000A\"", expected));


    // Arrays
    JS::RootedValue v(cx), v2(cx);
    JS::RootedObject obj(cx);

    bool isArray;

    CHECK(Parse(cx, "[]", &v));
    CHECK(v.isObject());
    obj = &v.toObject();
    CHECK(JS_IsArrayObject(cx, obj, &isArray));
    CHECK(isArray);
    CHECK(JS_GetProperty(cx, obj, "length", &v2));
    CHECK(v2.isInt32(0));

    CHECK(Parse(cx, "[1]", &v));
    CHECK(v.isObject());
    obj = &v.toObject();
    CHECK(JS_IsArrayObject(cx, obj, &isArray));
    CHECK(isArray);
    CHECK(JS_GetProperty(cx, obj, "0", &v2));
    CHECK(v2.isInt32(1));
    CHECK(JS_GetProperty(cx, obj, "length", &v2));
    CHECK(v2.isInt32(1));


    // Objects
    CHECK(Parse(cx, "{}", &v));
    CHECK(v.isObject());
    obj = &v.toObject();
    CHECK(JS_IsArrayObject(cx, obj, &isArray));
    CHECK(!isArray);

    CHECK(Parse(cx, "{ \"f\": 17 }", &v));
    CHECK(v.isObject());
    obj = &v.toObject();
    CHECK(JS_IsArrayObject(cx, obj, &isArray));
    CHECK(!isArray);
    CHECK(JS_GetProperty(cx, obj, "f", &v2));
    CHECK(v2.isInt32(17));

    return true;
}

template<size_t N> static JSFlatString*
NewString(JSContext* cx, const char16_t (&chars)[N])
{
    return js::NewStringCopyN<CanGC>(cx, chars, N);
}

template<size_t N> inline bool
Parse(JSContext* cx, const char (&input)[N], JS::MutableHandleValue vp)
{
    AutoInflatedString str(cx);
    str = input;
    CHECK(JS_ParseJSON(cx, str.chars(), str.length(), vp));
    return true;
}

template<size_t N> inline bool
TryParse(JSContext* cx, const char (&input)[N], JS::HandleValue expected)
{
    AutoInflatedString str(cx);
    RootedValue v(cx);
    str = input;
    CHECK(JS_ParseJSON(cx, str.chars(), str.length(), &v));
    CHECK_SAME(v, expected);
    return true;
}
END_TEST(testParseJSON_success)

BEGIN_TEST(testParseJSON_error)
{
    CHECK(Error(cx, ""                                  , 1, 1));
    CHECK(Error(cx, "\n"                                , 2, 1));
    CHECK(Error(cx, "\r"                                , 2, 1));
    CHECK(Error(cx, "\r\n"                              , 2, 1));

    CHECK(Error(cx, "["                                 , 1, 2));
    CHECK(Error(cx, "[,]"                               , 1, 2));
    CHECK(Error(cx, "[1,]"                              , 1, 4));
    CHECK(Error(cx, "{a:2}"                             , 1, 2));
    CHECK(Error(cx, "{\"a\":2,}"                        , 1, 8));
    CHECK(Error(cx, "]"                                 , 1, 1));
    CHECK(Error(cx, "\""                                , 1, 2));
    CHECK(Error(cx, "{]"                                , 1, 2));
    CHECK(Error(cx, "[}"                                , 1, 2));
    CHECK(Error(cx, "'wrongly-quoted string'"           , 1, 1));

    CHECK(Error(cx, "{\"a\":2 \n b:3}"                  , 2, 2));
    CHECK(Error(cx, "\n["                               , 2, 2));
    CHECK(Error(cx, "\n[,]"                             , 2, 2));
    CHECK(Error(cx, "\n[1,]"                            , 2, 4));
    CHECK(Error(cx, "\n{a:2}"                           , 2, 2));
    CHECK(Error(cx, "\n{\"a\":2,}"                      , 2, 8));
    CHECK(Error(cx, "\n]"                               , 2, 1));
    CHECK(Error(cx, "\"bad string\n\""                  , 1, 12));
    CHECK(Error(cx, "\r'wrongly-quoted string'"         , 2, 1));
    CHECK(Error(cx, "\n\""                              , 2, 2));
    CHECK(Error(cx, "\n{]"                              , 2, 2));
    CHECK(Error(cx, "\n[}"                              , 2, 2));
    CHECK(Error(cx, "{\"a\":[2,3],\n\"b\":,5,6}"        , 2, 5));

    CHECK(Error(cx, "{\"a\":2 \r b:3}"                  , 2, 2));
    CHECK(Error(cx, "\r["                               , 2, 2));
    CHECK(Error(cx, "\r[,]"                             , 2, 2));
    CHECK(Error(cx, "\r[1,]"                            , 2, 4));
    CHECK(Error(cx, "\r{a:2}"                           , 2, 2));
    CHECK(Error(cx, "\r{\"a\":2,}"                      , 2, 8));
    CHECK(Error(cx, "\r]"                               , 2, 1));
    CHECK(Error(cx, "\"bad string\r\""                  , 1, 12));
    CHECK(Error(cx, "\r'wrongly-quoted string'"         , 2, 1));
    CHECK(Error(cx, "\r\""                              , 2, 2));
    CHECK(Error(cx, "\r{]"                              , 2, 2));
    CHECK(Error(cx, "\r[}"                              , 2, 2));
    CHECK(Error(cx, "{\"a\":[2,3],\r\"b\":,5,6}"        , 2, 5));

    CHECK(Error(cx, "{\"a\":2 \r\n b:3}"                , 2, 2));
    CHECK(Error(cx, "\r\n["                             , 2, 2));
    CHECK(Error(cx, "\r\n[,]"                           , 2, 2));
    CHECK(Error(cx, "\r\n[1,]"                          , 2, 4));
    CHECK(Error(cx, "\r\n{a:2}"                         , 2, 2));
    CHECK(Error(cx, "\r\n{\"a\":2,}"                    , 2, 8));
    CHECK(Error(cx, "\r\n]"                             , 2, 1));
    CHECK(Error(cx, "\"bad string\r\n\""                , 1, 12));
    CHECK(Error(cx, "\r\n'wrongly-quoted string'"       , 2, 1));
    CHECK(Error(cx, "\r\n\""                            , 2, 2));
    CHECK(Error(cx, "\r\n{]"                            , 2, 2));
    CHECK(Error(cx, "\r\n[}"                            , 2, 2));
    CHECK(Error(cx, "{\"a\":[2,3],\r\n\"b\":,5,6}"      , 2, 5));

    CHECK(Error(cx, "\n\"bad string\n\""                , 2, 12));
    CHECK(Error(cx, "\r\"bad string\r\""                , 2, 12));
    CHECK(Error(cx, "\r\n\"bad string\r\n\""            , 2, 12));

    CHECK(Error(cx, "{\n\"a\":[2,3],\r\"b\":,5,6}"      , 3, 5));
    CHECK(Error(cx, "{\r\"a\":[2,3],\n\"b\":,5,6}"      , 3, 5));
    CHECK(Error(cx, "[\"\\t\\q"                         , 1, 6));
    CHECK(Error(cx, "[\"\\t\x00"                        , 1, 5));
    CHECK(Error(cx, "[\"\\t\x01"                        , 1, 5));
    CHECK(Error(cx, "[\"\\t\\\x00"                      , 1, 6));
    CHECK(Error(cx, "[\"\\t\\\x01"                      , 1, 6));

    // Unicode escape errors are messy.  The first bad character could be
    // non-hexadecimal, or it could be absent entirely.  Include tests where
    // there's a bad character, followed by zero to as many characters as are
    // needed to form a complete Unicode escape sequence, plus one.  (The extra
    // characters beyond are valuable because our implementation checks for
    // too-few subsequent characters first, before checking for subsequent
    // non-hexadecimal characters.  So \u<END>, \u0<END>, \u00<END>, and
    // \u000<END> are all *detected* as invalid by the same code path, but the
    // process of computing the first invalid character follows a different
    // code path for each.  And \uQQQQ, \u0QQQ, \u00QQ, and \u000Q are detected
    // as invalid by the same code path [ignoring which precise subexpression
    // triggers failure of a single condition], but the computation of the
    // first invalid character follows a different code path for each.)
    CHECK(Error(cx, "[\"\\t\\u"                         , 1, 7));
    CHECK(Error(cx, "[\"\\t\\uZ"                        , 1, 7));
    CHECK(Error(cx, "[\"\\t\\uZZ"                       , 1, 7));
    CHECK(Error(cx, "[\"\\t\\uZZZ"                      , 1, 7));
    CHECK(Error(cx, "[\"\\t\\uZZZZ"                     , 1, 7));
    CHECK(Error(cx, "[\"\\t\\uZZZZZ"                    , 1, 7));

    CHECK(Error(cx, "[\"\\t\\u0"                        , 1, 8));
    CHECK(Error(cx, "[\"\\t\\u0Z"                       , 1, 8));
    CHECK(Error(cx, "[\"\\t\\u0ZZ"                      , 1, 8));
    CHECK(Error(cx, "[\"\\t\\u0ZZZ"                     , 1, 8));
    CHECK(Error(cx, "[\"\\t\\u0ZZZZ"                    , 1, 8));

    CHECK(Error(cx, "[\"\\t\\u00"                       , 1, 9));
    CHECK(Error(cx, "[\"\\t\\u00Z"                      , 1, 9));
    CHECK(Error(cx, "[\"\\t\\u00ZZ"                     , 1, 9));
    CHECK(Error(cx, "[\"\\t\\u00ZZZ"                    , 1, 9));

    CHECK(Error(cx, "[\"\\t\\u000"                      , 1, 10));
    CHECK(Error(cx, "[\"\\t\\u000Z"                     , 1, 10));
    CHECK(Error(cx, "[\"\\t\\u000ZZ"                    , 1, 10));

    return true;
}

template<size_t N> inline bool
Error(JSContext* cx, const char (&input)[N], uint32_t expectedLine,
      uint32_t expectedColumn)
{
    AutoInflatedString str(cx);
    RootedValue dummy(cx);
    str = input;

    bool ok = JS_ParseJSON(cx, str.chars(), str.length(), &dummy);
    CHECK(!ok);

    RootedValue exn(cx);
    CHECK(JS_GetPendingException(cx, &exn));
    JS_ClearPendingException(cx);

    js::ErrorReport report(cx);
    CHECK(report.init(cx, exn, js::ErrorReport::WithSideEffects));
    CHECK(report.report()->errorNumber == JSMSG_JSON_BAD_PARSE);

<<<<<<< HEAD
    const char* lineAndColumnASCII = JS_smprintf("line %d column %d", expectedLine, expectedColumn);
    CHECK(strstr(report.toStringResult().c_str(), lineAndColumnASCII) != nullptr);
    js_free((void*)lineAndColumnASCII);
=======
    UniqueChars lineAndColumnASCII = JS_smprintf("line %d column %d", expectedLine, expectedColumn);
    CHECK(strstr(report.toStringResult().c_str(), lineAndColumnASCII.get()) != nullptr);
>>>>>>> a17af05f

    /* We do not execute JS, so there should be no exception thrown. */
    CHECK(!JS_IsExceptionPending(cx));

    return true;
}
END_TEST(testParseJSON_error)

static bool
Censor(JSContext* cx, unsigned argc, JS::Value* vp)
{
    JS::CallArgs args = JS::CallArgsFromVp(argc, vp);
    MOZ_RELEASE_ASSERT(args.length() == 2);
    MOZ_RELEASE_ASSERT(args[0].isString());
    args.rval().setNull();
    return true;
}

BEGIN_TEST(testParseJSON_reviver)
{
    JSFunction* fun = JS_NewFunction(cx, Censor, 0, 0, "censor");
    CHECK(fun);

    JS::RootedValue filter(cx, JS::ObjectValue(*JS_GetFunctionObject(fun)));

    CHECK(TryParse(cx, "true", filter));
    CHECK(TryParse(cx, "false", filter));
    CHECK(TryParse(cx, "null", filter));
    CHECK(TryParse(cx, "1", filter));
    CHECK(TryParse(cx, "1.75", filter));
    CHECK(TryParse(cx, "[]", filter));
    CHECK(TryParse(cx, "[1]", filter));
    CHECK(TryParse(cx, "{}", filter));
    return true;
}

template<size_t N> inline bool
TryParse(JSContext* cx, const char (&input)[N], JS::HandleValue filter)
{
    AutoInflatedString str(cx);
    JS::RootedValue v(cx);
    str = input;
    CHECK(JS_ParseJSONWithReviver(cx, str.chars(), str.length(), filter, &v));
    CHECK(v.isNull());
    return true;
}
END_TEST(testParseJSON_reviver)<|MERGE_RESOLUTION|>--- conflicted
+++ resolved
@@ -306,14 +306,8 @@
     CHECK(report.init(cx, exn, js::ErrorReport::WithSideEffects));
     CHECK(report.report()->errorNumber == JSMSG_JSON_BAD_PARSE);
 
-<<<<<<< HEAD
-    const char* lineAndColumnASCII = JS_smprintf("line %d column %d", expectedLine, expectedColumn);
-    CHECK(strstr(report.toStringResult().c_str(), lineAndColumnASCII) != nullptr);
-    js_free((void*)lineAndColumnASCII);
-=======
     UniqueChars lineAndColumnASCII = JS_smprintf("line %d column %d", expectedLine, expectedColumn);
     CHECK(strstr(report.toStringResult().c_str(), lineAndColumnASCII.get()) != nullptr);
->>>>>>> a17af05f
 
     /* We do not execute JS, so there should be no exception thrown. */
     CHECK(!JS_IsExceptionPending(cx));
