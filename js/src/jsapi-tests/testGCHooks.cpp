--- conflicted
+++ resolved
@@ -2,12 +2,6 @@
  * License, v. 2.0. If a copy of the MPL was not distributed with this
  * file, You can obtain one at http://mozilla.org/MPL/2.0/. */
 
-<<<<<<< HEAD
-#include "jsapi-tests/tests.h"
-
-BEGIN_TEST(testGCSliceCallback)
-{
-=======
 #include "mozilla/ArrayUtils.h"
 #include "mozilla/UniquePtr.h"
 
@@ -99,7 +93,6 @@
 
     JS_SetGCParameter(cx, JSGC_MODE, JSGC_MODE_GLOBAL);
 
->>>>>>> a17af05f
     return true;
 }
 END_TEST(testGCRootsRemoved)
