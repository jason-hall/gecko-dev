--- conflicted
+++ resolved
@@ -36,11 +36,7 @@
     testName = name;                                                          \
     printf("Test %s: started\n", testName);                                   \
     for (oomAfter = 1; oomAfter < maxAllocsPerTest; ++oomAfter) {             \
-<<<<<<< HEAD
-    js::oom::SimulateOOMAfter(oomAfter, js::oom::THREAD_TYPE_COOPERATING, true)
-=======
     js::oom::SimulateOOMAfter(oomAfter, js::THREAD_TYPE_COOPERATING, true)
->>>>>>> a17af05f
 
 #define OOM_TEST_FINISHED                                                     \
     {                                                                         \
