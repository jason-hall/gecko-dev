# Debugger.Source

A `Debugger.Source` instance represents either a piece of JavaScript source
code or the serialized text of a block of WebAssembly code. The two cases are
distinguished by the latter having its `introductionType` property always
being `"wasm"` and the former having its `introductionType` property never
being `"wasm"`.

Each [`Debugger`][debugger-object] instance has a separate collection of
`Debugger.Source` instances representing the source code that has been
presented to the system.

A debugger may place its own properties on `Debugger.Source` instances,
to store metadata about particular pieces of source code.

## Debugger.Source for JavaScript

For a `Debugger.Source` instance representing a piece of JavaScript source
code, its properties provide the source code itself as a string, and describe
where it came from. Each [`Debugger.Script`][script] instance refers to the
`Debugger.Source` instance holding the source code from which it was produced.

If a single piece of source code contains both top-level code and
function definitions, perhaps with nested functions, then the
[`Debugger.Script`][script] instances for those all refer to the same
`Debugger.Source` instance. Each script indicates the substring of the
overall source to which it corresponds.

A `Debugger.Source` instance may represent only a portion of a larger
source document. For example, an HTML document can contain JavaScript in
multiple `<script>` elements and event handler content attributes.
In this case, there may be either a single `Debugger.Source` instance
for the entire HTML document, with each [`Debugger.Script`][script] referring to
its substring of the document; or there may be a separate
`Debugger.Source` instance for each `<script>` element and
attribute. The choice is left up to the implementation.

If a given piece of source code is presented to the JavaScript
implementation more than once, with the same origin metadata, the
JavaScript implementation may generate a fresh `Debugger.Source`
instance to represent each presentation, or it may use a single
`Debugger.Source` instance to represent them all.

## Debugger.Source for WebAssembly

For a `Debugger.Source` instance representing the serialized text of a block
of WebAssembly code, its properties provide the serialized text as a string.

Currently only entire modules evaluated via `new WebAssembly.Module` are
represented. SpiderMonkey constructs exactly one `Debugger.Source` for each
underlying WebAssembly module per [`Debugger`][debugger-object] instance.

Please note at the time of this writing, support for WebAssembly is very
preliminary. Many properties below return placeholder values.

## Convention

For descriptions of properties and methods below, if the behavior of the
property or method differs between the instance referring to JavaScript source
or to a block of WebAssembly code, the text will be split into two sections,
headed by "**if the instance refers to JavaScript source**" and "**if the
instance refers to WebAssembly code**", respectively. If the behavior does not
differ, no such emphasized headings will appear.

## Accessor Properties of the Debugger.Source Prototype Object

A `Debugger.Source` instance inherits the following accessor properties
from its prototype:

`text`
:   **If the instance refers to JavaScript source**, the JavaScript source
    code, as a string. The value satisfies the `Program`,
    `FunctionDeclaration`, or `FunctionExpression` productions in the
    ECMAScript standard.

    **If the instance refers to WebAssembly code**, the serialized text
    representation. The format is yet to be specified in the WebAssembly
    standard. Currently, the text is an s-expression based syntax. The text
    generation is disabled if the Debugger has the `allowWasmBinarySource`
    property set, the `"[wasm]"` value will be returned in this case.

<<<<<<< HEAD
=======
`binary`
:   **If the instance refers to WebAssembly code** and the Debugger has
    the `allowWasmBinarySource` property set, a Uint8Array that contains the
    WebAssembly bytecode.

>>>>>>> a17af05f
`url`
:   **If the instance refers to JavaScript source**, the filename or URL from
    which this script's code was loaded. For scripts created by `eval` or the
    `Function` constructor, this may be a synthesized filename, starting with a
    valid URL and followed by information tracking how the code was introduced
    into the system; the entire string is not a valid URL. For
    `Function.prototype`'s script, this is `null`. Source may be loaded from a
    URL in the following ways:

    * The URL may appear as the `src` attribute of a `<script>` element
      in markup text.

    * The URL may be passed to the `Worker` web worker constructor, or the web
      worker `importScripts` function.

    * The URL may be the name of a XPCOM JavaScript module or subscript.

    (Note that code passed to `eval`, the `Function` constructor, or a
    similar function is <i>not</i> considered to be loaded from a URL; the
    `url` accessor on `Debugger.Source` instances for such sources should
    return `undefined`.)

    **If the instance refers to WebAssembly code**, the URL of the script that
    called `new WebAssembly.Module` with the string `"> wasm"` appended.

`sourceMapURL`
:   **If the instance refers to JavaScript source**, if this source was
    produced by a minimizer or translated from some other language, and we
    know the URL of a <b>source map</b> document relating the source positions
    in this source to the corresponding source positions in the original
    source, then this property's value is that URL. Otherwise, this is `null`.

    (On the web, the translator may provide the source map URL in a
    specially formatted comment in the JavaScript source code, or via a
    header in the HTTP reply that carried the generated JavaScript.)

    This property is writable, so you can change the source map URL by
    setting it. All Debugger.Source objects referencing the same
    source will see the change. Setting an empty string has no effect
    and will not change existing value.

    **If the instance refers to WebAssembly code**, `null`. Attempts to write
    to this property throw a `TypeError`.

`displayURL`
:   If the script had a special `//# sourceURL` comment, as described in
    the source maps specification, then this property's value holds
    the string that was given.  Otherwise, this is `null`.

`element`
:   The [`Debugger.Object`][object] instance referring to the DOM element to which
    this source code belongs, if any, or `undefined` if it belongs to no DOM
    element. Source belongs to a DOM element in the following cases:

    * Source belongs to a `<script>` element if it is the element's text
      content (that is, it is written out as the body of the `<script>`
      element in the markup text), or is the source document referenced by its
      `src` attribute.

    * Source belongs to a DOM element if it is an event handler content
      attribute (that is, if it is written out in the markup text as an
      attribute value).

    * Source belongs to a DOM element if it was assigned to one of the
      element's event handler IDL attributes as a string. (Note that one may
      assign both strings and functions to DOM elements' event handler IDL
      attributes. If one assigns a function, that function's script's source
      does <i>not</i> belong to the DOM element; the function's definition
      must appear elsewhere.)

    (If the sources attached to a DOM element change, the `Debugger.Source`
    instances representing superceded code still refer to the DOM element;
    this accessor only reflects origins, not current relationships.)

`elementAttributeName`
:   If this source belongs to a DOM element because it is an event handler
    content attribute or an event handler IDL attribute, this is the name of
    that attribute, a string. Otherwise, this is `undefined`.

`introductionType`
:   **If the instance refers to JavaScript source**, a string indicating how
    this source code was introduced into the system.  This accessor returns
    one of the following values:

    * `"eval"`, for code passed to `eval`.

    * `"Function"`, for code passed to the `Function` constructor.

    * `"Function.prototype"`, for `Function.prototype` internally generated code.

    * `"Worker"`, for code loaded by calling the Web worker constructor—the
      worker's main script.

    * `"importScripts"`, for code by calling `importScripts` in a web worker.

    * `"eventHandler"`, for code assigned to DOM elements' event handler IDL
      attributes as a string.

    * `"scriptElement"`, for code belonging to `<script>` elements.

    * `"javascriptURL"`, for code presented in `javascript:` URLs.

    * `"setTimeout"`, for code passed to `setTimeout` as a string.

    * `"setInterval"`, for code passed to `setInterval` as a string.

    * `undefined`, if the implementation doesn't know how the code was
      introduced.

    **If the instance refers to WebAssembly code**, `"wasm"`.

`introductionScript`, `introductionOffset`
:   **If the instance refers to JavaScript source**, and if this source was
    introduced by calling a function from debuggee code, then
    `introductionScript` is the [`Debugger.Script`][script] instance referring
    to the script containing that call, and `introductionOffset` is the call's
    bytecode offset within that script. Otherwise, these are both `undefined`.
    Taken together, these properties indicate the location of the introducing
    call.

    For the purposes of these accessors, assignments to accessor properties are
    treated as function calls. Thus, setting a DOM element's event handler IDL
    attribute by assigning to the corresponding JavaScript property creates a
    source whose `introductionScript` and `introductionOffset` refer to the
    property assignment.

    Since a `<script>` element parsed from a web page's original HTML was not
    introduced by any scripted call, its source's `introductionScript` and
    `introductionOffset` accessors both return `undefined`.

    If a `<script>` element was dynamically inserted into a document, then these
    accessors refer to the call that actually caused the script to run—usually
    the call that made the element part of the document. Thus, they do
    <i>not</i> refer to the call that created the element; stored the source as
    the element's text child; made the element a child of some uninserted parent
    node that was later inserted; or the like.

    Although the main script of a worker thread is introduced by a call to
    `Worker` or `SharedWorker`, these accessors always return `undefined` on
    such script's sources. A worker's main script source and the call that
    created the worker are always in separate threads, but
    [`Debugger`][debugger-object] is an inherently single-threaded facility: its
    debuggees must all run in the same thread. Since the global that created the
    worker is in a different thread, it is guaranteed not to be a debuggee of
    the [`Debugger`][debugger-object] instance that owns this source; and thus
    the creating call is never "in debuggee code". Relating a worker to its
    creator, and other multi-threaded debugging concerns, are out of scope for
    [`Debugger`][debugger-object].

    **If the instance refers to WebAssembly code**, `introductionScript` is
    the [`Debugger.Script`][script] instance referring to the same underlying
    WebAssembly module. `introductionOffset` is `undefined`.<|MERGE_RESOLUTION|>--- conflicted
+++ resolved
@@ -79,14 +79,11 @@
     generation is disabled if the Debugger has the `allowWasmBinarySource`
     property set, the `"[wasm]"` value will be returned in this case.
 
-<<<<<<< HEAD
-=======
 `binary`
 :   **If the instance refers to WebAssembly code** and the Debugger has
     the `allowWasmBinarySource` property set, a Uint8Array that contains the
     WebAssembly bytecode.
 
->>>>>>> a17af05f
 `url`
 :   **If the instance refers to JavaScript source**, the filename or URL from
     which this script's code was loaded. For scripts created by `eval` or the
