--- conflicted
+++ resolved
@@ -175,7 +175,8 @@
 {
     for (auto r = atoms.all(); !r.empty(); r.popFront()) {
         const AtomStateEntry& entry = r.front();
-        if (entry.isPinned()) {
+        // OMRTODO: We always collect every zone (there is only one zone)
+        // if (entry.isPinned()) {
             JSAtom* atom = entry.asPtrUnbarriered();
             TraceRoot(trc, &atom, "interned_atom");
             MOZ_ASSERT(entry.asPtrUnbarriered() == atom);
@@ -191,22 +192,9 @@
     if (rt->atomsAreFinished())
         return;
 
-<<<<<<< HEAD
-    for (AtomSet::Enum e(rt->atoms(lock)); !e.empty(); e.popFront()) {
-        const AtomStateEntry& entry = e.front();
-        // OMRTODO: We always collect every zone (there is only one zone)
-        // if (!entry.isPinned())
-        //    continue;
-
-        JSAtom* atom = entry.asPtrUnbarriered();
-        TraceRoot(trc, &atom, "interned_atom");
-        MOZ_ASSERT(entry.asPtrUnbarriered() == atom);
-    }
-=======
     TracePinnedAtoms(trc, rt->atoms(lock));
     if (rt->atomsAddedWhileSweeping())
         TracePinnedAtoms(trc, *rt->atomsAddedWhileSweeping());
->>>>>>> a17af05f
 }
 
 void
@@ -316,11 +304,7 @@
 
     AtomHasher::Lookup lookup(atom);
 
-<<<<<<< HEAD
-    AtomSet::Ptr p = rt->unsafeAtoms().lookup(lookup);
-=======
     AtomSet::Ptr p = LookupAtomState(rt, lookup);
->>>>>>> a17af05f
     MOZ_ASSERT(p);
 
     return p->isPinned();
@@ -332,12 +316,8 @@
 template <typename CharT>
 MOZ_ALWAYS_INLINE
 static JSAtom*
-<<<<<<< HEAD
-AtomizeAndCopyChars(JSContext* cx, const CharT* tbchars, size_t length, PinningBehavior pin)
-=======
 AtomizeAndCopyChars(JSContext* cx, const CharT* tbchars, size_t length, PinningBehavior pin,
                     const Maybe<uint32_t>& indexValue)
->>>>>>> a17af05f
 {
     if (JSAtom* s = cx->staticStrings().lookup(tbchars, length))
         return s;
@@ -417,10 +397,6 @@
         return atom;
     }
 
-<<<<<<< HEAD
-    if (!JSString::validateLength(cx, length))
-        return nullptr;
-
     JSAtom* atom;
     {
         AutoAtomsCompartment ac(cx, lock);
@@ -437,27 +413,6 @@
         atom = flat->morphAtomizedStringIntoAtom(lookup.hash);
         MOZ_ASSERT(atom->hash() == lookup.hash);
 
-        // We have held the lock since looking up p, and the operations we've done
-        // since then can't GC; therefore the atoms table has not been modified and
-        // p is still valid.
-        if (!atoms.add(p, AtomStateEntry(atom, bool(pin)))) {
-=======
-    JSAtom* atom;
-    {
-        AutoAtomsCompartment ac(cx, lock);
-
-        JSFlatString* flat = NewStringCopyN<NoGC>(cx, tbchars, length);
-        if (!flat) {
-            // Grudgingly forgo last-ditch GC. The alternative would be to release
-            // the lock, manually GC here, and retry from the top. If you fix this,
-            // please also fix or comment the similar case in Symbol::new_.
-            ReportOutOfMemory(cx);
-            return nullptr;
-        }
-
-        atom = flat->morphAtomizedStringIntoAtom(lookup.hash);
-        MOZ_ASSERT(atom->hash() == lookup.hash);
-
         if (indexValue)
             atom->maybeInitializeIndex(*indexValue, true);
 
@@ -466,7 +421,6 @@
         // p is still valid.
         AtomSet* addSet = atomsAddedWhileSweeping ? atomsAddedWhileSweeping : &atoms;
         if (!addSet->add(p, AtomStateEntry(atom, bool(pin)))) {
->>>>>>> a17af05f
             ReportOutOfMemory(cx); /* SystemAllocPolicy does not report OOM. */
             return nullptr;
         }
@@ -479,19 +433,12 @@
 }
 
 template JSAtom*
-<<<<<<< HEAD
-AtomizeAndCopyChars(JSContext* cx, const char16_t* tbchars, size_t length, PinningBehavior pin);
-
-template JSAtom*
-AtomizeAndCopyChars(JSContext* cx, const Latin1Char* tbchars, size_t length, PinningBehavior pin);
-=======
 AtomizeAndCopyChars(JSContext* cx, const char16_t* tbchars, size_t length, PinningBehavior pin,
                     const Maybe<uint32_t>& indexValue);
 
 template JSAtom*
 AtomizeAndCopyChars(JSContext* cx, const Latin1Char* tbchars, size_t length, PinningBehavior pin,
                     const Maybe<uint32_t>& indexValue);
->>>>>>> a17af05f
 
 JSAtom*
 js::AtomizeString(JSContext* cx, JSString* str,
@@ -536,12 +483,8 @@
 }
 
 JSAtom*
-<<<<<<< HEAD
-js::Atomize(JSContext* cx, const char* bytes, size_t length, PinningBehavior pin)
-=======
 js::Atomize(JSContext* cx, const char* bytes, size_t length, PinningBehavior pin,
             const Maybe<uint32_t>& indexValue)
->>>>>>> a17af05f
 {
     CHECK_REQUEST(cx);
 
@@ -554,11 +497,7 @@
 js::AtomizeChars(JSContext* cx, const CharT* chars, size_t length, PinningBehavior pin)
 {
     CHECK_REQUEST(cx);
-<<<<<<< HEAD
-    return AtomizeAndCopyChars(cx, chars, length, pin);
-=======
     return AtomizeAndCopyChars(cx, chars, length, pin, Nothing());
->>>>>>> a17af05f
 }
 
 template JSAtom*
