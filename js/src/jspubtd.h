/* -*- Mode: C++; tab-width: 8; indent-tabs-mode: nil; c-basic-offset: 4 -*-
 * vim: set ts=8 sts=4 et sw=4 tw=99:
 * This Source Code Form is subject to the terms of the Mozilla Public
 * License, v. 2.0. If a copy of the MPL was not distributed with this
 * file, You can obtain one at http://mozilla.org/MPL/2.0/. */

#ifndef jspubtd_h
#define jspubtd_h

/*
 * JS public API typedefs.
 */

#include "mozilla/Assertions.h"
#include "mozilla/EnumeratedArray.h"
#include "mozilla/LinkedList.h"
#include "mozilla/PodOperations.h"

#include "jsprototypes.h"
#include "jstypes.h"

#include "js/Result.h"
#include "js/TraceKind.h"
#include "js/TypeDecls.h"

#if defined(JS_GC_ZEAL) || defined(DEBUG)
# define JSGC_HASH_TABLE_CHECKS
#endif

namespace JS {

class AutoIdVector;
class CallArgs;

template <typename T>
class Rooted;

class JS_FRIEND_API(CompileOptions);
class JS_FRIEND_API(ReadOnlyCompileOptions);
class JS_FRIEND_API(OwningCompileOptions);
class JS_FRIEND_API(TransitiveCompileOptions);
class JS_PUBLIC_API(CompartmentOptions);

class Value;
struct Zone;

} // namespace JS

/*
 * Run-time version enumeration.  For compile-time version checking, please use
 * the JS_HAS_* macros in jsversion.h, or use MOZJS_MAJOR_VERSION,
 * MOZJS_MINOR_VERSION, MOZJS_PATCH_VERSION, and MOZJS_ALPHA definitions.
 */
enum JSVersion {
    JSVERSION_ECMA_3  = 148,
    JSVERSION_1_6     = 160,
    JSVERSION_1_7     = 170,
    JSVERSION_1_8     = 180,
    JSVERSION_ECMA_5  = 185,
    JSVERSION_DEFAULT = 0,
    JSVERSION_UNKNOWN = -1,
    JSVERSION_LATEST  = JSVERSION_ECMA_5
};

/* Result of typeof operator enumeration. */
enum JSType {
    JSTYPE_UNDEFINED,           /* undefined */
    JSTYPE_OBJECT,              /* object */
    JSTYPE_FUNCTION,            /* function */
    JSTYPE_STRING,              /* string */
    JSTYPE_NUMBER,              /* number */
    JSTYPE_BOOLEAN,             /* boolean */
    JSTYPE_NULL,                /* null */
    JSTYPE_SYMBOL,              /* symbol */
    JSTYPE_LIMIT
};

/* Dense index into cached prototypes and class atoms for standard objects. */
enum JSProtoKey {
#define PROTOKEY_AND_INITIALIZER(name,init,clasp) JSProto_##name,
    JS_FOR_EACH_PROTOTYPE(PROTOKEY_AND_INITIALIZER)
#undef PROTOKEY_AND_INITIALIZER
    JSProto_LIMIT
};

/* Struct forward declarations. */
struct JSClass;
struct JSCompartment;
struct JSCrossCompartmentCall;
class JSErrorReport;
struct JSExceptionState;
struct JSFunctionSpec;
struct JSLocaleCallbacks;
struct JSObjectMap;
struct JSPrincipals;
struct JSPropertyName;
struct JSPropertySpec;
struct JSRuntime;
struct JSSecurityCallbacks;
struct JSStructuredCloneCallbacks;
struct JSStructuredCloneReader;
struct JSStructuredCloneWriter;
class JS_PUBLIC_API(JSTracer);

class JSFlatString;

typedef bool                    (*JSInitCallback)(void);

template<typename T> struct JSConstScalarSpec;
typedef JSConstScalarSpec<double> JSConstDoubleSpec;
typedef JSConstScalarSpec<int32_t> JSConstIntegerSpec;

/*
 * Generic trace operation that calls JS::TraceEdge on each traceable thing's
 * location reachable from data.
 */
typedef void
(* JSTraceDataOp)(JSTracer* trc, void* data);

namespace js {
<<<<<<< HEAD
=======
namespace gc {
class AutoTraceSession;
class StoreBuffer;
} // namespace gc
>>>>>>> a17af05f

class CooperatingContext;

inline JSCompartment* GetContextCompartment(const JSContext* cx);
inline JS::Zone* GetContextZone(const JSContext* cx);

// Whether the current thread is permitted access to any part of the specified
// runtime or zone.
JS_FRIEND_API(bool)
CurrentThreadCanAccessRuntime(const JSRuntime* rt);

#ifdef DEBUG
JS_FRIEND_API(bool)
CurrentThreadIsPerformingGC();
#endif

} // namespace js

namespace JS {

class JS_PUBLIC_API(AutoEnterCycleCollection);
class JS_PUBLIC_API(AutoAssertOnBarrier);
struct JS_PUBLIC_API(PropertyDescriptor);

typedef void (*OffThreadCompileCallback)(void* token, void* callbackData);

enum class HeapState {
    Idle,             // doing nothing with the GC heap
    Tracing,          // tracing the GC heap without collecting, e.g. IterateCompartments()
    MajorCollecting,  // doing a GC of the major heap
    MinorCollecting,  // doing a GC of the minor heap (nursery)
    CycleCollecting   // in the "Unlink" phase of cycle collection
};

JS_PUBLIC_API(HeapState)
CurrentThreadHeapState();

static inline bool
CurrentThreadIsHeapBusy()
{
    return CurrentThreadHeapState() != HeapState::Idle;
}

static inline bool
CurrentThreadIsHeapTracing()
{
    return CurrentThreadHeapState() == HeapState::Tracing;
}

static inline bool
CurrentThreadIsHeapMajorCollecting()
{
    return CurrentThreadHeapState() == HeapState::MajorCollecting;
}

static inline bool
CurrentThreadIsHeapMinorCollecting()
{
    return CurrentThreadHeapState() == HeapState::MinorCollecting;
}

static inline bool
CurrentThreadIsHeapCollecting()
{
    HeapState state = CurrentThreadHeapState();
    return state == HeapState::MajorCollecting || state == HeapState::MinorCollecting;
}

static inline bool
CurrentThreadIsHeapCycleCollecting()
{
    return CurrentThreadHeapState() == HeapState::CycleCollecting;
}

// Decorates the Unlinking phase of CycleCollection so that accidental use
// of barriered accessors results in assertions instead of leaks.
class MOZ_STACK_CLASS JS_PUBLIC_API(AutoEnterCycleCollection)
{
#ifdef DEBUG
  public:
    explicit AutoEnterCycleCollection(JSRuntime* rt);
    ~AutoEnterCycleCollection();
#else
  public:
    explicit AutoEnterCycleCollection(JSRuntime* rt) {}
    ~AutoEnterCycleCollection() {}
#endif
};

class RootingContext;

class JS_PUBLIC_API(AutoGCRooter)
{
  public:
    AutoGCRooter(JSContext* cx, ptrdiff_t tag);
    AutoGCRooter(RootingContext* cx, ptrdiff_t tag);

    ~AutoGCRooter() {
        MOZ_ASSERT(this == *stackTop);
        *stackTop = down;
    }

    /* Implemented in gc/RootMarking.cpp. */
    inline void trace(JSTracer* trc);
    static void traceAll(const js::CooperatingContext& target, JSTracer* trc);
    static void traceAllWrappers(const js::CooperatingContext& target, JSTracer* trc);

  protected:
    AutoGCRooter * const down;

    /*
     * Discriminates actual subclass of this being used.  If non-negative, the
     * subclass roots an array of values of the length stored in this field.
     * If negative, meaning is indicated by the corresponding value in the enum
     * below.  Any other negative value indicates some deeper problem such as
     * memory corruption.
     */
    ptrdiff_t tag_;

    enum {
        VALARRAY =     -2, /* js::AutoValueArray */
        PARSER =       -3, /* js::frontend::Parser */
        VALVECTOR =   -10, /* js::AutoValueVector */
        IDVECTOR =    -11, /* js::AutoIdVector */
        OBJVECTOR =   -14, /* js::AutoObjectVector */
        IONMASM =     -19, /* js::jit::MacroAssembler */
        WRAPVECTOR =  -20, /* js::AutoWrapperVector */
        WRAPPER =     -21, /* js::AutoWrapperRooter */
        CUSTOM =      -26  /* js::CustomAutoRooter */
    };

    static ptrdiff_t GetTag(const Value& value) { return VALVECTOR; }
    static ptrdiff_t GetTag(const jsid& id) { return IDVECTOR; }
    static ptrdiff_t GetTag(JSObject* obj) { return OBJVECTOR; }

  private:
    AutoGCRooter ** const stackTop;

    /* No copy or assignment semantics. */
    AutoGCRooter(AutoGCRooter& ida) = delete;
    void operator=(AutoGCRooter& ida) = delete;
};

// Our instantiations of Rooted<void*> and PersistentRooted<void*> require an
// instantiation of MapTypeToRootKind.
template <>
struct MapTypeToRootKind<void*> {
    static const RootKind kind = RootKind::Traceable;
};

using RootedListHeads = mozilla::EnumeratedArray<RootKind, RootKind::Limit,
                                                 Rooted<void*>*>;

/*
 * This list enumerates the different types of conceptual stacks we have in
 * SpiderMonkey. In reality, they all share the C stack, but we allow different
 * stack limits depending on the type of code running.
 */
enum StackKind
{
    StackForSystemCode,      // C++, such as the GC, running on behalf of the VM.
    StackForTrustedScript,   // Script running with trusted principals.
    StackForUntrustedScript, // Script running with untrusted principals.
    StackKindCount
};

// Superclass of JSContext which can be used for rooting data in use by the
// current thread but that does not provide all the functions of a JSContext.
class RootingContext
{
    // Stack GC roots for Rooted GC heap pointers.
    RootedListHeads stackRoots_;
    template <typename T> friend class JS::Rooted;

    // Stack GC roots for AutoFooRooter classes.
    JS::AutoGCRooter* autoGCRooters_;
    friend class JS::AutoGCRooter;

  public:
    RootingContext();

    void traceStackRoots(JSTracer* trc);
    void checkNoGCRooters();

  protected:
    // The remaining members in this class should only be accessed through
    // JSContext pointers. They are unrelated to rooting and are in place so
    // that inlined API functions can directly access the data.

    /* The current compartment. */
    JSCompartment*      compartment_;

    /* The current zone. */
    JS::Zone*           zone_;

  public:
    /* Limit pointer for checking native stack consumption. */
    uintptr_t nativeStackLimit[StackKindCount];

    static const RootingContext* get(const JSContext* cx) {
        return reinterpret_cast<const RootingContext*>(cx);
    }

    static RootingContext* get(JSContext* cx) {
        return reinterpret_cast<RootingContext*>(cx);
    }

    friend JSCompartment* js::GetContextCompartment(const JSContext* cx);
    friend JS::Zone* js::GetContextZone(const JSContext* cx);
};

} /* namespace JS */

namespace js {

/*
 * Inlinable accessors for JSContext.
 *
 * - These must not be available on the more restricted superclasses of
 *   JSContext, so we can't simply define them on RootingContext.
 *
 * - They're perfectly ordinary JSContext functionality, so ought to be
 *   usable without resorting to jsfriendapi.h, and when JSContext is an
 *   incomplete type.
 */
inline JSCompartment*
GetContextCompartment(const JSContext* cx)
{
    return JS::RootingContext::get(cx)->compartment_;
}

inline JS::Zone*
GetContextZone(const JSContext* cx)
{
    return JS::RootingContext::get(cx)->zone_;
}

} /* namespace js */

MOZ_BEGIN_EXTERN_C

// Defined in NSPR prio.h.
typedef struct PRFileDesc PRFileDesc;

MOZ_END_EXTERN_C

#endif /* jspubtd_h */<|MERGE_RESOLUTION|>--- conflicted
+++ resolved
@@ -118,13 +118,10 @@
 (* JSTraceDataOp)(JSTracer* trc, void* data);
 
 namespace js {
-<<<<<<< HEAD
-=======
 namespace gc {
 class AutoTraceSession;
 class StoreBuffer;
 } // namespace gc
->>>>>>> a17af05f
 
 class CooperatingContext;
 
