/* -*- Mode: C++; tab-width: 8; indent-tabs-mode: nil; c-basic-offset: 4 -*-
 * vim: set ts=8 sts=4 et sw=4 tw=99:
 * This Source Code Form is subject to the terms of the Mozilla Public
 * License, v. 2.0. If a copy of the MPL was not distributed with this
 * file, You can obtain one at http://mozilla.org/MPL/2.0/. */

#include "jswatchpoint.h"

#include "jsatom.h"
#include "jscompartment.h"
#include "jsfriendapi.h"

#include "gc/Marking.h"
#include "vm/Shape.h"

#include "jsgcinlines.h"

using namespace js;
using namespace js::gc;

inline HashNumber
WatchKeyHasher::hash(const Lookup& key)
{
    return MovableCellHasher<PreBarrieredObject>::hash(key.object) ^ HashId(key.id);
}

namespace {

class AutoEntryHolder {
    typedef WatchpointMap::Map Map;
    Generation gen;
    Map& map;
    Map::Ptr p;
    RootedObject obj;
    RootedId id;

  public:
    AutoEntryHolder(JSContext* cx, Map& map, Map::Ptr p)
      : gen(map.generation()), map(map), p(p), obj(cx, p->key().object), id(cx, p->key().id)
    {
        MOZ_ASSERT(!p->value().held);
        p->value().held = true;
    }

    ~AutoEntryHolder() {
        if (gen != map.generation())
            p = map.lookup(WatchKey(obj, id));
        if (p)
            p->value().held = false;
    }
};

} /* anonymous namespace */

bool
WatchpointMap::init()
{
    return map.init();
}

bool
WatchpointMap::watch(JSContext* cx, HandleObject obj, HandleId id,
                     JSWatchPointHandler handler, HandleObject closure)
{
    MOZ_ASSERT(JSID_IS_STRING(id) || JSID_IS_INT(id) || JSID_IS_SYMBOL(id));

    if (!JSObject::setWatched(cx, obj))
        return false;

    Watchpoint w(handler, closure, false);
    if (!map.put(WatchKey(obj, id), w)) {
        ReportOutOfMemory(cx);
        return false;
    }
    /*
     * For generational GC, we don't need to post-barrier writes to the
     * hashtable here because we mark all watchpoints as part of root marking in
     * markAll().
     */
    return true;
}

void
WatchpointMap::unwatch(JSObject* obj, jsid id)
{
    if (Map::Ptr p = map.lookup(WatchKey(obj, id)))
        map.remove(p);
}

void
WatchpointMap::unwatchObject(JSObject* obj)
{
    for (Map::Enum e(map); !e.empty(); e.popFront()) {
        Map::Entry& entry = e.front();
        if (entry.key().object == obj)
            e.removeFront();
    }
}

void
WatchpointMap::clear()
{
    map.clear();
}

bool
WatchpointMap::triggerWatchpoint(JSContext* cx, HandleObject obj, HandleId id, MutableHandleValue vp)
{
    Map::Ptr p = map.lookup(WatchKey(obj, id));
    if (!p || p->value().held)
        return true;

    AutoEntryHolder holder(cx, map, p);

    /* Copy the entry, since GC would invalidate p. */
    JSWatchPointHandler handler = p->value().handler;
    RootedObject closure(cx, p->value().closure);

    /* Determine the property's old value. */
    Value old;
    old.setUndefined();
    if (obj->isNative()) {
        NativeObject* nobj = &obj->as<NativeObject>();
        if (Shape* shape = nobj->lookup(cx, id)) {
            if (shape->hasSlot())
                old = nobj->getSlot(shape->slot());
        }
    }

    // Read barrier to prevent an incorrectly gray closure from escaping the
    // watchpoint. See the comment before UnmarkGrayChildren in gc/Marking.cpp
    JS::ExposeObjectToActiveJS(closure);

    /* Call the handler. */
    return handler(cx, obj, id, old, vp.address(), closure);
}

bool
WatchpointMap::markIteratively(GCMarker* marker)
{
    bool marked = false;
    for (Map::Enum e(map); !e.empty(); e.popFront()) {
        Map::Entry& entry = e.front();
        JSObject* priorKeyObj = entry.key().object;
        jsid priorKeyId(entry.key().id.get());
        bool objectIsLive =
            IsMarked(marker->runtime(), const_cast<PreBarrieredObject*>(&entry.key().object));
        if (objectIsLive || entry.value().held) {
            if (!objectIsLive) {
                TraceEdge(marker, const_cast<PreBarrieredObject*>(&entry.key().object),
                           "held Watchpoint object");
                marked = true;
            }

            MOZ_ASSERT(JSID_IS_STRING(priorKeyId) ||
                       JSID_IS_INT(priorKeyId) ||
                       JSID_IS_SYMBOL(priorKeyId));
            TraceEdge(marker, const_cast<PreBarrieredId*>(&entry.key().id), "WatchKey::id");

            if (entry.value().closure && !IsMarked(marker->runtime(), &entry.value().closure)) {
                TraceEdge(marker, &entry.value().closure, "Watchpoint::closure");
                marked = true;
            }

            /* We will sweep this entry in sweepAll if !objectIsLive. */
            if (priorKeyObj != entry.key().object || priorKeyId != entry.key().id)
                e.rekeyFront(WatchKey(entry.key().object, entry.key().id));
        }
    }
    return marked;
}

void
WatchpointMap::trace(JSTracer* trc)
{
    for (Map::Enum e(map); !e.empty(); e.popFront()) {
        Map::Entry& entry = e.front();
        JSObject* object = entry.key().object;
        jsid id = entry.key().id;
        JSObject* priorObject = object;
        jsid priorId = id;
        MOZ_ASSERT(JSID_IS_STRING(priorId) || JSID_IS_INT(priorId) || JSID_IS_SYMBOL(priorId));

        TraceManuallyBarrieredEdge(trc, &object, "held Watchpoint object");
        TraceManuallyBarrieredEdge(trc, &id, "WatchKey::id");
        TraceEdge(trc, &entry.value().closure, "Watchpoint::closure");

        if (priorObject != object || priorId != id)
            e.rekeyFront(WatchKey(object, id));
    }
}

/* static */ void
WatchpointMap::sweepAll(JSRuntime* rt)
{
    // This is called during compacting GC. Watchpoint closure pointers can be
    // cross-compartment so we have to sweep all watchpoint maps, not just those
    // owned by compartments we are compacting.
    for (GCCompartmentsIter c(rt); !c.done(); c.next()) {
        if (WatchpointMap* wpmap = c->watchpointMap)
            wpmap->sweep();
    }
}

void
WatchpointMap::sweep()
{
    for (Map::Enum e(map); !e.empty(); e.popFront()) {
        Map::Entry& entry = e.front();
        JSObject* obj(entry.key().object);
        if (IsAboutToBeFinalizedUnbarriered(&obj)) {
            MOZ_ASSERT(!entry.value().held);
            e.removeFront();
        } else if (obj != entry.key().object) {
            e.rekeyFront(WatchKey(obj, entry.key().id));
        }
    }
}

void
WatchpointMap::traceAll(WeakMapTracer* trc)
{
<<<<<<< HEAD
    JSRuntime* rt = trc->context->runtime();
=======
    JSRuntime* rt = trc->runtime;
>>>>>>> a17af05f
    for (CompartmentsIter comp(rt, SkipAtoms); !comp.done(); comp.next()) {
        if (WatchpointMap* wpmap = comp->watchpointMap)
            wpmap->trace(trc);
    }
}

void
WatchpointMap::trace(WeakMapTracer* trc)
{
    for (Map::Range r = map.all(); !r.empty(); r.popFront()) {
        Map::Entry& entry = r.front();
        trc->trace(nullptr,
                   JS::GCCellPtr(entry.key().object.get()),
                   JS::GCCellPtr(entry.value().closure.get()));
    }
}<|MERGE_RESOLUTION|>--- conflicted
+++ resolved
@@ -220,11 +220,7 @@
 void
 WatchpointMap::traceAll(WeakMapTracer* trc)
 {
-<<<<<<< HEAD
-    JSRuntime* rt = trc->context->runtime();
-=======
     JSRuntime* rt = trc->runtime;
->>>>>>> a17af05f
     for (CompartmentsIter comp(rt, SkipAtoms); !comp.done(); comp.next()) {
         if (WatchpointMap* wpmap = comp->watchpointMap)
             wpmap->trace(trc);
