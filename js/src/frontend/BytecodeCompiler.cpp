--- conflicted
+++ resolved
@@ -43,12 +43,6 @@
                      const ReadOnlyCompileOptions& options,
                      SourceBufferHolder& sourceBuffer,
                      HandleScope enclosingScope);
-<<<<<<< HEAD
-
-    // Call setters for optional arguments.
-    void maybeSetSourceCompressor(SourceCompressionTask* sourceCompressor);
-=======
->>>>>>> a17af05f
 
     JSScript* compileGlobalScript(ScopeKind scopeKind);
     JSScript* compileEvalScript(HandleObject environment, HandleScope enclosingScope);
@@ -64,13 +58,6 @@
     JSScript* compileScript(HandleObject environment, SharedContext* sc);
     bool checkLength();
     bool createScriptSource(const Maybe<uint32_t>& parameterListEnd);
-<<<<<<< HEAD
-    bool maybeCompressSource();
-    bool canLazilyParse();
-    bool createParser();
-    bool createSourceAndParser(const Maybe<uint32_t>& parameterListEnd = Nothing());
-    bool createScript(uint32_t preludeStart = 0);
-=======
     bool canLazilyParse();
     bool createParser();
     bool createSourceAndParser(const Maybe<uint32_t>& parameterListEnd = Nothing());
@@ -81,7 +68,6 @@
     bool createScript();
     bool createScript(uint32_t toStringStart, uint32_t toStringEnd);
 
->>>>>>> a17af05f
     bool emplaceEmitter(Maybe<BytecodeEmitter>& emitter, SharedContext* sharedContext);
     bool handleParseFailure(const Directives& newDirectives);
     bool deoptimizeArgumentsInEnclosingScripts(JSContext* cx, HandleObject environment);
@@ -122,27 +108,13 @@
 #endif
 
 AutoFrontendTraceLog::AutoFrontendTraceLog(JSContext* cx, const TraceLoggerTextId id,
-<<<<<<< HEAD
-                                           const TokenStream& tokenStream)
-=======
                                            const ErrorReporter& errorReporter)
->>>>>>> a17af05f
 #ifdef JS_TRACE_LOGGING
   : logger_(TraceLoggerForCurrentThread(cx))
 {
     // If the tokenizer hasn't yet gotten any tokens, use the line and column
     // numbers from CompileOptions.
     uint32_t line, column;
-<<<<<<< HEAD
-    if (tokenStream.isCurrentTokenType(TOK_EOF) && !tokenStream.isEOF()) {
-        line = tokenStream.options().lineno;
-        column = tokenStream.options().column;
-    } else {
-        uint32_t offset = tokenStream.currentToken().pos.begin;
-        tokenStream.srcCoords.lineNumAndColumnIndex(offset, &line, &column);
-    }
-    frontendEvent_.emplace(TraceLogger_Frontend, tokenStream.getFilename(), line, column);
-=======
     if (errorReporter.hasTokenizationStarted()) {
         line = errorReporter.options().lineno;
         column = errorReporter.options().column;
@@ -151,7 +123,6 @@
         errorReporter.lineNumAndColumnIndex(offset, &line, &column);
     }
     frontendEvent_.emplace(TraceLogger_Frontend, errorReporter.getFilename(), line, column);
->>>>>>> a17af05f
     frontendLog_.emplace(logger_, *frontendEvent_);
     typeLog_.emplace(logger_, id);
 }
@@ -160,20 +131,12 @@
 #endif
 
 AutoFrontendTraceLog::AutoFrontendTraceLog(JSContext* cx, const TraceLoggerTextId id,
-<<<<<<< HEAD
-                                           const TokenStream& tokenStream, FunctionBox* funbox)
-#ifdef JS_TRACE_LOGGING
-  : logger_(TraceLoggerForCurrentThread(cx))
-{
-    frontendEvent_.emplace(TraceLogger_Frontend, tokenStream.getFilename(),
-=======
                                            const ErrorReporter& errorReporter,
                                            FunctionBox* funbox)
 #ifdef JS_TRACE_LOGGING
   : logger_(TraceLoggerForCurrentThread(cx))
 {
     frontendEvent_.emplace(TraceLogger_Frontend, errorReporter.getFilename(),
->>>>>>> a17af05f
                            funbox->startLine, funbox->startColumn);
     frontendLog_.emplace(logger_, *frontendEvent_);
     typeLog_.emplace(logger_, id);
@@ -183,22 +146,13 @@
 #endif
 
 AutoFrontendTraceLog::AutoFrontendTraceLog(JSContext* cx, const TraceLoggerTextId id,
-<<<<<<< HEAD
-                                           const TokenStream& tokenStream, ParseNode* pn)
-=======
                                            const ErrorReporter& errorReporter, ParseNode* pn)
->>>>>>> a17af05f
 #ifdef JS_TRACE_LOGGING
   : logger_(TraceLoggerForCurrentThread(cx))
 {
     uint32_t line, column;
-<<<<<<< HEAD
-    tokenStream.srcCoords.lineNumAndColumnIndex(pn->pn_pos.begin, &line, &column);
-    frontendEvent_.emplace(TraceLogger_Frontend, tokenStream.getFilename(), line, column);
-=======
     errorReporter.lineNumAndColumnIndex(pn->pn_pos.begin, &line, &column);
     frontendEvent_.emplace(TraceLogger_Frontend, errorReporter.getFilename(), line, column);
->>>>>>> a17af05f
     frontendLog_.emplace(logger_, *frontendEvent_);
     typeLog_.emplace(logger_, id);
 }
@@ -226,15 +180,6 @@
     MOZ_ASSERT(sourceBuffer.get());
 }
 
-<<<<<<< HEAD
-void
-BytecodeCompiler::maybeSetSourceCompressor(SourceCompressionTask* sourceCompressor)
-{
-    this->sourceCompressor = sourceCompressor;
-}
-
-=======
->>>>>>> a17af05f
 bool
 BytecodeCompiler::checkLength()
 {
@@ -265,11 +210,7 @@
     if (!cx->compartment()->behaviors().discardSource()) {
         if (options.sourceIsLazy) {
             scriptSource->setSourceRetrievable();
-<<<<<<< HEAD
-        } else if (!scriptSource->setSourceCopy(cx, sourceBuffer, sourceCompressor)) {
-=======
         } else if (!scriptSource->setSourceCopy(cx, sourceBuffer)) {
->>>>>>> a17af05f
             return false;
         }
     }
@@ -316,15 +257,11 @@
 BytecodeCompiler::createSourceAndParser(const Maybe<uint32_t>& parameterListEnd /* = Nothing() */)
 {
     return createScriptSource(parameterListEnd) &&
-<<<<<<< HEAD
-           maybeCompressSource() &&
-=======
->>>>>>> a17af05f
            createParser();
 }
 
 bool
-BytecodeCompiler::createScript(uint32_t preludeStart /* = 0 */)
+BytecodeCompiler::createScript()
 {
     return createScript(0, sourceBuffer.length());
 }
@@ -334,11 +271,7 @@
 {
     script = JSScript::Create(cx, options,
                               sourceObject, /* sourceStart = */ 0, sourceBuffer.length(),
-<<<<<<< HEAD
-                              preludeStart);
-=======
                               toStringStart, toStringEnd);
->>>>>>> a17af05f
     return script != nullptr;
 }
 
@@ -449,13 +382,6 @@
     if (!scriptSource->tryCompressOffThread(cx))
         return nullptr;
 
-<<<<<<< HEAD
-    // We have just finished parsing the source. Inform the source so that we
-    // can compute statistics (e.g. how much time our functions remain lazy).
-    script->scriptSource()->recordParseEnded();
-
-=======
->>>>>>> a17af05f
     MOZ_ASSERT_IF(!cx->helperThread(), !cx->isExceptionPending());
 
     return script;
@@ -538,11 +464,7 @@
                                             const Maybe<uint32_t>& parameterListEnd)
 {
     MOZ_ASSERT(fun);
-<<<<<<< HEAD
     //MOZ_ASSERT(fun->isTenured());
-=======
-    MOZ_ASSERT(fun->isTenured());
->>>>>>> a17af05f
 
     if (!createSourceAndParser(parameterListEnd))
         return false;
@@ -564,11 +486,7 @@
     if (fn->pn_funbox->function()->isInterpreted()) {
         MOZ_ASSERT(fun == fn->pn_funbox->function());
 
-<<<<<<< HEAD
-        if (!createScript(fn->pn_funbox->preludeStart))
-=======
         if (!createScript(fn->pn_funbox->toStringStart, fn->pn_funbox->toStringEnd))
->>>>>>> a17af05f
             return false;
 
         Maybe<BytecodeEmitter> emitter;
@@ -584,12 +502,8 @@
     if (!NameFunctions(cx, fn))
         return false;
 
-<<<<<<< HEAD
-    if (!maybeCompleteCompressSource())
-=======
     // Enqueue an off-thread source compression task after finishing parsing.
     if (!scriptSource->tryCompressOffThread(cx))
->>>>>>> a17af05f
         return false;
 
     return true;
@@ -771,12 +685,8 @@
 
     Rooted<JSFunction*> fun(cx, lazy->functionNonDelazifying());
     MOZ_ASSERT(!lazy->isLegacyGenerator());
-<<<<<<< HEAD
-    ParseNode* pn = parser.standaloneLazyFunction(fun, lazy->strict(), lazy->generatorKind(),
-=======
     ParseNode* pn = parser.standaloneLazyFunction(fun, lazy->toStringStart(),
                                                   lazy->strict(), lazy->generatorKind(),
->>>>>>> a17af05f
                                                   lazy->asyncKind());
     if (!pn)
         return false;
@@ -786,11 +696,7 @@
 
     Rooted<JSScript*> script(cx, JSScript::Create(cx, options, sourceObject,
                                                   lazy->begin(), lazy->end(),
-<<<<<<< HEAD
-                                                  lazy->preludeStart()));
-=======
                                                   lazy->toStringStart(), lazy->toStringEnd()));
->>>>>>> a17af05f
     if (!script)
         return false;
 
@@ -809,14 +715,6 @@
 
     if (!NameFunctions(cx, pn))
         return false;
-
-<<<<<<< HEAD
-    // XDR the newly delazified function.
-    if (script->scriptSource()->hasEncoder() &&
-        !script->scriptSource()->xdrEncodeFunction(cx, fun, sourceObject))
-    {
-        return false;
-    }
 
     return true;
 }
@@ -856,46 +754,6 @@
 {
     RootedScope emptyGlobalScope(cx, &cx->global()->emptyGlobalScope());
 
-=======
-    return true;
-}
-
-bool
-frontend::CompileStandaloneFunction(JSContext* cx, MutableHandleFunction fun,
-                                    const ReadOnlyCompileOptions& options,
-                                    JS::SourceBufferHolder& srcBuf,
-                                    const Maybe<uint32_t>& parameterListEnd,
-                                    HandleScope enclosingScope /* = nullptr */)
-{
-    RootedScope scope(cx, enclosingScope);
-    if (!scope)
-        scope = &cx->global()->emptyGlobalScope();
-
-    BytecodeCompiler compiler(cx, cx->tempLifoAlloc(), options, srcBuf, scope);
-    return compiler.compileStandaloneFunction(fun, NotGenerator, SyncFunction, parameterListEnd);
-}
-
-bool
-frontend::CompileStandaloneGenerator(JSContext* cx, MutableHandleFunction fun,
-                                     const ReadOnlyCompileOptions& options,
-                                     JS::SourceBufferHolder& srcBuf,
-                                     const Maybe<uint32_t>& parameterListEnd)
-{
-    RootedScope emptyGlobalScope(cx, &cx->global()->emptyGlobalScope());
-
-    BytecodeCompiler compiler(cx, cx->tempLifoAlloc(), options, srcBuf, emptyGlobalScope);
-    return compiler.compileStandaloneFunction(fun, StarGenerator, SyncFunction, parameterListEnd);
-}
-
-bool
-frontend::CompileStandaloneAsyncFunction(JSContext* cx, MutableHandleFunction fun,
-                                         const ReadOnlyCompileOptions& options,
-                                         JS::SourceBufferHolder& srcBuf,
-                                         const Maybe<uint32_t>& parameterListEnd)
-{
-    RootedScope emptyGlobalScope(cx, &cx->global()->emptyGlobalScope());
-
->>>>>>> a17af05f
     BytecodeCompiler compiler(cx, cx->tempLifoAlloc(), options, srcBuf, emptyGlobalScope);
     return compiler.compileStandaloneFunction(fun, NotGenerator, AsyncFunction, parameterListEnd);
 }
