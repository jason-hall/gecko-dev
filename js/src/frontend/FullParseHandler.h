--- conflicted
+++ resolved
@@ -78,13 +78,7 @@
                isParenthesizedDestructuringPattern(node);
     }
 
-<<<<<<< HEAD
-    FullParseHandler(JSContext* cx, LifoAlloc& alloc,
-                     TokenStream& tokenStream, Parser<SyntaxParseHandler>* syntaxParser,
-                     LazyScript* lazyOuterFunction)
-=======
     FullParseHandler(JSContext* cx, LifoAlloc& alloc, LazyScript* lazyOuterFunction)
->>>>>>> a17af05f
       : allocator(cx, alloc),
         lazyOuterFunction_(cx, lazyOuterFunction),
         lazyInnerFunctionIndex(0),
@@ -217,23 +211,6 @@
     ParseNode* newUpdate(ParseNodeKind kind, uint32_t begin, ParseNode* kid) {
         TokenPos pos(begin, kid->pn_pos.end);
         return new_<UnaryNode>(kind, JSOP_NOP, pos, kid);
-<<<<<<< HEAD
-    }
-
-    ParseNode* newSpread(uint32_t begin, ParseNode* kid) {
-        TokenPos pos(begin, kid->pn_pos.end);
-        return new_<UnaryNode>(PNK_SPREAD, JSOP_NOP, pos, kid);
-    }
-
-    ParseNode* newArrayPush(uint32_t begin, ParseNode* kid) {
-        TokenPos pos(begin, kid->pn_pos.end);
-        return new_<UnaryNode>(PNK_ARRAYPUSH, JSOP_ARRAYPUSH, pos, kid);
-    }
-
-    ParseNode* newBinary(ParseNodeKind kind, JSOp op = JSOP_NOP) {
-        return new_<BinaryNode>(kind, op, pos(), (ParseNode*) nullptr, (ParseNode*) nullptr);
-=======
->>>>>>> a17af05f
     }
 
     ParseNode* newSpread(uint32_t begin, ParseNode* kid) {
@@ -692,20 +669,6 @@
     void checkAndSetIsDirectRHSAnonFunction(ParseNode* pn) {
         if (IsAnonymousFunctionDefinition(pn))
             pn->setDirectRHSAnonFunction(true);
-<<<<<<< HEAD
-    }
-
-    ParseNode* newFunctionStatement() {
-        return new_<CodeNode>(PNK_FUNCTION, JSOP_NOP, pos());
-    }
-
-    ParseNode* newFunctionExpression() {
-        return new_<CodeNode>(PNK_FUNCTION, JSOP_LAMBDA, pos());
-    }
-
-    ParseNode* newArrowFunction() {
-        return new_<CodeNode>(PNK_FUNCTION, JSOP_LAMBDA_ARROW, pos());
-=======
     }
 
     ParseNode* newFunctionStatement(const TokenPos& pos) {
@@ -718,7 +681,6 @@
 
     ParseNode* newArrowFunction(const TokenPos& pos) {
         return new_<CodeNode>(PNK_FUNCTION, JSOP_LAMBDA_ARROW, pos);
->>>>>>> a17af05f
     }
 
     bool setComprehensionLambdaBody(ParseNode* pn, ParseNode* body) {
@@ -746,13 +708,8 @@
         fn->pn_body->append(body);
     }
 
-<<<<<<< HEAD
-    ParseNode* newModule() {
-        return new_<CodeNode>(PNK_MODULE, JSOP_NOP, pos());
-=======
     ParseNode* newModule(const TokenPos& pos) {
         return new_<CodeNode>(PNK_MODULE, JSOP_NOP, pos);
->>>>>>> a17af05f
     }
 
     ParseNode* newLexicalScope(LexicalScope::Data* bindings, ParseNode* body) {
@@ -919,13 +876,10 @@
         return node->isKind(PNK_NAME);
     }
 
-<<<<<<< HEAD
-=======
     bool isArgumentsAnyParentheses(ParseNode* node, JSContext* cx) {
         return node->isKind(PNK_NAME) && node->pn_atom == cx->names().arguments;
     }
 
->>>>>>> a17af05f
     bool isEvalAnyParentheses(ParseNode* node, JSContext* cx) {
         return node->isKind(PNK_NAME) && node->pn_atom == cx->names().eval;
     }
