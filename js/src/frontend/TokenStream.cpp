--- conflicted
+++ resolved
@@ -31,37 +31,21 @@
 #include "vm/StringBuffer.h"
 #include "vm/Unicode.h"
 
-<<<<<<< HEAD
-using namespace js;
-using namespace js::frontend;
-
-=======
->>>>>>> a17af05f
 using mozilla::ArrayLength;
 using mozilla::Maybe;
 using mozilla::PodAssign;
 using mozilla::PodCopy;
 using mozilla::PodZero;
 
-<<<<<<< HEAD
-struct ReservedWordInfo {
-    const char* chars;         // C string with reserved word text
-    TokenKind   tokentype;
-=======
 struct ReservedWordInfo
 {
     const char* chars;         // C string with reserved word text
     js::frontend::TokenKind tokentype;
->>>>>>> a17af05f
 };
 
 static const ReservedWordInfo reservedWords[] = {
 #define RESERVED_WORD_INFO(word, name, type) \
-<<<<<<< HEAD
-    {js_##word##_str, type},
-=======
     {js_##word##_str, js::frontend::type},
->>>>>>> a17af05f
     FOR_EACH_JAVASCRIPT_RESERVED_WORD(RESERVED_WORD_INFO)
 #undef RESERVED_WORD_INFO
 };
@@ -130,7 +114,6 @@
     const CharT* end = chars + length;
     while (++chars != end) {
         if (!unicode::IsIdentifierPart(char16_t(*chars)))
-<<<<<<< HEAD
             return false;
     }
 
@@ -140,6 +123,8 @@
 static uint32_t
 GetSingleCodePoint(const char16_t** p, const char16_t* end)
 {
+    using namespace js;
+
     uint32_t codePoint;
     if (MOZ_UNLIKELY(unicode::IsLeadSurrogate(**p)) && *p + 1 < end) {
         char16_t lead = **p;
@@ -158,54 +143,6 @@
 static bool
 IsIdentifierMaybeNonBMP(const char16_t* chars, size_t length)
 {
-    if (IsIdentifier(chars, length))
-        return true;
-
-    if (length == 0)
-        return false;
-
-    const char16_t* p = chars;
-    const char16_t* end = chars + length;
-    uint32_t codePoint;
-
-    codePoint = GetSingleCodePoint(&p, end);
-    if (!unicode::IsIdentifierStart(codePoint))
-        return false;
-
-    while (p < end) {
-        codePoint = GetSingleCodePoint(&p, end);
-        if (!unicode::IsIdentifierPart(codePoint))
-=======
->>>>>>> a17af05f
-            return false;
-    }
-
-    return true;
-}
-
-static uint32_t
-GetSingleCodePoint(const char16_t** p, const char16_t* end)
-{
-    using namespace js;
-
-    uint32_t codePoint;
-    if (MOZ_UNLIKELY(unicode::IsLeadSurrogate(**p)) && *p + 1 < end) {
-        char16_t lead = **p;
-        char16_t maybeTrail = *(*p + 1);
-        if (unicode::IsTrailSurrogate(maybeTrail)) {
-            *p += 2;
-            return unicode::UTF16Decode(lead, maybeTrail);
-        }
-    }
-
-    codePoint = **p;
-    (*p)++;
-    return codePoint;
-}
-
-static bool
-IsIdentifierMaybeNonBMP(const char16_t* chars, size_t length)
-{
     using namespace js;
 
     if (IsIdentifier(chars, length))
@@ -242,80 +179,29 @@
     return str->hasLatin1Chars()
            ? ::IsIdentifier(str->latin1Chars(nogc), str->length())
            : ::IsIdentifierMaybeNonBMP(str->twoByteChars(nogc), str->length());
-<<<<<<< HEAD
-}
-
-bool
-frontend::IsIdentifier(const char* chars, size_t length)
+}
+
+bool
+IsIdentifier(const char* chars, size_t length)
 {
     return ::IsIdentifier(chars, length);
-=======
->>>>>>> a17af05f
-}
-
-bool
-IsIdentifier(const char* chars, size_t length)
+}
+
+bool
+IsIdentifier(const char16_t* chars, size_t length)
 {
     return ::IsIdentifier(chars, length);
 }
 
 bool
-IsIdentifier(const char16_t* chars, size_t length)
-{
-<<<<<<< HEAD
+IsKeyword(JSLinearString* str)
+{
     if (const ReservedWordInfo* rw = FindReservedWord(str))
         return TokenKindIsKeyword(rw->tokentype);
 
     return false;
 }
 
-bool
-frontend::IsFutureReservedWord(JSLinearString* str)
-{
-    if (const ReservedWordInfo* rw = FindReservedWord(str))
-        return TokenKindIsFutureReservedWord(rw->tokentype);
-=======
-    return ::IsIdentifier(chars, length);
-}
-
-bool
-IsKeyword(JSLinearString* str)
-{
-    if (const ReservedWordInfo* rw = FindReservedWord(str))
-        return TokenKindIsKeyword(rw->tokentype);
->>>>>>> a17af05f
-
-    return false;
-}
-
-<<<<<<< HEAD
-bool
-frontend::IsStrictReservedWord(JSLinearString* str)
-{
-    if (const ReservedWordInfo* rw = FindReservedWord(str))
-        return TokenKindIsStrictReservedWord(rw->tokentype);
-
-    return false;
-}
-
-bool
-frontend::IsReservedWordLiteral(JSLinearString* str)
-{
-    if (const ReservedWordInfo* rw = FindReservedWord(str))
-        return TokenKindIsReservedWordLiteral(rw->tokentype);
-
-    return false;
-}
-
-const char*
-frontend::ReservedWordToCharZ(PropertyName* str)
-{
-    const ReservedWordInfo* rw = FindReservedWord(str);
-    if (rw == nullptr)
-        return nullptr;
-
-    switch (rw->tokentype) {
-=======
 TokenKind
 ReservedWordTokenKind(PropertyName* str)
 {
@@ -339,7 +225,6 @@
 {
     MOZ_ASSERT(tt != TOK_NAME);
     switch (tt) {
->>>>>>> a17af05f
 #define EMIT_CASE(word, name, type) case type: return js_##word##_str;
       FOR_EACH_JAVASCRIPT_RESERVED_WORD(EMIT_CASE)
 #undef EMIT_CASE
@@ -350,11 +235,7 @@
 }
 
 PropertyName*
-<<<<<<< HEAD
-TokenStreamBase::reservedWordToPropertyName(TokenKind tt) const
-=======
 TokenStreamAnyChars::reservedWordToPropertyName(TokenKind tt) const
->>>>>>> a17af05f
 {
     MOZ_ASSERT(tt != TOK_NAME);
     switch (tt) {
@@ -367,14 +248,9 @@
     return nullptr;
 }
 
-<<<<<<< HEAD
-TokenStream::SourceCoords::SourceCoords(JSContext* cx, uint32_t ln)
-  : lineStartOffsets_(cx), initialLineNum_(ln), lastLineIndex_(0)
-=======
 TokenStream::SourceCoords::SourceCoords(JSContext* cx, uint32_t ln, uint32_t col,
                                         uint32_t initialLineOffset)
   : lineStartOffsets_(cx), initialLineNum_(ln), initialColumn_(col), lastLineIndex_(0)
->>>>>>> a17af05f
 {
     // This is actually necessary!  Removing it causes compile errors on
     // GCC and clang.  You could try declaring this:
@@ -524,15 +400,9 @@
 #pragma warning(disable:4351)
 #endif
 
-<<<<<<< HEAD
-TokenStreamBase::TokenStreamBase(JSContext* cx, const ReadOnlyCompileOptions& options,
-                                 StrictModeGetter* smg)
-  : srcCoords(cx, options.lineno),
-=======
 TokenStreamAnyChars::TokenStreamAnyChars(JSContext* cx, const ReadOnlyCompileOptions& options,
                                          StrictModeGetter* smg)
   : srcCoords(cx, options.lineno, options.column, options.scriptSourceOffset),
->>>>>>> a17af05f
     options_(options),
     tokens(),
     cursor(),
@@ -551,15 +421,9 @@
 }
 
 TokenStream::TokenStream(JSContext* cx, const ReadOnlyCompileOptions& options,
-<<<<<<< HEAD
-                         const char16_t* base, size_t length, StrictModeGetter* smg)
-  : TokenStreamBase(cx, options, smg),
-    userbuf(cx, base, length, options.column),
-=======
                          const CharT* base, size_t length, StrictModeGetter* smg)
   : TokenStreamAnyChars(cx, options, smg),
     userbuf(cx, base, length, options.scriptSourceOffset),
->>>>>>> a17af05f
     tokenbuf(cx)
 {
     // Nb: the following tables could be static, but initializing them here is
@@ -612,11 +476,7 @@
 }
 
 MOZ_ALWAYS_INLINE void
-<<<<<<< HEAD
-TokenStreamBase::updateFlagsForEOL()
-=======
 TokenStreamAnyChars::updateFlagsForEOL()
->>>>>>> a17af05f
 {
     flags.isDirtyLine = false;
 }
@@ -630,15 +490,9 @@
         *cp = EOF;
         return true;
     }
-<<<<<<< HEAD
 
     int32_t c = userbuf.getRawChar();
 
-=======
-
-    int32_t c = userbuf.getRawChar();
-
->>>>>>> a17af05f
     do {
         // Normalize the char16_t if it was a newline.
         if (MOZ_UNLIKELY(c == '\n'))
@@ -651,9 +505,8 @@
 
             break;
         }
-<<<<<<< HEAD
-
-        if (MOZ_UNLIKELY(c == LINE_SEPARATOR || c == PARA_SEPARATOR))
+
+        if (MOZ_UNLIKELY(c == unicode::LINE_SEPARATOR || c == unicode::PARA_SEPARATOR))
             break;
 
         *cp = c;
@@ -663,19 +516,6 @@
     if (!updateLineInfoForEOL())
         return false;
 
-=======
-
-        if (MOZ_UNLIKELY(c == unicode::LINE_SEPARATOR || c == unicode::PARA_SEPARATOR))
-            break;
-
-        *cp = c;
-        return true;
-    } while (false);
-
-    if (!updateLineInfoForEOL())
-        return false;
-
->>>>>>> a17af05f
     *cp = '\n';
     return true;
 }
@@ -776,11 +616,7 @@
 bool
 TokenStream::advance(size_t position)
 {
-<<<<<<< HEAD
-    const char16_t* end = userbuf.rawCharPtrAt(position);
-=======
     const CharT* end = userbuf.rawCharPtrAt(position);
->>>>>>> a17af05f
     while (userbuf.addressOfNextRawChar() < end) {
         int32_t c;
         if (!getChar(&c))
@@ -844,11 +680,7 @@
         return false;
 
     if (strictMode) {
-<<<<<<< HEAD
-        compileError(Move(metadata), Move(notes), JSREPORT_ERROR, errorNumber, args);
-=======
         ReportCompileError(cx, Move(metadata), Move(notes), JSREPORT_ERROR, errorNumber, args);
->>>>>>> a17af05f
         return false;
     }
 
@@ -860,30 +692,6 @@
 TokenStreamAnyChars::compileWarning(ErrorMetadata&& metadata, UniquePtr<JSErrorNotes> notes,
                                     unsigned flags, unsigned errorNumber, va_list args)
 {
-<<<<<<< HEAD
-    if (JSREPORT_IS_WARNING(flags)) {
-        CallWarningReporter(cx, this);
-        return;
-    }
-
-    // If there's a runtime exception type associated with this error
-    // number, set that as the pending exception.  For errors occuring at
-    // compile time, this is very likely to be a JSEXN_SYNTAXERR.
-    //
-    // If an exception is thrown but not caught, the JSREPORT_EXCEPTION
-    // flag will be set in report.flags.  Proper behavior for an error
-    // reporter is to ignore a report with this flag for all but top-level
-    // compilation errors.  The exception will remain pending, and so long
-    // as the non-top-level "load", "eval", or "compile" native function
-    // returns false, the top-level reporter will eventually receive the
-    // uncaught exception report.
-    ErrorToException(cx, this, nullptr, nullptr);
-}
-
-void
-TokenStream::computeErrorMetadataNoOffset(ErrorMetadata* err)
-{
-=======
     if (options().werrorOption) {
         flags &= ~JSREPORT_WARNING;
         ReportCompileError(cx, Move(metadata), Move(notes), flags, errorNumber, args);
@@ -897,7 +705,6 @@
 TokenStreamAnyChars::computeErrorMetadataNoOffset(ErrorMetadata* err)
 {
     err->isMuted = mutedErrors;
->>>>>>> a17af05f
     err->filename = filename;
     err->lineNumber = 0;
     err->columnNumber = 0;
@@ -906,10 +713,6 @@
 }
 
 bool
-<<<<<<< HEAD
-TokenStream::computeErrorMetadata(ErrorMetadata* err, uint32_t offset)
-{
-=======
 TokenStreamAnyChars::fillExcludingContext(ErrorMetadata* err, uint32_t offset)
 {
     err->isMuted = mutedErrors;
@@ -955,39 +758,11 @@
 bool
 TokenStream::computeErrorMetadata(ErrorMetadata* err, uint32_t offset)
 {
->>>>>>> a17af05f
     if (offset == NoOffset) {
         computeErrorMetadataNoOffset(err);
         return true;
     }
 
-<<<<<<< HEAD
-    // If this TokenStream doesn't have location information, try to get it
-    // from the caller.
-    if (!filename && !cx->helperThread()) {
-        NonBuiltinFrameIter iter(cx,
-                                 FrameIter::FOLLOW_DEBUGGER_EVAL_PREV_LINK,
-                                 cx->compartment()->principals());
-        if (!iter.done() && iter.filename()) {
-            err->filename = iter.filename();
-            err->lineNumber = iter.computeLine(&err->columnNumber);
-
-            // We can't get a line of context if we're using the caller's
-            // location, so we're done.
-            return true;
-        }
-    }
-
-    // Otherwise this TokenStream's location information should be used.
-    err->filename = filename;
-    srcCoords.lineNumAndColumnIndex(offset,
-                                    &err->lineNumber, &err->columnNumber);
-
-    // Add a line of context from this TokenStream to help with debugging.
-    return computeLineOfContext(err, offset);
-}
-
-=======
     // This function's return value isn't a success/failure indication: it
     // returns true if this TokenStream's location information could be used,
     // and it returns false when that information can't be used (and so we
@@ -999,7 +774,6 @@
     return computeLineOfContext(err, offset);
 }
 
->>>>>>> a17af05f
 bool
 TokenStream::computeLineOfContext(ErrorMetadata* err, uint32_t offset)
 {
@@ -1014,16 +788,7 @@
     if (err->lineNumber != lineno)
         return true;
 
-<<<<<<< HEAD
-    // We show only a portion (a "window") of the line around the erroneous
-    // token -- the first char in the token, plus |windowRadius| chars before
-    // it and |windowRadius - 1| chars after it.  This is because for a very
-    // long line, printing the whole line is (a) not that helpful, and (b) can
-    // waste a lot of memory.  See bug 634444.
-    constexpr size_t windowRadius = 60;
-=======
     constexpr size_t windowRadius = ErrorMetadata::lineOfContextRadius;
->>>>>>> a17af05f
 
     // The window must start within the current line, no earlier than
     // |windowRadius| characters before |offset|.
@@ -1055,100 +820,17 @@
     err->lineOfContext.reset(windowBuf.stealChars());
     if (!err->lineOfContext)
         return false;
-<<<<<<< HEAD
 
     err->lineLength = windowLength;
     err->tokenOffset = offset - windowStart;
     return true;
 }
 
-void
-TokenStream::compileError(ErrorMetadata&& metadata, UniquePtr<JSErrorNotes> notes, unsigned flags,
-                          unsigned errorNumber, va_list args)
-{
-    // On the active thread, report the error immediately. When compiling off
-    // thread, save the error so that the thread finishing the parse can report
-    // it later.
-    CompileError tempErr;
-    CompileError* err = &tempErr;
-    if (cx->helperThread() && !cx->addPendingCompileError(&err))
-        return;
-
-    err->notes = Move(notes);
-    err->flags = flags;
-    err->errorNumber = errorNumber;
-    err->isMuted = mutedErrors;
-
-    err->filename = metadata.filename;
-    err->lineno = metadata.lineNumber;
-    err->column = metadata.columnNumber;
-
-    if (UniqueTwoByteChars lineOfContext = Move(metadata.lineOfContext))
-        err->initOwnedLinebuf(lineOfContext.release(), metadata.lineLength, metadata.tokenOffset);
-
-    if (!ExpandErrorArgumentsVA(cx, GetErrorMessage, nullptr, errorNumber,
-                                nullptr, ArgumentsAreLatin1, err, args))
-    {
-        return;
-    }
-
-    if (!cx->helperThread())
-        err->throwError(cx);
-}
-
-bool
-TokenStream::compileWarning(ErrorMetadata&& metadata, UniquePtr<JSErrorNotes> notes,
-                            unsigned flags, unsigned errorNumber, va_list args)
-{
-    if (options().werrorOption) {
-        flags &= ~JSREPORT_WARNING;
-        compileError(Move(metadata), Move(notes), flags, errorNumber, args);
-        return false;
-    }
-
-    // On the active thread, report the error immediately. When compiling off
-    // thread, save the error so that the thread finishing the parse can report
-    // it later.
-    CompileError tempErr;
-    CompileError* err = &tempErr;
-    if (cx->helperThread() && !cx->addPendingCompileError(&err))
-        return false;
-
-    err->notes = Move(notes);
-    err->flags = flags;
-    err->errorNumber = errorNumber;
-    err->isMuted = mutedErrors;
-
-    err->filename = metadata.filename;
-    err->lineno = metadata.lineNumber;
-    err->column = metadata.columnNumber;
-
-    if (UniqueTwoByteChars lineOfContext = Move(metadata.lineOfContext))
-        err->initOwnedLinebuf(lineOfContext.release(), metadata.lineLength, metadata.tokenOffset);
-
-    if (!ExpandErrorArgumentsVA(cx, GetErrorMessage, nullptr, errorNumber,
-                                nullptr, ArgumentsAreLatin1, err, args))
-    {
-        return false;
-    }
-
-    if (!cx->helperThread())
-        err->throwError(cx);
-
-    return true;
-=======
-
-    err->lineLength = windowLength;
-    err->tokenOffset = offset - windowStart;
-    return true;
-}
-
 
 size_t
 TokenStream::offset() const
 {
     return userbuf.offset();
->>>>>>> a17af05f
 }
 
 bool
@@ -1170,21 +852,13 @@
 
     ErrorMetadata metadata;
     if (computeErrorMetadata(&metadata, currentToken().pos.begin))
-<<<<<<< HEAD
-        compileError(Move(metadata), nullptr, JSREPORT_ERROR, errorNumber, args);
-=======
         ReportCompileError(cx, Move(metadata), nullptr, JSREPORT_ERROR, errorNumber, args);
->>>>>>> a17af05f
 
     va_end(args);
 }
 
 void
-<<<<<<< HEAD
-TokenStream::reportErrorNoOffset(unsigned errorNumber, ...)
-=======
 TokenStreamAnyChars::reportErrorNoOffset(unsigned errorNumber, ...)
->>>>>>> a17af05f
 {
     va_list args;
     va_start(args, errorNumber);
@@ -1192,11 +866,7 @@
     ErrorMetadata metadata;
     computeErrorMetadataNoOffset(&metadata);
 
-<<<<<<< HEAD
-    compileError(Move(metadata), nullptr, JSREPORT_ERROR, errorNumber, args);
-=======
     ReportCompileError(cx, Move(metadata), nullptr, JSREPORT_ERROR, errorNumber, args);
->>>>>>> a17af05f
 
     va_end(args);
 }
@@ -1239,11 +909,7 @@
 
     ErrorMetadata metadata;
     if (computeErrorMetadata(&metadata, currentToken().pos.begin))
-<<<<<<< HEAD
-        compileError(Move(metadata), nullptr, JSREPORT_ERROR, errorNumber, args);
-=======
         ReportCompileError(cx, Move(metadata), nullptr, JSREPORT_ERROR, errorNumber, args);
->>>>>>> a17af05f
 
     va_end(args);
 }
@@ -1256,11 +922,7 @@
 
     ErrorMetadata metadata;
     if (computeErrorMetadata(&metadata, offset))
-<<<<<<< HEAD
-        compileError(Move(metadata), nullptr, JSREPORT_ERROR, errorNumber, args);
-=======
         ReportCompileError(cx, Move(metadata), nullptr, JSREPORT_ERROR, errorNumber, args);
->>>>>>> a17af05f
 
     va_end(args);
 }
@@ -1278,11 +940,7 @@
         return 0;
     }
 
-<<<<<<< HEAD
-    char16_t cp[3];
-=======
     CharT cp[3];
->>>>>>> a17af05f
     uint32_t length;
     c = getCharIgnoreEOL();
     if (JS7_ISHEX(c) && peekChars(3, cp) &&
@@ -1317,11 +975,7 @@
         c = getCharIgnoreEOL();
     }
 
-<<<<<<< HEAD
-    char16_t cp[6];
-=======
     CharT cp[6];
->>>>>>> a17af05f
     size_t i = 0;
     uint32_t code = 0;
     while (JS7_ISHEX(c) && i < 6) {
@@ -1553,11 +1207,7 @@
 {
     int32_t c;
     uint32_t qc;
-<<<<<<< HEAD
-    const char16_t* tmp = userbuf.addressOfNextRawChar();
-=======
     const CharT* tmp = userbuf.addressOfNextRawChar();
->>>>>>> a17af05f
     userbuf.setAddressOfNextRawChar(identStart);
 
     tokenbuf.clear();
@@ -1710,11 +1360,7 @@
     // early allows subsequent checking to be faster.
     if (MOZ_UNLIKELY(c >= 128)) {
         if (unicode::IsSpaceOrBOM2(c)) {
-<<<<<<< HEAD
-            if (c == LINE_SEPARATOR || c == PARA_SEPARATOR) {
-=======
             if (c == unicode::LINE_SEPARATOR || c == unicode::PARA_SEPARATOR) {
->>>>>>> a17af05f
                 if (!updateLineInfoForEOL())
                     goto error;
 
