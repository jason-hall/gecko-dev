--- conflicted
+++ resolved
@@ -30,21 +30,12 @@
 //        return false;
 template<typename CharT>
 MOZ_MUST_USE bool
-<<<<<<< HEAD
-FoldConstants(JSContext* cx, ParseNode** pnp, Parser<FullParseHandler>* parser);
-=======
 FoldConstants(JSContext* cx, ParseNode** pnp, Parser<FullParseHandler, CharT>* parser);
->>>>>>> a17af05f
 
 template<typename CharT>
 inline MOZ_MUST_USE bool
-<<<<<<< HEAD
-FoldConstants(JSContext* cx, SyntaxParseHandler::Node* pnp,
-              Parser<SyntaxParseHandler>* parser)
-=======
 FoldConstants(JSContext* cx, typename SyntaxParseHandler::Node* pnp,
               Parser<SyntaxParseHandler, CharT>* parser)
->>>>>>> a17af05f
 {
     return true;
 }
