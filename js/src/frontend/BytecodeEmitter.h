--- conflicted
+++ resolved
@@ -96,13 +96,9 @@
 
 struct CGYieldAndAwaitOffsetList {
     Vector<uint32_t> list;
-<<<<<<< HEAD
-    explicit CGYieldAndAwaitOffsetList(JSContext* cx) : list(cx) {}
-=======
     uint32_t numYields;
     uint32_t numAwaits;
     explicit CGYieldAndAwaitOffsetList(JSContext* cx) : list(cx), numYields(0), numAwaits(0) {}
->>>>>>> a17af05f
 
     MOZ_MUST_USE bool append(uint32_t offset) { return list.append(offset); }
     size_t length() const { return list.length(); }
@@ -386,11 +382,7 @@
     MOZ_MUST_USE bool maybeSetSourceMap();
     void tellDebuggerAboutCompiledScript(JSContext* cx);
 
-<<<<<<< HEAD
-    inline TokenStream& tokenStream();
-=======
     inline TokenStreamAnyChars& tokenStream();
->>>>>>> a17af05f
 
     BytecodeVector& code() const { return current->code; }
     jsbytecode* code(ptrdiff_t offset) const { return current->code.begin() + offset; }
@@ -710,13 +702,10 @@
     // []/{} expression).
     MOZ_MUST_USE bool emitSetOrInitializeDestructuring(ParseNode* target, DestructuringFlavor flav);
 
-<<<<<<< HEAD
-=======
     // emitDestructuringObjRestExclusionSet emits the property exclusion set
     // for the rest-property in an object pattern.
     MOZ_MUST_USE bool emitDestructuringObjRestExclusionSet(ParseNode* pattern);
 
->>>>>>> a17af05f
     // emitDestructuringOps assumes the to-be-destructured value has been
     // pushed on the stack and emits code to destructure each part of a [] or
     // {} lhs expression.
@@ -799,10 +788,6 @@
                                                 ValueUsage valueUsage = ValueUsage::WantValue);
 
     bool isRestParameter(ParseNode* pn);
-<<<<<<< HEAD
-    MOZ_MUST_USE bool emitOptimizeSpread(ParseNode* arg0, JumpList* jmp, bool* emitted);
-=======
->>>>>>> a17af05f
 
     MOZ_MUST_USE bool emitCallOrNew(ParseNode* pn, ValueUsage valueUsage = ValueUsage::WantValue);
     MOZ_MUST_USE bool emitSelfHostedCallFunction(ParseNode* pn);
@@ -810,10 +795,7 @@
     MOZ_MUST_USE bool emitSelfHostedForceInterpreter(ParseNode* pn);
     MOZ_MUST_USE bool emitSelfHostedAllowContentIter(ParseNode* pn);
     MOZ_MUST_USE bool emitSelfHostedDefineDataProperty(ParseNode* pn);
-<<<<<<< HEAD
-=======
     MOZ_MUST_USE bool emitSelfHostedHasOwn(ParseNode* pn);
->>>>>>> a17af05f
 
     MOZ_MUST_USE bool emitComprehensionFor(ParseNode* compFor);
     MOZ_MUST_USE bool emitComprehensionForIn(ParseNode* pn);
