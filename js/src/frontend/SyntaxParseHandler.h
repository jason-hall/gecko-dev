--- conflicted
+++ resolved
@@ -12,11 +12,8 @@
 
 #include <string.h>
 
-<<<<<<< HEAD
-=======
 #include "jscntxt.h"
 
->>>>>>> a17af05f
 #include "frontend/ParseNode.h"
 
 namespace js {
@@ -172,16 +169,8 @@
     }
 
   public:
-<<<<<<< HEAD
-    SyntaxParseHandler(JSContext* cx, LifoAlloc& alloc,
-                       TokenStream& tokenStream, Parser<SyntaxParseHandler>* syntaxParser,
-                       LazyScript* lazyOuterFunction)
-      : lastAtom(nullptr),
-        tokenStream(tokenStream)
-=======
     SyntaxParseHandler(JSContext* cx, LifoAlloc& alloc, LazyScript* lazyOuterFunction)
       : lastAtom(nullptr)
->>>>>>> a17af05f
     {}
 
     static Node null() { return NodeFailure; }
@@ -370,15 +359,9 @@
 
     void checkAndSetIsDirectRHSAnonFunction(Node pn) {}
 
-<<<<<<< HEAD
-    Node newFunctionStatement() { return NodeFunctionDefinition; }
-    Node newFunctionExpression() { return NodeFunctionDefinition; }
-    Node newArrowFunction() { return NodeFunctionDefinition; }
-=======
     Node newFunctionStatement(const TokenPos& pos) { return NodeFunctionDefinition; }
     Node newFunctionExpression(const TokenPos& pos) { return NodeFunctionDefinition; }
     Node newArrowFunction(const TokenPos& pos) { return NodeFunctionDefinition; }
->>>>>>> a17af05f
 
     bool setComprehensionLambdaBody(Node pn, Node body) { return true; }
     void setFunctionFormalParametersAndBody(Node pn, Node kid) {}
@@ -592,13 +575,10 @@
                node == NodeParenthesizedName;
     }
 
-<<<<<<< HEAD
-=======
     bool isArgumentsAnyParentheses(Node node, JSContext* cx) {
         return node == NodeUnparenthesizedArgumentsName || node == NodeParenthesizedArgumentsName;
     }
 
->>>>>>> a17af05f
     bool isEvalAnyParentheses(Node node, JSContext* cx) {
         return node == NodeUnparenthesizedEvalName || node == NodeParenthesizedEvalName;
     }
