--- conflicted
+++ resolved
@@ -152,11 +152,7 @@
         true,      /* AllocKind::OBJECT_GROUP */
         true,      /* AllocKind::FAT_INLINE_STRING */
         true,      /* AllocKind::STRING */
-<<<<<<< HEAD
-        false,     /* AllocKind::EXTERNAL_STRING */
-=======
         true,      /* AllocKind::EXTERNAL_STRING */
->>>>>>> a17af05f
         true,      /* AllocKind::FAT_INLINE_ATOM */
         true,      /* AllocKind::ATOM */
         true,      /* AllocKind::SYMBOL */
@@ -340,91 +336,6 @@
     // this makes no difference.
     void linkTo(Arena* arena) {
     }
-<<<<<<< HEAD
-=======
-
-    // This returns nullptr if the list is empty.
-    Arena* head() const {
-        check();
-        return head_;
-    }
-
-    bool isCursorAtHead() const {
-        check();
-        return cursorp_ == &head_;
-    }
-
-    bool isCursorAtEnd() const {
-        check();
-        return !*cursorp_;
-    }
-
-    void moveCursorToEnd() {
-        while (!isCursorAtEnd())
-            cursorp_ = &(*cursorp_)->next;
-    }
-
-    // This can return nullptr.
-    Arena* arenaAfterCursor() const {
-        check();
-        return *cursorp_;
-    }
-
-    // This returns the arena after the cursor and moves the cursor past it.
-    Arena* takeNextArena() {
-        check();
-        Arena* arena = *cursorp_;
-        if (!arena)
-            return nullptr;
-        cursorp_ = &arena->next;
-        check();
-        return arena;
-    }
-
-    // This does two things.
-    // - Inserts |a| at the cursor.
-    // - Leaves the cursor sitting just before |a|, if |a| is not full, or just
-    //   after |a|, if |a| is full.
-    void insertAtCursor(Arena* a) {
-        check();
-        a->next = *cursorp_;
-        *cursorp_ = a;
-        // At this point, the cursor is sitting before |a|. Move it after |a|
-        // if necessary.
-        if (!a->hasFreeThings())
-            cursorp_ = &a->next;
-        check();
-    }
-
-    // Inserts |a| at the cursor, then moves the cursor past it.
-    void insertBeforeCursor(Arena* a) {
-        check();
-        a->next = *cursorp_;
-        *cursorp_ = a;
-        cursorp_ = &a->next;
-        check();
-    }
-
-    // This inserts |other|, which must be full, at the cursor of |this|.
-    ArenaList& insertListWithCursorAtEnd(const ArenaList& other) {
-        check();
-        other.check();
-        MOZ_ASSERT(other.isCursorAtEnd());
-        if (other.isCursorAtHead())
-            return *this;
-        // Insert the full arenas of |other| after those of |this|.
-        *other.cursorp_ = *cursorp_;
-        *cursorp_ = other.head_;
-        cursorp_ = other.cursorp_;
-        check();
-        return *this;
-    }
-
-    Arena* removeRemainingArenas(Arena** arenap);
-    Arena** pickArenasToRelocate(size_t& arenaTotalOut, size_t& relocTotalOut);
-    Arena* relocateArenas(Arena* toRelocate, Arena* relocated,
-                          SliceBudget& sliceBudget, gcstats::Statistics& stats);
->>>>>>> a17af05f
 };
 
 /*
@@ -453,7 +364,6 @@
 
 class ArenaLists
 {
-<<<<<<< HEAD
   public:
     explicit ArenaLists(JSRuntime* rt) {
     }
@@ -461,209 +371,6 @@
 	const void* addressOfFreeList(AllocKind thingKind) const {
 		return nullptr;
 	}
-=======
-    JSRuntime* const runtime_;
-
-    /*
-     * For each arena kind its free list is represented as the first span with
-     * free things. Initially all the spans are initialized as empty. After we
-     * find a new arena with available things we move its first free span into
-     * the list and set the arena as fully allocated. way we do not need to
-     * update the arena after the initial allocation. When starting the
-     * GC we only move the head of the of the list of spans back to the arena
-     * only for the arena that was not fully allocated.
-     */
-    ZoneGroupData<AllAllocKindArray<FreeSpan*>> freeLists_;
-    FreeSpan*& freeLists(AllocKind i) { return freeLists_.ref()[i]; }
-    FreeSpan* freeLists(AllocKind i) const { return freeLists_.ref()[i]; }
-
-    // Because the JITs can allocate from the free lists, they cannot be null.
-    // We use a placeholder FreeSpan that is empty (and wihout an associated
-    // Arena) so the JITs can fall back gracefully.
-    static FreeSpan placeholder;
-
-    ZoneGroupOrGCTaskData<AllAllocKindArray<ArenaList>> arenaLists_;
-    ArenaList& arenaLists(AllocKind i) { return arenaLists_.ref()[i]; }
-    const ArenaList& arenaLists(AllocKind i) const { return arenaLists_.ref()[i]; }
-
-    enum BackgroundFinalizeStateEnum { BFS_DONE, BFS_RUN };
-
-    typedef mozilla::Atomic<BackgroundFinalizeStateEnum, mozilla::SequentiallyConsistent>
-        BackgroundFinalizeState;
-
-    /* The current background finalization state, accessed atomically. */
-    UnprotectedData<AllAllocKindArray<BackgroundFinalizeState>> backgroundFinalizeState_;
-    BackgroundFinalizeState& backgroundFinalizeState(AllocKind i) { return backgroundFinalizeState_.ref()[i]; }
-    const BackgroundFinalizeState& backgroundFinalizeState(AllocKind i) const { return backgroundFinalizeState_.ref()[i]; }
-
-    /* For each arena kind, a list of arenas remaining to be swept. */
-    ActiveThreadOrGCTaskData<AllAllocKindArray<Arena*>> arenaListsToSweep_;
-    Arena*& arenaListsToSweep(AllocKind i) { return arenaListsToSweep_.ref()[i]; }
-    Arena* arenaListsToSweep(AllocKind i) const { return arenaListsToSweep_.ref()[i]; }
-
-    /* During incremental sweeping, a list of the arenas already swept. */
-    ZoneGroupOrGCTaskData<AllocKind> incrementalSweptArenaKind;
-    ZoneGroupOrGCTaskData<ArenaList> incrementalSweptArenas;
-
-    // Arena lists which have yet to be swept, but need additional foreground
-    // processing before they are swept.
-    ZoneGroupData<Arena*> gcShapeArenasToUpdate;
-    ZoneGroupData<Arena*> gcAccessorShapeArenasToUpdate;
-    ZoneGroupData<Arena*> gcScriptArenasToUpdate;
-    ZoneGroupData<Arena*> gcObjectGroupArenasToUpdate;
-
-    // While sweeping type information, these lists save the arenas for the
-    // objects which have already been finalized in the foreground (which must
-    // happen at the beginning of the GC), so that type sweeping can determine
-    // which of the object pointers are marked.
-    ZoneGroupData<ObjectAllocKindArray<ArenaList>> savedObjectArenas_;
-    ArenaList& savedObjectArenas(AllocKind i) { return savedObjectArenas_.ref()[i]; }
-    ZoneGroupData<Arena*> savedEmptyObjectArenas;
-
-  public:
-    explicit ArenaLists(JSRuntime* rt, ZoneGroup* group);
-    ~ArenaLists();
-
-    const void* addressOfFreeList(AllocKind thingKind) const {
-        return reinterpret_cast<const void*>(&freeLists_.refNoCheck()[thingKind]);
-    }
-
-    Arena* getFirstArena(AllocKind thingKind) const {
-        return arenaLists(thingKind).head();
-    }
-
-    Arena* getFirstArenaToSweep(AllocKind thingKind) const {
-        return arenaListsToSweep(thingKind);
-    }
-
-    Arena* getFirstSweptArena(AllocKind thingKind) const {
-        if (thingKind != incrementalSweptArenaKind.ref())
-            return nullptr;
-        return incrementalSweptArenas.ref().head();
-    }
-
-    Arena* getArenaAfterCursor(AllocKind thingKind) const {
-        return arenaLists(thingKind).arenaAfterCursor();
-    }
-
-    bool arenaListsAreEmpty() const {
-        for (auto i : AllAllocKinds()) {
-            /*
-             * The arena cannot be empty if the background finalization is not yet
-             * done.
-             */
-            if (backgroundFinalizeState(i) != BFS_DONE)
-                return false;
-            if (!arenaLists(i).isEmpty())
-                return false;
-        }
-        return true;
-    }
-
-    void unmarkAll() {
-        for (auto i : AllAllocKinds()) {
-            /* The background finalization must have stopped at this point. */
-            MOZ_ASSERT(backgroundFinalizeState(i) == BFS_DONE);
-            for (Arena* arena = arenaLists(i).head(); arena; arena = arena->next)
-                arena->unmarkAll();
-        }
-    }
-
-    bool doneBackgroundFinalize(AllocKind kind) const {
-        return backgroundFinalizeState(kind) == BFS_DONE;
-    }
-
-    bool needBackgroundFinalizeWait(AllocKind kind) const {
-        return backgroundFinalizeState(kind) != BFS_DONE;
-    }
-
-    /*
-     * Clear the free lists so we won't try to allocate from swept arenas.
-     */
-    void purge() {
-        for (auto i : AllAllocKinds())
-            freeLists(i) = &placeholder;
-    }
-
-    inline void prepareForIncrementalGC();
-
-    /* Check if this arena is in use. */
-    bool arenaIsInUse(Arena* arena, AllocKind kind) const {
-        MOZ_ASSERT(arena);
-        return arena == freeLists(kind)->getArenaUnchecked();
-    }
-
-    MOZ_ALWAYS_INLINE TenuredCell* allocateFromFreeList(AllocKind thingKind, size_t thingSize) {
-        return freeLists(thingKind)->allocate(thingSize);
-    }
-
-    /*
-     * Moves all arenas from |fromArenaLists| into |this|.
-     */
-    void adoptArenas(JSRuntime* runtime, ArenaLists* fromArenaLists, bool targetZoneIsCollecting);
-
-    /* True if the Arena in question is found in this ArenaLists */
-    bool containsArena(JSRuntime* runtime, Arena* arena);
-
-    void checkEmptyFreeLists() {
-#ifdef DEBUG
-        for (auto i : AllAllocKinds())
-            checkEmptyFreeList(i);
-#endif
-    }
-
-    bool checkEmptyArenaLists() {
-        bool empty = true;
-#ifdef DEBUG
-        for (auto i : AllAllocKinds()) {
-            if (!checkEmptyArenaList(i))
-                empty = false;
-        }
-#endif
-        return empty;
-    }
-
-    void checkEmptyFreeList(AllocKind kind) {
-        MOZ_ASSERT(freeLists(kind)->isEmpty());
-    }
-
-    bool checkEmptyArenaList(AllocKind kind);
-
-    bool relocateArenas(Zone* zone, Arena*& relocatedListOut, JS::gcreason::Reason reason,
-                        SliceBudget& sliceBudget, gcstats::Statistics& stats);
-
-    void queueForegroundObjectsForSweep(FreeOp* fop);
-    void queueForegroundThingsForSweep(FreeOp* fop);
-
-    void mergeForegroundSweptObjectArenas();
-
-    bool foregroundFinalize(FreeOp* fop, AllocKind thingKind, SliceBudget& sliceBudget,
-                            SortedArenaList& sweepList);
-    static void backgroundFinalize(FreeOp* fop, Arena* listHead, Arena** empty);
-
-    // When finalizing arenas, whether to keep empty arenas on the list or
-    // release them immediately.
-    enum KeepArenasEnum {
-        RELEASE_ARENAS,
-        KEEP_ARENAS
-    };
-
-  private:
-    inline void queueForForegroundSweep(FreeOp* fop, const FinalizePhase& phase);
-    inline void queueForBackgroundSweep(FreeOp* fop, const FinalizePhase& phase);
-    inline void queueForForegroundSweep(FreeOp* fop, AllocKind thingKind);
-    inline void queueForBackgroundSweep(FreeOp* fop, AllocKind thingKind);
-    inline void mergeSweptArenas(AllocKind thingKind);
-
-    TenuredCell* allocateFromArena(JS::Zone* zone, AllocKind thingKind,
-                                   ShouldCheckThresholds checkThresholds,
-                                   AutoMaybeStartBackgroundAllocation& maybeStartBGAlloc);
-    inline TenuredCell* allocateFromArenaInner(JS::Zone* zone, Arena* arena, AllocKind kind);
-
-    friend class GCRuntime;
-    friend class js::Nursery;
-    friend class js::TenuringTracer;
->>>>>>> a17af05f
 };
 
 #endif // ! OMR Arenas and segments
@@ -708,55 +415,11 @@
  */
 class GCHelperState
 {
-<<<<<<< HEAD
-=======
-    enum State {
-        IDLE,
-        SWEEPING
-    };
-
-    // Associated runtime.
-    JSRuntime* const rt;
-
-    // Condvar for notifying the active thread when work has finished. This is
-    // associated with the runtime's GC lock --- the worker thread state
-    // condvars can't be used here due to lock ordering issues.
-    js::ConditionVariable done;
-
-    // Activity for the helper to do, protected by the GC lock.
-    ActiveThreadOrGCTaskData<State> state_;
-
-    // Whether work is being performed on some thread.
-    GCLockData<bool> hasThread;
-
-    void startBackgroundThread(State newState, const AutoLockGC& lock,
-                               const AutoLockHelperThreadState& helperLock);
-    void waitForBackgroundThread(js::AutoLockGC& lock);
-
-    State state(const AutoLockGC&);
-    void setState(State state, const AutoLockGC&);
-
-    friend class js::gc::ArenaLists;
-
-    static void freeElementsAndArray(void** array, void** end) {
-        MOZ_ASSERT(array <= end);
-        for (void** p = array; p != end; ++p)
-            js_free(*p);
-        js_free(array);
-    }
-
-    void doSweep(AutoLockGC& lock);
-
->>>>>>> a17af05f
   public:
     explicit GCHelperState(JSRuntime* rt)
     { }
 
-<<<<<<< HEAD
     JSRuntime* runtime() { return nullptr; }
-=======
-    JSRuntime* runtime() { return rt; }
->>>>>>> a17af05f
 
     void finish();
 
@@ -764,21 +427,6 @@
 
     /* Must be called without the GC lock taken. */
     void waitBackgroundSweepEnd();
-<<<<<<< HEAD
-=======
-
-#ifdef DEBUG
-    bool onBackgroundThread();
-#endif
-
-    /*
-     * Outside the GC lock may give true answer when in fact the sweeping has
-     * been done.
-     */
-    bool isBackgroundSweeping() const {
-        return state_ == SWEEPING;
-    }
->>>>>>> a17af05f
 };
 
 // A generic task used to dispatch work to the helper thread system.
@@ -786,24 +434,6 @@
 // override |run|.
 class GCParallelTask
 {
-<<<<<<< HEAD
-=======
-    JSRuntime* const runtime_;
-
-    // The state of the parallel computation.
-    enum TaskState {
-        NotStarted,
-        Dispatched,
-        Finished,
-    };
-    UnprotectedData<TaskState> state;
-
-    // Amount of time this task took to execute.
-    ActiveThreadOrGCTaskData<mozilla::TimeDuration> duration_;
-
-    explicit GCParallelTask(const GCParallelTask&) = delete;
-
->>>>>>> a17af05f
   protected:
     // A flag to signal a request for early completion of the off-thread task.
     mozilla::Atomic<bool> cancel_;
@@ -811,35 +441,19 @@
     virtual void run() = 0;
 
   public:
-<<<<<<< HEAD
     explicit GCParallelTask(JSRuntime* runtime) : cancel_(false) {}
     GCParallelTask(GCParallelTask&& other)
       : cancel_(false)
-=======
-    explicit GCParallelTask(JSRuntime* runtime) : runtime_(runtime), state(NotStarted), duration_(nullptr) {}
-    GCParallelTask(GCParallelTask&& other)
-      : runtime_(other.runtime_),
-        state(other.state),
-        duration_(nullptr),
-        cancel_(false)
->>>>>>> a17af05f
     {}
 
     // Derived classes must override this to ensure that join() gets called
     // before members get destructed.
     virtual ~GCParallelTask();
 
-<<<<<<< HEAD
     JSRuntime* runtime() { return nullptr; }
 
     // Time spent in the most recent invocation of this task.
     mozilla::TimeDuration duration() const { return 0; }
-=======
-    JSRuntime* runtime() { return runtime_; }
-
-    // Time spent in the most recent invocation of this task.
-    mozilla::TimeDuration duration() const { return duration_; }
->>>>>>> a17af05f
 
     // The simple interface to a parallel task works exactly like pthreads.
     bool start();
@@ -887,10 +501,6 @@
 IterateHeapUnbarriered(JSContext* cx, void* data,
                        IterateZoneCallback zoneCallback,
                        JSIterateCompartmentCallback compartmentCallback,
-<<<<<<< HEAD
-=======
-                       IterateArenaCallback arenaCallback,
->>>>>>> a17af05f
                        IterateCellCallback cellCallback);
 
 /*
@@ -901,10 +511,6 @@
 IterateHeapUnbarrieredForZone(JSContext* cx, Zone* zone, void* data,
                               IterateZoneCallback zoneCallback,
                               JSIterateCompartmentCallback compartmentCallback,
-<<<<<<< HEAD
-=======
-                              IterateArenaCallback arenaCallback,
->>>>>>> a17af05f
                               IterateCellCallback cellCallback);
 
 /*
@@ -964,7 +570,6 @@
 //                  to allow slots to be accessed.
 
 template <typename T>
-<<<<<<< HEAD
 inline bool IsForwarded(T* t) { return false; }
 inline bool IsForwarded(const JS::Value& value) { return false; }
 
@@ -975,18 +580,6 @@
 
 template <typename T>
 inline T MaybeForwarded(T t) { return t; }
-=======
-inline bool IsForwarded(T* t);
-inline bool IsForwarded(const JS::Value& value);
-
-template <typename T>
-inline T* Forwarded(T* t);
-
-inline Value Forwarded(const JS::Value& value);
-
-template <typename T>
-inline T MaybeForwarded(T t);
->>>>>>> a17af05f
 
 #ifdef JSGC_HASH_TABLE_CHECKS
 
@@ -1018,10 +611,7 @@
             D(ElementsBarrier, 12)             \
             D(CheckHashTablesOnMinorGC, 13)    \
             D(Compact, 14)                     \
-<<<<<<< HEAD
-=======
             D(CheckHeapAfterGC, 15)            \
->>>>>>> a17af05f
             D(CheckNursery, 16)                \
             D(IncrementalSweepThenFinish, 17)
 
