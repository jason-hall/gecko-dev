--- conflicted
+++ resolved
@@ -1556,15 +1556,9 @@
     // type information and invalidate compilation results.
     if (isConstructing && fp.thisValue().isPrimitive()) {
         RootedScript scriptRoot(cx, script);
-<<<<<<< HEAD
         RootedObject callee(cx, fp.callee());
-        RootedObject obj(cx, CreateThisForFunction(cx, callee, newType));
-        if (!obj)
-=======
-        RootedObject callee(cx, &fp.callee());
         RootedObject obj(cx, CreateThisForFunction(cx, callee, fp.useNewType()));
         if (!obj || !ion::IsEnabled(cx)) // Note: OOM under CreateThis can disable TI.
->>>>>>> c2cdffdb
             return Method_Skipped;
         fp.thisValue().setObject(*obj);
         script = scriptRoot;
