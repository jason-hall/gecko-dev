--- conflicted
+++ resolved
@@ -15,25 +15,6 @@
  * the Intl object, until f returns a falsy value. It returns the result of the
  * last call to f, mapped to a boolean.
  * @param {Function} f the function to call for each service constructor in
-<<<<<<< HEAD
- *     the Intl object.
- *     @param {Function} Constructor the constructor object to test with.
- * @result {Boolean} whether the test succeeded.
- */
-function testWithIntlConstructors(f) {
-    var constructors = ["Collator", "NumberFormat", "DateTimeFormat"];
-    return constructors.every(function (constructor) {
-        var Constructor = Intl[constructor];
-        var result;
-        try {
-            result = f(Constructor);
-        } catch (e) {
-            e.message += " (Testing with " + constructor + ".)";
-            throw e;
-        }
-        return result;
-    });
-=======
  *   the Intl object.
  *   @param {Function} Constructor the constructor object to test with.
  * @result {Boolean} whether the test succeeded.
@@ -51,7 +32,6 @@
     }
     return result;
   });
->>>>>>> a17af05f
 }
 
 
@@ -62,18 +42,6 @@
  * @return {string} the name of the constructor
  */
 function getConstructorName(Constructor) {
-<<<<<<< HEAD
-    switch (Constructor) {
-        case Intl.Collator:
-            return "Collator";
-        case Intl.NumberFormat:
-            return "NumberFormat";
-        case Intl.DateTimeFormat:
-            return "DateTimeFormat";
-        default:
-            $ERROR("test internal error: unknown Constructor");
-    }
-=======
   switch (Constructor) {
     case Intl.Collator:
       return "Collator";
@@ -84,7 +52,6 @@
     default:
       $ERROR("test internal error: unknown Constructor");
   }
->>>>>>> a17af05f
 }
 
 
@@ -95,15 +62,6 @@
  * @param {string} property the property to taint
  */
 function taintDataProperty(obj, property) {
-<<<<<<< HEAD
-    Object.defineProperty(obj, property, {
-        set: function(value) {
-            $ERROR("Client code can adversely affect behavior: setter for " + property + ".");
-        },
-        enumerable: false,
-        configurable: true
-    });
-=======
   Object.defineProperty(obj, property, {
     set: function(value) {
       $ERROR("Client code can adversely affect behavior: setter for " + property + ".");
@@ -111,7 +69,6 @@
     enumerable: false,
     configurable: true
   });
->>>>>>> a17af05f
 }
 
 
@@ -122,16 +79,6 @@
  * @param {string} property the name of the method to taint
  */
 function taintMethod(obj, property) {
-<<<<<<< HEAD
-    Object.defineProperty(obj, property, {
-        value: function() {
-            $ERROR("Client code can adversely affect behavior: method " + property + ".");
-        },
-        writable: true,
-        enumerable: false,
-        configurable: true
-    });
-=======
   Object.defineProperty(obj, property, {
     value: function() {
       $ERROR("Client code can adversely affect behavior: method " + property + ".");
@@ -140,7 +87,6 @@
     enumerable: false,
     configurable: true
   });
->>>>>>> a17af05f
 }
 
 
@@ -150,21 +96,12 @@
  * @param {Array} properties an array of property names to taint
  */
 function taintProperties(properties) {
-<<<<<<< HEAD
-    properties.forEach(function (property) {
-        var adaptedProperties = [property, "__" + property, "_" + property, property + "_", property + "__"];
-        adaptedProperties.forEach(function (property) {
-            taintDataProperty(Object.prototype, property);
-        });
-    });
-=======
   properties.forEach(function (property) {
     var adaptedProperties = [property, "__" + property, "_" + property, property + "_", property + "__"];
     adaptedProperties.forEach(function (property) {
       taintDataProperty(Object.prototype, property);
     });
   });
->>>>>>> a17af05f
 }
 
 
@@ -173,21 +110,12 @@
  * replacing some key methods with functions that throw exceptions.
  */
 function taintArray() {
-<<<<<<< HEAD
-    taintDataProperty(Array.prototype, "0");
-    taintMethod(Array.prototype, "indexOf");
-    taintMethod(Array.prototype, "join");
-    taintMethod(Array.prototype, "push");
-    taintMethod(Array.prototype, "slice");
-    taintMethod(Array.prototype, "sort");
-=======
   taintDataProperty(Array.prototype, "0");
   taintMethod(Array.prototype, "indexOf");
   taintMethod(Array.prototype, "join");
   taintMethod(Array.prototype, "push");
   taintMethod(Array.prototype, "slice");
   taintMethod(Array.prototype, "sort");
->>>>>>> a17af05f
 }
 
 
@@ -203,62 +131,6 @@
  * of Intl.Collator, Intl.NumberFormat, Intl.DateTimeFormat.
  * @param {object} Constructor the constructor for which to get locale support info
  * @return {object} locale support info with the following properties:
-<<<<<<< HEAD
- *     supported: array of fully supported language tags
- *     byFallback: array of language tags that are supported through fallbacks
- *     unsupported: array of unsupported language tags
- */
-function getLocaleSupportInfo(Constructor) {
-    var constructorName = getConstructorName(Constructor);
-    if (localeSupportInfo[constructorName] !== undefined) {
-        return localeSupportInfo[constructorName];
-    }
-
-    var allTags = [];
-    var i, j, k;
-    var language, script, country;
-    for (i = 0; i < languages.length; i++) {
-        language = languages[i];
-        allTags.push(language);
-        for (j = 0; j < scripts.length; j++) {
-            script = scripts[j];
-            allTags.push(language + "-" + script);
-            for (k = 0; k < countries.length; k++) {
-                country = countries[k];
-                allTags.push(language + "-" + script + "-" + country);
-            }
-        }
-        for (k = 0; k < countries.length; k++) {
-            country = countries[k];
-            allTags.push(language + "-" + country);
-        }
-    }
-    
-    var supported = [];
-    var byFallback = [];
-    var unsupported = [];
-    for (i = 0; i < allTags.length; i++) {
-        var request = allTags[i];
-        var result = new Constructor([request], {localeMatcher: "lookup"}).resolvedOptions().locale;
-         if (request === result) {
-            supported.push(request);
-        } else if (request.indexOf(result) === 0) {
-            byFallback.push(request);
-        } else {
-            unsupported.push(request);
-        }
-    }
-    
-    localeSupportInfo[constructorName] = {
-        supported: supported,
-        byFallback: byFallback,
-        unsupported: unsupported
-    };
-    
-    return localeSupportInfo[constructorName];
-}
-        
-=======
  *   supported: array of fully supported language tags
  *   byFallback: array of language tags that are supported through fallbacks
  *   unsupported: array of unsupported language tags
@@ -313,7 +185,6 @@
   return localeSupportInfo[constructorName];
 }
 
->>>>>>> a17af05f
 
 /**
  * @description Tests whether locale is a String value representing a
@@ -325,467 +196,6 @@
  */
 function isCanonicalizedStructurallyValidLanguageTag(locale) {
 
-<<<<<<< HEAD
-    /**
-     * Regular expression defining BCP 47 language tags.
-     *
-     * Spec: RFC 5646 section 2.1.
-     */
-    var alpha = "[a-zA-Z]",
-        digit = "[0-9]",
-        alphanum = "(" + alpha + "|" + digit + ")",
-        regular = "(art-lojban|cel-gaulish|no-bok|no-nyn|zh-guoyu|zh-hakka|zh-min|zh-min-nan|zh-xiang)",
-        irregular = "(en-GB-oed|i-ami|i-bnn|i-default|i-enochian|i-hak|i-klingon|i-lux|i-mingo|i-navajo|i-pwn|i-tao|i-tay|i-tsu|sgn-BE-FR|sgn-BE-NL|sgn-CH-DE)",
-        grandfathered = "(" + irregular + "|" + regular + ")",
-        privateuse = "(x(-[a-z0-9]{1,8})+)",
-        singleton = "(" + digit + "|[A-WY-Za-wy-z])",
-        extension = "(" + singleton + "(-" + alphanum + "{2,8})+)",
-        variant = "(" + alphanum + "{5,8}|(" + digit + alphanum + "{3}))",
-        region = "(" + alpha + "{2}|" + digit + "{3})",
-        script = "(" + alpha + "{4})",
-        extlang = "(" + alpha + "{3}(-" + alpha + "{3}){0,2})",
-        language = "(" + alpha + "{2,3}(-" + extlang + ")?|" + alpha + "{4}|" + alpha + "{5,8})",
-        langtag = language + "(-" + script + ")?(-" + region + ")?(-" + variant + ")*(-" + extension + ")*(-" + privateuse + ")?",
-        languageTag = "^(" + langtag + "|" + privateuse + "|" + grandfathered + ")$",
-        languageTagRE = new RegExp(languageTag, "i");
-    var duplicateSingleton = "-" + singleton + "-(.*-)?\\1(?!" + alphanum + ")",
-        duplicateSingletonRE = new RegExp(duplicateSingleton, "i"),
-        duplicateVariant = "(" + alphanum + "{2,8}-)+" + variant + "-(" + alphanum + "{2,8}-)*\\3(?!" + alphanum + ")",
-        duplicateVariantRE = new RegExp(duplicateVariant, "i");
-
-
-    /**
-     * Verifies that the given string is a well-formed BCP 47 language tag
-     * with no duplicate variant or singleton subtags.
-     *
-     * Spec: ECMAScript Internationalization API Specification, draft, 6.2.2.
-     */
-    function isStructurallyValidLanguageTag(locale) {
-        if (!languageTagRE.test(locale)) {
-            return false;
-        }
-        locale = locale.split(/-x-/)[0];
-        return !duplicateSingletonRE.test(locale) && !duplicateVariantRE.test(locale);
-    }
-
-
-    /**
-     * Mappings from complete tags to preferred values.
-     *
-     * Spec: IANA Language Subtag Registry.
-     */
-    var __tagMappings = {
-        // property names must be in lower case; values in canonical form
-
-        // grandfathered tags from IANA language subtag registry, file date 2011-08-25
-        "art-lojban": "jbo",
-        "cel-gaulish": "cel-gaulish",
-        "en-gb-oed": "en-GB-oed",
-        "i-ami": "ami",
-        "i-bnn": "bnn",
-        "i-default": "i-default",
-        "i-enochian": "i-enochian",
-        "i-hak": "hak",
-        "i-klingon": "tlh",
-        "i-lux": "lb",
-        "i-mingo": "i-mingo",
-        "i-navajo": "nv",
-        "i-pwn": "pwn",
-        "i-tao": "tao",
-        "i-tay": "tay",
-        "i-tsu": "tsu",
-        "no-bok": "nb",
-        "no-nyn": "nn",
-        "sgn-be-fr": "sfb",
-        "sgn-be-nl": "vgt",
-        "sgn-ch-de": "sgg",
-        "zh-guoyu": "cmn",
-        "zh-hakka": "hak",
-        "zh-min": "zh-min",
-        "zh-min-nan": "nan",
-        "zh-xiang": "hsn",
-        // deprecated redundant tags from IANA language subtag registry, file date 2011-08-25
-        "sgn-br": "bzs",
-        "sgn-co": "csn",
-        "sgn-de": "gsg",
-        "sgn-dk": "dsl",
-        "sgn-es": "ssp",
-        "sgn-fr": "fsl",
-        "sgn-gb": "bfi",
-        "sgn-gr": "gss",
-        "sgn-ie": "isg",
-        "sgn-it": "ise",
-        "sgn-jp": "jsl",
-        "sgn-mx": "mfs",
-        "sgn-ni": "ncs",
-        "sgn-nl": "dse",
-        "sgn-no": "nsl",
-        "sgn-pt": "psr",
-        "sgn-se": "swl",
-        "sgn-us": "ase",
-        "sgn-za": "sfs",
-        "zh-cmn": "cmn",
-        "zh-cmn-hans": "cmn-Hans",
-        "zh-cmn-hant": "cmn-Hant",
-        "zh-gan": "gan",
-        "zh-wuu": "wuu",
-        "zh-yue": "yue",
-        // deprecated variant with prefix from IANA language subtag registry, file date 2011-08-25
-        "ja-latn-hepburn-heploc": "ja-Latn-alalc97"
-    };
-
-
-    /**
-     * Mappings from non-extlang subtags to preferred values.
-     *
-     * Spec: IANA Language Subtag Registry.
-     */
-    var __subtagMappings = {
-        // property names and values must be in canonical case
-        // language subtags with Preferred-Value mappings from IANA language subtag registry, file date 2011-08-25
-        "in": "id",
-        "iw": "he",
-        "ji": "yi",
-        "jw": "jv",
-        "mo": "ro",
-        "ayx": "nun",
-        "cjr": "mom",
-        "cmk": "xch",
-        "drh": "khk",
-        "drw": "prs",
-        "gav": "dev",
-        "mst": "mry",
-        "myt": "mry",
-        "tie": "ras",
-        "tkk": "twm",
-        "tnf": "prs",
-        // region subtags with Preferred-Value mappings from IANA language subtag registry, file date 2011-08-25
-        "BU": "MM",
-        "DD": "DE",
-        "FX": "FR",
-        "TP": "TL",
-        "YD": "YE",
-        "ZR": "CD"
-    };
-
-
-    /**
-     * Mappings from extlang subtags to preferred values.
-     *
-     * Spec: IANA Language Subtag Registry.
-     */
-    var __extlangMappings = {
-        // extlang subtags with Preferred-Value mappings from IANA language subtag registry, file date 2011-08-25
-        // values are arrays with [0] the replacement value, [1] (if present) the prefix to be removed
-        "aao": ["aao", "ar"],
-        "abh": ["abh", "ar"],
-        "abv": ["abv", "ar"],
-        "acm": ["acm", "ar"],
-        "acq": ["acq", "ar"],
-        "acw": ["acw", "ar"],
-        "acx": ["acx", "ar"],
-        "acy": ["acy", "ar"],
-        "adf": ["adf", "ar"],
-        "ads": ["ads", "sgn"],
-        "aeb": ["aeb", "ar"],
-        "aec": ["aec", "ar"],
-        "aed": ["aed", "sgn"],
-        "aen": ["aen", "sgn"],
-        "afb": ["afb", "ar"],
-        "afg": ["afg", "sgn"],
-        "ajp": ["ajp", "ar"],
-        "apc": ["apc", "ar"],
-        "apd": ["apd", "ar"],
-        "arb": ["arb", "ar"],
-        "arq": ["arq", "ar"],
-        "ars": ["ars", "ar"],
-        "ary": ["ary", "ar"],
-        "arz": ["arz", "ar"],
-        "ase": ["ase", "sgn"],
-        "asf": ["asf", "sgn"],
-        "asp": ["asp", "sgn"],
-        "asq": ["asq", "sgn"],
-        "asw": ["asw", "sgn"],
-        "auz": ["auz", "ar"],
-        "avl": ["avl", "ar"],
-        "ayh": ["ayh", "ar"],
-        "ayl": ["ayl", "ar"],
-        "ayn": ["ayn", "ar"],
-        "ayp": ["ayp", "ar"],
-        "bbz": ["bbz", "ar"],
-        "bfi": ["bfi", "sgn"],
-        "bfk": ["bfk", "sgn"],
-        "bjn": ["bjn", "ms"],
-        "bog": ["bog", "sgn"],
-        "bqn": ["bqn", "sgn"],
-        "bqy": ["bqy", "sgn"],
-        "btj": ["btj", "ms"],
-        "bve": ["bve", "ms"],
-        "bvl": ["bvl", "sgn"],
-        "bvu": ["bvu", "ms"],
-        "bzs": ["bzs", "sgn"],
-        "cdo": ["cdo", "zh"],
-        "cds": ["cds", "sgn"],
-        "cjy": ["cjy", "zh"],
-        "cmn": ["cmn", "zh"],
-        "coa": ["coa", "ms"],
-        "cpx": ["cpx", "zh"],
-        "csc": ["csc", "sgn"],
-        "csd": ["csd", "sgn"],
-        "cse": ["cse", "sgn"],
-        "csf": ["csf", "sgn"],
-        "csg": ["csg", "sgn"],
-        "csl": ["csl", "sgn"],
-        "csn": ["csn", "sgn"],
-        "csq": ["csq", "sgn"],
-        "csr": ["csr", "sgn"],
-        "czh": ["czh", "zh"],
-        "czo": ["czo", "zh"],
-        "doq": ["doq", "sgn"],
-        "dse": ["dse", "sgn"],
-        "dsl": ["dsl", "sgn"],
-        "dup": ["dup", "ms"],
-        "ecs": ["ecs", "sgn"],
-        "esl": ["esl", "sgn"],
-        "esn": ["esn", "sgn"],
-        "eso": ["eso", "sgn"],
-        "eth": ["eth", "sgn"],
-        "fcs": ["fcs", "sgn"],
-        "fse": ["fse", "sgn"],
-        "fsl": ["fsl", "sgn"],
-        "fss": ["fss", "sgn"],
-        "gan": ["gan", "zh"],
-        "gom": ["gom", "kok"],
-        "gse": ["gse", "sgn"],
-        "gsg": ["gsg", "sgn"],
-        "gsm": ["gsm", "sgn"],
-        "gss": ["gss", "sgn"],
-        "gus": ["gus", "sgn"],
-        "hab": ["hab", "sgn"],
-        "haf": ["haf", "sgn"],
-        "hak": ["hak", "zh"],
-        "hds": ["hds", "sgn"],
-        "hji": ["hji", "ms"],
-        "hks": ["hks", "sgn"],
-        "hos": ["hos", "sgn"],
-        "hps": ["hps", "sgn"],
-        "hsh": ["hsh", "sgn"],
-        "hsl": ["hsl", "sgn"],
-        "hsn": ["hsn", "zh"],
-        "icl": ["icl", "sgn"],
-        "ils": ["ils", "sgn"],
-        "inl": ["inl", "sgn"],
-        "ins": ["ins", "sgn"],
-        "ise": ["ise", "sgn"],
-        "isg": ["isg", "sgn"],
-        "isr": ["isr", "sgn"],
-        "jak": ["jak", "ms"],
-        "jax": ["jax", "ms"],
-        "jcs": ["jcs", "sgn"],
-        "jhs": ["jhs", "sgn"],
-        "jls": ["jls", "sgn"],
-        "jos": ["jos", "sgn"],
-        "jsl": ["jsl", "sgn"],
-        "jus": ["jus", "sgn"],
-        "kgi": ["kgi", "sgn"],
-        "knn": ["knn", "kok"],
-        "kvb": ["kvb", "ms"],
-        "kvk": ["kvk", "sgn"],
-        "kvr": ["kvr", "ms"],
-        "kxd": ["kxd", "ms"],
-        "lbs": ["lbs", "sgn"],
-        "lce": ["lce", "ms"],
-        "lcf": ["lcf", "ms"],
-        "liw": ["liw", "ms"],
-        "lls": ["lls", "sgn"],
-        "lsg": ["lsg", "sgn"],
-        "lsl": ["lsl", "sgn"],
-        "lso": ["lso", "sgn"],
-        "lsp": ["lsp", "sgn"],
-        "lst": ["lst", "sgn"],
-        "lsy": ["lsy", "sgn"],
-        "ltg": ["ltg", "lv"],
-        "lvs": ["lvs", "lv"],
-        "lzh": ["lzh", "zh"],
-        "max": ["max", "ms"],
-        "mdl": ["mdl", "sgn"],
-        "meo": ["meo", "ms"],
-        "mfa": ["mfa", "ms"],
-        "mfb": ["mfb", "ms"],
-        "mfs": ["mfs", "sgn"],
-        "min": ["min", "ms"],
-        "mnp": ["mnp", "zh"],
-        "mqg": ["mqg", "ms"],
-        "mre": ["mre", "sgn"],
-        "msd": ["msd", "sgn"],
-        "msi": ["msi", "ms"],
-        "msr": ["msr", "sgn"],
-        "mui": ["mui", "ms"],
-        "mzc": ["mzc", "sgn"],
-        "mzg": ["mzg", "sgn"],
-        "mzy": ["mzy", "sgn"],
-        "nan": ["nan", "zh"],
-        "nbs": ["nbs", "sgn"],
-        "ncs": ["ncs", "sgn"],
-        "nsi": ["nsi", "sgn"],
-        "nsl": ["nsl", "sgn"],
-        "nsp": ["nsp", "sgn"],
-        "nsr": ["nsr", "sgn"],
-        "nzs": ["nzs", "sgn"],
-        "okl": ["okl", "sgn"],
-        "orn": ["orn", "ms"],
-        "ors": ["ors", "ms"],
-        "pel": ["pel", "ms"],
-        "pga": ["pga", "ar"],
-        "pks": ["pks", "sgn"],
-        "prl": ["prl", "sgn"],
-        "prz": ["prz", "sgn"],
-        "psc": ["psc", "sgn"],
-        "psd": ["psd", "sgn"],
-        "pse": ["pse", "ms"],
-        "psg": ["psg", "sgn"],
-        "psl": ["psl", "sgn"],
-        "pso": ["pso", "sgn"],
-        "psp": ["psp", "sgn"],
-        "psr": ["psr", "sgn"],
-        "pys": ["pys", "sgn"],
-        "rms": ["rms", "sgn"],
-        "rsi": ["rsi", "sgn"],
-        "rsl": ["rsl", "sgn"],
-        "sdl": ["sdl", "sgn"],
-        "sfb": ["sfb", "sgn"],
-        "sfs": ["sfs", "sgn"],
-        "sgg": ["sgg", "sgn"],
-        "sgx": ["sgx", "sgn"],
-        "shu": ["shu", "ar"],
-        "slf": ["slf", "sgn"],
-        "sls": ["sls", "sgn"],
-        "sqs": ["sqs", "sgn"],
-        "ssh": ["ssh", "ar"],
-        "ssp": ["ssp", "sgn"],
-        "ssr": ["ssr", "sgn"],
-        "svk": ["svk", "sgn"],
-        "swc": ["swc", "sw"],
-        "swh": ["swh", "sw"],
-        "swl": ["swl", "sgn"],
-        "syy": ["syy", "sgn"],
-        "tmw": ["tmw", "ms"],
-        "tse": ["tse", "sgn"],
-        "tsm": ["tsm", "sgn"],
-        "tsq": ["tsq", "sgn"],
-        "tss": ["tss", "sgn"],
-        "tsy": ["tsy", "sgn"],
-        "tza": ["tza", "sgn"],
-        "ugn": ["ugn", "sgn"],
-        "ugy": ["ugy", "sgn"],
-        "ukl": ["ukl", "sgn"],
-        "uks": ["uks", "sgn"],
-        "urk": ["urk", "ms"],
-        "uzn": ["uzn", "uz"],
-        "uzs": ["uzs", "uz"],
-        "vgt": ["vgt", "sgn"],
-        "vkk": ["vkk", "ms"],
-        "vkt": ["vkt", "ms"],
-        "vsi": ["vsi", "sgn"],
-        "vsl": ["vsl", "sgn"],
-        "vsv": ["vsv", "sgn"],
-        "wuu": ["wuu", "zh"],
-        "xki": ["xki", "sgn"],
-        "xml": ["xml", "sgn"],
-        "xmm": ["xmm", "ms"],
-        "xms": ["xms", "sgn"],
-        "yds": ["yds", "sgn"],
-        "ysl": ["ysl", "sgn"],
-        "yue": ["yue", "zh"],
-        "zib": ["zib", "sgn"],
-        "zlm": ["zlm", "ms"],
-        "zmi": ["zmi", "ms"],
-        "zsl": ["zsl", "sgn"],
-        "zsm": ["zsm", "ms"]
-    };
-
-
-    /**
-     * Canonicalizes the given well-formed BCP 47 language tag, including regularized case of subtags.
-     *
-     * Spec: ECMAScript Internationalization API Specification, draft, 6.2.3.
-     * Spec: RFC 5646, section 4.5.
-     */
-    function canonicalizeLanguageTag(locale) {
-
-        // start with lower case for easier processing, and because most subtags will need to be lower case anyway
-        locale = locale.toLowerCase();
-
-        // handle mappings for complete tags
-        if (__tagMappings.hasOwnProperty(locale)) {
-            return __tagMappings[locale];
-        }
-
-        var subtags = locale.split("-");
-        var i = 0;
-
-        // handle standard part: all subtags before first singleton or "x"
-        while (i < subtags.length) {
-            var subtag = subtags[i];
-            if (subtag.length === 1 && (i > 0 || subtag === "x")) {
-                break;
-            } else if (i !== 0 && subtag.length === 2) {
-                subtag = subtag.toUpperCase();
-            } else if (subtag.length === 4) {
-                subtag = subtag[0].toUpperCase() + subtag.substring(1).toLowerCase();
-            }
-            if (__subtagMappings.hasOwnProperty(subtag)) {
-                subtag = __subtagMappings[subtag];
-            } else if (__extlangMappings.hasOwnProperty(subtag)) {
-                subtag = __extlangMappings[subtag][0];
-                if (i === 1 && __extlangMappings[subtag][1] === subtags[0]) {
-                    subtags.shift();
-                    i--;
-                }
-            }
-            subtags[i] = subtag;
-            i++;
-        }
-        var normal = subtags.slice(0, i).join("-");
-
-        // handle extensions
-        var extensions = [];
-        while (i < subtags.length && subtags[i] !== "x") {
-            var extensionStart = i;
-            i++;
-            while (i < subtags.length && subtags[i].length > 1) {
-                i++;
-            }
-            var extension = subtags.slice(extensionStart, i).join("-");
-            extensions.push(extension);
-        }
-        extensions.sort();
-
-        // handle private use
-        var privateUse;
-        if (i < subtags.length) {
-            privateUse = subtags.slice(i).join("-");
-        }
-
-        // put everything back together
-        var canonical = normal;
-        if (extensions.length > 0) {
-            canonical += "-" + extensions.join("-");
-        }
-        if (privateUse !== undefined) {
-            if (canonical.length > 0) {
-                canonical += "-" + privateUse;
-            } else {
-                canonical = privateUse;
-            }
-        }
-
-        return canonical;
-    }
-
-    return typeof locale === "string" && isStructurallyValidLanguageTag(locale) &&
-            canonicalizeLanguageTag(locale) === locale;
-=======
   /**
    * Regular expression defining BCP 47 language tags.
    *
@@ -1245,7 +655,6 @@
 
   return typeof locale === "string" && isStructurallyValidLanguageTag(locale) &&
       canonicalizeLanguageTag(locale) === locale;
->>>>>>> a17af05f
 }
 
 
@@ -1257,126 +666,6 @@
  * @param {Array} [values] an array of allowed values for the property. Not needed for boolean.
  * @param {any} fallback the fallback value that the property assumes if not provided.
  * @param {object} testOptions additional options:
-<<<<<<< HEAD
- *     @param {boolean} isOptional whether support for this property is optional for implementations.
- *     @param {boolean} noReturn whether the resulting value of the property is not returned.
- *     @param {boolean} isILD whether the resulting value of the property is implementation and locale dependent.
- *     @param {object} extra additional option to pass along, properties are value -> {option: value}.
- * @return {boolean} whether the test succeeded.
- */
-function testOption(Constructor, property, type, values, fallback, testOptions) {
-    var isOptional = testOptions !== undefined && testOptions.isOptional === true;
-    var noReturn = testOptions !== undefined && testOptions.noReturn === true;
-    var isILD = testOptions !== undefined && testOptions.isILD === true;
-    
-    function addExtraOptions(options, value, testOptions) {
-        if (testOptions !== undefined && testOptions.extra !== undefined) {
-            var extra;
-            if (value !== undefined && testOptions.extra[value] !== undefined) {
-                extra = testOptions.extra[value];
-            } else if (testOptions.extra.any !== undefined) {
-                extra = testOptions.extra.any;
-            }
-            if (extra !== undefined) {
-                Object.getOwnPropertyNames(extra).forEach(function (prop) {
-                    options[prop] = extra[prop];
-                });
-            }
-        }
-    }
-
-    var testValues, options, obj, expected, actual, error;
-
-    // test that the specified values are accepted. Also add values that convert to specified values.
-    if (type === "boolean") {
-        if (values === undefined) {
-            values = [true, false];
-        }
-        testValues = values.slice(0);
-        testValues.push(888);
-        testValues.push(0);
-    } else if (type === "string") {
-        testValues = values.slice(0);
-        testValues.push({toString: function () { return values[0]; }});
-    }
-    testValues.forEach(function (value) {
-        options = {};
-        options[property] = value;
-        addExtraOptions(options, value, testOptions);
-        obj = new Constructor(undefined, options);
-        if (noReturn) {
-            if (obj.resolvedOptions().hasOwnProperty(property)) {
-                $ERROR("Option property " + property + " is returned, but shouldn't be.");
-            }
-        } else {
-            actual = obj.resolvedOptions()[property];
-            if (isILD) {
-                if (actual !== undefined && values.indexOf(actual) === -1) {
-                    $ERROR("Invalid value " + actual + " returned for property " + property + ".");
-                }
-            } else {
-                if (type === "boolean") {
-                    expected = Boolean(value);
-                } else if (type === "string") {
-                    expected = String(value);
-                }
-                if (actual !== expected && !(isOptional && actual === undefined)) {
-                    $ERROR("Option value " + value + " for property " + property +
-                        " was not accepted; got " + actual + " instead.");
-                }
-            }
-        }
-    });
-
-    // test that invalid values are rejected
-    if (type === "string") {
-        var invalidValues = ["invalidValue", -1, null];
-        // assume that we won't have values in caseless scripts
-        if (values[0].toUpperCase() !== values[0]) {
-            invalidValues.push(values[0].toUpperCase());
-        } else {
-            invalidValues.push(values[0].toLowerCase());
-        }
-        invalidValues.forEach(function (value) {
-            options = {};
-            options[property] = value;
-            addExtraOptions(options, value, testOptions);
-            error = undefined;
-            try {
-                obj = new Constructor(undefined, options);
-            } catch (e) {
-                error = e;
-            }
-            if (error === undefined) {
-                $ERROR("Invalid option value " + value + " for property " + property + " was not rejected.");
-            } else if (error.name !== "RangeError") {
-                $ERROR("Invalid option value " + value + " for property " + property + " was rejected with wrong error " + error.name + ".");
-            }
-        });
-    }
-
-    // test that fallback value or another valid value is used if no options value is provided
-    if (!noReturn) {
-        options = {};
-        addExtraOptions(options, undefined, testOptions);
-        obj = new Constructor(undefined, options);
-        actual = obj.resolvedOptions()[property];
-        if (!(isOptional && actual === undefined)) {
-            if (fallback !== undefined) {
-                if (actual !== fallback) {
-                    $ERROR("Option fallback value " + fallback + " for property " + property +
-                        " was not used; got " + actual + " instead.");
-                }
-            } else {
-                if (values.indexOf(actual) === -1 && !(isILD && actual === undefined)) {
-                    $ERROR("Invalid value " + actual + " returned for property " + property + ".");
-                }
-            }
-        }
-    }
-
-    return true;
-=======
  *   @param {boolean} isOptional whether support for this property is optional for implementations.
  *   @param {boolean} noReturn whether the resulting value of the property is not returned.
  *   @param {boolean} isILD whether the resulting value of the property is implementation and locale dependent.
@@ -1495,7 +784,6 @@
   }
 
   return true;
->>>>>>> a17af05f
 }
 
 
@@ -1505,27 +793,6 @@
  * @param {Object} obj the object to be tested.
  * @param {string} property the name of the property
  * @param {Function|Array} valid either a function that tests value for validity and returns a boolean,
-<<<<<<< HEAD
- *     an array of valid values.
- * @exception if the property has an invalid value.
- */
-function testProperty(obj, property, valid) {
-    var desc = Object.getOwnPropertyDescriptor(obj, property);
-    if (!desc.writable) {
-        $ERROR("Property " + property + " must be writable.");
-    }
-    if (!desc.enumerable) {
-        $ERROR("Property " + property + " must be enumerable.");
-    }
-    if (!desc.configurable) {
-        $ERROR("Property " + property + " must be configurable.");
-    }
-    var value = desc.value;
-    var isValid = (typeof valid === "function") ? valid(value) : (valid.indexOf(value) !== -1);
-    if (!isValid) {
-        $ERROR("Property value " + value + " is not allowed for property " + property + ".");
-    }
-=======
  *   an array of valid values.
  * @exception if the property has an invalid value.
  */
@@ -1545,7 +812,6 @@
   if (!isValid) {
     $ERROR("Property value " + value + " is not allowed for property " + property + ".");
   }
->>>>>>> a17af05f
 }
 
 
@@ -1555,15 +821,6 @@
  * @param {Object} obj the object to be tested.
  * @param {string} property the name of the property
  * @param {Function|Array} valid either a function that tests value for validity and returns a boolean,
-<<<<<<< HEAD
- *     an array of valid values.
- * @exception if the property is present and has an invalid value.
- */
-function mayHaveProperty(obj, property, valid) {
-    if (obj.hasOwnProperty(property)) {
-        testProperty(obj, property, valid);
-    }
-=======
  *   an array of valid values.
  * @exception if the property is present and has an invalid value.
  */
@@ -1571,7 +828,6 @@
   if (obj.hasOwnProperty(property)) {
     testProperty(obj, property, valid);
   }
->>>>>>> a17af05f
 }
 
 
@@ -1581,16 +837,6 @@
  * @param {Object} obj the object to be tested.
  * @param {string} property the name of the property
  * @param {Function|Array} valid either a function that tests value for validity and returns a boolean,
-<<<<<<< HEAD
- *     an array of valid values.
- * @exception if the property is missing or has an invalid value.
- */
-function mustHaveProperty(obj, property, valid) {
-    if (!obj.hasOwnProperty(property)) {
-        $ERROR("Object is missing property " + property + ".");
-    }
-    testProperty(obj, property, valid);
-=======
  *   an array of valid values.
  * @exception if the property is missing or has an invalid value.
  */
@@ -1599,7 +845,6 @@
     $ERROR("Object is missing property " + property + ".");
   }
   testProperty(obj, property, valid);
->>>>>>> a17af05f
 }
 
 
@@ -1610,15 +855,9 @@
  * @exception if the property is present.
  */
 function mustNotHaveProperty(obj, property) {
-<<<<<<< HEAD
-    if (obj.hasOwnProperty(property)) {
-        $ERROR("Object has property it mustn't have: " + property + ".");
-    }
-=======
   if (obj.hasOwnProperty(property)) {
     $ERROR("Object has property it mustn't have: " + property + ".");
   }
->>>>>>> a17af05f
 }
 
 
@@ -1628,18 +867,6 @@
  * https://developer.mozilla.org/en-US/docs/JavaScript/Reference/Deprecated_and_obsolete_features#RegExp_Properties
  */
 var regExpProperties = ["$1", "$2", "$3", "$4", "$5", "$6", "$7", "$8", "$9",
-<<<<<<< HEAD
-    "$_", "$*", "$&", "$+", "$`", "$'",
-    "input", "lastMatch", "lastParen", "leftContext", "rightContext"
-];
-
-var regExpPropertiesDefaultValues = (function () {
-    var values = Object.create(null);
-    regExpProperties.forEach(function (property) {
-        values[property] = RegExp[property];
-    });
-    return values;
-=======
   "$_", "$*", "$&", "$+", "$`", "$'",
   "input", "lastMatch", "lastParen", "leftContext", "rightContext"
 ];
@@ -1650,7 +877,6 @@
     values[property] = RegExp[property];
   });
   return values;
->>>>>>> a17af05f
 }());
 
 
@@ -1660,18 +886,6 @@
  * RegExp constructor.
  */
 function testForUnwantedRegExpChanges(testFunc) {
-<<<<<<< HEAD
-    regExpProperties.forEach(function (property) {
-        RegExp[property] = regExpPropertiesDefaultValues[property];
-    });
-    testFunc();
-    regExpProperties.forEach(function (property) {
-        if (RegExp[property] !== regExpPropertiesDefaultValues[property]) {
-            $ERROR("RegExp has unexpected property " + property + " with value " +
-                RegExp[property] + ".");
-        }
-    });
-=======
   regExpProperties.forEach(function (property) {
     RegExp[property] = regExpPropertiesDefaultValues[property];
   });
@@ -1682,7 +896,6 @@
         RegExp[property] + ".");
     }
   });
->>>>>>> a17af05f
 }
 
 
@@ -1691,86 +904,6 @@
  * and not excluded from use in the ECMAScript Internationalization API.
  * @param {string} name the name to be tested.
  * @return {boolean} whether name is a valid BCP 47 numbering system name and
-<<<<<<< HEAD
- *     allowed for use in the ECMAScript Internationalization API.
- */
-
-function isValidNumberingSystem(name) {
-    
-    // source: CLDR file common/bcp47/number.xml; version CLDR 21.
-    var numberingSystems = [
-        "arab",
-        "arabext",
-        "armn",
-        "armnlow",
-        "bali",
-        "beng",
-        "brah",
-        "cakm",
-        "cham",
-        "deva",
-        "ethi",
-        "finance",
-        "fullwide",
-        "geor",
-        "grek",
-        "greklow",
-        "gujr",
-        "guru",
-        "hanidec",
-        "hans",
-        "hansfin",
-        "hant",
-        "hantfin",
-        "hebr",
-        "java",
-        "jpan",
-        "jpanfin",
-        "kali",
-        "khmr",
-        "knda",
-        "osma",            
-        "lana",
-        "lanatham",
-        "laoo",
-        "latn",
-        "lepc",
-        "limb",
-        "mlym",
-        "mong",
-        "mtei",
-        "mymr",
-        "mymrshan",
-        "native",
-        "nkoo",
-        "olck",
-        "orya",
-        "roman",
-        "romanlow",
-        "saur",
-        "shrd",
-        "sora",
-        "sund",
-        "talu",
-        "takr",
-        "taml",
-        "tamldec",
-        "telu",
-        "thai",
-        "tibt",
-        "traditio",
-        "vaii"
-    ];
-    
-    var excluded = [
-        "finance",
-        "native",
-        "traditio"
-    ];
-        
-    
-    return numberingSystems.indexOf(name) !== -1 && excluded.indexOf(name) === -1;
-=======
  *   allowed for use in the ECMAScript Internationalization API.
  */
 
@@ -1849,7 +982,6 @@
 
 
   return numberingSystems.indexOf(name) !== -1 && excluded.indexOf(name) === -1;
->>>>>>> a17af05f
 }
 
 
@@ -1859,28 +991,6 @@
  */
 
 var numberingSystemDigits = {
-<<<<<<< HEAD
-    arab: "٠١٢٣٤٥٦٧٨٩",
-    arabext: "۰۱۲۳۴۵۶۷۸۹",
-    beng: "০১২৩৪৫৬৭৮৯",
-    deva: "०१२३४५६७८९",
-    fullwide: "０１２３４５６７８９",
-    gujr: "૦૧૨૩૪૫૬૭૮૯",
-    guru: "੦੧੨੩੪੫੬੭੮੯",
-    hanidec: "〇一二三四五六七八九",
-    khmr: "០១២៣៤៥៦៧៨៩",
-    knda: "೦೧೨೩೪೫೬೭೮೯",
-    laoo: "໐໑໒໓໔໕໖໗໘໙",
-    latn: "0123456789",
-    mlym: "൦൧൨൩൪൫൬൭൮൯",
-    mong: "᠐᠑᠒᠓᠔᠕᠖᠗᠘᠙",
-    mymr: "၀၁၂၃၄၅၆၇၈၉",
-    orya: "୦୧୨୩୪୫୬୭୮୯",
-    tamldec: "௦௧௨௩௪௫௬௭௮௯",
-    telu: "౦౧౨౩౪౫౬౭౮౯",
-    thai: "๐๑๒๓๔๕๖๗๘๙",
-    tibt: "༠༡༢༣༤༥༦༧༨༩"
-=======
   arab: "٠١٢٣٤٥٦٧٨٩",
   arabext: "۰۱۲۳۴۵۶۷۸۹",
   beng: "০১২৩৪৫৬৭৮৯",
@@ -1901,7 +1011,6 @@
   telu: "౦౧౨౩౪౫౬౭౮౯",
   thai: "๐๑๒๓๔๕๖๗๘๙",
   tibt: "༠༡༢༣༤༥༦༧༨༩"
->>>>>>> a17af05f
 };
 
 
@@ -1912,77 +1021,6 @@
  * @param {Array} locales the locales to be tested.
  * @param {Array} numberingSystems the numbering systems to be tested.
  * @param {Object} options the options to pass to Intl.NumberFormat. Options
-<<<<<<< HEAD
- *     must include {useGrouping: false}, and must cause 1.1 to be formatted
- *     pre- and post-decimal digits.
- * @param {Object} testData maps input data (in ES5 9.3.1 format) to expected output strings
- *     in unlocalized format with Western digits.
- */
-
-function testNumberFormat(locales, numberingSystems, options, testData) {
-    locales.forEach(function (locale) {
-        numberingSystems.forEach(function (numbering) {
-            var digits = numberingSystemDigits[numbering];
-            var format = new Intl.NumberFormat([locale + "-u-nu-" + numbering], options);
-    
-            function getPatternParts(positive) {
-                var n = positive ? 1.1 : -1.1;
-                var formatted = format.format(n);
-                var oneoneRE = "([^" + digits + "]*)[" + digits + "]+([^" + digits + "]+)[" + digits + "]+([^" + digits + "]*)";
-                var match = formatted.match(new RegExp(oneoneRE));
-                if (match === null) {
-                    $ERROR("Unexpected formatted " + n + " for " +
-                        format.resolvedOptions().locale + " and options " +
-                        JSON.stringify(options) + ": " + formatted);
-                }
-                return match;
-            }
-            
-            function toNumbering(raw) {
-                return raw.replace(/[0-9]/g, function (digit) {
-                    return digits[digit.charCodeAt(0) - "0".charCodeAt(0)];
-                });
-            }
-            
-            function buildExpected(raw, patternParts) {
-                var period = raw.indexOf(".");
-                if (period === -1) {
-                    return patternParts[1] + toNumbering(raw) + patternParts[3];
-                } else {
-                    return patternParts[1] + 
-                        toNumbering(raw.substring(0, period)) +
-                        patternParts[2] +
-                        toNumbering(raw.substring(period + 1)) +
-                        patternParts[3];
-                }
-            }
-            
-            if (format.resolvedOptions().numberingSystem === numbering) {
-                // figure out prefixes, infixes, suffixes for positive and negative values
-                var posPatternParts = getPatternParts(true);
-                var negPatternParts = getPatternParts(false);
-                
-                Object.getOwnPropertyNames(testData).forEach(function (input) {
-                    var rawExpected = testData[input];
-                    var patternParts;
-                    if (rawExpected[0] === "-") {
-                        patternParts = negPatternParts;
-                        rawExpected = rawExpected.substring(1);
-                    } else {
-                        patternParts = posPatternParts;
-                    }
-                    var expected = buildExpected(rawExpected, patternParts);
-                    var actual = format.format(input);
-                    if (actual !== expected) {
-                        $ERROR("Formatted value for " + input + ", " +
-                        format.resolvedOptions().locale + " and options " +
-                        JSON.stringify(options) + " is " + actual + "; expected " + expected + ".");
-                    }
-                });
-            }
-        });
-    });
-=======
  *   must include {useGrouping: false}, and must cause 1.1 to be formatted
  *   pre- and post-decimal digits.
  * @param {Object} testData maps input data (in ES5 9.3.1 format) to expected output strings
@@ -2052,7 +1090,6 @@
       }
     });
   });
->>>>>>> a17af05f
 }
 
 
@@ -2062,11 +1099,7 @@
  */
 
 function getDateTimeComponents() {
-<<<<<<< HEAD
-    return ["weekday", "era", "year", "month", "day", "hour", "minute", "second", "timeZoneName"];
-=======
   return ["weekday", "era", "year", "month", "day", "hour", "minute", "second", "timeZoneName"];
->>>>>>> a17af05f
 }
 
 
@@ -2078,26 +1111,6 @@
  */
 
 function getDateTimeComponentValues(component) {
-<<<<<<< HEAD
-    
-    var components = {
-        weekday: ["narrow", "short", "long"],
-        era: ["narrow", "short", "long"],
-        year: ["2-digit", "numeric"],
-        month: ["2-digit", "numeric", "narrow", "short", "long"],
-        day: ["2-digit", "numeric"],
-        hour: ["2-digit", "numeric"],
-        minute: ["2-digit", "numeric"],
-        second: ["2-digit", "numeric"],
-        timeZoneName: ["short", "long"]
-    };
-    
-    var result = components[component];
-    if (result === undefined) {
-        $ERROR("Internal error: No values defined for date-time component " + component + ".");
-    }
-    return result;
-=======
 
   var components = {
     weekday: ["narrow", "short", "long"],
@@ -2116,7 +1129,6 @@
     $ERROR("Internal error: No values defined for date-time component " + component + ".");
   }
   return result;
->>>>>>> a17af05f
 }
 
 
@@ -2129,17 +1141,10 @@
  */
 
 function testValidDateTimeComponentValue(component, value) {
-<<<<<<< HEAD
-    if (getDateTimeComponentValues(component).indexOf(value) === -1) {
-        $ERROR("Invalid value " + value + " for date-time component " + component + ".");
-    }
-    return true;
-=======
   if (getDateTimeComponentValues(component).indexOf(value) === -1) {
     $ERROR("Invalid value " + value + " for date-time component " + component + ".");
   }
   return true;
->>>>>>> a17af05f
 }
 
 
@@ -2153,32 +1158,6 @@
  */
 
 function isCanonicalizedStructurallyValidTimeZoneName(timeZone) {
-<<<<<<< HEAD
-    /**
-     * Regular expression defining IANA Time Zone names.
-     *
-     * Spec: IANA Time Zone Database, Theory file
-     */
-    var fileNameComponent = "(?:[A-Za-z_]|\\.(?!\\.?(?:/|$)))[A-Za-z.\\-_]{0,13}";
-    var fileName = fileNameComponent + "(?:/" + fileNameComponent + ")*";
-    var etcName = "(?:Etc/)?GMT[+-]\\d{1,2}";
-    var systemVName = "SystemV/[A-Z]{3}\\d{1,2}(?:[A-Z]{3})?";
-    var legacyName = etcName + "|" + systemVName + "|CST6CDT|EST5EDT|MST7MDT|PST8PDT|NZ|Canada/East-Saskatchewan";
-    var zoneNamePattern = new RegExp("^(?:" + fileName + "|" + legacyName + ")$");
-
-    if (typeof timeZone !== "string") {
-        return false;
-    }
-    // 6.4.2 CanonicalizeTimeZoneName (timeZone), step 3
-    if (timeZone === "UTC") {
-        return true;
-    }
-    // 6.4.2 CanonicalizeTimeZoneName (timeZone), step 3
-    if (timeZone === "Etc/UTC" || timeZone === "Etc/GMT") {
-        return false;
-    }
-    return zoneNamePattern.test(timeZone);
-=======
   /**
    * Regular expression defining IANA Time Zone names.
    *
@@ -2203,7 +1182,6 @@
     return false;
   }
   return zoneNamePattern.test(timeZone);
->>>>>>> a17af05f
 }
 
 
@@ -2216,19 +1194,6 @@
  * @exception if the test fails.
  */
 function testArraysAreSame(expected, actual) {
-<<<<<<< HEAD
-    var i;
-    for (i = 0; i < Math.max(actual.length, expected.length); i++) {
-        if (actual[i] !== expected[i]) {
-            $ERROR("Result array element at index " + i + " should be \"" +
-                expected[i] + "\" but is \"" + actual[i] + "\".");
-        }
-    }
-    return true;
-}
-
-
-=======
   var i;
   for (i = 0; i < Math.max(actual.length, expected.length); i++) {
     if (actual[i] !== expected[i]) {
@@ -2239,143 +1204,25 @@
   return true;
 }
 
->>>>>>> a17af05f
 // file: testBuiltInObject.js
 // Copyright 2012 Mozilla Corporation. All rights reserved.
 // This code is governed by the BSD license found in the LICENSE file.
 
 /**
  * @description Tests that obj meets the requirements for built-in objects
-<<<<<<< HEAD
- *     defined by the introduction of chapter 15 of the ECMAScript Language Specification.
-=======
  *   defined by the introduction of chapter 15 of the ECMAScript Language Specification.
->>>>>>> a17af05f
  * @param {Object} obj the object to be tested.
  * @param {boolean} isFunction whether the specification describes obj as a function.
  * @param {boolean} isConstructor whether the specification describes obj as a constructor.
  * @param {String[]} properties an array with the names of the built-in properties of obj,
-<<<<<<< HEAD
- *     excluding length, prototype, or properties with non-default attributes.
- * @param {number} length for functions only: the length specified for the function
- *     or derived from the argument list.
-=======
  *   excluding length, prototype, or properties with non-default attributes.
  * @param {number} length for functions only: the length specified for the function
  *   or derived from the argument list.
->>>>>>> a17af05f
  * @author Norbert Lindenberg
  */
 
 function testBuiltInObject(obj, isFunction, isConstructor, properties, length) {
 
-<<<<<<< HEAD
-    if (obj === undefined) {
-        $ERROR("Object being tested is undefined.");
-    }
-
-    var objString = Object.prototype.toString.call(obj);
-    if (isFunction) {
-        if (objString !== "[object Function]") {
-            $ERROR("The [[Class]] internal property of a built-in function must be " +
-                    "\"Function\", but toString() returns " + objString);
-        }
-    } else {
-        if (objString !== "[object Object]") {
-            $ERROR("The [[Class]] internal property of a built-in non-function object must be " +
-                    "\"Object\", but toString() returns " + objString);
-        }
-    }
-
-    if (!Object.isExtensible(obj)) {
-        $ERROR("Built-in objects must be extensible.");
-    }
-
-    if (isFunction && Object.getPrototypeOf(obj) !== Function.prototype) {
-        $ERROR("Built-in functions must have Function.prototype as their prototype.");
-    }
-
-    if (isConstructor && Object.getPrototypeOf(obj.prototype) !== Object.prototype) {
-        $ERROR("Built-in prototype objects must have Object.prototype as their prototype.");
-    }
-
-    // verification of the absence of the [[Construct]] internal property has
-    // been moved to the end of the test
-    
-    // verification of the absence of the prototype property has
-    // been moved to the end of the test
-
-    if (isFunction) {
-        
-        if (typeof obj.length !== "number" || obj.length !== Math.floor(obj.length)) {
-            $ERROR("Built-in functions must have a length property with an integer value.");
-        }
-    
-        if (obj.length !== length) {
-            $ERROR("Function's length property doesn't have specified value; expected " +
-                length + ", got " + obj.length + ".");
-        }
-
-        var desc = Object.getOwnPropertyDescriptor(obj, "length");
-        if (desc.writable) {
-            $ERROR("The length property of a built-in function must not be writable.");
-        }
-        if (desc.enumerable) {
-            $ERROR("The length property of a built-in function must not be enumerable.");
-        }
-        if (!desc.configurable) {
-            $ERROR("The length property of a built-in function must be configurable.");
-        }
-    }
-
-    properties.forEach(function(prop) {
-        var desc = Object.getOwnPropertyDescriptor(obj, prop);
-        if (desc === undefined) {
-            $ERROR("Missing property " + prop + ".");
-        }
-        // accessor properties don't have writable attribute
-        if (desc.hasOwnProperty("writable") && !desc.writable) {
-            $ERROR("The " + prop + " property of this built-in object must be writable.");
-        }
-        if (desc.enumerable) {
-            $ERROR("The " + prop + " property of this built-in object must not be enumerable.");
-        }
-        if (!desc.configurable) {
-            $ERROR("The " + prop + " property of this built-in object must be configurable.");
-        }
-    });
-
-    // The remaining sections have been moved to the end of the test because
-    // unbound non-constructor functions written in JavaScript cannot possibly
-    // pass them, and we still want to test JavaScript implementations as much
-    // as possible.
-    
-    var exception;
-    if (isFunction && !isConstructor) {
-        // this is not a complete test for the presence of [[Construct]]:
-        // if it's absent, the exception must be thrown, but it may also
-        // be thrown if it's present and just has preconditions related to
-        // arguments or the this value that this statement doesn't meet.
-        try {
-            /*jshint newcap:false*/
-            var instance = new obj();
-        } catch (e) {
-            exception = e;
-        }
-        if (exception === undefined || exception.name !== "TypeError") {
-            $ERROR("Built-in functions that aren't constructors must throw TypeError when " +
-                "used in a \"new\" statement.");
-        }
-    }
-
-    if (isFunction && !isConstructor && obj.hasOwnProperty("prototype")) {
-        $ERROR("Built-in functions that aren't constructors must not have a prototype property.");
-    }
-
-    // passed the complete test!
-    return true;
-}
-=======
   if (obj === undefined) {
     $ERROR("Object being tested is undefined.");
   }
@@ -2480,5 +1327,4 @@
 
   // passed the complete test!
   return true;
-}
->>>>>>> a17af05f
+}