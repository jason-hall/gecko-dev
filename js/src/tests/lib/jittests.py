--- conflicted
+++ resolved
@@ -251,15 +251,9 @@
                     elif name == 'test-also-noasmjs':
                         if options.asmjs_enabled:
                             test.test_also.append(['--no-asmjs'])
-<<<<<<< HEAD
-                    elif name == 'test-also-wasm-baseline':
-                        if options.wasm_enabled:
-                            test.test_also.append(['--wasm-always-baseline'])
-=======
                     elif name == 'test-also-no-wasm-baseline':
                         if options.wasm_enabled:
                             test.test_also.append(['--no-wasm-baseline'])
->>>>>>> a17af05f
                     elif name == 'test-also-wasm-check-bce':
                         if options.wasm_enabled:
                             test.test_also.append(['--wasm-check-bce'])
