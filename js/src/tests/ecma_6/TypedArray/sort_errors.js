// Ensure that TypedArrays throw when attempting to sort a detached ArrayBuffer
if (typeof detachArrayBuffer === "function") {
    assertThrowsInstanceOf(() => {
        let buffer = new ArrayBuffer(32);
        let array  = new Int32Array(buffer);
        detachArrayBuffer(buffer);
        array.sort();
    }, TypeError);
}

// Ensure detachment check works when buffer is detached in comparator.
if (typeof detachArrayBuffer === "function") {
    let detached = false;
    let ta = new Int32Array(3);
    assertThrowsInstanceOf(() => {
        ta.sort(function(a, b) {
            assertEq(detached, false);
            detached = true;
            detachArrayBuffer(ta.buffer);
            return a - b;
        });
    }, TypeError);
}

// Ensure detachment check doesn't choke on wrapped typed array.
if (typeof newGlobal === "function") {
    let ta = new Int32Array(3);
    let otherGlobal = newGlobal();
    otherGlobal.Int32Array.prototype.sort.call(ta, function(a, b) {
        return a - b;
    });
}

// Ensure detachment check works for wrapped typed arrays.
if (typeof newGlobal === "function" && typeof detachArrayBuffer === "function") {
    let detached = false;
    let ta = new Int32Array(3);
    let otherGlobal = newGlobal();
    assertThrowsInstanceOf(() => {
        otherGlobal.Int32Array.prototype.sort.call(ta, function(a,b) {
            assertEq(detached, false);
            detached = true;
            detachArrayBuffer(ta.buffer);
            return a - b;
        });
<<<<<<< HEAD
    }, TypeError);
=======
    }, otherGlobal.TypeError);
>>>>>>> a17af05f
}

// Ensure that TypedArray.prototype.sort will not sort non-TypedArrays
assertThrowsInstanceOf(() => {
    let array = [4, 3, 2, 1];
    Int32Array.prototype.sort.call(array);
}, TypeError);

assertThrowsInstanceOf(() => {
    Int32Array.prototype.sort.call({a: 1, b: 2});
}, TypeError);

assertThrowsInstanceOf(() => {
    Int32Array.prototype.sort.call(Int32Array.prototype);
}, TypeError);

assertThrowsInstanceOf(() => {
    let buf = new ArrayBuffer(32);
    Int32Array.prototype.sort.call(buf);
}, TypeError);

// Ensure that comparator errors are propagataed
function badComparator(x, y) {
    if (x == 99 && y == 99)
        throw new TypeError;
    return x - y;
}

assertThrowsInstanceOf(() => {
    let array = new Uint8Array([99, 99, 99, 99]);
    array.sort(badComparator);
}, TypeError);

assertThrowsInstanceOf(() => {
    let array = new Uint8Array([1, 99, 2, 99]);
    array.sort(badComparator);
}, TypeError);


if (typeof reportCompare === "function")
    reportCompare(true, true);<|MERGE_RESOLUTION|>--- conflicted
+++ resolved
@@ -43,11 +43,7 @@
             detachArrayBuffer(ta.buffer);
             return a - b;
         });
-<<<<<<< HEAD
-    }, TypeError);
-=======
     }, otherGlobal.TypeError);
->>>>>>> a17af05f
 }
 
 // Ensure that TypedArray.prototype.sort will not sort non-TypedArrays
