/* -*- Mode: C++; tab-width: 4; indent-tabs-mode: nil; c-basic-offset: 4 -*-
 * vim: set ts=4 sw=4 et tw=99 ft=cpp:
 *
 * ***** BEGIN LICENSE BLOCK *****
 * Version: MPL 1.1/GPL 2.0/LGPL 2.1
 *
 * The contents of this file are subject to the Mozilla Public License Version
 * 1.1 (the "License"); you may not use this file except in compliance with
 * the License. You may obtain a copy of the License at
 * http://www.mozilla.org/MPL/
 *
 * Software distributed under the License is distributed on an "AS IS" basis,
 * WITHOUT WARRANTY OF ANY KIND, either express or implied. See the License
 * for the specific language governing rights and limitations under the
 * License.
 *
 * The Original Code is Mozilla SpiderMonkey JavaScript 1.9 code, released
 * May 28, 2008.
 *
 * The Initial Developer of the Original Code is
 *   Brendan Eich <brendan@mozilla.org>
 *
 * Contributor(s):
 *   Andreas Gal <gal@mozilla.com>
 *   Mike Shaver <shaver@mozilla.org>
 *   David Anderson <danderson@mozilla.com>
 *
 * Alternatively, the contents of this file may be used under the terms of
 * either of the GNU General Public License Version 2 or later (the "GPL"),
 * or the GNU Lesser General Public License Version 2.1 or later (the "LGPL"),
 * in which case the provisions of the GPL or the LGPL are applicable instead
 * of those above. If you wish to allow use of your version of this file only
 * under the terms of either the GPL or the LGPL, and not to allow others to
 * use your version of this file under the terms of the MPL, indicate your
 * decision by deleting the provisions above and replace them with the notice
 * and other provisions required by the GPL or the LGPL. If you do not delete
 * the provisions above, a recipient may use your version of this file under
 * the terms of any one of the MPL, the GPL or the LGPL.
 *
 * ***** END LICENSE BLOCK ***** */

#ifndef jstracer_h___
#define jstracer_h___

#ifdef JS_TRACER

#include "jstypes.h"
#include "jsbuiltins.h"
#include "jscntxt.h"
#include "jsdhash.h"
#include "jsinterp.h"
#include "jslock.h"
#include "jsnum.h"
#include "jsvector.h"
#include "jscompartment.h"
#include "Writer.h"

namespace js {

template <typename T>
class Queue {
    T* _data;
    unsigned _len;
    unsigned _max;
    nanojit::Allocator* alloc;

public:
    void ensure(unsigned size) {
        if (_max > size)
            return;
        if (!_max)
            _max = 8;
        _max = JS_MAX(_max * 2, size);
        if (alloc) {
            T* tmp = new (*alloc) T[_max];
            memcpy(tmp, _data, _len * sizeof(T));
            _data = tmp;
        } else {
            _data = (T*) js::OffTheBooks::realloc_(_data, _max * sizeof(T));
        }
#if defined(DEBUG)
        memset(&_data[_len], 0xcd, _max - _len);
#endif
    }

    Queue(nanojit::Allocator* alloc)
        : alloc(alloc)
    {
        this->_max =
        this->_len = 0;
        this->_data = NULL;
    }

    ~Queue() {
        if (!alloc)
            js::UnwantedForeground::free_(_data);
    }

    bool contains(T a) {
        for (unsigned n = 0; n < _len; ++n) {
            if (_data[n] == a)
                return true;
        }
        return false;
    }

    void add(T a) {
        ensure(_len + 1);
        JS_ASSERT(_len <= _max);
        _data[_len++] = a;
    }

    void add(T* chunk, unsigned size) {
        ensure(_len + size);
        JS_ASSERT(_len <= _max);
        memcpy(&_data[_len], chunk, size * sizeof(T));
        _len += size;
    }

    void addUnique(T a) {
        if (!contains(a))
            add(a);
    }

    void setLength(unsigned len) {
        ensure(len + 1);
        _len = len;
    }

    void clear() {
        _len = 0;
    }

    T & get(unsigned i) {
        JS_ASSERT(i < length());
        return _data[i];
    }

    const T & get(unsigned i) const {
        JS_ASSERT(i < length());
        return _data[i];
    }

    T & operator [](unsigned i) {
        return get(i);
    }

    const T & operator [](unsigned i) const {
        return get(i);
    }

    unsigned length() const {
        return _len;
    }

    T* data() const {
        return _data;
    }

    int offsetOf(T slot) {
        T* p = _data;
        unsigned n = 0;
        for (n = 0; n < _len; ++n)
            if (*p++ == slot)
                return n;
        return -1;
    }

};

/*
 * Tracker is used to keep track of values being manipulated by the interpreter
 * during trace recording.  It maps opaque, 4-byte aligned address to LIns pointers.
 * pointers. To do this efficiently, we observe that the addresses of jsvals
 * living in the interpreter tend to be aggregated close to each other -
 * usually on the same page (where a tracker page doesn't have to be the same
 * size as the OS page size, but it's typically similar).  The Tracker
 * consists of a linked-list of structures representing a memory page, which
 * are created on-demand as memory locations are used.
 *
 * For every address, first we split it into two parts: upper bits which
 * represent the "base", and lower bits which represent an offset against the
 * base.  For the offset, we then right-shift it by two because the bottom two
 * bits of a 4-byte aligned address are always zero.  The mapping then
 * becomes:
 *
 *   page = page in pagelist such that Base(address) == page->base,
 *   page->map[Offset(address)]
 */
class Tracker {
    #define TRACKER_PAGE_SZB        4096
    #define TRACKER_PAGE_ENTRIES    (TRACKER_PAGE_SZB >> 2)    // each slot is 4 bytes
    #define TRACKER_PAGE_MASK       jsuword(TRACKER_PAGE_SZB - 1)

    struct TrackerPage {
        struct TrackerPage* next;
        jsuword             base;
        nanojit::LIns*      map[TRACKER_PAGE_ENTRIES];
    };
    struct TrackerPage* pagelist;

    /* Keep track of memory allocation. */
    JSContext* cx;

    jsuword             getTrackerPageBase(const void* v) const;
    jsuword             getTrackerPageOffset(const void* v) const;
    struct TrackerPage* findTrackerPage(const void* v) const;
    struct TrackerPage* addTrackerPage(const void* v);
public:
    Tracker(JSContext* cx);
    ~Tracker();

    bool            has(const void* v) const;
    nanojit::LIns*  get(const void* v) const;
    void            set(const void* v, nanojit::LIns* ins);
    void            clear();
};

class VMFragment : public nanojit::Fragment {
public:
    VMFragment(const void* _ip verbose_only(, uint32_t profFragID))
      : Fragment(_ip verbose_only(, profFragID))
    {}

    /*
     * If this is anchored off a TreeFragment, this points to that tree fragment.
     * Otherwise, it is |this|.
     */
    TreeFragment* root;

    TreeFragment* toTreeFragment();
};

#if defined(JS_JIT_SPEW)

// Top level Nanojit config object.
extern nanojit::Config NJConfig;

// Top level logging controller object.
extern nanojit::LogControl LogController;

// Top level profiling hook, needed to harvest profile info from Fragments
// whose logical lifetime is about to finish
extern void FragProfiling_FragFinalizer(nanojit::Fragment* f, TraceMonitor*);

#define debug_only_stmt(stmt) \
    stmt

#define debug_only_printf(mask, fmt, ...)                                      \
    JS_BEGIN_MACRO                                                             \
        if ((LogController.lcbits & (mask)) > 0) {                             \
            LogController.printf(fmt, __VA_ARGS__);                            \
            fflush(stdout);                                                    \
        }                                                                      \
    JS_END_MACRO

#define debug_only_print0(mask, str)                                           \
    JS_BEGIN_MACRO                                                             \
        if ((LogController.lcbits & (mask)) > 0) {                             \
            LogController.printf("%s", str);                                   \
            fflush(stdout);                                                    \
        }                                                                      \
    JS_END_MACRO

#else

#define debug_only_stmt(action)            /* */
#define debug_only_printf(mask, fmt, ...)  JS_BEGIN_MACRO JS_END_MACRO
#define debug_only_print0(mask, str)       JS_BEGIN_MACRO JS_END_MACRO

#endif

/*
 * The oracle keeps track of hit counts for program counter locations, as
 * well as slots that should not be demoted to int because we know them to
 * overflow or they result in type-unstable traces. We are using simple
 * hash tables.  Collisions lead to loss of optimization (demotable slots
 * are not demoted, etc.) but have no correctness implications.
 */
#define ORACLE_SIZE 4096

class Oracle {
    nanojit::BitSet _stackDontDemote;
    nanojit::BitSet _globalDontDemote;
    nanojit::BitSet _pcDontDemote;
    nanojit::BitSet _pcSlowZeroTest;
public:
    Oracle(VMAllocator* allocator);

    JS_REQUIRES_STACK void markGlobalSlotUndemotable(JSContext* cx, unsigned slot);
    JS_REQUIRES_STACK bool isGlobalSlotUndemotable(JSContext* cx, unsigned slot) const;
    JS_REQUIRES_STACK void markStackSlotUndemotable(JSContext* cx, unsigned slot);
    JS_REQUIRES_STACK void markStackSlotUndemotable(JSContext* cx, unsigned slot, const void* pc);
    JS_REQUIRES_STACK bool isStackSlotUndemotable(JSContext* cx, unsigned slot) const;
    JS_REQUIRES_STACK bool isStackSlotUndemotable(JSContext* cx, unsigned slot, const void* pc) const;
    void markInstructionUndemotable(jsbytecode* pc);
    bool isInstructionUndemotable(jsbytecode* pc) const;
    void markInstructionSlowZeroTest(jsbytecode* pc);
    bool isInstructionSlowZeroTest(jsbytecode* pc) const;

    void clearDemotability();
    void clear() {
        clearDemotability();
    }
};

typedef Queue<uint16> SlotList;

class TypeMap : public Queue<JSValueType> {
    Oracle *oracle;
public:
    TypeMap(nanojit::Allocator* alloc, Oracle *oracle)
      : Queue<JSValueType>(alloc),
        oracle(oracle)
    {}
    void set(unsigned stackSlots, unsigned ngslots,
             const JSValueType* stackTypeMap, const JSValueType* globalTypeMap);
    JS_REQUIRES_STACK void captureTypes(JSContext* cx, JSObject* globalObj, SlotList& slots, unsigned callDepth,
                                        bool speculate);
    JS_REQUIRES_STACK void captureMissingGlobalTypes(JSContext* cx, JSObject* globalObj, SlotList& slots,
                                                     unsigned stackSlots, bool speculate);
    bool matches(TypeMap& other) const;
    void fromRaw(JSValueType* other, unsigned numSlots);
};

#define JS_TM_EXITCODES(_)    \
    /*                                                                          \
     * An exit at a possible branch-point in the trace at which to attach a     \
     * future secondary trace. Therefore the recorder must generate different   \
     * code to handle the other outcome of the branch condition from the        \
     * primary trace's outcome.                                                 \
     */                                                                         \
    _(BRANCH)                                                                   \
    _(LOOP)                                                                     \
    _(NESTED)                                                                   \
    /*                                                                          \
     * An exit from a trace because a condition relied upon at recording time   \
     * no longer holds, where the alternate path of execution is so rare or     \
     * difficult to address in native code that it is not traced at all, e.g.   \
     * negative array index accesses, which differ from positive indexes in     \
     * that they require a string-based property lookup rather than a simple    \
     * memory access.                                                           \
     */                                                                         \
    _(MISMATCH)                                                                 \
    /*                                                                          \
     * A specialization of MISMATCH_EXIT to handle allocation failures.         \
     */                                                                         \
    _(OOM)                                                                      \
    _(OVERFLOW)                                                                 \
    _(MUL_ZERO)                                                                 \
    _(UNSTABLE_LOOP)                                                            \
    _(TIMEOUT)                                                                  \
    _(DEEP_BAIL)                                                                \
    _(STATUS)

enum ExitType {
    #define MAKE_EXIT_CODE(x) x##_EXIT,
    JS_TM_EXITCODES(MAKE_EXIT_CODE)
    #undef MAKE_EXIT_CODE
    TOTAL_EXIT_TYPES
};

struct FrameInfo;

struct VMSideExit : public nanojit::SideExit
{
    JSScript* script;
    jsbytecode* pc;
    jsbytecode* imacpc;
    intptr_t sp_adj;
    intptr_t rp_adj;
    int32_t calldepth;
    uint32 numGlobalSlots;
    uint32 numStackSlots;
    uint32 numStackSlotsBelowCurrentFrame;
    ExitType exitType;
    uintN lookupFlags;
    unsigned hitcount;

    inline JSValueType* stackTypeMap() {
        return (JSValueType*)(this + 1);
    }

    inline JSValueType& stackType(unsigned i) {
        JS_ASSERT(i < numStackSlots);
        return stackTypeMap()[i];
    }

    inline JSValueType* globalTypeMap() {
        return (JSValueType*)(this + 1) + this->numStackSlots;
    }

    inline JSValueType* fullTypeMap() {
        return stackTypeMap();
    }

    inline VMFragment* fromFrag() {
        return (VMFragment*)from;
    }

    inline TreeFragment* root() {
        return fromFrag()->root;
    }
};

class VMAllocator : public nanojit::Allocator
{
public:
    VMAllocator(JSRuntime *rt, char* reserve, size_t reserveSize)
      : mOutOfMemory(false)
      , mSize(0)
      , mReserve(reserve)
      , mReserveSize(reserveSize)
      , mReserveCurr(uintptr_t(reserve))
      , mReserveLimit(uintptr_t(reserve + reserveSize))
      , mRt(rt)
    {}

    ~VMAllocator() {
        js::UnwantedForeground::free_(mReserve);
    }

    size_t size() {
        return mSize;
    }

    bool outOfMemory() {
        return mOutOfMemory;
    }

    struct Mark
    {
        VMAllocator& vma;
        bool committed;
        nanojit::Allocator::Chunk* saved_chunk;
        char* saved_top;
        char* saved_limit;
        size_t saved_size;

        Mark(VMAllocator& vma) :
            vma(vma),
            committed(false),
            saved_chunk(vma.current_chunk),
            saved_top(vma.current_top),
            saved_limit(vma.current_limit),
            saved_size(vma.mSize)
        {}

        ~Mark()
        {
            if (!committed)
                vma.rewind(*this);
        }

        void commit() { committed = true; }
    };

    void rewind(const Mark& m) {
        while (current_chunk != m.saved_chunk) {
            Chunk *prev = current_chunk->prev;
            freeChunk(current_chunk);
            current_chunk = prev;
        }
        current_top = m.saved_top;
        current_limit = m.saved_limit;
        mSize = m.saved_size;
        memset(current_top, 0, current_limit - current_top);
    }

    bool mOutOfMemory;
    size_t mSize;

    /* See nanojit::Allocator::allocChunk() for details on these. */
    char* mReserve;
    size_t mReserveSize;
    uintptr_t mReserveCurr;
    uintptr_t mReserveLimit;

    /* To keep track of allocation. */
    JSRuntime* mRt;
};

struct FrameInfo {
    JSObject*       block;      // caller block chain head
    jsbytecode*     pc;         // caller fp->regs->pc
    jsbytecode*     imacpc;     // caller fp->imacpc
    uint32          spdist;     // distance from fp->slots to fp->regs->sp at JSOP_CALL

    /*
     * Bit  15 (0x8000) is a flag that is set if constructing (called through new).
     * Bits 0-14 are the actual argument count. This may be less than fun->nargs.
     * NB: This is argc for the callee, not the caller.
     */
    uint32          argc;

    /*
     * Number of stack slots in the caller, not counting slots pushed when
     * invoking the callee. That is, slots after JSOP_CALL completes but
     * without the return value. This is also equal to the number of slots
     * between fp->prev->argv[-2] (calleR fp->callee) and fp->argv[-2]
     * (calleE fp->callee).
     */
    uint32          callerHeight;

    /* argc of the caller */
    uint32          callerArgc;

    // Safer accessors for argc.
    enum { CONSTRUCTING_FLAG = 0x10000 };
    void   set_argc(uint16 argc, bool constructing) {
        this->argc = uint32(argc) | (constructing ? CONSTRUCTING_FLAG: 0);
    }
    uint16 get_argc() const { return uint16(argc & ~CONSTRUCTING_FLAG); }
    bool   is_constructing() const { return (argc & CONSTRUCTING_FLAG) != 0; }

    // The typemap just before the callee is called.
    JSValueType* get_typemap() { return (JSValueType*) (this+1); }
    const JSValueType* get_typemap() const { return (JSValueType*) (this+1); }
};

struct UnstableExit
{
    VMFragment* fragment;
    VMSideExit* exit;
    UnstableExit* next;
};

struct LinkableFragment : public VMFragment
{
    LinkableFragment(const void* _ip, nanojit::Allocator* alloc, Oracle *oracle
                     verbose_only(, uint32_t profFragID))
        : VMFragment(_ip verbose_only(, profFragID)), typeMap(alloc, oracle), nStackTypes(0)
    { }

    uint32                  branchCount;
    TypeMap                 typeMap;
    unsigned                nStackTypes;
    unsigned                spOffsetAtEntry;
    SlotList*               globalSlots;
};

/*
 * argc is cx->fp->argc at the trace loop header, i.e., the number of arguments
 * pushed for the innermost JS frame. This is required as part of the fragment
 * key because the fragment will write those arguments back to the interpreter
 * stack when it exits, using its typemap, which implicitly incorporates a
 * given value of argc. Without this feature, a fragment could be called as an
 * inner tree with two different values of argc, and entry type checking or
 * exit frame synthesis could crash.
 */
struct TreeFragment : public LinkableFragment
{
    TreeFragment(const void* _ip, nanojit::Allocator* alloc, Oracle *oracle, JSObject* _globalObj,
                 uint32 _globalShape, uint32 _argc verbose_only(, uint32_t profFragID)):
        LinkableFragment(_ip, alloc, oracle verbose_only(, profFragID)),
        first(NULL),
        next(NULL),
        peer(NULL),
        globalObj(_globalObj),
        globalShape(_globalShape),
        argc(_argc),
        dependentTrees(alloc),
        linkedTrees(alloc),
        sideExits(alloc),
        gcthings(alloc),
        shapes(alloc),
        visiting(false)
    { }

    TreeFragment* first;
    TreeFragment* next;
    TreeFragment* peer;
    JSObject* globalObj;
    uint32 globalShape;
    uint32 argc;
    /* Dependent trees must be trashed if this tree dies, and updated on missing global types */
    Queue<TreeFragment*>    dependentTrees;
    /* Linked trees must be updated on missing global types, but are not dependent */
    Queue<TreeFragment*>    linkedTrees;
#ifdef DEBUG
    const char*             treeFileName;
    uintN                   treeLineNumber;
    uintN                   treePCOffset;
#endif
    JSScript*               script;
    UnstableExit*           unstableExits;
    Queue<VMSideExit*>      sideExits;
    ptrdiff_t               nativeStackBase;
    unsigned                maxCallDepth;
    /* All embedded GC things are registered here so the GC can scan them. */
    Queue<Value>            gcthings;
    Queue<const js::Shape*> shapes;
    unsigned                maxNativeStackSlots;
    /* Gives the number of times we have entered this trace. */
    uintN                   execs;
    /* Gives the total number of iterations executed by the trace (up to a limit). */
    uintN                   iters;

    /* Flag to detect graph cycles when navigating tree fragments. */ 
    bool                    visiting;

    inline unsigned nGlobalTypes() {
        return typeMap.length() - nStackTypes;
    }
    inline JSValueType* globalTypeMap() {
        return typeMap.data() + nStackTypes;
    }
    inline JSValueType* stackTypeMap() {
        return typeMap.data();
    }

    JS_REQUIRES_STACK void initialize(JSContext* cx, SlotList *globalSlots, bool speculate);
    UnstableExit* removeUnstableExit(VMSideExit* exit);
};

inline TreeFragment*
VMFragment::toTreeFragment()
{
    JS_ASSERT(root == this);
    return static_cast<TreeFragment*>(this);
}

enum MonitorResult {
    MONITOR_RECORDING,
    MONITOR_NOT_RECORDING,
    MONITOR_ERROR
};

const uintN PROFILE_MAX_INNER_LOOPS = 8;
const uintN PROFILE_MAX_STACK = 6;

/*
 * A loop profile keeps track of the instruction mix of a hot loop. We use this
 * information to predict whether tracing would be beneficial for the loop.
 */
class LoopProfile
{
public:
    /* Instructions are divided into a few categories. */
    enum OpKind {
        OP_FLOAT, // Floating point arithmetic
        OP_INT, // Integer arithmetic
        OP_BIT, // Bit operations
        OP_EQ, // == and !=
        OP_EVAL, // Calls to eval()
        OP_CALL, // JSOP_CALL instructions
        OP_FWDJUMP, // Jumps with positive delta
        OP_NEW, // JSOP_NEW instructions
        OP_RECURSIVE, // Recursive calls
        OP_ARRAY_READ, // Reads from dense arrays
        OP_TYPED_ARRAY, // Accesses to typed arrays
        OP_SCRIPTED_GETTER, // Getters defined in JS
        OP_LIMIT
    };

    /* The TraceMonitor for which we're profiling. */
    TraceMonitor *traceMonitor;
    
    /* The script in which the loop header lives. */
    JSScript *entryScript;

    /* The stack frame where we started profiling. Only valid while profiling! */
    StackFrame *entryfp;

    /* The bytecode locations of the loop header and the back edge. */
    jsbytecode *top, *bottom;

    /* Number of times we have seen this loop executed; used to decide when to profile. */
    uintN hits;

    /* Whether we have run a complete profile of the loop. */
    bool profiled;

    /* Sometimes we can't decide in one profile run whether to trace, so we set undecided. */
    bool undecided;

    /* If we have profiled the loop, this saves the decision of whether to trace it. */
    bool traceOK;

    /* Memoized value of isCompilationUnprofitable. */
    bool unprofitable;

    /*
     * Sometimes loops are not good tracing opportunities, but they are nested inside
     * loops that we want to trace. In that case, we set their traceOK flag to true,
     * but we set execOK to false. That way, the loop is traced so that it can be
     * integrated into the outer trace. But we never execute the trace on its only.
     */
    bool execOK;

    /* Instruction mix for the loop and total number of instructions. */
    uintN allOps[OP_LIMIT];
    uintN numAllOps;

    /* Instruction mix and total for the loop, excluding nested inner loops. */
    uintN selfOps[OP_LIMIT];
    uintN numSelfOps;

    /*
     * A prediction of the number of instructions we would have to compile
     * for the loop. This takes into account the fact that a branch may cause us to
     * compile every instruction after it twice. Polymorphic calls are
     * treated as n-way branches.
     */
    double numSelfOpsMult;

    /*
     * This keeps track of the number of times that every succeeding instruction
     * in the trace will have to be compiled. Every time we hit a branch, we
     * double this number. Polymorphic calls multiply it by n (for n-way
     * polymorphism).
     */
    double branchMultiplier;

    /* Set to true if the loop is short (i.e., has fewer than 8 iterations). */
    bool shortLoop;

    /* Set to true if the loop may be short (has few iterations at profiling time). */
    bool maybeShortLoop;

    /*
     * When we hit a nested loop while profiling, we record where it occurs
     * and how many iterations we execute it.
     */
    struct InnerLoop {
        StackFrame *entryfp;
        jsbytecode *top, *bottom;
        uintN iters;

        InnerLoop() {}
        InnerLoop(StackFrame *entryfp, jsbytecode *top, jsbytecode *bottom)
            : entryfp(entryfp), top(top), bottom(bottom), iters(0) {}
    };

    /* These two variables track all the inner loops seen while profiling (up to a limit). */
    InnerLoop innerLoops[PROFILE_MAX_INNER_LOOPS];
    uintN numInnerLoops;

    /*
     * These two variables track the loops that we are currently nested
     * inside while profiling. Loops get popped off here when they exit.
     */
    InnerLoop loopStack[PROFILE_MAX_INNER_LOOPS];
    uintN loopStackDepth;

    /*
     * These fields keep track of values on the JS stack. If the stack grows larger
     * than PROFILE_MAX_STACK, we continue to track sp, but we return conservative results
     * for stackTop().
     */
    struct StackValue {
        bool isConst;
        bool hasValue;
        int value;

        StackValue() : isConst(false), hasValue(false) {}
        StackValue(bool isConst) : isConst(isConst), hasValue(false) {}
        StackValue(bool isConst, int value) : isConst(isConst), hasValue(true), value(value) {}
    };
    StackValue stack[PROFILE_MAX_STACK];
    uintN sp;

    inline void stackClear() { sp = 0; }
    
    inline void stackPush(const StackValue &v) {
        if (sp < PROFILE_MAX_STACK)
            stack[sp++] = v;
        else
            stackClear();
    }

    inline void stackPop() { if (sp > 0) sp--; }

    inline StackValue stackAt(int pos) {
        pos += sp;
        if (pos >= 0 && uintN(pos) < PROFILE_MAX_STACK)
            return stack[pos];
        else
            return StackValue(false);
    }
    
    LoopProfile(TraceMonitor *tm, StackFrame *entryfp, jsbytecode *top, jsbytecode *bottom);

    void reset();

    enum ProfileAction {
        ProfContinue,
        ProfComplete
    };

    /* These two functions track the instruction mix. */
    inline void increment(OpKind kind)
    {
        allOps[kind]++;
        if (loopStackDepth == 0)
            selfOps[kind]++;
    }

    inline uintN count(OpKind kind) { return allOps[kind]; }

    /* Called for every back edge being profiled. */
    MonitorResult profileLoopEdge(JSContext* cx);
    
    /* Called for every instruction being profiled. */
    ProfileAction profileOperation(JSContext *cx, JSOp op);

    /* Once a loop's profile is done, these decide whether it should be traced. */
    bool isCompilationExpensive(JSContext *cx, uintN depth);
    bool isCompilationUnprofitable(JSContext *cx, uintN goodOps);
    void decide(JSContext *cx);

    void stopProfiling(JSContext *cx);
};

/*
 * BUILTIN_NO_FIXUP_NEEDED indicates that after the initial LeaveTree of a deep
 * bail, the builtin call needs no further fixup when the trace exits and calls
 * LeaveTree the second time.
 */
typedef enum BuiltinStatus {
    BUILTIN_BAILED = 1,
    BUILTIN_ERROR = 2
} BuiltinStatus;

static JS_INLINE void
SetBuiltinError(TraceMonitor *tm)
{
    tm->tracerState->builtinStatus |= BUILTIN_ERROR;
}

static JS_INLINE bool
WasBuiltinSuccessful(TraceMonitor *tm)
{
    return tm->tracerState->builtinStatus == 0;
}

#ifdef DEBUG_RECORDING_STATUS_NOT_BOOL
/* #define DEBUG_RECORDING_STATUS_NOT_BOOL to detect misuses of RecordingStatus */
struct RecordingStatus {
    int code;
    bool operator==(RecordingStatus &s) { return this->code == s.code; };
    bool operator!=(RecordingStatus &s) { return this->code != s.code; };
};
enum RecordingStatusCodes {
    RECORD_ERROR_code     = 0,
    RECORD_STOP_code      = 1,

    RECORD_CONTINUE_code  = 3,
    RECORD_IMACRO_code    = 4
};
RecordingStatus RECORD_CONTINUE = { RECORD_CONTINUE_code };
RecordingStatus RECORD_STOP     = { RECORD_STOP_code };
RecordingStatus RECORD_IMACRO   = { RECORD_IMACRO_code };
RecordingStatus RECORD_ERROR    = { RECORD_ERROR_code };

struct AbortableRecordingStatus {
    int code;
    bool operator==(AbortableRecordingStatus &s) { return this->code == s.code; };
    bool operator!=(AbortableRecordingStatus &s) { return this->code != s.code; };
};
enum AbortableRecordingStatusCodes {
    ARECORD_ERROR_code     = 0,
    ARECORD_STOP_code      = 1,
    ARECORD_ABORTED_code   = 2,
    ARECORD_CONTINUE_code  = 3,
    ARECORD_IMACRO_code    = 4,
    ARECORD_IMACRO_ABORTED_code = 5,
    ARECORD_COMPLETED_code = 6
};
AbortableRecordingStatus ARECORD_ERROR    = { ARECORD_ERROR_code };
AbortableRecordingStatus ARECORD_STOP     = { ARECORD_STOP_code };
AbortableRecordingStatus ARECORD_CONTINUE = { ARECORD_CONTINUE_code };
AbortableRecordingStatus ARECORD_IMACRO   = { ARECORD_IMACRO_code };
AbortableRecordingStatus ARECORD_IMACRO_ABORTED   = { ARECORD_IMACRO_ABORTED_code };
AbortableRecordingStatus ARECORD_ABORTED =  { ARECORD_ABORTED_code };
AbortableRecordingStatus ARECORD_COMPLETED =  { ARECORD_COMPLETED_code };

static inline AbortableRecordingStatus
InjectStatus(RecordingStatus rs)
{
    AbortableRecordingStatus ars = { rs.code };
    return ars;
}
static inline AbortableRecordingStatus
InjectStatus(AbortableRecordingStatus ars)
{
    return ars;
}

static inline bool
StatusAbortsRecorderIfActive(AbortableRecordingStatus ars)
{
    return ars == ARECORD_ERROR || ars == ARECORD_STOP;
}
#else

/*
 * Normally, during recording, when the recorder cannot continue, it returns
 * ARECORD_STOP to indicate that recording should be aborted by the top-level
 * recording function. However, if the recorder reenters the interpreter (e.g.,
 * when executing an inner loop), there will be an immediate abort. This
 * condition must be carefully detected and propagated out of all nested
 * recorder calls lest the now-invalid TraceRecorder object be accessed
 * accidentally. This condition is indicated by the ARECORD_ABORTED value.
 *
 * The AbortableRecordingStatus enumeration represents the general set of
 * possible results of calling a recorder function. Functions that cannot
 * possibly return ARECORD_ABORTED may statically guarantee this to the caller
 * using the RecordingStatus enumeration. Ideally, C++ would allow subtyping
 * of enumerations, but it doesn't. To simulate subtype conversion manually,
 * code should call InjectStatus to inject a value of the restricted set into a
 * value of the general set.
 */

enum RecordingStatus {
    RECORD_STOP       = 0,  // Recording should be aborted at the top-level
                            // call to the recorder.
    RECORD_ERROR      = 1,  // Recording should be aborted at the top-level
                            // call to the recorder and the interpreter should
                            // goto error
    RECORD_CONTINUE   = 2,  // Continue recording.
    RECORD_IMACRO     = 3   // Entered imacro; continue recording.
                            // Only JSOP_IS_IMACOP opcodes may return this.
};

enum AbortableRecordingStatus {
    ARECORD_STOP      = 0,  // see RECORD_STOP
    ARECORD_ERROR     = 1,  // Recording may or may not have been aborted.
                            // Recording should be aborted at the top-level
                            // if it has not already been and the interpreter
                            // should goto error
    ARECORD_CONTINUE  = 2,  // see RECORD_CONTINUE
    ARECORD_IMACRO    = 3,  // see RECORD_IMACRO
    ARECORD_IMACRO_ABORTED = 4, // see comment in TR::monitorRecording.
    ARECORD_ABORTED   = 5,  // Recording has already been aborted; the
                            // interpreter should continue executing
    ARECORD_COMPLETED = 6   // Recording completed successfully, the
                            // trace recorder has been deleted
};

static JS_ALWAYS_INLINE AbortableRecordingStatus
InjectStatus(RecordingStatus rs)
{
    return static_cast<AbortableRecordingStatus>(rs);
}

static JS_ALWAYS_INLINE AbortableRecordingStatus
InjectStatus(AbortableRecordingStatus ars)
{
    return ars;
}

/*
 * Return whether the recording status requires the current recording session
 * to be deleted. ERROR means the recording session should be deleted if it
 * hasn't already. ABORTED and COMPLETED indicate the recording session is
 * already deleted, so they return 'false'.
 */
static JS_ALWAYS_INLINE bool
StatusAbortsRecorderIfActive(AbortableRecordingStatus ars)
{
    return ars <= ARECORD_ERROR;
}
#endif

class SlotMap;
class SlurpInfo;

/* Results of trying to compare two typemaps together */
enum TypeConsensus
{
    TypeConsensus_Okay,         /* Two typemaps are compatible */
    TypeConsensus_Undemotes,    /* Not compatible now, but would be with pending undemotes. */
    TypeConsensus_Bad           /* Typemaps are not compatible */
};

enum TracePointAction {
    TPA_Nothing,
    TPA_RanStuff,
    TPA_Recorded,
    TPA_Error
};

typedef HashMap<nanojit::LIns*, JSObject*> GuardedShapeTable;

#ifdef DEBUG
# define AbortRecording(cx, reason) AbortRecordingImpl(cx, reason)
#else
# define AbortRecording(cx, reason) AbortRecordingImpl(cx)
#endif

void
AbortProfiling(JSContext *cx);

class TraceRecorder
{
    JS_DECLARE_ALLOCATION_FRIENDS_FOR_PRIVATE_CONSTRUCTOR;

    /*************************************************************** Recording session constants */

    /* The context in which recording started. */
    JSContext* const                cx;

    /* Cached value of JS_TRACE_MONITOR(cx). */
    TraceMonitor* const             traceMonitor;

    /* Cached oracle keeps track of hit counts for program counter locations */
    Oracle*                         oracle;

    /* The Fragment being recorded by this recording session. */
    VMFragment* const               fragment;

    /* The root fragment representing the tree. */
    TreeFragment* const             tree;

    /* The global object from the start of recording until now. */
    JSObject* const                 globalObj;

    /* If non-null, the script of outer loop aborted to start recording this loop. */
    JSScript* const                 outerScript;
    
    /* If non-null, the pc of the outer loop aborted to start recording this loop. */
    jsbytecode* const               outerPC;

    /* If |outerPC|, the argc to use when looking up |outerPC| in the fragments table. */
    uint32 const                    outerArgc;

    /* If non-null, the side exit from which we are growing. */
    VMSideExit* const               anchor;

    /* Instructions yielding the corresponding trace-const members of TracerState. */
    nanojit::LIns* const            cx_ins;
    nanojit::LIns* const            eos_ins;
    nanojit::LIns* const            eor_ins;
    nanojit::LIns* const            loopLabel;

    /* Lazy slot import state. */
    unsigned                        importStackSlots;
    unsigned                        importGlobalSlots;
    TypeMap                         importTypeMap;

    /*
     * The LirBuffer used to supply memory to our LirWriter pipeline. Also contains the most recent
     * instruction for {sp, rp, state}. Also contains names for debug JIT spew. Should be split.
     */
    nanojit::LirBuffer* const       lirbuf;

    /*
     * Remembers traceAlloc state before recording started; automatically rewinds when mark is
     * destroyed on a failed compilation.
     */
    VMAllocator::Mark               mark;

    /* Remembers the number of sideExits in treeInfo before recording started. */
    const unsigned                  numSideExitsBefore;

    /*********************************************************** Recording session mutable state */

    /* Maps interpreter stack values to the instruction generating that value. */
    Tracker                         tracker;

    /* Maps interpreter stack values to the instruction writing back to the native stack. */
    Tracker                         nativeFrameTracker;

    /* The start of the global object's slots we assume for the trackers. */
    const Value*                    global_slots;

    /* The number of interpreted calls entered (and not yet left) since recording began. */
    unsigned                        callDepth;

    /* The current atom table, mirroring the interpreter loop's variable of the same name. */
    JSAtom**                        atoms;
    Value*                          consts;

    /* An instruction yielding the current script's strict mode code flag.  */
    nanojit::LIns*                  strictModeCode_ins;

    /* FIXME: Dead, but soon to be used for something or other. */
    Queue<jsbytecode*>              cfgMerges;

    /* Indicates whether the current tree should be trashed when the recording session ends. */
    bool                            trashSelf;

    /* A list of trees to trash at the end of the recording session. */
    Queue<TreeFragment*>            whichTreesToTrash;

    /* The set of objects whose shapes already have been guarded. */
    GuardedShapeTable               guardedShapeTable;

    /* Current initializer depth, and whether any of the initializers are unoptimized NEWINIT. */
    int                             initDepth;
    bool                            hadNewInit;

#ifdef DEBUG
    /*
     * If we are expecting a record_AddProperty callback for this instruction,
     * the shape of the object before adding the data property. Else NULL.
     */
    const js::Shape* addPropShapeBefore;
#endif

    /***************************************** Temporal state hoisted into the recording session */

    /* Carry the return value from a STOP/RETURN to the subsequent record_LeaveFrame. */
    nanojit::LIns*                  rval_ins;

    /* Carry the return value from a native call to the record_NativeCallComplete. */
    nanojit::LIns*                  native_rval_ins;

    /* Carry the return value of js_CreateThis to record_NativeCallComplete. */
    nanojit::LIns*                  newobj_ins;

    /* Carry the JSSpecializedNative used to generate a call to record_NativeCallComplete. */
    JSSpecializedNative*            pendingSpecializedNative;

    /* Carry whether this is a jsval on the native stack from finishGetProp to monitorRecording. */
    Value*                          pendingUnboxSlot;

    /* Carry a guard condition to the beginning of the next monitorRecording. */
    nanojit::LIns*                  pendingGuardCondition;

    /* See AbortRecordingIfUnexpectedGlobalWrite. */
    js::Vector<unsigned>            pendingGlobalSlotsToSet;

    /* Carry whether we have an always-exit from emitIf to checkTraceEnd. */
    bool                            pendingLoop;

    /* Temporary JSSpecializedNative used to describe non-specialized fast natives. */
    JSSpecializedNative             generatedSpecializedNative;

    /* Temporary JSValueType array used to construct temporary typemaps. */
    js::Vector<JSValueType, 256>    tempTypeMap;

    /* Used to generate LIR.  Has a short name because it's used a lot. */
    tjit::Writer w;

    /************************************************************* 10 bajillion member functions */

    /*
     * These would be in Writer if they didn't modify TraceRecorder state.
     * They are invoked the via macros below that make them look like they are
     * part of Writer (hence the "w_" prefix, which looks like "w.").
     */
    nanojit::LIns* w_immpObjGC(JSObject* obj);
    nanojit::LIns* w_immpFunGC(JSFunction* fun);
    nanojit::LIns* w_immpStrGC(JSString* str);
    nanojit::LIns* w_immpShapeGC(const js::Shape* shape);
    nanojit::LIns* w_immpIdGC(jsid id);

    #define immpObjGC(obj)        name(w_immpObjGC(obj), #obj)
    #define immpFunGC(fun)        name(w_immpFunGC(fun), #fun)
    #define immpStrGC(str)        name(w_immpStrGC(str), #str)
    #define immpAtomGC(atom)      name(w_immpStrGC(atom), "ATOM(" #atom ")")
    #define immpShapeGC(shape)    name(w_immpShapeGC(shape), #shape)
    #define immpIdGC(id)          name(w_immpIdGC(id), #id)

    /*
     * Examines current interpreter state to record information suitable for returning to the
     * interpreter through a side exit of the given type.
     */
    JS_REQUIRES_STACK VMSideExit* snapshot(ExitType exitType);

    /*
     * Creates a separate but identical copy of the given side exit, allowing the guards associated
     * with each to be entirely separate even after subsequent patching.
     */
    JS_REQUIRES_STACK VMSideExit* copy(VMSideExit* exit);

    /*
     * Creates an instruction whose payload is a GuardRecord for the given exit.  The instruction
     * is suitable for use as the final argument of a single call to LirBuffer::insGuard; do not
     * reuse the returned value.
     */
    JS_REQUIRES_STACK nanojit::GuardRecord* createGuardRecord(VMSideExit* exit);

    JS_REQUIRES_STACK JS_INLINE void markSlotUndemotable(LinkableFragment* f, unsigned slot);

    JS_REQUIRES_STACK JS_INLINE void markSlotUndemotable(LinkableFragment* f, unsigned slot, const void* pc);

    JS_REQUIRES_STACK unsigned findUndemotesInTypemaps(const TypeMap& typeMap, LinkableFragment* f,
                            Queue<unsigned>& undemotes);

    JS_REQUIRES_STACK void assertDownFrameIsConsistent(VMSideExit* anchor, FrameInfo* fi);

    JS_REQUIRES_STACK void captureStackTypes(unsigned callDepth, JSValueType* typeMap);

    bool isVoidPtrGlobal(const void* p) const;
    bool isGlobal(const Value* p) const;
    ptrdiff_t nativeGlobalSlot(const Value *p) const;
    ptrdiff_t nativeGlobalOffset(const Value* p) const;
    JS_REQUIRES_STACK ptrdiff_t nativeStackOffsetImpl(const void* p) const;
    JS_REQUIRES_STACK ptrdiff_t nativeStackOffset(const Value* p) const;
    JS_REQUIRES_STACK ptrdiff_t nativeStackSlotImpl(const void* p) const;
    JS_REQUIRES_STACK ptrdiff_t nativeStackSlot(const Value* p) const;
    JS_REQUIRES_STACK ptrdiff_t nativespOffsetImpl(const void* p) const;
    JS_REQUIRES_STACK ptrdiff_t nativespOffset(const Value* p) const;
    JS_REQUIRES_STACK void importImpl(tjit::Address addr, const void* p, JSValueType t,
                                      const char *prefix, uintN index, StackFrame *fp);
    JS_REQUIRES_STACK void import(tjit::Address addr, const Value* p, JSValueType t,
                                  const char *prefix, uintN index, StackFrame *fp);
    JS_REQUIRES_STACK void import(TreeFragment* tree, nanojit::LIns* sp, unsigned stackSlots,
                                  unsigned callDepth, unsigned ngslots, JSValueType* typeMap);
    void trackNativeStackUse(unsigned slots);

    JS_REQUIRES_STACK bool isValidSlot(JSObject *obj, const js::Shape* shape);
    JS_REQUIRES_STACK bool lazilyImportGlobalSlot(unsigned slot);
    JS_REQUIRES_STACK void importGlobalSlot(unsigned slot);

    void ensureCond(nanojit::LIns** ins, bool* cond);

    JS_REQUIRES_STACK RecordingStatus guard(bool expected, nanojit::LIns* cond, ExitType exitType,
                                            bool abortIfAlwaysExits = false);
    JS_REQUIRES_STACK RecordingStatus guard(bool expected, nanojit::LIns* cond, VMSideExit* exit,
                                            bool abortIfAlwaysExits = false);

    nanojit::LIns* writeBack(nanojit::LIns* i, nanojit::LIns* base, ptrdiff_t offset,
                             bool shouldDemoteToInt32);

#ifdef DEBUG
    bool isValidFrameObjPtr(void *obj);
#endif
    void assertInsideLoop();

    JS_REQUIRES_STACK void setImpl(const void* p, nanojit::LIns* l, bool shouldDemoteToInt32 = true);
    JS_REQUIRES_STACK void set(const Value* p, nanojit::LIns* l, bool shouldDemoteToInt32 = true);
    JS_REQUIRES_STACK void setFrameObjPtr(void* p, nanojit::LIns* l,
                                          bool shouldDemoteToInt32 = true);
    nanojit::LIns* getFromTrackerImpl(const void *p);
    nanojit::LIns* getFromTracker(const Value* p);
    JS_REQUIRES_STACK nanojit::LIns* getImpl(const void* p);
    JS_REQUIRES_STACK nanojit::LIns* get(const Value* p);
    JS_REQUIRES_STACK nanojit::LIns* getFrameObjPtr(void* p);
    JS_REQUIRES_STACK nanojit::LIns* attemptImport(const Value* p);
    JS_REQUIRES_STACK nanojit::LIns* addr(Value* p);

    JS_REQUIRES_STACK bool knownImpl(const void* p);
    JS_REQUIRES_STACK bool known(const Value* p);
    JS_REQUIRES_STACK bool known(JSObject** p);
    /*
     * The slots of the global object are sometimes reallocated by the
     * interpreter.  This function checks for that condition and re-maps the
     * entries of the tracker accordingly.
     */
    JS_REQUIRES_STACK void checkForGlobalObjectReallocation() {
        if (global_slots != globalObj->getRawSlots())
            checkForGlobalObjectReallocationHelper();
    }
    JS_REQUIRES_STACK void checkForGlobalObjectReallocationHelper();

    JS_REQUIRES_STACK TypeConsensus selfTypeStability(SlotMap& smap);
    JS_REQUIRES_STACK TypeConsensus peerTypeStability(SlotMap& smap, const void* ip,
                                                      TreeFragment** peer);

    JS_REQUIRES_STACK Value& argval(unsigned n) const;
    JS_REQUIRES_STACK Value& varval(unsigned n) const;
    JS_REQUIRES_STACK Value& stackval(int n) const;

    JS_REQUIRES_STACK void updateAtoms();
    JS_REQUIRES_STACK void updateAtoms(JSScript *script);

    struct NameResult {
        // |tracked| is true iff the result of the name lookup is a variable that
        // is already in the tracker. The rest of the fields are set only if
        // |tracked| is false.
        bool             tracked;
        Value            v;              // current property value
        JSObject         *obj;           // Call object where name was found
        nanojit::LIns    *obj_ins;       // LIR value for obj
        js::Shape        *shape;         // shape name was resolved to
    };

    JS_REQUIRES_STACK nanojit::LIns* scopeChain();
    JS_REQUIRES_STACK nanojit::LIns* entryScopeChain() const;
    JS_REQUIRES_STACK nanojit::LIns* entryFrameIns() const;
    JS_REQUIRES_STACK StackFrame* frameIfInRange(JSObject* obj, unsigned* depthp = NULL) const;
    JS_REQUIRES_STACK RecordingStatus traverseScopeChain(JSObject *obj, nanojit::LIns *obj_ins, JSObject *obj2, nanojit::LIns *&obj2_ins);
    JS_REQUIRES_STACK AbortableRecordingStatus scopeChainProp(JSObject* obj, const Value*& vp, nanojit::LIns*& ins, NameResult& nr, JSObject **scopeObjp = NULL);
    JS_REQUIRES_STACK RecordingStatus callProp(JSObject* obj, JSProperty* shape, jsid id, const Value*& vp, nanojit::LIns*& ins, NameResult& nr);

    JS_REQUIRES_STACK nanojit::LIns* arg(unsigned n);
    JS_REQUIRES_STACK void arg(unsigned n, nanojit::LIns* i);
    JS_REQUIRES_STACK nanojit::LIns* var(unsigned n);
    JS_REQUIRES_STACK void var(unsigned n, nanojit::LIns* i);
    JS_REQUIRES_STACK nanojit::LIns* upvar(JSScript* script, JSUpvarArray* uva, uintN index, Value& v);
    nanojit::LIns* stackLoad(tjit::Address addr, uint8 type);
    JS_REQUIRES_STACK nanojit::LIns* stack(int n);
    JS_REQUIRES_STACK void stack(int n, nanojit::LIns* i);

    JS_REQUIRES_STACK void guardNonNeg(nanojit::LIns* d0, nanojit::LIns* d1, VMSideExit* exit);
    JS_REQUIRES_STACK nanojit::LIns* tryToDemote(nanojit::LOpcode op, jsdouble v0, jsdouble v1,
                                                 nanojit::LIns* s0, nanojit::LIns* s1);

    nanojit::LIns* d2i(nanojit::LIns* f, bool resultCanBeImpreciseIfFractional = false);
    nanojit::LIns* d2u(nanojit::LIns* d);
    JS_REQUIRES_STACK RecordingStatus makeNumberInt32(nanojit::LIns* d, nanojit::LIns** num_ins);
    JS_REQUIRES_STACK RecordingStatus makeNumberUint32(nanojit::LIns* d, nanojit::LIns** num_ins);
    JS_REQUIRES_STACK nanojit::LIns* stringify(const Value& v);

    JS_REQUIRES_STACK nanojit::LIns* newArguments(nanojit::LIns* callee_ins);

    JS_REQUIRES_STACK bool canCallImacro() const;
    JS_REQUIRES_STACK RecordingStatus callImacro(jsbytecode* imacro);
    JS_REQUIRES_STACK RecordingStatus callImacroInfallibly(jsbytecode* imacro);

    JS_REQUIRES_STACK AbortableRecordingStatus ifop();
    JS_REQUIRES_STACK RecordingStatus switchop();
    JS_REQUIRES_STACK RecordingStatus inc(Value& v, jsint incr, bool pre = true);
    JS_REQUIRES_STACK RecordingStatus inc(const Value &v, nanojit::LIns*& v_ins,
                                          Value &v_out, jsint incr,
                                          bool pre = true);
    JS_REQUIRES_STACK RecordingStatus incHelper(const Value &v, nanojit::LIns*& v_ins,
                                                Value &v_after,
                                                nanojit::LIns*& v_ins_after,
                                                jsint incr);
    JS_REQUIRES_STACK AbortableRecordingStatus incProp(jsint incr, bool pre = true);
    JS_REQUIRES_STACK RecordingStatus incElem(jsint incr, bool pre = true);
    JS_REQUIRES_STACK AbortableRecordingStatus incName(jsint incr, bool pre = true);

    JS_REQUIRES_STACK RecordingStatus strictEquality(bool equal, bool cmpCase);
    JS_REQUIRES_STACK AbortableRecordingStatus equality(bool negate, bool tryBranchAfterCond);
    JS_REQUIRES_STACK AbortableRecordingStatus equalityHelper(Value& l, Value& r,
                                                                nanojit::LIns* l_ins, nanojit::LIns* r_ins,
                                                                bool negate, bool tryBranchAfterCond,
                                                                Value& rval);
    JS_REQUIRES_STACK AbortableRecordingStatus relational(nanojit::LOpcode op, bool tryBranchAfterCond);

    JS_REQUIRES_STACK RecordingStatus unaryIntOp(nanojit::LOpcode op);
    JS_REQUIRES_STACK RecordingStatus binary(nanojit::LOpcode op);

    JS_REQUIRES_STACK RecordingStatus guardShape(nanojit::LIns* obj_ins, JSObject* obj,
                                                 uint32 shape, const char* name, VMSideExit* exit);

#if defined DEBUG_notme && defined XP_UNIX
    void dumpGuardedShapes(const char* prefix);
#endif

    void forgetGuardedShapes();

    JS_REQUIRES_STACK AbortableRecordingStatus test_property_cache(JSObject* obj, nanojit::LIns* obj_ins,
                                                                     JSObject*& obj2, PCVal& pcval);
    JS_REQUIRES_STACK RecordingStatus guardPropertyCacheHit(nanojit::LIns* obj_ins,
                                                            JSObject* aobj,
                                                            JSObject* obj2,
                                                            PropertyCacheEntry* entry,
                                                            PCVal& pcval);

    void stobj_set_fslot(nanojit::LIns *obj_ins, unsigned slot, const Value &v,
                         nanojit::LIns* v_ins);
    void stobj_set_dslot(nanojit::LIns *obj_ins, unsigned slot,
                         nanojit::LIns*& slots_ins, const Value &v, nanojit::LIns* v_ins);
    void stobj_set_slot(JSObject *obj, nanojit::LIns* obj_ins, unsigned slot,
                        nanojit::LIns*& slots_ins, const Value &v, nanojit::LIns* v_ins);

    nanojit::LIns* unbox_slot(JSObject *obj, nanojit::LIns *obj_ins, uint32 slot,
                              VMSideExit *exit);

    JS_REQUIRES_STACK AbortableRecordingStatus name(const Value*& vp, nanojit::LIns*& ins, NameResult& nr);
    JS_REQUIRES_STACK AbortableRecordingStatus prop(JSObject* obj, nanojit::LIns* obj_ins,
                                                    uint32 *slotp, nanojit::LIns** v_insp,
                                                    Value* outp);
    JS_REQUIRES_STACK RecordingStatus propTail(JSObject* obj, nanojit::LIns* obj_ins,
                                               JSObject* obj2, PCVal pcval,
                                               uint32 *slotp, nanojit::LIns** v_insp,
                                               Value* outp);
    JS_REQUIRES_STACK RecordingStatus denseArrayElement(Value& oval, Value& idx, const Value*& vp,
                                                        nanojit::LIns*& v_ins,
                                                        nanojit::LIns*& addr_ins,
                                                        VMSideExit* exit);
    JS_REQUIRES_STACK nanojit::LIns *canonicalizeNaNs(nanojit::LIns *dval_ins);
    JS_REQUIRES_STACK AbortableRecordingStatus typedArrayElement(Value& oval, Value& idx, Value*& vp,
                                                                 nanojit::LIns*& v_ins);
    JS_REQUIRES_STACK AbortableRecordingStatus getProp(JSObject* obj, nanojit::LIns* obj_ins);
    JS_REQUIRES_STACK AbortableRecordingStatus getProp(Value& v);
    JS_REQUIRES_STACK RecordingStatus getThis(nanojit::LIns*& this_ins);

    JS_REQUIRES_STACK void storeMagic(JSWhyMagic why, tjit::Address addr);
    JS_REQUIRES_STACK AbortableRecordingStatus unboxNextValue(Value &iterobj_val,
                                                              nanojit::LIns* &v_ins);

    JS_REQUIRES_STACK VMSideExit* enterDeepBailCall();
    JS_REQUIRES_STACK void leaveDeepBailCall();

    JS_REQUIRES_STACK RecordingStatus primitiveToStringInPlace(Value* vp);
    JS_REQUIRES_STACK void finishGetProp(nanojit::LIns* obj_ins, nanojit::LIns* vp_ins,
                                         nanojit::LIns* ok_ins, Value* outp);
    JS_REQUIRES_STACK RecordingStatus getPropertyByName(nanojit::LIns* obj_ins, Value* idvalp,
                                                        Value* outp);
    JS_REQUIRES_STACK RecordingStatus getPropertyByIndex(nanojit::LIns* obj_ins,
                                                         nanojit::LIns* index_ins, Value* outp);
    JS_REQUIRES_STACK RecordingStatus getPropertyById(nanojit::LIns* obj_ins, Value* outp);
    JS_REQUIRES_STACK RecordingStatus getPropertyWithNativeGetter(nanojit::LIns* obj_ins,
                                                                  const js::Shape* shape,
                                                                  Value* outp);
    JS_REQUIRES_STACK RecordingStatus getPropertyWithScriptGetter(JSObject *obj,
                                                                  nanojit::LIns* obj_ins,
                                                                  const js::Shape* shape);

    JS_REQUIRES_STACK RecordingStatus getCharCodeAt(JSString *str,
                                                    nanojit::LIns* str_ins, nanojit::LIns* idx_ins,
                                                    nanojit::LIns** out_ins);
    JS_REQUIRES_STACK nanojit::LIns* getUnitString(nanojit::LIns* str_ins, nanojit::LIns* idx_ins);
    JS_REQUIRES_STACK RecordingStatus getCharAt(JSString *str,
                                                nanojit::LIns* str_ins, nanojit::LIns* idx_ins,
                                                JSOp mode, nanojit::LIns** out_ins);

    JS_REQUIRES_STACK RecordingStatus initOrSetPropertyByName(nanojit::LIns* obj_ins,
                                                              Value* idvalp, Value* rvalp,
                                                              bool init);
    JS_REQUIRES_STACK RecordingStatus initOrSetPropertyByIndex(nanojit::LIns* obj_ins,
                                                               nanojit::LIns* index_ins,
                                                               Value* rvalp, bool init);
    JS_REQUIRES_STACK AbortableRecordingStatus setElem(int lval_spindex, int idx_spindex,
                                                       int v_spindex);

    JS_REQUIRES_STACK RecordingStatus lookupForSetPropertyOp(JSObject* obj, nanojit::LIns* obj_ins,
                                                             jsid id, bool* safep,
                                                             JSObject** pobjp,
                                                             const js::Shape** shapep);
    JS_REQUIRES_STACK RecordingStatus nativeSet(JSObject* obj, nanojit::LIns* obj_ins,
                                                const js::Shape* shape,
                                                const Value& v, nanojit::LIns* v_ins);
    JS_REQUIRES_STACK RecordingStatus addDataProperty(JSObject* obj);
    JS_REQUIRES_STACK RecordingStatus setCallProp(JSObject* callobj, nanojit::LIns* callobj_ins,
                                                  const js::Shape* shape, nanojit::LIns* v_ins,
                                                  const Value& v);
    JS_REQUIRES_STACK RecordingStatus setProperty(JSObject* obj, nanojit::LIns* obj_ins,
                                                  const Value& v, nanojit::LIns* v_ins,
                                                  bool* deferredp);
    JS_REQUIRES_STACK RecordingStatus recordSetPropertyOp();
    JS_REQUIRES_STACK RecordingStatus recordInitPropertyOp(jsbytecode op);

    void box_undefined_into(tjit::Address addr);
#if JS_BITS_PER_WORD == 32
    void box_null_into(tjit::Address addr);
    nanojit::LIns* unbox_number_as_double(tjit::Address addr, nanojit::LIns* tag_ins,
                                          VMSideExit* exit);
    nanojit::LIns* unbox_object(tjit::Address addr, nanojit::LIns* tag_ins, JSValueType type,
                                VMSideExit* exit);
    nanojit::LIns* unbox_non_double_object(tjit::Address addr, nanojit::LIns* tag_ins,
                                           JSValueType type, VMSideExit* exit);
#elif JS_BITS_PER_WORD == 64
    nanojit::LIns* non_double_object_value_has_type(nanojit::LIns* v_ins, JSValueType type);
    nanojit::LIns* unpack_ptr(nanojit::LIns* v_ins);
    nanojit::LIns* unbox_number_as_double(nanojit::LIns* v_ins, VMSideExit* exit);
    nanojit::LIns* unbox_object(nanojit::LIns* v_ins, JSValueType type, VMSideExit* exit);
    nanojit::LIns* unbox_non_double_object(nanojit::LIns* v_ins, JSValueType type, VMSideExit* exit);
#endif

    nanojit::LIns* unbox_value(const Value& v, tjit::Address addr, VMSideExit* exit,
                               bool force_double=false);
    void unbox_any_object(tjit::Address addr, nanojit::LIns** obj_ins, nanojit::LIns** is_obj_ins);
    nanojit::LIns* is_boxed_true(tjit::Address addr);
    nanojit::LIns* is_boxed_magic(tjit::Address addr, JSWhyMagic why);

    nanojit::LIns* is_string_id(nanojit::LIns* id_ins);
    nanojit::LIns* unbox_string_id(nanojit::LIns* id_ins);
    nanojit::LIns* unbox_int_id(nanojit::LIns* id_ins);

    /* Box a slot on trace into the given address at the given offset. */
    void box_value_into(const Value& v, nanojit::LIns* v_ins, tjit::Address addr);

    /*
     * Box a slot so that it may be passed with value semantics to a native. On
     * 32-bit, this currently means boxing the value into insAlloc'd memory and
     * returning the address which is passed as a Value*. On 64-bit, this
     * currently means returning the boxed value which is passed as a jsval.
     */
    nanojit::LIns* box_value_for_native_call(const Value& v, nanojit::LIns* v_ins);

    /* Box a slot into insAlloc'd memory. */
    nanojit::LIns* box_value_into_alloc(const Value& v, nanojit::LIns* v_ins);

    JS_REQUIRES_STACK void guardClassHelper(bool cond, nanojit::LIns* obj_ins, Class* clasp,
                                            VMSideExit* exit, nanojit::LoadQual loadQual);
    JS_REQUIRES_STACK void guardClass(nanojit::LIns* obj_ins, Class* clasp,
                                      VMSideExit* exit, nanojit::LoadQual loadQual);
    JS_REQUIRES_STACK void guardNotClass(nanojit::LIns* obj_ins, Class* clasp,
                                         VMSideExit* exit, nanojit::LoadQual loadQual);
    JS_REQUIRES_STACK void guardDenseArray(nanojit::LIns* obj_ins, ExitType exitType);
    JS_REQUIRES_STACK void guardDenseArray(nanojit::LIns* obj_ins, VMSideExit* exit);
    JS_REQUIRES_STACK bool guardHasPrototype(JSObject* obj, nanojit::LIns* obj_ins,
                                             JSObject** pobj, nanojit::LIns** pobj_ins,
                                             VMSideExit* exit);
    JS_REQUIRES_STACK RecordingStatus guardPrototypeHasNoIndexedProperties(JSObject* obj,
                                                                           nanojit::LIns* obj_ins,
                                                                           VMSideExit* exit);
    JS_REQUIRES_STACK RecordingStatus guardNativeConversion(Value& v);
    JS_REQUIRES_STACK void clearReturningFrameFromNativeTracker();
    JS_REQUIRES_STACK AbortableRecordingStatus putActivationObjects();
    JS_REQUIRES_STACK RecordingStatus createThis(JSObject& ctor, nanojit::LIns* ctor_ins,
                                                 nanojit::LIns** thisobj_insp);
    JS_REQUIRES_STACK RecordingStatus guardCallee(Value& callee);
    JS_REQUIRES_STACK StackFrame *guardArguments(JSObject *obj, nanojit::LIns* obj_ins,
                                                 unsigned *depthp);
    JS_REQUIRES_STACK nanojit::LIns* guardArgsLengthNotAssigned(nanojit::LIns* argsobj_ins);
    JS_REQUIRES_STACK void guardNotHole(nanojit::LIns* argsobj_ins, nanojit::LIns* ids_ins);
    JS_REQUIRES_STACK RecordingStatus getClassPrototype(JSObject* ctor,
                                                          nanojit::LIns*& proto_ins);
    JS_REQUIRES_STACK RecordingStatus getClassPrototype(JSProtoKey key,
                                                          nanojit::LIns*& proto_ins);
    JS_REQUIRES_STACK RecordingStatus newArray(JSObject* ctor, uint32 argc, Value* argv,
                                                 Value* rval);
    JS_REQUIRES_STACK RecordingStatus newString(JSObject* ctor, uint32 argc, Value* argv,
                                                  Value* rval);
    JS_REQUIRES_STACK RecordingStatus interpretedFunctionCall(Value& fval, JSFunction* fun,
                                                                uintN argc, bool constructing);
    JS_REQUIRES_STACK void propagateFailureToBuiltinStatus(nanojit::LIns *ok_ins,
                                                           nanojit::LIns *&status_ins);
    JS_REQUIRES_STACK RecordingStatus emitNativeCall(JSSpecializedNative* sn, uintN argc,
                                                       nanojit::LIns* args[], bool rooted);
    JS_REQUIRES_STACK void emitNativePropertyOp(const js::Shape* shape,
                                                nanojit::LIns* obj_ins,
                                                bool setflag,
                                                nanojit::LIns* addr_boxed_val_ins);
    JS_REQUIRES_STACK RecordingStatus callSpecializedNative(JSNativeTraceInfo* trcinfo, uintN argc,
                                                              bool constructing);
    JS_REQUIRES_STACK RecordingStatus callNative(uintN argc, JSOp mode);
    JS_REQUIRES_STACK RecordingStatus callFloatReturningInt(uintN argc,
                                                            const nanojit::CallInfo *ci);
    JS_REQUIRES_STACK RecordingStatus functionCall(uintN argc, JSOp mode);

    JS_REQUIRES_STACK void trackCfgMerges(jsbytecode* pc);
    JS_REQUIRES_STACK void emitIf(jsbytecode* pc, bool cond, nanojit::LIns* x);
    JS_REQUIRES_STACK void fuseIf(jsbytecode* pc, bool cond, nanojit::LIns* x);
    JS_REQUIRES_STACK AbortableRecordingStatus checkTraceEnd(jsbytecode* pc);

    AbortableRecordingStatus hasMethod(JSObject* obj, jsid id, bool& found);
    JS_REQUIRES_STACK AbortableRecordingStatus hasIteratorMethod(JSObject* obj, bool& found);

    JS_REQUIRES_STACK jsatomid getFullIndex(ptrdiff_t pcoff = 0);

    JS_REQUIRES_STACK JSValueType determineSlotType(Value* vp);

    JS_REQUIRES_STACK RecordingStatus setUpwardTrackedVar(Value* stackVp, const Value& v,
                                                          nanojit::LIns* v_ins);

    JS_REQUIRES_STACK AbortableRecordingStatus compile();
    JS_REQUIRES_STACK AbortableRecordingStatus closeLoop();
    JS_REQUIRES_STACK AbortableRecordingStatus endLoop();
    JS_REQUIRES_STACK AbortableRecordingStatus endLoop(VMSideExit* exit);
    JS_REQUIRES_STACK bool joinEdgesToEntry(TreeFragment* peer_root);
    JS_REQUIRES_STACK void adjustCallerTypes(TreeFragment* f);
    JS_REQUIRES_STACK void prepareTreeCall(TreeFragment* inner);
    JS_REQUIRES_STACK void emitTreeCall(TreeFragment* inner, VMSideExit* exit);
    JS_REQUIRES_STACK void determineGlobalTypes(JSValueType* typeMap);
    JS_REQUIRES_STACK VMSideExit* downSnapshot(FrameInfo* downFrame);
    JS_REQUIRES_STACK TreeFragment* findNestedCompatiblePeer(TreeFragment* f);
    JS_REQUIRES_STACK AbortableRecordingStatus attemptTreeCall(TreeFragment* inner);

    static JS_REQUIRES_STACK MonitorResult recordLoopEdge(JSContext* cx, TraceRecorder* r);

    /* Allocators associated with this recording session. */
    VMAllocator& tempAlloc() const { return *traceMonitor->tempAlloc; }
    VMAllocator& traceAlloc() const { return *traceMonitor->traceAlloc; }
    VMAllocator& dataAlloc() const { return *traceMonitor->dataAlloc; }

    /* Member declarations for each opcode, to be called before interpreting the opcode. */
#define OPDEF(op,val,name,token,length,nuses,ndefs,prec,format)               \
    JS_REQUIRES_STACK AbortableRecordingStatus record_##op();
# include "jsopcode.tbl"
#undef OPDEF

    JS_REQUIRES_STACK
    TraceRecorder(JSContext* cx, TraceMonitor *tm, VMSideExit*, VMFragment*,
                  unsigned stackSlots, unsigned ngslots, JSValueType* typeMap,
                  VMSideExit* expectedInnerExit, JSScript* outerScript, jsbytecode* outerPC,
                  uint32 outerArgc, bool speculate);

    /* The destructor should only be called through finish*, not directly. */
    ~TraceRecorder();
    JS_REQUIRES_STACK AbortableRecordingStatus finishSuccessfully();

    enum AbortResult { NORMAL_ABORT, JIT_RESET };
    JS_REQUIRES_STACK AbortResult finishAbort(const char* reason);

#ifdef DEBUG
    /* Debug printing functionality to emit printf() on trace. */
    JS_REQUIRES_STACK void tprint(const char *format, int count, nanojit::LIns *insa[]);
    JS_REQUIRES_STACK void tprint(const char *format);
    JS_REQUIRES_STACK void tprint(const char *format, nanojit::LIns *ins);
    JS_REQUIRES_STACK void tprint(const char *format, nanojit::LIns *ins1,
                                  nanojit::LIns *ins2);
    JS_REQUIRES_STACK void tprint(const char *format, nanojit::LIns *ins1,
                                  nanojit::LIns *ins2, nanojit::LIns *ins3);
    JS_REQUIRES_STACK void tprint(const char *format, nanojit::LIns *ins1,
                                  nanojit::LIns *ins2, nanojit::LIns *ins3,
                                  nanojit::LIns *ins4);
    JS_REQUIRES_STACK void tprint(const char *format, nanojit::LIns *ins1,
                                  nanojit::LIns *ins2, nanojit::LIns *ins3,
                                  nanojit::LIns *ins4, nanojit::LIns *ins5);
    JS_REQUIRES_STACK void tprint(const char *format, nanojit::LIns *ins1,
                                  nanojit::LIns *ins2, nanojit::LIns *ins3,
                                  nanojit::LIns *ins4, nanojit::LIns *ins5,
                                  nanojit::LIns *ins6);
#endif

    friend class ImportBoxedStackSlotVisitor;
    friend class AdjustCallerGlobalTypesVisitor;
    friend class AdjustCallerStackTypesVisitor;
    friend class TypeCompatibilityVisitor;
    friend class SlotMap;
    friend class DefaultSlotMap;
    friend class DetermineTypesVisitor;
    friend MonitorResult RecordLoopEdge(JSContext*, TraceMonitor*);
    friend TracePointAction RecordTracePoint(JSContext*, TraceMonitor*, bool *blacklist);
    friend AbortResult AbortRecording(JSContext*, const char*);
    friend class BoxArg;
    friend void TraceMonitor::sweep(JSContext *cx);

  public:
    static bool JS_REQUIRES_STACK
    startRecorder(JSContext*, TraceMonitor *, VMSideExit*, VMFragment*,
                  unsigned stackSlots, unsigned ngslots, JSValueType* typeMap,
                  VMSideExit* expectedInnerExit, JSScript* outerScript, jsbytecode* outerPC,
                  uint32 outerArgc, bool speculate);

    /* Accessors. */
    VMFragment*         getFragment() const { return fragment; }
    TreeFragment*       getTree() const { return tree; }
    bool                outOfMemory() const { return traceMonitor->outOfMemory(); }
    Oracle*             getOracle() const { return oracle; }
    JSObject*           getGlobal() const { return globalObj; }

    /* Entry points / callbacks from the interpreter. */
    JS_REQUIRES_STACK AbortableRecordingStatus monitorRecording(JSOp op);
    JS_REQUIRES_STACK AbortableRecordingStatus record_EnterFrame();
    JS_REQUIRES_STACK AbortableRecordingStatus record_LeaveFrame();
    JS_REQUIRES_STACK AbortableRecordingStatus record_AddProperty(JSObject *obj);
    JS_REQUIRES_STACK AbortableRecordingStatus record_DefLocalFunSetSlot(uint32 slot,
                                                                         JSObject* obj);
    JS_REQUIRES_STACK AbortableRecordingStatus record_NativeCallComplete();
    void forgetGuardedShapesForObject(JSObject* obj);

    bool globalSetExpected(unsigned slot) {
        unsigned *pi = Find(pendingGlobalSlotsToSet, slot);
        if (pi == pendingGlobalSlotsToSet.end()) {
            /*
             * Do slot arithmetic manually to avoid getSlotRef assertions which
             * do not need to be satisfied for this purpose.
             */
<<<<<<< HEAD
            Value *vp = globalObj->getRawSlot(slot, globalObj->getRawSlots());
=======
            const Value *vp = &globalObj->getSlot(slot);
>>>>>>> df17fe21

            /* If this global is definitely being tracked, then the write is unexpected. */
            if (tracker.has(vp))
                return false;
            
            /*
             * Otherwise, only abort if the global is not present in the
             * import typemap. Just deep aborting false here is not acceptable,
             * because the recorder does not guard on every operation that
             * could lazily resolve. Since resolving adds properties to
             * reserved slots, the tracer will never have imported them.
             */
            return tree->globalSlots->offsetOf((uint16)nativeGlobalSlot(vp)) == -1;
        }
        pendingGlobalSlotsToSet.erase(pi);
        return true;
    }
};

/* :FIXME: bug 637856 disabling traceJit if inference is enabled */
#define TRACING_ENABLED(cx)       ((cx)->traceJitEnabled && !(cx)->typeInferenceEnabled())
#define REGEX_JIT_ENABLED(cx)     ((cx)->traceJitEnabled || (cx)->methodJitEnabled)

#define JSOP_IN_RANGE(op,lo,hi)   (uintN((op) - (lo)) <= uintN((hi) - (lo)))
#define JSOP_IS_BINARY(op)        JSOP_IN_RANGE(op, JSOP_BITOR, JSOP_MOD)
#define JSOP_IS_UNARY(op)         JSOP_IN_RANGE(op, JSOP_NEG, JSOP_POS)
#define JSOP_IS_EQUALITY(op)      JSOP_IN_RANGE(op, JSOP_EQ, JSOP_NE)

#define TRACE_ARGS_(x,args)                                                   \
    JS_BEGIN_MACRO                                                            \
        if (TraceRecorder* tr_ = TRACE_RECORDER(cx)) {                        \
            AbortableRecordingStatus status = tr_->record_##x args;           \
            if (StatusAbortsRecorderIfActive(status)) {                       \
                if (TRACE_RECORDER(cx)) {                                     \
                    JS_ASSERT(TRACE_RECORDER(cx) == tr_);                     \
                    AbortRecording(cx, #x);                                   \
                }                                                             \
                if (status == ARECORD_ERROR)                                  \
                    goto error;                                               \
            }                                                                 \
            JS_ASSERT(status != ARECORD_IMACRO);                              \
        }                                                                     \
    JS_END_MACRO

#define TRACE_ARGS(x,args)      TRACE_ARGS_(x, args)
#define TRACE_0(x)              TRACE_ARGS(x, ())
#define TRACE_1(x,a)            TRACE_ARGS(x, (a))
#define TRACE_2(x,a,b)          TRACE_ARGS(x, (a, b))

extern JS_REQUIRES_STACK MonitorResult
MonitorLoopEdge(JSContext* cx, InterpMode interpMode);

extern JS_REQUIRES_STACK TracePointAction
RecordTracePoint(JSContext*, bool* blacklist);

extern JS_REQUIRES_STACK TracePointAction
MonitorTracePoint(JSContext*, bool* blacklist, void** traceData, uintN *traceEpoch,
                  uint32 *loopCounter, uint32 hits);

extern JS_REQUIRES_STACK TraceRecorder::AbortResult
AbortRecording(JSContext* cx, const char* reason);

extern void
InitJIT();

extern void
FinishJIT();

extern void
PurgeScriptFragments(TraceMonitor* tm, JSScript* script);

extern bool
OverfullJITCache(JSContext *cx, TraceMonitor* tm);

extern void
FlushJITCache(JSContext* cx, TraceMonitor* tm);

extern JSObject *
GetBuiltinFunction(JSContext *cx, uintN index);

extern void
SetMaxCodeCacheBytes(JSContext* cx, uint32 bytes);

extern void
ExternNativeToValue(JSContext* cx, Value& v, JSValueType type, double* slot);

#ifdef MOZ_TRACEVIS

extern JS_FRIEND_API(bool)
StartTraceVis(const char* filename);

extern JS_FRIEND_API(JSBool)
StartTraceVisNative(JSContext *cx, uintN argc, jsval *vp);

extern JS_FRIEND_API(bool)
StopTraceVis();

extern JS_FRIEND_API(JSBool)
StopTraceVisNative(JSContext *cx, uintN argc, jsval *vp);

/* Must contain no more than 16 items. */
enum TraceVisState {
    // Special: means we returned from current activity to last
    S_EXITLAST,
    // Activities
    S_INTERP,
    S_MONITOR,
    S_RECORD,
    S_COMPILE,
    S_EXECUTE,
    S_NATIVE,
    // Events: these all have (bit 3) == 1.
    S_RESET = 8
};

/* Reason for an exit to the interpreter. */
enum TraceVisExitReason {
    R_NONE,
    R_ABORT,
    /* Reasons in MonitorLoopEdge */
    R_INNER_SIDE_EXIT,
    R_DOUBLES,
    R_CALLBACK_PENDING,
    R_OOM_GETANCHOR,
    R_BACKED_OFF,
    R_COLD,
    R_FAIL_RECORD_TREE,
    R_MAX_PEERS,
    R_FAIL_EXECUTE_TREE,
    R_FAIL_STABILIZE,
    R_FAIL_EXTEND_FLUSH,
    R_FAIL_EXTEND_MAX_BRANCHES,
    R_FAIL_EXTEND_START,
    R_FAIL_EXTEND_COLD,
    R_FAIL_SCOPE_CHAIN_CHECK,
    R_NO_EXTEND_OUTER,
    R_MISMATCH_EXIT,
    R_OOM_EXIT,
    R_TIMEOUT_EXIT,
    R_DEEP_BAIL_EXIT,
    R_STATUS_EXIT,
    R_OTHER_EXIT
};

enum TraceVisFlushReason {
    FR_DEEP_BAIL,
    FR_OOM,
    FR_GLOBAL_SHAPE_MISMATCH,
    FR_GLOBALS_FULL
};

const unsigned long long MS64_MASK = 0xfull << 60;
const unsigned long long MR64_MASK = 0x1full << 55;
const unsigned long long MT64_MASK = ~(MS64_MASK | MR64_MASK);

extern FILE* traceVisLogFile;
extern JSHashTable *traceVisScriptTable;

extern JS_FRIEND_API(void)
StoreTraceVisState(JSContext *cx, TraceVisState s, TraceVisExitReason r);

static inline void
LogTraceVisState(JSContext *cx, TraceVisState s, TraceVisExitReason r)
{
    if (traceVisLogFile) {
        unsigned long long sllu = s;
        unsigned long long rllu = r;
        unsigned long long d = (sllu << 60) | (rllu << 55) | (rdtsc() & MT64_MASK);
        fwrite(&d, sizeof(d), 1, traceVisLogFile);
    }
    if (traceVisScriptTable) {
        StoreTraceVisState(cx, s, r);
    }
}

/*
 * Although this runs the same code as LogTraceVisState, it is a separate
 * function because the meaning of the log entry is different. Also, the entry
 * formats may diverge someday.
 */
static inline void
LogTraceVisEvent(JSContext *cx, TraceVisState s, TraceVisFlushReason r)
{
    LogTraceVisState(cx, s, (TraceVisExitReason) r);
}

static inline void
EnterTraceVisState(JSContext *cx, TraceVisState s, TraceVisExitReason r)
{
    LogTraceVisState(cx, s, r);
}

static inline void
ExitTraceVisState(JSContext *cx, TraceVisExitReason r)
{
    LogTraceVisState(cx, S_EXITLAST, r);
}

struct TraceVisStateObj {
    TraceVisExitReason r;
    JSContext *mCx;

    inline TraceVisStateObj(JSContext *cx, TraceVisState s) : r(R_NONE)
    {
        EnterTraceVisState(cx, s, R_NONE);
        mCx = cx;
    }
    inline ~TraceVisStateObj()
    {
        ExitTraceVisState(mCx, r);
    }
};

#endif /* MOZ_TRACEVIS */

}      /* namespace js */

#else  /* !JS_TRACER */

#define TRACE_0(x)              ((void)0)
#define TRACE_1(x,a)            ((void)0)
#define TRACE_2(x,a,b)          ((void)0)

#endif /* !JS_TRACER */

namespace js {

/*
 * While recording, the slots of the global object may change payload or type.
 * This is fine as long as the recorder expects this change (and therefore has
 * generated the corresponding LIR, snapshots, etc). The recorder indicates
 * that it expects a write to a global slot by setting pendingGlobalSlotsToSet
 * in the recorder, before the write is made by the interpreter, and clearing
 * pendingGlobalSlotsToSet before recording the next op. Any global slot write
 * that has not been whitelisted in this manner is therefore unexpected and, if
 * the global slot is actually being tracked, recording must be aborted.
 */
static JS_INLINE void
AbortRecordingIfUnexpectedGlobalWrite(JSContext *cx, JSObject *obj, unsigned slot)
{
#ifdef JS_TRACER
    if (TraceRecorder *tr = TRACE_RECORDER(cx)) {
        if (obj == tr->getGlobal() && !tr->globalSetExpected(slot))
            AbortRecording(cx, "Global slot written outside tracer supervision");
    }
#endif
}

}  /* namespace js */

#endif /* jstracer_h___ */<|MERGE_RESOLUTION|>--- conflicted
+++ resolved
@@ -1638,11 +1638,7 @@
              * Do slot arithmetic manually to avoid getSlotRef assertions which
              * do not need to be satisfied for this purpose.
              */
-<<<<<<< HEAD
-            Value *vp = globalObj->getRawSlot(slot, globalObj->getRawSlots());
-=======
-            const Value *vp = &globalObj->getSlot(slot);
->>>>>>> df17fe21
+            const Value *vp = globalObj->getRawSlot(slot, globalObj->getRawSlots());
 
             /* If this global is definitely being tracked, then the write is unexpected. */
             if (tracker.has(vp))
