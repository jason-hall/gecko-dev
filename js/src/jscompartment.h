/* -*- Mode: C++; tab-width: 8; indent-tabs-mode: nil; c-basic-offset: 4 -*-
 * vim: set ts=8 sts=4 et sw=4 tw=99:
 * This Source Code Form is subject to the terms of the Mozilla Public
 * License, v. 2.0. If a copy of the MPL was not distributed with this
 * file, You can obtain one at http://mozilla.org/MPL/2.0/. */

#ifndef jscompartment_h
#define jscompartment_h

#include "mozilla/LinkedList.h"
#include "mozilla/Maybe.h"
#include "mozilla/MemoryReporting.h"
#include "mozilla/Tuple.h"
#include "mozilla/Variant.h"
#include "mozilla/XorShift128PlusRNG.h"

<<<<<<< HEAD
#include "builtin/RegExp.h"
=======
#include <stddef.h>

#include "frontend/LanguageExtensions.h"
>>>>>>> a17af05f
#include "gc/Barrier.h"
#include "gc/NurseryAwareHashMap.h"
#include "gc/Zone.h"
#include "vm/PIC.h"
#include "vm/ReceiverGuard.h"
#include "vm/RegExpShared.h"
#include "vm/SavedStacks.h"
#include "vm/TemplateRegistry.h"
#include "vm/Time.h"
#include "wasm/WasmCompartment.h"

namespace js {

namespace jit {
class JitCompartment;
} // namespace jit

namespace gc {
template <typename Node, typename Derived> class ComponentFinder;
} // namespace gc

class GlobalObject;
class LexicalEnvironmentObject;
class ScriptSourceObject;
struct NativeIterator;

/*
 * A single-entry cache for some base-10 double-to-string conversions. This
 * helps date-format-xparb.js.  It also avoids skewing the results for
 * v8-splay.js when measured by the SunSpider harness, where the splay tree
 * initialization (which includes many repeated double-to-string conversions)
 * is erroneously included in the measurement; see bug 562553.
 */
class DtoaCache {
    double       d;
    int          base;
    JSFlatString* s;      // if s==nullptr, d and base are not valid

  public:
    DtoaCache() : s(nullptr) {}
    void purge() { s = nullptr; }

    JSFlatString* lookup(int base, double d) {
        return this->s && base == this->base && d == this->d ? this->s : nullptr;
    }

    void cache(int base, double d, JSFlatString* s) {
        this->base = base;
        this->d = d;
        this->s = s;
    }

#ifdef JSGC_HASH_TABLE_CHECKS
    void checkCacheAfterMovingGC();
#endif
};

// Cache to speed up the group/shape lookup in ProxyObject::create. A proxy's
// group/shape is only determined by the Class + proto, so a small cache for
// this is very effective in practice.
class NewProxyCache
{
    struct Entry {
        ObjectGroup* group;
        Shape* shape;
    };
    static const size_t NumEntries = 4;
    mozilla::UniquePtr<Entry[], JS::FreePolicy> entries_;

  public:
    MOZ_ALWAYS_INLINE bool lookup(const Class* clasp, TaggedProto proto,
                                  ObjectGroup** group, Shape** shape) const
    {
        if (!entries_)
            return false;
        for (size_t i = 0; i < NumEntries; i++) {
            const Entry& entry = entries_[i];
            if (entry.group && entry.group->clasp() == clasp && entry.group->proto() == proto) {
                *group = entry.group;
                *shape = entry.shape;
                return true;
            }
        }
        return false;
    }
    void add(ObjectGroup* group, Shape* shape) {
        MOZ_ASSERT(group && shape);
        if (!entries_) {
            entries_.reset(js_pod_calloc<Entry>(NumEntries));
            if (!entries_)
                return;
        } else {
            for (size_t i = NumEntries - 1; i > 0; i--)
                entries_[i] = entries_[i - 1];
        }
        entries_[0].group = group;
        entries_[0].shape = shape;
    }
    void purge() {
        entries_.reset();
    }
};

class CrossCompartmentKey
{
  public:
    enum DebuggerObjectKind : uint8_t { DebuggerSource, DebuggerEnvironment, DebuggerObject,
                                        DebuggerWasmScript, DebuggerWasmSource };
    using DebuggerAndObject = mozilla::Tuple<NativeObject*, JSObject*, DebuggerObjectKind>;
    using DebuggerAndScript = mozilla::Tuple<NativeObject*, JSScript*>;
    using WrappedType = mozilla::Variant<
        JSObject*,
        JSString*,
        DebuggerAndScript,
        DebuggerAndObject>;

    explicit CrossCompartmentKey(JSObject* obj) : wrapped(obj) { MOZ_RELEASE_ASSERT(obj); }
    explicit CrossCompartmentKey(JSString* str) : wrapped(str) { MOZ_RELEASE_ASSERT(str); }
    explicit CrossCompartmentKey(const JS::Value& v)
      : wrapped(v.isString() ? WrappedType(v.toString()) : WrappedType(&v.toObject()))
    {}
    explicit CrossCompartmentKey(NativeObject* debugger, JSObject* obj, DebuggerObjectKind kind)
      : wrapped(DebuggerAndObject(debugger, obj, kind))
    {
        MOZ_RELEASE_ASSERT(debugger);
        MOZ_RELEASE_ASSERT(obj);
    }
    explicit CrossCompartmentKey(NativeObject* debugger, JSScript* script)
      : wrapped(DebuggerAndScript(debugger, script))
    {
        MOZ_RELEASE_ASSERT(debugger);
        MOZ_RELEASE_ASSERT(script);
    }

    bool operator==(const CrossCompartmentKey& other) const { return wrapped == other.wrapped; }
    bool operator!=(const CrossCompartmentKey& other) const { return wrapped != other.wrapped; }

    template <typename T> bool is() const { return wrapped.is<T>(); }
    template <typename T> const T& as() const { return wrapped.as<T>(); }

    template <typename F>
    auto applyToWrapped(F f) -> decltype(f(static_cast<JSObject**>(nullptr))) {
        using ReturnType = decltype(f(static_cast<JSObject**>(nullptr)));
        struct WrappedMatcher {
            F f_;
            explicit WrappedMatcher(F f) : f_(f) {}
            ReturnType match(JSObject*& obj) { return f_(&obj); }
            ReturnType match(JSString*& str) { return f_(&str); }
            ReturnType match(DebuggerAndScript& tpl) { return f_(&mozilla::Get<1>(tpl)); }
            ReturnType match(DebuggerAndObject& tpl) { return f_(&mozilla::Get<1>(tpl)); }
        } matcher(f);
        return wrapped.match(matcher);
    }

    template <typename F>
    auto applyToDebugger(F f) -> decltype(f(static_cast<NativeObject**>(nullptr))) {
        using ReturnType = decltype(f(static_cast<NativeObject**>(nullptr)));
        struct DebuggerMatcher {
            F f_;
            explicit DebuggerMatcher(F f) : f_(f) {}
            ReturnType match(JSObject*& obj) { return ReturnType(); }
            ReturnType match(JSString*& str) { return ReturnType(); }
            ReturnType match(DebuggerAndScript& tpl) { return f_(&mozilla::Get<0>(tpl)); }
            ReturnType match(DebuggerAndObject& tpl) { return f_(&mozilla::Get<0>(tpl)); }
        } matcher(f);
        return wrapped.match(matcher);
    }

    JSCompartment* compartment() {
        struct GetCompartmentFunctor {
            JSCompartment* operator()(JSObject** tp) const { return (*tp)->compartment(); }
            JSCompartment* operator()(JSScript** tp) const { return (*tp)->compartment(); }
            JSCompartment* operator()(JSString** tp) const { return nullptr; }
        };
        return applyToWrapped(GetCompartmentFunctor());
    }

    struct Hasher : public DefaultHasher<CrossCompartmentKey>
    {
        struct HashFunctor {
            HashNumber match(JSObject* obj) { return DefaultHasher<JSObject*>::hash(obj); }
            HashNumber match(JSString* str) { return DefaultHasher<JSString*>::hash(str); }
            HashNumber match(const DebuggerAndScript& tpl) {
                return DefaultHasher<NativeObject*>::hash(mozilla::Get<0>(tpl)) ^
                       DefaultHasher<JSScript*>::hash(mozilla::Get<1>(tpl));
            }
            HashNumber match(const DebuggerAndObject& tpl) {
                return DefaultHasher<NativeObject*>::hash(mozilla::Get<0>(tpl)) ^
                       DefaultHasher<JSObject*>::hash(mozilla::Get<1>(tpl)) ^
                       (mozilla::Get<2>(tpl) << 5);
            }
        };
        static HashNumber hash(const CrossCompartmentKey& key) {
            return key.wrapped.match(HashFunctor());
        }

        static bool match(const CrossCompartmentKey& l, const CrossCompartmentKey& k) {
            return l.wrapped == k.wrapped;
        }
    };

    bool isTenured() const {
        struct IsTenuredFunctor {
            using ReturnType = bool;
            ReturnType operator()(JSObject** tp) { return !IsInsideNursery(*tp); }
            ReturnType operator()(JSScript** tp) { return true; }
            ReturnType operator()(JSString** tp) { return true; }
        };
        return const_cast<CrossCompartmentKey*>(this)->applyToWrapped(IsTenuredFunctor());
    }

    void trace(JSTracer* trc);
    bool needsSweep();

  private:
    CrossCompartmentKey() = delete;
    WrappedType wrapped;
};

// The data structure for storing CCWs, which has a map per target compartment
// so we can access them easily. Note string CCWs are stored separately from the
// others because they have target compartment nullptr.
class WrapperMap
{
    static const size_t InitialInnerMapSize = 4;

    using InnerMap = NurseryAwareHashMap<CrossCompartmentKey,
                                         JS::Value,
                                         CrossCompartmentKey::Hasher,
                                         SystemAllocPolicy>;
    using OuterMap = GCHashMap<JSCompartment*,
                               InnerMap,
                               DefaultHasher<JSCompartment*>,
                               SystemAllocPolicy>;

    OuterMap map;

  public:
    class Enum
    {
      public:
        enum SkipStrings : bool {
            WithStrings = false,
            WithoutStrings = true
        };

      private:
        Enum(const Enum&) = delete;
        void operator=(const Enum&) = delete;

        void goToNext() {
            if (outer.isNothing())
                return;
            for (; !outer->empty(); outer->popFront()) {
                JSCompartment* c = outer->front().key();
                // Need to skip string at first, because the filter may not be
                // happy with a nullptr.
                if (!c && skipStrings)
                    continue;
                if (filter && !filter->match(c))
                    continue;
                InnerMap& m = outer->front().value();
                if (!m.empty()) {
                    if (inner.isSome())
                        inner.reset();
                    inner.emplace(m);
                    outer->popFront();
                    return;
                }
            }
        }

        mozilla::Maybe<OuterMap::Enum> outer;
        mozilla::Maybe<InnerMap::Enum> inner;
        const CompartmentFilter* filter;
        SkipStrings skipStrings;

      public:
        explicit Enum(WrapperMap& m, SkipStrings s = WithStrings) :
                filter(nullptr), skipStrings(s) {
            outer.emplace(m.map);
            goToNext();
        }

        Enum(WrapperMap& m, const CompartmentFilter& f, SkipStrings s = WithStrings) :
                filter(&f), skipStrings(s) {
            outer.emplace(m.map);
            goToNext();
        }

        Enum(WrapperMap& m, JSCompartment* target) {
            // Leave the outer map as nothing and only iterate the inner map we
            // find here.
            auto p = m.map.lookup(target);
            if (p)
                inner.emplace(p->value());
        }

        bool empty() const {
            return (outer.isNothing() || outer->empty()) &&
                   (inner.isNothing() || inner->empty());
        }

        InnerMap::Entry& front() const {
            MOZ_ASSERT(inner.isSome() && !inner->empty());
            return inner->front();
        }

        void popFront() {
            MOZ_ASSERT(!empty());
            if (!inner->empty()) {
                inner->popFront();
                if (!inner->empty())
                    return;
            }
            goToNext();
        }

        void removeFront() {
            MOZ_ASSERT(inner.isSome());
            inner->removeFront();
        }
    };

    class Ptr : public InnerMap::Ptr
    {
        friend class WrapperMap;

        InnerMap* map;

        Ptr() : InnerMap::Ptr(), map(nullptr) {}
        Ptr(const InnerMap::Ptr& p, InnerMap& m) : InnerMap::Ptr(p), map(&m) {}
    };

    MOZ_MUST_USE bool init(uint32_t len) { return map.init(len); }

    bool empty() {
        if (map.empty())
            return true;
        for (OuterMap::Enum e(map); !e.empty(); e.popFront()) {
            if (!e.front().value().empty())
                return false;
        }
        return true;
    }

    Ptr lookup(const CrossCompartmentKey& k) const {
        auto op = map.lookup(const_cast<CrossCompartmentKey&>(k).compartment());
        if (op) {
            auto ip = op->value().lookup(k);
            if (ip)
                return Ptr(ip, op->value());
        }
        return Ptr();
    }

    void remove(Ptr p) {
        if (p)
            p.map->remove(p);
    }

    MOZ_MUST_USE bool put(const CrossCompartmentKey& k, const JS::Value& v) {
        JSCompartment* c = const_cast<CrossCompartmentKey&>(k).compartment();
        MOZ_ASSERT(k.is<JSString*>() == !c);
        auto p = map.lookupForAdd(c);
        if (!p) {
            InnerMap m;
            if (!m.init(InitialInnerMapSize) || !map.add(p, c, mozilla::Move(m)))
                return false;
        }
        return p->value().put(k, v);
    }

    size_t sizeOfExcludingThis(mozilla::MallocSizeOf mallocSizeOf) {
        size_t size = map.sizeOfExcludingThis(mallocSizeOf);
        for (OuterMap::Enum e(map); !e.empty(); e.popFront())
            size += e.front().value().sizeOfExcludingThis(mallocSizeOf);
        return size;
    }
    size_t sizeOfIncludingThis(mozilla::MallocSizeOf mallocSizeOf) {
        size_t size = map.sizeOfIncludingThis(mallocSizeOf);
        for (OuterMap::Enum e(map); !e.empty(); e.popFront())
            size += e.front().value().sizeOfIncludingThis(mallocSizeOf);
        return size;
    }

    bool hasNurseryAllocatedWrapperEntries(const CompartmentFilter& f) {
        for (OuterMap::Enum e(map); !e.empty(); e.popFront()) {
            JSCompartment* c = e.front().key();
            if (c && !f.match(c))
                continue;
            InnerMap& m = e.front().value();
            if (m.hasNurseryEntries())
                return true;
        }
        return false;
    }

    void sweepAfterMinorGC(JSTracer* trc) {
        for (OuterMap::Enum e(map); !e.empty(); e.popFront()) {
            InnerMap& m = e.front().value();
            m.sweepAfterMinorGC(trc);
            if (m.empty())
                e.removeFront();
        }
    }

    void sweep() {
        for (OuterMap::Enum e(map); !e.empty(); e.popFront()) {
            InnerMap& m = e.front().value();
            m.sweep();
            if (m.empty())
                e.removeFront();
        }
    }
};

// We must ensure that all newly allocated JSObjects get their metadata
// set. However, metadata builders may require the new object be in a sane
// state (eg, have its reserved slots initialized so they can get the
// sizeOfExcludingThis of the object). Therefore, for objects of certain
// JSClasses (those marked with JSCLASS_DELAY_METADATA_BUILDER), it is not safe
// for the allocation paths to call the object metadata builder
// immediately. Instead, the JSClass-specific "constructor" C++ function up the
// stack makes a promise that it will ensure that the new object has its
// metadata set after the object is initialized.
//
// To help those constructor functions keep their promise of setting metadata,
// each compartment is in one of three states at any given time:
//
// * ImmediateMetadata: Allocators should set new object metadata immediately,
//                      as usual.
//
// * DelayMetadata: Allocators should *not* set new object metadata, it will be
//                  handled after reserved slots are initialized by custom code
//                  for the object's JSClass. The newly allocated object's
//                  JSClass *must* have the JSCLASS_DELAY_METADATA_BUILDER flag
//                  set.
//
// * PendingMetadata: This object has been allocated and is still pending its
//                    metadata. This should never be the case when we begin an
//                    allocation, as a constructor function was supposed to have
//                    set the metadata of the previous object *before*
//                    allocating another object.
//
// The js::AutoSetNewObjectMetadata RAII class provides an ergonomic way for
// constructor functions to navigate state transitions, and its instances
// collectively maintain a stack of previous states. The stack is required to
// support the lazy resolution and allocation of global builtin constructors and
// prototype objects. The initial (and intuitively most common) state is
// ImmediateMetadata.
//
// Without the presence of internal errors (such as OOM), transitions between
// the states are as follows:
//
//     ImmediateMetadata                 .----- previous state on stack
//           |                           |          ^
//           | via constructor           |          |
//           |                           |          | via setting the new
//           |        via constructor    |          | object's metadata
//           |   .-----------------------'          |
//           |   |                                  |
//           V   V                                  |
//     DelayMetadata -------------------------> PendingMetadata
//                         via allocation
//
// In the presence of internal errors, we do not set the new object's metadata
// (if it was even allocated) and reset to the previous state on the stack.

struct ImmediateMetadata { };
struct DelayMetadata { };
using PendingMetadata = JSObject*;

using NewObjectMetadataState = mozilla::Variant<ImmediateMetadata,
                                                DelayMetadata,
                                                PendingMetadata>;

class MOZ_RAII AutoSetNewObjectMetadata : private JS::CustomAutoRooter
{
    MOZ_DECL_USE_GUARD_OBJECT_NOTIFIER;

    JSContext* cx_;
    NewObjectMetadataState prevState_;

    AutoSetNewObjectMetadata(const AutoSetNewObjectMetadata& aOther) = delete;
    void operator=(const AutoSetNewObjectMetadata& aOther) = delete;

  protected:
    virtual void trace(JSTracer* trc) override {
        if (prevState_.is<PendingMetadata>()) {
            TraceRoot(trc,
                      &prevState_.as<PendingMetadata>(),
                      "Object pending metadata");
        }
    }

  public:
    explicit AutoSetNewObjectMetadata(JSContext* cx MOZ_GUARD_OBJECT_NOTIFIER_PARAM);
    ~AutoSetNewObjectMetadata();
};

class PropertyIteratorObject;

struct IteratorHashPolicy
{
    struct Lookup {
        ReceiverGuard* guards;
        size_t numGuards;
        uint32_t key;

        Lookup(ReceiverGuard* guards, size_t numGuards, uint32_t key)
          : guards(guards), numGuards(numGuards), key(key)
        {
            MOZ_ASSERT(numGuards > 0);
        }
    };
    static HashNumber hash(const Lookup& lookup) {
        return lookup.key;
    }
    static bool match(PropertyIteratorObject* obj, const Lookup& lookup);
};

} /* namespace js */

namespace js {
class DebugEnvironments;
class ObjectWeakMap;
class WatchpointMap;
class WeakMapBase;
} // namespace js

struct JSCompartment
{
    const JS::CompartmentCreationOptions creationOptions_;
    JS::CompartmentBehaviors behaviors_;

  private:
    JS::Zone*                    zone_;
    JSRuntime*                   runtime_;

  public:
    /*
     * The principals associated with this compartment. Note that the
     * same several compartments may share the same principals and
     * that a compartment may change principals during its lifetime
     * (e.g. in case of lazy parsing).
     */
    inline JSPrincipals* principals() {
        return principals_;
    }
    inline void setPrincipals(JSPrincipals* principals) {
        if (principals_ == principals)
            return;

        // If we change principals, we need to unlink immediately this
        // compartment from its PerformanceGroup. For one thing, the
        // performance data we collect should not be improperly associated
        // with a group to which we do not belong anymore. For another thing,
        // we use `principals()` as part of the key to map compartments
        // to a `PerformanceGroup`, so if we do not unlink now, this will
        // be too late once we have updated `principals_`.
        performanceMonitoring.unlink();
        principals_ = principals;
    }
    inline bool isSystem() const {
        return isSystem_;
    }
    inline void setIsSystem(bool isSystem) {
        if (isSystem_ == isSystem)
            return;

        // If we change `isSystem*(`, we need to unlink immediately this
        // compartment from its PerformanceGroup. For one thing, the
        // performance data we collect should not be improperly associated
        // to a group to which we do not belong anymore. For another thing,
        // we use `isSystem()` as part of the key to map compartments
        // to a `PerformanceGroup`, so if we do not unlink now, this will
        // be too late once we have updated `isSystem_`.
        performanceMonitoring.unlink();
        isSystem_ = isSystem;
    }

    bool isAtomsCompartment() const {
        return isAtomsCompartment_;
    }
    void setIsAtomsCompartment() {
        isAtomsCompartment_ = true;
    }

    // Used to approximate non-content code when reporting telemetry.
    inline bool isProbablySystemOrAddonCode() const {
        if (creationOptions_.addonIdOrNull())
            return true;

        return isSystem_;
    }
  private:
    JSPrincipals*                principals_;
    bool                         isSystem_;
    bool                         isAtomsCompartment_;

  public:
    bool                         isSelfHosting;
    bool                         marked;
<<<<<<< HEAD
    bool                         warnedAboutDateToLocaleFormat;
    bool                         warnedAboutExprClosure;
    bool                         warnedAboutForEach;
=======
    bool                         warnedAboutDateToLocaleFormat : 1;
    bool                         warnedAboutExprClosure : 1;
    bool                         warnedAboutForEach : 1;
    bool                         warnedAboutLegacyGenerator : 1;
    bool                         warnedAboutObjectWatch : 1;
>>>>>>> a17af05f
    uint32_t                     warnedAboutStringGenericsMethods;

#ifdef DEBUG
    bool                         firedOnNewGlobalObject;
#endif

    void mark() { marked = true; }

  private:
    friend struct JSRuntime;
    friend struct JSContext;
    js::ReadBarrieredGlobalObject global_;

    unsigned                     enterCompartmentDepth;

  public:
    js::PerformanceGroupHolder performanceMonitoring;

    void enter() {
        enterCompartmentDepth++;
    }
    void leave() {
        enterCompartmentDepth--;
    }
    bool hasBeenEntered() { return !!enterCompartmentDepth; }

    JS::Zone* zone() { return zone_; }
    const JS::Zone* zone() const { return zone_; }

    const JS::CompartmentCreationOptions& creationOptions() const { return creationOptions_; }
    JS::CompartmentBehaviors& behaviors() { return behaviors_; }
    const JS::CompartmentBehaviors& behaviors() const { return behaviors_; }

    JSRuntime* runtimeFromActiveCooperatingThread() const {
        MOZ_ASSERT(CurrentThreadCanAccessRuntime(runtime_));
        return runtime_;
    }

    // Note: Unrestricted access to the zone's runtime from an arbitrary
    // thread can easily lead to races. Use this method very carefully.
    JSRuntime* runtimeFromAnyThread() const {
        return runtime_;
    }

<<<<<<< HEAD
    /*
     * Nb: global_ might be nullptr, if (a) it's the atoms compartment, or
     * (b) the compartment's global has been collected.  The latter can happen
     * if e.g. a string in a compartment is rooted but no object is, and thus
     * the global isn't rooted, and thus the global can be finalized while the
     * compartment lives on.
=======
    /* The global object for this compartment.
     *
     * This returns nullptr if this is the atoms compartment.  (The global_
     * field is also null briefly during GC, after the global object is
     * collected; but when that happens the JSCompartment is destroyed during
     * the same GC.)
>>>>>>> a17af05f
     *
     * In contrast, JSObject::global() is infallible because marking a JSObject
     * always marks its global as well.
     * TODO: add infallible JSScript::global()
     */
    inline js::GlobalObject* maybeGlobal() const;

    /* An unbarriered getter for use while tracing. */
    inline js::GlobalObject* unsafeUnbarrieredMaybeGlobal() const;

    /* True if a global object exists, but it's being collected. */
    inline bool globalIsAboutToBeFinalized();

    inline void initGlobal(js::GlobalObject& global);

  public:
    void*                        data;
    void*                        realmData;

  private:
    const js::AllocationMetadataBuilder *allocationMetadataBuilder;

    js::SavedStacks              savedStacks_;

    js::WrapperMap               crossCompartmentWrappers;

    // The global environment record's [[VarNames]] list that contains all
    // names declared using FunctionDeclaration, GeneratorDeclaration, and
    // VariableDeclaration declarations in global code in this compartment.
    // Names are only removed from this list by a |delete IdentifierReference|
    // that successfully removes that global property.
    JS::GCHashSet<JSAtom*,
                  js::DefaultHasher<JSAtom*>,
                  js::SystemAllocPolicy> varNames_;

  public:
    /* Last time at which an animation was played for a global in this compartment. */
    int64_t                      lastAnimationTime;

    js::RegExpCompartment        regExps;

    using IteratorCache = js::HashSet<js::PropertyIteratorObject*,
                                      js::IteratorHashPolicy,
                                      js::SystemAllocPolicy>;
    IteratorCache iteratorCache;

    /*
     * For generational GC, record whether a write barrier has added this
     * compartment's global to the store buffer since the last minor GC.
     *
     * This is used to avoid calling into the VM every time a nursery object is
     * written to a property of the global.
     */
    uint32_t                     globalWriteBarriered;

    // Non-zero if the storage underlying any typed object in this compartment
    // might be detached.
    int32_t                      detachedTypedObjects;

  private:
    friend class js::AutoSetNewObjectMetadata;
    js::NewObjectMetadataState objectMetadataState;

  public:
    // Recompute the probability with which this compartment should record
    // profiling data (stack traces, allocations log, etc.) about each
    // allocation. We consult the probabilities requested by the Debugger
    // instances observing us, if any.
    void chooseAllocationSamplingProbability() { savedStacks_.chooseSamplingProbability(this); }

    bool hasObjectPendingMetadata() const { return objectMetadataState.is<js::PendingMetadata>(); }

    void setObjectPendingMetadata(JSContext* cx, JSObject* obj) {
        if (!cx->helperThread()) {
            MOZ_ASSERT(objectMetadataState.is<js::DelayMetadata>());
            objectMetadataState = js::NewObjectMetadataState(js::PendingMetadata(obj));
        }
    }

  public:
    void addSizeOfIncludingThis(mozilla::MallocSizeOf mallocSizeOf,
                                size_t* tiAllocationSiteTables,
                                size_t* tiArrayTypeTables,
                                size_t* tiObjectTypeTables,
                                size_t* compartmentObject,
                                size_t* compartmentTables,
                                size_t* innerViews,
                                size_t* lazyArrayBuffers,
                                size_t* objectMetadataTables,
                                size_t* crossCompartmentWrappers,
                                size_t* savedStacksSet,
                                size_t* varNamesSet,
                                size_t* nonSyntacticLexicalScopes,
                                size_t* templateLiteralMap,
                                size_t* jitCompartment,
                                size_t* privateData);

    // Object group tables and other state in the compartment.
    js::ObjectGroupCompartment   objectGroups;

#ifdef JSGC_HASH_TABLE_CHECKS
    void checkWrapperMapAfterMovingGC();
    void checkScriptMapsAfterMovingGC();
#endif

    /*
     * Lazily initialized script source object to use for scripts cloned
     * from the self-hosting global.
     */
    js::ReadBarrieredScriptSourceObject selfHostingScriptSource;

    // Keep track of the metadata objects which can be associated with each JS
    // object. Both keys and values are in this compartment.
    js::ObjectWeakMap* objectMetadataTable;

    // Map from array buffers to views sharing that storage.
    JS::WeakCache<js::InnerViewTable> innerViews;

    // Inline transparent typed objects do not initially have an array buffer,
    // but can have that buffer created lazily if it is accessed later. This
    // table manages references from such typed objects to their buffers.
    js::ObjectWeakMap* lazyArrayBuffers;

    // All unboxed layouts in the compartment.
    mozilla::LinkedList<js::UnboxedLayout> unboxedLayouts;

    // WebAssembly state for the compartment.
    js::wasm::Compartment wasm;

  private:
    // All non-syntactic lexical environments in the compartment. These are kept in
    // a map because when loading scripts into a non-syntactic environment, we need
    // to use the same lexical environment to persist lexical bindings.
    js::ObjectWeakMap* nonSyntacticLexicalEnvironments_;

    // The realm's [[TemplateMap]], used for mapping template literals to
    // unique template objects used in evaluation of tagged template literals.
    //
    // See ES 12.2.9.3.
    js::TemplateRegistry templateLiteralMap_;

  public:
    /* During GC, stores the index of this compartment in rt->compartments. */
    unsigned                     gcIndex;

    /*
     * During GC, stores the head of a list of incoming pointers from gray cells.
     *
     * The objects in the list are either cross-compartment wrappers, or
     * debugger wrapper objects.  The list link is either in the second extra
     * slot for the former, or a special slot for the latter.
     */
    JSObject*                    gcIncomingGrayPointers;

  private:
    enum {
        IsDebuggee = 1 << 0,
        DebuggerObservesAllExecution = 1 << 1,
        DebuggerObservesAsmJS = 1 << 2,
        DebuggerObservesCoverage = 1 << 3,
        DebuggerObservesBinarySource = 1 << 4,
        DebuggerNeedsDelazification = 1 << 5
    };

    unsigned debugModeBits;
    friend class AutoRestoreCompartmentDebugMode;

    static const unsigned DebuggerObservesMask = IsDebuggee |
                                                 DebuggerObservesAllExecution |
                                                 DebuggerObservesCoverage |
                                                 DebuggerObservesAsmJS |
                                                 DebuggerObservesBinarySource;

    void updateDebuggerObservesFlag(unsigned flag);

    bool getNonWrapperObjectForCurrentCompartment(JSContext* cx, js::MutableHandleObject obj);
    bool getOrCreateWrapper(JSContext* cx, js::HandleObject existing, js::MutableHandleObject obj);

  private:
    // This pointer is controlled by the embedder. If it is non-null, and if
    // cx->enableAccessValidation is true, then we assert that *validAccessPtr
    // is true before running any code in this compartment.
    bool* validAccessPtr;

  public:
    bool isAccessValid() const { return validAccessPtr ? *validAccessPtr : true; }
    void setValidAccessPtr(bool* accessp) { validAccessPtr = accessp; }

  public:
    JSCompartment(JS::Zone* zone, const JS::CompartmentOptions& options);
    ~JSCompartment();

    MOZ_MUST_USE bool init(JSContext* maybecx);
    void destroy(js::FreeOp* fop);

    MOZ_MUST_USE inline bool wrap(JSContext* cx, JS::MutableHandleValue vp);

    MOZ_MUST_USE bool wrap(JSContext* cx, js::MutableHandleString strp);
    MOZ_MUST_USE bool wrap(JSContext* cx, JS::MutableHandleObject obj);
    MOZ_MUST_USE bool wrap(JSContext* cx, JS::MutableHandle<js::PropertyDescriptor> desc);
    MOZ_MUST_USE bool wrap(JSContext* cx, JS::MutableHandle<JS::GCVector<JS::Value>> vec);
    MOZ_MUST_USE bool rewrap(JSContext* cx, JS::MutableHandleObject obj, JS::HandleObject existing);

    MOZ_MUST_USE bool putWrapper(JSContext* cx, const js::CrossCompartmentKey& wrapped,
                                 const js::Value& wrapper);

    js::WrapperMap::Ptr lookupWrapper(const js::Value& wrapped) const {
        return crossCompartmentWrappers.lookup(js::CrossCompartmentKey(wrapped));
    }

    js::WrapperMap::Ptr lookupWrapper(JSObject* obj) const {
        return crossCompartmentWrappers.lookup(js::CrossCompartmentKey(obj));
    }

    void removeWrapper(js::WrapperMap::Ptr p) {
        crossCompartmentWrappers.remove(p);
    }

    bool hasNurseryAllocatedWrapperEntries(const js::CompartmentFilter& f) {
        return crossCompartmentWrappers.hasNurseryAllocatedWrapperEntries(f);
    }

    struct WrapperEnum : public js::WrapperMap::Enum {
        explicit WrapperEnum(JSCompartment* c) : js::WrapperMap::Enum(c->crossCompartmentWrappers) {}
    };

    struct NonStringWrapperEnum : public js::WrapperMap::Enum {
        explicit NonStringWrapperEnum(JSCompartment* c) : js::WrapperMap::Enum(c->crossCompartmentWrappers, WithoutStrings) {}
        explicit NonStringWrapperEnum(JSCompartment* c, const js::CompartmentFilter& f) : js::WrapperMap::Enum(c->crossCompartmentWrappers, f, WithoutStrings) {}
        explicit NonStringWrapperEnum(JSCompartment* c, JSCompartment* target) : js::WrapperMap::Enum(c->crossCompartmentWrappers, target) { MOZ_ASSERT(target); }
    };

    struct StringWrapperEnum : public js::WrapperMap::Enum {
        explicit StringWrapperEnum(JSCompartment* c) : js::WrapperMap::Enum(c->crossCompartmentWrappers, nullptr) {}
    };

    js::LexicalEnvironmentObject*
    getOrCreateNonSyntacticLexicalEnvironment(JSContext* cx, js::HandleObject enclosing);
    js::LexicalEnvironmentObject* getNonSyntacticLexicalEnvironment(JSObject* enclosing) const;

    /*
     * This method traces data that is live iff we know that this compartment's
     * global is still live.
     */
    void traceGlobal(JSTracer* trc);
    /*
     * This method traces JSCompartment-owned GC roots that are considered live
     * regardless of whether the compartment's global is still live.
     */
    void traceRoots(JSTracer* trc, js::gc::GCRuntime::TraceOrMarkRuntime traceOrMark);
    /*
     * This method clears out tables of roots in preparation for the final GC.
     */
    void finishRoots();
    /*
     * These methods mark pointers that cross compartment boundaries. They are
     * called in per-zone GCs to prevent the wrappers' outgoing edges from
     * dangling (full GCs naturally follow pointers across compartments) and
     * when compacting to update cross-compartment pointers.
     */
    void traceOutgoingCrossCompartmentWrappers(JSTracer* trc);
    static void traceIncomingCrossCompartmentEdgesForZoneGC(JSTracer* trc);

    /* Whether to preserve JIT code on non-shrinking GCs. */
    bool preserveJitCode() { return creationOptions_.preserveJitCode(); }

    void sweepAfterMinorGC(JSTracer* trc);

    void sweepCrossCompartmentWrappers();
    void sweepSavedStacks();
    void sweepTemplateLiteralMap();
    void sweepGlobalObject();
    void sweepSelfHostingScriptSource();
    void sweepJitCompartment(js::FreeOp* fop);
    void sweepRegExps();
    void sweepDebugEnvironments();
    void sweepNativeIterators();
    void sweepTemplateObjects();
    void sweepVarNames();
<<<<<<< HEAD
=======
    void sweepWatchpoints();
>>>>>>> a17af05f

    void purge();
    void clearTables();

    static void fixupCrossCompartmentWrappersAfterMovingGC(JSTracer* trc);
    void fixupAfterMovingGC();
    void fixupGlobal();
    void fixupScriptMapsAfterMovingGC();

    bool hasAllocationMetadataBuilder() const { return allocationMetadataBuilder; }
    const js::AllocationMetadataBuilder* getAllocationMetadataBuilder() const {
        return allocationMetadataBuilder;
    }
    void setAllocationMetadataBuilder(const js::AllocationMetadataBuilder* builder);
    void forgetAllocationMetadataBuilder() {
        allocationMetadataBuilder = nullptr;
    }
    void setNewObjectMetadata(JSContext* cx, JS::HandleObject obj);
    void clearObjectMetadata();
    const void* addressOfMetadataBuilder() const {
        return &allocationMetadataBuilder;
    }

    js::SavedStacks& savedStacks() { return savedStacks_; }

    // Add a name to [[VarNames]].  Reports OOM on failure.
    MOZ_MUST_USE bool addToVarNames(JSContext* cx, JS::Handle<JSAtom*> name);

    void removeFromVarNames(JS::Handle<JSAtom*> name) {
        varNames_.remove(name);
    }

    // Whether the given name is in [[VarNames]].
    bool isInVarNames(JS::Handle<JSAtom*> name) {
        return varNames_.has(name);
    }

    // Get a unique template object given a JS array of raw template strings
    // and a template object. If a template object is found in template
    // registry, that object is returned. Otherwise, the passed-in templateObj
    // is added to the registry.
    bool getTemplateLiteralObject(JSContext* cx, js::HandleObject rawStrings,
                                  js::MutableHandleObject templateObj);

    // Per above, but an entry must already exist in the template registry.
    JSObject* getExistingTemplateLiteralObject(JSObject* rawStrings);

    void findOutgoingEdges(js::gc::ZoneComponentFinder& finder);

    MOZ_MUST_USE bool findDeadProxyZoneEdges(bool* foundAny);

    js::DtoaCache dtoaCache;
    js::NewProxyCache newProxyCache;

    // Random number generator for Math.random().
    mozilla::Maybe<mozilla::non_crypto::XorShift128PlusRNG> randomNumberGenerator;

    // Initialize randomNumberGenerator if needed.
    void ensureRandomNumberGenerator();

  private:
    mozilla::non_crypto::XorShift128PlusRNG randomKeyGenerator_;

  public:
    js::HashNumber randomHashCode();

    mozilla::HashCodeScrambler randomHashCodeScrambler();

    static size_t offsetOfRegExps() {
        return offsetof(JSCompartment, regExps);
    }

  private:
    JSCompartment* thisForCtor() { return this; }

  public:
    //
    // The Debugger observes execution on a frame-by-frame basis. The
    // invariants of JSCompartment's debug mode bits, JSScript::isDebuggee,
    // InterpreterFrame::isDebuggee, and BaselineFrame::isDebuggee are
    // enumerated below.
    //
    // 1. When a compartment's isDebuggee() == true, relazification and lazy
    //    parsing are disabled.
    //
    //    Whether AOT wasm is disabled is togglable by the Debugger API. By
    //    default it is disabled. See debuggerObservesAsmJS below.
    //
    // 2. When a compartment's debuggerObservesAllExecution() == true, all of
    //    the compartment's scripts are considered debuggee scripts.
    //
    // 3. A script is considered a debuggee script either when, per above, its
    //    compartment is observing all execution, or if it has breakpoints set.
    //
    // 4. A debuggee script always pushes a debuggee frame.
    //
    // 5. A debuggee frame calls all slow path Debugger hooks in the
    //    Interpreter and Baseline. A debuggee frame implies that its script's
    //    BaselineScript, if extant, has been compiled with debug hook calls.
    //
    // 6. A debuggee script or a debuggee frame (i.e., during OSR) ensures
    //    that the compiled BaselineScript is compiled with debug hook calls
    //    when attempting to enter Baseline.
    //
    // 7. A debuggee script or a debuggee frame (i.e., during OSR) does not
    //    attempt to enter Ion.
    //
    // Note that a debuggee frame may exist without its script being a
    // debuggee script. e.g., Debugger.Frame.prototype.eval only marks the
    // frame in which it is evaluating as a debuggee frame.
    //

    // True if this compartment's global is a debuggee of some Debugger
    // object.
    bool isDebuggee() const { return !!(debugModeBits & IsDebuggee); }
    void setIsDebuggee() { debugModeBits |= IsDebuggee; }
    void unsetIsDebuggee();

    // True if this compartment's global is a debuggee of some Debugger
    // object with a live hook that observes all execution; e.g.,
    // onEnterFrame.
    bool debuggerObservesAllExecution() const {
        static const unsigned Mask = IsDebuggee | DebuggerObservesAllExecution;
        return (debugModeBits & Mask) == Mask;
    }
    void updateDebuggerObservesAllExecution() {
        updateDebuggerObservesFlag(DebuggerObservesAllExecution);
    }

    // True if this compartment's global is a debuggee of some Debugger object
    // whose allowUnobservedAsmJS flag is false.
    //
    // Note that since AOT wasm functions cannot bail out, this flag really
    // means "observe wasm from this point forward". We cannot make
    // already-compiled wasm code observable to Debugger.
    bool debuggerObservesAsmJS() const {
        static const unsigned Mask = IsDebuggee | DebuggerObservesAsmJS;
        return (debugModeBits & Mask) == Mask;
    }
    void updateDebuggerObservesAsmJS() {
        updateDebuggerObservesFlag(DebuggerObservesAsmJS);
    }

    bool debuggerObservesBinarySource() const {
        static const unsigned Mask = IsDebuggee | DebuggerObservesBinarySource;
        return (debugModeBits & Mask) == Mask;
    }

    void updateDebuggerObservesBinarySource() {
        updateDebuggerObservesFlag(DebuggerObservesBinarySource);
    }

    // True if this compartment's global is a debuggee of some Debugger object
    // whose collectCoverageInfo flag is true.
    bool debuggerObservesCoverage() const {
        static const unsigned Mask = DebuggerObservesCoverage;
        return (debugModeBits & Mask) == Mask;
    }
    void updateDebuggerObservesCoverage();

    // The code coverage can be enabled either for each compartment, with the
    // Debugger API, or for the entire runtime.
    bool collectCoverage() const;
    bool collectCoverageForDebug() const;
    bool collectCoverageForPGO() const;
    void clearScriptCounts();
    void clearScriptNames();

    bool needsDelazificationForDebugger() const {
        return debugModeBits & DebuggerNeedsDelazification;
    }

    /*
     * Schedule the compartment to be delazified. Called from
     * LazyScript::Create.
     */
    void scheduleDelazificationForDebugger() { debugModeBits |= DebuggerNeedsDelazification; }

    /*
     * If we scheduled delazification for turning on debug mode, delazify all
     * scripts.
     */
    bool ensureDelazifyScriptsForDebugger(JSContext* cx);

    void clearBreakpointsIn(js::FreeOp* fop, js::Debugger* dbg, JS::HandleObject handler);

  private:
    void sweepBreakpoints(js::FreeOp* fop);

  public:
    js::WatchpointMap* watchpointMap;

    js::ScriptCountsMap* scriptCountsMap;
    js::ScriptNameMap* scriptNameMap;

    js::DebugScriptMap* debugScriptMap;

    /* Bookkeeping information for debug scope objects. */
    js::DebugEnvironments* debugEnvs;

    /*
     * List of potentially active iterators that may need deleted property
     * suppression.
     */
    js::NativeIterator* enumerators;

  private:
    /* Used by memory reporters and invalid otherwise. */
    JS::CompartmentStats* compartmentStats_;

  public:
    // This should only be called when it is non-null, i.e. during memory
    // reporting.
    JS::CompartmentStats& compartmentStats() {
        // We use MOZ_RELEASE_ASSERT here because in bug 1132502 there was some
        // (inconclusive) evidence that compartmentStats_ can be nullptr
        // unexpectedly.
        MOZ_RELEASE_ASSERT(compartmentStats_);
        return *compartmentStats_;
    }
    void nullCompartmentStats() {
        MOZ_ASSERT(compartmentStats_);
        compartmentStats_ = nullptr;
    }
    void setCompartmentStats(JS::CompartmentStats* newStats) {
        MOZ_ASSERT(!compartmentStats_ && newStats);
        compartmentStats_ = newStats;
    }

    MOZ_ALWAYS_INLINE bool objectMaybeInIteration(JSObject* obj);

    // These flags help us to discover if a compartment that shouldn't be alive
    // manages to outlive a GC.
    bool scheduledForDestruction;
    bool maybeAlive;

  private:
    js::jit::JitCompartment* jitCompartment_;

    js::ReadBarriered<js::ArgumentsObject*> mappedArgumentsTemplate_;
    js::ReadBarriered<js::ArgumentsObject*> unmappedArgumentsTemplate_;

  public:
    bool ensureJitCompartmentExists(JSContext* cx);
    js::jit::JitCompartment* jitCompartment() {
        return jitCompartment_;
    }

    js::ArgumentsObject* getOrCreateArgumentsTemplateObject(JSContext* cx, bool mapped);

    js::ArgumentsObject* maybeArgumentsTemplateObject(bool mapped) const;

  private:
    // Used for collecting telemetry on SpiderMonkey's deprecated language extensions.
    bool sawDeprecatedLanguageExtension[size_t(js::DeprecatedLanguageExtension::Count)];

    void reportTelemetry();

  public:
    void addTelemetry(const char* filename, js::DeprecatedLanguageExtension e);

  public:
    // Aggregated output used to collect JSScript hit counts when code coverage
    // is enabled.
    js::coverage::LCovCompartment lcovOutput;
};

namespace js {

// We only set the maybeAlive flag for objects and scripts. It's assumed that,
// if a compartment is alive, then it will have at least some live object or
// script it in. Even if we get this wrong, the worst that will happen is that
// scheduledForDestruction will be set on the compartment, which will cause
// some extra GC activity to try to free the compartment.
template<typename T> inline void SetMaybeAliveFlag(T* thing) {}
template<> inline void SetMaybeAliveFlag(JSObject* thing) {thing->compartment()->maybeAlive = true;}
template<> inline void SetMaybeAliveFlag(JSScript* thing) {thing->compartment()->maybeAlive = true;}

} // namespace js

inline js::Handle<js::GlobalObject*>
JSContext::global() const
{
    /*
     * It's safe to use |unsafeGet()| here because any compartment that is
     * on-stack will be marked automatically, so there's no need for a read
     * barrier on it. Once the compartment is popped, the handle is no longer
     * safe to use.
     */
    MOZ_ASSERT(compartment_, "Caller needs to enter a compartment first");
    return js::Handle<js::GlobalObject*>::fromMarkedLocation(compartment_->global_.unsafeGet());
}

namespace js {

class MOZ_RAII AssertCompartmentUnchanged
{
  public:
    explicit AssertCompartmentUnchanged(JSContext* cx
                                        MOZ_GUARD_OBJECT_NOTIFIER_PARAM)
      : cx(cx), oldCompartment(cx->compartment())
    {
        MOZ_GUARD_OBJECT_NOTIFIER_INIT;
    }

    ~AssertCompartmentUnchanged() {
        MOZ_ASSERT(cx->compartment() == oldCompartment);
    }

  protected:
    JSContext * const cx;
    JSCompartment * const oldCompartment;
    MOZ_DECL_USE_GUARD_OBJECT_NOTIFIER
};

class AutoCompartment
{
    JSContext * const cx_;
    JSCompartment * const origin_;
    const AutoLockForExclusiveAccess* maybeLock_;

  public:
    template <typename T>
    inline AutoCompartment(JSContext* cx, const T& target);
    inline ~AutoCompartment();

    JSContext* context() const { return cx_; }
    JSCompartment* origin() const { return origin_; }

  protected:
<<<<<<< HEAD
    inline AutoCompartment(JSContext* cx, JSCompartment* target,
                           AutoLockForExclusiveAccess* maybeLock = nullptr);
=======
    inline AutoCompartment(JSContext* cx, JSCompartment* target);

    // Used only for entering the atoms compartment.
    inline AutoCompartment(JSContext* cx, JSCompartment* target,
                           AutoLockForExclusiveAccess& lock);
>>>>>>> a17af05f

  private:
    AutoCompartment(const AutoCompartment&) = delete;
    AutoCompartment & operator=(const AutoCompartment&) = delete;
};

class AutoAtomsCompartment : protected AutoCompartment
{
  public:
    inline AutoAtomsCompartment(JSContext* cx, AutoLockForExclusiveAccess& lock);
};

// Enter a compartment directly. Only use this where there's no target GC thing
// to pass to AutoCompartment or where you need to avoid the assertions in
// JS::Compartment::enterCompartmentOf().
class AutoCompartmentUnchecked : protected AutoCompartment
{
  public:
    inline AutoCompartmentUnchecked(JSContext* cx, JSCompartment* target);
};

/*
 * Use this to change the behavior of an AutoCompartment slightly on error. If
 * the exception happens to be an Error object, copy it to the origin compartment
 * instead of wrapping it.
 */
class ErrorCopier
{
    mozilla::Maybe<AutoCompartment>& ac;

  public:
    explicit ErrorCopier(mozilla::Maybe<AutoCompartment>& ac)
      : ac(ac) {}
    ~ErrorCopier();
};

/*
 * AutoWrapperVector and AutoWrapperRooter can be used to store wrappers that
 * are obtained from the cross-compartment map. However, these classes should
 * not be used if the wrapper will escape. For example, it should not be stored
 * in the heap.
 *
 * The AutoWrapper rooters are different from other autorooters because their
 * wrappers are marked on every GC slice rather than just the first one. If
 * there's some wrapper that we want to use temporarily without causing it to be
 * marked, we can use these AutoWrapper classes. If we get unlucky and a GC
 * slice runs during the code using the wrapper, the GC will mark the wrapper so
 * that it doesn't get swept out from under us. Otherwise, the wrapper needn't
 * be marked. This is useful in functions like JS_TransplantObject that
 * manipulate wrappers in compartments that may no longer be alive.
 */

/*
 * This class stores the data for AutoWrapperVector and AutoWrapperRooter. It
 * should not be used in any other situations.
 */
struct WrapperValue
{
    /*
     * We use unsafeGet() in the constructors to avoid invoking a read barrier
     * on the wrapper, which may be dead (see the comment about bug 803376 in
     * jsgc.cpp regarding this). If there is an incremental GC while the wrapper
     * is in use, the AutoWrapper rooter will ensure the wrapper gets marked.
     */
    explicit WrapperValue(const WrapperMap::Ptr& ptr)
      : value(*ptr->value().unsafeGet())
    {}

    explicit WrapperValue(const WrapperMap::Enum& e)
      : value(*e.front().value().unsafeGet())
    {}

    Value& get() { return value; }
    Value get() const { return value; }
    operator const Value&() const { return value; }
    JSObject& toObject() const { return value.toObject(); }

  private:
    Value value;
};

class MOZ_RAII AutoWrapperVector : public JS::AutoVectorRooterBase<WrapperValue>
{
  public:
    explicit AutoWrapperVector(JSContext* cx
                               MOZ_GUARD_OBJECT_NOTIFIER_PARAM)
        : AutoVectorRooterBase<WrapperValue>(cx, WRAPVECTOR)
    {
        MOZ_GUARD_OBJECT_NOTIFIER_INIT;
    }

    MOZ_DECL_USE_GUARD_OBJECT_NOTIFIER
};

class MOZ_RAII AutoWrapperRooter : private JS::AutoGCRooter {
  public:
    AutoWrapperRooter(JSContext* cx, const WrapperValue& v
                      MOZ_GUARD_OBJECT_NOTIFIER_PARAM)
      : JS::AutoGCRooter(cx, WRAPPER), value(v)
    {
        MOZ_GUARD_OBJECT_NOTIFIER_INIT;
    }

    operator JSObject*() const {
        return value.get().toObjectOrNull();
    }

    friend void JS::AutoGCRooter::trace(JSTracer* trc);

  private:
    WrapperValue value;
    MOZ_DECL_USE_GUARD_OBJECT_NOTIFIER
};

class MOZ_RAII AutoSuppressAllocationMetadataBuilder {
    JS::Zone* zone;
    bool saved;

  public:
    explicit AutoSuppressAllocationMetadataBuilder(JSContext* cx)
<<<<<<< HEAD
=======
      : AutoSuppressAllocationMetadataBuilder(cx->compartment()->zone())
>>>>>>> a17af05f
    { }

    explicit AutoSuppressAllocationMetadataBuilder(JS::Zone* zone)
    //  : zone(zone),
    //    saved(zone->suppressAllocationMetadataBuilder)
    {
        //zone->suppressAllocationMetadataBuilder = true;
    }

    ~AutoSuppressAllocationMetadataBuilder() {
        //zone->suppressAllocationMetadataBuilder = saved;
    }
};

} /* namespace js */

namespace JS {
template <>
struct GCPolicy<js::CrossCompartmentKey> : public StructGCPolicy<js::CrossCompartmentKey> {
    static bool isTenured(const js::CrossCompartmentKey& key) { return key.isTenured(); }
};
} // namespace JS

#endif /* jscompartment_h */<|MERGE_RESOLUTION|>--- conflicted
+++ resolved
@@ -14,13 +14,9 @@
 #include "mozilla/Variant.h"
 #include "mozilla/XorShift128PlusRNG.h"
 
-<<<<<<< HEAD
-#include "builtin/RegExp.h"
-=======
 #include <stddef.h>
 
 #include "frontend/LanguageExtensions.h"
->>>>>>> a17af05f
 #include "gc/Barrier.h"
 #include "gc/NurseryAwareHashMap.h"
 #include "gc/Zone.h"
@@ -625,17 +621,11 @@
   public:
     bool                         isSelfHosting;
     bool                         marked;
-<<<<<<< HEAD
-    bool                         warnedAboutDateToLocaleFormat;
-    bool                         warnedAboutExprClosure;
-    bool                         warnedAboutForEach;
-=======
     bool                         warnedAboutDateToLocaleFormat : 1;
     bool                         warnedAboutExprClosure : 1;
     bool                         warnedAboutForEach : 1;
     bool                         warnedAboutLegacyGenerator : 1;
     bool                         warnedAboutObjectWatch : 1;
->>>>>>> a17af05f
     uint32_t                     warnedAboutStringGenericsMethods;
 
 #ifdef DEBUG
@@ -680,21 +670,12 @@
         return runtime_;
     }
 
-<<<<<<< HEAD
-    /*
-     * Nb: global_ might be nullptr, if (a) it's the atoms compartment, or
-     * (b) the compartment's global has been collected.  The latter can happen
-     * if e.g. a string in a compartment is rooted but no object is, and thus
-     * the global isn't rooted, and thus the global can be finalized while the
-     * compartment lives on.
-=======
     /* The global object for this compartment.
      *
      * This returns nullptr if this is the atoms compartment.  (The global_
      * field is also null briefly during GC, after the global object is
      * collected; but when that happens the JSCompartment is destroyed during
      * the same GC.)
->>>>>>> a17af05f
      *
      * In contrast, JSObject::global() is infallible because marking a JSObject
      * always marks its global as well.
@@ -974,10 +955,7 @@
     void sweepNativeIterators();
     void sweepTemplateObjects();
     void sweepVarNames();
-<<<<<<< HEAD
-=======
     void sweepWatchpoints();
->>>>>>> a17af05f
 
     void purge();
     void clearTables();
@@ -1026,8 +1004,6 @@
     JSObject* getExistingTemplateLiteralObject(JSObject* rawStrings);
 
     void findOutgoingEdges(js::gc::ZoneComponentFinder& finder);
-
-    MOZ_MUST_USE bool findDeadProxyZoneEdges(bool* foundAny);
 
     js::DtoaCache dtoaCache;
     js::NewProxyCache newProxyCache;
@@ -1308,16 +1284,11 @@
     JSCompartment* origin() const { return origin_; }
 
   protected:
-<<<<<<< HEAD
-    inline AutoCompartment(JSContext* cx, JSCompartment* target,
-                           AutoLockForExclusiveAccess* maybeLock = nullptr);
-=======
     inline AutoCompartment(JSContext* cx, JSCompartment* target);
 
     // Used only for entering the atoms compartment.
     inline AutoCompartment(JSContext* cx, JSCompartment* target,
                            AutoLockForExclusiveAccess& lock);
->>>>>>> a17af05f
 
   private:
     AutoCompartment(const AutoCompartment&) = delete;
@@ -1438,21 +1409,18 @@
 
   public:
     explicit AutoSuppressAllocationMetadataBuilder(JSContext* cx)
-<<<<<<< HEAD
-=======
       : AutoSuppressAllocationMetadataBuilder(cx->compartment()->zone())
->>>>>>> a17af05f
     { }
 
     explicit AutoSuppressAllocationMetadataBuilder(JS::Zone* zone)
-    //  : zone(zone),
-    //    saved(zone->suppressAllocationMetadataBuilder)
+      : zone(zone),
+        saved(zone->suppressAllocationMetadataBuilder)
     {
-        //zone->suppressAllocationMetadataBuilder = true;
+        zone->suppressAllocationMetadataBuilder = true;
     }
 
     ~AutoSuppressAllocationMetadataBuilder() {
-        //zone->suppressAllocationMetadataBuilder = saved;
+        zone->suppressAllocationMetadataBuilder = saved;
     }
 };
 
