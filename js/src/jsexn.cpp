--- conflicted
+++ resolved
@@ -208,57 +208,6 @@
 size_t
 ExtraMallocSize(JSErrorReport* report)
 {
-<<<<<<< HEAD
-    if (report->linebuf())
-        return (report->linebufLength() + 1) * sizeof(char16_t);
-
-    return 0;
-}
-
-size_t
-ExtraMallocSize(JSErrorNotes::Note* note)
-{
-    return 0;
-}
-
-bool
-CopyExtraData(JSContext* cx, uint8_t** cursor, JSErrorReport* copy, JSErrorReport* report)
-{
-    if (report->linebuf()) {
-        size_t linebufSize = (report->linebufLength() + 1) * sizeof(char16_t);
-        const char16_t* linebufCopy = (const char16_t*)(*cursor);
-        js_memcpy(*cursor, report->linebuf(), linebufSize);
-        *cursor += linebufSize;
-        copy->initBorrowedLinebuf(linebufCopy, report->linebufLength(), report->tokenOffset());
-    }
-
-    /* Copy non-pointer members. */
-    copy->isMuted = report->isMuted;
-    copy->exnType = report->exnType;
-
-    /* Note that this is before it gets flagged with JSREPORT_EXCEPTION */
-    copy->flags = report->flags;
-
-    /* Deep copy notes. */
-    if (report->notes) {
-        auto copiedNotes = report->notes->copy(cx);
-        if (!copiedNotes)
-            return false;
-        copy->notes = Move(copiedNotes);
-    } else {
-        copy->notes.reset(nullptr);
-    }
-
-    return true;
-}
-
-bool
-CopyExtraData(JSContext* cx, uint8_t** cursor, JSErrorNotes::Note* copy, JSErrorNotes::Note* report)
-{
-    return true;
-}
-
-=======
     if (report->linebuf()) {
         /*
          * Count with null terminator and alignment.
@@ -323,7 +272,6 @@
     return true;
 }
 
->>>>>>> a17af05f
 template <typename T>
 static T*
 CopyErrorHelper(JSContext* cx, T* report)
