--- conflicted
+++ resolved
@@ -80,13 +80,10 @@
 
 extern JSAtom*
 Int32ToAtom(JSContext* cx, int32_t si);
-<<<<<<< HEAD
-=======
 
 // ES6 15.7.3.12
 extern bool
 IsInteger(const Value& val);
->>>>>>> a17af05f
 
 /*
  * Convert an integer or double (contained in the given value) to a string and
@@ -283,37 +280,13 @@
     return true;
 }
 
-<<<<<<< HEAD
-/* Non-standard convert and range check an index value as for SIMD, and Atomics
- * operations, eg ES7 24.2.1.1, DataView's GetViewValue():
- *
- *   1. numericIndex = ToNumber(argument)            (may throw TypeError)
- *   2. intIndex = ToInteger(numericIndex)
- *   3. if intIndex != numericIndex throw RangeError
- *
- * This function additionally bounds the range to the non-negative contiguous
- * integers:
-=======
 /* ES2017 draft 7.1.17 ToIndex
  *
  * Return true and set |*index| to the integer value if |v| is a valid
  * integer index value. Otherwise report a RangeError and return false.
->>>>>>> a17af05f
  *
  * The returned index will always be in the range 0 <= *index <= 2^53-1.
  */
-<<<<<<< HEAD
-MOZ_MUST_USE bool NonStandardToIndex(JSContext* cx, JS::HandleValue v, uint64_t* index);
-
-/* ES2017 draft 7.1.17 ToIndex
- *
- * Return true and set |*index| to the integer value if |v| is a valid
- * integer index value. Otherwise report a RangeError and return false.
- *
- * The returned index will always be in the range 0 <= *index <= 2^53-1.
- */
-MOZ_MUST_USE bool ToIndex(JSContext* cx, JS::HandleValue v, uint64_t* index);
-=======
 MOZ_MUST_USE bool
 ToIndex(JSContext* cx, JS::HandleValue v, const unsigned errorNumber, uint64_t* index);
 
@@ -322,7 +295,6 @@
 {
     return ToIndex(cx, v, JSMSG_BAD_INDEX, index);
 }
->>>>>>> a17af05f
 
 MOZ_MUST_USE inline bool
 SafeAdd(int32_t one, int32_t two, int32_t* res)
