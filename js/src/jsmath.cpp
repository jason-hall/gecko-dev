/* -*- Mode: C++; tab-width: 8; indent-tabs-mode: nil; c-basic-offset: 4 -*-
 * vim: set ts=8 sts=4 et sw=4 tw=99:
 * This Source Code Form is subject to the terms of the Mozilla Public
 * License, v. 2.0. If a copy of the MPL was not distributed with this
 * file, You can obtain one at http://mozilla.org/MPL/2.0/. */

/*
 * JS math package.
 */

#include "jsmath.h"

#include "mozilla/FloatingPoint.h"
#include "mozilla/MathAlgorithms.h"
#include "mozilla/MemoryReporting.h"
#include "mozilla/Unused.h"

#include <algorithm>  // for std::max
#include <fcntl.h>

#ifdef XP_UNIX
# include <unistd.h>
#endif

#include "fdlibm.h"

#ifdef XP_WIN
# include "jswin.h"
#endif

#include "jsapi.h"
#include "jsatom.h"
#include "jscntxt.h"
#include "jscompartment.h"
#include "jslibmath.h"
#include "jstypes.h"

#include "jit/InlinableNatives.h"
#include "js/Class.h"
#include "vm/Time.h"

#include "jsobjinlines.h"

#if defined(XP_WIN)
// #define needed to link in RtlGenRandom(), a.k.a. SystemFunction036.  See the
// "Community Additions" comment on MSDN here:
// https://msdn.microsoft.com/en-us/library/windows/desktop/aa387694.aspx
# define SystemFunction036 NTAPI SystemFunction036
# include <ntsecapi.h>
# undef SystemFunction036
#endif

#if defined(ANDROID) || defined(XP_DARWIN) || defined(__DragonFly__) || \
    defined(__FreeBSD__) || defined(__NetBSD__) || defined(__OpenBSD__)
# include <stdlib.h>
# define HAVE_ARC4RANDOM
#endif

#if defined(__linux__)
# include <linux/random.h> // For GRND_NONBLOCK.
# include <sys/syscall.h> // For SYS_getrandom.

// Older glibc versions don't define SYS_getrandom, so we define it here if
// it's not available. See bug 995069.
# if defined(__x86_64__)
#  define GETRANDOM_NR 318
# elif defined(__i386__)
#  define GETRANDOM_NR 355
<<<<<<< HEAD
# elif defined(__arm__)
#  define GETRANDOM_NR 384
// Added other architectures:
# elif defined(__ppc64le__)
#  define GETRANDOM_NR 359
# elif defined(__PPC64LE__)
#  define GETRANDOM_NR 359
# elif defined(__ppc64__)
#  define GETRANDOM_NR 359
# elif defined(__PPC64__)
#  define GETRANDOM_NR 359
# elif defined(__s390x__)
#  define GETRANDOM_NR 349
# elif defined(__s390__)
#  define GETRANDOM_NR 349
=======
# elif defined(__aarch64__)
#  define GETRANDOM_NR 278
# elif defined(__arm__)
#  define GETRANDOM_NR 384
# elif defined(__powerpc__)
#  define GETRANDOM_NR 359
# elif defined(__s390__)
#  define GETRANDOM_NR 349
# elif defined(__mips__)
#  include <sgidefs.h>
#  if _MIPS_SIM == _MIPS_SIM_ABI32
#    define GETRANDOM_NR 4353
#  elif _MIPS_SIM == _MIPS_SIM_ABI64
#    define GETRANDOM_NR 5313
#  elif _MIPS_SIM == _MIPS_SIM_NABI32
#    define GETRANDOM_NR 6317
#  endif
>>>>>>> a17af05f
# endif

# if defined(SYS_getrandom)
// We have SYS_getrandom. Use it to check GETRANDOM_NR. Only do this if we set
// GETRANDOM_NR so tier 3 platforms with recent glibc are not forced to define
// it for no good reason.
#  if defined(GETRANDOM_NR)
static_assert(GETRANDOM_NR == SYS_getrandom,
              "GETRANDOM_NR should match the actual SYS_getrandom value");
#  endif
# else
#  define SYS_getrandom GETRANDOM_NR
# endif

# if defined(GRND_NONBLOCK)
static_assert(GRND_NONBLOCK == 1, "If GRND_NONBLOCK is not 1 the #define below is wrong");
# else
#  define GRND_NONBLOCK 1
# endif

#endif // defined(__linux__)

using namespace js;

using mozilla::Abs;
using mozilla::NumberEqualsInt32;
using mozilla::NumberIsInt32;
using mozilla::ExponentComponent;
using mozilla::FloatingPoint;
using mozilla::IsFinite;
using mozilla::IsInfinite;
using mozilla::IsNaN;
using mozilla::IsNegative;
using mozilla::IsNegativeZero;
using mozilla::PositiveInfinity;
using mozilla::NegativeInfinity;
using JS::ToNumber;
using JS::GenericNaN;

static const JSConstDoubleSpec math_constants[] = {
    {"E"      ,  M_E       },
    {"LOG2E"  ,  M_LOG2E   },
    {"LOG10E" ,  M_LOG10E  },
    {"LN2"    ,  M_LN2     },
    {"LN10"   ,  M_LN10    },
    {"PI"     ,  M_PI      },
    {"SQRT2"  ,  M_SQRT2   },
    {"SQRT1_2",  M_SQRT1_2 },
    {nullptr  ,  0         }
};

MathCache::MathCache() {
    memset(table, 0, sizeof(table));

    /* See comments in lookup(). */
    MOZ_ASSERT(IsNegativeZero(-0.0));
    MOZ_ASSERT(!IsNegativeZero(+0.0));
    MOZ_ASSERT(hash(-0.0, MathCache::Sin) != hash(+0.0, MathCache::Sin));
}

size_t
MathCache::sizeOfIncludingThis(mozilla::MallocSizeOf mallocSizeOf)
{
    return mallocSizeOf(this);
}

const Class js::MathClass = {
    js_Math_str,
    JSCLASS_HAS_CACHED_PROTO(JSProto_Math)
};

bool
js::math_abs_handle(JSContext* cx, js::HandleValue v, js::MutableHandleValue r)
{
    double x;
    if (!ToNumber(cx, v, &x))
        return false;

    double z = Abs(x);
    r.setNumber(z);

    return true;
}

bool
js::math_abs(JSContext* cx, unsigned argc, Value* vp)
{
    CallArgs args = CallArgsFromVp(argc, vp);

    if (args.length() == 0) {
        args.rval().setNaN();
        return true;
    }

    return math_abs_handle(cx, args[0], args.rval());
}

double
js::math_acos_impl(MathCache* cache, double x)
{
    return cache->lookup(fdlibm::acos, x, MathCache::Acos);
}

double
js::math_acos_uncached(double x)
{
    return fdlibm::acos(x);
}

bool
js::math_acos(JSContext* cx, unsigned argc, Value* vp)
{
    CallArgs args = CallArgsFromVp(argc, vp);

    if (args.length() == 0) {
        args.rval().setNaN();
        return true;
    }

    double x;
    if (!ToNumber(cx, args[0], &x))
        return false;

    MathCache* mathCache = cx->caches().getMathCache(cx);
    if (!mathCache)
        return false;

    double z = math_acos_impl(mathCache, x);
    args.rval().setDouble(z);
    return true;
}

double
js::math_asin_impl(MathCache* cache, double x)
{
    return cache->lookup(fdlibm::asin, x, MathCache::Asin);
}

double
js::math_asin_uncached(double x)
{
    return fdlibm::asin(x);
}

bool
js::math_asin(JSContext* cx, unsigned argc, Value* vp)
{
    CallArgs args = CallArgsFromVp(argc, vp);

    if (args.length() == 0) {
        args.rval().setNaN();
        return true;
    }

    double x;
    if (!ToNumber(cx, args[0], &x))
        return false;

    MathCache* mathCache = cx->caches().getMathCache(cx);
    if (!mathCache)
        return false;

    double z = math_asin_impl(mathCache, x);
    args.rval().setDouble(z);
    return true;
}

double
js::math_atan_impl(MathCache* cache, double x)
{
    return cache->lookup(fdlibm::atan, x, MathCache::Atan);
}

double
js::math_atan_uncached(double x)
{
    return fdlibm::atan(x);
}

bool
js::math_atan(JSContext* cx, unsigned argc, Value* vp)
{
    CallArgs args = CallArgsFromVp(argc, vp);

    if (args.length() == 0) {
        args.rval().setNaN();
        return true;
    }

    double x;
    if (!ToNumber(cx, args[0], &x))
        return false;

    MathCache* mathCache = cx->caches().getMathCache(cx);
    if (!mathCache)
        return false;

    double z = math_atan_impl(mathCache, x);
    args.rval().setDouble(z);
    return true;
}

double
js::ecmaAtan2(double y, double x)
{
    return fdlibm::atan2(y, x);
}

bool
js::math_atan2_handle(JSContext* cx, HandleValue y, HandleValue x, MutableHandleValue res)
{
    double dy;
    if (!ToNumber(cx, y, &dy))
        return false;

    double dx;
    if (!ToNumber(cx, x, &dx))
        return false;

    double z = ecmaAtan2(dy, dx);
    res.setDouble(z);
    return true;
}

bool
js::math_atan2(JSContext* cx, unsigned argc, Value* vp)
{
    CallArgs args = CallArgsFromVp(argc, vp);

    return math_atan2_handle(cx, args.get(0), args.get(1), args.rval());
}

double
js::math_ceil_impl(double x)
{
    return fdlibm::ceil(x);
}

bool
js::math_ceil_handle(JSContext* cx, HandleValue v, MutableHandleValue res)
{
    double d;
    if(!ToNumber(cx, v, &d))
        return false;

    double result = math_ceil_impl(d);
    res.setNumber(result);
    return true;
}

bool
js::math_ceil(JSContext* cx, unsigned argc, Value* vp)
{
    CallArgs args = CallArgsFromVp(argc, vp);

    if (args.length() == 0) {
        args.rval().setNaN();
        return true;
    }

    return math_ceil_handle(cx, args[0], args.rval());
}

bool
js::math_clz32(JSContext* cx, unsigned argc, Value* vp)
{
    CallArgs args = CallArgsFromVp(argc, vp);

    if (args.length() == 0) {
        args.rval().setInt32(32);
        return true;
    }

    uint32_t n;
    if (!ToUint32(cx, args[0], &n))
        return false;

    if (n == 0) {
        args.rval().setInt32(32);
        return true;
    }

    args.rval().setInt32(mozilla::CountLeadingZeroes32(n));
    return true;
}

double
js::math_cos_impl(MathCache* cache, double x)
{
    return cache->lookup(cos, x, MathCache::Cos);
}

double
js::math_cos_uncached(double x)
{
    return cos(x);
}

bool
js::math_cos(JSContext* cx, unsigned argc, Value* vp)
{
    CallArgs args = CallArgsFromVp(argc, vp);

    if (args.length() == 0) {
        args.rval().setNaN();
        return true;
    }

    double x;
    if (!ToNumber(cx, args[0], &x))
        return false;

    MathCache* mathCache = cx->caches().getMathCache(cx);
    if (!mathCache)
        return false;

    double z = math_cos_impl(mathCache, x);
    args.rval().setDouble(z);
    return true;
}

double
js::math_exp_impl(MathCache* cache, double x)
{
    return cache->lookup(fdlibm::exp, x, MathCache::Exp);
}

double
js::math_exp_uncached(double x)
{
    return fdlibm::exp(x);
}

bool
js::math_exp(JSContext* cx, unsigned argc, Value* vp)
{
    CallArgs args = CallArgsFromVp(argc, vp);

    if (args.length() == 0) {
        args.rval().setNaN();
        return true;
    }

    double x;
    if (!ToNumber(cx, args[0], &x))
        return false;

    MathCache* mathCache = cx->caches().getMathCache(cx);
    if (!mathCache)
        return false;

    double z = math_exp_impl(mathCache, x);
    args.rval().setNumber(z);
    return true;
}

double
js::math_floor_impl(double x)
{
    return fdlibm::floor(x);
}

bool
js::math_floor_handle(JSContext* cx, HandleValue v, MutableHandleValue r)
{
    double d;
    if (!ToNumber(cx, v, &d))
        return false;

    double z = math_floor_impl(d);
    r.setNumber(z);

    return true;
}

bool
js::math_floor(JSContext* cx, unsigned argc, Value* vp)
{
    CallArgs args = CallArgsFromVp(argc, vp);

    if (args.length() == 0) {
        args.rval().setNaN();
        return true;
    }

    return math_floor_handle(cx, args[0], args.rval());
}

bool
js::math_imul_handle(JSContext* cx, HandleValue lhs, HandleValue rhs, MutableHandleValue res)
{
    uint32_t a = 0, b = 0;
    if (!lhs.isUndefined() && !ToUint32(cx, lhs, &a))
        return false;
    if (!rhs.isUndefined() && !ToUint32(cx, rhs, &b))
        return false;

    uint32_t product = a * b;
    res.setInt32(product > INT32_MAX
                 ? int32_t(INT32_MIN + (product - INT32_MAX - 1))
                 : int32_t(product));
    return true;
}

bool
js::math_imul(JSContext* cx, unsigned argc, Value* vp)
{
    CallArgs args = CallArgsFromVp(argc, vp);

    return math_imul_handle(cx, args.get(0), args.get(1), args.rval());
}

// Implements Math.fround (20.2.2.16) up to step 3
bool
js::RoundFloat32(JSContext* cx, HandleValue v, float* out)
{
    double d;
    bool success = ToNumber(cx, v, &d);
    *out = static_cast<float>(d);
    return success;
}

bool
js::RoundFloat32(JSContext* cx, HandleValue arg, MutableHandleValue res)
{
    float f;
    if (!RoundFloat32(cx, arg, &f))
        return false;

    res.setDouble(static_cast<double>(f));
    return true;
}

bool
js::math_fround(JSContext* cx, unsigned argc, Value* vp)
{
    CallArgs args = CallArgsFromVp(argc, vp);

    if (args.length() == 0) {
        args.rval().setNaN();
        return true;
    }

    return RoundFloat32(cx, args[0], args.rval());
}

double
js::math_log_impl(MathCache* cache, double x)
{
    return cache->lookup(math_log_uncached, x, MathCache::Log);
}

double
js::math_log_uncached(double x)
{
    return fdlibm::log(x);
}

bool
js::math_log_handle(JSContext* cx, HandleValue val, MutableHandleValue res)
{
    double in;
    if (!ToNumber(cx, val, &in))
        return false;

    MathCache* mathCache = cx->caches().getMathCache(cx);
    if (!mathCache)
        return false;

    double out = math_log_impl(mathCache, in);
    res.setNumber(out);
    return true;
}

bool
js::math_log(JSContext* cx, unsigned argc, Value* vp)
{
    CallArgs args = CallArgsFromVp(argc, vp);

    if (args.length() == 0) {
        args.rval().setNaN();
        return true;
    }

    return math_log_handle(cx, args[0], args.rval());
}

double
js::math_max_impl(double x, double y)
{
    // Math.max(num, NaN) => NaN, Math.max(-0, +0) => +0
    if (x > y || IsNaN(x) || (x == y && IsNegative(y)))
        return x;
    return y;
}

bool
js::math_max(JSContext* cx, unsigned argc, Value* vp)
{
    CallArgs args = CallArgsFromVp(argc, vp);

    double maxval = NegativeInfinity<double>();
    for (unsigned i = 0; i < args.length(); i++) {
        double x;
        if (!ToNumber(cx, args[i], &x))
            return false;
        maxval = math_max_impl(x, maxval);
    }
    args.rval().setNumber(maxval);
    return true;
}

double
js::math_min_impl(double x, double y)
{
    // Math.min(num, NaN) => NaN, Math.min(-0, +0) => -0
    if (x < y || IsNaN(x) || (x == y && IsNegativeZero(x)))
        return x;
    return y;
}

bool
js::math_min(JSContext* cx, unsigned argc, Value* vp)
{
    CallArgs args = CallArgsFromVp(argc, vp);

    double minval = PositiveInfinity<double>();
    for (unsigned i = 0; i < args.length(); i++) {
        double x;
        if (!ToNumber(cx, args[i], &x))
            return false;
        minval = math_min_impl(x, minval);
    }
    args.rval().setNumber(minval);
    return true;
}

bool
js::minmax_impl(JSContext* cx, bool max, HandleValue a, HandleValue b, MutableHandleValue res)
{
    double x, y;

    if (!ToNumber(cx, a, &x))
        return false;
    if (!ToNumber(cx, b, &y))
        return false;

    if (max)
        res.setNumber(math_max_impl(x, y));
    else
        res.setNumber(math_min_impl(x, y));

    return true;
}

double
js::powi(double x, int y)
{
    unsigned n = (y < 0) ? -y : y;
    double m = x;
    double p = 1;
    while (true) {
        if ((n & 1) != 0) p *= m;
        n >>= 1;
        if (n == 0) {
            if (y < 0) {
                // Unfortunately, we have to be careful when p has reached
                // infinity in the computation, because sometimes the higher
                // internal precision in the pow() implementation would have
                // given us a finite p. This happens very rarely.

                double result = 1.0 / p;
                return (result == 0 && IsInfinite(p))
                       ? pow(x, static_cast<double>(y))  // Avoid pow(double, int).
                       : result;
            }

            return p;
        }
        m *= m;
    }
}

double
js::ecmaPow(double x, double y)
{
    /*
     * Use powi if the exponent is an integer-valued double. We don't have to
     * check for NaN since a comparison with NaN is always false.
     */
    int32_t yi;
    if (NumberEqualsInt32(y, &yi))
        return powi(x, yi);

    /*
     * Because C99 and ECMA specify different behavior for pow(),
     * we need to wrap the libm call to make it ECMA compliant.
     */
    if (!IsFinite(y) && (x == 1.0 || x == -1.0))
        return GenericNaN();

    /* pow(x, +-0) is always 1, even for x = NaN (MSVC gets this wrong). */
    if (y == 0)
        return 1;

    /*
     * Special case for square roots. Note that pow(x, 0.5) != sqrt(x)
     * when x = -0.0, so we have to guard for this.
     */
    if (IsFinite(x) && x != 0.0) {
        if (y == 0.5)
            return sqrt(x);
        if (y == -0.5)
            return 1.0 / sqrt(x);
    }
    return pow(x, y);
}

bool
js::math_pow_handle(JSContext* cx, HandleValue base, HandleValue power, MutableHandleValue result)
{
    double x;
    if (!ToNumber(cx, base, &x))
        return false;

    double y;
    if (!ToNumber(cx, power, &y))
        return false;

    double z = ecmaPow(x, y);
    result.setNumber(z);
    return true;
}

bool
js::math_pow(JSContext* cx, unsigned argc, Value* vp)
{
    CallArgs args = CallArgsFromVp(argc, vp);

    return math_pow_handle(cx, args.get(0), args.get(1), args.rval());
}

uint64_t
js::GenerateRandomSeed()
{
    uint64_t seed = 0;

#if defined(XP_WIN)
    MOZ_ALWAYS_TRUE(RtlGenRandom(&seed, sizeof(seed)));
#elif defined(HAVE_ARC4RANDOM)
    seed = (static_cast<uint64_t>(arc4random()) << 32) | arc4random();
#elif defined(XP_UNIX)
    bool done = false;
# if defined(__linux__)
    // Try the relatively new getrandom syscall first. It's the preferred way
    // on Linux as /dev/urandom may not work inside chroots and is harder to
    // sandbox (see bug 995069).
    int ret = syscall(SYS_getrandom, &seed, sizeof(seed), GRND_NONBLOCK);
    done = (ret == sizeof(seed));
# endif
    if (!done) {
        int fd = open("/dev/urandom", O_RDONLY);
        if (fd >= 0) {
            mozilla::Unused << read(fd, static_cast<void*>(&seed), sizeof(seed));
            close(fd);
        }
    }
#else
# error "Platform needs to implement GenerateRandomSeed()"
#endif

    // Also mix in PRMJ_Now() in case we couldn't read random bits from the OS.
    uint64_t timestamp = PRMJ_Now();
    return seed ^ timestamp ^ (timestamp << 32);
}

void
js::GenerateXorShift128PlusSeed(mozilla::Array<uint64_t, 2>& seed)
{
    // XorShift128PlusRNG must be initialized with a non-zero seed.
    do {
        seed[0] = GenerateRandomSeed();
        seed[1] = GenerateRandomSeed();
    } while (seed[0] == 0 && seed[1] == 0);
}

void
JSCompartment::ensureRandomNumberGenerator()
{
    if (randomNumberGenerator.isNothing()) {
        mozilla::Array<uint64_t, 2> seed;
        GenerateXorShift128PlusSeed(seed);
        randomNumberGenerator.emplace(seed[0], seed[1]);
    }
}

double
js::math_random_impl(JSContext* cx)
{
    JSCompartment* comp = cx->compartment();
    comp->ensureRandomNumberGenerator();
    return comp->randomNumberGenerator.ref().nextDouble();
}

bool
js::math_random(JSContext* cx, unsigned argc, Value* vp)
{
    CallArgs args = CallArgsFromVp(argc, vp);
    args.rval().setNumber(math_random_impl(cx));
    return true;
}

bool
js::math_round_handle(JSContext* cx, HandleValue arg, MutableHandleValue res)
{
    double d;
    if (!ToNumber(cx, arg, &d))
        return false;

    d = math_round_impl(d);
    res.setNumber(d);
    return true;
}

template<typename T>
T
js::GetBiggestNumberLessThan(T x)
{
    MOZ_ASSERT(!IsNegative(x));
    MOZ_ASSERT(IsFinite(x));
    typedef typename mozilla::FloatingPoint<T>::Bits Bits;
    Bits bits = mozilla::BitwiseCast<Bits>(x);
    MOZ_ASSERT(bits > 0, "will underflow");
    return mozilla::BitwiseCast<T>(bits - 1);
}

template double js::GetBiggestNumberLessThan<>(double x);
template float js::GetBiggestNumberLessThan<>(float x);

double
js::math_round_impl(double x)
{
    int32_t ignored;
    if (NumberIsInt32(x, &ignored))
        return x;

    /* Some numbers are so big that adding 0.5 would give the wrong number. */
    if (ExponentComponent(x) >= int_fast16_t(FloatingPoint<double>::kExponentShift))
        return x;

    double add = (x >= 0) ? GetBiggestNumberLessThan(0.5) : 0.5;
    return js_copysign(fdlibm::floor(x + add), x);
}

float
js::math_roundf_impl(float x)
{
    int32_t ignored;
    if (NumberIsInt32(x, &ignored))
        return x;

    /* Some numbers are so big that adding 0.5 would give the wrong number. */
    if (ExponentComponent(x) >= int_fast16_t(FloatingPoint<float>::kExponentShift))
        return x;

    float add = (x >= 0) ? GetBiggestNumberLessThan(0.5f) : 0.5f;
    return js_copysign(fdlibm::floorf(x + add), x);
}

bool /* ES5 15.8.2.15. */
js::math_round(JSContext* cx, unsigned argc, Value* vp)
{
    CallArgs args = CallArgsFromVp(argc, vp);

    if (args.length() == 0) {
        args.rval().setNaN();
        return true;
    }

    return math_round_handle(cx, args[0], args.rval());
}

double
js::math_sin_impl(MathCache* cache, double x)
{
    return cache->lookup(math_sin_uncached, x, MathCache::Sin);
}

double
js::math_sin_uncached(double x)
{
#ifdef _WIN64
    // Workaround MSVC bug where sin(-0) is +0 instead of -0 on x64 on
    // CPUs without FMA3 (pre-Haswell). See bug 1076670.
    if (IsNegativeZero(x))
        return -0.0;
#endif
    return sin(x);
}

bool
js::math_sin_handle(JSContext* cx, HandleValue val, MutableHandleValue res)
{
    double in;
    if (!ToNumber(cx, val, &in))
        return false;

    MathCache* mathCache = cx->caches().getMathCache(cx);
    if (!mathCache)
        return false;

    double out = math_sin_impl(mathCache, in);
    res.setDouble(out);
    return true;
}

bool
js::math_sin(JSContext* cx, unsigned argc, Value* vp)
{
    CallArgs args = CallArgsFromVp(argc, vp);

    if (args.length() == 0) {
        args.rval().setNaN();
        return true;
    }

    return math_sin_handle(cx, args[0], args.rval());
}

void
js::math_sincos_uncached(double x, double *sin, double *cos)
{
#if defined(HAVE_SINCOS)
    sincos(x, sin, cos);
#elif defined(HAVE___SINCOS)
    __sincos(x, sin, cos);
#else
    *sin = js::math_sin_uncached(x);
    *cos = js::math_cos_uncached(x);
#endif
}

void
js::math_sincos_impl(MathCache* mathCache, double x, double *sin, double *cos)
{
    unsigned indexSin;
    unsigned indexCos;
    bool hasSin = mathCache->isCached(x, MathCache::Sin, sin, &indexSin);
    bool hasCos = mathCache->isCached(x, MathCache::Cos, cos, &indexCos);
    if (!(hasSin || hasCos)) {
        js::math_sincos_uncached(x, sin, cos);
        mathCache->store(MathCache::Sin, x, *sin, indexSin);
        mathCache->store(MathCache::Cos, x, *cos, indexCos);
        return;
    }

    if (!hasSin)
        *sin = js::math_sin_impl(mathCache, x);

    if (!hasCos)
        *cos = js::math_cos_impl(mathCache, x);
}

bool
js::math_sqrt_handle(JSContext* cx, HandleValue number, MutableHandleValue result)
{
    double x;
    if (!ToNumber(cx, number, &x))
        return false;

    MathCache* mathCache = cx->caches().getMathCache(cx);
    if (!mathCache)
        return false;

    double z = mathCache->lookup(sqrt, x, MathCache::Sqrt);
    result.setDouble(z);
    return true;
}

bool
js::math_sqrt(JSContext* cx, unsigned argc, Value* vp)
{
    CallArgs args = CallArgsFromVp(argc, vp);

    if (args.length() == 0) {
        args.rval().setNaN();
        return true;
    }

    return math_sqrt_handle(cx, args[0], args.rval());
}

double
js::math_tan_impl(MathCache* cache, double x)
{
    return cache->lookup(tan, x, MathCache::Tan);
}

double
js::math_tan_uncached(double x)
{
    return tan(x);
}

bool
js::math_tan(JSContext* cx, unsigned argc, Value* vp)
{
    CallArgs args = CallArgsFromVp(argc, vp);

    if (args.length() == 0) {
        args.rval().setNaN();
        return true;
    }

    double x;
    if (!ToNumber(cx, args[0], &x))
        return false;

    MathCache* mathCache = cx->caches().getMathCache(cx);
    if (!mathCache)
        return false;

    double z = math_tan_impl(mathCache, x);
    args.rval().setDouble(z);
    return true;
}

typedef double (*UnaryMathFunctionType)(MathCache* cache, double);

template <UnaryMathFunctionType F>
static bool math_function(JSContext* cx, unsigned argc, Value* vp)
{
    CallArgs args = CallArgsFromVp(argc, vp);
    if (args.length() == 0) {
        args.rval().setNumber(GenericNaN());
        return true;
    }

    double x;
    if (!ToNumber(cx, args[0], &x))
        return false;

    MathCache* mathCache = cx->caches().getMathCache(cx);
    if (!mathCache)
        return false;
    double z = F(mathCache, x);
    args.rval().setNumber(z);

    return true;
}

double
js::math_log10_impl(MathCache* cache, double x)
{
    return cache->lookup(fdlibm::log10, x, MathCache::Log10);
}

double
js::math_log10_uncached(double x)
{
    return fdlibm::log10(x);
}

bool
js::math_log10(JSContext* cx, unsigned argc, Value* vp)
{
    return math_function<math_log10_impl>(cx, argc, vp);
}

double
js::math_log2_impl(MathCache* cache, double x)
{
    return cache->lookup(fdlibm::log2, x, MathCache::Log2);
}

double
js::math_log2_uncached(double x)
{
    return fdlibm::log2(x);
}

bool
js::math_log2(JSContext* cx, unsigned argc, Value* vp)
{
    return math_function<math_log2_impl>(cx, argc, vp);
}

double
js::math_log1p_impl(MathCache* cache, double x)
{
    return cache->lookup(fdlibm::log1p, x, MathCache::Log1p);
}

double
js::math_log1p_uncached(double x)
{
    return fdlibm::log1p(x);
}

bool
js::math_log1p(JSContext* cx, unsigned argc, Value* vp)
{
    return math_function<math_log1p_impl>(cx, argc, vp);
}

double
js::math_expm1_impl(MathCache* cache, double x)
{
    return cache->lookup(fdlibm::expm1, x, MathCache::Expm1);
}

double
js::math_expm1_uncached(double x)
{
    return fdlibm::expm1(x);
}

bool
js::math_expm1(JSContext* cx, unsigned argc, Value* vp)
{
    return math_function<math_expm1_impl>(cx, argc, vp);
}

double
js::math_cosh_impl(MathCache* cache, double x)
{
    return cache->lookup(fdlibm::cosh, x, MathCache::Cosh);
}

double
js::math_cosh_uncached(double x)
{
    return fdlibm::cosh(x);
}

bool
js::math_cosh(JSContext* cx, unsigned argc, Value* vp)
{
    return math_function<math_cosh_impl>(cx, argc, vp);
}

double
js::math_sinh_impl(MathCache* cache, double x)
{
    return cache->lookup(fdlibm::sinh, x, MathCache::Sinh);
}

double
js::math_sinh_uncached(double x)
{
    return fdlibm::sinh(x);
}

bool
js::math_sinh(JSContext* cx, unsigned argc, Value* vp)
{
    return math_function<math_sinh_impl>(cx, argc, vp);
}

double
js::math_tanh_impl(MathCache* cache, double x)
{
    return cache->lookup(fdlibm::tanh, x, MathCache::Tanh);
}

double
js::math_tanh_uncached(double x)
{
    return fdlibm::tanh(x);
}

bool
js::math_tanh(JSContext* cx, unsigned argc, Value* vp)
{
    return math_function<math_tanh_impl>(cx, argc, vp);
}

double
js::math_acosh_impl(MathCache* cache, double x)
{
    return cache->lookup(fdlibm::acosh, x, MathCache::Acosh);
}

double
js::math_acosh_uncached(double x)
{
    return fdlibm::acosh(x);
}

bool
js::math_acosh(JSContext* cx, unsigned argc, Value* vp)
{
    return math_function<math_acosh_impl>(cx, argc, vp);
}

double
js::math_asinh_impl(MathCache* cache, double x)
{
    return cache->lookup(fdlibm::asinh, x, MathCache::Asinh);
}

double
js::math_asinh_uncached(double x)
{
    return fdlibm::asinh(x);
}

bool
js::math_asinh(JSContext* cx, unsigned argc, Value* vp)
{
    return math_function<math_asinh_impl>(cx, argc, vp);
}

double
js::math_atanh_impl(MathCache* cache, double x)
{
    return cache->lookup(fdlibm::atanh, x, MathCache::Atanh);
}

double
js::math_atanh_uncached(double x)
{
    return fdlibm::atanh(x);
}

bool
js::math_atanh(JSContext* cx, unsigned argc, Value* vp)
{
    return math_function<math_atanh_impl>(cx, argc, vp);
}

/* Consistency wrapper for platform deviations in hypot() */
double
js::ecmaHypot(double x, double y)
{
    return fdlibm::hypot(x, y);
}

static inline
void
hypot_step(double& scale, double& sumsq, double x)
{
    double xabs = mozilla::Abs(x);
    if (scale < xabs) {
        sumsq = 1 + sumsq * (scale / xabs) * (scale / xabs);
        scale = xabs;
    } else if (scale != 0) {
        sumsq += (xabs / scale) * (xabs / scale);
    }
}

double
js::hypot4(double x, double y, double z, double w)
{
    /* Check for infinity or NaNs so that we can return immediatelly.
     * Does not need to be WIN_XP specific as ecmaHypot
     */
    if (mozilla::IsInfinite(x) || mozilla::IsInfinite(y) ||
            mozilla::IsInfinite(z) || mozilla::IsInfinite(w))
        return mozilla::PositiveInfinity<double>();

    if (mozilla::IsNaN(x) || mozilla::IsNaN(y) || mozilla::IsNaN(z) ||
            mozilla::IsNaN(w))
        return GenericNaN();

    double scale = 0;
    double sumsq = 1;

    hypot_step(scale, sumsq, x);
    hypot_step(scale, sumsq, y);
    hypot_step(scale, sumsq, z);
    hypot_step(scale, sumsq, w);

    return scale * sqrt(sumsq);
}

double
js::hypot3(double x, double y, double z)
{
    return hypot4(x, y, z, 0.0);
}

bool
js::math_hypot(JSContext* cx, unsigned argc, Value* vp)
{
    CallArgs args = CallArgsFromVp(argc, vp);
    return math_hypot_handle(cx, args, args.rval());
}

bool
js::math_hypot_handle(JSContext* cx, HandleValueArray args, MutableHandleValue res)
{
    // IonMonkey calls the system hypot function directly if two arguments are
    // given. Do that here as well to get the same results.
    if (args.length() == 2) {
        double x, y;
        if (!ToNumber(cx, args[0], &x))
            return false;
        if (!ToNumber(cx, args[1], &y))
            return false;

        double result = ecmaHypot(x, y);
        res.setNumber(result);
        return true;
    }

    bool isInfinite = false;
    bool isNaN = false;

    double scale = 0;
    double sumsq = 1;

    for (unsigned i = 0; i < args.length(); i++) {
        double x;
        if (!ToNumber(cx, args[i], &x))
            return false;

        isInfinite |= mozilla::IsInfinite(x);
        isNaN |= mozilla::IsNaN(x);
        if (isInfinite || isNaN)
            continue;

        hypot_step(scale, sumsq, x);
    }

    double result = isInfinite ? PositiveInfinity<double>() :
                    isNaN ? GenericNaN() :
                    scale * sqrt(sumsq);
    res.setNumber(result);
    return true;
}

double
js::math_trunc_impl(MathCache* cache, double x)
{
    return cache->lookup(fdlibm::trunc, x, MathCache::Trunc);
}

double
js::math_trunc_uncached(double x)
{
    return fdlibm::trunc(x);
}

bool
js::math_trunc(JSContext* cx, unsigned argc, Value* vp)
{
    return math_function<math_trunc_impl>(cx, argc, vp);
}

static double sign(double x)
{
    if (mozilla::IsNaN(x))
        return GenericNaN();

    return x == 0 ? x : x < 0 ? -1 : 1;
}

double
js::math_sign_impl(MathCache* cache, double x)
{
    return cache->lookup(sign, x, MathCache::Sign);
}

double
js::math_sign_uncached(double x)
{
    return sign(x);
}

bool
js::math_sign(JSContext* cx, unsigned argc, Value* vp)
{
    return math_function<math_sign_impl>(cx, argc, vp);
}

double
js::math_cbrt_impl(MathCache* cache, double x)
{
    return cache->lookup(fdlibm::cbrt, x, MathCache::Cbrt);
}

double
js::math_cbrt_uncached(double x)
{
    return fdlibm::cbrt(x);
}

bool
js::math_cbrt(JSContext* cx, unsigned argc, Value* vp)
{
    return math_function<math_cbrt_impl>(cx, argc, vp);
}

#if JS_HAS_TOSOURCE
static bool
math_toSource(JSContext* cx, unsigned argc, Value* vp)
{
    CallArgs args = CallArgsFromVp(argc, vp);
    args.rval().setString(cx->names().Math);
    return true;
}
#endif

static const JSFunctionSpec math_static_methods[] = {
#if JS_HAS_TOSOURCE
    JS_FN(js_toSource_str,  math_toSource,        0, 0),
#endif
    JS_INLINABLE_FN("abs",    math_abs,             1, 0, MathAbs),
    JS_INLINABLE_FN("acos",   math_acos,            1, 0, MathACos),
    JS_INLINABLE_FN("asin",   math_asin,            1, 0, MathASin),
    JS_INLINABLE_FN("atan",   math_atan,            1, 0, MathATan),
    JS_INLINABLE_FN("atan2",  math_atan2,           2, 0, MathATan2),
    JS_INLINABLE_FN("ceil",   math_ceil,            1, 0, MathCeil),
    JS_INLINABLE_FN("clz32",  math_clz32,           1, 0, MathClz32),
    JS_INLINABLE_FN("cos",    math_cos,             1, 0, MathCos),
    JS_INLINABLE_FN("exp",    math_exp,             1, 0, MathExp),
    JS_INLINABLE_FN("floor",  math_floor,           1, 0, MathFloor),
    JS_INLINABLE_FN("imul",   math_imul,            2, 0, MathImul),
    JS_INLINABLE_FN("fround", math_fround,          1, 0, MathFRound),
    JS_INLINABLE_FN("log",    math_log,             1, 0, MathLog),
    JS_INLINABLE_FN("max",    math_max,             2, 0, MathMax),
    JS_INLINABLE_FN("min",    math_min,             2, 0, MathMin),
    JS_INLINABLE_FN("pow",    math_pow,             2, 0, MathPow),
    JS_INLINABLE_FN("random", math_random,          0, 0, MathRandom),
    JS_INLINABLE_FN("round",  math_round,           1, 0, MathRound),
    JS_INLINABLE_FN("sin",    math_sin,             1, 0, MathSin),
    JS_INLINABLE_FN("sqrt",   math_sqrt,            1, 0, MathSqrt),
    JS_INLINABLE_FN("tan",    math_tan,             1, 0, MathTan),
    JS_INLINABLE_FN("log10",  math_log10,           1, 0, MathLog10),
    JS_INLINABLE_FN("log2",   math_log2,            1, 0, MathLog2),
    JS_INLINABLE_FN("log1p",  math_log1p,           1, 0, MathLog1P),
    JS_INLINABLE_FN("expm1",  math_expm1,           1, 0, MathExpM1),
    JS_INLINABLE_FN("cosh",   math_cosh,            1, 0, MathCosH),
    JS_INLINABLE_FN("sinh",   math_sinh,            1, 0, MathSinH),
    JS_INLINABLE_FN("tanh",   math_tanh,            1, 0, MathTanH),
    JS_INLINABLE_FN("acosh",  math_acosh,           1, 0, MathACosH),
    JS_INLINABLE_FN("asinh",  math_asinh,           1, 0, MathASinH),
    JS_INLINABLE_FN("atanh",  math_atanh,           1, 0, MathATanH),
    JS_INLINABLE_FN("hypot",  math_hypot,           2, 0, MathHypot),
    JS_INLINABLE_FN("trunc",  math_trunc,           1, 0, MathTrunc),
    JS_INLINABLE_FN("sign",   math_sign,            1, 0, MathSign),
    JS_INLINABLE_FN("cbrt",   math_cbrt,            1, 0, MathCbrt),
    JS_FS_END
};

JSObject*
js::InitMathClass(JSContext* cx, HandleObject obj)
{
    Handle<GlobalObject*> global = obj.as<GlobalObject>();
    RootedObject proto(cx, GlobalObject::getOrCreateObjectPrototype(cx, global));
    if (!proto)
        return nullptr;
    RootedObject Math(cx, NewObjectWithGivenProto(cx, &MathClass, proto, SingletonObject));
    if (!Math)
        return nullptr;

    if (!JS_DefineProperty(cx, obj, js_Math_str, Math, JSPROP_RESOLVING))
        return nullptr;
    if (!JS_DefineFunctions(cx, Math, math_static_methods))
        return nullptr;
    if (!JS_DefineConstDoubles(cx, Math, math_constants))
        return nullptr;
    if (!DefineToStringTag(cx, Math, cx->names().Math))
        return nullptr;

    obj->as<GlobalObject>().setConstructor(JSProto_Math, ObjectValue(*Math));

    return Math;
}<|MERGE_RESOLUTION|>--- conflicted
+++ resolved
@@ -66,23 +66,6 @@
 #  define GETRANDOM_NR 318
 # elif defined(__i386__)
 #  define GETRANDOM_NR 355
-<<<<<<< HEAD
-# elif defined(__arm__)
-#  define GETRANDOM_NR 384
-// Added other architectures:
-# elif defined(__ppc64le__)
-#  define GETRANDOM_NR 359
-# elif defined(__PPC64LE__)
-#  define GETRANDOM_NR 359
-# elif defined(__ppc64__)
-#  define GETRANDOM_NR 359
-# elif defined(__PPC64__)
-#  define GETRANDOM_NR 359
-# elif defined(__s390x__)
-#  define GETRANDOM_NR 349
-# elif defined(__s390__)
-#  define GETRANDOM_NR 349
-=======
 # elif defined(__aarch64__)
 #  define GETRANDOM_NR 278
 # elif defined(__arm__)
@@ -100,7 +83,6 @@
 #  elif _MIPS_SIM == _MIPS_SIM_NABI32
 #    define GETRANDOM_NR 6317
 #  endif
->>>>>>> a17af05f
 # endif
 
 # if defined(SYS_getrandom)
