--- conflicted
+++ resolved
@@ -407,29 +407,14 @@
             }                                                \
         } while(false);
 
-<<<<<<< HEAD
-        /* Step 10-13. */
-        if (Unhex4(chars.begin() + k + 2, &c)) {
-            ENSURE_BUILDING;
-            k += 5;
-            goto step_18;
-        }
-=======
     // Step 4.
     uint32_t k = 0;
->>>>>>> a17af05f
 
     // Step 5.
     while (k < length) {
         // Step 5.a.
         char16_t c = chars[k];
 
-<<<<<<< HEAD
-        /* Step 15-17. */
-        if (Unhex2(chars.begin() + k + 1, &c)) {
-            ENSURE_BUILDING;
-            k += 2;
-=======
         // Step 5.b.
         if (c == '%') {
             static_assert(JSString::MAX_LENGTH < UINT32_MAX - 6,
@@ -447,7 +432,6 @@
                     k += 2;
                 }
             }
->>>>>>> a17af05f
         }
 
         // Step 5.c.
@@ -919,202 +903,14 @@
 }
 
 template <typename CharT>
-static auto
-ReallocChars(JSContext* cx, UniquePtr<CharT[], JS::FreePolicy> chars, size_t oldLength,
-             size_t newLength)
-  -> decltype(chars)
-{
-    using AnyCharPtr = decltype(chars);
-
-    CharT* oldChars = chars.release();
-    CharT* newChars = cx->pod_realloc(oldChars, oldLength, newLength);
-    if (!newChars) {
-        js_free(oldChars);
-        return AnyCharPtr();
-    }
-
-    return AnyCharPtr(newChars);
-}
-
-/**
- * U+03A3 GREEK CAPITAL LETTER SIGMA has two different lower case mappings
- * depending on its context:
- * When it's preceded by a cased character and not followed by another cased
- * character, its lower case form is U+03C2 GREEK SMALL LETTER FINAL SIGMA.
- * Otherwise its lower case mapping is U+03C3 GREEK SMALL LETTER SIGMA.
- *
- * Unicode 9.0, §3.13 Default Case Algorithms
- */
-static char16_t
-Final_Sigma(const char16_t* chars, size_t length, size_t index)
-{
-    MOZ_ASSERT(index < length);
-    MOZ_ASSERT(chars[index] == unicode::GREEK_CAPITAL_LETTER_SIGMA);
-    MOZ_ASSERT(unicode::ToLowerCase(unicode::GREEK_CAPITAL_LETTER_SIGMA) ==
-               unicode::GREEK_SMALL_LETTER_SIGMA);
-
-#if ENABLE_INTL_API
-    // Tell the analysis the BinaryProperty.contains function pointer called by
-    // u_hasBinaryProperty cannot GC.
-    JS::AutoSuppressGCAnalysis nogc;
-
-    bool precededByCased = false;
-    for (size_t i = index; i > 0; ) {
-        char16_t c = chars[--i];
-        uint32_t codePoint = c;
-        if (unicode::IsTrailSurrogate(c) && i > 0) {
-            char16_t lead = chars[i - 1];
-            if (unicode::IsLeadSurrogate(lead)) {
-                codePoint = unicode::UTF16Decode(lead, c);
-                i--;
-            }
-        }
-
-        // Ignore any characters with the property Case_Ignorable.
-        // NB: We need to skip over all Case_Ignorable characters, even when
-        // they also have the Cased binary property.
-        if (u_hasBinaryProperty(codePoint, UCHAR_CASE_IGNORABLE))
-            continue;
-
-        precededByCased = u_hasBinaryProperty(codePoint, UCHAR_CASED);
-        break;
-    }
-    if (!precededByCased)
-        return unicode::GREEK_SMALL_LETTER_SIGMA;
-
-    bool followedByCased = false;
-    for (size_t i = index + 1; i < length; ) {
-        char16_t c = chars[i++];
-        uint32_t codePoint = c;
-        if (unicode::IsLeadSurrogate(c) && i < length) {
-            char16_t trail = chars[i];
-            if (unicode::IsTrailSurrogate(trail)) {
-                codePoint = unicode::UTF16Decode(c, trail);
-                i++;
-            }
-        }
-
-        // Ignore any characters with the property Case_Ignorable.
-        // NB: We need to skip over all Case_Ignorable characters, even when
-        // they also have the Cased binary property.
-        if (u_hasBinaryProperty(codePoint, UCHAR_CASE_IGNORABLE))
-            continue;
-
-        followedByCased = u_hasBinaryProperty(codePoint, UCHAR_CASED);
-        break;
-    }
-    if (!followedByCased)
-        return unicode::GREEK_SMALL_LETTER_FINAL_SIGMA;
-#endif
-
-    return unicode::GREEK_SMALL_LETTER_SIGMA;
-}
-
-static Latin1Char
-Final_Sigma(const Latin1Char* chars, size_t length, size_t index)
-{
-    MOZ_ASSERT_UNREACHABLE("U+03A3 is not a Latin-1 character");
-    return 0;
-}
-
-// If |srcLength == destLength| is true, the destination buffer was allocated
-// with the same size as the source buffer. When we append characters which
-// have special casing mappings, we test |srcLength == destLength| to decide
-// if we need to back out and reallocate a sufficiently large destination
-// buffer. Otherwise the destination buffer was allocated with the correct
-// size to hold all lower case mapped characters, i.e.
-// |destLength == ToLowerCaseLength(srcChars, 0, srcLength)| is true.
-template <typename CharT>
-static size_t
-ToLowerCaseImpl(CharT* destChars, const CharT* srcChars, size_t startIndex, size_t srcLength,
-                size_t destLength)
-{
-    MOZ_ASSERT(startIndex < srcLength);
-    MOZ_ASSERT(srcLength <= destLength);
-    MOZ_ASSERT_IF((IsSame<CharT, Latin1Char>::value), srcLength == destLength);
-
-    size_t j = startIndex;
-    for (size_t i = startIndex; i < srcLength; i++) {
-        char16_t c = srcChars[i];
-        if (!IsSame<CharT, Latin1Char>::value) {
-            if (unicode::IsLeadSurrogate(c) && i + 1 < srcLength) {
-                char16_t trail = srcChars[i + 1];
-                if (unicode::IsTrailSurrogate(trail)) {
-                    trail = unicode::ToLowerCaseNonBMPTrail(c, trail);
-                    destChars[j++] = c;
-                    destChars[j++] = trail;
-                    i++;
-                    continue;
-                }
-            }
-
-            // Special case: U+0130 LATIN CAPITAL LETTER I WITH DOT ABOVE
-            // lowercases to <U+0069 U+0307>.
-            if (c == unicode::LATIN_CAPITAL_LETTER_I_WITH_DOT_ABOVE) {
-                // Return if the output buffer is too small.
-                if (srcLength == destLength)
-                    return i;
-
-                destChars[j++] = CharT('i');
-                destChars[j++] = CharT(unicode::COMBINING_DOT_ABOVE);
-                continue;
-            }
-
-            // Special case: U+03A3 GREEK CAPITAL LETTER SIGMA lowercases to
-            // one of two codepoints depending on context.
-            if (c == unicode::GREEK_CAPITAL_LETTER_SIGMA) {
-                destChars[j++] = Final_Sigma(srcChars, srcLength, i);
-                continue;
-            }
-        }
-
-        c = unicode::ToLowerCase(c);
-        MOZ_ASSERT_IF((IsSame<CharT, Latin1Char>::value), c <= JSString::MAX_LATIN1_CHAR);
-        destChars[j++] = c;
-    }
-
-    MOZ_ASSERT(j == destLength);
-    destChars[destLength] = '\0';
-
-    return srcLength;
-}
-
-static size_t
-ToLowerCaseLength(const char16_t* chars, size_t startIndex, size_t length)
-{
-    size_t lowerLength = length;
-    for (size_t i = startIndex; i < length; i++) {
-        char16_t c = chars[i];
-
-        // U+0130 is lowercased to the two-element sequence <U+0069 U+0307>.
-        if (c == unicode::LATIN_CAPITAL_LETTER_I_WITH_DOT_ABOVE)
-            lowerLength += 1;
-    }
-    return lowerLength;
-}
-
-static size_t
-ToLowerCaseLength(const Latin1Char* chars, size_t startIndex, size_t length)
-{
-    MOZ_ASSERT_UNREACHABLE("never called for Latin-1 strings");
-    return 0;
-}
-
-template <typename CharT>
 static JSString*
 ToLowerCase(JSContext* cx, JSLinearString* str)
 {
     // Unlike toUpperCase, toLowerCase has the nice invariant that if the
     // input is a Latin-1 string, the output is also a Latin-1 string.
-<<<<<<< HEAD
-    using AnyCharPtr = UniquePtr<CharT[], JS::FreePolicy>;
-
-    AnyCharPtr newChars;
-=======
 
     InlineCharBuffer<CharT> newChars;
 
->>>>>>> a17af05f
     const size_t length = str->length();
     size_t resultLength;
     {
@@ -1129,8 +925,6 @@
         MOZ_ASSERT(unicode::CanLowerCase(unicode::GREEK_CAPITAL_LETTER_SIGMA),
                    "U+03A3 has a simple lower case mapping");
 
-<<<<<<< HEAD
-=======
         // One element Latin-1 strings can be directly retrieved from the
         // static strings cache.
         if (IsSame<CharT, Latin1Char>::value) {
@@ -1143,7 +937,6 @@
             }
         }
 
->>>>>>> a17af05f
         // Look for the first character that changes when lowercased.
         size_t i = 0;
         for (; i < length; i++) {
@@ -1169,12 +962,7 @@
             return str;
 
         resultLength = length;
-<<<<<<< HEAD
-        newChars = cx->make_pod_array<CharT>(resultLength + 1);
-        if (!newChars)
-=======
         if (!newChars.maybeAlloc(cx, resultLength))
->>>>>>> a17af05f
             return nullptr;
 
         PodCopy(newChars.get(), chars, i);
@@ -1185,26 +973,14 @@
                        "Latin-1 strings don't have special lower case mappings");
             resultLength = ToLowerCaseLength(chars, readChars, length);
 
-<<<<<<< HEAD
-            AnyCharPtr buf = ReallocChars(cx, Move(newChars), length + 1, resultLength + 1);
-            if (!buf)
-                return nullptr;
-
-            newChars = Move(buf);
-=======
             if (!newChars.maybeRealloc(cx, length, resultLength))
                 return nullptr;
->>>>>>> a17af05f
 
             MOZ_ALWAYS_TRUE(length ==
                 ToLowerCaseImpl(newChars.get(), chars, readChars, length, resultLength));
         }
     }
 
-<<<<<<< HEAD
-    JSString* res = NewStringDontDeflate<CanGC>(cx, newChars.get(), resultLength);
-    if (!res)
-=======
     return newChars.toStringDontDeflate(cx, resultLength);
 }
 
@@ -1213,7 +989,6 @@
 {
     JSLinearString* linear = string->ensureLinear(cx);
     if (!linear)
->>>>>>> a17af05f
         return nullptr;
 
     if (linear->hasLatin1Chars())
@@ -1221,38 +996,16 @@
     return ToLowerCase<char16_t>(cx, linear);
 }
 
-<<<<<<< HEAD
-JSString*
-js::StringToLowerCase(JSContext* cx, HandleLinearString string)
-{
-    if (string->hasLatin1Chars())
-        return ToLowerCase<Latin1Char>(cx, string);
-    return ToLowerCase<char16_t>(cx, string);
-}
-
 bool
 js::str_toLowerCase(JSContext* cx, unsigned argc, Value* vp)
 {
-=======
-bool
-js::str_toLowerCase(JSContext* cx, unsigned argc, Value* vp)
-{
->>>>>>> a17af05f
     CallArgs args = CallArgsFromVp(argc, vp);
 
     RootedString str(cx, ToStringForStringFunction(cx, args.thisv()));
     if (!str)
         return false;
 
-<<<<<<< HEAD
-    RootedLinearString linear(cx, str->ensureLinear(cx));
-    if (!linear)
-        return false;
-
-    JSString* result = StringToLowerCase(cx, linear);
-=======
     JSString* result = StringToLowerCase(cx, str);
->>>>>>> a17af05f
     if (!result)
         return false;
 
@@ -1293,59 +1046,9 @@
 
     args.rval().setString(result);
     return true;
-<<<<<<< HEAD
-=======
 }
 #endif /* !EXPOSE_INTL_API */
 
-static inline bool
-CanUpperCaseSpecialCasing(Latin1Char charCode)
-{
-    // Handle U+00DF LATIN SMALL LETTER SHARP S inline, all other Latin-1
-    // characters don't have special casing rules.
-    MOZ_ASSERT_IF(charCode != unicode::LATIN_SMALL_LETTER_SHARP_S,
-                  !unicode::CanUpperCaseSpecialCasing(charCode));
-
-    return charCode == unicode::LATIN_SMALL_LETTER_SHARP_S;
-}
-
-static inline bool
-CanUpperCaseSpecialCasing(char16_t charCode)
-{
-    return unicode::CanUpperCaseSpecialCasing(charCode);
-}
-
-static inline size_t
-LengthUpperCaseSpecialCasing(Latin1Char charCode)
-{
-    // U+00DF LATIN SMALL LETTER SHARP S is uppercased to two 'S'.
-    MOZ_ASSERT(charCode == unicode::LATIN_SMALL_LETTER_SHARP_S);
-
-    return 2;
-}
-
-static inline size_t
-LengthUpperCaseSpecialCasing(char16_t charCode)
-{
-    MOZ_ASSERT(CanUpperCaseSpecialCasing(charCode));
-
-    return unicode::LengthUpperCaseSpecialCasing(charCode);
-}
-
-static inline void
-AppendUpperCaseSpecialCasing(char16_t charCode, Latin1Char* elements, size_t* index)
-{
-    // U+00DF LATIN SMALL LETTER SHARP S is uppercased to two 'S'.
-    MOZ_ASSERT(charCode == unicode::LATIN_SMALL_LETTER_SHARP_S);
-    static_assert('S' <= JSString::MAX_LATIN1_CHAR, "'S' is a Latin-1 character");
-
-    elements[(*index)++] = 'S';
-    elements[(*index)++] = 'S';
->>>>>>> a17af05f
-}
-#endif /* !EXPOSE_INTL_API */
-
-<<<<<<< HEAD
 static inline bool
 CanUpperCaseSpecialCasing(Latin1Char charCode)
 {
@@ -1439,8 +1142,6 @@
     }
 
     MOZ_ASSERT(j == destLength);
-    destChars[destLength] = '\0';
-
     return srcLength;
 }
 
@@ -1463,77 +1164,6 @@
 
         if (c > 0x7f && CanUpperCaseSpecialCasing(static_cast<CharT>(c)))
             upperLength += LengthUpperCaseSpecialCasing(static_cast<CharT>(c)) - 1;
-=======
-static inline void
-AppendUpperCaseSpecialCasing(char16_t charCode, char16_t* elements, size_t* index)
-{
-    unicode::AppendUpperCaseSpecialCasing(charCode, elements, index);
-}
-
-// See ToLowerCaseImpl for an explanation of the parameters.
-template <typename DestChar, typename SrcChar>
-static size_t
-ToUpperCaseImpl(DestChar* destChars, const SrcChar* srcChars, size_t startIndex, size_t srcLength,
-                size_t destLength)
-{
-    static_assert(IsSame<SrcChar, Latin1Char>::value || !IsSame<DestChar, Latin1Char>::value,
-                  "cannot write non-Latin-1 characters into Latin-1 string");
-    MOZ_ASSERT(startIndex < srcLength);
-    MOZ_ASSERT(srcLength <= destLength);
-
-    size_t j = startIndex;
-    for (size_t i = startIndex; i < srcLength; i++) {
-        char16_t c = srcChars[i];
-        if (!IsSame<DestChar, Latin1Char>::value) {
-            if (unicode::IsLeadSurrogate(c) && i + 1 < srcLength) {
-                char16_t trail = srcChars[i + 1];
-                if (unicode::IsTrailSurrogate(trail)) {
-                    trail = unicode::ToUpperCaseNonBMPTrail(c, trail);
-                    destChars[j++] = c;
-                    destChars[j++] = trail;
-                    i++;
-                    continue;
-                }
-            }
-        }
-
-        if (MOZ_UNLIKELY(c > 0x7f && CanUpperCaseSpecialCasing(static_cast<SrcChar>(c)))) {
-            // Return if the output buffer is too small.
-            if (srcLength == destLength)
-                return i;
-
-            AppendUpperCaseSpecialCasing(c, destChars, &j);
-            continue;
-        }
-
-        c = unicode::ToUpperCase(c);
-        MOZ_ASSERT_IF((IsSame<DestChar, Latin1Char>::value), c <= JSString::MAX_LATIN1_CHAR);
-        destChars[j++] = c;
-    }
-
-    MOZ_ASSERT(j == destLength);
-    return srcLength;
-}
-
-// Explicit instantiation so we don't hit the static_assert from above.
-static bool
-ToUpperCaseImpl(Latin1Char* destChars, const char16_t* srcChars, size_t startIndex,
-                size_t srcLength, size_t destLength)
-{
-    MOZ_ASSERT_UNREACHABLE("cannot write non-Latin-1 characters into Latin-1 string");
-    return false;
-}
-
-template <typename CharT>
-static size_t
-ToUpperCaseLength(const CharT* chars, size_t startIndex, size_t length)
-{
-    size_t upperLength = length;
-    for (size_t i = startIndex; i < length; i++) {
-        char16_t c = chars[i];
-
-        if (c > 0x7f && CanUpperCaseSpecialCasing(static_cast<CharT>(c)))
-            upperLength += LengthUpperCaseSpecialCasing(static_cast<CharT>(c)) - 1;
     }
     return upperLength;
 }
@@ -1577,88 +1207,25 @@
 
         MOZ_ALWAYS_TRUE(length ==
             ToUpperCaseImpl(newChars.get(), chars, readChars, length, actualLength));
->>>>>>> a17af05f
-    }
-    return upperLength;
-}
-
-<<<<<<< HEAD
-template <typename DestChar, typename SrcChar>
-static inline void
-CopyChars(DestChar* destChars, const SrcChar* srcChars, size_t length)
-{
-    static_assert(!IsSame<DestChar, SrcChar>::value, "PodCopy is used for the same type case");
-    for (size_t i = 0; i < length; i++)
-        destChars[i] = srcChars[i];
-}
-
-template <typename CharT>
-static inline void
-CopyChars(CharT* destChars, const CharT* srcChars, size_t length)
-{
-    PodCopy(destChars, srcChars, length);
-}
-
-template <typename DestChar, typename SrcChar>
-static inline UniquePtr<DestChar[], JS::FreePolicy>
-ToUpperCase(JSContext* cx, const SrcChar* chars, size_t startIndex, size_t length,
-            size_t* resultLength)
-{
-    MOZ_ASSERT(startIndex < length);
-
-    using DestCharPtr = UniquePtr<DestChar[], JS::FreePolicy>;
-
-    *resultLength = length;
-    DestCharPtr buf = cx->make_pod_array<DestChar>(length + 1);
-    if (!buf)
-        return buf;
-
-    CopyChars(buf.get(), chars, startIndex);
-
-    size_t readChars = ToUpperCaseImpl(buf.get(), chars, startIndex, length, length);
-    if (readChars < length) {
-        size_t actualLength = ToUpperCaseLength(chars, readChars, length);
-
-        *resultLength = actualLength;
-        DestCharPtr buf2 = ReallocChars(cx, Move(buf), length + 1, actualLength + 1);
-        if (!buf2)
-            return buf2;
-
-        buf = Move(buf2);
-
-        MOZ_ALWAYS_TRUE(length ==
-            ToUpperCaseImpl(buf.get(), chars, readChars, length, actualLength));
-    }
-
-    return buf;
-=======
+    }
+
     return true;
->>>>>>> a17af05f
 }
 
 template <typename CharT>
 static JSString*
 ToUpperCase(JSContext* cx, JSLinearString* str)
 {
-<<<<<<< HEAD
-    using Latin1CharPtr = UniquePtr<Latin1Char[], JS::FreePolicy>;
-    using TwoByteCharPtr = UniquePtr<char16_t[], JS::FreePolicy>;
-
-    mozilla::MaybeOneOf<Latin1CharPtr, TwoByteCharPtr> newChars;
-=======
     using Latin1Buffer = InlineCharBuffer<Latin1Char>;
     using TwoByteBuffer = InlineCharBuffer<char16_t>;
 
     mozilla::MaybeOneOf<Latin1Buffer, TwoByteBuffer> newChars;
->>>>>>> a17af05f
     const size_t length = str->length();
     size_t resultLength;
     {
         AutoCheckCannotGC nogc;
         const CharT* chars = str->chars<CharT>(nogc);
 
-<<<<<<< HEAD
-=======
         // Most one element Latin-1 strings can be directly retrieved from the
         // static strings cache.
         if (IsSame<CharT, Latin1Char>::value) {
@@ -1680,7 +1247,6 @@
             }
         }
 
->>>>>>> a17af05f
         // Look for the first character that changes when uppercased.
         size_t i = 0;
         for (; i < length; i++) {
@@ -1699,11 +1265,7 @@
             }
             if (unicode::CanUpperCase(c))
                 break;
-<<<<<<< HEAD
-            if (MOZ_UNLIKELY(c > 0x7f && CanUpperCaseSpecialCasing(static_cast<CharT>(c))))
-=======
             if (MOZ_UNLIKELY(c > 0x7f && CanUpperCaseSpecialCasing(c)))
->>>>>>> a17af05f
                 break;
         }
 
@@ -1742,41 +1304,13 @@
         }
 
         if (resultIsLatin1) {
-<<<<<<< HEAD
-            Latin1CharPtr buf = ToUpperCase<Latin1Char>(cx, chars, i, length, &resultLength);
-            if (!buf)
-                return nullptr;
-
-            newChars.construct<Latin1CharPtr>(Move(buf));
-        } else {
-            TwoByteCharPtr buf = ToUpperCase<char16_t>(cx, chars, i, length, &resultLength);
-            if (!buf)
-=======
             newChars.construct<Latin1Buffer>();
 
             if (!ToUpperCase(cx, newChars.ref<Latin1Buffer>(), chars, i, length, &resultLength))
->>>>>>> a17af05f
                 return nullptr;
         } else {
             newChars.construct<TwoByteBuffer>();
 
-<<<<<<< HEAD
-            newChars.construct<TwoByteCharPtr>(Move(buf));
-        }
-    }
-
-    JSString* res;
-    if (newChars.constructed<Latin1CharPtr>()) {
-        res = NewStringDontDeflate<CanGC>(cx, newChars.ref<Latin1CharPtr>().get(), resultLength);
-        if (!res)
-            return nullptr;
-
-        mozilla::Unused << newChars.ref<Latin1CharPtr>().release();
-    } else {
-        res = NewStringDontDeflate<CanGC>(cx, newChars.ref<TwoByteCharPtr>().get(), resultLength);
-        if (!res)
-            return nullptr;
-=======
             if (!ToUpperCase(cx, newChars.ref<TwoByteBuffer>(), chars, i, length, &resultLength))
                 return nullptr;
         }
@@ -1786,7 +1320,6 @@
            ? newChars.ref<Latin1Buffer>().toStringDontDeflate(cx, resultLength)
            : newChars.ref<TwoByteBuffer>().toStringDontDeflate(cx, resultLength);
 }
->>>>>>> a17af05f
 
 JSString*
 js::StringToUpperCase(JSContext* cx, HandleString string)
@@ -1800,38 +1333,16 @@
     return ToUpperCase<char16_t>(cx, linear);
 }
 
-<<<<<<< HEAD
-JSString*
-js::StringToUpperCase(JSContext* cx, HandleLinearString string)
-{
-    if (string->hasLatin1Chars())
-        return ToUpperCase<Latin1Char>(cx, string);
-    return ToUpperCase<char16_t>(cx, string);
-}
-
 bool
 js::str_toUpperCase(JSContext* cx, unsigned argc, Value* vp)
 {
-=======
-bool
-js::str_toUpperCase(JSContext* cx, unsigned argc, Value* vp)
-{
->>>>>>> a17af05f
     CallArgs args = CallArgsFromVp(argc, vp);
 
     RootedString str(cx, ToStringForStringFunction(cx, args.thisv()));
     if (!str)
         return false;
 
-<<<<<<< HEAD
-    RootedLinearString linear(cx, str->ensureLinear(cx));
-    if (!linear)
-        return false;
-
-    JSString* result = StringToUpperCase(cx, linear);
-=======
     JSString* result = StringToUpperCase(cx, str);
->>>>>>> a17af05f
     if (!result)
         return false;
 
@@ -1948,17 +1459,8 @@
         }
     }
 
-<<<<<<< HEAD
-    JSLinearString* linear = str->ensureLinear(cx);
-    if (!linear)
-        return false;
-
-    // Latin-1 strings are already in Normalization Form C.
-    if (form == NFC && linear->hasLatin1Chars()) {
-=======
     // Latin-1 strings are already in Normalization Form C.
     if (form == NFC && str->hasLatin1Chars()) {
->>>>>>> a17af05f
         // Step 7.
         args.rval().setString(str);
         return true;
@@ -1966,11 +1468,7 @@
 
     // Step 6.
     AutoStableStringChars stableChars(cx);
-<<<<<<< HEAD
-    if (!stableChars.initTwoByte(cx, linear))
-=======
     if (!stableChars.initTwoByte(cx, str))
->>>>>>> a17af05f
         return false;
 
     mozilla::Range<const char16_t> srcChars = stableChars.twoByteRange();
@@ -1995,13 +1493,8 @@
     }
 
     int32_t spanLength = unorm2_spanQuickCheckYes(normalizer,
-<<<<<<< HEAD
-                                                  Char16ToUChar(srcChars.begin().get()),
-                                                  srcChars.length(), &status);
-=======
                                                   srcChars.begin().get(), srcChars.length(),
                                                   &status);
->>>>>>> a17af05f
     if (U_FAILURE(status)) {
         JS_ReportErrorNumberASCII(cx, GetErrorMessage, nullptr, JSMSG_INTERNAL_INTL_ERROR);
         return false;
@@ -2028,16 +1521,9 @@
     mozilla::RangedPtr<const char16_t> remainingStart = srcChars.begin() + spanLength;
     size_t remainingLength = srcChars.length() - size_t(spanLength);
 
-<<<<<<< HEAD
-    int32_t size = unorm2_normalizeSecondAndAppend(normalizer, Char16ToUChar(chars.begin()),
-                                                   spanLength, chars.length(),
-                                                   Char16ToUChar(remainingStart.get()),
-                                                   remainingLength, &status);
-=======
     int32_t size = unorm2_normalizeSecondAndAppend(normalizer,
                                                    chars.begin(), spanLength, chars.length(),
                                                    remainingStart.get(), remainingLength, &status);
->>>>>>> a17af05f
     if (status == U_BUFFER_OVERFLOW_ERROR) {
         MOZ_ASSERT(size >= 0);
         if (!chars.resize(size))
@@ -2046,15 +1532,9 @@
 #ifdef DEBUG
         int32_t finalSize =
 #endif
-<<<<<<< HEAD
-        unorm2_normalizeSecondAndAppend(normalizer, Char16ToUChar(chars.begin()), spanLength,
-                                        chars.length(), Char16ToUChar(remainingStart.get()),
-                                        remainingLength, &status);
-=======
         unorm2_normalizeSecondAndAppend(normalizer,
                                         chars.begin(), spanLength, chars.length(),
                                         remainingStart.get(), remainingLength, &status);
->>>>>>> a17af05f
         MOZ_ASSERT_IF(!U_FAILURE(status), size == finalSize);
     }
     if (U_FAILURE(status)) {
@@ -2773,14 +2253,11 @@
         }
     }
 
-<<<<<<< HEAD
-=======
     if (str == searchStr) {
         args.rval().setInt32(0);
         return true;
     }
 
->>>>>>> a17af05f
     if (searchLen > len) {
         args.rval().setInt32(-1);
         return true;
@@ -3792,16 +3269,8 @@
     // cover some cases where args.length() goes up to
     // JSFatInlineString::MAX_LENGTH_LATIN1 if we also checked if the chars are
     // all Latin-1, but it doesn't seem worth the effort.)
-<<<<<<< HEAD
-    if (args.length() <= JSFatInlineString::MAX_LENGTH_TWO_BYTE)
-        return str_fromCharCode_few_args(cx, args);
-
-    char16_t* chars = cx->pod_malloc<char16_t>(args.length() + 1);
-    if (!chars)
-=======
     InlineCharBuffer<char16_t> chars;
     if (!chars.maybeAlloc(cx, args.length()))
->>>>>>> a17af05f
         return false;
 
     char16_t* rawChars = chars.get();
