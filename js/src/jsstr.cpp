/* -*- Mode: C++; tab-width: 8; indent-tabs-mode: nil; c-basic-offset: 4 -*-
 * vim: set ts=8 sw=4 et tw=99:
 *
 * ***** BEGIN LICENSE BLOCK *****
 * Version: MPL 1.1/GPL 2.0/LGPL 2.1
 *
 * The contents of this file are subject to the Mozilla Public License Version
 * 1.1 (the "License"); you may not use this file except in compliance with
 * the License. You may obtain a copy of the License at
 * http://www.mozilla.org/MPL/
 *
 * Software distributed under the License is distributed on an "AS IS" basis,
 * WITHOUT WARRANTY OF ANY KIND, either express or implied. See the License
 * for the specific language governing rights and limitations under the
 * License.
 *
 * The Original Code is Mozilla Communicator client code, released
 * March 31, 1998.
 *
 * The Initial Developer of the Original Code is
 * Netscape Communications Corporation.
 * Portions created by the Initial Developer are Copyright (C) 1998
 * the Initial Developer. All Rights Reserved.
 *
 * Contributor(s):
 *
 * Alternatively, the contents of this file may be used under the terms of
 * either of the GNU General Public License Version 2 or later (the "GPL"),
 * or the GNU Lesser General Public License Version 2.1 or later (the "LGPL"),
 * in which case the provisions of the GPL or the LGPL are applicable instead
 * of those above. If you wish to allow use of your version of this file only
 * under the terms of either the GPL or the LGPL, and not to allow others to
 * use your version of this file under the terms of the MPL, indicate your
 * decision by deleting the provisions above and replace them with the notice
 * and other provisions required by the GPL or the LGPL. If you do not delete
 * the provisions above, a recipient may use your version of this file under
 * the terms of any one of the MPL, the GPL or the LGPL.
 *
 * ***** END LICENSE BLOCK ***** */

/*
 * JS string type implementation.
 *
 * In order to avoid unnecessary js_LockGCThing/js_UnlockGCThing calls, these
 * native methods store strings (possibly newborn) converted from their 'this'
 * parameter and arguments on the stack: 'this' conversions at argv[-1], arg
 * conversions at their index (argv[0], argv[1]).  This is a legitimate method
 * of rooting things that might lose their newborn root due to subsequent GC
 * allocations in the same native method.
 */
#include <stdlib.h>
#include <string.h>
#include "jstypes.h"
#include "jsstdint.h"
#include "jsutil.h"
#include "jshash.h"
#include "jsprf.h"
#include "jsapi.h"
#include "jsarray.h"
#include "jsatom.h"
#include "jsbool.h"
#include "jsbuiltins.h"
#include "jscntxt.h"
#include "jsfun.h"      /* for JS_ARGS_LENGTH_MAX */
#include "jsgc.h"
#include "jsinterp.h"
#include "jslock.h"
#include "jsnum.h"
#include "jsobj.h"
#include "jsopcode.h"
#include "jsregexp.h"
#include "jsscope.h"
#include "jsstaticcheck.h"
#include "jsstr.h"
#include "jsbit.h"
#include "jsvector.h"
#include "jsversion.h"

#include "jsinferinlines.h"
#include "jsinterpinlines.h"
#include "jsobjinlines.h"
#include "jsregexpinlines.h"
#include "jsstrinlines.h"
#include "jsautooplen.h"        // generated headers last

#include "vm/StringObject-inl.h"

using namespace js;
using namespace js::gc;
using namespace js::types;

#ifdef DEBUG
bool
JSString::isShort() const
{
    bool is_short = arenaHeader()->getThingKind() == FINALIZE_SHORT_STRING;
    JS_ASSERT_IF(is_short, isFlat());
    return is_short;
}

bool
JSString::isFixed() const
{
    return isFlat() && !isExtensible();
}
#endif

bool
JSString::isExternal() const
{
    bool is_external = arenaHeader()->getThingKind() == FINALIZE_EXTERNAL_STRING;
    JS_ASSERT_IF(is_external, isFixed());
    return is_external;
}

static JS_ALWAYS_INLINE JSString *
Tag(JSRope *str)
{
    JS_ASSERT(!(size_t(str) & 1));
    return (JSString *)(size_t(str) | 1);
}

static JS_ALWAYS_INLINE bool
Tagged(JSString *str)
{
    return (size_t(str) & 1) != 0;
}

static JS_ALWAYS_INLINE JSRope *
Untag(JSString *str)
{
    JS_ASSERT((size_t(str) & 1) == 1);
    return (JSRope *)(size_t(str) & ~size_t(1));
}

void
JSLinearString::mark(JSTracer *)
{
    JSLinearString *str = this;
    while (!str->isStaticAtom() && str->markIfUnmarked() && str->isDependent())
        str = str->asDependent().base();
}

void
JSString::mark(JSTracer *trc)
{
    if (isLinear()) {
        asLinear().mark(trc);
        return;
    }

    /*
     * This function must not fail, so a simple stack-based traversal must not
     * be used (since it may oom if the stack grows large). Instead, strings
     * are temporarily mutated to embed parent pointers as they are traversed.
     * This algorithm is homomorphic to JSString::flatten.
     */
    JSRope *str = &asRope();
    JSRope *parent = NULL;
    first_visit_node: {
        if (!str->markIfUnmarked())
            goto finish_node;
        JS_ASSERT(!Tagged(str->d.u1.left) && !Tagged(str->d.s.u2.right));
        JSString *left = str->d.u1.left;
        if (left->isRope()) {
            str->d.u1.left = Tag(parent);
            parent = str;
            str = &left->asRope();
            goto first_visit_node;
        }
        left->asLinear().mark(trc);
    }
    visit_right_child: {
        JSString *right = str->d.s.u2.right;
        if (right->isRope()) {
            str->d.s.u2.right = Tag(parent);
            parent = str;
            str = &right->asRope();
            goto first_visit_node;
        }
        right->asLinear().mark(trc);
    }
    finish_node: {
        if (!parent)
            return;
        if (Tagged(parent->d.u1.left)) {
            JS_ASSERT(!Tagged(parent->d.s.u2.right));
            JSRope *nextParent = Untag(parent->d.u1.left);
            parent->d.u1.left = str;
            str = parent;
            parent = nextParent;
            goto visit_right_child;
        }
        JSRope *nextParent = Untag(parent->d.s.u2.right);
        parent->d.s.u2.right = str;
        str = parent;
        parent = nextParent;
        goto finish_node;
    }
}

static JS_ALWAYS_INLINE size_t
RopeCapacityFor(size_t length)
{
    static const size_t ROPE_DOUBLING_MAX = 1024 * 1024;

    /*
     * Grow by 12.5% if the buffer is very large. Otherwise, round up to the
     * next power of 2. This is similar to what we do with arrays; see
     * JSObject::ensureDenseArrayElements.
     */
    if (length > ROPE_DOUBLING_MAX)
        return length + (length / 8);
    return RoundUpPow2(length);
}

static JS_ALWAYS_INLINE jschar *
AllocChars(JSContext *maybecx, size_t wholeCapacity)
{
    /* +1 for the null char at the end. */
    JS_STATIC_ASSERT(JSString::MAX_LENGTH * sizeof(jschar) < UINT32_MAX);
    size_t bytes = (wholeCapacity + 1) * sizeof(jschar);
    if (maybecx)
        return (jschar *)maybecx->malloc_(bytes);
    return (jschar *)OffTheBooks::malloc_(bytes);
}

JSFlatString *
JSRope::flatten(JSContext *maybecx)
{
    /*
     * Perform a depth-first dag traversal, splatting each node's characters
     * into a contiguous buffer. Visit each rope node three times:
     *   1. record position in the buffer and recurse into left child;
     *   2. recurse into the right child;
     *   3. transform the node into a dependent string.
     * To avoid maintaining a stack, tree nodes are mutated to indicate how many
     * times they have been visited. Since ropes can be dags, a node may be
     * encountered multiple times during traversal. However, step 3 above leaves
     * a valid dependent string, so everything works out. This algorithm is
     * homomorphic to marking code.
     *
     * While ropes avoid all sorts of quadratic cases with string
     * concatenation, they can't help when ropes are immediately flattened.
     * One idiomatic case that we'd like to keep linear (and has traditionally
     * been linear in SM and other JS engines) is:
     *
     *   while (...) {
     *     s += ...
     *     s.flatten
     *   }
     *
     * To do this, when the buffer for a to-be-flattened rope is allocated, the
     * allocation size is rounded up. Then, if the resulting flat string is the
     * left-hand side of a new rope that gets flattened and there is enough
     * capacity, the rope is flattened into the same buffer, thereby avoiding
     * copying the left-hand side. Clearing the 'extensible' bit turns off this
     * optimization. This is necessary, e.g., when the JSAPI hands out the raw
     * null-terminated char array of a flat string.
     *
     * N.B. This optimization can create chains of dependent strings.
     */
    const size_t wholeLength = length();
    size_t wholeCapacity;
    jschar *wholeChars;
    JSString *str = this;
    jschar *pos;

    if (this->leftChild()->isExtensible()) {
        JSExtensibleString &left = this->leftChild()->asExtensible();
        size_t capacity = left.capacity();
        if (capacity >= wholeLength) {
            wholeCapacity = capacity;
            wholeChars = const_cast<jschar *>(left.chars());
            size_t bits = left.d.lengthAndFlags;
            pos = wholeChars + (bits >> LENGTH_SHIFT);
            left.d.lengthAndFlags = bits ^ (EXTENSIBLE_FLAGS | DEPENDENT_BIT);
            left.d.s.u2.base = (JSLinearString *)this;  /* will be true on exit */
            goto visit_right_child;
        }
    }

    wholeCapacity = RopeCapacityFor(wholeLength);
    wholeChars = AllocChars(maybecx, wholeCapacity);
    if (!wholeChars)
        return NULL;

    if (maybecx)
        maybecx->runtime->stringMemoryUsed += wholeLength * 2;

    pos = wholeChars;
    first_visit_node: {
        JSString &left = *str->d.u1.left;
        str->d.u1.chars = pos;
        if (left.isRope()) {
            left.d.s.u3.parent = str;          /* Return to this when 'left' done, */
            left.d.lengthAndFlags = 0x200;     /* but goto visit_right_child. */
            str = &left;
            goto first_visit_node;
        }
        size_t len = left.length();
        PodCopy(pos, left.d.u1.chars, len);
        pos += len;
    }
    visit_right_child: {
        JSString &right = *str->d.s.u2.right;
        if (right.isRope()) {
            right.d.s.u3.parent = str;         /* Return to this node when 'right' done, */
            right.d.lengthAndFlags = 0x300;    /* but goto finish_node. */
            str = &right;
            goto first_visit_node;
        }
        size_t len = right.length();
        PodCopy(pos, right.d.u1.chars, len);
        pos += len;
    }
    finish_node: {
        if (str == this) {
            JS_ASSERT(pos == wholeChars + wholeLength);
            *pos = '\0';
            str->d.lengthAndFlags = buildLengthAndFlags(wholeLength, EXTENSIBLE_FLAGS);
            str->d.u1.chars = wholeChars;
            str->d.s.u2.capacity = wholeCapacity;
            return &this->asFlat();
        }
        size_t progress = str->d.lengthAndFlags;
        str->d.lengthAndFlags = buildLengthAndFlags(pos - str->d.u1.chars, DEPENDENT_BIT);
        str->d.s.u2.base = (JSLinearString *)this;       /* will be true on exit */
        str = str->d.s.u3.parent;
        if (progress == 0x200)
            goto visit_right_child;
        JS_ASSERT(progress == 0x300);
        goto finish_node;
    }
}

JSString * JS_FASTCALL
js_ConcatStrings(JSContext *cx, JSString *left, JSString *right)
{
    JS_ASSERT_IF(!left->isAtom(), left->compartment() == cx->compartment);
    JS_ASSERT_IF(!right->isAtom(), right->compartment() == cx->compartment);

    size_t leftLen = left->length();
    if (leftLen == 0)
        return right;

    size_t rightLen = right->length();
    if (rightLen == 0)
        return left;

    size_t wholeLength = leftLen + rightLen;

    if (JSShortString::lengthFits(wholeLength)) {
        JSShortString *str = js_NewGCShortString(cx);
        if (!str)
            return NULL;
        const jschar *leftChars = left->getChars(cx);
        if (!leftChars)
            return NULL;
        const jschar *rightChars = right->getChars(cx);
        if (!rightChars)
            return NULL;

        jschar *buf = str->init(wholeLength);
        PodCopy(buf, leftChars, leftLen);
        PodCopy(buf + leftLen, rightChars, rightLen);
        buf[wholeLength] = 0;
        return str;
    }

    if (wholeLength > JSString::MAX_LENGTH) {
        if (JS_ON_TRACE(cx)) {
            if (!CanLeaveTrace(cx))
                return NULL;
            LeaveTrace(cx);
        }
        js_ReportAllocationOverflow(cx);
        return NULL;
    }

    return JSRope::new_(cx, left, right, wholeLength);
}

JSFixedString *
JSDependentString::undepend(JSContext *cx)
{
    JS_ASSERT(isDependent());

    size_t n = length();
    size_t size = (n + 1) * sizeof(jschar);
    jschar *s = (jschar *) cx->malloc_(size);
    if (!s)
        return NULL;

    cx->runtime->stringMemoryUsed += size;

    PodCopy(s, chars(), n);
    s[n] = 0;

    d.lengthAndFlags = buildLengthAndFlags(n, FIXED_FLAGS);
    d.u1.chars = s;

#ifdef DEBUG
    JSRuntime *rt = cx->runtime;
    JS_RUNTIME_UNMETER(rt, liveDependentStrings);
    JS_RUNTIME_UNMETER(rt, totalDependentStrings);
    JS_LOCK_RUNTIME_VOID(rt,
        (rt->strdepLengthSum -= (double)n,
         rt->strdepLengthSquaredSum -= (double)n * (double)n));
#endif

    return &this->asFixed();
}

JSStringFinalizeOp JSExternalString::str_finalizers[JSExternalString::TYPE_LIMIT] = {
    NULL, NULL, NULL, NULL, NULL, NULL, NULL, NULL
};

#ifdef JS_TRACER

JSBool JS_FASTCALL
js_FlattenOnTrace(JSContext *cx, JSString* str)
{
    return !!str->ensureLinear(cx);
}
JS_DEFINE_CALLINFO_2(extern, BOOL, js_FlattenOnTrace, CONTEXT, STRING, 0, nanojit::ACCSET_STORE_ANY)

#endif /* !JS_TRACER */

static JSLinearString *
ArgToRootedString(JSContext *cx, uintN argc, Value *vp, uintN arg)
{
    if (arg >= argc)
        return cx->runtime->atomState.typeAtoms[JSTYPE_VOID];
    vp += 2 + arg;

    if (vp->isObject() && !DefaultValue(cx, &vp->toObject(), JSTYPE_STRING, vp))
        return NULL;

    JSLinearString *str;
    if (vp->isString()) {
        str = vp->toString()->ensureLinear(cx);
    } else if (vp->isBoolean()) {
        str = cx->runtime->atomState.booleanAtoms[(int)vp->toBoolean()];
    } else if (vp->isNull()) {
        str = cx->runtime->atomState.nullAtom;
    } else if (vp->isUndefined()) {
        str = cx->runtime->atomState.typeAtoms[JSTYPE_VOID];
    }
    else {
        str = NumberToString(cx, vp->toNumber());
        if (!str)
            return NULL;
        vp->setString(str);
    }
    return str;
}

/*
 * Forward declarations for URI encode/decode and helper routines
 */
static JSBool
str_decodeURI(JSContext *cx, uintN argc, Value *vp);

static JSBool
str_decodeURI_Component(JSContext *cx, uintN argc, Value *vp);

static JSBool
str_encodeURI(JSContext *cx, uintN argc, Value *vp);

static JSBool
str_encodeURI_Component(JSContext *cx, uintN argc, Value *vp);

static const uint32 OVERLONG_UTF8 = UINT32_MAX;

static uint32
Utf8ToOneUcs4Char(const uint8 *utf8Buffer, int utf8Length);

/*
 * Contributions from the String class to the set of methods defined for the
 * global object.  escape and unescape used to be defined in the Mocha library,
 * but as ECMA decided to spec them, they've been moved to the core engine
 * and made ECMA-compliant.  (Incomplete escapes are interpreted as literal
 * characters by unescape.)
 */

/*
 * Stuff to emulate the old libmocha escape, which took a second argument
 * giving the type of escape to perform.  Retained for compatibility, and
 * copied here to avoid reliance on net.h, mkparse.c/NET_EscapeBytes.
 */

#define URL_XALPHAS     ((uint8) 1)
#define URL_XPALPHAS    ((uint8) 2)
#define URL_PATH        ((uint8) 4)

static const uint8 urlCharType[256] =
/*      Bit 0           xalpha          -- the alphas
 *      Bit 1           xpalpha         -- as xalpha but
 *                             converts spaces to plus and plus to %20
 *      Bit 2 ...       path            -- as xalphas but doesn't escape '/'
 */
    /*   0 1 2 3 4 5 6 7 8 9 A B C D E F */
    {    0,0,0,0,0,0,0,0,0,0,0,0,0,0,0,0,       /* 0x */
         0,0,0,0,0,0,0,0,0,0,0,0,0,0,0,0,       /* 1x */
         0,0,0,0,0,0,0,0,0,0,7,4,0,7,7,4,       /* 2x   !"#$%&'()*+,-./  */
         7,7,7,7,7,7,7,7,7,7,0,0,0,0,0,0,       /* 3x  0123456789:;<=>?  */
         7,7,7,7,7,7,7,7,7,7,7,7,7,7,7,7,       /* 4x  @ABCDEFGHIJKLMNO  */
         7,7,7,7,7,7,7,7,7,7,7,0,0,0,0,7,       /* 5X  PQRSTUVWXYZ[\]^_  */
         0,7,7,7,7,7,7,7,7,7,7,7,7,7,7,7,       /* 6x  `abcdefghijklmno  */
         7,7,7,7,7,7,7,7,7,7,7,0,0,0,0,0,       /* 7X  pqrstuvwxyz{\}~  DEL */
         0, };

/* This matches the ECMA escape set when mask is 7 (default.) */

#define IS_OK(C, mask) (urlCharType[((uint8) (C))] & (mask))

/* See ECMA-262 Edition 3 B.2.1 */
JSBool
js_str_escape(JSContext *cx, uintN argc, Value *vp, Value *rval)
{
    const char digits[] = {'0', '1', '2', '3', '4', '5', '6', '7',
                           '8', '9', 'A', 'B', 'C', 'D', 'E', 'F' };

    jsint mask = URL_XALPHAS | URL_XPALPHAS | URL_PATH;
    if (argc > 1) {
        double d;
        if (!ValueToNumber(cx, vp[3], &d))
            return JS_FALSE;
        if (!JSDOUBLE_IS_FINITE(d) ||
            (mask = (jsint)d) != d ||
            mask & ~(URL_XALPHAS | URL_XPALPHAS | URL_PATH))
        {
            char numBuf[12];
            JS_snprintf(numBuf, sizeof numBuf, "%lx", (unsigned long) mask);
            JS_ReportErrorNumber(cx, js_GetErrorMessage, NULL,
                                 JSMSG_BAD_STRING_MASK, numBuf);
            return JS_FALSE;
        }
    }

    JSLinearString *str = ArgToRootedString(cx, argc, vp, 0);
    if (!str)
        return JS_FALSE;

    size_t length = str->length();
    const jschar *chars = str->chars();

    /* Take a first pass and see how big the result string will need to be. */
    size_t newlength = length;
    for (size_t i = 0; i < length; i++) {
        jschar ch;
        if ((ch = chars[i]) < 128 && IS_OK(ch, mask))
            continue;
        if (ch < 256) {
            if (mask == URL_XPALPHAS && ch == ' ')
                continue;   /* The character will be encoded as '+' */
            newlength += 2; /* The character will be encoded as %XX */
        } else {
            newlength += 5; /* The character will be encoded as %uXXXX */
        }

        /*
         * This overflow test works because newlength is incremented by at
         * most 5 on each iteration.
         */
        if (newlength < length) {
            js_ReportAllocationOverflow(cx);
            return JS_FALSE;
        }
    }

    if (newlength >= ~(size_t)0 / sizeof(jschar)) {
        js_ReportAllocationOverflow(cx);
        return JS_FALSE;
    }

    jschar *newchars = (jschar *) cx->malloc_((newlength + 1) * sizeof(jschar));
    if (!newchars)
        return JS_FALSE;
    size_t i, ni;
    for (i = 0, ni = 0; i < length; i++) {
        jschar ch;
        if ((ch = chars[i]) < 128 && IS_OK(ch, mask)) {
            newchars[ni++] = ch;
        } else if (ch < 256) {
            if (mask == URL_XPALPHAS && ch == ' ') {
                newchars[ni++] = '+'; /* convert spaces to pluses */
            } else {
                newchars[ni++] = '%';
                newchars[ni++] = digits[ch >> 4];
                newchars[ni++] = digits[ch & 0xF];
            }
        } else {
            newchars[ni++] = '%';
            newchars[ni++] = 'u';
            newchars[ni++] = digits[ch >> 12];
            newchars[ni++] = digits[(ch & 0xF00) >> 8];
            newchars[ni++] = digits[(ch & 0xF0) >> 4];
            newchars[ni++] = digits[ch & 0xF];
        }
    }
    JS_ASSERT(ni == newlength);
    newchars[newlength] = 0;

    JSString *retstr = js_NewString(cx, newchars, newlength);
    if (!retstr) {
        cx->free_(newchars);
        return JS_FALSE;
    }
    rval->setString(retstr);
    return JS_TRUE;
}
#undef IS_OK

static JSBool
str_escape(JSContext *cx, uintN argc, Value *vp)
{
    return js_str_escape(cx, argc, vp, vp);
}

/* See ECMA-262 Edition 3 B.2.2 */
static JSBool
str_unescape(JSContext *cx, uintN argc, Value *vp)
{
    JSLinearString *str = ArgToRootedString(cx, argc, vp, 0);
    if (!str)
        return false;

    size_t length = str->length();
    const jschar *chars = str->chars();

    /* Don't bother allocating less space for the new string. */
    jschar *newchars = (jschar *) cx->malloc_((length + 1) * sizeof(jschar));
    if (!newchars)
        return false;
    size_t ni = 0, i = 0;
    while (i < length) {
        jschar ch = chars[i++];
        if (ch == '%') {
            if (i + 1 < length &&
                JS7_ISHEX(chars[i]) && JS7_ISHEX(chars[i + 1]))
            {
                ch = JS7_UNHEX(chars[i]) * 16 + JS7_UNHEX(chars[i + 1]);
                i += 2;
            } else if (i + 4 < length && chars[i] == 'u' &&
                       JS7_ISHEX(chars[i + 1]) && JS7_ISHEX(chars[i + 2]) &&
                       JS7_ISHEX(chars[i + 3]) && JS7_ISHEX(chars[i + 4]))
            {
                ch = (((((JS7_UNHEX(chars[i + 1]) << 4)
                        + JS7_UNHEX(chars[i + 2])) << 4)
                      + JS7_UNHEX(chars[i + 3])) << 4)
                    + JS7_UNHEX(chars[i + 4]);
                i += 5;
            }
        }
        newchars[ni++] = ch;
    }
    newchars[ni] = 0;

    JSString *retstr = js_NewString(cx, newchars, ni);
    if (!retstr) {
        cx->free_(newchars);
        return JS_FALSE;
    }
    vp->setString(retstr);
    return JS_TRUE;
}

#if JS_HAS_UNEVAL
static JSBool
str_uneval(JSContext *cx, uintN argc, Value *vp)
{
    JSString *str;

    str = js_ValueToSource(cx, argc != 0 ? vp[2] : UndefinedValue());
    if (!str)
        return JS_FALSE;
    vp->setString(str);
    return JS_TRUE;
}
#endif

const char js_escape_str[] = "escape";
const char js_unescape_str[] = "unescape";
#if JS_HAS_UNEVAL
const char js_uneval_str[] = "uneval";
#endif
const char js_decodeURI_str[] = "decodeURI";
const char js_encodeURI_str[] = "encodeURI";
const char js_decodeURIComponent_str[] = "decodeURIComponent";
const char js_encodeURIComponent_str[] = "encodeURIComponent";

static JSFunctionSpec string_functions[] = {
    JS_FN_TYPE(js_escape_str,             str_escape,                1,0, JS_TypeHandlerString),
    JS_FN_TYPE(js_unescape_str,           str_unescape,              1,0, JS_TypeHandlerString),
#if JS_HAS_UNEVAL
    JS_FN_TYPE(js_uneval_str,             str_uneval,                1,0, JS_TypeHandlerString),
#endif
    JS_FN_TYPE(js_decodeURI_str,          str_decodeURI,             1,0, JS_TypeHandlerString),
    JS_FN_TYPE(js_encodeURI_str,          str_encodeURI,             1,0, JS_TypeHandlerString),
    JS_FN_TYPE(js_decodeURIComponent_str, str_decodeURI_Component,   1,0, JS_TypeHandlerString),
    JS_FN_TYPE(js_encodeURIComponent_str, str_encodeURI_Component,   1,0, JS_TypeHandlerString),

    JS_FS_END
};

jschar      js_empty_ucstr[]  = {0};
JSSubString js_EmptySubString = {0, js_empty_ucstr};

#define STRING_ELEMENT_ATTRS (JSPROP_ENUMERATE|JSPROP_READONLY|JSPROP_PERMANENT)

static JSBool
str_enumerate(JSContext *cx, JSObject *obj)
{
    JSString *str = obj->getPrimitiveThis().toString();
    for (size_t i = 0, length = str->length(); i < length; i++) {
        JSString *str1 = js_NewDependentString(cx, str, i, 1);
        if (!str1)
            return false;
        if (!obj->defineProperty(cx, INT_TO_JSID(i), StringValue(str1),
                                 PropertyStub, StrictPropertyStub,
                                 STRING_ELEMENT_ATTRS)) {
            return false;
        }
    }

    return true;
}

static JSBool
str_resolve(JSContext *cx, JSObject *obj, jsid id, uintN flags,
            JSObject **objp)
{
    if (!JSID_IS_INT(id))
        return JS_TRUE;

    JSString *str = obj->getPrimitiveThis().toString();

    jsint slot = JSID_TO_INT(id);
    if ((size_t)slot < str->length()) {
        JSString *str1 = JSAtom::getUnitStringForElement(cx, str, size_t(slot));
        if (!str1)
            return JS_FALSE;
        if (!obj->defineProperty(cx, id, StringValue(str1), NULL, NULL,
                                 STRING_ELEMENT_ATTRS)) {
            return JS_FALSE;
        }
        *objp = obj;
    }
    return JS_TRUE;
}

Class js_StringClass = {
    js_String_str,
    JSCLASS_HAS_RESERVED_SLOTS(StringObject::RESERVED_SLOTS) |
    JSCLASS_NEW_RESOLVE | JSCLASS_HAS_CACHED_PROTO(JSProto_String),
    PropertyStub,         /* addProperty */
    PropertyStub,         /* delProperty */
    PropertyStub,         /* getProperty */
    StrictPropertyStub,   /* setProperty */
    str_enumerate,
    (JSResolveOp)str_resolve,
    ConvertStub
};

/*
 * Returns a JSString * for the |this| value associated with vp, or throws a
 * TypeError if |this| is null or undefined.  This algorithm is the same as
 * calling CheckObjectCoercible(this), then returning ToString(this), as all
 * String.prototype.* methods do.
 */
static JS_ALWAYS_INLINE JSString *
ThisToStringForStringProto(JSContext *cx, Value *vp)
{
    if (vp[1].isString())
        return vp[1].toString();

    if (vp[1].isObject()) {
        JSObject *obj = &vp[1].toObject();
        if (obj->getClass() == &js_StringClass &&
            ClassMethodIsNative(cx, obj,
                                &js_StringClass,
                                ATOM_TO_JSID(cx->runtime->atomState.toStringAtom),
                                js_str_toString))
        {
            vp[1] = obj->getPrimitiveThis();
            return vp[1].toString();
        }
    } else if (vp[1].isNullOrUndefined()) {
        JS_ReportErrorNumber(cx, js_GetErrorMessage, NULL, JSMSG_CANT_CONVERT_TO,
                             vp[1].isNull() ? "null" : "undefined", "object");
        return NULL;
    }

    JSString *str = js_ValueToString(cx, vp[1]);
    if (!str)
        return NULL;
    vp[1].setString(str);
    return str;
}

#if JS_HAS_TOSOURCE

/*
 * String.prototype.quote is generic (as are most string methods), unlike
 * toSource, toString, and valueOf.
 */
static JSBool
str_quote(JSContext *cx, uintN argc, Value *vp)
{
    JSString *str = ThisToStringForStringProto(cx, vp);
    if (!str)
        return false;
    str = js_QuoteString(cx, str, '"');
    if (!str)
        return false;
    vp->setString(str);
    return true;
}

static JSBool
str_toSource(JSContext *cx, uintN argc, Value *vp)
{
    JSString *str;
    if (!GetPrimitiveThis(cx, vp, &str))
        return false;

    str = js_QuoteString(cx, str, '"');
    if (!str)
        return false;

    char buf[16];
    size_t j = JS_snprintf(buf, sizeof buf, "(new String(");

    JS::Anchor<JSString *> anchor(str);
    size_t k = str->length();
    const jschar *s = str->getChars(cx);
    if (!s)
        return false;

    size_t n = j + k + 2;
    jschar *t = (jschar *) cx->malloc_((n + 1) * sizeof(jschar));
    if (!t)
        return false;

    size_t i;
    for (i = 0; i < j; i++)
        t[i] = buf[i];
    for (j = 0; j < k; i++, j++)
        t[i] = s[j];
    t[i++] = ')';
    t[i++] = ')';
    t[i] = 0;

    str = js_NewString(cx, t, n);
    if (!str) {
        cx->free_(t);
        return false;
    }
    vp->setString(str);
    return true;
}

#endif /* JS_HAS_TOSOURCE */

JSBool
js_str_toString(JSContext *cx, uintN argc, Value *vp)
{
    JSString *str;
    if (!GetPrimitiveThis(cx, vp, &str))
        return false;
    vp->setString(str);
    return true;
}

/*
 * Java-like string native methods.
 */
 
JS_ALWAYS_INLINE bool
ValueToIntegerRange(JSContext *cx, const Value &v, int32 *out)
{
    if (v.isInt32()) {
        *out = v.toInt32();
    } else {
        double d;
        if (!ToInteger(cx, v, &d))
            return false;
        if (d > INT32_MAX)
            *out = INT32_MAX;
        else if (d < INT32_MIN)
            *out = INT32_MIN;
        else 
            *out = int32(d);
    }

    return true;
}

static JSBool
str_substring(JSContext *cx, uintN argc, Value *vp)
{
    JSString *str = ThisToStringForStringProto(cx, vp);
    if (!str)
        return false;

    int32 length, begin, end;
    if (argc > 0) {
        end = length = int32(str->length());

        if (!ValueToIntegerRange(cx, vp[2], &begin))
            return false;

        if (begin < 0)
            begin = 0;
        else if (begin > length)
            begin = length;

        if (argc > 1 && !vp[3].isUndefined()) {
            if (!ValueToIntegerRange(cx, vp[3], &end))
                return false;

            if (end > length) {
                end = length;
            } else {
                if (end < 0)
                    end = 0;
                if (end < begin) {
                    int32_t tmp = begin;
                    begin = end;
                    end = tmp;
                }
            }
        }

        str = js_NewDependentString(cx, str, size_t(begin), size_t(end - begin));
        if (!str)
            return false;
    }

    vp->setString(str);
    return true;
}

JSString* JS_FASTCALL
js_toLowerCase(JSContext *cx, JSString *str)
{
    size_t n = str->length();
    const jschar *s = str->getChars(cx);
    if (!s)
        return NULL;

    jschar *news = (jschar *) cx->malloc_((n + 1) * sizeof(jschar));
    if (!news)
        return NULL;
    for (size_t i = 0; i < n; i++)
        news[i] = JS_TOLOWER(s[i]);
    news[n] = 0;
    str = js_NewString(cx, news, n);
    if (!str) {
        cx->free_(news);
        return NULL;
    }
    return str;
}

static JSBool
str_toLowerCase(JSContext *cx, uintN argc, Value *vp)
{
    JSString *str = ThisToStringForStringProto(cx, vp);
    if (!str)
        return false;
    str = js_toLowerCase(cx, str);
    if (!str)
        return false;
    vp->setString(str);
    return true;
}

static JSBool
str_toLocaleLowerCase(JSContext *cx, uintN argc, Value *vp)
{
    /*
     * Forcefully ignore the first (or any) argument and return toLowerCase(),
     * ECMA has reserved that argument, presumably for defining the locale.
     */
    if (cx->localeCallbacks && cx->localeCallbacks->localeToLowerCase) {
        JSString *str = ThisToStringForStringProto(cx, vp);
        if (!str)
            return false;
        return cx->localeCallbacks->localeToLowerCase(cx, str, Jsvalify(vp));
    }

    return str_toLowerCase(cx, 0, vp);
}

JSString* JS_FASTCALL
js_toUpperCase(JSContext *cx, JSString *str)
{
    size_t n = str->length();
    const jschar *s = str->getChars(cx);
    if (!s)
        return NULL;
    jschar *news = (jschar *) cx->malloc_((n + 1) * sizeof(jschar));
    if (!news)
        return NULL;
    for (size_t i = 0; i < n; i++)
        news[i] = JS_TOUPPER(s[i]);
    news[n] = 0;
    str = js_NewString(cx, news, n);
    if (!str) {
        cx->free_(news);
        return NULL;
    }
    return str;
}

static JSBool
str_toUpperCase(JSContext *cx, uintN argc, Value *vp)
{
    JSString *str = ThisToStringForStringProto(cx, vp);
    if (!str)
        return false;
    str = js_toUpperCase(cx, str);
    if (!str)
        return false;
    vp->setString(str);
    return true;
}

static JSBool
str_toLocaleUpperCase(JSContext *cx, uintN argc, Value *vp)
{
    /*
     * Forcefully ignore the first (or any) argument and return toUpperCase(),
     * ECMA has reserved that argument, presumably for defining the locale.
     */
    if (cx->localeCallbacks && cx->localeCallbacks->localeToUpperCase) {
        JSString *str = ThisToStringForStringProto(cx, vp);
        if (!str)
            return false;
        return cx->localeCallbacks->localeToUpperCase(cx, str, Jsvalify(vp));
    }

    return str_toUpperCase(cx, 0, vp);
}

static JSBool
str_localeCompare(JSContext *cx, uintN argc, Value *vp)
{
    JSString *str = ThisToStringForStringProto(cx, vp);
    if (!str)
        return false;

    if (argc == 0) {
        vp->setInt32(0);
    } else {
        JSString *thatStr = js_ValueToString(cx, vp[2]);
        if (!thatStr)
            return false;
        if (cx->localeCallbacks && cx->localeCallbacks->localeCompare) {
            vp[2].setString(thatStr);
            return cx->localeCallbacks->localeCompare(cx, str, thatStr, Jsvalify(vp));
        }
        int32 result;
        if (!CompareStrings(cx, str, thatStr, &result))
            return false;
        vp->setInt32(result);
    }
    return true;
}

JSBool
js_str_charAt(JSContext *cx, uintN argc, Value *vp)
{
    JSString *str;
    jsint i;
    if (vp[1].isString() && argc != 0 && vp[2].isInt32()) {
        str = vp[1].toString();
        i = vp[2].toInt32();
        if ((size_t)i >= str->length())
            goto out_of_range;
    } else {
        str = ThisToStringForStringProto(cx, vp);
        if (!str)
            return false;

        double d = 0.0;
        if (argc > 0 && !ToInteger(cx, vp[2], &d))
            return false;

        if (d < 0 || str->length() <= d)
            goto out_of_range;
        i = (jsint) d;
    }

    str = JSAtom::getUnitStringForElement(cx, str, size_t(i));
    if (!str)
        return false;
    vp->setString(str);
    return true;

  out_of_range:
    vp->setString(cx->runtime->emptyString);
    return true;
}

JSBool
js_str_charCodeAt(JSContext *cx, uintN argc, Value *vp)
{
    JSString *str;
    jsint i;
    if (vp[1].isString() && argc != 0 && vp[2].isInt32()) {
        str = vp[1].toString();
        i = vp[2].toInt32();
        if ((size_t)i >= str->length())
            goto out_of_range;
    } else {
        str = ThisToStringForStringProto(cx, vp);
        if (!str)
            return false;

        double d = 0.0;
        if (argc > 0 && !ToInteger(cx, vp[2], &d))
            return false;

        if (d < 0 || str->length() <= d)
            goto out_of_range;
        i = (jsint) d;
    }

    const jschar *chars;
    chars = str->getChars(cx);
    if (!chars)
        return false;

    vp->setInt32(chars[i]);
    return true;

out_of_range:
    vp->setDouble(js_NaN);
    cx->markTypeCallerOverflow();
    return true;
}

/*
 * Boyer-Moore-Horspool superlinear search for pat:patlen in text:textlen.
 * The patlen argument must be positive and no greater than sBMHPatLenMax.
 *
 * Return the index of pat in text, or -1 if not found.
 */
static const jsuint sBMHCharSetSize = 256; /* ISO-Latin-1 */
static const jsuint sBMHPatLenMax   = 255; /* skip table element is uint8 */
static const jsint  sBMHBadPattern  = -2;  /* return value if pat is not ISO-Latin-1 */

jsint
js_BoyerMooreHorspool(const jschar *text, jsuint textlen,
                      const jschar *pat, jsuint patlen)
{
    uint8 skip[sBMHCharSetSize];

    JS_ASSERT(0 < patlen && patlen <= sBMHPatLenMax);
    for (jsuint i = 0; i < sBMHCharSetSize; i++)
        skip[i] = (uint8)patlen;
    jsuint m = patlen - 1;
    for (jsuint i = 0; i < m; i++) {
        jschar c = pat[i];
        if (c >= sBMHCharSetSize)
            return sBMHBadPattern;
        skip[c] = (uint8)(m - i);
    }
    jschar c;
    for (jsuint k = m;
         k < textlen;
         k += ((c = text[k]) >= sBMHCharSetSize) ? patlen : skip[c]) {
        for (jsuint i = k, j = m; ; i--, j--) {
            if (text[i] != pat[j])
                break;
            if (j == 0)
                return static_cast<jsint>(i);  /* safe: max string size */
        }
    }
    return -1;
}

struct MemCmp {
    typedef jsuint Extent;
    static JS_ALWAYS_INLINE Extent computeExtent(const jschar *, jsuint patlen) {
        return (patlen - 1) * sizeof(jschar);
    }
    static JS_ALWAYS_INLINE bool match(const jschar *p, const jschar *t, Extent extent) {
        return memcmp(p, t, extent) == 0;
    }
};

struct ManualCmp {
    typedef const jschar *Extent;
    static JS_ALWAYS_INLINE Extent computeExtent(const jschar *pat, jsuint patlen) {
        return pat + patlen;
    }
    static JS_ALWAYS_INLINE bool match(const jschar *p, const jschar *t, Extent extent) {
        for (; p != extent; ++p, ++t) {
            if (*p != *t)
                return false;
        }
        return true;
    }
};

template <class InnerMatch>
static jsint
UnrolledMatch(const jschar *text, jsuint textlen, const jschar *pat, jsuint patlen)
{
    JS_ASSERT(patlen > 0 && textlen > 0);
    const jschar *textend = text + textlen - (patlen - 1);
    const jschar p0 = *pat;
    const jschar *const patNext = pat + 1;
    const typename InnerMatch::Extent extent = InnerMatch::computeExtent(pat, patlen);
    uint8 fixup;

    const jschar *t = text;
    switch ((textend - t) & 7) {
      case 0: if (*t++ == p0) { fixup = 8; goto match; }
      case 7: if (*t++ == p0) { fixup = 7; goto match; }
      case 6: if (*t++ == p0) { fixup = 6; goto match; }
      case 5: if (*t++ == p0) { fixup = 5; goto match; }
      case 4: if (*t++ == p0) { fixup = 4; goto match; }
      case 3: if (*t++ == p0) { fixup = 3; goto match; }
      case 2: if (*t++ == p0) { fixup = 2; goto match; }
      case 1: if (*t++ == p0) { fixup = 1; goto match; }
    }
    while (t != textend) {
      if (t[0] == p0) { t += 1; fixup = 8; goto match; }
      if (t[1] == p0) { t += 2; fixup = 7; goto match; }
      if (t[2] == p0) { t += 3; fixup = 6; goto match; }
      if (t[3] == p0) { t += 4; fixup = 5; goto match; }
      if (t[4] == p0) { t += 5; fixup = 4; goto match; }
      if (t[5] == p0) { t += 6; fixup = 3; goto match; }
      if (t[6] == p0) { t += 7; fixup = 2; goto match; }
      if (t[7] == p0) { t += 8; fixup = 1; goto match; }
        t += 8;
        continue;
        do {
            if (*t++ == p0) {
              match:
                if (!InnerMatch::match(patNext, t, extent))
                    goto failed_match;
                return t - text - 1;
            }
          failed_match:;
        } while (--fixup > 0);
    }
    return -1;
}

static JS_ALWAYS_INLINE jsint
StringMatch(const jschar *text, jsuint textlen,
            const jschar *pat, jsuint patlen)
{
    if (patlen == 0)
        return 0;
    if (textlen < patlen)
        return -1;

#if defined(__i386__) || defined(_M_IX86) || defined(__i386)
    /*
     * Given enough registers, the unrolled loop below is faster than the
     * following loop. 32-bit x86 does not have enough registers.
     */
    if (patlen == 1) {
        const jschar p0 = *pat;
        for (const jschar *c = text, *end = text + textlen; c != end; ++c) {
            if (*c == p0)
                return c - text;
        }
        return -1;
    }
#endif

    /*
     * If the text or pattern string is short, BMH will be more expensive than
     * the basic linear scan due to initialization cost and a more complex loop
     * body. While the correct threshold is input-dependent, we can make a few
     * conservative observations:
     *  - When |textlen| is "big enough", the initialization time will be
     *    proportionally small, so the worst-case slowdown is minimized.
     *  - When |patlen| is "too small", even the best case for BMH will be
     *    slower than a simple scan for large |textlen| due to the more complex
     *    loop body of BMH.
     * From this, the values for "big enough" and "too small" are determined
     * empirically. See bug 526348.
     */
    if (textlen >= 512 && patlen >= 11 && patlen <= sBMHPatLenMax) {
        jsint index = js_BoyerMooreHorspool(text, textlen, pat, patlen);
        if (index != sBMHBadPattern)
            return index;
    }

    /*
     * For big patterns with large potential overlap we want the SIMD-optimized
     * speed of memcmp. For small patterns, a simple loop is faster.
     *
     * FIXME: Linux memcmp performance is sad and the manual loop is faster.
     */
    return
#if !defined(__linux__)
           patlen > 128 ? UnrolledMatch<MemCmp>(text, textlen, pat, patlen)
                        :
#endif
                          UnrolledMatch<ManualCmp>(text, textlen, pat, patlen);
}

static const size_t sRopeMatchThresholdRatioLog2 = 5;

/*
 * RopeMatch takes the text to search, the patern to search for in the text.
 * RopeMatch returns false on OOM and otherwise returns the match index through
 * the 'match' outparam (-1 for not found).
 */
static bool
RopeMatch(JSContext *cx, JSString *textstr, const jschar *pat, jsuint patlen, jsint *match)
{
    JS_ASSERT(textstr->isRope());

    if (patlen == 0) {
        *match = 0;
        return true;
    }
    if (textstr->length() < patlen) {
        *match = -1;
        return true;
    }

    /*
     * List of leaf nodes in the rope. If we run out of memory when trying to
     * append to this list, we can still fall back to StringMatch, so use the
     * system allocator so we don't report OOM in that case.
     */
    Vector<JSLinearString *, 16, SystemAllocPolicy> strs;

    /*
     * We don't want to do rope matching if there is a poor node-to-char ratio,
     * since this means spending a lot of time in the match loop below. We also
     * need to build the list of leaf nodes. Do both here: iterate over the
     * nodes so long as there are not too many.
     */
    {
        size_t textstrlen = textstr->length();
        size_t threshold = textstrlen >> sRopeMatchThresholdRatioLog2;
        StringSegmentRange r(cx);
        if (!r.init(textstr))
            return false;
        while (!r.empty()) {
            if (threshold-- == 0 || !strs.append(r.front())) {
                const jschar *chars = textstr->getChars(cx);
                if (!chars)
                    return false;
                *match = StringMatch(chars, textstrlen, pat, patlen);
                return true;
            }
            if (!r.popFront())
                return false;
        }
    }

    /* Absolute offset from the beginning of the logical string textstr. */
    jsint pos = 0;

    // TODO: consider branching to a simple loop if patlen == 1

    for (JSLinearString **outerp = strs.begin(); outerp != strs.end(); ++outerp) {
        /* First try to match without spanning two nodes. */
        JSLinearString *outer = *outerp;
        const jschar *chars = outer->chars();
        size_t len = outer->length();
        jsint matchResult = StringMatch(chars, len, pat, patlen);
        if (matchResult != -1) {
            *match = pos + matchResult;
            return true;
        }

        /* Test the overlap. */
        JSLinearString **innerp = outerp;

        /*
         * Start searching at the first place where StringMatch wouldn't have
         * found the match.
         */
        const jschar *const text = chars + (patlen > len ? 0 : len - patlen + 1);
        const jschar *const textend = chars + len;
        const jschar p0 = *pat;
        const jschar *const p1 = pat + 1;
        const jschar *const patend = pat + patlen;
        for (const jschar *t = text; t != textend; ) {
            if (*t++ != p0)
                continue;
            const jschar *ttend = textend;
            for (const jschar *pp = p1, *tt = t; pp != patend; ++pp, ++tt) {
                while (tt == ttend) {
                    if (++innerp == strs.end()) {
                        *match = -1;
                        return true;
                    }
                    JSLinearString *inner = *innerp;
                    tt = inner->chars();
                    ttend = tt + inner->length();
                }
                if (*pp != *tt)
                    goto break_continue;
            }

            /* Matched! */
            *match = pos + (t - chars) - 1;  /* -1 because of *t++ above */
            return true;

          break_continue:;
        }

        pos += len;
    }

    *match = -1;
    return true;
}

static JSBool
str_indexOf(JSContext *cx, uintN argc, Value *vp)
{
    JSString *str = ThisToStringForStringProto(cx, vp);
    if (!str)
        return false;

    JSLinearString *patstr = ArgToRootedString(cx, argc, vp, 0);
    if (!patstr)
        return false;

    jsuint textlen = str->length();
    const jschar *text = str->getChars(cx);
    if (!text)
        return false;

    jsuint patlen = patstr->length();
    const jschar *pat = patstr->chars();

    jsuint start;
    if (argc > 1) {
        if (vp[3].isInt32()) {
            jsint i = vp[3].toInt32();
            if (i <= 0) {
                start = 0;
            } else if (jsuint(i) > textlen) {
                start = textlen;
                textlen = 0;
            } else {
                start = i;
                text += start;
                textlen -= start;
            }
        } else {
            jsdouble d;
            if (!ToInteger(cx, vp[3], &d))
                return false;
            if (d <= 0) {
                start = 0;
            } else if (d > textlen) {
                start = textlen;
                textlen = 0;
            } else {
                start = (jsint)d;
                text += start;
                textlen -= start;
            }
        }
    } else {
        start = 0;
    }

    jsint match = StringMatch(text, textlen, pat, patlen);
    vp->setInt32((match == -1) ? -1 : start + match);
    return true;
}

static JSBool
str_lastIndexOf(JSContext *cx, uintN argc, Value *vp)
{
    JSString *textstr = ThisToStringForStringProto(cx, vp);
    if (!textstr)
        return false;
    size_t textlen = textstr->length();
    const jschar *text = textstr->getChars(cx);
    if (!text)
        return false;

    JSLinearString *patstr = ArgToRootedString(cx, argc, vp, 0);
    if (!patstr)
        return false;

    size_t patlen = patstr->length();
    const jschar *pat = patstr->chars();

    jsint i = textlen - patlen; // Start searching here
    if (i < 0) {
        vp->setInt32(-1);
        return true;
    }

    if (argc > 1) {
        if (vp[3].isInt32()) {
            jsint j = vp[3].toInt32();
            if (j <= 0)
                i = 0;
            else if (j < i)
                i = j;
        } else {
            double d;
            if (!ValueToNumber(cx, vp[3], &d))
                return false;
            if (!JSDOUBLE_IS_NaN(d)) {
                d = js_DoubleToInteger(d);
                if (d <= 0)
                    i = 0;
                else if (d < i)
                    i = (jsint)d;
            }
        }
    }

    if (patlen == 0) {
        vp->setInt32(i);
        return true;
    }

    const jschar *t = text + i;
    const jschar *textend = text - 1;
    const jschar p0 = *pat;
    const jschar *patNext = pat + 1;
    const jschar *patEnd = pat + patlen;

    for (; t != textend; --t) {
        if (*t == p0) {
            const jschar *t1 = t + 1;
            for (const jschar *p1 = patNext; p1 != patEnd; ++p1, ++t1) {
                if (*t1 != *p1)
                    goto break_continue;
            }
            vp->setInt32(t - text);
            return true;
        }
      break_continue:;
    }

    vp->setInt32(-1);
    return true;
}

static JSBool
js_TrimString(JSContext *cx, Value *vp, JSBool trimLeft, JSBool trimRight)
{
    JSString *str = ThisToStringForStringProto(cx, vp);
    if (!str)
        return false;
    size_t length = str->length();
    const jschar *chars = str->getChars(cx);
    if (!chars)
        return false;

    size_t begin = 0;
    size_t end = length;

    if (trimLeft) {
        while (begin < length && JS_ISSPACE(chars[begin]))
            ++begin;
    }

    if (trimRight) {
        while (end > begin && JS_ISSPACE(chars[end-1]))
            --end;
    }

    str = js_NewDependentString(cx, str, begin, end - begin);
    if (!str)
        return false;

    vp->setString(str);
    return true;
}

static JSBool
str_trim(JSContext *cx, uintN argc, Value *vp)
{
    return js_TrimString(cx, vp, JS_TRUE, JS_TRUE);
}

static JSBool
str_trimLeft(JSContext *cx, uintN argc, Value *vp)
{
    return js_TrimString(cx, vp, JS_TRUE, JS_FALSE);
}

static JSBool
str_trimRight(JSContext *cx, uintN argc, Value *vp)
{
    return js_TrimString(cx, vp, JS_FALSE, JS_TRUE);
}

/*
 * Perl-inspired string functions.
 */

/* Result of a successfully performed flat match. */
class FlatMatch
{
    JSLinearString  *patstr;
    const jschar    *pat;
    size_t          patlen;
    int32           match_;

    friend class RegExpGuard;

  public:
    FlatMatch() : patstr(NULL) {} /* Old GCC wants this initialization. */
    JSString *pattern() const { return patstr; }
    size_t patternLength() const { return patlen; }

    /*
     * Note: The match is -1 when the match is performed successfully,
     * but no match is found.
     */
    int32 match() const { return match_; }
};

/* A regexp and optional associated object. */
class RegExpPair
{
    AutoRefCount<RegExp>    re_;
    JSObject                *reobj_;

    explicit RegExpPair(RegExpPair &);

  public:
    explicit RegExpPair(JSContext *cx) : re_(cx) {}

    void reset(JSObject &obj) {
        reobj_ = &obj;
        RegExp *re = RegExp::extractFrom(reobj_);
        JS_ASSERT(re);
        re_.reset(NeedsIncRef<RegExp>(re));
    }

    void reset(AlreadyIncRefed<RegExp> re) {
        reobj_ = NULL;
        re_.reset(re);
    }

    /* Note: May be null. */
    JSObject *reobj() const { return reobj_; }
    bool hasRegExp() const { return !re_.null(); }
    RegExp &re() const { JS_ASSERT(hasRegExp()); return *re_; }
};

/*
 * RegExpGuard factors logic out of String regexp operations.
 *
 * @param optarg    Indicates in which argument position RegExp
 *                  flags will be found, if present. This is a Mozilla
 *                  extension and not part of any ECMA spec.
 */
class RegExpGuard
{
    RegExpGuard(const RegExpGuard &);
    void operator=(const RegExpGuard &);

    JSContext   *cx;
    RegExpPair  rep;
    FlatMatch   fm;

    /*
     * Upper bound on the number of characters we are willing to potentially
     * waste on searching for RegExp meta-characters.
     */
    static const size_t MAX_FLAT_PAT_LEN = 256;

    static JSString *flattenPattern(JSContext *cx, JSLinearString *patstr) {
        StringBuffer sb(cx);
        if (!sb.reserve(patstr->length()))
            return NULL;

        static const jschar ESCAPE_CHAR = '\\';
        const jschar *chars = patstr->chars();
        size_t len = patstr->length();
        for (const jschar *it = chars; it != chars + len; ++it) {
            if (RegExp::isMetaChar(*it)) {
                if (!sb.append(ESCAPE_CHAR) || !sb.append(*it))
                    return NULL;
            } else {
                if (!sb.append(*it))
                    return NULL;
            }
        }
        return sb.finishString();
    }

  public:
    explicit RegExpGuard(JSContext *cx) : cx(cx), rep(cx) {}
    ~RegExpGuard() {}

    /* init must succeed in order to call tryFlatMatch or normalizeRegExp. */
    bool
    init(uintN argc, Value *vp)
    {
        if (argc != 0 && VALUE_IS_REGEXP(cx, vp[2])) {
            rep.reset(vp[2].toObject());
        } else {
            fm.patstr = ArgToRootedString(cx, argc, vp, 0);
            if (!fm.patstr)
                return false;
        }
        return true;
    }

    /*
     * Attempt to match |patstr| to |textstr|. A flags argument, metachars in the
     * pattern string, or a lengthy pattern string can thwart this process.
     *
     * @param checkMetaChars    Look for regexp metachars in the pattern string.
     * @return                  Whether flat matching could be used.
     *
     * N.B. tryFlatMatch returns NULL on OOM, so the caller must check cx->isExceptionPending().
     */
    const FlatMatch *
    tryFlatMatch(JSContext *cx, JSString *textstr, uintN optarg, uintN argc,
                 bool checkMetaChars = true)
    {
        if (rep.hasRegExp())
            return NULL;

        fm.pat = fm.patstr->chars();
        fm.patlen = fm.patstr->length();

        if (optarg < argc)
            return NULL;

        if (checkMetaChars &&
            (fm.patlen > MAX_FLAT_PAT_LEN || RegExp::hasMetaChars(fm.pat, fm.patlen))) {
            return NULL;
        }

        /*
         * textstr could be a rope, so we want to avoid flattening it for as
         * long as possible.
         */
        if (textstr->isRope()) {
            if (!RopeMatch(cx, textstr, fm.pat, fm.patlen, &fm.match_))
                return NULL;
        } else {
            const jschar *text = textstr->asLinear().chars();
            size_t textlen = textstr->length();
            fm.match_ = StringMatch(text, textlen, fm.pat, fm.patlen);
        }
        return &fm;
    }

    /* If the pattern is not already a regular expression, make it so. */
    const RegExpPair *
    normalizeRegExp(bool flat, uintN optarg, uintN argc, Value *vp)
    {
        if (rep.hasRegExp())
            return &rep;

        /* Build RegExp from pattern string. */
        JSString *opt;
        if (optarg < argc) {
            opt = js_ValueToString(cx, vp[2 + optarg]);
            if (!opt)
                return NULL;
        } else {
            opt = NULL;
        }

        JSString *patstr;
        if (flat) {
            patstr = flattenPattern(cx, fm.patstr);
            if (!patstr)
                return NULL;
        } else {
            patstr = fm.patstr;
        }
        JS_ASSERT(patstr);

        AlreadyIncRefed<RegExp> re = RegExp::createFlagged(cx, patstr, opt);
        if (!re)
            return NULL;
        rep.reset(re);
        return &rep;
    }

#if DEBUG
    bool hasRegExpPair() const { return rep.hasRegExp(); }
#endif
};

/* js_ExecuteRegExp indicates success in two ways, based on the 'test' flag. */
static JS_ALWAYS_INLINE bool
Matched(bool test, const Value &v)
{
    return test ? v.isTrue() : !v.isNull();
}

typedef bool (*DoMatchCallback)(JSContext *cx, RegExpStatics *res, size_t count, void *data);

/*
 * BitOR-ing these flags allows the DoMatch caller to control when how the
 * RegExp engine is called and when callbacks are fired.
 */
enum MatchControlFlags {
   TEST_GLOBAL_BIT         = 0x1, /* use RegExp.test for global regexps */
   TEST_SINGLE_BIT         = 0x2, /* use RegExp.test for non-global regexps */
   CALLBACK_ON_SINGLE_BIT  = 0x4, /* fire callback on non-global match */

   MATCH_ARGS    = TEST_GLOBAL_BIT,
   MATCHALL_ARGS = CALLBACK_ON_SINGLE_BIT,
   REPLACE_ARGS  = TEST_GLOBAL_BIT | TEST_SINGLE_BIT | CALLBACK_ON_SINGLE_BIT
};

/* Factor out looping and matching logic. */
static bool
DoMatch(JSContext *cx, RegExpStatics *res, Value *vp, JSString *str, const RegExpPair &rep,
        DoMatchCallback callback, void *data, MatchControlFlags flags)
{
    RegExp &re = rep.re();
    if (re.global()) {
        /* global matching ('g') */
        bool testGlobal = flags & TEST_GLOBAL_BIT;
        if (rep.reobj())
            rep.reobj()->zeroRegExpLastIndex();
        for (size_t count = 0, i = 0, length = str->length(); i <= length; ++count) {
            if (!re.execute(cx, res, str, &i, testGlobal, vp))
                return false;
            if (!Matched(testGlobal, *vp))
                break;
            if (!callback(cx, res, count, data))
                return false;
            if (!res->matched())
                ++i;
        }
    } else {
        /* single match */
        bool testSingle = !!(flags & TEST_SINGLE_BIT),
             callbackOnSingle = !!(flags & CALLBACK_ON_SINGLE_BIT);
        size_t i = 0;
        if (!re.execute(cx, res, str, &i, testSingle, vp))
            return false;
        if (callbackOnSingle && Matched(testSingle, *vp) && !callback(cx, res, 0, data))
            return false;
    }
    return true;
}

static bool
BuildFlatMatchArray(JSContext *cx, JSString *textstr, const FlatMatch &fm, Value *vp)
{
    if (fm.match() < 0) {
        vp->setNull();
        return true;
    }

    /* For this non-global match, produce a RegExp.exec-style array. */
    JSObject *obj = NewSlowEmptyArray(cx);
    if (!obj)
        return false;

    vp->setObject(*obj);

    return obj->defineProperty(cx, INT_TO_JSID(0), StringValue(fm.pattern())) &&
           obj->defineProperty(cx, ATOM_TO_JSID(cx->runtime->atomState.indexAtom),
                               Int32Value(fm.match())) &&
           obj->defineProperty(cx, ATOM_TO_JSID(cx->runtime->atomState.inputAtom),
                               StringValue(textstr));
}

typedef JSObject **MatchArgType;

/*
 * DoMatch will only callback on global matches, hence this function builds
 * only the "array of matches" returned by match on global regexps.
 */
static bool
MatchCallback(JSContext *cx, RegExpStatics *res, size_t count, void *p)
{
    JS_ASSERT(count <= JSID_INT_MAX);  /* by max string length */

    JSObject *&arrayobj = *static_cast<MatchArgType>(p);
    if (!arrayobj) {
        arrayobj = NewDenseEmptyArray(cx);
        if (!arrayobj)
            return false;
    }

    Value v;
    if (!res->createLastMatch(cx, &v))
        return false;

    JSAutoResolveFlags rf(cx, JSRESOLVE_QUALIFIED | JSRESOLVE_ASSIGNING);
    return !!arrayobj->setProperty(cx, INT_TO_JSID(count), &v, false);
}

static JSBool
str_match(JSContext *cx, uintN argc, Value *vp)
{
    JSString *str = ThisToStringForStringProto(cx, vp);
    if (!str)
        return false;

    RegExpGuard g(cx);
    if (!g.init(argc, vp))
        return false;
    if (const FlatMatch *fm = g.tryFlatMatch(cx, str, 1, argc))
        return BuildFlatMatchArray(cx, str, *fm, vp);
    if (cx->isExceptionPending())  /* from tryFlatMatch */
        return false;

    const RegExpPair *rep = g.normalizeRegExp(false, 1, argc, vp);
    if (!rep)
        return false;

    AutoObjectRooter array(cx);
    MatchArgType arg = array.addr();
    RegExpStatics *res = cx->regExpStatics();
    if (!DoMatch(cx, res, vp, str, *rep, MatchCallback, arg, MATCH_ARGS))
        return false;

    /* When not global, DoMatch will leave |RegExp.exec()| in *vp. */
    if (rep->re().global())
        vp->setObjectOrNull(array.object());
    return true;
}

static JSBool
str_search(JSContext *cx, uintN argc, Value *vp)
{
    JSString *str = ThisToStringForStringProto(cx, vp);
    if (!str)
        return false;

    RegExpGuard g(cx);
    if (!g.init(argc, vp))
        return false;
    if (const FlatMatch *fm = g.tryFlatMatch(cx, str, 1, argc)) {
        vp->setInt32(fm->match());
        return true;
    }
    if (cx->isExceptionPending())  /* from tryFlatMatch */
        return false;
    const RegExpPair *rep = g.normalizeRegExp(false, 1, argc, vp);
    if (!rep)
        return false;

    RegExpStatics *res = cx->regExpStatics();
    size_t i = 0;
    if (!rep->re().execute(cx, res, str, &i, true, vp))
        return false;

    if (vp->isTrue())
        vp->setInt32(res->matchStart());
    else
        vp->setInt32(-1);
    return true;
}

struct ReplaceData
{
    ReplaceData(JSContext *cx)
     : g(cx), sb(cx)
    {}

    JSString           *str;           /* 'this' parameter object as a string */
    RegExpGuard        g;              /* regexp parameter object and private data */
    JSObject           *lambda;        /* replacement function object or null */
    JSObject           *elembase;      /* object for function(a){return b[a]} replace */
    JSLinearString     *repstr;        /* replacement string */
    const jschar       *dollar;        /* null or pointer to first $ in repstr */
    const jschar       *dollarEnd;     /* limit pointer for js_strchr_limit */
    jsint              leftIndex;      /* left context index in str->chars */
    JSSubString        dollarStr;      /* for "$$" InterpretDollar result */
    bool               calledBack;     /* record whether callback has been called */
    InvokeSessionGuard session;        /* arguments for repeated lambda Invoke call */
    InvokeArgsGuard    singleShot;     /* arguments for single lambda Invoke call */
    StringBuffer       sb;             /* buffer built during DoMatch */
};

static bool
InterpretDollar(JSContext *cx, RegExpStatics *res, const jschar *dp, const jschar *ep,
                ReplaceData &rdata, JSSubString *out, size_t *skip)
{
    JS_ASSERT(*dp == '$');

    /* If there is only a dollar, bail now */
    if (dp + 1 >= ep)
        return false;

    /* Interpret all Perl match-induced dollar variables. */
    jschar dc = dp[1];
    if (JS7_ISDEC(dc)) {
        /* ECMA-262 Edition 3: 1-9 or 01-99 */
        uintN num = JS7_UNDEC(dc);
        if (num > res->parenCount())
            return false;

        const jschar *cp = dp + 2;
        if (cp < ep && (dc = *cp, JS7_ISDEC(dc))) {
            uintN tmp = 10 * num + JS7_UNDEC(dc);
            if (tmp <= res->parenCount()) {
                cp++;
                num = tmp;
            }
        }
        if (num == 0)
            return false;

        *skip = cp - dp;

        JS_ASSERT(num <= res->parenCount());

        /* 
         * Note: we index to get the paren with the (1-indexed) pair
         * number, as opposed to a (0-indexed) paren number.
         */
        res->getParen(num, out);
        return true;
    }

    *skip = 2;
    switch (dc) {
      case '$':
        rdata.dollarStr.chars = dp;
        rdata.dollarStr.length = 1;
        *out = rdata.dollarStr;
        return true;
      case '&':
        res->getLastMatch(out);
        return true;
      case '+':
        res->getLastParen(out);
        return true;
      case '`':
        res->getLeftContext(out);
        return true;
      case '\'':
        res->getRightContext(out);
        return true;
    }
    return false;
}

static bool
FindReplaceLength(JSContext *cx, RegExpStatics *res, ReplaceData &rdata, size_t *sizep)
{
    JSObject *base = rdata.elembase;
    if (base) {
        /*
         * The base object is used when replace was passed a lambda which looks like
         * 'function(a) { return b[a]; }' for the base object b.  b will not change
         * in the course of the replace unless we end up making a scripted call due
         * to accessing a scripted getter or a value with a scripted toString.
         */
        JS_ASSERT(rdata.lambda);
        JS_ASSERT(!base->getOps()->lookupProperty);
        JS_ASSERT(!base->getOps()->getProperty);

        Value match;
        if (!res->createLastMatch(cx, &match))
            return false;
        JSString *str = match.toString();

        JSAtom *atom;
        if (str->isAtom()) {
            atom = &str->asAtom();
        } else {
            atom = js_AtomizeString(cx, str, 0);
            if (!atom)
                return false;
        }
        jsid id = ATOM_TO_JSID(atom);

        JSObject *holder;
        JSProperty *prop = NULL;
        if (js_LookupPropertyWithFlags(cx, base, id, JSRESOLVE_QUALIFIED, &holder, &prop) < 0)
            return false;

        /* Only handle the case where the property exists and is on this object. */
        if (prop && holder == base) {
            Shape *shape = (Shape *) prop;
            if (shape->slot != SHAPE_INVALID_SLOT && shape->hasDefaultGetter()) {
                Value value = base->getSlot(shape->slot);
                if (value.isString()) {
                    rdata.repstr = value.toString()->ensureLinear(cx);
                    if (!rdata.repstr)
                        return false;
                    *sizep = rdata.repstr->length();
                    return true;
                }
            }
        }

        /*
         * Couldn't handle this property, fall through and despecialize to the
         * general lambda case.
         */
        rdata.elembase = NULL;
    }

    JSObject *lambda = rdata.lambda;
    if (lambda) {
        /*
         * In the lambda case, not only do we find the replacement string's
         * length, we compute repstr and return it via rdata for use within
         * DoReplace.  The lambda is called with arguments ($&, $1, $2, ...,
         * index, input), i.e., all the properties of a regexp match array.
         * For $&, etc., we must create string jsvals from cx->regExpStatics.
         * We grab up stack space to keep the newborn strings GC-rooted.
         */
        uintN p = res->parenCount();
        uintN argc = 1 + p + 2;

        InvokeSessionGuard &session = rdata.session;
        if (!session.started()) {
            Value lambdav = ObjectValue(*lambda);
            if (!session.start(cx, lambdav, UndefinedValue(), argc))
                return false;
        }

        PreserveRegExpStatics staticsGuard(res);
        if (!staticsGuard.init(cx))
            return false;

        /* Push $&, $1, $2, ... */
        uintN argi = 0;
        if (!res->createLastMatch(cx, &session[argi++]))
            return false;

        for (size_t i = 0; i < res->parenCount(); ++i) {
            if (!res->createParen(cx, i + 1, &session[argi++]))
                return false;
        }

        /* Push match index and input string. */
        session[argi++].setInt32(res->matchStart());
        session[argi].setString(rdata.str);

        if (!session.invoke(cx))
            return false;

        /* root repstr: rdata is on the stack, so scanned by conservative gc. */
        JSString *repstr = ValueToString_TestForStringInline(cx, session.rval());
        if (!repstr)
            return false;
        rdata.repstr = repstr->ensureLinear(cx);
        if (!rdata.repstr)
            return false;
        *sizep = rdata.repstr->length();
        return true;
    }

    JSString *repstr = rdata.repstr;
    size_t replen = repstr->length();
    for (const jschar *dp = rdata.dollar, *ep = rdata.dollarEnd; dp;
         dp = js_strchr_limit(dp, '$', ep)) {
        JSSubString sub;
        size_t skip;
        if (InterpretDollar(cx, res, dp, ep, rdata, &sub, &skip)) {
            replen += sub.length - skip;
            dp += skip;
        } else {
            dp++;
        }
    }
    *sizep = replen;
    return true;
}

/* 
 * Precondition: |rdata.sb| already has necessary growth space reserved (as
 * derived from FindReplaceLength).
 */
static void
DoReplace(JSContext *cx, RegExpStatics *res, ReplaceData &rdata)
{
    JSLinearString *repstr = rdata.repstr;
    const jschar *cp;
    const jschar *bp = cp = repstr->chars();

    const jschar *dp = rdata.dollar;
    const jschar *ep = rdata.dollarEnd;
    for (; dp; dp = js_strchr_limit(dp, '$', ep)) {
        /* Move one of the constant portions of the replacement value. */
        size_t len = dp - cp;
        rdata.sb.infallibleAppend(cp, len);
        cp = dp;

        JSSubString sub;
        size_t skip;
        if (InterpretDollar(cx, res, dp, ep, rdata, &sub, &skip)) {
            len = sub.length;
            rdata.sb.infallibleAppend(sub.chars, len);
            cp += skip;
            dp += skip;
        } else {
            dp++;
        }
    }
    JS_ALWAYS_TRUE(rdata.sb.append(cp, repstr->length() - (cp - bp)));
}

static bool
ReplaceRegExpCallback(JSContext *cx, RegExpStatics *res, size_t count, void *p)
{
    ReplaceData &rdata = *static_cast<ReplaceData *>(p);

    rdata.calledBack = true;
    JSLinearString &str = rdata.str->asLinear();  /* flattened for regexp */
    size_t leftoff = rdata.leftIndex;
    const jschar *left = str.chars() + leftoff;
    size_t leftlen = res->matchStart() - leftoff;
    rdata.leftIndex = res->matchLimit();

    size_t replen = 0;  /* silence 'unused' warning */
    if (!FindReplaceLength(cx, res, rdata, &replen))
        return false;

    size_t growth = leftlen + replen;
    if (!rdata.sb.reserve(rdata.sb.length() + growth))
        return false;
    rdata.sb.infallibleAppend(left, leftlen); /* skipped-over portion of the search value */
    DoReplace(cx, res, rdata);
    return true;
}

static bool
BuildFlatReplacement(JSContext *cx, JSString *textstr, JSString *repstr,
                     const FlatMatch &fm, Value *vp)
{
    RopeBuilder builder(cx);
    size_t match = fm.match();
    size_t matchEnd = match + fm.patternLength();

    if (textstr->isRope()) {
        /*
         * If we are replacing over a rope, avoid flattening it by iterating
         * through it, building a new rope.
         */
        StringSegmentRange r(cx);
        if (!r.init(textstr))
            return false;
        size_t pos = 0;
        while (!r.empty()) {
            JSString *str = r.front();
            size_t len = str->length();
            size_t strEnd = pos + len;
            if (pos < matchEnd && strEnd > match) {
                /*
                 * We need to special-case any part of the rope that overlaps
                 * with the replacement string.
                 */
                if (match >= pos) {
                    /*
                     * If this part of the rope overlaps with the left side of
                     * the pattern, then it must be the only one to overlap with
                     * the first character in the pattern, so we include the
                     * replacement string here.
                     */
                    JSString *leftSide = js_NewDependentString(cx, str, 0, match - pos);
                    if (!leftSide ||
                        !builder.append(leftSide) ||
                        !builder.append(repstr)) {
                        return false;
                    }
                }

                /*
                 * If str runs off the end of the matched string, append the
                 * last part of str.
                 */
                if (strEnd > matchEnd) {
                    JSString *rightSide = js_NewDependentString(cx, str, matchEnd - pos,
                                                                strEnd - matchEnd);
                    if (!rightSide || !builder.append(rightSide))
                        return false;
                }
            } else {
                if (!builder.append(str))
                    return false;
            }
            pos += str->length();
            if (!r.popFront())
                return false;
        }
    } else {
        JSString *leftSide = js_NewDependentString(cx, textstr, 0, match);
        if (!leftSide)
            return false;
        JSString *rightSide = js_NewDependentString(cx, textstr, match + fm.patternLength(),
                                                    textstr->length() - match - fm.patternLength());
        if (!rightSide ||
            !builder.append(leftSide) ||
            !builder.append(repstr) ||
            !builder.append(rightSide)) {
            return false;
        }
    }

    vp->setString(builder.result());
    return true;
}

/*
 * Perform a linear-scan dollar substitution on the replacement text,
 * constructing a result string that looks like:
 *
 *      newstring = string[:matchStart] + dollarSub(replaceValue) + string[matchLimit:]
 */
static inline bool
BuildDollarReplacement(JSContext *cx, JSString *textstrArg, JSLinearString *repstr,
                       const jschar *firstDollar, const FlatMatch &fm, Value *vp)
{
    JSLinearString *textstr = textstrArg->ensureLinear(cx);
    if (!textstr)
        return NULL;

    JS_ASSERT(repstr->chars() <= firstDollar && firstDollar < repstr->chars() + repstr->length());
    size_t matchStart = fm.match();
    size_t matchLimit = matchStart + fm.patternLength();

    /*
     * Most probably:
     *
     *      len(newstr) >= len(orig) - len(match) + len(replacement)
     *
     * Note that dollar vars _could_ make the resulting text smaller than this.
     */
    StringBuffer newReplaceChars(cx);
    if (!newReplaceChars.reserve(textstr->length() - fm.patternLength() + repstr->length()))
        return false;

    /* Move the pre-dollar chunk in bulk. */
    newReplaceChars.infallibleAppend(repstr->chars(), firstDollar);

    /* Move the rest char-by-char, interpreting dollars as we encounter them. */
#define ENSURE(__cond) if (!(__cond)) return false;
    const jschar *repstrLimit = repstr->chars() + repstr->length();
    for (const jschar *it = firstDollar; it < repstrLimit; ++it) {
        if (*it != '$' || it == repstrLimit - 1) {
            ENSURE(newReplaceChars.append(*it));
            continue;
        }

        switch (*(it + 1)) {
          case '$': /* Eat one of the dollars. */
            ENSURE(newReplaceChars.append(*it));
            break;
          case '&':
            ENSURE(newReplaceChars.append(textstr->chars() + matchStart,
                                          textstr->chars() + matchLimit));
            break;
          case '`':
            ENSURE(newReplaceChars.append(textstr->chars(), textstr->chars() + matchStart));
            break;
          case '\'':
            ENSURE(newReplaceChars.append(textstr->chars() + matchLimit,
                                          textstr->chars() + textstr->length()));
            break;
          default: /* The dollar we saw was not special (no matter what its mother told it). */
            ENSURE(newReplaceChars.append(*it));
            continue;
        }
        ++it; /* We always eat an extra char in the above switch. */
    }

    JSString *leftSide = js_NewDependentString(cx, textstr, 0, matchStart);
    ENSURE(leftSide);

    JSString *newReplace = newReplaceChars.finishString();
    ENSURE(newReplace);

    JS_ASSERT(textstr->length() >= matchLimit);
    JSString *rightSide = js_NewDependentString(cx, textstr, matchLimit,
                                                textstr->length() - matchLimit);
    ENSURE(rightSide);

    RopeBuilder builder(cx);
    ENSURE(builder.append(leftSide) &&
           builder.append(newReplace) &&
           builder.append(rightSide));
#undef ENSURE

    vp->setString(builder.result());
    return true;
}

static inline bool
str_replace_regexp(JSContext *cx, uintN argc, Value *vp, ReplaceData &rdata)
{
    const RegExpPair *rep = rdata.g.normalizeRegExp(true, 2, argc, vp);
    if (!rep)
        return false;

    rdata.leftIndex = 0;
    rdata.calledBack = false;

    RegExpStatics *res = cx->regExpStatics();
    if (!DoMatch(cx, res, vp, rdata.str, *rep, ReplaceRegExpCallback, &rdata, REPLACE_ARGS))
        return false;

    if (!rdata.calledBack) {
        /* Didn't match, so the string is unmodified. */
        vp->setString(rdata.str);
        return true;
    }

    JSSubString sub;
    res->getRightContext(&sub);
    if (!rdata.sb.append(sub.chars, sub.length))
        return false;

    JSString *retstr = rdata.sb.finishString();
    if (!retstr)
        return false;

    vp->setString(retstr);
    return true;
}

static inline bool
str_replace_flat_lambda(JSContext *cx, uintN argc, Value *vp, ReplaceData &rdata,
                        const FlatMatch &fm)
{
    JS_ASSERT(fm.match() >= 0);
    LeaveTrace(cx);

    JSString *matchStr = js_NewDependentString(cx, rdata.str, fm.match(), fm.patternLength());
    if (!matchStr)
        return false;

    /* lambda(matchStr, matchStart, textstr) */
    static const uint32 lambdaArgc = 3;
    if (!cx->stack.pushInvokeArgs(cx, lambdaArgc, &rdata.singleShot))
        return false;

    CallArgs &args = rdata.singleShot;
    args.calleev().setObject(*rdata.lambda);
    args.thisv().setUndefined();

    Value *sp = args.argv();
    sp[0].setString(matchStr);
    sp[1].setInt32(fm.match());
    sp[2].setString(rdata.str);

    if (!Invoke(cx, rdata.singleShot))
        return false;

    JSString *repstr = js_ValueToString(cx, args.rval());
    if (!repstr)
        return false;

    JSString *leftSide = js_NewDependentString(cx, rdata.str, 0, fm.match());
    if (!leftSide)
        return false;

    size_t matchLimit = fm.match() + fm.patternLength();
    JSString *rightSide = js_NewDependentString(cx, rdata.str, matchLimit,
                                                rdata.str->length() - matchLimit);
    if (!rightSide)
        return false;

    RopeBuilder builder(cx);
    if (!(builder.append(leftSide) &&
          builder.append(repstr) &&
          builder.append(rightSide))) {
        return false;
    }

    vp->setString(builder.result());
    return true;
}

JSBool
js::str_replace(JSContext *cx, uintN argc, Value *vp)
{
    ReplaceData rdata(cx);
    rdata.str = ThisToStringForStringProto(cx, vp);
    if (!rdata.str)
        return false;
    static const uint32 optarg = 2;

    /* Extract replacement string/function. */
    if (argc >= optarg && js_IsCallable(vp[3])) {
        rdata.lambda = &vp[3].toObject();
        rdata.elembase = NULL;
        rdata.repstr = NULL;
        rdata.dollar = rdata.dollarEnd = NULL;

        if (rdata.lambda->isFunction()) {
            JSFunction *fun = rdata.lambda->getFunctionPrivate();
            if (fun->isInterpreted()) {
                /*
                 * Pattern match the script to check if it is is indexing into a
                 * particular object, e.g. 'function(a) { return b[a]; }'.  Avoid
                 * calling the script in such cases, which are used by javascript
                 * packers (particularly the popular Dean Edwards packer) to efficiently
                 * encode large scripts.  We only handle the code patterns generated
                 * by such packers here.
                 */
                JSScript *script = fun->u.i.script;
                jsbytecode *pc = script->code;

                Value table = UndefinedValue();
                if (JSOp(*pc) == JSOP_GETFCSLOT) {
                    table = rdata.lambda->getFlatClosureUpvar(GET_UINT16(pc));
                    pc += JSOP_GETFCSLOT_LENGTH;
                }

                if (table.isObject() &&
                    JSOp(*pc) == JSOP_GETARG && GET_SLOTNO(pc) == 0 &&
                    JSOp(*(pc + JSOP_GETARG_LENGTH)) == JSOP_GETELEM &&
                    JSOp(*(pc + JSOP_GETARG_LENGTH + JSOP_GETELEM_LENGTH)) == JSOP_RETURN) {
                    Class *clasp = table.toObject().getClass();
                    if (clasp->isNative() &&
                        !clasp->ops.lookupProperty &&
                        !clasp->ops.getProperty) {
                        rdata.elembase = &table.toObject();
                    }
                }
            }
        }
    } else {
        rdata.lambda = NULL;
        rdata.elembase = NULL;
        rdata.repstr = ArgToRootedString(cx, argc, vp, 1);
        if (!rdata.repstr)
            return false;

        /* We're about to store pointers into the middle of our string. */
        JSFixedString *fixed = rdata.repstr->ensureFixed(cx);
        if (!fixed)
            return false;
        rdata.dollarEnd = fixed->chars() + fixed->length();
        rdata.dollar = js_strchr_limit(fixed->chars(), '$', rdata.dollarEnd);
    }

    if (!rdata.g.init(argc, vp))
        return false;

    /*
     * Unlike its |String.prototype| brethren, |replace| doesn't convert
     * its input to a regular expression. (Even if it contains metachars.)
     *
     * However, if the user invokes our (non-standard) |flags| argument
     * extension then we revert to creating a regular expression. Note that
     * this is observable behavior through the side-effect mutation of the
     * |RegExp| statics.
     */

    const FlatMatch *fm = rdata.g.tryFlatMatch(cx, rdata.str, optarg, argc, false);
    if (!fm) {
        if (cx->isExceptionPending())  /* oom in RopeMatch in tryFlatMatch */
            return false;
        JS_ASSERT_IF(!rdata.g.hasRegExpPair(), argc > optarg);
        return str_replace_regexp(cx, argc, vp, rdata);
    }

    if (fm->match() < 0) {
        vp->setString(rdata.str);
        return true;
    }

    if (rdata.lambda)
        return str_replace_flat_lambda(cx, argc, vp, rdata, *fm);

    /* 
     * Note: we could optimize the text.length == pattern.length case if we wanted,
     * even in the presence of dollar metachars.
     */
    if (rdata.dollar)
        return BuildDollarReplacement(cx, rdata.str, rdata.repstr, rdata.dollar, *fm, vp);

    return BuildFlatReplacement(cx, rdata.str, rdata.repstr, *fm, vp);
}

class SplitMatchResult {
    size_t endIndex_;
    size_t length_;

  public:
    void setFailure() {
        JS_STATIC_ASSERT(SIZE_MAX > JSString::MAX_LENGTH);
        endIndex_ = SIZE_MAX;
    }
    bool isFailure() const {
        return (endIndex_ == SIZE_MAX);
    }
    size_t endIndex() const {
        JS_ASSERT(!isFailure());
        return endIndex_;
    }
    size_t length() const {
        JS_ASSERT(!isFailure());
        return length_;
    }
    void setResult(size_t length, size_t endIndex) {
        length_ = length;
        endIndex_ = endIndex;
    }
};

template<class Matcher>
static JSObject *
SplitHelper(JSContext *cx, JSLinearString *str, uint32 limit, Matcher splitMatch, TypeObject *type)
{
    size_t strLength = str->length();
    SplitMatchResult result;

    /* Step 11. */
    if (strLength == 0) {
        if (!splitMatch(cx, str, 0, &result))
            return NULL;

        /*
         * NB: Unlike in the non-empty string case, it's perfectly fine
         *     (indeed the spec requires it) if we match at the end of the
         *     string.  Thus these cases should hold:
         *
         *   var a = "".split("");
         *   assertEq(a.length, 0);
         *   var b = "".split(/.?/);
         *   assertEq(b.length, 0);
         */
        if (!result.isFailure())
            return NewDenseEmptyArray(cx);

        Value v = StringValue(str);
        return NewDenseCopiedArray(cx, 1, &v);
    }

    /* Step 12. */
    size_t lastEndIndex = 0;
    size_t index = 0;

    /* Step 13. */
    AutoValueVector splits(cx);

    while (index < strLength) {
        /* Step 13(a). */
        if (!splitMatch(cx, str, index, &result))
            return NULL;

        /*
         * Step 13(b).
         *
         * Our match algorithm differs from the spec in that it returns the
         * next index at which a match happens.  If no match happens we're
         * done.
         *
         * But what if the match is at the end of the string (and the string is
         * not empty)?  Per 13(c)(ii) this shouldn't be a match, so we have to
         * specially exclude it.  Thus this case should hold:
         *
         *   var a = "abc".split(/\b/);
         *   assertEq(a.length, 1);
         *   assertEq(a[0], "abc");
         */
        if (result.isFailure())
            break;

        /* Step 13(c)(i). */
        size_t sepLength = result.length();
        size_t endIndex = result.endIndex();
        if (sepLength == 0 && endIndex == strLength)
            break;

        /* Step 13(c)(ii). */
        if (endIndex == lastEndIndex) {
            index++;
            continue;
        }

        /* Step 13(c)(iii). */
        JS_ASSERT(lastEndIndex < endIndex);
        JS_ASSERT(sepLength <= strLength);
        JS_ASSERT(lastEndIndex + sepLength <= endIndex);

        /* Steps 13(c)(iii)(1-3). */
        size_t subLength = size_t(endIndex - sepLength - lastEndIndex);
        JSString *sub = js_NewDependentString(cx, str, lastEndIndex, subLength);
        if (!sub || !splits.append(StringValue(sub)))
            return NULL;

        /* Step 13(c)(iii)(4). */
        if (splits.length() == limit)
            return NewDenseCopiedArray(cx, splits.length(), splits.begin());

        /* Step 13(c)(iii)(5). */
        lastEndIndex = endIndex;

        /* Step 13(c)(iii)(6-7). */
        if (Matcher::returnsCaptures) {
            RegExpStatics *res = cx->regExpStatics();
            for (size_t i = 0; i < res->parenCount(); i++) {
                /* Steps 13(c)(iii)(7)(a-c). */
                if (res->pairIsPresent(i + 1)) {
                    JSSubString parsub;
                    res->getParen(i + 1, &parsub);
                    sub = js_NewStringCopyN(cx, parsub.chars, parsub.length);
                    if (!sub || !splits.append(StringValue(sub)))
                        return NULL;
                } else {
                    /* Only string entries have been accounted for so far. */
                    cx->addTypePropertyId(type, JSID_VOID, UndefinedValue());
                    if (!splits.append(UndefinedValue()))
                        return NULL;
                }

                /* Step 13(c)(iii)(7)(d). */
                if (splits.length() == limit)
                    return NewDenseCopiedArray(cx, splits.length(), splits.begin());
            }
        }

        /* Step 13(c)(iii)(8). */
        index = lastEndIndex;
    }

    /* Steps 14-15. */
    JSString *sub = js_NewDependentString(cx, str, lastEndIndex, strLength - lastEndIndex);
    if (!sub || !splits.append(StringValue(sub)))
        return NULL;

    /* Step 16. */
    return NewDenseCopiedArray(cx, splits.length(), splits.begin());
}

/*
 * The SplitMatch operation from ES5 15.5.4.14 is implemented using different
 * matchers for regular expression and string separators.
 *
 * The algorithm differs from the spec in that the matchers return the next
 * index at which a match happens.
 */
class SplitRegExpMatcher {
    RegExpStatics *res;
    RegExp *re;

  public:
    static const bool returnsCaptures = true;
    SplitRegExpMatcher(RegExp *re, RegExpStatics *res) : res(res), re(re) {
    }

    inline bool operator()(JSContext *cx, JSLinearString *str, size_t index,
                           SplitMatchResult *result) {
        Value rval
#ifdef __GNUC__ /* quell GCC overwarning */
            = UndefinedValue()
#endif
        ;
        if (!re->execute(cx, res, str, &index, true, &rval))
            return false;
        if (!rval.isTrue()) {
            result->setFailure();
            return true;
        }
        JSSubString sep;
        res->getLastMatch(&sep);

        result->setResult(sep.length, index);
        return true;
    }
};

class SplitStringMatcher {
    const jschar *sepChars;
    size_t sepLength;

  public:
    static const bool returnsCaptures = false;
    SplitStringMatcher(JSLinearString *sep) {
        sepChars = sep->chars();
        sepLength = sep->length();
    }

    inline bool operator()(JSContext *cx, JSLinearString *str, size_t index,
                           SplitMatchResult *res) {
        JS_ASSERT(index == 0 || index < str->length());
        const jschar *chars = str->chars();
        jsint match = StringMatch(chars + index, str->length() - index, sepChars, sepLength);
        if (match == -1)
            res->setFailure();
        else
            res->setResult(sepLength, index + match + sepLength);
        return true;
    }
};

/* ES5 15.5.4.14 */
static JSBool
str_split(JSContext *cx, uintN argc, Value *vp)
{
    /* Steps 1-2. */
    JSString *str = ThisToStringForStringProto(cx, vp);
    if (!str)
        return false;

    TypeObject *type = cx->getTypeCallerInitObject(true);
    if (!type)
        return false;
    cx->addTypeProperty(type, NULL, types::TYPE_STRING);

    /* Step 5: Use the second argument as the split limit, if given. */
    uint32 limit;
    if (argc > 1 && !vp[3].isUndefined()) {
        jsdouble d;
        if (!ValueToNumber(cx, vp[3], &d))
            return false;
        limit = js_DoubleToECMAUint32(d);
    } else {
        limit = UINT32_MAX;
    }

    /* Step 8. */
    RegExp *re = NULL;
    JSLinearString *sepstr = NULL;
    bool sepUndefined = (argc == 0 || vp[2].isUndefined());
    if (!sepUndefined) {
        if (VALUE_IS_REGEXP(cx, vp[2])) {
            re = static_cast<RegExp *>(vp[2].toObject().getPrivate());
        } else {
            JSString *sep = js_ValueToString(cx, vp[2]);
            if (!sep)
                return false;
            vp[2].setString(sep);

            sepstr = sep->ensureLinear(cx);
            if (!sepstr)
                return false;
        }
    }

    /* Step 9. */
    if (limit == 0) {
        JSObject *aobj = NewDenseEmptyArray(cx);
        if (!aobj)
            return false;
        aobj->setType(type);
        vp->setObject(*aobj);
        return true;
    }

    /* Step 10. */
    if (sepUndefined) {
        Value v = StringValue(str);
        JSObject *aobj = NewDenseCopiedArray(cx, 1, &v);
        if (!aobj)
            return false;
        aobj->setType(type);
        vp->setObject(*aobj);
        return true;
    }
    JSLinearString *strlin = str->ensureLinear(cx);
    if (!strlin)
        return false;

    /* Steps 11-15. */
    JSObject *aobj;
    if (re) {
        aobj = SplitHelper(cx, strlin, limit, SplitRegExpMatcher(re, cx->regExpStatics()), type);
    } else {
        // NB: sepstr is anchored through its storage in vp[2].
        aobj = SplitHelper(cx, strlin, limit, SplitStringMatcher(sepstr), type);
    }
    if (!aobj)
        return false;

    /* Step 16. */
    aobj->setType(type);
    vp->setObject(*aobj);
    return true;
}

#if JS_HAS_PERL_SUBSTR
static JSBool
str_substr(JSContext *cx, uintN argc, Value *vp)
{
    JSString *str = ThisToStringForStringProto(cx, vp);
    if (!str)
        return false;

    int32 length, len, begin;
    if (argc > 0) {
        length = int32(str->length());
        if (!ValueToIntegerRange(cx, vp[2], &begin))
            return false;

        if (begin >= length) {
            str = cx->runtime->emptyString;
            goto out;
        }
        if (begin < 0) {
            begin += length; /* length + INT_MIN will always be less then 0 */
            if (begin < 0)
                begin = 0;
        }

        if (argc == 1 || vp[3].isUndefined()) {
            len = length - begin;
        } else {
            if (!ValueToIntegerRange(cx, vp[3], &len))  
                return false;

            if (len <= 0) {
                str = cx->runtime->emptyString;
                goto out;
            }

            if (uint32(length) < uint32(begin + len))
                len = length - begin;
        }

        str = js_NewDependentString(cx, str, size_t(begin), size_t(len));
        if (!str)
            return false;
    }

out:
    vp->setString(str);
    return true;
}
#endif /* JS_HAS_PERL_SUBSTR */

/*
 * Python-esque sequence operations.
 */
static JSBool
str_concat(JSContext *cx, uintN argc, Value *vp)
{
    JSString *str = ThisToStringForStringProto(cx, vp);
    if (!str)
        return false;

    /* Set vp (aka rval) early to handle the argc == 0 case. */
    vp->setString(str);

    Value *argv;
    uintN i;
    for (i = 0, argv = vp + 2; i < argc; i++) {
        JSString *str2 = js_ValueToString(cx, argv[i]);
        if (!str2)
            return false;
        argv[i].setString(str2);

        str = js_ConcatStrings(cx, str, str2);
        if (!str)
            return false;
        vp->setString(str);
    }

    return true;
}

static JSBool
str_slice(JSContext *cx, uintN argc, Value *vp)
{
    if (argc == 1 && vp[1].isString() && vp[2].isInt32()) {
        size_t begin, end, length;

        JSString *str = vp[1].toString();
        begin = vp[2].toInt32();
        end = str->length();
        if (begin <= end) {
            length = end - begin;
            if (length == 0) {
                str = cx->runtime->emptyString;
            } else {
                str = (length == 1)
                      ? JSAtom::getUnitStringForElement(cx, str, begin)
                      : js_NewDependentString(cx, str, begin, length);
                if (!str)
                    return JS_FALSE;
            }
            vp->setString(str);
            return JS_TRUE;
        }
    }

    JSString *str = ThisToStringForStringProto(cx, vp);
    if (!str)
        return false;

    if (argc != 0) {
        double begin, end, length;

        if (!ToInteger(cx, vp[2], &begin))
            return false;
        length = str->length();
        if (begin < 0) {
            begin += length;
            if (begin < 0)
                begin = 0;
        } else if (begin > length) {
            begin = length;
        }

        if (argc == 1 || vp[3].isUndefined()) {
            end = length;
        } else {
            if (!ToInteger(cx, vp[3], &end))
                return false;
            if (end < 0) {
                end += length;
                if (end < 0)
                    end = 0;
            } else if (end > length) {
                end = length;
            }
            if (end < begin)
                end = begin;
        }

        str = js_NewDependentString(cx, str,
                                    (size_t)begin,
                                    (size_t)(end - begin));
        if (!str)
            return JS_FALSE;
    }
    vp->setString(str);
    return JS_TRUE;
}

#if JS_HAS_STR_HTML_HELPERS
/*
 * HTML composition aids.
 */
static bool
tagify(JSContext *cx, const char *begin, JSLinearString *param, const char *end,
       Value *vp)
{
    JSString *thisstr = ThisToStringForStringProto(cx, vp);
    if (!thisstr)
        return false;
    JSLinearString *str = thisstr->ensureLinear(cx);
    if (!str)
        return false;

    if (!end)
        end = begin;

    size_t beglen = strlen(begin);
    size_t taglen = 1 + beglen + 1;                     /* '<begin' + '>' */
    size_t parlen = 0; /* Avoid warning. */
    if (param) {
        parlen = param->length();
        taglen += 2 + parlen + 1;                       /* '="param"' */
    }
    size_t endlen = strlen(end);
    taglen += str->length() + 2 + endlen + 1;           /* 'str</end>' */

    if (taglen >= ~(size_t)0 / sizeof(jschar)) {
        js_ReportAllocationOverflow(cx);
        return false;
    }

    jschar *tagbuf = (jschar *) cx->malloc_((taglen + 1) * sizeof(jschar));
    if (!tagbuf)
        return false;

    size_t j = 0;
    tagbuf[j++] = '<';
    for (size_t i = 0; i < beglen; i++)
        tagbuf[j++] = (jschar)begin[i];
    if (param) {
        tagbuf[j++] = '=';
        tagbuf[j++] = '"';
        js_strncpy(&tagbuf[j], param->chars(), parlen);
        j += parlen;
        tagbuf[j++] = '"';
    }
    tagbuf[j++] = '>';

    js_strncpy(&tagbuf[j], str->chars(), str->length());
    j += str->length();
    tagbuf[j++] = '<';
    tagbuf[j++] = '/';
    for (size_t i = 0; i < endlen; i++)
        tagbuf[j++] = (jschar)end[i];
    tagbuf[j++] = '>';
    JS_ASSERT(j == taglen);
    tagbuf[j] = 0;

    JSString *retstr = js_NewString(cx, tagbuf, taglen);
    if (!retstr) {
        Foreground::free_((char *)tagbuf);
        return false;
    }
    vp->setString(retstr);
    return true;
}

static JSBool
tagify_value(JSContext *cx, uintN argc, Value *vp,
             const char *begin, const char *end)
{
    JSLinearString *param = ArgToRootedString(cx, argc, vp, 0);
    if (!param)
        return JS_FALSE;
    return tagify(cx, begin, param, end, vp);
}

static JSBool
str_bold(JSContext *cx, uintN argc, Value *vp)
{
    return tagify(cx, "b", NULL, NULL, vp);
}

static JSBool
str_italics(JSContext *cx, uintN argc, Value *vp)
{
    return tagify(cx, "i", NULL, NULL, vp);
}

static JSBool
str_fixed(JSContext *cx, uintN argc, Value *vp)
{
    return tagify(cx, "tt", NULL, NULL, vp);
}

static JSBool
str_fontsize(JSContext *cx, uintN argc, Value *vp)
{
    return tagify_value(cx, argc, vp, "font size", "font");
}

static JSBool
str_fontcolor(JSContext *cx, uintN argc, Value *vp)
{
    return tagify_value(cx, argc, vp, "font color", "font");
}

static JSBool
str_link(JSContext *cx, uintN argc, Value *vp)
{
    return tagify_value(cx, argc, vp, "a href", "a");
}

static JSBool
str_anchor(JSContext *cx, uintN argc, Value *vp)
{
    return tagify_value(cx, argc, vp, "a name", "a");
}

static JSBool
str_strike(JSContext *cx, uintN argc, Value *vp)
{
    return tagify(cx, "strike", NULL, NULL, vp);
}

static JSBool
str_small(JSContext *cx, uintN argc, Value *vp)
{
    return tagify(cx, "small", NULL, NULL, vp);
}

static JSBool
str_big(JSContext *cx, uintN argc, Value *vp)
{
    return tagify(cx, "big", NULL, NULL, vp);
}

static JSBool
str_blink(JSContext *cx, uintN argc, Value *vp)
{
    return tagify(cx, "blink", NULL, NULL, vp);
}

static JSBool
str_sup(JSContext *cx, uintN argc, Value *vp)
{
    return tagify(cx, "sup", NULL, NULL, vp);
}

static JSBool
str_sub(JSContext *cx, uintN argc, Value *vp)
{
    return tagify(cx, "sub", NULL, NULL, vp);
}
#endif /* JS_HAS_STR_HTML_HELPERS */

#ifdef JS_TRACER
JSString* FASTCALL
js_String_getelem(JSContext* cx, JSString* str, int32 i)
{
    if ((size_t)i >= str->length())
        return NULL;
    return JSAtom::getUnitStringForElement(cx, str, size_t(i));
}
#endif

JS_DEFINE_TRCINFO_1(str_concat,
    (3, (extern, STRING_RETRY, js_ConcatStrings, CONTEXT, THIS_STRING, STRING,
         1, nanojit::ACCSET_NONE)))

static void type_StringSplit(JSContext *cx, JSTypeFunction *jsfun, JSTypeCallsite *jssite)
{
    TypeCallsite *site = Valueify(jssite);

    if (!site->returnTypes)
        return;

    if (!site->compileAndGo()) {
        site->returnTypes->addType(cx, TYPE_UNKNOWN);
        return;
    }

    if (site->isNew)
        site->returnTypes->addType(cx, TYPE_UNKNOWN);

    TypeObject *type = site->getInitObject(cx, true);
    if (!type)
        return;

    site->returnTypes->addType(cx, (jstype) type);
}

static JSFunctionSpec string_methods[] = {
#if JS_HAS_TOSOURCE
    JS_FN_TYPE("quote",             str_quote,             0,JSFUN_GENERIC_NATIVE, JS_TypeHandlerString),
    JS_FN_TYPE(js_toSource_str,     str_toSource,          0,0, JS_TypeHandlerString),
#endif

    /* Java-like methods. */
    JS_FN_TYPE(js_toString_str,     js_str_toString,       0,0, JS_TypeHandlerString),
    JS_FN_TYPE(js_valueOf_str,      js_str_toString,       0,0, JS_TypeHandlerString),
    JS_FN_TYPE("substring",         str_substring,         2,JSFUN_GENERIC_NATIVE, JS_TypeHandlerString),
    JS_FN_TYPE("toLowerCase",       str_toLowerCase,       0,JSFUN_GENERIC_NATIVE, JS_TypeHandlerString),
    JS_FN_TYPE("toUpperCase",       str_toUpperCase,       0,JSFUN_GENERIC_NATIVE, JS_TypeHandlerString),
    JS_FN_TYPE("charAt",            js_str_charAt,         1,JSFUN_GENERIC_NATIVE, JS_TypeHandlerString),
    JS_FN_TYPE("charCodeAt",        js_str_charCodeAt,     1,JSFUN_GENERIC_NATIVE, JS_TypeHandlerInt),
    JS_FN_TYPE("indexOf",           str_indexOf,           1,JSFUN_GENERIC_NATIVE, JS_TypeHandlerInt),
    JS_FN_TYPE("lastIndexOf",       str_lastIndexOf,       1,JSFUN_GENERIC_NATIVE, JS_TypeHandlerInt),
    JS_FN_TYPE("trim",              str_trim,              0,JSFUN_GENERIC_NATIVE, JS_TypeHandlerString),
    JS_FN_TYPE("trimLeft",          str_trimLeft,          0,JSFUN_GENERIC_NATIVE, JS_TypeHandlerString),
    JS_FN_TYPE("trimRight",         str_trimRight,         0,JSFUN_GENERIC_NATIVE, JS_TypeHandlerString),
    JS_FN_TYPE("toLocaleLowerCase", str_toLocaleLowerCase, 0,JSFUN_GENERIC_NATIVE, JS_TypeHandlerString),
    JS_FN_TYPE("toLocaleUpperCase", str_toLocaleUpperCase, 0,JSFUN_GENERIC_NATIVE, JS_TypeHandlerString),
    JS_FN_TYPE("localeCompare",     str_localeCompare,     1,JSFUN_GENERIC_NATIVE, JS_TypeHandlerInt),

    /* Perl-ish methods (search is actually Python-esque). */
    JS_FN_TYPE("match",             str_match,             1,JSFUN_GENERIC_NATIVE, JS_TypeHandlerDynamic),
    JS_FN_TYPE("search",            str_search,            1,JSFUN_GENERIC_NATIVE, JS_TypeHandlerInt),
    JS_FN_TYPE("replace",           str_replace,           2,JSFUN_GENERIC_NATIVE, JS_TypeHandlerString),
    JS_FN_TYPE("split",             str_split,             2,JSFUN_GENERIC_NATIVE, type_StringSplit),
#if JS_HAS_PERL_SUBSTR
    JS_FN_TYPE("substr",            str_substr,            2,JSFUN_GENERIC_NATIVE, JS_TypeHandlerString),
#endif

    /* Python-esque sequence methods. */
    JS_TN("concat",                 str_concat,            1,JSFUN_GENERIC_NATIVE, &str_concat_trcinfo, JS_TypeHandlerString),
    JS_FN_TYPE("slice",             str_slice,             2,JSFUN_GENERIC_NATIVE, JS_TypeHandlerString),

    /* HTML string methods. */
#if JS_HAS_STR_HTML_HELPERS
    JS_FN_TYPE("bold",              str_bold,              0,0, JS_TypeHandlerString),
    JS_FN_TYPE("italics",           str_italics,           0,0, JS_TypeHandlerString),
    JS_FN_TYPE("fixed",             str_fixed,             0,0, JS_TypeHandlerString),
    JS_FN_TYPE("fontsize",          str_fontsize,          1,0, JS_TypeHandlerString),
    JS_FN_TYPE("fontcolor",         str_fontcolor,         1,0, JS_TypeHandlerString),
    JS_FN_TYPE("link",              str_link,              1,0, JS_TypeHandlerString),
    JS_FN_TYPE("anchor",            str_anchor,            1,0, JS_TypeHandlerString),
    JS_FN_TYPE("strike",            str_strike,            0,0, JS_TypeHandlerString),
    JS_FN_TYPE("small",             str_small,             0,0, JS_TypeHandlerString),
    JS_FN_TYPE("big",               str_big,               0,0, JS_TypeHandlerString),
    JS_FN_TYPE("blink",             str_blink,             0,0, JS_TypeHandlerString),
    JS_FN_TYPE("sup",               str_sup,               0,0, JS_TypeHandlerString),
    JS_FN_TYPE("sub",               str_sub,               0,0, JS_TypeHandlerString),
#endif

    JS_FS_END
};

/*
 * Set up some tools to make it easier to generate large tables. After constant
 * folding, for each n, Rn(0) is the comma-separated list R(0), R(1), ..., R(2^n-1).
 * Similary, Rn(k) (for any k and n) generates the list R(k), R(k+1), ..., R(k+2^n-1).
 * To use this, define R appropriately, then use Rn(0) (for some value of n), then
 * undefine R.
 */
#define R2(n)  R(n),   R((n) + (1 << 0)),    R((n) + (2 << 0)),    R((n) + (3 << 0))
#define R4(n)  R2(n),  R2((n) + (1 << 2)),   R2((n) + (2 << 2)),   R2((n) + (3 << 2))
#define R6(n)  R4(n),  R4((n) + (1 << 4)),   R4((n) + (2 << 4)),   R4((n) + (3 << 4))
#define R8(n)  R6(n),  R6((n) + (1 << 6)),   R6((n) + (2 << 6)),   R6((n) + (3 << 6))
#define R10(n) R8(n),  R8((n) + (1 << 8)),   R8((n) + (2 << 8)),   R8((n) + (3 << 8))
#define R12(n) R10(n), R10((n) + (1 << 10)), R10((n) + (2 << 10)), R10((n) + (3 << 10))

#define R3(n) R2(n), R2((n) + (1 << 2))
#define R7(n) R6(n), R6((n) + (1 << 6))

#define BUILD_LENGTH_AND_FLAGS(length, flags)                                 \
    (((length) << JSString::LENGTH_SHIFT) | (flags))

/*
 * Declare unit strings. Pack the string data itself into the mInlineChars
 * place in the header.
 */
#define R(c) {                                                                \
    BUILD_LENGTH_AND_FLAGS(1, JSString::STATIC_ATOM_FLAGS),                   \
    { (jschar *)(((char *)(unitStaticTable + (c))) +                          \
      offsetof(JSString::Data, inlineStorage)) },                             \
    { {(c), 0x00} } }

/*
 * For all the pragma pack usage in this file, the following logic applies:
 *          To apply:       To reset:
 * Sun CC:  pack(#)       / pack(0)
 * IBM xlC: pack(#)       / pack(pop)
 * HP aCC:  pack #        / pack
 * Others:  pack(push, #) / pack(pop)
 * The -Dlint case is explicitly excluded because GCC will error out when
 * pack pragmas are used on unsupported platforms. If GCC is being used
 * simply for error checking, these errors will be avoided.
 */

#if defined(__SUNPRO_CC) || defined(__xlC__)
#pragma pack(8)
#elif defined(__HP_aCC)
#pragma pack 8
#elif !defined(lint)
#pragma pack(push, 8)
#endif

const JSString::Data JSAtom::unitStaticTable[]
#if defined(__GNUC__) || defined(__xlC__)
__attribute__ ((aligned (8)))
#endif
= { R8(0) };

#if defined(__SUNPRO_CC)
#pragma pack(0)
#elif defined(__HP_aCC)
#pragma pack
#elif !defined(lint)
#pragma pack(pop)
#endif

#undef R

/*
 * Declare length-2 strings. We only store strings where both characters are
 * alphanumeric. The lower 10 short chars are the numerals, the next 26 are
 * the lowercase letters, and the next 26 are the uppercase letters.
 */
#define TO_SMALL_CHAR(c) ((c) >= '0' && (c) <= '9' ? (c) - '0' :              \
                          (c) >= 'a' && (c) <= 'z' ? (c) - 'a' + 10 :         \
                          (c) >= 'A' && (c) <= 'Z' ? (c) - 'A' + 36 :         \
                          JSAtom::INVALID_SMALL_CHAR)

#define R TO_SMALL_CHAR

const JSAtom::SmallChar JSAtom::toSmallChar[] = { R7(0) };

#undef R

/*
 * This is used when we generate our table of short strings, so the compiler is
 * happier if we use |c| as few times as possible.
 */
#define FROM_SMALL_CHAR(c) ((c) + ((c) < 10 ? '0' :      \
                                   (c) < 36 ? 'a' - 10 : \
                                   'A' - 36))
#define R FROM_SMALL_CHAR

const jschar JSAtom::fromSmallChar[] = { R6(0) };

#undef R

/*
 * For code-generation ease, length-2 strings are encoded as 12-bit int values,
 * where the upper 6 bits is the first character and the lower 6 bits is the
 * second character.
 */
#define R(c) {                                                                \
    BUILD_LENGTH_AND_FLAGS(2, JSString::STATIC_ATOM_FLAGS),                   \
    { (jschar *)(((char *)(length2StaticTable + (c))) +                       \
      offsetof(JSString::Data, inlineStorage)) },                             \
    { {FROM_SMALL_CHAR((c) >> 6), FROM_SMALL_CHAR((c) & 0x3F), 0x00} } }

#if defined(__SUNPRO_CC) || defined(__xlC__)
#pragma pack(8)
#elif defined(__HP_aCC)
#pragma pack 8
#elif !defined(lint)
#pragma pack(push, 8)
#endif

const JSString::Data JSAtom::length2StaticTable[]
#if defined(__GNUC__) || defined(__xlC__)
__attribute__ ((aligned (8)))
#endif
= { R12(0) };

#if defined(__SUNPRO_CC)
#pragma pack(0)
#elif defined(__HP_aCC)
#pragma pack
#elif !defined(lint)
#pragma pack(pop)
#endif

#undef R

/*
 * Declare int strings. Only int strings from 100 to 255 actually have to be
 * generated, since the rest are either unit strings or length-2 strings. To
 * avoid the runtime cost of figuring out where to look for the string for a
 * particular integer, we precompute a table of JSString*s which refer to the
 * correct location of the int string.
 */
#define R(c) {                                                                \
    BUILD_LENGTH_AND_FLAGS(3, JSString::STATIC_ATOM_FLAGS),                   \
    { (jschar *)(((char *)(hundredStaticTable + ((c) - 100))) +               \
      offsetof(JSString::Data, inlineStorage)) },                             \
    { {((c) / 100) + '0', ((c) / 10 % 10) + '0', ((c) % 10) + '0', 0x00} } }


JS_STATIC_ASSERT(100 + (1 << 7) + (1 << 4) + (1 << 3) + (1 << 2) == 256);

#if defined(__SUNPRO_CC) || defined(__xlC__)
#pragma pack(8)
#elif defined(__HP_aCC)
#pragma pack 8
#elif !defined(lint)
#pragma pack(push, 8)
#endif

const JSString::Data JSAtom::hundredStaticTable[]
#if defined(__GNUC__) || defined(__xlC__)
__attribute__ ((aligned (8)))
#endif
= { R7(100), /* 100 through 227 */
    R4(100 + (1 << 7)), /* 228 through 243 */
    R3(100 + (1 << 7) + (1 << 4)), /* 244 through 251 */
    R2(100 + (1 << 7) + (1 << 4) + (1 << 3)) /* 252 through 255 */
};

#undef R

#define R(c) ((c) < 10 ? JSAtom::unitStaticTable + ((c) + '0') :              \
              (c) < 100 ? JSAtom::length2StaticTable +                        \
              ((size_t)TO_SMALL_CHAR(((c) / 10) + '0') << 6) +                \
              TO_SMALL_CHAR(((c) % 10) + '0') :                               \
              JSAtom::hundredStaticTable + ((c) - 100))

const JSString::Data *const JSAtom::intStaticTable[] = { R8(0) };

#undef R

#if defined(__SUNPRO_CC)
#pragma pack(0)
#elif defined(__HP_aCC)
#pragma pack
#elif !defined(lint)
#pragma pack(pop)
#endif

#undef R2
#undef R4
#undef R6
#undef R8
#undef R10
#undef R12

#undef R3
#undef R7

JSBool
js_String(JSContext *cx, uintN argc, Value *vp)
{
    Value *argv = vp + 2;

    JSString *str;
    if (argc > 0) {
        str = js_ValueToString(cx, argv[0]);
        if (!str)
            return false;
    } else {
        str = cx->runtime->emptyString;
    }

    if (IsConstructing(vp)) {
        StringObject *strobj = StringObject::create(cx, str);
        if (!strobj)
            return false;
        vp->setObject(*strobj);
    } else {
        vp->setString(str);
    }
    return true;
}

static JSBool
str_fromCharCode(JSContext *cx, uintN argc, Value *vp)
{
    Value *argv = JS_ARGV(cx, vp);
    JS_ASSERT(argc <= JS_ARGS_LENGTH_MAX);
    if (argc == 1) {
        uint16_t code;
        if (!ValueToUint16(cx, argv[0], &code))
            return JS_FALSE;
        if (JSAtom::hasUnitStatic(code)) {
            vp->setString(&JSAtom::unitStatic(code));
            return JS_TRUE;
        }
        argv[0].setInt32(code);
    }
    jschar *chars = (jschar *) cx->malloc_((argc + 1) * sizeof(jschar));
    if (!chars)
        return JS_FALSE;
    for (uintN i = 0; i < argc; i++) {
        uint16_t code;
        if (!ValueToUint16(cx, argv[i], &code)) {
            cx->free_(chars);
            return JS_FALSE;
        }
        chars[i] = (jschar)code;
    }
    chars[argc] = 0;
    JSString *str = js_NewString(cx, chars, argc);
    if (!str) {
        cx->free_(chars);
        return JS_FALSE;
    }
    vp->setString(str);
    return JS_TRUE;
}

#ifdef JS_TRACER
static JSString* FASTCALL
String_fromCharCode(JSContext* cx, int32 i)
{
    JS_ASSERT(JS_ON_TRACE(cx));
    jschar c = (jschar)i;
    if (JSAtom::hasUnitStatic(c))
        return &JSAtom::unitStatic(c);
    return js_NewStringCopyN(cx, &c, 1);
}
#endif

JS_DEFINE_TRCINFO_1(str_fromCharCode,
    (2, (static, STRING_RETRY, String_fromCharCode, CONTEXT, INT32, 1, nanojit::ACCSET_NONE)))

static JSFunctionSpec string_static_methods[] = {
    JS_TN("fromCharCode", str_fromCharCode, 1, 0, &str_fromCharCode_trcinfo, JS_TypeHandlerString),
    JS_FS_END
};

static void type_NewString(JSContext *cx, JSTypeFunction *jsfun, JSTypeCallsite *jssite)
{
    if (Valueify(jssite)->isNew)
        JS_TypeHandlerNew(cx, jsfun, jssite);
    else
        JS_TypeHandlerString(cx, jsfun, jssite);
}

const Shape *
StringObject::assignInitialShape(JSContext *cx)
{
    JS_ASSERT(!cx->compartment->initialStringShape);
    JS_ASSERT(nativeEmpty());

    return addDataProperty(cx, ATOM_TO_JSID(cx->runtime->atomState.lengthAtom),
                           LENGTH_SLOT, JSPROP_PERMANENT | JSPROP_READONLY);
}

JSObject *
js_InitStringClass(JSContext *cx, JSObject *global)
{
    JS_ASSERT(global->isGlobal());
    JS_ASSERT(global->isNative());

    /* Create and initialize String.prototype. */
    JSObject *objectProto;
    if (!js_GetClassPrototype(cx, global, JSProto_Object, &objectProto))
        return NULL;

    JSObject *proto = NewObject<WithProto::Class>(cx, &js_StringClass, objectProto, global);
<<<<<<< HEAD
    if (!proto)
        return NULL;

    types::TypeObject *protoType = cx->newTypeObject("String", "prototype", proto->getProto(), false);
    if (!protoType || !proto->setTypeAndUniqueShape(cx, protoType))
        return NULL;

    if (!proto->initString(cx, cx->runtime->emptyString))
=======
    if (!proto || !proto->asString()->init(cx, cx->runtime->emptyString))
>>>>>>> 376c3661
        return NULL;

    /* Now create the String function. */
    JSAtom *atom = CLASS_ATOM(cx, String);
    JSFunction *ctor = js_NewFunction(cx, NULL, js_String, 1, JSFUN_CONSTRUCTOR, global, atom,
                                      type_NewString, js_String_str);
    if (!ctor)
        return NULL;

    /* String creates string objects. */
    FUN_CLASP(ctor) = &js_StringClass;

    /* Define String.prototype and String.prototype.constructor. */
    if (!js_SetClassPrototype(cx, ctor, proto, JSPROP_PERMANENT | JSPROP_READONLY))
        return NULL;

    /* Add properties and methods to the prototype and the constructor. */
    if (!JS_DefineFunctionsWithPrefix(cx, proto, string_methods, js_String_str) ||
        !JS_DefineFunctionsWithPrefix(cx, ctor, string_static_methods, js_String_str))
    {
        return NULL;
    }

    /* Pre-brand String and String.prototype for trace-jitted code. */
    if (!cx->typeInferenceEnabled()) {
        proto->brand(cx);
        ctor->brand(cx);
    }

    jsid lengthId = ATOM_TO_JSID(cx->runtime->atomState.lengthAtom);
    cx->addTypePropertyId(proto->getType(), lengthId, TYPE_INT32);

    TypeObject *type = proto->getNewType(cx);
    if (!type)
        return NULL;
    cx->addTypePropertyId(type, JSID_VOID, TYPE_STRING);

    /*
     * Make sure proto's emptyShape is available to be shared by String
     * objects. JSObject::emptyShape is a one-slot cache. If we omit this, some
     * other class could snap it up. (The risk is particularly great for
     * Object.prototype.)
     *
     * All callers of JSObject::initSharingEmptyShape depend on this.
     */
    if (!type->getEmptyShape(cx, &js_StringClass, FINALIZE_OBJECT0))
        return NULL;

    /* Install the fully-constructed String and String.prototype. */
    if (!DefineConstructorAndPrototype(cx, global, JSProto_String, ctor, proto))
        return NULL;

    /*
     * Define escape/unescape, the URI encode/decode functions, and maybe
     * uneval on the global object.
     */
    if (!JS_DefineFunctions(cx, global, string_functions))
        return NULL;

    return proto;
}

JSFixedString *
js_NewString(JSContext *cx, jschar *chars, size_t length)
{
    if (!CheckStringLength(cx, length))
        return NULL;

    return JSFixedString::new_(cx, chars, length);
}

static JS_ALWAYS_INLINE JSFixedString *
NewShortString(JSContext *cx, const jschar *chars, size_t length)
{
    /*
     * Don't bother trying to find a static atom; measurement shows that not
     * many get here (for one, Atomize is catching them).
     */

    JS_ASSERT(JSShortString::lengthFits(length));
    JSInlineString *str = JSInlineString::lengthFits(length)
                          ? JSInlineString::new_(cx)
                          : JSShortString::new_(cx);
    if (!str)
        return NULL;

    jschar *storage = str->init(length);
    PodCopy(storage, chars, length);
    storage[length] = 0;
    return str;
}

static JSInlineString *
NewShortString(JSContext *cx, const char *chars, size_t length)
{
    JS_ASSERT(JSShortString::lengthFits(length));
    JSInlineString *str = JSInlineString::lengthFits(length)
                          ? JSInlineString::new_(cx)
                          : JSShortString::new_(cx);
    if (!str)
        return NULL;

    jschar *storage = str->init(length);
    if (js_CStringsAreUTF8) {
#ifdef DEBUG
        size_t oldLength = length;
#endif
        if (!js_InflateUTF8StringToBuffer(cx, chars, length, storage, &length))
            return NULL;
        JS_ASSERT(length <= oldLength);
        storage[length] = 0;
        str->resetLength(length);
    } else {
        size_t n = length;
        jschar *p = storage;
        while (n--)
            *p++ = (unsigned char)*chars++;
        *p = 0;
    }
    return str;
}

jschar *
StringBuffer::extractWellSized()
{
    size_t capacity = cb.capacity();
    size_t length = cb.length();

    jschar *buf = cb.extractRawBuffer();
    if (!buf)
        return NULL;

    /* For medium/big buffers, avoid wasting more than 1/4 of the memory. */
    JS_ASSERT(capacity >= length);
    if (length > CharBuffer::sMaxInlineStorage &&
        capacity - length > (length >> 2)) {
        size_t bytes = sizeof(jschar) * (length + 1);
        JSContext *cx = context();
        jschar *tmp = (jschar *)cx->realloc_(buf, bytes);
        if (!tmp) {
            cx->free_(buf);
            return NULL;
        }
        buf = tmp;
    }

    return buf;
}

JSFixedString *
StringBuffer::finishString()
{
    JSContext *cx = context();
    if (cb.empty())
        return cx->runtime->atomState.emptyAtom;

    size_t length = cb.length();
    if (!checkLength(length))
        return NULL;

    JS_STATIC_ASSERT(JSShortString::MAX_SHORT_LENGTH < CharBuffer::InlineLength);
    if (JSShortString::lengthFits(length))
        return NewShortString(cx, cb.begin(), length);

    if (!cb.append('\0'))
        return NULL;

    jschar *buf = extractWellSized();
    if (!buf)
        return NULL;

    JSFixedString *str = js_NewString(cx, buf, length);
    if (!str)
        cx->free_(buf);
    return str;
}

JSAtom *
StringBuffer::finishAtom()
{
    JSContext *cx = context();

    size_t length = cb.length();
    if (length == 0)
        return cx->runtime->atomState.emptyAtom;

    JSAtom *atom = js_AtomizeChars(cx, cb.begin(), length, 0);
    cb.clear();
    return atom;
}

JSLinearString *
js_NewDependentString(JSContext *cx, JSString *baseArg, size_t start, size_t length)
{
    if (length == 0)
        return cx->runtime->emptyString;

    JSLinearString *base = baseArg->ensureLinear(cx);
    if (!base)
        return NULL;

    if (start == 0 && length == base->length())
        return base;

    const jschar *chars = base->chars() + start;

    if (JSLinearString *staticStr = JSAtom::lookupStatic(chars, length))
        return staticStr;

    return JSDependentString::new_(cx, base, chars, length);
}

#ifdef DEBUG
#include <math.h>

void printJSStringStats(JSRuntime *rt)
{
    double mean, sigma;

    mean = JS_MeanAndStdDev(rt->totalStrings, rt->lengthSum,
                            rt->lengthSquaredSum, &sigma);

    fprintf(stderr, "%lu total strings, mean length %g (sigma %g)\n",
            (unsigned long)rt->totalStrings, mean, sigma);

    mean = JS_MeanAndStdDev(rt->totalDependentStrings, rt->strdepLengthSum,
                            rt->strdepLengthSquaredSum, &sigma);

    fprintf(stderr, "%lu total dependent strings, mean length %g (sigma %g)\n",
            (unsigned long)rt->totalDependentStrings, mean, sigma);
}
#endif

JSFixedString *
js_NewStringCopyN(JSContext *cx, const jschar *s, size_t n)
{
    if (JSShortString::lengthFits(n))
        return NewShortString(cx, s, n);

    jschar *news = (jschar *) cx->malloc_((n + 1) * sizeof(jschar));
    if (!news)
        return NULL;
    js_strncpy(news, s, n);
    news[n] = 0;
    JSFixedString *str = js_NewString(cx, news, n);
    if (!str)
        cx->free_(news);
    return str;
}

JSFixedString *
js_NewStringCopyN(JSContext *cx, const char *s, size_t n)
{
    if (JSShortString::lengthFits(n))
        return NewShortString(cx, s, n);

    jschar *chars = js_InflateString(cx, s, &n);
    if (!chars)
        return NULL;
    JSFixedString *str = js_NewString(cx, chars, n);
    if (!str)
        cx->free_(chars);
    return str;
}

JSFixedString *
js_NewStringCopyZ(JSContext *cx, const jschar *s)
{
    size_t n = js_strlen(s);
    if (JSShortString::lengthFits(n))
        return NewShortString(cx, s, n);

    size_t m = (n + 1) * sizeof(jschar);
    jschar *news = (jschar *) cx->malloc_(m);
    if (!news)
        return NULL;
    memcpy(news, s, m);
    JSFixedString *str = js_NewString(cx, news, n);
    if (!str)
        cx->free_(news);
    return str;
}

JSFixedString *
js_NewStringCopyZ(JSContext *cx, const char *s)
{
    return js_NewStringCopyN(cx, s, strlen(s));
}

const char *
js_ValueToPrintable(JSContext *cx, const Value &v, JSAutoByteString *bytes, bool asSource)
{
    JSString *str;

    str = (asSource ? js_ValueToSource : js_ValueToString)(cx, v);
    if (!str)
        return NULL;
    str = js_QuoteString(cx, str, 0);
    if (!str)
        return NULL;
    return bytes->encode(cx, str);
}

JSString *
js_ValueToString(JSContext *cx, const Value &arg)
{
    Value v = arg;
    if (v.isObject() && !DefaultValue(cx, &v.toObject(), JSTYPE_STRING, &v))
        return NULL;

    JSString *str;
    if (v.isString()) {
        str = v.toString();
    } else if (v.isInt32()) {
        str = js_IntToString(cx, v.toInt32());
    } else if (v.isDouble()) {
        str = js_NumberToString(cx, v.toDouble());
    } else if (v.isBoolean()) {
        str = js_BooleanToString(cx, v.toBoolean());
    } else if (v.isNull()) {
        str = cx->runtime->atomState.nullAtom;
    } else {
        str = cx->runtime->atomState.typeAtoms[JSTYPE_VOID];
    }
    return str;
}

/* This function implements E-262-3 section 9.8, toString. */
bool
js::ValueToStringBufferSlow(JSContext *cx, const Value &arg, StringBuffer &sb)
{
    Value v = arg;
    if (v.isObject() && !DefaultValue(cx, &v.toObject(), JSTYPE_STRING, &v))
        return false;

    if (v.isString())
        return sb.append(v.toString());
    if (v.isNumber())
        return NumberValueToStringBuffer(cx, v, sb);
    if (v.isBoolean())
        return BooleanToStringBuffer(cx, v.toBoolean(), sb);
    if (v.isNull())
        return sb.append(cx->runtime->atomState.nullAtom);
    JS_ASSERT(v.isUndefined());
    return sb.append(cx->runtime->atomState.typeAtoms[JSTYPE_VOID]);
}

JS_FRIEND_API(JSString *)
js_ValueToSource(JSContext *cx, const Value &v)
{
    JS_CHECK_RECURSION(cx, return NULL);

    if (v.isUndefined())
        return cx->runtime->atomState.void0Atom;
    if (v.isString())
        return js_QuoteString(cx, v.toString(), '"');
    if (v.isPrimitive()) {
        /* Special case to preserve negative zero, _contra_ toString. */
        if (v.isDouble() && JSDOUBLE_IS_NEGZERO(v.toDouble())) {
            /* NB: _ucNstr rather than _ucstr to indicate non-terminated. */
            static const jschar js_negzero_ucNstr[] = {'-', '0'};

            return js_NewStringCopyN(cx, js_negzero_ucNstr, 2);
        }
        return js_ValueToString(cx, v);
    }

    Value rval = NullValue();
    Value fval;
    jsid id = ATOM_TO_JSID(cx->runtime->atomState.toSourceAtom);
    if (!js_GetMethod(cx, &v.toObject(), id, JSGET_NO_METHOD_BARRIER, &fval))
        return false;
    if (js_IsCallable(fval)) {
        if (!ExternalInvoke(cx, v, fval, 0, NULL, &rval))
            return false;
    }

    return js_ValueToString(cx, rval);
}

namespace js {

bool
EqualStrings(JSContext *cx, JSString *str1, JSString *str2, JSBool *result)
{
    if (str1 == str2) {
        *result = true;
        return true;
    }

    size_t length1 = str1->length();
    if (length1 != str2->length()) {
        *result = false;
        return true;
    }

    JSLinearString *linear1 = str1->ensureLinear(cx);
    if (!linear1)
        return false;
    JSLinearString *linear2 = str2->ensureLinear(cx);
    if (!linear2)
        return false;

    *result = PodEqual(linear1->chars(), linear2->chars(), length1);
    return true;
}

bool
EqualStrings(JSLinearString *str1, JSLinearString *str2)
{
    if (str1 == str2)
        return true;

    size_t length1 = str1->length();
    if (length1 != str2->length())
        return false;

    return PodEqual(str1->chars(), str2->chars(), length1);
}

}  /* namespace js */

JSBool JS_FASTCALL
js_EqualStringsOnTrace(JSContext *cx, JSString *str1, JSString *str2)
{
    JSBool result;
    return EqualStrings(cx, str1, str2, &result) ? result : JS_NEITHER;
}
JS_DEFINE_CALLINFO_3(extern, BOOL, js_EqualStringsOnTrace,
                     CONTEXT, STRING, STRING, 1, nanojit::ACCSET_NONE)

namespace js {

static bool
CompareStringsImpl(JSContext *cx, JSString *str1, JSString *str2, int32 *result)
{
    JS_ASSERT(str1);
    JS_ASSERT(str2);

    if (str1 == str2) {
        *result = 0;
        return true;
    }

    size_t l1 = str1->length();
    const jschar *s1 = str1->getChars(cx);
    if (!s1)
        return false;

    size_t l2 = str2->length();
    const jschar *s2 = str2->getChars(cx);
    if (!s2)
        return false;

    size_t n = JS_MIN(l1, l2);
    for (size_t i = 0; i < n; i++) {
        if (int32 cmp = s1[i] - s2[i]) {
            *result = cmp;
            return true;
        }
    }
    *result = (int32)(l1 - l2);
    return true;
}

bool
CompareStrings(JSContext *cx, JSString *str1, JSString *str2, int32 *result)
{
    return CompareStringsImpl(cx, str1, str2, result);
}

}  /* namespace js */

int32 JS_FASTCALL
js_CompareStringsOnTrace(JSContext *cx, JSString *str1, JSString *str2)
{
    int32 result;
    if (!CompareStringsImpl(cx, str1, str2, &result))
        return INT32_MIN;
    JS_ASSERT(result != INT32_MIN);
    return result;
}
JS_DEFINE_CALLINFO_3(extern, INT32, js_CompareStringsOnTrace,
                     CONTEXT, STRING, STRING, 1, nanojit::ACCSET_NONE)

namespace js {

bool
StringEqualsAscii(JSLinearString *str, const char *asciiBytes)
{
    size_t length = strlen(asciiBytes);
#ifdef DEBUG
    for (size_t i = 0; i != length; ++i)
        JS_ASSERT(unsigned(asciiBytes[i]) <= 127);
#endif
    if (length != str->length())
        return false;
    const jschar *chars = str->chars();
    for (size_t i = 0; i != length; ++i) {
        if (unsigned(asciiBytes[i]) != unsigned(chars[i]))
            return false;
    }
    return true;
}

} /* namespacejs */

size_t
js_strlen(const jschar *s)
{
    const jschar *t;

    for (t = s; *t != 0; t++)
        continue;
    return (size_t)(t - s);
}

jschar *
js_strchr(const jschar *s, jschar c)
{
    while (*s != 0) {
        if (*s == c)
            return (jschar *)s;
        s++;
    }
    return NULL;
}

jschar *
js_strchr_limit(const jschar *s, jschar c, const jschar *limit)
{
    while (s < limit) {
        if (*s == c)
            return (jschar *)s;
        s++;
    }
    return NULL;
}

jschar *
js_InflateString(JSContext *cx, const char *bytes, size_t *lengthp, bool useCESU8)
{
    size_t nbytes, nchars, i;
    jschar *chars;
#ifdef DEBUG
    JSBool ok;
#endif

    nbytes = *lengthp;
    if (js_CStringsAreUTF8 || useCESU8) {
        if (!js_InflateUTF8StringToBuffer(cx, bytes, nbytes, NULL, &nchars,
                                          useCESU8))
            goto bad;
        chars = (jschar *) cx->malloc_((nchars + 1) * sizeof (jschar));
        if (!chars)
            goto bad;
#ifdef DEBUG
        ok =
#endif
            js_InflateUTF8StringToBuffer(cx, bytes, nbytes, chars, &nchars,
                                         useCESU8);
        JS_ASSERT(ok);
    } else {
        nchars = nbytes;
        chars = (jschar *) cx->malloc_((nchars + 1) * sizeof(jschar));
        if (!chars)
            goto bad;
        for (i = 0; i < nchars; i++)
            chars[i] = (unsigned char) bytes[i];
    }
    *lengthp = nchars;
    chars[nchars] = 0;
    return chars;

  bad:
    /*
     * For compatibility with callers of JS_DecodeBytes we must zero lengthp
     * on errors.
     */
    *lengthp = 0;
    return NULL;
}

/*
 * May be called with null cx.
 */
char *
js_DeflateString(JSContext *cx, const jschar *chars, size_t nchars)
{
    size_t nbytes, i;
    char *bytes;
#ifdef DEBUG
    JSBool ok;
#endif

    if (js_CStringsAreUTF8) {
        nbytes = js_GetDeflatedStringLength(cx, chars, nchars);
        if (nbytes == (size_t) -1)
            return NULL;
        bytes = (char *) (cx ? cx->malloc_(nbytes + 1) : OffTheBooks::malloc_(nbytes + 1));
        if (!bytes)
            return NULL;
#ifdef DEBUG
        ok =
#endif
            js_DeflateStringToBuffer(cx, chars, nchars, bytes, &nbytes);
        JS_ASSERT(ok);
    } else {
        nbytes = nchars;
        bytes = (char *) (cx ? cx->malloc_(nbytes + 1) : OffTheBooks::malloc_(nbytes + 1));
        if (!bytes)
            return NULL;
        for (i = 0; i < nbytes; i++)
            bytes[i] = (char) chars[i];
    }
    bytes[nbytes] = 0;
    return bytes;
}

size_t
js_GetDeflatedStringLength(JSContext *cx, const jschar *chars, size_t nchars)
{
    if (!js_CStringsAreUTF8)
        return nchars;

    return js_GetDeflatedUTF8StringLength(cx, chars, nchars);
}

/*
 * May be called with null cx through public API, see below.
 */
size_t
js_GetDeflatedUTF8StringLength(JSContext *cx, const jschar *chars,
                               size_t nchars, bool useCESU8)
{
    size_t nbytes;
    const jschar *end;
    uintN c, c2;
    char buffer[10];

    nbytes = nchars;
    for (end = chars + nchars; chars != end; chars++) {
        c = *chars;
        if (c < 0x80)
            continue;
        if (0xD800 <= c && c <= 0xDFFF && !useCESU8) {
            /* Surrogate pair. */
            chars++;

            /* nbytes sets 1 length since this is surrogate pair. */
            nbytes--;
            if (c >= 0xDC00 || chars == end)
                goto bad_surrogate;
            c2 = *chars;
            if (c2 < 0xDC00 || c2 > 0xDFFF)
                goto bad_surrogate;
            c = ((c - 0xD800) << 10) + (c2 - 0xDC00) + 0x10000;
        }
        c >>= 11;
        nbytes++;
        while (c) {
            c >>= 5;
            nbytes++;
        }
    }
    return nbytes;

  bad_surrogate:
    if (cx) {
        JS_snprintf(buffer, 10, "0x%x", c);
        JS_ReportErrorFlagsAndNumber(cx, JSREPORT_ERROR, js_GetErrorMessage,
                                     NULL, JSMSG_BAD_SURROGATE_CHAR, buffer);
    }
    return (size_t) -1;
}

JSBool
js_DeflateStringToBuffer(JSContext *cx, const jschar *src, size_t srclen,
                         char *dst, size_t *dstlenp)
{
    size_t dstlen, i;

    dstlen = *dstlenp;
    if (!js_CStringsAreUTF8) {
        if (srclen > dstlen) {
            for (i = 0; i < dstlen; i++)
                dst[i] = (char) src[i];
            if (cx) {
                JS_ReportErrorNumber(cx, js_GetErrorMessage, NULL,
                                     JSMSG_BUFFER_TOO_SMALL);
            }
            return JS_FALSE;
        }
        for (i = 0; i < srclen; i++)
            dst[i] = (char) src[i];
        *dstlenp = srclen;
        return JS_TRUE;
    }

    return js_DeflateStringToUTF8Buffer(cx, src, srclen, dst, dstlenp);
}

JSBool
js_DeflateStringToUTF8Buffer(JSContext *cx, const jschar *src, size_t srclen,
                             char *dst, size_t *dstlenp, bool useCESU8)
{
    size_t dstlen, i, origDstlen, utf8Len;
    jschar c, c2;
    uint32 v;
    uint8 utf8buf[6];

    dstlen = *dstlenp;
    origDstlen = dstlen;
    while (srclen) {
        c = *src++;
        srclen--;
        if ((c >= 0xDC00) && (c <= 0xDFFF) && !useCESU8)
            goto badSurrogate;
        if (c < 0xD800 || c > 0xDBFF || useCESU8) {
            v = c;
        } else {
            if (srclen < 1)
                goto badSurrogate;
            c2 = *src;
            if ((c2 < 0xDC00) || (c2 > 0xDFFF))
                goto badSurrogate;
            src++;
            srclen--;
            v = ((c - 0xD800) << 10) + (c2 - 0xDC00) + 0x10000;
        }
        if (v < 0x0080) {
            /* no encoding necessary - performance hack */
            if (dstlen == 0)
                goto bufferTooSmall;
            *dst++ = (char) v;
            utf8Len = 1;
        } else {
            utf8Len = js_OneUcs4ToUtf8Char(utf8buf, v);
            if (utf8Len > dstlen)
                goto bufferTooSmall;
            for (i = 0; i < utf8Len; i++)
                *dst++ = (char) utf8buf[i];
        }
        dstlen -= utf8Len;
    }
    *dstlenp = (origDstlen - dstlen);
    return JS_TRUE;

badSurrogate:
    *dstlenp = (origDstlen - dstlen);
    /* Delegate error reporting to the measurement function. */
    if (cx)
        js_GetDeflatedStringLength(cx, src - 1, srclen + 1);
    return JS_FALSE;

bufferTooSmall:
    *dstlenp = (origDstlen - dstlen);
    if (cx) {
        JS_ReportErrorNumber(cx, js_GetErrorMessage, NULL,
                             JSMSG_BUFFER_TOO_SMALL);
    }
    return JS_FALSE;
}

JSBool
js_InflateStringToBuffer(JSContext *cx, const char *src, size_t srclen,
                         jschar *dst, size_t *dstlenp)
{
    size_t dstlen, i;

    if (!js_CStringsAreUTF8) {
        if (dst) {
            dstlen = *dstlenp;
            if (srclen > dstlen) {
                for (i = 0; i < dstlen; i++)
                    dst[i] = (unsigned char) src[i];
                if (cx) {
                    JS_ReportErrorNumber(cx, js_GetErrorMessage, NULL,
                                         JSMSG_BUFFER_TOO_SMALL);
                }
                return JS_FALSE;
            }
            for (i = 0; i < srclen; i++)
                dst[i] = (unsigned char) src[i];
        }
        *dstlenp = srclen;
        return JS_TRUE;
    }

    return js_InflateUTF8StringToBuffer(cx, src, srclen, dst, dstlenp);
}

JSBool
js_InflateUTF8StringToBuffer(JSContext *cx, const char *src, size_t srclen,
                             jschar *dst, size_t *dstlenp, bool useCESU8)
{
    size_t dstlen, origDstlen, offset, j, n;
    uint32 v;

    dstlen = dst ? *dstlenp : (size_t) -1;
    origDstlen = dstlen;
    offset = 0;

    while (srclen) {
        v = (uint8) *src;
        n = 1;
        if (v & 0x80) {
            while (v & (0x80 >> n))
                n++;
            if (n > srclen)
                goto bufferTooSmall;
            if (n == 1 || n > 4)
                goto badCharacter;
            for (j = 1; j < n; j++) {
                if ((src[j] & 0xC0) != 0x80)
                    goto badCharacter;
            }
            v = Utf8ToOneUcs4Char((uint8 *)src, n);
            if (v >= 0x10000 && !useCESU8) {
                v -= 0x10000;
                if (v > 0xFFFFF || dstlen < 2) {
                    *dstlenp = (origDstlen - dstlen);
                    if (cx) {
                        char buffer[10];
                        JS_snprintf(buffer, 10, "0x%x", v + 0x10000);
                        JS_ReportErrorFlagsAndNumber(cx,
                                                     JSREPORT_ERROR,
                                                     js_GetErrorMessage, NULL,
                                                     JSMSG_UTF8_CHAR_TOO_LARGE,
                                                     buffer);
                    }
                    return JS_FALSE;
                }
                if (dst) {
                    *dst++ = (jschar)((v >> 10) + 0xD800);
                    v = (jschar)((v & 0x3FF) + 0xDC00);
                }
                dstlen--;
            }
        }
        if (!dstlen)
            goto bufferTooSmall;
        if (dst)
            *dst++ = (jschar) v;
        dstlen--;
        offset += n;
        src += n;
        srclen -= n;
    }
    *dstlenp = (origDstlen - dstlen);
    return JS_TRUE;

badCharacter:
    *dstlenp = (origDstlen - dstlen);
    if (cx) {
        char buffer[10];
        JS_snprintf(buffer, 10, "%d", offset);
        JS_ReportErrorFlagsAndNumber(cx, JSREPORT_ERROR,
                                     js_GetErrorMessage, NULL,
                                     JSMSG_MALFORMED_UTF8_CHAR,
                                     buffer);
    }
    return JS_FALSE;

bufferTooSmall:
    *dstlenp = (origDstlen - dstlen);
    if (cx) {
        JS_ReportErrorNumber(cx, js_GetErrorMessage, NULL,
                             JSMSG_BUFFER_TOO_SMALL);
    }
    return JS_FALSE;
}

/*
 * From java.lang.Character.java:
 *
 * The character properties are currently encoded into 32 bits in the
 * following manner:
 *
 * 10 bits      signed offset used for converting case
 *  1 bit       if 1, adding the signed offset converts the character to
 *              lowercase
 *  1 bit       if 1, subtracting the signed offset converts the character to
 *              uppercase
 *  1 bit       if 1, character has a titlecase equivalent (possibly itself)
 *  3 bits      0  may not be part of an identifier
 *              1  ignorable control; may continue a Unicode identifier or JS
 *                 identifier
 *              2  may continue a JS identifier but not a Unicode identifier
 *                 (unused)
 *              3  may continue a Unicode identifier or JS identifier
 *              4  is a JS whitespace character
 *              5  may start or continue a JS identifier;
 *                 may continue but not start a Unicode identifier (_)
 *              6  may start or continue a JS identifier but not a Unicode
 *                 identifier ($)
 *              7  may start or continue a Unicode identifier or JS identifier
 *              Thus:
 *                 5, 6, 7 may start a JS identifier
 *                 1, 2, 3, 5, 6, 7 may continue a JS identifier
 *                 7 may start a Unicode identifier
 *                 1, 3, 5, 7 may continue a Unicode identifier
 *                 1 is ignorable within an identifier
 *                 4 is JS whitespace
 *  2 bits      0  this character has no numeric property
 *              1  adding the digit offset to the character code and then
 *                 masking with 0x1F will produce the desired numeric value
 *              2  this character has a "strange" numeric value
 *              3  a JS supradecimal digit: adding the digit offset to the
 *                 character code, then masking with 0x1F, then adding 10
 *                 will produce the desired numeric value
 *  5 bits      digit offset
 *  1 bit       XML 1.0 name start character
 *  1 bit       XML 1.0 name character
 *  2 bits      reserved for future use
 *  5 bits      character type
 */

/* The X table has 1024 entries for a total of 1024 bytes. */

const uint8 js_X[] = {
  0,   1,   2,   3,   4,   5,   6,   7,  /*  0x0000 */
  8,   9,  10,  11,  12,  13,  14,  15,  /*  0x0200 */
 16,  17,  18,  19,  20,  21,  22,  23,  /*  0x0400 */
 24,  25,  26,  27,  28,  28,  28,  28,  /*  0x0600 */
 28,  28,  28,  28,  29,  30,  31,  32,  /*  0x0800 */
 33,  34,  35,  36,  37,  38,  39,  40,  /*  0x0A00 */
 41,  42,  43,  44,  45,  46,  28,  28,  /*  0x0C00 */
 47,  48,  49,  50,  51,  52,  53,  28,  /*  0x0E00 */
 28,  28,  54,  55,  56,  57,  58,  59,  /*  0x1000 */
 28,  28,  28,  28,  28,  28,  28,  28,  /*  0x1200 */
 28,  28,  28,  28,  28,  28,  28,  28,  /*  0x1400 */
 28,  28,  28,  28,  28,  28,  28,  28,  /*  0x1600 */
 28,  28,  28,  28,  28,  28,  28,  28,  /*  0x1800 */
 28,  28,  28,  28,  28,  28,  28,  28,  /*  0x1A00 */
 28,  28,  28,  28,  28,  28,  28,  28,  /*  0x1C00 */
 60,  60,  61,  62,  63,  64,  65,  66,  /*  0x1E00 */
 67,  68,  69,  70,  71,  72,  73,  74,  /*  0x2000 */
 75,  75,  75,  76,  77,  78,  28,  28,  /*  0x2200 */
 79,  80,  81,  82,  83,  83,  84,  85,  /*  0x2400 */
 86,  85,  28,  28,  87,  88,  89,  28,  /*  0x2600 */
 28,  28,  28,  28,  28,  28,  28,  28,  /*  0x2800 */
 28,  28,  28,  28,  28,  28,  28,  28,  /*  0x2A00 */
 28,  28,  28,  28,  28,  28,  28,  28,  /*  0x2C00 */
 28,  28,  28,  28,  28,  28,  28,  28,  /*  0x2E00 */
 90,  91,  92,  93,  94,  56,  95,  28,  /*  0x3000 */
 96,  97,  98,  99,  83, 100,  83, 101,  /*  0x3200 */
 28,  28,  28,  28,  28,  28,  28,  28,  /*  0x3400 */
 28,  28,  28,  28,  28,  28,  28,  28,  /*  0x3600 */
 28,  28,  28,  28,  28,  28,  28,  28,  /*  0x3800 */
 28,  28,  28,  28,  28,  28,  28,  28,  /*  0x3A00 */
 28,  28,  28,  28,  28,  28,  28,  28,  /*  0x3C00 */
 28,  28,  28,  28,  28,  28,  28,  28,  /*  0x3E00 */
 28,  28,  28,  28,  28,  28,  28,  28,  /*  0x4000 */
 28,  28,  28,  28,  28,  28,  28,  28,  /*  0x4200 */
 28,  28,  28,  28,  28,  28,  28,  28,  /*  0x4400 */
 28,  28,  28,  28,  28,  28,  28,  28,  /*  0x4600 */
 28,  28,  28,  28,  28,  28,  28,  28,  /*  0x4800 */
 28,  28,  28,  28,  28,  28,  28,  28,  /*  0x4A00 */
 28,  28,  28,  28,  28,  28,  28,  28,  /*  0x4C00 */
 56,  56,  56,  56,  56,  56,  56,  56,  /*  0x4E00 */
 56,  56,  56,  56,  56,  56,  56,  56,  /*  0x5000 */
 56,  56,  56,  56,  56,  56,  56,  56,  /*  0x5200 */
 56,  56,  56,  56,  56,  56,  56,  56,  /*  0x5400 */
 56,  56,  56,  56,  56,  56,  56,  56,  /*  0x5600 */
 56,  56,  56,  56,  56,  56,  56,  56,  /*  0x5800 */
 56,  56,  56,  56,  56,  56,  56,  56,  /*  0x5A00 */
 56,  56,  56,  56,  56,  56,  56,  56,  /*  0x5C00 */
 56,  56,  56,  56,  56,  56,  56,  56,  /*  0x5E00 */
 56,  56,  56,  56,  56,  56,  56,  56,  /*  0x6000 */
 56,  56,  56,  56,  56,  56,  56,  56,  /*  0x6200 */
 56,  56,  56,  56,  56,  56,  56,  56,  /*  0x6400 */
 56,  56,  56,  56,  56,  56,  56,  56,  /*  0x6600 */
 56,  56,  56,  56,  56,  56,  56,  56,  /*  0x6800 */
 56,  56,  56,  56,  56,  56,  56,  56,  /*  0x6A00 */
 56,  56,  56,  56,  56,  56,  56,  56,  /*  0x6C00 */
 56,  56,  56,  56,  56,  56,  56,  56,  /*  0x6E00 */
 56,  56,  56,  56,  56,  56,  56,  56,  /*  0x7000 */
 56,  56,  56,  56,  56,  56,  56,  56,  /*  0x7200 */
 56,  56,  56,  56,  56,  56,  56,  56,  /*  0x7400 */
 56,  56,  56,  56,  56,  56,  56,  56,  /*  0x7600 */
 56,  56,  56,  56,  56,  56,  56,  56,  /*  0x7800 */
 56,  56,  56,  56,  56,  56,  56,  56,  /*  0x7A00 */
 56,  56,  56,  56,  56,  56,  56,  56,  /*  0x7C00 */
 56,  56,  56,  56,  56,  56,  56,  56,  /*  0x7E00 */
 56,  56,  56,  56,  56,  56,  56,  56,  /*  0x8000 */
 56,  56,  56,  56,  56,  56,  56,  56,  /*  0x8200 */
 56,  56,  56,  56,  56,  56,  56,  56,  /*  0x8400 */
 56,  56,  56,  56,  56,  56,  56,  56,  /*  0x8600 */
 56,  56,  56,  56,  56,  56,  56,  56,  /*  0x8800 */
 56,  56,  56,  56,  56,  56,  56,  56,  /*  0x8A00 */
 56,  56,  56,  56,  56,  56,  56,  56,  /*  0x8C00 */
 56,  56,  56,  56,  56,  56,  56,  56,  /*  0x8E00 */
 56,  56,  56,  56,  56,  56,  56,  56,  /*  0x9000 */
 56,  56,  56,  56,  56,  56,  56,  56,  /*  0x9200 */
 56,  56,  56,  56,  56,  56,  56,  56,  /*  0x9400 */
 56,  56,  56,  56,  56,  56,  56,  56,  /*  0x9600 */
 56,  56,  56,  56,  56,  56,  56,  56,  /*  0x9800 */
 56,  56,  56,  56,  56,  56,  56,  56,  /*  0x9A00 */
 56,  56,  56,  56,  56,  56,  56,  56,  /*  0x9C00 */
 56,  56,  56,  56,  56,  56, 102,  28,  /*  0x9E00 */
 28,  28,  28,  28,  28,  28,  28,  28,  /*  0xA000 */
 28,  28,  28,  28,  28,  28,  28,  28,  /*  0xA200 */
 28,  28,  28,  28,  28,  28,  28,  28,  /*  0xA400 */
 28,  28,  28,  28,  28,  28,  28,  28,  /*  0xA600 */
 28,  28,  28,  28,  28,  28,  28,  28,  /*  0xA800 */
 28,  28,  28,  28,  28,  28,  28,  28,  /*  0xAA00 */
 56,  56,  56,  56,  56,  56,  56,  56,  /*  0xAC00 */
 56,  56,  56,  56,  56,  56,  56,  56,  /*  0xAE00 */
 56,  56,  56,  56,  56,  56,  56,  56,  /*  0xB000 */
 56,  56,  56,  56,  56,  56,  56,  56,  /*  0xB200 */
 56,  56,  56,  56,  56,  56,  56,  56,  /*  0xB400 */
 56,  56,  56,  56,  56,  56,  56,  56,  /*  0xB600 */
 56,  56,  56,  56,  56,  56,  56,  56,  /*  0xB800 */
 56,  56,  56,  56,  56,  56,  56,  56,  /*  0xBA00 */
 56,  56,  56,  56,  56,  56,  56,  56,  /*  0xBC00 */
 56,  56,  56,  56,  56,  56,  56,  56,  /*  0xBE00 */
 56,  56,  56,  56,  56,  56,  56,  56,  /*  0xC000 */
 56,  56,  56,  56,  56,  56,  56,  56,  /*  0xC200 */
 56,  56,  56,  56,  56,  56,  56,  56,  /*  0xC400 */
 56,  56,  56,  56,  56,  56,  56,  56,  /*  0xC600 */
 56,  56,  56,  56,  56,  56,  56,  56,  /*  0xC800 */
 56,  56,  56,  56,  56,  56,  56,  56,  /*  0xCA00 */
 56,  56,  56,  56,  56,  56,  56,  56,  /*  0xCC00 */
 56,  56,  56,  56,  56,  56,  56,  56,  /*  0xCE00 */
 56,  56,  56,  56,  56,  56,  56,  56,  /*  0xD000 */
 56,  56,  56,  56,  56,  56,  56,  56,  /*  0xD200 */
 56,  56,  56,  56,  56,  56,  56,  56,  /*  0xD400 */
 56,  56,  56,  56,  56,  56, 103,  28,  /*  0xD600 */
104, 104, 104, 104, 104, 104, 104, 104,  /*  0xD800 */
104, 104, 104, 104, 104, 104, 104, 104,  /*  0xDA00 */
104, 104, 104, 104, 104, 104, 104, 104,  /*  0xDC00 */
104, 104, 104, 104, 104, 104, 104, 104,  /*  0xDE00 */
105, 105, 105, 105, 105, 105, 105, 105,  /*  0xE000 */
105, 105, 105, 105, 105, 105, 105, 105,  /*  0xE200 */
105, 105, 105, 105, 105, 105, 105, 105,  /*  0xE400 */
105, 105, 105, 105, 105, 105, 105, 105,  /*  0xE600 */
105, 105, 105, 105, 105, 105, 105, 105,  /*  0xE800 */
105, 105, 105, 105, 105, 105, 105, 105,  /*  0xEA00 */
105, 105, 105, 105, 105, 105, 105, 105,  /*  0xEC00 */
105, 105, 105, 105, 105, 105, 105, 105,  /*  0xEE00 */
105, 105, 105, 105, 105, 105, 105, 105,  /*  0xF000 */
105, 105, 105, 105, 105, 105, 105, 105,  /*  0xF200 */
105, 105, 105, 105, 105, 105, 105, 105,  /*  0xF400 */
105, 105, 105, 105, 105, 105, 105, 105,  /*  0xF600 */
105, 105, 105, 105,  56,  56,  56,  56,  /*  0xF800 */
106,  28,  28,  28, 107, 108, 109, 110,  /*  0xFA00 */
 56,  56,  56,  56, 111, 112, 113, 114,  /*  0xFC00 */
115, 116,  56, 117, 118, 119, 120, 121   /*  0xFE00 */
};

/* The Y table has 7808 entries for a total of 7808 bytes. */

const uint8 js_Y[] = {
  0,   0,   0,   0,   0,   0,   0,   0,  /*    0 */
  0,   1,   1,   1,   1,   1,   0,   0,  /*    0 */
  0,   0,   0,   0,   0,   0,   0,   0,  /*    0 */
  0,   0,   0,   0,   0,   0,   0,   0,  /*    0 */
  2,   3,   3,   3,   4,   3,   3,   3,  /*    0 */
  5,   6,   3,   7,   3,   8,   3,   3,  /*    0 */
  9,   9,   9,   9,   9,   9,   9,   9,  /*    0 */
  9,   9,   3,   3,   7,   7,   7,   3,  /*    0 */
  3,  10,  10,  10,  10,  10,  10,  10,  /*    1 */
 10,  10,  10,  10,  10,  10,  10,  10,  /*    1 */
 10,  10,  10,  10,  10,  10,  10,  10,  /*    1 */
 10,  10,  10,   5,   3,   6,  11,  12,  /*    1 */
 11,  13,  13,  13,  13,  13,  13,  13,  /*    1 */
 13,  13,  13,  13,  13,  13,  13,  13,  /*    1 */
 13,  13,  13,  13,  13,  13,  13,  13,  /*    1 */
 13,  13,  13,   5,   7,   6,   7,   0,  /*    1 */
  0,   0,   0,   0,   0,   0,   0,   0,  /*    2 */
  0,   0,   0,   0,   0,   0,   0,   0,  /*    2 */
  0,   0,   0,   0,   0,   0,   0,   0,  /*    2 */
  0,   0,   0,   0,   0,   0,   0,   0,  /*    2 */
  2,   3,   4,   4,   4,   4,  15,  15,  /*    2 */
 11,  15,  16,   5,   7,   8,  15,  11,  /*    2 */
 15,   7,  17,  17,  11,  16,  15,   3,  /*    2 */
 11,  18,  16,   6,  19,  19,  19,   3,  /*    2 */
 20,  20,  20,  20,  20,  20,  20,  20,  /*    3 */
 20,  20,  20,  20,  20,  20,  20,  20,  /*    3 */
 20,  20,  20,  20,  20,  20,  20,   7,  /*    3 */
 20,  20,  20,  20,  20,  20,  20,  16,  /*    3 */
 21,  21,  21,  21,  21,  21,  21,  21,  /*    3 */
 21,  21,  21,  21,  21,  21,  21,  21,  /*    3 */
 21,  21,  21,  21,  21,  21,  21,   7,  /*    3 */
 21,  21,  21,  21,  21,  21,  21,  22,  /*    3 */
 23,  24,  23,  24,  23,  24,  23,  24,  /*    4 */
 23,  24,  23,  24,  23,  24,  23,  24,  /*    4 */
 23,  24,  23,  24,  23,  24,  23,  24,  /*    4 */
 23,  24,  23,  24,  23,  24,  23,  24,  /*    4 */
 23,  24,  23,  24,  23,  24,  23,  24,  /*    4 */
 23,  24,  23,  24,  23,  24,  23,  24,  /*    4 */
 25,  26,  23,  24,  23,  24,  23,  24,  /*    4 */
 16,  23,  24,  23,  24,  23,  24,  23,  /*    4 */
 24,  23,  24,  23,  24,  23,  24,  23,  /*    5 */
 24,  16,  23,  24,  23,  24,  23,  24,  /*    5 */
 23,  24,  23,  24,  23,  24,  23,  24,  /*    5 */
 23,  24,  23,  24,  23,  24,  23,  24,  /*    5 */
 23,  24,  23,  24,  23,  24,  23,  24,  /*    5 */
 23,  24,  23,  24,  23,  24,  23,  24,  /*    5 */
 23,  24,  23,  24,  23,  24,  23,  24,  /*    5 */
 27,  23,  24,  23,  24,  23,  24,  28,  /*    5 */
 16,  29,  23,  24,  23,  24,  30,  23,  /*    6 */
 24,  31,  31,  23,  24,  16,  32,  32,  /*    6 */
 33,  23,  24,  31,  34,  16,  35,  36,  /*    6 */
 23,  24,  16,  16,  35,  37,  16,  38,  /*    6 */
 23,  24,  23,  24,  23,  24,  38,  23,  /*    6 */
 24,  39,  40,  16,  23,  24,  39,  23,  /*    6 */
 24,  41,  41,  23,  24,  23,  24,  42,  /*    6 */
 23,  24,  16,  40,  23,  24,  40,  40,  /*    6 */
 40,  40,  40,  40,  43,  44,  45,  43,  /*    7 */
 44,  45,  43,  44,  45,  23,  24,  23,  /*    7 */
 24,  23,  24,  23,  24,  23,  24,  23,  /*    7 */
 24,  23,  24,  23,  24,  16,  23,  24,  /*    7 */
 23,  24,  23,  24,  23,  24,  23,  24,  /*    7 */
 23,  24,  23,  24,  23,  24,  23,  24,  /*    7 */
 16,  43,  44,  45,  23,  24,  46,  46,  /*    7 */
 46,  46,  23,  24,  23,  24,  23,  24,  /*    7 */
 23,  24,  23,  24,  23,  24,  23,  24,  /*    8 */
 23,  24,  23,  24,  23,  24,  23,  24,  /*    8 */
 23,  24,  23,  24,  23,  24,  23,  24,  /*    8 */
 46,  46,  46,  46,  46,  46,  46,  46,  /*    8 */
 46,  46,  46,  46,  46,  46,  46,  46,  /*    8 */
 46,  46,  46,  46,  46,  46,  46,  46,  /*    8 */
 46,  46,  46,  46,  46,  46,  46,  46,  /*    8 */
 46,  46,  46,  46,  46,  46,  46,  46,  /*    8 */
 46,  46,  46,  46,  46,  46,  46,  46,  /*    9 */
 46,  46,  46,  46,  46,  46,  46,  46,  /*    9 */
 16,  16,  16,  47,  48,  16,  49,  49,  /*    9 */
 50,  50,  16,  51,  16,  16,  16,  16,  /*    9 */
 49,  16,  16,  52,  16,  16,  16,  16,  /*    9 */
 53,  54,  16,  16,  16,  16,  16,  54,  /*    9 */
 16,  16,  55,  16,  16,  16,  16,  16,  /*    9 */
 16,  16,  16,  16,  16,  16,  16,  16,  /*    9 */
 16,  16,  16,  56,  16,  16,  16,  16,  /*   10 */
 56,  16,  57,  57,  16,  16,  16,  16,  /*   10 */
 16,  16,  58,  16,  16,  16,  16,  16,  /*   10 */
 16,  16,  16,  16,  16,  16,  16,  16,  /*   10 */
 16,  16,  16,  16,  16,  16,  16,  16,  /*   10 */
 16,  46,  46,  46,  46,  46,  46,  46,  /*   10 */
 59,  59,  59,  59,  59,  59,  59,  59,  /*   10 */
 59,  11,  11,  59,  59,  59,  59,  59,  /*   10 */
 59,  59,  11,  11,  11,  11,  11,  11,  /*   11 */
 11,  11,  11,  11,  11,  11,  11,  11,  /*   11 */
 59,  59,  11,  11,  11,  11,  11,  11,  /*   11 */
 11,  11,  11,  11,  11,  11,  11,  46,  /*   11 */
 59,  59,  59,  59,  59,  11,  11,  11,  /*   11 */
 11,  11,  46,  46,  46,  46,  46,  46,  /*   11 */
 46,  46,  46,  46,  46,  46,  46,  46,  /*   11 */
 46,  46,  46,  46,  46,  46,  46,  46,  /*   11 */
 60,  60,  60,  60,  60,  60,  60,  60,  /*   12 */
 60,  60,  60,  60,  60,  60,  60,  60,  /*   12 */
 60,  60,  60,  60,  60,  60,  60,  60,  /*   12 */
 60,  60,  60,  60,  60,  60,  60,  60,  /*   12 */
 60,  60,  60,  60,  60,  60,  60,  60,  /*   12 */
 60,  60,  60,  60,  60,  60,  60,  60,  /*   12 */
 60,  60,  60,  60,  60,  60,  60,  60,  /*   12 */
 60,  60,  60,  60,  60,  60,  60,  60,  /*   12 */
 60,  60,  60,  60,  60,  60,  46,  46,  /*   13 */
 46,  46,  46,  46,  46,  46,  46,  46,  /*   13 */
 46,  46,  46,  46,  46,  46,  46,  46,  /*   13 */
 46,  46,  46,  46,  46,  46,  46,  46,  /*   13 */
 60,  60,  46,  46,  46,  46,  46,  46,  /*   13 */
 46,  46,  46,  46,  46,  46,  46,  46,  /*   13 */
 46,  46,  46,  46,   3,   3,  46,  46,  /*   13 */
 46,  46,  59,  46,  46,  46,   3,  46,  /*   13 */
 46,  46,  46,  46,  11,  11,  61,   3,  /*   14 */
 62,  62,  62,  46,  63,  46,  64,  64,  /*   14 */
 16,  20,  20,  20,  20,  20,  20,  20,  /*   14 */
 20,  20,  20,  20,  20,  20,  20,  20,  /*   14 */
 20,  20,  46,  20,  20,  20,  20,  20,  /*   14 */
 20,  20,  20,  20,  65,  66,  66,  66,  /*   14 */
 16,  21,  21,  21,  21,  21,  21,  21,  /*   14 */
 21,  21,  21,  21,  21,  21,  21,  21,  /*   14 */
 21,  21,  16,  21,  21,  21,  21,  21,  /*   15 */
 21,  21,  21,  21,  67,  68,  68,  46,  /*   15 */
 69,  70,  38,  38,  38,  71,  72,  46,  /*   15 */
 46,  46,  38,  46,  38,  46,  38,  46,  /*   15 */
 38,  46,  23,  24,  23,  24,  23,  24,  /*   15 */
 23,  24,  23,  24,  23,  24,  23,  24,  /*   15 */
 73,  74,  16,  40,  46,  46,  46,  46,  /*   15 */
 46,  46,  46,  46,  46,  46,  46,  46,  /*   15 */
 46,  75,  75,  75,  75,  75,  75,  75,  /*   16 */
 75,  75,  75,  75,  75,  46,  75,  75,  /*   16 */
 20,  20,  20,  20,  20,  20,  20,  20,  /*   16 */
 20,  20,  20,  20,  20,  20,  20,  20,  /*   16 */
 20,  20,  20,  20,  20,  20,  20,  20,  /*   16 */
 20,  20,  20,  20,  20,  20,  20,  20,  /*   16 */
 21,  21,  21,  21,  21,  21,  21,  21,  /*   16 */
 21,  21,  21,  21,  21,  21,  21,  21,  /*   16 */
 21,  21,  21,  21,  21,  21,  21,  21,  /*   17 */
 21,  21,  21,  21,  21,  21,  21,  21,  /*   17 */
 46,  74,  74,  74,  74,  74,  74,  74,  /*   17 */
 74,  74,  74,  74,  74,  46,  74,  74,  /*   17 */
 23,  24,  23,  24,  23,  24,  23,  24,  /*   17 */
 23,  24,  23,  24,  23,  24,  23,  24,  /*   17 */
 23,  24,  23,  24,  23,  24,  23,  24,  /*   17 */
 23,  24,  23,  24,  23,  24,  23,  24,  /*   17 */
 23,  24,  15,  60,  60,  60,  60,  46,  /*   18 */
 46,  46,  46,  46,  46,  46,  46,  46,  /*   18 */
 23,  24,  23,  24,  23,  24,  23,  24,  /*   18 */
 23,  24,  23,  24,  23,  24,  23,  24,  /*   18 */
 23,  24,  23,  24,  23,  24,  23,  24,  /*   18 */
 23,  24,  23,  24,  23,  24,  23,  24,  /*   18 */
 23,  24,  23,  24,  23,  24,  23,  24,  /*   18 */
 23,  24,  23,  24,  23,  24,  23,  24,  /*   18 */
 40,  23,  24,  23,  24,  46,  46,  23,  /*   19 */
 24,  46,  46,  23,  24,  46,  46,  46,  /*   19 */
 23,  24,  23,  24,  23,  24,  23,  24,  /*   19 */
 23,  24,  23,  24,  23,  24,  23,  24,  /*   19 */
 23,  24,  23,  24,  23,  24,  23,  24,  /*   19 */
 23,  24,  23,  24,  46,  46,  23,  24,  /*   19 */
 23,  24,  23,  24,  23,  24,  46,  46,  /*   19 */
 23,  24,  46,  46,  46,  46,  46,  46,  /*   19 */
 46,  46,  46,  46,  46,  46,  46,  46,  /*   20 */
 46,  46,  46,  46,  46,  46,  46,  46,  /*   20 */
 46,  46,  46,  46,  46,  46,  46,  46,  /*   20 */
 46,  46,  46,  46,  46,  46,  46,  46,  /*   20 */
 46,  46,  46,  46,  46,  46,  46,  46,  /*   20 */
 46,  46,  46,  46,  46,  46,  46,  46,  /*   20 */
 46,  76,  76,  76,  76,  76,  76,  76,  /*   20 */
 76,  76,  76,  76,  76,  76,  76,  76,  /*   20 */
 76,  76,  76,  76,  76,  76,  76,  76,  /*   21 */
 76,  76,  76,  76,  76,  76,  76,  76,  /*   21 */
 76,  76,  76,  76,  76,  76,  76,  46,  /*   21 */
 46,  59,   3,   3,   3,   3,   3,   3,  /*   21 */
 46,  77,  77,  77,  77,  77,  77,  77,  /*   21 */
 77,  77,  77,  77,  77,  77,  77,  77,  /*   21 */
 77,  77,  77,  77,  77,  77,  77,  77,  /*   21 */
 77,  77,  77,  77,  77,  77,  77,  77,  /*   21 */
 77,  77,  77,  77,  77,  77,  77,  16,  /*   22 */
 46,   3,  46,  46,  46,  46,  46,  46,  /*   22 */
 46,  60,  60,  60,  60,  60,  60,  60,  /*   22 */
 60,  60,  60,  60,  60,  60,  60,  60,  /*   22 */
 60,  60,  46,  60,  60,  60,  60,  60,  /*   22 */
 60,  60,  60,  60,  60,  60,  60,  60,  /*   22 */
 60,  60,  60,  60,  60,  60,  60,  60,  /*   22 */
 60,  60,  46,  60,  60,  60,   3,  60,  /*   22 */
  3,  60,  60,   3,  60,  46,  46,  46,  /*   23 */
 46,  46,  46,  46,  46,  46,  46,  46,  /*   23 */
 40,  40,  40,  40,  40,  40,  40,  40,  /*   23 */
 40,  40,  40,  40,  40,  40,  40,  40,  /*   23 */
 40,  40,  40,  40,  40,  40,  40,  40,  /*   23 */
 40,  40,  40,  46,  46,  46,  46,  46,  /*   23 */
 40,  40,  40,   3,   3,  46,  46,  46,  /*   23 */
 46,  46,  46,  46,  46,  46,  46,  46,  /*   23 */
 46,  46,  46,  46,  46,  46,  46,  46,  /*   24 */
 46,  46,  46,  46,   3,  46,  46,  46,  /*   24 */
 46,  46,  46,  46,  46,  46,  46,  46,  /*   24 */
 46,  46,  46,   3,  46,  46,  46,   3,  /*   24 */
 46,  40,  40,  40,  40,  40,  40,  40,  /*   24 */
 40,  40,  40,  40,  40,  40,  40,  40,  /*   24 */
 40,  40,  40,  40,  40,  40,  40,  40,  /*   24 */
 40,  40,  40,  46,  46,  46,  46,  46,  /*   24 */
 59,  40,  40,  40,  40,  40,  40,  40,  /*   25 */
 40,  40,  40,  60,  60,  60,  60,  60,  /*   25 */
 60,  60,  60,  46,  46,  46,  46,  46,  /*   25 */
 46,  46,  46,  46,  46,  46,  46,  46,  /*   25 */
 78,  78,  78,  78,  78,  78,  78,  78,  /*   25 */
 78,  78,   3,   3,   3,   3,  46,  46,  /*   25 */
 60,  40,  40,  40,  40,  40,  40,  40,  /*   25 */
 40,  40,  40,  40,  40,  40,  40,  40,  /*   25 */
 40,  40,  40,  40,  40,  40,  40,  40,  /*   26 */
 40,  40,  40,  40,  40,  40,  40,  40,  /*   26 */
 40,  40,  40,  40,  40,  40,  40,  40,  /*   26 */
 40,  40,  40,  40,  40,  40,  40,  40,  /*   26 */
 40,  40,  40,  40,  40,  40,  40,  40,  /*   26 */
 40,  40,  40,  40,  40,  40,  40,  40,  /*   26 */
 40,  40,  40,  40,  40,  40,  40,  40,  /*   26 */
 46,  46,  40,  40,  40,  40,  40,  46,  /*   26 */
 40,  40,  40,  40,  40,  40,  40,  40,  /*   27 */
 40,  40,  40,  40,  40,  40,  40,  46,  /*   27 */
 40,  40,  40,  40,   3,  40,  60,  60,  /*   27 */
 60,  60,  60,  60,  60,  79,  79,  60,  /*   27 */
 60,  60,  60,  60,  60,  59,  59,  60,  /*   27 */
 60,  15,  60,  60,  60,  60,  46,  46,  /*   27 */
  9,   9,   9,   9,   9,   9,   9,   9,  /*   27 */
  9,   9,  46,  46,  46,  46,  46,  46,  /*   27 */
 46,  46,  46,  46,  46,  46,  46,  46,  /*   28 */
 46,  46,  46,  46,  46,  46,  46,  46,  /*   28 */
 46,  46,  46,  46,  46,  46,  46,  46,  /*   28 */
 46,  46,  46,  46,  46,  46,  46,  46,  /*   28 */
 46,  46,  46,  46,  46,  46,  46,  46,  /*   28 */
 46,  46,  46,  46,  46,  46,  46,  46,  /*   28 */
 46,  46,  46,  46,  46,  46,  46,  46,  /*   28 */
 46,  46,  46,  46,  46,  46,  46,  46,  /*   28 */
 46,  60,  60,  80,  46,  40,  40,  40,  /*   29 */
 40,  40,  40,  40,  40,  40,  40,  40,  /*   29 */
 40,  40,  40,  40,  40,  40,  40,  40,  /*   29 */
 40,  40,  40,  40,  40,  40,  40,  40,  /*   29 */
 40,  40,  40,  40,  40,  40,  40,  40,  /*   29 */
 40,  40,  40,  40,  40,  40,  40,  40,  /*   29 */
 40,  40,  40,  40,  40,  40,  40,  40,  /*   29 */
 40,  40,  46,  46,  60,  40,  80,  80,  /*   29 */
 80,  60,  60,  60,  60,  60,  60,  60,  /*   30 */
 60,  80,  80,  80,  80,  60,  46,  46,  /*   30 */
 15,  60,  60,  60,  60,  46,  46,  46,  /*   30 */
 40,  40,  40,  40,  40,  40,  40,  40,  /*   30 */
 40,  40,  60,  60,   3,   3,  81,  81,  /*   30 */
 81,  81,  81,  81,  81,  81,  81,  81,  /*   30 */
  3,  46,  46,  46,  46,  46,  46,  46,  /*   30 */
 46,  46,  46,  46,  46,  46,  46,  46,  /*   30 */
 46,  60,  80,  80,  46,  40,  40,  40,  /*   31 */
 40,  40,  40,  40,  40,  46,  46,  40,  /*   31 */
 40,  46,  46,  40,  40,  40,  40,  40,  /*   31 */
 40,  40,  40,  40,  40,  40,  40,  40,  /*   31 */
 40,  40,  40,  40,  40,  40,  40,  40,  /*   31 */
 40,  46,  40,  40,  40,  40,  40,  40,  /*   31 */
 40,  46,  40,  46,  46,  46,  40,  40,  /*   31 */
 40,  40,  46,  46,  60,  46,  80,  80,  /*   31 */
 80,  60,  60,  60,  60,  46,  46,  80,  /*   32 */
 80,  46,  46,  80,  80,  60,  46,  46,  /*   32 */
 46,  46,  46,  46,  46,  46,  46,  80,  /*   32 */
 46,  46,  46,  46,  40,  40,  46,  40,  /*   32 */
 40,  40,  60,  60,  46,  46,  81,  81,  /*   32 */
 81,  81,  81,  81,  81,  81,  81,  81,  /*   32 */
 40,  40,   4,   4,  82,  82,  82,  82,  /*   32 */
 19,  83,  15,  46,  46,  46,  46,  46,  /*   32 */
 46,  46,  60,  46,  46,  40,  40,  40,  /*   33 */
 40,  40,  40,  46,  46,  46,  46,  40,  /*   33 */
 40,  46,  46,  40,  40,  40,  40,  40,  /*   33 */
 40,  40,  40,  40,  40,  40,  40,  40,  /*   33 */
 40,  40,  40,  40,  40,  40,  40,  40,  /*   33 */
 40,  46,  40,  40,  40,  40,  40,  40,  /*   33 */
 40,  46,  40,  40,  46,  40,  40,  46,  /*   33 */
 40,  40,  46,  46,  60,  46,  80,  80,  /*   33 */
 80,  60,  60,  46,  46,  46,  46,  60,  /*   34 */
 60,  46,  46,  60,  60,  60,  46,  46,  /*   34 */
 46,  46,  46,  46,  46,  46,  46,  46,  /*   34 */
 46,  40,  40,  40,  40,  46,  40,  46,  /*   34 */
 46,  46,  46,  46,  46,  46,  81,  81,  /*   34 */
 81,  81,  81,  81,  81,  81,  81,  81,  /*   34 */
 60,  60,  40,  40,  40,  46,  46,  46,  /*   34 */
 46,  46,  46,  46,  46,  46,  46,  46,  /*   34 */
 46,  60,  60,  80,  46,  40,  40,  40,  /*   35 */
 40,  40,  40,  40,  46,  40,  46,  40,  /*   35 */
 40,  40,  46,  40,  40,  40,  40,  40,  /*   35 */
 40,  40,  40,  40,  40,  40,  40,  40,  /*   35 */
 40,  40,  40,  40,  40,  40,  40,  40,  /*   35 */
 40,  46,  40,  40,  40,  40,  40,  40,  /*   35 */
 40,  46,  40,  40,  46,  40,  40,  40,  /*   35 */
 40,  40,  46,  46,  60,  40,  80,  80,  /*   35 */
 80,  60,  60,  60,  60,  60,  46,  60,  /*   36 */
 60,  80,  46,  80,  80,  60,  46,  46,  /*   36 */
 15,  46,  46,  46,  46,  46,  46,  46,  /*   36 */
 46,  46,  46,  46,  46,  46,  46,  46,  /*   36 */
 40,  46,  46,  46,  46,  46,  81,  81,  /*   36 */
 81,  81,  81,  81,  81,  81,  81,  81,  /*   36 */
 46,  46,  46,  46,  46,  46,  46,  46,  /*   36 */
 46,  46,  46,  46,  46,  46,  46,  46,  /*   36 */
 46,  60,  80,  80,  46,  40,  40,  40,  /*   37 */
 40,  40,  40,  40,  40,  46,  46,  40,  /*   37 */
 40,  46,  46,  40,  40,  40,  40,  40,  /*   37 */
 40,  40,  40,  40,  40,  40,  40,  40,  /*   37 */
 40,  40,  40,  40,  40,  40,  40,  40,  /*   37 */
 40,  46,  40,  40,  40,  40,  40,  40,  /*   37 */
 40,  46,  40,  40,  46,  46,  40,  40,  /*   37 */
 40,  40,  46,  46,  60,  40,  80,  60,  /*   37 */
 80,  60,  60,  60,  46,  46,  46,  80,  /*   38 */
 80,  46,  46,  80,  80,  60,  46,  46,  /*   38 */
 46,  46,  46,  46,  46,  46,  60,  80,  /*   38 */
 46,  46,  46,  46,  40,  40,  46,  40,  /*   38 */
 40,  40,  46,  46,  46,  46,  81,  81,  /*   38 */
 81,  81,  81,  81,  81,  81,  81,  81,  /*   38 */
 15,  46,  46,  46,  46,  46,  46,  46,  /*   38 */
 46,  46,  46,  46,  46,  46,  46,  46,  /*   38 */
 46,  46,  60,  80,  46,  40,  40,  40,  /*   39 */
 40,  40,  40,  46,  46,  46,  40,  40,  /*   39 */
 40,  46,  40,  40,  40,  40,  46,  46,  /*   39 */
 46,  40,  40,  46,  40,  46,  40,  40,  /*   39 */
 46,  46,  46,  40,  40,  46,  46,  46,  /*   39 */
 40,  40,  40,  46,  46,  46,  40,  40,  /*   39 */
 40,  40,  40,  40,  40,  40,  46,  40,  /*   39 */
 40,  40,  46,  46,  46,  46,  80,  80,  /*   39 */
 60,  80,  80,  46,  46,  46,  80,  80,  /*   40 */
 80,  46,  80,  80,  80,  60,  46,  46,  /*   40 */
 46,  46,  46,  46,  46,  46,  46,  80,  /*   40 */
 46,  46,  46,  46,  46,  46,  46,  46,  /*   40 */
 46,  46,  46,  46,  46,  46,  46,  81,  /*   40 */
 81,  81,  81,  81,  81,  81,  81,  81,  /*   40 */
 84,  19,  19,  46,  46,  46,  46,  46,  /*   40 */
 46,  46,  46,  46,  46,  46,  46,  46,  /*   40 */
 46,  80,  80,  80,  46,  40,  40,  40,  /*   41 */
 40,  40,  40,  40,  40,  46,  40,  40,  /*   41 */
 40,  46,  40,  40,  40,  40,  40,  40,  /*   41 */
 40,  40,  40,  40,  40,  40,  40,  40,  /*   41 */
 40,  40,  40,  40,  40,  40,  40,  40,  /*   41 */
 40,  46,  40,  40,  40,  40,  40,  40,  /*   41 */
 40,  40,  40,  40,  46,  40,  40,  40,  /*   41 */
 40,  40,  46,  46,  46,  46,  60,  60,  /*   41 */
 60,  80,  80,  80,  80,  46,  60,  60,  /*   42 */
 60,  46,  60,  60,  60,  60,  46,  46,  /*   42 */
 46,  46,  46,  46,  46,  60,  60,  46,  /*   42 */
 46,  46,  46,  46,  46,  46,  46,  46,  /*   42 */
 40,  40,  46,  46,  46,  46,  81,  81,  /*   42 */
 81,  81,  81,  81,  81,  81,  81,  81,  /*   42 */
 46,  46,  46,  46,  46,  46,  46,  46,  /*   42 */
 46,  46,  46,  46,  46,  46,  46,  46,  /*   42 */
 46,  46,  80,  80,  46,  40,  40,  40,  /*   43 */
 40,  40,  40,  40,  40,  46,  40,  40,  /*   43 */
 40,  46,  40,  40,  40,  40,  40,  40,  /*   43 */
 40,  40,  40,  40,  40,  40,  40,  40,  /*   43 */
 40,  40,  40,  40,  40,  40,  40,  40,  /*   43 */
 40,  46,  40,  40,  40,  40,  40,  40,  /*   43 */
 40,  40,  40,  40,  46,  40,  40,  40,  /*   43 */
 40,  40,  46,  46,  46,  46,  80,  60,  /*   43 */
 80,  80,  80,  80,  80,  46,  60,  80,  /*   44 */
 80,  46,  80,  80,  60,  60,  46,  46,  /*   44 */
 46,  46,  46,  46,  46,  80,  80,  46,  /*   44 */
 46,  46,  46,  46,  46,  46,  40,  46,  /*   44 */
 40,  40,  46,  46,  46,  46,  81,  81,  /*   44 */
 81,  81,  81,  81,  81,  81,  81,  81,  /*   44 */
 46,  46,  46,  46,  46,  46,  46,  46,  /*   44 */
 46,  46,  46,  46,  46,  46,  46,  46,  /*   44 */
 46,  46,  80,  80,  46,  40,  40,  40,  /*   45 */
 40,  40,  40,  40,  40,  46,  40,  40,  /*   45 */
 40,  46,  40,  40,  40,  40,  40,  40,  /*   45 */
 40,  40,  40,  40,  40,  40,  40,  40,  /*   45 */
 40,  40,  40,  40,  40,  40,  40,  40,  /*   45 */
 40,  46,  40,  40,  40,  40,  40,  40,  /*   45 */
 40,  40,  40,  40,  40,  40,  40,  40,  /*   45 */
 40,  40,  46,  46,  46,  46,  80,  80,  /*   45 */
 80,  60,  60,  60,  46,  46,  80,  80,  /*   46 */
 80,  46,  80,  80,  80,  60,  46,  46,  /*   46 */
 46,  46,  46,  46,  46,  46,  46,  80,  /*   46 */
 46,  46,  46,  46,  46,  46,  46,  46,  /*   46 */
 40,  40,  46,  46,  46,  46,  81,  81,  /*   46 */
 81,  81,  81,  81,  81,  81,  81,  81,  /*   46 */
 46,  46,  46,  46,  46,  46,  46,  46,  /*   46 */
 46,  46,  46,  46,  46,  46,  46,  46,  /*   46 */
 46,  40,  40,  40,  40,  40,  40,  40,  /*   47 */
 40,  40,  40,  40,  40,  40,  40,  40,  /*   47 */
 40,  40,  40,  40,  40,  40,  40,  40,  /*   47 */
 40,  40,  40,  40,  40,  40,  40,  40,  /*   47 */
 40,  40,  40,  40,  40,  40,  40,  40,  /*   47 */
 40,  40,  40,  40,  40,  40,  40,   3,  /*   47 */
 40,  60,  40,  40,  60,  60,  60,  60,  /*   47 */
 60,  60,  60,  46,  46,  46,  46,   4,  /*   47 */
 40,  40,  40,  40,  40,  40,  59,  60,  /*   48 */
 60,  60,  60,  60,  60,  60,  60,  15,  /*   48 */
  9,   9,   9,   9,   9,   9,   9,   9,  /*   48 */
  9,   9,   3,   3,  46,  46,  46,  46,  /*   48 */
 46,  46,  46,  46,  46,  46,  46,  46,  /*   48 */
 46,  46,  46,  46,  46,  46,  46,  46,  /*   48 */
 46,  46,  46,  46,  46,  46,  46,  46,  /*   48 */
 46,  46,  46,  46,  46,  46,  46,  46,  /*   48 */
 46,  40,  40,  46,  40,  46,  46,  40,  /*   49 */
 40,  46,  40,  46,  46,  40,  46,  46,  /*   49 */
 46,  46,  46,  46,  40,  40,  40,  40,  /*   49 */
 46,  40,  40,  40,  40,  40,  40,  40,  /*   49 */
 46,  40,  40,  40,  46,  40,  46,  40,  /*   49 */
 46,  46,  40,  40,  46,  40,  40,   3,  /*   49 */
 40,  60,  40,  40,  60,  60,  60,  60,  /*   49 */
 60,  60,  46,  60,  60,  40,  46,  46,  /*   49 */
 40,  40,  40,  40,  40,  46,  59,  46,  /*   50 */
 60,  60,  60,  60,  60,  60,  46,  46,  /*   50 */
  9,   9,   9,   9,   9,   9,   9,   9,  /*   50 */
  9,   9,  46,  46,  40,  40,  46,  46,  /*   50 */
 46,  46,  46,  46,  46,  46,  46,  46,  /*   50 */
 46,  46,  46,  46,  46,  46,  46,  46,  /*   50 */
 46,  46,  46,  46,  46,  46,  46,  46,  /*   50 */
 46,  46,  46,  46,  46,  46,  46,  46,  /*   50 */
 15,  15,  15,  15,   3,   3,   3,   3,  /*   51 */
  3,   3,   3,   3,   3,   3,   3,   3,  /*   51 */
  3,   3,   3,  15,  15,  15,  15,  15,  /*   51 */
 60,  60,  15,  15,  15,  15,  15,  15,  /*   51 */
 78,  78,  78,  78,  78,  78,  78,  78,  /*   51 */
 78,  78,  85,  85,  85,  85,  85,  85,  /*   51 */
 85,  85,  85,  85,  15,  60,  15,  60,  /*   51 */
 15,  60,   5,   6,   5,   6,  80,  80,  /*   51 */
 40,  40,  40,  40,  40,  40,  40,  40,  /*   52 */
 46,  40,  40,  40,  40,  40,  40,  40,  /*   52 */
 40,  40,  40,  40,  40,  40,  40,  40,  /*   52 */
 40,  40,  40,  40,  40,  40,  40,  40,  /*   52 */
 40,  40,  40,  40,  40,  40,  40,  40,  /*   52 */
 40,  40,  46,  46,  46,  46,  46,  46,  /*   52 */
 46,  60,  60,  60,  60,  60,  60,  60,  /*   52 */
 60,  60,  60,  60,  60,  60,  60,  80,  /*   52 */
 60,  60,  60,  60,  60,   3,  60,  60,  /*   53 */
 60,  60,  60,  60,  46,  46,  46,  46,  /*   53 */
 60,  60,  60,  60,  60,  60,  46,  60,  /*   53 */
 46,  60,  60,  60,  60,  60,  60,  60,  /*   53 */
 60,  60,  60,  60,  60,  60,  60,  60,  /*   53 */
 60,  60,  60,  60,  60,  60,  46,  46,  /*   53 */
 46,  60,  60,  60,  60,  60,  60,  60,  /*   53 */
 46,  60,  46,  46,  46,  46,  46,  46,  /*   53 */
 46,  46,  46,  46,  46,  46,  46,  46,  /*   54 */
 46,  46,  46,  46,  46,  46,  46,  46,  /*   54 */
 46,  46,  46,  46,  46,  46,  46,  46,  /*   54 */
 46,  46,  46,  46,  46,  46,  46,  46,  /*   54 */
 76,  76,  76,  76,  76,  76,  76,  76,  /*   54 */
 76,  76,  76,  76,  76,  76,  76,  76,  /*   54 */
 76,  76,  76,  76,  76,  76,  76,  76,  /*   54 */
 76,  76,  76,  76,  76,  76,  76,  76,  /*   54 */
 76,  76,  76,  76,  76,  76,  46,  46,  /*   55 */
 46,  46,  46,  46,  46,  46,  46,  46,  /*   55 */
 16,  16,  16,  16,  16,  16,  16,  16,  /*   55 */
 16,  16,  16,  16,  16,  16,  16,  16,  /*   55 */
 16,  16,  16,  16,  16,  16,  16,  16,  /*   55 */
 16,  16,  16,  16,  16,  16,  16,  16,  /*   55 */
 16,  16,  16,  16,  16,  16,  16,  46,  /*   55 */
 46,  46,  46,   3,  46,  46,  46,  46,  /*   55 */
 40,  40,  40,  40,  40,  40,  40,  40,  /*   56 */
 40,  40,  40,  40,  40,  40,  40,  40,  /*   56 */
 40,  40,  40,  40,  40,  40,  40,  40,  /*   56 */
 40,  40,  40,  40,  40,  40,  40,  40,  /*   56 */
 40,  40,  40,  40,  40,  40,  40,  40,  /*   56 */
 40,  40,  40,  40,  40,  40,  40,  40,  /*   56 */
 40,  40,  40,  40,  40,  40,  40,  40,  /*   56 */
 40,  40,  40,  40,  40,  40,  40,  40,  /*   56 */
 40,  40,  40,  40,  40,  40,  40,  40,  /*   57 */
 40,  40,  40,  40,  40,  40,  40,  40,  /*   57 */
 40,  40,  40,  40,  40,  40,  40,  40,  /*   57 */
 40,  40,  46,  46,  46,  46,  46,  40,  /*   57 */
 40,  40,  40,  40,  40,  40,  40,  40,  /*   57 */
 40,  40,  40,  40,  40,  40,  40,  40,  /*   57 */
 40,  40,  40,  40,  40,  40,  40,  40,  /*   57 */
 40,  40,  40,  40,  40,  40,  40,  40,  /*   57 */
 40,  40,  40,  40,  40,  40,  40,  40,  /*   58 */
 40,  40,  40,  40,  40,  40,  40,  40,  /*   58 */
 40,  40,  40,  40,  40,  40,  40,  40,  /*   58 */
 40,  40,  40,  40,  40,  40,  40,  40,  /*   58 */
 40,  40,  40,  46,  46,  46,  46,  46,  /*   58 */
 40,  40,  40,  40,  40,  40,  40,  40,  /*   58 */
 40,  40,  40,  40,  40,  40,  40,  40,  /*   58 */
 40,  40,  40,  40,  40,  40,  40,  40,  /*   58 */
 40,  40,  40,  40,  40,  40,  40,  40,  /*   59 */
 40,  40,  40,  40,  40,  40,  40,  40,  /*   59 */
 40,  40,  40,  40,  40,  40,  40,  40,  /*   59 */
 40,  40,  40,  40,  40,  40,  40,  40,  /*   59 */
 40,  40,  40,  40,  40,  40,  40,  40,  /*   59 */
 40,  40,  40,  40,  40,  40,  40,  40,  /*   59 */
 40,  40,  40,  40,  40,  40,  40,  40,  /*   59 */
 40,  40,  46,  46,  46,  46,  46,  46,  /*   59 */
 23,  24,  23,  24,  23,  24,  23,  24,  /*   60 */
 23,  24,  23,  24,  23,  24,  23,  24,  /*   60 */
 23,  24,  23,  24,  23,  24,  23,  24,  /*   60 */
 23,  24,  23,  24,  23,  24,  23,  24,  /*   60 */
 23,  24,  23,  24,  23,  24,  23,  24,  /*   60 */
 23,  24,  23,  24,  23,  24,  23,  24,  /*   60 */
 23,  24,  23,  24,  23,  24,  23,  24,  /*   60 */
 23,  24,  23,  24,  23,  24,  23,  24,  /*   60 */
 23,  24,  23,  24,  23,  24,  23,  24,  /*   61 */
 23,  24,  23,  24,  23,  24,  23,  24,  /*   61 */
 23,  24,  23,  24,  23,  24,  16,  16,  /*   61 */
 16,  16,  16,  16,  46,  46,  46,  46,  /*   61 */
 23,  24,  23,  24,  23,  24,  23,  24,  /*   61 */
 23,  24,  23,  24,  23,  24,  23,  24,  /*   61 */
 23,  24,  23,  24,  23,  24,  23,  24,  /*   61 */
 23,  24,  23,  24,  23,  24,  23,  24,  /*   61 */
 23,  24,  23,  24,  23,  24,  23,  24,  /*   62 */
 23,  24,  23,  24,  23,  24,  23,  24,  /*   62 */
 23,  24,  23,  24,  23,  24,  23,  24,  /*   62 */
 23,  24,  23,  24,  23,  24,  23,  24,  /*   62 */
 23,  24,  23,  24,  23,  24,  23,  24,  /*   62 */
 23,  24,  23,  24,  23,  24,  23,  24,  /*   62 */
 23,  24,  23,  24,  23,  24,  23,  24,  /*   62 */
 23,  24,  46,  46,  46,  46,  46,  46,  /*   62 */
 86,  86,  86,  86,  86,  86,  86,  86,  /*   63 */
 87,  87,  87,  87,  87,  87,  87,  87,  /*   63 */
 86,  86,  86,  86,  86,  86,  46,  46,  /*   63 */
 87,  87,  87,  87,  87,  87,  46,  46,  /*   63 */
 86,  86,  86,  86,  86,  86,  86,  86,  /*   63 */
 87,  87,  87,  87,  87,  87,  87,  87,  /*   63 */
 86,  86,  86,  86,  86,  86,  86,  86,  /*   63 */
 87,  87,  87,  87,  87,  87,  87,  87,  /*   63 */
 86,  86,  86,  86,  86,  86,  46,  46,  /*   64 */
 87,  87,  87,  87,  87,  87,  46,  46,  /*   64 */
 16,  86,  16,  86,  16,  86,  16,  86,  /*   64 */
 46,  87,  46,  87,  46,  87,  46,  87,  /*   64 */
 86,  86,  86,  86,  86,  86,  86,  86,  /*   64 */
 87,  87,  87,  87,  87,  87,  87,  87,  /*   64 */
 88,  88,  89,  89,  89,  89,  90,  90,  /*   64 */
 91,  91,  92,  92,  93,  93,  46,  46,  /*   64 */
 86,  86,  86,  86,  86,  86,  86,  86,  /*   65 */
 87,  87,  87,  87,  87,  87,  87,  87,  /*   65 */
 86,  86,  86,  86,  86,  86,  86,  86,  /*   65 */
 87,  87,  87,  87,  87,  87,  87,  87,  /*   65 */
 86,  86,  86,  86,  86,  86,  86,  86,  /*   65 */
 87,  87,  87,  87,  87,  87,  87,  87,  /*   65 */
 86,  86,  16,  94,  16,  46,  16,  16,  /*   65 */
 87,  87,  95,  95,  96,  11,  38,  11,  /*   65 */
 11,  11,  16,  94,  16,  46,  16,  16,  /*   66 */
 97,  97,  97,  97,  96,  11,  11,  11,  /*   66 */
 86,  86,  16,  16,  46,  46,  16,  16,  /*   66 */
 87,  87,  98,  98,  46,  11,  11,  11,  /*   66 */
 86,  86,  16,  16,  16,  99,  16,  16,  /*   66 */
 87,  87, 100, 100, 101,  11,  11,  11,  /*   66 */
 46,  46,  16,  94,  16,  46,  16,  16,  /*   66 */
102, 102, 103, 103,  96,  11,  11,  46,  /*   66 */
  2,   2,   2,   2,   2,   2,   2,   2,  /*   67 */
  2,   2,   2,   2, 104, 104, 104, 104,  /*   67 */
  8,   8,   8,   8,   8,   8,   3,   3,  /*   67 */
  5,   6,   5,   5,   5,   6,   5,   5,  /*   67 */
  3,   3,   3,   3,   3,   3,   3,   3,  /*   67 */
105, 106, 104, 104, 104, 104, 104,  46,  /*   67 */
  3,   3,   3,   3,   3,   3,   3,   3,  /*   67 */
  3,   5,   6,   3,   3,   3,   3,  12,  /*   67 */
 12,   3,   3,   3,   7,   5,   6,  46,  /*   68 */
 46,  46,  46,  46,  46,  46,  46,  46,  /*   68 */
 46,  46,  46,  46,  46,  46,  46,  46,  /*   68 */
 46,  46,  46,  46,  46,  46,  46,  46,  /*   68 */
 46,  46,  46,  46,  46,  46,  46,  46,  /*   68 */
 46,  46, 104, 104, 104, 104, 104, 104,  /*   68 */
 17,  46,  46,  46,  17,  17,  17,  17,  /*   68 */
 17,  17,   7,   7,   7,   5,   6,  16,  /*   68 */
107, 107, 107, 107, 107, 107, 107, 107,  /*   69 */
107, 107,   7,   7,   7,   5,   6,  46,  /*   69 */
 46,  46,  46,  46,  46,  46,  46,  46,  /*   69 */
 46,  46,  46,  46,  46,  46,  46,  46,  /*   69 */
  4,   4,   4,   4,   4,   4,   4,   4,  /*   69 */
  4,   4,   4,   4,  46,  46,  46,  46,  /*   69 */
 46,  46,  46,  46,  46,  46,  46,  46,  /*   69 */
 46,  46,  46,  46,  46,  46,  46,  46,  /*   69 */
 46,  46,  46,  46,  46,  46,  46,  46,  /*   70 */
 46,  46,  46,  46,  46,  46,  46,  46,  /*   70 */
 60,  60,  60,  60,  60,  60,  60,  60,  /*   70 */
 60,  60,  60,  60,  60,  79,  79,  79,  /*   70 */
 79,  60,  46,  46,  46,  46,  46,  46,  /*   70 */
 46,  46,  46,  46,  46,  46,  46,  46,  /*   70 */
 46,  46,  46,  46,  46,  46,  46,  46,  /*   70 */
 46,  46,  46,  46,  46,  46,  46,  46,  /*   70 */
 15,  15,  38,  15,  15,  15,  15,  38,  /*   71 */
 15,  15,  16,  38,  38,  38,  16,  16,  /*   71 */
 38,  38,  38,  16,  15,  38,  15,  15,  /*   71 */
 38,  38,  38,  38,  38,  38,  15,  15,  /*   71 */
 15,  15,  15,  15,  38,  15,  38,  15,  /*   71 */
 38,  15,  38,  38,  38,  38,  16,  16,  /*   71 */
 38,  38,  15,  38,  16,  40,  40,  40,  /*   71 */
 40,  46,  46,  46,  46,  46,  46,  46,  /*   71 */
 46,  46,  46,  46,  46,  46,  46,  46,  /*   72 */
 46,  46,  46,  46,  46,  46,  46,  46,  /*   72 */
 46,  46,  46,  19,  19,  19,  19,  19,  /*   72 */
 19,  19,  19,  19,  19,  19,  19, 108,  /*   72 */
109, 109, 109, 109, 109, 109, 109, 109,  /*   72 */
109, 109, 109, 109, 110, 110, 110, 110,  /*   72 */
111, 111, 111, 111, 111, 111, 111, 111,  /*   72 */
111, 111, 111, 111, 112, 112, 112, 112,  /*   72 */
113, 113, 113,  46,  46,  46,  46,  46,  /*   73 */
 46,  46,  46,  46,  46,  46,  46,  46,  /*   73 */
  7,   7,   7,   7,   7,  15,  15,  15,  /*   73 */
 15,  15,  15,  15,  15,  15,  15,  15,  /*   73 */
 15,  15,  15,  15,  15,  15,  15,  15,  /*   73 */
 15,  15,  15,  15,  15,  15,  15,  15,  /*   73 */
 15,  15,  15,  15,  15,  15,  15,  15,  /*   73 */
 15,  15,  15,  15,  15,  15,  15,  15,  /*   73 */
 15,  15,  15,  15,  15,  15,  15,  15,  /*   74 */
 15,  15,  15,  15,  15,  15,  15,  15,  /*   74 */
 15,  15,   7,  15,   7,  15,  15,  15,  /*   74 */
 15,  15,  15,  15,  15,  15,  15,  15,  /*   74 */
 15,  15,  15,  15,  15,  15,  15,  15,  /*   74 */
 15,  15,  15,  46,  46,  46,  46,  46,  /*   74 */
 46,  46,  46,  46,  46,  46,  46,  46,  /*   74 */
 46,  46,  46,  46,  46,  46,  46,  46,  /*   74 */
  7,   7,   7,   7,   7,   7,   7,   7,  /*   75 */
  7,   7,   7,   7,   7,   7,   7,   7,  /*   75 */
  7,   7,   7,   7,   7,   7,   7,   7,  /*   75 */
  7,   7,   7,   7,   7,   7,   7,   7,  /*   75 */
  7,   7,   7,   7,   7,   7,   7,   7,  /*   75 */
  7,   7,   7,   7,   7,   7,   7,   7,  /*   75 */
  7,   7,   7,   7,   7,   7,   7,   7,  /*   75 */
  7,   7,   7,   7,   7,   7,   7,   7,  /*   75 */
  7,   7,   7,   7,   7,   7,   7,   7,  /*   76 */
  7,   7,   7,   7,   7,   7,   7,   7,  /*   76 */
  7,   7,   7,   7,   7,   7,   7,   7,  /*   76 */
  7,   7,   7,   7,   7,   7,   7,   7,  /*   76 */
  7,   7,   7,   7,   7,   7,   7,   7,  /*   76 */
  7,   7,   7,   7,   7,   7,   7,   7,  /*   76 */
  7,   7,  46,  46,  46,  46,  46,  46,  /*   76 */
 46,  46,  46,  46,  46,  46,  46,  46,  /*   76 */
 15,  46,  15,  15,  15,  15,  15,  15,  /*   77 */
  7,   7,   7,   7,  15,  15,  15,  15,  /*   77 */
 15,  15,  15,  15,  15,  15,  15,  15,  /*   77 */
 15,  15,  15,  15,  15,  15,  15,  15,  /*   77 */
  7,   7,  15,  15,  15,  15,  15,  15,  /*   77 */
 15,   5,   6,  15,  15,  15,  15,  15,  /*   77 */
 15,  15,  15,  15,  15,  15,  15,  15,  /*   77 */
 15,  15,  15,  15,  15,  15,  15,  15,  /*   77 */
 15,  15,  15,  15,  15,  15,  15,  15,  /*   78 */
 15,  15,  15,  15,  15,  15,  15,  15,  /*   78 */
 15,  15,  15,  15,  15,  15,  15,  15,  /*   78 */
 15,  15,  15,  15,  15,  15,  15,  15,  /*   78 */
 15,  15,  15,  15,  15,  15,  15,  15,  /*   78 */
 15,  15,  15,  15,  15,  15,  15,  15,  /*   78 */
 15,  15,  15,  15,  15,  15,  15,  15,  /*   78 */
 15,  15,  15,  46,  46,  46,  46,  46,  /*   78 */
 15,  15,  15,  15,  15,  15,  15,  15,  /*   79 */
 15,  15,  15,  15,  15,  15,  15,  15,  /*   79 */
 15,  15,  15,  15,  15,  15,  15,  15,  /*   79 */
 15,  15,  15,  15,  15,  15,  15,  15,  /*   79 */
 15,  15,  15,  15,  15,  46,  46,  46,  /*   79 */
 46,  46,  46,  46,  46,  46,  46,  46,  /*   79 */
 46,  46,  46,  46,  46,  46,  46,  46,  /*   79 */
 46,  46,  46,  46,  46,  46,  46,  46,  /*   79 */
 15,  15,  15,  15,  15,  15,  15,  15,  /*   80 */
 15,  15,  15,  46,  46,  46,  46,  46,  /*   80 */
 46,  46,  46,  46,  46,  46,  46,  46,  /*   80 */
 46,  46,  46,  46,  46,  46,  46,  46,  /*   80 */
114, 114, 114, 114, 114, 114, 114, 114,  /*   80 */
114, 114, 114, 114, 114, 114, 114, 114,  /*   80 */
114, 114, 114, 114,  82,  82,  82,  82,  /*   80 */
 82,  82,  82,  82,  82,  82,  82,  82,  /*   80 */
 82,  82,  82,  82,  82,  82,  82,  82,  /*   81 */
115, 115, 115, 115, 115, 115, 115, 115,  /*   81 */
115, 115, 115, 115, 115, 115, 115, 115,  /*   81 */
115, 115, 115, 115,  15,  15,  15,  15,  /*   81 */
 15,  15,  15,  15,  15,  15,  15,  15,  /*   81 */
 15,  15,  15,  15,  15,  15,  15,  15,  /*   81 */
 15,  15,  15,  15,  15,  15, 116, 116,  /*   81 */
116, 116, 116, 116, 116, 116, 116, 116,  /*   81 */
116, 116, 116, 116, 116, 116, 116, 116,  /*   82 */
116, 116, 116, 116, 116, 116, 116, 116,  /*   82 */
117, 117, 117, 117, 117, 117, 117, 117,  /*   82 */
117, 117, 117, 117, 117, 117, 117, 117,  /*   82 */
117, 117, 117, 117, 117, 117, 117, 117,  /*   82 */
117, 117, 118,  46,  46,  46,  46,  46,  /*   82 */
 46,  46,  46,  46,  46,  46,  46,  46,  /*   82 */
 46,  46,  46,  46,  46,  46,  46,  46,  /*   82 */
 15,  15,  15,  15,  15,  15,  15,  15,  /*   83 */
 15,  15,  15,  15,  15,  15,  15,  15,  /*   83 */
 15,  15,  15,  15,  15,  15,  15,  15,  /*   83 */
 15,  15,  15,  15,  15,  15,  15,  15,  /*   83 */
 15,  15,  15,  15,  15,  15,  15,  15,  /*   83 */
 15,  15,  15,  15,  15,  15,  15,  15,  /*   83 */
 15,  15,  15,  15,  15,  15,  15,  15,  /*   83 */
 15,  15,  15,  15,  15,  15,  15,  15,  /*   83 */
 15,  15,  15,  15,  15,  15,  15,  15,  /*   84 */
 15,  15,  15,  15,  15,  15,  15,  15,  /*   84 */
 15,  15,  15,  15,  15,  15,  46,  46,  /*   84 */
 46,  46,  46,  46,  46,  46,  46,  46,  /*   84 */
 15,  15,  15,  15,  15,  15,  15,  15,  /*   84 */
 15,  15,  15,  15,  15,  15,  15,  15,  /*   84 */
 15,  15,  15,  15,  15,  15,  15,  15,  /*   84 */
 15,  15,  15,  15,  15,  15,  15,  15,  /*   84 */
 15,  15,  15,  15,  15,  15,  15,  15,  /*   85 */
 15,  15,  15,  15,  15,  15,  15,  15,  /*   85 */
 15,  15,  15,  15,  15,  15,  15,  15,  /*   85 */
 15,  15,  15,  15,  15,  15,  15,  15,  /*   85 */
 15,  15,  15,  15,  15,  15,  15,  15,  /*   85 */
 15,  15,  15,  15,  15,  15,  15,  15,  /*   85 */
 46,  46,  46,  46,  46,  46,  46,  46,  /*   85 */
 46,  46,  46,  46,  46,  46,  46,  46,  /*   85 */
 15,  15,  15,  15,  15,  15,  15,  15,  /*   86 */
 15,  15,  15,  15,  15,  15,  15,  15,  /*   86 */
 15,  15,  15,  15,  46,  46,  46,  46,  /*   86 */
 46,  46,  15,  15,  15,  15,  15,  15,  /*   86 */
 15,  15,  15,  15,  15,  15,  15,  15,  /*   86 */
 15,  15,  15,  15,  15,  15,  15,  15,  /*   86 */
 15,  15,  15,  15,  15,  15,  15,  15,  /*   86 */
 15,  15,  15,  15,  15,  15,  15,  15,  /*   86 */
 46,  15,  15,  15,  15,  46,  15,  15,  /*   87 */
 15,  15,  46,  46,  15,  15,  15,  15,  /*   87 */
 15,  15,  15,  15,  15,  15,  15,  15,  /*   87 */
 15,  15,  15,  15,  15,  15,  15,  15,  /*   87 */
 15,  15,  15,  15,  15,  15,  15,  15,  /*   87 */
 46,  15,  15,  15,  15,  15,  15,  15,  /*   87 */
 15,  15,  15,  15,  15,  15,  15,  15,  /*   87 */
 15,  15,  15,  15,  15,  15,  15,  15,  /*   87 */
 15,  15,  15,  15,  15,  15,  15,  15,  /*   88 */
 15,  15,  15,  15,  46,  15,  46,  15,  /*   88 */
 15,  15,  15,  46,  46,  46,  15,  46,  /*   88 */
 15,  15,  15,  15,  15,  15,  15,  46,  /*   88 */
 46,  15,  15,  15,  15,  15,  15,  15,  /*   88 */
 46,  46,  46,  46,  46,  46,  46,  46,  /*   88 */
 46,  46,  46,  46,  46,  46, 119, 119,  /*   88 */
119, 119, 119, 119, 119, 119, 119, 119,  /*   88 */
114, 114, 114, 114, 114, 114, 114, 114,  /*   89 */
114, 114,  83,  83,  83,  83,  83,  83,  /*   89 */
 83,  83,  83,  83,  15,  46,  46,  46,  /*   89 */
 15,  15,  15,  15,  15,  15,  15,  15,  /*   89 */
 15,  15,  15,  15,  15,  15,  15,  15,  /*   89 */
 15,  15,  15,  15,  15,  15,  15,  15,  /*   89 */
 46,  15,  15,  15,  15,  15,  15,  15,  /*   89 */
 15,  15,  15,  15,  15,  15,  15,  46,  /*   89 */
  2,   3,   3,   3,  15,  59,   3, 120,  /*   90 */
  5,   6,   5,   6,   5,   6,   5,   6,  /*   90 */
  5,   6,  15,  15,   5,   6,   5,   6,  /*   90 */
  5,   6,   5,   6,   8,   5,   6,   5,  /*   90 */
 15, 121, 121, 121, 121, 121, 121, 121,  /*   90 */
121, 121,  60,  60,  60,  60,  60,  60,  /*   90 */
  8,  59,  59,  59,  59,  59,  15,  15,  /*   90 */
 46,  46,  46,  46,  46,  46,  46,  15,  /*   90 */
 46,  40,  40,  40,  40,  40,  40,  40,  /*   91 */
 40,  40,  40,  40,  40,  40,  40,  40,  /*   91 */
 40,  40,  40,  40,  40,  40,  40,  40,  /*   91 */
 40,  40,  40,  40,  40,  40,  40,  40,  /*   91 */
 40,  40,  40,  40,  40,  40,  40,  40,  /*   91 */
 40,  40,  40,  40,  40,  40,  40,  40,  /*   91 */
 40,  40,  40,  40,  40,  40,  40,  40,  /*   91 */
 40,  40,  40,  40,  40,  40,  40,  40,  /*   91 */
 40,  40,  40,  40,  40,  40,  40,  40,  /*   92 */
 40,  40,  40,  40,  40,  40,  40,  40,  /*   92 */
 40,  40,  40,  40,  40,  46,  46,  46,  /*   92 */
 46,  60,  60,  59,  59,  59,  59,  46,  /*   92 */
 46,  40,  40,  40,  40,  40,  40,  40,  /*   92 */
 40,  40,  40,  40,  40,  40,  40,  40,  /*   92 */
 40,  40,  40,  40,  40,  40,  40,  40,  /*   92 */
 40,  40,  40,  40,  40,  40,  40,  40,  /*   92 */
 40,  40,  40,  40,  40,  40,  40,  40,  /*   93 */
 40,  40,  40,  40,  40,  40,  40,  40,  /*   93 */
 40,  40,  40,  40,  40,  40,  40,  40,  /*   93 */
 40,  40,  40,  40,  40,  40,  40,  40,  /*   93 */
 40,  40,  40,  40,  40,  40,  40,  40,  /*   93 */
 40,  40,  40,  40,  40,  40,  40,  40,  /*   93 */
 40,  40,  40,  40,  40,  40,  40,  40,  /*   93 */
 40,  40,  40,   3,  59,  59,  59,  46,  /*   93 */
 46,  46,  46,  46,  46,  40,  40,  40,  /*   94 */
 40,  40,  40,  40,  40,  40,  40,  40,  /*   94 */
 40,  40,  40,  40,  40,  40,  40,  40,  /*   94 */
 40,  40,  40,  40,  40,  40,  40,  40,  /*   94 */
 40,  40,  40,  40,  40,  40,  40,  40,  /*   94 */
 40,  40,  40,  40,  40,  46,  46,  46,  /*   94 */
 46,  40,  40,  40,  40,  40,  40,  40,  /*   94 */
 40,  40,  40,  40,  40,  40,  40,  40,  /*   94 */
 40,  40,  40,  40,  40,  40,  40,  40,  /*   95 */
 40,  40,  40,  40,  40,  40,  40,  46,  /*   95 */
 15,  15,  85,  85,  85,  85,  15,  15,  /*   95 */
 15,  15,  15,  15,  15,  15,  15,  15,  /*   95 */
 46,  46,  46,  46,  46,  46,  46,  46,  /*   95 */
 46,  46,  46,  46,  46,  46,  46,  46,  /*   95 */
 46,  46,  46,  46,  46,  46,  46,  46,  /*   95 */
 46,  46,  46,  46,  46,  46,  46,  46,  /*   95 */
 15,  15,  15,  15,  15,  15,  15,  15,  /*   96 */
 15,  15,  15,  15,  15,  15,  15,  15,  /*   96 */
 15,  15,  15,  15,  15,  15,  15,  15,  /*   96 */
 15,  15,  15,  15,  15,  46,  46,  46,  /*   96 */
 85,  85,  85,  85,  85,  85,  85,  85,  /*   96 */
 85,  85,  15,  15,  15,  15,  15,  15,  /*   96 */
 15,  15,  15,  15,  15,  15,  15,  15,  /*   96 */
 15,  15,  15,  15,  15,  15,  15,  15,  /*   96 */
 15,  15,  15,  15,  46,  46,  46,  46,  /*   97 */
 46,  46,  46,  46,  46,  46,  46,  46,  /*   97 */
 46,  46,  46,  46,  46,  46,  46,  46,  /*   97 */
 46,  46,  46,  46,  46,  46,  46,  46,  /*   97 */
 15,  15,  15,  15,  15,  15,  15,  15,  /*   97 */
 15,  15,  15,  15,  15,  15,  15,  15,  /*   97 */
 15,  15,  15,  15,  15,  15,  15,  15,  /*   97 */
 15,  15,  15,  15,  46,  46,  46,  15,  /*   97 */
114, 114, 114, 114, 114, 114, 114, 114,  /*   98 */
114, 114,  15,  15,  15,  15,  15,  15,  /*   98 */
 15,  15,  15,  15,  15,  15,  15,  15,  /*   98 */
 15,  15,  15,  15,  15,  15,  15,  15,  /*   98 */
 15,  15,  15,  15,  15,  15,  15,  15,  /*   98 */
 15,  15,  15,  15,  15,  15,  15,  15,  /*   98 */
 15,  46,  46,  46,  46,  46,  46,  46,  /*   98 */
 46,  46,  46,  46,  46,  46,  46,  46,  /*   98 */
 15,  15,  15,  15,  15,  15,  15,  15,  /*   99 */
 15,  15,  15,  15,  46,  46,  46,  46,  /*   99 */
 15,  15,  15,  15,  15,  15,  15,  15,  /*   99 */
 15,  15,  15,  15,  15,  15,  15,  15,  /*   99 */
 15,  15,  15,  15,  15,  15,  15,  15,  /*   99 */
 15,  15,  15,  15,  15,  15,  15,  15,  /*   99 */
 15,  15,  15,  15,  15,  15,  15,  15,  /*   99 */
 15,  15,  15,  15,  15,  15,  15,  46,  /*   99 */
 15,  15,  15,  15,  15,  15,  15,  15,  /*  100 */
 15,  15,  15,  15,  15,  15,  15,  15,  /*  100 */
 15,  15,  15,  15,  15,  15,  15,  15,  /*  100 */
 15,  15,  15,  15,  15,  15,  15,  15,  /*  100 */
 15,  15,  15,  15,  15,  15,  15,  15,  /*  100 */
 15,  15,  15,  15,  15,  15,  15,  15,  /*  100 */
 15,  15,  15,  15,  15,  15,  15,  46,  /*  100 */
 46,  46,  46,  15,  15,  15,  15,  15,  /*  100 */
 15,  15,  15,  15,  15,  15,  15,  15,  /*  101 */
 15,  15,  15,  15,  15,  15,  15,  15,  /*  101 */
 15,  15,  15,  15,  15,  15,  15,  15,  /*  101 */
 15,  15,  15,  15,  15,  15,  46,  46,  /*  101 */
 15,  15,  15,  15,  15,  15,  15,  15,  /*  101 */
 15,  15,  15,  15,  15,  15,  15,  15,  /*  101 */
 15,  15,  15,  15,  15,  15,  15,  15,  /*  101 */
 15,  15,  15,  15,  15,  15,  15,  46,  /*  101 */
 40,  40,  40,  40,  40,  40,  40,  40,  /*  102 */
 40,  40,  40,  40,  40,  40,  40,  40,  /*  102 */
 40,  40,  40,  40,  40,  40,  40,  40,  /*  102 */
 40,  40,  40,  40,  40,  40,  40,  40,  /*  102 */
 40,  40,  40,  40,  40,  40,  46,  46,  /*  102 */
 46,  46,  46,  46,  46,  46,  46,  46,  /*  102 */
 46,  46,  46,  46,  46,  46,  46,  46,  /*  102 */
 46,  46,  46,  46,  46,  46,  46,  46,  /*  102 */
 40,  40,  40,  40,  40,  40,  40,  40,  /*  103 */
 40,  40,  40,  40,  40,  40,  40,  40,  /*  103 */
 40,  40,  40,  40,  40,  40,  40,  40,  /*  103 */
 40,  40,  40,  40,  40,  40,  40,  40,  /*  103 */
 40,  40,  40,  40,  46,  46,  46,  46,  /*  103 */
 46,  46,  46,  46,  46,  46,  46,  46,  /*  103 */
 46,  46,  46,  46,  46,  46,  46,  46,  /*  103 */
 46,  46,  46,  46,  46,  46,  46,  46,  /*  103 */
122, 122, 122, 122, 122, 122, 122, 122,  /*  104 */
122, 122, 122, 122, 122, 122, 122, 122,  /*  104 */
122, 122, 122, 122, 122, 122, 122, 122,  /*  104 */
122, 122, 122, 122, 122, 122, 122, 122,  /*  104 */
122, 122, 122, 122, 122, 122, 122, 122,  /*  104 */
122, 122, 122, 122, 122, 122, 122, 122,  /*  104 */
122, 122, 122, 122, 122, 122, 122, 122,  /*  104 */
122, 122, 122, 122, 122, 122, 122, 122,  /*  104 */
123, 123, 123, 123, 123, 123, 123, 123,  /*  105 */
123, 123, 123, 123, 123, 123, 123, 123,  /*  105 */
123, 123, 123, 123, 123, 123, 123, 123,  /*  105 */
123, 123, 123, 123, 123, 123, 123, 123,  /*  105 */
123, 123, 123, 123, 123, 123, 123, 123,  /*  105 */
123, 123, 123, 123, 123, 123, 123, 123,  /*  105 */
123, 123, 123, 123, 123, 123, 123, 123,  /*  105 */
123, 123, 123, 123, 123, 123, 123, 123,  /*  105 */
 40,  40,  40,  40,  40,  40,  40,  40,  /*  106 */
 40,  40,  40,  40,  40,  40,  40,  40,  /*  106 */
 40,  40,  40,  40,  40,  40,  40,  40,  /*  106 */
 40,  40,  40,  40,  40,  40,  40,  40,  /*  106 */
 40,  40,  40,  40,  40,  40,  40,  40,  /*  106 */
 40,  40,  40,  40,  40,  40,  46,  46,  /*  106 */
 46,  46,  46,  46,  46,  46,  46,  46,  /*  106 */
 46,  46,  46,  46,  46,  46,  46,  46,  /*  106 */
 16,  16,  16,  16,  16,  16,  16,  46,  /*  107 */
 46,  46,  46,  46,  46,  46,  46,  46,  /*  107 */
 46,  46,  46,  16,  16,  16,  16,  16,  /*  107 */
 46,  46,  46,  46,  46,  46,  60,  40,  /*  107 */
 40,  40,  40,  40,  40,  40,  40,  40,  /*  107 */
 40,   7,  40,  40,  40,  40,  40,  40,  /*  107 */
 40,  40,  40,  40,  40,  40,  40,  46,  /*  107 */
 40,  40,  40,  40,  40,  46,  40,  46,  /*  107 */
 40,  40,  46,  40,  40,  46,  40,  40,  /*  108 */
 40,  40,  40,  40,  40,  40,  40,  40,  /*  108 */
 40,  40,  40,  40,  40,  40,  40,  40,  /*  108 */
 40,  40,  40,  40,  40,  40,  40,  40,  /*  108 */
 40,  40,  40,  40,  40,  40,  40,  40,  /*  108 */
 40,  40,  40,  40,  40,  40,  40,  40,  /*  108 */
 40,  40,  40,  40,  40,  40,  40,  40,  /*  108 */
 40,  40,  40,  40,  40,  40,  40,  40,  /*  108 */
 40,  40,  40,  40,  40,  40,  40,  40,  /*  109 */
 40,  40,  40,  40,  40,  40,  40,  40,  /*  109 */
 40,  40,  40,  40,  40,  40,  40,  40,  /*  109 */
 40,  40,  40,  40,  40,  40,  40,  40,  /*  109 */
 40,  40,  40,  40,  40,  40,  40,  40,  /*  109 */
 40,  40,  40,  40,  40,  40,  40,  40,  /*  109 */
 40,  40,  46,  46,  46,  46,  46,  46,  /*  109 */
 46,  46,  46,  46,  46,  46,  46,  46,  /*  109 */
 46,  46,  46,  46,  46,  46,  46,  46,  /*  110 */
 46,  46,  46,  46,  46,  46,  46,  46,  /*  110 */
 46,  46,  46,  40,  40,  40,  40,  40,  /*  110 */
 40,  40,  40,  40,  40,  40,  40,  40,  /*  110 */
 40,  40,  40,  40,  40,  40,  40,  40,  /*  110 */
 40,  40,  40,  40,  40,  40,  40,  40,  /*  110 */
 40,  40,  40,  40,  40,  40,  40,  40,  /*  110 */
 40,  40,  40,  40,  40,  40,  40,  40,  /*  110 */
 40,  40,  40,  40,  40,  40,  40,  40,  /*  111 */
 40,  40,  40,  40,  40,  40,  40,  40,  /*  111 */
 40,  40,  40,  40,  40,  40,  40,  40,  /*  111 */
 40,  40,  40,  40,  40,  40,  40,  40,  /*  111 */
 40,  40,  40,  40,  40,  40,  40,  40,  /*  111 */
 40,  40,  40,  40,  40,  40,  40,  40,  /*  111 */
 40,  40,  40,  40,  40,  40,  40,  40,  /*  111 */
 40,  40,  40,  40,  40,  40,   5,   6,  /*  111 */
 46,  46,  46,  46,  46,  46,  46,  46,  /*  112 */
 46,  46,  46,  46,  46,  46,  46,  46,  /*  112 */
 40,  40,  40,  40,  40,  40,  40,  40,  /*  112 */
 40,  40,  40,  40,  40,  40,  40,  40,  /*  112 */
 40,  40,  40,  40,  40,  40,  40,  40,  /*  112 */
 40,  40,  40,  40,  40,  40,  40,  40,  /*  112 */
 40,  40,  40,  40,  40,  40,  40,  40,  /*  112 */
 40,  40,  40,  40,  40,  40,  40,  40,  /*  112 */
 40,  40,  40,  40,  40,  40,  40,  40,  /*  113 */
 40,  40,  40,  40,  40,  40,  40,  40,  /*  113 */
 46,  46,  40,  40,  40,  40,  40,  40,  /*  113 */
 40,  40,  40,  40,  40,  40,  40,  40,  /*  113 */
 40,  40,  40,  40,  40,  40,  40,  40,  /*  113 */
 40,  40,  40,  40,  40,  40,  40,  40,  /*  113 */
 40,  40,  40,  40,  40,  40,  40,  40,  /*  113 */
 40,  40,  40,  40,  40,  40,  40,  40,  /*  113 */
 40,  40,  40,  40,  40,  40,  40,  40,  /*  114 */
 46,  46,  46,  46,  46,  46,  46,  46,  /*  114 */
 46,  46,  46,  46,  46,  46,  46,  46,  /*  114 */
 46,  46,  46,  46,  46,  46,  46,  46,  /*  114 */
 46,  46,  46,  46,  46,  46,  46,  46,  /*  114 */
 46,  46,  46,  46,  46,  46,  46,  46,  /*  114 */
 40,  40,  40,  40,  40,  40,  40,  40,  /*  114 */
 40,  40,  40,  40,  46,  46,  46,  46,  /*  114 */
 46,  46,  46,  46,  46,  46,  46,  46,  /*  115 */
 46,  46,  46,  46,  46,  46,  46,  46,  /*  115 */
 46,  46,  46,  46,  46,  46,  46,  46,  /*  115 */
 46,  46,  46,  46,  46,  46,  46,  46,  /*  115 */
 60,  60,  60,  60,  46,  46,  46,  46,  /*  115 */
 46,  46,  46,  46,  46,  46,  46,  46,  /*  115 */
  3,   8,   8,  12,  12,   5,   6,   5,  /*  115 */
  6,   5,   6,   5,   6,   5,   6,   5,  /*  115 */
  6,   5,   6,   5,   6,  46,  46,  46,  /*  116 */
 46,   3,   3,   3,   3,  12,  12,  12,  /*  116 */
  3,   3,   3,  46,   3,   3,   3,   3,  /*  116 */
  8,   5,   6,   5,   6,   5,   6,   3,  /*  116 */
  3,   3,   7,   8,   7,   7,   7,  46,  /*  116 */
  3,   4,   3,   3,  46,  46,  46,  46,  /*  116 */
 40,  40,  40,  46,  40,  46,  40,  40,  /*  116 */
 40,  40,  40,  40,  40,  40,  40,  40,  /*  116 */
 40,  40,  40,  40,  40,  40,  40,  40,  /*  117 */
 40,  40,  40,  40,  40,  40,  40,  40,  /*  117 */
 40,  40,  40,  40,  40,  40,  40,  40,  /*  117 */
 40,  40,  40,  40,  40,  40,  40,  40,  /*  117 */
 40,  40,  40,  40,  40,  40,  40,  40,  /*  117 */
 40,  40,  40,  40,  40,  40,  40,  40,  /*  117 */
 40,  40,  40,  40,  40,  40,  40,  40,  /*  117 */
 40,  40,  40,  40,  40,  46,  46, 104,  /*  117 */
 46,   3,   3,   3,   4,   3,   3,   3,  /*  118 */
  5,   6,   3,   7,   3,   8,   3,   3,  /*  118 */
  9,   9,   9,   9,   9,   9,   9,   9,  /*  118 */
  9,   9,   3,   3,   7,   7,   7,   3,  /*  118 */
  3,  10,  10,  10,  10,  10,  10,  10,  /*  118 */
 10,  10,  10,  10,  10,  10,  10,  10,  /*  118 */
 10,  10,  10,  10,  10,  10,  10,  10,  /*  118 */
 10,  10,  10,   5,   3,   6,  11,  12,  /*  118 */
 11,  13,  13,  13,  13,  13,  13,  13,  /*  119 */
 13,  13,  13,  13,  13,  13,  13,  13,  /*  119 */
 13,  13,  13,  13,  13,  13,  13,  13,  /*  119 */
 13,  13,  13,   5,   7,   6,   7,  46,  /*  119 */
 46,   3,   5,   6,   3,   3,  40,  40,  /*  119 */
 40,  40,  40,  40,  40,  40,  40,  40,  /*  119 */
 59,  40,  40,  40,  40,  40,  40,  40,  /*  119 */
 40,  40,  40,  40,  40,  40,  40,  40,  /*  119 */
 40,  40,  40,  40,  40,  40,  40,  40,  /*  120 */
 40,  40,  40,  40,  40,  40,  40,  40,  /*  120 */
 40,  40,  40,  40,  40,  40,  40,  40,  /*  120 */
 40,  40,  40,  40,  40,  40,  59,  59,  /*  120 */
 40,  40,  40,  40,  40,  40,  40,  40,  /*  120 */
 40,  40,  40,  40,  40,  40,  40,  40,  /*  120 */
 40,  40,  40,  40,  40,  40,  40,  40,  /*  120 */
 40,  40,  40,  40,  40,  40,  40,  46,  /*  120 */
 46,  46,  40,  40,  40,  40,  40,  40,  /*  121 */
 46,  46,  40,  40,  40,  40,  40,  40,  /*  121 */
 46,  46,  40,  40,  40,  40,  40,  40,  /*  121 */
 46,  46,  40,  40,  40,  46,  46,  46,  /*  121 */
  4,   4,   7,  11,  15,   4,   4,  46,  /*  121 */
  7,   7,   7,   7,   7,  15,  15,  46,  /*  121 */
 46,  46,  46,  46,  46,  46,  46,  46,  /*  121 */
 46,  46,  46,  46,  46,  15,  46,  46   /*  121 */
};

/* The A table has 124 entries for a total of 496 bytes. */

const uint32 js_A[] = {
0x0001000F,  /*    0   Cc, ignorable */
0x0004000F,  /*    1   Cc, whitespace */
0x0004000C,  /*    2   Zs, whitespace */
0x00000018,  /*    3   Po */
0x0006001A,  /*    4   Sc, currency */
0x00000015,  /*    5   Ps */
0x00000016,  /*    6   Pe */
0x00000019,  /*    7   Sm */
0x00000014,  /*    8   Pd */
0x00036089,  /*    9   Nd, identifier part, decimal 16 */
0x0827FF81,  /*   10   Lu, hasLower (add 32), identifier start, supradecimal 31 */
0x0000001B,  /*   11   Sk */
0x00050017,  /*   12   Pc, underscore */
0x0817FF82,  /*   13   Ll, hasUpper (subtract 32), identifier start, supradecimal 31 */
0x0000000C,  /*   14   Zs */
0x0000001C,  /*   15   So */
0x00070182,  /*   16   Ll, identifier start */
0x0000600B,  /*   17   No, decimal 16 */
0x0000500B,  /*   18   No, decimal 8 */
0x0000800B,  /*   19   No, strange */
0x08270181,  /*   20   Lu, hasLower (add 32), identifier start */
0x08170182,  /*   21   Ll, hasUpper (subtract 32), identifier start */
0xE1D70182,  /*   22   Ll, hasUpper (subtract -121), identifier start */
0x00670181,  /*   23   Lu, hasLower (add 1), identifier start */
0x00570182,  /*   24   Ll, hasUpper (subtract 1), identifier start */
0xCE670181,  /*   25   Lu, hasLower (add -199), identifier start */
0x3A170182,  /*   26   Ll, hasUpper (subtract 232), identifier start */
0xE1E70181,  /*   27   Lu, hasLower (add -121), identifier start */
0x4B170182,  /*   28   Ll, hasUpper (subtract 300), identifier start */
0x34A70181,  /*   29   Lu, hasLower (add 210), identifier start */
0x33A70181,  /*   30   Lu, hasLower (add 206), identifier start */
0x33670181,  /*   31   Lu, hasLower (add 205), identifier start */
0x32A70181,  /*   32   Lu, hasLower (add 202), identifier start */
0x32E70181,  /*   33   Lu, hasLower (add 203), identifier start */
0x33E70181,  /*   34   Lu, hasLower (add 207), identifier start */
0x34E70181,  /*   35   Lu, hasLower (add 211), identifier start */
0x34670181,  /*   36   Lu, hasLower (add 209), identifier start */
0x35670181,  /*   37   Lu, hasLower (add 213), identifier start */
0x00070181,  /*   38   Lu, identifier start */
0x36A70181,  /*   39   Lu, hasLower (add 218), identifier start */
0x00070185,  /*   40   Lo, identifier start */
0x36670181,  /*   41   Lu, hasLower (add 217), identifier start */
0x36E70181,  /*   42   Lu, hasLower (add 219), identifier start */
0x00AF0181,  /*   43   Lu, hasLower (add 2), hasTitle, identifier start */
0x007F0183,  /*   44   Lt, hasUpper (subtract 1), hasLower (add 1), hasTitle, identifier start */
0x009F0182,  /*   45   Ll, hasUpper (subtract 2), hasTitle, identifier start */
0x00000000,  /*   46   unassigned */
0x34970182,  /*   47   Ll, hasUpper (subtract 210), identifier start */
0x33970182,  /*   48   Ll, hasUpper (subtract 206), identifier start */
0x33570182,  /*   49   Ll, hasUpper (subtract 205), identifier start */
0x32970182,  /*   50   Ll, hasUpper (subtract 202), identifier start */
0x32D70182,  /*   51   Ll, hasUpper (subtract 203), identifier start */
0x33D70182,  /*   52   Ll, hasUpper (subtract 207), identifier start */
0x34570182,  /*   53   Ll, hasUpper (subtract 209), identifier start */
0x34D70182,  /*   54   Ll, hasUpper (subtract 211), identifier start */
0x35570182,  /*   55   Ll, hasUpper (subtract 213), identifier start */
0x36970182,  /*   56   Ll, hasUpper (subtract 218), identifier start */
0x36570182,  /*   57   Ll, hasUpper (subtract 217), identifier start */
0x36D70182,  /*   58   Ll, hasUpper (subtract 219), identifier start */
0x00070084,  /*   59   Lm, identifier start */
0x00030086,  /*   60   Mn, identifier part */
0x09A70181,  /*   61   Lu, hasLower (add 38), identifier start */
0x09670181,  /*   62   Lu, hasLower (add 37), identifier start */
0x10270181,  /*   63   Lu, hasLower (add 64), identifier start */
0x0FE70181,  /*   64   Lu, hasLower (add 63), identifier start */
0x09970182,  /*   65   Ll, hasUpper (subtract 38), identifier start */
0x09570182,  /*   66   Ll, hasUpper (subtract 37), identifier start */
0x10170182,  /*   67   Ll, hasUpper (subtract 64), identifier start */
0x0FD70182,  /*   68   Ll, hasUpper (subtract 63), identifier start */
0x0F970182,  /*   69   Ll, hasUpper (subtract 62), identifier start */
0x0E570182,  /*   70   Ll, hasUpper (subtract 57), identifier start */
0x0BD70182,  /*   71   Ll, hasUpper (subtract 47), identifier start */
0x0D970182,  /*   72   Ll, hasUpper (subtract 54), identifier start */
0x15970182,  /*   73   Ll, hasUpper (subtract 86), identifier start */
0x14170182,  /*   74   Ll, hasUpper (subtract 80), identifier start */
0x14270181,  /*   75   Lu, hasLower (add 80), identifier start */
0x0C270181,  /*   76   Lu, hasLower (add 48), identifier start */
0x0C170182,  /*   77   Ll, hasUpper (subtract 48), identifier start */
0x00034089,  /*   78   Nd, identifier part, decimal 0 */
0x00000087,  /*   79   Me */
0x00030088,  /*   80   Mc, identifier part */
0x00037489,  /*   81   Nd, identifier part, decimal 26 */
0x00005A0B,  /*   82   No, decimal 13 */
0x00006E0B,  /*   83   No, decimal 23 */
0x0000740B,  /*   84   No, decimal 26 */
0x0000000B,  /*   85   No */
0xFE170182,  /*   86   Ll, hasUpper (subtract -8), identifier start */
0xFE270181,  /*   87   Lu, hasLower (add -8), identifier start */
0xED970182,  /*   88   Ll, hasUpper (subtract -74), identifier start */
0xEA970182,  /*   89   Ll, hasUpper (subtract -86), identifier start */
0xE7170182,  /*   90   Ll, hasUpper (subtract -100), identifier start */
0xE0170182,  /*   91   Ll, hasUpper (subtract -128), identifier start */
0xE4170182,  /*   92   Ll, hasUpper (subtract -112), identifier start */
0xE0970182,  /*   93   Ll, hasUpper (subtract -126), identifier start */
0xFDD70182,  /*   94   Ll, hasUpper (subtract -9), identifier start */
0xEDA70181,  /*   95   Lu, hasLower (add -74), identifier start */
0xFDE70181,  /*   96   Lu, hasLower (add -9), identifier start */
0xEAA70181,  /*   97   Lu, hasLower (add -86), identifier start */
0xE7270181,  /*   98   Lu, hasLower (add -100), identifier start */
0xFE570182,  /*   99   Ll, hasUpper (subtract -7), identifier start */
0xE4270181,  /*  100   Lu, hasLower (add -112), identifier start */
0xFE670181,  /*  101   Lu, hasLower (add -7), identifier start */
0xE0270181,  /*  102   Lu, hasLower (add -128), identifier start */
0xE0A70181,  /*  103   Lu, hasLower (add -126), identifier start */
0x00010010,  /*  104   Cf, ignorable */
0x0004000D,  /*  105   Zl, whitespace */
0x0004000E,  /*  106   Zp, whitespace */
0x0000400B,  /*  107   No, decimal 0 */
0x0000440B,  /*  108   No, decimal 2 */
0x0427438A,  /*  109   Nl, hasLower (add 16), identifier start, decimal 1 */
0x0427818A,  /*  110   Nl, hasLower (add 16), identifier start, strange */
0x0417638A,  /*  111   Nl, hasUpper (subtract 16), identifier start, decimal 17 */
0x0417818A,  /*  112   Nl, hasUpper (subtract 16), identifier start, strange */
0x0007818A,  /*  113   Nl, identifier start, strange */
0x0000420B,  /*  114   No, decimal 1 */
0x0000720B,  /*  115   No, decimal 25 */
0x06A0001C,  /*  116   So, hasLower (add 26) */
0x0690001C,  /*  117   So, hasUpper (subtract 26) */
0x00006C0B,  /*  118   No, decimal 22 */
0x0000560B,  /*  119   No, decimal 11 */
0x0007738A,  /*  120   Nl, identifier start, decimal 25 */
0x0007418A,  /*  121   Nl, identifier start, decimal 0 */
0x00000013,  /*  122   Cs */
0x00000012   /*  123   Co */
};

const jschar js_uriReservedPlusPound_ucstr[] =
    {';', '/', '?', ':', '@', '&', '=', '+', '$', ',', '#', 0};
const jschar js_uriUnescaped_ucstr[] =
    {'0', '1', '2', '3', '4', '5', '6', '7', '8', '9',
     'A', 'B', 'C', 'D', 'E', 'F', 'G', 'H', 'I', 'J', 'K', 'L', 'M',
     'N', 'O', 'P', 'Q', 'R', 'S', 'T', 'U', 'V', 'W', 'X', 'Y', 'Z',
     'a', 'b', 'c', 'd', 'e', 'f', 'g', 'h', 'i', 'j', 'k', 'l', 'm',
     'n', 'o', 'p', 'q', 'r', 's', 't', 'u', 'v', 'w', 'x', 'y', 'z',
     '-', '_', '.', '!', '~', '*', '\'', '(', ')', 0};

#define ____ false

/*
 * This table allows efficient testing for the regular expression \w which is
 * defined by ECMA-262 15.10.2.6 to be [0-9A-Z_a-z].
 */
const bool js_alnum[] = {
/*       0     1     2     3     4     5     6     7     8     9  */
/*  0 */ ____, ____, ____, ____, ____, ____, ____, ____, ____, ____,
/*  1 */ ____, ____, ____, ____, ____, ____, ____, ____, ____, ____,
/*  2 */ ____, ____, ____, ____, ____, ____, ____, ____, ____, ____,
/*  3 */ ____, ____, ____, ____, ____, ____, ____, ____, ____, ____,
/*  4 */ ____, ____, ____, ____, ____, ____, ____, ____, true, true,
/*  5 */ true, true, true, true, true, true, true, true, ____, ____,
/*  6 */ ____, ____, ____, ____, ____, true, true, true, true, true,
/*  7 */ true, true, true, true, true, true, true, true, true, true,
/*  8 */ true, true, true, true, true, true, true, true, true, true,
/*  9 */ true, ____, ____, ____, ____, true, ____, true, true, true,
/* 10 */ true, true, true, true, true, true, true, true, true, true,
/* 11 */ true, true, true, true, true, true, true, true, true, true,
/* 12 */ true, true, true, ____, ____, ____, ____, ____
};

/*
 * Identifier start chars:
 * -      36:    $
 * -  65..90: A..Z
 * -      95:    _
 * - 97..122: a..z
 */
const bool js_isidstart[] = {
/*       0     1     2     3     4     5     6     7     8     9  */
/*  0 */ ____, ____, ____, ____, ____, ____, ____, ____, ____, ____,
/*  1 */ ____, ____, ____, ____, ____, ____, ____, ____, ____, ____,
/*  2 */ ____, ____, ____, ____, ____, ____, ____, ____, ____, ____,
/*  3 */ ____, ____, ____, ____, ____, ____, true, ____, ____, ____,
/*  4 */ ____, ____, ____, ____, ____, ____, ____, ____, ____, ____,
/*  5 */ ____, ____, ____, ____, ____, ____, ____, ____, ____, ____,
/*  6 */ ____, ____, ____, ____, ____, true, true, true, true, true, 
/*  7 */ true, true, true, true, true, true, true, true, true, true, 
/*  8 */ true, true, true, true, true, true, true, true, true, true, 
/*  9 */ true, ____, ____, ____, ____, true, ____, true, true, true, 
/* 10 */ true, true, true, true, true, true, true, true, true, true, 
/* 11 */ true, true, true, true, true, true, true, true, true, true, 
/* 12 */ true, true, true, ____, ____, ____, ____, ____
};

/*
 * Identifier chars:
 * -      36:    $
 * -  48..57: 0..9
 * -  65..90: A..Z
 * -      95:    _
 * - 97..122: a..z
 */
const bool js_isident[] = {
/*       0     1     2     3     4     5     6     7     8     9  */
/*  0 */ ____, ____, ____, ____, ____, ____, ____, ____, ____, ____,
/*  1 */ ____, ____, ____, ____, ____, ____, ____, ____, ____, ____,
/*  2 */ ____, ____, ____, ____, ____, ____, ____, ____, ____, ____,
/*  3 */ ____, ____, ____, ____, ____, ____, true, ____, ____, ____,
/*  4 */ ____, ____, ____, ____, ____, ____, ____, ____, true, true, 
/*  5 */ true, true, true, true, true, true, true, true, ____, ____,
/*  6 */ ____, ____, ____, ____, ____, true, true, true, true, true, 
/*  7 */ true, true, true, true, true, true, true, true, true, true, 
/*  8 */ true, true, true, true, true, true, true, true, true, true, 
/*  9 */ true, ____, ____, ____, ____, true, ____, true, true, true, 
/* 10 */ true, true, true, true, true, true, true, true, true, true, 
/* 11 */ true, true, true, true, true, true, true, true, true, true, 
/* 12 */ true, true, true, ____, ____, ____, ____, ____
};

/* Whitespace chars: '\t', '\n', '\v', '\f', '\r', ' '. */
const bool js_isspace[] = {
/*       0     1     2     3     4     5     6     7     8     9  */
/*  0 */ ____, ____, ____, ____, ____, ____, ____, ____, ____, true,
/*  1 */ true, true, true, true, ____, ____, ____, ____, ____, ____,
/*  2 */ ____, ____, ____, ____, ____, ____, ____, ____, ____, ____,
/*  3 */ ____, ____, true, ____, ____, ____, ____, ____, ____, ____,
/*  4 */ ____, ____, ____, ____, ____, ____, ____, ____, ____, ____,
/*  5 */ ____, ____, ____, ____, ____, ____, ____, ____, ____, ____,
/*  6 */ ____, ____, ____, ____, ____, ____, ____, ____, ____, ____,
/*  7 */ ____, ____, ____, ____, ____, ____, ____, ____, ____, ____,
/*  8 */ ____, ____, ____, ____, ____, ____, ____, ____, ____, ____,
/*  9 */ ____, ____, ____, ____, ____, ____, ____, ____, ____, ____,
/* 10 */ ____, ____, ____, ____, ____, ____, ____, ____, ____, ____,
/* 11 */ ____, ____, ____, ____, ____, ____, ____, ____, ____, ____,
/* 12 */ ____, ____, ____, ____, ____, ____, ____, ____
};

#undef ____

#define URI_CHUNK 64U

static inline bool
TransferBufferToString(JSContext *cx, StringBuffer &sb, Value *rval)
{
    JSString *str = sb.finishString();
    if (!str)
        return false;
    rval->setString(str);
    return true;
}

/*
 * ECMA 3, 15.1.3 URI Handling Function Properties
 *
 * The following are implementations of the algorithms
 * given in the ECMA specification for the hidden functions
 * 'Encode' and 'Decode'.
 */
static JSBool
Encode(JSContext *cx, JSString *str, const jschar *unescapedSet,
       const jschar *unescapedSet2, Value *rval)
{
    static const char HexDigits[] = "0123456789ABCDEF"; /* NB: uppercase */

    size_t length = str->length();
    const jschar *chars = str->getChars(cx);
    if (!chars)
        return JS_FALSE;

    if (length == 0) {
        rval->setString(cx->runtime->emptyString);
        return JS_TRUE;
    }

    StringBuffer sb(cx);
    jschar hexBuf[4];
    hexBuf[0] = '%';
    hexBuf[3] = 0;
    for (size_t k = 0; k < length; k++) {
        jschar c = chars[k];
        if (js_strchr(unescapedSet, c) ||
            (unescapedSet2 && js_strchr(unescapedSet2, c))) {
            if (!sb.append(c))
                return JS_FALSE;
        } else {
            if ((c >= 0xDC00) && (c <= 0xDFFF)) {
                JS_ReportErrorNumber(cx, js_GetErrorMessage, NULL,
                                 JSMSG_BAD_URI, NULL);
                return JS_FALSE;
            }
            uint32 v;
            if (c < 0xD800 || c > 0xDBFF) {
                v = c;
            } else {
                k++;
                if (k == length) {
                    JS_ReportErrorNumber(cx, js_GetErrorMessage, NULL,
                                     JSMSG_BAD_URI, NULL);
                    return JS_FALSE;
                }
                jschar c2 = chars[k];
                if ((c2 < 0xDC00) || (c2 > 0xDFFF)) {
                    JS_ReportErrorNumber(cx, js_GetErrorMessage, NULL,
                                     JSMSG_BAD_URI, NULL);
                    return JS_FALSE;
                }
                v = ((c - 0xD800) << 10) + (c2 - 0xDC00) + 0x10000;
            }
            uint8 utf8buf[4];
            size_t L = js_OneUcs4ToUtf8Char(utf8buf, v);
            for (size_t j = 0; j < L; j++) {
                hexBuf[1] = HexDigits[utf8buf[j] >> 4];
                hexBuf[2] = HexDigits[utf8buf[j] & 0xf];
                if (!sb.append(hexBuf, 3))
                    return JS_FALSE;
            }
        }
    }

    return TransferBufferToString(cx, sb, rval);
}

static JSBool
Decode(JSContext *cx, JSString *str, const jschar *reservedSet, Value *rval)
{
    size_t length = str->length();
    const jschar *chars = str->getChars(cx);
    if (!chars)
        return JS_FALSE;

    if (length == 0) {
        rval->setString(cx->runtime->emptyString);
        return JS_TRUE;
    }

    StringBuffer sb(cx);
    for (size_t k = 0; k < length; k++) {
        jschar c = chars[k];
        if (c == '%') {
            size_t start = k;
            if ((k + 2) >= length)
                goto report_bad_uri;
            if (!JS7_ISHEX(chars[k+1]) || !JS7_ISHEX(chars[k+2]))
                goto report_bad_uri;
            jsuint B = JS7_UNHEX(chars[k+1]) * 16 + JS7_UNHEX(chars[k+2]);
            k += 2;
            if (!(B & 0x80)) {
                c = (jschar)B;
            } else {
                intN n = 1;
                while (B & (0x80 >> n))
                    n++;
                if (n == 1 || n > 4)
                    goto report_bad_uri;
                uint8 octets[4];
                octets[0] = (uint8)B;
                if (k + 3 * (n - 1) >= length)
                    goto report_bad_uri;
                for (intN j = 1; j < n; j++) {
                    k++;
                    if (chars[k] != '%')
                        goto report_bad_uri;
                    if (!JS7_ISHEX(chars[k+1]) || !JS7_ISHEX(chars[k+2]))
                        goto report_bad_uri;
                    B = JS7_UNHEX(chars[k+1]) * 16 + JS7_UNHEX(chars[k+2]);
                    if ((B & 0xC0) != 0x80)
                        goto report_bad_uri;
                    k += 2;
                    octets[j] = (char)B;
                }
                uint32 v = Utf8ToOneUcs4Char(octets, n);
                if (v >= 0x10000) {
                    v -= 0x10000;
                    if (v > 0xFFFFF)
                        goto report_bad_uri;
                    c = (jschar)((v & 0x3FF) + 0xDC00);
                    jschar H = (jschar)((v >> 10) + 0xD800);
                    if (!sb.append(H))
                        return JS_FALSE;
                } else {
                    c = (jschar)v;
                }
            }
            if (js_strchr(reservedSet, c)) {
                if (!sb.append(chars + start, k - start + 1))
                    return JS_FALSE;
            } else {
                if (!sb.append(c))
                    return JS_FALSE;
            }
        } else {
            if (!sb.append(c))
                return JS_FALSE;
        }
    }

    return TransferBufferToString(cx, sb, rval);

  report_bad_uri:
    JS_ReportErrorNumber(cx, js_GetErrorMessage, NULL, JSMSG_BAD_URI);
    /* FALL THROUGH */

    return JS_FALSE;
}

static JSBool
str_decodeURI(JSContext *cx, uintN argc, Value *vp)
{
    JSLinearString *str = ArgToRootedString(cx, argc, vp, 0);
    if (!str)
        return JS_FALSE;
    return Decode(cx, str, js_uriReservedPlusPound_ucstr, vp);
}

static JSBool
str_decodeURI_Component(JSContext *cx, uintN argc, Value *vp)
{
    JSLinearString *str = ArgToRootedString(cx, argc, vp, 0);
    if (!str)
        return JS_FALSE;
    return Decode(cx, str, js_empty_ucstr, vp);
}

static JSBool
str_encodeURI(JSContext *cx, uintN argc, Value *vp)
{
    JSLinearString *str = ArgToRootedString(cx, argc, vp, 0);
    if (!str)
        return JS_FALSE;
    return Encode(cx, str, js_uriReservedPlusPound_ucstr, js_uriUnescaped_ucstr,
                  vp);
}

static JSBool
str_encodeURI_Component(JSContext *cx, uintN argc, Value *vp)
{
    JSLinearString *str = ArgToRootedString(cx, argc, vp, 0);
    if (!str)
        return JS_FALSE;
    return Encode(cx, str, js_uriUnescaped_ucstr, NULL, vp);
}

/*
 * Convert one UCS-4 char and write it into a UTF-8 buffer, which must be at
 * least 4 bytes long.  Return the number of UTF-8 bytes of data written.
 */
int
js_OneUcs4ToUtf8Char(uint8 *utf8Buffer, uint32 ucs4Char)
{
    int utf8Length = 1;

    JS_ASSERT(ucs4Char <= 0x10FFFF);
    if (ucs4Char < 0x80) {
        *utf8Buffer = (uint8)ucs4Char;
    } else {
        int i;
        uint32 a = ucs4Char >> 11;
        utf8Length = 2;
        while (a) {
            a >>= 5;
            utf8Length++;
        }
        i = utf8Length;
        while (--i) {
            utf8Buffer[i] = (uint8)((ucs4Char & 0x3F) | 0x80);
            ucs4Char >>= 6;
        }
        *utf8Buffer = (uint8)(0x100 - (1 << (8-utf8Length)) + ucs4Char);
    }
    return utf8Length;
}

/*
 * Convert a utf8 character sequence into a UCS-4 character and return that
 * character.  It is assumed that the caller already checked that the sequence
 * is valid.
 */
static uint32
Utf8ToOneUcs4Char(const uint8 *utf8Buffer, int utf8Length)
{
    uint32 ucs4Char;
    uint32 minucs4Char;
    /* from Unicode 3.1, non-shortest form is illegal */
    static const uint32 minucs4Table[] = {
        0x00000080, 0x00000800, 0x00010000
    };

    JS_ASSERT(utf8Length >= 1 && utf8Length <= 4);
    if (utf8Length == 1) {
        ucs4Char = *utf8Buffer;
        JS_ASSERT(!(ucs4Char & 0x80));
    } else {
        JS_ASSERT((*utf8Buffer & (0x100 - (1 << (7-utf8Length)))) ==
                  (0x100 - (1 << (8-utf8Length))));
        ucs4Char = *utf8Buffer++ & ((1<<(7-utf8Length))-1);
        minucs4Char = minucs4Table[utf8Length-2];
        while (--utf8Length) {
            JS_ASSERT((*utf8Buffer & 0xC0) == 0x80);
            ucs4Char = ucs4Char<<6 | (*utf8Buffer++ & 0x3F);
        }
        if (JS_UNLIKELY(ucs4Char < minucs4Char)) {
            ucs4Char = OVERLONG_UTF8;
        } else if (ucs4Char == 0xFFFE || ucs4Char == 0xFFFF) {
            ucs4Char = 0xFFFD;
        }
    }
    return ucs4Char;
}

namespace js {

size_t
PutEscapedStringImpl(char *buffer, size_t bufferSize, FILE *fp, JSLinearString *str, uint32 quote)
{
    enum {
        STOP, FIRST_QUOTE, LAST_QUOTE, CHARS, ESCAPE_START, ESCAPE_MORE
    } state;

    JS_ASSERT(quote == 0 || quote == '\'' || quote == '"');
    JS_ASSERT_IF(!buffer, bufferSize == 0);
    JS_ASSERT_IF(fp, !buffer);

    if (bufferSize == 0)
        buffer = NULL;
    else
        bufferSize--;

    const jschar *chars = str->chars();
    const jschar *charsEnd = chars + str->length();
    size_t n = 0;
    state = FIRST_QUOTE;
    uintN shift = 0;
    uintN hex = 0;
    uintN u = 0;
    char c = 0;  /* to quell GCC warnings */

    for (;;) {
        switch (state) {
          case STOP:
            goto stop;
          case FIRST_QUOTE:
            state = CHARS;
            goto do_quote;
          case LAST_QUOTE:
            state = STOP;
          do_quote:
            if (quote == 0)
                continue;
            c = (char)quote;
            break;
          case CHARS:
            if (chars == charsEnd) {
                state = LAST_QUOTE;
                continue;
            }
            u = *chars++;
            if (u < ' ') {
                if (u != 0) {
                    const char *escape = strchr(js_EscapeMap, (int)u);
                    if (escape) {
                        u = escape[1];
                        goto do_escape;
                    }
                }
                goto do_hex_escape;
            }
            if (u < 127) {
                if (u == quote || u == '\\')
                    goto do_escape;
                c = (char)u;
            } else if (u < 0x100) {
                goto do_hex_escape;
            } else {
                shift = 16;
                hex = u;
                u = 'u';
                goto do_escape;
            }
            break;
          do_hex_escape:
            shift = 8;
            hex = u;
            u = 'x';
          do_escape:
            c = '\\';
            state = ESCAPE_START;
            break;
          case ESCAPE_START:
            JS_ASSERT(' ' <= u && u < 127);
            c = (char)u;
            state = ESCAPE_MORE;
            break;
          case ESCAPE_MORE:
            if (shift == 0) {
                state = CHARS;
                continue;
            }
            shift -= 4;
            u = 0xF & (hex >> shift);
            c = (char)(u + (u < 10 ? '0' : 'A' - 10));
            break;
        }
        if (buffer) {
            JS_ASSERT(n <= bufferSize);
            if (n != bufferSize) {
                buffer[n] = c;
            } else {
                buffer[n] = '\0';
                buffer = NULL;
            }
        } else if (fp) {
            if (fputc(c, fp) < 0)
                return size_t(-1);
        }
        n++;
    }
  stop:
    if (buffer)
        buffer[n] = '\0';
    return n;
}

} /* namespace js */<|MERGE_RESOLUTION|>--- conflicted
+++ resolved
@@ -3588,7 +3588,6 @@
         return NULL;
 
     JSObject *proto = NewObject<WithProto::Class>(cx, &js_StringClass, objectProto, global);
-<<<<<<< HEAD
     if (!proto)
         return NULL;
 
@@ -3596,10 +3595,7 @@
     if (!protoType || !proto->setTypeAndUniqueShape(cx, protoType))
         return NULL;
 
-    if (!proto->initString(cx, cx->runtime->emptyString))
-=======
-    if (!proto || !proto->asString()->init(cx, cx->runtime->emptyString))
->>>>>>> 376c3661
+    if (!proto->asString()->init(cx, cx->runtime->emptyString))
         return NULL;
 
     /* Now create the String function. */
