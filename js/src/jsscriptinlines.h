--- conflicted
+++ resolved
@@ -68,13 +68,8 @@
     gc::AllocKind kind = gc::FINALIZE_OBJECT2_BACKGROUND;
     JS_ASSERT(gc::GetGCKindSlots(kind) == CallObject::RESERVED_SLOTS);
 
-<<<<<<< HEAD
-    return EmptyShape::getInitialShape(cx, &CallClass, NULL, NULL, kind,
-                                       BaseShape::VAROBJ | BaseShape::DELEGATE);
-=======
     return EmptyShape::getInitialShape(cx, &CallClass, NULL, cx->global(),
-                                       kind, BaseShape::VAROBJ);
->>>>>>> 12601b2f
+                                       kind, BaseShape::VAROBJ | BaseShape::DELEGATE);
 }
 
 bool
