/* -*- Mode: C++; tab-width: 8; indent-tabs-mode: nil; c-basic-offset: 4 -*-
 * vim: set ts=8 sts=4 et sw=4 tw=99:
 * This Source Code Form is subject to the terms of the Mozilla Public
 * License, v. 2.0. If a copy of the MPL was not distributed with this
 * file, You can obtain one at http://mozilla.org/MPL/2.0/. */

/*
 * JS date methods.
 *
 * "For example, OS/360 devotes 26 bytes of the permanently
 *  resident date-turnover routine to the proper handling of
 *  December 31 on leap years (when it is Day 366).  That
 *  might have been left to the operator."
 *
 * Frederick Brooks, 'The Second-System Effect'.
 */

#include "jsdate.h"

#include "mozilla/ArrayUtils.h"
#include "mozilla/Atomics.h"
#include "mozilla/FloatingPoint.h"
#include "mozilla/Sprintf.h"

#include <ctype.h>
#include <math.h>
#include <string.h>

#include "jsapi.h"
#include "jscntxt.h"
#include "jsnum.h"
#include "jsobj.h"
#include "jsprf.h"
#include "jsstr.h"
#include "jstypes.h"
#include "jsutil.h"
#include "jswrapper.h"

#include "js/Conversions.h"
#include "js/Date.h"
#include "vm/DateTime.h"
#include "vm/GlobalObject.h"
#include "vm/Interpreter.h"
#include "vm/String.h"
#include "vm/StringBuffer.h"
#include "vm/Time.h"

#include "jsobjinlines.h"

using namespace js;

using mozilla::Atomic;
using mozilla::ArrayLength;
using mozilla::IsFinite;
using mozilla::IsNaN;
using mozilla::NumbersAreIdentical;
using mozilla::ReleaseAcquire;

using JS::AutoCheckCannotGC;
using JS::ClippedTime;
using JS::GenericNaN;
using JS::TimeClip;
using JS::ToInteger;

// When this value is non-zero, we'll round the time by this resolution.
static Atomic<uint32_t, ReleaseAcquire> sResolutionUsec;

/*
 * The JS 'Date' object is patterned after the Java 'Date' object.
 * Here is a script:
 *
 *    today = new Date();
 *
 *    print(today.toLocaleString());
 *
 *    weekDay = today.getDay();
 *
 *
 * These Java (and ECMA-262) methods are supported:
 *
 *     UTC
 *     getDate (getUTCDate)
 *     getDay (getUTCDay)
 *     getHours (getUTCHours)
 *     getMinutes (getUTCMinutes)
 *     getMonth (getUTCMonth)
 *     getSeconds (getUTCSeconds)
 *     getMilliseconds (getUTCMilliseconds)
 *     getTime
 *     getTimezoneOffset
 *     getYear
 *     getFullYear (getUTCFullYear)
 *     parse
 *     setDate (setUTCDate)
 *     setHours (setUTCHours)
 *     setMinutes (setUTCMinutes)
 *     setMonth (setUTCMonth)
 *     setSeconds (setUTCSeconds)
 *     setMilliseconds (setUTCMilliseconds)
 *     setTime
 *     setYear (setFullYear, setUTCFullYear)
 *     toGMTString (toUTCString)
 *     toLocaleString
 *     toString
 *
 *
 * These Java methods are not supported
 *
 *     setDay
 *     before
 *     after
 *     equals
 *     hashCode
 */

static inline double
Day(double t)
{
    return floor(t / msPerDay);
}

static double
TimeWithinDay(double t)
{
    double result = fmod(t, msPerDay);
    if (result < 0)
        result += msPerDay;
    return result;
}

/* ES5 15.9.1.3. */
static inline bool
IsLeapYear(double year)
{
    MOZ_ASSERT(ToInteger(year) == year);
    return fmod(year, 4) == 0 && (fmod(year, 100) != 0 || fmod(year, 400) == 0);
}

static inline double
DaysInYear(double year)
{
    if (!IsFinite(year))
        return GenericNaN();
    return IsLeapYear(year) ? 366 : 365;
}

static inline double
DayFromYear(double y)
{
    return 365 * (y - 1970) +
           floor((y - 1969) / 4.0) -
           floor((y - 1901) / 100.0) +
           floor((y - 1601) / 400.0);
}

static inline double
TimeFromYear(double y)
{
    return DayFromYear(y) * msPerDay;
}

static double
YearFromTime(double t)
{
    if (!IsFinite(t))
        return GenericNaN();

    MOZ_ASSERT(ToInteger(t) == t);

    double y = floor(t / (msPerDay * 365.2425)) + 1970;
    double t2 = TimeFromYear(y);

    /*
     * Adjust the year if the approximation was wrong.  Since the year was
     * computed using the average number of ms per year, it will usually
     * be wrong for dates within several hours of a year transition.
     */
    if (t2 > t) {
        y--;
    } else {
        if (t2 + msPerDay * DaysInYear(y) <= t)
            y++;
    }
    return y;
}

static inline int
DaysInFebruary(double year)
{
    return IsLeapYear(year) ? 29 : 28;
}

/* ES5 15.9.1.4. */
static inline double
DayWithinYear(double t, double year)
{
    MOZ_ASSERT_IF(IsFinite(t), YearFromTime(t) == year);
    return Day(t) - DayFromYear(year);
}

static double
MonthFromTime(double t)
{
    if (!IsFinite(t))
        return GenericNaN();

    double year = YearFromTime(t);
    double d = DayWithinYear(t, year);

    int step;
    if (d < (step = 31))
        return 0;
    if (d < (step += DaysInFebruary(year)))
        return 1;
    if (d < (step += 31))
        return 2;
    if (d < (step += 30))
        return 3;
    if (d < (step += 31))
        return 4;
    if (d < (step += 30))
        return 5;
    if (d < (step += 31))
        return 6;
    if (d < (step += 31))
        return 7;
    if (d < (step += 30))
        return 8;
    if (d < (step += 31))
        return 9;
    if (d < (step += 30))
        return 10;
    return 11;
}

/* ES5 15.9.1.5. */
static double
DateFromTime(double t)
{
    if (!IsFinite(t))
        return GenericNaN();

    double year = YearFromTime(t);
    double d = DayWithinYear(t, year);

    int next;
    if (d <= (next = 30))
        return d + 1;
    int step = next;
    if (d <= (next += DaysInFebruary(year)))
        return d - step;
    step = next;
    if (d <= (next += 31))
        return d - step;
    step = next;
    if (d <= (next += 30))
        return d - step;
    step = next;
    if (d <= (next += 31))
        return d - step;
    step = next;
    if (d <= (next += 30))
        return d - step;
    step = next;
    if (d <= (next += 31))
        return d - step;
    step = next;
    if (d <= (next += 31))
        return d - step;
    step = next;
    if (d <= (next += 30))
        return d - step;
    step = next;
    if (d <= (next += 31))
        return d - step;
    step = next;
    if (d <= (next += 30))
        return d - step;
    step = next;
    return d - step;
}

/* ES5 15.9.1.6. */
static int
WeekDay(double t)
{
    /*
     * We can't assert TimeClip(t) == t because we call this function with
     * local times, which can be offset outside TimeClip's permitted range.
     */
    MOZ_ASSERT(ToInteger(t) == t);
    int result = (int(Day(t)) + 4) % 7;
    if (result < 0)
        result += 7;
    return result;
}

static inline int
DayFromMonth(int month, bool isLeapYear)
{
    /*
     * The following array contains the day of year for the first day of
     * each month, where index 0 is January, and day 0 is January 1.
     */
    static const int firstDayOfMonth[2][13] = {
        {0, 31, 59, 90, 120, 151, 181, 212, 243, 273, 304, 334, 365},
        {0, 31, 60, 91, 121, 152, 182, 213, 244, 274, 305, 335, 366}
    };

    MOZ_ASSERT(0 <= month && month <= 12);
    return firstDayOfMonth[isLeapYear][month];
}

template<typename T>
static inline int
DayFromMonth(T month, bool isLeapYear) = delete;

/* ES5 15.9.1.12 (out of order to accommodate DaylightSavingTA). */
static double
MakeDay(double year, double month, double date)
{
    /* Step 1. */
    if (!IsFinite(year) || !IsFinite(month) || !IsFinite(date))
        return GenericNaN();

    /* Steps 2-4. */
    double y = ToInteger(year);
    double m = ToInteger(month);
    double dt = ToInteger(date);

    /* Step 5. */
    double ym = y + floor(m / 12);

    /* Step 6. */
    int mn = int(fmod(m, 12.0));
    if (mn < 0)
        mn += 12;

    /* Steps 7-8. */
    bool leap = IsLeapYear(ym);

    double yearday = floor(TimeFromYear(ym) / msPerDay);
    double monthday = DayFromMonth(mn, leap);

    return yearday + monthday + dt - 1;
}

/* ES5 15.9.1.13 (out of order to accommodate DaylightSavingTA). */
static inline double
MakeDate(double day, double time)
{
    /* Step 1. */
    if (!IsFinite(day) || !IsFinite(time))
        return GenericNaN();

    /* Step 2. */
    return day * msPerDay + time;
}

JS_PUBLIC_API(double)
JS::MakeDate(double year, unsigned month, unsigned day)
{
    MOZ_ASSERT(month <= 11);
    MOZ_ASSERT(day >= 1 && day <= 31);

    return ::MakeDate(MakeDay(year, month, day), 0);
}

JS_PUBLIC_API(double)
JS::MakeDate(double year, unsigned month, unsigned day, double time)
{
    MOZ_ASSERT(month <= 11);
    MOZ_ASSERT(day >= 1 && day <= 31);

    return ::MakeDate(MakeDay(year, month, day), time);
}

JS_PUBLIC_API(double)
JS::YearFromTime(double time)
{
    return ::YearFromTime(time);
}

JS_PUBLIC_API(double)
JS::MonthFromTime(double time)
{
    return ::MonthFromTime(time);
}

JS_PUBLIC_API(double)
JS::DayFromTime(double time)
{
    return DateFromTime(time);
}

JS_PUBLIC_API(double)
JS::DayFromYear(double year)
{
    return ::DayFromYear(year);
}

JS_PUBLIC_API(double)
JS::DayWithinYear(double time, double year)
{
    return ::DayWithinYear(time, year);
}

JS_PUBLIC_API(void)
JS::SetTimeResolutionUsec(uint32_t resolution)
{
    sResolutionUsec = resolution;
}

/*
 * Find a year for which any given date will fall on the same weekday.
 *
 * This function should be used with caution when used other than
 * for determining DST; it hasn't been proven not to produce an
 * incorrect year for times near year boundaries.
 */
static int
EquivalentYearForDST(int year)
{
    /*
     * Years and leap years on which Jan 1 is a Sunday, Monday, etc.
     *
     * yearStartingWith[0][i] is an example non-leap year where
     * Jan 1 appears on Sunday (i == 0), Monday (i == 1), etc.
     *
     * yearStartingWith[1][i] is an example leap year where
     * Jan 1 appears on Sunday (i == 0), Monday (i == 1), etc.
     */
    static const int yearStartingWith[2][7] = {
        {1978, 1973, 1974, 1975, 1981, 1971, 1977},
        {1984, 1996, 1980, 1992, 1976, 1988, 1972}
    };

    int day = int(DayFromYear(year) + 4) % 7;
    if (day < 0)
        day += 7;

    return yearStartingWith[IsLeapYear(year)][day];
}

/* ES5 15.9.1.8. */
static double
DaylightSavingTA(double t)
{
    if (!IsFinite(t))
        return GenericNaN();

    /*
     * If earlier than 1970 or after 2038, potentially beyond the ken of
     * many OSes, map it to an equivalent year before asking.
     */
    if (t < 0.0 || t > 2145916800000.0) {
        int year = EquivalentYearForDST(int(YearFromTime(t)));
        double day = MakeDay(year, MonthFromTime(t), DateFromTime(t));
        t = MakeDate(day, TimeWithinDay(t));
    }

    int64_t utcMilliseconds = static_cast<int64_t>(t);
    int64_t offsetMilliseconds = DateTimeInfo::getDSTOffsetMilliseconds(utcMilliseconds);
    return static_cast<double>(offsetMilliseconds);
}

static double
AdjustTime(double date)
{
    double localTZA = DateTimeInfo::localTZA();
    double t = DaylightSavingTA(date) + localTZA;
    t = (localTZA >= 0) ? fmod(t, msPerDay) : -fmod(msPerDay - t, msPerDay);
    return t;
}

/* ES5 15.9.1.9. */
static double
LocalTime(double t)
{
    return t + AdjustTime(t);
}

static double
UTC(double t)
{
    return t - AdjustTime(t - DateTimeInfo::localTZA());
}

/* ES5 15.9.1.10. */
static double
HourFromTime(double t)
{
    double result = fmod(floor(t/msPerHour), HoursPerDay);
    if (result < 0)
        result += HoursPerDay;
    return result;
}

static double
MinFromTime(double t)
{
    double result = fmod(floor(t / msPerMinute), MinutesPerHour);
    if (result < 0)
        result += MinutesPerHour;
    return result;
}

static double
SecFromTime(double t)
{
    double result = fmod(floor(t / msPerSecond), SecondsPerMinute);
    if (result < 0)
        result += SecondsPerMinute;
    return result;
}

static double
msFromTime(double t)
{
    double result = fmod(t, msPerSecond);
    if (result < 0)
        result += msPerSecond;
    return result;
}

/* ES5 15.9.1.11. */
static double
MakeTime(double hour, double min, double sec, double ms)
{
    /* Step 1. */
    if (!IsFinite(hour) ||
        !IsFinite(min) ||
        !IsFinite(sec) ||
        !IsFinite(ms))
    {
        return GenericNaN();
    }

    /* Step 2. */
    double h = ToInteger(hour);

    /* Step 3. */
    double m = ToInteger(min);

    /* Step 4. */
    double s = ToInteger(sec);

    /* Step 5. */
    double milli = ToInteger(ms);

    /* Steps 6-7. */
    return h * msPerHour + m * msPerMinute + s * msPerSecond + milli;
}

/**
 * end of ECMA 'support' functions
 */

/* for use by date_parse */

static const char* const wtb[] = {
    "am", "pm",
    "monday", "tuesday", "wednesday", "thursday", "friday",
    "saturday", "sunday",
    "january", "february", "march", "april", "may", "june",
    "july", "august", "september", "october", "november", "december",
    "gmt", "ut", "utc",
    "est", "edt",
    "cst", "cdt",
    "mst", "mdt",
    "pst", "pdt"
    /* time zone table needs to be expanded */
};

static const int ttb[] = {
    -1, -2, 0, 0, 0, 0, 0, 0, 0,       /* AM/PM */
    2, 3, 4, 5, 6, 7, 8, 9, 10, 11, 12, 13,
    10000 + 0, 10000 + 0, 10000 + 0,   /* GMT/UT/UTC */
    10000 + 5 * 60, 10000 + 4 * 60,    /* EST/EDT */
    10000 + 6 * 60, 10000 + 5 * 60,    /* CST/CDT */
    10000 + 7 * 60, 10000 + 6 * 60,    /* MST/MDT */
    10000 + 8 * 60, 10000 + 7 * 60     /* PST/PDT */
};

template <typename CharT>
static bool
RegionMatches(const char* s1, int s1off, const CharT* s2, int s2off, int count)
{
    while (count > 0 && s1[s1off] && s2[s2off]) {
        if (unicode::ToLowerCase(s1[s1off]) != unicode::ToLowerCase(s2[s2off]))
            break;

        s1off++;
        s2off++;
        count--;
    }

    return count == 0;
}

// ES2017 draft rev (TODO: Add git hash when PR 642 is merged.)
// 20.3.3.4
// Date.UTC(year [, month [, date [, hours [, minutes [, seconds [, ms]]]]]])
static bool
date_UTC(JSContext* cx, unsigned argc, Value* vp)
{
    CallArgs args = CallArgsFromVp(argc, vp);

    // Step 1.
    double y;
    if (!ToNumber(cx, args.get(0), &y))
        return false;

    // Step 2.
    double m;
    if (args.length() >= 2) {
        if (!ToNumber(cx, args[1], &m))
            return false;
    } else {
        m = 0;
    }

    // Step 3.
    double dt;
    if (args.length() >= 3) {
        if (!ToNumber(cx, args[2], &dt))
            return false;
    } else {
        dt = 1;
    }

    // Step 4.
    double h;
    if (args.length() >= 4) {
        if (!ToNumber(cx, args[3], &h))
            return false;
    } else {
        h = 0;
    }

    // Step 5.
    double min;
    if (args.length() >= 5) {
        if (!ToNumber(cx, args[4], &min))
            return false;
    } else {
        min = 0;
    }

    // Step 6.
    double s;
    if (args.length() >= 6) {
        if (!ToNumber(cx, args[5], &s))
            return false;
    } else {
        s = 0;
    }

    // Step 7.
    double milli;
    if (args.length() >= 7) {
        if (!ToNumber(cx, args[6], &milli))
            return false;
    } else {
        milli = 0;
    }

    // Step 8.
    double yr = y;
    if (!IsNaN(y)) {
        double yint = ToInteger(y);
        if (0 <= yint && yint <= 99)
            yr = 1900 + yint;
    }

    // Step 9.
    ClippedTime time = TimeClip(MakeDate(MakeDay(yr, m, dt), MakeTime(h, min, s, milli)));
    args.rval().set(TimeValue(time));
    return true;
}

/*
 * Read and convert decimal digits from s[*i] into *result
 * while *i < limit.
 *
 * Succeed if any digits are converted. Advance *i only
 * as digits are consumed.
 */
template <typename CharT>
static bool
ParseDigits(size_t* result, const CharT* s, size_t* i, size_t limit)
{
    size_t init = *i;
    *result = 0;
    while (*i < limit && ('0' <= s[*i] && s[*i] <= '9')) {
        *result *= 10;
        *result += (s[*i] - '0');
        ++(*i);
    }
    return *i != init;
}

/*
 * Read and convert decimal digits to the right of a decimal point,
 * representing a fractional integer, from s[*i] into *result
 * while *i < limit.
 *
 * Succeed if any digits are converted. Advance *i only
 * as digits are consumed.
 */
template <typename CharT>
static bool
ParseFractional(double* result, const CharT* s, size_t* i, size_t limit)
{
    double factor = 0.1;
    size_t init = *i;
    *result = 0.0;
    while (*i < limit && ('0' <= s[*i] && s[*i] <= '9')) {
        *result += (s[*i] - '0') * factor;
        factor *= 0.1;
        ++(*i);
    }
    return *i != init;
}

/*
 * Read and convert exactly n decimal digits from s[*i]
 * to s[min(*i+n,limit)] into *result.
 *
 * Succeed if exactly n digits are converted. Advance *i only
 * on success.
 */
template <typename CharT>
static bool
ParseDigitsN(size_t n, size_t* result, const CharT* s, size_t* i, size_t limit)
{
    size_t init = *i;

    if (ParseDigits(result, s, i, Min(limit, init + n)))
        return (*i - init) == n;

    *i = init;
    return false;
}

/*
 * Read and convert n or less decimal digits from s[*i]
 * to s[min(*i+n,limit)] into *result.
 *
 * Succeed only if greater than zero but less than or equal to n digits are
 * converted. Advance *i only on success.
 */
template <typename CharT>
static bool
ParseDigitsNOrLess(size_t n, size_t* result, const CharT* s, size_t* i, size_t limit)
{
    size_t init = *i;

    if (ParseDigits(result, s, i, Min(limit, init + n)))
        return ((*i - init) > 0) && ((*i - init) <= n);

    *i = init;
    return false;
}

static int
DaysInMonth(int year, int month)
{
    bool leap = IsLeapYear(year);
    int result = int(DayFromMonth(month, leap) - DayFromMonth(month - 1, leap));
    return result;
}

/*
 * Parse a string in one of the date-time formats given by the W3C
 * "NOTE-datetime" specification. These formats make up a restricted
 * profile of the ISO 8601 format. Quoted here:
 *
 *   Any combination of the date formats with the time formats is
 *   allowed, and also either the date or the time can be missing.
 *
 *   The specification is silent on the meaning when fields are
 *   ommitted so the interpretations are a guess, but hopefully a
 *   reasonable one. We default the month to January, the day to the
 *   1st, and hours minutes and seconds all to 0. If the date is
 *   missing entirely then we assume 1970-01-01 so that the time can
 *   be aded to a date later. If the time is missing then we assume
 *   00:00 UTC.  If the time is present but the time zone field is
 *   missing then we use local time.
 *
 * For the sake of cross compatibility with other implementations we
 * make a few exceptions to the standard: months, days, hours, minutes
 * and seconds may be either one or two digits long, and the 'T' from
 * the time part may be replaced with a space. Given that, a date time
 * like "1999-1-1 1:1:1" will parse successfully.
 *
 * Date part:
 *
 *  Year:
 *     YYYY (eg 1997)
 *
 *  Year and month:
 *     YYYY-MM (eg 1997-07)
 *
 *  Complete date:
 *     YYYY-MM-DD (eg 1997-07-16)
 *
 * Time part:
 *
 *  Hours and minutes:
 *     Thh:mmTZD (eg T19:20+01:00)
 *
 *  Hours, minutes and seconds:
 *     Thh:mm:ssTZD (eg T19:20:30+01:00)
 *
 *  Hours, minutes, seconds and a decimal fraction of a second:
 *     Thh:mm:ss.sTZD (eg T19:20:30.45+01:00)
 *
 * where:
 *
 *   YYYY = four-digit year or six digit year as +YYYYYY or -YYYYYY
 *   MM   = one or two-digit month (01=January, etc.)
 *   DD   = one or two-digit day of month (01 through 31)
 *   hh   = one or two digits of hour (00 through 23) (am/pm NOT allowed)
 *   mm   = one or two digits of minute (00 through 59)
 *   ss   = one or two digits of second (00 through 59)
 *   s    = one or more digits representing a decimal fraction of a second
 *   TZD  = time zone designator (Z or +hh:mm or -hh:mm or missing for local)
 */
template <typename CharT>
static bool
ParseISOStyleDate(const CharT* s, size_t length, ClippedTime* result)
{
    size_t i = 0;
    int tzMul = 1;
    int dateMul = 1;
    size_t year = 1970;
    size_t month = 1;
    size_t day = 1;
    size_t hour = 0;
    size_t min = 0;
    size_t sec = 0;
    double frac = 0;
    bool isLocalTime = false;
    size_t tzHour = 0;
    size_t tzMin = 0;

#define PEEK(ch) (i < length && s[i] == ch)

#define NEED(ch)                                                               \
    if (i >= length || s[i] != ch) { return false; } else { ++i; }

#define DONE_DATE_UNLESS(ch)                                                   \
    if (i >= length || s[i] != ch) { goto done_date; } else { ++i; }

#define DONE_UNLESS(ch)                                                        \
    if (i >= length || s[i] != ch) { goto done; } else { ++i; }

#define NEED_NDIGITS(n, field)                                                 \
    if (!ParseDigitsN(n, &field, s, &i, length)) { return false; }

#define NEED_NDIGITS_OR_LESS(n, field)                                         \
    if (!ParseDigitsNOrLess(n, &field, s, &i, length)) { return false; }

    if (PEEK('+') || PEEK('-')) {
        if (PEEK('-'))
            dateMul = -1;
        ++i;
        NEED_NDIGITS(6, year);
    } else if (!PEEK('T')) {
        NEED_NDIGITS(4, year);
    }
    DONE_DATE_UNLESS('-');
    NEED_NDIGITS_OR_LESS(2, month);
    DONE_DATE_UNLESS('-');
    NEED_NDIGITS_OR_LESS(2, day);

 done_date:
    if (PEEK('T') || PEEK(' '))
        i++;
    else
        goto done;

    NEED_NDIGITS_OR_LESS(2, hour);
    NEED(':');
    NEED_NDIGITS_OR_LESS(2, min);

    if (PEEK(':')) {
        ++i;
        NEED_NDIGITS_OR_LESS(2, sec);
        if (PEEK('.')) {
            ++i;
            if (!ParseFractional(&frac, s, &i, length))
                return false;
        }
    }

    if (PEEK('Z')) {
        ++i;
    } else if (PEEK('+') || PEEK('-')) {
        if (PEEK('-'))
            tzMul = -1;
        ++i;
        NEED_NDIGITS(2, tzHour);
        /*
         * Non-standard extension to the ISO date format (permitted by ES5):
         * allow "-0700" as a time zone offset, not just "-07:00".
         */
        if (PEEK(':'))
            ++i;
        NEED_NDIGITS(2, tzMin);
    } else {
        isLocalTime = true;
    }

 done:
    if (year > 275943 // ceil(1e8/365) + 1970
        || (month == 0 || month > 12)
        || (day == 0 || day > size_t(DaysInMonth(year,month)))
        || hour > 24
        || ((hour == 24) && (min > 0 || sec > 0 || frac > 0))
        || min > 59
        || sec > 59
        || tzHour > 23
        || tzMin > 59)
    {
        return false;
    }

    if (i != length)
        return false;

    month -= 1; /* convert month to 0-based */

    double msec = MakeDate(MakeDay(dateMul * double(year), month, day),
                           MakeTime(hour, min, sec, frac * 1000.0));

    if (isLocalTime)
        msec = UTC(msec);
    else
        msec -= tzMul * (tzHour * msPerHour + tzMin * msPerMinute);

    *result = TimeClip(msec);
    return NumbersAreIdentical(msec, result->toDouble());

#undef PEEK
#undef NEED
#undef DONE_UNLESS
#undef NEED_NDIGITS
}

template <typename CharT>
static bool
ParseDate(const CharT* s, size_t length, ClippedTime* result)
{
    if (ParseISOStyleDate(s, length, result))
        return true;

    if (length == 0)
        return false;

    int year = -1;
    int mon = -1;
    int mday = -1;
    int hour = -1;
    int min = -1;
    int sec = -1;
    int tzOffset = -1;

    int prevc = 0;

    bool seenPlusMinus = false;
    bool seenMonthName = false;

    size_t i = 0;
    while (i < length) {
        int c = s[i];
        i++;
        if (c <= ' ' || c == ',' || c == '-') {
            if (c == '-' && '0' <= s[i] && s[i] <= '9')
                prevc = c;
            continue;
        }
        if (c == '(') { /* comments) */
            int depth = 1;
            while (i < length) {
                c = s[i];
                i++;
                if (c == '(') {
                    depth++;
                } else if (c == ')') {
                    if (--depth <= 0)
                        break;
                }
            }
            continue;
        }
        if ('0' <= c && c <= '9') {
            int n = c - '0';
            while (i < length && '0' <= (c = s[i]) && c <= '9') {
                n = n * 10 + c - '0';
                i++;
            }

            /*
             * Allow TZA before the year, so 'Wed Nov 05 21:49:11 GMT-0800 1997'
             * works.
             *
             * Uses of seenPlusMinus allow ':' in TZA, so Java no-timezone style
             * of GMT+4:30 works.
             */

            if ((prevc == '+' || prevc == '-')/*  && year>=0 */) {
                /* Make ':' case below change tzOffset. */
                seenPlusMinus = true;

                /* offset */
                if (n < 24)
                    n = n * 60; /* EG. "GMT-3" */
                else
                    n = n % 100 + n / 100 * 60; /* eg "GMT-0430" */

                if (prevc == '+')       /* plus means east of GMT */
                    n = -n;

                if (tzOffset != 0 && tzOffset != -1)
                    return false;

                tzOffset = n;
            } else if (prevc == '/' && mon >= 0 && mday >= 0 && year < 0) {
                if (c <= ' ' || c == ',' || c == '/' || i >= length)
                    year = n;
                else
                    return false;
            } else if (c == ':') {
                if (hour < 0)
                    hour = /*byte*/ n;
                else if (min < 0)
                    min = /*byte*/ n;
                else
                    return false;
            } else if (c == '/') {
                /*
                 * Until it is determined that mon is the actual month, keep
                 * it as 1-based rather than 0-based.
                 */
                if (mon < 0)
                    mon = /*byte*/ n;
                else if (mday < 0)
                    mday = /*byte*/ n;
                else
                    return false;
            } else if (i < length && c != ',' && c > ' ' && c != '-' && c != '(') {
                return false;
            } else if (seenPlusMinus && n < 60) {  /* handle GMT-3:30 */
                if (tzOffset < 0)
                    tzOffset -= n;
                else
                    tzOffset += n;
            } else if (hour >= 0 && min < 0) {
                min = /*byte*/ n;
            } else if (prevc == ':' && min >= 0 && sec < 0) {
                sec = /*byte*/ n;
            } else if (mon < 0) {
                mon = /*byte*/n;
            } else if (mon >= 0 && mday < 0) {
                mday = /*byte*/ n;
            } else if (mon >= 0 && mday >= 0 && year < 0) {
                year = n;
            } else {
                return false;
            }
            prevc = 0;
        } else if (c == '/' || c == ':' || c == '+' || c == '-') {
            prevc = c;
        } else {
            size_t st = i - 1;
            while (i < length) {
                c = s[i];
                if (!(('A' <= c && c <= 'Z') || ('a' <= c && c <= 'z')))
                    break;
                i++;
            }

            if (i <= st + 1)
                return false;

            int k;
            for (k = ArrayLength(wtb); --k >= 0;) {
                if (RegionMatches(wtb[k], 0, s, st, i - st)) {
                    int action = ttb[k];
                    if (action != 0) {
                        if (action < 0) {
                            /*
                             * AM/PM. Count 12:30 AM as 00:30, 12:30 PM as
                             * 12:30, instead of blindly adding 12 if PM.
                             */
                            MOZ_ASSERT(action == -1 || action == -2);
                            if (hour > 12 || hour < 0)
                                return false;

                            if (action == -1 && hour == 12) /* am */
                                hour = 0;
                            else if (action == -2 && hour != 12) /* pm */
                                hour += 12;
                        } else if (action <= 13) { /* month! */
                            /*
                             * Adjust mon to be 1-based until the final values
                             * for mon, mday and year are adjusted below.
                             */
                            if (seenMonthName)
                                return false;

                            seenMonthName = true;
                            int temp = /*byte*/ (action - 2) + 1;

                            if (mon < 0) {
                                mon = temp;
                            } else if (mday < 0) {
                                mday = mon;
                                mon = temp;
                            } else if (year < 0) {
                                year = mon;
                                mon = temp;
                            } else {
                                return false;
                            }
                        } else {
                            tzOffset = action - 10000;
                        }
                    }
                    break;
                }
            }

            if (k < 0)
                return false;

            prevc = 0;
        }
    }

    if (year < 0 || mon < 0 || mday < 0)
        return false;

    /*
     * Case 1. The input string contains an English month name.
     *         The form of the string can be month f l, or f month l, or
     *         f l month which each evaluate to the same date.
     *         If f and l are both greater than or equal to 100 the date
     *         is invalid.
     *
     *         The year is taken to be either the greater of the values f, l or
     *         whichever is set to zero. If the year is greater than or equal to
     *         50 and less than 100, it is considered to be the number of years
     *         after 1900. If the year is less than 50 it is considered to be the
     *         number of years after 2000, otherwise it is considered to be the
     *         number of years after 0.
     *
     * Case 2. The input string is of the form "f/m/l" where f, m and l are
     *         integers, e.g. 7/16/45. mon, mday and year values are adjusted
     *         to achieve Chrome compatibility.
     *
     *         a. If 0 < f <= 12 and 0 < l <= 31, f/m/l is interpreted as
     *         month/day/year.
     *            i.  If year < 50, it is the number of years after 2000
     *            ii. If year >= 50, it is the number of years after 1900.
     *           iii. If year >= 100, it is the number of years after 0.
     *         b. If 31 < f and 0 < m <= 12 and 0 < l <= 31 f/m/l is
     *         interpreted as year/month/day
     *            i.  If year < 50, it is the number of years after 2000
     *            ii. If year >= 50, it is the number of years after 1900.
     *           iii. If year >= 100, it is the number of years after 0.
     */
    if (seenMonthName) {
        if (mday >= 100 && mon >= 100)
            return false;

        if (year > 0 && (mday == 0 || mday > year)) {
            int temp = year;
            year = mday;
            mday = temp;
        }

        if (mday <= 0 || mday > 31)
            return false;

    } else if (0 < mon && mon <= 12 && 0 < mday && mday <= 31) {
        /* (a) month/day/year */
    } else {
        /* (b) year/month/day */
        if (mon > 31 && mday <= 12 && year <= 31) {
            int temp = year;
            year = mon;
            mon = mday;
            mday = temp;
        } else {
            return false;
        }
    }

    if (year < 50)
        year += 2000;
    else if (year >= 50 && year < 100)
        year += 1900;

    mon -= 1; /* convert month to 0-based */
    if (sec < 0)
        sec = 0;
    if (min < 0)
        min = 0;
    if (hour < 0)
        hour = 0;

    double msec = MakeDate(MakeDay(year, mon, mday), MakeTime(hour, min, sec, 0));

    if (tzOffset == -1) /* no time zone specified, have to use local */
        msec = UTC(msec);
    else
        msec += tzOffset * msPerMinute;

    *result = TimeClip(msec);
    return true;
}

static bool
ParseDate(JSLinearString* s, ClippedTime* result)
{
    AutoCheckCannotGC nogc;
    return s->hasLatin1Chars()
           ? ParseDate(s->latin1Chars(nogc), s->length(), result)
           : ParseDate(s->twoByteChars(nogc), s->length(), result);
}

static bool
date_parse(JSContext* cx, unsigned argc, Value* vp)
{
    CallArgs args = CallArgsFromVp(argc, vp);
    if (args.length() == 0) {
        args.rval().setNaN();
        return true;
    }

    JSString* str = ToString<CanGC>(cx, args[0]);
    if (!str)
        return false;

    JSLinearString* linearStr = str->ensureLinear(cx);
    if (!linearStr)
        return false;

    ClippedTime result;
    if (!ParseDate(linearStr, &result)) {
        args.rval().setNaN();
        return true;
    }

    args.rval().set(TimeValue(result));
    return true;
}

static ClippedTime
NowAsMillis()
{
    double now = PRMJ_Now();
    if (sResolutionUsec) {
        now = floor(now / sResolutionUsec) * sResolutionUsec;
    }
    return TimeClip(now / PRMJ_USEC_PER_MSEC);
}

bool
js::date_now(JSContext* cx, unsigned argc, Value* vp)
{
    CallArgs args = CallArgsFromVp(argc, vp);
    args.rval().set(TimeValue(NowAsMillis()));
    return true;
}

void
DateObject::setUTCTime(ClippedTime t)
{
    for (size_t ind = COMPONENTS_START_SLOT; ind < RESERVED_SLOTS; ind++)
        setReservedSlot(ind, UndefinedValue());

    setFixedSlot(UTC_TIME_SLOT, TimeValue(t));
}

void
DateObject::setUTCTime(ClippedTime t, MutableHandleValue vp)
{
    setUTCTime(t);
    vp.set(TimeValue(t));
}

void
DateObject::fillLocalTimeSlots()
{
    /* Check if the cache is already populated. */
    if (!getReservedSlot(LOCAL_TIME_SLOT).isUndefined() &&
        getReservedSlot(TZA_SLOT).toDouble() == DateTimeInfo::localTZA())
    {
        return;
    }

    /* Remember time zone used to generate the local cache. */
    setReservedSlot(TZA_SLOT, DoubleValue(DateTimeInfo::localTZA()));

    double utcTime = UTCTime().toNumber();

    if (!IsFinite(utcTime)) {
        for (size_t ind = COMPONENTS_START_SLOT; ind < RESERVED_SLOTS; ind++)
            setReservedSlot(ind, DoubleValue(utcTime));
        return;
    }

    double localTime = LocalTime(utcTime);

    setReservedSlot(LOCAL_TIME_SLOT, DoubleValue(localTime));

    int year = (int) floor(localTime /(msPerDay * 365.2425)) + 1970;
    double yearStartTime = TimeFromYear(year);

    /* Adjust the year in case the approximation was wrong, as in YearFromTime. */
    int yearDays;
    if (yearStartTime > localTime) {
        year--;
        yearStartTime -= (msPerDay * DaysInYear(year));
        yearDays = DaysInYear(year);
    } else {
        yearDays = DaysInYear(year);
        double nextStart = yearStartTime + (msPerDay * yearDays);
        if (nextStart <= localTime) {
            year++;
            yearStartTime = nextStart;
            yearDays = DaysInYear(year);
        }
    }

    setReservedSlot(LOCAL_YEAR_SLOT, Int32Value(year));

    uint64_t yearTime = uint64_t(localTime - yearStartTime);
    int yearSeconds = uint32_t(yearTime / 1000);

    int day = yearSeconds / int(SecondsPerDay);

    int step = -1, next = 30;
    int month;

    do {
        if (day <= next) {
            month = 0;
            break;
        }
        step = next;
        next += ((yearDays == 366) ? 29 : 28);
        if (day <= next) {
            month = 1;
            break;
        }
        step = next;
        if (day <= (next += 31)) {
            month = 2;
            break;
        }
        step = next;
        if (day <= (next += 30)) {
            month = 3;
            break;
        }
        step = next;
        if (day <= (next += 31)) {
            month = 4;
            break;
        }
        step = next;
        if (day <= (next += 30)) {
            month = 5;
            break;
        }
        step = next;
        if (day <= (next += 31)) {
            month = 6;
            break;
        }
        step = next;
        if (day <= (next += 31)) {
            month = 7;
            break;
        }
        step = next;
        if (day <= (next += 30)) {
            month = 8;
            break;
        }
        step = next;
        if (day <= (next += 31)) {
            month = 9;
            break;
        }
        step = next;
        if (day <= (next += 30)) {
            month = 10;
            break;
        }
        step = next;
        month = 11;
    } while (0);

    setReservedSlot(LOCAL_MONTH_SLOT, Int32Value(month));
    setReservedSlot(LOCAL_DATE_SLOT, Int32Value(day - step));

    int weekday = WeekDay(localTime);
    setReservedSlot(LOCAL_DAY_SLOT, Int32Value(weekday));

    setReservedSlot(LOCAL_SECONDS_INTO_YEAR_SLOT, Int32Value(yearSeconds));
}

inline double
DateObject::cachedLocalTime()
{
    fillLocalTimeSlots();
    return getReservedSlot(LOCAL_TIME_SLOT).toDouble();
}

MOZ_ALWAYS_INLINE bool
IsDate(HandleValue v)
{
    return v.isObject() && v.toObject().is<DateObject>();
}

/*
 * See ECMA 15.9.5.4 thru 15.9.5.23
 */
/* static */ MOZ_ALWAYS_INLINE bool
DateObject::getTime_impl(JSContext* cx, const CallArgs& args)
{
    args.rval().set(args.thisv().toObject().as<DateObject>().UTCTime());
    return true;
}

static bool
date_getTime(JSContext* cx, unsigned argc, Value* vp)
{
    CallArgs args = CallArgsFromVp(argc, vp);
    return CallNonGenericMethod<IsDate, DateObject::getTime_impl>(cx, args);
}

/* static */ MOZ_ALWAYS_INLINE bool
DateObject::getYear_impl(JSContext* cx, const CallArgs& args)
{
    DateObject* dateObj = &args.thisv().toObject().as<DateObject>();
    dateObj->fillLocalTimeSlots();

    Value yearVal = dateObj->getReservedSlot(LOCAL_YEAR_SLOT);
    if (yearVal.isInt32()) {
        /* Follow ECMA-262 to the letter, contrary to IE JScript. */
        int year = yearVal.toInt32() - 1900;
        args.rval().setInt32(year);
    } else {
        args.rval().set(yearVal);
    }

    return true;
}

static bool
date_getYear(JSContext* cx, unsigned argc, Value* vp)
{
    CallArgs args = CallArgsFromVp(argc, vp);
    return CallNonGenericMethod<IsDate, DateObject::getYear_impl>(cx, args);
}

/* static */ MOZ_ALWAYS_INLINE bool
DateObject::getFullYear_impl(JSContext* cx, const CallArgs& args)
{
    DateObject* dateObj = &args.thisv().toObject().as<DateObject>();
    dateObj->fillLocalTimeSlots();

    args.rval().set(dateObj->getReservedSlot(LOCAL_YEAR_SLOT));
    return true;
}

static bool
date_getFullYear(JSContext* cx, unsigned argc, Value* vp)
{
    CallArgs args = CallArgsFromVp(argc, vp);
    return CallNonGenericMethod<IsDate, DateObject::getFullYear_impl>(cx, args);
}

/* static */ MOZ_ALWAYS_INLINE bool
DateObject::getUTCFullYear_impl(JSContext* cx, const CallArgs& args)
{
    double result = args.thisv().toObject().as<DateObject>().UTCTime().toNumber();
    if (IsFinite(result))
        result = YearFromTime(result);

    args.rval().setNumber(result);
    return true;
}

static bool
date_getUTCFullYear(JSContext* cx, unsigned argc, Value* vp)
{
    CallArgs args = CallArgsFromVp(argc, vp);
    return CallNonGenericMethod<IsDate, DateObject::getUTCFullYear_impl>(cx, args);
}

/* static */ MOZ_ALWAYS_INLINE bool
DateObject::getMonth_impl(JSContext* cx, const CallArgs& args)
{
    DateObject* dateObj = &args.thisv().toObject().as<DateObject>();
    dateObj->fillLocalTimeSlots();

    args.rval().set(dateObj->getReservedSlot(LOCAL_MONTH_SLOT));
    return true;
}

static bool
date_getMonth(JSContext* cx, unsigned argc, Value* vp)
{
    CallArgs args = CallArgsFromVp(argc, vp);
    return CallNonGenericMethod<IsDate, DateObject::getMonth_impl>(cx, args);
}

/* static */ MOZ_ALWAYS_INLINE bool
DateObject::getUTCMonth_impl(JSContext* cx, const CallArgs& args)
{
    double d = args.thisv().toObject().as<DateObject>().UTCTime().toNumber();
    args.rval().setNumber(MonthFromTime(d));
    return true;
}

static bool
date_getUTCMonth(JSContext* cx, unsigned argc, Value* vp)
{
    CallArgs args = CallArgsFromVp(argc, vp);
    return CallNonGenericMethod<IsDate, DateObject::getUTCMonth_impl>(cx, args);
}

/* static */ MOZ_ALWAYS_INLINE bool
DateObject::getDate_impl(JSContext* cx, const CallArgs& args)
{
    DateObject* dateObj = &args.thisv().toObject().as<DateObject>();
    dateObj->fillLocalTimeSlots();

    args.rval().set(dateObj->getReservedSlot(LOCAL_DATE_SLOT));
    return true;
}

static bool
date_getDate(JSContext* cx, unsigned argc, Value* vp)
{
    CallArgs args = CallArgsFromVp(argc, vp);
    return CallNonGenericMethod<IsDate, DateObject::getDate_impl>(cx, args);
}

/* static */ MOZ_ALWAYS_INLINE bool
DateObject::getUTCDate_impl(JSContext* cx, const CallArgs& args)
{
    double result = args.thisv().toObject().as<DateObject>().UTCTime().toNumber();
    if (IsFinite(result))
        result = DateFromTime(result);

    args.rval().setNumber(result);
    return true;
}

static bool
date_getUTCDate(JSContext* cx, unsigned argc, Value* vp)
{
    CallArgs args = CallArgsFromVp(argc, vp);
    return CallNonGenericMethod<IsDate, DateObject::getUTCDate_impl>(cx, args);
}

/* static */ MOZ_ALWAYS_INLINE bool
DateObject::getDay_impl(JSContext* cx, const CallArgs& args)
{
    DateObject* dateObj = &args.thisv().toObject().as<DateObject>();
    dateObj->fillLocalTimeSlots();

    args.rval().set(dateObj->getReservedSlot(LOCAL_DAY_SLOT));
    return true;
}

static bool
date_getDay(JSContext* cx, unsigned argc, Value* vp)
{
    CallArgs args = CallArgsFromVp(argc, vp);
    return CallNonGenericMethod<IsDate, DateObject::getDay_impl>(cx, args);
}

/* static */ MOZ_ALWAYS_INLINE bool
DateObject::getUTCDay_impl(JSContext* cx, const CallArgs& args)
{
    double result = args.thisv().toObject().as<DateObject>().UTCTime().toNumber();
    if (IsFinite(result))
        result = WeekDay(result);

    args.rval().setNumber(result);
    return true;
}

static bool
date_getUTCDay(JSContext* cx, unsigned argc, Value* vp)
{
    CallArgs args = CallArgsFromVp(argc, vp);
    return CallNonGenericMethod<IsDate, DateObject::getUTCDay_impl>(cx, args);
}

/* static */ MOZ_ALWAYS_INLINE bool
DateObject::getHours_impl(JSContext* cx, const CallArgs& args)
{
    DateObject* dateObj = &args.thisv().toObject().as<DateObject>();
    dateObj->fillLocalTimeSlots();

    // Note: LOCAL_SECONDS_INTO_YEAR_SLOT is guaranteed to contain an
    // int32 or NaN after the call to fillLocalTimeSlots.
    Value yearSeconds = dateObj->getReservedSlot(LOCAL_SECONDS_INTO_YEAR_SLOT);
    if (yearSeconds.isDouble()) {
        MOZ_ASSERT(IsNaN(yearSeconds.toDouble()));
        args.rval().set(yearSeconds);
    } else {
        args.rval().setInt32((yearSeconds.toInt32() / int(SecondsPerHour)) % int(HoursPerDay));
    }
    return true;
}

static bool
date_getHours(JSContext* cx, unsigned argc, Value* vp)
{
    CallArgs args = CallArgsFromVp(argc, vp);
    return CallNonGenericMethod<IsDate, DateObject::getHours_impl>(cx, args);
}

/* static */ MOZ_ALWAYS_INLINE bool
DateObject::getUTCHours_impl(JSContext* cx, const CallArgs& args)
{
    double result = args.thisv().toObject().as<DateObject>().UTCTime().toNumber();
    if (IsFinite(result))
        result = HourFromTime(result);

    args.rval().setNumber(result);
    return true;
}

static bool
date_getUTCHours(JSContext* cx, unsigned argc, Value* vp)
{
    CallArgs args = CallArgsFromVp(argc, vp);
    return CallNonGenericMethod<IsDate, DateObject::getUTCHours_impl>(cx, args);
}

/* static */ MOZ_ALWAYS_INLINE bool
DateObject::getMinutes_impl(JSContext* cx, const CallArgs& args)
{
    DateObject* dateObj = &args.thisv().toObject().as<DateObject>();
    dateObj->fillLocalTimeSlots();

    // Note: LOCAL_SECONDS_INTO_YEAR_SLOT is guaranteed to contain an
    // int32 or NaN after the call to fillLocalTimeSlots.
    Value yearSeconds = dateObj->getReservedSlot(LOCAL_SECONDS_INTO_YEAR_SLOT);
    if (yearSeconds.isDouble()) {
        MOZ_ASSERT(IsNaN(yearSeconds.toDouble()));
        args.rval().set(yearSeconds);
    } else {
        args.rval().setInt32((yearSeconds.toInt32() / int(SecondsPerMinute)) % int(MinutesPerHour));
    }
    return true;
}

static bool
date_getMinutes(JSContext* cx, unsigned argc, Value* vp)
{
    CallArgs args = CallArgsFromVp(argc, vp);
    return CallNonGenericMethod<IsDate, DateObject::getMinutes_impl>(cx, args);
}

/* static */ MOZ_ALWAYS_INLINE bool
DateObject::getUTCMinutes_impl(JSContext* cx, const CallArgs& args)
{
    double result = args.thisv().toObject().as<DateObject>().UTCTime().toNumber();
    if (IsFinite(result))
        result = MinFromTime(result);

    args.rval().setNumber(result);
    return true;
}

static bool
date_getUTCMinutes(JSContext* cx, unsigned argc, Value* vp)
{
    CallArgs args = CallArgsFromVp(argc, vp);
    return CallNonGenericMethod<IsDate, DateObject::getUTCMinutes_impl>(cx, args);
}

/*
 * Date.getSeconds is mapped to getUTCSeconds. As long as no supported time
 * zone has a fractional-minute component, the differences in their
 * specifications aren't observable.
 *
 * We'll have to split the implementations if a new time zone with a
 * fractional-minute component is introduced or once we implement ES6's
 * 20.3.1.7 Local Time Zone Adjustment: time zones with adjustments like that
 * did historically exist, e.g.
 * https://en.wikipedia.org/wiki/UTC%E2%88%9200:25:21
 */

/* static */ MOZ_ALWAYS_INLINE bool
DateObject::getUTCSeconds_impl(JSContext* cx, const CallArgs& args)
{
    DateObject* dateObj = &args.thisv().toObject().as<DateObject>();
    dateObj->fillLocalTimeSlots();

    // Note: LOCAL_SECONDS_INTO_YEAR_SLOT is guaranteed to contain an
    // int32 or NaN after the call to fillLocalTimeSlots.
    Value yearSeconds = dateObj->getReservedSlot(LOCAL_SECONDS_INTO_YEAR_SLOT);
    if (yearSeconds.isDouble()) {
        MOZ_ASSERT(IsNaN(yearSeconds.toDouble()));
        args.rval().set(yearSeconds);
    } else {
        args.rval().setInt32(yearSeconds.toInt32() % int(SecondsPerMinute));
    }
    return true;
}

static bool
date_getUTCSeconds(JSContext* cx, unsigned argc, Value* vp)
{
    CallArgs args = CallArgsFromVp(argc, vp);
    return CallNonGenericMethod<IsDate, DateObject::getUTCSeconds_impl>(cx, args);
}
/*
 * Date.getMilliseconds is mapped to getUTCMilliseconds for the same reasons
 * that getSeconds is mapped to getUTCSeconds (see above).  No known LocalTZA
 * has *ever* included a fractional-second component, however, so we can keep
 * this simplification even if we stop implementing ES5 local-time computation
 * semantics.
 */

/* static */ MOZ_ALWAYS_INLINE bool
DateObject::getUTCMilliseconds_impl(JSContext* cx, const CallArgs& args)
{
    double result = args.thisv().toObject().as<DateObject>().UTCTime().toNumber();
    if (IsFinite(result))
        result = msFromTime(result);

    args.rval().setNumber(result);
    return true;
}

static bool
date_getUTCMilliseconds(JSContext* cx, unsigned argc, Value* vp)
{
    CallArgs args = CallArgsFromVp(argc, vp);
    return CallNonGenericMethod<IsDate, DateObject::getUTCMilliseconds_impl>(cx, args);
}

/* static */ MOZ_ALWAYS_INLINE bool
DateObject::getTimezoneOffset_impl(JSContext* cx, const CallArgs& args)
{
    DateObject* dateObj = &args.thisv().toObject().as<DateObject>();
    double utctime = dateObj->UTCTime().toNumber();
    double localtime = dateObj->cachedLocalTime();

    /*
     * Return the time zone offset in minutes for the current locale that is
     * appropriate for this time. This value would be a constant except for
     * daylight savings time.
     */
    double result = (utctime - localtime) / msPerMinute;
    args.rval().setNumber(result);
    return true;
}

static bool
date_getTimezoneOffset(JSContext* cx, unsigned argc, Value* vp)
{
    CallArgs args = CallArgsFromVp(argc, vp);
    return CallNonGenericMethod<IsDate, DateObject::getTimezoneOffset_impl>(cx, args);
}

MOZ_ALWAYS_INLINE bool
date_setTime_impl(JSContext* cx, const CallArgs& args)
{
    Rooted<DateObject*> dateObj(cx, &args.thisv().toObject().as<DateObject>());
    if (args.length() == 0) {
        dateObj->setUTCTime(ClippedTime::invalid(), args.rval());
        return true;
    }

    double result;
    if (!ToNumber(cx, args[0], &result))
        return false;

    dateObj->setUTCTime(TimeClip(result), args.rval());
    return true;
}

static bool
date_setTime(JSContext* cx, unsigned argc, Value* vp)
{
    CallArgs args = CallArgsFromVp(argc, vp);
    return CallNonGenericMethod<IsDate, date_setTime_impl>(cx, args);
}

static bool
GetMsecsOrDefault(JSContext* cx, const CallArgs& args, unsigned i, double t, double* millis)
{
    if (args.length() <= i) {
        *millis = msFromTime(t);
        return true;
    }
    return ToNumber(cx, args[i], millis);
}

static bool
GetSecsOrDefault(JSContext* cx, const CallArgs& args, unsigned i, double t, double* sec)
{
    if (args.length() <= i) {
        *sec = SecFromTime(t);
        return true;
    }
    return ToNumber(cx, args[i], sec);
}

static bool
GetMinsOrDefault(JSContext* cx, const CallArgs& args, unsigned i, double t, double* mins)
{
    if (args.length() <= i) {
        *mins = MinFromTime(t);
        return true;
    }
    return ToNumber(cx, args[i], mins);
}

/* ES6 20.3.4.23. */
MOZ_ALWAYS_INLINE bool
date_setMilliseconds_impl(JSContext* cx, const CallArgs& args)
{
    Rooted<DateObject*> dateObj(cx, &args.thisv().toObject().as<DateObject>());

    // Steps 1-2.
    double t = LocalTime(dateObj->UTCTime().toNumber());

    // Steps 3-4.
    double ms;
    if (!ToNumber(cx, args.get(0), &ms))
        return false;

    // Step 5.
    double time = MakeTime(HourFromTime(t), MinFromTime(t), SecFromTime(t), ms);

    // Step 6.
    ClippedTime u = TimeClip(UTC(MakeDate(Day(t), time)));

    // Steps 7-8.
    dateObj->setUTCTime(u, args.rval());
    return true;
}

static bool
date_setMilliseconds(JSContext* cx, unsigned argc, Value* vp)
{
    CallArgs args = CallArgsFromVp(argc, vp);
    return CallNonGenericMethod<IsDate, date_setMilliseconds_impl>(cx, args);
}

/* ES5 15.9.5.29. */
MOZ_ALWAYS_INLINE bool
date_setUTCMilliseconds_impl(JSContext* cx, const CallArgs& args)
{
    Rooted<DateObject*> dateObj(cx, &args.thisv().toObject().as<DateObject>());

    /* Step 1. */
    double t = dateObj->UTCTime().toNumber();

    /* Step 2. */
    double milli;
    if (!ToNumber(cx, args.get(0), &milli))
        return false;
    double time = MakeTime(HourFromTime(t), MinFromTime(t), SecFromTime(t), milli);

    /* Step 3. */
    ClippedTime v = TimeClip(MakeDate(Day(t), time));

    /* Steps 4-5. */
    dateObj->setUTCTime(v, args.rval());
    return true;
}

static bool
date_setUTCMilliseconds(JSContext* cx, unsigned argc, Value* vp)
{
    CallArgs args = CallArgsFromVp(argc, vp);
    return CallNonGenericMethod<IsDate, date_setUTCMilliseconds_impl>(cx, args);
}

/* ES5 15.9.5.30. */
MOZ_ALWAYS_INLINE bool
date_setSeconds_impl(JSContext* cx, const CallArgs& args)
{
    Rooted<DateObject*> dateObj(cx, &args.thisv().toObject().as<DateObject>());

    // Steps 1-2.
    double t = LocalTime(dateObj->UTCTime().toNumber());

    // Steps 3-4.
    double s;
    if (!ToNumber(cx, args.get(0), &s))
        return false;

    // Steps 5-6.
    double milli;
    if (!GetMsecsOrDefault(cx, args, 1, t, &milli))
        return false;

    // Step 7.
    double date = MakeDate(Day(t), MakeTime(HourFromTime(t), MinFromTime(t), s, milli));

    // Step 8.
    ClippedTime u = TimeClip(UTC(date));

    // Step 9.
    dateObj->setUTCTime(u, args.rval());
    return true;
}

/* ES6 20.3.4.26. */
static bool
date_setSeconds(JSContext* cx, unsigned argc, Value* vp)
{
    CallArgs args = CallArgsFromVp(argc, vp);
    return CallNonGenericMethod<IsDate, date_setSeconds_impl>(cx, args);
}

MOZ_ALWAYS_INLINE bool
date_setUTCSeconds_impl(JSContext* cx, const CallArgs& args)
{
    Rooted<DateObject*> dateObj(cx, &args.thisv().toObject().as<DateObject>());

    /* Step 1. */
    double t = dateObj->UTCTime().toNumber();

    /* Step 2. */
    double s;
    if (!ToNumber(cx, args.get(0), &s))
        return false;

    /* Step 3. */
    double milli;
    if (!GetMsecsOrDefault(cx, args, 1, t, &milli))
        return false;

    /* Step 4. */
    double date = MakeDate(Day(t), MakeTime(HourFromTime(t), MinFromTime(t), s, milli));

    /* Step 5. */
    ClippedTime v = TimeClip(date);

    /* Steps 6-7. */
    dateObj->setUTCTime(v, args.rval());
    return true;
}

/* ES5 15.9.5.32. */
static bool
date_setUTCSeconds(JSContext* cx, unsigned argc, Value* vp)
{
    CallArgs args = CallArgsFromVp(argc, vp);
    return CallNonGenericMethod<IsDate, date_setUTCSeconds_impl>(cx, args);
}

MOZ_ALWAYS_INLINE bool
date_setMinutes_impl(JSContext* cx, const CallArgs& args)
{
    Rooted<DateObject*> dateObj(cx, &args.thisv().toObject().as<DateObject>());

    // Steps 1-2.
    double t = LocalTime(dateObj->UTCTime().toNumber());

    // Steps 3-4.
    double m;
    if (!ToNumber(cx, args.get(0), &m))
        return false;

    // Steps 5-6.
    double s;
    if (!GetSecsOrDefault(cx, args, 1, t, &s))
        return false;

    // Steps 7-8.
    double milli;
    if (!GetMsecsOrDefault(cx, args, 2, t, &milli))
        return false;

    // Step 9.
    double date = MakeDate(Day(t), MakeTime(HourFromTime(t), m, s, milli));

    // Step 10.
    ClippedTime u = TimeClip(UTC(date));

    // Steps 11-12.
    dateObj->setUTCTime(u, args.rval());
    return true;
}

/* ES6 20.3.4.24. */
static bool
date_setMinutes(JSContext* cx, unsigned argc, Value* vp)
{
    // Steps 1-2 (the effectful parts).
    CallArgs args = CallArgsFromVp(argc, vp);
    return CallNonGenericMethod<IsDate, date_setMinutes_impl>(cx, args);
}

MOZ_ALWAYS_INLINE bool
date_setUTCMinutes_impl(JSContext* cx, const CallArgs& args)
{
    Rooted<DateObject*> dateObj(cx, &args.thisv().toObject().as<DateObject>());

    /* Step 1. */
    double t = dateObj->UTCTime().toNumber();

    /* Step 2. */
    double m;
    if (!ToNumber(cx, args.get(0), &m))
        return false;

    /* Step 3. */
    double s;
    if (!GetSecsOrDefault(cx, args, 1, t, &s))
        return false;

    /* Step 4. */
    double milli;
    if (!GetMsecsOrDefault(cx, args, 2, t, &milli))
        return false;

    /* Step 5. */
    double date = MakeDate(Day(t), MakeTime(HourFromTime(t), m, s, milli));

    /* Step 6. */
    ClippedTime v = TimeClip(date);

    /* Steps 7-8. */
    dateObj->setUTCTime(v, args.rval());
    return true;
}

/* ES5 15.9.5.34. */
static bool
date_setUTCMinutes(JSContext* cx, unsigned argc, Value* vp)
{
    CallArgs args = CallArgsFromVp(argc, vp);
    return CallNonGenericMethod<IsDate, date_setUTCMinutes_impl>(cx, args);
}

MOZ_ALWAYS_INLINE bool
date_setHours_impl(JSContext* cx, const CallArgs& args)
{
    Rooted<DateObject*> dateObj(cx, &args.thisv().toObject().as<DateObject>());

    // Steps 1-2.
    double t = LocalTime(dateObj->UTCTime().toNumber());

    // Steps 3-4.
    double h;
    if (!ToNumber(cx, args.get(0), &h))
        return false;

    // Steps 5-6.
    double m;
    if (!GetMinsOrDefault(cx, args, 1, t, &m))
        return false;

    // Steps 7-8.
    double s;
    if (!GetSecsOrDefault(cx, args, 2, t, &s))
        return false;

    // Steps 9-10.
    double milli;
    if (!GetMsecsOrDefault(cx, args, 3, t, &milli))
        return false;

    // Step 11.
    double date = MakeDate(Day(t), MakeTime(h, m, s, milli));

    // Step 12.
    ClippedTime u = TimeClip(UTC(date));

    // Steps 13-14.
    dateObj->setUTCTime(u, args.rval());
    return true;
}

/* ES5 15.9.5.35. */
static bool
date_setHours(JSContext* cx, unsigned argc, Value* vp)
{
    CallArgs args = CallArgsFromVp(argc, vp);
    return CallNonGenericMethod<IsDate, date_setHours_impl>(cx, args);
}

MOZ_ALWAYS_INLINE bool
date_setUTCHours_impl(JSContext* cx, const CallArgs& args)
{
    Rooted<DateObject*> dateObj(cx, &args.thisv().toObject().as<DateObject>());

    /* Step 1. */
    double t = dateObj->UTCTime().toNumber();

    /* Step 2. */
    double h;
    if (!ToNumber(cx, args.get(0), &h))
        return false;

    /* Step 3. */
    double m;
    if (!GetMinsOrDefault(cx, args, 1, t, &m))
        return false;

    /* Step 4. */
    double s;
    if (!GetSecsOrDefault(cx, args, 2, t, &s))
        return false;

    /* Step 5. */
    double milli;
    if (!GetMsecsOrDefault(cx, args, 3, t, &milli))
        return false;

    /* Step 6. */
    double newDate = MakeDate(Day(t), MakeTime(h, m, s, milli));

    /* Step 7. */
    ClippedTime v = TimeClip(newDate);

    /* Steps 8-9. */
    dateObj->setUTCTime(v, args.rval());
    return true;
}

/* ES5 15.9.5.36. */
static bool
date_setUTCHours(JSContext* cx, unsigned argc, Value* vp)
{
    CallArgs args = CallArgsFromVp(argc, vp);
    return CallNonGenericMethod<IsDate, date_setUTCHours_impl>(cx, args);
}

MOZ_ALWAYS_INLINE bool
date_setDate_impl(JSContext* cx, const CallArgs& args)
{
    Rooted<DateObject*> dateObj(cx, &args.thisv().toObject().as<DateObject>());

    /* Step 1. */
    double t = LocalTime(dateObj->UTCTime().toNumber());

    /* Step 2. */
    double date;
    if (!ToNumber(cx, args.get(0), &date))
        return false;

    /* Step 3. */
    double newDate = MakeDate(MakeDay(YearFromTime(t), MonthFromTime(t), date), TimeWithinDay(t));

    /* Step 4. */
    ClippedTime u = TimeClip(UTC(newDate));

    /* Steps 5-6. */
    dateObj->setUTCTime(u, args.rval());
    return true;
}

/* ES5 15.9.5.37. */
static bool
date_setDate(JSContext* cx, unsigned argc, Value* vp)
{
    CallArgs args = CallArgsFromVp(argc, vp);
    return CallNonGenericMethod<IsDate, date_setDate_impl>(cx, args);
}

MOZ_ALWAYS_INLINE bool
date_setUTCDate_impl(JSContext* cx, const CallArgs& args)
{
    Rooted<DateObject*> dateObj(cx, &args.thisv().toObject().as<DateObject>());

    /* Step 1. */
    double t = dateObj->UTCTime().toNumber();

    /* Step 2. */
    double date;
    if (!ToNumber(cx, args.get(0), &date))
        return false;

    /* Step 3. */
    double newDate = MakeDate(MakeDay(YearFromTime(t), MonthFromTime(t), date), TimeWithinDay(t));

    /* Step 4. */
    ClippedTime v = TimeClip(newDate);

    /* Steps 5-6. */
    dateObj->setUTCTime(v, args.rval());
    return true;
}

static bool
date_setUTCDate(JSContext* cx, unsigned argc, Value* vp)
{
    CallArgs args = CallArgsFromVp(argc, vp);
    return CallNonGenericMethod<IsDate, date_setUTCDate_impl>(cx, args);
}

static bool
GetDateOrDefault(JSContext* cx, const CallArgs& args, unsigned i, double t, double* date)
{
    if (args.length() <= i) {
        *date = DateFromTime(t);
        return true;
    }
    return ToNumber(cx, args[i], date);
}

static bool
GetMonthOrDefault(JSContext* cx, const CallArgs& args, unsigned i, double t, double* month)
{
    if (args.length() <= i) {
        *month = MonthFromTime(t);
        return true;
    }
    return ToNumber(cx, args[i], month);
}

/* ES5 15.9.5.38. */
MOZ_ALWAYS_INLINE bool
date_setMonth_impl(JSContext* cx, const CallArgs& args)
{
    Rooted<DateObject*> dateObj(cx, &args.thisv().toObject().as<DateObject>());

    /* Step 1. */
    double t = LocalTime(dateObj->UTCTime().toNumber());

    /* Step 2. */
    double m;
    if (!ToNumber(cx, args.get(0), &m))
        return false;

    /* Step 3. */
    double date;
    if (!GetDateOrDefault(cx, args, 1, t, &date))
        return false;

    /* Step 4. */
    double newDate = MakeDate(MakeDay(YearFromTime(t), m, date), TimeWithinDay(t));

    /* Step 5. */
    ClippedTime u = TimeClip(UTC(newDate));

    /* Steps 6-7. */
    dateObj->setUTCTime(u, args.rval());
    return true;
}

static bool
date_setMonth(JSContext* cx, unsigned argc, Value* vp)
{
    CallArgs args = CallArgsFromVp(argc, vp);
    return CallNonGenericMethod<IsDate, date_setMonth_impl>(cx, args);
}

/* ES5 15.9.5.39. */
MOZ_ALWAYS_INLINE bool
date_setUTCMonth_impl(JSContext* cx, const CallArgs& args)
{
    Rooted<DateObject*> dateObj(cx, &args.thisv().toObject().as<DateObject>());

    /* Step 1. */
    double t = dateObj->UTCTime().toNumber();

    /* Step 2. */
    double m;
    if (!ToNumber(cx, args.get(0), &m))
        return false;

    /* Step 3. */
    double date;
    if (!GetDateOrDefault(cx, args, 1, t, &date))
        return false;

    /* Step 4. */
    double newDate = MakeDate(MakeDay(YearFromTime(t), m, date), TimeWithinDay(t));

    /* Step 5. */
    ClippedTime v = TimeClip(newDate);

    /* Steps 6-7. */
    dateObj->setUTCTime(v, args.rval());
    return true;
}

static bool
date_setUTCMonth(JSContext* cx, unsigned argc, Value* vp)
{
    CallArgs args = CallArgsFromVp(argc, vp);
    return CallNonGenericMethod<IsDate, date_setUTCMonth_impl>(cx, args);
}

static double
ThisLocalTimeOrZero(Handle<DateObject*> dateObj)
{
    double t = dateObj->UTCTime().toNumber();
    if (IsNaN(t))
        return +0;
    return LocalTime(t);
}

static double
ThisUTCTimeOrZero(Handle<DateObject*> dateObj)
{
    double t = dateObj->as<DateObject>().UTCTime().toNumber();
    return IsNaN(t) ? +0 : t;
}

/* ES5 15.9.5.40. */
MOZ_ALWAYS_INLINE bool
date_setFullYear_impl(JSContext* cx, const CallArgs& args)
{
    Rooted<DateObject*> dateObj(cx, &args.thisv().toObject().as<DateObject>());

    /* Step 1. */
    double t = ThisLocalTimeOrZero(dateObj);

    /* Step 2. */
    double y;
    if (!ToNumber(cx, args.get(0), &y))
        return false;

    /* Step 3. */
    double m;
    if (!GetMonthOrDefault(cx, args, 1, t, &m))
        return false;

    /* Step 4. */
    double date;
    if (!GetDateOrDefault(cx, args, 2, t, &date))
        return false;

    /* Step 5. */
    double newDate = MakeDate(MakeDay(y, m, date), TimeWithinDay(t));

    /* Step 6. */
    ClippedTime u = TimeClip(UTC(newDate));

    /* Steps 7-8. */
    dateObj->setUTCTime(u, args.rval());
    return true;
}

static bool
date_setFullYear(JSContext* cx, unsigned argc, Value* vp)
{
    CallArgs args = CallArgsFromVp(argc, vp);
    return CallNonGenericMethod<IsDate, date_setFullYear_impl>(cx, args);
}

/* ES5 15.9.5.41. */
MOZ_ALWAYS_INLINE bool
date_setUTCFullYear_impl(JSContext* cx, const CallArgs& args)
{
    Rooted<DateObject*> dateObj(cx, &args.thisv().toObject().as<DateObject>());

    /* Step 1. */
    double t = ThisUTCTimeOrZero(dateObj);

    /* Step 2. */
    double y;
    if (!ToNumber(cx, args.get(0), &y))
        return false;

    /* Step 3. */
    double m;
    if (!GetMonthOrDefault(cx, args, 1, t, &m))
        return false;

    /* Step 4. */
    double date;
    if (!GetDateOrDefault(cx, args, 2, t, &date))
        return false;

    /* Step 5. */
    double newDate = MakeDate(MakeDay(y, m, date), TimeWithinDay(t));

    /* Step 6. */
    ClippedTime v = TimeClip(newDate);

    /* Steps 7-8. */
    dateObj->setUTCTime(v, args.rval());
    return true;
}

static bool
date_setUTCFullYear(JSContext* cx, unsigned argc, Value* vp)
{
    CallArgs args = CallArgsFromVp(argc, vp);
    return CallNonGenericMethod<IsDate, date_setUTCFullYear_impl>(cx, args);
}

/* ES5 Annex B.2.5. */
MOZ_ALWAYS_INLINE bool
date_setYear_impl(JSContext* cx, const CallArgs& args)
{
    Rooted<DateObject*> dateObj(cx, &args.thisv().toObject().as<DateObject>());

    /* Step 1. */
    double t = ThisLocalTimeOrZero(dateObj);

    /* Step 2. */
    double y;
    if (!ToNumber(cx, args.get(0), &y))
        return false;

    /* Step 3. */
    if (IsNaN(y)) {
        dateObj->setUTCTime(ClippedTime::invalid(), args.rval());
        return true;
    }

    /* Step 4. */
    double yint = ToInteger(y);
    if (0 <= yint && yint <= 99)
        yint += 1900;

    /* Step 5. */
    double day = MakeDay(yint, MonthFromTime(t), DateFromTime(t));

    /* Step 6. */
    double u = UTC(MakeDate(day, TimeWithinDay(t)));

    /* Steps 7-8. */
    dateObj->setUTCTime(TimeClip(u), args.rval());
    return true;
}

static bool
date_setYear(JSContext* cx, unsigned argc, Value* vp)
{
    CallArgs args = CallArgsFromVp(argc, vp);
    return CallNonGenericMethod<IsDate, date_setYear_impl>(cx, args);
}

/* constants for toString, toUTCString */
static const char js_NaN_date_str[] = "Invalid Date";
static const char * const days[] =
{
   "Sun","Mon","Tue","Wed","Thu","Fri","Sat"
};
static const char * const months[] =
{
   "Jan", "Feb", "Mar", "Apr", "May", "Jun", "Jul", "Aug", "Sep", "Oct", "Nov", "Dec"
};

/* ES5 B.2.6. */
MOZ_ALWAYS_INLINE bool
date_toGMTString_impl(JSContext* cx, const CallArgs& args)
{
    double utctime = args.thisv().toObject().as<DateObject>().UTCTime().toNumber();

    JSString* str;
    if (!IsFinite(utctime)) {
        str = NewStringCopyZ<CanGC>(cx, js_NaN_date_str);
    } else {
        char buf[100];
        SprintfLiteral(buf, "%s, %.2d %s %.4d %.2d:%.2d:%.2d GMT",
                       days[int(WeekDay(utctime))],
                       int(DateFromTime(utctime)),
                       months[int(MonthFromTime(utctime))],
                       int(YearFromTime(utctime)),
                       int(HourFromTime(utctime)),
                       int(MinFromTime(utctime)),
                       int(SecFromTime(utctime)));

        str = NewStringCopyZ<CanGC>(cx, buf);
    }

    if (!str)
        return false;
    args.rval().setString(str);
    return true;
}

static bool
date_toGMTString(JSContext* cx, unsigned argc, Value* vp)
{
    CallArgs args = CallArgsFromVp(argc, vp);
    return CallNonGenericMethod<IsDate, date_toGMTString_impl>(cx, args);
}

/* ES6 draft 2015-01-15 20.3.4.36. */
MOZ_ALWAYS_INLINE bool
date_toISOString_impl(JSContext* cx, const CallArgs& args)
{
    double utctime = args.thisv().toObject().as<DateObject>().UTCTime().toNumber();
    if (!IsFinite(utctime)) {
        JS_ReportErrorNumberASCII(cx, js::GetErrorMessage, nullptr, JSMSG_INVALID_DATE);
        return false;
    }

    char buf[100];
    int year = int(YearFromTime(utctime));
    if (year < 0 || year > 9999) {
        SprintfLiteral(buf, "%+.6d-%.2d-%.2dT%.2d:%.2d:%.2d.%.3dZ",
                       int(YearFromTime(utctime)),
                       int(MonthFromTime(utctime)) + 1,
                       int(DateFromTime(utctime)),
                       int(HourFromTime(utctime)),
                       int(MinFromTime(utctime)),
                       int(SecFromTime(utctime)),
                       int(msFromTime(utctime)));
    } else {
        SprintfLiteral(buf, "%.4d-%.2d-%.2dT%.2d:%.2d:%.2d.%.3dZ",
                       int(YearFromTime(utctime)),
                       int(MonthFromTime(utctime)) + 1,
                       int(DateFromTime(utctime)),
                       int(HourFromTime(utctime)),
                       int(MinFromTime(utctime)),
                       int(SecFromTime(utctime)),
                       int(msFromTime(utctime)));
    }

    JSString* str = NewStringCopyZ<CanGC>(cx, buf);
    if (!str)
        return false;
    args.rval().setString(str);
    return true;

}

static bool
date_toISOString(JSContext* cx, unsigned argc, Value* vp)
{
    CallArgs args = CallArgsFromVp(argc, vp);
    return CallNonGenericMethod<IsDate, date_toISOString_impl>(cx, args);
}

/* ES5 15.9.5.44. */
static bool
date_toJSON(JSContext* cx, unsigned argc, Value* vp)
{
    CallArgs args = CallArgsFromVp(argc, vp);

    /* Step 1. */
    RootedObject obj(cx, ToObject(cx, args.thisv()));
    if (!obj)
        return false;

    /* Step 2. */
    RootedValue tv(cx, ObjectValue(*obj));
    if (!ToPrimitive(cx, JSTYPE_NUMBER, &tv))
        return false;

    /* Step 3. */
    if (tv.isDouble() && !IsFinite(tv.toDouble())) {
        args.rval().setNull();
        return true;
    }

    /* Step 4. */
    RootedValue toISO(cx);
    if (!GetProperty(cx, obj, obj, cx->names().toISOString, &toISO))
        return false;

    /* Step 5. */
    if (!IsCallable(toISO)) {
        JS_ReportErrorFlagsAndNumberASCII(cx, JSREPORT_ERROR, js::GetErrorMessage, nullptr,
                                          JSMSG_BAD_TOISOSTRING_PROP);
        return false;
    }

    /* Step 6. */
    return Call(cx, toISO, obj, args.rval());
}

/* Interface to PRMJTime date struct. */
static PRMJTime
ToPRMJTime(double localTime)
{
    double year = YearFromTime(localTime);

    PRMJTime prtm;
    prtm.tm_usec = int32_t(msFromTime(localTime)) * 1000;
    prtm.tm_sec = int8_t(SecFromTime(localTime));
    prtm.tm_min = int8_t(MinFromTime(localTime));
    prtm.tm_hour = int8_t(HourFromTime(localTime));
    prtm.tm_mday = int8_t(DateFromTime(localTime));
    prtm.tm_mon = int8_t(MonthFromTime(localTime));
    prtm.tm_wday = int8_t(WeekDay(localTime));
    prtm.tm_year = year;
    prtm.tm_yday = int16_t(DayWithinYear(localTime, year));

    // XXX: DaylightSavingTA expects utc-time argument.
    prtm.tm_isdst = (DaylightSavingTA(localTime) != 0);

    return prtm;
}

enum class FormatSpec {
    DateTime,
    Date,
    Time
};

static bool
FormatDate(JSContext* cx, double utcTime, FormatSpec format, MutableHandleValue rval)
{
    JSString* str;
    if (!IsFinite(utcTime)) {
        str = NewStringCopyZ<CanGC>(cx, js_NaN_date_str);
    } else {
        MOZ_ASSERT(NumbersAreIdentical(TimeClip(utcTime).toDouble(), utcTime));
<<<<<<< HEAD

        double localTime = LocalTime(utcTime);

=======

        double localTime = LocalTime(utcTime);

>>>>>>> a17af05f
        int offset = 0;
        char tzbuf[100];
        bool usetz = false;
        if (format == FormatSpec::DateTime || format == FormatSpec::Time) {
            /*
             * Offset from GMT in minutes.  The offset includes daylight
             * savings, if it applies.
             */
            int minutes = (int) floor((localTime - utcTime) / msPerMinute);

            /* Map 510 minutes to 0830 hours. */
            offset = (minutes / 60) * 100 + minutes % 60;

            /*
             * Print as "Wed Nov 05 19:38:03 GMT-0800 (PST) 1997".
             *
             * The TZA is printed as 'GMT-0800' rather than as 'PST' to avoid
             * operating-system dependence on strftime (which PRMJ_FormatTime
             * calls, for %Z only.)  win32 prints PST as
             * 'Pacific Standard Time.'  This way we always know what we're
             * getting, and can parse it if we produce it.  The OS time zone
             * string is included as a comment.
             */

            /* get a time zone string from the OS to include as a comment. */
            PRMJTime prtm = ToPRMJTime(utcTime);
            size_t tzlen = PRMJ_FormatTime(tzbuf, sizeof tzbuf, "(%Z)", &prtm);
            if (tzlen != 0) {
                /*
                 * Decide whether to use the resulting time zone string.
                 *
                 * Reject it if it contains any non-ASCII, non-alphanumeric
                 * characters.  It's then likely in some other character
                 * encoding, and we probably won't display it correctly.
                 */
                usetz = true;
                for (size_t i = 0; i < tzlen; i++) {
                    char16_t c = tzbuf[i];
                    if (c > 127 || !(isalnum(c) || c == ' ' || c == '(' || c == ')' || c == '.')) {
                        usetz = false;
                        break;
                    }
                }

                /* Also reject it if it's not parenthesized or if it's '()'. */
                if (tzbuf[0] != '(' || tzbuf[1] == ')')
                    usetz = false;
            }
        }

        char buf[100];
        switch (format) {
          case FormatSpec::DateTime:
            /* Tue Oct 31 2000 09:41:40 GMT-0800 (PST) */
            SprintfLiteral(buf, "%s %s %.2d %.4d %.2d:%.2d:%.2d GMT%+.4d%s%s",
                           days[int(WeekDay(localTime))],
                           months[int(MonthFromTime(localTime))],
                           int(DateFromTime(localTime)),
                           int(YearFromTime(localTime)),
                           int(HourFromTime(localTime)),
                           int(MinFromTime(localTime)),
                           int(SecFromTime(localTime)),
                           offset,
                           usetz ? " " : "",
                           usetz ? tzbuf : "");
            break;
          case FormatSpec::Date:
            /* Tue Oct 31 2000 */
            SprintfLiteral(buf, "%s %s %.2d %.4d",
                           days[int(WeekDay(localTime))],
                           months[int(MonthFromTime(localTime))],
                           int(DateFromTime(localTime)),
                           int(YearFromTime(localTime)));
            break;
          case FormatSpec::Time:
            /* 09:41:40 GMT-0800 (PST) */
            SprintfLiteral(buf, "%.2d:%.2d:%.2d GMT%+.4d%s%s",
                           int(HourFromTime(localTime)),
                           int(MinFromTime(localTime)),
                           int(SecFromTime(localTime)),
                           offset,
                           usetz ? " " : "",
                           usetz ? tzbuf : "");
            break;
        }

        str = NewStringCopyZ<CanGC>(cx, buf);
    }

    if (!str)
        return false;
    rval.setString(str);
    return true;
}

static bool
ToLocaleFormatHelper(JSContext* cx, HandleObject obj, const char* format, MutableHandleValue rval)
{
    double utcTime = obj->as<DateObject>().UTCTime().toNumber();

    char buf[100];
    if (!IsFinite(utcTime)) {
        strcpy(buf, js_NaN_date_str);
    } else {
        double localTime = LocalTime(utcTime);
        PRMJTime prtm = ToPRMJTime(localTime);

        /* Let PRMJTime format it. */
        size_t result_len = PRMJ_FormatTime(buf, sizeof buf, format, &prtm);

        /* If it failed, default to toString. */
        if (result_len == 0)
            return FormatDate(cx, utcTime, FormatSpec::DateTime, rval);

        /* Hacked check against undesired 2-digit year 00/00/00 form. */
        if (strcmp(format, "%x") == 0 && result_len >= 6 &&
            /* Format %x means use OS settings, which may have 2-digit yr, so
               hack end of 3/11/22 or 11.03.22 or 11Mar22 to use 4-digit yr...*/
            !isdigit(buf[result_len - 3]) &&
            isdigit(buf[result_len - 2]) && isdigit(buf[result_len - 1]) &&
            /* ...but not if starts with 4-digit year, like 2022/3/11. */
            !(isdigit(buf[0]) && isdigit(buf[1]) &&
              isdigit(buf[2]) && isdigit(buf[3])))
        {
            int year = int(YearFromTime(localTime));
            snprintf(buf + (result_len - 2), (sizeof buf) - (result_len - 2), "%d", year);
        }

    }

    if (cx->runtime()->localeCallbacks && cx->runtime()->localeCallbacks->localeToUnicode)
        return cx->runtime()->localeCallbacks->localeToUnicode(cx, buf, rval);

    JSString* str = NewStringCopyZ<CanGC>(cx, buf);
    if (!str)
        return false;
    rval.setString(str);
    return true;
}

#if !EXPOSE_INTL_API
/* ES5 15.9.5.5. */
MOZ_ALWAYS_INLINE bool
date_toLocaleString_impl(JSContext* cx, const CallArgs& args)
{
    /*
     * Use '%#c' for windows, because '%c' is backward-compatible and non-y2k
     * with msvc; '%#c' requests that a full year be used in the result string.
     */
    static const char format[] =
#if defined(_WIN32) && !defined(__MWERKS__)
                                   "%#c"
#else
                                   "%c"
#endif
                                   ;

    Rooted<DateObject*> dateObj(cx, &args.thisv().toObject().as<DateObject>());
    return ToLocaleFormatHelper(cx, dateObj, format, args.rval());
}

static bool
date_toLocaleString(JSContext* cx, unsigned argc, Value* vp)
{
    CallArgs args = CallArgsFromVp(argc, vp);
    return CallNonGenericMethod<IsDate, date_toLocaleString_impl>(cx, args);
}

/* ES5 15.9.5.6. */
MOZ_ALWAYS_INLINE bool
date_toLocaleDateString_impl(JSContext* cx, const CallArgs& args)
{
    /*
     * Use '%#x' for windows, because '%x' is backward-compatible and non-y2k
     * with msvc; '%#x' requests that a full year be used in the result string.
     */
    static const char format[] =
#if defined(_WIN32) && !defined(__MWERKS__)
                                   "%#x"
#else
                                   "%x"
#endif
                                   ;

    Rooted<DateObject*> dateObj(cx, &args.thisv().toObject().as<DateObject>());
    return ToLocaleFormatHelper(cx, dateObj, format, args.rval());
}

static bool
date_toLocaleDateString(JSContext* cx, unsigned argc, Value* vp)
{
    CallArgs args = CallArgsFromVp(argc, vp);
    return CallNonGenericMethod<IsDate, date_toLocaleDateString_impl>(cx, args);
}

/* ES5 15.9.5.7. */
MOZ_ALWAYS_INLINE bool
date_toLocaleTimeString_impl(JSContext* cx, const CallArgs& args)
{
    Rooted<DateObject*> dateObj(cx, &args.thisv().toObject().as<DateObject>());
    return ToLocaleFormatHelper(cx, dateObj, "%X", args.rval());
}

static bool
date_toLocaleTimeString(JSContext* cx, unsigned argc, Value* vp)
{
    CallArgs args = CallArgsFromVp(argc, vp);
    return CallNonGenericMethod<IsDate, date_toLocaleTimeString_impl>(cx, args);
}
#endif /* !EXPOSE_INTL_API */

MOZ_ALWAYS_INLINE bool
date_toLocaleFormat_impl(JSContext* cx, const CallArgs& args)
{
    Rooted<DateObject*> dateObj(cx, &args.thisv().toObject().as<DateObject>());

#if EXPOSE_INTL_API
    if (!cx->compartment()->warnedAboutDateToLocaleFormat) {
        if (!JS_ReportErrorFlagsAndNumberASCII(cx, JSREPORT_WARNING, GetErrorMessage, nullptr,
                                               JSMSG_DEPRECATED_TOLOCALEFORMAT))
        {
            return false;
        }
        cx->compartment()->warnedAboutDateToLocaleFormat = true;
    }
#endif

    if (args.length() == 0) {
        /*
         * Use '%#c' for windows, because '%c' is backward-compatible and non-y2k
         * with msvc; '%#c' requests that a full year be used in the result string.
         */
        static const char format[] =
#if defined(_WIN32) && !defined(__MWERKS__)
                                       "%#c"
#else
                                       "%c"
#endif
                                       ;

        return ToLocaleFormatHelper(cx, dateObj, format, args.rval());
    }

    RootedString fmt(cx, ToString<CanGC>(cx, args[0]));
    if (!fmt)
        return false;

    JSAutoByteString fmtbytes(cx, fmt);
    if (!fmtbytes)
        return false;

    return ToLocaleFormatHelper(cx, dateObj, fmtbytes.ptr(), args.rval());
}

static bool
date_toLocaleFormat(JSContext* cx, unsigned argc, Value* vp)
{
    CallArgs args = CallArgsFromVp(argc, vp);
    return CallNonGenericMethod<IsDate, date_toLocaleFormat_impl>(cx, args);
}

/* ES5 15.9.5.4. */
MOZ_ALWAYS_INLINE bool
date_toTimeString_impl(JSContext* cx, const CallArgs& args)
{
    return FormatDate(cx, args.thisv().toObject().as<DateObject>().UTCTime().toNumber(),
                      FormatSpec::Time, args.rval());
}

static bool
date_toTimeString(JSContext* cx, unsigned argc, Value* vp)
{
    CallArgs args = CallArgsFromVp(argc, vp);
    return CallNonGenericMethod<IsDate, date_toTimeString_impl>(cx, args);
}

/* ES5 15.9.5.3. */
MOZ_ALWAYS_INLINE bool
date_toDateString_impl(JSContext* cx, const CallArgs& args)
{
    return FormatDate(cx, args.thisv().toObject().as<DateObject>().UTCTime().toNumber(),
                      FormatSpec::Date, args.rval());
}

static bool
date_toDateString(JSContext* cx, unsigned argc, Value* vp)
{
    CallArgs args = CallArgsFromVp(argc, vp);
    return CallNonGenericMethod<IsDate, date_toDateString_impl>(cx, args);
}

#if JS_HAS_TOSOURCE
MOZ_ALWAYS_INLINE bool
date_toSource_impl(JSContext* cx, const CallArgs& args)
{
    StringBuffer sb(cx);
    if (!sb.append("(new Date(") ||
        !NumberValueToStringBuffer(cx, args.thisv().toObject().as<DateObject>().UTCTime(), sb) ||
        !sb.append("))"))
    {
        return false;
    }

    JSString* str = sb.finishString();
    if (!str)
        return false;
    args.rval().setString(str);
    return true;
}

static bool
date_toSource(JSContext* cx, unsigned argc, Value* vp)
{
    CallArgs args = CallArgsFromVp(argc, vp);
    return CallNonGenericMethod<IsDate, date_toSource_impl>(cx, args);
}
#endif

// ES6 20.3.4.41.
MOZ_ALWAYS_INLINE bool
date_toString_impl(JSContext* cx, const CallArgs& args)
{
<<<<<<< HEAD
    // Step 1.
    RootedObject obj(cx, &args.thisv().toObject());

    // Step 2.
    ESClass cls;
    if (!GetBuiltinClass(cx, obj, &cls))
        return false;

    double tv;
    if (cls != ESClass::Date) {
        // Step 2.
        tv = GenericNaN();
    } else {
        // Step 3.
        RootedValue unboxed(cx);
        if (!Unbox(cx, obj, &unboxed))
            return false;

        tv = unboxed.toNumber();
    }

    // Step 4.
    return FormatDate(cx, tv, FormatSpec::DateTime, args.rval());
=======
    // Steps 1-2.
    return FormatDate(cx, args.thisv().toObject().as<DateObject>().UTCTime().toNumber(),
                      FormatSpec::DateTime, args.rval());
>>>>>>> a17af05f
}

bool
date_toString(JSContext* cx, unsigned argc, Value* vp)
{
    CallArgs args = CallArgsFromVp(argc, vp);
    return CallNonGenericMethod<IsDate, date_toString_impl>(cx, args);
}

MOZ_ALWAYS_INLINE bool
date_valueOf_impl(JSContext* cx, const CallArgs& args)
{
    Rooted<DateObject*> dateObj(cx, &args.thisv().toObject().as<DateObject>());
    args.rval().set(dateObj->UTCTime());
    return true;
}

bool
js::date_valueOf(JSContext* cx, unsigned argc, Value* vp)
{
    CallArgs args = CallArgsFromVp(argc, vp);
    return CallNonGenericMethod<IsDate, date_valueOf_impl>(cx, args);
}

// ES6 20.3.4.45 Date.prototype[@@toPrimitive]
static bool
date_toPrimitive(JSContext* cx, unsigned argc, Value* vp)
{
    CallArgs args = CallArgsFromVp(argc, vp);

    // Steps 1-2.
    if (!args.thisv().isObject()) {
        ReportIncompatible(cx, args);
        return false;
    }

    // Steps 3-5.
    JSType hint;
    if (!GetFirstArgumentAsTypeHint(cx, args, &hint))
        return false;
    if (hint == JSTYPE_UNDEFINED)
        hint = JSTYPE_STRING;

    args.rval().set(args.thisv());
    RootedObject obj(cx, &args.thisv().toObject());
    return OrdinaryToPrimitive(cx, obj, hint, args.rval());
}

static const JSFunctionSpec date_static_methods[] = {
    JS_FN("UTC",                 date_UTC,                7,0),
    JS_FN("parse",               date_parse,              1,0),
    JS_FN("now",                 date_now,                0,0),
    JS_FS_END
};

static const JSFunctionSpec date_methods[] = {
    JS_FN("getTime",             date_getTime,            0,0),
    JS_FN("getTimezoneOffset",   date_getTimezoneOffset,  0,0),
    JS_FN("getYear",             date_getYear,            0,0),
    JS_FN("getFullYear",         date_getFullYear,        0,0),
    JS_FN("getUTCFullYear",      date_getUTCFullYear,     0,0),
    JS_FN("getMonth",            date_getMonth,           0,0),
    JS_FN("getUTCMonth",         date_getUTCMonth,        0,0),
    JS_FN("getDate",             date_getDate,            0,0),
    JS_FN("getUTCDate",          date_getUTCDate,         0,0),
    JS_FN("getDay",              date_getDay,             0,0),
    JS_FN("getUTCDay",           date_getUTCDay,          0,0),
    JS_FN("getHours",            date_getHours,           0,0),
    JS_FN("getUTCHours",         date_getUTCHours,        0,0),
    JS_FN("getMinutes",          date_getMinutes,         0,0),
    JS_FN("getUTCMinutes",       date_getUTCMinutes,      0,0),
    JS_FN("getSeconds",          date_getUTCSeconds,      0,0),
    JS_FN("getUTCSeconds",       date_getUTCSeconds,      0,0),
    JS_FN("getMilliseconds",     date_getUTCMilliseconds, 0,0),
    JS_FN("getUTCMilliseconds",  date_getUTCMilliseconds, 0,0),
    JS_FN("setTime",             date_setTime,            1,0),
    JS_FN("setYear",             date_setYear,            1,0),
    JS_FN("setFullYear",         date_setFullYear,        3,0),
    JS_FN("setUTCFullYear",      date_setUTCFullYear,     3,0),
    JS_FN("setMonth",            date_setMonth,           2,0),
    JS_FN("setUTCMonth",         date_setUTCMonth,        2,0),
    JS_FN("setDate",             date_setDate,            1,0),
    JS_FN("setUTCDate",          date_setUTCDate,         1,0),
    JS_FN("setHours",            date_setHours,           4,0),
    JS_FN("setUTCHours",         date_setUTCHours,        4,0),
    JS_FN("setMinutes",          date_setMinutes,         3,0),
    JS_FN("setUTCMinutes",       date_setUTCMinutes,      3,0),
    JS_FN("setSeconds",          date_setSeconds,         2,0),
    JS_FN("setUTCSeconds",       date_setUTCSeconds,      2,0),
    JS_FN("setMilliseconds",     date_setMilliseconds,    1,0),
    JS_FN("setUTCMilliseconds",  date_setUTCMilliseconds, 1,0),
    JS_FN("toUTCString",         date_toGMTString,        0,0),
    JS_FN("toLocaleFormat",      date_toLocaleFormat,     0,0),
#if EXPOSE_INTL_API
    JS_SELF_HOSTED_FN(js_toLocaleString_str, "Date_toLocaleString", 0,0),
    JS_SELF_HOSTED_FN("toLocaleDateString", "Date_toLocaleDateString", 0,0),
    JS_SELF_HOSTED_FN("toLocaleTimeString", "Date_toLocaleTimeString", 0,0),
#else
    JS_FN(js_toLocaleString_str, date_toLocaleString,     0,0),
    JS_FN("toLocaleDateString",  date_toLocaleDateString, 0,0),
    JS_FN("toLocaleTimeString",  date_toLocaleTimeString, 0,0),
#endif
    JS_FN("toDateString",        date_toDateString,       0,0),
    JS_FN("toTimeString",        date_toTimeString,       0,0),
    JS_FN("toISOString",         date_toISOString,        0,0),
    JS_FN(js_toJSON_str,         date_toJSON,             1,0),
#if JS_HAS_TOSOURCE
    JS_FN(js_toSource_str,       date_toSource,           0,0),
#endif
    JS_FN(js_toString_str,       date_toString,           0,0),
    JS_FN(js_valueOf_str,        date_valueOf,            0,0),
    JS_SYM_FN(toPrimitive,       date_toPrimitive,        1,JSPROP_READONLY),
    JS_FS_END
};

static bool
NewDateObject(JSContext* cx, const CallArgs& args, ClippedTime t)
{
    MOZ_ASSERT(args.isConstructing());

    RootedObject proto(cx);
    if (!GetPrototypeFromBuiltinConstructor(cx, args, &proto))
        return false;

    JSObject* obj = NewDateObjectMsec(cx, t, proto);
    if (!obj)
        return false;

    args.rval().setObject(*obj);
    return true;
}

static bool
ToDateString(JSContext* cx, const CallArgs& args, ClippedTime t)
{
    return FormatDate(cx, t.toDouble(), FormatSpec::DateTime, args.rval());
}

static bool
DateNoArguments(JSContext* cx, const CallArgs& args)
{
    MOZ_ASSERT(args.length() == 0);

    ClippedTime now = NowAsMillis();

    if (args.isConstructing())
        return NewDateObject(cx, args, now);

    return ToDateString(cx, args, now);
}

static bool
DateOneArgument(JSContext* cx, const CallArgs& args)
{
    MOZ_ASSERT(args.length() == 1);

    if (args.isConstructing()) {
        if (args[0].isObject()) {
            RootedObject obj(cx, &args[0].toObject());

            ESClass cls;
            if (!GetBuiltinClass(cx, obj, &cls))
                return false;

            if (cls == ESClass::Date) {
                RootedValue unboxed(cx);
                if (!Unbox(cx, obj, &unboxed))
                    return false;

                return NewDateObject(cx, args, TimeClip(unboxed.toNumber()));
            }
        }

        if (!ToPrimitive(cx, args[0]))
            return false;

        ClippedTime t;
        if (args[0].isString()) {
            JSLinearString* linearStr = args[0].toString()->ensureLinear(cx);
            if (!linearStr)
                return false;

            if (!ParseDate(linearStr, &t))
                t = ClippedTime::invalid();
        } else {
            double d;
            if (!ToNumber(cx, args[0], &d))
                return false;
            t = TimeClip(d);
        }

        return NewDateObject(cx, args, t);
    }

    return ToDateString(cx, args, NowAsMillis());
}

static bool
DateMultipleArguments(JSContext* cx, const CallArgs& args)
{
    MOZ_ASSERT(args.length() >= 2);

    // Step 3.
    if (args.isConstructing()) {
        // Steps 3a-b.
        double y;
        if (!ToNumber(cx, args[0], &y))
            return false;

        // Steps 3c-d.
        double m;
        if (!ToNumber(cx, args[1], &m))
            return false;

        // Steps 3e-f.
        double dt;
        if (args.length() >= 3) {
            if (!ToNumber(cx, args[2], &dt))
                return false;
        } else {
            dt = 1;
        }

        // Steps 3g-h.
        double h;
        if (args.length() >= 4) {
            if (!ToNumber(cx, args[3], &h))
                return false;
        } else {
            h = 0;
        }

        // Steps 3i-j.
        double min;
        if (args.length() >= 5) {
            if (!ToNumber(cx, args[4], &min))
                return false;
        } else {
            min = 0;
        }

        // Steps 3k-l.
        double s;
        if (args.length() >= 6) {
            if (!ToNumber(cx, args[5], &s))
                return false;
        } else {
            s = 0;
        }

        // Steps 3m-n.
        double milli;
        if (args.length() >= 7) {
            if (!ToNumber(cx, args[6], &milli))
                return false;
        } else {
            milli = 0;
        }

        // Step 3o.
        double yr = y;
        if (!IsNaN(y)) {
            double yint = ToInteger(y);
            if (0 <= yint && yint <= 99)
                yr = 1900 + yint;
        }

        // Step 3p.
        double finalDate = MakeDate(MakeDay(yr, m, dt), MakeTime(h, min, s, milli));

        // Steps 3q-t.
        return NewDateObject(cx, args, TimeClip(UTC(finalDate)));
    }

    return ToDateString(cx, args, NowAsMillis());
}

bool
js::DateConstructor(JSContext* cx, unsigned argc, Value* vp)
{
    CallArgs args = CallArgsFromVp(argc, vp);

    if (args.length() == 0)
        return DateNoArguments(cx, args);

    if (args.length() == 1)
        return DateOneArgument(cx, args);

    return DateMultipleArguments(cx, args);
}

// ES6 final draft 20.3.4.
static JSObject*
CreateDatePrototype(JSContext* cx, JSProtoKey key)
{
    return GlobalObject::createBlankPrototype(cx, cx->global(), &DateObject::protoClass_);
}

static bool
FinishDateClassInit(JSContext* cx, HandleObject ctor, HandleObject proto)
{
    /*
     * Date.prototype.toGMTString has the same initial value as
     * Date.prototype.toUTCString.
     */
    RootedValue toUTCStringFun(cx);
    RootedId toUTCStringId(cx, NameToId(cx->names().toUTCString));
    RootedId toGMTStringId(cx, NameToId(cx->names().toGMTString));
    return NativeGetProperty(cx, proto.as<NativeObject>(), toUTCStringId, &toUTCStringFun) &&
           NativeDefineProperty(cx, proto.as<NativeObject>(), toGMTStringId, toUTCStringFun,
                                nullptr, nullptr, 0);
}

static const ClassSpec DateObjectClassSpec = {
    GenericCreateConstructor<DateConstructor, 7, gc::AllocKind::FUNCTION>,
    CreateDatePrototype,
    date_static_methods,
    nullptr,
    date_methods,
    nullptr,
    FinishDateClassInit
};

const Class DateObject::class_ = {
    js_Date_str,
    JSCLASS_HAS_RESERVED_SLOTS(RESERVED_SLOTS) |
    JSCLASS_HAS_CACHED_PROTO(JSProto_Date),
    JS_NULL_CLASS_OPS,
    &DateObjectClassSpec
};

const Class DateObject::protoClass_ = {
    js_Object_str,
    JSCLASS_HAS_CACHED_PROTO(JSProto_Date),
    JS_NULL_CLASS_OPS,
    &DateObjectClassSpec
};

JSObject*
js::NewDateObjectMsec(JSContext* cx, ClippedTime t, HandleObject proto /* = nullptr */)
{
    JSObject* obj = NewObjectWithClassProto(cx, &DateObject::class_, proto);
    if (!obj)
        return nullptr;
    obj->as<DateObject>().setUTCTime(t);
    return obj;
}

JS_FRIEND_API(JSObject*)
js::NewDateObject(JSContext* cx, int year, int mon, int mday,
                  int hour, int min, int sec)
{
    MOZ_ASSERT(mon < 12);
    double msec_time = MakeDate(MakeDay(year, mon, mday), MakeTime(hour, min, sec, 0.0));
    return NewDateObjectMsec(cx, TimeClip(UTC(msec_time)));
}

JS_FRIEND_API(bool)
js::DateIsValid(JSContext* cx, HandleObject obj, bool* isValid)
{
    ESClass cls;
    if (!GetBuiltinClass(cx, obj, &cls))
        return false;

    if (cls != ESClass::Date) {
        *isValid = false;
        return true;
    }

    RootedValue unboxed(cx);
    if (!Unbox(cx, obj, &unboxed))
        return false;

    *isValid = !IsNaN(unboxed.toNumber());
    return true;
}

JS_FRIEND_API(bool)
js::DateGetMsecSinceEpoch(JSContext* cx, HandleObject obj, double* msecsSinceEpoch)
{
    ESClass cls;
    if (!GetBuiltinClass(cx, obj, &cls))
        return false;

    if (cls != ESClass::Date) {
        *msecsSinceEpoch = 0;
        return true;
    }

    RootedValue unboxed(cx);
    if (!Unbox(cx, obj, &unboxed))
        return false;

    *msecsSinceEpoch = unboxed.toNumber();
    return true;
}<|MERGE_RESOLUTION|>--- conflicted
+++ resolved
@@ -2619,15 +2619,9 @@
         str = NewStringCopyZ<CanGC>(cx, js_NaN_date_str);
     } else {
         MOZ_ASSERT(NumbersAreIdentical(TimeClip(utcTime).toDouble(), utcTime));
-<<<<<<< HEAD
 
         double localTime = LocalTime(utcTime);
 
-=======
-
-        double localTime = LocalTime(utcTime);
-
->>>>>>> a17af05f
         int offset = 0;
         char tzbuf[100];
         bool usetz = false;
@@ -2950,35 +2944,9 @@
 MOZ_ALWAYS_INLINE bool
 date_toString_impl(JSContext* cx, const CallArgs& args)
 {
-<<<<<<< HEAD
-    // Step 1.
-    RootedObject obj(cx, &args.thisv().toObject());
-
-    // Step 2.
-    ESClass cls;
-    if (!GetBuiltinClass(cx, obj, &cls))
-        return false;
-
-    double tv;
-    if (cls != ESClass::Date) {
-        // Step 2.
-        tv = GenericNaN();
-    } else {
-        // Step 3.
-        RootedValue unboxed(cx);
-        if (!Unbox(cx, obj, &unboxed))
-            return false;
-
-        tv = unboxed.toNumber();
-    }
-
-    // Step 4.
-    return FormatDate(cx, tv, FormatSpec::DateTime, args.rval());
-=======
     // Steps 1-2.
     return FormatDate(cx, args.thisv().toObject().as<DateObject>().UTCTime().toNumber(),
                       FormatSpec::DateTime, args.rval());
->>>>>>> a17af05f
 }
 
 bool
