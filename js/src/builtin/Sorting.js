/* This Source Code Form is subject to the terms of the Mozilla Public
 * License, v. 2.0. If a copy of the MPL was not distributed with this
 * file, You can obtain one at http://mozilla.org/MPL/2.0/. */

// We use varying sorts across the self-hosted codebase. All sorts are
// consolidated here to avoid confusion and re-implementation of existing
// algorithms.

// For sorting values with limited range; uint8 and int8.
function CountingSort(array, len, signed, comparefn) {
    // Determined by performance testing.
    if (len < 128) {
        QuickSort(array, len, comparefn);
        return array;
    }

    // Map int8 values onto the uint8 range when storing in buffer.
<<<<<<< HEAD
=======
    var min = 0;
>>>>>>> a17af05f
    if (signed) {
        min = -128;
    }

<<<<<<< HEAD
    for (var i = 0; i < 256; i++) {
        buffer[i] = 0;
    }
=======
    /* eslint-disable comma-spacing */
    // 32 * 8 = 256 entries.
    var buffer = [
        0,0,0,0,0,0,0,0,0,0,0,0,0,0,0,0,0,0,0,0,0,0,0,0,0,0,0,0,0,0,0,0,
        0,0,0,0,0,0,0,0,0,0,0,0,0,0,0,0,0,0,0,0,0,0,0,0,0,0,0,0,0,0,0,0,
        0,0,0,0,0,0,0,0,0,0,0,0,0,0,0,0,0,0,0,0,0,0,0,0,0,0,0,0,0,0,0,0,
        0,0,0,0,0,0,0,0,0,0,0,0,0,0,0,0,0,0,0,0,0,0,0,0,0,0,0,0,0,0,0,0,
        0,0,0,0,0,0,0,0,0,0,0,0,0,0,0,0,0,0,0,0,0,0,0,0,0,0,0,0,0,0,0,0,
        0,0,0,0,0,0,0,0,0,0,0,0,0,0,0,0,0,0,0,0,0,0,0,0,0,0,0,0,0,0,0,0,
        0,0,0,0,0,0,0,0,0,0,0,0,0,0,0,0,0,0,0,0,0,0,0,0,0,0,0,0,0,0,0,0,
        0,0,0,0,0,0,0,0,0,0,0,0,0,0,0,0,0,0,0,0,0,0,0,0,0,0,0,0,0,0,0,0,
    ];
    /* eslint-enable comma-spacing */
>>>>>>> a17af05f

    // Populate the buffer
    for (var i = 0; i < len; i++) {
        var val = array[i];
        buffer[val - min]++;
    }

    // Traverse the buffer in order and write back elements to array
    var val = -1;
    for (var i = 0; i < len;) {
        // Invariant: sum(buffer[val:]) == len-i
        var j;
        do {
            j = buffer[++val];
        } while (j === 0);

        for (; j > 0; j--)
            array[i++] = val + min;
    }
    return array;
}

// Helper for RadixSort
function ByteAtCol(x, pos) {
    return (x >> (pos * 8)) & 0xFF;
}

function SortByColumn(array, len, aux, col, counts) {
    const R = 256;

    // |counts| is used to compute the starting index position for each key.
    // Letting counts[0] always be 0, simplifies the transform step below.
    // Example:
    //
    // Computing frequency counts for the input [1 2 1] gives:
    //      0 1 2 3 ... (keys)
    //      0 0 2 1     (frequencies)
    //
    // Transforming frequencies to indexes gives:
    //      0 1 2 3 ... (keys)
    //      0 0 2 3     (indexes)
    assert(counts.length === R + 1, "counts has |R| + 1 entries");

    // Initialize all entries to zero.
    for (let r = 0; r < R + 1; r++) {
        counts[r] = 0;
    }

    // Compute frequency counts
    for (let i = 0; i < len; i++) {
        let val = array[i];
        let b = ByteAtCol(val, col);
        counts[b + 1]++;
    }

    // Transform counts to indices.
    for (let r = 0; r < R; r++) {
        counts[r + 1] += counts[r];
    }

    // Distribute
    for (let i = 0; i < len; i++) {
        let val = array[i];
        let b = ByteAtCol(val, col);
        aux[counts[b]++] = val;
    }

    // Copy back
    for (let i = 0; i < len; i++) {
        array[i] = aux[i];
    }
}

// Sorts integers and float32. |signed| is true for int16 and int32, |floating|
// is true for float32.
function RadixSort(array, len, buffer, nbytes, signed, floating, comparefn) {
    // Determined by performance testing.
    if (len < 512) {
        QuickSort(array, len, comparefn);
        return array;
    }

    let aux = [];
    for (let i = 0; i < len; i++)
        _DefineDataProperty(aux, i, 0);

    let view = array;
    let signMask = 1 << nbytes * 8 - 1;

    // Preprocess
    if (floating) {
        // Acquire a buffer if the array was previously using inline storage.
        if (buffer === null) {
            buffer = callFunction(std_TypedArray_buffer, array);

            assert(buffer !== null, "Attached data buffer should be reified");
        }

        view = new Int32Array(buffer);

        // Flip sign bit for positive numbers; flip all bits for negative
        // numbers
        for (let i = 0; i < len; i++) {
            if (view[i] & signMask) {
                view[i] ^= 0xFFFFFFFF;
            } else {
                view[i] ^= signMask
            }
        }
    } else if (signed) {
        // Flip sign bit
        for (let i = 0; i < len; i++) {
            view[i] ^= signMask
        }
    }

    /* eslint-disable comma-spacing */
    // 32 * 8 + 1 = 256 + 1 entries.
    let counts = [
        0,0,0,0,0,0,0,0,0,0,0,0,0,0,0,0,0,0,0,0,0,0,0,0,0,0,0,0,0,0,0,0,
        0,0,0,0,0,0,0,0,0,0,0,0,0,0,0,0,0,0,0,0,0,0,0,0,0,0,0,0,0,0,0,0,
        0,0,0,0,0,0,0,0,0,0,0,0,0,0,0,0,0,0,0,0,0,0,0,0,0,0,0,0,0,0,0,0,
        0,0,0,0,0,0,0,0,0,0,0,0,0,0,0,0,0,0,0,0,0,0,0,0,0,0,0,0,0,0,0,0,
        0,0,0,0,0,0,0,0,0,0,0,0,0,0,0,0,0,0,0,0,0,0,0,0,0,0,0,0,0,0,0,0,
        0,0,0,0,0,0,0,0,0,0,0,0,0,0,0,0,0,0,0,0,0,0,0,0,0,0,0,0,0,0,0,0,
        0,0,0,0,0,0,0,0,0,0,0,0,0,0,0,0,0,0,0,0,0,0,0,0,0,0,0,0,0,0,0,0,
        0,0,0,0,0,0,0,0,0,0,0,0,0,0,0,0,0,0,0,0,0,0,0,0,0,0,0,0,0,0,0,0,
        0,
    ];
    /* eslint-enable comma-spacing */

    // Sort
    for (let col = 0; col < nbytes; col++) {
        SortByColumn(view, len, aux, col, counts);
    }

    // Restore original bit representation
    if (floating) {
        for (let i = 0; i < len; i++) {
            if (view[i] & signMask) {
                view[i] ^= signMask;
            } else {
                view[i] ^= 0xFFFFFFFF;
            }
        }
    } else if (signed) {
        for (let i = 0; i < len; i++) {
            view[i] ^= signMask
        }
    }
    return array;
}


// For sorting small arrays.
function InsertionSort(array, from, to, comparefn) {
    let item, swap, i, j;
    for (i = from + 1; i <= to; i++) {
        item = array[i];
        for (j = i - 1; j >= from; j--) {
            swap = array[j];
            if (comparefn(swap, item) <= 0)
                break;
            array[j + 1] = swap;
        }
        array[j + 1] = item;
    }
}

function SwapArrayElements(array, i, j) {
    var swap = array[i];
    array[i] = array[j];
    array[j] = swap;
}

// A helper function for MergeSort.
function Merge(list, start, mid, end, lBuffer, rBuffer, comparefn) {
    var i, j, k;

    var sizeLeft = mid - start + 1;
    var sizeRight =  end - mid;

    // Copy our virtual lists into separate buffers.
    for (i = 0; i < sizeLeft; i++)
        lBuffer[i] = list[start + i];

    for (j = 0; j < sizeRight; j++)
        rBuffer[j] = list[mid + 1 + j];


    i = 0;
    j = 0;
    k = start;
    while (i < sizeLeft && j < sizeRight) {
        if (comparefn(lBuffer[i], rBuffer[j]) <= 0) {
            list[k] = lBuffer[i];
            i++;
        } else {
            list[k] = rBuffer[j];
            j++;
        }
        k++;
    }

    // Empty out any remaining elements in the buffer.
    while (i < sizeLeft) {
        list[k] = lBuffer[i];
        i++;
        k++;
    }

    while (j < sizeRight) {
        list[k] = rBuffer[j];
        j++;
        k++;
    }
}

// Helper function for overwriting a sparse array with a
// dense array, filling remaining slots with holes.
function MoveHoles(sparse, sparseLen, dense, denseLen) {
    for (var i = 0; i < denseLen; i++)
        sparse[i] = dense[i];
    for (var j = denseLen; j < sparseLen; j++)
        delete sparse[j];
}

// Iterative, bottom up, mergesort.
function MergeSort(array, len, comparefn) {
    // Until recently typed arrays had no sort method. To work around that
    // many users passed them to Array.prototype.sort. Now that we have a
    // typed array specific sorting method it makes sense to divert to it
    // when possible.
    if (IsPossiblyWrappedTypedArray(array)) {
        return callFunction(TypedArraySort, array, comparefn);
    }

    // To save effort we will do all of our work on a dense list,
    // then create holes at the end.
    var denseList = [];
    var denseLen = 0;

    for (var i = 0; i < len; i++) {
        if (i in array)
            _DefineDataProperty(denseList, denseLen++, array[i]);
    }

    if (denseLen < 1)
        return array;

    // Insertion sort for small arrays, where "small" is defined by performance
    // testing.
    if (denseLen < 24) {
        InsertionSort(denseList, 0, denseLen - 1, comparefn);
        MoveHoles(array, len, denseList, denseLen);
        return array;
    }

    // We do all of our allocating up front
    var lBuffer = new List();
    var rBuffer = new List();

    var mid, end;
    for (var windowSize = 1; windowSize < denseLen; windowSize = 2 * windowSize) {
        for (var start = 0; start < denseLen - 1; start += 2 * windowSize) {
            assert(windowSize < denseLen, "The window size is larger than the array denseLength!");
            // The midpoint between the two subarrays.
            mid = start + windowSize - 1;
            // To keep from going over the edge.
            end = start + 2 * windowSize - 1;
            end = end < denseLen - 1 ? end : denseLen - 1;
            // Skip lopsided runs to avoid doing useless work
            if (mid > end)
                continue;
            Merge(denseList, start, mid, end, lBuffer, rBuffer, comparefn);
        }
    }
    MoveHoles(array, len, denseList, denseLen);
    return array;
}

// Rearranges the elements in array[from:to + 1] and returns an index j such that:
// - from < j < to
// - each element in array[from:j] is less than or equal to array[j]
// - each element in array[j + 1:to + 1] greater than or equal to array[j].
function Partition(array, from, to, comparefn) {
    assert(to - from >= 3, "Partition will not work with less than three elements");

    var medianIndex = from + ((to - from) >> 1);

    var i = from + 1;
    var j = to;

    SwapArrayElements(array, medianIndex, i);

    // Median of three pivot selection.
    if (comparefn(array[from], array[to]) > 0)
        SwapArrayElements(array, from, to);

    if (comparefn(array[i], array[to]) > 0)
        SwapArrayElements(array, i, to);

    if (comparefn(array[from], array[i]) > 0)
        SwapArrayElements(array, from, i);

    var pivotIndex = i;

    // Hoare partition method.
    for (;;) {
        do i++; while (comparefn(array[i], array[pivotIndex]) < 0);
        do j--; while (comparefn(array[j], array[pivotIndex]) > 0);
        if (i > j)
            break;
        SwapArrayElements(array, i, j);
    }

    SwapArrayElements(array, pivotIndex, j);
    return j;
}

// In-place QuickSort.
function QuickSort(array, len, comparefn) {
    assert(0 <= len && len <= 0x7FFFFFFF, "length is a positive int32 value");

    // Managing the stack ourselves seems to provide a small performance boost.
    var stack = new List();
    var top = 0;

    var start = 0;
    var end   = len - 1;

    var pivotIndex, leftLen, rightLen;

    for (;;) {
        // Insertion sort for the first N elements where N is some value
        // determined by performance testing.
        if (end - start <= 23) {
            InsertionSort(array, start, end, comparefn);
            if (top < 1)
                break;
            end   = stack[--top];
            start = stack[--top];
        } else {
            pivotIndex = Partition(array, start, end, comparefn);

            // Calculate the left and right sub-array lengths and save
            // stack space by directly modifying start/end so that
            // we sort the longest of the two during the next iteration.
            // This reduces the maximum stack size to log2(len).
            leftLen = (pivotIndex - 1) - start;
            rightLen = end - (pivotIndex + 1);

            if (rightLen > leftLen) {
                stack[top++] = start;
                stack[top++] = pivotIndex - 1;
                start = pivotIndex + 1;
            } else {
                stack[top++] = pivotIndex + 1;
                stack[top++] = end;
                end = pivotIndex - 1;
            }

        }
    }
    return array;
}<|MERGE_RESOLUTION|>--- conflicted
+++ resolved
@@ -15,19 +15,11 @@
     }
 
     // Map int8 values onto the uint8 range when storing in buffer.
-<<<<<<< HEAD
-=======
     var min = 0;
->>>>>>> a17af05f
     if (signed) {
         min = -128;
     }
 
-<<<<<<< HEAD
-    for (var i = 0; i < 256; i++) {
-        buffer[i] = 0;
-    }
-=======
     /* eslint-disable comma-spacing */
     // 32 * 8 = 256 entries.
     var buffer = [
@@ -41,7 +33,6 @@
         0,0,0,0,0,0,0,0,0,0,0,0,0,0,0,0,0,0,0,0,0,0,0,0,0,0,0,0,0,0,0,0,
     ];
     /* eslint-enable comma-spacing */
->>>>>>> a17af05f
 
     // Populate the buffer
     for (var i = 0; i < len; i++) {
