--- conflicted
+++ resolved
@@ -58,8 +58,6 @@
 function Number_isInteger(number) {
     // Step 1.
     if (typeof number !== "number")
-<<<<<<< HEAD
-=======
         return false;
 
     // -(2**31) is an int32, but abs(-(2**31)) isn't. Avoid bailouts below by
@@ -74,7 +72,6 @@
 
     // Steps 2, 4.
     if (absNumber - integer !== 0)
->>>>>>> a17af05f
         return false;
 
     // Step 5.
