--- conflicted
+++ resolved
@@ -17,10 +17,7 @@
 #include "jit/InlinableNatives.h"
 #include "js/UniquePtr.h"
 #include "vm/AsyncFunction.h"
-<<<<<<< HEAD
-=======
 #include "vm/RegExpObject.h"
->>>>>>> a17af05f
 #include "vm/StringBuffer.h"
 
 #include "jsobjinlines.h"
@@ -597,24 +594,6 @@
         // Non-standard (bug 1277801): Use ClassName as a fallback in the interim
         if (!builtinTag) {
             const char* className = GetObjectClassName(cx, obj);
-<<<<<<< HEAD
-            // "[object Object]" is by far the most common case at this point,
-            // so we optimize it here.
-            if (strcmp(className, "Object") == 0) {
-                builtinTag = cx->names().objectObject;
-            } else {
-                StringBuffer sb(cx);
-                if (!sb.append("[object ") || !sb.append(className, strlen(className)) ||
-                    !sb.append("]"))
-                {
-                    return false;
-                }
-
-                builtinTag = sb.finishAtom();
-                if (!builtinTag)
-                    return false;
-            }
-=======
             StringBuffer sb(cx);
             if (!sb.append("[object ") || !sb.append(className, strlen(className)) ||
                 !sb.append(']'))
@@ -625,7 +604,6 @@
             builtinTag = sb.finishAtom();
             if (!builtinTag)
                 return false;
->>>>>>> a17af05f
         }
 
         args.rval().setString(builtinTag);
@@ -645,8 +623,6 @@
     return true;
 }
 
-<<<<<<< HEAD
-=======
 JSString*
 js::ObjectClassToString(JSContext* cx, HandleObject obj)
 {
@@ -667,7 +643,6 @@
     return sb.finishAtom();
 }
 
->>>>>>> a17af05f
 static bool
 obj_setPrototypeOf(JSContext* cx, unsigned argc, Value* vp)
 {
@@ -995,53 +970,6 @@
 
 #endif /* JS_HAS_OBJ_WATCHPOINT */
 
-<<<<<<< HEAD
-/* ECMA 15.2.4.5. */
-bool
-js::obj_hasOwnProperty(JSContext* cx, unsigned argc, Value* vp)
-{
-    CallArgs args = CallArgsFromVp(argc, vp);
-
-    HandleValue idValue = args.get(0);
-
-    // As an optimization, provide a fast path when rooting is not necessary and
-    // we can safely retrieve the object's shape.
-
-    /* Step 1, 2. */
-    jsid id;
-    if (args.thisv().isObject() && ValueToId<NoGC>(cx, idValue, &id)) {
-        JSObject* obj = &args.thisv().toObject();
-        PropertyResult prop;
-        if (obj->isNative() &&
-            NativeLookupOwnProperty<NoGC>(cx, &obj->as<NativeObject>(), id, &prop))
-        {
-            args.rval().setBoolean(prop.isFound());
-            return true;
-        }
-    }
-
-    /* Step 1. */
-    RootedId idRoot(cx);
-    if (!ToPropertyKey(cx, idValue, &idRoot))
-        return false;
-
-    /* Step 2. */
-    RootedObject obj(cx, ToObject(cx, args.thisv()));
-    if (!obj)
-        return false;
-
-    /* Step 3. */
-    bool found;
-    if (!HasOwnProperty(cx, obj, idRoot, &found))
-        return false;
-
-    /* Step 4,5. */
-    args.rval().setBoolean(found);
-    return true;
-}
-
-=======
->>>>>>> a17af05f
 /* ES5 15.2.4.6. */
 static bool
 obj_isPrototypeOf(JSContext* cx, unsigned argc, Value* vp)
