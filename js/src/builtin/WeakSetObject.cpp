/* -*- Mode: C++; tab-width: 8; indent-tabs-mode: nil; c-basic-offset: 4 -*-
 * vim: set ts=8 sts=4 et sw=4 tw=99:
 * This Source Code Form is subject to the terms of the Mozilla Public
 * License, v. 2.0. If a copy of the MPL was not distributed with this
 * file, You can obtain one at http://mozilla.org/MPL/2.0/. */

#include "builtin/WeakSetObject.h"

#include "jsapi.h"
#include "jscntxt.h"
#include "jsiter.h"

#include "builtin/MapObject.h"
<<<<<<< HEAD
#include "builtin/SelfHostingDefines.h"
#include "builtin/WeakMapObject.h"
=======
>>>>>>> a17af05f
#include "vm/GlobalObject.h"
#include "vm/SelfHosting.h"

#include "jsobjinlines.h"

#include "builtin/WeakMapObject-inl.h"
#include "vm/Interpreter-inl.h"
#include "vm/NativeObject-inl.h"

using namespace js;

MOZ_ALWAYS_INLINE bool
IsWeakSet(HandleValue v)
{
    return v.isObject() && v.toObject().is<WeakSetObject>();
}

// ES2018 draft rev 7a2d3f053ecc2336fc19f377c55d52d78b11b296
// 23.4.3.1 WeakSet.prototype.add ( value )
MOZ_ALWAYS_INLINE bool
WeakSet_add_impl(JSContext* cx, const CallArgs& args)
{
    MOZ_ASSERT(IsWeakSet(args.thisv()));

    // Step 4.
    if (!args.get(0).isObject()) {
        ReportNotObjectWithName(cx, "WeakSet value", args.get(0));
        return false;
    }

    // Steps 5-7.
    RootedObject value(cx, &args[0].toObject());
    Rooted<WeakSetObject*> map(cx, &args.thisv().toObject().as<WeakSetObject>());
    if (!WeakCollectionPutEntryInternal(cx, map, value, TrueHandleValue))
        return false;

    // Steps 6.a.i, 8.
    args.rval().set(args.thisv());
    return true;
}

static bool
WeakSet_add(JSContext* cx, unsigned argc, Value* vp)
{
    // Steps 1-3.
    CallArgs args = CallArgsFromVp(argc, vp);
    return CallNonGenericMethod<IsWeakSet, WeakSet_add_impl>(cx, args);
}

// ES2018 draft rev 7a2d3f053ecc2336fc19f377c55d52d78b11b296
// 23.4.3.3 WeakSet.prototype.delete ( value )
MOZ_ALWAYS_INLINE bool
WeakSet_delete_impl(JSContext* cx, const CallArgs& args)
{
    MOZ_ASSERT(IsWeakSet(args.thisv()));

    // Step 4.
    if (!args.get(0).isObject()) {
        args.rval().setBoolean(false);
        return true;
    }

    // Steps 5-6.
    if (ObjectValueMap* map = args.thisv().toObject().as<WeakSetObject>().getMap()) {
        JSObject* value = &args[0].toObject();
        if (ObjectValueMap::Ptr ptr = map->lookup(value)) {
            map->remove(ptr);
            args.rval().setBoolean(true);
            return true;
        }
    }

    // Step 7.
    args.rval().setBoolean(false);
    return true;
}

static bool
WeakSet_delete(JSContext* cx, unsigned argc, Value* vp)
{
    // Steps 1-3.
    CallArgs args = CallArgsFromVp(argc, vp);
    return CallNonGenericMethod<IsWeakSet, WeakSet_delete_impl>(cx, args);
}

// ES2018 draft rev 7a2d3f053ecc2336fc19f377c55d52d78b11b296
// 23.4.3.4 WeakSet.prototype.has ( value )
MOZ_ALWAYS_INLINE bool
WeakSet_has_impl(JSContext* cx, const CallArgs& args)
{
    MOZ_ASSERT(IsWeakSet(args.thisv()));

    // Step 5.
    if (!args.get(0).isObject()) {
        args.rval().setBoolean(false);
        return true;
    }

    // Steps 4, 6.
    if (ObjectValueMap* map = args.thisv().toObject().as<WeakSetObject>().getMap()) {
        JSObject* value = &args[0].toObject();
        if (map->has(value)) {
            args.rval().setBoolean(true);
            return true;
        }
    }

    // Step 7.
    args.rval().setBoolean(false);
    return true;
}

static bool
WeakSet_has(JSContext* cx, unsigned argc, Value* vp)
{
    // Steps 1-3.
    CallArgs args = CallArgsFromVp(argc, vp);
    return CallNonGenericMethod<IsWeakSet, WeakSet_has_impl>(cx, args);
}

const Class WeakSetObject::class_ = {
    "WeakSet",
    JSCLASS_HAS_PRIVATE |
    JSCLASS_HAS_CACHED_PROTO(JSProto_WeakSet) |
    JSCLASS_BACKGROUND_FINALIZE,
    &WeakCollectionObject::classOps_
};

const JSPropertySpec WeakSetObject::properties[] = {
    JS_PS_END
};

const JSFunctionSpec WeakSetObject::methods[] = {
    JS_FN("add",    WeakSet_add,    1, 0),
    JS_FN("delete", WeakSet_delete, 1, 0),
    JS_FN("has",    WeakSet_has,    1, 0),
    JS_FS_END
};

JSObject*
WeakSetObject::initClass(JSContext* cx, HandleObject obj)
{
    Handle<GlobalObject*> global = obj.as<GlobalObject>();
    RootedPlainObject proto(cx, NewBuiltinClassInstance<PlainObject>(cx));
    if (!proto)
        return nullptr;

    Rooted<JSFunction*> ctor(cx, GlobalObject::createConstructor(cx, construct,
                                                                 ClassName(JSProto_WeakSet, cx), 0));
    if (!ctor ||
        !LinkConstructorAndPrototype(cx, ctor, proto) ||
        !DefinePropertiesAndFunctions(cx, proto, properties, methods) ||
        !DefineToStringTag(cx, proto, cx->names().WeakSet) ||
        !GlobalObject::initBuiltinConstructor(cx, global, JSProto_WeakSet, ctor, proto))
    {
        return nullptr;
    }
    return proto;
}

WeakSetObject*
WeakSetObject::create(JSContext* cx, HandleObject proto /* = nullptr */)
{
    return NewObjectWithClassProto<WeakSetObject>(cx, proto);
}

bool
WeakSetObject::isBuiltinAdd(HandleValue add, JSContext* cx)
{
    return IsNativeFunction(add, WeakSet_add);
}

bool
WeakSetObject::isBuiltinAdd(HandleValue add, JSContext* cx)
{
    JSFunction* addFn;
    return IsFunctionObject(add, &addFn) && IsSelfHostedFunctionWithName(addFn, cx->names().WeakSet_add);
}

bool
WeakSetObject::construct(JSContext* cx, unsigned argc, Value* vp)
{
    // Based on our "Set" implementation instead of the more general ES6 steps.
    CallArgs args = CallArgsFromVp(argc, vp);

    if (!ThrowIfNotConstructing(cx, args, "WeakSet"))
        return false;

    RootedObject proto(cx);
    if (!GetPrototypeFromBuiltinConstructor(cx, args, &proto))
        return false;

    Rooted<WeakSetObject*> obj(cx, WeakSetObject::create(cx, proto));
    if (!obj)
        return false;

    if (!args.get(0).isNullOrUndefined()) {
        RootedValue iterable(cx, args[0]);
        bool optimized = false;
        if (!IsOptimizableInitForSet<GlobalObject::getOrCreateWeakSetPrototype, isBuiltinAdd>(cx, obj, iterable, &optimized))
            return false;

        if (optimized) {
            RootedValue keyVal(cx);
            RootedObject keyObject(cx);
<<<<<<< HEAD
            RootedValue placeholder(cx, BooleanValue(true));
            RootedObject map(cx, &obj->getReservedSlot(WEAKSET_MAP_SLOT).toObject());
=======
>>>>>>> a17af05f
            RootedArrayObject array(cx, &iterable.toObject().as<ArrayObject>());
            for (uint32_t index = 0; index < array->getDenseInitializedLength(); ++index) {
                keyVal.set(array->getDenseElement(index));
                MOZ_ASSERT(!keyVal.isMagic(JS_ELEMENTS_HOLE));

                if (keyVal.isPrimitive()) {
                    ReportNotObjectWithName(cx, "WeakSet value", keyVal);
                    return false;
                }

                keyObject = &keyVal.toObject();
<<<<<<< HEAD
                if (!SetWeakMapEntry(cx, map, keyObject, placeholder))
=======
                if (!WeakCollectionPutEntryInternal(cx, obj, keyObject, TrueHandleValue))
>>>>>>> a17af05f
                    return false;
            }
        } else {
            FixedInvokeArgs<1> args2(cx);
            args2[0].set(args[0]);

            RootedValue thisv(cx, ObjectValue(*obj));
            if (!CallSelfHostedFunction(cx, cx->names().WeakSetConstructorInit, thisv, args2, args2.rval()))
                return false;
        }
    }

    args.rval().setObject(*obj);
    return true;
}


JSObject*
js::InitWeakSetClass(JSContext* cx, HandleObject obj)
{
    return WeakSetObject::initClass(cx, obj);
}

JS_FRIEND_API(bool)
JS_NondeterministicGetWeakSetKeys(JSContext* cx, HandleObject objArg, MutableHandleObject ret)
{
    RootedObject obj(cx, UncheckedUnwrap(objArg));
    if (!obj || !obj->is<WeakSetObject>()) {
        ret.set(nullptr);
        return true;
    }
    return WeakCollectionObject::nondeterministicGetKeys(cx, obj.as<WeakCollectionObject>(), ret);
}<|MERGE_RESOLUTION|>--- conflicted
+++ resolved
@@ -11,11 +11,6 @@
 #include "jsiter.h"
 
 #include "builtin/MapObject.h"
-<<<<<<< HEAD
-#include "builtin/SelfHostingDefines.h"
-#include "builtin/WeakMapObject.h"
-=======
->>>>>>> a17af05f
 #include "vm/GlobalObject.h"
 #include "vm/SelfHosting.h"
 
@@ -189,13 +184,6 @@
 }
 
 bool
-WeakSetObject::isBuiltinAdd(HandleValue add, JSContext* cx)
-{
-    JSFunction* addFn;
-    return IsFunctionObject(add, &addFn) && IsSelfHostedFunctionWithName(addFn, cx->names().WeakSet_add);
-}
-
-bool
 WeakSetObject::construct(JSContext* cx, unsigned argc, Value* vp)
 {
     // Based on our "Set" implementation instead of the more general ES6 steps.
@@ -221,11 +209,6 @@
         if (optimized) {
             RootedValue keyVal(cx);
             RootedObject keyObject(cx);
-<<<<<<< HEAD
-            RootedValue placeholder(cx, BooleanValue(true));
-            RootedObject map(cx, &obj->getReservedSlot(WEAKSET_MAP_SLOT).toObject());
-=======
->>>>>>> a17af05f
             RootedArrayObject array(cx, &iterable.toObject().as<ArrayObject>());
             for (uint32_t index = 0; index < array->getDenseInitializedLength(); ++index) {
                 keyVal.set(array->getDenseElement(index));
@@ -237,11 +220,7 @@
                 }
 
                 keyObject = &keyVal.toObject();
-<<<<<<< HEAD
-                if (!SetWeakMapEntry(cx, map, keyObject, placeholder))
-=======
                 if (!WeakCollectionPutEntryInternal(cx, obj, keyObject, TrueHandleValue))
->>>>>>> a17af05f
                     return false;
             }
         } else {
