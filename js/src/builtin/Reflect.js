/* This Source Code Form is subject to the terms of the Mozilla Public
 * License, v. 2.0. If a copy of the MPL was not distributed with this
 * file, You can obtain one at http://mozilla.org/MPL/2.0/. */

// ES2017 draft rev a785b0832b071f505a694e1946182adeab84c972
// 7.3.17 CreateListFromArrayLike (obj [ , elementTypes ] )
function CreateListFromArrayLikeForArgs(obj) {
    // Step 1 (not applicable).

    // Step 2.
    assert(IsObject(obj), "object must be passed to CreateListFromArrayLikeForArgs");

    // Step 3.
    var len = ToLength(obj.length);

    // This version of CreateListFromArrayLike is only used for argument lists.
    if (len > MAX_ARGS_LENGTH)
        ThrowRangeError(JSMSG_TOO_MANY_ARGUMENTS);

    // Steps 4-6.
    var list = std_Array(len);
    for (var i = 0; i < len; i++)
        _DefineDataProperty(list, i, obj[i]);

    // Step 7.
    return list;
}

// ES2017 draft rev a785b0832b071f505a694e1946182adeab84c972
// 26.1.1 Reflect.apply ( target, thisArgument, argumentsList )
function Reflect_apply(target, thisArgument, argumentsList) {
    // Step 1.
    if (!IsCallable(target))
        ThrowTypeError(JSMSG_NOT_FUNCTION, DecompileArg(0, target));

    // Step 2.
    if (!IsObject(argumentsList)) {
        ThrowTypeError(JSMSG_NOT_NONNULL_OBJECT_ARG, "`argumentsList`", "Reflect.apply",
                       ToSource(argumentsList));
    }

    // Steps 2-4.
    return callFunction(std_Function_apply, target, thisArgument, argumentsList);
}

// ES2017 draft rev a785b0832b071f505a694e1946182adeab84c972
// 26.1.2 Reflect.construct ( target, argumentsList [ , newTarget ] )
function Reflect_construct(target, argumentsList/*, newTarget*/) {
    // Step 1.
    if (!IsConstructor(target))
        ThrowTypeError(JSMSG_NOT_CONSTRUCTOR, DecompileArg(0, target));

    // Steps 2-3.
    var newTarget;
    if (arguments.length > 2) {
        newTarget = arguments[2];
        if (!IsConstructor(newTarget))
            ThrowTypeError(JSMSG_NOT_CONSTRUCTOR, DecompileArg(2, newTarget));
    } else {
        newTarget = target;
    }

    // Step 4.
    if (!IsObject(argumentsList)) {
        ThrowTypeError(JSMSG_NOT_NONNULL_OBJECT_ARG, "`argumentsList`", "Reflect.construct",
                       ToSource(argumentsList));
    }

    // Fast path when we can avoid calling CreateListFromArrayLikeForArgs().
    var args = (IsPackedArray(argumentsList) && argumentsList.length <= MAX_ARGS_LENGTH)
               ? argumentsList
               : CreateListFromArrayLikeForArgs(argumentsList);

    // Step 5.
    switch (args.length) {
      case 0:
        return constructContentFunction(target, newTarget);
      case 1:
        return constructContentFunction(target, newTarget, SPREAD(args, 1));
      case 2:
        return constructContentFunction(target, newTarget, SPREAD(args, 2));
      case 3:
        return constructContentFunction(target, newTarget, SPREAD(args, 3));
      case 4:
        return constructContentFunction(target, newTarget, SPREAD(args, 4));
      case 5:
        return constructContentFunction(target, newTarget, SPREAD(args, 5));
      case 6:
        return constructContentFunction(target, newTarget, SPREAD(args, 6));
      case 7:
        return constructContentFunction(target, newTarget, SPREAD(args, 7));
      case 8:
        return constructContentFunction(target, newTarget, SPREAD(args, 8));
      case 9:
        return constructContentFunction(target, newTarget, SPREAD(args, 9));
      case 10:
        return constructContentFunction(target, newTarget, SPREAD(args, 10));
      case 11:
        return constructContentFunction(target, newTarget, SPREAD(args, 11));
      case 12:
        return constructContentFunction(target, newTarget, SPREAD(args, 12));
      default:
        return _ConstructFunction(target, newTarget, args);
    }
}

<<<<<<< HEAD
// ES2017 draft rev a785b0832b071f505a694e1946182adeab84c972
// 26.1.8 Reflect.has ( target, propertyKey )
function Reflect_has(target, propertyKey) {
=======
// ES2017 draft rev 6859bb9ccaea9c6ede81d71e5320e3833b92cb3e
// 26.1.3 Reflect.defineProperty ( target, propertyKey, attributes )
function Reflect_defineProperty(obj, propertyKey, attributes) {
    // Steps 1-4.
    return ObjectOrReflectDefineProperty(obj, propertyKey, attributes, false);
}

// ES2017 draft rev 6859bb9ccaea9c6ede81d71e5320e3833b92cb3e
// 26.1.6 Reflect.getOwnPropertyDescriptor ( target, propertyKey )
function Reflect_getOwnPropertyDescriptor(target, propertyKey) {
>>>>>>> a17af05f
    // Step 1.
    if (!IsObject(target))
        ThrowTypeError(JSMSG_NOT_NONNULL_OBJECT_ARG, "`target`", "Reflect.has",
                       ToSource(target));

<<<<<<< HEAD
=======
    // Steps 2-3.
    // The other steps are identical to Object.getOwnPropertyDescriptor().
    return ObjectGetOwnPropertyDescriptor(target, propertyKey);
}

// ES2017 draft rev a785b0832b071f505a694e1946182adeab84c972
// 26.1.8 Reflect.has ( target, propertyKey )
function Reflect_has(target, propertyKey) {
    // Step 1.
    if (!IsObject(target))
        ThrowTypeError(JSMSG_NOT_NONNULL_OBJECT_ARG, "`target`", "Reflect.has",
                       ToSource(target));

>>>>>>> a17af05f
    // Steps 2-3 are identical to the runtime semantics of the "in" operator.
    return propertyKey in target;
}<|MERGE_RESOLUTION|>--- conflicted
+++ resolved
@@ -104,11 +104,6 @@
     }
 }
 
-<<<<<<< HEAD
-// ES2017 draft rev a785b0832b071f505a694e1946182adeab84c972
-// 26.1.8 Reflect.has ( target, propertyKey )
-function Reflect_has(target, propertyKey) {
-=======
 // ES2017 draft rev 6859bb9ccaea9c6ede81d71e5320e3833b92cb3e
 // 26.1.3 Reflect.defineProperty ( target, propertyKey, attributes )
 function Reflect_defineProperty(obj, propertyKey, attributes) {
@@ -119,14 +114,10 @@
 // ES2017 draft rev 6859bb9ccaea9c6ede81d71e5320e3833b92cb3e
 // 26.1.6 Reflect.getOwnPropertyDescriptor ( target, propertyKey )
 function Reflect_getOwnPropertyDescriptor(target, propertyKey) {
->>>>>>> a17af05f
     // Step 1.
     if (!IsObject(target))
-        ThrowTypeError(JSMSG_NOT_NONNULL_OBJECT_ARG, "`target`", "Reflect.has",
-                       ToSource(target));
+        ThrowTypeError(JSMSG_NOT_NONNULL_OBJECT, DecompileArg(0, target));
 
-<<<<<<< HEAD
-=======
     // Steps 2-3.
     // The other steps are identical to Object.getOwnPropertyDescriptor().
     return ObjectGetOwnPropertyDescriptor(target, propertyKey);
@@ -140,7 +131,6 @@
         ThrowTypeError(JSMSG_NOT_NONNULL_OBJECT_ARG, "`target`", "Reflect.has",
                        ToSource(target));
 
->>>>>>> a17af05f
     // Steps 2-3 are identical to the runtime semantics of the "in" operator.
     return propertyKey in target;
 }