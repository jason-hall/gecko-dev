/* This Source Code Form is subject to the terms of the Mozilla Public
 * License, v. 2.0. If a copy of the MPL was not distributed with this
 * file, You can obtain one at http://mozilla.org/MPL/2.0/. */

// ES6 draft rev34 (2015/02/20) 21.2.5.3 get RegExp.prototype.flags
function RegExpFlagsGetter() {
    // Steps 1-2.
    var R = this;
    if (!IsObject(R))
        ThrowTypeError(JSMSG_NOT_NONNULL_OBJECT, R === null ? "null" : typeof R);

    // Step 3.
    var result = "";

    // Steps 4-6.
    if (R.global)
        result += "g";

    // Steps 7-9.
    if (R.ignoreCase)
        result += "i";

    // Steps 10-12.
    if (R.multiline)
        result += "m";

    // Steps 13-15.
    if (R.unicode)
         result += "u";

    // Steps 16-18.
    if (R.sticky)
        result += "y";

    // Step 19.
    return result;
}
_SetCanonicalName(RegExpFlagsGetter, "get flags");

// ES 2017 draft 40edb3a95a475c1b251141ac681b8793129d9a6d 21.2.5.14.
function RegExpToString()
{
    // Step 1.
    var R = this;

    // Step 2.
    if (!IsObject(R))
        ThrowTypeError(JSMSG_NOT_NONNULL_OBJECT, R === null ? "null" : typeof R);

    // Step 3.
    var pattern = ToString(R.source);

    // Step 4.
    var flags = ToString(R.flags);

    // Steps 5-6.
    return "/" + pattern + "/" + flags;
}
_SetCanonicalName(RegExpToString, "toString");

// ES 2016 draft Mar 25, 2016 21.2.5.2.3.
function AdvanceStringIndex(S, index) {
    // Step 1.
    assert(typeof S === "string", "Expected string as 1st argument");

    // Step 2.
    assert(index >= 0 && index <= MAX_NUMERIC_INDEX, "Expected integer as 2nd argument");

    // Step 3 (skipped).

    // Step 4 (skipped).

    // Step 5.
    var length = S.length;

    // Step 6.
    if (index + 1 >= length)
        return index + 1;

    // Step 7.
    var first = callFunction(std_String_charCodeAt, S, index);

    // Step 8.
    if (first < 0xD800 || first > 0xDBFF)
        return index + 1;

    // Step 9.
    var second = callFunction(std_String_charCodeAt, S, index + 1);

    // Step 10.
    if (second < 0xDC00 || second > 0xDFFF)
        return index + 1;

    // Step 11.
    return index + 2;
}

// ES 2017 draft rev 6859bb9ccaea9c6ede81d71e5320e3833b92cb3e 21.2.5.6.
function RegExpMatch(string) {
    // Step 1.
    var rx = this;

    // Step 2.
    if (!IsObject(rx))
        ThrowTypeError(JSMSG_NOT_NONNULL_OBJECT, rx === null ? "null" : typeof rx);

    // Step 3.
    var S = ToString(string);

    // Optimized paths for simple cases.
    if (IsRegExpMethodOptimizable(rx)) {
        // Step 4.
        var flags = UnsafeGetInt32FromReservedSlot(rx, REGEXP_FLAGS_SLOT);
        var global = !!(flags & REGEXP_GLOBAL_FLAG);

        if (global) {
            // Step 6.a.
            var fullUnicode = !!(flags & REGEXP_UNICODE_FLAG);

            // Steps 6.b-e.
            return RegExpGlobalMatchOpt(rx, S, fullUnicode);
        }

        // Step 5.
        return RegExpBuiltinExec(rx, S, false);
    }

    // Stes 4-6
    return RegExpMatchSlowPath(rx, S);
}

// ES 2017 draft rev 6859bb9ccaea9c6ede81d71e5320e3833b92cb3e 21.2.5.6
// steps 4-6.
function RegExpMatchSlowPath(rx, S) {
    // Steps 4-5.
    if (!rx.global)
        return RegExpExec(rx, S, false);

    // Step 6.a.
    var fullUnicode = !!rx.unicode;

    // Step 6.b.
    rx.lastIndex = 0;

    // Step 6.c.
    var A = [];

    // Step 6.d.
    var n = 0;

    // Step 6.e.
    while (true) {
        // Step 6.e.i.
        var result = RegExpExec(rx, S, false);

        // Step 6.e.ii.
        if (result === null)
          return (n === 0) ? null : A;

        // Step 6.e.iii.1.
        var matchStr = ToString(result[0]);

        // Step 6.e.iii.2.
        _DefineDataProperty(A, n, matchStr);

        // Step 6.e.iii.4.
        if (matchStr === "") {
            var lastIndex = ToLength(rx.lastIndex);
            rx.lastIndex = fullUnicode ? AdvanceStringIndex(S, lastIndex) : lastIndex + 1;
        }

        // Step 6.e.iii.5.
        n++;
    }
}

// ES 2017 draft rev 6859bb9ccaea9c6ede81d71e5320e3833b92cb3e 21.2.5.6.
// Steps 6.b-e.
// Optimized path for @@match with global flag.
function RegExpGlobalMatchOpt(rx, S, fullUnicode) {
    // Step 6.b.
    var lastIndex = 0;
    rx.lastIndex = 0;

    // Step 6.c.
    var A = [];

    // Step 6.d.
    var n = 0;

    var lengthS = S.length;

    // Step 6.e.
    while (true) {
        // Step 6.e.i.
        var result = RegExpMatcher(rx, S, lastIndex);

        // Step 6.e.ii.
        if (result === null)
            return (n === 0) ? null : A;

        lastIndex = result.index + result[0].length;

        // Step 6.e.iii.1.
        var matchStr = result[0];

        // Step 6.e.iii.2.
        _DefineDataProperty(A, n, matchStr);

        // Step 6.e.iii.4.
        if (matchStr === "") {
            lastIndex = fullUnicode ? AdvanceStringIndex(S, lastIndex) : lastIndex + 1;
            if (lastIndex > lengthS)
                return A;
        }

        // Step 6.e.iii.5.
        n++;
    }
}

// Checks if following properties and getters are not modified, and accessing
// them not observed by content script:
//   * flags
//   * global
//   * ignoreCase
//   * multiline
//   * sticky
//   * unicode
//   * exec
//   * lastIndex
function IsRegExpMethodOptimizable(rx) {
    if (!IsRegExpObject(rx))
        return false;

    var RegExpProto = GetBuiltinPrototype("RegExp");
    // If RegExpPrototypeOptimizable and RegExpInstanceOptimizable succeed,
    // `RegExpProto.exec` is guaranteed to be data properties.
    return RegExpPrototypeOptimizable(RegExpProto) &&
           RegExpInstanceOptimizable(rx, RegExpProto) &&
           RegExpProto.exec === RegExp_prototype_Exec;
}

// ES 2017 draft rev 03bfda119d060aca4099d2b77cf43f6d4f11cfa2 21.2.5.8.
function RegExpReplace(string, replaceValue) {
    // Step 1.
    var rx = this;

    // Step 2.
    if (!IsObject(rx))
        ThrowTypeError(JSMSG_NOT_NONNULL_OBJECT, rx === null ? "null" : typeof rx);

    // Step 3.
    var S = ToString(string);

    // Step 4.
    var lengthS = S.length;

    // Step 5.
    var functionalReplace = IsCallable(replaceValue);

    // Step 6.
    var firstDollarIndex = -1;
    if (!functionalReplace) {
        // Step 6.a.
        replaceValue = ToString(replaceValue);

        // Skip if replaceValue is an empty string or a single character.
        // A single character string may contain "$", but that cannot be a
        // substitution.
        if (replaceValue.length > 1)
            firstDollarIndex = GetFirstDollarIndex(replaceValue);
    }

    // Optimized paths.
    if (IsRegExpMethodOptimizable(rx)) {
        var flags = UnsafeGetInt32FromReservedSlot(rx, REGEXP_FLAGS_SLOT);

        // Step 7.
        var global = !!(flags & REGEXP_GLOBAL_FLAG);

        // Steps 8-16.
        if (global) {
            // Step 8.a.
            var fullUnicode = !!(flags & REGEXP_UNICODE_FLAG);

            if (functionalReplace) {
<<<<<<< HEAD
                var elemBase = GetElemBaseForLambda(replaceValue);
                if (IsObject(elemBase)) {
                    return RegExpGlobalReplaceOptElemBase(rx, S, lengthS, replaceValue,
                                                          fullUnicode, elemBase);
                }
                return RegExpGlobalReplaceOptFunc(rx, S, lengthS, replaceValue,
                                                  fullUnicode);
            }
            if (firstDollarIndex !== -1) {
                return RegExpGlobalReplaceOptSubst(rx, S, lengthS, replaceValue,
                                                   fullUnicode, firstDollarIndex);
            }
            if (lengthS < 0x7fff) {
                return RegExpGlobalReplaceShortOpt(rx, S, lengthS, replaceValue,
                                                   fullUnicode);
            }
            return RegExpGlobalReplaceOpt(rx, S, lengthS, replaceValue,
                                          fullUnicode);
=======
                // For large strings check if the replacer function is
                // applicable for the elem-base optimization.
                if (lengthS > 5000) {
                    var elemBase = GetElemBaseForLambda(replaceValue);
                    if (IsObject(elemBase)) {
                        return RegExpGlobalReplaceOptElemBase(rx, S, lengthS, replaceValue, flags,
                                                              elemBase);
                    }
                }
                return RegExpGlobalReplaceOptFunc(rx, S, lengthS, replaceValue, flags);
            }
            if (firstDollarIndex !== -1) {
                return RegExpGlobalReplaceOptSubst(rx, S, lengthS, replaceValue, flags,
                                                   firstDollarIndex);
            }
            if (lengthS < 0x7fff)
                return RegExpGlobalReplaceShortOpt(rx, S, lengthS, replaceValue, flags);
            return RegExpGlobalReplaceOpt(rx, S, lengthS, replaceValue, flags);
>>>>>>> a17af05f
        }

        if (functionalReplace)
            return RegExpLocalReplaceOptFunc(rx, S, lengthS, replaceValue);
        if (firstDollarIndex !== -1)
            return RegExpLocalReplaceOptSubst(rx, S, lengthS, replaceValue, firstDollarIndex);
        if (lengthS < 0x7fff)
            return RegExpLocalReplaceOptShort(rx, S, lengthS, replaceValue);
        return RegExpLocalReplaceOpt(rx, S, lengthS, replaceValue);
    }

    // Steps 8-16.
    return RegExpReplaceSlowPath(rx, S, lengthS, replaceValue,
                                 functionalReplace, firstDollarIndex);
}

// ES 2017 draft rev 03bfda119d060aca4099d2b77cf43f6d4f11cfa2 21.2.5.8
// steps 7-16.
// Slow path for @@replace.
function RegExpReplaceSlowPath(rx, S, lengthS, replaceValue,
                               functionalReplace, firstDollarIndex)
{
    // Step 7.
    var global = !!rx.global;

    // Step 8.
    var fullUnicode = false;
    if (global) {
        // Step 8.a.
        fullUnicode = !!rx.unicode;

        // Step 8.b.
        rx.lastIndex = 0;
    }

    // Step 9.
    var results = [];
    var nResults = 0;

    // Step 11.
    while (true) {
        // Step 11.a.
        var result = RegExpExec(rx, S, false);

        // Step 11.b.
        if (result === null)
            break;

        // Step 11.c.i.
        _DefineDataProperty(results, nResults++, result);

        // Step 11.c.ii.
        if (!global)
            break;

        // Step 11.c.iii.1.
        var matchStr = ToString(result[0]);

        // Step 11.c.iii.2.
        if (matchStr === "") {
            var lastIndex = ToLength(rx.lastIndex);
            rx.lastIndex = fullUnicode ? AdvanceStringIndex(S, lastIndex) : lastIndex + 1;
        }
    }

    // Step 12.
    var accumulatedResult = "";

    // Step 13.
    var nextSourcePosition = 0;

    // Step 14.
    for (var i = 0; i < nResults; i++) {
        result = results[i];

        // Steps 14.a-b.
        var nCaptures = std_Math_max(ToLength(result.length) - 1, 0);

        // Step 14.c.
        var matched = ToString(result[0]);

        // Step 14.d.
        var matchLength = matched.length;

        // Steps 14.e-f.
        var position = std_Math_max(std_Math_min(ToInteger(result.index), lengthS), 0);

        var n, capN, replacement;
        if (functionalReplace || firstDollarIndex !== -1) {
            // Steps 14.g-j.
            replacement = RegExpGetComplexReplacement(result, matched, S, position,
                                                      nCaptures, replaceValue,
                                                      functionalReplace, firstDollarIndex);
        } else {
            // Step 14.g, 14.i, 14.i.iv.
            // We don't need captures array, but ToString is visible to script.
            for (n = 1; n <= nCaptures; n++) {
                // Step 14.i.i-ii.
                capN = result[n];

                // Step 14.i.ii.
                if (capN !== undefined)
                    ToString(capN);
            }
            replacement = replaceValue;
        }

        // Step 14.l.
        if (position >= nextSourcePosition) {
            // Step 14.l.ii.
            accumulatedResult += Substring(S, nextSourcePosition,
                                           position - nextSourcePosition) + replacement;

            // Step 14.l.iii.
            nextSourcePosition = position + matchLength;
        }
    }

    // Step 15.
    if (nextSourcePosition >= lengthS)
        return accumulatedResult;

    // Step 16.
    return accumulatedResult + Substring(S, nextSourcePosition, lengthS - nextSourcePosition);
}

// ES 2017 draft rev 03bfda119d060aca4099d2b77cf43f6d4f11cfa2 21.2.5.8
// steps 14.g-k.
// Calculates functional/substitution replacement from match result.
// Used in the following functions:
//   * RegExpReplaceSlowPath
function RegExpGetComplexReplacement(result, matched, S, position,
                                     nCaptures, replaceValue,
                                     functionalReplace, firstDollarIndex)
{
    // Step 14.h.
    var captures = [];
    var capturesLength = 0;

    // Step 14.j.i (reordered).
    _DefineDataProperty(captures, capturesLength++, matched);

    // Step 14.g, 14.i, 14.i.iv.
    for (var n = 1; n <= nCaptures; n++) {
        // Step 14.i.i.
        var capN = result[n];

        // Step 14.i.ii.
        if (capN !== undefined)
            capN = ToString(capN);

        // Step 14.i.iii.
        _DefineDataProperty(captures, capturesLength++, capN);
    }

    // Step 14.j.
    if (functionalReplace) {
        // For `nCaptures` <= 4 case, call `replaceValue` directly, otherwise
        // use `std_Function_apply` with all arguments stored in `captures`.
        switch (nCaptures) {
          case 0:
<<<<<<< HEAD
            return ToString(replaceValue(matched, position, S));
         case 1:
            return ToString(replaceValue(matched, SPREAD(captures, 1), position, S));
          case 2:
            return ToString(replaceValue(matched, SPREAD(captures, 2), position, S));
          case 3:
            return ToString(replaceValue(matched, SPREAD(captures, 3), position, S));
          case 4:
            return ToString(replaceValue(matched, SPREAD(captures, 4), position, S));
=======
            return ToString(replaceValue(SPREAD(captures, 1), position, S));
          case 1:
            return ToString(replaceValue(SPREAD(captures, 2), position, S));
          case 2:
            return ToString(replaceValue(SPREAD(captures, 3), position, S));
          case 3:
            return ToString(replaceValue(SPREAD(captures, 4), position, S));
          case 4:
            return ToString(replaceValue(SPREAD(captures, 5), position, S));
>>>>>>> a17af05f
          default:
            // Steps 14.j.ii-v.
            _DefineDataProperty(captures, capturesLength++, position);
            _DefineDataProperty(captures, capturesLength++, S);
            return ToString(callFunction(std_Function_apply, replaceValue, undefined, captures));
        }
    }

    // Steps 14.k.i.
    return RegExpGetSubstitution(captures, S, position, replaceValue, firstDollarIndex);
}

// ES 2017 draft rev 03bfda119d060aca4099d2b77cf43f6d4f11cfa2 21.2.5.8
<<<<<<< HEAD
=======
// steps 14.g-j.
// Calculates functional replacement from match result.
// Used in the following functions:
//   * RegExpGlobalReplaceOptFunc
//   * RegExpGlobalReplaceOptElemBase
//   * RegExpLocalReplaceOptFunc
function RegExpGetFunctionalReplacement(result, S, position, replaceValue) {
    // For `nCaptures` <= 4 case, call `replaceValue` directly, otherwise
    // use `std_Function_apply` with all arguments stored in `captures`.
    assert(result.length >= 1, "RegExpMatcher doesn't return an empty array");
    var nCaptures = result.length - 1;

    switch (nCaptures) {
      case 0:
        return ToString(replaceValue(SPREAD(result, 1), position, S));
      case 1:
        return ToString(replaceValue(SPREAD(result, 2), position, S));
      case 2:
        return ToString(replaceValue(SPREAD(result, 3), position, S));
      case 3:
        return ToString(replaceValue(SPREAD(result, 4), position, S));
      case 4:
        return ToString(replaceValue(SPREAD(result, 5), position, S));
    }

    // Steps 14.g-i, 14.j.i-ii.
    var captures = [];
    for (var n = 0; n <= nCaptures; n++) {
        assert(typeof result[n] === "string" || result[n] === undefined,
               "RegExpMatcher returns only strings and undefined");
        _DefineDataProperty(captures, n, result[n]);
    }

    // Step 14.j.iii.
    _DefineDataProperty(captures, nCaptures + 1, position);
    _DefineDataProperty(captures, nCaptures + 2, S);

    // Steps 14.j.iv-v.
    return ToString(callFunction(std_Function_apply, replaceValue, undefined, captures));
}

// ES 2017 draft rev 03bfda119d060aca4099d2b77cf43f6d4f11cfa2 21.2.5.8
>>>>>>> a17af05f
// steps 8.b-16.
// Optimized path for @@replace with the following conditions:
//   * global flag is true
//   * S is a short string (lengthS < 0x7fff)
//   * replaceValue is a string without "$"
<<<<<<< HEAD
function RegExpGlobalReplaceShortOpt(rx, S, lengthS, replaceValue, fullUnicode)
{
=======
function RegExpGlobalReplaceShortOpt(rx, S, lengthS, replaceValue, flags)
{
    // Step 8.a.
    var fullUnicode = !!(flags & REGEXP_UNICODE_FLAG);

>>>>>>> a17af05f
    // Step 8.b.
    var lastIndex = 0;
    rx.lastIndex = 0;

    // Step 12 (reordered).
    var accumulatedResult = "";

    // Step 13 (reordered).
    var nextSourcePosition = 0;

    // Step 11.
    while (true) {
        // Step 11.a.
        var result = RegExpSearcher(rx, S, lastIndex);

        // Step 11.b.
        if (result === -1)
            break;

        var position = result & 0x7fff;
        lastIndex = (result >> 15) & 0x7fff;

        // Step 14.l.ii.
        accumulatedResult += Substring(S, nextSourcePosition,
                                       position - nextSourcePosition) + replaceValue;

        // Step 14.l.iii.
        nextSourcePosition = lastIndex;

        // Step 11.c.iii.2.
        if (lastIndex === position) {
            lastIndex = fullUnicode ? AdvanceStringIndex(S, lastIndex) : lastIndex + 1;
            if (lastIndex > lengthS)
                break;
        }
    }

    // Step 15.
    if (nextSourcePosition >= lengthS)
        return accumulatedResult;

    // Step 16.
    return accumulatedResult + Substring(S, nextSourcePosition, lengthS - nextSourcePosition);
}

// ES 2017 draft rev 03bfda119d060aca4099d2b77cf43f6d4f11cfa2 21.2.5.8
// steps 8-16.
// Optimized path for @@replace.

// Conditions:
//   * global flag is true
//   * replaceValue is a string without "$"
#define FUNC_NAME RegExpGlobalReplaceOpt
#include "RegExpGlobalReplaceOpt.h.js"
#undef FUNC_NAME

// Conditions:
//   * global flag is true
//   * replaceValue is a function
#define FUNC_NAME RegExpGlobalReplaceOptFunc
#define FUNCTIONAL
#include "RegExpGlobalReplaceOpt.h.js"
#undef FUNCTIONAL
#undef FUNC_NAME

// Conditions:
//   * global flag is true
//   * replaceValue is a function that returns element of an object
#define FUNC_NAME RegExpGlobalReplaceOptElemBase
#define ELEMBASE
#include "RegExpGlobalReplaceOpt.h.js"
#undef ELEMBASE
#undef FUNC_NAME

// Conditions:
//   * global flag is true
//   * replaceValue is a string with "$"
#define FUNC_NAME RegExpGlobalReplaceOptSubst
#define SUBSTITUTION
#include "RegExpGlobalReplaceOpt.h.js"
#undef SUBSTITUTION
#undef FUNC_NAME

// Conditions:
//   * global flag is false
//   * replaceValue is a string without "$"
#define FUNC_NAME RegExpLocalReplaceOpt
#include "RegExpLocalReplaceOpt.h.js"
#undef FUNC_NAME

// Conditions:
//   * global flag is false
//   * S is a short string (lengthS < 0x7fff)
//   * replaceValue is a string without "$"
#define FUNC_NAME RegExpLocalReplaceOptShort
#define SHORT_STRING
#include "RegExpLocalReplaceOpt.h.js"
#undef SHORT_STRING
#undef FUNC_NAME

// Conditions:
//   * global flag is false
//   * replaceValue is a function
#define FUNC_NAME RegExpLocalReplaceOptFunc
#define FUNCTIONAL
#include "RegExpLocalReplaceOpt.h.js"
#undef FUNCTIONAL
#undef FUNC_NAME

// Conditions:
//   * global flag is false
//   * replaceValue is a string with "$"
#define FUNC_NAME RegExpLocalReplaceOptSubst
#define SUBSTITUTION
#include "RegExpLocalReplaceOpt.h.js"
#undef SUBSTITUTION
#undef FUNC_NAME

// ES2017 draft rev 6390c2f1b34b309895d31d8c0512eac8660a0210
// 21.2.5.9 RegExp.prototype [ @@search ] ( string )
function RegExpSearch(string) {
    // Step 1.
    var rx = this;

    // Step 2.
    if (!IsObject(rx))
        ThrowTypeError(JSMSG_NOT_NONNULL_OBJECT, rx === null ? "null" : typeof rx);

    // Step 3.
    var S = ToString(string);

    // Step 4.
    var previousLastIndex = rx.lastIndex;

    // Step 5.
    var lastIndexIsZero = SameValue(previousLastIndex, 0);
    if (!lastIndexIsZero)
        rx.lastIndex = 0;

    if (IsRegExpMethodOptimizable(rx) && S.length < 0x7fff) {
        // Step 6.
        var result = RegExpSearcher(rx, S, 0);

        // We need to consider two cases:
        //
        // 1. Neither global nor sticky is set:
        // RegExpBuiltinExec doesn't modify lastIndex for local RegExps, that
        // means |SameValue(rx.lastIndex, 0)| is true after calling exec. The
        // comparison in steps 7-8 |SameValue(rx.lastIndex, previousLastIndex)|
        // is therefore equal to the already computed |lastIndexIsZero| value.
        //
        // 2. Global or sticky flag is set.
        // RegExpBuiltinExec will always update lastIndex and we need to
        // restore the property to its original value.

        // Steps 7-8.
        if (!lastIndexIsZero) {
            rx.lastIndex = previousLastIndex;
        } else {
            var flags = UnsafeGetInt32FromReservedSlot(rx, REGEXP_FLAGS_SLOT);
            if (flags & (REGEXP_GLOBAL_FLAG | REGEXP_STICKY_FLAG))
                rx.lastIndex = previousLastIndex;
        }

        // Step 9.
        if (result === -1)
            return -1;

        // Step 10.
        return result & 0x7fff;
    }

    return RegExpSearchSlowPath(rx, S, previousLastIndex);
}

// ES2017 draft rev 6390c2f1b34b309895d31d8c0512eac8660a0210
// 21.2.5.9 RegExp.prototype [ @@search ] ( string )
// Steps 6-10.
function RegExpSearchSlowPath(rx, S, previousLastIndex) {
    // Step 6.
    var result = RegExpExec(rx, S, false);

    // Step 7.
    var currentLastIndex = rx.lastIndex;

    // Step 8.
    if (!SameValue(currentLastIndex, previousLastIndex))
        rx.lastIndex = previousLastIndex;

    // Step 9.
    if (result === null)
        return -1;

    // Step 10.
    return result.index;
}

function IsRegExpSplitOptimizable(rx, C) {
    if (!IsRegExpObject(rx))
        return false;

    var RegExpCtor = GetBuiltinConstructor("RegExp");
    if (C !== RegExpCtor)
        return false;

    var RegExpProto = RegExpCtor.prototype;
    // If RegExpPrototypeOptimizable succeeds, `RegExpProto.exec` is guaranteed
    // to be a data property.
    return RegExpPrototypeOptimizable(RegExpProto) &&
           RegExpInstanceOptimizable(rx, RegExpProto) &&
           RegExpProto.exec === RegExp_prototype_Exec;
}

// ES 2017 draft 6859bb9ccaea9c6ede81d71e5320e3833b92cb3e 21.2.5.11.
function RegExpSplit(string, limit) {
    // Step 1.
    var rx = this;

    // Step 2.
    if (!IsObject(rx))
        ThrowTypeError(JSMSG_NOT_NONNULL_OBJECT, rx === null ? "null" : typeof rx);

    // Step 3.
    var S = ToString(string);

    // Step 4.
    var C = SpeciesConstructor(rx, GetBuiltinConstructor("RegExp"));

    var optimizable = IsRegExpSplitOptimizable(rx, C) &&
                      (limit === undefined || typeof limit == "number");

    var flags, unicodeMatching, splitter;
    if (optimizable) {
        // Step 5.
        flags = UnsafeGetInt32FromReservedSlot(rx, REGEXP_FLAGS_SLOT);

        // Steps 6-7.
        unicodeMatching = !!(flags & (REGEXP_UNICODE_FLAG));

        // Steps 8-10.
        // If split operation is optimizable, perform non-sticky match.
<<<<<<< HEAD
        splitter = regexp_construct_raw_flags(rx, flags & ~REGEXP_STICKY_FLAG);
=======
        if (flags & REGEXP_STICKY_FLAG) {
            var source = UnsafeGetStringFromReservedSlot(rx, REGEXP_SOURCE_SLOT);
            splitter = regexp_construct_raw_flags(source, flags & ~REGEXP_STICKY_FLAG);
        } else {
            splitter = rx;
        }
>>>>>>> a17af05f
    } else {
        // Step 5.
        flags = ToString(rx.flags);

        // Steps 6-7.
        unicodeMatching = callFunction(std_String_includes, flags, "u");

        // Steps 8-9.
        var newFlags;
        if (callFunction(std_String_includes, flags, "y"))
            newFlags = flags;
        else
            newFlags = flags + "y";

        // Step 10.
        splitter = new C(rx, newFlags);
    }

    // Step 11.
    var A = [];

    // Step 12.
    var lengthA = 0;

    // Step 13.
    var lim;
    if (limit === undefined)
        lim = MAX_UINT32;
    else
        lim = limit >>> 0;

    // Step 15.
    var p = 0;

    // Step 16.
    if (lim === 0)
        return A;

    // Step 14 (reordered).
    var size = S.length;

    // Step 17.
    if (size === 0) {
        // Step 17.a.
        var z;
        if (optimizable)
            z = RegExpMatcher(splitter, S, 0);
        else
            z = RegExpExec(splitter, S, false);

        // Step 17.b.
        if (z !== null)
            return A;

        // Step 17.d.
        _DefineDataProperty(A, 0, S);

        // Step 17.e.
        return A;
    }

    // Step 18.
    var q = p;

    // Step 19.
    while (q < size) {
        var e;
        if (optimizable) {
            // Step 19.a (skipped).
            // splitter.lastIndex is not used.

            // Step 19.b.
            z = RegExpMatcher(splitter, S, q);

            // Step 19.c.
            if (z === null)
                break;

            // splitter.lastIndex is not updated.
            q = z.index;
            if (q >= size)
                break;

            // Step 19.d.i.
            e = q + z[0].length;
        } else {
            // Step 19.a.
            splitter.lastIndex = q;

            // Step 19.b.
            z = RegExpExec(splitter, S, false);

            // Step 19.c.
            if (z === null) {
                q = unicodeMatching ? AdvanceStringIndex(S, q) : q + 1;
                continue;
            }

            // Step 19.d.i.
            e = ToLength(splitter.lastIndex);
        }

        // Step 19.d.iii.
        if (e === p) {
            q = unicodeMatching ? AdvanceStringIndex(S, q) : q + 1;
            continue;
        }

        // Steps 19.d.iv.1-3.
        _DefineDataProperty(A, lengthA, Substring(S, p, q - p));

        // Step 19.d.iv.4.
        lengthA++;

        // Step 19.d.iv.5.
        if (lengthA === lim)
            return A;

        // Step 19.d.iv.6.
        p = e;

        // Steps 19.d.iv.7-8.
        var numberOfCaptures = std_Math_max(ToLength(z.length) - 1, 0);

        // Step 19.d.iv.9.
        var i = 1;

        // Step 19.d.iv.10.
        while (i <= numberOfCaptures) {
            // Steps 19.d.iv.10.a-b.
            _DefineDataProperty(A, lengthA, z[i]);

            // Step 19.d.iv.10.c.
            i++;

            // Step 19.d.iv.10.d.
            lengthA++;

            // Step 19.d.iv.10.e.
            if (lengthA === lim)
                return A;
        }

        // Step 19.d.iv.11.
        q = p;
    }

    // Steps 20-22.
    if (p >= size)
        _DefineDataProperty(A, lengthA, "");
    else
        _DefineDataProperty(A, lengthA, Substring(S, p, size - p));

    // Step 23.
    return A;
}

// ES6 21.2.5.2.
// NOTE: This is not RegExpExec (21.2.5.2.1).
function RegExp_prototype_Exec(string) {
    // Steps 1-3.
    var R = this;
    if (!IsObject(R) || !IsRegExpObject(R))
        return callFunction(CallRegExpMethodIfWrapped, R, string, "RegExp_prototype_Exec");

    // Steps 4-5.
    var S = ToString(string);

    // Step 6.
    return RegExpBuiltinExec(R, S, false);
}

// ES6 21.2.5.2.1.
function RegExpExec(R, S, forTest) {
    // Steps 1-2 (skipped).

    // Steps 3-4.
    var exec = R.exec;

    // Step 5.
    // If exec is the original RegExp.prototype.exec, use the same, faster,
    // path as for the case where exec isn't callable.
    if (exec === RegExp_prototype_Exec || !IsCallable(exec)) {
        // ES6 21.2.5.2 steps 1-2, 4-5 (skipped) for optimized case.

        // Steps 6-7 or ES6 21.2.5.2 steps 3, 6 for optimized case.
        return RegExpBuiltinExec(R, S, forTest);
    }

    // Steps 5.a-b.
    var result = callContentFunction(exec, R, S);

    // Step 5.c.
    if (typeof result !== "object")
        ThrowTypeError(JSMSG_EXEC_NOT_OBJORNULL);

    // Step 5.d.
    return forTest ? result !== null : result;
}

// ES2017 draft rev 6390c2f1b34b309895d31d8c0512eac8660a0210
// 21.2.5.2.2 Runtime Semantics: RegExpBuiltinExec ( R, S )
function RegExpBuiltinExec(R, S, forTest) {
    // 21.2.5.2.1 Runtime Semantics: RegExpExec, step 5.
    // This check is here for RegExpTest.  RegExp_prototype_Exec does same
    // thing already.
    if (!IsRegExpObject(R))
        return UnwrapAndCallRegExpBuiltinExec(R, S, forTest);

    // Steps 1-3 (skipped).

    // Step 4.
    var lastIndex = ToLength(R.lastIndex);

    // Step 5.
    var flags = UnsafeGetInt32FromReservedSlot(R, REGEXP_FLAGS_SLOT);

    // Steps 6-7.
    var globalOrSticky = !!(flags & (REGEXP_GLOBAL_FLAG | REGEXP_STICKY_FLAG));

    // Step 8.
    if (!globalOrSticky) {
        lastIndex = 0;
    } else {
        // Step 12.a.
        if (lastIndex > S.length) {
            // Steps 12.a.i-ii.
            if (globalOrSticky)
                R.lastIndex = 0;
            return forTest ? false : null;
        }
    }

    if (forTest) {
        // Steps 3, 9-25, except 12.a.i-ii, 12.c.i.1-2, 15.
        var endIndex = RegExpTester(R, S, lastIndex);
        if (endIndex == -1) {
            // Steps 12.a.i-ii, 12.c.i.1-2.
            if (globalOrSticky)
                R.lastIndex = 0;
            return false;
        }

        // Step 15.
        if (globalOrSticky)
            R.lastIndex = endIndex;

        return true;
    }

    // Steps 3, 9-25, except 12.a.i-ii, 12.c.i.1-2, 15.
    var result = RegExpMatcher(R, S, lastIndex);
    if (result === null) {
        // Steps 12.a.i, 12.c.i.
        if (globalOrSticky)
            R.lastIndex = 0;
    } else {
        // Step 15.
        if (globalOrSticky)
            R.lastIndex = result.index + result[0].length;
    }

    return result;
}

function UnwrapAndCallRegExpBuiltinExec(R, S, forTest) {
    return callFunction(CallRegExpMethodIfWrapped, R, S, forTest, "CallRegExpBuiltinExec");
}

function CallRegExpBuiltinExec(S, forTest) {
    return RegExpBuiltinExec(this, S, forTest);
}

// ES6 21.2.5.13.
function RegExpTest(string) {
    // Steps 1-2.
    var R = this;
    if (!IsObject(R))
        ThrowTypeError(JSMSG_NOT_NONNULL_OBJECT, R === null ? "null" : typeof R);

    // Steps 3-4.
    var S = ToString(string);

    // Steps 5-6.
    return RegExpExec(R, S, true);
}

// ES 2016 draft Mar 25, 2016 21.2.4.2.
function RegExpSpecies() {
    // Step 1.
    return this;
}
_SetCanonicalName(RegExpSpecies, "get [Symbol.species]");<|MERGE_RESOLUTION|>--- conflicted
+++ resolved
@@ -281,30 +281,7 @@
 
         // Steps 8-16.
         if (global) {
-            // Step 8.a.
-            var fullUnicode = !!(flags & REGEXP_UNICODE_FLAG);
-
             if (functionalReplace) {
-<<<<<<< HEAD
-                var elemBase = GetElemBaseForLambda(replaceValue);
-                if (IsObject(elemBase)) {
-                    return RegExpGlobalReplaceOptElemBase(rx, S, lengthS, replaceValue,
-                                                          fullUnicode, elemBase);
-                }
-                return RegExpGlobalReplaceOptFunc(rx, S, lengthS, replaceValue,
-                                                  fullUnicode);
-            }
-            if (firstDollarIndex !== -1) {
-                return RegExpGlobalReplaceOptSubst(rx, S, lengthS, replaceValue,
-                                                   fullUnicode, firstDollarIndex);
-            }
-            if (lengthS < 0x7fff) {
-                return RegExpGlobalReplaceShortOpt(rx, S, lengthS, replaceValue,
-                                                   fullUnicode);
-            }
-            return RegExpGlobalReplaceOpt(rx, S, lengthS, replaceValue,
-                                          fullUnicode);
-=======
                 // For large strings check if the replacer function is
                 // applicable for the elem-base optimization.
                 if (lengthS > 5000) {
@@ -323,7 +300,6 @@
             if (lengthS < 0x7fff)
                 return RegExpGlobalReplaceShortOpt(rx, S, lengthS, replaceValue, flags);
             return RegExpGlobalReplaceOpt(rx, S, lengthS, replaceValue, flags);
->>>>>>> a17af05f
         }
 
         if (functionalReplace)
@@ -485,17 +461,6 @@
         // use `std_Function_apply` with all arguments stored in `captures`.
         switch (nCaptures) {
           case 0:
-<<<<<<< HEAD
-            return ToString(replaceValue(matched, position, S));
-         case 1:
-            return ToString(replaceValue(matched, SPREAD(captures, 1), position, S));
-          case 2:
-            return ToString(replaceValue(matched, SPREAD(captures, 2), position, S));
-          case 3:
-            return ToString(replaceValue(matched, SPREAD(captures, 3), position, S));
-          case 4:
-            return ToString(replaceValue(matched, SPREAD(captures, 4), position, S));
-=======
             return ToString(replaceValue(SPREAD(captures, 1), position, S));
           case 1:
             return ToString(replaceValue(SPREAD(captures, 2), position, S));
@@ -505,7 +470,6 @@
             return ToString(replaceValue(SPREAD(captures, 4), position, S));
           case 4:
             return ToString(replaceValue(SPREAD(captures, 5), position, S));
->>>>>>> a17af05f
           default:
             // Steps 14.j.ii-v.
             _DefineDataProperty(captures, capturesLength++, position);
@@ -519,8 +483,6 @@
 }
 
 // ES 2017 draft rev 03bfda119d060aca4099d2b77cf43f6d4f11cfa2 21.2.5.8
-<<<<<<< HEAD
-=======
 // steps 14.g-j.
 // Calculates functional replacement from match result.
 // Used in the following functions:
@@ -563,22 +525,16 @@
 }
 
 // ES 2017 draft rev 03bfda119d060aca4099d2b77cf43f6d4f11cfa2 21.2.5.8
->>>>>>> a17af05f
 // steps 8.b-16.
 // Optimized path for @@replace with the following conditions:
 //   * global flag is true
 //   * S is a short string (lengthS < 0x7fff)
 //   * replaceValue is a string without "$"
-<<<<<<< HEAD
-function RegExpGlobalReplaceShortOpt(rx, S, lengthS, replaceValue, fullUnicode)
-{
-=======
 function RegExpGlobalReplaceShortOpt(rx, S, lengthS, replaceValue, flags)
 {
     // Step 8.a.
     var fullUnicode = !!(flags & REGEXP_UNICODE_FLAG);
 
->>>>>>> a17af05f
     // Step 8.b.
     var lastIndex = 0;
     rx.lastIndex = 0;
@@ -820,16 +776,12 @@
 
         // Steps 8-10.
         // If split operation is optimizable, perform non-sticky match.
-<<<<<<< HEAD
-        splitter = regexp_construct_raw_flags(rx, flags & ~REGEXP_STICKY_FLAG);
-=======
         if (flags & REGEXP_STICKY_FLAG) {
             var source = UnsafeGetStringFromReservedSlot(rx, REGEXP_SOURCE_SLOT);
             splitter = regexp_construct_raw_flags(source, flags & ~REGEXP_STICKY_FLAG);
         } else {
             splitter = rx;
         }
->>>>>>> a17af05f
     } else {
         // Step 5.
         flags = ToString(rx.flags);
