/* This Source Code Form is subject to the terms of the Mozilla Public
 * License, v. 2.0. If a copy of the MPL was not distributed with this
 * file, You can obtain one at http://mozilla.org/MPL/2.0/. */

// ES2017 draft rev 0e10c9f29fca1385980c08a7d5e7bb3eb775e2e4
// 23.2.1.1 Set, steps 6-8
function SetConstructorInit(iterable) {
    var set = this;
<<<<<<< HEAD

    // Step 6.a.
    var adder = set.add;

    // Step 6.b.
    if (!IsCallable(adder))
        ThrowTypeError(JSMSG_NOT_FUNCTION, typeof adder);

=======

    // Step 6.a.
    var adder = set.add;

    // Step 6.b.
    if (!IsCallable(adder))
        ThrowTypeError(JSMSG_NOT_FUNCTION, typeof adder);

>>>>>>> a17af05f
    // Steps 6.c-8.
    for (var nextValue of allowContentIter(iterable))
        callContentFunction(adder, set, nextValue);
}

<<<<<<< HEAD
/* ES6 20121122 draft 15.16.4.6. */
=======
// ES2018 draft rev f83aa38282c2a60c6916ebc410bfdf105a0f6a54
// 23.2.3.6 Set.prototype.forEach ( callbackfn [ , thisArg ] )
>>>>>>> a17af05f
function SetForEach(callbackfn, thisArg = undefined) {
    // Step 1.
    var S = this;

    // Steps 2-3.
    if (!IsObject(S) || !IsSetObject(S))
        return callFunction(CallSetMethodIfWrapped, S, callbackfn, thisArg, "SetForEach");

    // Step 4.
    if (!IsCallable(callbackfn))
        ThrowTypeError(JSMSG_NOT_FUNCTION, DecompileArg(0, callbackfn));

    // Steps 5-8.
    var values = callFunction(std_Set_iterator, S);

    // Inlined: SetIteratorNext
    var setIterationResult = setIteratorTemp.setIterationResult;
    if (!setIterationResult)
        setIterationResult = setIteratorTemp.setIterationResult = _CreateSetIterationResult();

    while (true) {
<<<<<<< HEAD
        var result = callFunction(SetIteratorNext, values);
        if (result.done)
=======
        var done = _GetNextSetEntryForIterator(values, setIterationResult);
        if (done)
>>>>>>> a17af05f
            break;

        var value = setIterationResult[0];
        setIterationResult[0] = null;

        callContentFunction(callbackfn, thisArg, value, value, S);
    }
}

function SetValues() {
    return callFunction(std_Set_iterator, this);
}
_SetCanonicalName(SetValues, "values");

// ES6 final draft 23.2.2.2.
function SetSpecies() {
    // Step 1.
    return this;
}
_SetCanonicalName(SetSpecies, "get [Symbol.species]");


var setIteratorTemp = { setIterationResult: null };

function SetIteratorNext() {
    // Step 1.
    var O = this;

    // Steps 2-3.
    if (!IsObject(O) || !IsSetIterator(O))
        return callFunction(CallSetIteratorMethodIfWrapped, O, "SetIteratorNext");

    // Steps 4-5 (implemented in _GetNextSetEntryForIterator).
    // Steps 8-9 (omitted).

    var setIterationResult = setIteratorTemp.setIterationResult;
<<<<<<< HEAD
    if (!setIterationResult) {
        setIterationResult = setIteratorTemp.setIterationResult = _CreateSetIterationResult();
    }
=======
    if (!setIterationResult)
        setIterationResult = setIteratorTemp.setIterationResult = _CreateSetIterationResult();
>>>>>>> a17af05f

    var retVal = {value: undefined, done: true};

    // Steps 10.a, 11.
    var done = _GetNextSetEntryForIterator(O, setIterationResult);
    if (!done) {
        // Steps 10.b-c (omitted).

        // Step 6.
        var itemKind = UnsafeGetInt32FromReservedSlot(this, ITERATOR_SLOT_ITEM_KIND);

        var result;
        if (itemKind === ITEM_KIND_VALUE) {
            // Step 10.d.i.
            result = setIterationResult[0];
        } else {
            // Step 10.d.ii.
            assert(itemKind === ITEM_KIND_KEY_AND_VALUE, itemKind);
            result = [setIterationResult[0], setIterationResult[0]];
        }

        setIterationResult[0] = null;
        retVal.value = result;
        retVal.done = false;
    }

    // Steps 7, 10.d, 12.
    return retVal;
}<|MERGE_RESOLUTION|>--- conflicted
+++ resolved
@@ -6,7 +6,6 @@
 // 23.2.1.1 Set, steps 6-8
 function SetConstructorInit(iterable) {
     var set = this;
-<<<<<<< HEAD
 
     // Step 6.a.
     var adder = set.add;
@@ -15,27 +14,13 @@
     if (!IsCallable(adder))
         ThrowTypeError(JSMSG_NOT_FUNCTION, typeof adder);
 
-=======
-
-    // Step 6.a.
-    var adder = set.add;
-
-    // Step 6.b.
-    if (!IsCallable(adder))
-        ThrowTypeError(JSMSG_NOT_FUNCTION, typeof adder);
-
->>>>>>> a17af05f
     // Steps 6.c-8.
     for (var nextValue of allowContentIter(iterable))
         callContentFunction(adder, set, nextValue);
 }
 
-<<<<<<< HEAD
-/* ES6 20121122 draft 15.16.4.6. */
-=======
 // ES2018 draft rev f83aa38282c2a60c6916ebc410bfdf105a0f6a54
 // 23.2.3.6 Set.prototype.forEach ( callbackfn [ , thisArg ] )
->>>>>>> a17af05f
 function SetForEach(callbackfn, thisArg = undefined) {
     // Step 1.
     var S = this;
@@ -57,13 +42,8 @@
         setIterationResult = setIteratorTemp.setIterationResult = _CreateSetIterationResult();
 
     while (true) {
-<<<<<<< HEAD
-        var result = callFunction(SetIteratorNext, values);
-        if (result.done)
-=======
         var done = _GetNextSetEntryForIterator(values, setIterationResult);
         if (done)
->>>>>>> a17af05f
             break;
 
         var value = setIterationResult[0];
@@ -100,14 +80,8 @@
     // Steps 8-9 (omitted).
 
     var setIterationResult = setIteratorTemp.setIterationResult;
-<<<<<<< HEAD
-    if (!setIterationResult) {
-        setIterationResult = setIteratorTemp.setIterationResult = _CreateSetIterationResult();
-    }
-=======
     if (!setIterationResult)
         setIterationResult = setIteratorTemp.setIterationResult = _CreateSetIterationResult();
->>>>>>> a17af05f
 
     var retVal = {value: undefined, done: true};
 
