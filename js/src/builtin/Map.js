/* This Source Code Form is subject to the terms of the Mozilla Public
 * License, v. 2.0. If a copy of the MPL was not distributed with this
 * file, You can obtain one at http://mozilla.org/MPL/2.0/. */

// ES2017 draft rev 0e10c9f29fca1385980c08a7d5e7bb3eb775e2e4
// 23.1.1.1 Map, steps 6-8
function MapConstructorInit(iterable) {
    var map = this;

    // Step 6.a.
    var adder = map.set;

    // Step 6.b.
    if (!IsCallable(adder))
        ThrowTypeError(JSMSG_NOT_FUNCTION, typeof adder);

    // Steps 6.c-8.
    for (var nextItem of allowContentIter(iterable)) {
        // Step 8.d.
        if (!IsObject(nextItem))
            ThrowTypeError(JSMSG_INVALID_MAP_ITERABLE, "Map");

        // Steps 8.e-j.
        callContentFunction(adder, map, nextItem[0], nextItem[1]);
    }
}

<<<<<<< HEAD
/* ES6 20121122 draft 15.14.4.4. */
=======
// ES2018 draft rev f83aa38282c2a60c6916ebc410bfdf105a0f6a54
// 23.1.3.5 Map.prototype.forEach ( callbackfn [ , thisArg ] )
>>>>>>> a17af05f
function MapForEach(callbackfn, thisArg = undefined) {
    // Step 1.
    var M = this;

    // Steps 2-3.
    if (!IsObject(M) || !IsMapObject(M))
        return callFunction(CallMapMethodIfWrapped, M, callbackfn, thisArg, "MapForEach");

    // Step 4.
    if (!IsCallable(callbackfn))
        ThrowTypeError(JSMSG_NOT_FUNCTION, DecompileArg(0, callbackfn));

    // Steps 5-8.
    var entries = callFunction(std_Map_iterator, M);

    // Inlined: MapIteratorNext
    var mapIterationResultPair = iteratorTemp.mapIterationResultPair;
    if (!mapIterationResultPair) {
        mapIterationResultPair = iteratorTemp.mapIterationResultPair =
            _CreateMapIterationResultPair();
    }

    while (true) {
        var done = _GetNextMapEntryForIterator(entries, mapIterationResultPair);
        if (done)
            break;

        var key = mapIterationResultPair[0];
        var value = mapIterationResultPair[1];
        mapIterationResultPair[0] = null;
        mapIterationResultPair[1] = null;

        callContentFunction(callbackfn, thisArg, value, key, M);
    }
}

function MapEntries() {
    return callFunction(std_Map_iterator, this);
}
_SetCanonicalName(MapEntries, "entries");

var iteratorTemp = { mapIterationResultPair: null };

function MapIteratorNext() {
    // Step 1.
    var O = this;

    // Steps 2-3.
    if (!IsObject(O) || !IsMapIterator(O))
        return callFunction(CallMapIteratorMethodIfWrapped, O, "MapIteratorNext");

    // Steps 4-5 (implemented in _GetNextMapEntryForIterator).
    // Steps 8-9 (omitted).

    var mapIterationResultPair = iteratorTemp.mapIterationResultPair;
    if (!mapIterationResultPair) {
        mapIterationResultPair = iteratorTemp.mapIterationResultPair =
            _CreateMapIterationResultPair();
    }

    var retVal = {value: undefined, done: true};

    // Step 10.a, 11.
    var done = _GetNextMapEntryForIterator(O, mapIterationResultPair);
    if (!done) {
        // Steps 10.b-c (omitted).

        // Step 6.
        var itemKind = UnsafeGetInt32FromReservedSlot(this, ITERATOR_SLOT_ITEM_KIND);

        var result;
        if (itemKind === ITEM_KIND_KEY) {
            // Step 10.d.i.
            result = mapIterationResultPair[0];
        } else if (itemKind === ITEM_KIND_VALUE) {
            // Step 10.d.ii.
            result = mapIterationResultPair[1];
        } else {
            // Step 10.d.iii.
            assert(itemKind === ITEM_KIND_KEY_AND_VALUE, itemKind);
            result = [mapIterationResultPair[0], mapIterationResultPair[1]];
        }

        mapIterationResultPair[0] = null;
        mapIterationResultPair[1] = null;
        retVal.value = result;
        retVal.done = false;
    }

    // Steps 7, 12.
    return retVal;
}

// ES6 final draft 23.1.2.2.
function MapSpecies() {
    // Step 1.
    return this;
}
_SetCanonicalName(MapSpecies, "get [Symbol.species]");<|MERGE_RESOLUTION|>--- conflicted
+++ resolved
@@ -25,12 +25,8 @@
     }
 }
 
-<<<<<<< HEAD
-/* ES6 20121122 draft 15.14.4.4. */
-=======
 // ES2018 draft rev f83aa38282c2a60c6916ebc410bfdf105a0f6a54
 // 23.1.3.5 Map.prototype.forEach ( callbackfn [ , thisArg ] )
->>>>>>> a17af05f
 function MapForEach(callbackfn, thisArg = undefined) {
     // Step 1.
     var M = this;
