/* This Source Code Form is subject to the terms of the Mozilla Public
 * License, v. 2.0. If a copy of the MPL was not distributed with this
 * file, You can obtain one at http://mozilla.org/MPL/2.0/. */

/*jshint bitwise: true, camelcase: false, curly: false, eqeqeq: true,
         es5: true, forin: true, immed: true, indent: 4, latedef: false,
         newcap: false, noarg: true, noempty: true, nonew: true,
         plusplus: false, quotmark: false, regexp: true, undef: true,
         unused: false, strict: false, trailing: true,
*/

/*global ToObject: false, ToInteger: false, IsCallable: false,
         ThrowRangeError: false, ThrowTypeError: false,
         AssertionFailed: false,
         MakeConstructible: false, DecompileArg: false,
         RuntimeDefaultLocale: false,
         NewDenseArray: false,
         Dump: false,
         callFunction: false,
         TO_UINT32: false,
         JSMSG_NOT_FUNCTION: false, JSMSG_MISSING_FUN_ARG: false,
         JSMSG_EMPTY_ARRAY_REDUCE: false, JSMSG_CANT_CONVERT_TO: false,
*/

#include "SelfHostingDefines.h"
#include "TypedObjectConstants.h"

// Assertions and debug printing, defined here instead of in the header above
// to make `assert` invisible to C++.
#ifdef DEBUG
#define assert(b, info) \
    do { \
        if (!(b)) \
            AssertionFailed(__FILE__ + ":" + __LINE__ + ": " + info) \
    } while (false)
#define dbg(msg) \
    do { \
        DumpMessage(callFunction(std_Array_pop, \
                                 StringSplitString(__FILE__, '/')) + \
                    '#' + __LINE__ + ': ' + msg) \
    } while (false)
#else
#define assert(b, info) do {} while (false) // Elided assertion.
#define dbg(msg) do {} while (false) // Elided debugging output.
#endif

// All C++-implemented standard builtins library functions used in self-hosted
// code are installed via the std_functions JSFunctionSpec[] in
// SelfHosting.cpp.
//
// Do not create an alias to a self-hosted builtin, otherwise it will be cloned
// twice.
//
// Symbol is a bare constructor without properties or methods.
var std_Symbol = Symbol;
// WeakMap is a bare constructor without properties or methods.
var std_WeakMap = WeakMap;
// StopIteration is a bare constructor without properties or methods.
var std_StopIteration = StopIteration;


/********** List specification type **********/

/* Spec: ECMAScript Language Specification, 5.1 edition, 8.8 */
function List() {
    this.length = 0;
}
MakeConstructible(List, {__proto__: null});


/********** Record specification type **********/


/* Spec: ECMAScript Internationalization API Specification, draft, 5 */
function Record() {
    return std_Object_create(null);
}
MakeConstructible(Record, {});


/********** Abstract operations defined in ECMAScript Language Specification **********/


/* Spec: ECMAScript Language Specification, 5.1 edition, 8.12.6 and 11.8.7 */
function HasProperty(o, p) {
    return p in o;
}


/* Spec: ECMAScript Language Specification, 5.1 edition, 9.2 and 11.4.9 */
function ToBoolean(v) {
    return !!v;
}


/* Spec: ECMAScript Language Specification, 5.1 edition, 9.3 and 11.4.6 */
function ToNumber(v) {
    return +v;
}


// ES6 7.2.1 (previously, ES5 9.10 under the name "CheckObjectCoercible").
function RequireObjectCoercible(v) {
    if (v === undefined || v === null)
        ThrowTypeError(JSMSG_CANT_CONVERT_TO, ToString(v), "object");
}

/* Spec: ECMAScript Draft, 6 edition May 22, 2014, 7.1.15 */
function ToLength(v) {
    // Step 1.
    v = ToInteger(v);

    // Step 2.
    // Use max(v, 0) here, because it's easier to optimize in Ion.
    // This is correct even for -0.
    v = std_Math_max(v, 0);

    // Step 3.
    // Math.pow(2, 53) - 1 = 0x1fffffffffffff
    return std_Math_min(v, 0x1fffffffffffff);
}

// ES2017 draft rev aebf014403a3e641fb1622aec47c40f051943527
// 7.2.9 SameValue ( x, y )
function SameValue(x, y) {
    if (x === y) {
        return (x !== 0) || (1 / x === 1 / y);
    }
    return (x !== x && y !== y);
}

// ES2017 draft rev aebf014403a3e641fb1622aec47c40f051943527
// 7.2.10 SameValueZero ( x, y )
function SameValueZero(x, y) {
    return x === y || (x !== x && y !== y);
}

// ES 2017 draft (April 6, 2016) 7.3.9
function GetMethod(V, P) {
    // Step 1.
    assert(IsPropertyKey(P), "Invalid property key");

    // Step 2.
    var func = V[P];

    // Step 3.
    if (func === undefined || func === null)
        return undefined;

    // Step 4.
    if (!IsCallable(func))
        ThrowTypeError(JSMSG_NOT_FUNCTION, typeof func);

    // Step 5.
    return func;
}

/* Spec: ECMAScript Draft, 6th edition Dec 24, 2014, 7.2.7 */
function IsPropertyKey(argument) {
    var type = typeof argument;
    return type === "string" || type === "symbol";
}

/* Spec: ECMAScript Draft, 6th edition Dec 24, 2014, 7.4.1 */
function GetIterator(obj, method) {
    // Steps 1-2.
    assert(IsCallable(method), "method argument is not optional");

    // Steps 3-4.
    var iterator = callContentFunction(method, obj);

    // Step 5.
    if (!IsObject(iterator))
<<<<<<< HEAD
        ThrowTypeError(JSMSG_NOT_ITERATOR, ToString(iterator));
=======
        ThrowTypeError(JSMSG_GET_ITER_RETURNED_PRIMITIVE);
>>>>>>> a17af05f

    // Step 6.
    return iterator;
}

#define TO_PROPERTY_KEY(name) \
(typeof name !== "string" && typeof name !== "number" && typeof name !== "symbol" ? ToPropertyKey(name) : name)

var _builtinCtorsCache = {__proto__: null};

function GetBuiltinConstructor(builtinName) {
    var ctor = _builtinCtorsCache[builtinName] ||
               (_builtinCtorsCache[builtinName] = GetBuiltinConstructorImpl(builtinName));
    assert(ctor, `No builtin with name "${builtinName}" found`);
    return ctor;
}

function GetBuiltinPrototype(builtinName) {
    return (_builtinCtorsCache[builtinName] || GetBuiltinConstructor(builtinName)).prototype;
}

// ES 2016 draft Mar 25, 2016 7.3.20.
function SpeciesConstructor(obj, defaultConstructor) {
    // Step 1.
    assert(IsObject(obj), "not passed an object");

    // Step 2.
    var ctor = obj.constructor;

    // Step 3.
    if (ctor === undefined)
        return defaultConstructor;

    // Step 4.
    if (!IsObject(ctor))
        ThrowTypeError(JSMSG_NOT_NONNULL_OBJECT, "object's 'constructor' property");

    // Steps 5.
    var s = ctor[std_species];

    // Step 6.
    if (s === undefined || s === null)
        return defaultConstructor;

    // Step 7.
    if (IsConstructor(s))
        return s;

    // Step 8.
    ThrowTypeError(JSMSG_NOT_CONSTRUCTOR, "@@species property of object's constructor");
}

function GetTypeError(msg) {
    try {
        FUN_APPLY(ThrowTypeError, undefined, arguments);
    } catch (e) {
        return e;
    }
    assert(false, "the catch block should've returned from this function.");
}

function GetInternalError(msg) {
    try {
        FUN_APPLY(ThrowInternalError, undefined, arguments);
    } catch (e) {
        return e;
    }
    assert(false, "the catch block should've returned from this function.");
}

// To be used when a function is required but calling it shouldn't do anything.
function NullFunction() {}

// Object Rest/Spread Properties proposal
// Abstract operation: CopyDataProperties (target, source, excluded)
function CopyDataProperties(target, source, excluded) {
    // Step 1.
    assert(IsObject(target), "target is an object");

    // Step 2.
    assert(IsObject(excluded), "excluded is an object");

    // Steps 3, 6.
    if (source === undefined || source === null)
        return;

    // Step 4.a.
    source = ToObject(source);

    // Step 4.b.
    var keys = OwnPropertyKeys(source, JSITER_OWNONLY | JSITER_HIDDEN | JSITER_SYMBOLS);

    // Step 5.
    for (var index = 0; index < keys.length; index++) {
        var key = keys[index];

        // We abbreviate this by calling propertyIsEnumerable which is faster
        // and returns false for not defined properties.
        if (!hasOwn(key, excluded) && callFunction(std_Object_propertyIsEnumerable, source, key))
            _DefineDataProperty(target, key, source[key]);
    }

    // Step 6 (Return).
}

// Object Rest/Spread Properties proposal
// Abstract operation: CopyDataProperties (target, source, excluded)
function CopyDataPropertiesUnfiltered(target, source) {
    // Step 1.
    assert(IsObject(target), "target is an object");

    // Step 2 (Not applicable).

    // Steps 3, 6.
    if (source === undefined || source === null)
        return;

    // Step 4.a.
    source = ToObject(source);

    // Step 4.b.
    var keys = OwnPropertyKeys(source, JSITER_OWNONLY | JSITER_HIDDEN | JSITER_SYMBOLS);

    // Step 5.
    for (var index = 0; index < keys.length; index++) {
        var key = keys[index];

        // We abbreviate this by calling propertyIsEnumerable which is faster
        // and returns false for not defined properties.
        if (callFunction(std_Object_propertyIsEnumerable, source, key))
            _DefineDataProperty(target, key, source[key]);
    }

    // Step 6 (Return).
}

/*************************************** Testing functions ***************************************/
function outer() {
    return function inner() {
        return "foo";
    }
}<|MERGE_RESOLUTION|>--- conflicted
+++ resolved
@@ -171,11 +171,7 @@
 
     // Step 5.
     if (!IsObject(iterator))
-<<<<<<< HEAD
-        ThrowTypeError(JSMSG_NOT_ITERATOR, ToString(iterator));
-=======
         ThrowTypeError(JSMSG_GET_ITER_RETURNED_PRIMITIVE);
->>>>>>> a17af05f
 
     // Step 6.
     return iterator;
