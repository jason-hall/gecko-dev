/* -*- Mode: C++; tab-width: 8; indent-tabs-mode: nil; c-basic-offset: 4 -*-
 * vim: set ts=8 sts=4 et sw=4 tw=99:
 * This Source Code Form is subject to the terms of the Mozilla Public
 * License, v. 2.0. If a copy of the MPL was not distributed with this
 * file, You can obtain one at http://mozilla.org/MPL/2.0/. */

#ifndef builtin_RegExp_h
#define builtin_RegExp_h

#include "vm/RegExpObject.h"

/*
 * The following builtin natives are extern'd for pointer comparison in
 * other parts of the engine.
 */

namespace js {

JSObject*
InitRegExpClass(JSContext* cx, HandleObject obj);

// Whether RegExp statics should be updated with the input and results of a
// regular expression execution.
enum RegExpStaticsUpdate { UpdateRegExpStatics, DontUpdateRegExpStatics };

/*
 * Legacy behavior of ExecuteRegExp(), which is baked into the JSAPI.
 *
 * |res| may be nullptr if the RegExpStatics are not to be updated.
 * |input| may be nullptr if there is no JSString corresponding to
 * |chars| and |length|.
 */
MOZ_MUST_USE bool
ExecuteRegExpLegacy(JSContext* cx, RegExpStatics* res, Handle<RegExpObject*> reobj,
                    HandleLinearString input, size_t* lastIndex, bool test,
                    MutableHandleValue rval);

/* Translation from MatchPairs to a JS array in regexp_exec()'s output format. */
MOZ_MUST_USE bool
CreateRegExpMatchResult(JSContext* cx, HandleString input, const MatchPairs& matches,
                        MutableHandleValue rval);

extern MOZ_MUST_USE bool
RegExpMatcher(JSContext* cx, unsigned argc, Value* vp);

extern MOZ_MUST_USE bool
RegExpMatcherRaw(JSContext* cx, HandleObject regexp, HandleString input,
                 int32_t lastIndex, MatchPairs* maybeMatches, MutableHandleValue output);

extern MOZ_MUST_USE bool
RegExpSearcher(JSContext* cx, unsigned argc, Value* vp);

extern MOZ_MUST_USE bool
RegExpSearcherRaw(JSContext* cx, HandleObject regexp, HandleString input,
                  int32_t lastIndex, MatchPairs* maybeMatches, int32_t* result);

extern MOZ_MUST_USE bool
RegExpTester(JSContext* cx, unsigned argc, Value* vp);

extern MOZ_MUST_USE bool
RegExpTesterRaw(JSContext* cx, HandleObject regexp, HandleString input,
                int32_t lastIndex, int32_t* endIndex);

extern MOZ_MUST_USE bool
intrinsic_GetElemBaseForLambda(JSContext* cx, unsigned argc, Value* vp);

extern MOZ_MUST_USE bool
intrinsic_GetStringDataProperty(JSContext* cx, unsigned argc, Value* vp);

/*
 * The following functions are for use by self-hosted code.
 */

/*
 * Behaves like regexp.exec(string), but doesn't set RegExp statics.
 *
 * Usage: match = regexp_exec_no_statics(regexp, string)
 */
extern MOZ_MUST_USE bool
regexp_exec_no_statics(JSContext* cx, unsigned argc, Value* vp);

/*
 * Behaves like regexp.test(string), but doesn't set RegExp statics.
 *
 * Usage: does_match = regexp_test_no_statics(regexp, string)
 */
extern MOZ_MUST_USE bool
regexp_test_no_statics(JSContext* cx, unsigned argc, Value* vp);

/*
<<<<<<< HEAD
 * Behaves like RegExp(pattern, flags).
 * |pattern| should be a RegExp object, |flags| should be a raw integer value.
 * Must be called without |new|.
 * Dedicated function for RegExp.prototype[@@split] optimized path.
 */
extern MOZ_MUST_USE bool
regexp_construct_raw_flags(JSContext* cx, unsigned argc, Value* vp);

/*
 * Clone given RegExp object, inheriting pattern and flags, ignoring other
 * properties.
 */
extern MOZ_MUST_USE bool
regexp_clone(JSContext* cx, unsigned argc, Value* vp);
=======
 * Behaves like RegExp(source, flags).
 * |source| must be a valid regular expression pattern, |flags| is a raw
 * integer value representing the regular expression flags.
 * Must be called without |new|.
 *
 * Dedicated function for RegExp.prototype[@@replace] and
 * RegExp.prototype[@@split] optimized paths.
 */
extern MOZ_MUST_USE bool
regexp_construct_raw_flags(JSContext* cx, unsigned argc, Value* vp);
>>>>>>> a17af05f

extern MOZ_MUST_USE bool
IsRegExp(JSContext* cx, HandleValue value, bool* result);

extern MOZ_MUST_USE bool
RegExpCreate(JSContext* cx, HandleValue pattern, HandleValue flags, MutableHandleValue rval);

extern MOZ_MUST_USE bool
RegExpPrototypeOptimizable(JSContext* cx, unsigned argc, Value* vp);

extern MOZ_MUST_USE bool
RegExpPrototypeOptimizableRaw(JSContext* cx, JSObject* proto);

extern MOZ_MUST_USE bool
RegExpInstanceOptimizable(JSContext* cx, unsigned argc, Value* vp);

extern MOZ_MUST_USE bool
RegExpInstanceOptimizableRaw(JSContext* cx, JSObject* obj, JSObject* proto);

extern MOZ_MUST_USE bool
RegExpGetSubstitution(JSContext* cx, HandleObject matchResult, HandleLinearString string,
                      size_t position, HandleLinearString replacement, size_t firstDollarIndex,
                      MutableHandleValue rval);

extern MOZ_MUST_USE bool
GetFirstDollarIndex(JSContext* cx, unsigned argc, Value* vp);

extern MOZ_MUST_USE bool
GetFirstDollarIndexRaw(JSContext* cx, JSString* str, int32_t* index);

extern int32_t
GetFirstDollarIndexRawFlat(JSLinearString* text);

// RegExp ClassSpec members used in RegExpObject.cpp.
extern MOZ_MUST_USE bool
regexp_construct(JSContext* cx, unsigned argc, Value* vp);
extern const JSPropertySpec regexp_static_props[];
extern const JSPropertySpec regexp_properties[];
extern const JSFunctionSpec regexp_methods[];

// Used in RegExpObject::isOriginalFlagGetter.
extern MOZ_MUST_USE bool
regexp_global(JSContext* cx, unsigned argc, JS::Value* vp);
extern MOZ_MUST_USE bool
regexp_ignoreCase(JSContext* cx, unsigned argc, JS::Value* vp);
extern MOZ_MUST_USE bool
regexp_multiline(JSContext* cx, unsigned argc, JS::Value* vp);
extern MOZ_MUST_USE bool
regexp_sticky(JSContext* cx, unsigned argc, JS::Value* vp);
extern MOZ_MUST_USE bool
regexp_unicode(JSContext* cx, unsigned argc, JS::Value* vp);

} /* namespace js */

#endif /* builtin_RegExp_h */<|MERGE_RESOLUTION|>--- conflicted
+++ resolved
@@ -88,22 +88,6 @@
 regexp_test_no_statics(JSContext* cx, unsigned argc, Value* vp);
 
 /*
-<<<<<<< HEAD
- * Behaves like RegExp(pattern, flags).
- * |pattern| should be a RegExp object, |flags| should be a raw integer value.
- * Must be called without |new|.
- * Dedicated function for RegExp.prototype[@@split] optimized path.
- */
-extern MOZ_MUST_USE bool
-regexp_construct_raw_flags(JSContext* cx, unsigned argc, Value* vp);
-
-/*
- * Clone given RegExp object, inheriting pattern and flags, ignoring other
- * properties.
- */
-extern MOZ_MUST_USE bool
-regexp_clone(JSContext* cx, unsigned argc, Value* vp);
-=======
  * Behaves like RegExp(source, flags).
  * |source| must be a valid regular expression pattern, |flags| is a raw
  * integer value representing the regular expression flags.
@@ -114,7 +98,6 @@
  */
 extern MOZ_MUST_USE bool
 regexp_construct_raw_flags(JSContext* cx, unsigned argc, Value* vp);
->>>>>>> a17af05f
 
 extern MOZ_MUST_USE bool
 IsRegExp(JSContext* cx, HandleValue value, bool* result);
