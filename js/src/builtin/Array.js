/* This Source Code Form is subject to the terms of the Mozilla Public
 * License, v. 2.0. If a copy of the MPL was not distributed with this
 * file, You can obtain one at http://mozilla.org/MPL/2.0/. */

 /* ES5 15.4.4.14. */
function ArrayIndexOf(searchElement/*, fromIndex*/) {
    /* Step 1. */
    var O = ToObject(this);

    /* Steps 2-3. */
    var len = ToLength(O.length);

    /* Step 4. */
    if (len === 0)
        return -1;

    /* Step 5.  Add zero to convert -0 to +0, per ES6 5.2. */
    var n = arguments.length > 1 ? ToInteger(arguments[1]) + 0 : 0;

    /* Step 6. */
    if (n >= len)
        return -1;

    var k;
    /* Step 7. */
    if (n >= 0)
        k = n;
    /* Step 8. */
    else {
        /* Step a. */
        k = len + n;
        /* Step b. */
        if (k < 0)
            k = 0;
    }

    /* Step 9. */
    for (; k < len; k++) {
        if (k in O && O[k] === searchElement)
            return k;
    }

    /* Step 10. */
    return -1;
}

function ArrayStaticIndexOf(list, searchElement/*, fromIndex*/) {
    if (arguments.length < 1)
        ThrowTypeError(JSMSG_MISSING_FUN_ARG, 0, "Array.indexOf");
    var fromIndex = arguments.length > 2 ? arguments[2] : 0;
    return callFunction(ArrayIndexOf, list, searchElement, fromIndex);
}

/* ES5 15.4.4.15. */
function ArrayLastIndexOf(searchElement/*, fromIndex*/) {
    /* Step 1. */
    var O = ToObject(this);

    /* Steps 2-3. */
    var len = ToLength(O.length);

    /* Step 4. */
    if (len === 0)
        return -1;

    /* Step 5.  Add zero to convert -0 to +0, per ES6 5.2. */
    var n = arguments.length > 1 ? ToInteger(arguments[1]) + 0 : len - 1;

    /* Steps 6-7. */
    var k;
    if (n > len - 1)
        k = len - 1;
    else if (n < 0)
        k = len + n;
    else
        k = n;

    /* Step 8. */
    for (; k >= 0; k--) {
        if (k in O && O[k] === searchElement)
            return k;
    }

    /* Step 9. */
    return -1;
}

function ArrayStaticLastIndexOf(list, searchElement/*, fromIndex*/) {
    if (arguments.length < 1)
        ThrowTypeError(JSMSG_MISSING_FUN_ARG, 0, "Array.lastIndexOf");
    var fromIndex;
    if (arguments.length > 2) {
        fromIndex = arguments[2];
    } else {
        var O = ToObject(list);
        var len = ToLength(O.length);
        fromIndex = len - 1;
    }
    return callFunction(ArrayLastIndexOf, list, searchElement, fromIndex);
}

/* ES5 15.4.4.16. */
function ArrayEvery(callbackfn/*, thisArg*/) {
    /* Step 1. */
    var O = ToObject(this);

    /* Steps 2-3. */
    var len = ToLength(O.length);

    /* Step 4. */
    if (arguments.length === 0)
        ThrowTypeError(JSMSG_MISSING_FUN_ARG, 0, "Array.prototype.every");
    if (!IsCallable(callbackfn))
        ThrowTypeError(JSMSG_NOT_FUNCTION, DecompileArg(0, callbackfn));

    /* Step 5. */
    var T = arguments.length > 1 ? arguments[1] : void 0;

    /* Steps 6-7. */
    /* Steps a (implicit), and d. */
    for (var k = 0; k < len; k++) {
        /* Step b */
        if (k in O) {
            /* Step c. */
            if (!callContentFunction(callbackfn, T, O[k], k, O))
                return false;
        }
    }

    /* Step 8. */
    return true;
}

function ArrayStaticEvery(list, callbackfn/*, thisArg*/) {
    if (arguments.length < 2)
        ThrowTypeError(JSMSG_MISSING_FUN_ARG, 0, "Array.every");
    if (!IsCallable(callbackfn))
        ThrowTypeError(JSMSG_NOT_FUNCTION, DecompileArg(1, callbackfn));
    var T = arguments.length > 2 ? arguments[2] : void 0;
    return callFunction(ArrayEvery, list, callbackfn, T);
}

/* ES5 15.4.4.17. */
function ArraySome(callbackfn/*, thisArg*/) {
    /* Step 1. */
    var O = ToObject(this);

    /* Steps 2-3. */
    var len = ToLength(O.length);

    /* Step 4. */
    if (arguments.length === 0)
        ThrowTypeError(JSMSG_MISSING_FUN_ARG, 0, "Array.prototype.some");
    if (!IsCallable(callbackfn))
        ThrowTypeError(JSMSG_NOT_FUNCTION, DecompileArg(0, callbackfn));

    /* Step 5. */
    var T = arguments.length > 1 ? arguments[1] : void 0;

    /* Steps 6-7. */
    /* Steps a (implicit), and d. */
    for (var k = 0; k < len; k++) {
        /* Step b */
        if (k in O) {
            /* Step c. */
            if (callContentFunction(callbackfn, T, O[k], k, O))
                return true;
        }
    }

    /* Step 8. */
    return false;
}

function ArrayStaticSome(list, callbackfn/*, thisArg*/) {
    if (arguments.length < 2)
        ThrowTypeError(JSMSG_MISSING_FUN_ARG, 0, "Array.some");
    if (!IsCallable(callbackfn))
        ThrowTypeError(JSMSG_NOT_FUNCTION, DecompileArg(1, callbackfn));
    var T = arguments.length > 2 ? arguments[2] : void 0;
    return callFunction(ArraySome, list, callbackfn, T);
}

// ES2018 draft rev 3bbc87cd1b9d3bf64c3e68ca2fe9c5a3f2c304c0
// 22.1.3.25 Array.prototype.sort ( comparefn )
function ArraySort(comparefn) {
    // Step 1.
    if (comparefn !== undefined) {
        if (!IsCallable(comparefn))
            ThrowTypeError(JSMSG_BAD_SORT_ARG);
    }

    // Step 2.
    var O = ToObject(this);

    // First try to sort the array in native code, if that fails, indicated by
    // returning |false| from ArrayNativeSort, sort it in self-hosted code.
    if (callFunction(ArrayNativeSort, O, comparefn))
        return O;

    // Step 3.
    var len = ToLength(O.length);

    if (len <= 1)
<<<<<<< HEAD
      return this;
=======
      return O;
>>>>>>> a17af05f

    /* 22.1.3.25.1 Runtime Semantics: SortCompare( x, y ) */
    var wrappedCompareFn = comparefn;
    comparefn = function(x, y) {
        /* Steps 1-3. */
        if (x === undefined) {
            if (y === undefined)
                return 0;
           return 1;
        }
        if (y === undefined)
            return -1;

        /* Step 4.a. */
        var v = ToNumber(wrappedCompareFn(x, y));

        /* Step 4.b-c. */
        return v !== v ? 0 : v;
    }

    return MergeSort(O, len, comparefn);
}

/* ES5 15.4.4.18. */
function ArrayForEach(callbackfn/*, thisArg*/) {
    /* Step 1. */
    var O = ToObject(this);

    /* Steps 2-3. */
    var len = ToLength(O.length);

    /* Step 4. */
    if (arguments.length === 0)
        ThrowTypeError(JSMSG_MISSING_FUN_ARG, 0, "Array.prototype.forEach");
    if (!IsCallable(callbackfn))
        ThrowTypeError(JSMSG_NOT_FUNCTION, DecompileArg(0, callbackfn));

    /* Step 5. */
    var T = arguments.length > 1 ? arguments[1] : void 0;

    /* Steps 6-7. */
    /* Steps a (implicit), and d. */
    for (var k = 0; k < len; k++) {
        /* Step b */
        if (k in O) {
            /* Step c. */
            callContentFunction(callbackfn, T, O[k], k, O);
        }
    }

    /* Step 8. */
    return void 0;
}

function ArrayStaticForEach(list, callbackfn/*, thisArg*/) {
    if (arguments.length < 2)
        ThrowTypeError(JSMSG_MISSING_FUN_ARG, 0, "Array.forEach");
    if (!IsCallable(callbackfn))
        ThrowTypeError(JSMSG_NOT_FUNCTION, DecompileArg(1, callbackfn));
    var T = arguments.length > 2 ? arguments[2] : void 0;
    callFunction(ArrayForEach, list, callbackfn, T);
}

/* ES 2016 draft Mar 25, 2016 22.1.3.15. */
function ArrayMap(callbackfn/*, thisArg*/) {
    /* Step 1. */
    var O = ToObject(this);

    /* Step 2. */
    var len = ToLength(O.length);

    /* Step 3. */
    if (arguments.length === 0)
        ThrowTypeError(JSMSG_MISSING_FUN_ARG, 0, "Array.prototype.map");
    if (!IsCallable(callbackfn))
        ThrowTypeError(JSMSG_NOT_FUNCTION, DecompileArg(0, callbackfn));

    /* Step 4. */
    var T = arguments.length > 1 ? arguments[1] : void 0;

    /* Steps 5. */
    var A = ArraySpeciesCreate(O, len);

    /* Steps 6-7. */
    /* Steps 7.a (implicit), and 7.d. */
    for (var k = 0; k < len; k++) {
        /* Steps 7.b-c. */
        if (k in O) {
            /* Steps 7.c.i-iii. */
            var mappedValue = callContentFunction(callbackfn, T, O[k], k, O);
            _DefineDataProperty(A, k, mappedValue);
        }
    }

    /* Step 8. */
    return A;
}

function ArrayStaticMap(list, callbackfn/*, thisArg*/) {
    if (arguments.length < 2)
        ThrowTypeError(JSMSG_MISSING_FUN_ARG, 0, "Array.map");
    if (!IsCallable(callbackfn))
        ThrowTypeError(JSMSG_NOT_FUNCTION, DecompileArg(1, callbackfn));
    var T = arguments.length > 2 ? arguments[2] : void 0;
    return callFunction(ArrayMap, list, callbackfn, T);
}

/* ES 2016 draft Mar 25, 2016 22.1.3.7 Array.prototype.filter. */
function ArrayFilter(callbackfn/*, thisArg*/) {
    /* Step 1. */
    var O = ToObject(this);

    /* Step 2. */
    var len = ToLength(O.length);

    /* Step 3. */
    if (arguments.length === 0)
        ThrowTypeError(JSMSG_MISSING_FUN_ARG, 0, "Array.prototype.filter");
    if (!IsCallable(callbackfn))
        ThrowTypeError(JSMSG_NOT_FUNCTION, DecompileArg(0, callbackfn));

    /* Step 4. */
    var T = arguments.length > 1 ? arguments[1] : void 0;

    /* Step 5. */
    var A = ArraySpeciesCreate(O, 0);

    /* Steps 6-8. */
    /* Steps 8.a (implicit), and 8.d. */
    for (var k = 0, to = 0; k < len; k++) {
        /* Steps 8.b-c. */
        if (k in O) {
            /* Step 8.c.i. */
            var kValue = O[k];
            /* Step 8.c.ii. */
            var selected = callContentFunction(callbackfn, T, kValue, k, O);
            /* Step 8.c.iii. */
            if (selected)
                _DefineDataProperty(A, to++, kValue);
        }
    }

    /* Step 9. */
    return A;
}

function ArrayStaticFilter(list, callbackfn/*, thisArg*/) {
    if (arguments.length < 2)
        ThrowTypeError(JSMSG_MISSING_FUN_ARG, 0, "Array.filter");
    if (!IsCallable(callbackfn))
        ThrowTypeError(JSMSG_NOT_FUNCTION, DecompileArg(1, callbackfn));
    var T = arguments.length > 2 ? arguments[2] : void 0;
    return callFunction(ArrayFilter, list, callbackfn, T);
}

/* ES5 15.4.4.21. */
function ArrayReduce(callbackfn/*, initialValue*/) {
    /* Step 1. */
    var O = ToObject(this);

    /* Steps 2-3. */
    var len = ToLength(O.length);

    /* Step 4. */
    if (arguments.length === 0)
        ThrowTypeError(JSMSG_MISSING_FUN_ARG, 0, "Array.prototype.reduce");
    if (!IsCallable(callbackfn))
        ThrowTypeError(JSMSG_NOT_FUNCTION, DecompileArg(0, callbackfn));

    /* Step 6. */
    var k = 0;

    /* Steps 5, 7-8. */
    var accumulator;
    if (arguments.length > 1) {
        accumulator = arguments[1];
    } else {
        /* Step 5. */
        if (len === 0)
            ThrowTypeError(JSMSG_EMPTY_ARRAY_REDUCE);
        if (IsPackedArray(O)) {
            accumulator = O[k++];
        } else {
            var kPresent = false;
            for (; k < len; k++) {
                if (k in O) {
                    accumulator = O[k];
                    kPresent = true;
                    k++;
                    break;
                }
            }
            if (!kPresent)
              ThrowTypeError(JSMSG_EMPTY_ARRAY_REDUCE);
        }
    }

    /* Step 9. */
    /* Steps a (implicit), and d. */
    for (; k < len; k++) {
        /* Step b */
        if (k in O) {
            /* Step c. */
            accumulator = callbackfn(accumulator, O[k], k, O);
        }
    }

    /* Step 10. */
    return accumulator;
}

function ArrayStaticReduce(list, callbackfn) {
    if (arguments.length < 2)
        ThrowTypeError(JSMSG_MISSING_FUN_ARG, 0, "Array.reduce");
    if (!IsCallable(callbackfn))
        ThrowTypeError(JSMSG_NOT_FUNCTION, DecompileArg(1, callbackfn));

    if (arguments.length > 2)
        return callFunction(ArrayReduce, list, callbackfn, arguments[2]);

    return callFunction(ArrayReduce, list, callbackfn);
}

/* ES5 15.4.4.22. */
function ArrayReduceRight(callbackfn/*, initialValue*/) {
    /* Step 1. */
    var O = ToObject(this);

    /* Steps 2-3. */
    var len = ToLength(O.length);

    /* Step 4. */
    if (arguments.length === 0)
        ThrowTypeError(JSMSG_MISSING_FUN_ARG, 0, "Array.prototype.reduce");
    if (!IsCallable(callbackfn))
        ThrowTypeError(JSMSG_NOT_FUNCTION, DecompileArg(0, callbackfn));

    /* Step 6. */
    var k = len - 1;

    /* Steps 5, 7-8. */
    var accumulator;
    if (arguments.length > 1) {
        accumulator = arguments[1];
    } else {
        /* Step 5. */
        if (len === 0)
            ThrowTypeError(JSMSG_EMPTY_ARRAY_REDUCE);
        if (IsPackedArray(O)) {
            accumulator = O[k--];
        } else {
            var kPresent = false;
            for (; k >= 0; k--) {
                if (k in O) {
                    accumulator = O[k];
                    kPresent = true;
                    k--;
                    break;
                }
            }
            if (!kPresent)
                ThrowTypeError(JSMSG_EMPTY_ARRAY_REDUCE);
        }
    }

    /* Step 9. */
    /* Steps a (implicit), and d. */
    for (; k >= 0; k--) {
        /* Step b */
        if (k in O) {
            /* Step c. */
            accumulator = callbackfn(accumulator, O[k], k, O);
        }
    }

    /* Step 10. */
    return accumulator;
}

function ArrayStaticReduceRight(list, callbackfn) {
    if (arguments.length < 2)
        ThrowTypeError(JSMSG_MISSING_FUN_ARG, 0, "Array.reduceRight");
    if (!IsCallable(callbackfn))
        ThrowTypeError(JSMSG_NOT_FUNCTION, DecompileArg(1, callbackfn));

    if (arguments.length > 2)
        return callFunction(ArrayReduceRight, list, callbackfn, arguments[2]);

    return callFunction(ArrayReduceRight, list, callbackfn);
}

/* ES6 draft 2013-05-14 15.4.3.23. */
function ArrayFind(predicate/*, thisArg*/) {
    /* Steps 1-2. */
    var O = ToObject(this);

    /* Steps 3-5. */
    var len = ToLength(O.length);

    /* Step 6. */
    if (arguments.length === 0)
        ThrowTypeError(JSMSG_MISSING_FUN_ARG, 0, "Array.prototype.find");
    if (!IsCallable(predicate))
        ThrowTypeError(JSMSG_NOT_FUNCTION, DecompileArg(0, predicate));

    /* Step 7. */
    var T = arguments.length > 1 ? arguments[1] : undefined;

    /* Steps 8-9. */
    /* Steps a (implicit), and g. */
    for (var k = 0; k < len; k++) {
        /* Steps a-c. */
        var kValue = O[k];
        /* Steps d-f. */
        if (callContentFunction(predicate, T, kValue, k, O))
            return kValue;
    }

    /* Step 10. */
    return undefined;
}

/* ES6 draft 2013-05-14 15.4.3.23. */
function ArrayFindIndex(predicate/*, thisArg*/) {
    /* Steps 1-2. */
    var O = ToObject(this);

    /* Steps 3-5. */
    var len = ToLength(O.length);

    /* Step 6. */
    if (arguments.length === 0)
        ThrowTypeError(JSMSG_MISSING_FUN_ARG, 0, "Array.prototype.find");
    if (!IsCallable(predicate))
        ThrowTypeError(JSMSG_NOT_FUNCTION, DecompileArg(0, predicate));

    /* Step 7. */
    var T = arguments.length > 1 ? arguments[1] : undefined;

    /* Steps 8-9. */
    /* Steps a (implicit), and g. */
    for (var k = 0; k < len; k++) {
        /* Steps a-f. */
        if (callContentFunction(predicate, T, O[k], k, O))
            return k;
    }

    /* Step 10. */
    return -1;
}

/* ES6 draft 2013-09-27 22.1.3.3. */
function ArrayCopyWithin(target, start, end = undefined) {
    /* Steps 1-2. */
    var O = ToObject(this);

    /* Steps 3-5. */
    var len = ToLength(O.length);

    /* Steps 6-8. */
    var relativeTarget = ToInteger(target);

    var to = relativeTarget < 0 ? std_Math_max(len + relativeTarget, 0)
                                : std_Math_min(relativeTarget, len);

    /* Steps 9-11. */
    var relativeStart = ToInteger(start);

    var from = relativeStart < 0 ? std_Math_max(len + relativeStart, 0)
                                 : std_Math_min(relativeStart, len);

    /* Steps 12-14. */
    var relativeEnd = end === undefined ? len
                                        : ToInteger(end);

    var final = relativeEnd < 0 ? std_Math_max(len + relativeEnd, 0)
                                : std_Math_min(relativeEnd, len);

    /* Step 15. */
    var count = std_Math_min(final - from, len - to);

    /* Steps 16-17. */
    if (from < to && to < (from + count)) {
        from = from + count - 1;
        to = to + count - 1;
        /* Step 18. */
        while (count > 0) {
            if (from in O)
                O[to] = O[from];
            else
                delete O[to];

            from--;
            to--;
            count--;
        }
    } else {
        /* Step 18. */
        while (count > 0) {
            if (from in O)
                O[to] = O[from];
            else
                delete O[to];

            from++;
            to++;
            count--;
        }
    }

    /* Step 19. */
    return O;
}

// ES6 draft 2014-04-05 22.1.3.6
function ArrayFill(value, start = 0, end = undefined) {
    // Steps 1-2.
    var O = ToObject(this);

    // Steps 3-5.
    var len = ToLength(O.length);

    // Steps 6-7.
    var relativeStart = ToInteger(start);

    // Step 8.
    var k = relativeStart < 0
            ? std_Math_max(len + relativeStart, 0)
            : std_Math_min(relativeStart, len);

    // Steps 9-10.
    var relativeEnd = end === undefined ? len : ToInteger(end);

    // Step 11.
    var final = relativeEnd < 0
                ? std_Math_max(len + relativeEnd, 0)
                : std_Math_min(relativeEnd, len);

    // Step 12.
    for (; k < final; k++) {
        O[k] = value;
    }

    // Step 13.
    return O;
}

// Proposed for ES7:
// https://github.com/tc39/Array.prototype.includes/blob/7c023c19a0/spec.md
function ArrayIncludes(searchElement, fromIndex = 0) {
    // Steps 1-2.
    var O = ToObject(this);

    // Steps 3-4.
    var len = ToLength(O.length);

    // Step 5.
    if (len === 0)
        return false;

    // Steps 6-7.
    var n = ToInteger(fromIndex);

    // Step 8.
    var k;
    if (n >= 0) {
        k = n;
    }
    // Step 9.
    else {
        // Step a.
        k = len + n;
        // Step b.
        if (k < 0)
            k = 0;
    }

    // Step 10.
    while (k < len) {
        // Steps a-c.
        if (SameValueZero(searchElement, O[k]))
            return true;

        // Step d.
        k++;
    }

    // Step 11.
    return false;
}

// ES6 draft specification, section 22.1.5.1, version 2013-09-05.
function CreateArrayIteratorAt(obj, kind, n) {
    var iteratedObject = ToObject(obj);
    var iterator = NewArrayIterator();
    UnsafeSetReservedSlot(iterator, ITERATOR_SLOT_TARGET, iteratedObject);
    UnsafeSetReservedSlot(iterator, ITERATOR_SLOT_NEXT_INDEX, n);
    UnsafeSetReservedSlot(iterator, ITERATOR_SLOT_ITEM_KIND, kind);
    return iterator;
}
function CreateArrayIterator(obj, kind) {
    return CreateArrayIteratorAt(obj, kind, 0);
}

// ES6, 22.1.5.2.1
// http://www.ecma-international.org/ecma-262/6.0/index.html#sec-%arrayiteratorprototype%.next
function ArrayIteratorNext() {
    // Step 1-3.
    if (!IsObject(this) || !IsArrayIterator(this)) {
        return callFunction(CallArrayIteratorMethodIfWrapped, this,
                            "ArrayIteratorNext");
    }

    // Step 4.
    var a = UnsafeGetReservedSlot(this, ITERATOR_SLOT_TARGET);
    var result = { value: undefined, done: false };

    // Step 5.
    if (a === null) {
      result.done = true;
      return result;
    }

    // Step 6.
    // The index might not be an integer, so we have to do a generic get here.
    var index = UnsafeGetReservedSlot(this, ITERATOR_SLOT_NEXT_INDEX);

    // Step 7.
    var itemKind = UnsafeGetInt32FromReservedSlot(this, ITERATOR_SLOT_ITEM_KIND);

    // Step 8-9.
    var len;
    if (IsPossiblyWrappedTypedArray(a)) {
<<<<<<< HEAD
        if (PossiblyWrappedTypedArrayHasDetachedBuffer(a))
            ThrowTypeError(JSMSG_TYPED_ARRAY_DETACHED);

        len = PossiblyWrappedTypedArrayLength(a);
=======
        len = PossiblyWrappedTypedArrayLength(a);

        // If the length is non-zero, the buffer can't be detached.
        if (len === 0) {
            if (PossiblyWrappedTypedArrayHasDetachedBuffer(a))
                ThrowTypeError(JSMSG_TYPED_ARRAY_DETACHED);
        }
>>>>>>> a17af05f
    } else {
        len = ToLength(a.length);
    }

    // Step 10.
    if (index >= len) {
        UnsafeSetReservedSlot(this, ITERATOR_SLOT_TARGET, null);
        result.done = true;
        return result;
    }

    // Step 11.
    UnsafeSetReservedSlot(this, ITERATOR_SLOT_NEXT_INDEX, index + 1);

    // Step 16.
    if (itemKind === ITEM_KIND_VALUE) {
        result.value = a[index];
        return result;
    }

    // Step 13.
    if (itemKind === ITEM_KIND_KEY_AND_VALUE) {
        var pair = [index, a[index]];
        result.value = pair;
        return result;
    }

    // Step 12.
    assert(itemKind === ITEM_KIND_KEY, itemKind);
    result.value = index;
    return result;
}

function ArrayValuesAt(n) {
    return CreateArrayIteratorAt(this, ITEM_KIND_VALUE, n);
}

function ArrayValues() {
    return CreateArrayIterator(this, ITEM_KIND_VALUE);
}
_SetCanonicalName(ArrayValues, "values");

function ArrayEntries() {
    return CreateArrayIterator(this, ITEM_KIND_KEY_AND_VALUE);
}

function ArrayKeys() {
    return CreateArrayIterator(this, ITEM_KIND_KEY);
}

// ES 2017 draft 0f10dba4ad18de92d47d421f378233a2eae8f077 22.1.2.1
function ArrayFrom(items, mapfn = undefined, thisArg = undefined) {
    // Step 1.
    var C = this;

    // Steps 2-3.
    var mapping = mapfn !== undefined;
    if (mapping && !IsCallable(mapfn))
        ThrowTypeError(JSMSG_NOT_FUNCTION, DecompileArg(1, mapfn));
    var T = thisArg;

    // Step 4.
<<<<<<< HEAD
    var usingIterator = GetMethod(items, std_iterator);

    // Step 5.
    if (usingIterator !== undefined) {
        // Steps 5.a-c.
        var A = IsConstructor(C) ? new C() : [];

        // Step 5.d.
        var k = 0;

        // Step 5.c, 5.e.
        var iteratorWrapper = { [std_iterator]() { return GetIterator(items, usingIterator); } };
        for (var nextValue of allowContentIter(iteratorWrapper)) {
=======
    // Inlined: GetMethod, steps 1-2.
    var usingIterator = items[std_iterator];

    // Step 5.
    // Inlined: GetMethod, step 3.
    if (usingIterator !== undefined && usingIterator !== null) {
        // Inlined: GetMethod, step 4.
        if (!IsCallable(usingIterator))
            ThrowTypeError(JSMSG_NOT_ITERABLE, DecompileArg(0, items));

        // Steps 5.a-b.
        var A = IsConstructor(C) ? new C() : [];

        // Step 5.c.
        var iterator = MakeIteratorWrapper(items, usingIterator);

        // Step 5.d.
        var k = 0;

        // Step 5.e
        for (var nextValue of allowContentIter(iterator)) {
>>>>>>> a17af05f
            // Step 5.e.i.
            // Disabled for performance reason.  We won't hit this case on
            // normal array, since _DefineDataProperty will throw before it.
            // We could hit this when |A| is a proxy and it ignores
            // |_DefineDataProperty|, but it happens only after too long loop.
            /*
            if (k >= 0x1fffffffffffff)
                ThrowTypeError(JSMSG_TOO_LONG_ARRAY);
            */

            // Steps 5.e.vi-vii.
            var mappedValue = mapping ? callContentFunction(mapfn, T, nextValue, k) : nextValue;

            // Steps 5.e.ii (reordered), 5.e.viii.
            _DefineDataProperty(A, k++, mappedValue);
        }

        // Step 5.e.iv.
        A.length = k;
        return A;
    }

    // Step 7 is an assertion: items is not an Iterator. Testing this is
    // literally the very last thing we did, so we don't assert here.

    // Steps 8-9.
    var arrayLike = ToObject(items);

    // Steps 10-11.
    var len = ToLength(arrayLike.length);

    // Steps 12-14.
    var A = IsConstructor(C) ? new C(len) : std_Array(len);

    // Steps 15-16.
    for (var k = 0; k < len; k++) {
        // Steps 16.a-c.
        var kValue = items[k];

        // Steps 16.d-e.
        var mappedValue = mapping ? callContentFunction(mapfn, T, kValue, k) : kValue;

        // Steps 16.f-g.
        _DefineDataProperty(A, k, mappedValue);
    }

    // Steps 17-18.
    A.length = len;

    // Step 19.
    return A;
}

function MakeIteratorWrapper(items, method) {
    assert(IsCallable(method), "method argument is a function");

    // This function is not inlined in ArrayFrom, because function default
    // parameters combined with nested functions are currently not optimized
    // correctly.
    return {
        // Use a named function expression instead of a method definition, so
        // we don't create an inferred name for this function at runtime.
        [std_iterator]: function IteratorMethod() {
            return callContentFunction(method, items);
        }
    };
}

// ES2015 22.1.3.27 Array.prototype.toString.
function ArrayToString() {
    // Steps 1-2.
    var array = ToObject(this);

    // Steps 3-4.
    var func = array.join;

    // Steps 5-6.
    if (!IsCallable(func))
        return callFunction(std_Object_toString, array);
    return callContentFunction(func, array);
}

// ES2017 draft rev f8a9be8ea4bd97237d176907a1e3080dce20c68f
// 22.1.3.27 Array.prototype.toLocaleString ([ reserved1 [ , reserved2 ] ])
// ES2017 Intl draft rev 78bbe7d1095f5ff3760ac4017ed366026e4cb276
// 13.4.1 Array.prototype.toLocaleString ([ locales [ , options ]])
function ArrayToLocaleString(locales, options) {
    // Step 1 (ToObject already performed in native code).
    assert(IsObject(this), "|this| should be an object");
    var array = this;

    // Step 2.
    var len = ToLength(array.length);

    // Step 4.
    if (len === 0)
        return "";

    // Step 5.
    var firstElement = array[0];

    // Steps 6-7.
    var R;
    if (firstElement === undefined || firstElement === null) {
        R = "";
    } else {
#if EXPOSE_INTL_API
        R = ToString(callContentFunction(firstElement.toLocaleString, firstElement, locales, options));
#else
        R = ToString(callContentFunction(firstElement.toLocaleString, firstElement));
#endif
    }

    // Step 3 (reordered).
    // We don't (yet?) implement locale-dependent separators.
    var separator = ",";

    // Steps 8-9.
    for (var k = 1; k < len; k++) {
        // Step 9.b.
        var nextElement = array[k];

        // Steps 9.a, 9.c-e.
        R += separator;
        if (!(nextElement === undefined || nextElement === null)) {
#if EXPOSE_INTL_API
            R += ToString(callContentFunction(nextElement.toLocaleString, nextElement, locales, options));
#else
            R += ToString(callContentFunction(nextElement.toLocaleString, nextElement));
#endif
        }
    }

    // Step 10.
    return R;
}

// ES 2016 draft Mar 25, 2016 22.1.2.5.
function ArraySpecies() {
    // Step 1.
    return this;
}
_SetCanonicalName(ArraySpecies, "get [Symbol.species]");

// ES 2016 draft Mar 25, 2016 9.4.2.3.
function ArraySpeciesCreate(originalArray, length) {
    // Step 1.
    assert(typeof length == "number", "length should be a number");
    assert(length >= 0, "length should be a non-negative number");

    // Step 2.
    if (length === -0)
        length = 0;

    // Step 4, 6.
    if (!IsArray(originalArray))
        return std_Array(length);

    // Step 5.a.
    var C = originalArray.constructor;

    // Step 5.b.
    if (IsConstructor(C) && IsWrappedArrayConstructor(C))
        return std_Array(length);

    // Step 5.c.
    if (IsObject(C)) {
        // Step 5.c.i.
        C = C[std_species];

        // Optimized path for an ordinary Array.
        if (C === GetBuiltinConstructor("Array"))
            return std_Array(length);

        // Step 5.c.ii.
        if (C === null)
            return std_Array(length);
    }

    // Step 6.
    if (C === undefined)
        return std_Array(length);

    // Step 7.
    if (!IsConstructor(C))
        ThrowTypeError(JSMSG_NOT_CONSTRUCTOR, "constructor property");

    // Step 8.
    return new C(length);
}

// ES 2017 draft (April 8, 2016) 22.1.3.1.1
function IsConcatSpreadable(O) {
    // Step 1.
    if (!IsObject(O))
        return false;

    // Step 2.
    var spreadable = O[std_isConcatSpreadable];

    // Step 3.
    if (spreadable !== undefined)
        return ToBoolean(spreadable);

    // Step 4.
    return IsArray(O);
}

// ES 2016 draft Mar 25, 2016 22.1.3.1.
// Note: Array.prototype.concat.length is 1.
function ArrayConcat(arg1) {
    // Step 1.
    var O = ToObject(this);

    // Step 2.
    var A = ArraySpeciesCreate(O, 0);

    // Step 3.
    var n = 0;

    // Step 4 (implicit in |arguments|).

    // Step 5.
    var i = 0, argsLen = arguments.length;

    // Step 5.a (first element).
    var E = O;

    var k, len;
    while (true) {
        // Steps 5.b-c.
        if (IsConcatSpreadable(E)) {
            // Step 5.c.ii.
            len = ToLength(E.length);

            // Step 5.c.iii.
            if (n + len > MAX_NUMERIC_INDEX)
                ThrowTypeError(JSMSG_TOO_LONG_ARRAY);

            if (IsPackedArray(A) && IsPackedArray(E)) {
                // Step 5.c.i, 5.c.iv, and 5.c.iv.5.
                for (k = 0; k < len; k++) {
                    // Steps 5.c.iv.1-3.
                    // IsPackedArray(E) ensures that |k in E| is always true.
                    _DefineDataProperty(A, n, E[k]);

                    // Step 5.c.iv.4.
                    n++;
                }
            } else {
                // Step 5.c.i, 5.c.iv, and 5.c.iv.5.
                for (k = 0; k < len; k++) {
                    // Steps 5.c.iv.1-3.
                    if (k in E)
                        _DefineDataProperty(A, n, E[k]);

                    // Step 5.c.iv.4.
                    n++;
                }
            }
        } else {
            // Step 5.d.i.
            if (n >= MAX_NUMERIC_INDEX)
                ThrowTypeError(JSMSG_TOO_LONG_ARRAY);

            // Step 5.d.ii.
            _DefineDataProperty(A, n, E);

            // Step 5.d.iii.
            n++;
        }

        if (i >= argsLen)
            break;
        // Step 5.a (subsequent elements).
        E = arguments[i];
        i++;
    }

    // Step 6.
    A.length = n;

    // Step 7.
    return A;
}

function ArrayStaticConcat(arr, arg1) {
    if (arguments.length < 1)
        ThrowTypeError(JSMSG_MISSING_FUN_ARG, 0, "Array.concat");
    var args = callFunction(std_Array_slice, arguments, 1);
    return callFunction(std_Function_apply, ArrayConcat, arr, args);
}

function ArrayStaticJoin(arr, separator) {
    if (arguments.length < 1)
        ThrowTypeError(JSMSG_MISSING_FUN_ARG, 0, "Array.join");
    return callFunction(std_Array_join, arr, separator);
}

function ArrayStaticReverse(arr) {
    if (arguments.length < 1)
        ThrowTypeError(JSMSG_MISSING_FUN_ARG, 0, "Array.reverse");
    return callFunction(std_Array_reverse, arr);
}

function ArrayStaticSort(arr, comparefn) {
    if (arguments.length < 1)
        ThrowTypeError(JSMSG_MISSING_FUN_ARG, 0, "Array.sort");
<<<<<<< HEAD
    return callFunction(std_Array_sort, arr, comparefn);
=======
    return callFunction(ArraySort, arr, comparefn);
>>>>>>> a17af05f
}

function ArrayStaticPush(arr, arg1) {
    if (arguments.length < 1)
        ThrowTypeError(JSMSG_MISSING_FUN_ARG, 0, "Array.push");
    var args = callFunction(std_Array_slice, arguments, 1);
    return callFunction(std_Function_apply, std_Array_push, arr, args);
}

function ArrayStaticPop(arr) {
    if (arguments.length < 1)
        ThrowTypeError(JSMSG_MISSING_FUN_ARG, 0, "Array.pop");
    return callFunction(std_Array_pop, arr);
}

function ArrayStaticShift(arr) {
    if (arguments.length < 1)
        ThrowTypeError(JSMSG_MISSING_FUN_ARG, 0, "Array.shift");
    return callFunction(std_Array_shift, arr);
}

function ArrayStaticUnshift(arr, arg1) {
    if (arguments.length < 1)
        ThrowTypeError(JSMSG_MISSING_FUN_ARG, 0, "Array.unshift");
    var args = callFunction(std_Array_slice, arguments, 1);
    return callFunction(std_Function_apply, std_Array_unshift, arr, args);
}

function ArrayStaticSplice(arr, start, deleteCount) {
    if (arguments.length < 1)
        ThrowTypeError(JSMSG_MISSING_FUN_ARG, 0, "Array.splice");
    var args = callFunction(std_Array_slice, arguments, 1);
    return callFunction(std_Function_apply, std_Array_splice, arr, args);
}

function ArrayStaticSlice(arr, start, end) {
    if (arguments.length < 1)
        ThrowTypeError(JSMSG_MISSING_FUN_ARG, 0, "Array.slice");
    return callFunction(std_Array_slice, arr, start, end);
}<|MERGE_RESOLUTION|>--- conflicted
+++ resolved
@@ -202,11 +202,7 @@
     var len = ToLength(O.length);
 
     if (len <= 1)
-<<<<<<< HEAD
-      return this;
-=======
       return O;
->>>>>>> a17af05f
 
     /* 22.1.3.25.1 Runtime Semantics: SortCompare( x, y ) */
     var wrappedCompareFn = comparefn;
@@ -740,12 +736,6 @@
     // Step 8-9.
     var len;
     if (IsPossiblyWrappedTypedArray(a)) {
-<<<<<<< HEAD
-        if (PossiblyWrappedTypedArrayHasDetachedBuffer(a))
-            ThrowTypeError(JSMSG_TYPED_ARRAY_DETACHED);
-
-        len = PossiblyWrappedTypedArrayLength(a);
-=======
         len = PossiblyWrappedTypedArrayLength(a);
 
         // If the length is non-zero, the buffer can't be detached.
@@ -753,7 +743,6 @@
             if (PossiblyWrappedTypedArrayHasDetachedBuffer(a))
                 ThrowTypeError(JSMSG_TYPED_ARRAY_DETACHED);
         }
->>>>>>> a17af05f
     } else {
         len = ToLength(a.length);
     }
@@ -816,21 +805,6 @@
     var T = thisArg;
 
     // Step 4.
-<<<<<<< HEAD
-    var usingIterator = GetMethod(items, std_iterator);
-
-    // Step 5.
-    if (usingIterator !== undefined) {
-        // Steps 5.a-c.
-        var A = IsConstructor(C) ? new C() : [];
-
-        // Step 5.d.
-        var k = 0;
-
-        // Step 5.c, 5.e.
-        var iteratorWrapper = { [std_iterator]() { return GetIterator(items, usingIterator); } };
-        for (var nextValue of allowContentIter(iteratorWrapper)) {
-=======
     // Inlined: GetMethod, steps 1-2.
     var usingIterator = items[std_iterator];
 
@@ -852,7 +826,6 @@
 
         // Step 5.e
         for (var nextValue of allowContentIter(iterator)) {
->>>>>>> a17af05f
             // Step 5.e.i.
             // Disabled for performance reason.  We won't hit this case on
             // normal array, since _DefineDataProperty will throw before it.
@@ -1161,11 +1134,7 @@
 function ArrayStaticSort(arr, comparefn) {
     if (arguments.length < 1)
         ThrowTypeError(JSMSG_MISSING_FUN_ARG, 0, "Array.sort");
-<<<<<<< HEAD
-    return callFunction(std_Array_sort, arr, comparefn);
-=======
     return callFunction(ArraySort, arr, comparefn);
->>>>>>> a17af05f
 }
 
 function ArrayStaticPush(arr, arg1) {
