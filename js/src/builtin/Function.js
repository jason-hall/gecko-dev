/* This Source Code Form is subject to the terms of the Mozilla Public
 * License, v. 2.0. If a copy of the MPL was not distributed with this
 * file, You can obtain one at http://mozilla.org/MPL/2.0/. */

// ES7 draft (January 21, 2016) 19.2.3.2 Function.prototype.bind
function FunctionBind(thisArg, ...boundArgs) {
    // Step 1.
    var target = this;
    // Step 2.
    if (!IsCallable(target))
        ThrowTypeError(JSMSG_INCOMPATIBLE_PROTO, "Function", "bind", target);

    // Step 3 (implicit).
    // Step 4.
    var F;
    var argCount = boundArgs.length;
    switch (argCount) {
      case 0:
        F = bind_bindFunction0(target, thisArg, boundArgs);
        break;
      case 1:
        F = bind_bindFunction1(target, thisArg, boundArgs);
        break;
      case 2:
        F = bind_bindFunction2(target, thisArg, boundArgs);
        break;
      default:
        F = bind_bindFunctionN(target, thisArg, boundArgs);
    }

    // Steps 5-11.
    _FinishBoundFunctionInit(F, target, argCount);

    // Ensure that the apply intrinsic has been cloned so it can be baked into
    // JIT code.
    void std_Function_apply;

    // Step 12.
    return F;
}
/**
 * bind_bindFunction{0,1,2} are special cases of the generic bind_bindFunctionN
 * below. They avoid the need to merge the lists of bound arguments and call
 * arguments to the bound function into a new list which is then used in a
 * destructuring call of the bound function.
 *
 * All three of these functions again have special-cases for call argument
 * counts between 0 and 5. For calls with 6+ arguments, all - bound and call -
 * arguments are copied into an array before invoking the generic call and
 * construct helper functions. This avoids having to use rest parameters and
 * destructuring in the fast path.
 *
 * Directly embedding the for-loop to combine bound and call arguments may
 * inhibit inlining of the bound function, so we use a separate combiner
 * function to perform this task. This combiner function is created lazily to
 * ensure we only pay its construction cost when needed.
 *
 * All bind_bindFunction{X} functions have the same signature to enable simple
 * reading out of closed-over state by debugging functions.
 */
function bind_bindFunction0(fun, thisArg, boundArgs) {
    return function bound() {
<<<<<<< HEAD
=======
        // Ensure we allocate a call-object slot for |boundArgs|, so the
        // debugger can access this value.
        if (false) void boundArgs;

>>>>>>> a17af05f
        var newTarget;
        if (_IsConstructing()) {
            newTarget = new.target;
            if (newTarget === bound)
                newTarget = fun;
            switch (arguments.length) {
              case 0:
                return constructContentFunction(fun, newTarget);
              case 1:
                return constructContentFunction(fun, newTarget, SPREAD(arguments, 1));
              case 2:
                return constructContentFunction(fun, newTarget, SPREAD(arguments, 2));
              case 3:
                return constructContentFunction(fun, newTarget, SPREAD(arguments, 3));
              case 4:
                return constructContentFunction(fun, newTarget, SPREAD(arguments, 4));
              case 5:
                return constructContentFunction(fun, newTarget, SPREAD(arguments, 5));
<<<<<<< HEAD
=======
              default:
                var args = FUN_APPLY(bind_mapArguments, null, arguments);
                return bind_constructFunctionN(fun, newTarget, args);
>>>>>>> a17af05f
            }
        } else {
            switch (arguments.length) {
              case 0:
                return callContentFunction(fun, thisArg);
              case 1:
                return callContentFunction(fun, thisArg, SPREAD(arguments, 1));
              case 2:
                return callContentFunction(fun, thisArg, SPREAD(arguments, 2));
              case 3:
                return callContentFunction(fun, thisArg, SPREAD(arguments, 3));
              case 4:
                return callContentFunction(fun, thisArg, SPREAD(arguments, 4));
              case 5:
                return callContentFunction(fun, thisArg, SPREAD(arguments, 5));
<<<<<<< HEAD
=======
              default:
                return FUN_APPLY(fun, thisArg, arguments);
>>>>>>> a17af05f
            }
        }
    };
}

function bind_bindFunction1(fun, thisArg, boundArgs) {
    var bound1 = boundArgs[0];
    var combiner = null;
    return function bound() {
<<<<<<< HEAD
=======
        // Ensure we allocate a call-object slot for |boundArgs|, so the
        // debugger can access this value.
        if (false) void boundArgs;

>>>>>>> a17af05f
        var newTarget;
        if (_IsConstructing()) {
            newTarget = new.target;
            if (newTarget === bound)
                newTarget = fun;
            switch (arguments.length) {
              case 0:
                return constructContentFunction(fun, newTarget, bound1);
              case 1:
                return constructContentFunction(fun, newTarget, bound1, SPREAD(arguments, 1));
              case 2:
                return constructContentFunction(fun, newTarget, bound1, SPREAD(arguments, 2));
              case 3:
                return constructContentFunction(fun, newTarget, bound1, SPREAD(arguments, 3));
              case 4:
                return constructContentFunction(fun, newTarget, bound1, SPREAD(arguments, 4));
              case 5:
                return constructContentFunction(fun, newTarget, bound1, SPREAD(arguments, 5));
            }
        } else {
            switch (arguments.length) {
              case 0:
                return callContentFunction(fun, thisArg, bound1);
              case 1:
                return callContentFunction(fun, thisArg, bound1, SPREAD(arguments, 1));
              case 2:
                return callContentFunction(fun, thisArg, bound1, SPREAD(arguments, 2));
              case 3:
                return callContentFunction(fun, thisArg, bound1, SPREAD(arguments, 3));
              case 4:
                return callContentFunction(fun, thisArg, bound1, SPREAD(arguments, 4));
              case 5:
                return callContentFunction(fun, thisArg, bound1, SPREAD(arguments, 5));
            }
        }

        if (combiner === null) {
            combiner = function() {
                var callArgsCount = arguments.length;
                var args = std_Array(1 + callArgsCount);
                _DefineDataProperty(args, 0, bound1);
                for (var i = 0; i < callArgsCount; i++)
                    _DefineDataProperty(args, i + 1, arguments[i]);
                return args;
            };
        }

        var args = FUN_APPLY(combiner, null, arguments);
        if (newTarget === undefined)
            return bind_applyFunctionN(fun, thisArg, args);
        return bind_constructFunctionN(fun, newTarget, args);
    };
}

function bind_bindFunction2(fun, thisArg, boundArgs) {
    var bound1 = boundArgs[0];
    var bound2 = boundArgs[1];
    var combiner = null;
    return function bound() {
<<<<<<< HEAD
=======
        // Ensure we allocate a call-object slot for |boundArgs|, so the
        // debugger can access this value.
        if (false) void boundArgs;

>>>>>>> a17af05f
        var newTarget;
        if (_IsConstructing()) {
            newTarget = new.target;
            if (newTarget === bound)
                newTarget = fun;
            switch (arguments.length) {
              case 0:
                return constructContentFunction(fun, newTarget, bound1, bound2);
              case 1:
                return constructContentFunction(fun, newTarget, bound1, bound2, SPREAD(arguments, 1));
              case 2:
                return constructContentFunction(fun, newTarget, bound1, bound2, SPREAD(arguments, 2));
              case 3:
                return constructContentFunction(fun, newTarget, bound1, bound2, SPREAD(arguments, 3));
              case 4:
                return constructContentFunction(fun, newTarget, bound1, bound2, SPREAD(arguments, 4));
              case 5:
                return constructContentFunction(fun, newTarget, bound1, bound2, SPREAD(arguments, 5));
            }
        } else {
            switch (arguments.length) {
              case 0:
                return callContentFunction(fun, thisArg, bound1, bound2);
              case 1:
                return callContentFunction(fun, thisArg, bound1, bound2, SPREAD(arguments, 1));
              case 2:
                return callContentFunction(fun, thisArg, bound1, bound2, SPREAD(arguments, 2));
              case 3:
                return callContentFunction(fun, thisArg, bound1, bound2, SPREAD(arguments, 3));
              case 4:
                return callContentFunction(fun, thisArg, bound1, bound2, SPREAD(arguments, 4));
              case 5:
                return callContentFunction(fun, thisArg, bound1, bound2, SPREAD(arguments, 5));
            }
        }

        if (combiner === null) {
            combiner = function() {
                var callArgsCount = arguments.length;
                var args = std_Array(2 + callArgsCount);
                _DefineDataProperty(args, 0, bound1);
                _DefineDataProperty(args, 1, bound2);
                for (var i = 0; i < callArgsCount; i++)
                    _DefineDataProperty(args, i + 2, arguments[i]);
                return args;
            };
        }

        var args = FUN_APPLY(combiner, null, arguments);
        if (newTarget === undefined)
            return bind_applyFunctionN(fun, thisArg, args);
        return bind_constructFunctionN(fun, newTarget, args);
    };
}

function bind_bindFunctionN(fun, thisArg, boundArgs) {
    assert(boundArgs.length > 2, "Fast paths should be used for few-bound-args cases.");
    var combiner = null;
    return function bound() {
        var newTarget;
        if (_IsConstructing()) {
            newTarget = new.target;
            if (newTarget === bound)
                newTarget = fun;
        }
        if (arguments.length === 0) {
            if (newTarget !== undefined)
                return bind_constructFunctionN(fun, newTarget, boundArgs);
<<<<<<< HEAD

=======
>>>>>>> a17af05f
            return bind_applyFunctionN(fun, thisArg, boundArgs);
        }

        if (combiner === null) {
            combiner = function() {
                var boundArgsCount = boundArgs.length;
                var callArgsCount = arguments.length;
                var args = std_Array(boundArgsCount + callArgsCount);
                for (var i = 0; i < boundArgsCount; i++)
                    _DefineDataProperty(args, i, boundArgs[i]);
                for (var i = 0; i < callArgsCount; i++)
                    _DefineDataProperty(args, i + boundArgsCount, arguments[i]);
                return args;
            };
        }

        var args = FUN_APPLY(combiner, null, arguments);
        if (newTarget !== undefined)
            return bind_constructFunctionN(fun, newTarget, args);
        return bind_applyFunctionN(fun, thisArg, args);
    };
}

function bind_mapArguments() {
    var len = arguments.length;
    var args = std_Array(len);
    for (var i = 0; i < len; i++)
        _DefineDataProperty(args, i, arguments[i]);
    return args;
}

<<<<<<< HEAD
function bind_invokeFunctionN(fun, thisArg, newTarget, boundArgs, callArgs) {
    var boundArgsCount = boundArgs.length;
    var callArgsCount = callArgs.length;
    var args = std_Array(boundArgsCount + callArgsCount);
    for (var i = 0; i < boundArgsCount; i++)
        _DefineDataProperty(args, i, boundArgs[i]);
    for (var i = 0; i < callArgsCount; i++)
        _DefineDataProperty(args, i + boundArgsCount, callArgs[i]);
    if (newTarget !== undefined)
        return bind_constructFunctionN(fun, newTarget, args);
    return bind_applyFunctionN(fun, thisArg, args);
}

=======
>>>>>>> a17af05f
function bind_applyFunctionN(fun, thisArg, args) {
    switch (args.length) {
      case 0:
        return callContentFunction(fun, thisArg);
      case 1:
        return callContentFunction(fun, thisArg, SPREAD(args, 1));
      case 2:
        return callContentFunction(fun, thisArg, SPREAD(args, 2));
      case 3:
        return callContentFunction(fun, thisArg, SPREAD(args, 3));
      case 4:
        return callContentFunction(fun, thisArg, SPREAD(args, 4));
      case 5:
        return callContentFunction(fun, thisArg, SPREAD(args, 5));
      case 6:
        return callContentFunction(fun, thisArg, SPREAD(args, 6));
      case 7:
        return callContentFunction(fun, thisArg, SPREAD(args, 7));
      case 8:
        return callContentFunction(fun, thisArg, SPREAD(args, 8));
      case 9:
        return callContentFunction(fun, thisArg, SPREAD(args, 9));
      default:
        return FUN_APPLY(fun, thisArg, args);
    }
}

function bind_constructFunctionN(fun, newTarget, args) {
    switch (args.length) {
      case 1:
        return constructContentFunction(fun, newTarget, SPREAD(args, 1));
      case 2:
        return constructContentFunction(fun, newTarget, SPREAD(args, 2));
      case 3:
        return constructContentFunction(fun, newTarget, SPREAD(args, 3));
      case 4:
        return constructContentFunction(fun, newTarget, SPREAD(args, 4));
      case 5:
        return constructContentFunction(fun, newTarget, SPREAD(args, 5));
      case 6:
        return constructContentFunction(fun, newTarget, SPREAD(args, 6));
      case 7:
        return constructContentFunction(fun, newTarget, SPREAD(args, 7));
      case 8:
        return constructContentFunction(fun, newTarget, SPREAD(args, 8));
      case 9:
        return constructContentFunction(fun, newTarget, SPREAD(args, 9));
      case 10:
        return constructContentFunction(fun, newTarget, SPREAD(args, 10));
      case 11:
        return constructContentFunction(fun, newTarget, SPREAD(args, 11));
      case 12:
        return constructContentFunction(fun, newTarget, SPREAD(args, 12));
      default:
        assert(args.length !== 0,
               "bound function construction without args should be handled by caller");
        return _ConstructFunction(fun, newTarget, args);
    }
}<|MERGE_RESOLUTION|>--- conflicted
+++ resolved
@@ -60,13 +60,10 @@
  */
 function bind_bindFunction0(fun, thisArg, boundArgs) {
     return function bound() {
-<<<<<<< HEAD
-=======
         // Ensure we allocate a call-object slot for |boundArgs|, so the
         // debugger can access this value.
         if (false) void boundArgs;
 
->>>>>>> a17af05f
         var newTarget;
         if (_IsConstructing()) {
             newTarget = new.target;
@@ -85,12 +82,9 @@
                 return constructContentFunction(fun, newTarget, SPREAD(arguments, 4));
               case 5:
                 return constructContentFunction(fun, newTarget, SPREAD(arguments, 5));
-<<<<<<< HEAD
-=======
               default:
                 var args = FUN_APPLY(bind_mapArguments, null, arguments);
                 return bind_constructFunctionN(fun, newTarget, args);
->>>>>>> a17af05f
             }
         } else {
             switch (arguments.length) {
@@ -106,11 +100,8 @@
                 return callContentFunction(fun, thisArg, SPREAD(arguments, 4));
               case 5:
                 return callContentFunction(fun, thisArg, SPREAD(arguments, 5));
-<<<<<<< HEAD
-=======
               default:
                 return FUN_APPLY(fun, thisArg, arguments);
->>>>>>> a17af05f
             }
         }
     };
@@ -120,13 +111,10 @@
     var bound1 = boundArgs[0];
     var combiner = null;
     return function bound() {
-<<<<<<< HEAD
-=======
         // Ensure we allocate a call-object slot for |boundArgs|, so the
         // debugger can access this value.
         if (false) void boundArgs;
 
->>>>>>> a17af05f
         var newTarget;
         if (_IsConstructing()) {
             newTarget = new.target;
@@ -186,13 +174,10 @@
     var bound2 = boundArgs[1];
     var combiner = null;
     return function bound() {
-<<<<<<< HEAD
-=======
         // Ensure we allocate a call-object slot for |boundArgs|, so the
         // debugger can access this value.
         if (false) void boundArgs;
 
->>>>>>> a17af05f
         var newTarget;
         if (_IsConstructing()) {
             newTarget = new.target;
@@ -261,10 +246,6 @@
         if (arguments.length === 0) {
             if (newTarget !== undefined)
                 return bind_constructFunctionN(fun, newTarget, boundArgs);
-<<<<<<< HEAD
-
-=======
->>>>>>> a17af05f
             return bind_applyFunctionN(fun, thisArg, boundArgs);
         }
 
@@ -296,22 +277,6 @@
     return args;
 }
 
-<<<<<<< HEAD
-function bind_invokeFunctionN(fun, thisArg, newTarget, boundArgs, callArgs) {
-    var boundArgsCount = boundArgs.length;
-    var callArgsCount = callArgs.length;
-    var args = std_Array(boundArgsCount + callArgsCount);
-    for (var i = 0; i < boundArgsCount; i++)
-        _DefineDataProperty(args, i, boundArgs[i]);
-    for (var i = 0; i < callArgsCount; i++)
-        _DefineDataProperty(args, i + boundArgsCount, callArgs[i]);
-    if (newTarget !== undefined)
-        return bind_constructFunctionN(fun, newTarget, args);
-    return bind_applyFunctionN(fun, thisArg, args);
-}
-
-=======
->>>>>>> a17af05f
 function bind_applyFunctionN(fun, thisArg, args) {
     switch (args.length) {
       case 0:
