/* -*- Mode: C++; tab-width: 8; indent-tabs-mode: nil; c-basic-offset: 4 -*-
 * vim: set ts=8 sts=4 et sw=4 tw=99:
 * This Source Code Form is subject to the terms of the Mozilla Public
 * License, v. 2.0. If a copy of the MPL was not distributed with this
 * file, You can obtain one at http://mozilla.org/MPL/2.0/. */

/*
 * The Intl module specified by standard ECMA-402,
 * ECMAScript Internationalization API Specification.
 */

#include "builtin/Intl.h"

#include "mozilla/Casting.h"
#include "mozilla/HashFunctions.h"
#include "mozilla/PodOperations.h"
#include "mozilla/Range.h"
<<<<<<< HEAD
=======
#include "mozilla/TypeTraits.h"
>>>>>>> a17af05f

#include <string.h>

#include "jsapi.h"
#include "jsatom.h"
#include "jscntxt.h"
#include "jsfriendapi.h"
#include "jsobj.h"
#include "jsstr.h"
#include "jsutil.h"

#include "builtin/IntlTimeZoneData.h"
#include "ds/Sort.h"
#if ENABLE_INTL_API
<<<<<<< HEAD
#include "unicode/plurrule.h"
=======
>>>>>>> a17af05f
#include "unicode/ucal.h"
#include "unicode/ucol.h"
#include "unicode/udat.h"
#include "unicode/udatpg.h"
#include "unicode/uenum.h"
#include "unicode/uloc.h"
#include "unicode/unum.h"
#include "unicode/unumsys.h"
#include "unicode/upluralrules.h"
#include "unicode/ustring.h"
#endif
#include "vm/DateTime.h"
#include "vm/GlobalObject.h"
#include "vm/Interpreter.h"
#include "vm/SelfHosting.h"
#include "vm/Stack.h"
#include "vm/String.h"
#include "vm/StringBuffer.h"
#include "vm/Unicode.h"

#include "jsobjinlines.h"

#include "vm/NativeObject-inl.h"

using namespace js;

using mozilla::AssertedCast;
using mozilla::IsFinite;
using mozilla::IsNaN;
using mozilla::IsNegativeZero;
using mozilla::PodCopy;
using mozilla::Range;
using mozilla::RangedPtr;

/*
 * Pervasive note: ICU functions taking a UErrorCode in/out parameter always
 * test that parameter before doing anything, and will return immediately if
 * the value indicates that a failure occurred in a prior ICU call,
 * without doing anything else. See
 * http://userguide.icu-project.org/design#TOC-Error-Handling
 */


/******************** ICU stubs ********************/

#if !ENABLE_INTL_API

/*
 * When the Internationalization API isn't enabled, we also shouldn't link
 * against ICU. However, we still want to compile this code in order to prevent
 * bit rot. The following stub implementations for ICU functions make this
 * possible. The functions using them should never be called, so they assert
 * and return error codes. Signatures adapted from ICU header files locid.h,
 * numsys.h, ucal.h, ucol.h, udat.h, udatpg.h, uenum.h, unum.h, uloc.h;
 * see the ICU directory for license.
 */

namespace {

enum UErrorCode {
    U_ZERO_ERROR,
    U_BUFFER_OVERFLOW_ERROR,
};

<<<<<<< HEAD
}

namespace icu {

class StringEnumeration {
    public:
        explicit StringEnumeration();
};

StringEnumeration::StringEnumeration()
{
    MOZ_CRASH("StringEnumeration::StringEnumeration: Intl API disabled");
}

class PluralRules {
public:

    StringEnumeration* getKeywords(UErrorCode& status) const;

};

StringEnumeration*
PluralRules::getKeywords(UErrorCode& status) const
{
    MOZ_CRASH("PluralRules::getKeywords: Intl API disabled");
}

} // icu namespace

namespace {

=======
>>>>>>> a17af05f
typedef bool UBool;
typedef char16_t UChar;
typedef double UDate;

inline UBool
U_FAILURE(UErrorCode code)
{
    MOZ_CRASH("U_FAILURE: Intl API disabled");
}

const char*
uloc_getAvailable(int32_t n)
{
    MOZ_CRASH("uloc_getAvailable: Intl API disabled");
}

int32_t
uloc_countAvailable()
{
    MOZ_CRASH("uloc_countAvailable: Intl API disabled");
}

<<<<<<< HEAD
inline char16_t*
UCharToChar16(UChar* chars)
{
    MOZ_CRASH("UCharToChar16: Intl API disabled");
}

inline const char16_t*
UCharToChar16(const UChar* chars)
{
    MOZ_CRASH("UCharToChar16: Intl API disabled");
}

const char*
uloc_getAvailable(int32_t n)
{
    MOZ_CRASH("uloc_getAvailable: Intl API disabled");
}

int32_t
uloc_countAvailable()
{
    MOZ_CRASH("uloc_countAvailable: Intl API disabled");
}

UBool
uloc_isRightToLeft(const char* locale)
{
    MOZ_CRASH("uloc_isRightToLeft: Intl API disabled");
}

struct UFormattable;

void
ufmt_close(UFormattable* fmt)
{
    MOZ_CRASH("ufmt_close: Intl API disabled");
}

double
ufmt_getDouble(UFormattable* fmt, UErrorCode *status)
{
    MOZ_CRASH("ufmt_getDouble: Intl API disabled");
=======
UBool
uloc_isRightToLeft(const char* locale)
{
    MOZ_CRASH("uloc_isRightToLeft: Intl API disabled");
>>>>>>> a17af05f
}

struct UEnumeration;

int32_t
uenum_count(UEnumeration* en, UErrorCode* status)
{
    MOZ_CRASH("uenum_count: Intl API disabled");
}

const char*
uenum_next(UEnumeration* en, int32_t* resultLength, UErrorCode* status)
{
    MOZ_CRASH("uenum_next: Intl API disabled");
}

void
uenum_close(UEnumeration* en)
{
    MOZ_CRASH("uenum_close: Intl API disabled");
}

UEnumeration*
uenum_openFromStringEnumeration(icu::StringEnumeration* adopted, UErrorCode* ec)
{
    MOZ_CRASH("uenum_openFromStringEnumeration: Intl API disabled");
}

struct UCollator;

enum UColAttribute {
    UCOL_ALTERNATE_HANDLING,
    UCOL_CASE_FIRST,
    UCOL_CASE_LEVEL,
    UCOL_NORMALIZATION_MODE,
    UCOL_STRENGTH,
    UCOL_NUMERIC_COLLATION,
};

enum UColAttributeValue {
    UCOL_DEFAULT = -1,
    UCOL_PRIMARY = 0,
    UCOL_SECONDARY = 1,
    UCOL_TERTIARY = 2,
    UCOL_OFF = 16,
    UCOL_ON = 17,
    UCOL_SHIFTED = 20,
    UCOL_LOWER_FIRST = 24,
    UCOL_UPPER_FIRST = 25,
};

enum UCollationResult {
    UCOL_EQUAL = 0,
    UCOL_GREATER = 1,
    UCOL_LESS = -1
};

int32_t
ucol_countAvailable()
{
    MOZ_CRASH("ucol_countAvailable: Intl API disabled");
}

const char*
ucol_getAvailable(int32_t localeIndex)
{
    MOZ_CRASH("ucol_getAvailable: Intl API disabled");
}

UEnumeration*
ucol_openAvailableLocales(UErrorCode* status)
{
    MOZ_CRASH("ucol_openAvailableLocales: Intl API disabled");
}

UCollator*
ucol_open(const char* loc, UErrorCode* status)
{
    MOZ_CRASH("ucol_open: Intl API disabled");
}

UColAttributeValue
ucol_getAttribute(const UCollator* coll, UColAttribute attr, UErrorCode* status)
{
    MOZ_CRASH("ucol_getAttribute: Intl API disabled");
}

void
ucol_setAttribute(UCollator* coll, UColAttribute attr, UColAttributeValue value, UErrorCode* status)
{
    MOZ_CRASH("ucol_setAttribute: Intl API disabled");
}

UCollationResult
ucol_strcoll(const UCollator* coll, const UChar* source, int32_t sourceLength,
             const UChar* target, int32_t targetLength)
{
    MOZ_CRASH("ucol_strcoll: Intl API disabled");
}

void
ucol_close(UCollator* coll)
{
    MOZ_CRASH("ucol_close: Intl API disabled");
}

UEnumeration*
ucol_getKeywordValuesForLocale(const char* key, const char* locale, UBool commonlyUsed,
                               UErrorCode* status)
{
    MOZ_CRASH("ucol_getKeywordValuesForLocale: Intl API disabled");
}

struct UParseError;
struct UFieldPosition;
struct UFieldPositionIterator;
typedef void* UNumberFormat;

enum UNumberFormatStyle {
    UNUM_DECIMAL = 1,
    UNUM_CURRENCY,
    UNUM_PERCENT,
    UNUM_CURRENCY_ISO,
    UNUM_CURRENCY_PLURAL,
};

enum UNumberFormatRoundingMode {
    UNUM_ROUND_HALFUP,
};

enum UNumberFormatAttribute {
    UNUM_GROUPING_USED,
    UNUM_MIN_INTEGER_DIGITS,
    UNUM_MAX_FRACTION_DIGITS,
    UNUM_MIN_FRACTION_DIGITS,
    UNUM_ROUNDING_MODE,
    UNUM_SIGNIFICANT_DIGITS_USED,
    UNUM_MIN_SIGNIFICANT_DIGITS,
    UNUM_MAX_SIGNIFICANT_DIGITS,
};

enum UNumberFormatTextAttribute {
    UNUM_CURRENCY_CODE,
};

int32_t
unum_countAvailable()
{
    MOZ_CRASH("unum_countAvailable: Intl API disabled");
}

const char*
unum_getAvailable(int32_t localeIndex)
{
    MOZ_CRASH("unum_getAvailable: Intl API disabled");
}

UNumberFormat*
unum_open(UNumberFormatStyle style, const UChar* pattern, int32_t patternLength,
          const char* locale, UParseError* parseErr, UErrorCode* status)
{
    MOZ_CRASH("unum_open: Intl API disabled");
}

void
unum_setAttribute(UNumberFormat* fmt, UNumberFormatAttribute  attr, int32_t newValue)
{
    MOZ_CRASH("unum_setAttribute: Intl API disabled");
}

<<<<<<< HEAD
#if defined(ICU_UNUM_HAS_FORMATDOUBLEFORFIELDS)

=======
>>>>>>> a17af05f
int32_t
unum_formatDoubleForFields(const UNumberFormat* fmt, double number, UChar* result,
                           int32_t resultLength, UFieldPositionIterator* fpositer,
                           UErrorCode* status)
<<<<<<< HEAD
{
    MOZ_CRASH("unum_formatDoubleForFields: Intl API disabled");
}

enum UNumberFormatFields {
    UNUM_INTEGER_FIELD,
    UNUM_GROUPING_SEPARATOR_FIELD,
    UNUM_DECIMAL_SEPARATOR_FIELD,
    UNUM_FRACTION_FIELD,
    UNUM_SIGN_FIELD,
    UNUM_PERCENT_FIELD,
    UNUM_CURRENCY_FIELD,
    UNUM_PERMILL_FIELD,
    UNUM_EXPONENT_SYMBOL_FIELD,
    UNUM_EXPONENT_SIGN_FIELD,
    UNUM_EXPONENT_FIELD,
    UNUM_FIELD_COUNT,
};

#else

int32_t
unum_formatDouble(const UNumberFormat* fmt, double number, UChar* result,
                  int32_t resultLength, UFieldPosition* pos, UErrorCode* status)
=======
>>>>>>> a17af05f
{
    MOZ_CRASH("unum_formatDoubleForFields: Intl API disabled");
}

<<<<<<< HEAD
#endif // defined(ICU_UNUM_HAS_FORMATDOUBLEFORFIELDS)
=======
enum UNumberFormatFields {
    UNUM_INTEGER_FIELD,
    UNUM_GROUPING_SEPARATOR_FIELD,
    UNUM_DECIMAL_SEPARATOR_FIELD,
    UNUM_FRACTION_FIELD,
    UNUM_SIGN_FIELD,
    UNUM_PERCENT_FIELD,
    UNUM_CURRENCY_FIELD,
    UNUM_PERMILL_FIELD,
    UNUM_EXPONENT_SYMBOL_FIELD,
    UNUM_EXPONENT_SIGN_FIELD,
    UNUM_EXPONENT_FIELD,
    UNUM_FIELD_COUNT,
};
>>>>>>> a17af05f

void
unum_close(UNumberFormat* fmt)
{
    MOZ_CRASH("unum_close: Intl API disabled");
}

void
unum_setTextAttribute(UNumberFormat* fmt, UNumberFormatTextAttribute tag, const UChar* newValue,
                      int32_t newValueLength, UErrorCode* status)
{
    MOZ_CRASH("unum_setTextAttribute: Intl API disabled");
}

<<<<<<< HEAD
UFormattable*
unum_parseToUFormattable(const UNumberFormat* fmt,
                         UFormattable *result,
                         const UChar* text,
                         int32_t textLength,
                         int32_t* parsePos, /* 0 = start */
                         UErrorCode* status)
{
    MOZ_CRASH("unum_parseToUFormattable: Intl API disabled");
}

typedef void* UNumberingSystem;

UNumberingSystem*
unumsys_open(const char* locale, UErrorCode* status)
{
    MOZ_CRASH("unumsys_open: Intl API disabled");
}

const char*
unumsys_getName(const UNumberingSystem* unumsys)
{
    MOZ_CRASH("unumsys_getName: Intl API disabled");
}

void
unumsys_close(UNumberingSystem* unumsys)
{
=======
typedef void* UNumberingSystem;

UNumberingSystem*
unumsys_open(const char* locale, UErrorCode* status)
{
    MOZ_CRASH("unumsys_open: Intl API disabled");
}

const char*
unumsys_getName(const UNumberingSystem* unumsys)
{
    MOZ_CRASH("unumsys_getName: Intl API disabled");
}

void
unumsys_close(UNumberingSystem* unumsys)
{
>>>>>>> a17af05f
    MOZ_CRASH("unumsys_close: Intl API disabled");
}

typedef void* UCalendar;

enum UCalendarType {
    UCAL_TRADITIONAL,
    UCAL_DEFAULT = UCAL_TRADITIONAL,
    UCAL_GREGORIAN
};

enum UCalendarAttribute {
    UCAL_FIRST_DAY_OF_WEEK,
    UCAL_MINIMAL_DAYS_IN_FIRST_WEEK
};

enum UCalendarDaysOfWeek {
    UCAL_SUNDAY,
    UCAL_MONDAY,
    UCAL_TUESDAY,
    UCAL_WEDNESDAY,
    UCAL_THURSDAY,
    UCAL_FRIDAY,
    UCAL_SATURDAY
};

enum UCalendarWeekdayType {
    UCAL_WEEKDAY,
    UCAL_WEEKEND,
    UCAL_WEEKEND_ONSET,
    UCAL_WEEKEND_CEASE
};

enum UCalendarDateFields {
    UCAL_ERA,
    UCAL_YEAR,
    UCAL_MONTH,
    UCAL_WEEK_OF_YEAR,
    UCAL_WEEK_OF_MONTH,
    UCAL_DATE,
    UCAL_DAY_OF_YEAR,
    UCAL_DAY_OF_WEEK,
    UCAL_DAY_OF_WEEK_IN_MONTH,
    UCAL_AM_PM,
    UCAL_HOUR,
    UCAL_HOUR_OF_DAY,
    UCAL_MINUTE,
    UCAL_SECOND,
    UCAL_MILLISECOND,
    UCAL_ZONE_OFFSET,
    UCAL_DST_OFFSET,
    UCAL_YEAR_WOY,
    UCAL_DOW_LOCAL,
    UCAL_EXTENDED_YEAR,
    UCAL_JULIAN_DAY,
    UCAL_MILLISECONDS_IN_DAY,
    UCAL_IS_LEAP_MONTH,
    UCAL_FIELD_COUNT,
    UCAL_DAY_OF_MONTH = UCAL_DATE
};

enum UCalendarMonths {
  UCAL_JANUARY,
  UCAL_FEBRUARY,
  UCAL_MARCH,
  UCAL_APRIL,
  UCAL_MAY,
  UCAL_JUNE,
  UCAL_JULY,
  UCAL_AUGUST,
  UCAL_SEPTEMBER,
  UCAL_OCTOBER,
  UCAL_NOVEMBER,
  UCAL_DECEMBER,
  UCAL_UNDECIMBER
};

enum UCalendarAMPMs {
  UCAL_AM,
  UCAL_PM
};

UCalendar*
ucal_open(const UChar* zoneID, int32_t len, const char* locale,
          UCalendarType type, UErrorCode* status)
{
    MOZ_CRASH("ucal_open: Intl API disabled");
}

const char*
ucal_getType(const UCalendar* cal, UErrorCode* status)
{
    MOZ_CRASH("ucal_getType: Intl API disabled");
}

UEnumeration*
ucal_getKeywordValuesForLocale(const char* key, const char* locale,
                               UBool commonlyUsed, UErrorCode* status)
{
    MOZ_CRASH("ucal_getKeywordValuesForLocale: Intl API disabled");
}

void
ucal_close(UCalendar* cal)
{
    MOZ_CRASH("ucal_close: Intl API disabled");
}

UCalendarWeekdayType
ucal_getDayOfWeekType(const UCalendar *cal, UCalendarDaysOfWeek dayOfWeek, UErrorCode* status)
{
    MOZ_CRASH("ucal_getDayOfWeekType: Intl API disabled");
}

int32_t
ucal_getAttribute(const UCalendar*    cal,
                  UCalendarAttribute  attr)
{
    MOZ_CRASH("ucal_getAttribute: Intl API disabled");
}

int32_t
ucal_get(const UCalendar *cal, UCalendarDateFields field, UErrorCode *status)
{
    MOZ_CRASH("ucal_get: Intl API disabled");
}

UEnumeration*
ucal_openTimeZones(UErrorCode* status)
{
    MOZ_CRASH("ucal_openTimeZones: Intl API disabled");
}

int32_t
ucal_getCanonicalTimeZoneID(const UChar* id, int32_t len, UChar* result, int32_t resultCapacity,
                            UBool* isSystemID, UErrorCode* status)
{
    MOZ_CRASH("ucal_getCanonicalTimeZoneID: Intl API disabled");
}

int32_t
ucal_getDefaultTimeZone(UChar* result, int32_t resultCapacity, UErrorCode* status)
{
    MOZ_CRASH("ucal_getDefaultTimeZone: Intl API disabled");
}

enum UDateTimePatternField {
    UDATPG_YEAR_FIELD,
    UDATPG_MONTH_FIELD,
    UDATPG_WEEK_OF_YEAR_FIELD,
    UDATPG_DAY_FIELD,
};

typedef void* UDateTimePatternGenerator;

UDateTimePatternGenerator*
udatpg_open(const char* locale, UErrorCode* pErrorCode)
{
    MOZ_CRASH("udatpg_open: Intl API disabled");
}

int32_t
udatpg_getBestPattern(UDateTimePatternGenerator* dtpg, const UChar* skeleton,
                      int32_t length, UChar* bestPattern, int32_t capacity,
                      UErrorCode* pErrorCode)
{
    MOZ_CRASH("udatpg_getBestPattern: Intl API disabled");
}

static const UChar *
udatpg_getAppendItemName(const UDateTimePatternGenerator *dtpg,
                         UDateTimePatternField field,
                         int32_t *pLength)
{
    MOZ_CRASH("udatpg_getAppendItemName: Intl API disabled");
}

void
udatpg_close(UDateTimePatternGenerator* dtpg)
{
    MOZ_CRASH("udatpg_close: Intl API disabled");
}

typedef void* UCalendar;
typedef void* UDateFormat;

enum UDateFormatField {
    UDAT_ERA_FIELD = 0,
    UDAT_YEAR_FIELD = 1,
    UDAT_MONTH_FIELD = 2,
    UDAT_DATE_FIELD = 3,
    UDAT_HOUR_OF_DAY1_FIELD = 4,
    UDAT_HOUR_OF_DAY0_FIELD = 5,
    UDAT_MINUTE_FIELD = 6,
    UDAT_SECOND_FIELD = 7,
    UDAT_FRACTIONAL_SECOND_FIELD = 8,
    UDAT_DAY_OF_WEEK_FIELD = 9,
    UDAT_DAY_OF_YEAR_FIELD = 10,
    UDAT_DAY_OF_WEEK_IN_MONTH_FIELD = 11,
    UDAT_WEEK_OF_YEAR_FIELD = 12,
    UDAT_WEEK_OF_MONTH_FIELD = 13,
    UDAT_AM_PM_FIELD = 14,
    UDAT_HOUR1_FIELD = 15,
    UDAT_HOUR0_FIELD = 16,
    UDAT_TIMEZONE_FIELD = 17,
    UDAT_YEAR_WOY_FIELD = 18,
    UDAT_DOW_LOCAL_FIELD = 19,
    UDAT_EXTENDED_YEAR_FIELD = 20,
    UDAT_JULIAN_DAY_FIELD = 21,
    UDAT_MILLISECONDS_IN_DAY_FIELD = 22,
    UDAT_TIMEZONE_RFC_FIELD = 23,
    UDAT_TIMEZONE_GENERIC_FIELD = 24,
    UDAT_STANDALONE_DAY_FIELD = 25,
    UDAT_STANDALONE_MONTH_FIELD = 26,
    UDAT_QUARTER_FIELD = 27,
    UDAT_STANDALONE_QUARTER_FIELD = 28,
    UDAT_TIMEZONE_SPECIAL_FIELD = 29,
    UDAT_YEAR_NAME_FIELD = 30,
    UDAT_TIMEZONE_LOCALIZED_GMT_OFFSET_FIELD = 31,
    UDAT_TIMEZONE_ISO_FIELD = 32,
    UDAT_TIMEZONE_ISO_LOCAL_FIELD = 33,
    UDAT_RELATED_YEAR_FIELD = 34,
    UDAT_AM_PM_MIDNIGHT_NOON_FIELD = 35,
    UDAT_FLEXIBLE_DAY_PERIOD_FIELD = 36,
    UDAT_TIME_SEPARATOR_FIELD = 37,
    UDAT_FIELD_COUNT = 38
};

enum UDateFormatStyle {
    UDAT_FULL,
    UDAT_LONG,
    UDAT_MEDIUM,
    UDAT_SHORT,
    UDAT_DEFAULT = UDAT_MEDIUM,
    UDAT_NONE = -1,
    UDAT_PATTERN = -2,
    UDAT_IGNORE = UDAT_PATTERN
};

enum UDateFormatSymbolType {
    UDAT_ERAS,
    UDAT_MONTHS,
    UDAT_SHORT_MONTHS,
    UDAT_WEEKDAYS,
    UDAT_SHORT_WEEKDAYS,
    UDAT_AM_PMS,
    UDAT_LOCALIZED_CHARS,
    UDAT_ERA_NAMES,
    UDAT_NARROW_MONTHS,
    UDAT_NARROW_WEEKDAYS,
    UDAT_STANDALONE_MONTHS,
    UDAT_STANDALONE_SHORT_MONTHS,
    UDAT_STANDALONE_NARROW_MONTHS,
    UDAT_STANDALONE_WEEKDAYS,
    UDAT_STANDALONE_SHORT_WEEKDAYS,
    UDAT_STANDALONE_NARROW_WEEKDAYS,
    UDAT_QUARTERS,
    UDAT_SHORT_QUARTERS,
    UDAT_STANDALONE_QUARTERS,
    UDAT_STANDALONE_SHORT_QUARTERS,
    UDAT_SHORTER_WEEKDAYS,
    UDAT_STANDALONE_SHORTER_WEEKDAYS,
    UDAT_CYCLIC_YEARS_WIDE,
    UDAT_CYCLIC_YEARS_ABBREVIATED,
    UDAT_CYCLIC_YEARS_NARROW,
    UDAT_ZODIAC_NAMES_WIDE,
    UDAT_ZODIAC_NAMES_ABBREVIATED,
    UDAT_ZODIAC_NAMES_NARROW
};

int32_t
udat_countAvailable()
{
    MOZ_CRASH("udat_countAvailable: Intl API disabled");
}

int32_t
udat_toPattern(const UDateFormat* fmt, UBool localized, UChar* result,
               int32_t resultLength, UErrorCode* status)
{
    MOZ_CRASH("udat_toPattern: Intl API disabled");
}

const char*
udat_getAvailable(int32_t localeIndex)
{
    MOZ_CRASH("udat_getAvailable: Intl API disabled");
}

UDateFormat*
udat_open(UDateFormatStyle timeStyle, UDateFormatStyle dateStyle, const char* locale,
          const UChar* tzID, int32_t tzIDLength, const UChar* pattern,
          int32_t patternLength, UErrorCode* status)
{
    MOZ_CRASH("udat_open: Intl API disabled");
}

const UCalendar*
udat_getCalendar(const UDateFormat* fmt)
{
    MOZ_CRASH("udat_getCalendar: Intl API disabled");
}

void
ucal_setGregorianChange(UCalendar* cal, UDate date, UErrorCode* pErrorCode)
{
    MOZ_CRASH("ucal_setGregorianChange: Intl API disabled");
}

int32_t
udat_format(const UDateFormat* format, UDate dateToFormat, UChar* result,
            int32_t resultLength, UFieldPosition* position, UErrorCode* status)
{
    MOZ_CRASH("udat_format: Intl API disabled");
}

int32_t
udat_formatForFields(const UDateFormat* format, UDate dateToFormat,
                     UChar* result, int32_t resultLength, UFieldPositionIterator* fpositer,
                     UErrorCode* status)
{
    MOZ_CRASH("udat_formatForFields: Intl API disabled");
}

UFieldPositionIterator*
ufieldpositer_open(UErrorCode* status)
{
    MOZ_CRASH("ufieldpositer_open: Intl API disabled");
}

void
ufieldpositer_close(UFieldPositionIterator* fpositer)
{
    MOZ_CRASH("ufieldpositer_close: Intl API disabled");
}

int32_t
ufieldpositer_next(UFieldPositionIterator* fpositer, int32_t* beginIndex, int32_t* endIndex)
{
    MOZ_CRASH("ufieldpositer_next: Intl API disabled");
}

void
udat_close(UDateFormat* format)
{
    MOZ_CRASH("udat_close: Intl API disabled");
}

int32_t
udat_getSymbols(const UDateFormat *fmt, UDateFormatSymbolType type, int32_t symbolIndex,
                UChar *result, int32_t resultLength, UErrorCode *status)
{
    MOZ_CRASH("udat_getSymbols: Intl API disabled");
}

typedef void* UPluralRules;

enum UPluralType {
  UPLURAL_TYPE_CARDINAL,
  UPLURAL_TYPE_ORDINAL
};

void
uplrules_close(UPluralRules *uplrules)
{
    MOZ_CRASH("uplrules_close: Intl API disabled");
}

UPluralRules*
uplrules_openForType(const char *locale, UPluralType type, UErrorCode *status)
{
    MOZ_CRASH("uplrules_openForType: Intl API disabled");
}

int32_t
<<<<<<< HEAD
uplrules_select(const UPluralRules *uplrules, double number, UChar *keyword, int32_t capacity,
                UErrorCode *status)
{
    MOZ_CRASH("uplrules_select: Intl API disabled");
=======
uplrules_selectWithFormat(const UPluralRules* uplrules, double number, const UNumberFormat* fmt,
                          UChar* keyword, int32_t capacity, UErrorCode* status)
{
    MOZ_CRASH("uplrules_selectWithFormat: Intl API disabled");
}

UEnumeration*
uplrules_getKeywords(const UPluralRules* uplrules, UErrorCode* status)
{
    MOZ_CRASH("uplrules_getKeywords: Intl API disabled");
>>>>>>> a17af05f
}

int32_t
u_strToLower(UChar* dest, int32_t destCapacity, const UChar* src, int32_t srcLength,
             const char* locale, UErrorCode* pErrorCode)
{
    MOZ_CRASH("u_strToLower: Intl API disabled");
}

int32_t
u_strToUpper(UChar* dest, int32_t destCapacity, const UChar* src, int32_t srcLength,
             const char* locale, UErrorCode* pErrorCode)
{
    MOZ_CRASH("u_strToUpper: Intl API disabled");
}

<<<<<<< HEAD
=======
const char*
uloc_toUnicodeLocaleType(const char* keyword, const char* value)
{
    MOZ_CRASH("uloc_toUnicodeLocaleType: Intl API disabled");
}

>>>>>>> a17af05f
} // anonymous namespace

#endif


/******************** Common to Intl constructors ********************/

static bool
IntlInitialize(JSContext* cx, HandleObject obj, Handle<PropertyName*> initializer,
               HandleValue locales, HandleValue options)
{
    FixedInvokeArgs<3> args(cx);

    args[0].setObject(*obj);
    args[1].set(locales);
    args[2].set(options);

    RootedValue thisv(cx, NullValue());
    RootedValue ignored(cx);
    if (!js::CallSelfHostedFunction(cx, initializer, thisv, args, &ignored))
        return false;

    MOZ_ASSERT(ignored.isUndefined(),
               "Unexpected return value from non-legacy Intl object initializer");
    return true;
}

enum class DateTimeFormatOptions
{
    Standard,
    EnableMozExtensions,
};

static bool
LegacyIntlInitialize(JSContext* cx, HandleObject obj, Handle<PropertyName*> initializer,
                     HandleValue thisValue, HandleValue locales, HandleValue options,
                     DateTimeFormatOptions dtfOptions, MutableHandleValue result)
{
    FixedInvokeArgs<5> args(cx);

    args[0].setObject(*obj);
    args[1].set(thisValue);
    args[2].set(locales);
    args[3].set(options);
    args[4].setBoolean(dtfOptions == DateTimeFormatOptions::EnableMozExtensions);

    RootedValue thisv(cx, NullValue());
    if (!js::CallSelfHostedFunction(cx, initializer, thisv, args, result))
        return false;

    MOZ_ASSERT(result.isObject(), "Legacy Intl object initializer must return an object");
    return true;
}

// CountAvailable and GetAvailable describe the signatures used for ICU API
// to determine available locales for various functionality.
using CountAvailable = int32_t (*)();
using GetAvailable = const char* (*)(int32_t localeIndex);

static bool
intl_availableLocales(JSContext* cx, CountAvailable countAvailable,
                      GetAvailable getAvailable, MutableHandleValue result)
{
    RootedObject locales(cx, NewObjectWithGivenProto<PlainObject>(cx, nullptr));
    if (!locales)
        return false;

#if ENABLE_INTL_API
    RootedAtom a(cx);
    uint32_t count = countAvailable();
    for (uint32_t i = 0; i < count; i++) {
        const char* locale = getAvailable(i);
        auto lang = DuplicateString(cx, locale);
        if (!lang)
            return false;
        char* p;
        while ((p = strchr(lang.get(), '_')))
            *p = '-';
        a = Atomize(cx, lang.get(), strlen(lang.get()));
        if (!a)
            return false;
        if (!DefineProperty(cx, locales, a->asPropertyName(), TrueHandleValue, nullptr, nullptr,
                            JSPROP_ENUMERATE))
        {
            return false;
        }
    }
#endif
    result.setObject(*locales);
    return true;
}

/**
 * Returns the object holding the internal properties for obj.
 */
static JSObject*
GetInternals(JSContext* cx, HandleObject obj)
{
    FixedInvokeArgs<1> args(cx);

    args[0].setObject(*obj);

    RootedValue v(cx, NullValue());
    if (!js::CallSelfHostedFunction(cx, cx->names().getInternals, v, args, &v))
        return nullptr;

    return &v.toObject();
}

static bool
equal(const char* s1, const char* s2)
{
    return !strcmp(s1, s2);
}

static const char*
icuLocale(const char* locale)
{
    if (equal(locale, "und"))
        return ""; // ICU root locale
    return locale;
}

// Simple RAII for ICU objects.  Unfortunately, ICU's C++ API is uniformly
// unstable, so we can't use its smart pointers for this.
template <typename T, void (Delete)(T*)>
class ScopedICUObject
{
    T* ptr_;

  public:
    explicit ScopedICUObject(T* ptr)
      : ptr_(ptr)
    {}

    ~ScopedICUObject() {
        if (ptr_)
            Delete(ptr_);
    }

    // In cases where an object should be deleted on abnormal exits,
    // but returned to the caller if everything goes well, call forget()
    // to transfer the object just before returning.
    T* forget() {
        T* tmp = ptr_;
        ptr_ = nullptr;
        return tmp;
    }
};

// Starting with ICU 59, UChar defaults to char16_t.
static_assert(mozilla::IsSame<UChar, char16_t>::value,
              "We don't support redefining UChar to a different type");

// The inline capacity we use for the char16_t Vectors.
static const size_t INITIAL_CHAR_BUFFER_SIZE = 32;

template <typename ICUStringFunction>
static JSString*
Call(JSContext* cx, const ICUStringFunction& strFn)
{
    Vector<char16_t, INITIAL_CHAR_BUFFER_SIZE> chars(cx);
    MOZ_ALWAYS_TRUE(chars.resize(INITIAL_CHAR_BUFFER_SIZE));

    UErrorCode status = U_ZERO_ERROR;
<<<<<<< HEAD
    int32_t size = strFn(Char16ToUChar(chars.begin()), INITIAL_CHAR_BUFFER_SIZE, &status);
=======
    int32_t size = strFn(chars.begin(), INITIAL_CHAR_BUFFER_SIZE, &status);
>>>>>>> a17af05f
    if (status == U_BUFFER_OVERFLOW_ERROR) {
        MOZ_ASSERT(size >= 0);
        if (!chars.resize(size_t(size)))
            return nullptr;
        status = U_ZERO_ERROR;
<<<<<<< HEAD
        strFn(Char16ToUChar(chars.begin()), size, &status);
=======
        strFn(chars.begin(), size, &status);
>>>>>>> a17af05f
    }
    if (U_FAILURE(status)) {
        JS_ReportErrorNumberASCII(cx, GetErrorMessage, nullptr, JSMSG_INTERNAL_INTL_ERROR);
        return nullptr;
    }

    MOZ_ASSERT(size >= 0);
    return NewStringCopyN<CanGC>(cx, chars.begin(), size_t(size));
}


/******************** Collator ********************/

const ClassOps CollatorObject::classOps_ = {
    nullptr, /* addProperty */
    nullptr, /* delProperty */
    nullptr, /* enumerate */
    nullptr, /* newEnumerate */
    nullptr, /* resolve */
    nullptr, /* mayResolve */
    CollatorObject::finalize
};

const Class CollatorObject::class_ = {
    js_Object_str,
    JSCLASS_HAS_RESERVED_SLOTS(CollatorObject::SLOT_COUNT) |
    JSCLASS_FOREGROUND_FINALIZE,
    &CollatorObject::classOps_
};

#if JS_HAS_TOSOURCE
static bool
collator_toSource(JSContext* cx, unsigned argc, Value* vp)
{
    CallArgs args = CallArgsFromVp(argc, vp);
    args.rval().setString(cx->names().Collator);
    return true;
}
#endif

static const JSFunctionSpec collator_static_methods[] = {
    JS_SELF_HOSTED_FN("supportedLocalesOf", "Intl_Collator_supportedLocalesOf", 1, 0),
    JS_FS_END
};

static const JSFunctionSpec collator_methods[] = {
    JS_SELF_HOSTED_FN("resolvedOptions", "Intl_Collator_resolvedOptions", 0, 0),
#if JS_HAS_TOSOURCE
    JS_FN(js_toSource_str, collator_toSource, 0, 0),
#endif
    JS_FS_END
};

static const JSPropertySpec collator_properties[] = {
    JS_SELF_HOSTED_GET("compare", "Intl_Collator_compare_get", 0),
    JS_STRING_SYM_PS(toStringTag, "Object", JSPROP_READONLY),
    JS_PS_END
};

/**
 * 10.1.2 Intl.Collator([ locales [, options]])
 *
 * ES2017 Intl draft rev 94045d234762ad107a3d09bb6f7381a65f1a2f9b
 */
static bool
Collator(JSContext* cx, const CallArgs& args)
{
    // Step 1 (Handled by OrdinaryCreateFromConstructor fallback code).

    // Steps 2-5 (Inlined 9.1.14, OrdinaryCreateFromConstructor).
    RootedObject proto(cx);
<<<<<<< HEAD
    if (args.isConstructing() && !GetPrototypeFromCallableConstructor(cx, args, &proto))
=======
    if (!GetPrototypeFromBuiltinConstructor(cx, args, &proto))
>>>>>>> a17af05f
        return false;

    if (!proto) {
        proto = GlobalObject::getOrCreateCollatorPrototype(cx, cx->global());
        if (!proto)
            return false;
    }

    Rooted<CollatorObject*> collator(cx, NewObjectWithGivenProto<CollatorObject>(cx, proto));
    if (!collator)
        return false;

    collator->setReservedSlot(CollatorObject::INTERNALS_SLOT, NullValue());
    collator->setReservedSlot(CollatorObject::UCOLLATOR_SLOT, PrivateValue(nullptr));
<<<<<<< HEAD

    RootedValue locales(cx, args.get(0));
    RootedValue options(cx, args.get(1));

=======

    RootedValue locales(cx, args.get(0));
    RootedValue options(cx, args.get(1));

>>>>>>> a17af05f
    // Step 6.
    if (!IntlInitialize(cx, collator, cx->names().InitializeCollator, locales, options))
        return false;

    args.rval().setObject(*collator);
    return true;
}

static bool
Collator(JSContext* cx, unsigned argc, Value* vp)
{
    CallArgs args = CallArgsFromVp(argc, vp);
    return Collator(cx, args);
}

bool
js::intl_Collator(JSContext* cx, unsigned argc, Value* vp)
{
    CallArgs args = CallArgsFromVp(argc, vp);
    MOZ_ASSERT(args.length() == 2);
    MOZ_ASSERT(!args.isConstructing());

    return Collator(cx, args);
}

void
CollatorObject::finalize(FreeOp* fop, JSObject* obj)
{
    MOZ_ASSERT(fop->onActiveCooperatingThread());

    const Value& slot = obj->as<CollatorObject>().getReservedSlot(CollatorObject::UCOLLATOR_SLOT);
    if (UCollator* coll = static_cast<UCollator*>(slot.toPrivate()))
        ucol_close(coll);
}

static JSObject*
CreateCollatorPrototype(JSContext* cx, HandleObject Intl, Handle<GlobalObject*> global)
{
    RootedFunction ctor(cx, GlobalObject::createConstructor(cx, &Collator, cx->names().Collator,
                                                            0));
    if (!ctor)
        return nullptr;

    RootedObject proto(cx, GlobalObject::createBlankPrototype<PlainObject>(cx, global));
    if (!proto)
        return nullptr;

    if (!LinkConstructorAndPrototype(cx, ctor, proto))
        return nullptr;

    // 10.2.2
    if (!JS_DefineFunctions(cx, ctor, collator_static_methods))
        return nullptr;

    // 10.3.5
    if (!JS_DefineFunctions(cx, proto, collator_methods))
        return nullptr;

    // 10.3.2 and 10.3.3
    if (!JS_DefineProperties(cx, proto, collator_properties))
        return nullptr;

    // 8.1
    RootedValue ctorValue(cx, ObjectValue(*ctor));
    if (!DefineProperty(cx, Intl, cx->names().Collator, ctorValue, nullptr, nullptr, 0))
        return nullptr;

    return proto;
}

bool
js::intl_Collator_availableLocales(JSContext* cx, unsigned argc, Value* vp)
{
    CallArgs args = CallArgsFromVp(argc, vp);
    MOZ_ASSERT(args.length() == 0);

    RootedValue result(cx);
    if (!intl_availableLocales(cx, ucol_countAvailable, ucol_getAvailable, &result))
        return false;
    args.rval().set(result);
    return true;
}

bool
js::intl_availableCollations(JSContext* cx, unsigned argc, Value* vp)
{
    CallArgs args = CallArgsFromVp(argc, vp);
    MOZ_ASSERT(args.length() == 1);
    MOZ_ASSERT(args[0].isString());

    JSAutoByteString locale(cx, args[0].toString());
    if (!locale)
        return false;
    UErrorCode status = U_ZERO_ERROR;
    UEnumeration* values = ucol_getKeywordValuesForLocale("co", locale.ptr(), false, &status);
    if (U_FAILURE(status)) {
        JS_ReportErrorNumberASCII(cx, GetErrorMessage, nullptr, JSMSG_INTERNAL_INTL_ERROR);
        return false;
    }
    ScopedICUObject<UEnumeration, uenum_close> toClose(values);

    uint32_t count = uenum_count(values, &status);
    if (U_FAILURE(status)) {
        JS_ReportErrorNumberASCII(cx, GetErrorMessage, nullptr, JSMSG_INTERNAL_INTL_ERROR);
        return false;
    }

    RootedObject collations(cx, NewDenseEmptyArray(cx));
    if (!collations)
        return false;

    uint32_t index = 0;

    // The first element of the collations array must be |null| per
    // ES2017 Intl, 10.2.3 Internal Slots.
    if (!DefineElement(cx, collations, index++, NullHandleValue))
        return false;

<<<<<<< HEAD
=======
    RootedValue element(cx);
>>>>>>> a17af05f
    for (uint32_t i = 0; i < count; i++) {
        const char* collation = uenum_next(values, nullptr, &status);
        if (U_FAILURE(status)) {
            JS_ReportErrorNumberASCII(cx, GetErrorMessage, nullptr, JSMSG_INTERNAL_INTL_ERROR);
            return false;
        }

        // Per ECMA-402, 10.2.3, we don't include standard and search:
        // "The values 'standard' and 'search' must not be used as elements in
        // any [[sortLocaleData]][locale].co and [[searchLocaleData]][locale].co
        // array."
        if (equal(collation, "standard") || equal(collation, "search"))
            continue;

        // ICU returns old-style keyword values; map them to BCP 47 equivalents.
        JSString* jscollation = JS_NewStringCopyZ(cx, uloc_toUnicodeLocaleType("co", collation));
        if (!jscollation)
            return false;
        element = StringValue(jscollation);
        if (!DefineElement(cx, collations, index++, element))
            return false;
    }

    args.rval().setObject(*collations);
    return true;
}

/**
 * Returns a new UCollator with the locale and collation options
 * of the given Collator.
 */
static UCollator*
NewUCollator(JSContext* cx, Handle<CollatorObject*> collator)
{
    RootedValue value(cx);

    RootedObject internals(cx, GetInternals(cx, collator));
    if (!internals)
        return nullptr;

    if (!GetProperty(cx, internals, internals, cx->names().locale, &value))
        return nullptr;
    JSAutoByteString locale(cx, value.toString());
    if (!locale)
        return nullptr;

    // UCollator options with default values.
    UColAttributeValue uStrength = UCOL_DEFAULT;
    UColAttributeValue uCaseLevel = UCOL_OFF;
    UColAttributeValue uAlternate = UCOL_DEFAULT;
    UColAttributeValue uNumeric = UCOL_OFF;
    // Normalization is always on to meet the canonical equivalence requirement.
    UColAttributeValue uNormalization = UCOL_ON;
    UColAttributeValue uCaseFirst = UCOL_DEFAULT;

    if (!GetProperty(cx, internals, internals, cx->names().usage, &value))
        return nullptr;
    JSLinearString* usage = value.toString()->ensureLinear(cx);
    if (!usage)
        return nullptr;
    if (StringEqualsAscii(usage, "search")) {
        // ICU expects search as a Unicode locale extension on locale.
        // Unicode locale extensions must occur before private use extensions.
        const char* oldLocale = locale.ptr();
        const char* p;
        size_t index;
        size_t localeLen = strlen(oldLocale);
        if ((p = strstr(oldLocale, "-x-")))
            index = p - oldLocale;
        else
            index = localeLen;

        const char* insert;
        if ((p = strstr(oldLocale, "-u-")) && static_cast<size_t>(p - oldLocale) < index) {
            index = p - oldLocale + 2;
            insert = "-co-search";
        } else {
            insert = "-u-co-search";
        }
        size_t insertLen = strlen(insert);
        char* newLocale = cx->pod_malloc<char>(localeLen + insertLen + 1);
        if (!newLocale)
            return nullptr;
        memcpy(newLocale, oldLocale, index);
        memcpy(newLocale + index, insert, insertLen);
        memcpy(newLocale + index + insertLen, oldLocale + index, localeLen - index + 1); // '\0'
        locale.clear();
<<<<<<< HEAD
        locale.initBytes(newLocale);
=======
        locale.initBytes(JS::UniqueChars(newLocale));
>>>>>>> a17af05f
    } else {
        MOZ_ASSERT(StringEqualsAscii(usage, "sort"));
    }

    // We don't need to look at the collation property - it can only be set
    // via the Unicode locale extension and is therefore already set on
    // locale.

    if (!GetProperty(cx, internals, internals, cx->names().sensitivity, &value))
        return nullptr;
    JSLinearString* sensitivity = value.toString()->ensureLinear(cx);
    if (!sensitivity)
        return nullptr;
    if (StringEqualsAscii(sensitivity, "base")) {
        uStrength = UCOL_PRIMARY;
    } else if (StringEqualsAscii(sensitivity, "accent")) {
        uStrength = UCOL_SECONDARY;
    } else if (StringEqualsAscii(sensitivity, "case")) {
        uStrength = UCOL_PRIMARY;
        uCaseLevel = UCOL_ON;
    } else {
        MOZ_ASSERT(StringEqualsAscii(sensitivity, "variant"));
        uStrength = UCOL_TERTIARY;
    }

    if (!GetProperty(cx, internals, internals, cx->names().ignorePunctuation, &value))
        return nullptr;
    // According to the ICU team, UCOL_SHIFTED causes punctuation to be
    // ignored. Looking at Unicode Technical Report 35, Unicode Locale Data
    // Markup Language, "shifted" causes whitespace and punctuation to be
    // ignored - that's a bit more than asked for, but there's no way to get
    // less.
    if (value.toBoolean())
        uAlternate = UCOL_SHIFTED;

    if (!GetProperty(cx, internals, internals, cx->names().numeric, &value))
        return nullptr;
    if (!value.isUndefined() && value.toBoolean())
        uNumeric = UCOL_ON;

    if (!GetProperty(cx, internals, internals, cx->names().caseFirst, &value))
        return nullptr;
    if (!value.isUndefined()) {
        JSLinearString* caseFirst = value.toString()->ensureLinear(cx);
        if (!caseFirst)
            return nullptr;
        if (StringEqualsAscii(caseFirst, "upper")) {
            uCaseFirst = UCOL_UPPER_FIRST;
        } else if (StringEqualsAscii(caseFirst, "lower")) {
            uCaseFirst = UCOL_LOWER_FIRST;
        } else {
            MOZ_ASSERT(StringEqualsAscii(caseFirst, "false"));
            uCaseFirst = UCOL_OFF;
        }
    }

    UErrorCode status = U_ZERO_ERROR;
    UCollator* coll = ucol_open(icuLocale(locale.ptr()), &status);
    if (U_FAILURE(status)) {
        JS_ReportErrorNumberASCII(cx, GetErrorMessage, nullptr, JSMSG_INTERNAL_INTL_ERROR);
        return nullptr;
    }

    ucol_setAttribute(coll, UCOL_STRENGTH, uStrength, &status);
    ucol_setAttribute(coll, UCOL_CASE_LEVEL, uCaseLevel, &status);
    ucol_setAttribute(coll, UCOL_ALTERNATE_HANDLING, uAlternate, &status);
    ucol_setAttribute(coll, UCOL_NUMERIC_COLLATION, uNumeric, &status);
    ucol_setAttribute(coll, UCOL_NORMALIZATION_MODE, uNormalization, &status);
    ucol_setAttribute(coll, UCOL_CASE_FIRST, uCaseFirst, &status);
    if (U_FAILURE(status)) {
        ucol_close(coll);
        JS_ReportErrorNumberASCII(cx, GetErrorMessage, nullptr, JSMSG_INTERNAL_INTL_ERROR);
        return nullptr;
    }

    return coll;
}

static bool
intl_CompareStrings(JSContext* cx, UCollator* coll, HandleString str1, HandleString str2,
                    MutableHandleValue result)
{
    MOZ_ASSERT(str1);
    MOZ_ASSERT(str2);

    if (str1 == str2) {
        result.setInt32(0);
        return true;
    }

    AutoStableStringChars stableChars1(cx);
    if (!stableChars1.initTwoByte(cx, str1))
        return false;

    AutoStableStringChars stableChars2(cx);
    if (!stableChars2.initTwoByte(cx, str2))
        return false;

    mozilla::Range<const char16_t> chars1 = stableChars1.twoByteRange();
    mozilla::Range<const char16_t> chars2 = stableChars2.twoByteRange();

    UCollationResult uresult = ucol_strcoll(coll,
<<<<<<< HEAD
                                            Char16ToUChar(chars1.begin().get()), chars1.length(),
                                            Char16ToUChar(chars2.begin().get()), chars2.length());
=======
                                            chars1.begin().get(), chars1.length(),
                                            chars2.begin().get(), chars2.length());
>>>>>>> a17af05f
    int32_t res;
    switch (uresult) {
        case UCOL_LESS: res = -1; break;
        case UCOL_EQUAL: res = 0; break;
        case UCOL_GREATER: res = 1; break;
        default: MOZ_CRASH("ucol_strcoll returned bad UCollationResult");
    }
    result.setInt32(res);
    return true;
}

bool
js::intl_CompareStrings(JSContext* cx, unsigned argc, Value* vp)
{
    CallArgs args = CallArgsFromVp(argc, vp);
    MOZ_ASSERT(args.length() == 3);
    MOZ_ASSERT(args[0].isObject());
    MOZ_ASSERT(args[1].isString());
    MOZ_ASSERT(args[2].isString());

    Rooted<CollatorObject*> collator(cx, &args[0].toObject().as<CollatorObject>());

    // Obtain a cached UCollator object.
    // XXX Does this handle Collator instances from other globals correctly?
    void* priv = collator->getReservedSlot(CollatorObject::UCOLLATOR_SLOT).toPrivate();
    UCollator* coll = static_cast<UCollator*>(priv);
    if (!coll) {
        coll = NewUCollator(cx, collator);
        if (!coll)
            return false;
        collator->setReservedSlot(CollatorObject::UCOLLATOR_SLOT, PrivateValue(coll));
    }

    // Use the UCollator to actually compare the strings.
    RootedString str1(cx, args[1].toString());
    RootedString str2(cx, args[2].toString());
    return intl_CompareStrings(cx, coll, str1, str2, args.rval());
<<<<<<< HEAD
}

js::SharedIntlData::LocaleHasher::Lookup::Lookup(JSLinearString* locale)
  : js::SharedIntlData::LinearStringLookup(locale)
{
    if (isLatin1)
        hash = mozilla::HashString(latin1Chars, length);
    else
        hash = mozilla::HashString(twoByteChars, length);
}

bool
js::SharedIntlData::LocaleHasher::match(Locale key, const Lookup& lookup)
{
    if (key->length() != lookup.length)
        return false;

    if (key->hasLatin1Chars()) {
        const Latin1Char* keyChars = key->latin1Chars(lookup.nogc);
        if (lookup.isLatin1)
            return EqualChars(keyChars, lookup.latin1Chars, lookup.length);
        return EqualChars(keyChars, lookup.twoByteChars, lookup.length);
    }

    const char16_t* keyChars = key->twoByteChars(lookup.nogc);
    if (lookup.isLatin1)
        return EqualChars(lookup.latin1Chars, keyChars, lookup.length);
    return EqualChars(keyChars, lookup.twoByteChars, lookup.length);
}

bool
js::SharedIntlData::ensureUpperCaseFirstLocales(JSContext* cx)
{
    if (upperCaseFirstInitialized)
        return true;

    // If ensureUpperCaseFirstLocales() was called previously, but didn't
    // complete due to OOM, clear all data and start from scratch.
    if (upperCaseFirstLocales.initialized())
        upperCaseFirstLocales.finish();
    if (!upperCaseFirstLocales.init()) {
        ReportOutOfMemory(cx);
        return false;
    }

    UErrorCode status = U_ZERO_ERROR;
    UEnumeration* available = ucol_openAvailableLocales(&status);
    if (U_FAILURE(status)) {
        JS_ReportErrorNumberASCII(cx, GetErrorMessage, nullptr, JSMSG_INTERNAL_INTL_ERROR);
        return false;
    }
    ScopedICUObject<UEnumeration, uenum_close> toClose(available);

    RootedAtom locale(cx);
    while (true) {
        int32_t size;
        const char* rawLocale = uenum_next(available, &size, &status);
        if (U_FAILURE(status)) {
            JS_ReportErrorNumberASCII(cx, GetErrorMessage, nullptr, JSMSG_INTERNAL_INTL_ERROR);
            return false;
        }

        if (rawLocale == nullptr)
            break;

        UCollator* collator = ucol_open(rawLocale, &status);
        if (U_FAILURE(status)) {
            JS_ReportErrorNumberASCII(cx, GetErrorMessage, nullptr, JSMSG_INTERNAL_INTL_ERROR);
            return false;
        }
        ScopedICUObject<UCollator, ucol_close> toCloseCollator(collator);

        UColAttributeValue caseFirst = ucol_getAttribute(collator, UCOL_CASE_FIRST, &status);
        if (U_FAILURE(status)) {
            JS_ReportErrorNumberASCII(cx, GetErrorMessage, nullptr, JSMSG_INTERNAL_INTL_ERROR);
            return false;
        }

        if (caseFirst != UCOL_UPPER_FIRST)
            continue;

        MOZ_ASSERT(size >= 0);
        locale = Atomize(cx, rawLocale, size_t(size));
        if (!locale)
            return false;

        LocaleHasher::Lookup lookup(locale);
        LocaleSet::AddPtr p = upperCaseFirstLocales.lookupForAdd(lookup);

        // ICU shouldn't report any duplicate locales, but if it does, just
        // ignore the duplicated locale.
        if (!p && !upperCaseFirstLocales.add(p, locale)) {
            ReportOutOfMemory(cx);
            return false;
        }
    }

    MOZ_ASSERT(!upperCaseFirstInitialized,
               "ensureUpperCaseFirstLocales is neither reentrant nor thread-safe");
    upperCaseFirstInitialized = true;

    return true;
}

bool
js::SharedIntlData::isUpperCaseFirst(JSContext* cx, HandleString locale, bool* isUpperFirst)
{
    if (!ensureUpperCaseFirstLocales(cx))
        return false;

    RootedLinearString localeLinear(cx, locale->ensureLinear(cx));
    if (!localeLinear)
        return false;

    LocaleHasher::Lookup lookup(localeLinear);
    *isUpperFirst = upperCaseFirstLocales.has(lookup);

    return true;
}

bool
js::intl_isUpperCaseFirst(JSContext* cx, unsigned argc, Value* vp)
{
    CallArgs args = CallArgsFromVp(argc, vp);
    MOZ_ASSERT(args.length() == 1);
    MOZ_ASSERT(args[0].isString());

    SharedIntlData& sharedIntlData = cx->runtime()->sharedIntlData.ref();

    RootedString locale(cx, args[0].toString());
    bool isUpperFirst;
    if (!sharedIntlData.isUpperCaseFirst(cx, locale, &isUpperFirst))
        return false;

    args.rval().setBoolean(isUpperFirst);
    return true;
}


/******************** NumberFormat ********************/

const ClassOps NumberFormatObject::classOps_ = {
    nullptr, /* addProperty */
    nullptr, /* delProperty */
    nullptr, /* getProperty */
    nullptr, /* setProperty */
    nullptr, /* enumerate */
    nullptr, /* resolve */
    nullptr, /* mayResolve */
    NumberFormatObject::finalize
};

const Class NumberFormatObject::class_ = {
    js_Object_str,
    JSCLASS_HAS_RESERVED_SLOTS(NumberFormatObject::SLOT_COUNT) |
    JSCLASS_FOREGROUND_FINALIZE,
    &NumberFormatObject::classOps_
};

#if JS_HAS_TOSOURCE
static bool
numberFormat_toSource(JSContext* cx, unsigned argc, Value* vp)
=======
}

js::SharedIntlData::LocaleHasher::Lookup::Lookup(JSLinearString* locale)
  : js::SharedIntlData::LinearStringLookup(locale)
>>>>>>> a17af05f
{
    if (isLatin1)
        hash = mozilla::HashString(latin1Chars, length);
    else
        hash = mozilla::HashString(twoByteChars, length);
}

bool
js::SharedIntlData::LocaleHasher::match(Locale key, const Lookup& lookup)
{
    if (key->length() != lookup.length)
        return false;

    if (key->hasLatin1Chars()) {
        const Latin1Char* keyChars = key->latin1Chars(lookup.nogc);
        if (lookup.isLatin1)
            return EqualChars(keyChars, lookup.latin1Chars, lookup.length);
        return EqualChars(keyChars, lookup.twoByteChars, lookup.length);
    }

<<<<<<< HEAD
static const JSPropertySpec numberFormat_properties[] = {
    JS_SELF_HOSTED_GET("format", "Intl_NumberFormat_format_get", 0),
    JS_STRING_SYM_PS(toStringTag, "Object", JSPROP_READONLY),
    JS_PS_END
};

/**
 * 11.2.1 Intl.NumberFormat([ locales [, options]])
 *
 * ES2017 Intl draft rev 94045d234762ad107a3d09bb6f7381a65f1a2f9b
 */
static bool
NumberFormat(JSContext* cx, const CallArgs& args, bool construct)
{
    // Step 1 (Handled by OrdinaryCreateFromConstructor fallback code).

    // Step 2 (Inlined 9.1.14, OrdinaryCreateFromConstructor).
    RootedObject proto(cx);
    if (args.isConstructing() && !GetPrototypeFromCallableConstructor(cx, args, &proto))
        return false;

    if (!proto) {
        proto = GlobalObject::getOrCreateNumberFormatPrototype(cx, cx->global());
        if (!proto)
            return false;
=======
    const char16_t* keyChars = key->twoByteChars(lookup.nogc);
    if (lookup.isLatin1)
        return EqualChars(lookup.latin1Chars, keyChars, lookup.length);
    return EqualChars(keyChars, lookup.twoByteChars, lookup.length);
}

bool
js::SharedIntlData::ensureUpperCaseFirstLocales(JSContext* cx)
{
    if (upperCaseFirstInitialized)
        return true;

    // If ensureUpperCaseFirstLocales() was called previously, but didn't
    // complete due to OOM, clear all data and start from scratch.
    if (upperCaseFirstLocales.initialized())
        upperCaseFirstLocales.finish();
    if (!upperCaseFirstLocales.init()) {
        ReportOutOfMemory(cx);
        return false;
    }

    UErrorCode status = U_ZERO_ERROR;
    UEnumeration* available = ucol_openAvailableLocales(&status);
    if (U_FAILURE(status)) {
        JS_ReportErrorNumberASCII(cx, GetErrorMessage, nullptr, JSMSG_INTERNAL_INTL_ERROR);
        return false;
>>>>>>> a17af05f
    }
    ScopedICUObject<UEnumeration, uenum_close> toClose(available);

<<<<<<< HEAD
    Rooted<NumberFormatObject*> numberFormat(cx);
    numberFormat = NewObjectWithGivenProto<NumberFormatObject>(cx, proto);
    if (!numberFormat)
        return false;

    numberFormat->setReservedSlot(NumberFormatObject::INTERNALS_SLOT, NullValue());
    numberFormat->setReservedSlot(NumberFormatObject::UNUMBER_FORMAT_SLOT, PrivateValue(nullptr));

    RootedValue thisValue(cx, construct ? ObjectValue(*numberFormat) : args.thisv());
    RootedValue locales(cx, args.get(0));
    RootedValue options(cx, args.get(1));

    // Step 3.
    return LegacyIntlInitialize(cx, numberFormat, cx->names().InitializeNumberFormat, thisValue,
                                locales, options, DateTimeFormatOptions::Standard, args.rval());
=======
    RootedAtom locale(cx);
    while (true) {
        int32_t size;
        const char* rawLocale = uenum_next(available, &size, &status);
        if (U_FAILURE(status)) {
            JS_ReportErrorNumberASCII(cx, GetErrorMessage, nullptr, JSMSG_INTERNAL_INTL_ERROR);
            return false;
        }

        if (rawLocale == nullptr)
            break;

        UCollator* collator = ucol_open(rawLocale, &status);
        if (U_FAILURE(status)) {
            JS_ReportErrorNumberASCII(cx, GetErrorMessage, nullptr, JSMSG_INTERNAL_INTL_ERROR);
            return false;
        }
        ScopedICUObject<UCollator, ucol_close> toCloseCollator(collator);

        UColAttributeValue caseFirst = ucol_getAttribute(collator, UCOL_CASE_FIRST, &status);
        if (U_FAILURE(status)) {
            JS_ReportErrorNumberASCII(cx, GetErrorMessage, nullptr, JSMSG_INTERNAL_INTL_ERROR);
            return false;
        }

        if (caseFirst != UCOL_UPPER_FIRST)
            continue;

        MOZ_ASSERT(size >= 0);
        locale = Atomize(cx, rawLocale, size_t(size));
        if (!locale)
            return false;

        LocaleHasher::Lookup lookup(locale);
        LocaleSet::AddPtr p = upperCaseFirstLocales.lookupForAdd(lookup);

        // ICU shouldn't report any duplicate locales, but if it does, just
        // ignore the duplicated locale.
        if (!p && !upperCaseFirstLocales.add(p, locale)) {
            ReportOutOfMemory(cx);
            return false;
        }
    }

    MOZ_ASSERT(!upperCaseFirstInitialized,
               "ensureUpperCaseFirstLocales is neither reentrant nor thread-safe");
    upperCaseFirstInitialized = true;

    return true;
}

bool
js::SharedIntlData::isUpperCaseFirst(JSContext* cx, HandleString locale, bool* isUpperFirst)
{
    if (!ensureUpperCaseFirstLocales(cx))
        return false;

    RootedLinearString localeLinear(cx, locale->ensureLinear(cx));
    if (!localeLinear)
        return false;

    LocaleHasher::Lookup lookup(localeLinear);
    *isUpperFirst = upperCaseFirstLocales.has(lookup);

    return true;
}

bool
js::intl_isUpperCaseFirst(JSContext* cx, unsigned argc, Value* vp)
{
    CallArgs args = CallArgsFromVp(argc, vp);
    MOZ_ASSERT(args.length() == 1);
    MOZ_ASSERT(args[0].isString());

    SharedIntlData& sharedIntlData = cx->runtime()->sharedIntlData.ref();

    RootedString locale(cx, args[0].toString());
    bool isUpperFirst;
    if (!sharedIntlData.isUpperCaseFirst(cx, locale, &isUpperFirst))
        return false;

    args.rval().setBoolean(isUpperFirst);
    return true;
}


/******************** NumberFormat ********************/

const ClassOps NumberFormatObject::classOps_ = {
    nullptr, /* addProperty */
    nullptr, /* delProperty */
    nullptr, /* enumerate */
    nullptr, /* newEnumerate */
    nullptr, /* resolve */
    nullptr, /* mayResolve */
    NumberFormatObject::finalize
};

const Class NumberFormatObject::class_ = {
    js_Object_str,
    JSCLASS_HAS_RESERVED_SLOTS(NumberFormatObject::SLOT_COUNT) |
    JSCLASS_FOREGROUND_FINALIZE,
    &NumberFormatObject::classOps_
};

#if JS_HAS_TOSOURCE
static bool
numberFormat_toSource(JSContext* cx, unsigned argc, Value* vp)
{
    CallArgs args = CallArgsFromVp(argc, vp);
    args.rval().setString(cx->names().NumberFormat);
    return true;
>>>>>>> a17af05f
}
#endif

static const JSFunctionSpec numberFormat_static_methods[] = {
    JS_SELF_HOSTED_FN("supportedLocalesOf", "Intl_NumberFormat_supportedLocalesOf", 1, 0),
    JS_FS_END
};

static const JSFunctionSpec numberFormat_methods[] = {
    JS_SELF_HOSTED_FN("resolvedOptions", "Intl_NumberFormat_resolvedOptions", 0, 0),
#if JS_HAS_TOSOURCE
    JS_FN(js_toSource_str, numberFormat_toSource, 0, 0),
#endif
    JS_FS_END
};

static const JSPropertySpec numberFormat_properties[] = {
    JS_SELF_HOSTED_GET("format", "Intl_NumberFormat_format_get", 0),
    JS_STRING_SYM_PS(toStringTag, "Object", JSPROP_READONLY),
    JS_PS_END
};

/**
 * 11.2.1 Intl.NumberFormat([ locales [, options]])
 *
 * ES2017 Intl draft rev 94045d234762ad107a3d09bb6f7381a65f1a2f9b
 */
static bool
NumberFormat(JSContext* cx, const CallArgs& args, bool construct)
{
    // Step 1 (Handled by OrdinaryCreateFromConstructor fallback code).

    // Step 2 (Inlined 9.1.14, OrdinaryCreateFromConstructor).
    RootedObject proto(cx);
    if (!GetPrototypeFromBuiltinConstructor(cx, args, &proto))
        return false;

    if (!proto) {
        proto = GlobalObject::getOrCreateNumberFormatPrototype(cx, cx->global());
        if (!proto)
            return false;
    }

    Rooted<NumberFormatObject*> numberFormat(cx);
    numberFormat = NewObjectWithGivenProto<NumberFormatObject>(cx, proto);
    if (!numberFormat)
        return false;

    numberFormat->setReservedSlot(NumberFormatObject::INTERNALS_SLOT, NullValue());
    numberFormat->setReservedSlot(NumberFormatObject::UNUMBER_FORMAT_SLOT, PrivateValue(nullptr));

    RootedValue thisValue(cx, construct ? ObjectValue(*numberFormat) : args.thisv());
    RootedValue locales(cx, args.get(0));
    RootedValue options(cx, args.get(1));

    // Step 3.
    return LegacyIntlInitialize(cx, numberFormat, cx->names().InitializeNumberFormat, thisValue,
                                locales, options, DateTimeFormatOptions::Standard, args.rval());
}

static bool
NumberFormat(JSContext* cx, unsigned argc, Value* vp)
{
    CallArgs args = CallArgsFromVp(argc, vp);
    return NumberFormat(cx, args, args.isConstructing());
}

bool
js::intl_NumberFormat(JSContext* cx, unsigned argc, Value* vp)
{
    CallArgs args = CallArgsFromVp(argc, vp);
    MOZ_ASSERT(args.length() == 2);
    MOZ_ASSERT(!args.isConstructing());
    // intl_NumberFormat is an intrinsic for self-hosted JavaScript, so it
    // cannot be used with "new", but it still has to be treated as a
    // constructor.
    return NumberFormat(cx, args, true);
}

void
NumberFormatObject::finalize(FreeOp* fop, JSObject* obj)
{
    MOZ_ASSERT(fop->onActiveCooperatingThread());

    const Value& slot =
        obj->as<NumberFormatObject>().getReservedSlot(NumberFormatObject::UNUMBER_FORMAT_SLOT);
    if (UNumberFormat* nf = static_cast<UNumberFormat*>(slot.toPrivate()))
        unum_close(nf);
}

static JSObject*
CreateNumberFormatPrototype(JSContext* cx, HandleObject Intl, Handle<GlobalObject*> global,
                            MutableHandleObject constructor)
{
    RootedFunction ctor(cx);
    ctor = GlobalObject::createConstructor(cx, &NumberFormat, cx->names().NumberFormat, 0);
    if (!ctor)
        return nullptr;

    RootedObject proto(cx, GlobalObject::createBlankPrototype<PlainObject>(cx, global));
    if (!proto)
        return nullptr;

    if (!LinkConstructorAndPrototype(cx, ctor, proto))
        return nullptr;

    // 11.3.2
    if (!JS_DefineFunctions(cx, ctor, numberFormat_static_methods))
        return nullptr;

    // 11.4.4
    if (!JS_DefineFunctions(cx, proto, numberFormat_methods))
        return nullptr;

    // 11.4.2 and 11.4.3
    if (!JS_DefineProperties(cx, proto, numberFormat_properties))
        return nullptr;

<<<<<<< HEAD
#if defined(ICU_UNUM_HAS_FORMATDOUBLEFORFIELDS)
=======
>>>>>>> a17af05f
    // If the still-experimental NumberFormat.prototype.formatToParts method is
    // enabled, also add it.
    if (cx->compartment()->creationOptions().experimentalNumberFormatFormatToPartsEnabled()) {
        RootedValue ftp(cx);
        HandlePropertyName name = cx->names().formatToParts;
        if (!GlobalObject::getSelfHostedFunction(cx, cx->global(),
                                                 cx->names().NumberFormatFormatToParts,
                                                 name, 1, &ftp))
        {
            return nullptr;
        }

        if (!DefineProperty(cx, proto, cx->names().formatToParts, ftp, nullptr, nullptr, 0))
            return nullptr;
    }
#endif // defined(ICU_UNUM_HAS_FORMATDOUBLEFORFIELDS)

    // 8.1
    RootedValue ctorValue(cx, ObjectValue(*ctor));
    if (!DefineProperty(cx, Intl, cx->names().NumberFormat, ctorValue, nullptr, nullptr, 0))
        return nullptr;

    constructor.set(ctor);
    return proto;
}

bool
js::intl_NumberFormat_availableLocales(JSContext* cx, unsigned argc, Value* vp)
{
    CallArgs args = CallArgsFromVp(argc, vp);
    MOZ_ASSERT(args.length() == 0);

    RootedValue result(cx);
    if (!intl_availableLocales(cx, unum_countAvailable, unum_getAvailable, &result))
        return false;
    args.rval().set(result);
    return true;
}

bool
js::intl_numberingSystem(JSContext* cx, unsigned argc, Value* vp)
{
    CallArgs args = CallArgsFromVp(argc, vp);
    MOZ_ASSERT(args.length() == 1);
    MOZ_ASSERT(args[0].isString());

    JSAutoByteString locale(cx, args[0].toString());
    if (!locale)
        return false;

    UErrorCode status = U_ZERO_ERROR;
    UNumberingSystem* numbers = unumsys_open(icuLocale(locale.ptr()), &status);
    if (U_FAILURE(status)) {
        JS_ReportErrorNumberASCII(cx, GetErrorMessage, nullptr, JSMSG_INTERNAL_INTL_ERROR);
        return false;
    }

    ScopedICUObject<UNumberingSystem, unumsys_close> toClose(numbers);

    const char* name = unumsys_getName(numbers);
    RootedString jsname(cx, JS_NewStringCopyZ(cx, name));
    if (!jsname)
        return false;

    args.rval().setString(jsname);
    return true;
}


/**
 * This creates new UNumberFormat with calculated digit formatting
 * properties for PluralRules.
 *
 * This is similar to NewUNumberFormat but doesn't allow for currency or
 * percent types.
 */
static UNumberFormat*
NewUNumberFormatForPluralRules(JSContext* cx, Handle<PluralRulesObject*> pluralRules)
{
    RootedObject internals(cx, GetInternals(cx, pluralRules));
    if (!internals)
       return nullptr;

    RootedValue value(cx);

    if (!GetProperty(cx, internals, internals, cx->names().locale, &value))
        return nullptr;
    JSAutoByteString locale(cx, value.toString());
    if (!locale)
        return nullptr;

    uint32_t uMinimumIntegerDigits = 1;
    uint32_t uMinimumFractionDigits = 0;
    uint32_t uMaximumFractionDigits = 3;
    int32_t uMinimumSignificantDigits = -1;
    int32_t uMaximumSignificantDigits = -1;

    bool hasP;
    if (!HasProperty(cx, internals, cx->names().minimumSignificantDigits, &hasP))
        return nullptr;

    if (hasP) {
        if (!GetProperty(cx, internals, internals, cx->names().minimumSignificantDigits, &value))
            return nullptr;
        uMinimumSignificantDigits = value.toInt32();

        if (!GetProperty(cx, internals, internals, cx->names().maximumSignificantDigits, &value))
            return nullptr;
        uMaximumSignificantDigits = value.toInt32();
    } else {
        if (!GetProperty(cx, internals, internals, cx->names().minimumIntegerDigits, &value))
            return nullptr;
        uMinimumIntegerDigits = AssertedCast<uint32_t>(value.toInt32());

        if (!GetProperty(cx, internals, internals, cx->names().minimumFractionDigits, &value))
            return nullptr;
        uMinimumFractionDigits = AssertedCast<uint32_t>(value.toInt32());

        if (!GetProperty(cx, internals, internals, cx->names().maximumFractionDigits, &value))
            return nullptr;
        uMaximumFractionDigits = AssertedCast<uint32_t>(value.toInt32());
    }

    UErrorCode status = U_ZERO_ERROR;
    UNumberFormat* nf =
        unum_open(UNUM_DECIMAL, nullptr, 0, icuLocale(locale.ptr()), nullptr, &status);
    if (U_FAILURE(status)) {
        JS_ReportErrorNumberASCII(cx, GetErrorMessage, nullptr, JSMSG_INTERNAL_INTL_ERROR);
        return nullptr;
    }
    ScopedICUObject<UNumberFormat, unum_close> toClose(nf);

    if (uMinimumSignificantDigits != -1) {
        unum_setAttribute(nf, UNUM_SIGNIFICANT_DIGITS_USED, true);
        unum_setAttribute(nf, UNUM_MIN_SIGNIFICANT_DIGITS, uMinimumSignificantDigits);
        unum_setAttribute(nf, UNUM_MAX_SIGNIFICANT_DIGITS, uMaximumSignificantDigits);
    } else {
        unum_setAttribute(nf, UNUM_MIN_INTEGER_DIGITS, uMinimumIntegerDigits);
        unum_setAttribute(nf, UNUM_MIN_FRACTION_DIGITS, uMinimumFractionDigits);
        unum_setAttribute(nf, UNUM_MAX_FRACTION_DIGITS, uMaximumFractionDigits);
    }

    return toClose.forget();
}


/**
 * Returns a new UNumberFormat with the locale and number formatting options
 * of the given NumberFormat.
 */
static UNumberFormat*
NewUNumberFormat(JSContext* cx, Handle<NumberFormatObject*> numberFormat)
{
    RootedValue value(cx);

    RootedObject internals(cx, GetInternals(cx, numberFormat));
    if (!internals)
       return nullptr;

    if (!GetProperty(cx, internals, internals, cx->names().locale, &value))
        return nullptr;
    JSAutoByteString locale(cx, value.toString());
    if (!locale)
        return nullptr;

    // UNumberFormat options with default values
    UNumberFormatStyle uStyle = UNUM_DECIMAL;
    const UChar* uCurrency = nullptr;
    uint32_t uMinimumIntegerDigits = 1;
    uint32_t uMinimumFractionDigits = 0;
    uint32_t uMaximumFractionDigits = 3;
    int32_t uMinimumSignificantDigits = -1;
    int32_t uMaximumSignificantDigits = -1;
    bool uUseGrouping = true;

    // Sprinkle appropriate rooting flavor over things the GC might care about.
    RootedString currency(cx);
    AutoStableStringChars stableChars(cx);

    // We don't need to look at numberingSystem - it can only be set via
    // the Unicode locale extension and is therefore already set on locale.

    if (!GetProperty(cx, internals, internals, cx->names().style, &value))
        return nullptr;
    JSLinearString* style = value.toString()->ensureLinear(cx);
    if (!style)
        return nullptr;

    if (StringEqualsAscii(style, "currency")) {
        if (!GetProperty(cx, internals, internals, cx->names().currency, &value))
            return nullptr;
        currency = value.toString();
        MOZ_ASSERT(currency->length() == 3,
                   "IsWellFormedCurrencyCode permits only length-3 strings");
        if (!stableChars.initTwoByte(cx, currency))
            return nullptr;
        // uCurrency remains owned by stableChars.
<<<<<<< HEAD
        uCurrency = Char16ToUChar(stableChars.twoByteRange().begin().get());
=======
        uCurrency = stableChars.twoByteRange().begin().get();
>>>>>>> a17af05f

        if (!GetProperty(cx, internals, internals, cx->names().currencyDisplay, &value))
            return nullptr;
        JSLinearString* currencyDisplay = value.toString()->ensureLinear(cx);
        if (!currencyDisplay)
            return nullptr;
        if (StringEqualsAscii(currencyDisplay, "code")) {
            uStyle = UNUM_CURRENCY_ISO;
        } else if (StringEqualsAscii(currencyDisplay, "symbol")) {
            uStyle = UNUM_CURRENCY;
        } else {
            MOZ_ASSERT(StringEqualsAscii(currencyDisplay, "name"));
            uStyle = UNUM_CURRENCY_PLURAL;
        }
    } else if (StringEqualsAscii(style, "percent")) {
        uStyle = UNUM_PERCENT;
    } else {
        MOZ_ASSERT(StringEqualsAscii(style, "decimal"));
        uStyle = UNUM_DECIMAL;
    }

    bool hasP;
    if (!HasProperty(cx, internals, cx->names().minimumSignificantDigits, &hasP))
        return nullptr;

    if (hasP) {
        if (!GetProperty(cx, internals, internals, cx->names().minimumSignificantDigits, &value))
            return nullptr;
        uMinimumSignificantDigits = value.toInt32();

        if (!GetProperty(cx, internals, internals, cx->names().maximumSignificantDigits, &value))
            return nullptr;
        uMaximumSignificantDigits = value.toInt32();
    } else {
        if (!GetProperty(cx, internals, internals, cx->names().minimumIntegerDigits, &value))
            return nullptr;
        uMinimumIntegerDigits = AssertedCast<uint32_t>(value.toInt32());

        if (!GetProperty(cx, internals, internals, cx->names().minimumFractionDigits, &value))
            return nullptr;
        uMinimumFractionDigits = AssertedCast<uint32_t>(value.toInt32());

        if (!GetProperty(cx, internals, internals, cx->names().maximumFractionDigits, &value))
            return nullptr;
        uMaximumFractionDigits = AssertedCast<uint32_t>(value.toInt32());
    }

    if (!GetProperty(cx, internals, internals, cx->names().useGrouping, &value))
        return nullptr;
    uUseGrouping = value.toBoolean();

    UErrorCode status = U_ZERO_ERROR;
    UNumberFormat* nf = unum_open(uStyle, nullptr, 0, icuLocale(locale.ptr()), nullptr, &status);
    if (U_FAILURE(status)) {
        JS_ReportErrorNumberASCII(cx, GetErrorMessage, nullptr, JSMSG_INTERNAL_INTL_ERROR);
        return nullptr;
    }
    ScopedICUObject<UNumberFormat, unum_close> toClose(nf);

    if (uCurrency) {
        unum_setTextAttribute(nf, UNUM_CURRENCY_CODE, uCurrency, 3, &status);
        if (U_FAILURE(status)) {
            JS_ReportErrorNumberASCII(cx, GetErrorMessage, nullptr, JSMSG_INTERNAL_INTL_ERROR);
            return nullptr;
        }
    }
    if (uMinimumSignificantDigits != -1) {
        unum_setAttribute(nf, UNUM_SIGNIFICANT_DIGITS_USED, true);
        unum_setAttribute(nf, UNUM_MIN_SIGNIFICANT_DIGITS, uMinimumSignificantDigits);
        unum_setAttribute(nf, UNUM_MAX_SIGNIFICANT_DIGITS, uMaximumSignificantDigits);
    } else {
        unum_setAttribute(nf, UNUM_MIN_INTEGER_DIGITS, uMinimumIntegerDigits);
        unum_setAttribute(nf, UNUM_MIN_FRACTION_DIGITS, uMinimumFractionDigits);
        unum_setAttribute(nf, UNUM_MAX_FRACTION_DIGITS, uMaximumFractionDigits);
    }
    unum_setAttribute(nf, UNUM_GROUPING_USED, uUseGrouping);
    unum_setAttribute(nf, UNUM_ROUNDING_MODE, UNUM_ROUND_HALFUP);

    return toClose.forget();
}

static JSString*
PartitionNumberPattern(JSContext* cx, UNumberFormat* nf, double* x,
                       UFieldPositionIterator* fpositer)
{
    // PartitionNumberPattern doesn't consider -0.0 to be negative.
    if (IsNegativeZero(*x))
        *x = 0.0;
<<<<<<< HEAD

#if !defined(ICU_UNUM_HAS_FORMATDOUBLEFORFIELDS)
    MOZ_ASSERT(fpositer == nullptr,
               "shouldn't be requesting field information from an ICU that "
               "can't provide it");
#endif

    return Call(cx, [nf, x, fpositer](UChar* chars, int32_t size, UErrorCode* status) {
#if defined(ICU_UNUM_HAS_FORMATDOUBLEFORFIELDS)
        return unum_formatDoubleForFields(nf, *x, chars, size, fpositer, status);
#else
        return unum_formatDouble(nf, *x, chars, size, nullptr, status);
#endif
=======

    return Call(cx, [nf, x, fpositer](UChar* chars, int32_t size, UErrorCode* status) {
        return unum_formatDoubleForFields(nf, *x, chars, size, fpositer, status);
>>>>>>> a17af05f
    });
}

static bool
intl_FormatNumber(JSContext* cx, UNumberFormat* nf, double x, MutableHandleValue result)
{
    // Passing null for |fpositer| will just not compute partition information,
    // letting us common up all ICU number-formatting code.
    JSString* str = PartitionNumberPattern(cx, nf, &x, nullptr);
    if (!str)
        return false;

    result.setString(str);
    return true;
}

using FieldType = ImmutablePropertyNamePtr JSAtomState::*;

<<<<<<< HEAD
#if defined(ICU_UNUM_HAS_FORMATDOUBLEFORFIELDS)

=======
>>>>>>> a17af05f
static FieldType
GetFieldTypeForNumberField(UNumberFormatFields fieldName, double d)
{
    // See intl/icu/source/i18n/unicode/unum.h for a detailed field list.  This
    // list is deliberately exhaustive: cases might have to be added/removed if
    // this code is compiled with a different ICU with more UNumberFormatFields
    // enum initializers.  Please guard such cases with appropriate ICU
    // version-testing #ifdefs, should cross-version divergence occur.
    switch (fieldName) {
      case UNUM_INTEGER_FIELD:
        if (IsNaN(d))
            return &JSAtomState::nan;
        if (!IsFinite(d))
            return &JSAtomState::infinity;
        return &JSAtomState::integer;

      case UNUM_GROUPING_SEPARATOR_FIELD:
        return &JSAtomState::group;

      case UNUM_DECIMAL_SEPARATOR_FIELD:
        return &JSAtomState::decimal;

      case UNUM_FRACTION_FIELD:
        return &JSAtomState::fraction;

      case UNUM_SIGN_FIELD: {
        MOZ_ASSERT(!IsNegativeZero(d),
                   "-0 should have been excluded by PartitionNumberPattern");

        // Manual trawling through the ICU call graph appears to indicate that
        // the basic formatting we request will never include a positive sign.
        // But this analysis may be mistaken, so don't absolutely trust it.
        return d < 0 ? &JSAtomState::minusSign : &JSAtomState::plusSign;
      }

      case UNUM_PERCENT_FIELD:
        return &JSAtomState::percentSign;

      case UNUM_CURRENCY_FIELD:
        return &JSAtomState::currency;

      case UNUM_PERMILL_FIELD:
        MOZ_ASSERT_UNREACHABLE("unexpected permill field found, even though "
                               "we don't use any user-defined patterns that "
                               "would require a permill field");
        break;

      case UNUM_EXPONENT_SYMBOL_FIELD:
      case UNUM_EXPONENT_SIGN_FIELD:
      case UNUM_EXPONENT_FIELD:
        MOZ_ASSERT_UNREACHABLE("exponent field unexpectedly found in "
                               "formatted number, even though UNUM_SCIENTIFIC "
                               "and scientific notation were never requested");
        break;

<<<<<<< HEAD
=======
#ifndef U_HIDE_DEPRECATED_API
>>>>>>> a17af05f
      case UNUM_FIELD_COUNT:
        MOZ_ASSERT_UNREACHABLE("format field sentinel value returned by "
                               "iterator!");
        break;
<<<<<<< HEAD
=======
#endif
>>>>>>> a17af05f
    }

    MOZ_ASSERT_UNREACHABLE("unenumerated, undocumented format field returned "
                           "by iterator");
    return nullptr;
}

static bool
intl_FormatNumberToParts(JSContext* cx, UNumberFormat* nf, double x, MutableHandleValue result)
{
    UErrorCode status = U_ZERO_ERROR;

    UFieldPositionIterator* fpositer = ufieldpositer_open(&status);
    if (U_FAILURE(status)) {
        JS_ReportErrorNumberASCII(cx, GetErrorMessage, nullptr, JSMSG_INTERNAL_INTL_ERROR);
        return false;
    }

    MOZ_ASSERT(fpositer);
    ScopedICUObject<UFieldPositionIterator, ufieldpositer_close> toClose(fpositer);

    RootedString overallResult(cx, PartitionNumberPattern(cx, nf, &x, fpositer));
    if (!overallResult)
        return false;

    RootedArrayObject partsArray(cx, NewDenseEmptyArray(cx));
    if (!partsArray)
        return false;

    // First, vacuum up fields in the overall formatted string.

    struct Field
    {
        uint32_t begin;
        uint32_t end;
        FieldType type;

        // Needed for vector-resizing scratch space.
        Field() = default;

        Field(uint32_t begin, uint32_t end, FieldType type)
          : begin(begin), end(end), type(type)
        {}
    };
<<<<<<< HEAD

    using FieldsVector = Vector<Field, 16>;
    FieldsVector fields(cx);
=======

    using FieldsVector = Vector<Field, 16>;
    FieldsVector fields(cx);

    int32_t fieldInt, beginIndexInt, endIndexInt;
    while ((fieldInt = ufieldpositer_next(fpositer, &beginIndexInt, &endIndexInt)) >= 0) {
        MOZ_ASSERT(beginIndexInt >= 0);
        MOZ_ASSERT(endIndexInt >= 0);
        MOZ_ASSERT(beginIndexInt < endIndexInt,
                   "erm, aren't fields always non-empty?");

        FieldType type = GetFieldTypeForNumberField(UNumberFormatFields(fieldInt), x);
        if (!fields.emplaceBack(uint32_t(beginIndexInt), uint32_t(endIndexInt), type))
            return false;
    }

    // Second, merge sort the fields vector.  Expand the vector to have scratch
    // space for performing the sort.
    size_t fieldsLen = fields.length();
    if (!fields.resizeUninitialized(fieldsLen * 2))
        return false;

    MOZ_ALWAYS_TRUE(MergeSort(fields.begin(), fieldsLen, fields.begin() + fieldsLen,
                              [](const Field& left, const Field& right,
                                 bool* lessOrEqual)
                              {
                                  // Sort first by begin index, then to place
                                  // enclosing fields before nested fields.
                                  *lessOrEqual = left.begin < right.begin ||
                                                 (left.begin == right.begin &&
                                                  left.end > right.end);
                                  return true;
                              }));

    // Deallocate the scratch space.
    if (!fields.resize(fieldsLen))
        return false;

    // Third, iterate over the sorted field list to generate a sequence of
    // parts (what ECMA-402 actually exposes).  A part is a maximal character
    // sequence entirely within no field or a single most-nested field.
    //
    // Diagrams may be helpful to illustrate how fields map to parts.  Consider
    // formatting -19,766,580,028,249.41, the US national surplus (negative
    // because it's actually a debt) on October 18, 2016.
    //
    //    var options =
    //      { style: "currency", currency: "USD", currencyDisplay: "name" };
    //    var usdFormatter = new Intl.NumberFormat("en-US", options);
    //    usdFormatter.format(-19766580028249.41);
    //
    // The formatted result is "-19,766,580,028,249.41 US dollars".  ICU
    // identifies these fields in the string:
    //
    //     UNUM_GROUPING_SEPARATOR_FIELD
    //                   |
    //   UNUM_SIGN_FIELD |  UNUM_DECIMAL_SEPARATOR_FIELD
    //    |   __________/|   |
    //    |  /   |   |   |   |
    //   "-19,766,580,028,249.41 US dollars"
    //     \________________/ |/ \_______/
    //             |          |      |
    //    UNUM_INTEGER_FIELD  |  UNUM_CURRENCY_FIELD
    //                        |
    //               UNUM_FRACTION_FIELD
    //
    // These fields map to parts as follows:
    //
    //         integer     decimal
    //       _____|________  |
    //      /  /| |\  |\  |\ |  literal
    //     /| / | | \ | \ | \|  |
    //   "-19,766,580,028,249.41 US dollars"
    //    |  \___|___|___/    |/ \________/
    //    |        |          |       |
    //    |      group        |   currency
    //    |                   |
    //   minusSign        fraction
    //
    // The sign is a part.  Each comma is a part, splitting the integer field
    // into parts for trillions/billions/&c. digits.  The decimal point is a
    // part.  Cents are a part.  The space between cents and currency is a part
    // (outside any field).  Last, the currency field is a part.
    //
    // Because parts fully partition the formatted string, we only track the
    // end of each part -- the beginning is implicitly the last part's end.
    struct Part
    {
        uint32_t end;
        FieldType type;
    };

    class PartGenerator
    {
        // The fields in order from start to end, then least to most nested.
        const FieldsVector& fields;

        // Index of the current field, in |fields|, being considered to
        // determine part boundaries.  |lastEnd <= fields[index].begin| is an
        // invariant.
        size_t index;

        // The end index of the last part produced, always less than or equal
        // to |limit|, strictly increasing.
        uint32_t lastEnd;

        // The length of the overall formatted string.
        const uint32_t limit;

        Vector<size_t, 4> enclosingFields;

        void popEnclosingFieldsEndingAt(uint32_t end) {
            MOZ_ASSERT_IF(enclosingFields.length() > 0,
                          fields[enclosingFields.back()].end >= end);

            while (enclosingFields.length() > 0 && fields[enclosingFields.back()].end == end)
                enclosingFields.popBack();
        }

        bool nextPartInternal(Part* part) {
            size_t len = fields.length();
            MOZ_ASSERT(index <= len);

            // If we're out of fields, all that remains are part(s) consisting
            // of trailing portions of enclosing fields, and maybe a final
            // literal part.
            if (index == len) {
                if (enclosingFields.length() > 0) {
                    const auto& enclosing = fields[enclosingFields.popCopy()];
                    part->end = enclosing.end;
                    part->type = enclosing.type;

                    // If additional enclosing fields end where this part ends,
                    // pop them as well.
                    popEnclosingFieldsEndingAt(part->end);
                } else {
                    part->end = limit;
                    part->type = &JSAtomState::literal;
                }

                return true;
            }

            // Otherwise we still have a field to process.
            const Field* current = &fields[index];
            MOZ_ASSERT(lastEnd <= current->begin);
            MOZ_ASSERT(current->begin < current->end);

            // But first, deal with inter-field space.
            if (lastEnd < current->begin) {
                if (enclosingFields.length() > 0) {
                    // Space between fields, within an enclosing field, is part
                    // of that enclosing field, until the start of the current
                    // field or the end of the enclosing field, whichever is
                    // earlier.
                    const auto& enclosing = fields[enclosingFields.back()];
                    part->end = std::min(enclosing.end, current->begin);
                    part->type = enclosing.type;
                    popEnclosingFieldsEndingAt(part->end);
                } else {
                    // If there's no enclosing field, the space is a literal.
                    part->end = current->begin;
                    part->type = &JSAtomState::literal;
                }

                return true;
            }

            // Otherwise, the part spans a prefix of the current field.  Find
            // the most-nested field containing that prefix.
            const Field* next;
            do {
                current = &fields[index];

                // If the current field is last, the part extends to its end.
                if (++index == len) {
                    part->end = current->end;
                    part->type = current->type;
                    return true;
                }

                next = &fields[index];
                MOZ_ASSERT(current->begin <= next->begin);
                MOZ_ASSERT(current->begin < next->end);

                // If the next field nests within the current field, push an
                // enclosing field.  (If there are no nested fields, don't
                // bother pushing a field that'd be immediately popped.)
                if (current->end > next->begin) {
                    if (!enclosingFields.append(index - 1))
                        return false;
                }

                // Do so until the next field begins after this one.
            } while (current->begin == next->begin);

            part->type = current->type;

            if (current->end <= next->begin) {
                // The next field begins after the current field ends.  Therefore
                // the current part ends at the end of the current field.
                part->end = current->end;
                popEnclosingFieldsEndingAt(part->end);
            } else {
                // The current field encloses the next one.  The current part
                // ends where the next field/part will start.
                part->end = next->begin;
            }

            return true;
        }

      public:
        PartGenerator(JSContext* cx, const FieldsVector& vec, uint32_t limit)
          : fields(vec), index(0), lastEnd(0), limit(limit), enclosingFields(cx)
        {}

        bool nextPart(bool* hasPart, Part* part) {
            // There are no parts left if we've partitioned the entire string.
            if (lastEnd == limit) {
                MOZ_ASSERT(enclosingFields.length() == 0);
                *hasPart = false;
                return true;
            }

            if (!nextPartInternal(part))
                return false;

            *hasPart = true;
            lastEnd = part->end;
            return true;
        }
    };

    // Finally, generate the result array.
    size_t lastEndIndex = 0;
    uint32_t partIndex = 0;
    RootedObject singlePart(cx);
    RootedValue propVal(cx);

    PartGenerator gen(cx, fields, overallResult->length());
    do {
        bool hasPart;
        Part part;
        if (!gen.nextPart(&hasPart, &part))
            return false;

        if (!hasPart)
            break;

        FieldType type = part.type;
        size_t endIndex = part.end;

        MOZ_ASSERT(lastEndIndex < endIndex);

        singlePart = NewBuiltinClassInstance<PlainObject>(cx);
        if (!singlePart)
            return false;

        propVal.setString(cx->names().*type);
        if (!DefineProperty(cx, singlePart, cx->names().type, propVal))
            return false;

        JSLinearString* partSubstr =
            NewDependentString(cx, overallResult, lastEndIndex, endIndex - lastEndIndex);
        if (!partSubstr)
            return false;

        propVal.setString(partSubstr);
        if (!DefineProperty(cx, singlePart, cx->names().value, propVal))
            return false;

        propVal.setObject(*singlePart);
        if (!DefineElement(cx, partsArray, partIndex, propVal))
            return false;

        lastEndIndex = endIndex;
        partIndex++;
    } while (true);

    MOZ_ASSERT(lastEndIndex == overallResult->length(),
               "result array must partition the entire string");

    result.setObject(*partsArray);
    return true;
}

bool
js::intl_FormatNumber(JSContext* cx, unsigned argc, Value* vp)
{
    CallArgs args = CallArgsFromVp(argc, vp);
    MOZ_ASSERT(args.length() == 3);
    MOZ_ASSERT(args[0].isObject());
    MOZ_ASSERT(args[1].isNumber());
    MOZ_ASSERT(args[2].isBoolean());

    Rooted<NumberFormatObject*> numberFormat(cx, &args[0].toObject().as<NumberFormatObject>());

    // Obtain a cached UNumberFormat object.
    void* priv =
        numberFormat->getReservedSlot(NumberFormatObject::UNUMBER_FORMAT_SLOT).toPrivate();
    UNumberFormat* nf = static_cast<UNumberFormat*>(priv);
    if (!nf) {
        nf = NewUNumberFormat(cx, numberFormat);
        if (!nf)
            return false;
        numberFormat->setReservedSlot(NumberFormatObject::UNUMBER_FORMAT_SLOT, PrivateValue(nf));
    }

    // Use the UNumberFormat to actually format the number.
    if (args[2].toBoolean()) {
        return intl_FormatNumberToParts(cx, nf, args[1].toNumber(), args.rval());
    }
    return intl_FormatNumber(cx, nf, args[1].toNumber(), args.rval());
}


/******************** DateTimeFormat ********************/

const ClassOps DateTimeFormatObject::classOps_ = {
    nullptr, /* addProperty */
    nullptr, /* delProperty */
    nullptr, /* enumerate */
    nullptr, /* newEnumerate */
    nullptr, /* resolve */
    nullptr, /* mayResolve */
    DateTimeFormatObject::finalize
};

const Class DateTimeFormatObject::class_ = {
    js_Object_str,
    JSCLASS_HAS_RESERVED_SLOTS(DateTimeFormatObject::SLOT_COUNT) |
    JSCLASS_FOREGROUND_FINALIZE,
    &DateTimeFormatObject::classOps_
};
>>>>>>> a17af05f

    int32_t fieldInt, beginIndexInt, endIndexInt;
    while ((fieldInt = ufieldpositer_next(fpositer, &beginIndexInt, &endIndexInt)) >= 0) {
        MOZ_ASSERT(beginIndexInt >= 0);
        MOZ_ASSERT(endIndexInt >= 0);
        MOZ_ASSERT(beginIndexInt < endIndexInt,
                   "erm, aren't fields always non-empty?");

        FieldType type = GetFieldTypeForNumberField(UNumberFormatFields(fieldInt), x);
        if (!fields.emplaceBack(uint32_t(beginIndexInt), uint32_t(endIndexInt), type))
            return false;
    }

    // Second, merge sort the fields vector.  Expand the vector to have scratch
    // space for performing the sort.
    size_t fieldsLen = fields.length();
    if (!fields.resizeUninitialized(fieldsLen * 2))
        return false;

    MOZ_ALWAYS_TRUE(MergeSort(fields.begin(), fieldsLen, fields.begin() + fieldsLen,
                              [](const Field& left, const Field& right,
                                 bool* lessOrEqual)
                              {
                                  // Sort first by begin index, then to place
                                  // enclosing fields before nested fields.
                                  *lessOrEqual = left.begin < right.begin ||
                                                 (left.begin == right.begin &&
                                                  left.end > right.end);
                                  return true;
                              }));

    // Deallocate the scratch space.
    if (!fields.resize(fieldsLen))
        return false;

    // Third, iterate over the sorted field list to generate a sequence of
    // parts (what ECMA-402 actually exposes).  A part is a maximal character
    // sequence entirely within no field or a single most-nested field.
    //
    // Diagrams may be helpful to illustrate how fields map to parts.  Consider
    // formatting -19,766,580,028,249.41, the US national surplus (negative
    // because it's actually a debt) on October 18, 2016.
    //
    //    var options =
    //      { style: "currency", currency: "USD", currencyDisplay: "name" };
    //    var usdFormatter = new Intl.NumberFormat("en-US", options);
    //    usdFormatter.format(-19766580028249.41);
    //
    // The formatted result is "-19,766,580,028,249.41 US dollars".  ICU
    // identifies these fields in the string:
    //
    //     UNUM_GROUPING_SEPARATOR_FIELD
    //                   |
    //   UNUM_SIGN_FIELD |  UNUM_DECIMAL_SEPARATOR_FIELD
    //    |   __________/|   |
    //    |  /   |   |   |   |
    //   "-19,766,580,028,249.41 US dollars"
    //     \________________/ |/ \_______/
    //             |          |      |
    //    UNUM_INTEGER_FIELD  |  UNUM_CURRENCY_FIELD
    //                        |
    //               UNUM_FRACTION_FIELD
    //
    // These fields map to parts as follows:
    //
    //         integer     decimal
    //       _____|________  |
    //      /  /| |\  |\  |\ |  literal
    //     /| / | | \ | \ | \|  |
    //   "-19,766,580,028,249.41 US dollars"
    //    |  \___|___|___/    |/ \________/
    //    |        |          |       |
    //    |      group        |   currency
    //    |                   |
    //   minusSign        fraction
    //
    // The sign is a part.  Each comma is a part, splitting the integer field
    // into parts for trillions/billions/&c. digits.  The decimal point is a
    // part.  Cents are a part.  The space between cents and currency is a part
    // (outside any field).  Last, the currency field is a part.
    //
    // Because parts fully partition the formatted string, we only track the
    // end of each part -- the beginning is implicitly the last part's end.
    struct Part
    {
        uint32_t end;
        FieldType type;
    };

    class PartGenerator
    {
        // The fields in order from start to end, then least to most nested.
        const FieldsVector& fields;

        // Index of the current field, in |fields|, being considered to
        // determine part boundaries.  |lastEnd <= fields[index].begin| is an
        // invariant.
        size_t index;

        // The end index of the last part produced, always less than or equal
        // to |limit|, strictly increasing.
        uint32_t lastEnd;

        // The length of the overall formatted string.
        const uint32_t limit;

        Vector<size_t, 4> enclosingFields;

        void popEnclosingFieldsEndingAt(uint32_t end) {
            MOZ_ASSERT_IF(enclosingFields.length() > 0,
                          fields[enclosingFields.back()].end >= end);

            while (enclosingFields.length() > 0 && fields[enclosingFields.back()].end == end)
                enclosingFields.popBack();
        }

        bool nextPartInternal(Part* part) {
            size_t len = fields.length();
            MOZ_ASSERT(index <= len);

            // If we're out of fields, all that remains are part(s) consisting
            // of trailing portions of enclosing fields, and maybe a final
            // literal part.
            if (index == len) {
                if (enclosingFields.length() > 0) {
                    const auto& enclosing = fields[enclosingFields.popCopy()];
                    part->end = enclosing.end;
                    part->type = enclosing.type;

                    // If additional enclosing fields end where this part ends,
                    // pop them as well.
                    popEnclosingFieldsEndingAt(part->end);
                } else {
                    part->end = limit;
                    part->type = &JSAtomState::literal;
                }

                return true;
            }

            // Otherwise we still have a field to process.
            const Field* current = &fields[index];
            MOZ_ASSERT(lastEnd <= current->begin);
            MOZ_ASSERT(current->begin < current->end);

            // But first, deal with inter-field space.
            if (lastEnd < current->begin) {
                if (enclosingFields.length() > 0) {
                    // Space between fields, within an enclosing field, is part
                    // of that enclosing field, until the start of the current
                    // field or the end of the enclosing field, whichever is
                    // earlier.
                    const auto& enclosing = fields[enclosingFields.back()];
                    part->end = std::min(enclosing.end, current->begin);
                    part->type = enclosing.type;
                    popEnclosingFieldsEndingAt(part->end);
                } else {
                    // If there's no enclosing field, the space is a literal.
                    part->end = current->begin;
                    part->type = &JSAtomState::literal;
                }

                return true;
            }

            // Otherwise, the part spans a prefix of the current field.  Find
            // the most-nested field containing that prefix.
            const Field* next;
            do {
                current = &fields[index];

                // If the current field is last, the part extends to its end.
                if (++index == len) {
                    part->end = current->end;
                    part->type = current->type;
                    return true;
                }

                next = &fields[index];
                MOZ_ASSERT(current->begin <= next->begin);
                MOZ_ASSERT(current->begin < next->end);

                // If the next field nests within the current field, push an
                // enclosing field.  (If there are no nested fields, don't
                // bother pushing a field that'd be immediately popped.)
                if (current->end > next->begin) {
                    if (!enclosingFields.append(index - 1))
                        return false;
                }

                // Do so until the next field begins after this one.
            } while (current->begin == next->begin);

            part->type = current->type;

            if (current->end <= next->begin) {
                // The next field begins after the current field ends.  Therefore
                // the current part ends at the end of the current field.
                part->end = current->end;
                popEnclosingFieldsEndingAt(part->end);
            } else {
                // The current field encloses the next one.  The current part
                // ends where the next field/part will start.
                part->end = next->begin;
            }

            return true;
        }

      public:
        PartGenerator(JSContext* cx, const FieldsVector& vec, uint32_t limit)
          : fields(vec), index(0), lastEnd(0), limit(limit), enclosingFields(cx)
        {}

        bool nextPart(bool* hasPart, Part* part) {
            // There are no parts left if we've partitioned the entire string.
            if (lastEnd == limit) {
                MOZ_ASSERT(enclosingFields.length() == 0);
                *hasPart = false;
                return true;
            }

            if (!nextPartInternal(part))
                return false;

            *hasPart = true;
            lastEnd = part->end;
            return true;
        }
    };

    // Finally, generate the result array.
    size_t lastEndIndex = 0;
    uint32_t partIndex = 0;
    RootedObject singlePart(cx);
    RootedValue propVal(cx);

    PartGenerator gen(cx, fields, overallResult->length());
    do {
        bool hasPart;
        Part part;
        if (!gen.nextPart(&hasPart, &part))
            return false;

        if (!hasPart)
            break;

        FieldType type = part.type;
        size_t endIndex = part.end;

        MOZ_ASSERT(lastEndIndex < endIndex);

        singlePart = NewBuiltinClassInstance<PlainObject>(cx);
        if (!singlePart)
            return false;

        propVal.setString(cx->names().*type);
        if (!DefineProperty(cx, singlePart, cx->names().type, propVal))
            return false;

        JSLinearString* partSubstr =
            NewDependentString(cx, overallResult, lastEndIndex, endIndex - lastEndIndex);
        if (!partSubstr)
            return false;

        propVal.setString(partSubstr);
        if (!DefineProperty(cx, singlePart, cx->names().value, propVal))
            return false;

        propVal.setObject(*singlePart);
        if (!DefineElement(cx, partsArray, partIndex, propVal))
            return false;

        lastEndIndex = endIndex;
        partIndex++;
    } while (true);

    MOZ_ASSERT(lastEndIndex == overallResult->length(),
               "result array must partition the entire string");

    result.setObject(*partsArray);
    return true;
}

#endif // defined(ICU_UNUM_HAS_FORMATDOUBLEFORFIELDS)

bool
js::intl_FormatNumber(JSContext* cx, unsigned argc, Value* vp)
{
    CallArgs args = CallArgsFromVp(argc, vp);
    MOZ_ASSERT(args.length() == 3);
    MOZ_ASSERT(args[0].isObject());
    MOZ_ASSERT(args[1].isNumber());
    MOZ_ASSERT(args[2].isBoolean());

    Rooted<NumberFormatObject*> numberFormat(cx, &args[0].toObject().as<NumberFormatObject>());

    // Obtain a cached UNumberFormat object.
    void* priv =
        numberFormat->getReservedSlot(NumberFormatObject::UNUMBER_FORMAT_SLOT).toPrivate();
    UNumberFormat* nf = static_cast<UNumberFormat*>(priv);
    if (!nf) {
        nf = NewUNumberFormat(cx, numberFormat);
        if (!nf)
            return false;
        numberFormat->setReservedSlot(NumberFormatObject::UNUMBER_FORMAT_SLOT, PrivateValue(nf));
    }

    // Use the UNumberFormat to actually format the number.
#if defined(ICU_UNUM_HAS_FORMATDOUBLEFORFIELDS)
    if (args[2].toBoolean()) {
        return intl_FormatNumberToParts(cx, nf, args[1].toNumber(), args.rval());
    }
#else
    MOZ_ASSERT(!args[2].toBoolean(),
               "shouldn't be doing formatToParts without an ICU that "
               "supports it");
#endif // defined(ICU_UNUM_HAS_FORMATDOUBLEFORFIELDS)
    return intl_FormatNumber(cx, nf, args[1].toNumber(), args.rval());
}


/******************** DateTimeFormat ********************/

const ClassOps DateTimeFormatObject::classOps_ = {
    nullptr, /* addProperty */
    nullptr, /* delProperty */
    nullptr, /* getProperty */
    nullptr, /* setProperty */
    nullptr, /* enumerate */
    nullptr, /* resolve */
    nullptr, /* mayResolve */
    DateTimeFormatObject::finalize
};

const Class DateTimeFormatObject::class_ = {
    js_Object_str,
    JSCLASS_HAS_RESERVED_SLOTS(DateTimeFormatObject::SLOT_COUNT) |
    JSCLASS_FOREGROUND_FINALIZE,
    &DateTimeFormatObject::classOps_
};

#if JS_HAS_TOSOURCE
static bool
dateTimeFormat_toSource(JSContext* cx, unsigned argc, Value* vp)
{
    CallArgs args = CallArgsFromVp(argc, vp);
    args.rval().setString(cx->names().DateTimeFormat);
    return true;
}
#endif

static const JSFunctionSpec dateTimeFormat_static_methods[] = {
    JS_SELF_HOSTED_FN("supportedLocalesOf", "Intl_DateTimeFormat_supportedLocalesOf", 1, 0),
    JS_FS_END
};

static const JSFunctionSpec dateTimeFormat_methods[] = {
    JS_SELF_HOSTED_FN("resolvedOptions", "Intl_DateTimeFormat_resolvedOptions", 0, 0),
    JS_SELF_HOSTED_FN("formatToParts", "Intl_DateTimeFormat_formatToParts", 1, 0),
#if JS_HAS_TOSOURCE
    JS_FN(js_toSource_str, dateTimeFormat_toSource, 0, 0),
#endif
    JS_FS_END
};

static const JSPropertySpec dateTimeFormat_properties[] = {
    JS_SELF_HOSTED_GET("format", "Intl_DateTimeFormat_format_get", 0),
    JS_STRING_SYM_PS(toStringTag, "Object", JSPROP_READONLY),
    JS_PS_END
};

/**
 * 12.2.1 Intl.DateTimeFormat([ locales [, options]])
 *
 * ES2017 Intl draft rev 94045d234762ad107a3d09bb6f7381a65f1a2f9b
 */
static bool
DateTimeFormat(JSContext* cx, const CallArgs& args, bool construct, DateTimeFormatOptions dtfOptions)
{
    // Step 1 (Handled by OrdinaryCreateFromConstructor fallback code).

    // Step 2 (Inlined 9.1.14, OrdinaryCreateFromConstructor).
    RootedObject proto(cx);
<<<<<<< HEAD
    if (args.isConstructing() && !GetPrototypeFromCallableConstructor(cx, args, &proto))
=======
    if (!GetPrototypeFromBuiltinConstructor(cx, args, &proto))
>>>>>>> a17af05f
        return false;

    if (!proto) {
        proto = GlobalObject::getOrCreateDateTimeFormatPrototype(cx, cx->global());
        if (!proto)
            return false;
    }

    Rooted<DateTimeFormatObject*> dateTimeFormat(cx);
    dateTimeFormat = NewObjectWithGivenProto<DateTimeFormatObject>(cx, proto);
    if (!dateTimeFormat)
        return false;

    dateTimeFormat->setReservedSlot(DateTimeFormatObject::INTERNALS_SLOT, NullValue());
    dateTimeFormat->setReservedSlot(DateTimeFormatObject::UDATE_FORMAT_SLOT,
                                    PrivateValue(nullptr));

    RootedValue thisValue(cx, construct ? ObjectValue(*dateTimeFormat) : args.thisv());
    RootedValue locales(cx, args.get(0));
    RootedValue options(cx, args.get(1));

    // Step 3.
    return LegacyIntlInitialize(cx, dateTimeFormat, cx->names().InitializeDateTimeFormat,
                                thisValue, locales, options, dtfOptions, args.rval());
}

static bool
DateTimeFormat(JSContext* cx, unsigned argc, Value* vp)
{
    CallArgs args = CallArgsFromVp(argc, vp);
    return DateTimeFormat(cx, args, args.isConstructing(), DateTimeFormatOptions::Standard);
}

static bool
MozDateTimeFormat(JSContext* cx, unsigned argc, Value* vp)
{
    CallArgs args = CallArgsFromVp(argc, vp);

    // Don't allow to call mozIntl.DateTimeFormat as a function. That way we
    // don't need to worry how to handle the legacy initialization semantics
    // when applied on mozIntl.DateTimeFormat.
    if (!ThrowIfNotConstructing(cx, args, "mozIntl.DateTimeFormat"))
        return false;

    return DateTimeFormat(cx, args, true, DateTimeFormatOptions::EnableMozExtensions);
}

bool
js::intl_DateTimeFormat(JSContext* cx, unsigned argc, Value* vp)
{
    CallArgs args = CallArgsFromVp(argc, vp);
    MOZ_ASSERT(args.length() == 2);
    MOZ_ASSERT(!args.isConstructing());
    // intl_DateTimeFormat is an intrinsic for self-hosted JavaScript, so it
    // cannot be used with "new", but it still has to be treated as a
    // constructor.
    return DateTimeFormat(cx, args, true, DateTimeFormatOptions::Standard);
}

void
DateTimeFormatObject::finalize(FreeOp* fop, JSObject* obj)
{
    MOZ_ASSERT(fop->onActiveCooperatingThread());

    const Value& slot =
        obj->as<DateTimeFormatObject>().getReservedSlot(DateTimeFormatObject::UDATE_FORMAT_SLOT);
    if (UDateFormat* df = static_cast<UDateFormat*>(slot.toPrivate()))
        udat_close(df);
}

static JSObject*
CreateDateTimeFormatPrototype(JSContext* cx, HandleObject Intl, Handle<GlobalObject*> global,
                              MutableHandleObject constructor, DateTimeFormatOptions dtfOptions)
{
    RootedFunction ctor(cx);
    ctor = dtfOptions == DateTimeFormatOptions::EnableMozExtensions
           ? GlobalObject::createConstructor(cx, MozDateTimeFormat, cx->names().DateTimeFormat, 0)
           : GlobalObject::createConstructor(cx, DateTimeFormat, cx->names().DateTimeFormat, 0);
    if (!ctor)
        return nullptr;

    RootedObject proto(cx, GlobalObject::createBlankPrototype<PlainObject>(cx, global));
    if (!proto)
        return nullptr;

    if (!LinkConstructorAndPrototype(cx, ctor, proto))
        return nullptr;

    // 12.3.2
    if (!JS_DefineFunctions(cx, ctor, dateTimeFormat_static_methods))
        return nullptr;

    // 12.4.4 and 12.4.5
    if (!JS_DefineFunctions(cx, proto, dateTimeFormat_methods))
        return nullptr;

    // 12.4.2 and 12.4.3
    if (!JS_DefineProperties(cx, proto, dateTimeFormat_properties))
        return nullptr;

    // 8.1
    RootedValue ctorValue(cx, ObjectValue(*ctor));
    if (!DefineProperty(cx, Intl, cx->names().DateTimeFormat, ctorValue, nullptr, nullptr, 0))
        return nullptr;

    constructor.set(ctor);
    return proto;
}

bool
js::AddMozDateTimeFormatConstructor(JSContext* cx, JS::Handle<JSObject*> intl)
{
    Handle<GlobalObject*> global = cx->global();

    RootedObject mozDateTimeFormat(cx);
    JSObject* mozDateTimeFormatProto =
        CreateDateTimeFormatPrototype(cx, intl, global, &mozDateTimeFormat, DateTimeFormatOptions::EnableMozExtensions);
    return mozDateTimeFormatProto != nullptr;
}

bool
js::intl_DateTimeFormat_availableLocales(JSContext* cx, unsigned argc, Value* vp)
{
    CallArgs args = CallArgsFromVp(argc, vp);
    MOZ_ASSERT(args.length() == 0);

    RootedValue result(cx);
    if (!intl_availableLocales(cx, udat_countAvailable, udat_getAvailable, &result))
        return false;
    args.rval().set(result);
    return true;
}

static bool
DefaultCalendar(JSContext* cx, const JSAutoByteString& locale, MutableHandleValue rval)
{
    UErrorCode status = U_ZERO_ERROR;
    UCalendar* cal = ucal_open(nullptr, 0, locale.ptr(), UCAL_DEFAULT, &status);

    // This correctly handles nullptr |cal| when opening failed.
    ScopedICUObject<UCalendar, ucal_close> closeCalendar(cal);

    const char* calendar = ucal_getType(cal, &status);
    if (U_FAILURE(status)) {
        JS_ReportErrorNumberASCII(cx, GetErrorMessage, nullptr, JSMSG_INTERNAL_INTL_ERROR);
        return false;
    }

    // ICU returns old-style keyword values; map them to BCP 47 equivalents
    JSString* str = JS_NewStringCopyZ(cx, uloc_toUnicodeLocaleType("ca", calendar));
    if (!str)
        return false;

    rval.setString(str);
    return true;
}

struct CalendarAlias
{
    const char* const calendar;
    const char* const alias;
};

const CalendarAlias calendarAliases[] = {
    { "islamic-civil", "islamicc" },
    { "ethioaa", "ethiopic-amete-alem" }
};

bool
js::intl_availableCalendars(JSContext* cx, unsigned argc, Value* vp)
{
    CallArgs args = CallArgsFromVp(argc, vp);
    MOZ_ASSERT(args.length() == 1);
    MOZ_ASSERT(args[0].isString());

    JSAutoByteString locale(cx, args[0].toString());
    if (!locale)
        return false;

    RootedObject calendars(cx, NewDenseEmptyArray(cx));
    if (!calendars)
        return false;
    uint32_t index = 0;

    // We need the default calendar for the locale as the first result.
    RootedValue element(cx);
    if (!DefaultCalendar(cx, locale, &element))
        return false;

    if (!DefineElement(cx, calendars, index++, element))
        return false;

    // Now get the calendars that "would make a difference", i.e., not the default.
    UErrorCode status = U_ZERO_ERROR;
    UEnumeration* values = ucal_getKeywordValuesForLocale("ca", locale.ptr(), false, &status);
    if (U_FAILURE(status)) {
        JS_ReportErrorNumberASCII(cx, GetErrorMessage, nullptr, JSMSG_INTERNAL_INTL_ERROR);
        return false;
    }
    ScopedICUObject<UEnumeration, uenum_close> toClose(values);

    uint32_t count = uenum_count(values, &status);
    if (U_FAILURE(status)) {
        JS_ReportErrorNumberASCII(cx, GetErrorMessage, nullptr, JSMSG_INTERNAL_INTL_ERROR);
        return false;
    }

    for (; count > 0; count--) {
        const char* calendar = uenum_next(values, nullptr, &status);
        if (U_FAILURE(status)) {
            JS_ReportErrorNumberASCII(cx, GetErrorMessage, nullptr, JSMSG_INTERNAL_INTL_ERROR);
            return false;
        }

        // ICU returns old-style keyword values; map them to BCP 47 equivalents
        calendar = uloc_toUnicodeLocaleType("ca", calendar);

        JSString* jscalendar = JS_NewStringCopyZ(cx, calendar);
        if (!jscalendar)
            return false;
        element = StringValue(jscalendar);
        if (!DefineElement(cx, calendars, index++, element))
            return false;

        // ICU doesn't return calendar aliases, append them here.
        for (const auto& calendarAlias : calendarAliases) {
            if (equal(calendar, calendarAlias.calendar)) {
                JSString* jscalendar = JS_NewStringCopyZ(cx, calendarAlias.alias);
                if (!jscalendar)
                    return false;
                element = StringValue(jscalendar);
                if (!DefineElement(cx, calendars, index++, element))
                    return false;
            }
        }
    }

    args.rval().setObject(*calendars);
    return true;
}

<<<<<<< HEAD
template<typename Char>
static constexpr Char
ToUpperASCII(Char c)
{
    return ('a' <= c && c <= 'z')
           ? (c & ~0x20)
           : c;
}
=======
bool
js::intl_defaultCalendar(JSContext* cx, unsigned argc, Value* vp)
{
    CallArgs args = CallArgsFromVp(argc, vp);
    MOZ_ASSERT(args.length() == 1);
    MOZ_ASSERT(args[0].isString());
>>>>>>> a17af05f

static_assert(ToUpperASCII('a') == 'A', "verifying 'a' uppercases correctly");
static_assert(ToUpperASCII('m') == 'M', "verifying 'm' uppercases correctly");
static_assert(ToUpperASCII('z') == 'Z', "verifying 'z' uppercases correctly");
static_assert(ToUpperASCII(u'a') == u'A', "verifying u'a' uppercases correctly");
static_assert(ToUpperASCII(u'k') == u'K', "verifying u'k' uppercases correctly");
static_assert(ToUpperASCII(u'z') == u'Z', "verifying u'z' uppercases correctly");

<<<<<<< HEAD
template<typename Char1, typename Char2>
static bool
EqualCharsIgnoreCaseASCII(const Char1* s1, const Char2* s2, size_t len)
{
    for (const Char1* s1end = s1 + len; s1 < s1end; s1++, s2++) {
        if (ToUpperASCII(*s1) != ToUpperASCII(*s2))
            return false;
    }
    return true;
}

template<typename Char>
static js::HashNumber
HashStringIgnoreCaseASCII(const Char* s, size_t length)
{
    uint32_t hash = 0;
    for (size_t i = 0; i < length; i++)
        hash = mozilla::AddToHash(hash, ToUpperASCII(s[i]));
    return hash;
}

js::SharedIntlData::TimeZoneHasher::Lookup::Lookup(JSLinearString* timeZone)
  : js::SharedIntlData::LinearStringLookup(timeZone)
{
    if (isLatin1)
        hash = HashStringIgnoreCaseASCII(latin1Chars, length);
    else
        hash = HashStringIgnoreCaseASCII(twoByteChars, length);
}

bool
js::SharedIntlData::TimeZoneHasher::match(TimeZoneName key, const Lookup& lookup)
{
    if (key->length() != lookup.length)
        return false;

    // Compare time zone names ignoring ASCII case differences.
    if (key->hasLatin1Chars()) {
        const Latin1Char* keyChars = key->latin1Chars(lookup.nogc);
        if (lookup.isLatin1)
            return EqualCharsIgnoreCaseASCII(keyChars, lookup.latin1Chars, lookup.length);
        return EqualCharsIgnoreCaseASCII(keyChars, lookup.twoByteChars, lookup.length);
    }

=======
    return DefaultCalendar(cx, locale, args.rval());
}

template<typename Char>
static constexpr Char
ToUpperASCII(Char c)
{
    return ('a' <= c && c <= 'z')
           ? (c & ~0x20)
           : c;
}

static_assert(ToUpperASCII('a') == 'A', "verifying 'a' uppercases correctly");
static_assert(ToUpperASCII('m') == 'M', "verifying 'm' uppercases correctly");
static_assert(ToUpperASCII('z') == 'Z', "verifying 'z' uppercases correctly");
static_assert(ToUpperASCII(u'a') == u'A', "verifying u'a' uppercases correctly");
static_assert(ToUpperASCII(u'k') == u'K', "verifying u'k' uppercases correctly");
static_assert(ToUpperASCII(u'z') == u'Z', "verifying u'z' uppercases correctly");

template<typename Char1, typename Char2>
static bool
EqualCharsIgnoreCaseASCII(const Char1* s1, const Char2* s2, size_t len)
{
    for (const Char1* s1end = s1 + len; s1 < s1end; s1++, s2++) {
        if (ToUpperASCII(*s1) != ToUpperASCII(*s2))
            return false;
    }
    return true;
}

template<typename Char>
static js::HashNumber
HashStringIgnoreCaseASCII(const Char* s, size_t length)
{
    uint32_t hash = 0;
    for (size_t i = 0; i < length; i++)
        hash = mozilla::AddToHash(hash, ToUpperASCII(s[i]));
    return hash;
}

js::SharedIntlData::TimeZoneHasher::Lookup::Lookup(JSLinearString* timeZone)
  : js::SharedIntlData::LinearStringLookup(timeZone)
{
    if (isLatin1)
        hash = HashStringIgnoreCaseASCII(latin1Chars, length);
    else
        hash = HashStringIgnoreCaseASCII(twoByteChars, length);
}

bool
js::SharedIntlData::TimeZoneHasher::match(TimeZoneName key, const Lookup& lookup)
{
    if (key->length() != lookup.length)
        return false;

    // Compare time zone names ignoring ASCII case differences.
    if (key->hasLatin1Chars()) {
        const Latin1Char* keyChars = key->latin1Chars(lookup.nogc);
        if (lookup.isLatin1)
            return EqualCharsIgnoreCaseASCII(keyChars, lookup.latin1Chars, lookup.length);
        return EqualCharsIgnoreCaseASCII(keyChars, lookup.twoByteChars, lookup.length);
    }

>>>>>>> a17af05f
    const char16_t* keyChars = key->twoByteChars(lookup.nogc);
    if (lookup.isLatin1)
        return EqualCharsIgnoreCaseASCII(lookup.latin1Chars, keyChars, lookup.length);
    return EqualCharsIgnoreCaseASCII(keyChars, lookup.twoByteChars, lookup.length);
}

static bool
IsLegacyICUTimeZone(const char* timeZone)
{
    for (const auto& legacyTimeZone : js::timezone::legacyICUTimeZones) {
        if (equal(timeZone, legacyTimeZone))
            return true;
    }
    return false;
}

bool
js::SharedIntlData::ensureTimeZones(JSContext* cx)
{
    if (timeZoneDataInitialized)
        return true;

    // If ensureTimeZones() was called previously, but didn't complete due to
    // OOM, clear all sets/maps and start from scratch.
    if (availableTimeZones.initialized())
        availableTimeZones.finish();
    if (!availableTimeZones.init()) {
        ReportOutOfMemory(cx);
        return false;
    }

    UErrorCode status = U_ZERO_ERROR;
    UEnumeration* values = ucal_openTimeZones(&status);
    if (U_FAILURE(status)) {
        JS_ReportErrorNumberASCII(cx, GetErrorMessage, nullptr, JSMSG_INTERNAL_INTL_ERROR);
        return false;
    }
    ScopedICUObject<UEnumeration, uenum_close> toClose(values);

    RootedAtom timeZone(cx);
    while (true) {
        int32_t size;
        const char* rawTimeZone = uenum_next(values, &size, &status);
        if (U_FAILURE(status)) {
            JS_ReportErrorNumberASCII(cx, GetErrorMessage, nullptr, JSMSG_INTERNAL_INTL_ERROR);
            return false;
        }
<<<<<<< HEAD

        if (rawTimeZone == nullptr)
            break;

        // Skip legacy ICU time zone names.
        if (IsLegacyICUTimeZone(rawTimeZone))
            continue;

        MOZ_ASSERT(size >= 0);
        timeZone = Atomize(cx, rawTimeZone, size_t(size));
        if (!timeZone)
            return false;

        TimeZoneHasher::Lookup lookup(timeZone);
        TimeZoneSet::AddPtr p = availableTimeZones.lookupForAdd(lookup);

        // ICU shouldn't report any duplicate time zone names, but if it does,
        // just ignore the duplicate name.
        if (!p && !availableTimeZones.add(p, timeZone)) {
            ReportOutOfMemory(cx);
            return false;
        }
    }

    if (ianaZonesTreatedAsLinksByICU.initialized())
        ianaZonesTreatedAsLinksByICU.finish();
    if (!ianaZonesTreatedAsLinksByICU.init()) {
        ReportOutOfMemory(cx);
        return false;
    }

    for (const char* rawTimeZone : timezone::ianaZonesTreatedAsLinksByICU) {
        MOZ_ASSERT(rawTimeZone != nullptr);
        timeZone = Atomize(cx, rawTimeZone, strlen(rawTimeZone));
        if (!timeZone)
            return false;

        TimeZoneHasher::Lookup lookup(timeZone);
        TimeZoneSet::AddPtr p = ianaZonesTreatedAsLinksByICU.lookupForAdd(lookup);
        MOZ_ASSERT(!p, "Duplicate entry in timezone::ianaZonesTreatedAsLinksByICU");

        if (!ianaZonesTreatedAsLinksByICU.add(p, timeZone)) {
            ReportOutOfMemory(cx);
            return false;
        }
    }

    if (ianaLinksCanonicalizedDifferentlyByICU.initialized())
        ianaLinksCanonicalizedDifferentlyByICU.finish();
    if (!ianaLinksCanonicalizedDifferentlyByICU.init()) {
        ReportOutOfMemory(cx);
        return false;
    }

    RootedAtom linkName(cx);
    RootedAtom& target = timeZone;
    for (const auto& linkAndTarget : timezone::ianaLinksCanonicalizedDifferentlyByICU) {
        const char* rawLinkName = linkAndTarget.link;
        const char* rawTarget = linkAndTarget.target;

        MOZ_ASSERT(rawLinkName != nullptr);
        linkName = Atomize(cx, rawLinkName, strlen(rawLinkName));
        if (!linkName)
            return false;

        MOZ_ASSERT(rawTarget != nullptr);
        target = Atomize(cx, rawTarget, strlen(rawTarget));
        if (!target)
            return false;

        TimeZoneHasher::Lookup lookup(linkName);
        TimeZoneMap::AddPtr p = ianaLinksCanonicalizedDifferentlyByICU.lookupForAdd(lookup);
        MOZ_ASSERT(!p, "Duplicate entry in timezone::ianaLinksCanonicalizedDifferentlyByICU");

        if (!ianaLinksCanonicalizedDifferentlyByICU.add(p, linkName, target)) {
            ReportOutOfMemory(cx);
            return false;
        }
    }

    MOZ_ASSERT(!timeZoneDataInitialized, "ensureTimeZones is neither reentrant nor thread-safe");
    timeZoneDataInitialized = true;

    return true;
}

bool
js::SharedIntlData::validateTimeZoneName(JSContext* cx, HandleString timeZone,
                                         MutableHandleAtom result)
{
    if (!ensureTimeZones(cx))
        return false;

    RootedLinearString timeZoneLinear(cx, timeZone->ensureLinear(cx));
    if (!timeZoneLinear)
        return false;

    TimeZoneHasher::Lookup lookup(timeZoneLinear);
    if (TimeZoneSet::Ptr p = availableTimeZones.lookup(lookup))
        result.set(*p);

    return true;
}

bool
js::SharedIntlData::tryCanonicalizeTimeZoneConsistentWithIANA(JSContext* cx, HandleString timeZone,
                                                              MutableHandleString result)
{
    if (!ensureTimeZones(cx))
        return false;

    RootedLinearString timeZoneLinear(cx, timeZone->ensureLinear(cx));
    if (!timeZoneLinear)
        return false;

    TimeZoneHasher::Lookup lookup(timeZoneLinear);
    MOZ_ASSERT(availableTimeZones.has(lookup), "Invalid time zone name");

    if (TimeZoneMap::Ptr p = ianaLinksCanonicalizedDifferentlyByICU.lookup(lookup)) {
        // The effectively supported time zones aren't known at compile time,
        // when
        // 1. SpiderMonkey was compiled with "--with-system-icu".
        // 2. ICU's dynamic time zone data loading feature was used.
        //    (ICU supports loading time zone files at runtime through the
        //    ICU_TIMEZONE_FILES_DIR environment variable.)
        // Ensure ICU supports the new target zone before applying the update.
        TimeZoneName targetTimeZone = p->value();
        TimeZoneHasher::Lookup targetLookup(targetTimeZone);
        if (availableTimeZones.has(targetLookup))
            result.set(targetTimeZone);
    } else if (TimeZoneSet::Ptr p = ianaZonesTreatedAsLinksByICU.lookup(lookup)) {
        result.set(*p);
    }

    return true;
}

void
js::SharedIntlData::destroyInstance()
{
    availableTimeZones.finish();
    ianaZonesTreatedAsLinksByICU.finish();
    ianaLinksCanonicalizedDifferentlyByICU.finish();
    upperCaseFirstLocales.finish();
}

void
js::SharedIntlData::trace(JSTracer* trc)
{
    // Atoms are always tenured.
    if (!JS::CurrentThreadIsHeapMinorCollecting()) {
        availableTimeZones.trace(trc);
        ianaZonesTreatedAsLinksByICU.trace(trc);
        ianaLinksCanonicalizedDifferentlyByICU.trace(trc);
        upperCaseFirstLocales.trace(trc);
    }
}

size_t
js::SharedIntlData::sizeOfExcludingThis(mozilla::MallocSizeOf mallocSizeOf) const
{
    return availableTimeZones.sizeOfExcludingThis(mallocSizeOf) +
           ianaZonesTreatedAsLinksByICU.sizeOfExcludingThis(mallocSizeOf) +
           ianaLinksCanonicalizedDifferentlyByICU.sizeOfExcludingThis(mallocSizeOf) +
           upperCaseFirstLocales.sizeOfExcludingThis(mallocSizeOf);
}

bool
js::intl_IsValidTimeZoneName(JSContext* cx, unsigned argc, Value* vp)
{
    CallArgs args = CallArgsFromVp(argc, vp);
    MOZ_ASSERT(args.length() == 1);
    MOZ_ASSERT(args[0].isString());

    SharedIntlData& sharedIntlData = cx->runtime()->sharedIntlData.ref();

    RootedString timeZone(cx, args[0].toString());
    RootedAtom validatedTimeZone(cx);
    if (!sharedIntlData.validateTimeZoneName(cx, timeZone, &validatedTimeZone))
        return false;

    if (validatedTimeZone) {
        cx->markAtom(validatedTimeZone);
        args.rval().setString(validatedTimeZone);
    } else {
        args.rval().setNull();
    }

    return true;
}

bool
js::intl_canonicalizeTimeZone(JSContext* cx, unsigned argc, Value* vp)
{
    CallArgs args = CallArgsFromVp(argc, vp);
    MOZ_ASSERT(args.length() == 1);
    MOZ_ASSERT(args[0].isString());

    SharedIntlData& sharedIntlData = cx->runtime()->sharedIntlData.ref();

    // Some time zone names are canonicalized differently by ICU -- handle
    // those first:
    RootedString timeZone(cx, args[0].toString());
    RootedString ianaTimeZone(cx);
    if (!sharedIntlData.tryCanonicalizeTimeZoneConsistentWithIANA(cx, timeZone, &ianaTimeZone))
        return false;

    if (ianaTimeZone) {
        args.rval().setString(ianaTimeZone);
        return true;
    }

    AutoStableStringChars stableChars(cx);
    if (!stableChars.initTwoByte(cx, timeZone))
        return false;

    mozilla::Range<const char16_t> tzchars = stableChars.twoByteRange();

    JSString* str = Call(cx, [&tzchars](UChar* chars, uint32_t size, UErrorCode* status) {
        return ucal_getCanonicalTimeZoneID(Char16ToUChar(tzchars.begin().get()), tzchars.length(),
                                           chars, size, nullptr, status);
    });
    if (!str)
        return false;

    args.rval().setString(str);
    return true;
}

bool
js::intl_defaultTimeZone(JSContext* cx, unsigned argc, Value* vp)
{
    CallArgs args = CallArgsFromVp(argc, vp);
    MOZ_ASSERT(args.length() == 0);

    // The current default might be stale, because JS::ResetTimeZone() doesn't
    // immediately update ICU's default time zone. So perform an update if
    // needed.
    js::ResyncICUDefaultTimeZone();

    JSString* str = Call(cx, ucal_getDefaultTimeZone);
    if (!str)
        return false;

    args.rval().setString(str);
    return true;
}

bool
js::intl_defaultTimeZoneOffset(JSContext* cx, unsigned argc, Value* vp) {
    CallArgs args = CallArgsFromVp(argc, vp);
    MOZ_ASSERT(args.length() == 0);

    UErrorCode status = U_ZERO_ERROR;
    const UChar* uTimeZone = nullptr;
    int32_t uTimeZoneLength = 0;
    const char* rootLocale = "";
    UCalendar* cal = ucal_open(uTimeZone, uTimeZoneLength, rootLocale, UCAL_DEFAULT, &status);
    if (U_FAILURE(status)) {
        JS_ReportErrorNumberASCII(cx, GetErrorMessage, nullptr, JSMSG_INTERNAL_INTL_ERROR);
        return false;
    }
    ScopedICUObject<UCalendar, ucal_close> toClose(cal);

    int32_t offset = ucal_get(cal, UCAL_ZONE_OFFSET, &status);
    if (U_FAILURE(status)) {
        JS_ReportErrorNumberASCII(cx, GetErrorMessage, nullptr, JSMSG_INTERNAL_INTL_ERROR);
        return false;
    }

    args.rval().setInt32(offset);
    return true;
}

bool
js::intl_patternForSkeleton(JSContext* cx, unsigned argc, Value* vp)
{
    CallArgs args = CallArgsFromVp(argc, vp);
    MOZ_ASSERT(args.length() == 2);
    MOZ_ASSERT(args[0].isString());
    MOZ_ASSERT(args[1].isString());

    JSAutoByteString locale(cx, args[0].toString());
    if (!locale)
        return false;

    AutoStableStringChars skeleton(cx);
    if (!skeleton.initTwoByte(cx, args[1].toString()))
        return false;

    mozilla::Range<const char16_t> skelChars = skeleton.twoByteRange();

    UErrorCode status = U_ZERO_ERROR;
    UDateTimePatternGenerator* gen = udatpg_open(icuLocale(locale.ptr()), &status);
    if (U_FAILURE(status)) {
        JS_ReportErrorNumberASCII(cx, GetErrorMessage, nullptr, JSMSG_INTERNAL_INTL_ERROR);
        return false;
    }
    ScopedICUObject<UDateTimePatternGenerator, udatpg_close> toClose(gen);

    JSString* str = Call(cx, [gen, &skelChars](UChar* chars, uint32_t size, UErrorCode* status) {
        return udatpg_getBestPattern(gen, Char16ToUChar(skelChars.begin().get()),
                                     skelChars.length(), chars, size, status);
    });
    if (!str)
        return false;

    args.rval().setString(str);
    return true;
}

bool
js::intl_patternForStyle(JSContext* cx, unsigned argc, Value* vp)
{
    CallArgs args = CallArgsFromVp(argc, vp);
    MOZ_ASSERT(args.length() == 4);
    MOZ_ASSERT(args[0].isString());

    JSAutoByteString locale(cx, args[0].toString());
    if (!locale)
        return false;

    UDateFormatStyle dateStyle = UDAT_NONE;
    UDateFormatStyle timeStyle = UDAT_NONE;

    if (args[1].isString()) {
        JSLinearString* dateStyleStr = args[1].toString()->ensureLinear(cx);
        if (!dateStyleStr)
            return false;

        if (StringEqualsAscii(dateStyleStr, "full"))
            dateStyle = UDAT_FULL;
        else if (StringEqualsAscii(dateStyleStr, "long"))
            dateStyle = UDAT_LONG;
        else if (StringEqualsAscii(dateStyleStr, "medium"))
            dateStyle = UDAT_MEDIUM;
        else if (StringEqualsAscii(dateStyleStr, "short"))
            dateStyle = UDAT_SHORT;
        else
            MOZ_ASSERT_UNREACHABLE("unexpected dateStyle");
    }

    if (args[2].isString()) {
        JSLinearString* timeStyleStr = args[2].toString()->ensureLinear(cx);
        if (!timeStyleStr)
            return false;

        if (StringEqualsAscii(timeStyleStr, "full"))
            timeStyle = UDAT_FULL;
        else if (StringEqualsAscii(timeStyleStr, "long"))
            timeStyle = UDAT_LONG;
        else if (StringEqualsAscii(timeStyleStr, "medium"))
            timeStyle = UDAT_MEDIUM;
        else if (StringEqualsAscii(timeStyleStr, "short"))
            timeStyle = UDAT_SHORT;
        else
            MOZ_ASSERT_UNREACHABLE("unexpected timeStyle");
    }

    AutoStableStringChars timeZone(cx);
    if (!timeZone.initTwoByte(cx, args[3].toString()))
        return false;

    mozilla::Range<const char16_t> timeZoneChars = timeZone.twoByteRange();

    UErrorCode status = U_ZERO_ERROR;
    UDateFormat* df = udat_open(timeStyle, dateStyle, icuLocale(locale.ptr()),
                                Char16ToUChar(timeZoneChars.begin().get()),
                                timeZoneChars.length(), nullptr, -1, &status);
    if (U_FAILURE(status)) {
        JS_ReportErrorNumberASCII(cx, GetErrorMessage, nullptr, JSMSG_INTERNAL_INTL_ERROR);
        return false;
    }
    ScopedICUObject<UDateFormat, udat_close> toClose(df);

    JSString* str = Call(cx, [df](UChar* chars, uint32_t size, UErrorCode* status) {
        return udat_toPattern(df, false, chars, size, status);
    });
    if (!str)
        return false;
    args.rval().setString(str);
    return true;
}

/**
 * Returns a new UDateFormat with the locale and date-time formatting options
 * of the given DateTimeFormat.
 */
static UDateFormat*
NewUDateFormat(JSContext* cx, Handle<DateTimeFormatObject*> dateTimeFormat)
{
    RootedValue value(cx);

    RootedObject internals(cx, GetInternals(cx, dateTimeFormat));
    if (!internals)
       return nullptr;

    if (!GetProperty(cx, internals, internals, cx->names().locale, &value))
        return nullptr;
    JSAutoByteString locale(cx, value.toString());
    if (!locale)
        return nullptr;

    // We don't need to look at calendar and numberingSystem - they can only be
    // set via the Unicode locale extension and are therefore already set on
    // locale.

    if (!GetProperty(cx, internals, internals, cx->names().timeZone, &value))
        return nullptr;

    AutoStableStringChars timeZone(cx);
    if (!timeZone.initTwoByte(cx, value.toString()))
        return nullptr;

    mozilla::Range<const char16_t> timeZoneChars = timeZone.twoByteRange();

    if (!GetProperty(cx, internals, internals, cx->names().pattern, &value))
        return nullptr;

    AutoStableStringChars pattern(cx);
    if (!pattern.initTwoByte(cx, value.toString()))
        return nullptr;

    mozilla::Range<const char16_t> patternChars = pattern.twoByteRange();

    UErrorCode status = U_ZERO_ERROR;
    UDateFormat* df =
        udat_open(UDAT_PATTERN, UDAT_PATTERN, icuLocale(locale.ptr()),
                  Char16ToUChar(timeZoneChars.begin().get()), timeZoneChars.length(),
                  Char16ToUChar(patternChars.begin().get()), patternChars.length(), &status);
=======

        if (rawTimeZone == nullptr)
            break;

        // Skip legacy ICU time zone names.
        if (IsLegacyICUTimeZone(rawTimeZone))
            continue;

        MOZ_ASSERT(size >= 0);
        timeZone = Atomize(cx, rawTimeZone, size_t(size));
        if (!timeZone)
            return false;

        TimeZoneHasher::Lookup lookup(timeZone);
        TimeZoneSet::AddPtr p = availableTimeZones.lookupForAdd(lookup);

        // ICU shouldn't report any duplicate time zone names, but if it does,
        // just ignore the duplicate name.
        if (!p && !availableTimeZones.add(p, timeZone)) {
            ReportOutOfMemory(cx);
            return false;
        }
    }

    if (ianaZonesTreatedAsLinksByICU.initialized())
        ianaZonesTreatedAsLinksByICU.finish();
    if (!ianaZonesTreatedAsLinksByICU.init()) {
        ReportOutOfMemory(cx);
        return false;
    }

    for (const char* rawTimeZone : timezone::ianaZonesTreatedAsLinksByICU) {
        MOZ_ASSERT(rawTimeZone != nullptr);
        timeZone = Atomize(cx, rawTimeZone, strlen(rawTimeZone));
        if (!timeZone)
            return false;

        TimeZoneHasher::Lookup lookup(timeZone);
        TimeZoneSet::AddPtr p = ianaZonesTreatedAsLinksByICU.lookupForAdd(lookup);
        MOZ_ASSERT(!p, "Duplicate entry in timezone::ianaZonesTreatedAsLinksByICU");

        if (!ianaZonesTreatedAsLinksByICU.add(p, timeZone)) {
            ReportOutOfMemory(cx);
            return false;
        }
    }

    if (ianaLinksCanonicalizedDifferentlyByICU.initialized())
        ianaLinksCanonicalizedDifferentlyByICU.finish();
    if (!ianaLinksCanonicalizedDifferentlyByICU.init()) {
        ReportOutOfMemory(cx);
        return false;
    }

    RootedAtom linkName(cx);
    RootedAtom& target = timeZone;
    for (const auto& linkAndTarget : timezone::ianaLinksCanonicalizedDifferentlyByICU) {
        const char* rawLinkName = linkAndTarget.link;
        const char* rawTarget = linkAndTarget.target;

        MOZ_ASSERT(rawLinkName != nullptr);
        linkName = Atomize(cx, rawLinkName, strlen(rawLinkName));
        if (!linkName)
            return false;

        MOZ_ASSERT(rawTarget != nullptr);
        target = Atomize(cx, rawTarget, strlen(rawTarget));
        if (!target)
            return false;

        TimeZoneHasher::Lookup lookup(linkName);
        TimeZoneMap::AddPtr p = ianaLinksCanonicalizedDifferentlyByICU.lookupForAdd(lookup);
        MOZ_ASSERT(!p, "Duplicate entry in timezone::ianaLinksCanonicalizedDifferentlyByICU");

        if (!ianaLinksCanonicalizedDifferentlyByICU.add(p, linkName, target)) {
            ReportOutOfMemory(cx);
            return false;
        }
    }

    MOZ_ASSERT(!timeZoneDataInitialized, "ensureTimeZones is neither reentrant nor thread-safe");
    timeZoneDataInitialized = true;

    return true;
}

bool
js::SharedIntlData::validateTimeZoneName(JSContext* cx, HandleString timeZone,
                                         MutableHandleAtom result)
{
    if (!ensureTimeZones(cx))
        return false;

    RootedLinearString timeZoneLinear(cx, timeZone->ensureLinear(cx));
    if (!timeZoneLinear)
        return false;

    TimeZoneHasher::Lookup lookup(timeZoneLinear);
    if (TimeZoneSet::Ptr p = availableTimeZones.lookup(lookup))
        result.set(*p);

    return true;
}

bool
js::SharedIntlData::tryCanonicalizeTimeZoneConsistentWithIANA(JSContext* cx, HandleString timeZone,
                                                              MutableHandleAtom result)
{
    if (!ensureTimeZones(cx))
        return false;

    RootedLinearString timeZoneLinear(cx, timeZone->ensureLinear(cx));
    if (!timeZoneLinear)
        return false;

    TimeZoneHasher::Lookup lookup(timeZoneLinear);
    MOZ_ASSERT(availableTimeZones.has(lookup), "Invalid time zone name");

    if (TimeZoneMap::Ptr p = ianaLinksCanonicalizedDifferentlyByICU.lookup(lookup)) {
        // The effectively supported time zones aren't known at compile time,
        // when
        // 1. SpiderMonkey was compiled with "--with-system-icu".
        // 2. ICU's dynamic time zone data loading feature was used.
        //    (ICU supports loading time zone files at runtime through the
        //    ICU_TIMEZONE_FILES_DIR environment variable.)
        // Ensure ICU supports the new target zone before applying the update.
        TimeZoneName targetTimeZone = p->value();
        TimeZoneHasher::Lookup targetLookup(targetTimeZone);
        if (availableTimeZones.has(targetLookup))
            result.set(targetTimeZone);
    } else if (TimeZoneSet::Ptr p = ianaZonesTreatedAsLinksByICU.lookup(lookup)) {
        result.set(*p);
    }

    return true;
}

void
js::SharedIntlData::destroyInstance()
{
    availableTimeZones.finish();
    ianaZonesTreatedAsLinksByICU.finish();
    ianaLinksCanonicalizedDifferentlyByICU.finish();
    upperCaseFirstLocales.finish();
}

void
js::SharedIntlData::trace(JSTracer* trc)
{
    // Atoms are always tenured.
    if (!JS::CurrentThreadIsHeapMinorCollecting()) {
        availableTimeZones.trace(trc);
        ianaZonesTreatedAsLinksByICU.trace(trc);
        ianaLinksCanonicalizedDifferentlyByICU.trace(trc);
        upperCaseFirstLocales.trace(trc);
    }
}

size_t
js::SharedIntlData::sizeOfExcludingThis(mozilla::MallocSizeOf mallocSizeOf) const
{
    return availableTimeZones.sizeOfExcludingThis(mallocSizeOf) +
           ianaZonesTreatedAsLinksByICU.sizeOfExcludingThis(mallocSizeOf) +
           ianaLinksCanonicalizedDifferentlyByICU.sizeOfExcludingThis(mallocSizeOf) +
           upperCaseFirstLocales.sizeOfExcludingThis(mallocSizeOf);
}

bool
js::intl_IsValidTimeZoneName(JSContext* cx, unsigned argc, Value* vp)
{
    CallArgs args = CallArgsFromVp(argc, vp);
    MOZ_ASSERT(args.length() == 1);
    MOZ_ASSERT(args[0].isString());

    SharedIntlData& sharedIntlData = cx->runtime()->sharedIntlData.ref();

    RootedString timeZone(cx, args[0].toString());
    RootedAtom validatedTimeZone(cx);
    if (!sharedIntlData.validateTimeZoneName(cx, timeZone, &validatedTimeZone))
        return false;

    if (validatedTimeZone) {
        cx->markAtom(validatedTimeZone);
        args.rval().setString(validatedTimeZone);
    } else {
        args.rval().setNull();
    }

    return true;
}

bool
js::intl_canonicalizeTimeZone(JSContext* cx, unsigned argc, Value* vp)
{
    CallArgs args = CallArgsFromVp(argc, vp);
    MOZ_ASSERT(args.length() == 1);
    MOZ_ASSERT(args[0].isString());

    SharedIntlData& sharedIntlData = cx->runtime()->sharedIntlData.ref();

    // Some time zone names are canonicalized differently by ICU -- handle
    // those first:
    RootedString timeZone(cx, args[0].toString());
    RootedAtom ianaTimeZone(cx);
    if (!sharedIntlData.tryCanonicalizeTimeZoneConsistentWithIANA(cx, timeZone, &ianaTimeZone))
        return false;

    if (ianaTimeZone) {
        cx->markAtom(ianaTimeZone);
        args.rval().setString(ianaTimeZone);
        return true;
    }

    AutoStableStringChars stableChars(cx);
    if (!stableChars.initTwoByte(cx, timeZone))
        return false;

    mozilla::Range<const char16_t> tzchars = stableChars.twoByteRange();

    JSString* str = Call(cx, [&tzchars](UChar* chars, uint32_t size, UErrorCode* status) {
        return ucal_getCanonicalTimeZoneID(tzchars.begin().get(), tzchars.length(),
                                           chars, size, nullptr, status);
    });
    if (!str)
        return false;

    args.rval().setString(str);
    return true;
}

bool
js::intl_defaultTimeZone(JSContext* cx, unsigned argc, Value* vp)
{
    CallArgs args = CallArgsFromVp(argc, vp);
    MOZ_ASSERT(args.length() == 0);

    // The current default might be stale, because JS::ResetTimeZone() doesn't
    // immediately update ICU's default time zone. So perform an update if
    // needed.
    js::ResyncICUDefaultTimeZone();

    JSString* str = Call(cx, ucal_getDefaultTimeZone);
    if (!str)
        return false;

    args.rval().setString(str);
    return true;
}

bool
js::intl_defaultTimeZoneOffset(JSContext* cx, unsigned argc, Value* vp) {
    CallArgs args = CallArgsFromVp(argc, vp);
    MOZ_ASSERT(args.length() == 0);

    UErrorCode status = U_ZERO_ERROR;
    const UChar* uTimeZone = nullptr;
    int32_t uTimeZoneLength = 0;
    const char* rootLocale = "";
    UCalendar* cal = ucal_open(uTimeZone, uTimeZoneLength, rootLocale, UCAL_DEFAULT, &status);
    if (U_FAILURE(status)) {
        JS_ReportErrorNumberASCII(cx, GetErrorMessage, nullptr, JSMSG_INTERNAL_INTL_ERROR);
        return false;
    }
    ScopedICUObject<UCalendar, ucal_close> toClose(cal);

    int32_t offset = ucal_get(cal, UCAL_ZONE_OFFSET, &status);
    if (U_FAILURE(status)) {
        JS_ReportErrorNumberASCII(cx, GetErrorMessage, nullptr, JSMSG_INTERNAL_INTL_ERROR);
        return false;
    }

    args.rval().setInt32(offset);
    return true;
}

bool
js::intl_patternForSkeleton(JSContext* cx, unsigned argc, Value* vp)
{
    CallArgs args = CallArgsFromVp(argc, vp);
    MOZ_ASSERT(args.length() == 2);
    MOZ_ASSERT(args[0].isString());
    MOZ_ASSERT(args[1].isString());

    JSAutoByteString locale(cx, args[0].toString());
    if (!locale)
        return false;

    AutoStableStringChars skeleton(cx);
    if (!skeleton.initTwoByte(cx, args[1].toString()))
        return false;

    mozilla::Range<const char16_t> skelChars = skeleton.twoByteRange();

    UErrorCode status = U_ZERO_ERROR;
    UDateTimePatternGenerator* gen = udatpg_open(icuLocale(locale.ptr()), &status);
    if (U_FAILURE(status)) {
        JS_ReportErrorNumberASCII(cx, GetErrorMessage, nullptr, JSMSG_INTERNAL_INTL_ERROR);
        return false;
    }
    ScopedICUObject<UDateTimePatternGenerator, udatpg_close> toClose(gen);

    JSString* str = Call(cx, [gen, &skelChars](UChar* chars, uint32_t size, UErrorCode* status) {
        return udatpg_getBestPattern(gen, skelChars.begin().get(), skelChars.length(),
                                     chars, size, status);
    });
    if (!str)
        return false;

    args.rval().setString(str);
    return true;
}

bool
js::intl_patternForStyle(JSContext* cx, unsigned argc, Value* vp)
{
    CallArgs args = CallArgsFromVp(argc, vp);
    MOZ_ASSERT(args.length() == 4);
    MOZ_ASSERT(args[0].isString());

    JSAutoByteString locale(cx, args[0].toString());
    if (!locale)
        return false;

    UDateFormatStyle dateStyle = UDAT_NONE;
    UDateFormatStyle timeStyle = UDAT_NONE;

    if (args[1].isString()) {
        JSLinearString* dateStyleStr = args[1].toString()->ensureLinear(cx);
        if (!dateStyleStr)
            return false;

        if (StringEqualsAscii(dateStyleStr, "full"))
            dateStyle = UDAT_FULL;
        else if (StringEqualsAscii(dateStyleStr, "long"))
            dateStyle = UDAT_LONG;
        else if (StringEqualsAscii(dateStyleStr, "medium"))
            dateStyle = UDAT_MEDIUM;
        else if (StringEqualsAscii(dateStyleStr, "short"))
            dateStyle = UDAT_SHORT;
        else
            MOZ_ASSERT_UNREACHABLE("unexpected dateStyle");
    }

    if (args[2].isString()) {
        JSLinearString* timeStyleStr = args[2].toString()->ensureLinear(cx);
        if (!timeStyleStr)
            return false;

        if (StringEqualsAscii(timeStyleStr, "full"))
            timeStyle = UDAT_FULL;
        else if (StringEqualsAscii(timeStyleStr, "long"))
            timeStyle = UDAT_LONG;
        else if (StringEqualsAscii(timeStyleStr, "medium"))
            timeStyle = UDAT_MEDIUM;
        else if (StringEqualsAscii(timeStyleStr, "short"))
            timeStyle = UDAT_SHORT;
        else
            MOZ_ASSERT_UNREACHABLE("unexpected timeStyle");
    }

    AutoStableStringChars timeZone(cx);
    if (!timeZone.initTwoByte(cx, args[3].toString()))
        return false;

    mozilla::Range<const char16_t> timeZoneChars = timeZone.twoByteRange();

    UErrorCode status = U_ZERO_ERROR;
    UDateFormat* df = udat_open(timeStyle, dateStyle, icuLocale(locale.ptr()),
                                timeZoneChars.begin().get(), timeZoneChars.length(),
                                nullptr, -1, &status);
    if (U_FAILURE(status)) {
        JS_ReportErrorNumberASCII(cx, GetErrorMessage, nullptr, JSMSG_INTERNAL_INTL_ERROR);
        return false;
    }
    ScopedICUObject<UDateFormat, udat_close> toClose(df);

    JSString* str = Call(cx, [df](UChar* chars, uint32_t size, UErrorCode* status) {
        return udat_toPattern(df, false, chars, size, status);
    });
    if (!str)
        return false;
    args.rval().setString(str);
    return true;
}

/**
 * Returns a new UDateFormat with the locale and date-time formatting options
 * of the given DateTimeFormat.
 */
static UDateFormat*
NewUDateFormat(JSContext* cx, Handle<DateTimeFormatObject*> dateTimeFormat)
{
    RootedValue value(cx);

    RootedObject internals(cx, GetInternals(cx, dateTimeFormat));
    if (!internals)
       return nullptr;

    if (!GetProperty(cx, internals, internals, cx->names().locale, &value))
        return nullptr;
    JSAutoByteString locale(cx, value.toString());
    if (!locale)
        return nullptr;

    // We don't need to look at calendar and numberingSystem - they can only be
    // set via the Unicode locale extension and are therefore already set on
    // locale.

    if (!GetProperty(cx, internals, internals, cx->names().timeZone, &value))
        return nullptr;

    AutoStableStringChars timeZone(cx);
    if (!timeZone.initTwoByte(cx, value.toString()))
        return nullptr;

    mozilla::Range<const char16_t> timeZoneChars = timeZone.twoByteRange();

    if (!GetProperty(cx, internals, internals, cx->names().pattern, &value))
        return nullptr;

    AutoStableStringChars pattern(cx);
    if (!pattern.initTwoByte(cx, value.toString()))
        return nullptr;

    mozilla::Range<const char16_t> patternChars = pattern.twoByteRange();

    UErrorCode status = U_ZERO_ERROR;
    UDateFormat* df =
        udat_open(UDAT_PATTERN, UDAT_PATTERN, icuLocale(locale.ptr()),
                  timeZoneChars.begin().get(), timeZoneChars.length(),
                  patternChars.begin().get(), patternChars.length(), &status);
>>>>>>> a17af05f
    if (U_FAILURE(status)) {
        JS_ReportErrorNumberASCII(cx, GetErrorMessage, nullptr, JSMSG_INTERNAL_INTL_ERROR);
        return nullptr;
    }

    // ECMAScript requires the Gregorian calendar to be used from the beginning
    // of ECMAScript time.
    UCalendar* cal = const_cast<UCalendar*>(udat_getCalendar(df));
    ucal_setGregorianChange(cal, StartOfTime, &status);

    // An error here means the calendar is not Gregorian, so we don't care.

    return df;
}

static bool
intl_FormatDateTime(JSContext* cx, UDateFormat* df, double x, MutableHandleValue result)
{
    if (!IsFinite(x)) {
        JS_ReportErrorNumberASCII(cx, GetErrorMessage, nullptr, JSMSG_DATE_NOT_FINITE);
        return false;
    }

    JSString* str = Call(cx, [df, x](UChar* chars, int32_t size, UErrorCode* status) {
        return udat_format(df, x, chars, size, nullptr, status);
    });
    if (!str)
        return false;

    result.setString(str);
    return true;
}

static FieldType
GetFieldTypeForFormatField(UDateFormatField fieldName)
{
    // See intl/icu/source/i18n/unicode/udat.h for a detailed field list.  This
    // switch is deliberately exhaustive: cases might have to be added/removed
    // if this code is compiled with a different ICU with more
    // UDateFormatField enum initializers.  Please guard such cases with
    // appropriate ICU version-testing #ifdefs, should cross-version divergence
    // occur.
    switch (fieldName) {
      case UDAT_ERA_FIELD:
        return &JSAtomState::era;
      case UDAT_YEAR_FIELD:
      case UDAT_YEAR_WOY_FIELD:
      case UDAT_EXTENDED_YEAR_FIELD:
      case UDAT_YEAR_NAME_FIELD:
        return &JSAtomState::year;

      case UDAT_MONTH_FIELD:
      case UDAT_STANDALONE_MONTH_FIELD:
        return &JSAtomState::month;

      case UDAT_DATE_FIELD:
      case UDAT_JULIAN_DAY_FIELD:
        return &JSAtomState::day;

      case UDAT_HOUR_OF_DAY1_FIELD:
      case UDAT_HOUR_OF_DAY0_FIELD:
      case UDAT_HOUR1_FIELD:
      case UDAT_HOUR0_FIELD:
        return &JSAtomState::hour;

      case UDAT_MINUTE_FIELD:
        return &JSAtomState::minute;

      case UDAT_SECOND_FIELD:
        return &JSAtomState::second;

      case UDAT_DAY_OF_WEEK_FIELD:
      case UDAT_STANDALONE_DAY_FIELD:
      case UDAT_DOW_LOCAL_FIELD:
      case UDAT_DAY_OF_WEEK_IN_MONTH_FIELD:
        return &JSAtomState::weekday;

      case UDAT_AM_PM_FIELD:
        return &JSAtomState::dayPeriod;

      case UDAT_TIMEZONE_FIELD:
        return &JSAtomState::timeZoneName;

      case UDAT_FRACTIONAL_SECOND_FIELD:
      case UDAT_DAY_OF_YEAR_FIELD:
      case UDAT_WEEK_OF_YEAR_FIELD:
      case UDAT_WEEK_OF_MONTH_FIELD:
      case UDAT_MILLISECONDS_IN_DAY_FIELD:
      case UDAT_TIMEZONE_RFC_FIELD:
      case UDAT_TIMEZONE_GENERIC_FIELD:
      case UDAT_QUARTER_FIELD:
      case UDAT_STANDALONE_QUARTER_FIELD:
      case UDAT_TIMEZONE_SPECIAL_FIELD:
      case UDAT_TIMEZONE_LOCALIZED_GMT_OFFSET_FIELD:
      case UDAT_TIMEZONE_ISO_FIELD:
      case UDAT_TIMEZONE_ISO_LOCAL_FIELD:
#ifndef U_HIDE_INTERNAL_API
      case UDAT_RELATED_YEAR_FIELD:
#endif
<<<<<<< HEAD
#ifndef U_HIDE_DRAFT_API
      case UDAT_AM_PM_MIDNIGHT_NOON_FIELD:
      case UDAT_FLEXIBLE_DAY_PERIOD_FIELD:
#endif
=======
      case UDAT_AM_PM_MIDNIGHT_NOON_FIELD:
      case UDAT_FLEXIBLE_DAY_PERIOD_FIELD:
>>>>>>> a17af05f
#ifndef U_HIDE_INTERNAL_API
      case UDAT_TIME_SEPARATOR_FIELD:
#endif
        // These fields are all unsupported.
        return nullptr;

#ifndef U_HIDE_DEPRECATED_API
      case UDAT_FIELD_COUNT:
        MOZ_ASSERT_UNREACHABLE("format field sentinel value returned by "
                               "iterator!");
#endif
    }

    MOZ_ASSERT_UNREACHABLE("unenumerated, undocumented format field returned "
                           "by iterator");
    return nullptr;
}

static bool
intl_FormatToPartsDateTime(JSContext* cx, UDateFormat* df, double x, MutableHandleValue result)
{
    if (!IsFinite(x)) {
        JS_ReportErrorNumberASCII(cx, GetErrorMessage, nullptr, JSMSG_DATE_NOT_FINITE);
        return false;
    }

    UErrorCode status = U_ZERO_ERROR;
    UFieldPositionIterator* fpositer = ufieldpositer_open(&status);
    if (U_FAILURE(status)) {
        JS_ReportErrorNumberASCII(cx, GetErrorMessage, nullptr, JSMSG_INTERNAL_INTL_ERROR);
        return false;
    }
    ScopedICUObject<UFieldPositionIterator, ufieldpositer_close> toClose(fpositer);

    RootedString overallResult(cx);
    overallResult = Call(cx, [df, x, fpositer](UChar* chars, int32_t size, UErrorCode* status) {
        return udat_formatForFields(df, x, chars, size, fpositer, status);
    });
    if (!overallResult)
        return false;

    RootedArrayObject partsArray(cx, NewDenseEmptyArray(cx));
    if (!partsArray)
        return false;

    if (overallResult->length() == 0) {
        // An empty string contains no parts, so avoid extra work below.
        result.setObject(*partsArray);
        return true;
    }

    size_t lastEndIndex = 0;

    uint32_t partIndex = 0;
    RootedObject singlePart(cx);
    RootedValue partType(cx);
    RootedValue val(cx);

    auto AppendPart = [&](FieldType type, size_t beginIndex, size_t endIndex) {
        singlePart = NewBuiltinClassInstance<PlainObject>(cx);
        if (!singlePart)
            return false;

        partType = StringValue(cx->names().*type);
        if (!DefineProperty(cx, singlePart, cx->names().type, partType))
            return false;

        JSLinearString* partSubstr =
            NewDependentString(cx, overallResult, beginIndex, endIndex - beginIndex);
        if (!partSubstr)
            return false;

        val = StringValue(partSubstr);
        if (!DefineProperty(cx, singlePart, cx->names().value, val))
            return false;

        val = ObjectValue(*singlePart);
        if (!DefineElement(cx, partsArray, partIndex, val))
            return false;

        lastEndIndex = endIndex;
        partIndex++;
        return true;
    };

    int32_t fieldInt, beginIndexInt, endIndexInt;
    while ((fieldInt = ufieldpositer_next(fpositer, &beginIndexInt, &endIndexInt)) >= 0) {
        MOZ_ASSERT(beginIndexInt >= 0);
        MOZ_ASSERT(endIndexInt >= 0);
        MOZ_ASSERT(beginIndexInt <= endIndexInt,
                   "field iterator returning invalid range");

        size_t beginIndex(beginIndexInt);
        size_t endIndex(endIndexInt);

        // Technically this isn't guaranteed.  But it appears true in pratice,
        // and http://bugs.icu-project.org/trac/ticket/12024 is expected to
        // correct the documentation lapse.
        MOZ_ASSERT(lastEndIndex <= beginIndex,
                   "field iteration didn't return fields in order start to "
                   "finish as expected");

        if (FieldType type = GetFieldTypeForFormatField(static_cast<UDateFormatField>(fieldInt))) {
            if (lastEndIndex < beginIndex) {
                if (!AppendPart(&JSAtomState::literal, lastEndIndex, beginIndex))
                    return false;
            }

            if (!AppendPart(type, beginIndex, endIndex))
                return false;
        }
    }

    // Append any final literal.
    if (lastEndIndex < overallResult->length()) {
        if (!AppendPart(&JSAtomState::literal, lastEndIndex, overallResult->length()))
            return false;
    }

    result.setObject(*partsArray);
    return true;
}

bool
js::intl_FormatDateTime(JSContext* cx, unsigned argc, Value* vp)
{
    CallArgs args = CallArgsFromVp(argc, vp);
    MOZ_ASSERT(args.length() == 3);
    MOZ_ASSERT(args[0].isObject());
    MOZ_ASSERT(args[1].isNumber());
    MOZ_ASSERT(args[2].isBoolean());

    Rooted<DateTimeFormatObject*> dateTimeFormat(cx);
    dateTimeFormat = &args[0].toObject().as<DateTimeFormatObject>();

    // Obtain a cached UDateFormat object.
    void* priv =
        dateTimeFormat->getReservedSlot(DateTimeFormatObject::UDATE_FORMAT_SLOT).toPrivate();
    UDateFormat* df = static_cast<UDateFormat*>(priv);
    if (!df) {
        df = NewUDateFormat(cx, dateTimeFormat);
        if (!df)
            return false;
        dateTimeFormat->setReservedSlot(DateTimeFormatObject::UDATE_FORMAT_SLOT, PrivateValue(df));
    }

    // Use the UDateFormat to actually format the time stamp.
    return args[2].toBoolean()
           ? intl_FormatToPartsDateTime(cx, df, args[1].toNumber(), args.rval())
           : intl_FormatDateTime(cx, df, args[1].toNumber(), args.rval());
}


/**************** PluralRules *****************/

const ClassOps PluralRulesObject::classOps_ = {
    nullptr, /* addProperty */
    nullptr, /* delProperty */
    nullptr, /* enumerate */
    nullptr, /* newEnumerate */
    nullptr, /* resolve */
    nullptr, /* mayResolve */
    PluralRulesObject::finalize
};

const Class PluralRulesObject::class_ = {
    js_Object_str,
    JSCLASS_HAS_RESERVED_SLOTS(PluralRulesObject::SLOT_COUNT) |
    JSCLASS_FOREGROUND_FINALIZE,
    &PluralRulesObject::classOps_
};

#if JS_HAS_TOSOURCE
static bool
pluralRules_toSource(JSContext* cx, unsigned argc, Value* vp)
{
    CallArgs args = CallArgsFromVp(argc, vp);
    args.rval().setString(cx->names().PluralRules);
    return true;
}
#endif

static const JSFunctionSpec pluralRules_static_methods[] = {
    JS_SELF_HOSTED_FN("supportedLocalesOf", "Intl_PluralRules_supportedLocalesOf", 1, 0),
    JS_FS_END
};

static const JSFunctionSpec pluralRules_methods[] = {
    JS_SELF_HOSTED_FN("resolvedOptions", "Intl_PluralRules_resolvedOptions", 0, 0),
    JS_SELF_HOSTED_FN("select", "Intl_PluralRules_select", 1, 0),
#if JS_HAS_TOSOURCE
    JS_FN(js_toSource_str, pluralRules_toSource, 0, 0),
#endif
    JS_FS_END
};

/**
 * PluralRules constructor.
 * Spec: ECMAScript 402 API, PluralRules, 1.1
 */
static bool
PluralRules(JSContext* cx, unsigned argc, Value* vp)
{
    CallArgs args = CallArgsFromVp(argc, vp);

    // Step 1.
    if (!ThrowIfNotConstructing(cx, args, "Intl.PluralRules"))
        return false;

    // Step 2 (Inlined 9.1.14, OrdinaryCreateFromConstructor).
    RootedObject proto(cx);
    if (!GetPrototypeFromBuiltinConstructor(cx, args, &proto))
        return false;

    if (!proto) {
        proto = GlobalObject::getOrCreatePluralRulesPrototype(cx, cx->global());
        if (!proto)
            return false;
    }

    Rooted<PluralRulesObject*> pluralRules(cx);
    pluralRules = NewObjectWithGivenProto<PluralRulesObject>(cx, proto);
    if (!pluralRules)
        return false;

    pluralRules->setReservedSlot(PluralRulesObject::INTERNALS_SLOT, NullValue());
    pluralRules->setReservedSlot(PluralRulesObject::UPLURAL_RULES_SLOT, PrivateValue(nullptr));

    RootedValue locales(cx, args.get(0));
    RootedValue options(cx, args.get(1));

    // Step 3.
    if (!IntlInitialize(cx, pluralRules, cx->names().InitializePluralRules, locales, options))
        return false;

    args.rval().setObject(*pluralRules);
    return true;
}

void
PluralRulesObject::finalize(FreeOp* fop, JSObject* obj)
{
    MOZ_ASSERT(fop->onActiveCooperatingThread());

    const Value& slot =
        obj->as<PluralRulesObject>().getReservedSlot(PluralRulesObject::UPLURAL_RULES_SLOT);
    if (UPluralRules* pr = static_cast<UPluralRules*>(slot.toPrivate()))
        uplrules_close(pr);
}

static JSObject*
CreatePluralRulesPrototype(JSContext* cx, HandleObject Intl, Handle<GlobalObject*> global)
{
    RootedFunction ctor(cx);
    ctor = global->createConstructor(cx, &PluralRules, cx->names().PluralRules, 0);
    if (!ctor)
        return nullptr;

    RootedObject proto(cx, GlobalObject::createBlankPrototype<PlainObject>(cx, global));
    if (!proto)
        return nullptr;

    if (!LinkConstructorAndPrototype(cx, ctor, proto))
        return nullptr;

    if (!JS_DefineFunctions(cx, ctor, pluralRules_static_methods))
        return nullptr;

    if (!JS_DefineFunctions(cx, proto, pluralRules_methods))
        return nullptr;

    RootedValue ctorValue(cx, ObjectValue(*ctor));
    if (!DefineProperty(cx, Intl, cx->names().PluralRules, ctorValue, nullptr, nullptr, 0))
        return nullptr;

    return proto;
}

/* static */ bool
js::GlobalObject::addPluralRulesConstructor(JSContext* cx, HandleObject intl)
{
    Handle<GlobalObject*> global = cx->global();

    {
        const HeapSlot& slot = global->getReservedSlotRef(PLURAL_RULES_PROTO);
        if (!slot.isUndefined()) {
            MOZ_ASSERT(slot.isObject());
            JS_ReportErrorASCII(cx,
                                "the PluralRules constructor can't be added "
                                "multiple times in the same global");
            return false;
        }
    }

    JSObject* pluralRulesProto = CreatePluralRulesPrototype(cx, intl, global);
    if (!pluralRulesProto)
        return false;

    global->setReservedSlot(PLURAL_RULES_PROTO, ObjectValue(*pluralRulesProto));
    return true;
}

bool
js::AddPluralRulesConstructor(JSContext* cx, JS::Handle<JSObject*> intl)
{
    return GlobalObject::addPluralRulesConstructor(cx, intl);
}

bool
js::intl_PluralRules_availableLocales(JSContext* cx, unsigned argc, Value* vp)
{
    CallArgs args = CallArgsFromVp(argc, vp);
    MOZ_ASSERT(args.length() == 0);

    RootedValue result(cx);
    // We're going to use ULocale availableLocales as per ICU recommendation:
    // https://ssl.icu-project.org/trac/ticket/12756
    if (!intl_availableLocales(cx, uloc_countAvailable, uloc_getAvailable, &result))
        return false;
    args.rval().set(result);
    return true;
}

bool
js::intl_SelectPluralRule(JSContext* cx, unsigned argc, Value* vp)
{
    CallArgs args = CallArgsFromVp(argc, vp);
    MOZ_ASSERT(args.length() == 2);

    Rooted<PluralRulesObject*> pluralRules(cx, &args[0].toObject().as<PluralRulesObject>());

    UNumberFormat* nf = NewUNumberFormatForPluralRules(cx, pluralRules);
    if (!nf)
        return false;

    ScopedICUObject<UNumberFormat, unum_close> closeNumberFormat(nf);

    RootedObject internals(cx, GetInternals(cx, pluralRules));
    if (!internals)
        return false;

    RootedValue value(cx);

    if (!GetProperty(cx, internals, internals, cx->names().locale, &value))
        return false;
    JSAutoByteString locale(cx, value.toString());
    if (!locale)
        return false;

    if (!GetProperty(cx, internals, internals, cx->names().type, &value))
        return false;
    RootedLinearString type(cx, value.toString()->ensureLinear(cx));
    if (!type)
        return false;

    double x = args[1].toNumber();

    UPluralType category;
    if (StringEqualsAscii(type, "cardinal")) {
        category = UPLURAL_TYPE_CARDINAL;
    } else {
        MOZ_ASSERT(StringEqualsAscii(type, "ordinal"));
        category = UPLURAL_TYPE_ORDINAL;
    }

    // TODO: Cache UPluralRules in PluralRulesObject::UPluralRulesSlot.
    UErrorCode status = U_ZERO_ERROR;
    UPluralRules* pr = uplrules_openForType(icuLocale(locale.ptr()), category, &status);
    if (U_FAILURE(status)) {
        JS_ReportErrorNumberASCII(cx, GetErrorMessage, nullptr, JSMSG_INTERNAL_INTL_ERROR);
        return false;
    }
    ScopedICUObject<UPluralRules, uplrules_close> closePluralRules(pr);

    JSString* str = Call(cx, [pr, x, nf](UChar* chars, int32_t size, UErrorCode* status) {
        return uplrules_selectWithFormat(pr, x, nf, chars, size, status);
    });
    if (!str)
        return false;

    args.rval().setString(str);
    return true;
}

bool
js::intl_GetPluralCategories(JSContext* cx, unsigned argc, Value* vp)
{
    CallArgs args = CallArgsFromVp(argc, vp);
    MOZ_ASSERT(args.length() == 2);

    JSAutoByteString locale(cx, args[0].toString());
    if (!locale)
        return false;

    JSLinearString* type = args[1].toString()->ensureLinear(cx);
    if (!type)
        return false;

    UPluralType category;
    if (StringEqualsAscii(type, "cardinal")) {
        category = UPLURAL_TYPE_CARDINAL;
    } else {
        MOZ_ASSERT(StringEqualsAscii(type, "ordinal"));
        category = UPLURAL_TYPE_ORDINAL;
    }

    UErrorCode status = U_ZERO_ERROR;
    UPluralRules* pr = uplrules_openForType(icuLocale(locale.ptr()), category, &status);
    if (U_FAILURE(status)) {
        JS_ReportErrorNumberASCII(cx, GetErrorMessage, nullptr, JSMSG_INTERNAL_INTL_ERROR);
        return false;
    }
    ScopedICUObject<UPluralRules, uplrules_close> closePluralRules(pr);

    UEnumeration* ue = uplrules_getKeywords(pr, &status);
    if (U_FAILURE(status)) {
        JS_ReportErrorNumberASCII(cx, GetErrorMessage, nullptr, JSMSG_INTERNAL_INTL_ERROR);
        return false;
    }
    ScopedICUObject<UEnumeration, uenum_close> closeEnum(ue);

    RootedObject res(cx, NewDenseEmptyArray(cx));
    if (!res)
        return false;

    RootedValue element(cx);
    uint32_t i = 0;

    do {
        int32_t catSize;
        const char* cat = uenum_next(ue, &catSize, &status);
        if (U_FAILURE(status)) {
            JS_ReportErrorNumberASCII(cx, GetErrorMessage, nullptr, JSMSG_INTERNAL_INTL_ERROR);
            return false;
        }

        if (!cat)
            break;

        MOZ_ASSERT(catSize >= 0);
        JSString* str = NewStringCopyN<CanGC>(cx, cat, catSize);
        if (!str)
            return false;

        element.setString(str);
        if (!DefineElement(cx, res, i++, element))
            return false;
    } while (true);

    args.rval().setObject(*res);
    return true;
}


/******************** String ********************/

static const char*
CaseMappingLocale(JSLinearString* locale)
{
    MOZ_ASSERT(locale->length() >= 2, "locale is a valid language tag");

    // Lithuanian, Turkish, and Azeri have language dependent case mappings.
    static const char languagesWithSpecialCasing[][3] = { "lt", "tr", "az" };

    // All strings in |languagesWithSpecialCasing| are of length two, so we
    // only need to compare the first two characters to find a matching locale.
    // ES2017 Intl, §9.2.2 BestAvailableLocale
    if (locale->length() == 2 || locale->latin1OrTwoByteChar(2) == '-') {
        for (const auto& language : languagesWithSpecialCasing) {
            if (locale->latin1OrTwoByteChar(0) == language[0] &&
                locale->latin1OrTwoByteChar(1) == language[1])
            {
                return language;
            }
        }
    }

    return ""; // ICU root locale
}

static bool
HasLanguageDependentCasing(JSLinearString* locale)
{
    return !equal(CaseMappingLocale(locale), "");
}

bool
js::intl_toLocaleLowerCase(JSContext* cx, unsigned argc, Value* vp)
{
    CallArgs args = CallArgsFromVp(argc, vp);
    MOZ_ASSERT(args.length() == 2);
    MOZ_ASSERT(args[0].isString());
    MOZ_ASSERT(args[1].isString());

    RootedString string(cx, args[0].toString());

    RootedLinearString locale(cx, args[1].toString()->ensureLinear(cx));
    if (!locale)
        return false;

    // Call String.prototype.toLowerCase() for language independent casing.
    if (!HasLanguageDependentCasing(locale)) {
        JSString* str = js::StringToLowerCase(cx, string);
        if (!str)
            return false;

        args.rval().setString(str);
        return true;
    }

    AutoStableStringChars inputChars(cx);
    if (!inputChars.initTwoByte(cx, string))
        return false;
    mozilla::Range<const char16_t> input = inputChars.twoByteRange();

    // Maximum case mapping length is three characters.
    static_assert(JSString::MAX_LENGTH < INT32_MAX / 3,
                  "Case conversion doesn't overflow int32_t indices");

    JSString* str = Call(cx, [&input, &locale](UChar* chars, int32_t size, UErrorCode* status) {
        return u_strToLower(chars, size, input.begin().get(), input.length(),
                            CaseMappingLocale(locale), status);
    });
    if (!str)
        return false;

    args.rval().setString(str);
    return true;
}

bool
js::intl_toLocaleUpperCase(JSContext* cx, unsigned argc, Value* vp)
{
    CallArgs args = CallArgsFromVp(argc, vp);
    MOZ_ASSERT(args.length() == 2);
    MOZ_ASSERT(args[0].isString());
    MOZ_ASSERT(args[1].isString());

<<<<<<< HEAD
    Rooted<DateTimeFormatObject*> dateTimeFormat(cx);
    dateTimeFormat = &args[0].toObject().as<DateTimeFormatObject>();

    // Obtain a cached UDateFormat object.
    void* priv =
        dateTimeFormat->getReservedSlot(DateTimeFormatObject::UDATE_FORMAT_SLOT).toPrivate();
    UDateFormat* df = static_cast<UDateFormat*>(priv);
    if (!df) {
        df = NewUDateFormat(cx, dateTimeFormat);
        if (!df)
            return false;
        dateTimeFormat->setReservedSlot(DateTimeFormatObject::UDATE_FORMAT_SLOT, PrivateValue(df));
    }

    // Use the UDateFormat to actually format the time stamp.
    return args[2].toBoolean()
           ? intl_FormatToPartsDateTime(cx, df, args[1].toNumber(), args.rval())
           : intl_FormatDateTime(cx, df, args[1].toNumber(), args.rval());
}


/**************** PluralRules *****************/

const ClassOps PluralRulesObject::classOps_ = {
    nullptr, /* addProperty */
    nullptr, /* delProperty */
    nullptr, /* getProperty */
    nullptr, /* setProperty */
    nullptr, /* enumerate */
    nullptr, /* resolve */
    nullptr, /* mayResolve */
    PluralRulesObject::finalize
};

const Class PluralRulesObject::class_ = {
    js_Object_str,
    JSCLASS_HAS_RESERVED_SLOTS(PluralRulesObject::SLOT_COUNT) |
    JSCLASS_FOREGROUND_FINALIZE,
    &PluralRulesObject::classOps_
};

#if JS_HAS_TOSOURCE
static bool
pluralRules_toSource(JSContext* cx, unsigned argc, Value* vp)
{
    CallArgs args = CallArgsFromVp(argc, vp);
    args.rval().setString(cx->names().PluralRules);
    return true;
}
#endif

static const JSFunctionSpec pluralRules_static_methods[] = {
    JS_SELF_HOSTED_FN("supportedLocalesOf", "Intl_PluralRules_supportedLocalesOf", 1, 0),
    JS_FS_END
};

static const JSFunctionSpec pluralRules_methods[] = {
    JS_SELF_HOSTED_FN("resolvedOptions", "Intl_PluralRules_resolvedOptions", 0, 0),
    JS_SELF_HOSTED_FN("select", "Intl_PluralRules_select", 1, 0),
#if JS_HAS_TOSOURCE
    JS_FN(js_toSource_str, pluralRules_toSource, 0, 0),
#endif
    JS_FS_END
};

/**
 * PluralRules constructor.
 * Spec: ECMAScript 402 API, PluralRules, 1.1
 */
static bool
PluralRules(JSContext* cx, unsigned argc, Value* vp)
{
    CallArgs args = CallArgsFromVp(argc, vp);

    // Step 1.
    if (!ThrowIfNotConstructing(cx, args, "Intl.PluralRules"))
        return false;

    // Step 2 (Inlined 9.1.14, OrdinaryCreateFromConstructor).
    RootedObject proto(cx);
    if (!GetPrototypeFromCallableConstructor(cx, args, &proto))
        return false;

    if (!proto) {
        proto = GlobalObject::getOrCreatePluralRulesPrototype(cx, cx->global());
        if (!proto)
            return false;
    }

    Rooted<PluralRulesObject*> pluralRules(cx);
    pluralRules = NewObjectWithGivenProto<PluralRulesObject>(cx, proto);
    if (!pluralRules)
        return false;

    pluralRules->setReservedSlot(PluralRulesObject::INTERNALS_SLOT, NullValue());
    pluralRules->setReservedSlot(PluralRulesObject::UPLURAL_RULES_SLOT, PrivateValue(nullptr));

    RootedValue locales(cx, args.get(0));
    RootedValue options(cx, args.get(1));

    // Step 3.
    if (!IntlInitialize(cx, pluralRules, cx->names().InitializePluralRules, locales, options))
        return false;

    args.rval().setObject(*pluralRules);
    return true;
}

void
PluralRulesObject::finalize(FreeOp* fop, JSObject* obj)
{
    MOZ_ASSERT(fop->onActiveCooperatingThread());

    const Value& slot =
        obj->as<PluralRulesObject>().getReservedSlot(PluralRulesObject::UPLURAL_RULES_SLOT);
    if (UPluralRules* pr = static_cast<UPluralRules*>(slot.toPrivate()))
        uplrules_close(pr);
}

static JSObject*
CreatePluralRulesPrototype(JSContext* cx, HandleObject Intl, Handle<GlobalObject*> global)
{
    RootedFunction ctor(cx);
    ctor = global->createConstructor(cx, &PluralRules, cx->names().PluralRules, 0);
    if (!ctor)
        return nullptr;

    RootedObject proto(cx, GlobalObject::createBlankPrototype<PlainObject>(cx, global));
    if (!proto)
        return nullptr;

    if (!LinkConstructorAndPrototype(cx, ctor, proto))
        return nullptr;

    if (!JS_DefineFunctions(cx, ctor, pluralRules_static_methods))
        return nullptr;

    if (!JS_DefineFunctions(cx, proto, pluralRules_methods))
        return nullptr;

    RootedValue ctorValue(cx, ObjectValue(*ctor));
    if (!DefineProperty(cx, Intl, cx->names().PluralRules, ctorValue, nullptr, nullptr, 0))
        return nullptr;

    return proto;
}

/* static */ bool
js::GlobalObject::addPluralRulesConstructor(JSContext* cx, HandleObject intl)
{
    Handle<GlobalObject*> global = cx->global();

    {
        const HeapSlot& slot = global->getReservedSlotRef(PLURAL_RULES_PROTO);
        if (!slot.isUndefined()) {
            MOZ_ASSERT(slot.isObject());
            JS_ReportErrorASCII(cx,
                                "the PluralRules constructor can't be added "
                                "multiple times in the same global");
            return false;
        }
    }

    JSObject* pluralRulesProto = CreatePluralRulesPrototype(cx, intl, global);
    if (!pluralRulesProto)
        return false;

    global->setReservedSlot(PLURAL_RULES_PROTO, ObjectValue(*pluralRulesProto));
    return true;
}

bool
js::AddPluralRulesConstructor(JSContext* cx, JS::Handle<JSObject*> intl)
{
    return GlobalObject::addPluralRulesConstructor(cx, intl);
}

bool
js::intl_PluralRules_availableLocales(JSContext* cx, unsigned argc, Value* vp)
{
    CallArgs args = CallArgsFromVp(argc, vp);
    MOZ_ASSERT(args.length() == 0);

    RootedValue result(cx);
    // We're going to use ULocale availableLocales as per ICU recommendation:
    // https://ssl.icu-project.org/trac/ticket/12756
    if (!intl_availableLocales(cx, uloc_countAvailable, uloc_getAvailable, &result))
=======
    RootedString string(cx, args[0].toString());

    RootedLinearString locale(cx, args[1].toString()->ensureLinear(cx));
    if (!locale)
        return false;

    // Call String.prototype.toUpperCase() for language independent casing.
    if (!HasLanguageDependentCasing(locale)) {
        JSString* str = js::StringToUpperCase(cx, string);
        if (!str)
            return false;

        args.rval().setString(str);
        return true;
    }

    AutoStableStringChars inputChars(cx);
    if (!inputChars.initTwoByte(cx, string))
        return false;
    mozilla::Range<const char16_t> input = inputChars.twoByteRange();

    // Maximum case mapping length is three characters.
    static_assert(JSString::MAX_LENGTH < INT32_MAX / 3,
                  "Case conversion doesn't overflow int32_t indices");

    JSString* str = Call(cx, [&input, &locale](UChar* chars, int32_t size, UErrorCode* status) {
        return u_strToUpper(chars, size, input.begin().get(), input.length(),
                            CaseMappingLocale(locale), status);
    });
    if (!str)
>>>>>>> a17af05f
        return false;

    args.rval().setString(str);
    return true;
}


/******************** Intl ********************/

bool
js::intl_SelectPluralRule(JSContext* cx, unsigned argc, Value* vp)
{
    CallArgs args = CallArgsFromVp(argc, vp);
    MOZ_ASSERT(args.length() == 2);

    Rooted<PluralRulesObject*> pluralRules(cx, &args[0].toObject().as<PluralRulesObject>());

    UNumberFormat* nf = NewUNumberFormatForPluralRules(cx, pluralRules);
    if (!nf)
        return false;

    ScopedICUObject<UNumberFormat, unum_close> closeNumberFormat(nf);

    RootedObject internals(cx, GetInternals(cx, pluralRules));
    if (!internals)
        return false;

    RootedValue value(cx);

    if (!GetProperty(cx, internals, internals, cx->names().locale, &value))
        return false;
    JSAutoByteString locale(cx, value.toString());
    if (!locale)
        return false;

    if (!GetProperty(cx, internals, internals, cx->names().type, &value))
        return false;
    RootedLinearString type(cx, value.toString()->ensureLinear(cx));
    if (!type)
        return false;

    double x = args[1].toNumber();

    // We need a NumberFormat in order to format the number
    // using the number formatting options (minimum/maximum*Digits)
    // before we push the result to PluralRules.
    //
    // This should be fixed in ICU 59 and we'll be able to switch to that
    // API: http://bugs.icu-project.org/trac/ticket/12763
    //
    RootedValue fmtNumValue(cx);
    if (!intl_FormatNumber(cx, nf, x, &fmtNumValue))
        return false;
    AutoStableStringChars stableChars(cx);
    if (!stableChars.initTwoByte(cx, fmtNumValue.toString()))
        return false;

    const UChar* uFmtNumValue = Char16ToUChar(stableChars.twoByteRange().begin().get());

    UErrorCode status = U_ZERO_ERROR;

    UFormattable* fmt = unum_parseToUFormattable(nf, nullptr, uFmtNumValue,
                                                 stableChars.twoByteRange().length(), nullptr,
                                                 &status);
    if (U_FAILURE(status)) {
        JS_ReportErrorNumberASCII(cx, GetErrorMessage, nullptr, JSMSG_INTERNAL_INTL_ERROR);
        return false;
    }

    ScopedICUObject<UFormattable, ufmt_close> closeUFormattable(fmt);

    double y = ufmt_getDouble(fmt, &status);
    if (U_FAILURE(status)) {
        JS_ReportErrorNumberASCII(cx, GetErrorMessage, nullptr, JSMSG_INTERNAL_INTL_ERROR);
        return false;
    }

    UPluralType category;
    if (StringEqualsAscii(type, "cardinal")) {
        category = UPLURAL_TYPE_CARDINAL;
    } else {
        MOZ_ASSERT(StringEqualsAscii(type, "ordinal"));
        category = UPLURAL_TYPE_ORDINAL;
    }

    // TODO: Cache UPluralRules in PluralRulesObject::UPluralRulesSlot.
    UPluralRules* pr = uplrules_openForType(icuLocale(locale.ptr()), category, &status);
    if (U_FAILURE(status)) {
        JS_ReportErrorNumberASCII(cx, GetErrorMessage, nullptr, JSMSG_INTERNAL_INTL_ERROR);
        return false;
    }

    ScopedICUObject<UPluralRules, uplrules_close> closePluralRules(pr);

    JSString* str = Call(cx, [pr, y](UChar* chars, int32_t size, UErrorCode* status) {
        return uplrules_select(pr, y, chars, size, status);
    });
    if (!str)
        return false;

    args.rval().setString(str);
    return true;
}

bool
js::intl_GetPluralCategories(JSContext* cx, unsigned argc, Value* vp)
{
    CallArgs args = CallArgsFromVp(argc, vp);
    MOZ_ASSERT(args.length() == 2);

    JSAutoByteString locale(cx, args[0].toString());
    if (!locale)
        return false;

    JSLinearString* type = args[1].toString()->ensureLinear(cx);
    if (!type)
        return false;

    UPluralType category;
    if (StringEqualsAscii(type, "cardinal")) {
        category = UPLURAL_TYPE_CARDINAL;
    } else {
        MOZ_ASSERT(StringEqualsAscii(type, "ordinal"));
        category = UPLURAL_TYPE_ORDINAL;
    }

    UErrorCode status = U_ZERO_ERROR;
    UPluralRules* pr = uplrules_openForType(icuLocale(locale.ptr()), category, &status);
    if (U_FAILURE(status)) {
        JS_ReportErrorNumberASCII(cx, GetErrorMessage, nullptr, JSMSG_INTERNAL_INTL_ERROR);
        return false;
    }

    ScopedICUObject<UPluralRules, uplrules_close> closePluralRules(pr);

    // We should get a C API for that in ICU 59 and switch to it.
    // https://ssl.icu-project.org/trac/ticket/12772
    icu::StringEnumeration* kwenum =
        reinterpret_cast<icu::PluralRules*>(pr)->getKeywords(status);
    if (U_FAILURE(status)) {
        JS_ReportErrorNumberASCII(cx, GetErrorMessage, nullptr, JSMSG_INTERNAL_INTL_ERROR);
        return false;
    }

    UEnumeration* ue = uenum_openFromStringEnumeration(kwenum, &status);
    if (U_FAILURE(status)) {
        JS_ReportErrorNumberASCII(cx, GetErrorMessage, nullptr, JSMSG_INTERNAL_INTL_ERROR);
        return false;
    }

    ScopedICUObject<UEnumeration, uenum_close> closeEnum(ue);

    RootedObject res(cx, NewDenseEmptyArray(cx));
    if (!res)
        return false;

    RootedValue element(cx);
    uint32_t i = 0;

    do {
        int32_t catSize;
        const char* cat = uenum_next(ue, &catSize, &status);
        if (U_FAILURE(status)) {
            JS_ReportErrorNumberASCII(cx, GetErrorMessage, nullptr, JSMSG_INTERNAL_INTL_ERROR);
            return false;
        }

        if (!cat)
            break;

        MOZ_ASSERT(catSize >= 0);
        JSString* str = NewStringCopyN<CanGC>(cx, cat, catSize);
        if (!str)
            return false;

        element.setString(str);
        if (!DefineElement(cx, res, i++, element))
            return false;
    } while (true);

    args.rval().setObject(*res);
    return true;
}


/******************** String ********************/

static const char*
CaseMappingLocale(JSLinearString* locale)
{
    MOZ_ASSERT(locale->length() >= 2, "locale is a valid language tag");

    // Lithuanian, Turkish, and Azeri have language dependent case mappings.
    static const char languagesWithSpecialCasing[][3] = { "lt", "tr", "az" };

    // All strings in |languagesWithSpecialCasing| are of length two, so we
    // only need to compare the first two characters to find a matching locale.
    // ES2017 Intl, §9.2.2 BestAvailableLocale
    if (locale->length() == 2 || locale->latin1OrTwoByteChar(2) == '-') {
        for (const auto& language : languagesWithSpecialCasing) {
            if (locale->latin1OrTwoByteChar(0) == language[0] &&
                locale->latin1OrTwoByteChar(1) == language[1])
            {
                return language;
            }
        }
    }

    return ""; // ICU root locale
}

static bool
HasLanguageDependentCasing(JSLinearString* locale)
{
    return !equal(CaseMappingLocale(locale), "");
}

bool
js::intl_toLocaleLowerCase(JSContext* cx, unsigned argc, Value* vp)
{
    CallArgs args = CallArgsFromVp(argc, vp);
    MOZ_ASSERT(args.length() == 2);
    MOZ_ASSERT(args[0].isString());
    MOZ_ASSERT(args[1].isString());

    RootedLinearString linear(cx, args[0].toString()->ensureLinear(cx));
    if (!linear)
        return false;

    RootedLinearString locale(cx, args[1].toString()->ensureLinear(cx));
    if (!locale)
        return false;

    // Call String.prototype.toLowerCase() for language independent casing.
    if (!HasLanguageDependentCasing(locale)) {
        JSString* str = js::StringToLowerCase(cx, linear);
        if (!str)
            return false;

        args.rval().setString(str);
        return true;
    }

    AutoStableStringChars inputChars(cx);
    if (!inputChars.initTwoByte(cx, linear))
        return false;
    mozilla::Range<const char16_t> input = inputChars.twoByteRange();

    // Maximum case mapping length is three characters.
    static_assert(JSString::MAX_LENGTH < INT32_MAX / 3,
                  "Case conversion doesn't overflow int32_t indices");

    JSString* str = Call(cx, [&input, &locale](UChar* chars, int32_t size, UErrorCode* status) {
        return u_strToLower(chars, size, Char16ToUChar(input.begin().get()), input.length(),
                            CaseMappingLocale(locale), status);
    });
    if (!str)
        return false;

    args.rval().setString(str);
    return true;
}

bool
js::intl_toLocaleUpperCase(JSContext* cx, unsigned argc, Value* vp)
{
    CallArgs args = CallArgsFromVp(argc, vp);
    MOZ_ASSERT(args.length() == 2);
    MOZ_ASSERT(args[0].isString());
    MOZ_ASSERT(args[1].isString());

    RootedLinearString linear(cx, args[0].toString()->ensureLinear(cx));
    if (!linear)
        return false;

    RootedLinearString locale(cx, args[1].toString()->ensureLinear(cx));
    if (!locale)
        return false;

    // Call String.prototype.toUpperCase() for language independent casing.
    if (!HasLanguageDependentCasing(locale)) {
        JSString* str = js::StringToUpperCase(cx, linear);
        if (!str)
            return false;

        args.rval().setString(str);
        return true;
    }

    AutoStableStringChars inputChars(cx);
    if (!inputChars.initTwoByte(cx, linear))
        return false;
    mozilla::Range<const char16_t> input = inputChars.twoByteRange();

    // Maximum case mapping length is three characters.
    static_assert(JSString::MAX_LENGTH < INT32_MAX / 3,
                  "Case conversion doesn't overflow int32_t indices");

    JSString* str = Call(cx, [&input, &locale](UChar* chars, int32_t size, UErrorCode* status) {
        return u_strToUpper(chars, size, Char16ToUChar(input.begin().get()), input.length(),
                            CaseMappingLocale(locale), status);
    });
    if (!str)
        return false;

    args.rval().setString(str);
    return true;
}


/******************** Intl ********************/

bool
js::intl_GetCalendarInfo(JSContext* cx, unsigned argc, Value* vp)
{
    CallArgs args = CallArgsFromVp(argc, vp);
    MOZ_ASSERT(args.length() == 1);

    JSAutoByteString locale(cx, args[0].toString());
    if (!locale)
        return false;

    UErrorCode status = U_ZERO_ERROR;
    const UChar* uTimeZone = nullptr;
    int32_t uTimeZoneLength = 0;
    UCalendar* cal = ucal_open(uTimeZone, uTimeZoneLength, locale.ptr(), UCAL_DEFAULT, &status);
    if (U_FAILURE(status)) {
        JS_ReportErrorNumberASCII(cx, GetErrorMessage, nullptr, JSMSG_INTERNAL_INTL_ERROR);
        return false;
    }
    ScopedICUObject<UCalendar, ucal_close> toClose(cal);

    RootedObject info(cx, NewBuiltinClassInstance<PlainObject>(cx));
    if (!info)
        return false;

    RootedValue v(cx);
    int32_t firstDayOfWeek = ucal_getAttribute(cal, UCAL_FIRST_DAY_OF_WEEK);
    v.setInt32(firstDayOfWeek);

    if (!DefineProperty(cx, info, cx->names().firstDayOfWeek, v))
        return false;

    int32_t minDays = ucal_getAttribute(cal, UCAL_MINIMAL_DAYS_IN_FIRST_WEEK);
    v.setInt32(minDays);
    if (!DefineProperty(cx, info, cx->names().minDays, v))
        return false;

    UCalendarWeekdayType prevDayType = ucal_getDayOfWeekType(cal, UCAL_SATURDAY, &status);
    if (U_FAILURE(status)) {
        JS_ReportErrorNumberASCII(cx, GetErrorMessage, nullptr, JSMSG_INTERNAL_INTL_ERROR);
        return false;
    }

    RootedValue weekendStart(cx), weekendEnd(cx);

    for (int i = UCAL_SUNDAY; i <= UCAL_SATURDAY; i++) {
        UCalendarDaysOfWeek dayOfWeek = static_cast<UCalendarDaysOfWeek>(i);
        UCalendarWeekdayType type = ucal_getDayOfWeekType(cal, dayOfWeek, &status);
        if (U_FAILURE(status)) {
            JS_ReportErrorNumberASCII(cx, GetErrorMessage, nullptr, JSMSG_INTERNAL_INTL_ERROR);
            return false;
        }

        if (prevDayType != type) {
            switch (type) {
              case UCAL_WEEKDAY:
                // If the first Weekday after Weekend is Sunday (1),
                // then the last Weekend day is Saturday (7).
                // Otherwise we'll just take the previous days number.
                weekendEnd.setInt32(i == 1 ? 7 : i - 1);
                break;
              case UCAL_WEEKEND:
                weekendStart.setInt32(i);
                break;
              case UCAL_WEEKEND_ONSET:
              case UCAL_WEEKEND_CEASE:
                // At the time this code was added, ICU apparently never behaves this way,
                // so just throw, so that users will report a bug and we can decide what to
                // do.
                JS_ReportErrorNumberASCII(cx, GetErrorMessage, nullptr, JSMSG_INTERNAL_INTL_ERROR);
                return false;
              default:
                break;
            }
        }

        prevDayType = type;
    }

    MOZ_ASSERT(weekendStart.isInt32());
    MOZ_ASSERT(weekendEnd.isInt32());

    if (!DefineProperty(cx, info, cx->names().weekendStart, weekendStart))
        return false;

    if (!DefineProperty(cx, info, cx->names().weekendEnd, weekendEnd))
        return false;

    args.rval().setObject(*info);
    return true;
}

static void
ReportBadKey(JSContext* cx, const Range<const JS::Latin1Char>& range)
{
    JS_ReportErrorNumberLatin1(cx, GetErrorMessage, nullptr, JSMSG_INVALID_KEY,
                               range.begin().get());
}

static void
ReportBadKey(JSContext* cx, const Range<const char16_t>& range)
{
    JS_ReportErrorNumberUC(cx, GetErrorMessage, nullptr, JSMSG_INVALID_KEY,
                           range.begin().get());
}

template<typename ConstChar>
static bool
MatchPart(RangedPtr<ConstChar> iter, const RangedPtr<ConstChar> end,
          const char* part, size_t partlen)
{
    for (size_t i = 0; i < partlen; iter++, i++) {
        if (iter == end || *iter != part[i])
            return false;
    }

    return true;
}

template<typename ConstChar, size_t N>
inline bool
MatchPart(RangedPtr<ConstChar>* iter, const RangedPtr<ConstChar> end, const char (&part)[N])
{
    if (!MatchPart(*iter, end, part, N - 1))
        return false;

    *iter += N - 1;
    return true;
}

enum class DisplayNameStyle
{
    Narrow,
    Short,
    Long,
};

template<typename ConstChar>
static JSString*
ComputeSingleDisplayName(JSContext* cx, UDateFormat* fmt, UDateTimePatternGenerator* dtpg,
                         DisplayNameStyle style,
                         Vector<char16_t, INITIAL_CHAR_BUFFER_SIZE>& chars,
                         const Range<ConstChar>& pattern)
{
    RangedPtr<ConstChar> iter = pattern.begin();
    const RangedPtr<ConstChar> end = pattern.end();

    auto MatchSlash = [cx, pattern, &iter, end]() {
        if (MOZ_LIKELY(iter != end && *iter == '/')) {
            iter++;
            return true;
        }

        ReportBadKey(cx, pattern);
        return false;
    };

    if (!MatchPart(&iter, end, "dates")) {
        ReportBadKey(cx, pattern);
        return nullptr;
    }

    if (!MatchSlash())
        return nullptr;

    if (MatchPart(&iter, end, "fields")) {
        if (!MatchSlash())
            return nullptr;

        UDateTimePatternField fieldType;

        if (MatchPart(&iter, end, "year")) {
            fieldType = UDATPG_YEAR_FIELD;
        } else if (MatchPart(&iter, end, "month")) {
            fieldType = UDATPG_MONTH_FIELD;
        } else if (MatchPart(&iter, end, "week")) {
            fieldType = UDATPG_WEEK_OF_YEAR_FIELD;
        } else if (MatchPart(&iter, end, "day")) {
            fieldType = UDATPG_DAY_FIELD;
        } else {
            ReportBadKey(cx, pattern);
            return nullptr;
        }

        // This part must be the final part with no trailing data.
        if (iter != end) {
            ReportBadKey(cx, pattern);
            return nullptr;
        }

        int32_t resultSize;
        const UChar* value = udatpg_getAppendItemName(dtpg, fieldType, &resultSize);
        MOZ_ASSERT(resultSize >= 0);

<<<<<<< HEAD
        return NewStringCopyN<CanGC>(cx, UCharToChar16(value), size_t(resultSize));
=======
        return NewStringCopyN<CanGC>(cx, value, size_t(resultSize));
>>>>>>> a17af05f
    }

    if (MatchPart(&iter, end, "gregorian")) {
        if (!MatchSlash())
            return nullptr;

        UDateFormatSymbolType symbolType;
        int32_t index;

        if (MatchPart(&iter, end, "months")) {
            if (!MatchSlash())
                return nullptr;

            switch (style) {
              case DisplayNameStyle::Narrow:
                symbolType = UDAT_STANDALONE_NARROW_MONTHS;
                break;

              case DisplayNameStyle::Short:
                symbolType = UDAT_STANDALONE_SHORT_MONTHS;
                break;

              case DisplayNameStyle::Long:
                symbolType = UDAT_STANDALONE_MONTHS;
                break;
            }

            if (MatchPart(&iter, end, "january")) {
                index = UCAL_JANUARY;
            } else if (MatchPart(&iter, end, "february")) {
                index = UCAL_FEBRUARY;
            } else if (MatchPart(&iter, end, "march")) {
                index = UCAL_MARCH;
            } else if (MatchPart(&iter, end, "april")) {
                index = UCAL_APRIL;
            } else if (MatchPart(&iter, end, "may")) {
                index = UCAL_MAY;
            } else if (MatchPart(&iter, end, "june")) {
                index = UCAL_JUNE;
            } else if (MatchPart(&iter, end, "july")) {
                index = UCAL_JULY;
            } else if (MatchPart(&iter, end, "august")) {
                index = UCAL_AUGUST;
            } else if (MatchPart(&iter, end, "september")) {
                index = UCAL_SEPTEMBER;
            } else if (MatchPart(&iter, end, "october")) {
                index = UCAL_OCTOBER;
            } else if (MatchPart(&iter, end, "november")) {
                index = UCAL_NOVEMBER;
            } else if (MatchPart(&iter, end, "december")) {
                index = UCAL_DECEMBER;
            } else {
                ReportBadKey(cx, pattern);
                return nullptr;
            }
        } else if (MatchPart(&iter, end, "weekdays")) {
            if (!MatchSlash())
                return nullptr;

            switch (style) {
              case DisplayNameStyle::Narrow:
                symbolType = UDAT_STANDALONE_NARROW_WEEKDAYS;
                break;

              case DisplayNameStyle::Short:
                symbolType = UDAT_STANDALONE_SHORT_WEEKDAYS;
                break;

              case DisplayNameStyle::Long:
                symbolType = UDAT_STANDALONE_WEEKDAYS;
                break;
            }

            if (MatchPart(&iter, end, "monday")) {
                index = UCAL_MONDAY;
            } else if (MatchPart(&iter, end, "tuesday")) {
                index = UCAL_TUESDAY;
            } else if (MatchPart(&iter, end, "wednesday")) {
                index = UCAL_WEDNESDAY;
            } else if (MatchPart(&iter, end, "thursday")) {
                index = UCAL_THURSDAY;
            } else if (MatchPart(&iter, end, "friday")) {
                index = UCAL_FRIDAY;
            } else if (MatchPart(&iter, end, "saturday")) {
                index = UCAL_SATURDAY;
            } else if (MatchPart(&iter, end, "sunday")) {
                index = UCAL_SUNDAY;
            } else {
                ReportBadKey(cx, pattern);
                return nullptr;
            }
        } else if (MatchPart(&iter, end, "dayperiods")) {
            if (!MatchSlash())
                return nullptr;

            symbolType = UDAT_AM_PMS;

            if (MatchPart(&iter, end, "am")) {
                index = UCAL_AM;
            } else if (MatchPart(&iter, end, "pm")) {
                index = UCAL_PM;
            } else {
                ReportBadKey(cx, pattern);
                return nullptr;
            }
        } else {
            ReportBadKey(cx, pattern);
            return nullptr;
        }

        // This part must be the final part with no trailing data.
        if (iter != end) {
            ReportBadKey(cx, pattern);
            return nullptr;
        }

        return Call(cx, [fmt, symbolType, index](UChar* chars, int32_t size, UErrorCode* status) {
            return udat_getSymbols(fmt, symbolType, index, chars, size, status);
        });
    }

    ReportBadKey(cx, pattern);
    return nullptr;
}

bool
js::intl_ComputeDisplayNames(JSContext* cx, unsigned argc, Value* vp)
{
    CallArgs args = CallArgsFromVp(argc, vp);
    MOZ_ASSERT(args.length() == 3);

    RootedString str(cx);

    // 1. Assert: locale is a string.
    str = args[0].toString();
    JSAutoByteString locale;
    if (!locale.encodeUtf8(cx, str))
        return false;

    // 2. Assert: style is a string.
    JSLinearString* style = args[1].toString()->ensureLinear(cx);
    if (!style)
        return false;

    DisplayNameStyle dnStyle;
    if (StringEqualsAscii(style, "narrow")) {
        dnStyle = DisplayNameStyle::Narrow;
    } else if (StringEqualsAscii(style, "short")) {
        dnStyle = DisplayNameStyle::Short;
    } else {
        MOZ_ASSERT(StringEqualsAscii(style, "long"));
        dnStyle = DisplayNameStyle::Long;
    }

    // 3. Assert: keys is an Array.
    RootedArrayObject keys(cx, &args[2].toObject().as<ArrayObject>());
    if (!keys)
        return false;

    // 4. Let result be ArrayCreate(0).
    RootedArrayObject result(cx, NewDenseUnallocatedArray(cx, keys->length()));
    if (!result)
        return false;

    UErrorCode status = U_ZERO_ERROR;

    UDateFormat* fmt =
        udat_open(UDAT_DEFAULT, UDAT_DEFAULT, icuLocale(locale.ptr()),
        nullptr, 0, nullptr, 0, &status);
    if (U_FAILURE(status)) {
        JS_ReportErrorNumberASCII(cx, GetErrorMessage, nullptr, JSMSG_INTERNAL_INTL_ERROR);
        return false;
    }
    ScopedICUObject<UDateFormat, udat_close> datToClose(fmt);

    // UDateTimePatternGenerator will be needed for translations of date and
    // time fields like "month", "week", "day" etc.
    UDateTimePatternGenerator* dtpg = udatpg_open(icuLocale(locale.ptr()), &status);
    if (U_FAILURE(status)) {
        JS_ReportErrorNumberASCII(cx, GetErrorMessage, nullptr, JSMSG_INTERNAL_INTL_ERROR);
        return false;
    }
    ScopedICUObject<UDateTimePatternGenerator, udatpg_close> datPgToClose(dtpg);

    Vector<char16_t, INITIAL_CHAR_BUFFER_SIZE> chars(cx);
    if (!chars.resize(INITIAL_CHAR_BUFFER_SIZE))
        return false;

    // 5. For each element of keys,
    RootedString keyValStr(cx);
    RootedValue v(cx);
    for (uint32_t i = 0; i < keys->length(); i++) {
        if (!GetElement(cx, keys, keys, i, &v))
            return false;

        keyValStr = v.toString();

        AutoStableStringChars stablePatternChars(cx);
        if (!stablePatternChars.init(cx, keyValStr))
            return false;

        // 5.a. Perform an implementation dependent algorithm to map a key to a
        //      corresponding display name.
        JSString* displayName =
            stablePatternChars.isLatin1()
            ? ComputeSingleDisplayName(cx, fmt, dtpg, dnStyle, chars,
                                       stablePatternChars.latin1Range())
            : ComputeSingleDisplayName(cx, fmt, dtpg, dnStyle, chars,
                                       stablePatternChars.twoByteRange());
        if (!displayName)
            return false;

        // 5.b. Append the result string to result.
        v.setString(displayName);
        if (!DefineElement(cx, result, i, v))
            return false;
    }

    // 6. Return result.
    args.rval().setObject(*result);
    return true;
}

bool
js::intl_GetLocaleInfo(JSContext* cx, unsigned argc, Value* vp)
{
    CallArgs args = CallArgsFromVp(argc, vp);
    MOZ_ASSERT(args.length() == 1);

    JSAutoByteString locale(cx, args[0].toString());
    if (!locale)
        return false;

    RootedObject info(cx, NewBuiltinClassInstance<PlainObject>(cx));
    if (!info)
        return false;

    if (!DefineProperty(cx, info, cx->names().locale, args[0]))
        return false;

    bool rtl = uloc_isRightToLeft(icuLocale(locale.ptr()));

    RootedValue dir(cx, StringValue(rtl ? cx->names().rtl : cx->names().ltr));

    if (!DefineProperty(cx, info, cx->names().direction, dir))
        return false;

    args.rval().setObject(*info);
    return true;
}

const Class js::IntlClass = {
    js_Object_str,
    JSCLASS_HAS_CACHED_PROTO(JSProto_Intl)
};

#if JS_HAS_TOSOURCE
static bool
intl_toSource(JSContext* cx, unsigned argc, Value* vp)
{
    CallArgs args = CallArgsFromVp(argc, vp);
    args.rval().setString(cx->names().Intl);
    return true;
}
#endif

static const JSFunctionSpec intl_static_methods[] = {
#if JS_HAS_TOSOURCE
    JS_FN(js_toSource_str,  intl_toSource,        0, 0),
#endif
    JS_SELF_HOSTED_FN("getCanonicalLocales", "Intl_getCanonicalLocales", 1, 0),
    JS_FS_END
};

/**
 * Initializes the Intl Object and its standard built-in properties.
 * Spec: ECMAScript Internationalization API Specification, 8.0, 8.1
 */
/* static */ bool
GlobalObject::initIntlObject(JSContext* cx, Handle<GlobalObject*> global)
{
    RootedObject proto(cx, GlobalObject::getOrCreateObjectPrototype(cx, global));
    if (!proto)
        return false;

    // The |Intl| object is just a plain object with some "static" function
    // properties and some constructor properties.
    RootedObject intl(cx, NewObjectWithGivenProto(cx, &IntlClass, proto, SingletonObject));
    if (!intl)
        return false;

    // Add the static functions.
    if (!JS_DefineFunctions(cx, intl, intl_static_methods))
        return false;

    // Add the constructor properties, computing and returning the relevant
    // prototype objects needed below.
    RootedObject collatorProto(cx, CreateCollatorPrototype(cx, intl, global));
    if (!collatorProto)
        return false;
    RootedObject dateTimeFormatProto(cx), dateTimeFormat(cx);
    dateTimeFormatProto = CreateDateTimeFormatPrototype(cx, intl, global, &dateTimeFormat, DateTimeFormatOptions::Standard);
    if (!dateTimeFormatProto)
        return false;
    RootedObject numberFormatProto(cx), numberFormat(cx);
    numberFormatProto = CreateNumberFormatPrototype(cx, intl, global, &numberFormat);
    if (!numberFormatProto)
        return false;

    // The |Intl| object is fully set up now, so define the global property.
    RootedValue intlValue(cx, ObjectValue(*intl));
    if (!DefineProperty(cx, global, cx->names().Intl, intlValue, nullptr, nullptr,
                        JSPROP_RESOLVING))
    {
        return false;
    }

    // Now that the |Intl| object is successfully added, we can OOM-safely fill
    // in all relevant reserved global slots.

    // Cache the various prototypes, for use in creating instances of these
    // objects with the proper [[Prototype]] as "the original value of
    // |Intl.Collator.prototype|" and similar.  For builtin classes like
    // |String.prototype| we have |JSProto_*| that enables
    // |getPrototype(JSProto_*)|, but that has global-object-property-related
    // baggage we don't need or want, so we use one-off reserved slots.
    global->setReservedSlot(COLLATOR_PROTO, ObjectValue(*collatorProto));
    global->setReservedSlot(DATE_TIME_FORMAT, ObjectValue(*dateTimeFormat));
    global->setReservedSlot(DATE_TIME_FORMAT_PROTO, ObjectValue(*dateTimeFormatProto));
    global->setReservedSlot(NUMBER_FORMAT, ObjectValue(*numberFormat));
    global->setReservedSlot(NUMBER_FORMAT_PROTO, ObjectValue(*numberFormatProto));

    // Also cache |Intl| to implement spec language that conditions behavior
    // based on values being equal to "the standard built-in |Intl| object".
    // Use |setConstructor| to correspond with |JSProto_Intl|.
    //
    // XXX We should possibly do a one-off reserved slot like above.
    global->setConstructor(JSProto_Intl, ObjectValue(*intl));
    return true;
}

JSObject*
js::InitIntlClass(JSContext* cx, HandleObject obj)
{
    Handle<GlobalObject*> global = obj.as<GlobalObject>();
    if (!GlobalObject::initIntlObject(cx, global))
        return nullptr;

    return &global->getConstructor(JSProto_Intl).toObject();
}<|MERGE_RESOLUTION|>--- conflicted
+++ resolved
@@ -15,10 +15,7 @@
 #include "mozilla/HashFunctions.h"
 #include "mozilla/PodOperations.h"
 #include "mozilla/Range.h"
-<<<<<<< HEAD
-=======
 #include "mozilla/TypeTraits.h"
->>>>>>> a17af05f
 
 #include <string.h>
 
@@ -33,10 +30,6 @@
 #include "builtin/IntlTimeZoneData.h"
 #include "ds/Sort.h"
 #if ENABLE_INTL_API
-<<<<<<< HEAD
-#include "unicode/plurrule.h"
-=======
->>>>>>> a17af05f
 #include "unicode/ucal.h"
 #include "unicode/ucol.h"
 #include "unicode/udat.h"
@@ -101,40 +94,6 @@
     U_BUFFER_OVERFLOW_ERROR,
 };
 
-<<<<<<< HEAD
-}
-
-namespace icu {
-
-class StringEnumeration {
-    public:
-        explicit StringEnumeration();
-};
-
-StringEnumeration::StringEnumeration()
-{
-    MOZ_CRASH("StringEnumeration::StringEnumeration: Intl API disabled");
-}
-
-class PluralRules {
-public:
-
-    StringEnumeration* getKeywords(UErrorCode& status) const;
-
-};
-
-StringEnumeration*
-PluralRules::getKeywords(UErrorCode& status) const
-{
-    MOZ_CRASH("PluralRules::getKeywords: Intl API disabled");
-}
-
-} // icu namespace
-
-namespace {
-
-=======
->>>>>>> a17af05f
 typedef bool UBool;
 typedef char16_t UChar;
 typedef double UDate;
@@ -157,57 +116,12 @@
     MOZ_CRASH("uloc_countAvailable: Intl API disabled");
 }
 
-<<<<<<< HEAD
-inline char16_t*
-UCharToChar16(UChar* chars)
-{
-    MOZ_CRASH("UCharToChar16: Intl API disabled");
-}
-
-inline const char16_t*
-UCharToChar16(const UChar* chars)
-{
-    MOZ_CRASH("UCharToChar16: Intl API disabled");
-}
-
-const char*
-uloc_getAvailable(int32_t n)
-{
-    MOZ_CRASH("uloc_getAvailable: Intl API disabled");
-}
-
-int32_t
-uloc_countAvailable()
-{
-    MOZ_CRASH("uloc_countAvailable: Intl API disabled");
-}
-
 UBool
 uloc_isRightToLeft(const char* locale)
 {
     MOZ_CRASH("uloc_isRightToLeft: Intl API disabled");
 }
 
-struct UFormattable;
-
-void
-ufmt_close(UFormattable* fmt)
-{
-    MOZ_CRASH("ufmt_close: Intl API disabled");
-}
-
-double
-ufmt_getDouble(UFormattable* fmt, UErrorCode *status)
-{
-    MOZ_CRASH("ufmt_getDouble: Intl API disabled");
-=======
-UBool
-uloc_isRightToLeft(const char* locale)
-{
-    MOZ_CRASH("uloc_isRightToLeft: Intl API disabled");
->>>>>>> a17af05f
-}
-
 struct UEnumeration;
 
 int32_t
@@ -226,12 +140,6 @@
 uenum_close(UEnumeration* en)
 {
     MOZ_CRASH("uenum_close: Intl API disabled");
-}
-
-UEnumeration*
-uenum_openFromStringEnumeration(icu::StringEnumeration* adopted, UErrorCode* ec)
-{
-    MOZ_CRASH("uenum_openFromStringEnumeration: Intl API disabled");
 }
 
 struct UCollator;
@@ -376,16 +284,10 @@
     MOZ_CRASH("unum_setAttribute: Intl API disabled");
 }
 
-<<<<<<< HEAD
-#if defined(ICU_UNUM_HAS_FORMATDOUBLEFORFIELDS)
-
-=======
->>>>>>> a17af05f
 int32_t
 unum_formatDoubleForFields(const UNumberFormat* fmt, double number, UChar* result,
                            int32_t resultLength, UFieldPositionIterator* fpositer,
                            UErrorCode* status)
-<<<<<<< HEAD
 {
     MOZ_CRASH("unum_formatDoubleForFields: Intl API disabled");
 }
@@ -405,36 +307,6 @@
     UNUM_FIELD_COUNT,
 };
 
-#else
-
-int32_t
-unum_formatDouble(const UNumberFormat* fmt, double number, UChar* result,
-                  int32_t resultLength, UFieldPosition* pos, UErrorCode* status)
-=======
->>>>>>> a17af05f
-{
-    MOZ_CRASH("unum_formatDoubleForFields: Intl API disabled");
-}
-
-<<<<<<< HEAD
-#endif // defined(ICU_UNUM_HAS_FORMATDOUBLEFORFIELDS)
-=======
-enum UNumberFormatFields {
-    UNUM_INTEGER_FIELD,
-    UNUM_GROUPING_SEPARATOR_FIELD,
-    UNUM_DECIMAL_SEPARATOR_FIELD,
-    UNUM_FRACTION_FIELD,
-    UNUM_SIGN_FIELD,
-    UNUM_PERCENT_FIELD,
-    UNUM_CURRENCY_FIELD,
-    UNUM_PERMILL_FIELD,
-    UNUM_EXPONENT_SYMBOL_FIELD,
-    UNUM_EXPONENT_SIGN_FIELD,
-    UNUM_EXPONENT_FIELD,
-    UNUM_FIELD_COUNT,
-};
->>>>>>> a17af05f
-
 void
 unum_close(UNumberFormat* fmt)
 {
@@ -448,18 +320,6 @@
     MOZ_CRASH("unum_setTextAttribute: Intl API disabled");
 }
 
-<<<<<<< HEAD
-UFormattable*
-unum_parseToUFormattable(const UNumberFormat* fmt,
-                         UFormattable *result,
-                         const UChar* text,
-                         int32_t textLength,
-                         int32_t* parsePos, /* 0 = start */
-                         UErrorCode* status)
-{
-    MOZ_CRASH("unum_parseToUFormattable: Intl API disabled");
-}
-
 typedef void* UNumberingSystem;
 
 UNumberingSystem*
@@ -477,25 +337,6 @@
 void
 unumsys_close(UNumberingSystem* unumsys)
 {
-=======
-typedef void* UNumberingSystem;
-
-UNumberingSystem*
-unumsys_open(const char* locale, UErrorCode* status)
-{
-    MOZ_CRASH("unumsys_open: Intl API disabled");
-}
-
-const char*
-unumsys_getName(const UNumberingSystem* unumsys)
-{
-    MOZ_CRASH("unumsys_getName: Intl API disabled");
-}
-
-void
-unumsys_close(UNumberingSystem* unumsys)
-{
->>>>>>> a17af05f
     MOZ_CRASH("unumsys_close: Intl API disabled");
 }
 
@@ -871,12 +712,6 @@
 }
 
 int32_t
-<<<<<<< HEAD
-uplrules_select(const UPluralRules *uplrules, double number, UChar *keyword, int32_t capacity,
-                UErrorCode *status)
-{
-    MOZ_CRASH("uplrules_select: Intl API disabled");
-=======
 uplrules_selectWithFormat(const UPluralRules* uplrules, double number, const UNumberFormat* fmt,
                           UChar* keyword, int32_t capacity, UErrorCode* status)
 {
@@ -887,7 +722,6 @@
 uplrules_getKeywords(const UPluralRules* uplrules, UErrorCode* status)
 {
     MOZ_CRASH("uplrules_getKeywords: Intl API disabled");
->>>>>>> a17af05f
 }
 
 int32_t
@@ -904,15 +738,12 @@
     MOZ_CRASH("u_strToUpper: Intl API disabled");
 }
 
-<<<<<<< HEAD
-=======
 const char*
 uloc_toUnicodeLocaleType(const char* keyword, const char* value)
 {
     MOZ_CRASH("uloc_toUnicodeLocaleType: Intl API disabled");
 }
 
->>>>>>> a17af05f
 } // anonymous namespace
 
 #endif
@@ -1078,21 +909,13 @@
     MOZ_ALWAYS_TRUE(chars.resize(INITIAL_CHAR_BUFFER_SIZE));
 
     UErrorCode status = U_ZERO_ERROR;
-<<<<<<< HEAD
-    int32_t size = strFn(Char16ToUChar(chars.begin()), INITIAL_CHAR_BUFFER_SIZE, &status);
-=======
     int32_t size = strFn(chars.begin(), INITIAL_CHAR_BUFFER_SIZE, &status);
->>>>>>> a17af05f
     if (status == U_BUFFER_OVERFLOW_ERROR) {
         MOZ_ASSERT(size >= 0);
         if (!chars.resize(size_t(size)))
             return nullptr;
         status = U_ZERO_ERROR;
-<<<<<<< HEAD
-        strFn(Char16ToUChar(chars.begin()), size, &status);
-=======
         strFn(chars.begin(), size, &status);
->>>>>>> a17af05f
     }
     if (U_FAILURE(status)) {
         JS_ReportErrorNumberASCII(cx, GetErrorMessage, nullptr, JSMSG_INTERNAL_INTL_ERROR);
@@ -1164,11 +987,7 @@
 
     // Steps 2-5 (Inlined 9.1.14, OrdinaryCreateFromConstructor).
     RootedObject proto(cx);
-<<<<<<< HEAD
-    if (args.isConstructing() && !GetPrototypeFromCallableConstructor(cx, args, &proto))
-=======
     if (!GetPrototypeFromBuiltinConstructor(cx, args, &proto))
->>>>>>> a17af05f
         return false;
 
     if (!proto) {
@@ -1183,17 +1002,10 @@
 
     collator->setReservedSlot(CollatorObject::INTERNALS_SLOT, NullValue());
     collator->setReservedSlot(CollatorObject::UCOLLATOR_SLOT, PrivateValue(nullptr));
-<<<<<<< HEAD
 
     RootedValue locales(cx, args.get(0));
     RootedValue options(cx, args.get(1));
 
-=======
-
-    RootedValue locales(cx, args.get(0));
-    RootedValue options(cx, args.get(1));
-
->>>>>>> a17af05f
     // Step 6.
     if (!IntlInitialize(cx, collator, cx->names().InitializeCollator, locales, options))
         return false;
@@ -1312,10 +1124,7 @@
     if (!DefineElement(cx, collations, index++, NullHandleValue))
         return false;
 
-<<<<<<< HEAD
-=======
     RootedValue element(cx);
->>>>>>> a17af05f
     for (uint32_t i = 0; i < count; i++) {
         const char* collation = uenum_next(values, nullptr, &status);
         if (U_FAILURE(status)) {
@@ -1403,11 +1212,7 @@
         memcpy(newLocale + index, insert, insertLen);
         memcpy(newLocale + index + insertLen, oldLocale + index, localeLen - index + 1); // '\0'
         locale.clear();
-<<<<<<< HEAD
-        locale.initBytes(newLocale);
-=======
         locale.initBytes(JS::UniqueChars(newLocale));
->>>>>>> a17af05f
     } else {
         MOZ_ASSERT(StringEqualsAscii(usage, "sort"));
     }
@@ -1510,13 +1315,8 @@
     mozilla::Range<const char16_t> chars2 = stableChars2.twoByteRange();
 
     UCollationResult uresult = ucol_strcoll(coll,
-<<<<<<< HEAD
-                                            Char16ToUChar(chars1.begin().get()), chars1.length(),
-                                            Char16ToUChar(chars2.begin().get()), chars2.length());
-=======
                                             chars1.begin().get(), chars1.length(),
                                             chars2.begin().get(), chars2.length());
->>>>>>> a17af05f
     int32_t res;
     switch (uresult) {
         case UCOL_LESS: res = -1; break;
@@ -1554,7 +1354,6 @@
     RootedString str1(cx, args[1].toString());
     RootedString str2(cx, args[2].toString());
     return intl_CompareStrings(cx, coll, str1, str2, args.rval());
-<<<<<<< HEAD
 }
 
 js::SharedIntlData::LocaleHasher::Lookup::Lookup(JSLinearString* locale)
@@ -1608,215 +1407,6 @@
     }
     ScopedICUObject<UEnumeration, uenum_close> toClose(available);
 
-    RootedAtom locale(cx);
-    while (true) {
-        int32_t size;
-        const char* rawLocale = uenum_next(available, &size, &status);
-        if (U_FAILURE(status)) {
-            JS_ReportErrorNumberASCII(cx, GetErrorMessage, nullptr, JSMSG_INTERNAL_INTL_ERROR);
-            return false;
-        }
-
-        if (rawLocale == nullptr)
-            break;
-
-        UCollator* collator = ucol_open(rawLocale, &status);
-        if (U_FAILURE(status)) {
-            JS_ReportErrorNumberASCII(cx, GetErrorMessage, nullptr, JSMSG_INTERNAL_INTL_ERROR);
-            return false;
-        }
-        ScopedICUObject<UCollator, ucol_close> toCloseCollator(collator);
-
-        UColAttributeValue caseFirst = ucol_getAttribute(collator, UCOL_CASE_FIRST, &status);
-        if (U_FAILURE(status)) {
-            JS_ReportErrorNumberASCII(cx, GetErrorMessage, nullptr, JSMSG_INTERNAL_INTL_ERROR);
-            return false;
-        }
-
-        if (caseFirst != UCOL_UPPER_FIRST)
-            continue;
-
-        MOZ_ASSERT(size >= 0);
-        locale = Atomize(cx, rawLocale, size_t(size));
-        if (!locale)
-            return false;
-
-        LocaleHasher::Lookup lookup(locale);
-        LocaleSet::AddPtr p = upperCaseFirstLocales.lookupForAdd(lookup);
-
-        // ICU shouldn't report any duplicate locales, but if it does, just
-        // ignore the duplicated locale.
-        if (!p && !upperCaseFirstLocales.add(p, locale)) {
-            ReportOutOfMemory(cx);
-            return false;
-        }
-    }
-
-    MOZ_ASSERT(!upperCaseFirstInitialized,
-               "ensureUpperCaseFirstLocales is neither reentrant nor thread-safe");
-    upperCaseFirstInitialized = true;
-
-    return true;
-}
-
-bool
-js::SharedIntlData::isUpperCaseFirst(JSContext* cx, HandleString locale, bool* isUpperFirst)
-{
-    if (!ensureUpperCaseFirstLocales(cx))
-        return false;
-
-    RootedLinearString localeLinear(cx, locale->ensureLinear(cx));
-    if (!localeLinear)
-        return false;
-
-    LocaleHasher::Lookup lookup(localeLinear);
-    *isUpperFirst = upperCaseFirstLocales.has(lookup);
-
-    return true;
-}
-
-bool
-js::intl_isUpperCaseFirst(JSContext* cx, unsigned argc, Value* vp)
-{
-    CallArgs args = CallArgsFromVp(argc, vp);
-    MOZ_ASSERT(args.length() == 1);
-    MOZ_ASSERT(args[0].isString());
-
-    SharedIntlData& sharedIntlData = cx->runtime()->sharedIntlData.ref();
-
-    RootedString locale(cx, args[0].toString());
-    bool isUpperFirst;
-    if (!sharedIntlData.isUpperCaseFirst(cx, locale, &isUpperFirst))
-        return false;
-
-    args.rval().setBoolean(isUpperFirst);
-    return true;
-}
-
-
-/******************** NumberFormat ********************/
-
-const ClassOps NumberFormatObject::classOps_ = {
-    nullptr, /* addProperty */
-    nullptr, /* delProperty */
-    nullptr, /* getProperty */
-    nullptr, /* setProperty */
-    nullptr, /* enumerate */
-    nullptr, /* resolve */
-    nullptr, /* mayResolve */
-    NumberFormatObject::finalize
-};
-
-const Class NumberFormatObject::class_ = {
-    js_Object_str,
-    JSCLASS_HAS_RESERVED_SLOTS(NumberFormatObject::SLOT_COUNT) |
-    JSCLASS_FOREGROUND_FINALIZE,
-    &NumberFormatObject::classOps_
-};
-
-#if JS_HAS_TOSOURCE
-static bool
-numberFormat_toSource(JSContext* cx, unsigned argc, Value* vp)
-=======
-}
-
-js::SharedIntlData::LocaleHasher::Lookup::Lookup(JSLinearString* locale)
-  : js::SharedIntlData::LinearStringLookup(locale)
->>>>>>> a17af05f
-{
-    if (isLatin1)
-        hash = mozilla::HashString(latin1Chars, length);
-    else
-        hash = mozilla::HashString(twoByteChars, length);
-}
-
-bool
-js::SharedIntlData::LocaleHasher::match(Locale key, const Lookup& lookup)
-{
-    if (key->length() != lookup.length)
-        return false;
-
-    if (key->hasLatin1Chars()) {
-        const Latin1Char* keyChars = key->latin1Chars(lookup.nogc);
-        if (lookup.isLatin1)
-            return EqualChars(keyChars, lookup.latin1Chars, lookup.length);
-        return EqualChars(keyChars, lookup.twoByteChars, lookup.length);
-    }
-
-<<<<<<< HEAD
-static const JSPropertySpec numberFormat_properties[] = {
-    JS_SELF_HOSTED_GET("format", "Intl_NumberFormat_format_get", 0),
-    JS_STRING_SYM_PS(toStringTag, "Object", JSPROP_READONLY),
-    JS_PS_END
-};
-
-/**
- * 11.2.1 Intl.NumberFormat([ locales [, options]])
- *
- * ES2017 Intl draft rev 94045d234762ad107a3d09bb6f7381a65f1a2f9b
- */
-static bool
-NumberFormat(JSContext* cx, const CallArgs& args, bool construct)
-{
-    // Step 1 (Handled by OrdinaryCreateFromConstructor fallback code).
-
-    // Step 2 (Inlined 9.1.14, OrdinaryCreateFromConstructor).
-    RootedObject proto(cx);
-    if (args.isConstructing() && !GetPrototypeFromCallableConstructor(cx, args, &proto))
-        return false;
-
-    if (!proto) {
-        proto = GlobalObject::getOrCreateNumberFormatPrototype(cx, cx->global());
-        if (!proto)
-            return false;
-=======
-    const char16_t* keyChars = key->twoByteChars(lookup.nogc);
-    if (lookup.isLatin1)
-        return EqualChars(lookup.latin1Chars, keyChars, lookup.length);
-    return EqualChars(keyChars, lookup.twoByteChars, lookup.length);
-}
-
-bool
-js::SharedIntlData::ensureUpperCaseFirstLocales(JSContext* cx)
-{
-    if (upperCaseFirstInitialized)
-        return true;
-
-    // If ensureUpperCaseFirstLocales() was called previously, but didn't
-    // complete due to OOM, clear all data and start from scratch.
-    if (upperCaseFirstLocales.initialized())
-        upperCaseFirstLocales.finish();
-    if (!upperCaseFirstLocales.init()) {
-        ReportOutOfMemory(cx);
-        return false;
-    }
-
-    UErrorCode status = U_ZERO_ERROR;
-    UEnumeration* available = ucol_openAvailableLocales(&status);
-    if (U_FAILURE(status)) {
-        JS_ReportErrorNumberASCII(cx, GetErrorMessage, nullptr, JSMSG_INTERNAL_INTL_ERROR);
-        return false;
->>>>>>> a17af05f
-    }
-    ScopedICUObject<UEnumeration, uenum_close> toClose(available);
-
-<<<<<<< HEAD
-    Rooted<NumberFormatObject*> numberFormat(cx);
-    numberFormat = NewObjectWithGivenProto<NumberFormatObject>(cx, proto);
-    if (!numberFormat)
-        return false;
-
-    numberFormat->setReservedSlot(NumberFormatObject::INTERNALS_SLOT, NullValue());
-    numberFormat->setReservedSlot(NumberFormatObject::UNUMBER_FORMAT_SLOT, PrivateValue(nullptr));
-
-    RootedValue thisValue(cx, construct ? ObjectValue(*numberFormat) : args.thisv());
-    RootedValue locales(cx, args.get(0));
-    RootedValue options(cx, args.get(1));
-
-    // Step 3.
-    return LegacyIntlInitialize(cx, numberFormat, cx->names().InitializeNumberFormat, thisValue,
-                                locales, options, DateTimeFormatOptions::Standard, args.rval());
-=======
     RootedAtom locale(cx);
     while (true) {
         int32_t size;
@@ -1929,7 +1519,6 @@
     CallArgs args = CallArgsFromVp(argc, vp);
     args.rval().setString(cx->names().NumberFormat);
     return true;
->>>>>>> a17af05f
 }
 #endif
 
@@ -2048,10 +1637,6 @@
     if (!JS_DefineProperties(cx, proto, numberFormat_properties))
         return nullptr;
 
-<<<<<<< HEAD
-#if defined(ICU_UNUM_HAS_FORMATDOUBLEFORFIELDS)
-=======
->>>>>>> a17af05f
     // If the still-experimental NumberFormat.prototype.formatToParts method is
     // enabled, also add it.
     if (cx->compartment()->creationOptions().experimentalNumberFormatFormatToPartsEnabled()) {
@@ -2067,7 +1652,6 @@
         if (!DefineProperty(cx, proto, cx->names().formatToParts, ftp, nullptr, nullptr, 0))
             return nullptr;
     }
-#endif // defined(ICU_UNUM_HAS_FORMATDOUBLEFORFIELDS)
 
     // 8.1
     RootedValue ctorValue(cx, ObjectValue(*ctor));
@@ -2249,11 +1833,7 @@
         if (!stableChars.initTwoByte(cx, currency))
             return nullptr;
         // uCurrency remains owned by stableChars.
-<<<<<<< HEAD
-        uCurrency = Char16ToUChar(stableChars.twoByteRange().begin().get());
-=======
         uCurrency = stableChars.twoByteRange().begin().get();
->>>>>>> a17af05f
 
         if (!GetProperty(cx, internals, internals, cx->names().currencyDisplay, &value))
             return nullptr;
@@ -2342,25 +1922,9 @@
     // PartitionNumberPattern doesn't consider -0.0 to be negative.
     if (IsNegativeZero(*x))
         *x = 0.0;
-<<<<<<< HEAD
-
-#if !defined(ICU_UNUM_HAS_FORMATDOUBLEFORFIELDS)
-    MOZ_ASSERT(fpositer == nullptr,
-               "shouldn't be requesting field information from an ICU that "
-               "can't provide it");
-#endif
-
-    return Call(cx, [nf, x, fpositer](UChar* chars, int32_t size, UErrorCode* status) {
-#if defined(ICU_UNUM_HAS_FORMATDOUBLEFORFIELDS)
-        return unum_formatDoubleForFields(nf, *x, chars, size, fpositer, status);
-#else
-        return unum_formatDouble(nf, *x, chars, size, nullptr, status);
-#endif
-=======
 
     return Call(cx, [nf, x, fpositer](UChar* chars, int32_t size, UErrorCode* status) {
         return unum_formatDoubleForFields(nf, *x, chars, size, fpositer, status);
->>>>>>> a17af05f
     });
 }
 
@@ -2379,11 +1943,6 @@
 
 using FieldType = ImmutablePropertyNamePtr JSAtomState::*;
 
-<<<<<<< HEAD
-#if defined(ICU_UNUM_HAS_FORMATDOUBLEFORFIELDS)
-
-=======
->>>>>>> a17af05f
 static FieldType
 GetFieldTypeForNumberField(UNumberFormatFields fieldName, double d)
 {
@@ -2439,18 +1998,12 @@
                                "and scientific notation were never requested");
         break;
 
-<<<<<<< HEAD
-=======
 #ifndef U_HIDE_DEPRECATED_API
->>>>>>> a17af05f
       case UNUM_FIELD_COUNT:
         MOZ_ASSERT_UNREACHABLE("format field sentinel value returned by "
                                "iterator!");
         break;
-<<<<<<< HEAD
-=======
 #endif
->>>>>>> a17af05f
     }
 
     MOZ_ASSERT_UNREACHABLE("unenumerated, undocumented format field returned "
@@ -2495,11 +2048,6 @@
           : begin(begin), end(end), type(type)
         {}
     };
-<<<<<<< HEAD
-
-    using FieldsVector = Vector<Field, 16>;
-    FieldsVector fields(cx);
-=======
 
     using FieldsVector = Vector<Field, 16>;
     FieldsVector fields(cx);
@@ -2835,348 +2383,6 @@
     JSCLASS_FOREGROUND_FINALIZE,
     &DateTimeFormatObject::classOps_
 };
->>>>>>> a17af05f
-
-    int32_t fieldInt, beginIndexInt, endIndexInt;
-    while ((fieldInt = ufieldpositer_next(fpositer, &beginIndexInt, &endIndexInt)) >= 0) {
-        MOZ_ASSERT(beginIndexInt >= 0);
-        MOZ_ASSERT(endIndexInt >= 0);
-        MOZ_ASSERT(beginIndexInt < endIndexInt,
-                   "erm, aren't fields always non-empty?");
-
-        FieldType type = GetFieldTypeForNumberField(UNumberFormatFields(fieldInt), x);
-        if (!fields.emplaceBack(uint32_t(beginIndexInt), uint32_t(endIndexInt), type))
-            return false;
-    }
-
-    // Second, merge sort the fields vector.  Expand the vector to have scratch
-    // space for performing the sort.
-    size_t fieldsLen = fields.length();
-    if (!fields.resizeUninitialized(fieldsLen * 2))
-        return false;
-
-    MOZ_ALWAYS_TRUE(MergeSort(fields.begin(), fieldsLen, fields.begin() + fieldsLen,
-                              [](const Field& left, const Field& right,
-                                 bool* lessOrEqual)
-                              {
-                                  // Sort first by begin index, then to place
-                                  // enclosing fields before nested fields.
-                                  *lessOrEqual = left.begin < right.begin ||
-                                                 (left.begin == right.begin &&
-                                                  left.end > right.end);
-                                  return true;
-                              }));
-
-    // Deallocate the scratch space.
-    if (!fields.resize(fieldsLen))
-        return false;
-
-    // Third, iterate over the sorted field list to generate a sequence of
-    // parts (what ECMA-402 actually exposes).  A part is a maximal character
-    // sequence entirely within no field or a single most-nested field.
-    //
-    // Diagrams may be helpful to illustrate how fields map to parts.  Consider
-    // formatting -19,766,580,028,249.41, the US national surplus (negative
-    // because it's actually a debt) on October 18, 2016.
-    //
-    //    var options =
-    //      { style: "currency", currency: "USD", currencyDisplay: "name" };
-    //    var usdFormatter = new Intl.NumberFormat("en-US", options);
-    //    usdFormatter.format(-19766580028249.41);
-    //
-    // The formatted result is "-19,766,580,028,249.41 US dollars".  ICU
-    // identifies these fields in the string:
-    //
-    //     UNUM_GROUPING_SEPARATOR_FIELD
-    //                   |
-    //   UNUM_SIGN_FIELD |  UNUM_DECIMAL_SEPARATOR_FIELD
-    //    |   __________/|   |
-    //    |  /   |   |   |   |
-    //   "-19,766,580,028,249.41 US dollars"
-    //     \________________/ |/ \_______/
-    //             |          |      |
-    //    UNUM_INTEGER_FIELD  |  UNUM_CURRENCY_FIELD
-    //                        |
-    //               UNUM_FRACTION_FIELD
-    //
-    // These fields map to parts as follows:
-    //
-    //         integer     decimal
-    //       _____|________  |
-    //      /  /| |\  |\  |\ |  literal
-    //     /| / | | \ | \ | \|  |
-    //   "-19,766,580,028,249.41 US dollars"
-    //    |  \___|___|___/    |/ \________/
-    //    |        |          |       |
-    //    |      group        |   currency
-    //    |                   |
-    //   minusSign        fraction
-    //
-    // The sign is a part.  Each comma is a part, splitting the integer field
-    // into parts for trillions/billions/&c. digits.  The decimal point is a
-    // part.  Cents are a part.  The space between cents and currency is a part
-    // (outside any field).  Last, the currency field is a part.
-    //
-    // Because parts fully partition the formatted string, we only track the
-    // end of each part -- the beginning is implicitly the last part's end.
-    struct Part
-    {
-        uint32_t end;
-        FieldType type;
-    };
-
-    class PartGenerator
-    {
-        // The fields in order from start to end, then least to most nested.
-        const FieldsVector& fields;
-
-        // Index of the current field, in |fields|, being considered to
-        // determine part boundaries.  |lastEnd <= fields[index].begin| is an
-        // invariant.
-        size_t index;
-
-        // The end index of the last part produced, always less than or equal
-        // to |limit|, strictly increasing.
-        uint32_t lastEnd;
-
-        // The length of the overall formatted string.
-        const uint32_t limit;
-
-        Vector<size_t, 4> enclosingFields;
-
-        void popEnclosingFieldsEndingAt(uint32_t end) {
-            MOZ_ASSERT_IF(enclosingFields.length() > 0,
-                          fields[enclosingFields.back()].end >= end);
-
-            while (enclosingFields.length() > 0 && fields[enclosingFields.back()].end == end)
-                enclosingFields.popBack();
-        }
-
-        bool nextPartInternal(Part* part) {
-            size_t len = fields.length();
-            MOZ_ASSERT(index <= len);
-
-            // If we're out of fields, all that remains are part(s) consisting
-            // of trailing portions of enclosing fields, and maybe a final
-            // literal part.
-            if (index == len) {
-                if (enclosingFields.length() > 0) {
-                    const auto& enclosing = fields[enclosingFields.popCopy()];
-                    part->end = enclosing.end;
-                    part->type = enclosing.type;
-
-                    // If additional enclosing fields end where this part ends,
-                    // pop them as well.
-                    popEnclosingFieldsEndingAt(part->end);
-                } else {
-                    part->end = limit;
-                    part->type = &JSAtomState::literal;
-                }
-
-                return true;
-            }
-
-            // Otherwise we still have a field to process.
-            const Field* current = &fields[index];
-            MOZ_ASSERT(lastEnd <= current->begin);
-            MOZ_ASSERT(current->begin < current->end);
-
-            // But first, deal with inter-field space.
-            if (lastEnd < current->begin) {
-                if (enclosingFields.length() > 0) {
-                    // Space between fields, within an enclosing field, is part
-                    // of that enclosing field, until the start of the current
-                    // field or the end of the enclosing field, whichever is
-                    // earlier.
-                    const auto& enclosing = fields[enclosingFields.back()];
-                    part->end = std::min(enclosing.end, current->begin);
-                    part->type = enclosing.type;
-                    popEnclosingFieldsEndingAt(part->end);
-                } else {
-                    // If there's no enclosing field, the space is a literal.
-                    part->end = current->begin;
-                    part->type = &JSAtomState::literal;
-                }
-
-                return true;
-            }
-
-            // Otherwise, the part spans a prefix of the current field.  Find
-            // the most-nested field containing that prefix.
-            const Field* next;
-            do {
-                current = &fields[index];
-
-                // If the current field is last, the part extends to its end.
-                if (++index == len) {
-                    part->end = current->end;
-                    part->type = current->type;
-                    return true;
-                }
-
-                next = &fields[index];
-                MOZ_ASSERT(current->begin <= next->begin);
-                MOZ_ASSERT(current->begin < next->end);
-
-                // If the next field nests within the current field, push an
-                // enclosing field.  (If there are no nested fields, don't
-                // bother pushing a field that'd be immediately popped.)
-                if (current->end > next->begin) {
-                    if (!enclosingFields.append(index - 1))
-                        return false;
-                }
-
-                // Do so until the next field begins after this one.
-            } while (current->begin == next->begin);
-
-            part->type = current->type;
-
-            if (current->end <= next->begin) {
-                // The next field begins after the current field ends.  Therefore
-                // the current part ends at the end of the current field.
-                part->end = current->end;
-                popEnclosingFieldsEndingAt(part->end);
-            } else {
-                // The current field encloses the next one.  The current part
-                // ends where the next field/part will start.
-                part->end = next->begin;
-            }
-
-            return true;
-        }
-
-      public:
-        PartGenerator(JSContext* cx, const FieldsVector& vec, uint32_t limit)
-          : fields(vec), index(0), lastEnd(0), limit(limit), enclosingFields(cx)
-        {}
-
-        bool nextPart(bool* hasPart, Part* part) {
-            // There are no parts left if we've partitioned the entire string.
-            if (lastEnd == limit) {
-                MOZ_ASSERT(enclosingFields.length() == 0);
-                *hasPart = false;
-                return true;
-            }
-
-            if (!nextPartInternal(part))
-                return false;
-
-            *hasPart = true;
-            lastEnd = part->end;
-            return true;
-        }
-    };
-
-    // Finally, generate the result array.
-    size_t lastEndIndex = 0;
-    uint32_t partIndex = 0;
-    RootedObject singlePart(cx);
-    RootedValue propVal(cx);
-
-    PartGenerator gen(cx, fields, overallResult->length());
-    do {
-        bool hasPart;
-        Part part;
-        if (!gen.nextPart(&hasPart, &part))
-            return false;
-
-        if (!hasPart)
-            break;
-
-        FieldType type = part.type;
-        size_t endIndex = part.end;
-
-        MOZ_ASSERT(lastEndIndex < endIndex);
-
-        singlePart = NewBuiltinClassInstance<PlainObject>(cx);
-        if (!singlePart)
-            return false;
-
-        propVal.setString(cx->names().*type);
-        if (!DefineProperty(cx, singlePart, cx->names().type, propVal))
-            return false;
-
-        JSLinearString* partSubstr =
-            NewDependentString(cx, overallResult, lastEndIndex, endIndex - lastEndIndex);
-        if (!partSubstr)
-            return false;
-
-        propVal.setString(partSubstr);
-        if (!DefineProperty(cx, singlePart, cx->names().value, propVal))
-            return false;
-
-        propVal.setObject(*singlePart);
-        if (!DefineElement(cx, partsArray, partIndex, propVal))
-            return false;
-
-        lastEndIndex = endIndex;
-        partIndex++;
-    } while (true);
-
-    MOZ_ASSERT(lastEndIndex == overallResult->length(),
-               "result array must partition the entire string");
-
-    result.setObject(*partsArray);
-    return true;
-}
-
-#endif // defined(ICU_UNUM_HAS_FORMATDOUBLEFORFIELDS)
-
-bool
-js::intl_FormatNumber(JSContext* cx, unsigned argc, Value* vp)
-{
-    CallArgs args = CallArgsFromVp(argc, vp);
-    MOZ_ASSERT(args.length() == 3);
-    MOZ_ASSERT(args[0].isObject());
-    MOZ_ASSERT(args[1].isNumber());
-    MOZ_ASSERT(args[2].isBoolean());
-
-    Rooted<NumberFormatObject*> numberFormat(cx, &args[0].toObject().as<NumberFormatObject>());
-
-    // Obtain a cached UNumberFormat object.
-    void* priv =
-        numberFormat->getReservedSlot(NumberFormatObject::UNUMBER_FORMAT_SLOT).toPrivate();
-    UNumberFormat* nf = static_cast<UNumberFormat*>(priv);
-    if (!nf) {
-        nf = NewUNumberFormat(cx, numberFormat);
-        if (!nf)
-            return false;
-        numberFormat->setReservedSlot(NumberFormatObject::UNUMBER_FORMAT_SLOT, PrivateValue(nf));
-    }
-
-    // Use the UNumberFormat to actually format the number.
-#if defined(ICU_UNUM_HAS_FORMATDOUBLEFORFIELDS)
-    if (args[2].toBoolean()) {
-        return intl_FormatNumberToParts(cx, nf, args[1].toNumber(), args.rval());
-    }
-#else
-    MOZ_ASSERT(!args[2].toBoolean(),
-               "shouldn't be doing formatToParts without an ICU that "
-               "supports it");
-#endif // defined(ICU_UNUM_HAS_FORMATDOUBLEFORFIELDS)
-    return intl_FormatNumber(cx, nf, args[1].toNumber(), args.rval());
-}
-
-
-/******************** DateTimeFormat ********************/
-
-const ClassOps DateTimeFormatObject::classOps_ = {
-    nullptr, /* addProperty */
-    nullptr, /* delProperty */
-    nullptr, /* getProperty */
-    nullptr, /* setProperty */
-    nullptr, /* enumerate */
-    nullptr, /* resolve */
-    nullptr, /* mayResolve */
-    DateTimeFormatObject::finalize
-};
-
-const Class DateTimeFormatObject::class_ = {
-    js_Object_str,
-    JSCLASS_HAS_RESERVED_SLOTS(DateTimeFormatObject::SLOT_COUNT) |
-    JSCLASS_FOREGROUND_FINALIZE,
-    &DateTimeFormatObject::classOps_
-};
 
 #if JS_HAS_TOSOURCE
 static bool
@@ -3220,11 +2426,7 @@
 
     // Step 2 (Inlined 9.1.14, OrdinaryCreateFromConstructor).
     RootedObject proto(cx);
-<<<<<<< HEAD
-    if (args.isConstructing() && !GetPrototypeFromCallableConstructor(cx, args, &proto))
-=======
     if (!GetPrototypeFromBuiltinConstructor(cx, args, &proto))
->>>>>>> a17af05f
         return false;
 
     if (!proto) {
@@ -3466,7 +2668,20 @@
     return true;
 }
 
-<<<<<<< HEAD
+bool
+js::intl_defaultCalendar(JSContext* cx, unsigned argc, Value* vp)
+{
+    CallArgs args = CallArgsFromVp(argc, vp);
+    MOZ_ASSERT(args.length() == 1);
+    MOZ_ASSERT(args[0].isString());
+
+    JSAutoByteString locale(cx, args[0].toString());
+    if (!locale)
+        return false;
+
+    return DefaultCalendar(cx, locale, args.rval());
+}
+
 template<typename Char>
 static constexpr Char
 ToUpperASCII(Char c)
@@ -3475,14 +2690,6 @@
            ? (c & ~0x20)
            : c;
 }
-=======
-bool
-js::intl_defaultCalendar(JSContext* cx, unsigned argc, Value* vp)
-{
-    CallArgs args = CallArgsFromVp(argc, vp);
-    MOZ_ASSERT(args.length() == 1);
-    MOZ_ASSERT(args[0].isString());
->>>>>>> a17af05f
 
 static_assert(ToUpperASCII('a') == 'A', "verifying 'a' uppercases correctly");
 static_assert(ToUpperASCII('m') == 'M', "verifying 'm' uppercases correctly");
@@ -3491,7 +2698,6 @@
 static_assert(ToUpperASCII(u'k') == u'K', "verifying u'k' uppercases correctly");
 static_assert(ToUpperASCII(u'z') == u'Z', "verifying u'z' uppercases correctly");
 
-<<<<<<< HEAD
 template<typename Char1, typename Char2>
 static bool
 EqualCharsIgnoreCaseASCII(const Char1* s1, const Char2* s2, size_t len)
@@ -3536,71 +2742,6 @@
         return EqualCharsIgnoreCaseASCII(keyChars, lookup.twoByteChars, lookup.length);
     }
 
-=======
-    return DefaultCalendar(cx, locale, args.rval());
-}
-
-template<typename Char>
-static constexpr Char
-ToUpperASCII(Char c)
-{
-    return ('a' <= c && c <= 'z')
-           ? (c & ~0x20)
-           : c;
-}
-
-static_assert(ToUpperASCII('a') == 'A', "verifying 'a' uppercases correctly");
-static_assert(ToUpperASCII('m') == 'M', "verifying 'm' uppercases correctly");
-static_assert(ToUpperASCII('z') == 'Z', "verifying 'z' uppercases correctly");
-static_assert(ToUpperASCII(u'a') == u'A', "verifying u'a' uppercases correctly");
-static_assert(ToUpperASCII(u'k') == u'K', "verifying u'k' uppercases correctly");
-static_assert(ToUpperASCII(u'z') == u'Z', "verifying u'z' uppercases correctly");
-
-template<typename Char1, typename Char2>
-static bool
-EqualCharsIgnoreCaseASCII(const Char1* s1, const Char2* s2, size_t len)
-{
-    for (const Char1* s1end = s1 + len; s1 < s1end; s1++, s2++) {
-        if (ToUpperASCII(*s1) != ToUpperASCII(*s2))
-            return false;
-    }
-    return true;
-}
-
-template<typename Char>
-static js::HashNumber
-HashStringIgnoreCaseASCII(const Char* s, size_t length)
-{
-    uint32_t hash = 0;
-    for (size_t i = 0; i < length; i++)
-        hash = mozilla::AddToHash(hash, ToUpperASCII(s[i]));
-    return hash;
-}
-
-js::SharedIntlData::TimeZoneHasher::Lookup::Lookup(JSLinearString* timeZone)
-  : js::SharedIntlData::LinearStringLookup(timeZone)
-{
-    if (isLatin1)
-        hash = HashStringIgnoreCaseASCII(latin1Chars, length);
-    else
-        hash = HashStringIgnoreCaseASCII(twoByteChars, length);
-}
-
-bool
-js::SharedIntlData::TimeZoneHasher::match(TimeZoneName key, const Lookup& lookup)
-{
-    if (key->length() != lookup.length)
-        return false;
-
-    // Compare time zone names ignoring ASCII case differences.
-    if (key->hasLatin1Chars()) {
-        const Latin1Char* keyChars = key->latin1Chars(lookup.nogc);
-        if (lookup.isLatin1)
-            return EqualCharsIgnoreCaseASCII(keyChars, lookup.latin1Chars, lookup.length);
-        return EqualCharsIgnoreCaseASCII(keyChars, lookup.twoByteChars, lookup.length);
-    }
-
->>>>>>> a17af05f
     const char16_t* keyChars = key->twoByteChars(lookup.nogc);
     if (lookup.isLatin1)
         return EqualCharsIgnoreCaseASCII(lookup.latin1Chars, keyChars, lookup.length);
@@ -3648,7 +2789,6 @@
             JS_ReportErrorNumberASCII(cx, GetErrorMessage, nullptr, JSMSG_INTERNAL_INTL_ERROR);
             return false;
         }
-<<<<<<< HEAD
 
         if (rawTimeZone == nullptr)
             break;
@@ -3755,7 +2895,7 @@
 
 bool
 js::SharedIntlData::tryCanonicalizeTimeZoneConsistentWithIANA(JSContext* cx, HandleString timeZone,
-                                                              MutableHandleString result)
+                                                              MutableHandleAtom result)
 {
     if (!ensureTimeZones(cx))
         return false;
@@ -3852,11 +2992,12 @@
     // Some time zone names are canonicalized differently by ICU -- handle
     // those first:
     RootedString timeZone(cx, args[0].toString());
-    RootedString ianaTimeZone(cx);
+    RootedAtom ianaTimeZone(cx);
     if (!sharedIntlData.tryCanonicalizeTimeZoneConsistentWithIANA(cx, timeZone, &ianaTimeZone))
         return false;
 
     if (ianaTimeZone) {
+        cx->markAtom(ianaTimeZone);
         args.rval().setString(ianaTimeZone);
         return true;
     }
@@ -3868,7 +3009,7 @@
     mozilla::Range<const char16_t> tzchars = stableChars.twoByteRange();
 
     JSString* str = Call(cx, [&tzchars](UChar* chars, uint32_t size, UErrorCode* status) {
-        return ucal_getCanonicalTimeZoneID(Char16ToUChar(tzchars.begin().get()), tzchars.length(),
+        return ucal_getCanonicalTimeZoneID(tzchars.begin().get(), tzchars.length(),
                                            chars, size, nullptr, status);
     });
     if (!str)
@@ -3950,8 +3091,8 @@
     ScopedICUObject<UDateTimePatternGenerator, udatpg_close> toClose(gen);
 
     JSString* str = Call(cx, [gen, &skelChars](UChar* chars, uint32_t size, UErrorCode* status) {
-        return udatpg_getBestPattern(gen, Char16ToUChar(skelChars.begin().get()),
-                                     skelChars.length(), chars, size, status);
+        return udatpg_getBestPattern(gen, skelChars.begin().get(), skelChars.length(),
+                                     chars, size, status);
     });
     if (!str)
         return false;
@@ -4016,8 +3157,8 @@
 
     UErrorCode status = U_ZERO_ERROR;
     UDateFormat* df = udat_open(timeStyle, dateStyle, icuLocale(locale.ptr()),
-                                Char16ToUChar(timeZoneChars.begin().get()),
-                                timeZoneChars.length(), nullptr, -1, &status);
+                                timeZoneChars.begin().get(), timeZoneChars.length(),
+                                nullptr, -1, &status);
     if (U_FAILURE(status)) {
         JS_ReportErrorNumberASCII(cx, GetErrorMessage, nullptr, JSMSG_INTERNAL_INTL_ERROR);
         return false;
@@ -4077,441 +3218,8 @@
     UErrorCode status = U_ZERO_ERROR;
     UDateFormat* df =
         udat_open(UDAT_PATTERN, UDAT_PATTERN, icuLocale(locale.ptr()),
-                  Char16ToUChar(timeZoneChars.begin().get()), timeZoneChars.length(),
-                  Char16ToUChar(patternChars.begin().get()), patternChars.length(), &status);
-=======
-
-        if (rawTimeZone == nullptr)
-            break;
-
-        // Skip legacy ICU time zone names.
-        if (IsLegacyICUTimeZone(rawTimeZone))
-            continue;
-
-        MOZ_ASSERT(size >= 0);
-        timeZone = Atomize(cx, rawTimeZone, size_t(size));
-        if (!timeZone)
-            return false;
-
-        TimeZoneHasher::Lookup lookup(timeZone);
-        TimeZoneSet::AddPtr p = availableTimeZones.lookupForAdd(lookup);
-
-        // ICU shouldn't report any duplicate time zone names, but if it does,
-        // just ignore the duplicate name.
-        if (!p && !availableTimeZones.add(p, timeZone)) {
-            ReportOutOfMemory(cx);
-            return false;
-        }
-    }
-
-    if (ianaZonesTreatedAsLinksByICU.initialized())
-        ianaZonesTreatedAsLinksByICU.finish();
-    if (!ianaZonesTreatedAsLinksByICU.init()) {
-        ReportOutOfMemory(cx);
-        return false;
-    }
-
-    for (const char* rawTimeZone : timezone::ianaZonesTreatedAsLinksByICU) {
-        MOZ_ASSERT(rawTimeZone != nullptr);
-        timeZone = Atomize(cx, rawTimeZone, strlen(rawTimeZone));
-        if (!timeZone)
-            return false;
-
-        TimeZoneHasher::Lookup lookup(timeZone);
-        TimeZoneSet::AddPtr p = ianaZonesTreatedAsLinksByICU.lookupForAdd(lookup);
-        MOZ_ASSERT(!p, "Duplicate entry in timezone::ianaZonesTreatedAsLinksByICU");
-
-        if (!ianaZonesTreatedAsLinksByICU.add(p, timeZone)) {
-            ReportOutOfMemory(cx);
-            return false;
-        }
-    }
-
-    if (ianaLinksCanonicalizedDifferentlyByICU.initialized())
-        ianaLinksCanonicalizedDifferentlyByICU.finish();
-    if (!ianaLinksCanonicalizedDifferentlyByICU.init()) {
-        ReportOutOfMemory(cx);
-        return false;
-    }
-
-    RootedAtom linkName(cx);
-    RootedAtom& target = timeZone;
-    for (const auto& linkAndTarget : timezone::ianaLinksCanonicalizedDifferentlyByICU) {
-        const char* rawLinkName = linkAndTarget.link;
-        const char* rawTarget = linkAndTarget.target;
-
-        MOZ_ASSERT(rawLinkName != nullptr);
-        linkName = Atomize(cx, rawLinkName, strlen(rawLinkName));
-        if (!linkName)
-            return false;
-
-        MOZ_ASSERT(rawTarget != nullptr);
-        target = Atomize(cx, rawTarget, strlen(rawTarget));
-        if (!target)
-            return false;
-
-        TimeZoneHasher::Lookup lookup(linkName);
-        TimeZoneMap::AddPtr p = ianaLinksCanonicalizedDifferentlyByICU.lookupForAdd(lookup);
-        MOZ_ASSERT(!p, "Duplicate entry in timezone::ianaLinksCanonicalizedDifferentlyByICU");
-
-        if (!ianaLinksCanonicalizedDifferentlyByICU.add(p, linkName, target)) {
-            ReportOutOfMemory(cx);
-            return false;
-        }
-    }
-
-    MOZ_ASSERT(!timeZoneDataInitialized, "ensureTimeZones is neither reentrant nor thread-safe");
-    timeZoneDataInitialized = true;
-
-    return true;
-}
-
-bool
-js::SharedIntlData::validateTimeZoneName(JSContext* cx, HandleString timeZone,
-                                         MutableHandleAtom result)
-{
-    if (!ensureTimeZones(cx))
-        return false;
-
-    RootedLinearString timeZoneLinear(cx, timeZone->ensureLinear(cx));
-    if (!timeZoneLinear)
-        return false;
-
-    TimeZoneHasher::Lookup lookup(timeZoneLinear);
-    if (TimeZoneSet::Ptr p = availableTimeZones.lookup(lookup))
-        result.set(*p);
-
-    return true;
-}
-
-bool
-js::SharedIntlData::tryCanonicalizeTimeZoneConsistentWithIANA(JSContext* cx, HandleString timeZone,
-                                                              MutableHandleAtom result)
-{
-    if (!ensureTimeZones(cx))
-        return false;
-
-    RootedLinearString timeZoneLinear(cx, timeZone->ensureLinear(cx));
-    if (!timeZoneLinear)
-        return false;
-
-    TimeZoneHasher::Lookup lookup(timeZoneLinear);
-    MOZ_ASSERT(availableTimeZones.has(lookup), "Invalid time zone name");
-
-    if (TimeZoneMap::Ptr p = ianaLinksCanonicalizedDifferentlyByICU.lookup(lookup)) {
-        // The effectively supported time zones aren't known at compile time,
-        // when
-        // 1. SpiderMonkey was compiled with "--with-system-icu".
-        // 2. ICU's dynamic time zone data loading feature was used.
-        //    (ICU supports loading time zone files at runtime through the
-        //    ICU_TIMEZONE_FILES_DIR environment variable.)
-        // Ensure ICU supports the new target zone before applying the update.
-        TimeZoneName targetTimeZone = p->value();
-        TimeZoneHasher::Lookup targetLookup(targetTimeZone);
-        if (availableTimeZones.has(targetLookup))
-            result.set(targetTimeZone);
-    } else if (TimeZoneSet::Ptr p = ianaZonesTreatedAsLinksByICU.lookup(lookup)) {
-        result.set(*p);
-    }
-
-    return true;
-}
-
-void
-js::SharedIntlData::destroyInstance()
-{
-    availableTimeZones.finish();
-    ianaZonesTreatedAsLinksByICU.finish();
-    ianaLinksCanonicalizedDifferentlyByICU.finish();
-    upperCaseFirstLocales.finish();
-}
-
-void
-js::SharedIntlData::trace(JSTracer* trc)
-{
-    // Atoms are always tenured.
-    if (!JS::CurrentThreadIsHeapMinorCollecting()) {
-        availableTimeZones.trace(trc);
-        ianaZonesTreatedAsLinksByICU.trace(trc);
-        ianaLinksCanonicalizedDifferentlyByICU.trace(trc);
-        upperCaseFirstLocales.trace(trc);
-    }
-}
-
-size_t
-js::SharedIntlData::sizeOfExcludingThis(mozilla::MallocSizeOf mallocSizeOf) const
-{
-    return availableTimeZones.sizeOfExcludingThis(mallocSizeOf) +
-           ianaZonesTreatedAsLinksByICU.sizeOfExcludingThis(mallocSizeOf) +
-           ianaLinksCanonicalizedDifferentlyByICU.sizeOfExcludingThis(mallocSizeOf) +
-           upperCaseFirstLocales.sizeOfExcludingThis(mallocSizeOf);
-}
-
-bool
-js::intl_IsValidTimeZoneName(JSContext* cx, unsigned argc, Value* vp)
-{
-    CallArgs args = CallArgsFromVp(argc, vp);
-    MOZ_ASSERT(args.length() == 1);
-    MOZ_ASSERT(args[0].isString());
-
-    SharedIntlData& sharedIntlData = cx->runtime()->sharedIntlData.ref();
-
-    RootedString timeZone(cx, args[0].toString());
-    RootedAtom validatedTimeZone(cx);
-    if (!sharedIntlData.validateTimeZoneName(cx, timeZone, &validatedTimeZone))
-        return false;
-
-    if (validatedTimeZone) {
-        cx->markAtom(validatedTimeZone);
-        args.rval().setString(validatedTimeZone);
-    } else {
-        args.rval().setNull();
-    }
-
-    return true;
-}
-
-bool
-js::intl_canonicalizeTimeZone(JSContext* cx, unsigned argc, Value* vp)
-{
-    CallArgs args = CallArgsFromVp(argc, vp);
-    MOZ_ASSERT(args.length() == 1);
-    MOZ_ASSERT(args[0].isString());
-
-    SharedIntlData& sharedIntlData = cx->runtime()->sharedIntlData.ref();
-
-    // Some time zone names are canonicalized differently by ICU -- handle
-    // those first:
-    RootedString timeZone(cx, args[0].toString());
-    RootedAtom ianaTimeZone(cx);
-    if (!sharedIntlData.tryCanonicalizeTimeZoneConsistentWithIANA(cx, timeZone, &ianaTimeZone))
-        return false;
-
-    if (ianaTimeZone) {
-        cx->markAtom(ianaTimeZone);
-        args.rval().setString(ianaTimeZone);
-        return true;
-    }
-
-    AutoStableStringChars stableChars(cx);
-    if (!stableChars.initTwoByte(cx, timeZone))
-        return false;
-
-    mozilla::Range<const char16_t> tzchars = stableChars.twoByteRange();
-
-    JSString* str = Call(cx, [&tzchars](UChar* chars, uint32_t size, UErrorCode* status) {
-        return ucal_getCanonicalTimeZoneID(tzchars.begin().get(), tzchars.length(),
-                                           chars, size, nullptr, status);
-    });
-    if (!str)
-        return false;
-
-    args.rval().setString(str);
-    return true;
-}
-
-bool
-js::intl_defaultTimeZone(JSContext* cx, unsigned argc, Value* vp)
-{
-    CallArgs args = CallArgsFromVp(argc, vp);
-    MOZ_ASSERT(args.length() == 0);
-
-    // The current default might be stale, because JS::ResetTimeZone() doesn't
-    // immediately update ICU's default time zone. So perform an update if
-    // needed.
-    js::ResyncICUDefaultTimeZone();
-
-    JSString* str = Call(cx, ucal_getDefaultTimeZone);
-    if (!str)
-        return false;
-
-    args.rval().setString(str);
-    return true;
-}
-
-bool
-js::intl_defaultTimeZoneOffset(JSContext* cx, unsigned argc, Value* vp) {
-    CallArgs args = CallArgsFromVp(argc, vp);
-    MOZ_ASSERT(args.length() == 0);
-
-    UErrorCode status = U_ZERO_ERROR;
-    const UChar* uTimeZone = nullptr;
-    int32_t uTimeZoneLength = 0;
-    const char* rootLocale = "";
-    UCalendar* cal = ucal_open(uTimeZone, uTimeZoneLength, rootLocale, UCAL_DEFAULT, &status);
-    if (U_FAILURE(status)) {
-        JS_ReportErrorNumberASCII(cx, GetErrorMessage, nullptr, JSMSG_INTERNAL_INTL_ERROR);
-        return false;
-    }
-    ScopedICUObject<UCalendar, ucal_close> toClose(cal);
-
-    int32_t offset = ucal_get(cal, UCAL_ZONE_OFFSET, &status);
-    if (U_FAILURE(status)) {
-        JS_ReportErrorNumberASCII(cx, GetErrorMessage, nullptr, JSMSG_INTERNAL_INTL_ERROR);
-        return false;
-    }
-
-    args.rval().setInt32(offset);
-    return true;
-}
-
-bool
-js::intl_patternForSkeleton(JSContext* cx, unsigned argc, Value* vp)
-{
-    CallArgs args = CallArgsFromVp(argc, vp);
-    MOZ_ASSERT(args.length() == 2);
-    MOZ_ASSERT(args[0].isString());
-    MOZ_ASSERT(args[1].isString());
-
-    JSAutoByteString locale(cx, args[0].toString());
-    if (!locale)
-        return false;
-
-    AutoStableStringChars skeleton(cx);
-    if (!skeleton.initTwoByte(cx, args[1].toString()))
-        return false;
-
-    mozilla::Range<const char16_t> skelChars = skeleton.twoByteRange();
-
-    UErrorCode status = U_ZERO_ERROR;
-    UDateTimePatternGenerator* gen = udatpg_open(icuLocale(locale.ptr()), &status);
-    if (U_FAILURE(status)) {
-        JS_ReportErrorNumberASCII(cx, GetErrorMessage, nullptr, JSMSG_INTERNAL_INTL_ERROR);
-        return false;
-    }
-    ScopedICUObject<UDateTimePatternGenerator, udatpg_close> toClose(gen);
-
-    JSString* str = Call(cx, [gen, &skelChars](UChar* chars, uint32_t size, UErrorCode* status) {
-        return udatpg_getBestPattern(gen, skelChars.begin().get(), skelChars.length(),
-                                     chars, size, status);
-    });
-    if (!str)
-        return false;
-
-    args.rval().setString(str);
-    return true;
-}
-
-bool
-js::intl_patternForStyle(JSContext* cx, unsigned argc, Value* vp)
-{
-    CallArgs args = CallArgsFromVp(argc, vp);
-    MOZ_ASSERT(args.length() == 4);
-    MOZ_ASSERT(args[0].isString());
-
-    JSAutoByteString locale(cx, args[0].toString());
-    if (!locale)
-        return false;
-
-    UDateFormatStyle dateStyle = UDAT_NONE;
-    UDateFormatStyle timeStyle = UDAT_NONE;
-
-    if (args[1].isString()) {
-        JSLinearString* dateStyleStr = args[1].toString()->ensureLinear(cx);
-        if (!dateStyleStr)
-            return false;
-
-        if (StringEqualsAscii(dateStyleStr, "full"))
-            dateStyle = UDAT_FULL;
-        else if (StringEqualsAscii(dateStyleStr, "long"))
-            dateStyle = UDAT_LONG;
-        else if (StringEqualsAscii(dateStyleStr, "medium"))
-            dateStyle = UDAT_MEDIUM;
-        else if (StringEqualsAscii(dateStyleStr, "short"))
-            dateStyle = UDAT_SHORT;
-        else
-            MOZ_ASSERT_UNREACHABLE("unexpected dateStyle");
-    }
-
-    if (args[2].isString()) {
-        JSLinearString* timeStyleStr = args[2].toString()->ensureLinear(cx);
-        if (!timeStyleStr)
-            return false;
-
-        if (StringEqualsAscii(timeStyleStr, "full"))
-            timeStyle = UDAT_FULL;
-        else if (StringEqualsAscii(timeStyleStr, "long"))
-            timeStyle = UDAT_LONG;
-        else if (StringEqualsAscii(timeStyleStr, "medium"))
-            timeStyle = UDAT_MEDIUM;
-        else if (StringEqualsAscii(timeStyleStr, "short"))
-            timeStyle = UDAT_SHORT;
-        else
-            MOZ_ASSERT_UNREACHABLE("unexpected timeStyle");
-    }
-
-    AutoStableStringChars timeZone(cx);
-    if (!timeZone.initTwoByte(cx, args[3].toString()))
-        return false;
-
-    mozilla::Range<const char16_t> timeZoneChars = timeZone.twoByteRange();
-
-    UErrorCode status = U_ZERO_ERROR;
-    UDateFormat* df = udat_open(timeStyle, dateStyle, icuLocale(locale.ptr()),
-                                timeZoneChars.begin().get(), timeZoneChars.length(),
-                                nullptr, -1, &status);
-    if (U_FAILURE(status)) {
-        JS_ReportErrorNumberASCII(cx, GetErrorMessage, nullptr, JSMSG_INTERNAL_INTL_ERROR);
-        return false;
-    }
-    ScopedICUObject<UDateFormat, udat_close> toClose(df);
-
-    JSString* str = Call(cx, [df](UChar* chars, uint32_t size, UErrorCode* status) {
-        return udat_toPattern(df, false, chars, size, status);
-    });
-    if (!str)
-        return false;
-    args.rval().setString(str);
-    return true;
-}
-
-/**
- * Returns a new UDateFormat with the locale and date-time formatting options
- * of the given DateTimeFormat.
- */
-static UDateFormat*
-NewUDateFormat(JSContext* cx, Handle<DateTimeFormatObject*> dateTimeFormat)
-{
-    RootedValue value(cx);
-
-    RootedObject internals(cx, GetInternals(cx, dateTimeFormat));
-    if (!internals)
-       return nullptr;
-
-    if (!GetProperty(cx, internals, internals, cx->names().locale, &value))
-        return nullptr;
-    JSAutoByteString locale(cx, value.toString());
-    if (!locale)
-        return nullptr;
-
-    // We don't need to look at calendar and numberingSystem - they can only be
-    // set via the Unicode locale extension and are therefore already set on
-    // locale.
-
-    if (!GetProperty(cx, internals, internals, cx->names().timeZone, &value))
-        return nullptr;
-
-    AutoStableStringChars timeZone(cx);
-    if (!timeZone.initTwoByte(cx, value.toString()))
-        return nullptr;
-
-    mozilla::Range<const char16_t> timeZoneChars = timeZone.twoByteRange();
-
-    if (!GetProperty(cx, internals, internals, cx->names().pattern, &value))
-        return nullptr;
-
-    AutoStableStringChars pattern(cx);
-    if (!pattern.initTwoByte(cx, value.toString()))
-        return nullptr;
-
-    mozilla::Range<const char16_t> patternChars = pattern.twoByteRange();
-
-    UErrorCode status = U_ZERO_ERROR;
-    UDateFormat* df =
-        udat_open(UDAT_PATTERN, UDAT_PATTERN, icuLocale(locale.ptr()),
                   timeZoneChars.begin().get(), timeZoneChars.length(),
                   patternChars.begin().get(), patternChars.length(), &status);
->>>>>>> a17af05f
     if (U_FAILURE(status)) {
         JS_ReportErrorNumberASCII(cx, GetErrorMessage, nullptr, JSMSG_INTERNAL_INTL_ERROR);
         return nullptr;
@@ -4611,15 +3319,8 @@
 #ifndef U_HIDE_INTERNAL_API
       case UDAT_RELATED_YEAR_FIELD:
 #endif
-<<<<<<< HEAD
-#ifndef U_HIDE_DRAFT_API
       case UDAT_AM_PM_MIDNIGHT_NOON_FIELD:
       case UDAT_FLEXIBLE_DAY_PERIOD_FIELD:
-#endif
-=======
-      case UDAT_AM_PM_MIDNIGHT_NOON_FIELD:
-      case UDAT_FLEXIBLE_DAY_PERIOD_FIELD:
->>>>>>> a17af05f
 #ifndef U_HIDE_INTERNAL_API
       case UDAT_TIME_SEPARATOR_FIELD:
 #endif
@@ -5158,195 +3859,6 @@
     MOZ_ASSERT(args[0].isString());
     MOZ_ASSERT(args[1].isString());
 
-<<<<<<< HEAD
-    Rooted<DateTimeFormatObject*> dateTimeFormat(cx);
-    dateTimeFormat = &args[0].toObject().as<DateTimeFormatObject>();
-
-    // Obtain a cached UDateFormat object.
-    void* priv =
-        dateTimeFormat->getReservedSlot(DateTimeFormatObject::UDATE_FORMAT_SLOT).toPrivate();
-    UDateFormat* df = static_cast<UDateFormat*>(priv);
-    if (!df) {
-        df = NewUDateFormat(cx, dateTimeFormat);
-        if (!df)
-            return false;
-        dateTimeFormat->setReservedSlot(DateTimeFormatObject::UDATE_FORMAT_SLOT, PrivateValue(df));
-    }
-
-    // Use the UDateFormat to actually format the time stamp.
-    return args[2].toBoolean()
-           ? intl_FormatToPartsDateTime(cx, df, args[1].toNumber(), args.rval())
-           : intl_FormatDateTime(cx, df, args[1].toNumber(), args.rval());
-}
-
-
-/**************** PluralRules *****************/
-
-const ClassOps PluralRulesObject::classOps_ = {
-    nullptr, /* addProperty */
-    nullptr, /* delProperty */
-    nullptr, /* getProperty */
-    nullptr, /* setProperty */
-    nullptr, /* enumerate */
-    nullptr, /* resolve */
-    nullptr, /* mayResolve */
-    PluralRulesObject::finalize
-};
-
-const Class PluralRulesObject::class_ = {
-    js_Object_str,
-    JSCLASS_HAS_RESERVED_SLOTS(PluralRulesObject::SLOT_COUNT) |
-    JSCLASS_FOREGROUND_FINALIZE,
-    &PluralRulesObject::classOps_
-};
-
-#if JS_HAS_TOSOURCE
-static bool
-pluralRules_toSource(JSContext* cx, unsigned argc, Value* vp)
-{
-    CallArgs args = CallArgsFromVp(argc, vp);
-    args.rval().setString(cx->names().PluralRules);
-    return true;
-}
-#endif
-
-static const JSFunctionSpec pluralRules_static_methods[] = {
-    JS_SELF_HOSTED_FN("supportedLocalesOf", "Intl_PluralRules_supportedLocalesOf", 1, 0),
-    JS_FS_END
-};
-
-static const JSFunctionSpec pluralRules_methods[] = {
-    JS_SELF_HOSTED_FN("resolvedOptions", "Intl_PluralRules_resolvedOptions", 0, 0),
-    JS_SELF_HOSTED_FN("select", "Intl_PluralRules_select", 1, 0),
-#if JS_HAS_TOSOURCE
-    JS_FN(js_toSource_str, pluralRules_toSource, 0, 0),
-#endif
-    JS_FS_END
-};
-
-/**
- * PluralRules constructor.
- * Spec: ECMAScript 402 API, PluralRules, 1.1
- */
-static bool
-PluralRules(JSContext* cx, unsigned argc, Value* vp)
-{
-    CallArgs args = CallArgsFromVp(argc, vp);
-
-    // Step 1.
-    if (!ThrowIfNotConstructing(cx, args, "Intl.PluralRules"))
-        return false;
-
-    // Step 2 (Inlined 9.1.14, OrdinaryCreateFromConstructor).
-    RootedObject proto(cx);
-    if (!GetPrototypeFromCallableConstructor(cx, args, &proto))
-        return false;
-
-    if (!proto) {
-        proto = GlobalObject::getOrCreatePluralRulesPrototype(cx, cx->global());
-        if (!proto)
-            return false;
-    }
-
-    Rooted<PluralRulesObject*> pluralRules(cx);
-    pluralRules = NewObjectWithGivenProto<PluralRulesObject>(cx, proto);
-    if (!pluralRules)
-        return false;
-
-    pluralRules->setReservedSlot(PluralRulesObject::INTERNALS_SLOT, NullValue());
-    pluralRules->setReservedSlot(PluralRulesObject::UPLURAL_RULES_SLOT, PrivateValue(nullptr));
-
-    RootedValue locales(cx, args.get(0));
-    RootedValue options(cx, args.get(1));
-
-    // Step 3.
-    if (!IntlInitialize(cx, pluralRules, cx->names().InitializePluralRules, locales, options))
-        return false;
-
-    args.rval().setObject(*pluralRules);
-    return true;
-}
-
-void
-PluralRulesObject::finalize(FreeOp* fop, JSObject* obj)
-{
-    MOZ_ASSERT(fop->onActiveCooperatingThread());
-
-    const Value& slot =
-        obj->as<PluralRulesObject>().getReservedSlot(PluralRulesObject::UPLURAL_RULES_SLOT);
-    if (UPluralRules* pr = static_cast<UPluralRules*>(slot.toPrivate()))
-        uplrules_close(pr);
-}
-
-static JSObject*
-CreatePluralRulesPrototype(JSContext* cx, HandleObject Intl, Handle<GlobalObject*> global)
-{
-    RootedFunction ctor(cx);
-    ctor = global->createConstructor(cx, &PluralRules, cx->names().PluralRules, 0);
-    if (!ctor)
-        return nullptr;
-
-    RootedObject proto(cx, GlobalObject::createBlankPrototype<PlainObject>(cx, global));
-    if (!proto)
-        return nullptr;
-
-    if (!LinkConstructorAndPrototype(cx, ctor, proto))
-        return nullptr;
-
-    if (!JS_DefineFunctions(cx, ctor, pluralRules_static_methods))
-        return nullptr;
-
-    if (!JS_DefineFunctions(cx, proto, pluralRules_methods))
-        return nullptr;
-
-    RootedValue ctorValue(cx, ObjectValue(*ctor));
-    if (!DefineProperty(cx, Intl, cx->names().PluralRules, ctorValue, nullptr, nullptr, 0))
-        return nullptr;
-
-    return proto;
-}
-
-/* static */ bool
-js::GlobalObject::addPluralRulesConstructor(JSContext* cx, HandleObject intl)
-{
-    Handle<GlobalObject*> global = cx->global();
-
-    {
-        const HeapSlot& slot = global->getReservedSlotRef(PLURAL_RULES_PROTO);
-        if (!slot.isUndefined()) {
-            MOZ_ASSERT(slot.isObject());
-            JS_ReportErrorASCII(cx,
-                                "the PluralRules constructor can't be added "
-                                "multiple times in the same global");
-            return false;
-        }
-    }
-
-    JSObject* pluralRulesProto = CreatePluralRulesPrototype(cx, intl, global);
-    if (!pluralRulesProto)
-        return false;
-
-    global->setReservedSlot(PLURAL_RULES_PROTO, ObjectValue(*pluralRulesProto));
-    return true;
-}
-
-bool
-js::AddPluralRulesConstructor(JSContext* cx, JS::Handle<JSObject*> intl)
-{
-    return GlobalObject::addPluralRulesConstructor(cx, intl);
-}
-
-bool
-js::intl_PluralRules_availableLocales(JSContext* cx, unsigned argc, Value* vp)
-{
-    CallArgs args = CallArgsFromVp(argc, vp);
-    MOZ_ASSERT(args.length() == 0);
-
-    RootedValue result(cx);
-    // We're going to use ULocale availableLocales as per ICU recommendation:
-    // https://ssl.icu-project.org/trac/ticket/12756
-    if (!intl_availableLocales(cx, uloc_countAvailable, uloc_getAvailable, &result))
-=======
     RootedString string(cx, args[0].toString());
 
     RootedLinearString locale(cx, args[1].toString()->ensureLinear(cx));
@@ -5374,310 +3886,6 @@
 
     JSString* str = Call(cx, [&input, &locale](UChar* chars, int32_t size, UErrorCode* status) {
         return u_strToUpper(chars, size, input.begin().get(), input.length(),
-                            CaseMappingLocale(locale), status);
-    });
-    if (!str)
->>>>>>> a17af05f
-        return false;
-
-    args.rval().setString(str);
-    return true;
-}
-
-
-/******************** Intl ********************/
-
-bool
-js::intl_SelectPluralRule(JSContext* cx, unsigned argc, Value* vp)
-{
-    CallArgs args = CallArgsFromVp(argc, vp);
-    MOZ_ASSERT(args.length() == 2);
-
-    Rooted<PluralRulesObject*> pluralRules(cx, &args[0].toObject().as<PluralRulesObject>());
-
-    UNumberFormat* nf = NewUNumberFormatForPluralRules(cx, pluralRules);
-    if (!nf)
-        return false;
-
-    ScopedICUObject<UNumberFormat, unum_close> closeNumberFormat(nf);
-
-    RootedObject internals(cx, GetInternals(cx, pluralRules));
-    if (!internals)
-        return false;
-
-    RootedValue value(cx);
-
-    if (!GetProperty(cx, internals, internals, cx->names().locale, &value))
-        return false;
-    JSAutoByteString locale(cx, value.toString());
-    if (!locale)
-        return false;
-
-    if (!GetProperty(cx, internals, internals, cx->names().type, &value))
-        return false;
-    RootedLinearString type(cx, value.toString()->ensureLinear(cx));
-    if (!type)
-        return false;
-
-    double x = args[1].toNumber();
-
-    // We need a NumberFormat in order to format the number
-    // using the number formatting options (minimum/maximum*Digits)
-    // before we push the result to PluralRules.
-    //
-    // This should be fixed in ICU 59 and we'll be able to switch to that
-    // API: http://bugs.icu-project.org/trac/ticket/12763
-    //
-    RootedValue fmtNumValue(cx);
-    if (!intl_FormatNumber(cx, nf, x, &fmtNumValue))
-        return false;
-    AutoStableStringChars stableChars(cx);
-    if (!stableChars.initTwoByte(cx, fmtNumValue.toString()))
-        return false;
-
-    const UChar* uFmtNumValue = Char16ToUChar(stableChars.twoByteRange().begin().get());
-
-    UErrorCode status = U_ZERO_ERROR;
-
-    UFormattable* fmt = unum_parseToUFormattable(nf, nullptr, uFmtNumValue,
-                                                 stableChars.twoByteRange().length(), nullptr,
-                                                 &status);
-    if (U_FAILURE(status)) {
-        JS_ReportErrorNumberASCII(cx, GetErrorMessage, nullptr, JSMSG_INTERNAL_INTL_ERROR);
-        return false;
-    }
-
-    ScopedICUObject<UFormattable, ufmt_close> closeUFormattable(fmt);
-
-    double y = ufmt_getDouble(fmt, &status);
-    if (U_FAILURE(status)) {
-        JS_ReportErrorNumberASCII(cx, GetErrorMessage, nullptr, JSMSG_INTERNAL_INTL_ERROR);
-        return false;
-    }
-
-    UPluralType category;
-    if (StringEqualsAscii(type, "cardinal")) {
-        category = UPLURAL_TYPE_CARDINAL;
-    } else {
-        MOZ_ASSERT(StringEqualsAscii(type, "ordinal"));
-        category = UPLURAL_TYPE_ORDINAL;
-    }
-
-    // TODO: Cache UPluralRules in PluralRulesObject::UPluralRulesSlot.
-    UPluralRules* pr = uplrules_openForType(icuLocale(locale.ptr()), category, &status);
-    if (U_FAILURE(status)) {
-        JS_ReportErrorNumberASCII(cx, GetErrorMessage, nullptr, JSMSG_INTERNAL_INTL_ERROR);
-        return false;
-    }
-
-    ScopedICUObject<UPluralRules, uplrules_close> closePluralRules(pr);
-
-    JSString* str = Call(cx, [pr, y](UChar* chars, int32_t size, UErrorCode* status) {
-        return uplrules_select(pr, y, chars, size, status);
-    });
-    if (!str)
-        return false;
-
-    args.rval().setString(str);
-    return true;
-}
-
-bool
-js::intl_GetPluralCategories(JSContext* cx, unsigned argc, Value* vp)
-{
-    CallArgs args = CallArgsFromVp(argc, vp);
-    MOZ_ASSERT(args.length() == 2);
-
-    JSAutoByteString locale(cx, args[0].toString());
-    if (!locale)
-        return false;
-
-    JSLinearString* type = args[1].toString()->ensureLinear(cx);
-    if (!type)
-        return false;
-
-    UPluralType category;
-    if (StringEqualsAscii(type, "cardinal")) {
-        category = UPLURAL_TYPE_CARDINAL;
-    } else {
-        MOZ_ASSERT(StringEqualsAscii(type, "ordinal"));
-        category = UPLURAL_TYPE_ORDINAL;
-    }
-
-    UErrorCode status = U_ZERO_ERROR;
-    UPluralRules* pr = uplrules_openForType(icuLocale(locale.ptr()), category, &status);
-    if (U_FAILURE(status)) {
-        JS_ReportErrorNumberASCII(cx, GetErrorMessage, nullptr, JSMSG_INTERNAL_INTL_ERROR);
-        return false;
-    }
-
-    ScopedICUObject<UPluralRules, uplrules_close> closePluralRules(pr);
-
-    // We should get a C API for that in ICU 59 and switch to it.
-    // https://ssl.icu-project.org/trac/ticket/12772
-    icu::StringEnumeration* kwenum =
-        reinterpret_cast<icu::PluralRules*>(pr)->getKeywords(status);
-    if (U_FAILURE(status)) {
-        JS_ReportErrorNumberASCII(cx, GetErrorMessage, nullptr, JSMSG_INTERNAL_INTL_ERROR);
-        return false;
-    }
-
-    UEnumeration* ue = uenum_openFromStringEnumeration(kwenum, &status);
-    if (U_FAILURE(status)) {
-        JS_ReportErrorNumberASCII(cx, GetErrorMessage, nullptr, JSMSG_INTERNAL_INTL_ERROR);
-        return false;
-    }
-
-    ScopedICUObject<UEnumeration, uenum_close> closeEnum(ue);
-
-    RootedObject res(cx, NewDenseEmptyArray(cx));
-    if (!res)
-        return false;
-
-    RootedValue element(cx);
-    uint32_t i = 0;
-
-    do {
-        int32_t catSize;
-        const char* cat = uenum_next(ue, &catSize, &status);
-        if (U_FAILURE(status)) {
-            JS_ReportErrorNumberASCII(cx, GetErrorMessage, nullptr, JSMSG_INTERNAL_INTL_ERROR);
-            return false;
-        }
-
-        if (!cat)
-            break;
-
-        MOZ_ASSERT(catSize >= 0);
-        JSString* str = NewStringCopyN<CanGC>(cx, cat, catSize);
-        if (!str)
-            return false;
-
-        element.setString(str);
-        if (!DefineElement(cx, res, i++, element))
-            return false;
-    } while (true);
-
-    args.rval().setObject(*res);
-    return true;
-}
-
-
-/******************** String ********************/
-
-static const char*
-CaseMappingLocale(JSLinearString* locale)
-{
-    MOZ_ASSERT(locale->length() >= 2, "locale is a valid language tag");
-
-    // Lithuanian, Turkish, and Azeri have language dependent case mappings.
-    static const char languagesWithSpecialCasing[][3] = { "lt", "tr", "az" };
-
-    // All strings in |languagesWithSpecialCasing| are of length two, so we
-    // only need to compare the first two characters to find a matching locale.
-    // ES2017 Intl, §9.2.2 BestAvailableLocale
-    if (locale->length() == 2 || locale->latin1OrTwoByteChar(2) == '-') {
-        for (const auto& language : languagesWithSpecialCasing) {
-            if (locale->latin1OrTwoByteChar(0) == language[0] &&
-                locale->latin1OrTwoByteChar(1) == language[1])
-            {
-                return language;
-            }
-        }
-    }
-
-    return ""; // ICU root locale
-}
-
-static bool
-HasLanguageDependentCasing(JSLinearString* locale)
-{
-    return !equal(CaseMappingLocale(locale), "");
-}
-
-bool
-js::intl_toLocaleLowerCase(JSContext* cx, unsigned argc, Value* vp)
-{
-    CallArgs args = CallArgsFromVp(argc, vp);
-    MOZ_ASSERT(args.length() == 2);
-    MOZ_ASSERT(args[0].isString());
-    MOZ_ASSERT(args[1].isString());
-
-    RootedLinearString linear(cx, args[0].toString()->ensureLinear(cx));
-    if (!linear)
-        return false;
-
-    RootedLinearString locale(cx, args[1].toString()->ensureLinear(cx));
-    if (!locale)
-        return false;
-
-    // Call String.prototype.toLowerCase() for language independent casing.
-    if (!HasLanguageDependentCasing(locale)) {
-        JSString* str = js::StringToLowerCase(cx, linear);
-        if (!str)
-            return false;
-
-        args.rval().setString(str);
-        return true;
-    }
-
-    AutoStableStringChars inputChars(cx);
-    if (!inputChars.initTwoByte(cx, linear))
-        return false;
-    mozilla::Range<const char16_t> input = inputChars.twoByteRange();
-
-    // Maximum case mapping length is three characters.
-    static_assert(JSString::MAX_LENGTH < INT32_MAX / 3,
-                  "Case conversion doesn't overflow int32_t indices");
-
-    JSString* str = Call(cx, [&input, &locale](UChar* chars, int32_t size, UErrorCode* status) {
-        return u_strToLower(chars, size, Char16ToUChar(input.begin().get()), input.length(),
-                            CaseMappingLocale(locale), status);
-    });
-    if (!str)
-        return false;
-
-    args.rval().setString(str);
-    return true;
-}
-
-bool
-js::intl_toLocaleUpperCase(JSContext* cx, unsigned argc, Value* vp)
-{
-    CallArgs args = CallArgsFromVp(argc, vp);
-    MOZ_ASSERT(args.length() == 2);
-    MOZ_ASSERT(args[0].isString());
-    MOZ_ASSERT(args[1].isString());
-
-    RootedLinearString linear(cx, args[0].toString()->ensureLinear(cx));
-    if (!linear)
-        return false;
-
-    RootedLinearString locale(cx, args[1].toString()->ensureLinear(cx));
-    if (!locale)
-        return false;
-
-    // Call String.prototype.toUpperCase() for language independent casing.
-    if (!HasLanguageDependentCasing(locale)) {
-        JSString* str = js::StringToUpperCase(cx, linear);
-        if (!str)
-            return false;
-
-        args.rval().setString(str);
-        return true;
-    }
-
-    AutoStableStringChars inputChars(cx);
-    if (!inputChars.initTwoByte(cx, linear))
-        return false;
-    mozilla::Range<const char16_t> input = inputChars.twoByteRange();
-
-    // Maximum case mapping length is three characters.
-    static_assert(JSString::MAX_LENGTH < INT32_MAX / 3,
-                  "Case conversion doesn't overflow int32_t indices");
-
-    JSString* str = Call(cx, [&input, &locale](UChar* chars, int32_t size, UErrorCode* status) {
-        return u_strToUpper(chars, size, Char16ToUChar(input.begin().get()), input.length(),
                             CaseMappingLocale(locale), status);
     });
     if (!str)
@@ -5883,11 +4091,7 @@
         const UChar* value = udatpg_getAppendItemName(dtpg, fieldType, &resultSize);
         MOZ_ASSERT(resultSize >= 0);
 
-<<<<<<< HEAD
-        return NewStringCopyN<CanGC>(cx, UCharToChar16(value), size_t(resultSize));
-=======
         return NewStringCopyN<CanGC>(cx, value, size_t(resultSize));
->>>>>>> a17af05f
     }
 
     if (MatchPart(&iter, end, "gregorian")) {
