/* This Source Code Form is subject to the terms of the Mozilla Public
 * License, v. 2.0. If a copy of the MPL was not distributed with this
 * file, You can obtain one at http://mozilla.org/MPL/2.0/. */

function ViewedArrayBufferIfReified(tarray) {
    assert(IsTypedArray(tarray), "non-typed array asked for its buffer");

    var buf = UnsafeGetReservedSlot(tarray, JS_TYPEDARRAYLAYOUT_BUFFER_SLOT);
    assert(buf === null || (IsObject(buf) && (IsArrayBuffer(buf) || IsSharedArrayBuffer(buf))),
           "unexpected value in buffer slot");
    return buf;
}

function IsDetachedBuffer(buffer) {
    // A typed array with a null buffer has never had its buffer exposed to
    // become detached.
    if (buffer === null)
        return false;

    assert(IsArrayBuffer(buffer) || IsSharedArrayBuffer(buffer),
           "non-ArrayBuffer passed to IsDetachedBuffer");

    // Shared array buffers are not detachable.
    //
    // This check is more expensive than desirable, but IsDetachedBuffer is
    // only hot for non-shared memory in SetFromNonTypedArray, so there is an
    // optimization in place there to avoid incurring the cost here.  An
    // alternative is to give SharedArrayBuffer the same layout as ArrayBuffer.
    if (IsSharedArrayBuffer(buffer))
        return false;

    var flags = UnsafeGetInt32FromReservedSlot(buffer, JS_ARRAYBUFFER_FLAGS_SLOT);
    return (flags & JS_ARRAYBUFFER_DETACHED_FLAG) !== 0;
}

function GetAttachedArrayBuffer(tarray) {
    var buffer = ViewedArrayBufferIfReified(tarray);
    if (IsDetachedBuffer(buffer))
        ThrowTypeError(JSMSG_TYPED_ARRAY_DETACHED);
    return buffer;
}

// A function which ensures that the argument is either a typed array or a
// cross-compartment wrapper for a typed array and that the typed array involved
// has an attached array buffer.  If one of those conditions doesn't hold (wrong
// kind of argument, or detached array buffer), an exception is thrown.  The
// return value is `true` if the argument is a typed array, `false` if it's a
// cross-compartment wrapper for a typed array.
function IsTypedArrayEnsuringArrayBuffer(arg) {
    if (IsObject(arg) && IsTypedArray(arg)) {
        GetAttachedArrayBuffer(arg);
        return true;
    }

    // This is a bit hacky but gets the job done: the first `arg` is used to
    // test for a wrapped typed array, the second as an argument to
    // GetAttachedArrayBuffer.
    callFunction(CallTypedArrayMethodIfWrapped, arg, arg, "GetAttachedArrayBuffer");
    return false;
}

// ES2017 draft rev 6859bb9ccaea9c6ede81d71e5320e3833b92cb3e
// 22.2.3.5.1 Runtime Semantics: ValidateTypedArray ( O )
function ValidateTypedArray(obj, error) {
    if (IsObject(obj)) {
        /* Steps 3-5 (non-wrapped typed arrays). */
        if (IsTypedArray(obj)) {
            // GetAttachedArrayBuffer throws for detached array buffers.
            GetAttachedArrayBuffer(obj);
            return true;
        }

        /* Steps 3-5 (wrapped typed arrays). */
        if (IsPossiblyWrappedTypedArray(obj)) {
            if (PossiblyWrappedTypedArrayHasDetachedBuffer(obj))
                ThrowTypeError(JSMSG_TYPED_ARRAY_DETACHED);
            return false;
        }
    }

    /* Steps 1-2. */
    ThrowTypeError(error);
}

// ES2017 draft rev 6859bb9ccaea9c6ede81d71e5320e3833b92cb3e
// 22.2.4.6 TypedArrayCreate ( constructor, argumentList )
function TypedArrayCreateWithLength(constructor, length) {
    // Step 1.
    var newTypedArray = new constructor(length);

    // Step 2.
    var isTypedArray = ValidateTypedArray(newTypedArray, JSMSG_NON_TYPED_ARRAY_RETURNED);

    // Step 3.
    var len;
    if (isTypedArray) {
        len = TypedArrayLength(newTypedArray);
    } else {
        len = callFunction(CallTypedArrayMethodIfWrapped, newTypedArray, newTypedArray,
                           "TypedArrayLength");
    }

    if (len < length)
        ThrowTypeError(JSMSG_SHORT_TYPED_ARRAY_RETURNED, length, len);

    // Step 4.
    return newTypedArray;
}

// ES2017 draft rev 6859bb9ccaea9c6ede81d71e5320e3833b92cb3e
// 22.2.4.6 TypedArrayCreate ( constructor, argumentList )
function TypedArrayCreateWithBuffer(constructor, buffer, byteOffset, length) {
    // Step 1.
    var newTypedArray = new constructor(buffer, byteOffset, length);

    // Step 2.
    ValidateTypedArray(newTypedArray, JSMSG_NON_TYPED_ARRAY_RETURNED);

    // Step 3 (not applicable).

    // Step 4.
    return newTypedArray;
}

// ES2017 draft rev 6859bb9ccaea9c6ede81d71e5320e3833b92cb3e
// 22.2.4.7 TypedArraySpeciesCreate ( exemplar, argumentList )
function TypedArraySpeciesCreateWithLength(exemplar, length) {
    // Step 1 (omitted).

    // Step 2.
    var defaultConstructor = _ConstructorForTypedArray(exemplar);

    // Step 3.
    var C = SpeciesConstructor(exemplar, defaultConstructor);

    // Step 4.
    return TypedArrayCreateWithLength(C, length);
}

// ES2017 draft rev 6859bb9ccaea9c6ede81d71e5320e3833b92cb3e
// 22.2.4.7 TypedArraySpeciesCreate ( exemplar, argumentList )
function TypedArraySpeciesCreateWithBuffer(exemplar, buffer, byteOffset, length) {
    // Step 1 (omitted).

    // Step 2.
    var defaultConstructor = _ConstructorForTypedArray(exemplar);

    // Step 3.
    var C = SpeciesConstructor(exemplar, defaultConstructor);

    // Step 4.
    return TypedArrayCreateWithBuffer(C, buffer, byteOffset, length);
}

// ES6 draft 20150304 %TypedArray%.prototype.copyWithin
function TypedArrayCopyWithin(target, start, end = undefined) {
    // This function is not generic.
    if (!IsObject(this) || !IsTypedArray(this)) {
        return callFunction(CallTypedArrayMethodIfWrapped, this, target, start, end,
                            "TypedArrayCopyWithin");
    }

    GetAttachedArrayBuffer(this);

    // Steps 1-2.
    var obj = this;

    // Steps 3-4, modified for the typed array case.
    var len = TypedArrayLength(obj);

    assert(0 <= len && len <= 0x7FFFFFFF,
           "assumed by some of the math below, see also the other assertions");

    // Steps 5-7.
    var relativeTarget = ToInteger(target);

    var to = relativeTarget < 0 ? std_Math_max(len + relativeTarget, 0)
                                : std_Math_min(relativeTarget, len);

    // Steps 8-10.
    var relativeStart = ToInteger(start);

    var from = relativeStart < 0 ? std_Math_max(len + relativeStart, 0)
                                 : std_Math_min(relativeStart, len);

    // Steps 11-13.
    var relativeEnd = end === undefined ? len
                                        : ToInteger(end);

    var final = relativeEnd < 0 ? std_Math_max(len + relativeEnd, 0)
                                : std_Math_min(relativeEnd, len);

    // Step 14.
    var count = std_Math_min(final - from, len - to);

    assert(0 <= to && to <= 0x7FFFFFFF,
           "typed array |to| index assumed int32_t");
    assert(0 <= from && from <= 0x7FFFFFFF,
           "typed array |from| index assumed int32_t");

    // Negative counts are possible for cases like tarray.copyWithin(0, 3, 0)
    // where |count === final - from|.  As |to| is within the [0, len] range,
    // only |final - from| may underflow; with |final| in the range [0, len]
    // and |from| in the range [0, len] the overall subtraction range is
    // [-len, len] for |count| -- and with |len| bounded by implementation
    // limits to 2**31 - 1, there can be no exceeding int32_t.
    assert(-0x7FFFFFFF - 1 <= count && count <= 0x7FFFFFFF,
           "typed array element count assumed int32_t");

    // Steps 15-17.
    //
    // Note that getting or setting a typed array element must throw if the
    // underlying buffer is detached, so the intrinsic below checks for
    // detachment.  This happens *only* if a get/set occurs, i.e. when
    // |count > 0|.
    //
    // Also note that this copies elements effectively by memmove, *not* in
    // step 17's specified order.  This is unobservable, but it would be if we
    // used this method to implement shared typed arrays' copyWithin.
    if (count > 0)
        MoveTypedArrayElements(obj, to | 0, from | 0, count | 0);

    // Step 18.
    return obj;
}

// ES6 draft rev30 (2014/12/24) 22.2.3.6 %TypedArray%.prototype.entries()
function TypedArrayEntries() {
    // Step 1.
    var O = this;

    // We need to be a bit careful here, because in the Xray case we want to
    // create the iterator in our current compartment.
    //
    // Before doing that, though, we want to check that we have a typed array
    // and it does not have a detached array buffer.  We do the latter by just
    // calling GetAttachedArrayBuffer() and letting it throw if there isn't one.
    // In the case when we're not sure we have a typed array (e.g. we might have
    // a cross-compartment wrapper for one), we can go ahead and call
    // GetAttachedArrayBuffer via IsTypedArrayEnsuringArrayBuffer; that will
    // throw if we're not actually a wrapped typed array, or if we have a
    // detached array buffer.

    // Step 2-6.
    IsTypedArrayEnsuringArrayBuffer(O);

    // Step 7.
    return CreateArrayIterator(O, ITEM_KIND_KEY_AND_VALUE);
}

// ES6 draft rev30 (2014/12/24) 22.2.3.7 %TypedArray%.prototype.every(callbackfn[, thisArg]).
function TypedArrayEvery(callbackfn/*, thisArg*/) {
    // Steps 1-2.
    var O = this;

    // This function is not generic.
    // We want to make sure that we have an attached buffer, per spec prose.
    var isTypedArray = IsTypedArrayEnsuringArrayBuffer(O);

    // If we got here, `this` is either a typed array or a cross-compartment
    // wrapper for one.

    // Steps 3-5.
    var len;
    if (isTypedArray)
        len = TypedArrayLength(O);
    else
        len = callFunction(CallTypedArrayMethodIfWrapped, O, O, "TypedArrayLength");

    // Step 6.
    if (arguments.length === 0)
        ThrowTypeError(JSMSG_MISSING_FUN_ARG, 0, "%TypedArray%.prototype.every");
    if (!IsCallable(callbackfn))
        ThrowTypeError(JSMSG_NOT_FUNCTION, DecompileArg(0, callbackfn));

    // Step 7.
    var T = arguments.length > 1 ? arguments[1] : void 0;

    // Steps 8-9.
    // Omit steps 9.a-9.c and the 'if' clause in step 9.d, since there are no holes in typed arrays.
    for (var k = 0; k < len; k++) {
        // Steps 9.d.i-9.d.ii.
        var kValue = O[k];

        // Steps 9.d.iii-9.d.iv.
        var testResult = callContentFunction(callbackfn, T, kValue, k, O);

        // Step 9.d.v.
        if (!testResult)
            return false;
    }

    // Step 10.
    return true;
}

// ES2018 draft rev ad2d1c60c5dc42a806696d4b58b4dca42d1f7dd4
// 22.2.3.8 %TypedArray%.prototype.fill ( value [ , start [ , end ] ] )
function TypedArrayFill(value, start = 0, end = undefined) {
    // This function is not generic.
    if (!IsObject(this) || !IsTypedArray(this)) {
        return callFunction(CallTypedArrayMethodIfWrapped, this, value, start, end,
                            "TypedArrayFill");
    }

    // Step 1.
    var O = this;

    // Step 2.
    var buffer = GetAttachedArrayBuffer(this);

    // Step 3.
    var len = TypedArrayLength(O);

    // Step 4.
    value = ToNumber(value);

    // Step 5.
    var relativeStart = ToInteger(start);

    // Step 6.
    var k = relativeStart < 0
            ? std_Math_max(len + relativeStart, 0)
            : std_Math_min(relativeStart, len);

    // Step 7.
    var relativeEnd = end === undefined ? len : ToInteger(end);

    // Step 8.
    var final = relativeEnd < 0
                ? std_Math_max(len + relativeEnd, 0)
                : std_Math_min(relativeEnd, len);

    // Step 9.
    if (buffer === null) {
        // A typed array previously using inline storage may acquire a
        // buffer, so we must check with the source.
        buffer = ViewedArrayBufferIfReified(O);
    }

    if (IsDetachedBuffer(buffer))
        ThrowTypeError(JSMSG_TYPED_ARRAY_DETACHED);

    // Step 10.
    for (; k < final; k++) {
        O[k] = value;
    }

    // Step 11.
    return O;
}

// ES2017 draft rev 6859bb9ccaea9c6ede81d71e5320e3833b92cb3e
// %TypedArray%.prototype.filter ( callbackfn [ , thisArg ] )
function TypedArrayFilter(callbackfn/*, thisArg*/) {
    // Step 1.
    var O = this;

    // Step 2.
    // This function is not generic.
    // We want to make sure that we have an attached buffer, per spec prose.
    var isTypedArray = IsTypedArrayEnsuringArrayBuffer(O);

    // If we got here, `this` is either a typed array or a cross-compartment
    // wrapper for one.

    // Step 3.
    var len;
    if (isTypedArray)
        len = TypedArrayLength(O);
    else
        len = callFunction(CallTypedArrayMethodIfWrapped, O, O, "TypedArrayLength");

    // Step 4.
    if (arguments.length === 0)
        ThrowTypeError(JSMSG_MISSING_FUN_ARG, 0, "%TypedArray%.prototype.filter");
    if (!IsCallable(callbackfn))
        ThrowTypeError(JSMSG_NOT_FUNCTION, DecompileArg(0, callbackfn));

    // Step 5.
    var T = arguments.length > 1 ? arguments[1] : void 0;

    // Step 6.
    var kept = new List();

    // Step 8.
    var captured = 0;

    // Steps 7 and 9.e.
    for (var k = 0; k < len; k++) {
        // Steps 9.a-b.
        var kValue = O[k];

        // Step 9.c.
        var selected = ToBoolean(callContentFunction(callbackfn, T, kValue, k, O));

        // Step 9.d.
        if (selected) {
            // Steps 9.d.i-ii.
            kept[captured++] = kValue;
        }
    }

    // Step 10.
    var A = TypedArraySpeciesCreateWithLength(O, captured);

    // Steps 11 and 12.b.
    for (var n = 0; n < captured; n++) {
        // Step 12.a.
        A[n] = kept[n];
    }

    // Step 13.
    return A;
}

// ES6 draft rev28 (2014/10/14) 22.2.3.10 %TypedArray%.prototype.find(predicate[, thisArg]).
function TypedArrayFind(predicate/*, thisArg*/) {
    // Steps 1-2.
    var O = this;

    // This function is not generic.
    // We want to make sure that we have an attached buffer, per spec prose.
    var isTypedArray = IsTypedArrayEnsuringArrayBuffer(O);

    // If we got here, `this` is either a typed array or a cross-compartment
    // wrapper for one.

    // Steps 3-5.
    var len;
    if (isTypedArray)
        len = TypedArrayLength(O);
    else
        len = callFunction(CallTypedArrayMethodIfWrapped, O, O, "TypedArrayLength");

    // Step 6.
    if (arguments.length === 0)
        ThrowTypeError(JSMSG_MISSING_FUN_ARG, 0, "%TypedArray%.prototype.find");
    if (!IsCallable(predicate))
        ThrowTypeError(JSMSG_NOT_FUNCTION, DecompileArg(0, predicate));

    // Step 7.
    var T = arguments.length > 1 ? arguments[1] : void 0;

    // Steps 8-9.
    // Steps a (implicit), and g.
    for (var k = 0; k < len; k++) {
        // Steps a-c.
        var kValue = O[k];
        // Steps d-f.
        if (callContentFunction(predicate, T, kValue, k, O))
            return kValue;
    }

    // Step 10.
    return undefined;
}

// ES6 draft rev28 (2014/10/14) 22.2.3.11 %TypedArray%.prototype.findIndex(predicate[, thisArg]).
function TypedArrayFindIndex(predicate/*, thisArg*/) {
    // Steps 1-2.
    var O = this;

    // This function is not generic.
    // We want to make sure that we have an attached buffer, per spec prose.
    var isTypedArray = IsTypedArrayEnsuringArrayBuffer(O);

    // If we got here, `this` is either a typed array or a cross-compartment
    // wrapper for one.

    // Steps 3-5.
    var len;
    if (isTypedArray)
        len = TypedArrayLength(O);
    else
        len = callFunction(CallTypedArrayMethodIfWrapped, O, O, "TypedArrayLength");

    // Step 6.
    if (arguments.length === 0)
        ThrowTypeError(JSMSG_MISSING_FUN_ARG, 0, "%TypedArray%.prototype.findIndex");
    if (!IsCallable(predicate))
        ThrowTypeError(JSMSG_NOT_FUNCTION, DecompileArg(0, predicate));

    // Step 7.
    var T = arguments.length > 1 ? arguments[1] : void 0;

    // Steps 8-9.
    // Steps a (implicit), and g.
    for (var k = 0; k < len; k++) {
        // Steps a-f.
        if (callContentFunction(predicate, T, O[k], k, O))
            return k;
    }

    // Step 10.
    return -1;
}

// ES6 draft rev31 (2015-01-15) 22.1.3.10 %TypedArray%.prototype.forEach(callbackfn[,thisArg])
function TypedArrayForEach(callbackfn/*, thisArg*/) {
    // Step 1-2.
    var O = this;

    // This function is not generic.
    // We want to make sure that we have an attached buffer, per spec prose.
    var isTypedArray = IsTypedArrayEnsuringArrayBuffer(O);

    // If we got here, `this` is either a typed array or a cross-compartment
    // wrapper for one.

    // Step 3-4.
    var len;
    if (isTypedArray)
        len = TypedArrayLength(O);
    else
        len = callFunction(CallTypedArrayMethodIfWrapped, O, O, "TypedArrayLength");

    // Step 5.
    if (arguments.length === 0)
        ThrowTypeError(JSMSG_MISSING_FUN_ARG, 0, "TypedArray.prototype.forEach");
    if (!IsCallable(callbackfn))
        ThrowTypeError(JSMSG_NOT_FUNCTION, DecompileArg(0, callbackfn));

    // Step 6.
    var T = arguments.length > 1 ? arguments[1] : void 0;

    // Step 7-8.
    // Step 7, 8a (implicit) and 8e.
    for (var k = 0; k < len; k++) {
        // Step 8b-8c are unnecessary since the condition always holds true for TypedArray.
        // Step 8d.
        callContentFunction(callbackfn, T, O[k], k, O);
    }

    // Step 9.
    return undefined;
}

// ES6 draft rev29 (2014/12/06) 22.2.3.13 %TypedArray%.prototype.indexOf(searchElement[, fromIndex]).
function TypedArrayIndexOf(searchElement, fromIndex = 0) {
    // This function is not generic.
    if (!IsObject(this) || !IsTypedArray(this)) {
        return callFunction(CallTypedArrayMethodIfWrapped, this, searchElement, fromIndex,
                            "TypedArrayIndexOf");
    }

    GetAttachedArrayBuffer(this);

    // Steps 1-2.
    var O = this;

    // Steps 3-5.
    var len = TypedArrayLength(O);

    // Step 6.
    if (len === 0)
        return -1;

    // Steps 7-8.  Add zero to convert -0 to +0, per ES6 5.2.
    var n = ToInteger(fromIndex) + 0;

    // Step 9.
    if (n >= len)
        return -1;

    var k;
    // Step 10.
    if (n >= 0) {
        k = n;
    }
    // Step 11.
    else {
        // Step a.
        k = len + n;
        // Step b.
        if (k < 0)
            k = 0;
    }

    // Step 12.
    // Omit steps a-b, since there are no holes in typed arrays.
    for (; k < len; k++) {
        if (O[k] === searchElement)
            return k;
    }

    // Step 13.
    return -1;
}

// ES6 draft rev30 (2014/12/24) 22.2.3.14 %TypedArray%.prototype.join(separator).
function TypedArrayJoin(separator) {
    // This function is not generic.
    if (!IsObject(this) || !IsTypedArray(this)) {
        return callFunction(CallTypedArrayMethodIfWrapped, this, separator, "TypedArrayJoin");
    }

    GetAttachedArrayBuffer(this);

    // Steps 1-2.
    var O = this;

    // Steps 3-5.
    var len = TypedArrayLength(O);

    // Steps 6-7.
    var sep = separator === undefined ? "," : ToString(separator);

    // Step 8.
    if (len === 0)
        return "";

    // Step 9.
    var element0 = O[0];

    // Steps 10-11.
    // Omit the 'if' clause in step 10, since typed arrays can't have undefined or null elements.
    var R = ToString(element0);

    // Steps 12-13.
    for (var k = 1; k < len; k++) {
        // Step 13.a.
        var S = R + sep;

        // Step 13.b.
        var element = O[k];

        // Steps 13.c-13.d.
        // Omit the 'if' clause in step 13.c, since typed arrays can't have undefined or null elements.
        var next = ToString(element);

        // Step 13.e.
        R = S + next;
    }

    // Step 14.
    return R;
}

// ES6 draft (2016/1/11) 22.2.3.15 %TypedArray%.prototype.keys()
function TypedArrayKeys() {
    // Step 1.
    var O = this;

    // See the big comment in TypedArrayEntries for what we're doing here.

    // Step 2.
    IsTypedArrayEnsuringArrayBuffer(O);

    // Step 3.
    return CreateArrayIterator(O, ITEM_KIND_KEY);
}

// ES6 draft rev29 (2014/12/06) 22.2.3.16 %TypedArray%.prototype.lastIndexOf(searchElement [,fromIndex]).
function TypedArrayLastIndexOf(searchElement/*, fromIndex*/) {
    // This function is not generic.
    if (!IsObject(this) || !IsTypedArray(this)) {
        if (arguments.length > 1) {
            return callFunction(CallTypedArrayMethodIfWrapped, this, searchElement, arguments[1],
                                "TypedArrayLastIndexOf");
        }
        return callFunction(CallTypedArrayMethodIfWrapped, this, searchElement,
                            "TypedArrayLastIndexOf");
    }

    GetAttachedArrayBuffer(this);

    // Steps 1-2.
    var O = this;

    // Steps 3-5.
    var len = TypedArrayLength(O);

    // Step 6.
    if (len === 0)
        return -1;

    // Steps 7-8.  Add zero to convert -0 to +0, per ES6 5.2.
    var n = arguments.length > 1 ? ToInteger(arguments[1]) + 0 : len - 1;

    // Steps 9-10.
    var k = n >= 0 ? std_Math_min(n, len - 1) : len + n;

    // Step 11.
    // Omit steps a-b, since there are no holes in typed arrays.
    for (; k >= 0; k--) {
        if (O[k] === searchElement)
            return k;
    }

    // Step 12.
    return -1;
}

// ES2017 draft rev 6859bb9ccaea9c6ede81d71e5320e3833b92cb3e
// 22.2.3.19 %TypedArray%.prototype.map ( callbackfn [ , thisArg ] )
function TypedArrayMap(callbackfn/*, thisArg*/) {
    // Step 1.
    var O = this;

    // Step 2.
    // This function is not generic.
    // We want to make sure that we have an attached buffer, per spec prose.
    var isTypedArray = IsTypedArrayEnsuringArrayBuffer(O);

    // If we got here, `this` is either a typed array or a cross-compartment
    // wrapper for one.

    // Step 3.
    var len;
    if (isTypedArray)
        len = TypedArrayLength(O);
    else
        len = callFunction(CallTypedArrayMethodIfWrapped, O, O, "TypedArrayLength");

    // Step 4.
    if (arguments.length === 0)
        ThrowTypeError(JSMSG_MISSING_FUN_ARG, 0, "%TypedArray%.prototype.map");
    if (!IsCallable(callbackfn))
        ThrowTypeError(JSMSG_NOT_FUNCTION, DecompileArg(0, callbackfn));

    // Step 5.
    var T = arguments.length > 1 ? arguments[1] : void 0;

    // Step 6.
    var A = TypedArraySpeciesCreateWithLength(O, len);

    // Steps 7, 8.a (implicit) and 8.e.
    for (var k = 0; k < len; k++) {
        // Steps 8.b-c.
        var mappedValue = callContentFunction(callbackfn, T, O[k], k, O);

        // Steps 8.d.
        A[k] = mappedValue;
    }

    // Step 9.
    return A;
}

// ES6 draft rev30 (2014/12/24) 22.2.3.19 %TypedArray%.prototype.reduce(callbackfn[, initialValue]).
function TypedArrayReduce(callbackfn/*, initialValue*/) {
    // Steps 1-2.
    var O = this;

    // This function is not generic.
    // We want to make sure that we have an attached buffer, per spec prose.
    var isTypedArray = IsTypedArrayEnsuringArrayBuffer(O);

    // If we got here, `this` is either a typed array or a cross-compartment
    // wrapper for one.

    // Steps 3-5.
    var len;
    if (isTypedArray)
        len = TypedArrayLength(O);
    else
        len = callFunction(CallTypedArrayMethodIfWrapped, O, O, "TypedArrayLength");

    // Step 6.
    if (arguments.length === 0)
        ThrowTypeError(JSMSG_MISSING_FUN_ARG, 0, "%TypedArray%.prototype.reduce");
    if (!IsCallable(callbackfn))
        ThrowTypeError(JSMSG_NOT_FUNCTION, DecompileArg(0, callbackfn));

    // Step 7.
    if (len === 0 && arguments.length === 1)
        ThrowTypeError(JSMSG_EMPTY_ARRAY_REDUCE);

    // Step 8.
    var k = 0;

    // Steps 9-10.
    // Omit some steps, since 'accumulator' should always be O[0] in step 10 for typed arrays.
    var accumulator = arguments.length > 1 ? arguments[1] : O[k++];

    // Step 11.
    // Omit steps 11.b-11.c and the 'if' clause in step 11.d, since there are no holes in typed arrays.
    for (; k < len; k++) {
        accumulator = callContentFunction(callbackfn, undefined, accumulator, O[k], k, O);
    }

    // Step 12.
    return accumulator;
}

// ES6 draft rev30 (2014/12/24) 22.2.3.20 %TypedArray%.prototype.reduceRight(callbackfn[, initialValue]).
function TypedArrayReduceRight(callbackfn/*, initialValue*/) {
    // Steps 1-2.
    var O = this;

    // This function is not generic.
    // We want to make sure that we have an attached buffer, per spec prose.
    var isTypedArray = IsTypedArrayEnsuringArrayBuffer(O);

    // If we got here, `this` is either a typed array or a cross-compartment
    // wrapper for one.

    // Steps 3-5.
    var len;
    if (isTypedArray)
        len = TypedArrayLength(O);
    else
        len = callFunction(CallTypedArrayMethodIfWrapped, O, O, "TypedArrayLength");

    // Step 6.
    if (arguments.length === 0)
        ThrowTypeError(JSMSG_MISSING_FUN_ARG, 0, "%TypedArray%.prototype.reduceRight");
    if (!IsCallable(callbackfn))
        ThrowTypeError(JSMSG_NOT_FUNCTION, DecompileArg(0, callbackfn));

    // Step 7.
    if (len === 0 && arguments.length === 1)
        ThrowTypeError(JSMSG_EMPTY_ARRAY_REDUCE);

    // Step 8.
    var k = len - 1;

    // Steps 9-10.
    // Omit some steps, since 'accumulator' should always be O[len-1] in step 10 for typed arrays.
    var accumulator = arguments.length > 1 ? arguments[1] : O[k--];

    // Step 11.
    // Omit steps 11.b-11.c and the 'if' clause in step 11.d, since there are no holes in typed arrays.
    for (; k >= 0; k--) {
        accumulator = callContentFunction(callbackfn, undefined, accumulator, O[k], k, O);
    }

    // Step 12.
    return accumulator;
}

// ES6 draft rev29 (2014/12/06) 22.2.3.21 %TypedArray%.prototype.reverse().
function TypedArrayReverse() {
    // This function is not generic.
    if (!IsObject(this) || !IsTypedArray(this)) {
        return callFunction(CallTypedArrayMethodIfWrapped, this, "TypedArrayReverse");
    }

    GetAttachedArrayBuffer(this);

    // Steps 1-2.
    var O = this;

    // Steps 3-5.
    var len = TypedArrayLength(O);

    // Step 6.
    var middle = std_Math_floor(len / 2);

    // Steps 7-8.
    // Omit some steps, since there are no holes in typed arrays.
    // Especially all the HasProperty/*exists checks always succeed.
    for (var lower = 0; lower !== middle; lower++) {
        // Step 8.a.
        var upper = len - lower - 1;

        // Step 8.f.i.
        var lowerValue = O[lower];

        // Step 8.i.i.
        var upperValue = O[upper];

        // We always end up in the step 8.j. case.
        O[lower] = upperValue;
        O[upper] = lowerValue;
    }

    // Step 9.
    return O;
}

// ES6 draft 20150220 22.2.3.22.1 %TypedArray%.prototype.set(array [, offset])
function SetFromNonTypedArray(target, array, targetOffset, targetLength, targetBuffer) {
    assert(!IsPossiblyWrappedTypedArray(array),
           "typed arrays must be passed to SetFromTypedArray");

    // Steps 1-11 provided by caller.

    // Steps 16-17.
    var src = ToObject(array);

    // Steps 18-19.
    var srcLength = ToLength(src.length);

    // Step 20.
    var limitOffset = targetOffset + srcLength;
    if (limitOffset > targetLength)
        ThrowRangeError(JSMSG_BAD_INDEX);

    // Step 22.
    var k = 0;

    // Optimization: if the buffer is shared then it is not detachable
    // and also not inline, so avoid checking overhead inside the loop in
    // that case.
    var isShared = targetBuffer !== null && IsSharedArrayBuffer(targetBuffer);

    // Steps 12-15, 21, 23-24.
    while (targetOffset < limitOffset) {
        // Steps 24a-c.
        var kNumber = ToNumber(src[k]);

        // Step 24d.  This explicit check will be unnecessary when we implement
        // throw-on-getting/setting-element-in-detached-buffer semantics.
        if (!isShared) {
            if (targetBuffer === null) {
                // A typed array previously using inline storage may acquire a
                // buffer, so we must check with the source.
                targetBuffer = ViewedArrayBufferIfReified(target);
            }
            if (IsDetachedBuffer(targetBuffer))
                ThrowTypeError(JSMSG_TYPED_ARRAY_DETACHED);
        }

        // Step 24e.
        target[targetOffset] = kNumber;

        // Steps 24f-g.
        k++;
        targetOffset++;
    }

    // Step 25.
    return undefined;
}

// ES6 draft 20150220 22.2.3.22.2 %TypedArray%.prototype.set(typedArray [, offset])
function SetFromTypedArray(target, typedArray, targetOffset, targetLength) {
    assert(IsPossiblyWrappedTypedArray(typedArray),
           "only typed arrays may be passed to this method");

    // Steps 1-11 provided by caller.

    // Steps 12-24.
    var res = SetFromTypedArrayApproach(target, typedArray, targetOffset,
                                        targetLength | 0);
    assert(res === JS_SETTYPEDARRAY_SAME_TYPE ||
           res === JS_SETTYPEDARRAY_OVERLAPPING ||
           res === JS_SETTYPEDARRAY_DISJOINT,
           "intrinsic didn't return one of its enumerated return values");

    // If the elements had the same type, then SetFromTypedArrayApproach also
    // performed step 29.
    if (res == JS_SETTYPEDARRAY_SAME_TYPE)
        return undefined; // Step 25: done.

    // Otherwise, all checks and side effects except the actual element-writing
    // happened.  Either we're assigning from one range to a non-overlapping
    // second range, or we're not.

    if (res === JS_SETTYPEDARRAY_DISJOINT) {
        SetDisjointTypedElements(target, targetOffset | 0, typedArray);
        return undefined; // Step 25: done.
    }

    // Now the hard case: overlapping memory ranges.  Delegate to yet another
    // intrinsic.
    SetOverlappingTypedElements(target, targetOffset | 0, typedArray);

    // Step 25.
    return undefined;
}

// ES6 draft 20150304 %TypedArray%.prototype.set
function TypedArraySet(overloaded, offset = 0) {
    // Steps 2-5, either algorithm.
    var target = this;
    if (!IsObject(target) || !IsTypedArray(target)) {
        return callFunction(CallTypedArrayMethodIfWrapped,
                            target, overloaded, offset, "TypedArraySet");
    }

    // Steps 6-8, either algorithm.
    var targetOffset = ToInteger(offset);
    if (targetOffset < 0)
        ThrowRangeError(JSMSG_TYPED_ARRAY_NEGATIVE_ARG, "2");

    // Steps 9-10.
    var targetBuffer = GetAttachedArrayBuffer(target);

    // Step 11.
    var targetLength = TypedArrayLength(target);

    // Steps 12 et seq.
    if (IsPossiblyWrappedTypedArray(overloaded))
        return SetFromTypedArray(target, overloaded, targetOffset, targetLength);

    return SetFromNonTypedArray(target, overloaded, targetOffset, targetLength, targetBuffer);
}

// ES2017 draft rev 6859bb9ccaea9c6ede81d71e5320e3833b92cb3e
// 22.2.3.24 %TypedArray%.prototype.slice ( start, end )
function TypedArraySlice(start, end) {
    // Step 1.
    var O = this;

    // Step 2.
    if (!IsObject(O) || !IsTypedArray(O)) {
        return callFunction(CallTypedArrayMethodIfWrapped, O, start, end, "TypedArraySlice");
    }

    var buffer = GetAttachedArrayBuffer(O);

    // Step 3.
    var len = TypedArrayLength(O);

    // Step 4.
    var relativeStart = ToInteger(start);

    // Step 5.
    var k = relativeStart < 0
            ? std_Math_max(len + relativeStart, 0)
            : std_Math_min(relativeStart, len);

    // Step 6.
    var relativeEnd = end === undefined ? len : ToInteger(end);

    // Step 7.
    var final = relativeEnd < 0
                ? std_Math_max(len + relativeEnd, 0)
                : std_Math_min(relativeEnd, len);

    // Step 8.
    var count = std_Math_max(final - k, 0);

    // Step 9.
    var A = TypedArraySpeciesCreateWithLength(O, count);

    // Steps 10-13 (Not implemented, bug 1140152).
<<<<<<< HEAD

    // Steps 14-15.
    if (count > 0) {
        // Step 14.a.
        var n = 0;

        // Steps 14.b.ii, 15.b.
        if (buffer === null) {
            // A typed array previously using inline storage may acquire a
            // buffer, so we must check with the source.
            buffer = ViewedArrayBufferIfReified(O);
        }

        if (IsDetachedBuffer(buffer))
            ThrowTypeError(JSMSG_TYPED_ARRAY_DETACHED);

        // Step 14.b.
        while (k < final) {
            // Steps 14.b.i-v.
            A[n++] = O[k++];
        }

=======

    // Steps 14-15.
    if (count > 0) {
        // Step 14.a.
        var n = 0;

        // Steps 14.b.ii, 15.b.
        if (buffer === null) {
            // A typed array previously using inline storage may acquire a
            // buffer, so we must check with the source.
            buffer = ViewedArrayBufferIfReified(O);
        }

        if (IsDetachedBuffer(buffer))
            ThrowTypeError(JSMSG_TYPED_ARRAY_DETACHED);

        // Step 14.b.
        while (k < final) {
            // Steps 14.b.i-v.
            A[n++] = O[k++];
        }

>>>>>>> a17af05f
        // FIXME: Implement step 15 (bug 1140152).
    }

    // Step 16.
    return A;
}

// ES6 draft rev30 (2014/12/24) 22.2.3.25 %TypedArray%.prototype.some(callbackfn[, thisArg]).
function TypedArraySome(callbackfn/*, thisArg*/) {
    // Steps 1-2.
    var O = this;

    // This function is not generic.
    // We want to make sure that we have an attached buffer, per spec prose.
    var isTypedArray = IsTypedArrayEnsuringArrayBuffer(O);

    // If we got here, `this` is either a typed array or a cross-compartment
    // wrapper for one.

    // Steps 3-5.
    var len;
    if (isTypedArray)
        len = TypedArrayLength(O);
    else
        len = callFunction(CallTypedArrayMethodIfWrapped, O, O, "TypedArrayLength");

    // Step 6.
    if (arguments.length === 0)
        ThrowTypeError(JSMSG_MISSING_FUN_ARG, 0, "%TypedArray%.prototype.some");
    if (!IsCallable(callbackfn))
        ThrowTypeError(JSMSG_NOT_FUNCTION, DecompileArg(0, callbackfn));

    // Step 7.
    var T = arguments.length > 1 ? arguments[1] : void 0;

    // Steps 8-9.
    // Omit steps 9.a-9.c and the 'if' clause in step 9.d, since there are no holes in typed arrays.
    for (var k = 0; k < len; k++) {
        // Steps 9.d.i-9.d.ii.
        var kValue = O[k];

        // Steps 9.d.iii-9.d.iv.
        var testResult = callContentFunction(callbackfn, T, kValue, k, O);

        // Step 9.d.v.
        if (testResult)
            return true;
    }

    // Step 10.
    return false;
}

// ES2017 draft rev 6859bb9ccaea9c6ede81d71e5320e3833b92cb3e
// 22.2.3.26 TypedArray SortCompare abstract operation
// Cases are ordered according to likelihood of occurrence
// as opposed to the ordering in the spec.
function TypedArrayCompare(x, y) {
    // Step 1.
    assert(typeof x === "number" && typeof y === "number",
           "x and y are not numbers.");

    // Step 2 (Implemented in TypedArraySort).

    // Step 6.
    if (x < y)
        return -1;
<<<<<<< HEAD

    // Step 7.
    if (x > y)
        return 1;

    // Steps 8-9.
    if (x === 0 && y === 0)
        return ((1 / x) > 0 ? 1 : 0) - ((1 / y) > 0 ? 1 : 0);

    // Steps 3-4.
    if (Number_isNaN(x))
        return Number_isNaN(y) ? 0 : 1;

    // Steps 5, 10.
    return Number_isNaN(y) ? -1 : 0;
}

// TypedArray SortCompare specialization for integer values.
function TypedArrayCompareInt(x, y) {
    // Step 1.
    assert(typeof x === "number" && typeof y === "number",
           "x and y are not numbers.");
    assert((x === (x | 0) || x === (x >>> 0)) && (y === (y | 0) || y === (y >>> 0)),
           "x and y are not int32/uint32 numbers.");

    // Step 2 (Implemented in TypedArraySort).

    // Steps 6-7.
    var diff = x - y;
    if (diff)
        return diff;

    // Steps 3-5, 8-9 (Not applicable when sorting integer values).

=======

    // Step 7.
    if (x > y)
        return 1;

    // Steps 8-9.
    if (x === 0 && y === 0)
        return ((1 / x) > 0 ? 1 : 0) - ((1 / y) > 0 ? 1 : 0);

    // Steps 3-4.
    if (Number_isNaN(x))
        return Number_isNaN(y) ? 0 : 1;

    // Steps 5, 10.
    return Number_isNaN(y) ? -1 : 0;
}

// TypedArray SortCompare specialization for integer values.
function TypedArrayCompareInt(x, y) {
    // Step 1.
    assert(typeof x === "number" && typeof y === "number",
           "x and y are not numbers.");
    assert((x === (x | 0) || x === (x >>> 0)) && (y === (y | 0) || y === (y >>> 0)),
           "x and y are not int32/uint32 numbers.");

    // Step 2 (Implemented in TypedArraySort).

    // Steps 6-7.
    var diff = x - y;
    if (diff)
        return diff;

    // Steps 3-5, 8-9 (Not applicable when sorting integer values).

>>>>>>> a17af05f
    // Step 10.
    return 0;
}

// ES2018 draft rev 3bbc87cd1b9d3bf64c3e68ca2fe9c5a3f2c304c0
// 22.2.3.26 %TypedArray%.prototype.sort ( comparefn )
function TypedArraySort(comparefn) {
    // This function is not generic.

    // Step 1.
    if (comparefn !== undefined) {
        if (!IsCallable(comparefn))
            ThrowTypeError(JSMSG_NOT_FUNCTION, DecompileArg(0, comparefn));
    }

    // Step 2.
    var obj = this;

    // Step 3.
    var isTypedArray = IsObject(obj) && IsTypedArray(obj);

    var buffer;
    if (isTypedArray) {
        buffer = GetAttachedArrayBuffer(obj);
    } else {
        buffer = callFunction(CallTypedArrayMethodIfWrapped, obj, obj, "GetAttachedArrayBuffer");
    }

    // Step 4.
    var len;
    if (isTypedArray) {
        len = TypedArrayLength(obj);
    } else {
        len = callFunction(CallTypedArrayMethodIfWrapped, obj, obj, "TypedArrayLength");
    }

    // Arrays with less than two elements remain unchanged when sorted.
    if (len <= 1)
        return obj;

    if (comparefn === undefined) {
<<<<<<< HEAD
        // CountingSort doesn't invoke the comparator function.
=======
>>>>>>> a17af05f
        if (IsUint8TypedArray(obj)) {
            return CountingSort(obj, len, false /* signed */, TypedArrayCompareInt);
        } else if (IsInt8TypedArray(obj)) {
            return CountingSort(obj, len, true /* signed */, TypedArrayCompareInt);
        } else if (IsUint16TypedArray(obj)) {
            return RadixSort(obj, len, buffer, 2 /* nbytes */, false /* signed */, false /* floating */, TypedArrayCompareInt);
        } else if (IsInt16TypedArray(obj)) {
            return RadixSort(obj, len, buffer, 2 /* nbytes */, true /* signed */, false /* floating */, TypedArrayCompareInt);
        } else if (IsUint32TypedArray(obj)) {
            return RadixSort(obj, len, buffer, 4 /* nbytes */, false /* signed */, false /* floating */, TypedArrayCompareInt);
        } else if (IsInt32TypedArray(obj)) {
            return RadixSort(obj, len, buffer, 4 /* nbytes */, true /* signed */, false /* floating */, TypedArrayCompareInt);
        } else if (IsFloat32TypedArray(obj)) {
            return RadixSort(obj, len, buffer, 4 /* nbytes */, true /* signed */, true /* floating */, TypedArrayCompare);
        }
        return QuickSort(obj, len, TypedArrayCompare);
    }

    // To satisfy step 2 from TypedArray SortCompare described in 22.2.3.26
    // the user supplied comparefn is wrapped.
    var wrappedCompareFn = function(x, y) {
        // Step a.
        var v = comparefn(x, y);

        // Step b.
<<<<<<< HEAD
        if (buffer === null) {
            // A typed array previously using inline storage may acquire a
            // buffer, so we must check with the source.
            if (isTypedArray) {
                buffer = GetAttachedArrayBuffer(obj);
            } else {
                buffer = callFunction(CallTypedArrayMethodIfWrapped, obj, obj,
                                      "GetAttachedArrayBuffer");
            }
        }
        var bufferDetached;
=======
        var length;
>>>>>>> a17af05f
        if (isTypedArray) {
            length = TypedArrayLength(obj);
        } else {
<<<<<<< HEAD
            // This is totally cheating and only works because we know `obj`
            // and `buffer` are same-compartment".
            bufferDetached = callFunction(CallTypedArrayMethodIfWrapped, obj,
                                          buffer, "IsDetachedBuffer");
=======
            length = callFunction(CallTypedArrayMethodIfWrapped, obj, obj, "TypedArrayLength");
>>>>>>> a17af05f
        }

        // It's faster for us to check the typed array's length than to check
        // for detached buffers.
        if (length === 0) {
            assert(PossiblyWrappedTypedArrayHasDetachedBuffer(obj),
                   "Length can only change from non-zero to zero when the buffer was detached");
            ThrowTypeError(JSMSG_TYPED_ARRAY_DETACHED);
        }

        // Step c. is redundant, see:
        // https://bugzilla.mozilla.org/show_bug.cgi?id=1121937#c36
        // Step d.
        return v;
    }

    return QuickSort(obj, len, wrappedCompareFn);
}

// ES2017 draft rev f8a9be8ea4bd97237d176907a1e3080dce20c68f
//   22.2.3.28 %TypedArray%.prototype.toLocaleString ([ reserved1 [ , reserved2 ] ])
// ES2017 Intl draft rev 78bbe7d1095f5ff3760ac4017ed366026e4cb276
//   13.4.1 Array.prototype.toLocaleString ([ locales [ , options ]])
function TypedArrayToLocaleString(locales = undefined, options = undefined) {
    // ValidateTypedArray, then step 1.
    var array = this;

    // This function is not generic.
    // We want to make sure that we have an attached buffer, per spec prose.
    var isTypedArray = IsTypedArrayEnsuringArrayBuffer(array);

    // If we got here, `this` is either a typed array or a cross-compartment
    // wrapper for one.

    // Step 2.
    var len;
    if (isTypedArray)
        len = TypedArrayLength(array);
    else
        len = callFunction(CallTypedArrayMethodIfWrapped, array, array, "TypedArrayLength");

    // Step 4.
    if (len === 0)
        return "";

    // Step 5.
    var firstElement = array[0];

    // Steps 6-7.
    // Omit the 'if' clause in step 6, since typed arrays can't have undefined
    // or null elements.
#if EXPOSE_INTL_API
    var R = ToString(callContentFunction(firstElement.toLocaleString, firstElement, locales, options));
#else
    var R = ToString(callContentFunction(firstElement.toLocaleString, firstElement));
#endif

    // Step 3 (reordered).
    // We don't (yet?) implement locale-dependent separators.
    var separator = ",";

    // Steps 8-9.
    for (var k = 1; k < len; k++) {
        // Step 9.a.
        var S = R + separator;

        // Step 9.b.
        var nextElement = array[k];

        // Step 9.c *should* be unreachable: typed array elements are numbers.
        // But bug 1079853 means |nextElement| *could* be |undefined|, if the
        // previous iteration's step 9.d or step 7 detached |array|'s buffer.
        // Conveniently, if this happens, evaluating |nextElement.toLocaleString|
        // throws the required TypeError, and the only observable difference is
        // the error message. So despite bug 1079853, we can skip step 9.c.

        // Step 9.d.
#if EXPOSE_INTL_API
        R = ToString(callContentFunction(nextElement.toLocaleString, nextElement, locales, options));
#else
        R = ToString(callContentFunction(nextElement.toLocaleString, nextElement));
#endif

        // Step 9.e.
        R = S + R;
    }

    // Step 10.
    return R;
}

// ES2017 draft rev 6859bb9ccaea9c6ede81d71e5320e3833b92cb3e
// 22.2.3.27 %TypedArray%.prototype.subarray( begin, end )
function TypedArraySubarray(begin, end) {
    // Step 1.
    var obj = this;

    // Steps 2-3.
    // This function is not generic.
    if (!IsObject(obj) || !IsTypedArray(obj)) {
        return callFunction(CallTypedArrayMethodIfWrapped, this, begin, end,
                            "TypedArraySubarray");
    }

    // Steps 4-6.
    var buffer = TypedArrayBuffer(obj);
    var srcLength = TypedArrayLength(obj);

    // Step 14 (Reordered because otherwise it'd be observable that we reset
    // the byteOffset to zero when the underlying array buffer gets detached).
    var srcByteOffset = TypedArrayByteOffset(obj);

    // Steps 7-8.
    var relativeBegin = ToInteger(begin);
    var beginIndex = relativeBegin < 0 ? std_Math_max(srcLength + relativeBegin, 0)
                                       : std_Math_min(relativeBegin, srcLength);

    // Steps 9-10.
    var relativeEnd = end === undefined ? srcLength : ToInteger(end);
    var endIndex = relativeEnd < 0 ? std_Math_max(srcLength + relativeEnd, 0)
                                   : std_Math_min(relativeEnd, srcLength);

    // Step 11.
    var newLength = std_Math_max(endIndex - beginIndex, 0);

    // Steps 12-13, altered to use a shift instead of a size for performance.
    var elementShift = TypedArrayElementShift(obj);

    // Step 15.
    var beginByteOffset = srcByteOffset + (beginIndex << elementShift);

    // Steps 16-17.
    return TypedArraySpeciesCreateWithBuffer(obj, buffer, beginByteOffset, newLength);
}

// ES6 draft rev30 (2014/12/24) 22.2.3.30 %TypedArray%.prototype.values()
function TypedArrayValues() {
    // Step 1.
    var O = this;

    // See the big comment in TypedArrayEntries for what we're doing here.
    IsTypedArrayEnsuringArrayBuffer(O);

    // Step 7.
    return CreateArrayIterator(O, ITEM_KIND_VALUE);
}
_SetCanonicalName(TypedArrayValues, "values");

// Proposed for ES7:
// https://github.com/tc39/Array.prototype.includes/blob/7c023c19a0/spec.md
function TypedArrayIncludes(searchElement, fromIndex = 0) {
    // This function is not generic.
    if (!IsObject(this) || !IsTypedArray(this)) {
        return callFunction(CallTypedArrayMethodIfWrapped, this, searchElement,
                            fromIndex, "TypedArrayIncludes");
    }

    GetAttachedArrayBuffer(this);

    // Steps 1-2.
    var O = this;

    // Steps 3-4.
    var len = TypedArrayLength(O);

    // Step 5.
    if (len === 0)
        return false;

    // Steps 6-7.
    var n = ToInteger(fromIndex);

    var k;
    // Step 8.
    if (n >= 0) {
        k = n;
    }
    // Step 9.
    else {
        // Step a.
        k = len + n;
        // Step b.
        if (k < 0)
            k = 0;
    }

    // Step 10.
    while (k < len) {
        // Steps a-c.
        if (SameValueZero(searchElement, O[k]))
            return true;

        // Step d.
        k++;
    }

    // Step 11.
    return false;
}

// ES2017 draft rev 6859bb9ccaea9c6ede81d71e5320e3833b92cb3e
// 22.2.2.1 %TypedArray%.from ( source [ , mapfn [ , thisArg ] ] )
function TypedArrayStaticFrom(source, mapfn = undefined, thisArg = undefined) {
    // Step 1.
    var C = this;

    // Step 2.
    if (!IsConstructor(C))
        ThrowTypeError(JSMSG_NOT_CONSTRUCTOR, typeof C);

    // Step 3.
    var mapping;
    if (mapfn !== undefined) {
        // Step 3.a.
        if (!IsCallable(mapfn))
            ThrowTypeError(JSMSG_NOT_FUNCTION, DecompileArg(1, mapfn));

        // Step 3.b.
        mapping = true;
    } else {
        // Step 4.
        mapping = false;
    }

    // Step 5.
    var T = thisArg;

    // Step 6.
<<<<<<< HEAD
    var usingIterator = GetMethod(source, std_iterator);

    // Step 7.
    if (usingIterator !== undefined) {
        // Step 7.a.
        // Inlined: 22.2.2.1.1 Runtime Semantics: IterableToList( items, method ).

        // 22.2.2.1.1 IterableToList, step 1.
        var iterator = GetIterator(source, usingIterator);

        // 22.2.2.1.1 IterableToList, step 2.
        var values = new List();

        // 22.2.2.1.1 IterableToList, steps 3-4.
        var i = 0;
        while (true) {
            // 22.2.2.1.1 IterableToList, step 4.a.
            var next = callContentFunction(iterator.next, iterator);
            if (!IsObject(next))
                ThrowTypeError(JSMSG_ITER_METHOD_RETURNED_PRIMITIVE, "next");

            // 22.2.2.1.1 IterableToList, step 4.b.
            if (next.done)
                break;
            values[i++] = next.value;
        }

        // Step 7.b.
        var len = i;
=======
    // Inlined: GetMethod, steps 1-2.
    var usingIterator = source[std_iterator];

    // Step 7.
    // Inlined: GetMethod, step 3.
    if (usingIterator !== undefined && usingIterator !== null) {
        // Inlined: GetMethod, step 4.
        if (!IsCallable(usingIterator))
            ThrowTypeError(JSMSG_NOT_ITERABLE, DecompileArg(0, source));

        // Step 7.a.
        var values = IterableToList(source, usingIterator);

        // Step 7.b.
        var len = values.length;
>>>>>>> a17af05f

        // Step 7.c.
        var targetObj = TypedArrayCreateWithLength(C, len);

        // Steps 7.d-e.
        for (var k = 0; k < len; k++) {
            // Step 7.e.ii.
            var kValue = values[k];

            // Steps 7.e.iii-iv.
            var mappedValue = mapping ? callContentFunction(mapfn, T, kValue, k) : kValue;

            // Step 7.e.v.
            targetObj[k] = mappedValue;
        }

        // Step 7.f.
        // Asserting that `values` is empty here would require removing them one by one from
        // the list's start in the loop above. That would introduce unacceptable overhead.
        // Additionally, the loop's logic is simple enough not to require the assert.

        // Step 7.g.
        return targetObj;
    }

    // Step 8 is an assertion: items is not an Iterator. Testing this is
    // literally the very last thing we did, so we don't assert here.

    // Step 9.
    var arrayLike = ToObject(source);

    // Step 10.
    var len = ToLength(arrayLike.length);

    // Step 11.
    var targetObj = TypedArrayCreateWithLength(C, len);

    // Steps 12-13.
    for (var k = 0; k < len; k++) {
        // Steps 13.a-b.
        var kValue = arrayLike[k];

        // Steps 13.c-d.
        var mappedValue = mapping ? callContentFunction(mapfn, T, kValue, k) : kValue;

        // Step 13.e.
        targetObj[k] = mappedValue;
    }

    // Step 14.
    return targetObj;
}

// ES2017 draft rev 6859bb9ccaea9c6ede81d71e5320e3833b92cb3e
// 22.2.2.2 %TypedArray%.of ( ...items )
function TypedArrayStaticOf(/*...items*/) {
    // Step 1.
    var len = arguments.length;

    // Step 2.
    var items = arguments;

    // Step 3.
    var C = this;

    // Step 4.
    if (!IsConstructor(C))
        ThrowTypeError(JSMSG_NOT_CONSTRUCTOR, typeof C);

    // Step 5.
    var newObj = TypedArrayCreateWithLength(C, len);

    // Steps 6-7.
    for (var k = 0; k < len; k++)
        newObj[k] = items[k]

    // Step 8.
    return newObj;
}

// ES 2016 draft Mar 25, 2016 22.2.2.4.
function TypedArraySpecies() {
    // Step 1.
    return this;
}
_SetCanonicalName(TypedArraySpecies, "get [Symbol.species]");

// ES 2017 draft June 2, 2016 22.2.3.32
function TypedArrayToStringTag() {
    // Step 1.
    var O = this;

    // Steps 2-3.
    if (!IsObject(O) || !IsTypedArray(O))
        return undefined;

    // Steps 4-6.
    // Modified to retrieve the [[TypedArrayName]] from the constructor.
    return _NameForTypedArray(O);
}
_SetCanonicalName(TypedArrayToStringTag, "get [Symbol.toStringTag]");

// ES2017 draft rev 6859bb9ccaea9c6ede81d71e5320e3833b92cb3e
// 22.2.2.1.1 Runtime Semantics: IterableToList( items, method )
function IterableToList(items, method) {
    // Step 1.
    var iterator = GetIterator(items, method);

    // Step 2.
    var values = [];

    // Steps 3-4.
    var i = 0;
    while (true) {
        // Step 4.a.
        var next = callContentFunction(iterator.next, iterator);
        if (!IsObject(next))
            ThrowTypeError(JSMSG_ITER_METHOD_RETURNED_PRIMITIVE, "next");

        // Step 4.b.
        if (next.done)
            break;
        _DefineDataProperty(values, i++, next.value);
    }

    // Step 5.
    return values;
}

// ES 2016 draft Mar 25, 2016 24.1.4.3.
function ArrayBufferSlice(start, end) {
    // Step 1.
    var O = this;

    // Steps 2-3,
    // This function is not generic.
    if (!IsObject(O) || !IsArrayBuffer(O)) {
        return callFunction(CallArrayBufferMethodIfWrapped, O, start, end,
                            "ArrayBufferSlice");
    }

    // Step 4.
    if (IsDetachedBuffer(O))
        ThrowTypeError(JSMSG_TYPED_ARRAY_DETACHED);

    // Step 5.
    var len = ArrayBufferByteLength(O);

    // Step 6.
    var relativeStart = ToInteger(start);

    // Step 7.
    var first = relativeStart < 0 ? std_Math_max(len + relativeStart, 0)
                                  : std_Math_min(relativeStart, len);

    // Step 8.
    var relativeEnd = end === undefined ? len
                                        : ToInteger(end);

    // Step 9.
    var final = relativeEnd < 0 ? std_Math_max(len + relativeEnd, 0)
                                : std_Math_min(relativeEnd, len);

    // Step 10.
    var newLen = std_Math_max(final - first, 0);

    // Step 11
    var ctor = SpeciesConstructor(O, GetBuiltinConstructor("ArrayBuffer"));

    // Step 12.
    var new_ = new ctor(newLen);

    var isWrapped = false;
    if (IsArrayBuffer(new_)) {
        // Step 14.
        if (IsDetachedBuffer(new_))
            ThrowTypeError(JSMSG_TYPED_ARRAY_DETACHED);
    } else {
        // Step 13.
        if (!IsWrappedArrayBuffer(new_))
            ThrowTypeError(JSMSG_NON_ARRAY_BUFFER_RETURNED);

        isWrapped = true;

        // Step 14.
        if (callFunction(CallArrayBufferMethodIfWrapped, new_, "IsDetachedBufferThis"))
            ThrowTypeError(JSMSG_TYPED_ARRAY_DETACHED);
    }

    // Step 15.
    if (new_ === O)
        ThrowTypeError(JSMSG_SAME_ARRAY_BUFFER_RETURNED);

    // Step 16.
    var actualLen = PossiblyWrappedArrayBufferByteLength(new_);
    if (actualLen < newLen)
        ThrowTypeError(JSMSG_SHORT_ARRAY_BUFFER_RETURNED, newLen, actualLen);

    // Step 18.
    if (IsDetachedBuffer(O))
        ThrowTypeError(JSMSG_TYPED_ARRAY_DETACHED);

    // Steps 19-21.
    ArrayBufferCopyData(new_, 0, O, first | 0, newLen | 0, isWrapped);

    // Step 22.
    return new_;
}

function IsDetachedBufferThis() {
  return IsDetachedBuffer(this);
}

// ES 2016 draft Mar 25, 2016 24.1.3.3.
function ArrayBufferSpecies() {
    // Step 1.
    return this;
}
_SetCanonicalName(ArrayBufferSpecies, "get [Symbol.species]");

// Shared memory and atomics proposal (30 Oct 2016)
function SharedArrayBufferSpecies() {
    // Step 1.
    return this;
}
_SetCanonicalName(SharedArrayBufferSpecies, "get [Symbol.species]");

// Shared memory and atomics proposal 6.2.1.5.3 (30 Oct 2016)
// http://tc39.github.io/ecmascript_sharedmem/shmem.html
function SharedArrayBufferSlice(start, end) {
    // Step 1.
    var O = this;

    // Steps 2-4,
    // This function is not generic.
    if (!IsObject(O) || !IsSharedArrayBuffer(O)) {
        return callFunction(CallSharedArrayBufferMethodIfWrapped, O, start, end,
                            "SharedArrayBufferSlice");
    }

    // Step 5.
    var len = SharedArrayBufferByteLength(O);

    // Step 6.
    var relativeStart = ToInteger(start);

    // Step 7.
    var first = relativeStart < 0 ? std_Math_max(len + relativeStart, 0)
                                  : std_Math_min(relativeStart, len);

    // Step 8.
    var relativeEnd = end === undefined ? len
                                        : ToInteger(end);

    // Step 9.
    var final = relativeEnd < 0 ? std_Math_max(len + relativeEnd, 0)
                                : std_Math_min(relativeEnd, len);

    // Step 10.
    var newLen = std_Math_max(final - first, 0);

    // Step 11
    var ctor = SpeciesConstructor(O, GetBuiltinConstructor("SharedArrayBuffer"));

    // Step 12.
    var new_ = new ctor(newLen);

    // Step 13.
    var isWrapped = false;
    if (!IsSharedArrayBuffer(new_)) {
        if (!IsWrappedSharedArrayBuffer(new_))
            ThrowTypeError(JSMSG_NON_SHARED_ARRAY_BUFFER_RETURNED);
        isWrapped = true;
    }

    // Step 14.
    if (new_ === O)
        ThrowTypeError(JSMSG_SAME_SHARED_ARRAY_BUFFER_RETURNED);

    // Steb 14b.
    if (SharedArrayBuffersMemorySame(new_, O))
        ThrowTypeError(JSMSG_SAME_SHARED_ARRAY_BUFFER_RETURNED);

    // Step 15.
    var actualLen = PossiblyWrappedSharedArrayBufferByteLength(new_);
    if (actualLen < newLen)
        ThrowTypeError(JSMSG_SHORT_SHARED_ARRAY_BUFFER_RETURNED, newLen, actualLen);

    // Steps 16-18.
    SharedArrayBufferCopyData(new_, 0, O, first | 0, newLen | 0, isWrapped);

    // Step 19.
    return new_;
}<|MERGE_RESOLUTION|>--- conflicted
+++ resolved
@@ -1028,7 +1028,6 @@
     var A = TypedArraySpeciesCreateWithLength(O, count);
 
     // Steps 10-13 (Not implemented, bug 1140152).
-<<<<<<< HEAD
 
     // Steps 14-15.
     if (count > 0) {
@@ -1051,30 +1050,6 @@
             A[n++] = O[k++];
         }
 
-=======
-
-    // Steps 14-15.
-    if (count > 0) {
-        // Step 14.a.
-        var n = 0;
-
-        // Steps 14.b.ii, 15.b.
-        if (buffer === null) {
-            // A typed array previously using inline storage may acquire a
-            // buffer, so we must check with the source.
-            buffer = ViewedArrayBufferIfReified(O);
-        }
-
-        if (IsDetachedBuffer(buffer))
-            ThrowTypeError(JSMSG_TYPED_ARRAY_DETACHED);
-
-        // Step 14.b.
-        while (k < final) {
-            // Steps 14.b.i-v.
-            A[n++] = O[k++];
-        }
-
->>>>>>> a17af05f
         // FIXME: Implement step 15 (bug 1140152).
     }
 
@@ -1142,7 +1117,6 @@
     // Step 6.
     if (x < y)
         return -1;
-<<<<<<< HEAD
 
     // Step 7.
     if (x > y)
@@ -1177,42 +1151,6 @@
 
     // Steps 3-5, 8-9 (Not applicable when sorting integer values).
 
-=======
-
-    // Step 7.
-    if (x > y)
-        return 1;
-
-    // Steps 8-9.
-    if (x === 0 && y === 0)
-        return ((1 / x) > 0 ? 1 : 0) - ((1 / y) > 0 ? 1 : 0);
-
-    // Steps 3-4.
-    if (Number_isNaN(x))
-        return Number_isNaN(y) ? 0 : 1;
-
-    // Steps 5, 10.
-    return Number_isNaN(y) ? -1 : 0;
-}
-
-// TypedArray SortCompare specialization for integer values.
-function TypedArrayCompareInt(x, y) {
-    // Step 1.
-    assert(typeof x === "number" && typeof y === "number",
-           "x and y are not numbers.");
-    assert((x === (x | 0) || x === (x >>> 0)) && (y === (y | 0) || y === (y >>> 0)),
-           "x and y are not int32/uint32 numbers.");
-
-    // Step 2 (Implemented in TypedArraySort).
-
-    // Steps 6-7.
-    var diff = x - y;
-    if (diff)
-        return diff;
-
-    // Steps 3-5, 8-9 (Not applicable when sorting integer values).
-
->>>>>>> a17af05f
     // Step 10.
     return 0;
 }
@@ -1254,10 +1192,6 @@
         return obj;
 
     if (comparefn === undefined) {
-<<<<<<< HEAD
-        // CountingSort doesn't invoke the comparator function.
-=======
->>>>>>> a17af05f
         if (IsUint8TypedArray(obj)) {
             return CountingSort(obj, len, false /* signed */, TypedArrayCompareInt);
         } else if (IsInt8TypedArray(obj)) {
@@ -1283,32 +1217,11 @@
         var v = comparefn(x, y);
 
         // Step b.
-<<<<<<< HEAD
-        if (buffer === null) {
-            // A typed array previously using inline storage may acquire a
-            // buffer, so we must check with the source.
-            if (isTypedArray) {
-                buffer = GetAttachedArrayBuffer(obj);
-            } else {
-                buffer = callFunction(CallTypedArrayMethodIfWrapped, obj, obj,
-                                      "GetAttachedArrayBuffer");
-            }
-        }
-        var bufferDetached;
-=======
         var length;
->>>>>>> a17af05f
         if (isTypedArray) {
             length = TypedArrayLength(obj);
         } else {
-<<<<<<< HEAD
-            // This is totally cheating and only works because we know `obj`
-            // and `buffer` are same-compartment".
-            bufferDetached = callFunction(CallTypedArrayMethodIfWrapped, obj,
-                                          buffer, "IsDetachedBuffer");
-=======
             length = callFunction(CallTypedArrayMethodIfWrapped, obj, obj, "TypedArrayLength");
->>>>>>> a17af05f
         }
 
         // It's faster for us to check the typed array's length than to check
@@ -1537,37 +1450,6 @@
     var T = thisArg;
 
     // Step 6.
-<<<<<<< HEAD
-    var usingIterator = GetMethod(source, std_iterator);
-
-    // Step 7.
-    if (usingIterator !== undefined) {
-        // Step 7.a.
-        // Inlined: 22.2.2.1.1 Runtime Semantics: IterableToList( items, method ).
-
-        // 22.2.2.1.1 IterableToList, step 1.
-        var iterator = GetIterator(source, usingIterator);
-
-        // 22.2.2.1.1 IterableToList, step 2.
-        var values = new List();
-
-        // 22.2.2.1.1 IterableToList, steps 3-4.
-        var i = 0;
-        while (true) {
-            // 22.2.2.1.1 IterableToList, step 4.a.
-            var next = callContentFunction(iterator.next, iterator);
-            if (!IsObject(next))
-                ThrowTypeError(JSMSG_ITER_METHOD_RETURNED_PRIMITIVE, "next");
-
-            // 22.2.2.1.1 IterableToList, step 4.b.
-            if (next.done)
-                break;
-            values[i++] = next.value;
-        }
-
-        // Step 7.b.
-        var len = i;
-=======
     // Inlined: GetMethod, steps 1-2.
     var usingIterator = source[std_iterator];
 
@@ -1583,7 +1465,6 @@
 
         // Step 7.b.
         var len = values.length;
->>>>>>> a17af05f
 
         // Step 7.c.
         var targetObj = TypedArrayCreateWithLength(C, len);
