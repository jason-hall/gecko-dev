setJitCompilerOption("baseline.warmup.trigger", 10);
setJitCompilerOption("ion.warmup.trigger", 20);
var i;

var config = getBuildConfiguration();
var max = 200;

// Check that we are able to remove the operation inside recover test functions (denoted by "rop..."),
// when we inline the first version of uceFault, and ensure that the bailout is correct
// when uceFault is replaced (which cause an invalidation bailout)

var uceFault = function (i) {
    if (i > 98)
        uceFault = function (i) { return true; };
    return false;
}

var uceFault_bitnot_number = eval(uneval(uceFault).replace('uceFault', 'uceFault_bitnot_number'));
function rbitnot_number(i) {
    var x = ~i;
    if (uceFault_bitnot_number(i) || uceFault_bitnot_number(i))
        assertEq(x, -100  /* = ~99 */);
    assertRecoveredOnBailout(x, true);
    return i;
}

var uceFault_bitnot_object = eval(uneval(uceFault).replace('uceFault', 'uceFault_bitnot_object'));
function rbitnot_object(i) {
    var t = i;
    var o = { valueOf: function () { return t; } };
    var x = ~o; /* computed with t == i, not 1000 */
    t = 1000;
    if (uceFault_bitnot_object(i) || uceFault_bitnot_object(i))
        assertEq(x, -100  /* = ~99 */);
    assertRecoveredOnBailout(x, false);
    return i;
}

var uceFault_bitand_number = eval(uneval(uceFault).replace('uceFault', 'uceFault_bitand_number'));
function rbitand_number(i) {
    var x = 1 & i;
    if (uceFault_bitand_number(i) || uceFault_bitand_number(i))
        assertEq(x, 1  /* = 1 & 99 */);
    assertRecoveredOnBailout(x, true);
    return i;
}

var uceFault_bitand_object = eval(uneval(uceFault).replace('uceFault', 'uceFault_bitand_object'));
function rbitand_object(i) {
    var t = i;
    var o = { valueOf: function () { return t; } };
    var x = o & i; /* computed with t == i, not 1000 */
    t = 1000;
    if (uceFault_bitand_object(i) || uceFault_bitand_object(i))
        assertEq(x, 99);
    assertRecoveredOnBailout(x, false);
    return i;
}

var uceFault_bitor_number = eval(uneval(uceFault).replace('uceFault', 'uceFault_bitor_number'));
function rbitor_number(i) {
    var x = i | -100; /* -100 == ~99 */
    if (uceFault_bitor_number(i) || uceFault_bitor_number(i))
        assertEq(x, -1) /* ~99 | 99 = -1 */
    assertRecoveredOnBailout(x, true);
    return i;
}

var uceFault_bitor_object = eval(uneval(uceFault).replace('uceFault', 'uceFault_bitor_object'));
function rbitor_object(i) {
    var t = i;
    var o = { valueOf: function() { return t; } };
    var x = o | -100;
    t = 1000;
    if (uceFault_bitor_object(i) || uceFault_bitor_object(i))
        assertEq(x, -1);
    assertRecoveredOnBailout(x, false);
    return i;
}

var uceFault_bitxor_number = eval(uneval(uceFault).replace('uceFault', 'uceFault_bitxor_number'));
function rbitxor_number(i) {
    var x = 1 ^ i;
    if (uceFault_bitxor_number(i) || uceFault_bitxor_number(i))
        assertEq(x, 98  /* = 1 XOR 99 */);
    assertRecoveredOnBailout(x, true);
    return i;
}

var uceFault_bitxor_object = eval(uneval(uceFault).replace('uceFault', 'uceFault_bitxor_object'));
function rbitxor_object(i) {
    var t = i;
    var o = { valueOf: function () { return t; } };
    var x = 1 ^ o; /* computed with t == i, not 1000 */
    t = 1000;
    if (uceFault_bitxor_object(i) || uceFault_bitxor_object(i))
        assertEq(x, 98  /* = 1 XOR 99 */);
    assertRecoveredOnBailout(x, false);
    return i;
}

var uceFault_lsh_number = eval(uneval(uceFault).replace('uceFault', 'uceFault_lsh_number'));
function rlsh_number(i) {
    var x = i << 1;
    if (uceFault_lsh_number(i) || uceFault_lsh_number(i))
        assertEq(x, 198); /* 99 << 1 == 198 */
    assertRecoveredOnBailout(x, true);
    return i;
}

var uceFault_lsh_object = eval(uneval(uceFault).replace('uceFault', 'uceFault_lsh_object'));
function rlsh_object(i) {
    var t = i;
    var o = { valueOf: function() { return t; } };
    var x = o << 1;
    t = 1000;
    if (uceFault_lsh_object(i) || uceFault_lsh_object(i))
        assertEq(x, 198);
    assertRecoveredOnBailout(x, false);
    return i;
}

var uceFault_rsh_number = eval(uneval(uceFault).replace('uceFault', 'uceFault_rsh_number'));
function rrsh_number(i) {
    var x = i >> 1;
    if (uceFault_rsh_number(i) || uceFault_rsh_number(i))
        assertEq(x, 49  /* = 99 >> 1 */);
    assertRecoveredOnBailout(x, true);
    return i;
}

var uceFault_rsh_object = eval(uneval(uceFault).replace('uceFault', 'uceFault_rsh_object'));
function rrsh_object(i) {
    var t = i;
    var o = { valueOf: function () { return t; } };
    var x = o >> 1; /* computed with t == i, not 1000 */
    t = 1000;
    if (uceFault_rsh_object(i) || uceFault_rsh_object(i))
        assertEq(x, 49  /* = 99 >> 1 */);
    assertRecoveredOnBailout(x, false);
    return i;
}

var uceFault_ursh_number = eval(uneval(uceFault).replace('uceFault', 'uceFault_ursh_number'));
function rursh_number(i) {
    var x = i >>> 1;
    if (uceFault_ursh_number(i) || uceFault_ursh_number(i))
        assertEq(x, 49  /* = 99 >>> 1 */);
    assertRecoveredOnBailout(x, true);
    return i;
}

var uceFault_ursh_object = eval(uneval(uceFault).replace('uceFault', 'uceFault_ursh_object'));
function rursh_object(i) {
    var t = i;
    var o = { valueOf: function () { return t; } };
    var x = o >>> 1; /* computed with t == i, not 1000 */
    t = 1000;
    if (uceFault_ursh_object(i) || uceFault_ursh_object(i))
        assertEq(x, 49  /* = 99 >>> 1 */);
    assertRecoveredOnBailout(x, false);
    return i;
}

var uceFault_signextend8_1 = eval(uneval(uceFault).replace('uceFault', 'uceFault_signextend8_1'));
function rsignextend8_1(i) {
    var x = (i << 24) >> 24;
    if (uceFault_signextend8_1(i) || uceFault_signextend8_1(i))
        assertEq(x, 99  /* = (99 << 24) >> 24 */);
    assertRecoveredOnBailout(x, true);
    return i;
}

var uceFault_signextend8_2 = eval(uneval(uceFault).replace('uceFault', 'uceFault_signextend8_2'));
function rsignextend8_2(i) {
    var x = ((-1 * i) << 24) >> 24;
    if (uceFault_signextend8_2(i) || uceFault_signextend8_2(i))
        assertEq(x, -99  /* = (-99 << 24) >> 24 */);
    assertRecoveredOnBailout(x, true);
    return i;
}

var uceFault_signextend16_1 = eval(uneval(uceFault).replace('uceFault', 'uceFault_signextend16_1'));
function rsignextend16_1(i) {
    var x = (i << 16) >> 16;
    if (uceFault_signextend16_1(i) || uceFault_signextend16_1(i))
        assertEq(x, 99  /* = (99 << 16) >> 16 */);
    assertRecoveredOnBailout(x, true);
    return i;
}

var uceFault_signextend16_2 = eval(uneval(uceFault).replace('uceFault', 'uceFault_signextend16_2'));
function rsignextend16_2(i) {
    var x = ((-1 * i) << 16) >> 16;
    if (uceFault_signextend16_2(i) || uceFault_signextend16_2(i))
        assertEq(x, -99  /* = (-99 << 16) >> 16 */);
    assertRecoveredOnBailout(x, true);
    return i;
}

var uceFault_add_number = eval(uneval(uceFault).replace('uceFault', 'uceFault_add_number'));
function radd_number(i) {
    var x = 1 + i;
    if (uceFault_add_number(i) || uceFault_add_number(i))
        assertEq(x, 100  /* = 1 + 99 */);
    assertRecoveredOnBailout(x, true);
    return i;
}

var uceFault_add_float = eval(uneval(uceFault).replace('uceFault', 'uceFault_add_float'));
function radd_float(i) {
    var t = Math.fround(1/3);
    var fi = Math.fround(i);
    var x = Math.fround(Math.fround(Math.fround(Math.fround(t + fi) + t) + fi) + t);
    if (uceFault_add_float(i) || uceFault_add_float(i))
        assertEq(x, 199); /* != 199.00000002980232 (when computed with double additions) */
    assertRecoveredOnBailout(x, true);
    return i;
}

var uceFault_add_object = eval(uneval(uceFault).replace('uceFault', 'uceFault_add_object'));
function radd_object(i) {
    var t = i;
    var o = { valueOf: function () { return t; } };
    var x = o + i; /* computed with t == i, not 1000 */
    t = 1000;
    if (uceFault_add_object(i) || uceFault_add_object(i))
        assertEq(x, 198);
    assertRecoveredOnBailout(x, false);
    return i;
}

var uceFault_sub_number = eval(uneval(uceFault).replace('uceFault', 'uceFault_sub_number'));
function rsub_number(i) {
    var x = 1 - i;
    if (uceFault_sub_number(i) || uceFault_sub_number(i))
        assertEq(x, -98  /* = 1 - 99 */);
    assertRecoveredOnBailout(x, true);
    return i;
}

var uceFault_sub_float = eval(uneval(uceFault).replace('uceFault', 'uceFault_sub_float'));
function rsub_float(i) {
    var t = Math.fround(1/3);
    var fi = Math.fround(i);
    var x = Math.fround(Math.fround(Math.fround(Math.fround(t - fi) - t) - fi) - t);
    if (uceFault_sub_float(i) || uceFault_sub_float(i))
        assertEq(x, -198.3333282470703); /* != -198.33333334326744 (when computed with double subtractions) */
    assertRecoveredOnBailout(x, true);
    return i;
}

var uceFault_sub_object = eval(uneval(uceFault).replace('uceFault', 'uceFault_sub_object'));
function rsub_object(i) {
    var t = i;
    var o = { valueOf: function () { return t; } };
    var x = o - i; /* computed with t == i, not 1000 */
    t = 1000;
    if (uceFault_sub_object(i) || uceFault_sub_object(i))
        assertEq(x, 0);
    assertRecoveredOnBailout(x, false);
    return i;
}

var uceFault_mul_number = eval(uneval(uceFault).replace('uceFault', 'uceFault_mul_number'));
function rmul_number(i) {
    var x = 2 * i;
    if (uceFault_mul_number(i) || uceFault_mul_number(i))
        assertEq(x, 198  /* = 1 * 99 */);
    assertRecoveredOnBailout(x, true);
    return i;
}

var uceFault_mul_overflow = eval(uneval(uceFault).replace('uceFault', 'uceFault_mul_overflow'));
function rmul_overflow(i) {
    var x = Math.pow(2, i * 16 / 99) | 0;
    x = x * x;
    if (uceFault_mul_overflow(i) || uceFault_mul_overflow(i))
        assertEq(x, Math.pow(2, 32));
    assertRecoveredOnBailout(x, true);
    return i;
}

var uceFault_mul_float = eval(uneval(uceFault).replace('uceFault', 'uceFault_mul_float'));
function rmul_float(i) {
    var t = Math.fround(1/3);
    var fi = Math.fround(i);
    var x = Math.fround(Math.fround(Math.fround(Math.fround(t * fi) * t) * fi) * t);
    if (uceFault_mul_float(i) || uceFault_mul_float(i))
        assertEq(x, 363); /* != 363.0000324547301 (when computed with double multiplications) */
    assertRecoveredOnBailout(x, true);
    return i;
}

var uceFault_mul_object = eval(uneval(uceFault).replace('uceFault', 'uceFault_mul_object'));
function rmul_object(i) {
    var t = i;
    var o = { valueOf: function () { return t; } };
    var x = o * i; /* computed with t == i, not 1000 */
    t = 1000;
    if (uceFault_mul_object(i) || uceFault_mul_object(i))
        assertEq(x, 9801);
    assertRecoveredOnBailout(x, false);
    return i;
}

var uceFault_imul_number = eval(uneval(uceFault).replace('uceFault', 'uceFault_imul_number'));
function rimul_number(i) {
    var x = Math.imul(2, i);
    if (uceFault_imul_number(i) || uceFault_imul_number(i))
        assertEq(x, 198  /* = 1 * 99 */);
    assertRecoveredOnBailout(x, true);
    return i;
}

var uceFault_imul_overflow = eval(uneval(uceFault).replace('uceFault', 'uceFault_imul_overflow'));
function rimul_overflow(i) {
    var x = Math.pow(2, i * 16 / 99) | 0;
    x = Math.imul(x, x);
    if (uceFault_imul_overflow(i) || uceFault_imul_overflow(i))
        assertEq(x, 0);
    assertRecoveredOnBailout(x, true);
    return i;
}

var uceFault_imul_object = eval(uneval(uceFault).replace('uceFault', 'uceFault_imul_object'));
function rimul_object(i) {
    var t = i;
    var o = { valueOf: function () { return t; } };
    var x = Math.imul(o, i); /* computed with t == i, not 1000 */
    t = 1000;
    if (uceFault_imul_object(i) || uceFault_imul_object(i))
        assertEq(x, 9801);
    assertRecoveredOnBailout(x, false);
    return i;
}

var uceFault_div_number = eval(uneval(uceFault).replace('uceFault', 'uceFault_div_number'));
function rdiv_number(i) {
    var x = 1 / i;
    if (uceFault_div_number(i) || uceFault_div_number(i))
        assertEq(x, 0.010101010101010102  /* = 1 / 99 */);
    assertRecoveredOnBailout(x, true);
    return i;
}

var uceFault_div_float = eval(uneval(uceFault).replace('uceFault', 'uceFault_div_float'));
function rdiv_float(i) {
    var t = Math.fround(1/3);
    var fi = Math.fround(i);
    var x = Math.fround(Math.fround(Math.fround(Math.fround(t / fi) / t) / fi) / t);
    if (uceFault_div_float(i) || uceFault_div_float(i))
        assertEq(x, 0.0003060912131331861); /* != 0.0003060912060598955 (when computed with double divisions) */
    assertRecoveredOnBailout(x, true);
    return i;
}

var uceFault_div_object = eval(uneval(uceFault).replace('uceFault', 'uceFault_div_object'));
function rdiv_object(i) {
    var t = i;
    var o = { valueOf: function () { return t; } };
    var x = o / i; /* computed with t == i, not 1000 */
    t = 1000;
    if (uceFault_div_object(i) || uceFault_div_object(i))
        assertEq(x, 1);
    assertRecoveredOnBailout(x, false);
    return i;
}

var uceFault_mod_number = eval(uneval(uceFault).replace('uceFault', 'uceFault_mod_number'));
function rmod_number(i) {
    var x = i % 98;
    if (uceFault_mod_number(i) || uceFault_mod_number(i))
        assertEq(x, 1); /* 99 % 98 = 1 */
    assertRecoveredOnBailout(x, true);
    return i;
}

var uceFault_mod_object = eval(uneval(uceFault).replace('uceFault', 'uceFault_mod_object'));
function rmod_object(i) {
    var t = i;
    var o = { valueOf: function() { return t; } };
    var x = o % 98; /* computed with t == i, not 1000 */
    t = 1000;
    if(uceFault_mod_object(i) || uceFault_mod_object(i))
        assertEq(x, 1); /* 99 % 98 = 1 */
    assertRecoveredOnBailout(x, false);
    return i;
}

var uceFault_not_number = eval(uneval(uceFault).replace('uceFault', 'uceFault_not_number'));
function rnot_number(i) {
    var x = !i;
    if (uceFault_not_number(i) || uceFault_not_number(i))
        assertEq(x, false /* = !99 */);
    assertRecoveredOnBailout(x, true);
    return i;
}

var uceFault_not_object = eval(uneval(uceFault).replace('uceFault', 'uceFault_not_object'));
function rnot_object(i) {
    var o = objectEmulatingUndefined();
    var x = !o;
    if(uceFault_not_object(i) || uceFault_not_object(i))
        assertEq(x, true /* = !undefined = !document.all = !objectEmulatingUndefined() */);
    assertRecoveredOnBailout(x, true);
    return i;
}

var uceFault_concat_string = eval(uneval(uceFault).replace('uceFault', 'uceFault_concat_string'));
function rconcat_string(i) {
    var x = "s" + i.toString();
    if (uceFault_concat_string(i) || uceFault_concat_string(i))
        assertEq(x, "s99");
    assertRecoveredOnBailout(x, true);
    return i;
}

var uceFault_concat_number = eval(uneval(uceFault).replace('uceFault', 'uceFault_concat_number'));
function rconcat_number(i) {
    var x = "s" + i;
    if (uceFault_concat_number(i) || uceFault_concat_number(i))
        assertEq(x, "s99");
    assertRecoveredOnBailout(x, true);
    return i;
}

var uceFault_string_length = eval(uneval(uceFault).replace('uceFault', 'uceFault_string_length'));
function rstring_length(i) {
    var x = i.toString().length;
    if (uceFault_string_length(i) || uceFault_string_length(i))
        assertEq(x, 2);
    assertRecoveredOnBailout(x, true);
    return i;
}

var uceFault_arguments_length_1 = eval(uneval(uceFault).replace('uceFault', 'uceFault_arguments_length_1'));
function rarguments_length_1(i) {
    var x = arguments.length;
    if (uceFault_arguments_length_1(i) || uceFault_arguments_length_1(i))
        assertEq(x, 1);
    assertRecoveredOnBailout(x, true);
    return i;
}

var uceFault_arguments_length_3 = eval(uneval(uceFault).replace('uceFault', 'uceFault_arguments_length_3'));
function rarguments_length_3(i) {
    var x = arguments.length;
    if (uceFault_arguments_length_3(i) || uceFault_arguments_length_3(i))
        assertEq(x, 3);
    assertRecoveredOnBailout(x, true);
    return i;
}

function ret_argumentsLength() { return arguments.length; }

var uceFault_inline_arguments_length_1 = eval(uneval(uceFault).replace('uceFault', 'uceFault_inline_arguments_length_1'));
function rinline_arguments_length_1(i) {
    var x = ret_argumentsLength.apply(this, arguments);
    if (uceFault_inline_arguments_length_1(i) || uceFault_inline_arguments_length_1(i))
        assertEq(x, 1);
    // We cannot garantee that the function would be inlined
    // assertRecoveredOnBailout(x, true);
    return i;
}

var uceFault_inline_arguments_length_3 = eval(uneval(uceFault).replace('uceFault', 'uceFault_inline_arguments_length_3'));
function rinline_arguments_length_3(i) {
    var x = ret_argumentsLength.apply(this, arguments);
    if (uceFault_inline_arguments_length_3(i) || uceFault_inline_arguments_length_3(i))
        assertEq(x, 3);
    // We cannot garantee that the function would be inlined
    // assertRecoveredOnBailout(x, true);
    return i;
}

var uceFault_floor_number = eval(uneval(uceFault).replace('uceFault', 'uceFault_floor_number'));
function rfloor_number(i) {
    var x = Math.floor(i + 0.1111);
    if (uceFault_floor_number(i) || uceFault_floor_number(i))
        assertEq(x, i);
    assertRecoveredOnBailout(x, true);
    return i;
}

var uceFault_floor_object = eval(uneval(uceFault).replace('uceFault', 'uceFault_floor_object'));
function rfloor_object(i) {
    var t = i + 0.1111;
    var o = { valueOf: function () { return t; } };
    var x = Math.floor(o);
    t = 1000.1111;
    if (uceFault_floor_object(i) || uceFault_floor_object(i))
        assertEq(x, i);
    assertRecoveredOnBailout(x, false);
    return i;
}

var uceFault_ceil_number = eval(uneval(uceFault).replace('uceFault', 'uceFault_ceil_number'));
function rceil_number(i) {
    var x = Math.ceil(-i - 0.12010799100);
    if (uceFault_ceil_number(i) || uceFault_ceil_number(i))
        assertEq(x, -i);
    assertRecoveredOnBailout(x, true);
    return i;
}

var uceFault_round_number = eval(uneval(uceFault).replace('uceFault', 'uceFault_round'));
function rround_number(i) {
    var x = Math.round(i + 1.4);
    if (uceFault_round_number(i) || uceFault_round_number(i))
        assertEq(x, 100); /* = i + 1*/
    assertRecoveredOnBailout(x, true);
    return i;
}

var uceFault_round_double = eval(uneval(uceFault).replace('uceFault', 'uceFault_round_double'));
function rround_double(i) {
    var x = Math.round(i + (-1 >>> 0));
    if (uceFault_round_double(i) || uceFault_round_double(i))
        assertEq(x, 99 + (-1 >>> 0)); /* = i + 2 ^ 32 - 1 */
    assertRecoveredOnBailout(x, true);
    return i;
}

var uceFault_Char_Code_At = eval(uneval(uceFault).replace('uceFault', 'uceFault_Char_Code_At'));
function rcharCodeAt(i) {
    var s = "aaaaa";
    var x = s.charCodeAt(i % 4);
    if (uceFault_Char_Code_At(i) || uceFault_Char_Code_At(i))
        assertEq(x, 97 );
    assertRecoveredOnBailout(x, true);
    return i;
}

var uceFault_from_char_code = eval(uneval(uceFault).replace('uceFault', 'uceFault_from_char_code'));
function rfrom_char_code(i) {
    var x = String.fromCharCode(i);
    if (uceFault_from_char_code(i) || uceFault_from_char_code(i))
        assertEq(x, "c");
    assertRecoveredOnBailout(x, true);
    return i;
}

var uceFault_from_char_code_non_ascii = eval(uneval(uceFault).replace('uceFault', 'uceFault_from_char_code_non_ascii'));
function rfrom_char_code_non_ascii(i) {
    var x = String.fromCharCode(i * 100);
    if (uceFault_from_char_code_non_ascii(i) || uceFault_from_char_code_non_ascii(i))
        assertEq(x, "\u26AC");
    assertRecoveredOnBailout(x, true);
    return i;
}

var uceFault_pow_number = eval(uneval(uceFault).replace('uceFault', 'uceFault_pow_number'));
function rpow_number(i) {
    var x = Math.pow(i, 3.14159);
    if (uceFault_pow_number(i) || uceFault_pow_number(i))
        assertEq(x, Math.pow(99, 3.14159));
    assertRecoveredOnBailout(x, true);
    return i;
}

var uceFault_pow_object = eval(uneval(uceFault).replace('uceFault', 'uceFault_pow_object'));
function rpow_object(i) {
    var t = i;
    var o = { valueOf: function () { return t; } };
    var x = Math.pow(o, 3.14159); /* computed with t == i, not 1.5 */
    t = 1.5;
    if (uceFault_pow_object(i) || uceFault_pow_object(i))
        assertEq(x, Math.pow(99, 3.14159));
    assertRecoveredOnBailout(x, false);
    return i;
}

var uceFault_powhalf_number = eval(uneval(uceFault).replace('uceFault', 'uceFault_powhalf_number'));
function rpowhalf_number(i) {
    var x = Math.pow(i, 0.5);
    if (uceFault_powhalf_number(i) || uceFault_powhalf_number(i))
        assertEq(x, Math.pow(99, 0.5));
    assertRecoveredOnBailout(x, true);
    return i;
}

var uceFault_powhalf_object = eval(uneval(uceFault).replace('uceFault', 'uceFault_powhalf_object'));
function rpowhalf_object(i) {
    var t = i;
    var o = { valueOf: function () { return t; } };
    var x = Math.pow(o, 0.5); /* computed with t == i, not 1.5 */
    t = 1.5;
    if (uceFault_powhalf_object(i) || uceFault_powhalf_object(i))
        assertEq(x, Math.pow(99, 0.5));
    assertRecoveredOnBailout(x, false);
    return i;
}

var uceFault_min_number = eval(uneval(uceFault).replace('uceFault', 'uceFault_min_number'));
function rmin_number(i) {
    var x = Math.min(i, i-1, i-2.1);
    if (uceFault_min_number(i) || uceFault_min_number(i))
        assertEq(x, i-2.1);
    assertRecoveredOnBailout(x, true);
    return i;
}

var uceFault_min_float = eval(uneval(uceFault).replace('uceFault', 'uceFault_min_float'));
function rmin_float(i) {
    var x = Math.fround(Math.min(Math.fround(i), Math.fround(13.37)));
    if (uceFault_min_number(i) || uceFault_min_number(i))
        assertEq(x, Math.fround(13.37));
    assertRecoveredOnBailout(x, true);
    return i;
}

var uceFault_min_object = eval(uneval(uceFault).replace('uceFault', 'uceFault_min_object'));
function rmin_object(i) {
    var t = i;
    var o = { valueOf: function () { return t; } };
    var x = Math.min(o, o-1, o-2.1)
    t = 1000;
    if (uceFault_min_object(i) || uceFault_min_object(i))
        assertEq(x, i-2.1);
    assertRecoveredOnBailout(x, false);
    return i;
}

var uceFault_max_number = eval(uneval(uceFault).replace('uceFault', 'uceFault_max_number'));
function rmax_number(i) {
    var x = Math.max(i, i-1, i-2.1);
    if (uceFault_max_number(i) || uceFault_max_number(i))
        assertEq(x, i);
    assertRecoveredOnBailout(x, true);
    return i;
}

var uceFault_max_float = eval(uneval(uceFault).replace('uceFault', 'uceFault_max_float'));
function rmax_float(i) {
    var x = Math.fround(Math.max(Math.fround(-i), Math.fround(13.37)));
    if (uceFault_max_number(i) || uceFault_max_number(i))
        assertEq(x, Math.fround(13.37));
    assertRecoveredOnBailout(x, true);
    return i;
}

var uceFault_max_object = eval(uneval(uceFault).replace('uceFault', 'uceFault_max_object'));
function rmax_object(i) {
    var t = i;
    var o = { valueOf: function () { return t; } };
    var x = Math.max(o, o-1, o-2.1)
    t = 1000;
    if (uceFault_max_object(i) || uceFault_max_object(i))
        assertEq(x, i);
    assertRecoveredOnBailout(x, false);
    return i;
}

var uceFault_abs = eval(uneval(uceFault).replace('uceFault', 'uceFault_abs'));
function rabs_number(i) {
    var x = Math.abs(i-42);
    if (uceFault_abs(i) || uceFault_abs(i))
        assertEq(x, 57);
    assertRecoveredOnBailout(x, true);
    return i;
}

var uceFault_abs_object = eval(uneval(uceFault).replace('uceFault', 'uceFault_abs_object'));
function rabs_object(i) {
    var t = -i;
    var o = { valueOf: function() { return t; } };
    var x = Math.abs(o); /* computed with t == i, not 1000 */
    t = 1000;
    if(uceFault_abs_object(i) || uceFault_abs_object(i))
        assertEq(x, 99);
    assertRecoveredOnBailout(x, false);
    return i;
}

var uceFault_sqrt_number = eval(uneval(uceFault).replace('uceFault', 'uceFault_sqrt_number'));
function rsqrt_number(i) {
    var x = Math.sqrt(i);
    if (uceFault_sqrt_number(i) || uceFault_sqrt_number(i))
        assertEq(x, Math.sqrt(99));
    assertRecoveredOnBailout(x, true);
    return i;
}

var uceFault_sqrt_float = eval(uneval(uceFault).replace('uceFault', 'uceFault_sqrt_float'));
function rsqrt_float(i) {
    var x = Math.fround(Math.sqrt(Math.fround(i)));
    if (uceFault_sqrt_float(i) || uceFault_sqrt_float(i))
        assertEq(x, Math.fround(Math.sqrt(Math.fround(99)))); /* != 9.9498743710662 (when computed with double sqrt) */
    assertRecoveredOnBailout(x, true);
    return i;
}

var uceFault_sqrt_object = eval(uneval(uceFault).replace('uceFault', 'uceFault_sqrt_object'));
function rsqrt_object(i) {
    var t = i;
    var o = { valueOf: function () { return t; } };
    var x = Math.sqrt(o); /* computed with t == i, not 1.5 */
    t = 1.5;
    if (uceFault_sqrt_object(i) || uceFault_sqrt_object(i))
        assertEq(x, Math.sqrt(99));
    assertRecoveredOnBailout(x, false);
    return i;
}

var uceFault_atan2_number = eval(uneval(uceFault).replace('uceFault', 'uceFault_atan2_number'));
function ratan2_number(i) {
    var x = Math.atan2(i, i+1);
    if (uceFault_atan2_number(i) || uceFault_atan2_number(i))
        assertEq(x, Math.atan2(99, 100));
    assertRecoveredOnBailout(x, true);
    return i;
}

var uceFault_atan2_object = eval(uneval(uceFault).replace('uceFault', 'uceFault_atan2_object'));
function ratan2_object(i) {
    var t = i;
    var o = { valueOf: function () { return t; } };
    var x = Math.atan2(o, o+1);
    t = 1000;
    if (uceFault_atan2_object(i) || uceFault_atan2_object(i))
        assertEq(x, Math.atan2(i, i+1));
    assertRecoveredOnBailout(x, false);
    return i;
}

var uceFault_str_split = eval(uneval(uceFault).replace('uceFault', 'uceFault_str_split'))
function rstr_split(i) {
    var x = "str01234567899876543210rts".split("" + i);
    if (uceFault_str_split(i) || uceFault_str_split(i))
        assertEq(x[0], "str012345678");
    assertRecoveredOnBailout(x, true);
    return i;
}

var uceFault_regexp_exec = eval(uneval(uceFault).replace('uceFault', 'uceFault_regexp_exec'))
function rregexp_exec(i) {
    var re = new RegExp("(str)\\d+" + i + "\\d+rts");
    var res = re.exec("str01234567899876543210rts");
    if (uceFault_regexp_exec(i) || uceFault_regexp_exec(i))
        assertEq(res[1], "str");
    assertRecoveredOnBailout(res, false);
    return i;
}
var uceFault_regexp_y_exec = eval(uneval(uceFault).replace('uceFault', 'uceFault_regexp_y_exec'))
function rregexp_y_exec(i) {
    var re = new RegExp("(str)\\d+" + (i % 10), "y");
    var res = re.exec("str00123456789");
    if (uceFault_regexp_y_exec(i) || uceFault_regexp_y_exec(i))
        assertEq(res[1], "str");
    assertRecoveredOnBailout(res, false);
    assertEq(re.lastIndex == 0, false);
    return i;
}

var uceFault_regexp_y_literal_exec = eval(uneval(uceFault).replace('uceFault', 'uceFault_regexp_y_literal_exec'))
function rregexp_y_literal_exec(i) {
    var re = /(str)\d*0/y;
    var res = re.exec("str00123456789");
    if (uceFault_regexp_y_literal_exec(i) || uceFault_regexp_y_literal_exec(i))
        assertEq(res[1], "str");
    assertRecoveredOnBailout(res, false);
    assertEq(re.lastIndex == 0, false);
    return i;
}

var uceFault_regexp_g_exec = eval(uneval(uceFault).replace('uceFault', 'uceFault_regexp_g_exec'))
function rregexp_g_exec(i) {
    var re = new RegExp("(str)\\d+" + (i % 10), "g");
    var res = re.exec("str00123456789str00123456789");
    if (uceFault_regexp_g_exec(i) || uceFault_regexp_g_exec(i))
        assertEq(res[1], "str");
    assertRecoveredOnBailout(res, false);
    assertEq(re.lastIndex == 0, false);
    return i;
}

var uceFault_regexp_g_literal_exec = eval(uneval(uceFault).replace('uceFault', 'uceFault_regexp_g_literal_exec'))
function rregexp_g_literal_exec(i) {
    var re = /(str)\d*0/g;
    var res = re.exec("str00123456789str00123456789");
    if (uceFault_regexp_g_literal_exec(i) || uceFault_regexp_g_literal_exec(i))
        assertEq(res[1], "str");
    assertRecoveredOnBailout(res, false);
    assertEq(re.lastIndex == 0, false);
    return i;
}

var uceFault_regexp_i_exec = eval(uneval(uceFault).replace('uceFault', 'uceFault_regexp_i_exec'))
function rregexp_i_exec(i) {
    var re = new RegExp("(str)\\d+" + (i % 10), "i");
    var res = re.exec("STR00123456789");
    if (uceFault_regexp_i_exec(i) || uceFault_regexp_i_exec(i))
        assertEq(res[1], "STR");
    assertRecoveredOnBailout(res, false);
    assertEq(re.lastIndex == 0, true);
    return i;
}

var uceFault_regexp_i_literal_exec = eval(uneval(uceFault).replace('uceFault', 'uceFault_regexp_i_literal_exec'))
function rregexp_i_literal_exec(i) {
    var re = /(str)\d*0/i;
    var res = re.exec("STR00123456789");
    if (uceFault_regexp_i_literal_exec(i) || uceFault_regexp_i_literal_exec(i))
        assertEq(res[1], "STR");
    assertRecoveredOnBailout(res, false);
    assertEq(re.lastIndex == 0, true);
    return i;
}


var uceFault_regexp_m_exec = eval(uneval(uceFault).replace('uceFault', 'uceFault_regexp_m_exec'))
function rregexp_m_exec(i) {
    var re = new RegExp("^(str)\\d+" + (i % 10), "m");
    var res = re.exec("abc\nstr00123456789");
    if (uceFault_regexp_m_exec(i) || uceFault_regexp_m_exec(i))
        assertEq(res[1], "str");
    assertRecoveredOnBailout(res, false);
    assertEq(re.lastIndex == 0, true);
    return i;
}

var uceFault_regexp_m_literal_exec = eval(uneval(uceFault).replace('uceFault', 'uceFault_regexp_m_literal_exec'))
function rregexp_m_literal_exec(i) {
    var re = /^(str)\d*0/m;
    var res = re.exec("abc\nstr00123456789");
    if (uceFault_regexp_m_literal_exec(i) || uceFault_regexp_m_literal_exec(i))
        assertEq(res[1], "str");
    assertRecoveredOnBailout(res, false);
    assertEq(re.lastIndex == 0, true);
    return i;
}

var uceFault_regexp_test = eval(uneval(uceFault).replace('uceFault', 'uceFault_regexp_test'))
function rregexp_test(i) {
    var re = new RegExp("str\\d+" + i + "\\d+rts");
    var res = re.test("str01234567899876543210rts");
    if (uceFault_regexp_test(i) || uceFault_regexp_test(i))
        assertEq(res, true);
    assertRecoveredOnBailout(res, false);
    return i;
}

var uceFault_regexp_y_test = eval(uneval(uceFault).replace('uceFault', 'uceFault_regexp_y_test'))
function rregexp_y_test(i) {
    var re = new RegExp("str\\d+" + (i % 10), "y");
    var res = re.test("str00123456789");
    if (uceFault_regexp_y_test(i) || uceFault_regexp_y_test(i))
        assertEq(res, true);
    assertRecoveredOnBailout(res, false);
    assertEq(re.lastIndex == 0, false);
    return i;
}

var uceFault_regexp_y_literal_test = eval(uneval(uceFault).replace('uceFault', 'uceFault_regexp_y_literal_test'))
function rregexp_y_literal_test(i) {
    var re = /str\d*0/y;
    var res = re.test("str00123456789");
    if (uceFault_regexp_y_literal_test(i) || uceFault_regexp_y_literal_test(i))
        assertEq(res, true);
    assertRecoveredOnBailout(res, false);
    assertEq(re.lastIndex == 0, false);
    return i;
}

var uceFault_regexp_g_test = eval(uneval(uceFault).replace('uceFault', 'uceFault_regexp_g_test'))
function rregexp_g_test(i) {
    var re = new RegExp("str\\d+" + (i % 10), "g");
    var res = re.test("str00123456789str00123456789");
    if (uceFault_regexp_g_test(i) || uceFault_regexp_g_test(i))
        assertEq(res, true);
    assertRecoveredOnBailout(res, false);
    assertEq(re.lastIndex == 0, false);
    return i;
}

var uceFault_regexp_g_literal_test = eval(uneval(uceFault).replace('uceFault', 'uceFault_regexp_g_literal_test'))
function rregexp_g_literal_test(i) {
    var re = /str\d*0/g;
    var res = re.test("str00123456789str00123456789");
    if (uceFault_regexp_g_literal_test(i) || uceFault_regexp_g_literal_test(i))
        assertEq(res, true);
    assertRecoveredOnBailout(res, false);
    assertEq(re.lastIndex == 0, false);
    return i;
}

var uceFault_regexp_i_test = eval(uneval(uceFault).replace('uceFault', 'uceFault_regexp_i_test'))
function rregexp_i_test(i) {
    var re = new RegExp("str\\d+" + (i % 10), "i");
    var res = re.test("STR00123456789");
    if (uceFault_regexp_i_test(i) || uceFault_regexp_i_test(i))
        assertEq(res, true);
    assertRecoveredOnBailout(res, false);
    assertEq(re.lastIndex == 0, true);
    return i;
}

var uceFault_regexp_i_literal_test = eval(uneval(uceFault).replace('uceFault', 'uceFault_regexp_i_literal_test'))
function rregexp_i_literal_test(i) {
    var re = /str\d*0/i;
    var res = re.test("STR00123456789");
    if (uceFault_regexp_i_literal_test(i) || uceFault_regexp_i_literal_test(i))
        assertEq(res, true);
    assertRecoveredOnBailout(res, false);
    assertEq(re.lastIndex == 0, true);
    return i;
}

var uceFault_regexp_m_test = eval(uneval(uceFault).replace('uceFault', 'uceFault_regexp_m_test'))
function rregexp_m_test(i) {
    var re = new RegExp("^str\\d+" + (i % 10), "m");
    var res = re.test("abc\nstr00123456789");
    if (uceFault_regexp_m_test(i) || uceFault_regexp_m_test(i))
        assertEq(res, true);
    assertRecoveredOnBailout(res, false);
    assertEq(re.lastIndex == 0, true);
    return i;
}

var uceFault_regexp_m_literal_test = eval(uneval(uceFault).replace('uceFault', 'uceFault_regexp_m_literal_test'))
function rregexp_m_literal_test(i) {
    var re = /^str\d*0/m;
    var res = re.test("abc\nstr00123456789");
    if (uceFault_regexp_m_literal_test(i) || uceFault_regexp_m_literal_test(i))
        assertEq(res, true);
    assertRecoveredOnBailout(res, false);
    assertEq(re.lastIndex == 0, true);
    return i;
}

var uceFault_regexp_replace = eval(uneval(uceFault).replace('uceFault', 'uceFault_regexp_replace'))
function rregexp_replace(i) {
    var re = new RegExp("str\\d+" + (i % 10));
    var res = "str00123456789".replace(re, "abc");
    if (uceFault_regexp_replace(i) || uceFault_regexp_replace(i))
        assertEq(res, "abc");
    assertRecoveredOnBailout(res, false);
    return i;
}

var uceFault_regexp_y_replace = eval(uneval(uceFault).replace('uceFault', 'uceFault_regexp_y_replace'))
function rregexp_y_replace(i) {
    var re = new RegExp("str\\d+" + (i % 10), "y");
    re.test("str00123456789");
    assertEq(re.lastIndex == 0, false);

    var res = "str00123456789".replace(re, "abc");

    assertEq(re.lastIndex, 0);

    assertEq(res, "str00123456789");

    res = "str00123456789".replace(re, "abc");
    assertEq(re.lastIndex == 0, false);

    if (uceFault_regexp_y_replace(i) || uceFault_regexp_y_replace(i))
        assertEq(res, "abc");
    assertRecoveredOnBailout(res, false);
    return i;
}

var uceFault_regexp_y_literal_replace = eval(uneval(uceFault).replace('uceFault', 'uceFault_regexp_y_literal_replace'))
function rregexp_y_literal_replace(i) {
    var re = /str\d+9/y;
    re.test("str00123456789");
    assertEq(re.lastIndex == 0, false);

    var res = "str00123456789".replace(re, "abc");

    assertEq(re.lastIndex, 0);

    assertEq(res, "str00123456789");

    res = "str00123456789".replace(re, "abc");
    assertEq(re.lastIndex == 0, false);

    if (uceFault_regexp_y_literal_replace(i) || uceFault_regexp_y_literal_replace(i))
        assertEq(res, "abc");
    assertRecoveredOnBailout(res, false);
    return i;
}

var uceFault_regexp_g_replace = eval(uneval(uceFault).replace('uceFault', 'uceFault_regexp_g_replace'))
function rregexp_g_replace(i) {
    var re = new RegExp("str\\d+" + (i % 10), "g");
    re.test("str00123456789");
    assertEq(re.lastIndex == 0, false);

    var res = "str00123456789".replace(re, "abc");

    // replace will always zero the lastIndex field, even if it was not zero before.
    assertEq(re.lastIndex == 0, true);

    if (uceFault_regexp_g_replace(i) || uceFault_regexp_g_replace(i))
        assertEq(res, "abc");
    assertRecoveredOnBailout(res, false);
    return i;
}

var uceFault_regexp_g_literal_replace = eval(uneval(uceFault).replace('uceFault', 'uceFault_regexp_g_literal_replace'))
function rregexp_g_literal_replace(i) {
    var re = /str\d+9/g;
    re.test("str00123456789");
    assertEq(re.lastIndex == 0, false);

    var res = "str00123456789".replace(re, "abc");

    // replace will zero the lastIndex field.
    assertEq(re.lastIndex == 0, true);

    if (uceFault_regexp_g_literal_replace(i) || uceFault_regexp_g_literal_replace(i))
        assertEq(res, "abc");
    assertRecoveredOnBailout(res, false);
    return i;
}

var uceFault_regexp_i_replace = eval(uneval(uceFault).replace('uceFault', 'uceFault_regexp_i_replace'))
function rregexp_i_replace(i) {
    var re = new RegExp("str\\d+" + (i % 10), "i");
    re.test("STR00123456789");
    assertEq(re.lastIndex == 0, true);

    var res = "STR00123456789".replace(re, "abc");

    assertEq(re.lastIndex == 0, true);

    if (uceFault_regexp_i_replace(i) || uceFault_regexp_i_replace(i))
        assertEq(res, "abc");
    assertRecoveredOnBailout(res, false);
    return i;
}

var uceFault_regexp_i_literal_replace = eval(uneval(uceFault).replace('uceFault', 'uceFault_regexp_i_literal_replace'))
function rregexp_i_literal_replace(i) {
    var re = /str\d+9/i;
    re.test("STR00123456789");
    assertEq(re.lastIndex == 0, true);

    var res = "str00123456789".replace(re, "abc");

    assertEq(re.lastIndex == 0, true);

    if (uceFault_regexp_i_literal_replace(i) || uceFault_regexp_i_literal_replace(i))
        assertEq(res, "abc");
    assertRecoveredOnBailout(res, false);
    return i;
}

var uceFault_regexp_m_replace = eval(uneval(uceFault).replace('uceFault', 'uceFault_regexp_m_replace'))
function rregexp_m_replace(i) {
    var re = new RegExp("^str\\d+" + (i % 10), "m");
    re.test("abc\nstr00123456789");
    assertEq(re.lastIndex == 0, true);

    var res = "abc\nstr00123456789".replace(re, "abc");

    assertEq(re.lastIndex == 0, true);

    if (uceFault_regexp_m_replace(i) || uceFault_regexp_m_replace(i))
        assertEq(res, "abc\nabc");
    assertRecoveredOnBailout(res, false);
    return i;
}

var uceFault_regexp_m_literal_replace = eval(uneval(uceFault).replace('uceFault', 'uceFault_regexp_m_literal_replace'))
function rregexp_m_literal_replace(i) {
    var re = /^str\d+9/m;
    re.test("abc\nstr00123456789");
    assertEq(re.lastIndex == 0, true);

    var res = "abc\nstr00123456789".replace(re, "abc");

    assertEq(re.lastIndex == 0, true);

    if (uceFault_regexp_m_literal_replace(i) || uceFault_regexp_m_literal_replace(i))
        assertEq(res, "abc\nabc");
    assertRecoveredOnBailout(res, false);
    return i;
}

var uceFault_string_replace = eval(uneval(uceFault).replace('uceFault', 'uceFault_string_replace'))
function rstring_replace(i) {
    var re = /str\d+9/;

    assertEq(re.lastIndex == 0, true);
    var res = "str00123456789".replace(re, "abc");
    if (uceFault_string_replace(i) || uceFault_string_replace(i))
        assertEq(res, "abc");
    assertRecoveredOnBailout(res, false);
    assertEq(re.lastIndex == 0, true);
    return i;
}

var uceFault_string_replace_y = eval(uneval(uceFault).replace('uceFault', 'uceFault_string_replace_y'))
function rstring_replace_y(i) {
    var re = /str\d+9/y;

    assertEq(re.lastIndex == 0, true);
    var res = "str00123456789".replace(re, "abc");
    if (uceFault_string_replace_y(i) || uceFault_string_replace_y(i))
        assertEq(res, "abc");
    assertRecoveredOnBailout(res, false);
    assertEq(re.lastIndex == 0, false);
    return i;
}

var uceFault_string_replace_g = eval(uneval(uceFault).replace('uceFault', 'uceFault_string_replace_g'))
function rstring_replace_g(i) {
    var re = /str\d+9/g;

    assertEq(re.lastIndex == 0, true);
    var res = "str00123456789str00123456789".replace(re, "abc");
    if (uceFault_string_replace_g(i) || uceFault_string_replace_g(i))
        assertEq(res, "abcabc");
    assertRecoveredOnBailout(res, false);
    assertEq(re.lastIndex == 0, true);
    return i;
}

var uceFault_typeof = eval(uneval(uceFault).replace('uceFault', 'uceFault_typeof'))
function rtypeof(i) {
    var inputs = [ {}, [], 1, true, undefined, function(){}, null ];
    var types = [ "object", "object", "number", "boolean", "undefined", "function", "object"];
    if (typeof Symbol === "function") {
      inputs.push(Symbol());
      types.push("symbol");
    }
    var x = typeof (inputs[i % inputs.length]);
    var y = types[i % types.length];

    if (uceFault_typeof(i) || uceFault_typeof(i))
        assertEq(x, y);
    assertRecoveredOnBailout(x, true);
    return i;
}

var uceFault_todouble_value = eval(uneval(uceFault).replace('uceFault', 'uceFault_todouble_value'))
function rtodouble_value(i) {
    var a = 1;
    if (i == 1000) a = "1";

    var x = a < 8.1;

    if (uceFault_todouble_value(i) || uceFault_todouble_value(i))
        assertEq(x, true);
    assertRecoveredOnBailout(x, false);
    return i;
}

var uceFault_todouble_number = eval(uneval(uceFault).replace('uceFault', 'uceFault_todouble_number'));
function rtodouble_number(i) {
    var x = Math.fround(Math.fround(i) + Math.fround(i)) + 1;
    if (uceFault_todouble_number(i) || uceFault_todouble_number(i))
        assertEq(2 * i + 1, x);
    assertRecoveredOnBailout(x, true);
    return i;
}

var uceFault_tofloat32_number = eval(uneval(uceFault).replace('uceFault', 'uceFault_tofloat32_number'));
function rtofloat32_number(i) {
    var x = Math.fround(i + 0.1111111111);
    if (uceFault_tofloat32_number(i) || uceFault_tofloat32_number(i))
        assertEq(x, Math.fround(99.1111111111));
    assertRecoveredOnBailout(x, true);
    return i;
}

var uceFault_tofloat32_object = eval(uneval(uceFault).replace('uceFault', 'uceFault_tofloat32_object'));
function rtofloat32_object(i) {
    var t = i + 0.1111111111;
    var o = { valueOf: function () { return t; } };
    var x = Math.fround(o);
    t = 1000.1111111111;
    if (uceFault_tofloat32_object(i) || uceFault_tofloat32_object(i))
        assertEq(x, Math.fround(99.1111111111));
    assertRecoveredOnBailout(x, false);
    return i;
}

var uceFault_trunc_to_int32_number = eval(uneval(uceFault).replace('uceFault', 'uceFault_trunc_to_int32_number'));
function rtrunc_to_int32_number(i) {
    var x = (i + 0.12) | 0;
    if (uceFault_trunc_to_int32_number(i) || uceFault_trunc_to_int32_number(i))
        assertEq(x, (i + 0.12) | 0);
    assertRecoveredOnBailout(x, true);
    return i;
}

var uceFault_trunc_to_int32_object = eval(uneval(uceFault).replace('uceFault', 'uceFault_trunc_to_int32_object'));
function rtrunc_to_int32_object(i) {
    var t1 = i + 0.12;
    var o1 = { valueOf: function() { return t1; } };
    var x = o1 | 0;
    t1 = 777.12;
    if (uceFault_trunc_to_int32_object(i) || uceFault_trunc_to_int32_object(i))
        assertEq(x, (i + 0.12) | 0);
    assertRecoveredOnBailout(x, false);
}

var uceFault_trunc_to_int32_string = eval(uneval(uceFault).replace('uceFault', 'uceFault_trunc_to_int32_string'));
function rtrunc_to_int32_string(i) {
    var x = (i + "0") | 0;
    if (uceFault_trunc_to_int32_string(i) || uceFault_trunc_to_int32_string(i))
        assertEq(x, (i + "0") | 0);
    assertRecoveredOnBailout(x, true);
    return i;
}

var uceFault_hypot_number_2args = eval(uneval(uceFault).replace('uceFault', 'uceFault_hypot_number_2args'));
function rhypot_number_2args(i) {
    var x = Math.hypot(i, i + 1);
    if (uceFault_hypot_number_2args(i) || uceFault_hypot_number_2args(i))
        assertEq(x, Math.sqrt(i * i + (i + 1) * (i + 1)));
    assertRecoveredOnBailout(x, true);
    return i;
}

var uceFault_hypot_number_3args = eval(uneval(uceFault).replace('uceFault', 'uceFault_hypot_number_3args'));
function rhypot_number_3args(i) {
    var x = Math.hypot(i, i + 1, i + 2);
    if (uceFault_hypot_number_3args(i) || uceFault_hypot_number_3args(i))
        assertEq(x, Math.sqrt(i * i + (i + 1) * (i + 1) + (i + 2) * (i + 2)));
    assertRecoveredOnBailout(x, true);
    return i;
}

var uceFault_hypot_number_4args = eval(uneval(uceFault).replace('uceFault', 'uceFault_hypot_number_4args'));
function rhypot_number_4args(i) {
    var x = Math.hypot(i, i + 1, i + 2, i + 3);
    if (uceFault_hypot_number_4args(i) || uceFault_hypot_number_4args(i))
        assertEq(x, Math.sqrt(i * i + (i + 1) * (i + 1) + (i + 2) * (i + 2) + (i + 3) * (i + 3)));
    assertRecoveredOnBailout(x, true);
    return i;
}

var uceFault_hypot_object_2args = eval(uneval(uceFault).replace('uceFault', 'uceFault_hypot_object_2args'));
function rhypot_object_2args(i) {
    var t0 = i;
    var t1 = i + 1;
    var o0 = { valueOf: function () { return t0; } };
    var o1 = { valueOf: function () { return t1; } };
    var x = Math.hypot(o0, o1);
    t0 = 1000;
    t1 = 2000;
    if (uceFault_hypot_object_2args(i) || uceFault_hypot_object_2args(i) )
        assertEq(x, Math.sqrt(i * i + (i + 1) * (i + 1)));
    assertRecoveredOnBailout(x, false);
    return i;
}

var uceFault_hypot_object_3args = eval(uneval(uceFault).replace('uceFault', 'uceFault_hypot_object_3args'));
function rhypot_object_3args(i) {
    var t0 = i;
    var t1 = i + 1;
    var t2 = i + 2;
    var o0 = { valueOf: function () { return t0; } };
    var o1 = { valueOf: function () { return t1; } };
    var o2 = { valueOf: function () { return t2; } };
    var x = Math.hypot(o0, o1, o2);
    t0 = 1000;
    t1 = 2000;
    t2 = 3000;
    if (uceFault_hypot_object_3args(i) || uceFault_hypot_object_3args(i) )
        assertEq(x, Math.sqrt(i * i + (i + 1) * (i + 1) + (i + 2) * (i + 2)));
    assertRecoveredOnBailout(x, false);
    return i;
}

var uceFault_hypot_object_4args = eval(uneval(uceFault).replace('uceFault', 'uceFault_hypot_object_4args'));
function rhypot_object_4args(i) {
    var t0 = i;
    var t1 = i + 1;
    var t2 = i + 2;
    var t3 = i + 3;
    var o0 = { valueOf: function () { return t0; } };
    var o1 = { valueOf: function () { return t1; } };
    var o2 = { valueOf: function () { return t2; } };
    var o3 = { valueOf: function () { return t3; } };
    var x = Math.hypot(o0, o1, o2, o3);
    t0 = 1000;
    t1 = 2000;
    t2 = 3000;
    t3 = 4000;
    if (uceFault_hypot_object_4args(i) || uceFault_hypot_object_4args(i) )
        assertEq(x, Math.sqrt(i * i + (i + 1) * (i + 1) + (i + 2) * (i + 2) + (i + 3) * (i + 3)));
    assertRecoveredOnBailout(x, false);
    return i;
}

var uceFault_random = eval(uneval(uceFault).replace('uceFault', 'uceFault_random'));
function rrandom(i) {
    // setRNGState() exists only in debug builds
    if(config.debug) setRNGState(2, 1+i);

    var x = Math.random();
    if (uceFault_random(i) || uceFault_random(i))
        assertEq(x, config.debug ? setRNGState(2, 1+i) || Math.random() : x);
    assertRecoveredOnBailout(x, true);
    return i;
}

var uceFault_sin_number = eval(uneval(uceFault).replace('uceFault', 'uceFault_sin_number'));
function rsin_number(i) {
    var x = Math.sin(i);
    if (uceFault_sin_number(i) || uceFault_sin_number(i))
        assertEq(x, Math.sin(i));
    assertRecoveredOnBailout(x, true);
    return i;
}

var uceFault_sin_object = eval(uneval(uceFault).replace('uceFault', 'uceFault_sin_object'));
function rsin_object(i) {
    var t = i;
    var o = { valueOf: function() { return t; } };
    var x = Math.sin(o);
    t = 777;
    if (uceFault_sin_object(i) || uceFault_sin_object(i))
        assertEq(x, Math.sin(i));
    assertRecoveredOnBailout(x, false);
    return i;
}

var uceFault_log_number = eval(uneval(uceFault).replace('uceFault', 'uceFault_log_number'));
function rlog_number(i) {
    var x = Math.log(i);
    if (uceFault_log_number(i) || uceFault_log_number(i))
        assertEq(x, Math.log(99) /* log(99) */);
    assertRecoveredOnBailout(x, true);
    return i;
}

var uceFault_log_object = eval(uneval(uceFault).replace('uceFault', 'uceFault_log_object'));
function rlog_object(i) {
    var t = i;
    var o = { valueOf: function() { return t; } };
    var x = Math.log(o); /* Evaluated with t == i, not t == 1000 */
    t = 1000;
    if (uceFault_log_object(i) || uceFault_log_object(i))
        assertEq(x, Math.log(99) /* log(99) */);
    assertRecoveredOnBailout(x, false);
    return i;
}

for (j = 100 - max; j < 100; j++) {
<<<<<<< HEAD
=======
    with({}){} // Do not Ion-compile this loop.
>>>>>>> a17af05f
    let i = j < 2 ? (Math.abs(j) % 50) + 2 : j;
    rbitnot_number(i);
    rbitnot_object(i);
    rbitand_number(i);
    rbitand_object(i);
    rbitor_number(i);
    rbitor_object(i);
    rbitxor_number(i);
    rbitxor_object(i);
    rlsh_number(i);
    rlsh_object(i);
    rrsh_number(i);
    rrsh_object(i);
    rursh_number(i);
    rursh_object(i);
    rsignextend8_1(i);
    rsignextend8_2(i);
    rsignextend16_1(i);
    rsignextend16_2(i);
    radd_number(i);
    radd_float(i);
    radd_object(i);
    rsub_number(i);
    rsub_float(i);
    rsub_object(i);
    rmul_number(i);
    rmul_overflow(i);
    rmul_float(i);
    rmul_object(i);
    rimul_number(i);
    rimul_overflow(i);
    rimul_object(i);
    rdiv_number(i);
    rdiv_float(i);
    rdiv_object(i);
    rmod_number(i);
    rmod_object(i);
    rnot_number(i);
    rnot_object(i);
    rconcat_string(i);
    rconcat_number(i);
    rstring_length(i);
    rarguments_length_1(i);
    rarguments_length_3(i, 0, 1);
    rinline_arguments_length_1(i);
    rinline_arguments_length_3(i, 0, 1);
    rfloor_number(i);
    rfloor_object(i);
    rceil_number(i);
    rround_number(i);
    rround_double(i);
    rcharCodeAt(i);
    rfrom_char_code(i);
    rfrom_char_code_non_ascii(i);
    rpow_number(i);
    rpow_object(i);
    rpowhalf_number(i);
    rpowhalf_object(i);
    rmin_number(i);
    rmin_float(i);
    rmin_object(i);
    rmax_number(i);
    rmax_float(i);
    rmax_object(i);
    rabs_number(i);
    rabs_object(i);
    rsqrt_number(i);
    rsqrt_float(i);
    rsqrt_object(i);
    ratan2_number(i);
    ratan2_object(i);
    rstr_split(i);
    rregexp_exec(i);
    rregexp_y_exec(i);
    rregexp_y_literal_exec(i);
    rregexp_g_exec(i);
    rregexp_g_literal_exec(i);
    rregexp_i_exec(i);
    rregexp_i_literal_exec(i);
    rregexp_m_exec(i);
    rregexp_m_literal_exec(i);
    rregexp_test(i);
    rregexp_y_test(i);
    rregexp_y_literal_test(i);
    rregexp_g_test(i);
    rregexp_g_literal_test(i);
    rregexp_i_test(i);
    rregexp_i_literal_test(i);
    rregexp_m_test(i);
    rregexp_m_literal_test(i);
    rregexp_replace(i);
    rregexp_y_replace(i);
    rregexp_y_literal_replace(i);
    rregexp_g_replace(i);
    rregexp_g_literal_replace(i);
    rregexp_i_replace(i);
    rregexp_i_literal_replace(i);
    rregexp_m_replace(i);
    rregexp_m_literal_replace(i);
    rstring_replace(i);
    rstring_replace_y(i);
    rstring_replace_g(i);
    rtypeof(i);
    rtodouble_value(i);
    rtodouble_number(i);
    rtofloat32_number(i);
    rtofloat32_object(i);
    rtrunc_to_int32_number(i);
    rtrunc_to_int32_object(i);
    rtrunc_to_int32_string(i);
    rhypot_number_2args(i);
    rhypot_number_3args(i);
    rhypot_number_4args(i);
    rhypot_object_2args(i);
    rhypot_object_3args(i);
    rhypot_object_4args(i);
    rrandom(i);
    rsin_number(i);
    rsin_object(i);
    rlog_number(i);
    rlog_object(i);
}

// Test that we can refer multiple time to the same recover instruction, as well
// as chaining recover instructions.

function alignedAlloc($size, $alignment) {
    var $1 = $size + 4 | 0;
    var $2 = $alignment - 1 | 0;
    var $3 = $1 + $2 | 0;
    var $4 = malloc($3);
}

function malloc($bytes) {
    var $189 = undefined;
    var $198 = $189 + 8 | 0;
}

for (i = 0; i < 50; i++)
    alignedAlloc(608, 16);<|MERGE_RESOLUTION|>--- conflicted
+++ resolved
@@ -1343,10 +1343,7 @@
 }
 
 for (j = 100 - max; j < 100; j++) {
-<<<<<<< HEAD
-=======
     with({}){} // Do not Ion-compile this loop.
->>>>>>> a17af05f
     let i = j < 2 ? (Math.abs(j) % 50) + 2 : j;
     rbitnot_number(i);
     rbitnot_object(i);
