--- conflicted
+++ resolved
@@ -1,8 +1,4 @@
-<<<<<<< HEAD
-// |jit-test| allow-oom
-=======
 // |jit-test| allow-oom; allow-unhandlable-oom
->>>>>>> a17af05f
 enableGeckoProfiling();
 loadFile('\
 for (var i = 0; i < 2; i++) {\
