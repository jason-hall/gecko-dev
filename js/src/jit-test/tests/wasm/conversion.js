--- conflicted
+++ resolved
@@ -1,25 +1,3 @@
-<<<<<<< HEAD
-function testConversion(resultType, opcode, paramType, op, expect) {
-  if (paramType === 'i64') {
-    // i64 cannot be imported, so we use a wrapper function.
-    wasmFullPass(`(module
-                    (func (param i64) (result ${resultType}) (${resultType}.${opcode}/i64 (get_local 0)))
-                    (export "run" 0))`, expect, {}, createI64(op));
-    // The same, but now the input is a constant.
-    wasmFullPass(`(module
-                    (func (result ${resultType}) (${resultType}.${opcode}/i64 (i64.const ${op})))
-                    (export "run" 0))`, expect);
-  } else if (resultType === 'i64') {
-    wasmFullPassI64(`(module
-                        (func (param ${paramType}) (result i64) (i64.${opcode}/${paramType} (get_local 0)))
-                        (export "run" 0))`, createI64(expect), {}, op);
-    // The same, but now the input is a constant.
-    wasmFullPassI64(`(module
-                        (func (result i64) (i64.${opcode}/${paramType} (${paramType}.const ${op})))
-                        (export "run" 0))`, createI64(expect));
-  } else {
-    wasmFullPass('(module (func (param ' + paramType + ') (result ' + resultType + ') (' + resultType + '.' + opcode + '/' + paramType + ' (get_local 0))) (export "run" 0))', expect, {}, op);
-=======
 function testConversion0(resultType, opcode, paramType, op, expect) {
   function rectify(v, t) {
     if (t == 'i64')
@@ -46,7 +24,6 @@
 		      (${opcode} (get_local 0)))
 		     (export "run" 0))`,
 		   expect, {}, op);
->>>>>>> a17af05f
   }
 
   let formerTestMode = getJitCompilerOptions()['wasm.test-mode'];
