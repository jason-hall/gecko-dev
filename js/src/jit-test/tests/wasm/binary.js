load(libdir + "wasm-binary.js");

const Module = WebAssembly.Module;
const CompileError = WebAssembly.CompileError;

const magicError = /failed to match magic number/;
const unknownSection = /expected custom section/;

function sectionError(section) {
    return RegExp(`failed to start ${section} section`);
}

function versionError(actual) {
    var expect = encodingVersion;
    var str = `binary version 0x${actual.toString(16)} does not match expected version 0x${expect.toString(16)}`;
    return RegExp(str);
}

function toU8(array) {
    for (let b of array)
        assertEq(b < 256, true);
    return Uint8Array.from(array);
}

function varU32(u32) {
    assertEq(u32 >= 0, true);
    assertEq(u32 < Math.pow(2,32), true);
    var bytes = [];
    do {
        var byte = u32 & 0x7f;
        u32 >>>= 7;
        if (u32 != 0)
            byte |= 0x80;
        bytes.push(byte);
    } while (u32 != 0);
    return bytes;
}

function varS32(s32) {
    assertEq(s32 >= -Math.pow(2,31), true);
    assertEq(s32 < Math.pow(2,31), true);
    var bytes = [];
    do {
        var byte = s32 & 0x7f;
        s32 >>= 7;
        if (s32 != 0 && s32 != -1)
            byte |= 0x80;
        bytes.push(byte);
    } while (s32 != 0 && s32 != -1);
    return bytes;
}

const U32MAX_LEB = [255, 255, 255, 255, 15];

const wasmEval = (code, imports) => new WebAssembly.Instance(new Module(code), imports).exports;

assertErrorMessage(() => wasmEval(toU8([])), CompileError, magicError);
assertErrorMessage(() => wasmEval(toU8([42])), CompileError, magicError);
assertErrorMessage(() => wasmEval(toU8([magic0, magic1, magic2])), CompileError, magicError);
assertErrorMessage(() => wasmEval(toU8([1,2,3,4])), CompileError, magicError);
assertErrorMessage(() => wasmEval(toU8([magic0, magic1, magic2, magic3])), CompileError, versionError(0x6d736100));
assertErrorMessage(() => wasmEval(toU8([magic0, magic1, magic2, magic3, 1])), CompileError, versionError(0x6d736100));
assertErrorMessage(() => wasmEval(toU8([magic0, magic1, magic2, magic3, ver0])), CompileError, versionError(0x6d736100));
assertErrorMessage(() => wasmEval(toU8([magic0, magic1, magic2, magic3, ver0, ver1, ver2])), CompileError, versionError(0x6d736100));

function moduleHeaderThen(...rest) {
    return [magic0, magic1, magic2, magic3, ver0, ver1, ver2, ver3, ...rest];
}

var o = wasmEval(toU8(moduleHeaderThen()));
assertEq(Object.getOwnPropertyNames(o).length, 0);

// unfinished known sections
assertErrorMessage(() => wasmEval(toU8(moduleHeaderThen(typeId))), CompileError, sectionError("type"));
assertErrorMessage(() => wasmEval(toU8(moduleHeaderThen(importId))), CompileError, sectionError("import"));
assertErrorMessage(() => wasmEval(toU8(moduleHeaderThen(functionId))), CompileError, sectionError("function"));
assertErrorMessage(() => wasmEval(toU8(moduleHeaderThen(tableId))), CompileError, sectionError("table"));
assertErrorMessage(() => wasmEval(toU8(moduleHeaderThen(memoryId))), CompileError, sectionError("memory"));
assertErrorMessage(() => wasmEval(toU8(moduleHeaderThen(globalId))), CompileError, sectionError("global"));
assertErrorMessage(() => wasmEval(toU8(moduleHeaderThen(exportId))), CompileError, sectionError("export"));
assertErrorMessage(() => wasmEval(toU8(moduleHeaderThen(startId))), CompileError, sectionError("start"));
assertErrorMessage(() => wasmEval(toU8(moduleHeaderThen(elemId))), CompileError, sectionError("elem"));
assertErrorMessage(() => wasmEval(toU8(moduleHeaderThen(codeId))), CompileError, sectionError("code"));
assertErrorMessage(() => wasmEval(toU8(moduleHeaderThen(dataId))), CompileError, sectionError("data"));

// unknown sections are unconditionally rejected
assertErrorMessage(() => wasmEval(toU8(moduleHeaderThen(42))), CompileError, unknownSection);
assertErrorMessage(() => wasmEval(toU8(moduleHeaderThen(42, 0))), CompileError, unknownSection);
assertErrorMessage(() => wasmEval(toU8(moduleHeaderThen(42, 1, 0))), CompileError, unknownSection);

// user sections have special rules
assertErrorMessage(() => wasmEval(toU8(moduleHeaderThen(0))), CompileError, sectionError("custom"));  // no length
assertErrorMessage(() => wasmEval(toU8(moduleHeaderThen(0, 0))), CompileError, sectionError("custom"));  // no id
assertErrorMessage(() => wasmEval(toU8(moduleHeaderThen(0, 0, 0))), CompileError, sectionError("custom"));  // payload too small to have id length
assertErrorMessage(() => wasmEval(toU8(moduleHeaderThen(0, 1, 1))), CompileError, sectionError("custom"));  // id not present
assertErrorMessage(() => wasmEval(toU8(moduleHeaderThen(0, 1, 1, 65))), CompileError, sectionError("custom"));  // id length doesn't fit in section
assertErrorMessage(() => wasmEval(toU8(moduleHeaderThen(0, 1, 0, 0))), CompileError, sectionError("custom"));  // second, unfinished custom section
wasmEval(toU8(moduleHeaderThen(0, 1, 0)));  // empty id
wasmEval(toU8(moduleHeaderThen(0, 1, 0,  0, 1, 0)));  // 2x empty id
wasmEval(toU8(moduleHeaderThen(0, 2, 1, 65)));  // id = "A"

function string(name) {
    var nameBytes = name.split('').map(c => {
        var code = c.charCodeAt(0);
        assertEq(code < 128, true); // TODO
        return code
    });
    return varU32(nameBytes.length).concat(nameBytes);
}

function encodedString(name, len) {
    var name = unescape(encodeURIComponent(name)); // break into string of utf8 code points
    var nameBytes = name.split('').map(c => c.charCodeAt(0)); // map to array of numbers
    return varU32(len === undefined ? nameBytes.length : len).concat(nameBytes);
}

function moduleWithSections(sectionArray) {
    var bytes = moduleHeaderThen();
    for (let section of sectionArray) {
        bytes.push(section.name);
        bytes.push(...varU32(section.body.length));
        bytes.push(...section.body);
    }
    return toU8(bytes);
}

function sigSection(sigs) {
    var body = [];
    body.push(...varU32(sigs.length));
    for (let sig of sigs) {
        body.push(...varU32(FuncCode));
        body.push(...varU32(sig.args.length));
        for (let arg of sig.args)
            body.push(...varU32(arg));
        body.push(...varU32(sig.ret == VoidCode ? 0 : 1));
        if (sig.ret != VoidCode)
            body.push(...varU32(sig.ret));
    }
    return { name: typeId, body };
}

function declSection(decls) {
    var body = [];
    body.push(...varU32(decls.length));
    for (let decl of decls)
        body.push(...varU32(decl));
    return { name: functionId, body };
}

function funcBody(func) {
    var body = varU32(func.locals.length);
    for (let local of func.locals)
        body.push(...varU32(local));
    body = body.concat(...func.body);
    body.push(EndCode);
    body.splice(0, 0, ...varU32(body.length));
    return body;
}

function bodySection(bodies) {
    var body = varU32(bodies.length).concat(...bodies);
    return { name: codeId, body };
}

function importSection(imports) {
    var body = [];
    body.push(...varU32(imports.length));
    for (let imp of imports) {
        body.push(...string(imp.module));
        body.push(...string(imp.func));
        body.push(...varU32(FunctionCode));
        body.push(...varU32(imp.sigIndex));
    }
    return { name: importId, body };
}

function exportSection(exports) {
    var body = [];
    body.push(...varU32(exports.length));
    for (let exp of exports) {
        body.push(...string(exp.name));
        body.push(...varU32(FunctionCode));
        body.push(...varU32(exp.funcIndex));
    }
    return { name: exportId, body };
}

function tableSection(initialSize) {
    var body = [];
    body.push(...varU32(1));           // number of tables
    body.push(...varU32(AnyFuncCode));
    body.push(...varU32(0x0));         // for now, no maximum
    body.push(...varU32(initialSize));
    return { name: tableId, body };
}

function memorySection(initialSize) {
    var body = [];
    body.push(...varU32(1));           // number of memories
    body.push(...varU32(0x0));         // for now, no maximum
    body.push(...varU32(initialSize));
    return { name: memoryId, body };
}

function dataSection(segmentArrays) {
    var body = [];
    body.push(...varU32(segmentArrays.length));
    for (let array of segmentArrays) {
        body.push(...varU32(0)); // table index
        body.push(...varU32(I32ConstCode));
        body.push(...varS32(array.offset));
        body.push(...varU32(EndCode));
        body.push(...varU32(array.elems.length));
        for (let elem of array.elems)
            body.push(...varU32(elem));
    }
    return { name: dataId, body };
}

function elemSection(elemArrays) {
    var body = [];
    body.push(...varU32(elemArrays.length));
    for (let array of elemArrays) {
        body.push(...varU32(0)); // table index
        body.push(...varU32(I32ConstCode));
        body.push(...varS32(array.offset));
        body.push(...varU32(EndCode));
        body.push(...varU32(array.elems.length));
        for (let elem of array.elems)
            body.push(...varU32(elem));
    }
    return { name: elemId, body };
}

function nameSection(moduleName, funcNames) {
    var body = [];
    body.push(...string(nameName));

    if (moduleName) {
        body.push(...varU32(nameTypeModule));

        var subsection = encodedString(moduleName);

        body.push(...varU32(subsection.length));
        body.push(...subsection);
    }

    if (funcNames) {
        body.push(...varU32(nameTypeFunction));

        var subsection = varU32(funcNames.length);

        var funcIndex = 0;
        for (let f of funcNames) {
            subsection.push(...varU32(f.index ? f.index : funcIndex));
            subsection.push(...encodedString(f.name, f.nameLen));
            funcIndex++;
        }

        body.push(...varU32(subsection.length));
        body.push(...subsection);
    }

    return { name: userDefinedId, body };
}

function customSection(name, ...body) {
    return { name: userDefinedId, body: [...string(name), ...body] };
}

const v2vSig = {args:[], ret:VoidCode};
const v2vSigSection = sigSection([v2vSig]);
const i2vSig = {args:[I32Code], ret:VoidCode};
const v2vBody = funcBody({locals:[], body:[]});

assertErrorMessage(() => wasmEval(moduleWithSections([ {name: typeId, body: U32MAX_LEB } ])), CompileError, /too many signatures/);
assertErrorMessage(() => wasmEval(moduleWithSections([ {name: typeId, body: [1, 0], } ])), CompileError, /expected function form/);
assertErrorMessage(() => wasmEval(moduleWithSections([ {name: typeId, body: [1, FuncCode, ...U32MAX_LEB], } ])), CompileError, /too many arguments in signature/);

assertThrowsInstanceOf(() => wasmEval(moduleWithSections([{name: typeId, body: [1]}])), CompileError);
assertThrowsInstanceOf(() => wasmEval(moduleWithSections([{name: typeId, body: [1, 1, 0]}])), CompileError);

wasmEval(moduleWithSections([sigSection([])]));
wasmEval(moduleWithSections([v2vSigSection]));
wasmEval(moduleWithSections([sigSection([i2vSig])]));
wasmEval(moduleWithSections([sigSection([v2vSig, i2vSig])]));

assertErrorMessage(() => wasmEval(moduleWithSections([sigSection([{args:[], ret:100}])])), CompileError, /bad type/);
assertErrorMessage(() => wasmEval(moduleWithSections([sigSection([{args:[100], ret:VoidCode}])])), CompileError, /bad type/);

assertThrowsInstanceOf(() => wasmEval(moduleWithSections([sigSection([]), declSection([0])])), CompileError, /signature index out of range/);
assertThrowsInstanceOf(() => wasmEval(moduleWithSections([v2vSigSection, declSection([1])])), CompileError, /signature index out of range/);
assertErrorMessage(() => wasmEval(moduleWithSections([v2vSigSection, declSection([0])])), CompileError, /expected function bodies/);
wasmEval(moduleWithSections([v2vSigSection, declSection([0]), bodySection([v2vBody])]));

assertErrorMessage(() => wasmEval(moduleWithSections([v2vSigSection, declSection([0]), bodySection([v2vBody.concat(v2vBody)])])), CompileError, /byte size mismatch in code section/);

assertThrowsInstanceOf(() => wasmEval(moduleWithSections([v2vSigSection, {name: importId, body:[]}])), CompileError);
assertErrorMessage(() => wasmEval(moduleWithSections([importSection([{sigIndex:0, module:"a", func:"b"}])])), CompileError, /signature index out of range/);
assertErrorMessage(() => wasmEval(moduleWithSections([v2vSigSection, importSection([{sigIndex:1, module:"a", func:"b"}])])), CompileError, /signature index out of range/);
wasmEval(moduleWithSections([v2vSigSection, importSection([])]));
wasmEval(moduleWithSections([v2vSigSection, importSection([{sigIndex:0, module:"a", func:""}])]), {a:{"":()=>{}}});

wasmEval(moduleWithSections([
    v2vSigSection,
    importSection([{sigIndex:0, module:"a", func:""}]),
    declSection([0]),
    bodySection([v2vBody])
]), {a:{"":()=>{}}});

assertErrorMessage(() => wasmEval(moduleWithSections([ dataSection([{offset:1, elems:[]}]) ])), CompileError, /data segment requires a memory section/);

wasmEval(moduleWithSections([tableSection(0)]));
wasmEval(moduleWithSections([elemSection([])]));
wasmEval(moduleWithSections([tableSection(0), elemSection([])]));
wasmEval(moduleWithSections([tableSection(1), elemSection([{offset:1, elems:[]}])]));
assertErrorMessage(() => wasmEval(moduleWithSections([tableSection(1), elemSection([{offset:0, elems:[0]}])])), CompileError, /table element out of range/);
wasmEval(moduleWithSections([v2vSigSection, declSection([0]), tableSection(1), elemSection([{offset:0, elems:[0]}]), bodySection([v2vBody])]));
wasmEval(moduleWithSections([v2vSigSection, declSection([0]), tableSection(2), elemSection([{offset:0, elems:[0,0]}]), bodySection([v2vBody])]));
assertErrorMessage(() => wasmEval(moduleWithSections([v2vSigSection, declSection([0]), tableSection(2), elemSection([{offset:0, elems:[0,1]}]), bodySection([v2vBody])])), CompileError, /table element out of range/);
wasmEval(moduleWithSections([v2vSigSection, declSection([0,0,0]), tableSection(4), elemSection([{offset:0, elems:[0,1,0,2]}]), bodySection([v2vBody, v2vBody, v2vBody])]));
wasmEval(moduleWithSections([sigSection([v2vSig,i2vSig]), declSection([0,0,1]), tableSection(3), elemSection([{offset:0,elems:[0,1,2]}]), bodySection([v2vBody, v2vBody, v2vBody])]));

function tableSection0() {
    var body = [];
    body.push(...varU32(0));           // number of tables
    return { name: tableId, body };
}

function invalidTableSection2() {
    var body = [];
    body.push(...varU32(2));           // number of tables
    body.push(...varU32(AnyFuncCode));
    body.push(...varU32(0x0));
    body.push(...varU32(0));
    body.push(...varU32(AnyFuncCode));
    body.push(...varU32(0x0));
    body.push(...varU32(0));
    return { name: tableId, body };
}

wasmEval(moduleWithSections([tableSection0()]));
assertErrorMessage(() => wasmEval(moduleWithSections([invalidTableSection2()])), CompileError, /number of tables must be at most one/);

wasmEval(moduleWithSections([memorySection(0)]));

function memorySection0() {
    var body = [];
    body.push(...varU32(0));           // number of memories
    return { name: memoryId, body };
}

function invalidMemorySection2() {
    var body = [];
    body.push(...varU32(2));           // number of memories
    body.push(...varU32(0x0));
    body.push(...varU32(0));
    body.push(...varU32(0x0));
    body.push(...varU32(0));
    return { name: memoryId, body };
}

wasmEval(moduleWithSections([memorySection0()]));
assertErrorMessage(() => wasmEval(moduleWithSections([invalidMemorySection2()])), CompileError, /number of memories must be at most one/);

// Test early 'end'
const bodyMismatch = /function body length mismatch/;
assertErrorMessage(() => wasmEval(moduleWithSections([v2vSigSection, declSection([0]), bodySection([funcBody({locals:[], body:[EndCode]})])])), CompileError, bodyMismatch);
assertErrorMessage(() => wasmEval(moduleWithSections([v2vSigSection, declSection([0]), bodySection([funcBody({locals:[], body:[UnreachableCode,EndCode]})])])), CompileError, bodyMismatch);
assertErrorMessage(() => wasmEval(moduleWithSections([v2vSigSection, declSection([0]), bodySection([funcBody({locals:[], body:[EndCode,UnreachableCode]})])])), CompileError, bodyMismatch);

<<<<<<< HEAD
// Deep nesting shouldn't crash or even throw.
var manyBlocks = [];
for (var i = 0; i < 20000; i++)
    manyBlocks.push(BlockCode, VoidCode, EndCode);
wasmEval(moduleWithSections([v2vSigSection, declSection([0]), bodySection([funcBody({locals:[], body:manyBlocks})])]));
=======
// Deep nesting shouldn't crash or even throw. This test takes a long time to
// run with the JITs disabled, so to avoid occasional timeout, disable. Also
// in eager mode, this triggers pathological recompilation, so only run for
// "normal" JIT modes. This test is totally independent of the JITs so this
// shouldn't matter.
var jco = getJitCompilerOptions();
if (jco["ion.enable"] && jco["baseline.enable"] && jco["baseline.warmup.trigger"] > 0 && jco["ion.warmup.trigger"] > 10) {
    var manyBlocks = [];
    for (var i = 0; i < 20000; i++)
        manyBlocks.push(BlockCode, VoidCode);
    for (var i = 0; i < 20000; i++)
        manyBlocks.push(EndCode);
    wasmEval(moduleWithSections([v2vSigSection, declSection([0]), bodySection([funcBody({locals:[], body:manyBlocks})])]));
}
>>>>>>> a17af05f

// Ignore errors in name section.
var tooBigNameSection = {
    name: userDefinedId,
    body: [...string(nameName), ...varU32(Math.pow(2, 31))] // declare 2**31 functions.
};
wasmEval(moduleWithSections([tooBigNameSection]));

// Skip custom sections before any expected section
var customDefSec = customSection("wee", 42, 13);
var declSec = declSection([0]);
var bodySec = bodySection([v2vBody]);
<<<<<<< HEAD
var nameSec = nameSection([{name:'hi'}]);
=======
var nameSec = nameSection(null, [{name:'hi'}]);
>>>>>>> a17af05f
wasmEval(moduleWithSections([customDefSec, v2vSigSection, declSec, bodySec]));
wasmEval(moduleWithSections([v2vSigSection, customDefSec, declSec, bodySec]));
wasmEval(moduleWithSections([v2vSigSection, declSec, customDefSec, bodySec]));
wasmEval(moduleWithSections([v2vSigSection, declSec, bodySec, customDefSec]));
wasmEval(moduleWithSections([customDefSec, customDefSec, v2vSigSection, declSec, bodySec]));
wasmEval(moduleWithSections([customDefSec, customDefSec, v2vSigSection, customDefSec, declSec, customDefSec, bodySec]));

// custom sections reflection:
function checkCustomSection(buf, val) {
    assertEq(buf instanceof ArrayBuffer, true);
    assertEq(buf.byteLength, 1);
    assertEq(new Uint8Array(buf)[0], val);
}
var custom1 = customSection("one", 1);
var custom2 = customSection("one", 2);
var custom3 = customSection("two", 3);
var custom4 = customSection("three", 4);
var custom5 = customSection("three", 5);
var custom6 = customSection("three", 6);
var m = new Module(moduleWithSections([custom1, v2vSigSection, custom2, declSec, custom3, bodySec, custom4, nameSec, custom5, custom6]));
var arr = Module.customSections(m, "one");
assertEq(arr.length, 2);
checkCustomSection(arr[0], 1);
checkCustomSection(arr[1], 2);
var arr = Module.customSections(m, "two");
assertEq(arr.length, 1);
checkCustomSection(arr[0], 3);
var arr = Module.customSections(m, "three");
assertEq(arr.length, 3);
checkCustomSection(arr[0], 4);
checkCustomSection(arr[1], 5);
checkCustomSection(arr[2], 6);
var arr = Module.customSections(m, "name");
assertEq(arr.length, 1);
assertEq(arr[0].byteLength, nameSec.body.length - 5 /* 4name */);

// Diagnose nonstandard block signature types.
for (var bad of [0xff, 0, 1, 0x3f])
    assertErrorMessage(() => wasmEval(moduleWithSections([sigSection([v2vSig]), declSection([0]), bodySection([funcBody({locals:[], body:[BlockCode, bad, EndCode]})])])), CompileError, /invalid inline block type/);

<<<<<<< HEAD
// Ensure all asm.js opcodes rejected
for (var i = FirstInvalidOpcode; i <= 0xff; i++) {
    var binary = moduleWithSections([v2vSigSection, declSection([0]), bodySection([funcBody({locals:[], body:[i]})])]);
=======
// Ensure all invalid opcodes rejected
for (let i = FirstInvalidOpcode; i <= LastInvalidOpcode; i++) {
    let binary = moduleWithSections([v2vSigSection, declSection([0]), bodySection([funcBody({locals:[], body:[i]})])]);
    assertErrorMessage(() => wasmEval(binary), CompileError, /unrecognized opcode/);
    assertEq(WebAssembly.validate(binary), false);
}

// Prefixed opcodes
for (let prefix of [AtomicPrefix, MozPrefix]) {
    for (let i = 0; i <= 255; i++) {
        let binary = moduleWithSections([v2vSigSection, declSection([0]), bodySection([funcBody({locals:[], body:[prefix, i]})])]);
        assertErrorMessage(() => wasmEval(binary), CompileError, /unrecognized opcode/);
        assertEq(WebAssembly.validate(binary), false);
    }

    // Prefix without a subsequent opcode
    let binary = moduleWithSections([v2vSigSection, declSection([0]), bodySection([funcBody({locals:[], body:[prefix]})])]);
>>>>>>> a17af05f
    assertErrorMessage(() => wasmEval(binary), CompileError, /unrecognized opcode/);
    assertEq(WebAssembly.validate(binary), false);
}

// Checking stack trace.
function runStackTraceTest(moduleName, funcNames, expectedName) {
    var sections = [
        sigSection([v2vSig]),
        importSection([{sigIndex:0, module:"env", func:"callback"}]),
        declSection([0]),
        exportSection([{funcIndex:1, name: "run"}]),
        bodySection([funcBody({locals: [], body: [CallCode, varU32(0)]})]),
        customSection("whoa"),
        customSection("wee", 42),
    ];
<<<<<<< HEAD
    if (namesContent)
        sections.push(nameSection(namesContent));
=======
    if (moduleName || funcNames)
        sections.push(nameSection(moduleName, funcNames));
>>>>>>> a17af05f
    sections.push(customSection("yay", 13));

    var result = "";
    var callback = () => {
        var prevFrameEntry = new Error().stack.split('\n')[1];
        result = prevFrameEntry.split('@')[0];
    };
    wasmEval(moduleWithSections(sections), {"env": { callback }}).run();
    assertEq(result, expectedName);
};

<<<<<<< HEAD
runStackTraceTest(null, 'wasm-function[1]');
runStackTraceTest([{name:'blah'}, {name: 'test'}], 'test');
runStackTraceTest([{name:'blah'}, {name: 'test', locals: [{name: 'var1'}, {name: 'var2'}]}], 'test');
runStackTraceTest([{name:'blah'}, {name: 'test', locals: [{name: 'var1'}, {name: 'var2'}]}], 'test');
runStackTraceTest([{name:'blah'}, {name: 'test1'}, {name: 'test2'}], 'test1');
runStackTraceTest([{name:'blah'}, {name: 'test☃'}], 'test☃');
runStackTraceTest([{name:'blah'}, {name: 'te\xE0\xFF'}], 'te\xE0\xFF');
runStackTraceTest([{name:'blah'}], 'wasm-function[1]');
runStackTraceTest([], 'wasm-function[1]');
// Notice that invalid names section content shall not fail the parsing
runStackTraceTest([{name:'blah'}, {nameLen: 100, name: 'test'}], 'wasm-function[1]'); // invalid name size
runStackTraceTest([{name:'blah'}, {name: 'test', locals: [{nameLen: 40, name: 'var1'}]}], 'wasm-function[1]'); // invalid variable name size
runStackTraceTest([{name:'blah'}, {name: ''}], 'wasm-function[1]'); // empty name
=======
runStackTraceTest(null, null, 'wasm-function[1]');
runStackTraceTest(null, [{name:'blah'}, {name:'test'}], 'test');
runStackTraceTest(null, [{name:'test', index:1}], 'test');
runStackTraceTest(null, [{name:'blah'}, {name:'test', locals: [{name: 'var1'}, {name: 'var2'}]}], 'test');
runStackTraceTest(null, [{name:'blah'}, {name:'test', locals: [{name: 'var1'}, {name: 'var2'}]}], 'test');
runStackTraceTest(null, [{name:'blah'}, {name:'test1'}], 'test1');
runStackTraceTest(null, [{name:'blah'}, {name:'test☃'}], 'test☃');
runStackTraceTest(null, [{name:'blah'}, {name:'te\xE0\xFF'}], 'te\xE0\xFF');
runStackTraceTest(null, [{name:'blah'}], 'wasm-function[1]');
runStackTraceTest(null, [], 'wasm-function[1]');
runStackTraceTest("", [{name:'blah'}, {name:'test'}], 'test');
runStackTraceTest("a", [{name:'blah'}, {name:'test'}], 'test');
// Notice that invalid names section content shall not fail the parsing
runStackTraceTest(null, [{name:'blah'}, {name:'test', index: 2}], 'wasm-function[1]'); // invalid index
runStackTraceTest(null, [{name:'blah'}, {name:'test', index: 100000}], 'wasm-function[1]'); // invalid index
runStackTraceTest(null, [{name:'blah'}, {name:'test', nameLen: 100}], 'wasm-function[1]'); // invalid name size
runStackTraceTest(null, [{name:'blah'}, {name:''}], 'wasm-function[1]'); // empty name

// Enable and disable Gecko profiling mode, to ensure all live instances
// names won't make us crash.
enableGeckoProfiling();
disableGeckoProfiling();

function testValidNameSectionWithProfiling() {
    enableGeckoProfiling();
    wasmEval(moduleWithSections([v2vSigSection, declSec, bodySec, nameSec]));
    disableGeckoProfiling();
}
testValidNameSectionWithProfiling();
>>>>>>> a17af05f
<|MERGE_RESOLUTION|>--- conflicted
+++ resolved
@@ -369,13 +369,6 @@
 assertErrorMessage(() => wasmEval(moduleWithSections([v2vSigSection, declSection([0]), bodySection([funcBody({locals:[], body:[UnreachableCode,EndCode]})])])), CompileError, bodyMismatch);
 assertErrorMessage(() => wasmEval(moduleWithSections([v2vSigSection, declSection([0]), bodySection([funcBody({locals:[], body:[EndCode,UnreachableCode]})])])), CompileError, bodyMismatch);
 
-<<<<<<< HEAD
-// Deep nesting shouldn't crash or even throw.
-var manyBlocks = [];
-for (var i = 0; i < 20000; i++)
-    manyBlocks.push(BlockCode, VoidCode, EndCode);
-wasmEval(moduleWithSections([v2vSigSection, declSection([0]), bodySection([funcBody({locals:[], body:manyBlocks})])]));
-=======
 // Deep nesting shouldn't crash or even throw. This test takes a long time to
 // run with the JITs disabled, so to avoid occasional timeout, disable. Also
 // in eager mode, this triggers pathological recompilation, so only run for
@@ -390,7 +383,6 @@
         manyBlocks.push(EndCode);
     wasmEval(moduleWithSections([v2vSigSection, declSection([0]), bodySection([funcBody({locals:[], body:manyBlocks})])]));
 }
->>>>>>> a17af05f
 
 // Ignore errors in name section.
 var tooBigNameSection = {
@@ -403,11 +395,7 @@
 var customDefSec = customSection("wee", 42, 13);
 var declSec = declSection([0]);
 var bodySec = bodySection([v2vBody]);
-<<<<<<< HEAD
-var nameSec = nameSection([{name:'hi'}]);
-=======
 var nameSec = nameSection(null, [{name:'hi'}]);
->>>>>>> a17af05f
 wasmEval(moduleWithSections([customDefSec, v2vSigSection, declSec, bodySec]));
 wasmEval(moduleWithSections([v2vSigSection, customDefSec, declSec, bodySec]));
 wasmEval(moduleWithSections([v2vSigSection, declSec, customDefSec, bodySec]));
@@ -448,11 +436,6 @@
 for (var bad of [0xff, 0, 1, 0x3f])
     assertErrorMessage(() => wasmEval(moduleWithSections([sigSection([v2vSig]), declSection([0]), bodySection([funcBody({locals:[], body:[BlockCode, bad, EndCode]})])])), CompileError, /invalid inline block type/);
 
-<<<<<<< HEAD
-// Ensure all asm.js opcodes rejected
-for (var i = FirstInvalidOpcode; i <= 0xff; i++) {
-    var binary = moduleWithSections([v2vSigSection, declSection([0]), bodySection([funcBody({locals:[], body:[i]})])]);
-=======
 // Ensure all invalid opcodes rejected
 for (let i = FirstInvalidOpcode; i <= LastInvalidOpcode; i++) {
     let binary = moduleWithSections([v2vSigSection, declSection([0]), bodySection([funcBody({locals:[], body:[i]})])]);
@@ -470,7 +453,6 @@
 
     // Prefix without a subsequent opcode
     let binary = moduleWithSections([v2vSigSection, declSection([0]), bodySection([funcBody({locals:[], body:[prefix]})])]);
->>>>>>> a17af05f
     assertErrorMessage(() => wasmEval(binary), CompileError, /unrecognized opcode/);
     assertEq(WebAssembly.validate(binary), false);
 }
@@ -486,13 +468,8 @@
         customSection("whoa"),
         customSection("wee", 42),
     ];
-<<<<<<< HEAD
-    if (namesContent)
-        sections.push(nameSection(namesContent));
-=======
     if (moduleName || funcNames)
         sections.push(nameSection(moduleName, funcNames));
->>>>>>> a17af05f
     sections.push(customSection("yay", 13));
 
     var result = "";
@@ -504,21 +481,6 @@
     assertEq(result, expectedName);
 };
 
-<<<<<<< HEAD
-runStackTraceTest(null, 'wasm-function[1]');
-runStackTraceTest([{name:'blah'}, {name: 'test'}], 'test');
-runStackTraceTest([{name:'blah'}, {name: 'test', locals: [{name: 'var1'}, {name: 'var2'}]}], 'test');
-runStackTraceTest([{name:'blah'}, {name: 'test', locals: [{name: 'var1'}, {name: 'var2'}]}], 'test');
-runStackTraceTest([{name:'blah'}, {name: 'test1'}, {name: 'test2'}], 'test1');
-runStackTraceTest([{name:'blah'}, {name: 'test☃'}], 'test☃');
-runStackTraceTest([{name:'blah'}, {name: 'te\xE0\xFF'}], 'te\xE0\xFF');
-runStackTraceTest([{name:'blah'}], 'wasm-function[1]');
-runStackTraceTest([], 'wasm-function[1]');
-// Notice that invalid names section content shall not fail the parsing
-runStackTraceTest([{name:'blah'}, {nameLen: 100, name: 'test'}], 'wasm-function[1]'); // invalid name size
-runStackTraceTest([{name:'blah'}, {name: 'test', locals: [{nameLen: 40, name: 'var1'}]}], 'wasm-function[1]'); // invalid variable name size
-runStackTraceTest([{name:'blah'}, {name: ''}], 'wasm-function[1]'); // empty name
-=======
 runStackTraceTest(null, null, 'wasm-function[1]');
 runStackTraceTest(null, [{name:'blah'}, {name:'test'}], 'test');
 runStackTraceTest(null, [{name:'test', index:1}], 'test');
@@ -547,5 +509,4 @@
     wasmEval(moduleWithSections([v2vSigSection, declSec, bodySec, nameSec]));
     disableGeckoProfiling();
 }
-testValidNameSectionWithProfiling();
->>>>>>> a17af05f
+testValidNameSectionWithProfiling();