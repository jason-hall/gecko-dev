--- conflicted
+++ resolved
@@ -41,471 +41,6 @@
     bool maybeInRememberedSet(const Nursery&) const { return true; }
 };
 
-<<<<<<< HEAD
-
-=======
-typedef HashSet<void*, PointerHasher<void*>, SystemAllocPolicy> EdgeSet;
-
-/* The size of a single block of store buffer storage space. */
-static const size_t LifoAllocBlockSize = 1 << 13; /* 8KiB */
-
-/*
- * The StoreBuffer observes all writes that occur in the system and performs
- * efficient filtering of them to derive a remembered set for nursery GC.
- */
-class StoreBuffer
-{
-    friend class mozilla::ReentrancyGuard;
-
-    /* The size at which a block is about to overflow. */
-    static const size_t LowAvailableThreshold = size_t(LifoAllocBlockSize / 2.0);
-
-    /*
-     * This buffer holds only a single type of edge. Using this buffer is more
-     * efficient than the generic buffer when many writes will be to the same
-     * type of edge: e.g. Value or Cell*.
-     */
-    template<typename T>
-    struct MonoTypeBuffer
-    {
-        /* The canonical set of stores. */
-        typedef HashSet<T, typename T::Hasher, SystemAllocPolicy> StoreSet;
-        StoreSet stores_;
-
-        /*
-         * A one element cache in front of the canonical set to speed up
-         * temporary instances of HeapPtr.
-         */
-        T last_;
-
-        /* Maximum number of entries before we request a minor GC. */
-        const static size_t MaxEntries = 48 * 1024 / sizeof(T);
-
-        explicit MonoTypeBuffer() : last_(T()) {}
-        ~MonoTypeBuffer() { stores_.finish(); }
-
-        MOZ_MUST_USE bool init() {
-            if (!stores_.initialized() && !stores_.init())
-                return false;
-            clear();
-            return true;
-        }
-
-        void clear() {
-            last_ = T();
-            if (stores_.initialized())
-                stores_.clear();
-        }
-
-        /* Add one item to the buffer. */
-        void put(StoreBuffer* owner, const T& t) {
-            MOZ_ASSERT(stores_.initialized());
-            sinkStore(owner);
-            last_ = t;
-        }
-
-        /* Remove an item from the store buffer. */
-        void unput(StoreBuffer* owner, const T& v) {
-            // Fast, hashless remove of last put.
-            if (last_ == v) {
-                last_ = T();
-                return;
-            }
-            stores_.remove(v);
-        }
-
-        /* Move any buffered stores to the canonical store set. */
-        void sinkStore(StoreBuffer* owner) {
-            MOZ_ASSERT(stores_.initialized());
-            if (last_) {
-                AutoEnterOOMUnsafeRegion oomUnsafe;
-                if (!stores_.put(last_))
-                    oomUnsafe.crash("Failed to allocate for MonoTypeBuffer::put.");
-            }
-            last_ = T();
-
-            if (MOZ_UNLIKELY(stores_.count() > MaxEntries))
-                owner->setAboutToOverflow(T::FullBufferReason);
-        }
-
-        bool has(StoreBuffer* owner, const T& v) {
-            sinkStore(owner);
-            return stores_.has(v);
-        }
-
-        /* Trace the source of all edges in the store buffer. */
-        void trace(StoreBuffer* owner, TenuringTracer& mover);
-
-        size_t sizeOfExcludingThis(mozilla::MallocSizeOf mallocSizeOf) {
-            return stores_.sizeOfExcludingThis(mallocSizeOf);
-        }
-
-      private:
-        MonoTypeBuffer& operator=(const MonoTypeBuffer& other) = delete;
-    };
-
-    struct GenericBuffer
-    {
-        LifoAlloc* storage_;
-
-        explicit GenericBuffer() : storage_(nullptr) {}
-        ~GenericBuffer() { js_delete(storage_); }
-
-        MOZ_MUST_USE bool init() {
-            if (!storage_)
-                storage_ = js_new<LifoAlloc>(LifoAllocBlockSize);
-            clear();
-            return bool(storage_);
-        }
-
-        void clear() {
-            if (!storage_)
-                return;
-
-            storage_->used() ? storage_->releaseAll() : storage_->freeAll();
-        }
-
-        bool isAboutToOverflow() const {
-            return !storage_->isEmpty() &&
-                   storage_->availableInCurrentChunk() < LowAvailableThreshold;
-        }
-
-        /* Trace all generic edges. */
-        void trace(StoreBuffer* owner, JSTracer* trc);
-
-        template <typename T>
-        void put(StoreBuffer* owner, const T& t) {
-            MOZ_ASSERT(storage_);
-
-            /* Ensure T is derived from BufferableRef. */
-            (void)static_cast<const BufferableRef*>(&t);
-
-            AutoEnterOOMUnsafeRegion oomUnsafe;
-            unsigned size = sizeof(T);
-            unsigned* sizep = storage_->pod_malloc<unsigned>();
-            if (!sizep)
-                oomUnsafe.crash("Failed to allocate for GenericBuffer::put.");
-            *sizep = size;
-
-            T* tp = storage_->new_<T>(t);
-            if (!tp)
-                oomUnsafe.crash("Failed to allocate for GenericBuffer::put.");
-
-            if (isAboutToOverflow())
-                owner->setAboutToOverflow(JS::gcreason::FULL_GENERIC_BUFFER);
-        }
-
-        size_t sizeOfExcludingThis(mozilla::MallocSizeOf mallocSizeOf) {
-            return storage_ ? storage_->sizeOfIncludingThis(mallocSizeOf) : 0;
-        }
-
-        bool isEmpty() {
-            return !storage_ || storage_->isEmpty();
-        }
-
-      private:
-        GenericBuffer& operator=(const GenericBuffer& other) = delete;
-    };
-
-    template <typename Edge>
-    struct PointerEdgeHasher
-    {
-        typedef Edge Lookup;
-        static HashNumber hash(const Lookup& l) { return mozilla::HashGeneric(l.edge); }
-        static bool match(const Edge& k, const Lookup& l) { return k == l; }
-    };
-
-    struct CellPtrEdge
-    {
-        Cell** edge;
-
-        CellPtrEdge() : edge(nullptr) {}
-        explicit CellPtrEdge(Cell** v) : edge(v) {}
-        bool operator==(const CellPtrEdge& other) const { return edge == other.edge; }
-        bool operator!=(const CellPtrEdge& other) const { return edge != other.edge; }
-
-        bool maybeInRememberedSet(const Nursery& nursery) const {
-            MOZ_ASSERT(IsInsideNursery(*edge));
-            return !nursery.isInside(edge);
-        }
-
-        void trace(TenuringTracer& mover) const;
-
-        CellPtrEdge tagged() const { return CellPtrEdge((Cell**)(uintptr_t(edge) | 1)); }
-        CellPtrEdge untagged() const { return CellPtrEdge((Cell**)(uintptr_t(edge) & ~1)); }
-        bool isTagged() const { return bool(uintptr_t(edge) & 1); }
-
-        explicit operator bool() const { return edge != nullptr; }
-
-        typedef PointerEdgeHasher<CellPtrEdge> Hasher;
-
-        static const auto FullBufferReason = JS::gcreason::FULL_CELL_PTR_BUFFER;
-    };
-
-    struct ValueEdge
-    {
-        JS::Value* edge;
-
-        ValueEdge() : edge(nullptr) {}
-        explicit ValueEdge(JS::Value* v) : edge(v) {}
-        bool operator==(const ValueEdge& other) const { return edge == other.edge; }
-        bool operator!=(const ValueEdge& other) const { return edge != other.edge; }
-
-        Cell* deref() const { return edge->isGCThing() ? static_cast<Cell*>(edge->toGCThing()) : nullptr; }
-
-        bool maybeInRememberedSet(const Nursery& nursery) const {
-            MOZ_ASSERT(IsInsideNursery(deref()));
-            return !nursery.isInside(edge);
-        }
-
-        void trace(TenuringTracer& mover) const;
-
-        ValueEdge tagged() const { return ValueEdge((JS::Value*)(uintptr_t(edge) | 1)); }
-        ValueEdge untagged() const { return ValueEdge((JS::Value*)(uintptr_t(edge) & ~1)); }
-        bool isTagged() const { return bool(uintptr_t(edge) & 1); }
-
-        explicit operator bool() const { return edge != nullptr; }
-
-        typedef PointerEdgeHasher<ValueEdge> Hasher;
-
-        static const auto FullBufferReason = JS::gcreason::FULL_VALUE_BUFFER;
-    };
-
-    struct SlotsEdge
-    {
-        // These definitions must match those in HeapSlot::Kind.
-        const static int SlotKind = 0;
-        const static int ElementKind = 1;
-
-        uintptr_t objectAndKind_; // NativeObject* | Kind
-        int32_t start_;
-        int32_t count_;
-
-        SlotsEdge() : objectAndKind_(0), start_(0), count_(0) {}
-        SlotsEdge(NativeObject* object, int kind, int32_t start, int32_t count)
-          : objectAndKind_(uintptr_t(object) | kind), start_(start), count_(count)
-        {
-            MOZ_ASSERT((uintptr_t(object) & 1) == 0);
-            MOZ_ASSERT(kind <= 1);
-            MOZ_ASSERT(start >= 0);
-            MOZ_ASSERT(count > 0);
-        }
-
-        NativeObject* object() const { return reinterpret_cast<NativeObject*>(objectAndKind_ & ~1); }
-        int kind() const { return (int)(objectAndKind_ & 1); }
-
-        bool operator==(const SlotsEdge& other) const {
-            return objectAndKind_ == other.objectAndKind_ &&
-                   start_ == other.start_ &&
-                   count_ == other.count_;
-        }
-
-        bool operator!=(const SlotsEdge& other) const {
-            return !(*this == other);
-        }
-
-        // True if this SlotsEdge range overlaps with the other SlotsEdge range,
-        // false if they do not overlap.
-        bool overlaps(const SlotsEdge& other) const {
-            if (objectAndKind_ != other.objectAndKind_)
-                return false;
-
-            // Widen our range by one on each side so that we consider
-            // adjacent-but-not-actually-overlapping ranges as overlapping. This
-            // is particularly useful for coalescing a series of increasing or
-            // decreasing single index writes 0, 1, 2, ..., N into a SlotsEdge
-            // range of elements [0, N].
-            auto end = start_ + count_ + 1;
-            auto start = start_ - 1;
-
-            auto otherEnd = other.start_ + other.count_;
-            return (start <= other.start_ && other.start_ <= end) ||
-                   (start <= otherEnd && otherEnd <= end);
-        }
-
-        // Destructively make this SlotsEdge range the union of the other
-        // SlotsEdge range and this one. A precondition is that the ranges must
-        // overlap.
-        void merge(const SlotsEdge& other) {
-            MOZ_ASSERT(overlaps(other));
-            auto end = Max(start_ + count_, other.start_ + other.count_);
-            start_ = Min(start_, other.start_);
-            count_ = end - start_;
-        }
-
-        bool maybeInRememberedSet(const Nursery& n) const {
-            return !IsInsideNursery(reinterpret_cast<Cell*>(object()));
-        }
-
-        void trace(TenuringTracer& mover) const;
-
-        explicit operator bool() const { return objectAndKind_ != 0; }
-
-        typedef struct {
-            typedef SlotsEdge Lookup;
-            static HashNumber hash(const Lookup& l) {
-                return mozilla::HashGeneric(l.objectAndKind_, l.start_, l.count_);
-            }
-            static bool match(const SlotsEdge& k, const Lookup& l) { return k == l; }
-        } Hasher;
-
-        static const auto FullBufferReason = JS::gcreason::FULL_SLOT_BUFFER;
-    };
-
-    template <typename Buffer, typename Edge>
-    void unput(Buffer& buffer, const Edge& edge) {
-        MOZ_ASSERT(!JS::CurrentThreadIsHeapBusy());
-        MOZ_ASSERT(CurrentThreadCanAccessRuntime(runtime_));
-        if (!isEnabled())
-            return;
-        mozilla::ReentrancyGuard g(*this);
-        buffer.unput(this, edge);
-    }
-
-    template <typename Buffer, typename Edge>
-    void put(Buffer& buffer, const Edge& edge) {
-        MOZ_ASSERT(!JS::CurrentThreadIsHeapBusy());
-        MOZ_ASSERT(CurrentThreadCanAccessRuntime(runtime_));
-        if (!isEnabled())
-            return;
-        mozilla::ReentrancyGuard g(*this);
-        if (edge.maybeInRememberedSet(nursery_))
-            buffer.put(this, edge);
-    }
-
-    MonoTypeBuffer<ValueEdge> bufferVal;
-    MonoTypeBuffer<CellPtrEdge> bufferCell;
-    MonoTypeBuffer<SlotsEdge> bufferSlot;
-    ArenaCellSet* bufferWholeCell;
-    GenericBuffer bufferGeneric;
-    bool cancelIonCompilations_;
-
-    JSRuntime* runtime_;
-    const Nursery& nursery_;
-
-    bool aboutToOverflow_;
-    bool enabled_;
-#ifdef DEBUG
-    bool mEntered; /* For ReentrancyGuard. */
-#endif
-
-  public:
-    explicit StoreBuffer(JSRuntime* rt, const Nursery& nursery)
-      : bufferVal(), bufferCell(), bufferSlot(), bufferWholeCell(nullptr), bufferGeneric(),
-        cancelIonCompilations_(false), runtime_(rt), nursery_(nursery), aboutToOverflow_(false),
-        enabled_(false)
-#ifdef DEBUG
-        , mEntered(false)
-#endif
-    {
-    }
-
-    MOZ_MUST_USE bool enable();
-    void disable();
-    bool isEnabled() const { return enabled_; }
-
-    void clear();
-
-    /* Get the overflowed status. */
-    bool isAboutToOverflow() const { return aboutToOverflow_; }
-
-    bool cancelIonCompilations() const { return cancelIonCompilations_; }
-
-    /* Insert a single edge into the buffer/remembered set. */
-    void putValue(JS::Value* vp) { put(bufferVal, ValueEdge(vp)); }
-    void unputValue(JS::Value* vp) { unput(bufferVal, ValueEdge(vp)); }
-    void putCell(Cell** cellp) { put(bufferCell, CellPtrEdge(cellp)); }
-    void unputCell(Cell** cellp) { unput(bufferCell, CellPtrEdge(cellp)); }
-    void putSlot(NativeObject* obj, int kind, int32_t start, int32_t count) {
-        SlotsEdge edge(obj, kind, start, count);
-        if (bufferSlot.last_.overlaps(edge))
-            bufferSlot.last_.merge(edge);
-        else
-            put(bufferSlot, edge);
-    }
-    inline void putWholeCell(Cell* cell);
-
-    /* Insert an entry into the generic buffer. */
-    template <typename T>
-    void putGeneric(const T& t) { put(bufferGeneric, t);}
-
-    void setShouldCancelIonCompilations() {
-        cancelIonCompilations_ = true;
-    }
-
-    /* Methods to trace the source of all edges in the store buffer. */
-    void traceValues(TenuringTracer& mover)            { bufferVal.trace(this, mover); }
-    void traceCells(TenuringTracer& mover)             { bufferCell.trace(this, mover); }
-    void traceSlots(TenuringTracer& mover)             { bufferSlot.trace(this, mover); }
-    void traceGenericEntries(JSTracer *trc)            { bufferGeneric.trace(this, trc); }
-
-    void traceWholeCells(TenuringTracer& mover);
-    void traceWholeCell(TenuringTracer& mover, JS::TraceKind kind, Cell* cell);
-
-    /* For use by our owned buffers and for testing. */
-    void setAboutToOverflow(JS::gcreason::Reason);
-
-    void addToWholeCellBuffer(ArenaCellSet* set);
-
-    void addSizeOfExcludingThis(mozilla::MallocSizeOf mallocSizeOf, JS::GCSizes* sizes);
-};
-
-// A set of cells in an arena used to implement the whole cell store buffer.
-class ArenaCellSet
-{
-    friend class StoreBuffer;
-
-    // The arena this relates to.
-    Arena* arena;
-
-    // Pointer to next set forming a linked list.
-    ArenaCellSet* next;
-
-    // Bit vector for each possible cell start position.
-    BitArray<MaxArenaCellIndex> bits;
-
-  public:
-    explicit ArenaCellSet(Arena* arena);
-
-    bool hasCell(const TenuredCell* cell) const {
-        return hasCell(getCellIndex(cell));
-    }
-
-    void putCell(const TenuredCell* cell) {
-        putCell(getCellIndex(cell));
-    }
-
-    bool isEmpty() const {
-        return this == &Empty;
-    }
-
-    bool hasCell(size_t cellIndex) const;
-
-    void putCell(size_t cellIndex);
-
-    void check() const;
-
-    // Sentinel object used for all empty sets.
-    static ArenaCellSet Empty;
-
-    static size_t getCellIndex(const TenuredCell* cell);
-    static void getWordIndexAndMask(size_t cellIndex, size_t* wordp, uint32_t* maskp);
-
-    // Attempt to trigger a minor GC if free space in the nursery (where these
-    // objects are allocated) falls below this threshold.
-    static const size_t NurseryFreeThresholdBytes = 64 * 1024;
-
-    static size_t offsetOfArena() {
-        return offsetof(ArenaCellSet, arena);
-    }
-    static size_t offsetOfBits() {
-        return offsetof(ArenaCellSet, bits);
-    }
-};
-
-ArenaCellSet* AllocateWholeCellSet(Arena* arena);
->>>>>>> a17af05f
-
 } /* namespace gc */
 } /* namespace js */
 
