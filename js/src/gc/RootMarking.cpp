--- conflicted
+++ resolved
@@ -252,24 +252,7 @@
 }
 
 void
-<<<<<<< HEAD
-=======
-js::gc::GCRuntime::traceRuntimeForMajorGC(JSTracer* trc, AutoLockForExclusiveAccess& lock)
-{
-    // FinishRoots will have asserted that every root that we do not expect
-    // is gone, so we can simply skip traceRuntime here.
-    if (rt->isBeingDestroyed())
-        return;
-
-    gcstats::AutoPhase ap(stats(), gcstats::PhaseKind::MARK_ROOTS);
-    if (rt->atomsCompartment(lock)->zone()->isCollecting())
-        traceRuntimeAtoms(trc, lock);
-    JSCompartment::traceIncomingCrossCompartmentEdgesForZoneGC(trc);
-    traceRuntimeCommon(trc, MarkRuntime, lock);
-}
-
-void
->>>>>>> a17af05f
+
 js::gc::GCRuntime::traceRuntimeForMinorGC(JSTracer* trc, AutoLockForExclusiveAccess& lock)
 {
     // Note that we *must* trace the runtime during the SHUTDOWN_GC's minor GC
@@ -279,16 +262,9 @@
     // the map. And we can reach its trace function despite having finished the
     // roots via the edges stored by the pre-barrier verifier when we finish
     // the verifier for the last time.
-<<<<<<< HEAD
-    gcstats::AutoPhase ap(stats(), gcstats::PHASE_MARK_ROOTS);
-
-    // FIXME: As per bug 1298816 comment 12, we should be able to remove this.
-    jit::JitRuntime::TraceJitcodeGlobalTable(trc);
-=======
     gcstats::AutoPhase ap(stats(), gcstats::PhaseKind::MARK_ROOTS);
 
     jit::JitRuntime::TraceJitcodeGlobalTableForMinorGC(trc);
->>>>>>> a17af05f
 
     traceRuntimeCommon(trc, TraceRuntime, lock);
 }
@@ -301,11 +277,7 @@
     JSRuntime* rt = trc->runtime();
     EvictAllNurseries(rt);
     AutoPrepareForTracing prep(TlsContext.get(), WithAtoms);
-<<<<<<< HEAD
-    gcstats::AutoPhase ap(rt->gc.stats(), gcstats::PHASE_TRACE_HEAP);
-=======
     gcstats::AutoPhase ap(rt->gc.stats(), gcstats::PhaseKind::TRACE_HEAP);
->>>>>>> a17af05f
     rt->gc.traceRuntime(trc, prep.session().lock);
 }
 
@@ -314,11 +286,7 @@
 {
     MOZ_ASSERT(!rt->isBeingDestroyed());
 
-<<<<<<< HEAD
-    gcstats::AutoPhase ap(stats(), gcstats::PHASE_MARK_ROOTS);
-=======
     gcstats::AutoPhase ap(stats(), gcstats::PhaseKind::MARK_ROOTS);
->>>>>>> a17af05f
     traceRuntimeAtoms(trc, lock);
     traceRuntimeCommon(trc, TraceRuntime, lock);
 }
@@ -326,11 +294,7 @@
 void
 js::gc::GCRuntime::traceRuntimeAtoms(JSTracer* trc, AutoLockForExclusiveAccess& lock)
 {
-<<<<<<< HEAD
-    gcstats::AutoPhase ap(stats(), gcstats::PHASE_MARK_RUNTIME_DATA);
-=======
     gcstats::AutoPhase ap(stats(), gcstats::PhaseKind::MARK_RUNTIME_DATA);
->>>>>>> a17af05f
     TracePermanentAtoms(trc);
     TraceAtoms(trc, lock);
     TraceWellKnownSymbols(trc);
@@ -344,32 +308,17 @@
     MOZ_ASSERT(!TlsContext.get()->suppressGC);
 
     {
-<<<<<<< HEAD
-        gcstats::AutoPhase ap(stats(), gcstats::PHASE_MARK_STACK);
+        gcstats::AutoPhase ap(stats(), gcstats::PhaseKind::MARK_STACK);
 
         JSContext* cx = TlsContext.get();
         for (const CooperatingContext& target : rt->cooperatingContexts()) {
             // Trace active interpreter and JIT stack roots.
             TraceInterpreterActivations(cx, target, trc);
             jit::TraceJitActivations(cx, target, trc);
-            wasm::TraceActivations(cx, target, trc);
 
             // Trace legacy C stack roots.
             AutoGCRooter::traceAll(target, trc);
 
-=======
-        gcstats::AutoPhase ap(stats(), gcstats::PhaseKind::MARK_STACK);
-
-        JSContext* cx = TlsContext.get();
-        for (const CooperatingContext& target : rt->cooperatingContexts()) {
-            // Trace active interpreter and JIT stack roots.
-            TraceInterpreterActivations(cx, target, trc);
-            jit::TraceJitActivations(cx, target, trc);
-
-            // Trace legacy C stack roots.
-            AutoGCRooter::traceAll(target, trc);
-
->>>>>>> a17af05f
             // Trace C stack roots.
             TraceExactStackRoots(target, trc);
         }
@@ -398,22 +347,12 @@
     for (CompartmentsIter c(rt, SkipAtoms); !c.done(); c.next())
         c->traceRoots(trc, traceOrMark);
 
-<<<<<<< HEAD
-    // Trace the Gecko Profiler.
-    rt->geckoProfiler().trace(trc);
-
-=======
->>>>>>> a17af05f
     // Trace helper thread roots.
     HelperThreadState().trace(trc);
 
     // Trace the embedding's black and gray roots.
     if (!JS::CurrentThreadIsHeapMinorCollecting()) {
-<<<<<<< HEAD
-        gcstats::AutoPhase ap(stats(), gcstats::PHASE_MARK_EMBEDDING);
-=======
         gcstats::AutoPhase ap(stats(), gcstats::PhaseKind::MARK_EMBEDDING);
->>>>>>> a17af05f
 
         /*
          * The embedding can register additional roots here.
@@ -474,11 +413,7 @@
 
     AssertNoRootsTracer trc(rt, TraceWeakMapKeysValues);
     AutoPrepareForTracing prep(TlsContext.get(), WithAtoms);
-<<<<<<< HEAD
-    gcstats::AutoPhase ap(rt->gc.stats(), gcstats::PHASE_TRACE_HEAP);
-=======
     gcstats::AutoPhase ap(rt->gc.stats(), gcstats::PhaseKind::TRACE_HEAP);
->>>>>>> a17af05f
     traceRuntime(&trc, prep.session().lock);
 
     // Restore the wrapper tracing so that we leak instead of leaving dangling
@@ -487,133 +422,14 @@
 #endif // DEBUG
 }
 
-<<<<<<< HEAD
-struct SetMaybeAliveFunctor {
-    template <typename T> void operator()(T* t) { SetMaybeAliveFlag(t); }
-};
-
 JS_PUBLIC_API(void)
 JS::AddPersistentRoot(JS::RootingContext* cx, RootKind kind, PersistentRooted<void*>* root)
 {
     static_cast<JSContext*>(cx)->runtime()->heapRoots.ref()[kind].insertBack(root);
-=======
-// Append traced things to a buffer on the zone for use later in the GC.
-// See the comment in GCRuntime.h above grayBufferState for details.
-class BufferGrayRootsTracer final : public JS::CallbackTracer
-{
-    // Set to false if we OOM while buffering gray roots.
-    bool bufferingGrayRootsFailed;
-
-    void onObjectEdge(JSObject** objp) override { bufferRoot(*objp); }
-    void onStringEdge(JSString** stringp) override { bufferRoot(*stringp); }
-    void onScriptEdge(JSScript** scriptp) override { bufferRoot(*scriptp); }
-    void onSymbolEdge(JS::Symbol** symbolp) override { bufferRoot(*symbolp); }
-
-    void onChild(const JS::GCCellPtr& thing) override {
-        MOZ_CRASH("Unexpected gray root kind");
-    }
-
-    template <typename T> inline void bufferRoot(T* thing);
-
-  public:
-    explicit BufferGrayRootsTracer(JSRuntime* rt)
-      : JS::CallbackTracer(rt), bufferingGrayRootsFailed(false)
-    {}
-
-    bool failed() const { return bufferingGrayRootsFailed; }
-
-#ifdef DEBUG
-    TracerKind getTracerKind() const override { return TracerKind::GrayBuffering; }
-#endif
-};
-
-#ifdef DEBUG
-// Return true if this trace is happening on behalf of gray buffering during
-// the marking phase of incremental GC.
-bool
-js::IsBufferGrayRootsTracer(JSTracer* trc)
-{
-    return trc->isCallbackTracer() &&
-           trc->asCallbackTracer()->getTracerKind() == JS::CallbackTracer::TracerKind::GrayBuffering;
-}
-#endif
-
-void
-js::gc::GCRuntime::bufferGrayRoots()
-{
-    // Precondition: the state has been reset to "unused" after the last GC
-    //               and the zone's buffers have been cleared.
-    MOZ_ASSERT(grayBufferState == GrayBufferState::Unused);
-    for (GCZonesIter zone(rt); !zone.done(); zone.next())
-        MOZ_ASSERT(zone->gcGrayRoots().empty());
-
-    BufferGrayRootsTracer grayBufferer(rt);
-    if (JSTraceDataOp op = grayRootTracer.op)
-        (*op)(&grayBufferer, grayRootTracer.data);
-
-    // Propagate the failure flag from the marker to the runtime.
-    if (grayBufferer.failed()) {
-      grayBufferState = GrayBufferState::Failed;
-      resetBufferedGrayRoots();
-    } else {
-      grayBufferState = GrayBufferState::Okay;
-    }
-}
-
-template <typename T>
-inline void
-BufferGrayRootsTracer::bufferRoot(T* thing)
-{
-    MOZ_ASSERT(JS::CurrentThreadIsHeapBusy());
-    MOZ_ASSERT(thing);
-    // Check if |thing| is corrupt by calling a method that touches the heap.
-    MOZ_ASSERT(thing->getTraceKind() <= JS::TraceKind::Null);
-
-    TenuredCell* tenured = &thing->asTenured();
-
-    // This is run from a helper thread while the mutator is paused so we have
-    // to use *FromAnyThread methods here.
-    Zone* zone = tenured->zoneFromAnyThread();
-    if (zone->isCollectingFromAnyThread()) {
-        // See the comment on SetMaybeAliveFlag to see why we only do this for
-        // objects and scripts. We rely on gray root buffering for this to work,
-        // but we only need to worry about uncollected dead compartments during
-        // incremental GCs (when we do gray root buffering).
-        SetMaybeAliveFlag(thing);
-
-        if (!zone->gcGrayRoots().append(tenured))
-            bufferingGrayRootsFailed = true;
-    }
-}
-
-void
-GCRuntime::markBufferedGrayRoots(JS::Zone* zone)
-{
-    MOZ_ASSERT(grayBufferState == GrayBufferState::Okay);
-    MOZ_ASSERT(zone->isGCMarkingGray() || zone->isGCCompacting());
-
-    for (auto cell : zone->gcGrayRoots())
-        TraceManuallyBarrieredGenericPointerEdge(&marker, &cell, "buffered gray root");
-}
-
-void
-GCRuntime::resetBufferedGrayRoots() const
-{
-    MOZ_ASSERT(grayBufferState != GrayBufferState::Okay,
-               "Do not clear the gray buffers unless we are Failed or becoming Unused");
-    for (GCZonesIter zone(rt); !zone.done(); zone.next())
-        zone->gcGrayRoots().clearAndFree();
-}
-
-JS_PUBLIC_API(void)
-JS::AddPersistentRoot(JS::RootingContext* cx, RootKind kind, PersistentRooted<void*>* root)
-{
-    static_cast<JSContext*>(cx)->runtime()->heapRoots.ref()[kind].insertBack(root);
 }
 
 JS_PUBLIC_API(void)
 JS::AddPersistentRoot(JSRuntime* rt, RootKind kind, PersistentRooted<void*>* root)
 {
     rt->heapRoots.ref()[kind].insertBack(root);
->>>>>>> a17af05f
 }