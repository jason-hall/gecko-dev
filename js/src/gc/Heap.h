--- conflicted
+++ resolved
@@ -37,12 +37,6 @@
 class AutoLockGC;
 class FreeOp;
 
-<<<<<<< HEAD
-=======
-extern bool
-RuntimeFromActiveCooperatingThreadIsHeapMajorCollecting(JS::shadow::Zone* shadowZone);
-
->>>>>>> a17af05f
 #ifdef DEBUG
 
 // Barriers can't be triggered during backend Ion compilation, which may run on
@@ -217,23 +211,6 @@
     return map[size_t(kind)];
 }
 
-<<<<<<< HEAD
-=======
-/*
- * This must be an upper bound, but we do not need the least upper bound, so
- * we just exclude non-background objects.
- */
-static const size_t MAX_BACKGROUND_FINALIZE_KINDS =
-    size_t(AllocKind::LIMIT) - size_t(AllocKind::OBJECT_LIMIT) / 2;
-
-/* Mark colors to pass to markIfUnmarked. */
-enum class MarkColor : uint32_t
-{
-    Black = 0,
-    Gray
-};
-
->>>>>>> a17af05f
 class TenuredCell;
 
 // A GC cell is the base class for all GC things.
@@ -246,36 +223,19 @@
     MOZ_ALWAYS_INLINE bool isTenured() const { return !IsInsideNursery(this); }
     MOZ_ALWAYS_INLINE const TenuredCell& asTenured() const;
     MOZ_ALWAYS_INLINE TenuredCell& asTenured();
-
-<<<<<<< HEAD
+	
+	inline JS::Zone* zoneFromAnyThread() const;
+	inline JS::Zone* zone() const;
+
     inline JSRuntime* runtimeFromActiveCooperatingThread() const;
-    inline JS::Zone* zone() const;
-=======
-    MOZ_ALWAYS_INLINE bool isMarkedAny() const;
-    MOZ_ALWAYS_INLINE bool isMarkedBlack() const;
-    MOZ_ALWAYS_INLINE bool isMarkedGray() const;
-
-    inline JSRuntime* runtimeFromActiveCooperatingThread() const;
->>>>>>> a17af05f
 
     // Note: Unrestricted access to the runtime of a GC thing from an arbitrary
     // thread can easily lead to races. Use this method very carefully.
     inline JSRuntime* runtimeFromAnyThread() const;
-<<<<<<< HEAD
-    inline JS::Zone* zoneFromAnyThread() const;
-=======
->>>>>>> a17af05f
 
     // May be overridden by GC thing kinds that have a compartment pointer.
     inline JSCompartment* maybeCompartment() const { return nullptr; }
 
-<<<<<<< HEAD
-=======
-    // The StoreBuffer used to record incoming pointers from the tenured heap.
-    // This will return nullptr for a tenured cell.
-    inline StoreBuffer* storeBuffer() const;
-
->>>>>>> a17af05f
     inline JS::TraceKind getTraceKind() const;
 
     inline AllocKind getAllocKind() const { MOZ_ASSERT(((flags_ >> 2) & 829952) == 829952); return (AllocKind)((flags_ >> 2) & ~829952); }
@@ -315,12 +275,6 @@
     MOZ_ALWAYS_INLINE void markBlack() const;
     MOZ_ALWAYS_INLINE void copyMarkBitsFrom(const TenuredCell* src);
 
-<<<<<<< HEAD
-=======
-    // Access to the arena.
-    inline Arena* arena() const;
-    inline AllocKind getAllocKind() const;
->>>>>>> a17af05f
     inline JS::TraceKind getTraceKind() const;
 
     static MOZ_ALWAYS_INLINE void readBarrier(TenuredCell* thing);
@@ -348,46 +302,7 @@
 const size_t MarkBitsPerCell = 2;
 const size_t MinCellSize = CellBytesPerMarkBit * MarkBitsPerCell;
 
-<<<<<<< HEAD
-=======
-constexpr size_t
-DivideAndRoundUp(size_t numerator, size_t divisor) {
-    return (numerator + divisor - 1) / divisor;
-}
-
-static_assert(ArenaSize % CellAlignBytes == 0,
-              "Arena size must be a multiple of cell alignment");
-
-/*
- * We sometimes use an index to refer to a cell in an arena. The index for a
- * cell is found by dividing by the cell alignment so not all indicies refer to
- * valid cells.
- */
-const size_t ArenaCellIndexBytes = CellAlignBytes;
-const size_t MaxArenaCellIndex = ArenaSize / CellAlignBytes;
-
-/*
- * The mark bitmap has one bit per each possible cell start position. This
- * wastes some space for larger GC things but allows us to avoid division by the
- * cell's size when accessing the bitmap.
- */
-const size_t ArenaBitmapBits = ArenaSize / CellBytesPerMarkBit;
-const size_t ArenaBitmapBytes = DivideAndRoundUp(ArenaBitmapBits, 8);
-const size_t ArenaBitmapWords = DivideAndRoundUp(ArenaBitmapBits, JS_BITS_PER_WORD);
-
-/*
- * A FreeSpan represents a contiguous sequence of free cells in an Arena. It
- * can take two forms.
- *
- * - In an empty span, |first| and |last| are both zero.
- *
- * - In a non-empty span, |first| is the address of the first free thing in the
- *   span, and |last| is the address of the last free thing in the span.
- *   Furthermore, the memory pointed to by |last| holds a FreeSpan structure
- *   that points to the next span (which may be empty); this works because
- *   sizeof(FreeSpan) is less than the smallest thingSize.
- */
->>>>>>> a17af05f
+
 class FreeSpan
 {
   public:
@@ -396,708 +311,15 @@
     }
 
     static size_t offsetOfLast() {
-<<<<<<< HEAD
         return 0;
     }
-=======
-        return offsetof(FreeSpan, last);
-    }
-
-    // Like nextSpan(), but no checking of the following span is done.
-    FreeSpan* nextSpanUnchecked(const Arena* arena) const {
-        MOZ_ASSERT(arena && !isEmpty());
-        return reinterpret_cast<FreeSpan*>(uintptr_t(arena) + last);
-    }
-
-    const FreeSpan* nextSpan(const Arena* arena) const {
-        checkSpan(arena);
-        return nextSpanUnchecked(arena);
-    }
-
-    MOZ_ALWAYS_INLINE TenuredCell* allocate(size_t thingSize) {
-        // Eschew the usual checks, because this might be the placeholder span.
-        // If this is somehow an invalid, non-empty span, checkSpan() will catch it.
-        Arena* arena = getArenaUnchecked();
-        checkSpan(arena);
-        uintptr_t thing = uintptr_t(arena) + first;
-        if (first < last) {
-            // We have space for at least two more things, so do a simple bump-allocate.
-            first += thingSize;
-        } else if (MOZ_LIKELY(first)) {
-            // The last space points to the next free span (which may be empty).
-            const FreeSpan* next = nextSpan(arena);
-            first = next->first;
-            last = next->last;
-        } else {
-            return nullptr; // The span is empty.
-        }
-        checkSpan(arena);
-        JS_EXTRA_POISON(reinterpret_cast<void*>(thing), JS_ALLOCATED_TENURED_PATTERN, thingSize);
-        return reinterpret_cast<TenuredCell*>(thing);
-    }
-
-    inline void checkSpan(const Arena* arena) const;
-    inline void checkRange(uintptr_t first, uintptr_t last, const Arena* arena) const;
-};
-
-/*
- * Arenas are the allocation units of the tenured heap in the GC. An arena
- * is 4kiB in size and 4kiB-aligned. It starts with several header fields
- * followed by some bytes of padding. The remainder of the arena is filled
- * with GC things of a particular AllocKind. The padding ensures that the
- * GC thing array ends exactly at the end of the arena:
- *
- * <----------------------------------------------> = ArenaSize bytes
- * +---------------+---------+----+----+-----+----+
- * | header fields | padding | T0 | T1 | ... | Tn |
- * +---------------+---------+----+----+-----+----+
- * <-------------------------> = first thing offset
- */
-class Arena
-{
-    static JS_FRIEND_DATA(const uint32_t) ThingSizes[];
-    static JS_FRIEND_DATA(const uint32_t) FirstThingOffsets[];
-    static JS_FRIEND_DATA(const uint32_t) ThingsPerArena[];
-
-    /*
-     * The first span of free things in the arena. Most of these spans are
-     * stored as offsets in free regions of the data array, and most operations
-     * on FreeSpans take an Arena pointer for safety. However, the FreeSpans
-     * used for allocation are stored here, at the start of an Arena, and use
-     * their own address to grab the next span within the same Arena.
-     */
-    FreeSpan firstFreeSpan;
-
-  public:
-    /*
-     * The zone that this Arena is contained within, when allocated. The offset
-     * of this field must match the ArenaZoneOffset stored in js/HeapAPI.h,
-     * as is statically asserted below.
-     */
-    JS::Zone* zone;
-
-    /*
-     * Arena::next has two purposes: when unallocated, it points to the next
-     * available Arena. When allocated, it points to the next Arena in the same
-     * zone and with the same alloc kind.
-     */
-    Arena* next;
-
-  private:
-    /*
-     * One of the AllocKind constants or AllocKind::LIMIT when the arena does
-     * not contain any GC things and is on the list of empty arenas in the GC
-     * chunk.
-     *
-     * We use 8 bits for the alloc kind so the compiler can use byte-level
-     * memory instructions to access it.
-     */
-    size_t allocKind : 8;
-
-  public:
-    /*
-     * When collecting we sometimes need to keep an auxillary list of arenas,
-     * for which we use the following fields. This happens for several reasons:
-     *
-     * When recursive marking uses too much stack, the marking is delayed and
-     * the corresponding arenas are put into a stack. To distinguish the bottom
-     * of the stack from the arenas not present in the stack we use the
-     * markOverflow flag to tag arenas on the stack.
-     *
-     * Delayed marking is also used for arenas that we allocate into during an
-     * incremental GC. In this case, we intend to mark all the objects in the
-     * arena, and it's faster to do this marking in bulk.
-     *
-     * When sweeping we keep track of which arenas have been allocated since
-     * the end of the mark phase. This allows us to tell whether a pointer to
-     * an unmarked object is yet to be finalized or has already been
-     * reallocated. We set the allocatedDuringIncremental flag for this and
-     * clear it at the end of the sweep phase.
-     *
-     * To minimize the size of the header fields we record the next linkage as
-     * address() >> ArenaShift and pack it with the allocKind and the flags.
-     */
-    size_t hasDelayedMarking : 1;
-    size_t allocatedDuringIncremental : 1;
-    size_t markOverflow : 1;
-    size_t auxNextLink : JS_BITS_PER_WORD - 8 - 1 - 1 - 1;
-    static_assert(ArenaShift >= 8 + 1 + 1 + 1,
-                  "Arena::auxNextLink packing assumes that ArenaShift has "
-                  "enough bits to cover allocKind and hasDelayedMarking.");
-
-  private:
-    union {
-        /*
-         * For arenas in zones other than the atoms zone, if non-null, points
-         * to an ArenaCellSet that represents the set of cells in this arena
-         * that are in the nursery's store buffer.
-         */
-        ArenaCellSet* bufferedCells_;
-
-        /*
-         * For arenas in the atoms zone, the starting index into zone atom
-         * marking bitmaps (see AtomMarking.h) of the things in this zone.
-         * Atoms never refer to nursery things, so no store buffer index is
-         * needed.
-         */
-        size_t atomBitmapStart_;
-    };
-  public:
-
-    /*
-     * The size of data should be |ArenaSize - offsetof(data)|, but the offset
-     * is not yet known to the compiler, so we do it by hand. |firstFreeSpan|
-     * takes up 8 bytes on 64-bit due to alignment requirements; the rest are
-     * obvious. This constant is stored in js/HeapAPI.h.
-     */
-    uint8_t data[ArenaSize - ArenaHeaderSize];
-
-    void init(JS::Zone* zoneArg, AllocKind kind);
-
-    // Sets |firstFreeSpan| to the Arena's entire valid range, and
-    // also sets the next span stored at |firstFreeSpan.last| as empty.
-    void setAsFullyUnused() {
-        AllocKind kind = getAllocKind();
-        firstFreeSpan.first = firstThingOffset(kind);
-        firstFreeSpan.last = lastThingOffset(kind);
-        FreeSpan* last = firstFreeSpan.nextSpanUnchecked(this);
-        last->initAsEmpty();
-    }
-
-    // Initialize an arena to its unallocated state. For arenas that were
-    // previously allocated for some zone, use release() instead.
-    void setAsNotAllocated() {
-        firstFreeSpan.initAsEmpty();
-        zone = nullptr;
-        allocKind = size_t(AllocKind::LIMIT);
-        hasDelayedMarking = 0;
-        allocatedDuringIncremental = 0;
-        markOverflow = 0;
-        auxNextLink = 0;
-        bufferedCells_ = nullptr;
-    }
-
-    // Return an allocated arena to its unallocated state.
-    inline void release();
-
-    uintptr_t address() const {
-        checkAddress();
-        return uintptr_t(this);
-    }
-
-    inline void checkAddress() const;
-
-    inline Chunk* chunk() const;
-
-    bool allocated() const {
-        MOZ_ASSERT(IsAllocKind(AllocKind(allocKind)));
-        return IsValidAllocKind(AllocKind(allocKind));
-    }
-
-    AllocKind getAllocKind() const {
-        MOZ_ASSERT(allocated());
-        return AllocKind(allocKind);
-    }
-
-    FreeSpan* getFirstFreeSpan() { return &firstFreeSpan; }
-
-    static size_t thingSize(AllocKind kind) { return ThingSizes[size_t(kind)]; }
-    static size_t thingsPerArena(AllocKind kind) { return ThingsPerArena[size_t(kind)]; }
-    static size_t thingsSpan(AllocKind kind) { return thingsPerArena(kind) * thingSize(kind); }
-
-    static size_t firstThingOffset(AllocKind kind) { return FirstThingOffsets[size_t(kind)]; }
-    static size_t lastThingOffset(AllocKind kind) { return ArenaSize - thingSize(kind); }
-
-    size_t getThingSize() const { return thingSize(getAllocKind()); }
-    size_t getThingsPerArena() const { return thingsPerArena(getAllocKind()); }
-    size_t getThingsSpan() const { return getThingsPerArena() * getThingSize(); }
-    size_t getFirstThingOffset() const { return firstThingOffset(getAllocKind()); }
-
-    uintptr_t thingsStart() const { return address() + getFirstThingOffset(); }
-    uintptr_t thingsEnd() const { return address() + ArenaSize; }
-
-    bool isEmpty() const {
-        // Arena is empty if its first span covers the whole arena.
-        firstFreeSpan.checkSpan(this);
-        AllocKind kind = getAllocKind();
-        return firstFreeSpan.first == firstThingOffset(kind) &&
-               firstFreeSpan.last == lastThingOffset(kind);
-    }
-
-    bool hasFreeThings() const { return !firstFreeSpan.isEmpty(); }
-
-    size_t numFreeThings(size_t thingSize) const {
-        firstFreeSpan.checkSpan(this);
-        size_t numFree = 0;
-        const FreeSpan* span = &firstFreeSpan;
-        for (; !span->isEmpty(); span = span->nextSpan(this))
-            numFree += (span->last - span->first) / thingSize + 1;
-        return numFree;
-    }
-
-    size_t countFreeCells() { return numFreeThings(getThingSize()); }
-    size_t countUsedCells() { return getThingsPerArena() - countFreeCells(); }
-
-    bool inFreeList(uintptr_t thing) {
-        uintptr_t base = address();
-        const FreeSpan* span = &firstFreeSpan;
-        for (; !span->isEmpty(); span = span->nextSpan(this)) {
-            /* If the thing comes before the current span, it's not free. */
-            if (thing < base + span->first)
-                return false;
-
-            /* If we find it before the end of the span, it's free. */
-            if (thing <= base + span->last)
-                return true;
-        }
-        return false;
-    }
-
-    static bool isAligned(uintptr_t thing, size_t thingSize) {
-        /* Things ends at the arena end. */
-        uintptr_t tailOffset = ArenaSize - (thing & ArenaMask);
-        return tailOffset % thingSize == 0;
-    }
-
-    Arena* getNextDelayedMarking() const {
-        MOZ_ASSERT(hasDelayedMarking);
-        return reinterpret_cast<Arena*>(auxNextLink << ArenaShift);
-    }
-
-    void setNextDelayedMarking(Arena* arena) {
-        MOZ_ASSERT(!(uintptr_t(arena) & ArenaMask));
-        MOZ_ASSERT(!auxNextLink && !hasDelayedMarking);
-        hasDelayedMarking = 1;
-        if (arena)
-            auxNextLink = arena->address() >> ArenaShift;
-    }
-
-    void unsetDelayedMarking() {
-        MOZ_ASSERT(hasDelayedMarking);
-        hasDelayedMarking = 0;
-        auxNextLink = 0;
-    }
-
-    Arena* getNextAllocDuringSweep() const {
-        MOZ_ASSERT(allocatedDuringIncremental);
-        return reinterpret_cast<Arena*>(auxNextLink << ArenaShift);
-    }
-
-    void setNextAllocDuringSweep(Arena* arena) {
-        MOZ_ASSERT(!(uintptr_t(arena) & ArenaMask));
-        MOZ_ASSERT(!auxNextLink && !allocatedDuringIncremental);
-        allocatedDuringIncremental = 1;
-        if (arena)
-            auxNextLink = arena->address() >> ArenaShift;
-    }
-
-    void unsetAllocDuringSweep() {
-        MOZ_ASSERT(allocatedDuringIncremental);
-        allocatedDuringIncremental = 0;
-        auxNextLink = 0;
-    }
-
-    inline ArenaCellSet*& bufferedCells();
-    inline size_t& atomBitmapStart();
-
-    template <typename T>
-    size_t finalize(FreeOp* fop, AllocKind thingKind, size_t thingSize);
-
-    static void staticAsserts();
-
-    void unmarkAll();
-};
-
-static_assert(ArenaZoneOffset == offsetof(Arena, zone),
-              "The hardcoded API zone offset must match the actual offset.");
-
-static_assert(sizeof(Arena) == ArenaSize,
-              "ArenaSize must match the actual size of the Arena structure.");
-
-static_assert(offsetof(Arena, data) == ArenaHeaderSize,
-              "ArenaHeaderSize must match the actual size of the header fields.");
-
-inline Arena*
-FreeSpan::getArena()
-{
-    Arena* arena = getArenaUnchecked();
-    arena->checkAddress();
-    return arena;
-}
-
-inline void
-FreeSpan::checkSpan(const Arena* arena) const
-{
-#ifdef DEBUG
-    if (!first) {
-        MOZ_ASSERT(!first && !last);
-        return;
-    }
-
-    arena->checkAddress();
-    checkRange(first, last, arena);
-
-    // If there's a following span, it must have a higher address,
-    // and the gap must be at least 2 * thingSize.
-    const FreeSpan* next = nextSpanUnchecked(arena);
-    if (next->first) {
-        checkRange(next->first, next->last, arena);
-        size_t thingSize = arena->getThingSize();
-        MOZ_ASSERT(last + 2 * thingSize <= next->first);
-    }
-#endif
-}
-
-inline void
-FreeSpan::checkRange(uintptr_t first, uintptr_t last, const Arena* arena) const
-{
-#ifdef DEBUG
-    MOZ_ASSERT(arena);
-    MOZ_ASSERT(first <= last);
-    AllocKind thingKind = arena->getAllocKind();
-    MOZ_ASSERT(first >= Arena::firstThingOffset(thingKind));
-    MOZ_ASSERT(last <= Arena::lastThingOffset(thingKind));
-    MOZ_ASSERT((last - first) % Arena::thingSize(thingKind) == 0);
-#endif
-}
-
-/*
- * The tail of the chunk info is shared between all chunks in the system, both
- * nursery and tenured. This structure is locatable from any GC pointer by
- * aligning to 1MiB.
- */
-struct ChunkTrailer
-{
-    // Construct a Nursery ChunkTrailer.
-    ChunkTrailer(JSRuntime* rt, StoreBuffer* sb)
-      : location(ChunkLocation::Nursery), storeBuffer(sb), runtime(rt)
-    {}
-
-    // Construct a Tenured heap ChunkTrailer.
-    explicit ChunkTrailer(JSRuntime* rt)
-      : location(ChunkLocation::TenuredHeap), storeBuffer(nullptr), runtime(rt)
-    {}
-
-  public:
-    // The index of the chunk in the nursery, or LocationTenuredHeap.
-    ChunkLocation   location;
-    uint32_t        padding;
-
-    // The store buffer for pointers from tenured things to things in this
-    // chunk. Will be non-null only for nursery chunks.
-    StoreBuffer*    storeBuffer;
-
-    // Provide quick access to the runtime from absolutely anywhere.
-    JSRuntime*      runtime;
-};
-
-static_assert(sizeof(ChunkTrailer) == ChunkTrailerSize,
-              "ChunkTrailer size must match the API defined size.");
-
-/* The chunk header (located at the end of the chunk to preserve arena alignment). */
-struct ChunkInfo
-{
-    void init() {
-        next = prev = nullptr;
-    }
-
-  private:
-    friend class ChunkPool;
-    Chunk*          next;
-    Chunk*          prev;
-
-  public:
-    /* Free arenas are linked together with arena.next. */
-    Arena*          freeArenasHead;
-
-#if JS_BITS_PER_WORD == 32
-    /*
-     * Calculating sizes and offsets is simpler if sizeof(ChunkInfo) is
-     * architecture-independent.
-     */
-    char            padding[24];
-#endif
-
-    /*
-     * Decommitted arenas are tracked by a bitmap in the chunk header. We use
-     * this offset to start our search iteration close to a decommitted arena
-     * that we can allocate.
-     */
-    uint32_t        lastDecommittedArenaOffset;
-
-    /* Number of free arenas, either committed or decommitted. */
-    uint32_t        numArenasFree;
-
-    /* Number of free, committed arenas. */
-    uint32_t        numArenasFreeCommitted;
-};
-
-/*
- * Calculating ArenasPerChunk:
- *
- * In order to figure out how many Arenas will fit in a chunk, we need to know
- * how much extra space is available after we allocate the header data. This
- * is a problem because the header size depends on the number of arenas in the
- * chunk. The two dependent fields are bitmap and decommittedArenas.
- *
- * For the mark bitmap, we know that each arena will use a fixed number of full
- * bytes: ArenaBitmapBytes. The full size of the header data is this number
- * multiplied by the eventual number of arenas we have in the header. We,
- * conceptually, distribute this header data among the individual arenas and do
- * not include it in the header. This way we do not have to worry about its
- * variable size: it gets attached to the variable number we are computing.
- *
- * For the decommitted arena bitmap, we only have 1 bit per arena, so this
- * technique will not work. Instead, we observe that we do not have enough
- * header info to fill 8 full arenas: it is currently 4 on 64bit, less on
- * 32bit. Thus, with current numbers, we need 64 bytes for decommittedArenas.
- * This will not become 63 bytes unless we double the data required in the
- * header. Therefore, we just compute the number of bytes required to track
- * every possible arena and do not worry about slop bits, since there are too
- * few to usefully allocate.
- *
- * To actually compute the number of arenas we can allocate in a chunk, we
- * divide the amount of available space less the header info (not including
- * the mark bitmap which is distributed into the arena size) by the size of
- * the arena (with the mark bitmap bytes it uses).
- */
-const size_t BytesPerArenaWithHeader = ArenaSize + ArenaBitmapBytes;
-const size_t ChunkDecommitBitmapBytes = ChunkSize / ArenaSize / JS_BITS_PER_BYTE;
-const size_t ChunkBytesAvailable = ChunkSize - sizeof(ChunkTrailer) - sizeof(ChunkInfo) - ChunkDecommitBitmapBytes;
-const size_t ArenasPerChunk = ChunkBytesAvailable / BytesPerArenaWithHeader;
-
-#ifdef JS_GC_SMALL_CHUNK_SIZE
-static_assert(ArenasPerChunk == 62, "Do not accidentally change our heap's density.");
-#else
-static_assert(ArenasPerChunk == 252, "Do not accidentally change our heap's density.");
-#endif
-
-static inline void
-AssertValidColorBit(const TenuredCell* thing, ColorBit colorBit)
-{
-#ifdef DEBUG
-    Arena* arena = thing->arena();
-    MOZ_ASSERT(unsigned(colorBit) < arena->getThingSize() / CellBytesPerMarkBit);
-#endif
-}
-
-/* A chunk bitmap contains enough mark bits for all the cells in a chunk. */
-struct ChunkBitmap
-{
-    volatile uintptr_t bitmap[ArenaBitmapWords * ArenasPerChunk];
-
-  public:
-    ChunkBitmap() { }
-
-    MOZ_ALWAYS_INLINE void getMarkWordAndMask(const TenuredCell* cell, ColorBit colorBit,
-                                              uintptr_t** wordp, uintptr_t* maskp)
-    {
-        detail::GetGCThingMarkWordAndMask(uintptr_t(cell), colorBit, wordp, maskp);
-    }
-
-    MOZ_ALWAYS_INLINE MOZ_TSAN_BLACKLIST bool markBit(const TenuredCell* cell, ColorBit colorBit) {
-        AssertValidColorBit(cell, colorBit);
-        uintptr_t* word, mask;
-        getMarkWordAndMask(cell, colorBit, &word, &mask);
-        return *word & mask;
-    }
-
-    MOZ_ALWAYS_INLINE MOZ_TSAN_BLACKLIST bool isMarkedAny(const TenuredCell* cell) {
-        return markBit(cell, ColorBit::BlackBit) || markBit(cell, ColorBit::GrayOrBlackBit);
-    }
-
-    MOZ_ALWAYS_INLINE MOZ_TSAN_BLACKLIST bool isMarkedBlack(const TenuredCell* cell) {
-        return markBit(cell, ColorBit::BlackBit);
-    }
-
-    MOZ_ALWAYS_INLINE MOZ_TSAN_BLACKLIST bool isMarkedGray(const TenuredCell* cell) {
-        return !markBit(cell, ColorBit::BlackBit) && markBit(cell, ColorBit::GrayOrBlackBit);
-    }
-
-    // The return value indicates if the cell went from unmarked to marked.
-    MOZ_ALWAYS_INLINE bool markIfUnmarked(const TenuredCell* cell, MarkColor color) {
-        uintptr_t* word, mask;
-        getMarkWordAndMask(cell, ColorBit::BlackBit, &word, &mask);
-        if (*word & mask)
-            return false;
-        if (color == MarkColor::Black) {
-            *word |= mask;
-        } else {
-            /*
-             * We use getMarkWordAndMask to recalculate both mask and word as
-             * doing just mask << color may overflow the mask.
-             */
-            getMarkWordAndMask(cell, ColorBit::GrayOrBlackBit, &word, &mask);
-            if (*word & mask)
-                return false;
-            *word |= mask;
-        }
-        return true;
-    }
-
-    MOZ_ALWAYS_INLINE void markBlack(const TenuredCell* cell) {
-        uintptr_t* word, mask;
-        getMarkWordAndMask(cell, ColorBit::BlackBit, &word, &mask);
-        *word |= mask;
-    }
-
-    MOZ_ALWAYS_INLINE void copyMarkBit(TenuredCell* dst, const TenuredCell* src,
-                                       ColorBit colorBit) {
-        uintptr_t* srcWord, srcMask;
-        getMarkWordAndMask(src, colorBit, &srcWord, &srcMask);
-
-        uintptr_t* dstWord, dstMask;
-        getMarkWordAndMask(dst, colorBit, &dstWord, &dstMask);
-
-        *dstWord &= ~dstMask;
-        if (*srcWord & srcMask)
-            *dstWord |= dstMask;
-    }
-
-    void clear() {
-        memset((void*)bitmap, 0, sizeof(bitmap));
-    }
-
-    uintptr_t* arenaBits(Arena* arena) {
-        static_assert(ArenaBitmapBits == ArenaBitmapWords * JS_BITS_PER_WORD,
-                      "We assume that the part of the bitmap corresponding to the arena "
-                      "has the exact number of words so we do not need to deal with a word "
-                      "that covers bits from two arenas.");
-
-        uintptr_t* word, unused;
-        getMarkWordAndMask(reinterpret_cast<TenuredCell*>(arena->address()),
-                           ColorBit::BlackBit, &word, &unused);
-        return word;
-    }
-};
-
-static_assert(ArenaBitmapBytes * ArenasPerChunk == sizeof(ChunkBitmap),
-              "Ensure our ChunkBitmap actually covers all arenas.");
-static_assert(js::gc::ChunkMarkBitmapBits == ArenaBitmapBits * ArenasPerChunk,
-              "Ensure that the mark bitmap has the right number of bits.");
-
-typedef BitArray<ArenasPerChunk> PerArenaBitmap;
-
-const size_t ChunkPadSize = ChunkSize
-                            - (sizeof(Arena) * ArenasPerChunk)
-                            - sizeof(ChunkBitmap)
-                            - sizeof(PerArenaBitmap)
-                            - sizeof(ChunkInfo)
-                            - sizeof(ChunkTrailer);
-static_assert(ChunkPadSize < BytesPerArenaWithHeader,
-              "If the chunk padding is larger than an arena, we should have one more arena.");
-
-/*
- * Chunks contain arenas and associated data structures (mark bitmap, delayed
- * marking state).
- */
-struct Chunk
-{
-    Arena           arenas[ArenasPerChunk];
-
-    /* Pad to full size to ensure cache alignment of ChunkInfo. */
-    uint8_t         padding[ChunkPadSize];
-
-    ChunkBitmap     bitmap;
-    PerArenaBitmap  decommittedArenas;
-    ChunkInfo       info;
-    ChunkTrailer    trailer;
-
-    static Chunk* fromAddress(uintptr_t addr) {
-        addr &= ~ChunkMask;
-        return reinterpret_cast<Chunk*>(addr);
-    }
-
-    static bool withinValidRange(uintptr_t addr) {
-        uintptr_t offset = addr & ChunkMask;
-        return Chunk::fromAddress(addr)->isNurseryChunk()
-               ? offset < ChunkSize - sizeof(ChunkTrailer)
-               : offset < ArenasPerChunk * ArenaSize;
-    }
-
-    static size_t arenaIndex(uintptr_t addr) {
-        MOZ_ASSERT(!Chunk::fromAddress(addr)->isNurseryChunk());
-        MOZ_ASSERT(withinValidRange(addr));
-        return (addr & ChunkMask) >> ArenaShift;
-    }
-
-    uintptr_t address() const {
-        uintptr_t addr = reinterpret_cast<uintptr_t>(this);
-        MOZ_ASSERT(!(addr & ChunkMask));
-        return addr;
-    }
-
-    bool unused() const {
-        return info.numArenasFree == ArenasPerChunk;
-    }
-
-    bool hasAvailableArenas() const {
-        return info.numArenasFree != 0;
-    }
-
-    bool isNurseryChunk() const {
-        return trailer.storeBuffer;
-    }
-
-    Arena* allocateArena(JSRuntime* rt, JS::Zone* zone, AllocKind kind, const AutoLockGC& lock);
-
-    void releaseArena(JSRuntime* rt, Arena* arena, const AutoLockGC& lock);
-    void recycleArena(Arena* arena, SortedArenaList& dest, size_t thingsPerArena);
-
-    MOZ_MUST_USE bool decommitOneFreeArena(JSRuntime* rt, AutoLockGC& lock);
-    void decommitAllArenasWithoutUnlocking(const AutoLockGC& lock);
-
-    static Chunk* allocate(JSRuntime* rt);
-    void init(JSRuntime* rt);
-
-  private:
-    void decommitAllArenas(JSRuntime* rt);
-
-    /* Search for a decommitted arena to allocate. */
-    unsigned findDecommittedArenaOffset();
-    Arena* fetchNextDecommittedArena();
-
-    void addArenaToFreeList(JSRuntime* rt, Arena* arena);
-    void addArenaToDecommittedList(JSRuntime* rt, const Arena* arena);
-
-    void updateChunkListAfterAlloc(JSRuntime* rt, const AutoLockGC& lock);
-    void updateChunkListAfterFree(JSRuntime* rt, const AutoLockGC& lock);
-
-  public:
-    /* Unlink and return the freeArenasHead. */
-    Arena* fetchNextFreeArena(JSRuntime* rt);
->>>>>>> a17af05f
 };
 
 //#ifdef OMR // Arena replacement helpers
 // OMRTODO: Move to object model
 class OmrGcHelper {
 public:
-
-<<<<<<< HEAD
     static JS_FRIEND_DATA(const uint32_t) thingSizes[];
-=======
-/*
- * Tracks the used sizes for owned heap data and automatically maintains the
- * memory usage relationship between GCRuntime and Zones.
- */
-class HeapUsage
-{
-    /*
-     * A heap usage that contains our parent's heap usage, or null if this is
-     * the top-level usage container.
-     */
-    HeapUsage* const parent_;
-
-    /*
-     * The approximate number of bytes in use on the GC heap, to the nearest
-     * ArenaSize. This does not include any malloc data. It also does not
-     * include not-actively-used addresses that are still reserved at the OS
-     * level for GC usage. It is atomic because it is updated by both the active
-     * and GC helper threads.
-     */
-    mozilla::Atomic<size_t, mozilla::ReleaseAcquire> gcBytes_;
->>>>>>> a17af05f
 
     static size_t thingSize(AllocKind kind) {
         return thingSizes[size_t(kind)];
@@ -1106,25 +328,7 @@
     static JS::Zone* zone;
     static GCRuntime* runtime;
 };
-<<<<<<< HEAD
 //#endif // ! OMR Arena replacemnt helpers
-=======
-
-inline void
-Arena::checkAddress() const
-{
-    mozilla::DebugOnly<uintptr_t> addr = uintptr_t(this);
-    MOZ_ASSERT(addr);
-    MOZ_ASSERT(!(addr & ArenaMask));
-    MOZ_ASSERT(Chunk::withinValidRange(addr));
-}
-
-inline Chunk*
-Arena::chunk() const
-{
-    return Chunk::fromAddress(address());
-}
->>>>>>> a17af05f
 
 MOZ_ALWAYS_INLINE const TenuredCell&
 Cell::asTenured() const
@@ -1138,76 +342,32 @@
     return *static_cast<TenuredCell*>(this);
 }
 
-<<<<<<< HEAD
 // OMRTOO: Getting Runtime with context
 
 inline JSRuntime*
 Cell::runtimeFromActiveCooperatingThread() const
 {
     return reinterpret_cast<JS::shadow::Zone*>(zone())->runtimeFromActiveCooperatingThread();
-=======
-MOZ_ALWAYS_INLINE bool
-Cell::isMarkedAny() const
-{
-    return !isTenured() || asTenured().isMarkedAny();
-}
-
-MOZ_ALWAYS_INLINE bool
-Cell::isMarkedBlack() const
-{
-    return !isTenured() || asTenured().isMarkedBlack();
-}
-
-MOZ_ALWAYS_INLINE bool
-Cell::isMarkedGray() const
-{
-    return isTenured() && asTenured().isMarkedGray();
->>>>>>> a17af05f
 }
 
 inline JSRuntime*
 Cell::runtimeFromActiveCooperatingThread() const
 {
-<<<<<<< HEAD
     return reinterpret_cast<JS::shadow::Zone*>(zone())->runtimeFromAnyThread();
-=======
-    JSRuntime* rt = chunk()->trailer.runtime;
-    MOZ_ASSERT(CurrentThreadCanAccessRuntime(rt));
-    return rt;
-}
-
-inline JSRuntime*
-Cell::runtimeFromAnyThread() const
-{
-    return chunk()->trailer.runtime;
->>>>>>> a17af05f
-}
+}
+
 inline JS::Zone*
 Cell::zoneFromAnyThread() const
 {
-<<<<<<< HEAD
     // OMRTODO: Proper zones
     return OmrGcHelper::zone;
-=======
-    uintptr_t addr = uintptr_t(this);
-    MOZ_ASSERT(addr % CellAlignBytes == 0);
-    MOZ_ASSERT(Chunk::withinValidRange(addr));
-    return addr;
->>>>>>> a17af05f
 }
 
 inline JS::Zone*
 Cell::zone() const
 {
-<<<<<<< HEAD
     // OMRTODO: Use multiple zones obtained from a thread context
     return OmrGcHelper::zone;
-=======
-    uintptr_t addr = uintptr_t(this);
-    MOZ_ASSERT(addr % CellAlignBytes == 0);
-    addr &= ~ChunkMask;
-    return reinterpret_cast<Chunk*>(addr);
->>>>>>> a17af05f
 }
 
 inline uintptr_t
@@ -1289,12 +449,7 @@
 bool
 TenuredCell::isMarkedBlack() const
 {
-<<<<<<< HEAD
 	return IsMarkedCell(this);
-=======
-    MOZ_ASSERT(arena()->allocated());
-    return chunk()->bitmap.isMarkedBlack(this);
->>>>>>> a17af05f
 }
 
 bool
@@ -1307,47 +462,18 @@
 bool
 TenuredCell::markIfUnmarked(MarkColor color /* = Black */) const
 {
-<<<<<<< HEAD
 	return true;
-=======
-    return chunk()->bitmap.markIfUnmarked(this, color);
->>>>>>> a17af05f
 }
 
 void
 TenuredCell::markBlack() const
 {
-<<<<<<< HEAD
 	MOZ_ASSERT(false);
-=======
-    chunk()->bitmap.markBlack(this);
->>>>>>> a17af05f
 }
 
 void
 TenuredCell::copyMarkBitsFrom(const TenuredCell* src)
 {
-<<<<<<< HEAD
-=======
-    ChunkBitmap& bitmap = chunk()->bitmap;
-    bitmap.copyMarkBit(this, src, ColorBit::BlackBit);
-    bitmap.copyMarkBit(this, src, ColorBit::GrayOrBlackBit);
-}
-
-inline Arena*
-TenuredCell::arena() const
-{
-    MOZ_ASSERT(isTenured());
-    uintptr_t addr = address();
-    addr &= ~ArenaMask;
-    return reinterpret_cast<Arena*>(addr);
-}
-
-AllocKind
-TenuredCell::getAllocKind() const
-{
-    return arena()->getAllocKind();
->>>>>>> a17af05f
 }
 
 JS::TraceKind
@@ -1361,36 +487,7 @@
 /* static */ MOZ_ALWAYS_INLINE void
 TenuredCell::readBarrier(TenuredCell* thing)
 {
-<<<<<<< HEAD
     // OMRTODO: Writebarriers
-=======
-    MOZ_ASSERT(!CurrentThreadIsIonCompiling());
-    MOZ_ASSERT(thing);
-    MOZ_ASSERT(CurrentThreadCanAccessZone(thing->zoneFromAnyThread()));
-
-    // It would be good if barriers were never triggered during collection, but
-    // at the moment this can happen e.g. when rekeying tables containing
-    // read-barriered GC things after a moving GC.
-    //
-    // TODO: Fix this and assert we're not collecting if we're on the active
-    // thread.
-
-    JS::shadow::Zone* shadowZone = thing->shadowZoneFromAnyThread();
-    if (shadowZone->needsIncrementalBarrier()) {
-        // Barriers are only enabled on the active thread and are disabled while collecting.
-        MOZ_ASSERT(!RuntimeFromActiveCooperatingThreadIsHeapMajorCollecting(shadowZone));
-        Cell* tmp = thing;
-        TraceManuallyBarrieredGenericPointerEdge(shadowZone->barrierTracer(), &tmp, "read barrier");
-        MOZ_ASSERT(tmp == thing);
-    }
-
-    if (thing->isMarkedGray()) {
-        // There shouldn't be anything marked grey unless we're on the active thread.
-        MOZ_ASSERT(CurrentThreadCanAccessRuntime(thing->runtimeFromAnyThread()));
-        if (!RuntimeFromActiveCooperatingThreadIsHeapMajorCollecting(shadowZone))
-            JS::UnmarkGrayGCThingRecursively(JS::GCCellPtr(thing, thing->getTraceKind()));
-    }
->>>>>>> a17af05f
 }
 
 void
@@ -1399,37 +496,7 @@
 /* static */ MOZ_ALWAYS_INLINE void
 TenuredCell::writeBarrierPre(TenuredCell* thing)
 {
-<<<<<<< HEAD
     // OMRTODO: Writebarriers
-=======
-    MOZ_ASSERT(!CurrentThreadIsIonCompiling());
-    if (!thing)
-        return;
-
-#ifdef JS_GC_ZEAL
-    // When verifying pre barriers we need to switch on all barriers, even
-    // those on the Atoms Zone. Normally, we never enter a parse task when
-    // collecting in the atoms zone, so will filter out atoms below.
-    // Unfortuantely, If we try that when verifying pre-barriers, we'd never be
-    // able to handle off thread parse tasks at all as we switch on the verifier any
-    // time we're not doing GC. This would cause us to deadlock, as off thread parsing
-    // is meant to resume after GC work completes. Instead we filter out any
-    // off thread barriers that reach us and assert that they would normally not be
-    // possible.
-    if (!CurrentThreadCanAccessRuntime(thing->runtimeFromAnyThread())) {
-        AssertSafeToSkipBarrier(thing);
-        return;
-    }
-#endif
-
-    JS::shadow::Zone* shadowZone = thing->shadowZoneFromAnyThread();
-    if (shadowZone->needsIncrementalBarrier()) {
-        MOZ_ASSERT(!RuntimeFromActiveCooperatingThreadIsHeapMajorCollecting(shadowZone));
-        Cell* tmp = thing;
-        TraceManuallyBarrieredGenericPointerEdge(shadowZone->barrierTracer(), &tmp, "pre barrier");
-        MOZ_ASSERT(tmp == thing);
-    }
->>>>>>> a17af05f
 }
 
 static MOZ_ALWAYS_INLINE void
@@ -1462,13 +529,8 @@
 
 // Utility functions meant to be called from an interactive debugger.
 enum class MarkInfo : int {
-<<<<<<< HEAD
-    BLACK = js::gc::BLACK,
-    GRAY = js::gc::GRAY,
-=======
     BLACK = 0,
     GRAY = 1,
->>>>>>> a17af05f
     UNMARKED = -1,
     NURSERY = -2,
 };
@@ -1502,17 +564,10 @@
 MOZ_NEVER_INLINE uintptr_t*
 GetMarkWordAddress(js::gc::Cell* cell);
 
-<<<<<<< HEAD
-// Return the mask for the given cell and color, or 0 if the cell is in the
-// nursery.
-MOZ_NEVER_INLINE uintptr_t
-GetMarkMask(js::gc::Cell* cell, uint32_t color);
-=======
 // Return the mask for the given cell and color bit, or 0 if the cell is in the
 // nursery.
 MOZ_NEVER_INLINE uintptr_t
 GetMarkMask(js::gc::Cell* cell, uint32_t colorBit);
->>>>>>> a17af05f
 
 } /* namespace debug */
 } /* namespace js */
