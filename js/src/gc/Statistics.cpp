--- conflicted
+++ resolved
@@ -31,1364 +31,16 @@
 using namespace js::gcstats;
 
 using mozilla::DebugOnly;
-<<<<<<< HEAD
-=======
 using mozilla::EnumeratedArray;
 using mozilla::IntegerRange;
->>>>>>> a17af05f
 using mozilla::PodArrayZero;
 using mozilla::PodZero;
 using mozilla::TimeStamp;
 using mozilla::TimeDuration;
 
-/*
- * If this fails, then you can either delete this assertion and allow all
- * larger-numbered reasons to pile up in the last telemetry bucket, or switch
- * to GC_REASON_3 and bump the max value.
- */
-<<<<<<< HEAD
-=======
-JS_STATIC_ASSERT(JS::gcreason::NUM_TELEMETRY_REASONS >= JS::gcreason::NUM_REASONS);
-
-using PhaseKindRange = decltype(mozilla::MakeEnumeratedRange(PhaseKind::FIRST, PhaseKind::LIMIT));
-
-static inline PhaseKindRange
-AllPhaseKinds()
-{
-    return mozilla::MakeEnumeratedRange(PhaseKind::FIRST, PhaseKind::LIMIT);
-}
-
-static inline PhaseKindRange
-MajorGCPhaseKinds()
-{
-    return mozilla::MakeEnumeratedRange(PhaseKind::GC_BEGIN,
-                                        PhaseKind(size_t(PhaseKind::GC_END) + 1));
-}
-
-const char*
-js::gcstats::ExplainInvocationKind(JSGCInvocationKind gckind)
-{
-    MOZ_ASSERT(gckind == GC_NORMAL || gckind == GC_SHRINK);
-    if (gckind == GC_NORMAL)
-         return "Normal";
-    else
-         return "Shrinking";
-}
->>>>>>> a17af05f
 
 JS_PUBLIC_API(const char*)
 JS::gcreason::ExplainReason(JS::gcreason::Reason reason)
 {
-<<<<<<< HEAD
 	return " ";
 }
-=======
-    switch (reason) {
-#define SWITCH_REASON(name)                         \
-        case JS::gcreason::name:                    \
-          return #name;
-        GCREASONS(SWITCH_REASON)
-
-        default:
-          MOZ_CRASH("bad GC reason");
-#undef SWITCH_REASON
-    }
-}
-
-const char*
-js::gcstats::ExplainAbortReason(gc::AbortReason reason)
-{
-    switch (reason) {
-#define SWITCH_REASON(name)                         \
-        case gc::AbortReason::name:                 \
-          return #name;
-        GC_ABORT_REASONS(SWITCH_REASON)
-
-        default:
-          MOZ_CRASH("bad GC abort reason");
-#undef SWITCH_REASON
-    }
-}
-
-struct PhaseKindInfo
-{
-    Phase firstPhase;
-    uint8_t telemetryBucket;
-};
-
-// PhaseInfo objects form a tree.
-struct PhaseInfo
-{
-    Phase parent;
-    Phase firstChild;
-    Phase nextSibling;
-    Phase nextInPhase;
-    PhaseKind phaseKind;
-    uint8_t depth;
-    const char* name;
-    const char* path;
-};
-
-// A table of PhaseInfo indexed by Phase.
-using PhaseTable = EnumeratedArray<Phase, Phase::LIMIT, PhaseInfo>;
-
-// A table of PhaseKindInfo indexed by PhaseKind.
-using PhaseKindTable = EnumeratedArray<PhaseKind, PhaseKind::LIMIT, PhaseKindInfo>;
-
-#include "gc/StatsPhasesGenerated.cpp"
-
-static double
-t(TimeDuration duration)
-{
-    return duration.ToMilliseconds();
-}
-
-inline Phase
-Statistics::currentPhase() const
-{
-    return phaseStack.empty() ? Phase::NONE : phaseStack.back();
-}
-
-PhaseKind
-Statistics::currentPhaseKind() const
-{
-    // Public API to get the current phase kind, suppressing the synthetic
-    // PhaseKind::MUTATOR phase.
-
-    Phase phase = currentPhase();
-    MOZ_ASSERT_IF(phase == Phase::MUTATOR, phaseStack.length() == 1);
-    if (phase == Phase::NONE || phase == Phase::MUTATOR)
-        return PhaseKind::NONE;
-
-    return phases[phase].phaseKind;
-}
-
-Phase
-Statistics::lookupChildPhase(PhaseKind phaseKind) const
-{
-    if (phaseKind == PhaseKind::IMPLICIT_SUSPENSION)
-        return Phase::IMPLICIT_SUSPENSION;
-    if (phaseKind == PhaseKind::EXPLICIT_SUSPENSION)
-        return Phase::EXPLICIT_SUSPENSION;
-
-    MOZ_ASSERT(phaseKind < PhaseKind::LIMIT);
-
-    // Search all expanded phases that correspond to the required
-    // phase to find the one whose parent is the current expanded phase.
-    Phase phase;
-    for (phase = phaseKinds[phaseKind].firstPhase;
-         phase != Phase::NONE;
-         phase = phases[phase].nextInPhase)
-    {
-        if (phases[phase].parent == currentPhase())
-            break;
-    }
-
-    MOZ_RELEASE_ASSERT(phase != Phase::NONE,
-                       "Requested child phase not found under current phase");
-
-    return phase;
-}
-
-inline decltype(mozilla::MakeEnumeratedRange(Phase::FIRST, Phase::LIMIT))
-AllPhases()
-{
-    return mozilla::MakeEnumeratedRange(Phase::FIRST, Phase::LIMIT);
-}
-
-void
-Statistics::gcDuration(TimeDuration* total, TimeDuration* maxPause) const
-{
-    *total = *maxPause = 0;
-    for (auto& slice : slices_) {
-        *total += slice.duration();
-        if (slice.duration() > *maxPause)
-            *maxPause = slice.duration();
-    }
-    if (*maxPause > maxPauseInInterval)
-        maxPauseInInterval = *maxPause;
-}
-
-void
-Statistics::sccDurations(TimeDuration* total, TimeDuration* maxPause) const
-{
-    *total = *maxPause = 0;
-    for (size_t i = 0; i < sccTimes.length(); i++) {
-        *total += sccTimes[i];
-        *maxPause = Max(*maxPause, sccTimes[i]);
-    }
-}
-
-typedef Vector<UniqueChars, 8, SystemAllocPolicy> FragmentVector;
-
-static UniqueChars
-Join(const FragmentVector& fragments, const char* separator = "")
-{
-    const size_t separatorLength = strlen(separator);
-    size_t length = 0;
-    for (size_t i = 0; i < fragments.length(); ++i) {
-        length += fragments[i] ? strlen(fragments[i].get()) : 0;
-        if (i < (fragments.length() - 1))
-            length += separatorLength;
-    }
-
-    char* joined = js_pod_malloc<char>(length + 1);
-    if (!joined)
-        return UniqueChars();
-
-    joined[length] = '\0';
-    char* cursor = joined;
-    for (size_t i = 0; i < fragments.length(); ++i) {
-        if (fragments[i])
-            strcpy(cursor, fragments[i].get());
-        cursor += fragments[i] ? strlen(fragments[i].get()) : 0;
-        if (i < (fragments.length() - 1)) {
-            if (separatorLength)
-                strcpy(cursor, separator);
-            cursor += separatorLength;
-        }
-    }
-
-    return UniqueChars(joined);
-}
-
-static TimeDuration
-SumChildTimes(Phase phase, const Statistics::PhaseTimeTable& phaseTimes)
-{
-    TimeDuration total = 0;
-    for (phase = phases[phase].firstChild;
-         phase != Phase::NONE;
-         phase = phases[phase].nextSibling)
-    {
-        total += phaseTimes[phase];
-    }
-    return total;
-}
-
-UniqueChars
-Statistics::formatCompactSliceMessage() const
-{
-    // Skip if we OOM'ed.
-    if (slices_.length() == 0)
-        return UniqueChars(nullptr);
-
-    const size_t index = slices_.length() - 1;
-    const SliceData& slice = slices_.back();
-
-    char budgetDescription[200];
-    slice.budget.describe(budgetDescription, sizeof(budgetDescription) - 1);
-
-    const char* format =
-        "GC Slice %u - Pause: %.3fms of %s budget (@ %.3fms); Reason: %s; Reset: %s%s; Times: ";
-    char buffer[1024];
-    SprintfLiteral(buffer, format, index,
-                   t(slice.duration()), budgetDescription, t(slice.start - slices_[0].start),
-                   ExplainReason(slice.reason),
-                   slice.wasReset() ? "yes - " : "no",
-                   slice.wasReset() ? ExplainAbortReason(slice.resetReason) : "");
-
-    FragmentVector fragments;
-    if (!fragments.append(DuplicateString(buffer)) ||
-        !fragments.append(formatCompactSlicePhaseTimes(slices_[index].phaseTimes)))
-    {
-        return UniqueChars(nullptr);
-    }
-    return Join(fragments);
-}
-
-UniqueChars
-Statistics::formatCompactSummaryMessage() const
-{
-    const double bytesPerMiB = 1024 * 1024;
-
-    FragmentVector fragments;
-    if (!fragments.append(DuplicateString("Summary - ")))
-        return UniqueChars(nullptr);
-
-    TimeDuration total, longest;
-    gcDuration(&total, &longest);
-
-    const double mmu20 = computeMMU(TimeDuration::FromMilliseconds(20));
-    const double mmu50 = computeMMU(TimeDuration::FromMilliseconds(50));
-
-    char buffer[1024];
-    if (!nonincremental()) {
-        SprintfLiteral(buffer,
-                       "Max Pause: %.3fms; MMU 20ms: %.1f%%; MMU 50ms: %.1f%%; Total: %.3fms; ",
-                       t(longest), mmu20 * 100., mmu50 * 100., t(total));
-    } else {
-        SprintfLiteral(buffer, "Non-Incremental: %.3fms (%s); ",
-                       t(total), ExplainAbortReason(nonincrementalReason_));
-    }
-    if (!fragments.append(DuplicateString(buffer)))
-        return UniqueChars(nullptr);
-
-    SprintfLiteral(buffer,
-                   "Zones: %d of %d (-%d); Compartments: %d of %d (-%d); HeapSize: %.3f MiB; " \
-                   "HeapChange (abs): %+d (%d); ",
-                   zoneStats.collectedZoneCount, zoneStats.zoneCount, zoneStats.sweptZoneCount,
-                   zoneStats.collectedCompartmentCount, zoneStats.compartmentCount,
-                   zoneStats.sweptCompartmentCount,
-                   double(preBytes) / bytesPerMiB,
-                   counts[STAT_NEW_CHUNK] - counts[STAT_DESTROY_CHUNK],
-                   counts[STAT_NEW_CHUNK] + counts[STAT_DESTROY_CHUNK]);
-    if (!fragments.append(DuplicateString(buffer)))
-        return UniqueChars(nullptr);
-
-    MOZ_ASSERT_IF(counts[STAT_ARENA_RELOCATED], gckind == GC_SHRINK);
-    if (gckind == GC_SHRINK) {
-        SprintfLiteral(buffer,
-                       "Kind: %s; Relocated: %.3f MiB; ",
-                       ExplainInvocationKind(gckind),
-                       double(ArenaSize * counts[STAT_ARENA_RELOCATED]) / bytesPerMiB);
-        if (!fragments.append(DuplicateString(buffer)))
-            return UniqueChars(nullptr);
-    }
-
-    return Join(fragments);
-}
-
-UniqueChars
-Statistics::formatCompactSlicePhaseTimes(const PhaseTimeTable& phaseTimes) const
-{
-    static const TimeDuration MaxUnaccountedTime = TimeDuration::FromMicroseconds(100);
-
-    FragmentVector fragments;
-    char buffer[128];
-    for (auto phase : AllPhases()) {
-        DebugOnly<uint8_t> level = phases[phase].depth;
-        MOZ_ASSERT(level < 4);
-
-        TimeDuration ownTime = phaseTimes[phase];
-        TimeDuration childTime = SumChildTimes(phase, phaseTimes);
-        if (ownTime > MaxUnaccountedTime) {
-            SprintfLiteral(buffer, "%s: %.3fms", phases[phase].name, t(ownTime));
-            if (!fragments.append(DuplicateString(buffer)))
-                return UniqueChars(nullptr);
-
-            if (childTime && (ownTime - childTime) > MaxUnaccountedTime) {
-                MOZ_ASSERT(level < 3);
-                SprintfLiteral(buffer, "%s: %.3fms", "Other", t(ownTime - childTime));
-                if (!fragments.append(DuplicateString(buffer)))
-                    return UniqueChars(nullptr);
-            }
-        }
-    }
-    return Join(fragments, ", ");
-}
-
-UniqueChars
-Statistics::formatDetailedMessage() const
-{
-    FragmentVector fragments;
-
-    if (!fragments.append(formatDetailedDescription()))
-        return UniqueChars(nullptr);
-
-    if (!slices_.empty()) {
-        for (unsigned i = 0; i < slices_.length(); i++) {
-            if (!fragments.append(formatDetailedSliceDescription(i, slices_[i])))
-                return UniqueChars(nullptr);
-            if (!fragments.append(formatDetailedPhaseTimes(slices_[i].phaseTimes)))
-                return UniqueChars(nullptr);
-        }
-    }
-    if (!fragments.append(formatDetailedTotals()))
-        return UniqueChars(nullptr);
-    if (!fragments.append(formatDetailedPhaseTimes(phaseTimes)))
-        return UniqueChars(nullptr);
-
-    return Join(fragments);
-}
-
-UniqueChars
-Statistics::formatDetailedDescription() const
-{
-    const double bytesPerMiB = 1024 * 1024;
-
-    TimeDuration sccTotal, sccLongest;
-    sccDurations(&sccTotal, &sccLongest);
-
-    const double mmu20 = computeMMU(TimeDuration::FromMilliseconds(20));
-    const double mmu50 = computeMMU(TimeDuration::FromMilliseconds(50));
-
-    const char* format =
-"=================================================================\n\
-  Invocation Kind: %s\n\
-  Reason: %s\n\
-  Incremental: %s%s\n\
-  Zones Collected: %d of %d (-%d)\n\
-  Compartments Collected: %d of %d (-%d)\n\
-  MinorGCs since last GC: %d\n\
-  Store Buffer Overflows: %d\n\
-  MMU 20ms:%.1f%%; 50ms:%.1f%%\n\
-  SCC Sweep Total (MaxPause): %.3fms (%.3fms)\n\
-  HeapSize: %.3f MiB\n\
-  Chunk Delta (magnitude): %+d  (%d)\n\
-  Arenas Relocated: %.3f MiB\n\
-";
-    char buffer[1024];
-    SprintfLiteral(buffer, format,
-                   ExplainInvocationKind(gckind),
-                   ExplainReason(slices_[0].reason),
-                   nonincremental() ? "no - " : "yes",
-                   nonincremental() ? ExplainAbortReason(nonincrementalReason_) : "",
-                   zoneStats.collectedZoneCount, zoneStats.zoneCount, zoneStats.sweptZoneCount,
-                   zoneStats.collectedCompartmentCount, zoneStats.compartmentCount,
-                   zoneStats.sweptCompartmentCount,
-                   getCount(STAT_MINOR_GC),
-                   getCount(STAT_STOREBUFFER_OVERFLOW),
-                   mmu20 * 100., mmu50 * 100.,
-                   t(sccTotal), t(sccLongest),
-                   double(preBytes) / bytesPerMiB,
-                   getCount(STAT_NEW_CHUNK) - getCount(STAT_DESTROY_CHUNK),
-                   getCount(STAT_NEW_CHUNK) + getCount(STAT_DESTROY_CHUNK),
-                   double(ArenaSize * getCount(STAT_ARENA_RELOCATED)) / bytesPerMiB);
-    return DuplicateString(buffer);
-}
-
-UniqueChars
-Statistics::formatDetailedSliceDescription(unsigned i, const SliceData& slice) const
-{
-    char budgetDescription[200];
-    slice.budget.describe(budgetDescription, sizeof(budgetDescription) - 1);
-
-    const char* format =
-"\
-  ---- Slice %u ----\n\
-    Reason: %s\n\
-    Reset: %s%s\n\
-    State: %s -> %s\n\
-    Page Faults: %" PRIu64 "\n\
-    Pause: %.3fms of %s budget (@ %.3fms)\n\
-";
-    char buffer[1024];
-    SprintfLiteral(buffer, format, i, ExplainReason(slice.reason),
-                   slice.wasReset() ? "yes - " : "no",
-                   slice.wasReset() ? ExplainAbortReason(slice.resetReason) : "",
-                   gc::StateName(slice.initialState), gc::StateName(slice.finalState),
-                   uint64_t(slice.endFaults - slice.startFaults),
-                   t(slice.duration()), budgetDescription, t(slice.start - slices_[0].start));
-    return DuplicateString(buffer);
-}
-
-static bool
-IncludePhase(TimeDuration duration)
-{
-    // Don't include durations that will print as "0.000ms".
-    return duration.ToMilliseconds() >= 0.001;
-}
-
-UniqueChars
-Statistics::formatDetailedPhaseTimes(const PhaseTimeTable& phaseTimes) const
-{
-    static const TimeDuration MaxUnaccountedChildTime = TimeDuration::FromMicroseconds(50);
-
-    FragmentVector fragments;
-    char buffer[128];
-    for (auto phase : AllPhases()) {
-        uint8_t level = phases[phase].depth;
-        TimeDuration ownTime = phaseTimes[phase];
-        TimeDuration childTime = SumChildTimes(phase, phaseTimes);
-        if (IncludePhase(ownTime)) {
-            SprintfLiteral(buffer, "      %*s%s: %.3fms\n",
-                           level * 2, "", phases[phase].name, t(ownTime));
-            if (!fragments.append(DuplicateString(buffer)))
-                return UniqueChars(nullptr);
-
-            if (childTime && (ownTime - childTime) > MaxUnaccountedChildTime) {
-                SprintfLiteral(buffer, "      %*s%s: %.3fms\n",
-                               (level + 1) * 2, "", "Other", t(ownTime - childTime));
-                if (!fragments.append(DuplicateString(buffer)))
-                    return UniqueChars(nullptr);
-            }
-        }
-    }
-    return Join(fragments);
-}
-
-UniqueChars
-Statistics::formatDetailedTotals() const
-{
-    TimeDuration total, longest;
-    gcDuration(&total, &longest);
-
-    const char* format =
-"\
-  ---- Totals ----\n\
-    Total Time: %.3fms\n\
-    Max Pause: %.3fms\n\
-";
-    char buffer[1024];
-    SprintfLiteral(buffer, format, t(total), t(longest));
-    return DuplicateString(buffer);
-}
-
-void
-Statistics::formatJsonSlice(size_t sliceNum, JSONPrinter& json) const
-{
-    json.beginObject();
-    formatJsonSliceDescription(sliceNum, slices_[sliceNum], json);
-
-    json.beginObjectProperty("times");
-    formatJsonPhaseTimes(slices_[sliceNum].phaseTimes, json);
-    json.endObject();
-
-    json.endObject();
-}
-
-UniqueChars
-Statistics::renderJsonSlice(size_t sliceNum) const
-{
-    Sprinter printer(nullptr, false);
-    if (!printer.init())
-        return UniqueChars(nullptr);
-    JSONPrinter json(printer);
-
-    formatJsonSlice(sliceNum, json);
-    return UniqueChars(printer.release());
-}
-
-UniqueChars
-Statistics::renderNurseryJson(JSRuntime* rt) const
-{
-    Sprinter printer(nullptr, false);
-    if (!printer.init())
-        return UniqueChars(nullptr);
-    JSONPrinter json(printer);
-    rt->gc.nursery().renderProfileJSON(json);
-    return UniqueChars(printer.release());
-}
-
-UniqueChars
-Statistics::renderJsonMessage(uint64_t timestamp, bool includeSlices) const
-{
-    if (aborted)
-        return DuplicateString("{status:\"aborted\"}"); // May return nullptr
-
-    Sprinter printer(nullptr, false);
-    if (!printer.init())
-        return UniqueChars(nullptr);
-    JSONPrinter json(printer);
-
-    json.beginObject();
-    formatJsonDescription(timestamp, json);
-
-    if (includeSlices) {
-        json.beginListProperty("slices");
-        for (unsigned i = 0; i < slices_.length(); i++)
-            formatJsonSlice(i, json);
-        json.endList();
-    }
-
-    json.beginObjectProperty("totals");
-    formatJsonPhaseTimes(phaseTimes, json);
-    json.endObject();
-
-    json.endObject();
-
-    return UniqueChars(printer.release());
-}
-
-void
-Statistics::formatJsonDescription(uint64_t timestamp, JSONPrinter& json) const
-{
-    json.property("timestamp", timestamp);
-
-    TimeDuration total, longest;
-    gcDuration(&total, &longest);
-    json.property("max_pause", longest, JSONPrinter::MILLISECONDS);
-    json.property("total_time", total, JSONPrinter::MILLISECONDS);
-
-    json.property("reason", ExplainReason(slices_[0].reason));
-    json.property("zones_collected", zoneStats.collectedZoneCount);
-    json.property("total_zones", zoneStats.zoneCount);
-    json.property("total_compartments", zoneStats.compartmentCount);
-    json.property("minor_gcs", counts[STAT_MINOR_GC]);
-    json.property("store_buffer_overflows", counts[STAT_STOREBUFFER_OVERFLOW]);
-    json.property("slices", slices_.length());
-
-    const double mmu20 = computeMMU(TimeDuration::FromMilliseconds(20));
-    const double mmu50 = computeMMU(TimeDuration::FromMilliseconds(50));
-    json.property("mmu_20ms", int(mmu20 * 100));
-    json.property("mmu_50ms", int(mmu50 * 100));
-
-    TimeDuration sccTotal, sccLongest;
-    sccDurations(&sccTotal, &sccLongest);
-    json.property("scc_sweep_total", sccTotal, JSONPrinter::MILLISECONDS);
-    json.property("scc_sweep_max_pause", sccLongest, JSONPrinter::MILLISECONDS);
-
-    json.property("nonincremental_reason", ExplainAbortReason(nonincrementalReason_));
-    json.property("allocated", uint64_t(preBytes) / 1024 / 1024);
-    json.property("added_chunks", getCount(STAT_NEW_CHUNK));
-    json.property("removed_chunks", getCount(STAT_DESTROY_CHUNK));
-    json.property("major_gc_number", startingMajorGCNumber);
-    json.property("minor_gc_number", startingMinorGCNumber);
-}
-
-void
-Statistics::formatJsonSliceDescription(unsigned i, const SliceData& slice, JSONPrinter& json) const
-{
-    TimeDuration when = slice.start - slices_[0].start;
-    char budgetDescription[200];
-    slice.budget.describe(budgetDescription, sizeof(budgetDescription) - 1);
-    TimeStamp originTime = TimeStamp::ProcessCreation();
-
-    json.property("slice", i);
-    json.property("pause", slice.duration(), JSONPrinter::MILLISECONDS);
-    json.property("when", when, JSONPrinter::MILLISECONDS);
-    json.property("reason", ExplainReason(slice.reason));
-    json.property("initial_state", gc::StateName(slice.initialState));
-    json.property("final_state", gc::StateName(slice.finalState));
-    json.property("budget", budgetDescription);
-    json.property("major_gc_number", startingMajorGCNumber);
-    if (thresholdTriggered) {
-        json.floatProperty("trigger_amount", triggerAmount, 0);
-        json.floatProperty("trigger_threshold", triggerThreshold, 0);
-    }
-    json.property("page_faults", int64_t(slice.endFaults - slice.startFaults));
-    json.property("start_timestamp", slice.start - originTime, JSONPrinter::SECONDS);
-    json.property("end_timestamp", slice.end - originTime, JSONPrinter::SECONDS);
-}
-
-void
-Statistics::formatJsonPhaseTimes(const PhaseTimeTable& phaseTimes, JSONPrinter& json) const
-{
-    for (auto phase : AllPhases()) {
-        TimeDuration ownTime = phaseTimes[phase];
-        if (!ownTime.IsZero())
-            json.property(phases[phase].path, ownTime, JSONPrinter::MILLISECONDS);
-    }
-}
-
-Statistics::Statistics(JSRuntime* rt)
-  : runtime(rt),
-    fp(nullptr),
-    nonincrementalReason_(gc::AbortReason::None),
-    preBytes(0),
-    thresholdTriggered(false),
-    triggerAmount(0.0),
-    triggerThreshold(0.0),
-    maxPauseInInterval(0),
-    sliceCallback(nullptr),
-    nurseryCollectionCallback(nullptr),
-    aborted(false),
-    enableProfiling_(false),
-    sliceCount_(0)
-{
-    for (auto& count : counts)
-        count = 0;
-    PodZero(&totalTimes_);
-
-    MOZ_ALWAYS_TRUE(phaseStack.reserve(MAX_PHASE_NESTING));
-    MOZ_ALWAYS_TRUE(suspendedPhases.reserve(MAX_SUSPENDED_PHASES));
-
-    const char* env = getenv("MOZ_GCTIMER");
-    if (env) {
-        if (strcmp(env, "none") == 0) {
-            fp = nullptr;
-        } else if (strcmp(env, "stdout") == 0) {
-            fp = stdout;
-        } else if (strcmp(env, "stderr") == 0) {
-            fp = stderr;
-        } else {
-            fp = fopen(env, "a");
-            if (!fp)
-                MOZ_CRASH("Failed to open MOZ_GCTIMER log file.");
-        }
-    }
-
-    env = getenv("JS_GC_PROFILE");
-    if (env) {
-        if (0 == strcmp(env, "help")) {
-            fprintf(stderr, "JS_GC_PROFILE=N\n"
-                    "\tReport major GC's taking more than N milliseconds.\n");
-            exit(0);
-        }
-        enableProfiling_ = true;
-        profileThreshold_ = TimeDuration::FromMilliseconds(atoi(env));
-    }
-}
-
-Statistics::~Statistics()
-{
-    if (fp && fp != stdout && fp != stderr)
-        fclose(fp);
-}
-
-/* static */ bool
-Statistics::initialize()
-{
-#ifdef DEBUG
-    // Sanity check generated tables.
-    for (auto i : AllPhases()) {
-        auto parent = phases[i].parent;
-        if (parent != Phase::NONE) {
-            MOZ_ASSERT(phases[i].depth == phases[parent].depth + 1);
-        }
-        auto firstChild = phases[i].firstChild;
-        if (firstChild != Phase::NONE) {
-            MOZ_ASSERT(i == phases[firstChild].parent);
-            MOZ_ASSERT(phases[i].depth == phases[firstChild].depth - 1);
-        }
-        auto nextSibling = phases[i].nextSibling;
-        if (nextSibling != Phase::NONE) {
-            MOZ_ASSERT(parent == phases[nextSibling].parent);
-            MOZ_ASSERT(phases[i].depth == phases[nextSibling].depth);
-        }
-        auto nextInPhase = phases[i].nextInPhase;
-        if (nextInPhase != Phase::NONE) {
-            MOZ_ASSERT(phases[i].phaseKind == phases[nextInPhase].phaseKind);
-            MOZ_ASSERT(parent != phases[nextInPhase].parent);
-        }
-    }
-    for (auto i : AllPhaseKinds()) {
-        MOZ_ASSERT(phases[phaseKinds[i].firstPhase].phaseKind == i);
-        for (auto j : AllPhaseKinds()) {
-            MOZ_ASSERT_IF(i != j,
-                          phaseKinds[i].telemetryBucket != phaseKinds[j].telemetryBucket);
-        }
-    }
-#endif
-
-    return true;
-}
-
-JS::GCSliceCallback
-Statistics::setSliceCallback(JS::GCSliceCallback newCallback)
-{
-    JS::GCSliceCallback oldCallback = sliceCallback;
-    sliceCallback = newCallback;
-    return oldCallback;
-}
-
-JS::GCNurseryCollectionCallback
-Statistics::setNurseryCollectionCallback(JS::GCNurseryCollectionCallback newCallback)
-{
-    auto oldCallback = nurseryCollectionCallback;
-    nurseryCollectionCallback = newCallback;
-    return oldCallback;
-}
-
-TimeDuration
-Statistics::clearMaxGCPauseAccumulator()
-{
-    TimeDuration prior = maxPauseInInterval;
-    maxPauseInInterval = 0;
-    return prior;
-}
-
-TimeDuration
-Statistics::getMaxGCPauseSinceClear()
-{
-    return maxPauseInInterval;
-}
-
-// Sum up the time for a phase, including instances of the phase with different
-// parents.
-static TimeDuration
-SumPhase(PhaseKind phaseKind, const Statistics::PhaseTimeTable& times)
-{
-    TimeDuration sum = 0;
-    for (Phase phase = phaseKinds[phaseKind].firstPhase;
-         phase != Phase::NONE;
-         phase = phases[phase].nextInPhase)
-    {
-        sum += times[phase];
-    }
-    return sum;
-}
-
-static bool
-CheckSelfTime(Phase parent,
-              Phase child,
-              const Statistics::PhaseTimeTable& times,
-              const Statistics::PhaseTimeTable& selfTimes,
-              TimeDuration childTime)
-{
-    if (selfTimes[parent] < childTime) {
-        fprintf(stderr,
-                "Parent %s time = %.3fms with %.3fms remaining, child %s time %.3fms\n",
-                phases[parent].name,
-                times[parent].ToMilliseconds(),
-                selfTimes[parent].ToMilliseconds(),
-                phases[child].name,
-                childTime.ToMilliseconds());
-        fflush(stderr);
-        return false;
-    }
-
-    return true;
-}
-
-static PhaseKind
-LongestPhaseSelfTimeInMajorGC(const Statistics::PhaseTimeTable& times)
-{
-    // Start with total times per expanded phase, including children's times.
-    Statistics::PhaseTimeTable selfTimes(times);
-
-    // We have the total time spent in each phase, including descendant times.
-    // Loop over the children and subtract their times from their parent's self
-    // time.
-    for (auto i : AllPhases()) {
-        Phase parent = phases[i].parent;
-        if (parent != Phase::NONE) {
-            bool ok = CheckSelfTime(parent, i, times, selfTimes, times[i]);
-
-            // This happens very occasionally in release builds. Skip collecting
-            // longest phase telemetry if it does.
-            MOZ_ASSERT(ok, "Inconsistent time data");
-            if (!ok)
-                return PhaseKind::NONE;
-
-            selfTimes[parent] -= times[i];
-        }
-    }
-
-    // Sum expanded phases corresponding to the same phase.
-    EnumeratedArray<PhaseKind, PhaseKind::LIMIT, TimeDuration> phaseTimes;
-    for (auto i : AllPhaseKinds())
-        phaseTimes[i] = SumPhase(i, selfTimes);
-
-    // Loop over this table to find the longest phase.
-    TimeDuration longestTime = 0;
-    PhaseKind longestPhase = PhaseKind::NONE;
-    for (auto i : MajorGCPhaseKinds()) {
-        if (phaseTimes[i] > longestTime) {
-            longestTime = phaseTimes[i];
-            longestPhase = i;
-        }
-    }
-
-    return longestPhase;
-}
-
-void
-Statistics::printStats()
-{
-    if (aborted) {
-        fprintf(fp, "OOM during GC statistics collection. The report is unavailable for this GC.\n");
-    } else {
-        UniqueChars msg = formatDetailedMessage();
-        if (msg) {
-            double secSinceStart =
-                (slices_[0].start - TimeStamp::ProcessCreation()).ToSeconds();
-            fprintf(fp, "GC(T+%.3fs) %s\n", secSinceStart, msg.get());
-        }
-    }
-    fflush(fp);
-}
-
-void
-Statistics::beginGC(JSGCInvocationKind kind)
-{
-    slices_.clearAndFree();
-    sccTimes.clearAndFree();
-    gckind = kind;
-    nonincrementalReason_ = gc::AbortReason::None;
-
-    preBytes = runtime->gc.usage.gcBytes();
-    startingMajorGCNumber = runtime->gc.majorGCCount();
-}
-
-void
-Statistics::endGC()
-{
-    TimeDuration sccTotal, sccLongest;
-    sccDurations(&sccTotal, &sccLongest);
-
-    runtime->addTelemetry(JS_TELEMETRY_GC_IS_ZONE_GC, !zoneStats.isCollectingAllZones());
-    TimeDuration markTotal = SumPhase(PhaseKind::MARK, phaseTimes);
-    TimeDuration markRootsTotal = SumPhase(PhaseKind::MARK_ROOTS, phaseTimes);
-    runtime->addTelemetry(JS_TELEMETRY_GC_MARK_MS, t(markTotal));
-    runtime->addTelemetry(JS_TELEMETRY_GC_SWEEP_MS, t(phaseTimes[Phase::SWEEP]));
-    if (runtime->gc.isCompactingGc()) {
-        runtime->addTelemetry(JS_TELEMETRY_GC_COMPACT_MS,
-                              t(phaseTimes[Phase::COMPACT]));
-    }
-    runtime->addTelemetry(JS_TELEMETRY_GC_MARK_ROOTS_MS, t(markRootsTotal));
-    runtime->addTelemetry(JS_TELEMETRY_GC_MARK_GRAY_MS, t(phaseTimes[Phase::SWEEP_MARK_GRAY]));
-    runtime->addTelemetry(JS_TELEMETRY_GC_NON_INCREMENTAL, nonincremental());
-    if (nonincremental())
-        runtime->addTelemetry(JS_TELEMETRY_GC_NON_INCREMENTAL_REASON, uint32_t(nonincrementalReason_));
-    runtime->addTelemetry(JS_TELEMETRY_GC_INCREMENTAL_DISABLED, !runtime->gc.isIncrementalGCAllowed());
-    runtime->addTelemetry(JS_TELEMETRY_GC_SCC_SWEEP_TOTAL_MS, t(sccTotal));
-    runtime->addTelemetry(JS_TELEMETRY_GC_SCC_SWEEP_MAX_PAUSE_MS, t(sccLongest));
-
-    TimeDuration total, longest;
-    gcDuration(&total, &longest);
-
-    runtime->addTelemetry(JS_TELEMETRY_GC_MS, t(total));
-    runtime->addTelemetry(JS_TELEMETRY_GC_MAX_PAUSE_MS, t(longest));
-    runtime->addTelemetry(JS_TELEMETRY_GC_MAX_PAUSE_MS_2, t(longest));
-
-    const double mmu50 = computeMMU(TimeDuration::FromMilliseconds(50));
-    runtime->addTelemetry(JS_TELEMETRY_GC_MMU_50, mmu50 * 100);
-    thresholdTriggered = false;
-}
-
-void
-Statistics::beginNurseryCollection(JS::gcreason::Reason reason)
-{
-    count(STAT_MINOR_GC);
-    startingMinorGCNumber = runtime->gc.minorGCCount();
-    if (nurseryCollectionCallback) {
-        (*nurseryCollectionCallback)(TlsContext.get(),
-                                     JS::GCNurseryProgress::GC_NURSERY_COLLECTION_START,
-                                     reason);
-    }
-}
-
-void
-Statistics::endNurseryCollection(JS::gcreason::Reason reason)
-{
-    if (nurseryCollectionCallback) {
-        (*nurseryCollectionCallback)(TlsContext.get(),
-                                     JS::GCNurseryProgress::GC_NURSERY_COLLECTION_END,
-                                     reason);
-    }
-}
-
-void
-Statistics::beginSlice(const ZoneGCStats& zoneStats, JSGCInvocationKind gckind,
-                       SliceBudget budget, JS::gcreason::Reason reason)
-{
-    MOZ_ASSERT(phaseStack.empty() ||
-               (phaseStack.length() == 1 && phaseStack[0] == Phase::MUTATOR));
-
-    this->zoneStats = zoneStats;
-
-    bool first = !runtime->gc.isIncrementalGCInProgress();
-    if (first)
-        beginGC(gckind);
-
-    if (!slices_.emplaceBack(budget,
-                             reason,
-                             TimeStamp::Now(),
-                             GetPageFaultCount(),
-                             runtime->gc.state()))
-    {
-        // If we are OOM, set a flag to indicate we have missing slice data.
-        aborted = true;
-        return;
-    }
-
-    runtime->addTelemetry(JS_TELEMETRY_GC_REASON, reason);
-
-    // Slice callbacks should only fire for the outermost level.
-    bool wasFullGC = zoneStats.isCollectingAllZones();
-    if (sliceCallback) {
-        JSContext* cx = TlsContext.get();
-        JS::GCDescription desc(!wasFullGC, false, gckind, reason);
-        if (first)
-            (*sliceCallback)(cx, JS::GC_CYCLE_BEGIN, desc);
-        (*sliceCallback)(cx, JS::GC_SLICE_BEGIN, desc);
-    }
-}
-
-void
-Statistics::endSlice()
-{
-    MOZ_ASSERT(phaseStack.empty() ||
-               (phaseStack.length() == 1 && phaseStack[0] == Phase::MUTATOR));
-
-    if (!aborted) {
-        auto& slice = slices_.back();
-        slice.end = TimeStamp::Now();
-        slice.endFaults = GetPageFaultCount();
-        slice.finalState = runtime->gc.state();
-
-        TimeDuration sliceTime = slice.end - slice.start;
-        runtime->addTelemetry(JS_TELEMETRY_GC_SLICE_MS, t(sliceTime));
-        runtime->addTelemetry(JS_TELEMETRY_GC_RESET, slice.wasReset());
-        if (slice.wasReset())
-            runtime->addTelemetry(JS_TELEMETRY_GC_RESET_REASON, uint32_t(slice.resetReason));
-
-        if (slice.budget.isTimeBudget()) {
-            int64_t budget_ms = slice.budget.timeBudget.budget;
-            runtime->addTelemetry(JS_TELEMETRY_GC_BUDGET_MS, budget_ms);
-            if (budget_ms == runtime->gc.defaultSliceBudget())
-                runtime->addTelemetry(JS_TELEMETRY_GC_ANIMATION_MS, t(sliceTime));
-
-            // Record any phase that goes 1.5 times or 5ms over its budget.
-            double longSliceThreshold = std::min(1.5 * budget_ms, budget_ms + 5.0);
-            if (sliceTime.ToMilliseconds() > longSliceThreshold) {
-                PhaseKind longest = LongestPhaseSelfTimeInMajorGC(slice.phaseTimes);
-                reportLongestPhaseInMajorGC(longest, JS_TELEMETRY_GC_SLOW_PHASE);
-
-                // If the longest phase was waiting for parallel tasks then
-                // record the longest task.
-                if (longest == PhaseKind::JOIN_PARALLEL_TASKS) {
-                    PhaseKind longestParallel = LongestPhaseSelfTimeInMajorGC(slice.parallelTimes);
-                    reportLongestPhaseInMajorGC(longestParallel, JS_TELEMETRY_GC_SLOW_TASK);
-                }
-            }
-
-            // Record how long we went over budget.
-            int64_t overrun = sliceTime.ToMicroseconds() - (1000 * budget_ms);
-            if (overrun > 0)
-                runtime->addTelemetry(JS_TELEMETRY_GC_BUDGET_OVERRUN, uint32_t(overrun));
-        }
-
-        sliceCount_++;
-    }
-
-    bool last = !runtime->gc.isIncrementalGCInProgress();
-    if (last) {
-        if (fp)
-            printStats();
-
-        if (!aborted)
-            endGC();
-    }
-
-    if (enableProfiling_ && !aborted && slices_.back().duration() >= profileThreshold_)
-        printSliceProfile();
-
-    // Slice callbacks should only fire for the outermost level.
-    if (!aborted) {
-        bool wasFullGC = zoneStats.isCollectingAllZones();
-        if (sliceCallback) {
-            JSContext* cx = TlsContext.get();
-            JS::GCDescription desc(!wasFullGC, last, gckind, slices_.back().reason);
-            (*sliceCallback)(cx, JS::GC_SLICE_END, desc);
-            if (last)
-                (*sliceCallback)(cx, JS::GC_CYCLE_END, desc);
-        }
-    }
-
-    // Do this after the slice callback since it uses these values.
-    if (last) {
-        for (auto& count : counts)
-            count = 0;
-
-        // Clear the timers at the end of a GC, preserving the data for PhaseKind::MUTATOR.
-        auto mutatorStartTime = phaseStartTimes[Phase::MUTATOR];
-        auto mutatorTime = phaseTimes[Phase::MUTATOR];
-        PodZero(&phaseStartTimes);
-        PodZero(&phaseTimes);
-        phaseStartTimes[Phase::MUTATOR] = mutatorStartTime;
-        phaseTimes[Phase::MUTATOR] = mutatorTime;
-    }
-
-    aborted = false;
-}
-
-void
-Statistics::reportLongestPhaseInMajorGC(PhaseKind longest, int telemetryId)
-{
-    if (longest != PhaseKind::NONE) {
-        uint8_t bucket = phaseKinds[longest].telemetryBucket;
-        runtime->addTelemetry(telemetryId, bucket);
-    }
-}
-
-bool
-Statistics::startTimingMutator()
-{
-    if (phaseStack.length() != 0) {
-        // Should only be called from outside of GC.
-        MOZ_ASSERT(phaseStack.length() == 1);
-        MOZ_ASSERT(phaseStack[0] == Phase::MUTATOR);
-        return false;
-    }
-
-    MOZ_ASSERT(suspendedPhases.empty());
-
-    timedGCTime = 0;
-    phaseStartTimes[Phase::MUTATOR] = TimeStamp();
-    phaseTimes[Phase::MUTATOR] = 0;
-    timedGCStart = TimeStamp();
-
-    beginPhase(PhaseKind::MUTATOR);
-    return true;
-}
-
-bool
-Statistics::stopTimingMutator(double& mutator_ms, double& gc_ms)
-{
-    // This should only be called from outside of GC, while timing the mutator.
-    if (phaseStack.length() != 1 || phaseStack[0] != Phase::MUTATOR)
-        return false;
-
-    endPhase(PhaseKind::MUTATOR);
-    mutator_ms = t(phaseTimes[Phase::MUTATOR]);
-    gc_ms = t(timedGCTime);
-
-    return true;
-}
-
-void
-Statistics::suspendPhases(PhaseKind suspension)
-{
-    MOZ_ASSERT(suspension == PhaseKind::EXPLICIT_SUSPENSION ||
-               suspension == PhaseKind::IMPLICIT_SUSPENSION);
-    while (!phaseStack.empty()) {
-        MOZ_ASSERT(suspendedPhases.length() < MAX_SUSPENDED_PHASES);
-        Phase parent = phaseStack.back();
-        suspendedPhases.infallibleAppend(parent);
-        recordPhaseEnd(parent);
-    }
-    suspendedPhases.infallibleAppend(lookupChildPhase(suspension));
-}
-
-void
-Statistics::resumePhases()
-{
-    MOZ_ASSERT(suspendedPhases.back() == Phase::EXPLICIT_SUSPENSION ||
-               suspendedPhases.back() == Phase::IMPLICIT_SUSPENSION);
-    suspendedPhases.popBack();
-
-    while (!suspendedPhases.empty() &&
-           suspendedPhases.back() != Phase::EXPLICIT_SUSPENSION &&
-           suspendedPhases.back() != Phase::IMPLICIT_SUSPENSION)
-    {
-        Phase resumePhase = suspendedPhases.popCopy();
-        if (resumePhase == Phase::MUTATOR)
-            timedGCTime += TimeStamp::Now() - timedGCStart;
-        recordPhaseBegin(resumePhase);
-    }
-}
-
-void
-Statistics::beginPhase(PhaseKind phaseKind)
-{
-    // No longer timing these phases. We should never see these.
-    MOZ_ASSERT(phaseKind != PhaseKind::GC_BEGIN && phaseKind != PhaseKind::GC_END);
-
-    // PhaseKind::MUTATOR is suspended while performing GC.
-    if (currentPhase() == Phase::MUTATOR)
-        suspendPhases(PhaseKind::IMPLICIT_SUSPENSION);
-
-    recordPhaseBegin(lookupChildPhase(phaseKind));
-}
-
-void
-Statistics::recordPhaseBegin(Phase phase)
-{
-    MOZ_ASSERT(CurrentThreadCanAccessRuntime(runtime));
-
-    // Guard against any other re-entry.
-    MOZ_ASSERT(!phaseStartTimes[phase]);
-
-    MOZ_ASSERT(phaseStack.length() < MAX_PHASE_NESTING);
-
-    Phase current = currentPhase();
-    MOZ_ASSERT(phases[phase].parent == current);
-
-    TimeStamp now = TimeStamp::Now();
-
-    if (current != Phase::NONE) {
-        // Sadly this happens sometimes.
-        MOZ_ASSERT(now >= phaseStartTimes[currentPhase()]);
-        if (now < phaseStartTimes[currentPhase()]) {
-            now = phaseStartTimes[currentPhase()];
-            aborted = true;
-        }
-    }
-
-    phaseStack.infallibleAppend(phase);
-    phaseStartTimes[phase] = now;
-}
-
-void
-Statistics::recordPhaseEnd(Phase phase)
-{
-    MOZ_ASSERT(CurrentThreadCanAccessRuntime(runtime));
-
-    MOZ_ASSERT(phaseStartTimes[phase]);
-
-    TimeStamp now = TimeStamp::Now();
-
-    // Sadly this happens sometimes.
-    MOZ_ASSERT(now >= phaseStartTimes[phase]);
-    if (now < phaseStartTimes[phase]) {
-        now = phaseStartTimes[phase];
-        aborted = true;
-    }
-
-    if (phase == Phase::MUTATOR)
-        timedGCStart = now;
-
-    phaseStack.popBack();
-
-    TimeDuration t = now - phaseStartTimes[phase];
-    if (!slices_.empty())
-        slices_.back().phaseTimes[phase] += t;
-    phaseTimes[phase] += t;
-    phaseStartTimes[phase] = TimeStamp();
-}
-
-void
-Statistics::endPhase(PhaseKind phaseKind)
-{
-    Phase phase = currentPhase();
-    MOZ_ASSERT(phase != Phase::NONE);
-    MOZ_ASSERT(phases[phase].phaseKind == phaseKind);
-
-    recordPhaseEnd(phase);
-
-    // When emptying the stack, we may need to return to timing the mutator
-    // (PhaseKind::MUTATOR).
-    if (phaseStack.empty() &&
-        !suspendedPhases.empty() &&
-        suspendedPhases.back() == Phase::IMPLICIT_SUSPENSION)
-    {
-        resumePhases();
-    }
-}
-
-void
-Statistics::recordParallelPhase(PhaseKind phaseKind, TimeDuration duration)
-{
-    MOZ_ASSERT(CurrentThreadCanAccessRuntime(runtime));
-
-    Phase phase = lookupChildPhase(phaseKind);
-
-    // Record the duration for all phases in the tree up to the root. This is
-    // not strictly necessary but makes the invariant that parent phase times
-    // include their children apply to both phaseTimes and parallelTimes.
-    while (phase != Phase::NONE) {
-        if (!slices_.empty())
-            slices_.back().parallelTimes[phase] += duration;
-        parallelTimes[phase] += duration;
-        phase = phases[phase].parent;
-    }
-}
-
-TimeStamp
-Statistics::beginSCC()
-{
-    return TimeStamp::Now();
-}
-
-void
-Statistics::endSCC(unsigned scc, TimeStamp start)
-{
-    if (scc >= sccTimes.length() && !sccTimes.resize(scc + 1))
-        return;
-
-    sccTimes[scc] += TimeStamp::Now() - start;
-}
-
-/*
- * MMU (minimum mutator utilization) is a measure of how much garbage collection
- * is affecting the responsiveness of the system. MMU measurements are given
- * with respect to a certain window size. If we report MMU(50ms) = 80%, then
- * that means that, for any 50ms window of time, at least 80% of the window is
- * devoted to the mutator. In other words, the GC is running for at most 20% of
- * the window, or 10ms. The GC can run multiple slices during the 50ms window
- * as long as the total time it spends is at most 10ms.
- */
-double
-Statistics::computeMMU(TimeDuration window) const
-{
-    MOZ_ASSERT(!slices_.empty());
-
-    TimeDuration gc = slices_[0].end - slices_[0].start;
-    TimeDuration gcMax = gc;
-
-    if (gc >= window)
-        return 0.0;
-
-    int startIndex = 0;
-    for (size_t endIndex = 1; endIndex < slices_.length(); endIndex++) {
-        auto* startSlice = &slices_[startIndex];
-        auto& endSlice = slices_[endIndex];
-        gc += endSlice.end - endSlice.start;
-
-        while (endSlice.end - startSlice->end >= window) {
-            gc -= startSlice->end - startSlice->start;
-            startSlice = &slices_[++startIndex];
-        }
-
-        TimeDuration cur = gc;
-        if (endSlice.end - startSlice->start > window)
-            cur -= (endSlice.end - startSlice->start - window);
-        if (cur > gcMax)
-            gcMax = cur;
-    }
-
-    return double((window - gcMax) / window);
-}
-
-void
-Statistics::maybePrintProfileHeaders()
-{
-    static int printedHeader = 0;
-    if ((printedHeader++ % 200) == 0) {
-        printProfileHeader();
-        if (runtime->gc.nursery().enableProfiling())
-            Nursery::printProfileHeader();
-    }
-}
-
-void
-Statistics::printProfileHeader()
-{
-    if (!enableProfiling_)
-        return;
-
-    fprintf(stderr, "MajorGC:               Reason States SRN  ");
-    fprintf(stderr, " %6s", "budget");
-    fprintf(stderr, " %6s", "total");
-#define PRINT_PROFILE_HEADER(name, text, phase)                               \
-    fprintf(stderr, " %6s", text);
-FOR_EACH_GC_PROFILE_TIME(PRINT_PROFILE_HEADER)
-#undef PRINT_PROFILE_HEADER
-    fprintf(stderr, "\n");
-}
-
-/* static */ void
-Statistics::printProfileTimes(const ProfileDurations& times)
-{
-    for (auto time : times)
-        fprintf(stderr, " %6" PRIi64, static_cast<int64_t>(time.ToMilliseconds()));
-    fprintf(stderr, "\n");
-}
-
-void
-Statistics::printSliceProfile()
-{
-    const SliceData& slice = slices_.back();
-
-    maybePrintProfileHeaders();
-
-    bool shrinking = gckind == GC_SHRINK;
-    bool reset = slice.resetReason != AbortReason::None;
-    bool nonIncremental = nonincrementalReason_ != AbortReason::None;
-
-    fprintf(stderr, "MajorGC: %20s %1d -> %1d %1s%1s%1s  ",
-            ExplainReason(slice.reason),
-            int(slice.initialState), int(slice.finalState),
-            shrinking ? "S" : "",
-            reset ? "R" : "",
-            nonIncremental ? "N" : "");
-
-    if (!nonIncremental && !slice.budget.isUnlimited() && slice.budget.isTimeBudget())
-        fprintf(stderr, " %6" PRIi64, static_cast<int64_t>(slice.budget.timeBudget.budget));
-    else
-        fprintf(stderr, "       ");
-
-    ProfileDurations times;
-    times[ProfileKey::Total] = slice.duration();
-    totalTimes_[ProfileKey::Total] += times[ProfileKey::Total];
-
-#define GET_PROFILE_TIME(name, text, phase)                                   \
-    times[ProfileKey::name] = SumPhase(phase, slice.phaseTimes);              \
-    totalTimes_[ProfileKey::name] += times[ProfileKey::name];
-FOR_EACH_GC_PROFILE_TIME(GET_PROFILE_TIME)
-#undef GET_PROFILE_TIME
-
-    printProfileTimes(times);
-}
-
-void
-Statistics::printTotalProfileTimes()
-{
-    if (enableProfiling_) {
-        fprintf(stderr, "MajorGC TOTALS: %7" PRIu64 " slices:                  ", sliceCount_);
-        printProfileTimes(totalTimes_);
-    }
-}
->>>>>>> a17af05f
