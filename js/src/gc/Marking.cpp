<<<<<<< HEAD
/* -*- Mode: C++; tab-width: 8; indent-tabs-mode: nil; c-basic-offset: 4 -*-
 * vim: set ts=8 sts=4 et sw=4 tw=99:
 * This Source Code Form is subject to the terms of the Mozilla Public
 * License, v. 2.0. If a copy of the MPL was not distributed with this
 * file, You can obtain one at http://mozilla.org/MPL/2.0/. */

#include "gc/Marking.h"

#include "mozilla/DebugOnly.h"
#include "mozilla/IntegerRange.h"
#include "mozilla/ReentrancyGuard.h"
#include "mozilla/ScopeExit.h"
#include "mozilla/TypeTraits.h"

#include "jsgc.h"
#include "jsprf.h"

#include "builtin/ModuleObject.h"
#include "gc/GCInternals.h"
#include "gc/Policy.h"
#include "jit/IonCode.h"
#include "js/SliceBudget.h"
#include "vm/ArgumentsObject.h"
#include "vm/ArrayObject.h"
#include "vm/Debugger.h"
#include "vm/EnvironmentObject.h"
#include "vm/RegExpObject.h"
#include "vm/RegExpShared.h"
#include "vm/Scope.h"
#include "vm/Shape.h"
#include "vm/Symbol.h"
#include "vm/TypedArrayObject.h"
#include "vm/UnboxedObject.h"
#include "wasm/WasmJS.h"

#include "jscompartmentinlines.h"
#include "jsgcinlines.h"
#include "jsobjinlines.h"

#include "gc/Nursery-inl.h"
#include "vm/String-inl.h"
#include "vm/UnboxedObject-inl.h"

#include "../glue/omrglue.hpp"
#include "../omr/gc/base/standard/ParallelGlobalGC.hpp"

using namespace js;
using namespace js::gc;

using JS::MapTypeToTraceKind;

using mozilla::ArrayLength;
using mozilla::DebugOnly;
using mozilla::IntegerRange;
using mozilla::IsBaseOf;
using mozilla::IsSame;
using mozilla::PodCopy;

// Tracing Overview
// ================
//
// Tracing, in this context, refers to an abstract visitation of some or all of
// the GC-controlled heap. The effect of tracing an edge of the graph depends
// on the subclass of the JSTracer on whose behalf we are tracing.
//
// Marking
// -------
//
// The primary JSTracer is the GCMarker. The marking tracer causes the target
// of each traversed edge to be marked black and the target edge's children to
// be marked either gray (in the gc algorithm sense) or immediately black.
//
// Callback
// --------
//
// The secondary JSTracer is the CallbackTracer. This simply invokes a callback
// on each edge in a child.
//
// The following is a rough outline of the general struture of the tracing
// internals.
//
//                                                                                              //
//   .---------.    .---------.    .--------------------------.       .----------.              //
//   |TraceEdge|    |TraceRoot|    |TraceManuallyBarrieredEdge|  ...  |TraceRange|   ... etc.   //
//   '---------'    '---------'    '--------------------------'       '----------'              //
//        \              \                        /                        /                    //
//         \              \  .----------------.  /                        /                     //
//          o------------->o-|DispatchToTracer|-o<-----------------------o                      //
//                           '----------------'                                                 //
//                              /          \                                                    //
//                             /            \                                                   //
//                       .---------.   .----------.         .-----------------.                 //
//                       |DoMarking|   |DoCallback|-------> |<JSTraceCallback>|----------->     //
//                       '---------'   '----------'         '-----------------'                 //
//                            |                                                                 //
//                            |                                                                 //
//                        .--------.                                                            //
//      o---------------->|traverse| .                                                          //
//     /_\                '--------'   ' .                                                      //
//      |                     .     .      ' .                                                  //
//      |                     .       .        ' .                                              //
//      |                     .         .          ' .                                          //
//      |             .-----------.    .-----------.   ' .     .--------------------.           //
//      |             |markAndScan|    |markAndPush|       ' - |markAndTraceChildren|---->      //
//      |             '-----------'    '-----------'           '--------------------'           //
//      |                   |                  \                                                //
//      |                   |                   \                                               //
//      |       .----------------------.     .----------------.                                 //
//      |       |T::eagerlyMarkChildren|     |pushMarkStackTop|<===Oo                           //
//      |       '----------------------'     '----------------'    ||                           //
//      |                  |                         ||            ||                           //
//      |                  |                         ||            ||                           //
//      |                  |                         ||            ||                           //
//      o<-----------------o<========================OO============Oo                           //
//                                                                                              //
//                                                                                              //
//   Legend:                                                                                    //
//     ------  Direct calls                                                                     //
//     . . .   Static dispatch                                                                  //
//     ======  Dispatch through a manual stack.                                                 //
//                                                                                              //


/*** Tracing Invariants **************************************************************************/

#if defined(DEBUG)
template<typename T>
static inline bool
IsThingPoisoned(T* thing)
{
    const uint8_t poisonBytes[] = {
        JS_FRESH_NURSERY_PATTERN,
        JS_SWEPT_NURSERY_PATTERN,
        JS_ALLOCATED_NURSERY_PATTERN,
        JS_FRESH_TENURED_PATTERN,
        JS_MOVED_TENURED_PATTERN,
        JS_SWEPT_TENURED_PATTERN,
        JS_ALLOCATED_TENURED_PATTERN,
        JS_SWEPT_CODE_PATTERN
    };
    const int numPoisonBytes = sizeof(poisonBytes) / sizeof(poisonBytes[0]);
    uint32_t* p = reinterpret_cast<uint32_t*>(reinterpret_cast<FreeSpan*>(thing) + 1);
    // Note: all free patterns are odd to make the common, not-poisoned case a single test.
    if ((*p & 1) == 0)
        return false;
    for (int i = 0; i < numPoisonBytes; ++i) {
        const uint8_t pb = poisonBytes[i];
        const uint32_t pw = pb | (pb << 8) | (pb << 16) | (pb << 24);
        if (*p == pw)
            return true;
    }
    return false;
}
#endif

template <typename T> bool ThingIsPermanentAtomOrWellKnownSymbol(T* thing) { return false; }
template <> bool ThingIsPermanentAtomOrWellKnownSymbol<JSString>(JSString* str) {
    return str->isPermanentAtom();
}
template <> bool ThingIsPermanentAtomOrWellKnownSymbol<JSFlatString>(JSFlatString* str) {
    return str->isPermanentAtom();
}
template <> bool ThingIsPermanentAtomOrWellKnownSymbol<JSLinearString>(JSLinearString* str) {
    return str->isPermanentAtom();
}
template <> bool ThingIsPermanentAtomOrWellKnownSymbol<JSAtom>(JSAtom* atom) {
    return atom->isPermanent();
}
template <> bool ThingIsPermanentAtomOrWellKnownSymbol<PropertyName>(PropertyName* name) {
    return name->isPermanent();
}
template <> bool ThingIsPermanentAtomOrWellKnownSymbol<JS::Symbol>(JS::Symbol* sym) {
    return sym->isWellKnownSymbol();
}

=======
/* -*- Mode: C++; tab-width: 8; indent-tabs-mode: nil; c-basic-offset: 4 -*-
 * vim: set ts=8 sts=4 et sw=4 tw=99:
 * This Source Code Form is subject to the terms of the Mozilla Public
 * License, v. 2.0. If a copy of the MPL was not distributed with this
 * file, You can obtain one at http://mozilla.org/MPL/2.0/. */

#include "gc/Marking.h"

#include "mozilla/DebugOnly.h"
#include "mozilla/IntegerRange.h"
#include "mozilla/ReentrancyGuard.h"
#include "mozilla/ScopeExit.h"
#include "mozilla/TypeTraits.h"

#include "jsgc.h"
#include "jsprf.h"

#include "builtin/ModuleObject.h"
#include "gc/GCInternals.h"
#include "gc/Policy.h"
#include "jit/IonCode.h"
#include "js/SliceBudget.h"
#include "vm/ArgumentsObject.h"
#include "vm/ArrayObject.h"
#include "vm/Debugger.h"
#include "vm/EnvironmentObject.h"
#include "vm/RegExpObject.h"
#include "vm/RegExpShared.h"
#include "vm/Scope.h"
#include "vm/Shape.h"
#include "vm/Symbol.h"
#include "vm/TypedArrayObject.h"
#include "vm/UnboxedObject.h"
#include "wasm/WasmJS.h"

#include "jscompartmentinlines.h"
#include "jsgcinlines.h"
#include "jsobjinlines.h"

#include "gc/Nursery-inl.h"
#include "vm/String-inl.h"
#include "vm/UnboxedObject-inl.h"

using namespace js;
using namespace js::gc;

using JS::MapTypeToTraceKind;

using mozilla::ArrayLength;
using mozilla::DebugOnly;
using mozilla::IntegerRange;
using mozilla::IsBaseOf;
using mozilla::IsSame;
using mozilla::PodCopy;

// Tracing Overview
// ================
//
// Tracing, in this context, refers to an abstract visitation of some or all of
// the GC-controlled heap. The effect of tracing an edge of the graph depends
// on the subclass of the JSTracer on whose behalf we are tracing.
//
// Marking
// -------
//
// The primary JSTracer is the GCMarker. The marking tracer causes the target
// of each traversed edge to be marked black and the target edge's children to
// be marked either gray (in the gc algorithm sense) or immediately black.
//
// Callback
// --------
//
// The secondary JSTracer is the CallbackTracer. This simply invokes a callback
// on each edge in a child.
//
// The following is a rough outline of the general struture of the tracing
// internals.
//
//                                                                                              //
//   .---------.    .---------.    .--------------------------.       .----------.              //
//   |TraceEdge|    |TraceRoot|    |TraceManuallyBarrieredEdge|  ...  |TraceRange|   ... etc.   //
//   '---------'    '---------'    '--------------------------'       '----------'              //
//        \              \                        /                        /                    //
//         \              \  .----------------.  /                        /                     //
//          o------------->o-|DispatchToTracer|-o<-----------------------o                      //
//                           '----------------'                                                 //
//                              /          \                                                    //
//                             /            \                                                   //
//                       .---------.   .----------.         .-----------------.                 //
//                       |DoMarking|   |DoCallback|-------> |<JSTraceCallback>|----------->     //
//                       '---------'   '----------'         '-----------------'                 //
//                            |                                                                 //
//                            |                                                                 //
//                        .--------.                                                            //
//      o---------------->|traverse| .                                                          //
//     /_\                '--------'   ' .                                                      //
//      |                     .     .      ' .                                                  //
//      |                     .       .        ' .                                              //
//      |                     .         .          ' .                                          //
//      |             .-----------.    .-----------.   ' .     .--------------------.           //
//      |             |markAndScan|    |markAndPush|       ' - |markAndTraceChildren|---->      //
//      |             '-----------'    '-----------'           '--------------------'           //
//      |                   |                  \                                                //
//      |                   |                   \                                               //
//      |       .----------------------.     .----------------.                                 //
//      |       |T::eagerlyMarkChildren|     |pushMarkStackTop|<===Oo                           //
//      |       '----------------------'     '----------------'    ||                           //
//      |                  |                         ||            ||                           //
//      |                  |                         ||            ||                           //
//      |                  |                         ||            ||                           //
//      o<-----------------o<========================OO============Oo                           //
//                                                                                              //
//                                                                                              //
//   Legend:                                                                                    //
//     ------  Direct calls                                                                     //
//     . . .   Static dispatch                                                                  //
//     ======  Dispatch through a manual stack.                                                 //
//                                                                                              //


/*** Tracing Invariants **************************************************************************/

#if defined(DEBUG)
template<typename T>
static inline bool
IsThingPoisoned(T* thing)
{
    const uint8_t poisonBytes[] = {
        JS_FRESH_NURSERY_PATTERN,
        JS_SWEPT_NURSERY_PATTERN,
        JS_ALLOCATED_NURSERY_PATTERN,
        JS_FRESH_TENURED_PATTERN,
        JS_MOVED_TENURED_PATTERN,
        JS_SWEPT_TENURED_PATTERN,
        JS_ALLOCATED_TENURED_PATTERN,
        JS_SWEPT_CODE_PATTERN
    };
    const int numPoisonBytes = sizeof(poisonBytes) / sizeof(poisonBytes[0]);
    uint32_t* p = reinterpret_cast<uint32_t*>(reinterpret_cast<FreeSpan*>(thing) + 1);
    // Note: all free patterns are odd to make the common, not-poisoned case a single test.
    if ((*p & 1) == 0)
        return false;
    for (int i = 0; i < numPoisonBytes; ++i) {
        const uint8_t pb = poisonBytes[i];
        const uint32_t pw = pb | (pb << 8) | (pb << 16) | (pb << 24);
        if (*p == pw)
            return true;
    }
    return false;
}

static bool
IsMovingTracer(JSTracer *trc)
{
    return trc->isCallbackTracer() &&
           trc->asCallbackTracer()->getTracerKind() == JS::CallbackTracer::TracerKind::Moving;
}
#endif

bool ThingIsPermanentAtomOrWellKnownSymbol(JSString* str) {
    return str->isPermanentAtom();
}
bool ThingIsPermanentAtomOrWellKnownSymbol(JSFlatString* str) {
    return str->isPermanentAtom();
}
bool ThingIsPermanentAtomOrWellKnownSymbol(JSLinearString* str) {
    return str->isPermanentAtom();
}
bool ThingIsPermanentAtomOrWellKnownSymbol(JSAtom* atom) {
    return atom->isPermanent();
}
bool ThingIsPermanentAtomOrWellKnownSymbol(PropertyName* name) {
    return name->isPermanent();
}
bool ThingIsPermanentAtomOrWellKnownSymbol(JS::Symbol* sym) {
    return sym->isWellKnownSymbol();
}

template <typename T>
static inline bool
IsOwnedByOtherRuntime(JSRuntime* rt, T thing)
{
    bool other = thing->runtimeFromAnyThread() != rt;
    MOZ_ASSERT_IF(other,
                  ThingIsPermanentAtomOrWellKnownSymbol(thing) ||
                  thing->zoneFromAnyThread()->isSelfHostingZone());
    return other;
}

template<typename T>
void
js::CheckTracedThing(JSTracer* trc, T* thing)
{
#ifdef DEBUG
    MOZ_ASSERT(trc);
    MOZ_ASSERT(thing);

    if (!trc->checkEdges())
        return;

    if (IsForwarded(thing))
        thing = Forwarded(thing);

    /* This function uses data that's not available in the nursery. */
    if (IsInsideNursery(thing))
        return;

    MOZ_ASSERT_IF(!IsMovingTracer(trc) && !trc->isTenuringTracer(), !IsForwarded(thing));

    /*
     * Permanent atoms and things in the self-hosting zone are not associated
     * with this runtime, but will be ignored during marking.
     */
    if (IsOwnedByOtherRuntime(trc->runtime(), thing))
        return;

    Zone* zone = thing->zoneFromAnyThread();
    JSRuntime* rt = trc->runtime();

    if (!IsMovingTracer(trc) && !IsBufferGrayRootsTracer(trc) && !IsClearEdgesTracer(trc)) {
        MOZ_ASSERT(CurrentThreadCanAccessZone(zone));
        MOZ_ASSERT(CurrentThreadCanAccessRuntime(rt));
    }

    MOZ_ASSERT(zone->runtimeFromAnyThread() == trc->runtime());

    // It shouldn't be possible to trace into zones used by helper threads.
    MOZ_ASSERT(!zone->usedByHelperThread());

    MOZ_ASSERT(thing->isAligned());
    MOZ_ASSERT(MapTypeToTraceKind<typename mozilla::RemovePointer<T>::Type>::kind ==
               thing->getTraceKind());

    /*
     * Do not check IsMarkingTracer directly -- it should only be used in paths
     * where we cannot be the gray buffering tracer.
     */
    bool isGcMarkingTracer = trc->isMarkingTracer();

    MOZ_ASSERT_IF(zone->requireGCTracer(),
                  isGcMarkingTracer || IsBufferGrayRootsTracer(trc) || IsUnmarkGrayTracer(trc));

    if (isGcMarkingTracer) {
        GCMarker* gcMarker = GCMarker::fromTracer(trc);
        MOZ_ASSERT_IF(gcMarker->shouldCheckCompartments(),
                      zone->isCollecting() || zone->isAtomsZone());

        MOZ_ASSERT_IF(gcMarker->markColor() == MarkColor::Gray,
                      !zone->isGCMarkingBlack() || zone->isAtomsZone());

        MOZ_ASSERT(!(zone->isGCSweeping() || zone->isGCFinished() || zone->isGCCompacting()));
    }

    /*
     * Try to assert that the thing is allocated.
     *
     * We would like to assert that the thing is not in the free list, but this
     * check is very slow. Instead we check whether the thing has been poisoned:
     * if it has not then we assume it is allocated, but if it has then it is
     * either free or uninitialized in which case we check the free list.
     *
     * Further complications are that background sweeping may be running and
     * concurrently modifiying the free list and that tracing is done off
     * thread during compacting GC and reading the contents of the thing by
     * IsThingPoisoned would be racy in this case.
     */
    MOZ_ASSERT_IF(JS::CurrentThreadIsHeapBusy() &&
                  !zone->isGCCompacting() &&
                  !rt->gc.isBackgroundSweeping(),
                  !IsThingPoisoned(thing) || !InFreeList(thing->asTenured().arena(), thing));
#endif
}

template <typename S>
struct CheckTracedFunctor : public VoidDefaultAdaptor<S> {
    template <typename T> void operator()(T* t, JSTracer* trc) { CheckTracedThing(trc, t); }
};

template<typename T>
void
js::CheckTracedThing(JSTracer* trc, T thing)
{
    DispatchTyped(CheckTracedFunctor<T>(), thing, trc);
}

namespace js {
#define IMPL_CHECK_TRACED_THING(_, type, __) \
    template void CheckTracedThing<type>(JSTracer*, type*);
JS_FOR_EACH_TRACEKIND(IMPL_CHECK_TRACED_THING);
#undef IMPL_CHECK_TRACED_THING
} // namespace js

static bool UnmarkGrayGCThing(JSRuntime* rt, JS::GCCellPtr thing);

static bool
ShouldTraceCrossCompartment(JSTracer* trc, JSObject* src, Cell* cell)
{
    if (!trc->isMarkingTracer())
        return true;

    MarkColor color = GCMarker::fromTracer(trc)->markColor();

    if (!cell->isTenured()) {
        MOZ_ASSERT(color == MarkColor::Black);
        return false;
    }
    TenuredCell& tenured = cell->asTenured();

    JS::Zone* zone = tenured.zone();
    if (!src->zone()->isGCMarking() && !zone->isGCMarking())
        return false;

    if (color == MarkColor::Black) {
        /*
         * Having black->gray edges violates our promise to the cycle
         * collector. This can happen if we're collecting a compartment and it
         * has an edge to an uncollected compartment: it's possible that the
         * source and destination of the cross-compartment edge should be gray,
         * but the source was marked black by the write barrier.
         */
        if (tenured.isMarkedGray()) {
            MOZ_ASSERT(!zone->isCollecting());
            UnmarkGrayGCThing(trc->runtime(), JS::GCCellPtr(cell, cell->getTraceKind()));
        }
        return zone->isGCMarking();
    } else {
        if (zone->isGCMarkingBlack()) {
            /*
             * The destination compartment is being not being marked gray now,
             * but it will be later, so record the cell so it can be marked gray
             * at the appropriate time.
             */
            if (!tenured.isMarkedAny())
                DelayCrossCompartmentGrayMarking(src);
            return false;
        }
        return zone->isGCMarkingGray();
    }
}

static bool
ShouldTraceCrossCompartment(JSTracer* trc, JSObject* src, const Value& val)
{
    return val.isGCThing() && ShouldTraceCrossCompartment(trc, src, val.toGCThing());
}

static void
AssertShouldMarkInZone(Cell* thing)
{
    MOZ_ASSERT(thing->asTenured().zone()->shouldMarkInZone());
}

static void
AssertShouldMarkInZone(JSString* str)
{
#ifdef DEBUG
    Zone* zone = str->asTenured().zone();
    MOZ_ASSERT(zone->shouldMarkInZone() || zone->isAtomsZone());
#endif
}

static void
AssertShouldMarkInZone(JS::Symbol* sym)
{
#ifdef DEBUG
    Zone* zone = sym->asTenured().zone();
    MOZ_ASSERT(zone->shouldMarkInZone() || zone->isAtomsZone());
#endif
}

static void
AssertRootMarkingPhase(JSTracer* trc)
{
    MOZ_ASSERT_IF(trc->isMarkingTracer(),
                  trc->runtime()->gc.state() == State::NotActive ||
                  trc->runtime()->gc.state() == State::MarkRoots);
}


/*** Tracing Interface ***************************************************************************/

// The second parameter to BaseGCType is derived automatically based on T. The
// relation here is that for any T, the TraceKind will automatically,
// statically select the correct Cell layout for marking. Below, we instantiate
// each override with a declaration of the most derived layout type.
//
// The use of TraceKind::Null for the case where the type is not matched
// generates a compile error as no template instantiated for that kind.
//
// Usage:
//   BaseGCType<T>::type
//
// Examples:
//   BaseGCType<JSFunction>::type => JSObject
//   BaseGCType<UnownedBaseShape>::type => BaseShape
//   etc.
template <typename T, JS::TraceKind =
#define EXPAND_MATCH_TYPE(name, type, _) \
          IsBaseOf<type, T>::value ? JS::TraceKind::name :
JS_FOR_EACH_TRACEKIND(EXPAND_MATCH_TYPE)
#undef EXPAND_MATCH_TYPE
          JS::TraceKind::Null>

struct BaseGCType;
#define IMPL_BASE_GC_TYPE(name, type_, _) \
    template <typename T> struct BaseGCType<T, JS::TraceKind:: name> { typedef type_ type; };
JS_FOR_EACH_TRACEKIND(IMPL_BASE_GC_TYPE);
#undef IMPL_BASE_GC_TYPE

// Our barrier templates are parameterized on the pointer types so that we can
// share the definitions with Value and jsid. Thus, we need to strip the
// pointer before sending the type to BaseGCType and re-add it on the other
// side. As such:
template <typename T> struct PtrBaseGCType { typedef T type; };
template <typename T> struct PtrBaseGCType<T*> { typedef typename BaseGCType<T>::type* type; };

>>>>>>> a17af05f
template <typename T>
static inline bool
IsOwnedByOtherRuntime(JSRuntime* rt, T thing)
{
    bool other = thing->runtimeFromAnyThread() != rt;
    MOZ_ASSERT_IF(other,
                  ThingIsPermanentAtomOrWellKnownSymbol(thing) ||
                  thing->zoneFromAnyThread()->isSelfHostingZone());
    return other;
}

template<typename T>
void
js::CheckTracedThing(JSTracer* trc, T* thing)
{
#ifdef DEBUG
    MOZ_ASSERT(trc);
    MOZ_ASSERT(thing);

    if (!trc->checkEdges())
        return;

    if (IsForwarded(thing))
        thing = Forwarded(thing);

    /* This function uses data that's not available in the nursery. */
    /*if (IsInsideNursery(thing))
        return;*/

    /*
     * Permanent atoms are not associated with this runtime, but will be
     * ignored during marking.
     */
    if (IsOwnedByOtherRuntime(trc->runtime(), thing))
        return;

    Zone* zone = thing->zoneFromAnyThread();

    MOZ_ASSERT(zone->runtimeFromAnyThread() == trc->runtime());

    MOZ_ASSERT(thing->isAligned());
    MOZ_ASSERT(MapTypeToTraceKind<typename mozilla::RemovePointer<T>::Type>::kind ==
               thing->getTraceKind());
#endif
}

template <typename S>
struct CheckTracedFunctor : public VoidDefaultAdaptor<S> {
    template <typename T> void operator()(T* t, JSTracer* trc) { CheckTracedThing(trc, t); }
};

template<typename T>
void
js::CheckTracedThing(JSTracer* trc, T thing)
{
    DispatchTyped(CheckTracedFunctor<T>(), thing, trc);
}

namespace js {
#define IMPL_CHECK_TRACED_THING(_, type, __) \
    template void CheckTracedThing<type>(JSTracer*, type*);
JS_FOR_EACH_TRACEKIND(IMPL_CHECK_TRACED_THING);
#undef IMPL_CHECK_TRACED_THING
} // namespace js


/*** Tracing Interface ***************************************************************************/

// The second parameter to BaseGCType is derived automatically based on T. The
// relation here is that for any T, the TraceKind will automatically,
// statically select the correct Cell layout for marking. Below, we instantiate
// each override with a declaration of the most derived layout type.
//
// The use of TraceKind::Null for the case where the type is not matched
// generates a compile error as no template instantiated for that kind.
//
// Usage:
//   BaseGCType<T>::type
//
// Examples:
//   BaseGCType<JSFunction>::type => JSObject
//   BaseGCType<UnownedBaseShape>::type => BaseShape
//   etc.
template <typename T, JS::TraceKind =
#define EXPAND_MATCH_TYPE(name, type, _) \
          IsBaseOf<type, T>::value ? JS::TraceKind::name :
JS_FOR_EACH_TRACEKIND(EXPAND_MATCH_TYPE)
#undef EXPAND_MATCH_TYPE
          JS::TraceKind::Null>

struct BaseGCType;
#define IMPL_BASE_GC_TYPE(name, type_, _) \
    template <typename T> struct BaseGCType<T, JS::TraceKind:: name> { typedef type_ type; };
JS_FOR_EACH_TRACEKIND(IMPL_BASE_GC_TYPE);
#undef IMPL_BASE_GC_TYPE

// Our barrier templates are parameterized on the pointer types so that we can
// share the definitions with Value and jsid. Thus, we need to strip the
// pointer before sending the type to BaseGCType and re-add it on the other
// side. As such:
template <typename T> struct PtrBaseGCType { typedef T type; };
template <typename T> struct PtrBaseGCType<T*> { typedef typename BaseGCType<T>::type* type; };

template <typename T>
typename PtrBaseGCType<T>::type*
ConvertToBase(T* thingp)
{
    return reinterpret_cast<typename PtrBaseGCType<T>::type*>(thingp);
}

template <typename T> void DispatchToTracer(JSTracer* trc, T* thingp, const char* name);
template <typename T> T DoCallback(JS::CallbackTracer* trc, T* thingp, const char* name);
template <typename T> void DoMarking(GCMarker* gcmarker, T* thing);
template <typename T> void DoMarking(GCMarker* gcmarker, const T& thing);
template <typename T> void NoteWeakEdge(GCMarker* gcmarker, T** thingp);
<<<<<<< HEAD
template <typename T> void NoteWeakEdge(GCMarker* gcmarker, T* thingp);

template <typename T>
void
js::TraceEdge(JSTracer* trc, WriteBarrieredBase<T>* thingp, const char* name)
{
    DispatchToTracer(trc, ConvertToBase(thingp->unsafeUnbarrieredForTracing()), name);
}

template <typename T>
void
js::TraceEdge(JSTracer* trc, ReadBarriered<T>* thingp, const char* name)
{
    DispatchToTracer(trc, ConvertToBase(thingp->unsafeGet()), name);
}

template <typename T>
void
js::TraceNullableEdge(JSTracer* trc, WriteBarrieredBase<T>* thingp, const char* name)
{
    if (InternalBarrierMethods<T>::isMarkable(thingp->get()))
        DispatchToTracer(trc, ConvertToBase(thingp->unsafeUnbarrieredForTracing()), name);
}

template <typename T>
void
js::TraceNullableEdge(JSTracer* trc, ReadBarriered<T>* thingp, const char* name)
{
    if (InternalBarrierMethods<T>::isMarkable(thingp->unbarrieredGet()))
        DispatchToTracer(trc, ConvertToBase(thingp->unsafeGet()), name);
}

template <typename T>
JS_PUBLIC_API(void)
JS::TraceEdge(JSTracer* trc, JS::Heap<T>* thingp, const char* name)
{
    MOZ_ASSERT(thingp);
    if (InternalBarrierMethods<T>::isMarkable(*thingp->unsafeGet()))
        DispatchToTracer(trc, ConvertToBase(thingp->unsafeGet()), name);
}

JS_PUBLIC_API(void)
JS::TraceEdge(JSTracer* trc, JS::TenuredHeap<JSObject*>* thingp, const char* name)
{
    MOZ_ASSERT(thingp);
    if (JSObject* ptr = thingp->getPtr()) {
        DispatchToTracer(trc, &ptr, name);
        thingp->setPtr(ptr);
    }
}

template <typename T>
void
js::TraceManuallyBarrieredEdge(JSTracer* trc, T* thingp, const char* name)
{
    DispatchToTracer(trc, ConvertToBase(thingp), name);
}

template <typename T>
JS_PUBLIC_API(void)
js::UnsafeTraceManuallyBarrieredEdge(JSTracer* trc, T* thingp, const char* name)
{
    DispatchToTracer(trc, ConvertToBase(thingp), name);
}

template <typename T>
void
NoteWeakEdge(GCMarker* gcmarker, T** thingp)
=======
template <typename T> void NoteWeakEdge(GCMarker* gcmarker, T* thingp);

template <typename T>
void
js::TraceEdge(JSTracer* trc, WriteBarrieredBase<T>* thingp, const char* name)
{
    DispatchToTracer(trc, ConvertToBase(thingp->unsafeUnbarrieredForTracing()), name);
}

template <typename T>
void
js::TraceEdge(JSTracer* trc, ReadBarriered<T>* thingp, const char* name)
{
    DispatchToTracer(trc, ConvertToBase(thingp->unsafeGet()), name);
}

template <typename T>
void
js::TraceNullableEdge(JSTracer* trc, WriteBarrieredBase<T>* thingp, const char* name)
{
    if (InternalBarrierMethods<T>::isMarkable(thingp->get()))
        DispatchToTracer(trc, ConvertToBase(thingp->unsafeUnbarrieredForTracing()), name);
}

template <typename T>
void
js::TraceNullableEdge(JSTracer* trc, ReadBarriered<T>* thingp, const char* name)
{
    if (InternalBarrierMethods<T>::isMarkable(thingp->unbarrieredGet()))
        DispatchToTracer(trc, ConvertToBase(thingp->unsafeGet()), name);
}

template <typename T>
JS_PUBLIC_API(void)
js::gc::TraceExternalEdge(JSTracer* trc, T* thingp, const char* name)
{
    MOZ_ASSERT(InternalBarrierMethods<T>::isMarkable(*thingp));
    DispatchToTracer(trc, ConvertToBase(thingp), name);
}

template <typename T>
void
js::TraceManuallyBarrieredEdge(JSTracer* trc, T* thingp, const char* name)
{
    DispatchToTracer(trc, ConvertToBase(thingp), name);
}

template <typename T>
JS_PUBLIC_API(void)
js::UnsafeTraceManuallyBarrieredEdge(JSTracer* trc, T* thingp, const char* name)
>>>>>>> a17af05f
{
    // Do per-type marking precondition checks.
    if (MustSkipMarking(gcmarker, *thingp))
        return;

    CheckTracedThing(gcmarker, *thingp);

    // If the target is already marked, there's no need to store the edge.
    if (IsMarkedUnbarriered(gcmarker->runtime(), thingp))
        return;

    gcmarker->noteWeakEdge(thingp);
}

template <typename T>
void
NoteWeakEdge(GCMarker* gcmarker, T* thingp)
{
    MOZ_CRASH("the gc does not support tagged pointers as weak edges");
}

template <typename T>
void
js::TraceWeakEdge(JSTracer* trc, WeakRef<T>* thingp, const char* name)
{
    if (!trc->isMarkingTracer()) {
        // Non-marking tracers can select whether or not they see weak edges.
        if (trc->traceWeakEdges())
            DispatchToTracer(trc, ConvertToBase(thingp->unsafeUnbarrieredForTracing()), name);
<<<<<<< HEAD
=======
        return;
    }

    NoteWeakEdge(GCMarker::fromTracer(trc),
                 ConvertToBase(thingp->unsafeUnbarrieredForTracing()));
}

template <typename T>
void
js::TraceRoot(JSTracer* trc, T* thingp, const char* name)
{
    AssertRootMarkingPhase(trc);
    DispatchToTracer(trc, ConvertToBase(thingp), name);
}

template <typename T>
void
js::TraceRoot(JSTracer* trc, ReadBarriered<T>* thingp, const char* name)
{
    TraceRoot(trc, thingp->unsafeGet(), name);
}

template <typename T>
void
js::TraceNullableRoot(JSTracer* trc, T* thingp, const char* name)
{
    AssertRootMarkingPhase(trc);
    if (InternalBarrierMethods<T>::isMarkable(*thingp))
        DispatchToTracer(trc, ConvertToBase(thingp), name);
}

template <typename T>
void
js::TraceNullableRoot(JSTracer* trc, ReadBarriered<T>* thingp, const char* name)
{
    TraceNullableRoot(trc, thingp->unsafeGet(), name);
}

template <typename T>
JS_PUBLIC_API(void)
JS::UnsafeTraceRoot(JSTracer* trc, T* thingp, const char* name)
{
    MOZ_ASSERT(thingp);
    js::TraceNullableRoot(trc, thingp, name);
}

template <typename T>
void
js::TraceRange(JSTracer* trc, size_t len, WriteBarrieredBase<T>* vec, const char* name)
{
    JS::AutoTracingIndex index(trc);
    for (auto i : IntegerRange(len)) {
        if (InternalBarrierMethods<T>::isMarkable(vec[i].get()))
            DispatchToTracer(trc, ConvertToBase(vec[i].unsafeUnbarrieredForTracing()), name);
        ++index;
    }
}

template <typename T>
void
js::TraceRootRange(JSTracer* trc, size_t len, T* vec, const char* name)
{
    AssertRootMarkingPhase(trc);
    JS::AutoTracingIndex index(trc);
    for (auto i : IntegerRange(len)) {
        if (InternalBarrierMethods<T>::isMarkable(vec[i]))
            DispatchToTracer(trc, ConvertToBase(&vec[i]), name);
        ++index;
    }
}

// Instantiate a copy of the Tracing templates for each derived type.
#define INSTANTIATE_ALL_VALID_TRACE_FUNCTIONS(type) \
    template void js::TraceEdge<type>(JSTracer*, WriteBarrieredBase<type>*, const char*); \
    template void js::TraceEdge<type>(JSTracer*, ReadBarriered<type>*, const char*); \
    template void js::TraceNullableEdge<type>(JSTracer*, WriteBarrieredBase<type>*, const char*); \
    template void js::TraceNullableEdge<type>(JSTracer*, ReadBarriered<type>*, const char*); \
    template void js::TraceManuallyBarrieredEdge<type>(JSTracer*, type*, const char*); \
    template void js::TraceWeakEdge<type>(JSTracer*, WeakRef<type>*, const char*); \
    template void js::TraceRoot<type>(JSTracer*, type*, const char*); \
    template void js::TraceRoot<type>(JSTracer*, ReadBarriered<type>*, const char*); \
    template void js::TraceNullableRoot<type>(JSTracer*, type*, const char*); \
    template void js::TraceNullableRoot<type>(JSTracer*, ReadBarriered<type>*, const char*); \
    template void js::TraceRange<type>(JSTracer*, size_t, WriteBarrieredBase<type>*, const char*); \
    template void js::TraceRootRange<type>(JSTracer*, size_t, type*, const char*);
FOR_EACH_GC_POINTER_TYPE(INSTANTIATE_ALL_VALID_TRACE_FUNCTIONS)
#undef INSTANTIATE_ALL_VALID_TRACE_FUNCTIONS

#define INSTANTIATE_PUBLIC_TRACE_FUNCTIONS(type) \
    template JS_PUBLIC_API(void) JS::UnsafeTraceRoot<type>(JSTracer*, type*, const char*); \
    template JS_PUBLIC_API(void) js::UnsafeTraceManuallyBarrieredEdge<type>(JSTracer*, type*, \
                                                                            const char*); \
    template JS_PUBLIC_API(void) js::gc::TraceExternalEdge<type>(JSTracer*, type*, const char*);
FOR_EACH_PUBLIC_GC_POINTER_TYPE(INSTANTIATE_PUBLIC_TRACE_FUNCTIONS)
FOR_EACH_PUBLIC_TAGGED_GC_POINTER_TYPE(INSTANTIATE_PUBLIC_TRACE_FUNCTIONS)
#undef INSTANTIATE_PUBLIC_TRACE_FUNCTIONS

template <typename T>
void
js::TraceManuallyBarrieredCrossCompartmentEdge(JSTracer* trc, JSObject* src, T* dst,
                                               const char* name)
{
    if (ShouldTraceCrossCompartment(trc, src, *dst))
        DispatchToTracer(trc, dst, name);
}
template void js::TraceManuallyBarrieredCrossCompartmentEdge<JSObject*>(JSTracer*, JSObject*,
                                                                        JSObject**, const char*);
template void js::TraceManuallyBarrieredCrossCompartmentEdge<JSScript*>(JSTracer*, JSObject*,
                                                                        JSScript**, const char*);

template <typename T>
void
js::TraceCrossCompartmentEdge(JSTracer* trc, JSObject* src, WriteBarrieredBase<T>* dst,
                              const char* name)
{
    if (ShouldTraceCrossCompartment(trc, src, dst->get()))
        DispatchToTracer(trc, dst->unsafeUnbarrieredForTracing(), name);
}
template void js::TraceCrossCompartmentEdge<Value>(JSTracer*, JSObject*,
                                                   WriteBarrieredBase<Value>*, const char*);

template <typename T>
void
js::TraceProcessGlobalRoot(JSTracer* trc, T* thing, const char* name)
{
    AssertRootMarkingPhase(trc);
    MOZ_ASSERT(ThingIsPermanentAtomOrWellKnownSymbol(thing));

    // We have to mark permanent atoms and well-known symbols through a special
    // method because the default DoMarking implementation automatically skips
    // them. Fortunately, atoms (permanent and non) cannot refer to other GC
    // things so they do not need to go through the mark stack and may simply
    // be marked directly.  Moreover, well-known symbols can refer only to
    // permanent atoms, so likewise require no subsquent marking.
    CheckTracedThing(trc, *ConvertToBase(&thing));
    if (trc->isMarkingTracer())
        thing->markIfUnmarked(gc::MarkColor::Black);
    else
        DoCallback(trc->asCallbackTracer(), ConvertToBase(&thing), name);
}
template void js::TraceProcessGlobalRoot<JSAtom>(JSTracer*, JSAtom*, const char*);
template void js::TraceProcessGlobalRoot<JS::Symbol>(JSTracer*, JS::Symbol*, const char*);

// A typed functor adaptor for TraceRoot.
struct TraceRootFunctor {
    template <typename T>
    void operator()(JSTracer* trc, Cell** thingp, const char* name) {
        TraceRoot(trc, reinterpret_cast<T**>(thingp), name);
    }
};

void
js::TraceGenericPointerRoot(JSTracer* trc, Cell** thingp, const char* name)
{
    MOZ_ASSERT(thingp);
    if (!*thingp)
>>>>>>> a17af05f
        return;
    }
<<<<<<< HEAD
=======
};

void
js::TraceManuallyBarrieredGenericPointerEdge(JSTracer* trc, Cell** thingp, const char* name)
{
    MOZ_ASSERT(thingp);
    if (!*thingp)
        return;
    TraceManuallyBarrieredEdgeFunctor f;
    DispatchTraceKindTyped(f, (*thingp)->getTraceKind(), trc, thingp, name);
}

// This method is responsible for dynamic dispatch to the real tracer
// implementation. Consider replacing this choke point with virtual dispatch:
// a sufficiently smart C++ compiler may be able to devirtualize some paths.
template <typename T>
void
DispatchToTracer(JSTracer* trc, T* thingp, const char* name)
{
#define IS_SAME_TYPE_OR(name, type, _) mozilla::IsSame<type*, T>::value ||
    static_assert(
            JS_FOR_EACH_TRACEKIND(IS_SAME_TYPE_OR)
            mozilla::IsSame<T, JS::Value>::value ||
            mozilla::IsSame<T, jsid>::value ||
            mozilla::IsSame<T, TaggedProto>::value,
            "Only the base cell layout types are allowed into marking/tracing internals");
#undef IS_SAME_TYPE_OR
    if (trc->isMarkingTracer())
        return DoMarking(GCMarker::fromTracer(trc), *thingp);
    if (trc->isTenuringTracer())
        return static_cast<TenuringTracer*>(trc)->traverse(thingp);
    MOZ_ASSERT(trc->isCallbackTracer());
    DoCallback(trc->asCallbackTracer(), thingp, name);
}


/*** GC Marking Interface *************************************************************************/

namespace js {

typedef bool HasNoImplicitEdgesType;

template <typename T>
struct ImplicitEdgeHolderType {
    typedef HasNoImplicitEdgesType Type;
};

// For now, we only handle JSObject* and JSScript* keys, but the linear time
// algorithm can be easily extended by adding in more types here, then making
// GCMarker::traverse<T> call markPotentialEphemeronKey.
template <>
struct ImplicitEdgeHolderType<JSObject*> {
    typedef JSObject* Type;
};

template <>
struct ImplicitEdgeHolderType<JSScript*> {
    typedef JSScript* Type;
};

void
GCMarker::markEphemeronValues(gc::Cell* markedCell, WeakEntryVector& values)
{
    size_t initialLen = values.length();
    for (size_t i = 0; i < initialLen; i++)
        values[i].weakmap->markEntry(this, markedCell, values[i].key);

    // The vector should not be appended to during iteration because the key is
    // already marked, and even in cases where we have a multipart key, we
    // should only be inserting entries for the unmarked portions.
    MOZ_ASSERT(values.length() == initialLen);
}

template <typename T>
void
GCMarker::markImplicitEdgesHelper(T markedThing)
{
    if (!isWeakMarkingTracer())
        return;

    Zone* zone = gc::TenuredCell::fromPointer(markedThing)->zone();
    MOZ_ASSERT(zone->isGCMarking());
    MOZ_ASSERT(!zone->isGCSweeping());

    auto p = zone->gcWeakKeys().get(JS::GCCellPtr(markedThing));
    if (!p)
        return;
    WeakEntryVector& markables = p->value;

    markEphemeronValues(markedThing, markables);
    markables.clear(); // If key address is reused, it should do nothing
}

template <>
void
GCMarker::markImplicitEdgesHelper(HasNoImplicitEdgesType)
{
}

template <typename T>
void
GCMarker::markImplicitEdges(T* thing)
{
    markImplicitEdgesHelper<typename ImplicitEdgeHolderType<T*>::Type>(thing);
}

} // namespace js
>>>>>>> a17af05f

    NoteWeakEdge(GCMarker::fromTracer(trc),
                 ConvertToBase(thingp->unsafeUnbarrieredForTracing()));
}

template <typename T>
void
js::TraceRoot(JSTracer* trc, T* thingp, const char* name)
{
    DispatchToTracer(trc, ConvertToBase(thingp), name);
}

template <typename T>
void
js::TraceRoot(JSTracer* trc, ReadBarriered<T>* thingp, const char* name)
{
    TraceRoot(trc, thingp->unsafeGet(), name);
}

template <typename T>
void
js::TraceNullableRoot(JSTracer* trc, T* thingp, const char* name)
{
    if (InternalBarrierMethods<T>::isMarkable(*thingp))
        DispatchToTracer(trc, ConvertToBase(thingp), name);
}

template <typename T>
void
js::TraceNullableRoot(JSTracer* trc, ReadBarriered<T>* thingp, const char* name)
{
    TraceNullableRoot(trc, thingp->unsafeGet(), name);
}

template <typename T>
JS_PUBLIC_API(void)
JS::UnsafeTraceRoot(JSTracer* trc, T* thingp, const char* name)
{
    MOZ_ASSERT(thingp);
    js::TraceNullableRoot(trc, thingp, name);
}

template <typename T>
void
js::TraceRange(JSTracer* trc, size_t len, WriteBarrieredBase<T>* vec, const char* name)
{
    JS::AutoTracingIndex index(trc);
    for (auto i : IntegerRange(len)) {
        if (InternalBarrierMethods<T>::isMarkable(vec[i].get()))
            DispatchToTracer(trc, ConvertToBase(vec[i].unsafeUnbarrieredForTracing()), name);
        ++index;
    }
}

template <typename T>
void
js::TraceRootRange(JSTracer* trc, size_t len, T* vec, const char* name)
{
    JS::AutoTracingIndex index(trc);
    for (auto i : IntegerRange(len)) {
        if (InternalBarrierMethods<T>::isMarkable(vec[i]))
            DispatchToTracer(trc, ConvertToBase(&vec[i]), name);
        ++index;
    }
}

// Instantiate a copy of the Tracing templates for each derived type.
#define INSTANTIATE_ALL_VALID_TRACE_FUNCTIONS(type) \
    template void js::TraceEdge<type>(JSTracer*, WriteBarrieredBase<type>*, const char*); \
    template void js::TraceEdge<type>(JSTracer*, ReadBarriered<type>*, const char*); \
    template void js::TraceNullableEdge<type>(JSTracer*, WriteBarrieredBase<type>*, const char*); \
    template void js::TraceNullableEdge<type>(JSTracer*, ReadBarriered<type>*, const char*); \
    template void js::TraceManuallyBarrieredEdge<type>(JSTracer*, type*, const char*); \
    template void js::TraceWeakEdge<type>(JSTracer*, WeakRef<type>*, const char*); \
    template void js::TraceRoot<type>(JSTracer*, type*, const char*); \
    template void js::TraceRoot<type>(JSTracer*, ReadBarriered<type>*, const char*); \
    template void js::TraceNullableRoot<type>(JSTracer*, type*, const char*); \
    template void js::TraceNullableRoot<type>(JSTracer*, ReadBarriered<type>*, const char*); \
    template void js::TraceRange<type>(JSTracer*, size_t, WriteBarrieredBase<type>*, const char*); \
    template void js::TraceRootRange<type>(JSTracer*, size_t, type*, const char*);
FOR_EACH_GC_POINTER_TYPE(INSTANTIATE_ALL_VALID_TRACE_FUNCTIONS)
#undef INSTANTIATE_ALL_VALID_TRACE_FUNCTIONS

#define INSTANTIATE_PUBLIC_TRACE_FUNCTIONS(type) \
    template JS_PUBLIC_API(void) JS::TraceEdge<type>(JSTracer*, JS::Heap<type>*, const char*); \
    template JS_PUBLIC_API(void) JS::UnsafeTraceRoot<type>(JSTracer*, type*, const char*); \
    template JS_PUBLIC_API(void) js::UnsafeTraceManuallyBarrieredEdge<type>(JSTracer*, type*, \
                                                                            const char*);
FOR_EACH_PUBLIC_GC_POINTER_TYPE(INSTANTIATE_PUBLIC_TRACE_FUNCTIONS)
FOR_EACH_PUBLIC_TAGGED_GC_POINTER_TYPE(INSTANTIATE_PUBLIC_TRACE_FUNCTIONS)
#undef INSTANTIATE_PUBLIC_TRACE_FUNCTIONS

template <typename T>
void
js::TraceManuallyBarrieredCrossCompartmentEdge(JSTracer* trc, JSObject* src, T* dst,
                                               const char* name)
{
    DispatchToTracer(trc, dst, name);
}
template void js::TraceManuallyBarrieredCrossCompartmentEdge<JSObject*>(JSTracer*, JSObject*,
                                                                        JSObject**, const char*);
template void js::TraceManuallyBarrieredCrossCompartmentEdge<JSScript*>(JSTracer*, JSObject*,
                                                                        JSScript**, const char*);

template <typename T>
void
js::TraceCrossCompartmentEdge(JSTracer* trc, JSObject* src, WriteBarrieredBase<T>* dst,
                              const char* name)
{
    DispatchToTracer(trc, dst->unsafeUnbarrieredForTracing(), name);
}
template void js::TraceCrossCompartmentEdge<Value>(JSTracer*, JSObject*,
                                                   WriteBarrieredBase<Value>*, const char*);

template <typename T>
void
js::TraceProcessGlobalRoot(JSTracer* trc, T* thing, const char* name)
{
    MOZ_ASSERT(ThingIsPermanentAtomOrWellKnownSymbol(thing));

    // We have to mark permanent atoms and well-known symbols through a special
    // method because the default DoMarking implementation automatically skips
    // them. Fortunately, atoms (permanent and non) cannot refer to other GC
    // things so they do not need to go through the mark stack and may simply
    // be marked directly.  Moreover, well-known symbols can refer only to
    // permanent atoms, so likewise require no subsquent marking.
	// OMRTODO: Delete original marking tracer
    CheckTracedThing(trc, *ConvertToBase(&thing));
	if (trc->isOmrMarkingTracer())
		return static_cast<omrjs::OMRGCMarker*>(trc)->traverse(ConvertToBase(&thing));
    else if (trc->isMarkingTracer())
        thing->markIfUnmarked(gc::BLACK);
    else if(trc->isCallbackTracer())
		DoCallback(trc->asCallbackTracer(), ConvertToBase(&thing), name);
}
template void js::TraceProcessGlobalRoot<JSAtom>(JSTracer*, JSAtom*, const char*);
template void js::TraceProcessGlobalRoot<JS::Symbol>(JSTracer*, JS::Symbol*, const char*);

// A typed functor adaptor for TraceRoot.
struct TraceRootFunctor {
    template <typename T>
    void operator()(JSTracer* trc, Cell** thingp, const char* name) {
        TraceRoot(trc, reinterpret_cast<T**>(thingp), name);
    }
};

void
js::TraceGenericPointerRoot(JSTracer* trc, Cell** thingp, const char* name)
{
    MOZ_ASSERT(thingp);
    if (!*thingp)
        return;
    TraceRootFunctor f;
    DispatchTraceKindTyped(f, (*thingp)->getTraceKind(), trc, thingp, name);
}

// A typed functor adaptor for TraceManuallyBarrieredEdge.
struct TraceManuallyBarrieredEdgeFunctor {
    template <typename T>
    void operator()(JSTracer* trc, Cell** thingp, const char* name) {
        TraceManuallyBarrieredEdge(trc, reinterpret_cast<T**>(thingp), name);
    }
};

void
js::TraceManuallyBarrieredGenericPointerEdge(JSTracer* trc, Cell** thingp, const char* name)
{
    MOZ_ASSERT(thingp);
    if (!*thingp)
        return;
    TraceManuallyBarrieredEdgeFunctor f;
    DispatchTraceKindTyped(f, (*thingp)->getTraceKind(), trc, thingp, name);
}

// This method is responsible for dynamic dispatch to the real tracer
// implementation. Consider replacing this choke point with virtual dispatch:
// a sufficiently smart C++ compiler may be able to devirtualize some paths.
template <typename T>
void
DispatchToTracer(JSTracer* trc, T* thingp, const char* name)
{
#define IS_SAME_TYPE_OR(name, type, _) mozilla::IsSame<type*, T>::value ||
    static_assert(
            JS_FOR_EACH_TRACEKIND(IS_SAME_TYPE_OR)
            mozilla::IsSame<T, JS::Value>::value ||
            mozilla::IsSame<T, jsid>::value ||
            mozilla::IsSame<T, TaggedProto>::value,
            "Only the base cell layout types are allowed into marking/tracing internals");
#undef IS_SAME_TYPE_OR
	if (trc->isOmrMarkingTracer())
		return static_cast<omrjs::OMRGCMarker*>(trc)->traverse(thingp);
    else if (trc->isMarkingTracer())
        return DoMarking(static_cast<GCMarker*>(trc), *thingp);
    else if (trc->isTenuringTracer())
        return static_cast<TenuringTracer*>(trc)->traverse(thingp);
    else if(trc->isCallbackTracer())
		DoCallback(trc->asCallbackTracer(), thingp, name);
}


/*** GC Marking Interface *************************************************************************/

namespace js {

typedef bool HasNoImplicitEdgesType;

template <typename T>
struct ImplicitEdgeHolderType {
    typedef HasNoImplicitEdgesType Type;
};

// For now, we only handle JSObject* and JSScript* keys, but the linear time
// algorithm can be easily extended by adding in more types here, then making
// GCMarker::traverse<T> call markPotentialEphemeronKey.
template <>
struct ImplicitEdgeHolderType<JSObject*> {
    typedef JSObject* Type;
};

template <>
struct ImplicitEdgeHolderType<JSScript*> {
    typedef JSScript* Type;
};

void
GCMarker::markEphemeronValues(gc::Cell* markedCell, WeakEntryVector& values)
{
    size_t initialLen = values.length();
    for (size_t i = 0; i < initialLen; i++)
        values[i].weakmap->markEntry(this, markedCell, values[i].key);

    // The vector should not be appended to during iteration because the key is
    // already marked, and even in cases where we have a multipart key, we
    // should only be inserting entries for the unmarked portions.
    MOZ_ASSERT(values.length() == initialLen);
}

template <typename T>
void
GCMarker::markImplicitEdgesHelper(T markedThing)
{
    if (!isWeakMarkingTracer())
        return;

    Zone* zone = gc::TenuredCell::fromPointer(markedThing)->zone();
    MOZ_ASSERT(zone->isGCMarking());
    MOZ_ASSERT(!zone->isGCSweeping());

    auto p = zone->gcWeakKeys().get(JS::GCCellPtr(markedThing));
    if (!p)
        return;
    WeakEntryVector& markables = p->value;

    markEphemeronValues(markedThing, markables);
    markables.clear(); // If key address is reused, it should do nothing
}

template <>
void
GCMarker::markImplicitEdgesHelper(HasNoImplicitEdgesType)
{
}

template <typename T>
void
GCMarker::markImplicitEdges(T* thing)
{
    markImplicitEdgesHelper<typename ImplicitEdgeHolderType<T*>::Type>(thing);
}

} // namespace js

template <typename T>
static inline bool
<<<<<<< HEAD
MustSkipMarking(GCMarker* gcmarker, T thing)
{
    // Don't trace things that are owned by another runtime.
    /*if (IsOwnedByOtherRuntime(gcmarker->runtime(), thing))
        return true;
=======
ShouldMark(GCMarker* gcmarker, T thing)
{
    // Don't trace things that are owned by another runtime.
    if (IsOwnedByOtherRuntime(gcmarker->runtime(), thing))
        return false;

    // Don't mark things outside a zone if we are in a per-zone GC.
    return thing->zone()->shouldMarkInZone();
}

template <>
bool
ShouldMark<JSObject*>(GCMarker* gcmarker, JSObject* obj)
{
    // Don't trace things that are owned by another runtime.
    if (IsOwnedByOtherRuntime(gcmarker->runtime(), obj))
        return false;

    // We may mark a Nursery thing outside the context of the
    // MinorCollectionTracer because of a pre-barrier. The pre-barrier is not
    // needed in this case because we perform a minor collection before each
    // incremental slice.
    if (IsInsideNursery(obj))
        return false;

    // Don't mark things outside a zone if we are in a per-zone GC. It is
    // faster to check our own arena, which we can do since we know that
    // the object is tenured.
    return obj->asTenured().zone()->shouldMarkInZone();
}

template <typename T>
void
DoMarking(GCMarker* gcmarker, T* thing)
{
    // Do per-type marking precondition checks.
    if (!ShouldMark(gcmarker, thing))
        return;

    CheckTracedThing(gcmarker, thing);
    gcmarker->traverse(thing);

    // Mark the compartment as live.
    SetMaybeAliveFlag(thing);
}

template <typename S>
struct DoMarkingFunctor : public VoidDefaultAdaptor<S> {
    template <typename T> void operator()(T* t, GCMarker* gcmarker) { DoMarking(gcmarker, t); }
};

template <typename T>
void
DoMarking(GCMarker* gcmarker, const T& thing)
{
    DispatchTyped(DoMarkingFunctor<T>(), thing, gcmarker);
}

template <typename T>
void
NoteWeakEdge(GCMarker* gcmarker, T** thingp)
{
    // Do per-type marking precondition checks.
    if (!ShouldMark(gcmarker, *thingp))
        return;

    CheckTracedThing(gcmarker, *thingp);

    // If the target is already marked, there's no need to store the edge.
    if (IsMarkedUnbarriered(gcmarker->runtime(), thingp))
        return;

    gcmarker->noteWeakEdge(thingp);
}

template <typename T>
void
NoteWeakEdge(GCMarker* gcmarker, T* thingp)
{
    MOZ_CRASH("the gc does not support tagged pointers as weak edges");
}

template <typename T>
void
js::GCMarker::noteWeakEdge(T* edge)
{
    static_assert(IsBaseOf<Cell, typename mozilla::RemovePointer<T>::Type>::value,
                  "edge must point to a GC pointer");
    MOZ_ASSERT((*edge)->isTenured());

    // Note: we really want the *source* Zone here. The edge may start in a
    // non-gc heap location, however, so we use the fact that cross-zone weak
    // references are not allowed and use the *target's* zone.
    JS::Zone::WeakEdges &weakRefs = (*edge)->asTenured().zone()->gcWeakRefs();
    AutoEnterOOMUnsafeRegion oomUnsafe;
    if (!weakRefs.append(reinterpret_cast<TenuredCell**>(edge)))
        oomUnsafe.crash("Failed to record a weak edge for sweeping.");
}

// The simplest traversal calls out to the fully generic traceChildren function
// to visit the child edges. In the absence of other traversal mechanisms, this
// function will rapidly grow the stack past its bounds and crash the process.
// Thus, this generic tracing should only be used in cases where subsequent
// tracing will not recurse.
template <typename T>
void
js::GCMarker::markAndTraceChildren(T* thing)
{
    if (ThingIsPermanentAtomOrWellKnownSymbol(thing))
        return;
    if (mark(thing))
        thing->traceChildren(this);
}
namespace js {
template <> void GCMarker::traverse(BaseShape* thing) { markAndTraceChildren(thing); }
template <> void GCMarker::traverse(JS::Symbol* thing) { markAndTraceChildren(thing); }
template <> void GCMarker::traverse(RegExpShared* thing) { markAndTraceChildren(thing); }
} // namespace js

// Strings, LazyScripts, Shapes, and Scopes are extremely common, but have
// simple patterns of recursion. We traverse trees of these edges immediately,
// with aggressive, manual inlining, implemented by eagerlyTraceChildren.
template <typename T>
void
js::GCMarker::markAndScan(T* thing)
{
    if (ThingIsPermanentAtomOrWellKnownSymbol(thing))
        return;
    if (mark(thing))
        eagerlyMarkChildren(thing);
}
namespace js {
template <> void GCMarker::traverse(JSString* thing) { markAndScan(thing); }
template <> void GCMarker::traverse(LazyScript* thing) { markAndScan(thing); }
template <> void GCMarker::traverse(Shape* thing) { markAndScan(thing); }
template <> void GCMarker::traverse(js::Scope* thing) { markAndScan(thing); }
} // namespace js

// Object and ObjectGroup are extremely common and can contain arbitrarily
// nested graphs, so are not trivially inlined. In this case we use a mark
// stack to control recursion. JitCode shares none of these properties, but is
// included for historical reasons. JSScript normally cannot recurse, but may
// be used as a weakmap key and thereby recurse into weakmapped values.
template <typename T>
void
js::GCMarker::markAndPush(T* thing)
{
    if (!mark(thing))
        return;
    pushTaggedPtr(thing);
    markImplicitEdges(thing);
}
namespace js {
template <> void GCMarker::traverse(JSObject* thing) { markAndPush(thing); }
template <> void GCMarker::traverse(ObjectGroup* thing) { markAndPush(thing); }
template <> void GCMarker::traverse(jit::JitCode* thing) { markAndPush(thing); }
template <> void GCMarker::traverse(JSScript* thing) { markAndPush(thing); }
} // namespace js

namespace js {
template <>
void
GCMarker::traverse(AccessorShape* thing) {
    MOZ_CRASH("AccessorShape must be marked as a Shape");
}
} // namespace js

template <typename S, typename T>
static void
CheckTraversedEdge(S source, T* target)
{
    // Atoms and Symbols do not have or mark their internal pointers, respectively.
    MOZ_ASSERT(!ThingIsPermanentAtomOrWellKnownSymbol(source));

    // The Zones must match, unless the target is an atom.
    MOZ_ASSERT_IF(!ThingIsPermanentAtomOrWellKnownSymbol(target),
                  target->zone()->isAtomsZone() || target->zone() == source->zone());

    // If we are marking an atom, that atom must be marked in the source zone's
    // atom bitmap.
    MOZ_ASSERT_IF(!ThingIsPermanentAtomOrWellKnownSymbol(target) &&
                  target->zone()->isAtomsZone() && !source->zone()->isAtomsZone(),
                  target->runtimeFromAnyThread()->gc.atomMarking
                      .atomIsMarked(source->zone(), reinterpret_cast<TenuredCell*>(target)));

    // Atoms and Symbols do not have access to a compartment pointer, or we'd need
    // to adjust the subsequent check to catch that case.
    MOZ_ASSERT_IF(ThingIsPermanentAtomOrWellKnownSymbol(target), !target->maybeCompartment());
    MOZ_ASSERT_IF(target->zoneFromAnyThread()->isAtomsZone(), !target->maybeCompartment());
    // If we have access to a compartment pointer for both things, they must match.
    MOZ_ASSERT_IF(source->maybeCompartment() && target->maybeCompartment(),
                  source->maybeCompartment() == target->maybeCompartment());
}

template <typename S, typename T>
void
js::GCMarker::traverseEdge(S source, T* target)
{
    CheckTraversedEdge(source, target);
    traverse(target);
}

template <typename V, typename S> struct TraverseEdgeFunctor : public VoidDefaultAdaptor<V> {
    template <typename T> void operator()(T t, GCMarker* gcmarker, S s) {
        return gcmarker->traverseEdge(s, t);
    }
};

template <typename S, typename T>
void
js::GCMarker::traverseEdge(S source, const T& thing)
{
    DispatchTyped(TraverseEdgeFunctor<T, S>(), thing, this, source);
}

template <typename T>
bool
js::GCMarker::mark(T* thing)
{
    AssertShouldMarkInZone(thing);
    MOZ_ASSERT(!IsInsideNursery(gc::TenuredCell::fromPointer(thing)));
    return gc::ParticipatesInCC<T>::value
           ? gc::TenuredCell::fromPointer(thing)->markIfUnmarked(markColor())
           : gc::TenuredCell::fromPointer(thing)->markIfUnmarked(gc::MarkColor::Black);
}


/*** Inline, Eager GC Marking *********************************************************************/

// Each of the eager, inline marking paths is directly preceeded by the
// out-of-line, generic tracing code for comparison. Both paths must end up
// traversing equivalent subgraphs.

void
LazyScript::traceChildren(JSTracer* trc)
{
    if (script_)
        TraceWeakEdge(trc, &script_, "script");

    if (function_)
        TraceEdge(trc, &function_, "function");

    if (sourceObject_)
        TraceEdge(trc, &sourceObject_, "sourceObject");

    if (enclosingScope_)
        TraceEdge(trc, &enclosingScope_, "enclosingScope");

    // We rely on the fact that atoms are always tenured.
    JSAtom** closedOverBindings = this->closedOverBindings();
    for (auto i : IntegerRange(numClosedOverBindings())) {
        if (closedOverBindings[i])
            TraceManuallyBarrieredEdge(trc, &closedOverBindings[i], "closedOverBinding");
    }

    GCPtrFunction* innerFunctions = this->innerFunctions();
    for (auto i : IntegerRange(numInnerFunctions()))
        TraceEdge(trc, &innerFunctions[i], "lazyScriptInnerFunction");
}
inline void
js::GCMarker::eagerlyMarkChildren(LazyScript *thing)
{
    if (thing->script_)
        noteWeakEdge(thing->script_.unsafeUnbarrieredForTracing());

    if (thing->function_)
        traverseEdge(thing, static_cast<JSObject*>(thing->function_));

    if (thing->sourceObject_)
        traverseEdge(thing, static_cast<JSObject*>(thing->sourceObject_));

    if (thing->enclosingScope_)
        traverseEdge(thing, static_cast<Scope*>(thing->enclosingScope_));

    // We rely on the fact that atoms are always tenured.
    JSAtom** closedOverBindings = thing->closedOverBindings();
    for (auto i : IntegerRange(thing->numClosedOverBindings())) {
        if (closedOverBindings[i])
            traverseEdge(thing, static_cast<JSString*>(closedOverBindings[i]));
    }

    GCPtrFunction* innerFunctions = thing->innerFunctions();
    for (auto i : IntegerRange(thing->numInnerFunctions()))
        traverseEdge(thing, static_cast<JSObject*>(innerFunctions[i]));
}

void
Shape::traceChildren(JSTracer* trc)
{
    TraceEdge(trc, &base_, "base");
    TraceEdge(trc, &propidRef(), "propid");
    if (parent)
        TraceEdge(trc, &parent, "parent");

    if (hasGetterObject())
        TraceManuallyBarrieredEdge(trc, &asAccessorShape().getterObj, "getter");
    if (hasSetterObject())
        TraceManuallyBarrieredEdge(trc, &asAccessorShape().setterObj, "setter");
}
inline void
js::GCMarker::eagerlyMarkChildren(Shape* shape)
{
    MOZ_ASSERT_IF(markColor() == MarkColor::Gray, shape->isMarkedGray());
    MOZ_ASSERT_IF(markColor() == MarkColor::Black, shape->isMarkedBlack());

    do {
        // Special case: if a base shape has a shape table then all its pointers
        // must point to this shape or an anscestor.  Since these pointers will
        // be traced by this loop they do not need to be traced here as well.
        BaseShape* base = shape->base();
        CheckTraversedEdge(shape, base);
        if (mark(base)) {
            MOZ_ASSERT(base->canSkipMarkingShapeTable(shape));
            base->traceChildrenSkipShapeTable(this);
        }

        traverseEdge(shape, shape->propidRef().get());

        // When triggered between slices on belhalf of a barrier, these
        // objects may reside in the nursery, so require an extra check.
        // FIXME: Bug 1157967 - remove the isTenured checks.
        if (shape->hasGetterObject() && shape->getterObject()->isTenured())
            traverseEdge(shape, shape->getterObject());
        if (shape->hasSetterObject() && shape->setterObject()->isTenured())
            traverseEdge(shape, shape->setterObject());

        shape = shape->previous();
    } while (shape && mark(shape));
}

void
JSString::traceChildren(JSTracer* trc)
{
    if (hasBase())
        traceBase(trc);
    else if (isRope())
        asRope().traceChildren(trc);
}
inline void
GCMarker::eagerlyMarkChildren(JSString* str)
{
    if (str->isLinear())
        eagerlyMarkChildren(&str->asLinear());
    else
        eagerlyMarkChildren(&str->asRope());
}

void
JSString::traceBase(JSTracer* trc)
{
    MOZ_ASSERT(hasBase());
    TraceManuallyBarrieredEdge(trc, &d.s.u3.base, "base");
}
inline void
js::GCMarker::eagerlyMarkChildren(JSLinearString* linearStr)
{
    AssertShouldMarkInZone(linearStr);
    MOZ_ASSERT(linearStr->isMarkedAny());
    MOZ_ASSERT(linearStr->JSString::isLinear());

    // Use iterative marking to avoid blowing out the stack.
    while (linearStr->hasBase()) {
        linearStr = linearStr->base();
        MOZ_ASSERT(linearStr->JSString::isLinear());
        if (linearStr->isPermanentAtom())
            break;
        AssertShouldMarkInZone(linearStr);
        if (!mark(static_cast<JSString*>(linearStr)))
            break;
    }
}

void
JSRope::traceChildren(JSTracer* trc) {
    js::TraceManuallyBarrieredEdge(trc, &d.s.u2.left, "left child");
    js::TraceManuallyBarrieredEdge(trc, &d.s.u3.right, "right child");
}
inline void
js::GCMarker::eagerlyMarkChildren(JSRope* rope)
{
    // This function tries to scan the whole rope tree using the marking stack
    // as temporary storage. If that becomes full, the unscanned ropes are
    // added to the delayed marking list. When the function returns, the
    // marking stack is at the same depth as it was on entry. This way we avoid
    // using tags when pushing ropes to the stack as ropes never leak to other
    // users of the stack. This also assumes that a rope can only point to
    // other ropes or linear strings, it cannot refer to GC things of other
    // types.
    size_t savedPos = stack.position();
    JS_DIAGNOSTICS_ASSERT(rope->getTraceKind() == JS::TraceKind::String);
#ifdef JS_DEBUG
    static const size_t DEEP_ROPE_THRESHOLD = 100000;
    static const size_t ROPE_CYCLE_HISTORY = 100;
    DebugOnly<size_t> ropeDepth = 0;
    JSRope* history[ROPE_CYCLE_HISTORY];
#endif
    while (true) {
#ifdef JS_DEBUG
        if (++ropeDepth >= DEEP_ROPE_THRESHOLD) {
            // Bug 1011786 comment 294 - detect cyclic ropes. There are some
            // legitimate deep ropes, at least in tests. So if we hit a deep
            // rope, start recording the nodes we visit and check whether we
            // repeat. But do it on a finite window size W so that we're not
            // scanning the full history for every node. And only check every
            // Wth push, to add only constant overhead per node. This will only
            // catch cycles of size up to W (but it seems most likely that any
            // cycles will be size 1 or maybe 2.)
            if ((ropeDepth > DEEP_ROPE_THRESHOLD + ROPE_CYCLE_HISTORY) &&
                (ropeDepth % ROPE_CYCLE_HISTORY) == 0)
            {
                for (size_t i = 0; i < ROPE_CYCLE_HISTORY; i++)
                    MOZ_ASSERT(history[i] != rope, "cycle detected in rope");
            }
            history[ropeDepth % ROPE_CYCLE_HISTORY] = rope;
        }
#endif

        JS_DIAGNOSTICS_ASSERT(rope->getTraceKind() == JS::TraceKind::String);
        JS_DIAGNOSTICS_ASSERT(rope->JSString::isRope());
        AssertShouldMarkInZone(rope);
        MOZ_ASSERT(rope->isMarkedAny());
        JSRope* next = nullptr;

        JSString* right = rope->rightChild();
        if (!right->isPermanentAtom() &&
            mark(right))
        {
            if (right->isLinear())
                eagerlyMarkChildren(&right->asLinear());
            else
                next = &right->asRope();
        }

        JSString* left = rope->leftChild();
        if (!left->isPermanentAtom() &&
            mark(left))
        {
            if (left->isLinear()) {
                eagerlyMarkChildren(&left->asLinear());
            } else {
                // When both children are ropes, set aside the right one to
                // scan it later.
                if (next && !stack.pushTempRope(next))
                    delayMarkingChildren(next);
                next = &left->asRope();
            }
        }
        if (next) {
            rope = next;
        } else if (savedPos != stack.position()) {
            MOZ_ASSERT(savedPos < stack.position());
            rope = stack.popPtr().asTempRope();
        } else {
            break;
        }
    }
    MOZ_ASSERT(savedPos == stack.position());
}

static inline void
TraceBindingNames(JSTracer* trc, BindingName* names, uint32_t length)
{
    for (uint32_t i = 0; i < length; i++) {
        JSAtom* name = names[i].name();
        MOZ_ASSERT(name);
        TraceManuallyBarrieredEdge(trc, &name, "scope name");
    }
};
static inline void
TraceNullableBindingNames(JSTracer* trc, BindingName* names, uint32_t length)
{
    for (uint32_t i = 0; i < length; i++) {
        if (JSAtom* name = names[i].name())
            TraceManuallyBarrieredEdge(trc, &name, "scope name");
    }
};
void
BindingName::trace(JSTracer* trc)
{
    if (JSAtom* atom = name())
        TraceManuallyBarrieredEdge(trc, &atom, "binding name");
}
void
BindingIter::trace(JSTracer* trc)
{
    TraceNullableBindingNames(trc, names_, length_);
}
void
LexicalScope::Data::trace(JSTracer* trc)
{
    TraceBindingNames(trc, names, length);
}
void
FunctionScope::Data::trace(JSTracer* trc)
{
    TraceNullableEdge(trc, &canonicalFunction, "scope canonical function");
    TraceNullableBindingNames(trc, names, length);
}
void
VarScope::Data::trace(JSTracer* trc)
{
    TraceBindingNames(trc, names, length);
}
void
GlobalScope::Data::trace(JSTracer* trc)
{
    TraceBindingNames(trc, names, length);
}
void
EvalScope::Data::trace(JSTracer* trc)
{
    TraceBindingNames(trc, names, length);
}
void
ModuleScope::Data::trace(JSTracer* trc)
{
    TraceNullableEdge(trc, &module, "scope module");
    TraceBindingNames(trc, names, length);
}
void
WasmInstanceScope::Data::trace(JSTracer* trc)
{
    TraceNullableEdge(trc, &instance, "wasm instance");
    TraceBindingNames(trc, names, length);
}
void
WasmFunctionScope::Data::trace(JSTracer* trc)
{
    TraceBindingNames(trc, names, length);
}
void
Scope::traceChildren(JSTracer* trc)
{
    TraceNullableEdge(trc, &enclosing_, "scope enclosing");
    TraceNullableEdge(trc, &environmentShape_, "scope env shape");
    switch (kind_) {
      case ScopeKind::Function:
        reinterpret_cast<FunctionScope::Data*>(data_)->trace(trc);
        break;
      case ScopeKind::FunctionBodyVar:
      case ScopeKind::ParameterExpressionVar:
        reinterpret_cast<VarScope::Data*>(data_)->trace(trc);
        break;
      case ScopeKind::Lexical:
      case ScopeKind::SimpleCatch:
      case ScopeKind::Catch:
      case ScopeKind::NamedLambda:
      case ScopeKind::StrictNamedLambda:
        reinterpret_cast<LexicalScope::Data*>(data_)->trace(trc);
        break;
      case ScopeKind::Global:
      case ScopeKind::NonSyntactic:
        reinterpret_cast<GlobalScope::Data*>(data_)->trace(trc);
        break;
      case ScopeKind::Eval:
      case ScopeKind::StrictEval:
        reinterpret_cast<EvalScope::Data*>(data_)->trace(trc);
        break;
      case ScopeKind::Module:
        reinterpret_cast<ModuleScope::Data*>(data_)->trace(trc);
        break;
      case ScopeKind::With:
        break;
      case ScopeKind::WasmInstance:
        reinterpret_cast<WasmInstanceScope::Data*>(data_)->trace(trc);
        break;
      case ScopeKind::WasmFunction:
        reinterpret_cast<WasmFunctionScope::Data*>(data_)->trace(trc);
        break;
    }
}
inline void
js::GCMarker::eagerlyMarkChildren(Scope* scope)
{
    if (scope->enclosing_)
        traverseEdge(scope, static_cast<Scope*>(scope->enclosing_));
    if (scope->environmentShape_)
        traverseEdge(scope, static_cast<Shape*>(scope->environmentShape_));
    BindingName* names = nullptr;
    uint32_t length = 0;
    switch (scope->kind_) {
      case ScopeKind::Function: {
        FunctionScope::Data* data = reinterpret_cast<FunctionScope::Data*>(scope->data_);
        traverseEdge(scope, static_cast<JSObject*>(data->canonicalFunction));
        names = data->names;
        length = data->length;
        break;
      }

      case ScopeKind::FunctionBodyVar:
      case ScopeKind::ParameterExpressionVar: {
        VarScope::Data* data = reinterpret_cast<VarScope::Data*>(scope->data_);
        names = data->names;
        length = data->length;
        break;
      }

      case ScopeKind::Lexical:
      case ScopeKind::SimpleCatch:
      case ScopeKind::Catch:
      case ScopeKind::NamedLambda:
      case ScopeKind::StrictNamedLambda: {
        LexicalScope::Data* data = reinterpret_cast<LexicalScope::Data*>(scope->data_);
        names = data->names;
        length = data->length;
        break;
      }

      case ScopeKind::Global:
      case ScopeKind::NonSyntactic: {
        GlobalScope::Data* data = reinterpret_cast<GlobalScope::Data*>(scope->data_);
        names = data->names;
        length = data->length;
        break;
      }

      case ScopeKind::Eval:
      case ScopeKind::StrictEval: {
        EvalScope::Data* data = reinterpret_cast<EvalScope::Data*>(scope->data_);
        names = data->names;
        length = data->length;
        break;
      }

      case ScopeKind::Module: {
        ModuleScope::Data* data = reinterpret_cast<ModuleScope::Data*>(scope->data_);
        traverseEdge(scope, static_cast<JSObject*>(data->module));
        names = data->names;
        length = data->length;
        break;
      }

      case ScopeKind::With:
        break;

      case ScopeKind::WasmInstance: {
        WasmInstanceScope::Data* data = reinterpret_cast<WasmInstanceScope::Data*>(scope->data_);
        traverseEdge(scope, static_cast<JSObject*>(data->instance));
        names = data->names;
        length = data->length;
        break;
      }

      case ScopeKind::WasmFunction: {
        WasmFunctionScope::Data* data = reinterpret_cast<WasmFunctionScope::Data*>(scope->data_);
        names = data->names;
        length = data->length;
        break;
      }
    }
    if (scope->kind_ == ScopeKind::Function) {
        for (uint32_t i = 0; i < length; i++) {
            if (JSAtom* name = names[i].name())
                traverseEdge(scope, static_cast<JSString*>(name));
        }
    } else {
        for (uint32_t i = 0; i < length; i++)
            traverseEdge(scope, static_cast<JSString*>(names[i].name()));
    }
}

void
js::ObjectGroup::traceChildren(JSTracer* trc)
{
    unsigned count = getPropertyCount();
    for (unsigned i = 0; i < count; i++) {
        if (ObjectGroup::Property* prop = getProperty(i))
            TraceEdge(trc, &prop->id, "group_property");
    }

    if (proto().isObject())
        TraceEdge(trc, &proto(), "group_proto");

    if (trc->isMarkingTracer())
        compartment()->mark();

    if (JSObject* global = compartment()->unsafeUnbarrieredMaybeGlobal())
        TraceManuallyBarrieredEdge(trc, &global, "group_global");


    if (newScript())
        newScript()->trace(trc);

    if (maybePreliminaryObjects())
        maybePreliminaryObjects()->trace(trc);

    if (maybeUnboxedLayout())
        unboxedLayout().trace(trc);

    if (ObjectGroup* unboxedGroup = maybeOriginalUnboxedGroup()) {
        TraceManuallyBarrieredEdge(trc, &unboxedGroup, "group_original_unboxed_group");
        setOriginalUnboxedGroup(unboxedGroup);
    }

    if (JSObject* descr = maybeTypeDescr()) {
        TraceManuallyBarrieredEdge(trc, &descr, "group_type_descr");
        setTypeDescr(&descr->as<TypeDescr>());
    }

    if (JSObject* fun = maybeInterpretedFunction()) {
        TraceManuallyBarrieredEdge(trc, &fun, "group_function");
        setInterpretedFunction(&fun->as<JSFunction>());
    }
}
void
js::GCMarker::lazilyMarkChildren(ObjectGroup* group)
{
    unsigned count = group->getPropertyCount();
    for (unsigned i = 0; i < count; i++) {
        if (ObjectGroup::Property* prop = group->getProperty(i))
            traverseEdge(group, prop->id.get());
    }

    if (group->proto().isObject())
        traverseEdge(group, group->proto().toObject());

    group->compartment()->mark();

    if (GlobalObject* global = group->compartment()->unsafeUnbarrieredMaybeGlobal())
        traverseEdge(group, static_cast<JSObject*>(global));

    if (group->newScript())
        group->newScript()->trace(this);

    if (group->maybePreliminaryObjects())
        group->maybePreliminaryObjects()->trace(this);

    if (group->maybeUnboxedLayout())
        group->unboxedLayout().trace(this);

    if (ObjectGroup* unboxedGroup = group->maybeOriginalUnboxedGroup())
        traverseEdge(group, unboxedGroup);

    if (TypeDescr* descr = group->maybeTypeDescr())
        traverseEdge(group, static_cast<JSObject*>(descr));

    if (JSFunction* fun = group->maybeInterpretedFunction())
        traverseEdge(group, static_cast<JSObject*>(fun));
}

struct TraverseObjectFunctor
{
    template <typename T>
    void operator()(T* thing, GCMarker* gcmarker, JSObject* src) {
        gcmarker->traverseEdge(src, *thing);
    }
};

// Call the trace hook set on the object, if present. If further tracing of
// NativeObject fields is required, this will return the native object.
enum class CheckGeneration { DoChecks, NoChecks};
template <typename Functor, typename... Args>
static inline NativeObject*
CallTraceHook(Functor f, JSTracer* trc, JSObject* obj, CheckGeneration check, Args&&... args)
{
    const Class* clasp = obj->getClass();
    MOZ_ASSERT(clasp);
    MOZ_ASSERT(obj->isNative() == clasp->isNative());

    if (!clasp->hasTrace())
        return &obj->as<NativeObject>();

    if (clasp->isTrace(InlineTypedObject::obj_trace)) {
        Shape** pshape = obj->as<InlineTypedObject>().addressOfShapeFromGC();
        f(pshape, mozilla::Forward<Args>(args)...);

        InlineTypedObject& tobj = obj->as<InlineTypedObject>();
        if (tobj.typeDescr().hasTraceList()) {
            VisitTraceList(f, tobj.typeDescr().traceList(), tobj.inlineTypedMemForGC(),
                           mozilla::Forward<Args>(args)...);
        }

        return nullptr;
    }

    if (clasp == &UnboxedPlainObject::class_) {
        JSObject** pexpando = obj->as<UnboxedPlainObject>().addressOfExpando();
        if (*pexpando)
            f(pexpando, mozilla::Forward<Args>(args)...);

        UnboxedPlainObject& unboxed = obj->as<UnboxedPlainObject>();
        const UnboxedLayout& layout = check == CheckGeneration::DoChecks
                                      ? unboxed.layout()
                                      : unboxed.layoutDontCheckGeneration();
        if (layout.traceList()) {
            VisitTraceList(f, layout.traceList(), unboxed.data(),
                           mozilla::Forward<Args>(args)...);
        }

        return nullptr;
    }

    clasp->doTrace(trc, obj);

    if (!clasp->isNative())
        return nullptr;
    return &obj->as<NativeObject>();
}

template <typename F, typename... Args>
static void
VisitTraceList(F f, const int32_t* traceList, uint8_t* memory, Args&&... args)
{
    while (*traceList != -1) {
        f(reinterpret_cast<JSString**>(memory + *traceList), mozilla::Forward<Args>(args)...);
        traceList++;
    }
    traceList++;
    while (*traceList != -1) {
        JSObject** objp = reinterpret_cast<JSObject**>(memory + *traceList);
        if (*objp)
            f(objp, mozilla::Forward<Args>(args)...);
        traceList++;
    }
    traceList++;
    while (*traceList != -1) {
        f(reinterpret_cast<Value*>(memory + *traceList), mozilla::Forward<Args>(args)...);
        traceList++;
    }
}


/*** Mark-stack Marking ***************************************************************************/

bool
GCMarker::drainMarkStack(SliceBudget& budget)
{
#ifdef DEBUG
    MOZ_ASSERT(!strictCompartmentChecking);
    strictCompartmentChecking = true;
    auto acc = mozilla::MakeScopeExit([&] {strictCompartmentChecking = false;});
#endif

    if (budget.isOverBudget())
        return false;

    for (;;) {
        while (!stack.isEmpty()) {
            processMarkStackTop(budget);
            if (budget.isOverBudget()) {
                saveValueRanges();
                return false;
            }
        }

        if (!hasDelayedChildren())
            break;

        /*
         * Mark children of things that caused too deep recursion during the
         * above tracing. Don't do this until we're done with everything
         * else.
         */
        if (!markDelayedChildren(budget)) {
            saveValueRanges();
            return false;
        }
    }
>>>>>>> a17af05f

    // Don't mark things outside a zone if we are in a per-zone GC.
    return !thing->zone()->isGCMarking();*/
	return false;
}

template <>
bool
MustSkipMarking<JSObject*>(GCMarker* gcmarker, JSObject* obj)
{
    // Don't trace things that are owned by another runtime.
    /*if (IsOwnedByOtherRuntime(gcmarker->runtime(), obj))
        return true;

    // We may mark a Nursery thing outside the context of the
    // MinorCollectionTracer because of a pre-barrier. The pre-barrier is not
    // needed in this case because we perform a minor collection before each
    // incremental slice.
    if (IsInsideNursery(obj))
        return true;

<<<<<<< HEAD
    // Don't mark things outside a zone if we are in a per-zone GC. It is
    // faster to check our own arena, which we can do since we know that
    // the object is tenured.
    return !TenuredCell::fromPointer(obj)->zone()->isGCMarking();*/
	return false;
}

template <typename T>
void
DoMarking(GCMarker* gcmarker, T* thing)
{
    // Do per-type marking precondition checks.
    if (MustSkipMarking(gcmarker, thing))
        return;

    CheckTracedThing(gcmarker, thing);
    gcmarker->traverse(thing);

    // Mark the compartment as live.
    SetMaybeAliveFlag(thing);
}

template <typename S>
struct DoMarkingFunctor : public VoidDefaultAdaptor<S> {
    template <typename T> void operator()(T* t, GCMarker* gcmarker) { DoMarking(gcmarker, t); }
};

template <typename T>
void
DoMarking(GCMarker* gcmarker, const T& thing)
{
    DispatchTyped(DoMarkingFunctor<T>(), thing, gcmarker);
}

template <typename T>
void
js::GCMarker::noteWeakEdge(T* edge)
{
    static_assert(IsBaseOf<Cell, typename mozilla::RemovePointer<T>::Type>::value,
                  "edge must point to a GC pointer");
    MOZ_ASSERT((*edge)->isTenured());

    // Note: we really want the *source* Zone here. The edge may start in a
    // non-gc heap location, however, so we use the fact that cross-zone weak
    // references are not allowed and use the *target's* zone.
    JS::Zone::WeakEdges &weakRefs = (*edge)->asTenured().zone()->gcWeakRefs();
    AutoEnterOOMUnsafeRegion oomUnsafe;
    if (!weakRefs.append(reinterpret_cast<TenuredCell**>(edge)))
        oomUnsafe.crash("Failed to record a weak edge for sweeping.");
}

// The simplest traversal calls out to the fully generic traceChildren function
// to visit the child edges. In the absence of other traversal mechanisms, this
// function will rapidly grow the stack past its bounds and crash the process.
// Thus, this generic tracing should only be used in cases where subsequent
// tracing will not recurse.
template <typename T>
void
js::GCMarker::markAndTraceChildren(T* thing)
{
    if (ThingIsPermanentAtomOrWellKnownSymbol(thing))
        return;
    if (mark(thing))
        thing->traceChildren(this);
}
namespace js {
template <> void GCMarker::traverse(BaseShape* thing) { markAndTraceChildren(thing); }
template <> void GCMarker::traverse(JS::Symbol* thing) { markAndTraceChildren(thing); }
template <> void GCMarker::traverse(RegExpShared* thing) { markAndTraceChildren(thing); } // OMROTOD: Add omr equivalent to this new function?
} // namespace js

// Strings, LazyScripts, Shapes, and Scopes are extremely common, but have
// simple patterns of recursion. We traverse trees of these edges immediately,
// with aggressive, manual inlining, implemented by eagerlyTraceChildren.
template <typename T>
void
js::GCMarker::markAndScan(T* thing)
{
    if (ThingIsPermanentAtomOrWellKnownSymbol(thing))
        return;
    if (mark(thing))
        eagerlyMarkChildren(thing);
}
namespace js {
template <> void GCMarker::traverse(JSString* thing) { markAndScan(thing); }
template <> void GCMarker::traverse(LazyScript* thing) { markAndScan(thing); }
template <> void GCMarker::traverse(Shape* thing) { markAndScan(thing); }
template <> void GCMarker::traverse(js::Scope* thing) { markAndScan(thing); }
} // namespace js

// Object and ObjectGroup are extremely common and can contain arbitrarily
// nested graphs, so are not trivially inlined. In this case we use a mark
// stack to control recursion. JitCode shares none of these properties, but is
// included for historical reasons. JSScript normally cannot recurse, but may
// be used as a weakmap key and thereby recurse into weakmapped values.
template <typename T>
void
js::GCMarker::markAndPush(T* thing)
{
    if (!mark(thing))
        return;
    pushTaggedPtr(thing);
    markImplicitEdges(thing);
}
namespace js {
template <> void GCMarker::traverse(JSObject* thing) { markAndPush(thing); }
template <> void GCMarker::traverse(ObjectGroup* thing) { markAndPush(thing); }
template <> void GCMarker::traverse(jit::JitCode* thing) { markAndPush(thing); }
template <> void GCMarker::traverse(JSScript* thing) { markAndPush(thing); }
} // namespace js

namespace js {
template <>
void
GCMarker::traverse(AccessorShape* thing) {
    MOZ_CRASH("AccessorShape must be marked as a Shape");
}
} // namespace js

template <typename S, typename T>
static void
CheckTraversedEdge(S source, T* target)
{
    // Atoms and Symbols do not have or mark their internal pointers, respectively.
    MOZ_ASSERT(!ThingIsPermanentAtomOrWellKnownSymbol(source));

    // The Zones must match, unless the target is an atom.
    MOZ_ASSERT_IF(!ThingIsPermanentAtomOrWellKnownSymbol(target),
                  target->zone()->isAtomsZone() || target->zone() == source->zone());

    // Atoms and Symbols do not have access to a compartment pointer, or we'd need
    // to adjust the subsequent check to catch that case.
    MOZ_ASSERT_IF(ThingIsPermanentAtomOrWellKnownSymbol(target), !target->maybeCompartment());
    MOZ_ASSERT_IF(target->zoneFromAnyThread()->isAtomsZone(), !target->maybeCompartment());
    // If we have access to a compartment pointer for both things, they must match.
    MOZ_ASSERT_IF(source->maybeCompartment() && target->maybeCompartment(),
                  source->maybeCompartment() == target->maybeCompartment());
}

template <typename S, typename T>
void
js::GCMarker::traverseEdge(S source, T* target)
{
    CheckTraversedEdge(source, target);
    traverse(target);
}

template <typename V, typename S> struct TraverseEdgeFunctor : public VoidDefaultAdaptor<V> {
    template <typename T> void operator()(T t, GCMarker* gcmarker, S s) {
        return gcmarker->traverseEdge(s, t);
    }
};

template <typename S, typename T>
void
js::GCMarker::traverseEdge(S source, const T& thing)
{
    DispatchTyped(TraverseEdgeFunctor<T, S>(), thing, this, source);
}

template <typename T>
bool
js::GCMarker::mark(T* thing)
{
    /*AssertZoneIsMarking(thing); OMRTODO: cleanup commented out asserts..
    MOZ_ASSERT(!IsInsideNursery(gc::TenuredCell::fromPointer(thing)));*/
    return gc::ParticipatesInCC<T>::value
           ? gc::TenuredCell::fromPointer(thing)->markIfUnmarked(markColor())
           : gc::TenuredCell::fromPointer(thing)->markIfUnmarked(gc::BLACK);
}


/*** Inline, Eager GC Marking *********************************************************************/

// Each of the eager, inline marking paths is directly preceeded by the
// out-of-line, generic tracing code for comparison. Both paths must end up
// traversing equivalent subgraphs.

void
LazyScript::traceChildren(JSTracer* trc)
{
    if (script_)
        TraceWeakEdge(trc, &script_, "script");

    if (function_)
        TraceEdge(trc, &function_, "function");

    if (sourceObject_)
        TraceEdge(trc, &sourceObject_, "sourceObject");

    if (enclosingScope_)
        TraceEdge(trc, &enclosingScope_, "enclosingScope");

    // We rely on the fact that atoms are always tenured.
    JSAtom** closedOverBindings = this->closedOverBindings();
    for (auto i : IntegerRange(numClosedOverBindings())) {
        if (closedOverBindings[i])
            TraceManuallyBarrieredEdge(trc, &closedOverBindings[i], "closedOverBinding");
    }

    GCPtrFunction* innerFunctions = this->innerFunctions();
    for (auto i : IntegerRange(numInnerFunctions()))
        TraceEdge(trc, &innerFunctions[i], "lazyScriptInnerFunction");
}
inline void
js::GCMarker::eagerlyMarkChildren(LazyScript *thing)
{
    if (thing->script_)
        noteWeakEdge(thing->script_.unsafeUnbarrieredForTracing());

    if (thing->function_)
        traverseEdge(thing, static_cast<JSObject*>(thing->function_));

    if (thing->sourceObject_)
        traverseEdge(thing, static_cast<JSObject*>(thing->sourceObject_));

    if (thing->enclosingScope_)
        traverseEdge(thing, static_cast<Scope*>(thing->enclosingScope_));

    // We rely on the fact that atoms are always tenured.
    JSAtom** closedOverBindings = thing->closedOverBindings();
    for (auto i : IntegerRange(thing->numClosedOverBindings())) {
        if (closedOverBindings[i])
            traverseEdge(thing, static_cast<JSString*>(closedOverBindings[i]));
    }

    GCPtrFunction* innerFunctions = thing->innerFunctions();
    for (auto i : IntegerRange(thing->numInnerFunctions()))
        traverseEdge(thing, static_cast<JSObject*>(innerFunctions[i]));
}

void
Shape::traceChildren(JSTracer* trc)
{
    TraceEdge(trc, &base_, "base");
    TraceEdge(trc, &propidRef(), "propid");
    if (parent)
        TraceEdge(trc, &parent, "parent");

    if (hasGetterObject())
        TraceManuallyBarrieredEdge(trc, &asAccessorShape().getterObj, "getter");
    if (hasSetterObject())
        TraceManuallyBarrieredEdge(trc, &asAccessorShape().setterObj, "setter");
}
inline void
js::GCMarker::eagerlyMarkChildren(Shape* shape)
{
    MOZ_ASSERT(shape->isMarked(this->markColor()));
    do {
        // Special case: if a base shape has a shape table then all its pointers
        // must point to this shape or an anscestor.  Since these pointers will
        // be traced by this loop they do not need to be traced here as well.
        BaseShape* base = shape->base();
        CheckTraversedEdge(shape, base);
        if (mark(base)) {
            MOZ_ASSERT(base->canSkipMarkingShapeTable(shape));
            base->traceChildrenSkipShapeTable(this);
        }

        traverseEdge(shape, shape->propidRef().get());

        // When triggered between slices on belhalf of a barrier, these
        // objects may reside in the nursery, so require an extra check.
        // FIXME: Bug 1157967 - remove the isTenured checks.
        if (shape->hasGetterObject() && shape->getterObject()->isTenured())
            traverseEdge(shape, shape->getterObject());
        if (shape->hasSetterObject() && shape->setterObject()->isTenured())
            traverseEdge(shape, shape->setterObject());

        shape = shape->previous();
    } while (shape && mark(shape));
}

void
JSString::traceChildren(JSTracer* trc)
{
    if (hasBase())
        traceBase(trc);
    else if (isRope())
        asRope().traceChildren(trc);
}
inline void
GCMarker::eagerlyMarkChildren(JSString* str)
{
    if (str->isLinear())
        eagerlyMarkChildren(&str->asLinear());
    else
        eagerlyMarkChildren(&str->asRope());
}

void
JSString::traceBase(JSTracer* trc)
{
    MOZ_ASSERT(hasBase());
    TraceManuallyBarrieredEdge(trc, &d.s.u3.base, "base");
}
inline void
js::GCMarker::eagerlyMarkChildren(JSLinearString* linearStr)
{
    /*AssertZoneIsMarking(linearStr);
    MOZ_ASSERT(linearStr->isMarked());
    MOZ_ASSERT(linearStr->JSString::isLinear());*/

    // Use iterative marking to avoid blowing out the stack.
    while (linearStr->hasBase()) {
        linearStr = linearStr->base();
        MOZ_ASSERT(linearStr->JSString::isLinear());
        if (linearStr->isPermanentAtom())
            break;
        /*AssertZoneIsMarking(linearStr);*/
        if (!mark(static_cast<JSString*>(linearStr)))
            break;
    }
}

void
JSRope::traceChildren(JSTracer* trc) {
    js::TraceManuallyBarrieredEdge(trc, &d.s.u2.left, "left child");
    js::TraceManuallyBarrieredEdge(trc, &d.s.u3.right, "right child");
}
inline void
js::GCMarker::eagerlyMarkChildren(JSRope* rope)
{
    // This function tries to scan the whole rope tree using the marking stack
    // as temporary storage. If that becomes full, the unscanned ropes are
    // added to the delayed marking list. When the function returns, the
    // marking stack is at the same depth as it was on entry. This way we avoid
    // using tags when pushing ropes to the stack as ropes never leak to other
    // users of the stack. This also assumes that a rope can only point to
    // other ropes or linear strings, it cannot refer to GC things of other
    // types.
    ptrdiff_t savedPos = stack.position();
    JS_DIAGNOSTICS_ASSERT(rope->getTraceKind() == JS::TraceKind::String);
#ifdef JS_DEBUG
    static const size_t DEEP_ROPE_THRESHOLD = 100000;
    static const size_t ROPE_CYCLE_HISTORY = 100;
    DebugOnly<size_t> ropeDepth = 0;
    JSRope* history[ROPE_CYCLE_HISTORY];
#endif
    while (true) {
#ifdef JS_DEBUG
        if (++ropeDepth >= DEEP_ROPE_THRESHOLD) {
            // Bug 1011786 comment 294 - detect cyclic ropes. There are some
            // legitimate deep ropes, at least in tests. So if we hit a deep
            // rope, start recording the nodes we visit and check whether we
            // repeat. But do it on a finite window size W so that we're not
            // scanning the full history for every node. And only check every
            // Wth push, to add only constant overhead per node. This will only
            // catch cycles of size up to W (but it seems most likely that any
            // cycles will be size 1 or maybe 2.)
            if ((ropeDepth > DEEP_ROPE_THRESHOLD + ROPE_CYCLE_HISTORY) &&
                (ropeDepth % ROPE_CYCLE_HISTORY) == 0)
            {
                for (size_t i = 0; i < ROPE_CYCLE_HISTORY; i++)
                    MOZ_ASSERT(history[i] != rope, "cycle detected in rope");
            }
            history[ropeDepth % ROPE_CYCLE_HISTORY] = rope;
        }
#endif

        JS_DIAGNOSTICS_ASSERT(rope->getTraceKind() == JS::TraceKind::String);
        JS_DIAGNOSTICS_ASSERT(rope->JSString::isRope());
        /*AssertZoneIsMarking(rope);
        MOZ_ASSERT(rope->isMarked());*/
        JSRope* next = nullptr;

        JSString* right = rope->rightChild();
        if (!right->isPermanentAtom() &&
            mark(right))
        {
            if (right->isLinear())
                eagerlyMarkChildren(&right->asLinear());
            else
                next = &right->asRope();
        }

        JSString* left = rope->leftChild();
        if (!left->isPermanentAtom() &&
            mark(left))
        {
            if (left->isLinear()) {
                eagerlyMarkChildren(&left->asLinear());
            } else {
                // When both children are ropes, set aside the right one to
                // scan it later.
                if (next && !stack.pushTempRope(next))
                    delayMarkingChildren(next);
                next = &left->asRope();
            }
        }
        if (next) {
            rope = next;
        } else if (savedPos != stack.position()) {
            MOZ_ASSERT(savedPos < stack.position());
            rope = stack.popPtr().asTempRope();
        } else {
            break;
        }
    }
    MOZ_ASSERT(savedPos == stack.position());
}

static inline void
TraceBindingNames(JSTracer* trc, BindingName* names, uint32_t length)
{
    for (uint32_t i = 0; i < length; i++) {
        JSAtom* name = names[i].name();
        MOZ_ASSERT(name);
        TraceManuallyBarrieredEdge(trc, &name, "scope name");
    }
};
static inline void
TraceNullableBindingNames(JSTracer* trc, BindingName* names, uint32_t length)
{
    for (uint32_t i = 0; i < length; i++) {
        if (JSAtom* name = names[i].name())
            TraceManuallyBarrieredEdge(trc, &name, "scope name");
    }
};
void
BindingName::trace(JSTracer* trc)
{
    if (JSAtom* atom = name())
        TraceManuallyBarrieredEdge(trc, &atom, "binding name");
}
void
BindingIter::trace(JSTracer* trc)
{
    TraceNullableBindingNames(trc, names_, length_);
}
void
LexicalScope::Data::trace(JSTracer* trc)
{
    TraceBindingNames(trc, names, length);
}
void
FunctionScope::Data::trace(JSTracer* trc)
{
    TraceNullableEdge(trc, &canonicalFunction, "scope canonical function");
    TraceNullableBindingNames(trc, names, length);
}
void
VarScope::Data::trace(JSTracer* trc)
{
    TraceBindingNames(trc, names, length);
}
void
GlobalScope::Data::trace(JSTracer* trc)
{
    TraceBindingNames(trc, names, length);
}
void
EvalScope::Data::trace(JSTracer* trc)
{
    TraceBindingNames(trc, names, length);
}
void
ModuleScope::Data::trace(JSTracer* trc)
{
    TraceNullableEdge(trc, &module, "scope module");
    TraceBindingNames(trc, names, length);
}
void
WasmFunctionScope::Data::trace(JSTracer* trc)
{
    TraceNullableEdge(trc, &instance, "wasm function");
    TraceBindingNames(trc, names, length);
}
void
Scope::traceChildren(JSTracer* trc)
{
    TraceNullableEdge(trc, &enclosing_, "scope enclosing");
    TraceNullableEdge(trc, &environmentShape_, "scope env shape");
    switch (kind_) {
      case ScopeKind::Function:
        reinterpret_cast<FunctionScope::Data*>(data_)->trace(trc);
        break;
      case ScopeKind::FunctionBodyVar:
      case ScopeKind::ParameterExpressionVar:
        reinterpret_cast<VarScope::Data*>(data_)->trace(trc);
        break;
      case ScopeKind::Lexical:
      case ScopeKind::SimpleCatch:
      case ScopeKind::Catch:
      case ScopeKind::NamedLambda:
      case ScopeKind::StrictNamedLambda:
        reinterpret_cast<LexicalScope::Data*>(data_)->trace(trc);
        break;
      case ScopeKind::Global:
      case ScopeKind::NonSyntactic:
        reinterpret_cast<GlobalScope::Data*>(data_)->trace(trc);
        break;
      case ScopeKind::Eval:
      case ScopeKind::StrictEval:
        reinterpret_cast<EvalScope::Data*>(data_)->trace(trc);
        break;
      case ScopeKind::Module:
        reinterpret_cast<ModuleScope::Data*>(data_)->trace(trc);
        break;
      case ScopeKind::With:
        break;
    }
}
inline void
js::GCMarker::eagerlyMarkChildren(Scope* scope)
{
    if (scope->enclosing_)
        traverseEdge(scope, static_cast<Scope*>(scope->enclosing_));
    if (scope->environmentShape_)
        traverseEdge(scope, static_cast<Shape*>(scope->environmentShape_));
    BindingName* names = nullptr;
    uint32_t length = 0;
    switch (scope->kind_) {
      case ScopeKind::Function: {
        FunctionScope::Data* data = reinterpret_cast<FunctionScope::Data*>(scope->data_);
        traverseEdge(scope, static_cast<JSObject*>(data->canonicalFunction));
        names = data->names;
        length = data->length;
        break;
      }

      case ScopeKind::FunctionBodyVar:
      case ScopeKind::ParameterExpressionVar: {
        VarScope::Data* data = reinterpret_cast<VarScope::Data*>(scope->data_);
        names = data->names;
        length = data->length;
        break;
      }

      case ScopeKind::Lexical:
      case ScopeKind::SimpleCatch:
      case ScopeKind::Catch:
      case ScopeKind::NamedLambda:
      case ScopeKind::StrictNamedLambda: {
        LexicalScope::Data* data = reinterpret_cast<LexicalScope::Data*>(scope->data_);
        names = data->names;
        length = data->length;
        break;
      }

      case ScopeKind::Global:
      case ScopeKind::NonSyntactic: {
        GlobalScope::Data* data = reinterpret_cast<GlobalScope::Data*>(scope->data_);
        names = data->names;
        length = data->length;
        break;
      }

      case ScopeKind::Eval:
      case ScopeKind::StrictEval: {
        EvalScope::Data* data = reinterpret_cast<EvalScope::Data*>(scope->data_);
        names = data->names;
        length = data->length;
        break;
      }

      case ScopeKind::Module: {
        ModuleScope::Data* data = reinterpret_cast<ModuleScope::Data*>(scope->data_);
        traverseEdge(scope, static_cast<JSObject*>(data->module));
        names = data->names;
        length = data->length;
        break;
      }

      case ScopeKind::With:
        break;
=======
    static const uint32_t flagMask =
        TYPE_FLAG_STRING | TYPE_FLAG_SYMBOL | TYPE_FLAG_LAZYARGS | TYPE_FLAG_ANYOBJECT;
    bool mayBeMarkable = typeSet->hasAnyFlag(flagMask) || typeSet->getObjectCount() != 0;

#ifdef DEBUG
    if (!mayBeMarkable) {
        const Value* elements = nobj->getDenseElementsAllowCopyOnWrite();
        for (unsigned i = 0; i < nobj->getDenseInitializedLength(); i++)
            MOZ_ASSERT(!elements[i].isGCThing());
    }
#endif

    return mayBeMarkable;
}
>>>>>>> a17af05f

      case ScopeKind::WasmFunction: {
        WasmFunctionScope::Data* data = reinterpret_cast<WasmFunctionScope::Data*>(scope->data_);
        traverseEdge(scope, static_cast<JSObject*>(data->instance));
        names = data->names;
        length = data->length;
        break;
      }
    }
    if (scope->kind_ == ScopeKind::Function) {
        for (uint32_t i = 0; i < length; i++) {
            if (JSAtom* name = names[i].name())
                traverseEdge(scope, static_cast<JSString*>(name));
        }
    } else {
        for (uint32_t i = 0; i < length; i++)
            traverseEdge(scope, static_cast<JSString*>(names[i].name()));
    }
}

void
js::ObjectGroup::traceChildren(JSTracer* trc)
{
    unsigned count = getPropertyCount();
    for (unsigned i = 0; i < count; i++) {
        if (ObjectGroup::Property* prop = getProperty(i))
            TraceEdge(trc, &prop->id, "group_property");
    }

    if (proto().isObject())
        TraceEdge(trc, &proto(), "group_proto");

    if (trc->isMarkingTracer() || trc->isOmrMarkingTracer())
        compartment()->mark();

    if (JSObject* global = compartment()->unsafeUnbarrieredMaybeGlobal())
        TraceManuallyBarrieredEdge(trc, &global, "group_global");


    if (newScript())
        newScript()->trace(trc);

    if (maybePreliminaryObjects())
        maybePreliminaryObjects()->trace(trc);

    if (maybeUnboxedLayout())
        unboxedLayout().trace(trc);

    if (ObjectGroup* unboxedGroup = maybeOriginalUnboxedGroup()) {
        TraceManuallyBarrieredEdge(trc, &unboxedGroup, "group_original_unboxed_group");
        setOriginalUnboxedGroup(unboxedGroup);
    }

    if (JSObject* descr = maybeTypeDescr()) {
        TraceManuallyBarrieredEdge(trc, &descr, "group_type_descr");
        setTypeDescr(&descr->as<TypeDescr>());
    }

    if (JSObject* fun = maybeInterpretedFunction()) {
        TraceManuallyBarrieredEdge(trc, &fun, "group_function");
        setInterpretedFunction(&fun->as<JSFunction>());
    }
}
void
js::GCMarker::lazilyMarkChildren(ObjectGroup* group)
{
    unsigned count = group->getPropertyCount();
    for (unsigned i = 0; i < count; i++) {
        if (ObjectGroup::Property* prop = group->getProperty(i))
            traverseEdge(group, prop->id.get());
    }

    if (group->proto().isObject())
        traverseEdge(group, group->proto().toObject());

    group->compartment()->mark();

    if (GlobalObject* global = group->compartment()->unsafeUnbarrieredMaybeGlobal())
        traverseEdge(group, static_cast<JSObject*>(global));

    if (group->newScript())
        group->newScript()->trace(this);

    if (group->maybePreliminaryObjects())
        group->maybePreliminaryObjects()->trace(this);

    if (group->maybeUnboxedLayout())
        group->unboxedLayout().trace(this);

    if (ObjectGroup* unboxedGroup = group->maybeOriginalUnboxedGroup())
        traverseEdge(group, unboxedGroup);

    if (TypeDescr* descr = group->maybeTypeDescr())
        traverseEdge(group, static_cast<JSObject*>(descr));

    if (JSFunction* fun = group->maybeInterpretedFunction())
        traverseEdge(group, static_cast<JSObject*>(fun));
}

struct TraverseObjectFunctor
{
    template <typename T>
    void operator()(T* thing, GCMarker* gcmarker, JSObject* src) {
        gcmarker->traverseEdge(src, *thing);
    }
};

// Call the trace hook set on the object, if present. If further tracing of
// NativeObject fields is required, this will return the native object.
enum class CheckGeneration { DoChecks, NoChecks};
template <typename Functor, typename... Args>
static inline NativeObject*
CallTraceHook(Functor f, JSTracer* trc, JSObject* obj, CheckGeneration check, Args&&... args)
{
    const Class* clasp = obj->getClass();
    MOZ_ASSERT(clasp);
    MOZ_ASSERT(obj->isNative() == clasp->isNative());

    if (!clasp->hasTrace())
        return &obj->as<NativeObject>();

    if (clasp->isTrace(InlineTypedObject::obj_trace)) {
        Shape** pshape = obj->as<InlineTypedObject>().addressOfShapeFromGC();
        f(pshape, mozilla::Forward<Args>(args)...);

        InlineTypedObject& tobj = obj->as<InlineTypedObject>();
        if (tobj.typeDescr().hasTraceList()) {
            VisitTraceList(f, tobj.typeDescr().traceList(), tobj.inlineTypedMemForGC(),
                           mozilla::Forward<Args>(args)...);
        }

        return nullptr;
    }

    if (clasp == &UnboxedPlainObject::class_) {
        JSObject** pexpando = obj->as<UnboxedPlainObject>().addressOfExpando();
        if (*pexpando)
            f(pexpando, mozilla::Forward<Args>(args)...);

        UnboxedPlainObject& unboxed = obj->as<UnboxedPlainObject>();
        const UnboxedLayout& layout = check == CheckGeneration::DoChecks
                                      ? unboxed.layout()
                                      : unboxed.layoutDontCheckGeneration();
        if (layout.traceList()) {
            VisitTraceList(f, layout.traceList(), unboxed.data(),
                           mozilla::Forward<Args>(args)...);
        }

        return nullptr;
    }

    clasp->doTrace(trc, obj);

    if (!clasp->isNative())
        return nullptr;
    return &obj->as<NativeObject>();
}

template <typename F, typename... Args>
static void
VisitTraceList(F f, const int32_t* traceList, uint8_t* memory, Args&&... args)
{
    while (*traceList != -1) {
        f(reinterpret_cast<JSString**>(memory + *traceList), mozilla::Forward<Args>(args)...);
        traceList++;
    }
    traceList++;
    while (*traceList != -1) {
        JSObject** objp = reinterpret_cast<JSObject**>(memory + *traceList);
        if (*objp)
            f(objp, mozilla::Forward<Args>(args)...);
        traceList++;
    }
    traceList++;
    while (*traceList != -1) {
        f(reinterpret_cast<Value*>(memory + *traceList), mozilla::Forward<Args>(args)...);
        traceList++;
    }
}


/*** Mark-stack Marking ***************************************************************************/

bool
GCMarker::drainMarkStack(SliceBudget& budget)
{
#ifdef DEBUG
    MOZ_ASSERT(!strictCompartmentChecking);
    strictCompartmentChecking = true;
    auto acc = mozilla::MakeScopeExit([&] {strictCompartmentChecking = false;});
#endif

    if (budget.isOverBudget())
        return false;

    for (;;) {
        while (!stack.isEmpty()) {
            processMarkStackTop(budget);
            if (budget.isOverBudget()) {
                saveValueRanges();
                return false;
            }
        }

        if (!hasDelayedChildren())
            break;

        /*
         * Mark children of things that caused too deep recursion during the
         * above tracing. Don't do this until we're done with everything
         * else.
         */
        if (!markDelayedChildren(budget)) {
            saveValueRanges();
            return false;
        }
    }

    return true;
}

inline static bool
ObjectDenseElementsMayBeMarkable(NativeObject* nobj)
{
    /*
     * For arrays that are large enough it's worth checking the type information
     * to see if the object's elements contain any GC pointers.  If not, we
     * don't need to trace them.
     */
    const unsigned MinElementsLength = 32;
    if (nobj->getDenseInitializedLength() < MinElementsLength || nobj->isSingleton())
        return true;

    ObjectGroup* group = nobj->group();
    if (group->needsSweep() || group->unknownProperties())
        return true;

    HeapTypeSet* typeSet = group->maybeGetProperty(JSID_VOID);
    if (!typeSet)
        return true;

    static const uint32_t flagMask =
        TYPE_FLAG_STRING | TYPE_FLAG_SYMBOL | TYPE_FLAG_LAZYARGS | TYPE_FLAG_ANYOBJECT;
    bool mayBeMarkable = typeSet->hasAnyFlag(flagMask) || typeSet->getObjectCount() != 0;

#ifdef DEBUG
    if (!mayBeMarkable) {
        const Value* elements = nobj->getDenseElementsAllowCopyOnWrite();
        for (unsigned i = 0; i < nobj->getDenseInitializedLength(); i++)
            MOZ_ASSERT(!elements[i].isGCThing());
    }
#endif

    return mayBeMarkable;
}

inline void
GCMarker::processMarkStackTop(SliceBudget& budget)
{
    /*
     * The function uses explicit goto and implements the scanning of the
     * object directly. It allows to eliminate the tail recursion and
     * significantly improve the marking performance, see bug 641025.
     */
    HeapSlot* vp;
    HeapSlot* end;
    JSObject* obj;

    switch (stack.peekTag()) {
      case MarkStack::ValueArrayTag: {
        auto array = stack.popValueArray();
        obj = array.ptr.asValueArrayObject();
        vp = array.start;
        end = array.end;
        goto scan_value_array;
      }

      case MarkStack::ObjectTag: {
        obj = stack.popPtr().as<JSObject>();
<<<<<<< HEAD
=======
        AssertShouldMarkInZone(obj);
>>>>>>> a17af05f
        goto scan_obj;
      }

      case MarkStack::GroupTag: {
        auto group = stack.popPtr().as<ObjectGroup>();
        return lazilyMarkChildren(group);
      }

      case MarkStack::JitCodeTag: {
        auto code = stack.popPtr().as<jit::JitCode>();
        return code->traceChildren(this);
      }

      case MarkStack::ScriptTag: {
        auto script = stack.popPtr().as<JSScript>();
        return script->traceChildren(this);
      }

      case MarkStack::SavedValueArrayTag: {
        auto savedArray = stack.popSavedValueArray();
        JSObject* obj = savedArray.ptr.asSavedValueArrayObject();
        if (restoreValueArray(savedArray, &vp, &end))
            pushValueArray(obj, vp, end);
        else
            repush(obj);
        return;
      }

      default: MOZ_CRASH("Invalid tag in mark stack");
    }
    return;

  scan_value_array:
    MOZ_ASSERT(vp <= end);
    while (vp != end) {
        budget.step();
        if (budget.isOverBudget()) {
            pushValueArray(obj, vp, end);
            return;
        }

        const Value& v = *vp++;
        if (v.isString()) {
            traverseEdge(obj, v.toString());
        } else if (v.isObject()) {
            JSObject* obj2 = &v.toObject();
            MOZ_ASSERT(obj->compartment() == obj2->compartment());
            if (mark(obj2)) {
                // Save the rest of this value array for later and start scanning obj2's children.
                pushValueArray(obj, vp, end);
                obj = obj2;
                goto scan_obj;
            }
        } else if (v.isSymbol()) {
            traverseEdge(obj, v.toSymbol());
        } else if (v.isPrivateGCThing()) {
            traverseEdge(obj, v.toGCCellPtr());
        }
    }
    return;

  scan_obj:
    {
<<<<<<< HEAD
=======
        AssertShouldMarkInZone(obj);

>>>>>>> a17af05f
        budget.step();
        if (budget.isOverBudget()) {
            repush(obj);
            return;
        }

        markImplicitEdges(obj);
        ObjectGroup* group = obj->groupFromGC();
        traverseEdge(obj, group);

        NativeObject *nobj = CallTraceHook(TraverseObjectFunctor(), this, obj,
                                           CheckGeneration::DoChecks, this, obj);
        if (!nobj)
            return;

        Shape* shape = nobj->lastProperty();
        traverseEdge(obj, shape);

        unsigned nslots = nobj->slotSpan();

        do {
            if (nobj->hasEmptyElements())
                break;

            if (nobj->denseElementsAreCopyOnWrite()) {
                JSObject* owner = nobj->getElementsHeader()->ownerObject();
                if (owner != nobj) {
                    traverseEdge(obj, owner);
                    break;
                }
            }

            if (!ObjectDenseElementsMayBeMarkable(nobj))
                break;

            vp = nobj->getDenseElementsAllowCopyOnWrite();
            end = vp + nobj->getDenseInitializedLength();

            if (!nslots)
                goto scan_value_array;
            pushValueArray(nobj, vp, end);
        } while (false);

        vp = nobj->fixedSlots();
        if (nobj->slots_) {
            unsigned nfixed = nobj->numFixedSlots();
            if (nslots > nfixed) {
                pushValueArray(nobj, vp, vp + nfixed);
                vp = nobj->slots_;
                end = vp + (nslots - nfixed);
                goto scan_value_array;
            }
        }
        MOZ_ASSERT(nslots <= nobj->numFixedSlots());
        end = vp + nslots;
        goto scan_value_array;
<<<<<<< HEAD
    }
}

/*
 * During incremental GC, we return from drainMarkStack without having processed
 * the entire stack. At that point, JS code can run and reallocate slot arrays
 * that are stored on the stack. To prevent this from happening, we replace all
 * ValueArrayTag stack items with SavedValueArrayTag. In the latter, slots
 * pointers are replaced with slot indexes, and slot array end pointers are
 * replaced with the kind of index (properties vs. elements).
 */
void
GCMarker::saveValueRanges()
=======
    }
}

/*
 * During incremental GC, we return from drainMarkStack without having processed
 * the entire stack. At that point, JS code can run and reallocate slot arrays
 * that are stored on the stack. To prevent this from happening, we replace all
 * ValueArrayTag stack items with SavedValueArrayTag. In the latter, slots
 * pointers are replaced with slot indexes, and slot array end pointers are
 * replaced with the kind of index (properties vs. elements).
 */
void
GCMarker::saveValueRanges()
>>>>>>> a17af05f
{
    MarkStackIter iter(stack);
    while (!iter.done()) {
        auto tag = iter.peekTag();
        if (tag == MarkStack::ValueArrayTag) {
            auto array = iter.peekValueArray();

            NativeObject* obj = &array.ptr.asValueArrayObject()->as<NativeObject>();
            MOZ_ASSERT(obj->isNative());

            uintptr_t index;
            HeapSlot::Kind kind;
            HeapSlot* vp = obj->getDenseElementsAllowCopyOnWrite();
            if (array.end == vp + obj->getDenseInitializedLength()) {
                MOZ_ASSERT(array.start >= vp);
<<<<<<< HEAD
                index = array.start - vp;
=======
                // Add the number of shifted elements here (and subtract in
                // restoreValueArray) to ensure shift() calls on the array
                // are handled correctly.
                index = obj->unshiftedIndex(array.start - vp);
>>>>>>> a17af05f
                kind = HeapSlot::Element;
            } else {
                HeapSlot* vp = obj->fixedSlots();
                unsigned nfixed = obj->numFixedSlots();
                if (array.start == array.end) {
                    index = obj->slotSpan();
                } else if (array.start >= vp && array.start < vp + nfixed) {
                    MOZ_ASSERT(array.end == vp + Min(nfixed, obj->slotSpan()));
                    index = array.start - vp;
                } else {
                    MOZ_ASSERT(array.start >= obj->slots_ &&
                               array.end == obj->slots_ + obj->slotSpan() - nfixed);
                    index = (array.start - obj->slots_) + nfixed;
                }
                kind = HeapSlot::Slot;
            }
            iter.saveValueArray(obj, index, kind);
            iter.nextArray();
        } else if (tag == MarkStack::SavedValueArrayTag) {
            iter.nextArray();
        } else {
            iter.nextPtr();
        }
<<<<<<< HEAD
    }
}

bool
GCMarker::restoreValueArray(const MarkStack::SavedValueArray& array,
                            HeapSlot** vpp, HeapSlot** endp)
=======
    }
}

bool
GCMarker::restoreValueArray(const MarkStack::SavedValueArray& array,
                            HeapSlot** vpp, HeapSlot** endp)
>>>>>>> a17af05f
{
    JSObject* objArg = array.ptr.asSavedValueArrayObject();
    if (!objArg->isNative())
        return false;
    NativeObject* obj = &objArg->as<NativeObject>();

    uintptr_t start = array.index;
    if (array.kind == HeapSlot::Element) {
<<<<<<< HEAD
        if (!obj->is<ArrayObject>())
            return false;

=======
>>>>>>> a17af05f
        uint32_t initlen = obj->getDenseInitializedLength();

        // Account for shifted elements.
        uint32_t numShifted = obj->getElementsHeader()->numShiftedElements();
        start = (numShifted < start) ? start - numShifted : 0;

        HeapSlot* vp = obj->getDenseElementsAllowCopyOnWrite();
        if (start < initlen) {
            *vpp = vp + start;
            *endp = vp + initlen;
        } else {
            /* The object shrunk, in which case no scanning is needed. */
            *vpp = *endp = vp;
        }
    } else {
        MOZ_ASSERT(array.kind == HeapSlot::Slot);
        HeapSlot* vp = obj->fixedSlots();
        unsigned nfixed = obj->numFixedSlots();
        unsigned nslots = obj->slotSpan();
        if (start < nslots) {
            if (start < nfixed) {
                *vpp = vp + start;
                *endp = vp + Min(nfixed, nslots);
            } else {
                *vpp = obj->slots_ + start - nfixed;
                *endp = obj->slots_ + nslots - nfixed;
            }
        } else {
            /* The object shrunk, in which case no scanning is needed. */
            *vpp = *endp = vp;
        }
    }

    MOZ_ASSERT(*vpp <= *endp);
<<<<<<< HEAD
    return true;
}


/*** Mark Stack ***********************************************************************************/

=======
    return true;
}


/*** Mark Stack ***********************************************************************************/

>>>>>>> a17af05f
static_assert(sizeof(MarkStack::TaggedPtr) == sizeof(uintptr_t),
              "A TaggedPtr should be the same size as a pointer");
static_assert(sizeof(MarkStack::ValueArray) == sizeof(MarkStack::SavedValueArray),
              "ValueArray and SavedValueArray should be the same size");
static_assert((sizeof(MarkStack::ValueArray) % sizeof(uintptr_t)) == 0,
              "ValueArray and SavedValueArray should be multiples of the pointer size");

static const size_t ValueArrayWords = sizeof(MarkStack::ValueArray) / sizeof(uintptr_t);
<<<<<<< HEAD

=======

template <typename T>
struct MapTypeToMarkStackTag {};
template <>
struct MapTypeToMarkStackTag<JSObject*> { static const auto value = MarkStack::ObjectTag; };
template <>
struct MapTypeToMarkStackTag<ObjectGroup*> { static const auto value = MarkStack::GroupTag; };
template <>
struct MapTypeToMarkStackTag<jit::JitCode*> { static const auto value = MarkStack::JitCodeTag; };
template <>
struct MapTypeToMarkStackTag<JSScript*> { static const auto value = MarkStack::ScriptTag; };

static inline bool
TagIsArrayTag(MarkStack::Tag tag)
{
    return tag == MarkStack::ValueArrayTag || tag == MarkStack::SavedValueArrayTag;
}

static inline void
CheckValueArray(const MarkStack::ValueArray& array)
{
    MOZ_ASSERT(array.ptr.tag() == MarkStack::ValueArrayTag);
    MOZ_ASSERT(uintptr_t(array.start) <= uintptr_t(array.end));
    MOZ_ASSERT((uintptr_t(array.end) - uintptr_t(array.start)) % sizeof(Value) == 0);
}

static inline void
CheckSavedValueArray(const MarkStack::SavedValueArray& array)
{
    MOZ_ASSERT(array.ptr.tag() == MarkStack::SavedValueArrayTag);
    MOZ_ASSERT(array.kind == HeapSlot::Slot || array.kind == HeapSlot::Element);
}

inline
MarkStack::TaggedPtr::TaggedPtr(Tag tag, Cell* ptr)
  : bits(tag | uintptr_t(ptr))
{
    MOZ_ASSERT(tag <= LastTag);
    MOZ_ASSERT((uintptr_t(ptr) & CellAlignMask) == 0);
}

inline MarkStack::Tag
MarkStack::TaggedPtr::tag() const
{
    auto tag = Tag(bits & TagMask);
    MOZ_ASSERT(tag <= LastTag);
    return tag;
}

inline Cell*
MarkStack::TaggedPtr::ptr() const
{
    return reinterpret_cast<Cell*>(bits & ~TagMask);
}

template <typename T>
inline T*
MarkStack::TaggedPtr::as() const
{
    MOZ_ASSERT(tag() == MapTypeToMarkStackTag<T*>::value);
    MOZ_ASSERT(ptr()->asTenured().getTraceKind() == MapTypeToTraceKind<T>::kind);
    return static_cast<T*>(ptr());
}

inline JSObject*
MarkStack::TaggedPtr::asValueArrayObject() const
{
    MOZ_ASSERT(tag() == ValueArrayTag);
    MOZ_ASSERT(ptr()->asTenured().getTraceKind() == JS::TraceKind::Object);
    return static_cast<JSObject*>(ptr());
}

inline JSObject*
MarkStack::TaggedPtr::asSavedValueArrayObject() const
{
    MOZ_ASSERT(tag() == SavedValueArrayTag);
    MOZ_ASSERT(ptr()->asTenured().getTraceKind() == JS::TraceKind::Object);
    return static_cast<JSObject*>(ptr());
}

inline JSRope*
MarkStack::TaggedPtr::asTempRope() const
{
    MOZ_ASSERT(tag() == TempRopeTag);
    MOZ_ASSERT(ptr()->asTenured().getTraceKind() == JS::TraceKind::String);
    return static_cast<JSRope*>(ptr());
}

inline
MarkStack::ValueArray::ValueArray(JSObject* obj, HeapSlot* startArg, HeapSlot* endArg)
  : end(endArg), start(startArg), ptr(ValueArrayTag, obj)
{}

inline
MarkStack::SavedValueArray::SavedValueArray(JSObject* obj, size_t indexArg, HeapSlot::Kind kindArg)
  : kind(kindArg), index(indexArg), ptr(SavedValueArrayTag, obj)
{}

MarkStack::MarkStack(size_t maxCapacity)
  : stack_(nullptr)
  , tos_(nullptr)
  , end_(nullptr)
  , baseCapacity_(0)
  , maxCapacity_(maxCapacity)
#ifdef DEBUG
  , iteratorCount_(0)
#endif
{}

MarkStack::~MarkStack()
{
    MOZ_ASSERT(iteratorCount_ == 0);
    js_free(stack_);
}

bool
MarkStack::init(JSGCMode gcMode)
{
    setBaseCapacity(gcMode);

    MOZ_ASSERT(!stack_);
    auto newStack = js_pod_malloc<TaggedPtr>(baseCapacity_);
    if (!newStack)
        return false;

    setStack(newStack, 0, baseCapacity_);
    return true;
}

inline void
MarkStack::setStack(TaggedPtr* stack, size_t tosIndex, size_t capacity)
{
    MOZ_ASSERT(iteratorCount_ == 0);
    stack_ = stack;
    tos_ = stack + tosIndex;
    end_ = stack + capacity;
}

void
MarkStack::setBaseCapacity(JSGCMode mode)
{
    switch (mode) {
      case JSGC_MODE_GLOBAL:
      case JSGC_MODE_ZONE:
        baseCapacity_ = NON_INCREMENTAL_MARK_STACK_BASE_CAPACITY;
        break;
      case JSGC_MODE_INCREMENTAL:
        baseCapacity_ = INCREMENTAL_MARK_STACK_BASE_CAPACITY;
        break;
      default:
        MOZ_CRASH("bad gc mode");
    }

    if (baseCapacity_ > maxCapacity_)
        baseCapacity_ = maxCapacity_;
}

void
MarkStack::setMaxCapacity(size_t maxCapacity)
{
    MOZ_ASSERT(maxCapacity != 0);
    MOZ_ASSERT(isEmpty());
    maxCapacity_ = maxCapacity;
    if (baseCapacity_ > maxCapacity_)
        baseCapacity_ = maxCapacity_;

    reset();
}

inline bool
MarkStack::pushTaggedPtr(Tag tag, Cell* ptr)
{
    if (!ensureSpace(1))
        return false;

    MOZ_ASSERT(tos_ < end_);
    *tos_++ = TaggedPtr(tag, ptr);
    return true;
}

template <typename T>
inline bool
MarkStack::push(T* ptr)
{
    return pushTaggedPtr(MapTypeToMarkStackTag<T*>::value, ptr);
}

inline bool
MarkStack::pushTempRope(JSRope* rope)
{
    return pushTaggedPtr(TempRopeTag, rope);
}

inline bool
MarkStack::push(JSObject* obj, HeapSlot* start, HeapSlot* end)
{
    return push(ValueArray(obj, start, end));
}

inline bool
MarkStack::push(const ValueArray& array)
{
    CheckValueArray(array);

    if (!ensureSpace(ValueArrayWords))
        return false;

    *reinterpret_cast<ValueArray*>(tos_.ref()) = array;
    tos_ += ValueArrayWords;
    MOZ_ASSERT(tos_ <= end_);
    MOZ_ASSERT(peekTag() == ValueArrayTag);
    return true;
}

inline bool
MarkStack::push(const SavedValueArray& array)
{
    CheckSavedValueArray(array);

    if (!ensureSpace(ValueArrayWords))
        return false;

    *reinterpret_cast<SavedValueArray*>(tos_.ref()) = array;
    tos_ += ValueArrayWords;
    MOZ_ASSERT(tos_ <= end_);
    MOZ_ASSERT(peekTag() == SavedValueArrayTag);
    return true;
}

inline const MarkStack::TaggedPtr&
MarkStack::peekPtr() const
{
    MOZ_ASSERT(!isEmpty());
    return tos_[-1];
}

inline MarkStack::Tag
MarkStack::peekTag() const
{
    return peekPtr().tag();
}

inline MarkStack::TaggedPtr
MarkStack::popPtr()
{
    MOZ_ASSERT(!isEmpty());
    MOZ_ASSERT(!TagIsArrayTag(peekTag()));
    tos_--;
    return *tos_;
}

inline MarkStack::ValueArray
MarkStack::popValueArray()
{
    MOZ_ASSERT(peekTag() == ValueArrayTag);
    MOZ_ASSERT(position() >= ValueArrayWords);

    tos_ -= ValueArrayWords;
    const auto& array = *reinterpret_cast<ValueArray*>(tos_.ref());
    CheckValueArray(array);
    return array;
}

inline MarkStack::SavedValueArray
MarkStack::popSavedValueArray()
{
    MOZ_ASSERT(peekTag() == SavedValueArrayTag);
    MOZ_ASSERT(position() >= ValueArrayWords);

    tos_ -= ValueArrayWords;
    const auto& array = *reinterpret_cast<SavedValueArray*>(tos_.ref());
    CheckSavedValueArray(array);
    return array;
}

void
MarkStack::reset()
{
    if (capacity() == baseCapacity_) {
        // No size change; keep the current stack.
        setStack(stack_, 0, baseCapacity_);
        return;
    }

    MOZ_ASSERT(baseCapacity_ != 0);
    auto newStack = js_pod_realloc<TaggedPtr>(stack_, capacity(), baseCapacity_);
    if (!newStack) {
        // If the realloc fails, just keep using the existing stack; it's
        // not ideal but better than failing.
        newStack = stack_;
        baseCapacity_ = capacity();
    }
    setStack(newStack, 0, baseCapacity_);
}

inline bool
MarkStack::ensureSpace(size_t count)
{
    if ((tos_ + count) <= end_)
        return true;

    return enlarge(count);
}

bool
MarkStack::enlarge(size_t count)
{
    size_t newCapacity = Min(maxCapacity_.ref(), capacity() * 2);
    if (newCapacity < capacity() + count)
        return false;

    size_t tosIndex = position();

    MOZ_ASSERT(newCapacity != 0);
    auto newStack = js_pod_realloc<TaggedPtr>(stack_, capacity(), newCapacity);
    if (!newStack)
        return false;

    setStack(newStack, tosIndex, newCapacity);
    return true;
}

void
MarkStack::setGCMode(JSGCMode gcMode)
{
    // The mark stack won't be resized until the next call to reset(), but
    // that will happen at the end of the next GC.
    setBaseCapacity(gcMode);
}

size_t
MarkStack::sizeOfExcludingThis(mozilla::MallocSizeOf mallocSizeOf) const
{
    return mallocSizeOf(stack_);
}

MarkStackIter::MarkStackIter(const MarkStack& stack)
  : stack_(stack),
    pos_(stack.tos_)
{
#ifdef DEBUG
    stack.iteratorCount_++;
#endif
}

MarkStackIter::~MarkStackIter()
{
#ifdef DEBUG
    MOZ_ASSERT(stack_.iteratorCount_);
    stack_.iteratorCount_--;
#endif
}

inline size_t
MarkStackIter::position() const
{
    return pos_ - stack_.stack_;
}

inline bool
MarkStackIter::done() const
{
    return position() == 0;
}

inline MarkStack::TaggedPtr
MarkStackIter::peekPtr() const
{
    MOZ_ASSERT(!done());
    return pos_[-1];
}

inline MarkStack::Tag
MarkStackIter::peekTag() const
{
    return peekPtr().tag();
}

inline MarkStack::ValueArray
MarkStackIter::peekValueArray() const
{
    MOZ_ASSERT(peekTag() == MarkStack::ValueArrayTag);
    MOZ_ASSERT(position() >= ValueArrayWords);

    const auto& array = *reinterpret_cast<MarkStack::ValueArray*>(pos_ - ValueArrayWords);
    CheckValueArray(array);
    return array;
}

inline void
MarkStackIter::nextPtr()
{
    MOZ_ASSERT(!done());
    MOZ_ASSERT(!TagIsArrayTag(peekTag()));
    pos_--;
}

inline void
MarkStackIter::next()
{
    if (TagIsArrayTag(peekTag()))
        nextArray();
    else
        nextPtr();
}

inline void
MarkStackIter::nextArray()
{
    MOZ_ASSERT(TagIsArrayTag(peekTag()));
    MOZ_ASSERT(position() >= ValueArrayWords);
    pos_ -= ValueArrayWords;
}

void
MarkStackIter::saveValueArray(NativeObject* obj, uintptr_t index, HeapSlot::Kind kind)
{
    MOZ_ASSERT(peekTag() == MarkStack::ValueArrayTag);
    MOZ_ASSERT(peekPtr().asValueArrayObject() == obj);
    MOZ_ASSERT(position() >= ValueArrayWords);

    auto& array = *reinterpret_cast<MarkStack::SavedValueArray*>(pos_ - ValueArrayWords);
    array = MarkStack::SavedValueArray(obj, index, kind);
    CheckSavedValueArray(array);
    MOZ_ASSERT(peekTag() == MarkStack::SavedValueArrayTag);
}


/*** GCMarker *************************************************************************************/

/*
 * ExpandWeakMaps: the GC is recomputing the liveness of WeakMap entries by
 * expanding each live WeakMap into its constituent key->value edges, a table
 * of which will be consulted in a later phase whenever marking a potential
 * key.
 */
GCMarker::GCMarker(JSRuntime* rt)
  : JSTracer(rt, JSTracer::TracerKindTag::Marking, ExpandWeakMaps),
    stack(),
    color(MarkColor::Black),
    unmarkedArenaStackTop(nullptr)
#ifdef DEBUG
  , markLaterArenas(0)
  , started(false)
  , strictCompartmentChecking(false)
#endif
{
}

bool
GCMarker::init(JSGCMode gcMode)
{
    return stack.init(gcMode);
}

void
GCMarker::start()
{
#ifdef DEBUG
    MOZ_ASSERT(!started);
    started = true;
#endif
    color = MarkColor::Black;
    linearWeakMarkingDisabled_ = false;

    MOZ_ASSERT(!unmarkedArenaStackTop);
    MOZ_ASSERT(markLaterArenas == 0);
}

void
GCMarker::stop()
{
#ifdef DEBUG
    MOZ_ASSERT(isDrained());

    MOZ_ASSERT(started);
    started = false;

    MOZ_ASSERT(!unmarkedArenaStackTop);
    MOZ_ASSERT(markLaterArenas == 0);
#endif

    /* Free non-ballast stack memory. */
    stack.reset();
    AutoEnterOOMUnsafeRegion oomUnsafe;
    for (GCZonesIter zone(runtime()); !zone.done(); zone.next()) {
        if (!zone->gcWeakKeys().clear())
            oomUnsafe.crash("clearing weak keys in GCMarker::stop()");
    }
}

void
GCMarker::reset()
{
    color = MarkColor::Black;

    stack.reset();
    MOZ_ASSERT(isMarkStackEmpty());

    while (unmarkedArenaStackTop) {
        Arena* arena = unmarkedArenaStackTop;
        MOZ_ASSERT(arena->hasDelayedMarking);
        MOZ_ASSERT(markLaterArenas);
        unmarkedArenaStackTop = arena->getNextDelayedMarking();
        arena->unsetDelayedMarking();
        arena->markOverflow = 0;
        arena->allocatedDuringIncremental = 0;
#ifdef DEBUG
        markLaterArenas--;
#endif
    }
    MOZ_ASSERT(isDrained());
    MOZ_ASSERT(!markLaterArenas);
}


template <typename T>
void
GCMarker::pushTaggedPtr(T* ptr)
{
    checkZone(ptr);
    if (!stack.push(ptr))
        delayMarkingChildren(ptr);
}

void
GCMarker::pushValueArray(JSObject* obj, HeapSlot* start, HeapSlot* end)
{
    checkZone(obj);
    if (!stack.push(obj, start, end))
        delayMarkingChildren(obj);
}

void
GCMarker::repush(JSObject* obj)
{
    MOZ_ASSERT_IF(markColor() == MarkColor::Gray, gc::TenuredCell::fromPointer(obj)->isMarkedGray());
    MOZ_ASSERT_IF(markColor() == MarkColor::Black, gc::TenuredCell::fromPointer(obj)->isMarkedBlack());
    pushTaggedPtr(obj);
}

void
GCMarker::enterWeakMarkingMode()
{
    MOZ_ASSERT(tag_ == TracerKindTag::Marking);
    if (linearWeakMarkingDisabled_)
        return;

    // During weak marking mode, we maintain a table mapping weak keys to
    // entries in known-live weakmaps. Initialize it with the keys of marked
    // weakmaps -- or more precisely, the keys of marked weakmaps that are
    // mapped to not yet live values. (Once bug 1167452 implements incremental
    // weakmap marking, this initialization step will become unnecessary, as
    // the table will already hold all such keys.)
    if (weakMapAction() == ExpandWeakMaps) {
        tag_ = TracerKindTag::WeakMarking;

        for (GCSweepGroupIter zone(runtime()); !zone.done(); zone.next()) {
            for (WeakMapBase* m : zone->gcWeakMapList()) {
                if (m->marked)
                    (void) m->markIteratively(this);
            }
        }
    }
}

void
GCMarker::leaveWeakMarkingMode()
{
    MOZ_ASSERT_IF(weakMapAction() == ExpandWeakMaps && !linearWeakMarkingDisabled_,
                  tag_ == TracerKindTag::WeakMarking);
    tag_ = TracerKindTag::Marking;

    // Table is expensive to maintain when not in weak marking mode, so we'll
    // rebuild it upon entry rather than allow it to contain stale data.
    AutoEnterOOMUnsafeRegion oomUnsafe;
    for (GCZonesIter zone(runtime()); !zone.done(); zone.next()) {
        if (!zone->gcWeakKeys().clear())
            oomUnsafe.crash("clearing weak keys in GCMarker::leaveWeakMarkingMode()");
    }
}

void
GCMarker::markDelayedChildren(Arena* arena)
{
    if (arena->markOverflow) {
        bool always = arena->allocatedDuringIncremental;
        arena->markOverflow = 0;

        for (ArenaCellIterUnderGC i(arena); !i.done(); i.next()) {
            TenuredCell* t = i.getCell();
            if (always || t->isMarkedAny()) {
                t->markIfUnmarked();
                js::TraceChildren(this, t, MapAllocToTraceKind(arena->getAllocKind()));
            }
        }
    } else {
        MOZ_ASSERT(arena->allocatedDuringIncremental);
        PushArena(this, arena);
    }
    arena->allocatedDuringIncremental = 0;
    /*
     * Note that during an incremental GC we may still be allocating into
     * the arena. However, prepareForIncrementalGC sets the
     * allocatedDuringIncremental flag if we continue marking.
     */
}

bool
GCMarker::markDelayedChildren(SliceBudget& budget)
{
    GCRuntime& gc = runtime()->gc;
    gcstats::AutoPhase ap(gc.stats(), gc.state() == State::Mark, gcstats::PhaseKind::MARK_DELAYED);

    MOZ_ASSERT(unmarkedArenaStackTop);
    do {
        /*
         * If marking gets delayed at the same arena again, we must repeat
         * marking of its things. For that we pop arena from the stack and
         * clear its hasDelayedMarking flag before we begin the marking.
         */
        Arena* arena = unmarkedArenaStackTop;
        MOZ_ASSERT(arena->hasDelayedMarking);
        MOZ_ASSERT(markLaterArenas);
        unmarkedArenaStackTop = arena->getNextDelayedMarking();
        arena->unsetDelayedMarking();
#ifdef DEBUG
        markLaterArenas--;
#endif
        markDelayedChildren(arena);

        budget.step(150);
        if (budget.isOverBudget())
            return false;
    } while (unmarkedArenaStackTop);
    MOZ_ASSERT(!markLaterArenas);

    return true;
}

template<typename T>
static void
PushArenaTyped(GCMarker* gcmarker, Arena* arena)
{
    for (ArenaCellIterUnderGC i(arena); !i.done(); i.next())
        gcmarker->traverse(i.get<T>());
}

struct PushArenaFunctor {
    template <typename T> void operator()(GCMarker* gcmarker, Arena* arena) {
        PushArenaTyped<T>(gcmarker, arena);
    }
};

void
gc::PushArena(GCMarker* gcmarker, Arena* arena)
{
    DispatchTraceKindTyped(PushArenaFunctor(),
                           MapAllocToTraceKind(arena->getAllocKind()), gcmarker, arena);
}

#ifdef DEBUG
void
GCMarker::checkZone(void* p)
{
    MOZ_ASSERT(started);
    DebugOnly<Cell*> cell = static_cast<Cell*>(p);
    MOZ_ASSERT_IF(cell->isTenured(), cell->asTenured().zone()->isCollecting());
}
#endif

size_t
GCMarker::sizeOfExcludingThis(mozilla::MallocSizeOf mallocSizeOf) const
{
    size_t size = stack.sizeOfExcludingThis(mallocSizeOf);
    for (ZonesIter zone(runtime(), WithAtoms); !zone.done(); zone.next())
        size += zone->gcGrayRoots().sizeOfExcludingThis(mallocSizeOf);
    return size;
}

#ifdef DEBUG
Zone*
GCMarker::stackContainsCrossZonePointerTo(const Cell* target) const
{
    MOZ_ASSERT(!JS::CurrentThreadIsHeapCollecting());

    Zone* targetZone = target->asTenured().zone();

    for (MarkStackIter iter(stack); !iter.done(); iter.next()) {
        if (iter.peekTag() != MarkStack::ObjectTag)
            continue;

        auto source = iter.peekPtr().as<JSObject>();
        Zone* sourceZone = source->zone();
        if (sourceZone == targetZone)
            continue;

        // The private slot of proxy objects might contain a cross-compartment
        // pointer.
        if (source->is<ProxyObject>()) {
            Value value = source->as<ProxyObject>().private_();
            MOZ_ASSERT_IF(!IsCrossCompartmentWrapper(source),
                          IsObjectValueInCompartment(value, source->compartment()));
            if (value.isObject() && &value.toObject() == target)
                return sourceZone;
        }

        if (Debugger::isDebuggerCrossCompartmentEdge(source, target))
            return sourceZone;
    }

    return nullptr;
}
#endif // DEBUG


/*** Tenuring Tracer *****************************************************************************/

namespace js {
>>>>>>> a17af05f
template <typename T>
struct MapTypeToMarkStackTag {};
template <>
struct MapTypeToMarkStackTag<JSObject*> { static const auto value = MarkStack::ObjectTag; };
template <>
struct MapTypeToMarkStackTag<ObjectGroup*> { static const auto value = MarkStack::GroupTag; };
template <>
struct MapTypeToMarkStackTag<jit::JitCode*> { static const auto value = MarkStack::JitCodeTag; };
template <>
struct MapTypeToMarkStackTag<JSScript*> { static const auto value = MarkStack::ScriptTag; };

static inline bool
TagIsArrayTag(MarkStack::Tag tag)
{
    return tag == MarkStack::ValueArrayTag || tag == MarkStack::SavedValueArrayTag;
}

static inline void
CheckValueArray(const MarkStack::ValueArray& array)
{
<<<<<<< HEAD
    MOZ_ASSERT(array.ptr.tag() == MarkStack::ValueArrayTag);
    MOZ_ASSERT(uintptr_t(array.start) <= uintptr_t(array.end));
    MOZ_ASSERT((uintptr_t(array.end) - uintptr_t(array.start)) % sizeof(Value) == 0);
=======
    mozilla::ReentrancyGuard g(*owner);
    MOZ_ASSERT(owner->isEnabled());
    MOZ_ASSERT(stores_.initialized());
    if (last_)
        last_.trace(mover);
    for (typename StoreSet::Range r = stores_.all(); !r.empty(); r.popFront())
        r.front().trace(mover);
>>>>>>> a17af05f
}

static inline void
CheckSavedValueArray(const MarkStack::SavedValueArray& array)
{
<<<<<<< HEAD
    MOZ_ASSERT(array.ptr.tag() == MarkStack::SavedValueArrayTag);
    MOZ_ASSERT(array.kind == HeapSlot::Slot || array.kind == HeapSlot::Element);
=======
    NativeObject* obj = object();

    // Beware JSObject::swap exchanging a native object for a non-native one.
    if (!obj->isNative())
        return;

    if (IsInsideNursery(obj))
        return;

    if (kind() == ElementKind) {
        int32_t initLen = obj->getDenseInitializedLength();
        int32_t numShifted = obj->getElementsHeader()->numShiftedElements();
        int32_t clampedStart = Min(Max(0, start_ - numShifted), initLen);
        int32_t clampedEnd = Min(Max(0, start_ + count_ - numShifted), initLen);
        MOZ_ASSERT(clampedStart >= 0);
        MOZ_ASSERT(clampedStart <= clampedEnd);
        mover.traceSlots(static_cast<HeapSlot*>(obj->getDenseElements() + clampedStart)
                            ->unsafeUnbarrieredForTracing(), clampedEnd - clampedStart);
    } else {
        int32_t start = Min(uint32_t(start_), obj->slotSpan());
        int32_t end = Min(uint32_t(start_) + count_, obj->slotSpan());
        MOZ_ASSERT(end >= start);
        mover.traceObjectSlots(obj, start, end - start);
    }
>>>>>>> a17af05f
}

inline
MarkStack::TaggedPtr::TaggedPtr(Tag tag, Cell* ptr)
  : bits(tag | uintptr_t(ptr))
{
    MOZ_ASSERT(tag <= LastTag);
    MOZ_ASSERT((uintptr_t(ptr) & CellMask) == 0);
}

inline MarkStack::Tag
MarkStack::TaggedPtr::tag() const
{
    auto tag = Tag(bits & TagMask);
    MOZ_ASSERT(tag <= LastTag);
    return tag;
}

inline Cell*
MarkStack::TaggedPtr::ptr() const
{
    return reinterpret_cast<Cell*>(bits & ~TagMask);
}

template <typename T>
inline T*
MarkStack::TaggedPtr::as() const
{
<<<<<<< HEAD
    MOZ_ASSERT(tag() == MapTypeToMarkStackTag<T*>::value);
    MOZ_ASSERT(ptr()->asTenured().getTraceKind() == MapTypeToTraceKind<T>::kind);
    return static_cast<T*>(ptr());
=======
    for (size_t i = 0; i < MaxArenaCellIndex; i++) {
        if (cells->hasCell(i)) {
            auto cell = reinterpret_cast<T*>(uintptr_t(arena) + ArenaCellIndexBytes * i);
            TraceWholeCell(mover, cell);
        }
    }
>>>>>>> a17af05f
}

inline JSObject*
MarkStack::TaggedPtr::asValueArrayObject() const
{
<<<<<<< HEAD
    MOZ_ASSERT(tag() == ValueArrayTag);
    MOZ_ASSERT(ptr()->asTenured().getTraceKind() == JS::TraceKind::Object);
    return static_cast<JSObject*>(ptr());
=======
    for (ArenaCellSet* cells = bufferWholeCell; cells; cells = cells->next) {
        Arena* arena = cells->arena;

        MOZ_ASSERT(arena->bufferedCells() == cells);
        arena->bufferedCells() = &ArenaCellSet::Empty;

        JS::TraceKind kind = MapAllocToTraceKind(arena->getAllocKind());
        switch (kind) {
          case JS::TraceKind::Object:
            TraceBufferedCells<JSObject>(mover, arena, cells);
            break;
          case JS::TraceKind::Script:
            TraceBufferedCells<JSScript>(mover, arena, cells);
            break;
          case JS::TraceKind::JitCode:
            TraceBufferedCells<jit::JitCode>(mover, arena, cells);
            break;
          default:
            MOZ_CRASH("Unexpected trace kind");
        }
    }

    bufferWholeCell = nullptr;
>>>>>>> a17af05f
}

inline JSObject*
MarkStack::TaggedPtr::asSavedValueArrayObject() const
{
    MOZ_ASSERT(tag() == SavedValueArrayTag);
    MOZ_ASSERT(ptr()->asTenured().getTraceKind() == JS::TraceKind::Object);
    return static_cast<JSObject*>(ptr());
}

inline JSRope*
MarkStack::TaggedPtr::asTempRope() const
{
    MOZ_ASSERT(tag() == TempRopeTag);
    MOZ_ASSERT(ptr()->asTenured().getTraceKind() == JS::TraceKind::String);
    return static_cast<JSRope*>(ptr());
}

inline
MarkStack::ValueArray::ValueArray(JSObject* obj, HeapSlot* startArg, HeapSlot* endArg)
  : end(endArg), start(startArg), ptr(ValueArrayTag, obj)
{}

<<<<<<< HEAD
inline
MarkStack::SavedValueArray::SavedValueArray(JSObject* obj, size_t indexArg, HeapSlot::Kind kindArg)
  : kind(kindArg), index(indexArg), ptr(SavedValueArrayTag, obj)
{}
=======
JSObject*
js::TenuringTracer::moveToTenured(JSObject* src)
{
    MOZ_ASSERT(IsInsideNursery(src));
    MOZ_ASSERT(!src->zone()->usedByHelperThread());

    AllocKind dstKind = src->allocKindForTenure(nursery());
    Zone* zone = src->zone();

    TenuredCell* t = zone->arenas.allocateFromFreeList(dstKind, Arena::thingSize(dstKind));
    if (!t) {
        AutoEnterOOMUnsafeRegion oomUnsafe;
        t = runtime()->gc.refillFreeListInGC(zone, dstKind);
        if (!t)
            oomUnsafe.crash(ChunkSize, "Failed to allocate object while tenuring.");
    }
    JSObject* dst = reinterpret_cast<JSObject*>(t);
    tenuredSize += moveObjectToTenured(dst, src, dstKind);
>>>>>>> a17af05f

MarkStack::MarkStack(size_t maxCapacity)
  : stack_(nullptr)
  , tos_(nullptr)
  , end_(nullptr)
  , baseCapacity_(0)
  , maxCapacity_(maxCapacity)
#ifdef DEBUG
  , iteratorCount_(0)
#endif
{}

<<<<<<< HEAD
MarkStack::~MarkStack()
{
    MOZ_ASSERT(iteratorCount_ == 0);
    js_free(stack_);
=======
    TracePromoteToTenured(src, dst);
    return dst;
>>>>>>> a17af05f
}

bool
MarkStack::init(JSGCMode gcMode)
{
    setBaseCapacity(gcMode);

    MOZ_ASSERT(!stack_);
    auto newStack = js_pod_malloc<TaggedPtr>(baseCapacity_);
    if (!newStack)
        return false;

    setStack(newStack, 0, baseCapacity_);
    return true;
}

inline void
MarkStack::setStack(TaggedPtr* stack, size_t tosIndex, size_t capacity)
{
    MOZ_ASSERT(iteratorCount_ == 0);
    stack_ = stack;
    tos_ = stack + tosIndex;
    end_ = stack + capacity;
}

void
MarkStack::setBaseCapacity(JSGCMode mode)
{
    switch (mode) {
      case JSGC_MODE_GLOBAL:
      case JSGC_MODE_ZONE:
        baseCapacity_ = NON_INCREMENTAL_MARK_STACK_BASE_CAPACITY;
        break;
      case JSGC_MODE_INCREMENTAL:
        baseCapacity_ = INCREMENTAL_MARK_STACK_BASE_CAPACITY;
        break;
      default:
        MOZ_CRASH("bad gc mode");
    }

    if (baseCapacity_ > maxCapacity_)
        baseCapacity_ = maxCapacity_;
}

void
MarkStack::setMaxCapacity(size_t maxCapacity)
{
    MOZ_ASSERT(maxCapacity != 0);
    MOZ_ASSERT(isEmpty());
    maxCapacity_ = maxCapacity;
    if (baseCapacity_ > maxCapacity_)
        baseCapacity_ = maxCapacity_;

    reset();
}

<<<<<<< HEAD
inline bool
MarkStack::pushTaggedPtr(Tag tag, Cell* ptr)
{
    if (!ensureSpace(1))
        return false;
=======
#ifdef DEBUG
static inline ptrdiff_t
OffsetToChunkEnd(void* p)
{
    return ChunkLocationOffset - (uintptr_t(p) & gc::ChunkMask);
}
#endif

size_t
js::TenuringTracer::moveObjectToTenured(JSObject* dst, JSObject* src, AllocKind dstKind)
{
    size_t srcSize = Arena::thingSize(dstKind);
    size_t tenuredSize = srcSize;

    /*
     * Arrays do not necessarily have the same AllocKind between src and dst.
     * We deal with this by copying elements manually, possibly re-inlining
     * them if there is adequate room inline in dst.
     *
     * For Arrays we're reducing tenuredSize to the smaller srcSize
     * because moveElementsToTenured() accounts for all Array elements,
     * even if they are inlined.
     */
    if (src->is<ArrayObject>()) {
        tenuredSize = srcSize = sizeof(NativeObject);
    } else if (src->is<TypedArrayObject>()) {
        TypedArrayObject* tarray = &src->as<TypedArrayObject>();
        // Typed arrays with inline data do not necessarily have the same
        // AllocKind between src and dst. The nursery does not allocate an
        // inline data buffer that has the same size as the slow path will do.
        // In the slow path, the Typed Array Object stores the inline data
        // in the allocated space that fits the AllocKind. In the fast path,
        // the nursery will allocate another buffer that is directly behind the
        // minimal JSObject. That buffer size plus the JSObject size is not
        // necessarily as large as the slow path's AllocKind size.
        if (tarray->hasInlineElements()) {
            AllocKind srcKind = GetGCObjectKind(TypedArrayObject::FIXED_DATA_START);
            size_t headerSize = Arena::thingSize(srcKind);
            srcSize = headerSize + tarray->byteLength();
        }
    }

    // Copy the Cell contents.
    MOZ_ASSERT(OffsetToChunkEnd(src) >= ptrdiff_t(srcSize));
    js_memcpy(dst, src, srcSize);

    // Move any hash code attached to the object.
    src->zone()->transferUniqueId(dst, src);

    // Move the slots and elements, if we need to.
    if (src->isNative()) {
        NativeObject* ndst = &dst->as<NativeObject>();
        NativeObject* nsrc = &src->as<NativeObject>();
        tenuredSize += moveSlotsToTenured(ndst, nsrc, dstKind);
        tenuredSize += moveElementsToTenured(ndst, nsrc, dstKind);

        // The shape's list head may point into the old object. This can only
        // happen for dictionaries, which are native objects.
        if (&nsrc->shape_ == ndst->shape_->listp) {
            MOZ_ASSERT(nsrc->shape_->inDictionary());
            ndst->shape_->listp = &ndst->shape_;
        }
    }

    if (src->is<InlineTypedObject>()) {
        InlineTypedObject::objectMovedDuringMinorGC(this, dst, src);
    } else if (src->is<TypedArrayObject>()) {
        tenuredSize += TypedArrayObject::objectMovedDuringMinorGC(this, dst, src, dstKind);
    } else if (src->is<UnboxedArrayObject>()) {
        tenuredSize += UnboxedArrayObject::objectMovedDuringMinorGC(this, dst, src, dstKind);
    } else if (src->is<ArgumentsObject>()) {
        tenuredSize += ArgumentsObject::objectMovedDuringMinorGC(this, dst, src);
    } else if (src->is<ProxyObject>()) {
        // Objects in the nursery are never swapped so the proxy must have an
        // inline ProxyValueArray.
        MOZ_ASSERT(src->as<ProxyObject>().usingInlineValueArray());
        dst->as<ProxyObject>().setInlineValueArray();
        if (JSObjectMovedOp op = dst->getClass()->extObjectMovedOp())
            op(dst, src);
    } else if (JSObjectMovedOp op = dst->getClass()->extObjectMovedOp()) {
        op(dst, src);
    } else if (src->getClass()->hasFinalize()) {
        // Such objects need to be handled specially above to ensure any
        // additional nursery buffers they hold are moved.
        MOZ_RELEASE_ASSERT(CanNurseryAllocateFinalizedClass(src->getClass()));
        MOZ_CRASH("Unhandled JSCLASS_SKIP_NURSERY_FINALIZE Class");
    }
>>>>>>> a17af05f

    MOZ_ASSERT(tos_ < end_);
    *tos_++ = TaggedPtr(tag, ptr);
    return true;
}

template <typename T>
inline bool
MarkStack::push(T* ptr)
{
    return pushTaggedPtr(MapTypeToMarkStackTag<T*>::value, ptr);
}

inline bool
MarkStack::pushTempRope(JSRope* rope)
{
    return pushTaggedPtr(TempRopeTag, rope);
}

inline bool
MarkStack::push(JSObject* obj, HeapSlot* start, HeapSlot* end)
{
    return push(ValueArray(obj, start, end));
}

inline bool
MarkStack::push(const ValueArray& array)
{
<<<<<<< HEAD
    CheckValueArray(array);

    if (!ensureSpace(ValueArrayWords))
        return false;

    *reinterpret_cast<ValueArray*>(tos_.ref()) = array;
    tos_ += ValueArrayWords;
    MOZ_ASSERT(tos_ <= end_);
    MOZ_ASSERT(peekTag() == ValueArrayTag);
    return true;
}
=======
    if (src->hasEmptyElements() || src->denseElementsAreCopyOnWrite())
        return 0;

    void* srcAllocatedHeader = src->getUnshiftedElementsHeader();

    /* TODO Bug 874151: Prefer to put element data inline if we have space. */
    if (!nursery().isInside(srcAllocatedHeader)) {
        MOZ_ASSERT(src->elements_ == dst->elements_);
        nursery().removeMallocedBuffer(srcAllocatedHeader);
        return 0;
    }

    ObjectElements* srcHeader = src->getElementsHeader();

    // Shifted elements are copied too.
    uint32_t numShifted = srcHeader->numShiftedElements();
    size_t nslots = srcHeader->numAllocatedElements();

    /* Unlike other objects, Arrays can have fixed elements. */
    if (src->is<ArrayObject>() && nslots <= GetGCKindSlots(dstKind)) {
        dst->as<ArrayObject>().setFixedElements();
        js_memcpy(dst->getElementsHeader(), srcAllocatedHeader, nslots * sizeof(HeapSlot));
        dst->elements_ += numShifted;
        nursery().setElementsForwardingPointer(srcHeader, dst->getElementsHeader(),
                                               srcHeader->capacity);
        return nslots * sizeof(HeapSlot);
    }
>>>>>>> a17af05f

inline bool
MarkStack::push(const SavedValueArray& array)
{
    CheckSavedValueArray(array);

<<<<<<< HEAD
    if (!ensureSpace(ValueArrayWords))
        return false;

    *reinterpret_cast<SavedValueArray*>(tos_.ref()) = array;
    tos_ += ValueArrayWords;
    MOZ_ASSERT(tos_ <= end_);
    MOZ_ASSERT(peekTag() == SavedValueArrayTag);
    return true;
=======
    Zone* zone = src->zone();
    ObjectElements* dstHeader;
    {
        AutoEnterOOMUnsafeRegion oomUnsafe;
        dstHeader = reinterpret_cast<ObjectElements*>(zone->pod_malloc<HeapSlot>(nslots));
        if (!dstHeader) {
            oomUnsafe.crash(sizeof(HeapSlot) * nslots,
                            "Failed to allocate elements while tenuring.");
        }
    }

    js_memcpy(dstHeader, srcAllocatedHeader, nslots * sizeof(HeapSlot));
    dst->elements_ = dstHeader->elements() + numShifted;
    nursery().setElementsForwardingPointer(srcHeader, dst->getElementsHeader(),
                                           srcHeader->capacity);
    return nslots * sizeof(HeapSlot);
>>>>>>> a17af05f
}

inline const MarkStack::TaggedPtr&
MarkStack::peekPtr() const
{
    MOZ_ASSERT(!isEmpty());
    return tos_[-1];
}

inline MarkStack::Tag
MarkStack::peekTag() const
{
    return peekPtr().tag();
}

<<<<<<< HEAD
inline MarkStack::TaggedPtr
MarkStack::popPtr()
{
    MOZ_ASSERT(!isEmpty());
    MOZ_ASSERT(!TagIsArrayTag(peekTag()));
    tos_--;
    return *tos_;
=======
#ifdef DEBUG
    MOZ_ASSERT(thingp);
    MOZ_ASSERT(*thingp);
    JSRuntime* rt = (*thingp)->runtimeFromAnyThread();
    MOZ_ASSERT_IF(!ThingIsPermanentAtomOrWellKnownSymbol(*thingp),
                  CurrentThreadCanAccessRuntime(rt) ||
                  CurrentThreadCanAccessZone((*thingp)->zoneFromAnyThread()) ||
                  (JS::CurrentThreadIsHeapCollecting() && rt->gc.state() == State::Sweep));
#endif
>>>>>>> a17af05f
}

inline MarkStack::ValueArray
MarkStack::popValueArray()
{
    MOZ_ASSERT(peekTag() == ValueArrayTag);
    MOZ_ASSERT(position() >= ValueArrayWords);

<<<<<<< HEAD
    tos_ -= ValueArrayWords;
    const auto& array = *reinterpret_cast<ValueArray*>(tos_.ref());
    CheckValueArray(array);
    return array;
}

inline MarkStack::SavedValueArray
MarkStack::popSavedValueArray()
{
    MOZ_ASSERT(peekTag() == SavedValueArrayTag);
    MOZ_ASSERT(position() >= ValueArrayWords);

    tos_ -= ValueArrayWords;
    const auto& array = *reinterpret_cast<SavedValueArray*>(tos_.ref());
    CheckSavedValueArray(array);
    return array;
}

void
MarkStack::reset()
{
    if (capacity() == baseCapacity_) {
        // No size change; keep the current stack.
        setStack(stack_, 0, baseCapacity_);
        return;
=======
    TenuredCell& thing = (*thingp)->asTenured();
    Zone* zone = thing.zoneFromAnyThread();
    if (!zone->isCollectingFromAnyThread() || zone->isGCFinished())
        return true;

    if (zone->isGCCompacting() && IsForwarded(*thingp)) {
        *thingp = Forwarded(*thingp);
        return true;
    }

    return thing.isMarkedAny() || thing.arena()->allocatedDuringIncremental;
}

template <typename T>
static bool
IsMarkedInternal(JSRuntime* rt, T** thingp)
{
    if (IsOwnedByOtherRuntime(rt, *thingp))
        return true;

    return IsMarkedInternalCommon(thingp);
}

template <>
/* static */ bool
IsMarkedInternal(JSRuntime* rt, JSObject** thingp)
{
    if (IsOwnedByOtherRuntime(rt, *thingp))
        return true;

    if (IsInsideNursery(*thingp)) {
        MOZ_ASSERT(CurrentThreadCanAccessRuntime(rt));
        return Nursery::getForwardedPointer(thingp);
>>>>>>> a17af05f
    }

<<<<<<< HEAD
    MOZ_ASSERT(baseCapacity_ != 0);
    auto newStack = js_pod_realloc<TaggedPtr>(stack_, capacity(), baseCapacity_);
    if (!newStack) {
        // If the realloc fails, just keep using the existing stack; it's
        // not ideal but better than failing.
        newStack = stack_;
        baseCapacity_ = capacity();
    }
    setStack(newStack, 0, baseCapacity_);
=======
template <typename S>
struct IsMarkedFunctor : public IdentityDefaultAdaptor<S> {
    template <typename T> S operator()(T* t, JSRuntime* rt, bool* rv) {
        *rv = IsMarkedInternal(rt, &t);
        return js::gc::RewrapTaggedPointer<S, T>::wrap(t);
    }
};

template <typename T>
static bool
IsMarkedInternal(JSRuntime* rt, T* thingp)
{
    bool rv = true;
    *thingp = DispatchTyped(IsMarkedFunctor<T>(), *thingp, rt, &rv);
    return rv;
>>>>>>> a17af05f
}

inline bool
MarkStack::ensureSpace(size_t count)
{
<<<<<<< HEAD
    if ((tos_ + count) <= end_)
        return true;

    return enlarge(count);
=======
    MOZ_ASSERT(!IsInsideNursery(&tenured));
    MOZ_ASSERT(tenured.zoneFromAnyThread()->isGCSweeping());
    if (tenured.arena()->allocatedDuringIncremental)
        return false;
    return !tenured.isMarkedAny();
>>>>>>> a17af05f
}

bool
MarkStack::enlarge(size_t count)
{
<<<<<<< HEAD
    size_t newCapacity = Min(maxCapacity_.ref(), capacity() * 2);
    if (newCapacity < capacity() + count)
        return false;

    size_t tosIndex = position();
=======
    CheckIsMarkedThing(thingp);
    T* thing = *thingp;
    JSRuntime* rt = thing->runtimeFromAnyThread();

    /* Permanent atoms are never finalized by non-owning runtimes. */
    if (ThingIsPermanentAtomOrWellKnownSymbol(thing) && TlsContext.get()->runtime() != rt)
        return false;

    if (IsInsideNursery(thing)) {
        return JS::CurrentThreadIsHeapMinorCollecting() &&
               !Nursery::getForwardedPointer(reinterpret_cast<JSObject**>(thingp));
    }
>>>>>>> a17af05f

    MOZ_ASSERT(newCapacity != 0);
    auto newStack = js_pod_realloc<TaggedPtr>(stack_, capacity(), newCapacity);
    if (!newStack)
        return false;

    setStack(newStack, tosIndex, newCapacity);
    return true;
}

void
MarkStack::setGCMode(JSGCMode gcMode)
{
    // The mark stack won't be resized until the next call to reset(), but
    // that will happen at the end of the next GC.
    setBaseCapacity(gcMode);
}

<<<<<<< HEAD
size_t
MarkStack::sizeOfExcludingThis(mozilla::MallocSizeOf mallocSizeOf) const
{
    return mallocSizeOf(stack_);
}

MarkStackIter::MarkStackIter(const MarkStack& stack)
  : stack_(stack),
    pos_(stack.tos_)
{
#ifdef DEBUG
    stack.iteratorCount_++;
#endif
=======
namespace js {
namespace gc {

template <typename T>
bool
IsMarkedUnbarriered(JSRuntime* rt, T* thingp)
{
    return IsMarkedInternal(rt, ConvertToBase(thingp));
}

template <typename T>
bool
IsMarked(JSRuntime* rt, WriteBarrieredBase<T>* thingp)
{
    return IsMarkedInternal(rt, ConvertToBase(thingp->unsafeUnbarrieredForTracing()));
>>>>>>> a17af05f
}

MarkStackIter::~MarkStackIter()
{
#ifdef DEBUG
    MOZ_ASSERT(stack_.iteratorCount_);
    stack_.iteratorCount_--;
#endif
}

inline size_t
MarkStackIter::position() const
{
    return pos_ - stack_.stack_;
}

inline bool
MarkStackIter::done() const
{
    return position() == 0;
}

inline MarkStack::TaggedPtr
MarkStackIter::peekPtr() const
{
    MOZ_ASSERT(!done());
    return pos_[-1];
}

<<<<<<< HEAD
inline MarkStack::Tag
MarkStackIter::peekTag() const
{
    return peekPtr().tag();
}

inline MarkStack::ValueArray
MarkStackIter::peekValueArray() const
{
    MOZ_ASSERT(peekTag() == MarkStack::ValueArrayTag);
    MOZ_ASSERT(position() >= ValueArrayWords);

    const auto& array = *reinterpret_cast<MarkStack::ValueArray*>(pos_ - ValueArrayWords);
    CheckValueArray(array);
    return array;
=======
template <typename T>
JS_PUBLIC_API(bool)
EdgeNeedsSweepUnbarrieredSlow(T* thingp)
{
    return IsAboutToBeFinalizedInternal(ConvertToBase(thingp));
}

// Instantiate a copy of the Tracing templates for each derived type.
#define INSTANTIATE_ALL_VALID_TRACE_FUNCTIONS(type) \
    template bool IsMarkedUnbarriered<type>(JSRuntime*, type*);                \
    template bool IsMarked<type>(JSRuntime*, WriteBarrieredBase<type>*); \
    template bool IsAboutToBeFinalizedUnbarriered<type>(type*); \
    template bool IsAboutToBeFinalized<type>(WriteBarrieredBase<type>*); \
    template bool IsAboutToBeFinalized<type>(ReadBarrieredBase<type>*);
#define INSTANTIATE_ALL_VALID_HEAP_TRACE_FUNCTIONS(type) \
    template JS_PUBLIC_API(bool) EdgeNeedsSweep<type>(JS::Heap<type>*); \
    template JS_PUBLIC_API(bool) EdgeNeedsSweepUnbarrieredSlow<type>(type*);
FOR_EACH_GC_POINTER_TYPE(INSTANTIATE_ALL_VALID_TRACE_FUNCTIONS)
FOR_EACH_PUBLIC_GC_POINTER_TYPE(INSTANTIATE_ALL_VALID_HEAP_TRACE_FUNCTIONS)
FOR_EACH_PUBLIC_TAGGED_GC_POINTER_TYPE(INSTANTIATE_ALL_VALID_HEAP_TRACE_FUNCTIONS)
#undef INSTANTIATE_ALL_VALID_TRACE_FUNCTIONS

} /* namespace gc */
} /* namespace js */


/*** Cycle Collector Barrier Implementation *******************************************************/

/*
 * The GC and CC are run independently. Consequently, the following sequence of
 * events can occur:
 * 1. GC runs and marks an object gray.
 * 2. The mutator runs (specifically, some C++ code with access to gray
 *    objects) and creates a pointer from a JS root or other black object to
 *    the gray object. If we re-ran a GC at this point, the object would now be
 *    black.
 * 3. Now we run the CC. It may think it can collect the gray object, even
 *    though it's reachable from the JS heap.
 *
 * To prevent this badness, we unmark the gray bit of an object when it is
 * accessed by callers outside XPConnect. This would cause the object to go
 * black in step 2 above. This must be done on everything reachable from the
 * object being returned. The following code takes care of the recursive
 * re-coloring.
 *
 * There is an additional complication for certain kinds of edges that are not
 * contained explicitly in the source object itself, such as from a weakmap key
 * to its value, and from an object being watched by a watchpoint to the
 * watchpoint's closure. These "implicit edges" are represented in some other
 * container object, such as the weakmap or the watchpoint itself. In these
 * cases, calling unmark gray on an object won't find all of its children.
 *
 * Handling these implicit edges has two parts:
 * - A special pass enumerating all of the containers that know about the
 *   implicit edges to fix any black-gray edges that have been created. This
 *   is implemented in nsXPConnect::FixWeakMappingGrayBits.
 * - To prevent any incorrectly gray objects from escaping to live JS outside
 *   of the containers, we must add unmark-graying read barriers to these
 *   containers.
 */

#ifdef DEBUG
struct AssertNonGrayTracer : public JS::CallbackTracer {
    explicit AssertNonGrayTracer(JSRuntime* rt) : JS::CallbackTracer(rt) {}
    void onChild(const JS::GCCellPtr& thing) override {
        MOZ_ASSERT(!thing.asCell()->isMarkedGray());
    }
};
#endif

class UnmarkGrayTracer : public JS::CallbackTracer
{
  public:
    // We set weakMapAction to DoNotTraceWeakMaps because the cycle collector
    // will fix up any color mismatches involving weakmaps when it runs.
    explicit UnmarkGrayTracer(JSRuntime *rt)
      : JS::CallbackTracer(rt, DoNotTraceWeakMaps)
      , unmarkedAny(false)
      , oom(false)
      , stack(rt->gc.unmarkGrayStack)
    {}

    void unmark(JS::GCCellPtr cell);

    // Whether we unmarked anything.
    bool unmarkedAny;

    // Whether we ran out of memory.
    bool oom;

  private:
    // Stack of cells to traverse.
    Vector<JS::GCCellPtr, 0, SystemAllocPolicy>& stack;

    void onChild(const JS::GCCellPtr& thing) override;

#ifdef DEBUG
    TracerKind getTracerKind() const override { return TracerKind::UnmarkGray; }
#endif
};

void
UnmarkGrayTracer::onChild(const JS::GCCellPtr& thing)
{
    Cell* cell = thing.asCell();

    // Cells in the nursery cannot be gray, and therefore must necessarily point
    // to only black edges.
    if (!cell->isTenured()) {
#ifdef DEBUG
        AssertNonGrayTracer nongray(runtime());
        TraceChildren(&nongray, cell, thing.kind());
#endif
        return;
    }

    TenuredCell& tenured = cell->asTenured();
    if (!tenured.isMarkedGray())
        return;

    tenured.markBlack();
    unmarkedAny = true;

    if (!stack.append(thing))
        oom = true;
}

void
UnmarkGrayTracer::unmark(JS::GCCellPtr cell)
{
    MOZ_ASSERT(stack.empty());

    onChild(cell);

    while (!stack.empty() && !oom)
        TraceChildren(this, stack.popCopy());

    if (oom) {
         // If we run out of memory, we take a drastic measure: require that we
         // GC again before the next CC.
        stack.clear();
        runtime()->gc.setGrayBitsInvalid();
        return;
    }
}

#ifdef DEBUG
bool
js::IsUnmarkGrayTracer(JSTracer* trc)
{
    return trc->isCallbackTracer() &&
           trc->asCallbackTracer()->getTracerKind() == JS::CallbackTracer::TracerKind::UnmarkGray;
>>>>>>> a17af05f
}
#endif

<<<<<<< HEAD
inline void
MarkStackIter::nextPtr()
{
    MOZ_ASSERT(!done());
    MOZ_ASSERT(!TagIsArrayTag(peekTag()));
    pos_--;
}

inline void
MarkStackIter::next()
{
    if (TagIsArrayTag(peekTag()))
        nextArray();
    else
        nextPtr();
}

inline void
MarkStackIter::nextArray()
{
    MOZ_ASSERT(TagIsArrayTag(peekTag()));
    MOZ_ASSERT(position() >= ValueArrayWords);
    pos_ -= ValueArrayWords;
}

void
MarkStackIter::saveValueArray(NativeObject* obj, uintptr_t index, HeapSlot::Kind kind)
{
    MOZ_ASSERT(peekTag() == MarkStack::ValueArrayTag);
    MOZ_ASSERT(peekPtr().asValueArrayObject() == obj);
    MOZ_ASSERT(position() >= ValueArrayWords);

    auto& array = *reinterpret_cast<MarkStack::SavedValueArray*>(pos_ - ValueArrayWords);
    array = MarkStack::SavedValueArray(obj, index, kind);
    CheckSavedValueArray(array);
    MOZ_ASSERT(peekTag() == MarkStack::SavedValueArrayTag);
}


/*** GCMarker *************************************************************************************/

/*
 * ExpandWeakMaps: the GC is recomputing the liveness of WeakMap entries by
 * expanding each live WeakMap into its constituent key->value edges, a table
 * of which will be consulted in a later phase whenever marking a potential
 * key.
 */
GCMarker::GCMarker(JSRuntime* rt)
  : JSTracer(rt, JSTracer::TracerKindTag::Marking, ExpandWeakMaps),
    stack(size_t(-1)),
    color(BLACK)
    /*unmarkedArenaStackTop(nullptr)*/
#ifdef DEBUG
  , markLaterArenas(0)
  , started(false)
  , strictCompartmentChecking(false)
#endif
{
}

bool
GCMarker::init(JSGCMode gcMode)
{
    return stack.init(gcMode);
}

void
GCMarker::start()
{
#ifdef DEBUG
    MOZ_ASSERT(!started);
    started = true;
#endif
    color = BLACK;
    linearWeakMarkingDisabled_ = false;

    /*MOZ_ASSERT(!unmarkedArenaStackTop);*/
    MOZ_ASSERT(markLaterArenas == 0);
}

void
GCMarker::stop()
{
#ifdef DEBUG
    MOZ_ASSERT(isDrained());

    MOZ_ASSERT(started);
    started = false;

    /*MOZ_ASSERT(!unmarkedArenaStackTop);*/
    MOZ_ASSERT(markLaterArenas == 0);
#endif

    /* Free non-ballast stack memory. */
    stack.reset();
    AutoEnterOOMUnsafeRegion oomUnsafe;
    for (GCZonesIter zone(runtime()); !zone.done(); zone.next()) {
        if (!zone->gcWeakKeys().clear())
            oomUnsafe.crash("clearing weak keys in GCMarker::stop()");
    }
}

void
GCMarker::reset()
{
    color = BLACK;

    stack.reset();
    MOZ_ASSERT(isMarkStackEmpty());

    /*while (unmarkedArenaStackTop) {
        Arena* arena = unmarkedArenaStackTop;
        MOZ_ASSERT(arena->hasDelayedMarking);
        MOZ_ASSERT(markLaterArenas);
        unmarkedArenaStackTop = arena->getNextDelayedMarking();
        arena->unsetDelayedMarking();
        arena->markOverflow = 0;
        arena->allocatedDuringIncremental = 0;
#ifdef DEBUG
        markLaterArenas--;
#endif
    }*/
    MOZ_ASSERT(isDrained());
    MOZ_ASSERT(!markLaterArenas);
}


template <typename T>
void
GCMarker::pushTaggedPtr(T* ptr)
{
    checkZone(ptr);
    if (!stack.push(ptr))
        delayMarkingChildren(ptr);
}

void
GCMarker::pushValueArray(JSObject* obj, HeapSlot* start, HeapSlot* end)
{
    checkZone(obj);
    if (!stack.push(obj, start, end))
        delayMarkingChildren(obj);
}

void
GCMarker::repush(JSObject* obj)
{
    MOZ_ASSERT(gc::TenuredCell::fromPointer(obj)->isMarked(markColor()));
    pushTaggedPtr(obj);
}

void
GCMarker::enterWeakMarkingMode()
{
    MOZ_ASSERT(tag_ == TracerKindTag::Marking);
    if (linearWeakMarkingDisabled_)
        return;

    // During weak marking mode, we maintain a table mapping weak keys to
    // entries in known-live weakmaps. Initialize it with the keys of marked
    // weakmaps -- or more precisely, the keys of marked weakmaps that are
    // mapped to not yet live values. (Once bug 1167452 implements incremental
    // weakmap marking, this initialization step will become unnecessary, as
    // the table will already hold all such keys.)
    if (weakMapAction() == ExpandWeakMaps) {
        tag_ = TracerKindTag::WeakMarking;

        /*for (GCZoneGroupIter zone(runtime()); !zone.done(); zone.next()) {
            for (WeakMapBase* m : zone->gcWeakMapList) {
                if (m->marked)
                    (void) m->traceEntries(this);
            }
        }*/
    }
}

void
GCMarker::leaveWeakMarkingMode()
{
    MOZ_ASSERT_IF(weakMapAction() == ExpandWeakMaps && !linearWeakMarkingDisabled_,
                  tag_ == TracerKindTag::WeakMarking);
    tag_ = TracerKindTag::Marking;

    // Table is expensive to maintain when not in weak marking mode, so we'll
    // rebuild it upon entry rather than allow it to contain stale data.
    AutoEnterOOMUnsafeRegion oomUnsafe;
    for (GCZonesIter zone(runtime()); !zone.done(); zone.next()) {
        if (!zone->gcWeakKeys().clear())
            oomUnsafe.crash("clearing weak keys in GCMarker::leaveWeakMarkingMode()");
    }
}

void
GCMarker::markDelayedChildren(/*Arena* arena*/)
{
    /*if (arena->markOverflow) {
        bool always = arena->allocatedDuringIncremental;
        arena->markOverflow = 0;

        for (ArenaCellIterUnderGC i(arena); !i.done(); i.next()) {
            TenuredCell* t = i.getCell();
            if (always || t->isMarked()) {
                t->markIfUnmarked();
                js::TraceChildren(this, t, MapAllocToTraceKind(arena->getAllocKind()));
            }
        }
    } else {
        MOZ_ASSERT(arena->allocatedDuringIncremental);
        PushArena(this, arena);
    }
    arena->allocatedDuringIncremental = 0;*/
    /*
     * Note that during an incremental GC we may still be allocating into
     * the arena. However, prepareForIncrementalGC sets the
     * allocatedDuringIncremental flag if we continue marking.
     */
}

bool
GCMarker::markDelayedChildren(SliceBudget& budget)
{
    /*GCRuntime& gc = runtime()->gc;
    gcstats::AutoPhase ap(gc.stats, gc.state() == State::Mark, gcstats::PHASE_MARK_DELAYED);

    MOZ_ASSERT(unmarkedArenaStackTop);
    do {*/
        /*
         * If marking gets delayed at the same arena again, we must repeat
         * marking of its things. For that we pop arena from the stack and
         * clear its hasDelayedMarking flag before we begin the marking.
         */
        /*Arena* arena = unmarkedArenaStackTop;
        MOZ_ASSERT(arena->hasDelayedMarking);
        MOZ_ASSERT(markLaterArenas);
        unmarkedArenaStackTop = arena->getNextDelayedMarking();
        arena->unsetDelayedMarking();
#ifdef DEBUG
        markLaterArenas--;
#endif
        markDelayedChildren(arena);

        budget.step(150);
        if (budget.isOverBudget())
            return false;
    } while (unmarkedArenaStackTop);
    MOZ_ASSERT(!markLaterArenas);*/

    return true;
}

template<typename T>
static void
PushArenaTyped(GCMarker* gcmarker/*, Arena* arena*/)
{
    /*for (ArenaCellIterUnderGC i(arena); !i.done(); i.next())
        gcmarker->traverse(i.get<T>());*/
}

/*struct PushArenaFunctor {
    template <typename T> void operator()(GCMarker* gcmarker, Arena* arena) {
        PushArenaTyped<T>(gcmarker, arena);
    }
};

void
gc::PushArena(GCMarker* gcmarker, Arena* arena)
{
    DispatchTraceKindTyped(PushArenaFunctor(),
                           MapAllocToTraceKind(arena->getAllocKind()), gcmarker, arena);
}*/

#ifdef DEBUG
void
GCMarker::checkZone(void* p)
{
    MOZ_ASSERT(started);
    DebugOnly<Cell*> cell = static_cast<Cell*>(p);
    MOZ_ASSERT_IF(cell->isTenured(), cell->asTenured().zone()->isCollecting());
}
#endif

size_t
GCMarker::sizeOfExcludingThis(mozilla::MallocSizeOf mallocSizeOf) const
{
    size_t size = stack.sizeOfExcludingThis(mallocSizeOf);
    for (ZonesIter zone(runtime(), WithAtoms); !zone.done(); zone.next())
        size += zone->gcGrayRoots().sizeOfExcludingThis(mallocSizeOf);
    return size;
}

#ifdef DEBUG
Zone*
GCMarker::stackContainsCrossZonePointerTo(const Cell* target) const
{
    MOZ_ASSERT(!JS::CurrentThreadIsHeapCollecting());

    Zone* targetZone = target->asTenured().zone();

    for (MarkStackIter iter(stack); !iter.done(); iter.next()) {
        if (iter.peekTag() != MarkStack::ObjectTag)
            continue;

        auto source = iter.peekPtr().as<JSObject>();
        Zone* sourceZone = source->zone();
        if (sourceZone == targetZone)
            continue;

        if ((source->is<ProxyObject>() && source->as<ProxyObject>().target() == target) ||
            Debugger::isDebuggerCrossCompartmentEdge(source, target))
        {
            return sourceZone;
        }
    }

    return nullptr;
}
#endif // DEBUG


/*** Tenuring Tracer *****************************************************************************/

namespace js {
template <typename T>
void
TenuringTracer::traverse(T** tp)
{
}

template <>
void
TenuringTracer::traverse(JSObject** objp)
{
}

template <typename S>
struct TenuringTraversalFunctor : public IdentityDefaultAdaptor<S> {
    template <typename T> S operator()(T* t, TenuringTracer* trc) {
        trc->traverse(&t);
        return js::gc::RewrapTaggedPointer<S, T>::wrap(t);
    }
};

template <typename T>
void
TenuringTracer::traverse(T* thingp)
{
    *thingp = DispatchTyped(TenuringTraversalFunctor<T>(), *thingp, this);
}
} // namespace js

static inline void
TraceWholeCell(TenuringTracer& mover, JSObject* object)
{
    mover.traceObject(object);

    // Additionally trace the expando object attached to any unboxed plain
    // objects. Baseline and Ion can write properties to the expando while
    // only adding a post barrier to the owning unboxed object. Note that
    // it isn't possible for a nursery unboxed object to have a tenured
    // expando, so that adding a post barrier on the original object will
    // capture any tenured->nursery edges in the expando as well.

    if (object->is<UnboxedPlainObject>()) {
        if (UnboxedExpandoObject* expando = object->as<UnboxedPlainObject>().maybeExpando())
            expando->traceChildren(&mover);
    }
}

static inline void
TraceWholeCell(TenuringTracer& mover, JSScript* script)
{
    script->traceChildren(&mover);
}

static inline void
TraceWholeCell(TenuringTracer& mover, jit::JitCode* jitcode)
{
    jitcode->traceChildren(&mover);
}

template <typename T>
static void
TraceBufferedCells(TenuringTracer& mover)
{
}


/*** IsMarked / IsAboutToBeFinalized **************************************************************/

template <typename T>
static inline void
CheckIsMarkedThing(T* thingp)
{
}

static bool
IsMarkedInternalCommon(void* thingp)
{
	MM_EnvironmentBase *env = MM_EnvironmentBase::getEnvironment(Nursery::omrVMThread);
	return ((MM_ParallelGlobalGC*)env->getExtensions()->getGlobalCollector())->getMarkingScheme()->isMarked((omrobjectptr_t)(thingp));
}

bool
js::gc::IsAboutToBeFinalizedDuringSweep(TenuredCell& tenured)
{
    return !tenured.isMarked();
}

template <typename T>
static bool
IsAboutToBeFinalizedInternal(T** thingp)
{
    return !IsMarkedInternalCommon((void*)(*thingp));
}

template <typename T>
static bool
IsAboutToBeFinalizedInternal(T* thingp)
{
    return !IsMarkedInternalCommon((void*)thingp);
}

namespace js {
namespace gc {

bool
IsMarkedCell(const TenuredCell* const thingp)
{
	return IsMarkedUnbarriered(nullptr, thingp);
}

template <typename T>
bool
IsMarkedUnbarriered(JSRuntime* rt, T* thingp)
{
    return IsMarkedInternalCommon((void *)thingp);
}

template <typename T>
bool
IsMarked(JSRuntime* rt, WriteBarrieredBase<T>* thingp)
{
    return IsMarkedInternalCommon((void *)thingp->unsafeUnbarrieredForTracing());
}

template <typename T>
bool
IsAboutToBeFinalizedUnbarriered(T* thingp)
{
    return IsAboutToBeFinalizedInternal(ConvertToBase(thingp));
}

template <typename T>
bool
IsAboutToBeFinalized(WriteBarrieredBase<T>* thingp)
{
    return IsAboutToBeFinalizedInternal(ConvertToBase(thingp->unsafeUnbarrieredForTracing()));
}

template <typename T>
bool
IsAboutToBeFinalized(ReadBarrieredBase<T>* thingp)
{
    return IsAboutToBeFinalizedInternal(ConvertToBase(thingp->unsafeUnbarrieredForTracing()));
}

template <typename T>
JS_PUBLIC_API(bool)
EdgeNeedsSweep(JS::Heap<T>* thingp)
{
    return IsAboutToBeFinalizedInternal(ConvertToBase(thingp->unsafeGet()));
}

template <typename T>
JS_PUBLIC_API(bool)
EdgeNeedsSweepUnbarrieredSlow(T* thingp)
{
    return IsAboutToBeFinalizedInternal(ConvertToBase(thingp));
}

// Instantiate a copy of the Tracing templates for each derived type.
#define INSTANTIATE_ALL_VALID_TRACE_FUNCTIONS(type) \
    template bool IsMarkedUnbarriered<type>(JSRuntime*, type*);                \
    template bool IsMarked<type>(JSRuntime*, WriteBarrieredBase<type>*); \
    template bool IsAboutToBeFinalizedUnbarriered<type>(type*); \
    template bool IsAboutToBeFinalized<type>(WriteBarrieredBase<type>*); \
    template bool IsAboutToBeFinalized<type>(ReadBarrieredBase<type>*);
#define INSTANTIATE_ALL_VALID_HEAP_TRACE_FUNCTIONS(type) \
    template JS_PUBLIC_API(bool) EdgeNeedsSweep<type>(JS::Heap<type>*); \
    template JS_PUBLIC_API(bool) EdgeNeedsSweepUnbarrieredSlow<type>(type*);
FOR_EACH_GC_POINTER_TYPE(INSTANTIATE_ALL_VALID_TRACE_FUNCTIONS)
FOR_EACH_PUBLIC_GC_POINTER_TYPE(INSTANTIATE_ALL_VALID_HEAP_TRACE_FUNCTIONS)
FOR_EACH_PUBLIC_TAGGED_GC_POINTER_TYPE(INSTANTIATE_ALL_VALID_HEAP_TRACE_FUNCTIONS)
#undef INSTANTIATE_ALL_VALID_TRACE_FUNCTIONS

} /* namespace gc */
} /* namespace js */



JS_FRIEND_API(bool)
JS::UnmarkGrayGCThingRecursively(JS::GCCellPtr thing)
{
    return true;
=======
static bool
UnmarkGrayGCThing(JSRuntime* rt, JS::GCCellPtr thing)
{
    MOZ_ASSERT(thing);

    UnmarkGrayTracer unmarker(rt);
    gcstats::AutoPhase innerPhase(rt->gc.stats(), gcstats::PhaseKind::UNMARK_GRAY);
    unmarker.unmark(thing);
    return unmarker.unmarkedAny;
}

JS_FRIEND_API(bool)
JS::UnmarkGrayGCThingRecursively(JS::GCCellPtr thing)
{
    MOZ_ASSERT(!JS::CurrentThreadIsHeapCollecting());
    MOZ_ASSERT(!JS::CurrentThreadIsHeapCycleCollecting());

    JSRuntime* rt = thing.asCell()->runtimeFromActiveCooperatingThread();
    gcstats::AutoPhase outerPhase(rt->gc.stats(), gcstats::PhaseKind::BARRIER);
    return UnmarkGrayGCThing(rt, thing);
}

bool
js::UnmarkGrayShapeRecursively(Shape* shape)
{
    return JS::UnmarkGrayGCThingRecursively(JS::GCCellPtr(shape));
}

namespace js {
namespace debug {

MarkInfo
GetMarkInfo(Cell* rawCell)
{
    if (!rawCell->isTenured())
        return MarkInfo::NURSERY;

    TenuredCell* cell = &rawCell->asTenured();
    if (cell->isMarkedGray())
        return MarkInfo::GRAY;
    if (cell->isMarkedBlack())
        return MarkInfo::BLACK;
    return MarkInfo::UNMARKED;
}

uintptr_t*
GetMarkWordAddress(Cell* cell)
{
    if (!cell->isTenured())
        return nullptr;

    uintptr_t* wordp;
    uintptr_t mask;
    js::gc::detail::GetGCThingMarkWordAndMask(uintptr_t(cell), ColorBit::BlackBit, &wordp, &mask);
    return wordp;
}

uintptr_t
GetMarkMask(Cell* cell, uint32_t colorBit)
{
    MOZ_ASSERT(colorBit == 0 || colorBit == 1);

    if (!cell->isTenured())
        return 0;

    ColorBit bit = colorBit == 0 ? ColorBit::BlackBit : ColorBit::GrayOrBlackBit;
    uintptr_t* wordp;
    uintptr_t mask;
    js::gc::detail::GetGCThingMarkWordAndMask(uintptr_t(cell), bit, &wordp, &mask);
    return mask;
}

}
>>>>>>> a17af05f
}<|MERGE_RESOLUTION|>--- conflicted
+++ resolved
@@ -1,358 +1,177 @@
-<<<<<<< HEAD
-/* -*- Mode: C++; tab-width: 8; indent-tabs-mode: nil; c-basic-offset: 4 -*-
- * vim: set ts=8 sts=4 et sw=4 tw=99:
- * This Source Code Form is subject to the terms of the Mozilla Public
- * License, v. 2.0. If a copy of the MPL was not distributed with this
- * file, You can obtain one at http://mozilla.org/MPL/2.0/. */
-
-#include "gc/Marking.h"
-
-#include "mozilla/DebugOnly.h"
-#include "mozilla/IntegerRange.h"
-#include "mozilla/ReentrancyGuard.h"
-#include "mozilla/ScopeExit.h"
-#include "mozilla/TypeTraits.h"
-
-#include "jsgc.h"
-#include "jsprf.h"
-
-#include "builtin/ModuleObject.h"
-#include "gc/GCInternals.h"
-#include "gc/Policy.h"
-#include "jit/IonCode.h"
-#include "js/SliceBudget.h"
-#include "vm/ArgumentsObject.h"
-#include "vm/ArrayObject.h"
-#include "vm/Debugger.h"
-#include "vm/EnvironmentObject.h"
-#include "vm/RegExpObject.h"
-#include "vm/RegExpShared.h"
-#include "vm/Scope.h"
-#include "vm/Shape.h"
-#include "vm/Symbol.h"
-#include "vm/TypedArrayObject.h"
-#include "vm/UnboxedObject.h"
-#include "wasm/WasmJS.h"
-
-#include "jscompartmentinlines.h"
-#include "jsgcinlines.h"
-#include "jsobjinlines.h"
-
-#include "gc/Nursery-inl.h"
-#include "vm/String-inl.h"
-#include "vm/UnboxedObject-inl.h"
-
-#include "../glue/omrglue.hpp"
-#include "../omr/gc/base/standard/ParallelGlobalGC.hpp"
-
-using namespace js;
-using namespace js::gc;
-
-using JS::MapTypeToTraceKind;
-
-using mozilla::ArrayLength;
-using mozilla::DebugOnly;
-using mozilla::IntegerRange;
-using mozilla::IsBaseOf;
-using mozilla::IsSame;
-using mozilla::PodCopy;
-
-// Tracing Overview
-// ================
-//
-// Tracing, in this context, refers to an abstract visitation of some or all of
-// the GC-controlled heap. The effect of tracing an edge of the graph depends
-// on the subclass of the JSTracer on whose behalf we are tracing.
-//
-// Marking
-// -------
-//
-// The primary JSTracer is the GCMarker. The marking tracer causes the target
-// of each traversed edge to be marked black and the target edge's children to
-// be marked either gray (in the gc algorithm sense) or immediately black.
-//
-// Callback
-// --------
-//
-// The secondary JSTracer is the CallbackTracer. This simply invokes a callback
-// on each edge in a child.
-//
-// The following is a rough outline of the general struture of the tracing
-// internals.
-//
-//                                                                                              //
-//   .---------.    .---------.    .--------------------------.       .----------.              //
-//   |TraceEdge|    |TraceRoot|    |TraceManuallyBarrieredEdge|  ...  |TraceRange|   ... etc.   //
-//   '---------'    '---------'    '--------------------------'       '----------'              //
-//        \              \                        /                        /                    //
-//         \              \  .----------------.  /                        /                     //
-//          o------------->o-|DispatchToTracer|-o<-----------------------o                      //
-//                           '----------------'                                                 //
-//                              /          \                                                    //
-//                             /            \                                                   //
-//                       .---------.   .----------.         .-----------------.                 //
-//                       |DoMarking|   |DoCallback|-------> |<JSTraceCallback>|----------->     //
-//                       '---------'   '----------'         '-----------------'                 //
-//                            |                                                                 //
-//                            |                                                                 //
-//                        .--------.                                                            //
-//      o---------------->|traverse| .                                                          //
-//     /_\                '--------'   ' .                                                      //
-//      |                     .     .      ' .                                                  //
-//      |                     .       .        ' .                                              //
-//      |                     .         .          ' .                                          //
-//      |             .-----------.    .-----------.   ' .     .--------------------.           //
-//      |             |markAndScan|    |markAndPush|       ' - |markAndTraceChildren|---->      //
-//      |             '-----------'    '-----------'           '--------------------'           //
-//      |                   |                  \                                                //
-//      |                   |                   \                                               //
-//      |       .----------------------.     .----------------.                                 //
-//      |       |T::eagerlyMarkChildren|     |pushMarkStackTop|<===Oo                           //
-//      |       '----------------------'     '----------------'    ||                           //
-//      |                  |                         ||            ||                           //
-//      |                  |                         ||            ||                           //
-//      |                  |                         ||            ||                           //
-//      o<-----------------o<========================OO============Oo                           //
-//                                                                                              //
-//                                                                                              //
-//   Legend:                                                                                    //
-//     ------  Direct calls                                                                     //
-//     . . .   Static dispatch                                                                  //
-//     ======  Dispatch through a manual stack.                                                 //
-//                                                                                              //
-
+/* -*- Mode: C++; tab-width: 8; indent-tabs-mode: nil; c-basic-offset: 4 -*-
+ * vim: set ts=8 sts=4 et sw=4 tw=99:
+ * This Source Code Form is subject to the terms of the Mozilla Public
+ * License, v. 2.0. If a copy of the MPL was not distributed with this
+ * file, You can obtain one at http://mozilla.org/MPL/2.0/. */
+
+#include "gc/Marking.h"
+
+#include "mozilla/DebugOnly.h"
+#include "mozilla/IntegerRange.h"
+#include "mozilla/ReentrancyGuard.h"
+#include "mozilla/ScopeExit.h"
+#include "mozilla/TypeTraits.h"
+
+#include "jsgc.h"
+#include "jsprf.h"
+
+#include "builtin/ModuleObject.h"
+#include "gc/GCInternals.h"
+#include "gc/Policy.h"
+#include "jit/IonCode.h"
+#include "js/SliceBudget.h"
+#include "vm/ArgumentsObject.h"
+#include "vm/ArrayObject.h"
+#include "vm/Debugger.h"
+#include "vm/EnvironmentObject.h"
+#include "vm/RegExpObject.h"
+#include "vm/RegExpShared.h"
+#include "vm/Scope.h"
+#include "vm/Shape.h"
+#include "vm/Symbol.h"
+#include "vm/TypedArrayObject.h"
+#include "vm/UnboxedObject.h"
+#include "wasm/WasmJS.h"
+
+#include "jscompartmentinlines.h"
+#include "jsgcinlines.h"
+#include "jsobjinlines.h"
+
+#include "gc/Nursery-inl.h"
+#include "vm/String-inl.h"
+#include "vm/UnboxedObject-inl.h"
+
+#include "../glue/omrglue.hpp"
+#include "../omr/gc/base/standard/ParallelGlobalGC.hpp"
+
+using namespace js;
+using namespace js::gc;
+
+using JS::MapTypeToTraceKind;
+
+using mozilla::ArrayLength;
+using mozilla::DebugOnly;
+using mozilla::IntegerRange;
+using mozilla::IsBaseOf;
+using mozilla::IsSame;
+using mozilla::PodCopy;
+
+// Tracing Overview
+// ================
+//
+// Tracing, in this context, refers to an abstract visitation of some or all of
+// the GC-controlled heap. The effect of tracing an edge of the graph depends
+// on the subclass of the JSTracer on whose behalf we are tracing.
+//
+// Marking
+// -------
+//
+// The primary JSTracer is the GCMarker. The marking tracer causes the target
+// of each traversed edge to be marked black and the target edge's children to
+// be marked either gray (in the gc algorithm sense) or immediately black.
+//
+// Callback
+// --------
+//
+// The secondary JSTracer is the CallbackTracer. This simply invokes a callback
+// on each edge in a child.
+//
+// The following is a rough outline of the general struture of the tracing
+// internals.
+//
+//                                                                                              //
+//   .---------.    .---------.    .--------------------------.       .----------.              //
+//   |TraceEdge|    |TraceRoot|    |TraceManuallyBarrieredEdge|  ...  |TraceRange|   ... etc.   //
+//   '---------'    '---------'    '--------------------------'       '----------'              //
+//        \              \                        /                        /                    //
+//         \              \  .----------------.  /                        /                     //
+//          o------------->o-|DispatchToTracer|-o<-----------------------o                      //
+//                           '----------------'                                                 //
+//                              /          \                                                    //
+//                             /            \                                                   //
+//                       .---------.   .----------.         .-----------------.                 //
+//                       |DoMarking|   |DoCallback|-------> |<JSTraceCallback>|----------->     //
+//                       '---------'   '----------'         '-----------------'                 //
+//                            |                                                                 //
+//                            |                                                                 //
+//                        .--------.                                                            //
+//      o---------------->|traverse| .                                                          //
+//     /_\                '--------'   ' .                                                      //
+//      |                     .     .      ' .                                                  //
+//      |                     .       .        ' .                                              //
+//      |                     .         .          ' .                                          //
+//      |             .-----------.    .-----------.   ' .     .--------------------.           //
+//      |             |markAndScan|    |markAndPush|       ' - |markAndTraceChildren|---->      //
+//      |             '-----------'    '-----------'           '--------------------'           //
+//      |                   |                  \                                                //
+//      |                   |                   \                                               //
+//      |       .----------------------.     .----------------.                                 //
+//      |       |T::eagerlyMarkChildren|     |pushMarkStackTop|<===Oo                           //
+//      |       '----------------------'     '----------------'    ||                           //
+//      |                  |                         ||            ||                           //
+//      |                  |                         ||            ||                           //
+//      |                  |                         ||            ||                           //
+//      o<-----------------o<========================OO============Oo                           //
+//                                                                                              //
+//                                                                                              //
+//   Legend:                                                                                    //
+//     ------  Direct calls                                                                     //
+//     . . .   Static dispatch                                                                  //
+//     ======  Dispatch through a manual stack.                                                 //
+//                                                                                              //
+
 -
-/*** Tracing Invariants **************************************************************************/
-
-#if defined(DEBUG)
-template<typename T>
-static inline bool
-IsThingPoisoned(T* thing)
-{
-    const uint8_t poisonBytes[] = {
-        JS_FRESH_NURSERY_PATTERN,
-        JS_SWEPT_NURSERY_PATTERN,
-        JS_ALLOCATED_NURSERY_PATTERN,
-        JS_FRESH_TENURED_PATTERN,
-        JS_MOVED_TENURED_PATTERN,
-        JS_SWEPT_TENURED_PATTERN,
-        JS_ALLOCATED_TENURED_PATTERN,
-        JS_SWEPT_CODE_PATTERN
-    };
-    const int numPoisonBytes = sizeof(poisonBytes) / sizeof(poisonBytes[0]);
-    uint32_t* p = reinterpret_cast<uint32_t*>(reinterpret_cast<FreeSpan*>(thing) + 1);
-    // Note: all free patterns are odd to make the common, not-poisoned case a single test.
-    if ((*p & 1) == 0)
-        return false;
-    for (int i = 0; i < numPoisonBytes; ++i) {
-        const uint8_t pb = poisonBytes[i];
-        const uint32_t pw = pb | (pb << 8) | (pb << 16) | (pb << 24);
-        if (*p == pw)
-            return true;
-    }
-    return false;
-}
-#endif
-
-template <typename T> bool ThingIsPermanentAtomOrWellKnownSymbol(T* thing) { return false; }
-template <> bool ThingIsPermanentAtomOrWellKnownSymbol<JSString>(JSString* str) {
-    return str->isPermanentAtom();
-}
-template <> bool ThingIsPermanentAtomOrWellKnownSymbol<JSFlatString>(JSFlatString* str) {
-    return str->isPermanentAtom();
-}
-template <> bool ThingIsPermanentAtomOrWellKnownSymbol<JSLinearString>(JSLinearString* str) {
-    return str->isPermanentAtom();
-}
-template <> bool ThingIsPermanentAtomOrWellKnownSymbol<JSAtom>(JSAtom* atom) {
-    return atom->isPermanent();
-}
-template <> bool ThingIsPermanentAtomOrWellKnownSymbol<PropertyName>(PropertyName* name) {
-    return name->isPermanent();
-}
-template <> bool ThingIsPermanentAtomOrWellKnownSymbol<JS::Symbol>(JS::Symbol* sym) {
-    return sym->isWellKnownSymbol();
-}
-
-=======
-/* -*- Mode: C++; tab-width: 8; indent-tabs-mode: nil; c-basic-offset: 4 -*-
- * vim: set ts=8 sts=4 et sw=4 tw=99:
- * This Source Code Form is subject to the terms of the Mozilla Public
- * License, v. 2.0. If a copy of the MPL was not distributed with this
- * file, You can obtain one at http://mozilla.org/MPL/2.0/. */
-
-#include "gc/Marking.h"
-
-#include "mozilla/DebugOnly.h"
-#include "mozilla/IntegerRange.h"
-#include "mozilla/ReentrancyGuard.h"
-#include "mozilla/ScopeExit.h"
-#include "mozilla/TypeTraits.h"
-
-#include "jsgc.h"
-#include "jsprf.h"
-
-#include "builtin/ModuleObject.h"
-#include "gc/GCInternals.h"
-#include "gc/Policy.h"
-#include "jit/IonCode.h"
-#include "js/SliceBudget.h"
-#include "vm/ArgumentsObject.h"
-#include "vm/ArrayObject.h"
-#include "vm/Debugger.h"
-#include "vm/EnvironmentObject.h"
-#include "vm/RegExpObject.h"
-#include "vm/RegExpShared.h"
-#include "vm/Scope.h"
-#include "vm/Shape.h"
-#include "vm/Symbol.h"
-#include "vm/TypedArrayObject.h"
-#include "vm/UnboxedObject.h"
-#include "wasm/WasmJS.h"
-
-#include "jscompartmentinlines.h"
-#include "jsgcinlines.h"
-#include "jsobjinlines.h"
-
-#include "gc/Nursery-inl.h"
-#include "vm/String-inl.h"
-#include "vm/UnboxedObject-inl.h"
-
-using namespace js;
-using namespace js::gc;
-
-using JS::MapTypeToTraceKind;
-
-using mozilla::ArrayLength;
-using mozilla::DebugOnly;
-using mozilla::IntegerRange;
-using mozilla::IsBaseOf;
-using mozilla::IsSame;
-using mozilla::PodCopy;
-
-// Tracing Overview
-// ================
-//
-// Tracing, in this context, refers to an abstract visitation of some or all of
-// the GC-controlled heap. The effect of tracing an edge of the graph depends
-// on the subclass of the JSTracer on whose behalf we are tracing.
-//
-// Marking
-// -------
-//
-// The primary JSTracer is the GCMarker. The marking tracer causes the target
-// of each traversed edge to be marked black and the target edge's children to
-// be marked either gray (in the gc algorithm sense) or immediately black.
-//
-// Callback
-// --------
-//
-// The secondary JSTracer is the CallbackTracer. This simply invokes a callback
-// on each edge in a child.
-//
-// The following is a rough outline of the general struture of the tracing
-// internals.
-//
-//                                                                                              //
-//   .---------.    .---------.    .--------------------------.       .----------.              //
-//   |TraceEdge|    |TraceRoot|    |TraceManuallyBarrieredEdge|  ...  |TraceRange|   ... etc.   //
-//   '---------'    '---------'    '--------------------------'       '----------'              //
-//        \              \                        /                        /                    //
-//         \              \  .----------------.  /                        /                     //
-//          o------------->o-|DispatchToTracer|-o<-----------------------o                      //
-//                           '----------------'                                                 //
-//                              /          \                                                    //
-//                             /            \                                                   //
-//                       .---------.   .----------.         .-----------------.                 //
-//                       |DoMarking|   |DoCallback|-------> |<JSTraceCallback>|----------->     //
-//                       '---------'   '----------'         '-----------------'                 //
-//                            |                                                                 //
-//                            |                                                                 //
-//                        .--------.                                                            //
-//      o---------------->|traverse| .                                                          //
-//     /_\                '--------'   ' .                                                      //
-//      |                     .     .      ' .                                                  //
-//      |                     .       .        ' .                                              //
-//      |                     .         .          ' .                                          //
-//      |             .-----------.    .-----------.   ' .     .--------------------.           //
-//      |             |markAndScan|    |markAndPush|       ' - |markAndTraceChildren|---->      //
-//      |             '-----------'    '-----------'           '--------------------'           //
-//      |                   |                  \                                                //
-//      |                   |                   \                                               //
-//      |       .----------------------.     .----------------.                                 //
-//      |       |T::eagerlyMarkChildren|     |pushMarkStackTop|<===Oo                           //
-//      |       '----------------------'     '----------------'    ||                           //
-//      |                  |                         ||            ||                           //
-//      |                  |                         ||            ||                           //
-//      |                  |                         ||            ||                           //
-//      o<-----------------o<========================OO============Oo                           //
-//                                                                                              //
-//                                                                                              //
-//   Legend:                                                                                    //
-//     ------  Direct calls                                                                     //
-//     . . .   Static dispatch                                                                  //
-//     ======  Dispatch through a manual stack.                                                 //
-//                                                                                              //
-
--
-/*** Tracing Invariants **************************************************************************/
-
-#if defined(DEBUG)
-template<typename T>
-static inline bool
-IsThingPoisoned(T* thing)
-{
-    const uint8_t poisonBytes[] = {
-        JS_FRESH_NURSERY_PATTERN,
-        JS_SWEPT_NURSERY_PATTERN,
-        JS_ALLOCATED_NURSERY_PATTERN,
-        JS_FRESH_TENURED_PATTERN,
-        JS_MOVED_TENURED_PATTERN,
-        JS_SWEPT_TENURED_PATTERN,
-        JS_ALLOCATED_TENURED_PATTERN,
-        JS_SWEPT_CODE_PATTERN
-    };
-    const int numPoisonBytes = sizeof(poisonBytes) / sizeof(poisonBytes[0]);
-    uint32_t* p = reinterpret_cast<uint32_t*>(reinterpret_cast<FreeSpan*>(thing) + 1);
-    // Note: all free patterns are odd to make the common, not-poisoned case a single test.
-    if ((*p & 1) == 0)
-        return false;
-    for (int i = 0; i < numPoisonBytes; ++i) {
-        const uint8_t pb = poisonBytes[i];
-        const uint32_t pw = pb | (pb << 8) | (pb << 16) | (pb << 24);
-        if (*p == pw)
-            return true;
-    }
-    return false;
-}
-
-static bool
-IsMovingTracer(JSTracer *trc)
-{
-    return trc->isCallbackTracer() &&
-           trc->asCallbackTracer()->getTracerKind() == JS::CallbackTracer::TracerKind::Moving;
-}
-#endif
-
-bool ThingIsPermanentAtomOrWellKnownSymbol(JSString* str) {
-    return str->isPermanentAtom();
-}
-bool ThingIsPermanentAtomOrWellKnownSymbol(JSFlatString* str) {
-    return str->isPermanentAtom();
-}
-bool ThingIsPermanentAtomOrWellKnownSymbol(JSLinearString* str) {
-    return str->isPermanentAtom();
-}
-bool ThingIsPermanentAtomOrWellKnownSymbol(JSAtom* atom) {
-    return atom->isPermanent();
-}
-bool ThingIsPermanentAtomOrWellKnownSymbol(PropertyName* name) {
-    return name->isPermanent();
-}
-bool ThingIsPermanentAtomOrWellKnownSymbol(JS::Symbol* sym) {
-    return sym->isWellKnownSymbol();
+
+/*** Tracing Invariants **************************************************************************/
+
+#if defined(DEBUG)
+template<typename T>
+static inline bool
+IsThingPoisoned(T* thing)
+{
+    const uint8_t poisonBytes[] = {
+        JS_FRESH_NURSERY_PATTERN,
+        JS_SWEPT_NURSERY_PATTERN,
+        JS_ALLOCATED_NURSERY_PATTERN,
+        JS_FRESH_TENURED_PATTERN,
+        JS_MOVED_TENURED_PATTERN,
+        JS_SWEPT_TENURED_PATTERN,
+        JS_ALLOCATED_TENURED_PATTERN,
+        JS_SWEPT_CODE_PATTERN
+    };
+    const int numPoisonBytes = sizeof(poisonBytes) / sizeof(poisonBytes[0]);
+    uint32_t* p = reinterpret_cast<uint32_t*>(reinterpret_cast<FreeSpan*>(thing) + 1);
+    // Note: all free patterns are odd to make the common, not-poisoned case a single test.
+    if ((*p & 1) == 0)
+        return false;
+    for (int i = 0; i < numPoisonBytes; ++i) {
+        const uint8_t pb = poisonBytes[i];
+        const uint32_t pw = pb | (pb << 8) | (pb << 16) | (pb << 24);
+        if (*p == pw)
+            return true;
+    }
+    return false;
+}
+#endif
+
+template <typename T> bool ThingIsPermanentAtomOrWellKnownSymbol(T* thing) { return false; }
+template <> bool ThingIsPermanentAtomOrWellKnownSymbol<JSString>(JSString* str) {
+    return str->isPermanentAtom();
+}
+template <> bool ThingIsPermanentAtomOrWellKnownSymbol<JSFlatString>(JSFlatString* str) {
+    return str->isPermanentAtom();
+}
+template <> bool ThingIsPermanentAtomOrWellKnownSymbol<JSLinearString>(JSLinearString* str) {
+    return str->isPermanentAtom();
+}
+template <> bool ThingIsPermanentAtomOrWellKnownSymbol<JSAtom>(JSAtom* atom) {
+    return atom->isPermanent();
+}
+template <> bool ThingIsPermanentAtomOrWellKnownSymbol<PropertyName>(PropertyName* name) {
+    return name->isPermanent();
+}
+template <> bool ThingIsPermanentAtomOrWellKnownSymbol<JS::Symbol>(JS::Symbol* sym) {
+    return sym->isWellKnownSymbol();
 }
 
 template <typename T>
@@ -365,494 +184,173 @@
                   thing->zoneFromAnyThread()->isSelfHostingZone());
     return other;
 }
-
-template<typename T>
-void
-js::CheckTracedThing(JSTracer* trc, T* thing)
-{
-#ifdef DEBUG
-    MOZ_ASSERT(trc);
-    MOZ_ASSERT(thing);
-
-    if (!trc->checkEdges())
-        return;
-
-    if (IsForwarded(thing))
-        thing = Forwarded(thing);
-
-    /* This function uses data that's not available in the nursery. */
-    if (IsInsideNursery(thing))
-        return;
-
-    MOZ_ASSERT_IF(!IsMovingTracer(trc) && !trc->isTenuringTracer(), !IsForwarded(thing));
-
-    /*
-     * Permanent atoms and things in the self-hosting zone are not associated
-     * with this runtime, but will be ignored during marking.
-     */
-    if (IsOwnedByOtherRuntime(trc->runtime(), thing))
-        return;
-
-    Zone* zone = thing->zoneFromAnyThread();
-    JSRuntime* rt = trc->runtime();
-
-    if (!IsMovingTracer(trc) && !IsBufferGrayRootsTracer(trc) && !IsClearEdgesTracer(trc)) {
-        MOZ_ASSERT(CurrentThreadCanAccessZone(zone));
-        MOZ_ASSERT(CurrentThreadCanAccessRuntime(rt));
-    }
-
-    MOZ_ASSERT(zone->runtimeFromAnyThread() == trc->runtime());
-
-    // It shouldn't be possible to trace into zones used by helper threads.
-    MOZ_ASSERT(!zone->usedByHelperThread());
-
-    MOZ_ASSERT(thing->isAligned());
-    MOZ_ASSERT(MapTypeToTraceKind<typename mozilla::RemovePointer<T>::Type>::kind ==
-               thing->getTraceKind());
-
-    /*
-     * Do not check IsMarkingTracer directly -- it should only be used in paths
-     * where we cannot be the gray buffering tracer.
-     */
-    bool isGcMarkingTracer = trc->isMarkingTracer();
-
-    MOZ_ASSERT_IF(zone->requireGCTracer(),
-                  isGcMarkingTracer || IsBufferGrayRootsTracer(trc) || IsUnmarkGrayTracer(trc));
-
-    if (isGcMarkingTracer) {
-        GCMarker* gcMarker = GCMarker::fromTracer(trc);
-        MOZ_ASSERT_IF(gcMarker->shouldCheckCompartments(),
-                      zone->isCollecting() || zone->isAtomsZone());
-
-        MOZ_ASSERT_IF(gcMarker->markColor() == MarkColor::Gray,
-                      !zone->isGCMarkingBlack() || zone->isAtomsZone());
-
-        MOZ_ASSERT(!(zone->isGCSweeping() || zone->isGCFinished() || zone->isGCCompacting()));
-    }
-
-    /*
-     * Try to assert that the thing is allocated.
-     *
-     * We would like to assert that the thing is not in the free list, but this
-     * check is very slow. Instead we check whether the thing has been poisoned:
-     * if it has not then we assume it is allocated, but if it has then it is
-     * either free or uninitialized in which case we check the free list.
-     *
-     * Further complications are that background sweeping may be running and
-     * concurrently modifiying the free list and that tracing is done off
-     * thread during compacting GC and reading the contents of the thing by
-     * IsThingPoisoned would be racy in this case.
-     */
-    MOZ_ASSERT_IF(JS::CurrentThreadIsHeapBusy() &&
-                  !zone->isGCCompacting() &&
-                  !rt->gc.isBackgroundSweeping(),
-                  !IsThingPoisoned(thing) || !InFreeList(thing->asTenured().arena(), thing));
-#endif
-}
-
-template <typename S>
-struct CheckTracedFunctor : public VoidDefaultAdaptor<S> {
-    template <typename T> void operator()(T* t, JSTracer* trc) { CheckTracedThing(trc, t); }
-};
-
-template<typename T>
-void
-js::CheckTracedThing(JSTracer* trc, T thing)
-{
-    DispatchTyped(CheckTracedFunctor<T>(), thing, trc);
-}
-
-namespace js {
-#define IMPL_CHECK_TRACED_THING(_, type, __) \
-    template void CheckTracedThing<type>(JSTracer*, type*);
-JS_FOR_EACH_TRACEKIND(IMPL_CHECK_TRACED_THING);
-#undef IMPL_CHECK_TRACED_THING
-} // namespace js
-
-static bool UnmarkGrayGCThing(JSRuntime* rt, JS::GCCellPtr thing);
-
-static bool
-ShouldTraceCrossCompartment(JSTracer* trc, JSObject* src, Cell* cell)
-{
-    if (!trc->isMarkingTracer())
-        return true;
-
-    MarkColor color = GCMarker::fromTracer(trc)->markColor();
-
-    if (!cell->isTenured()) {
-        MOZ_ASSERT(color == MarkColor::Black);
-        return false;
-    }
-    TenuredCell& tenured = cell->asTenured();
-
-    JS::Zone* zone = tenured.zone();
-    if (!src->zone()->isGCMarking() && !zone->isGCMarking())
-        return false;
-
-    if (color == MarkColor::Black) {
-        /*
-         * Having black->gray edges violates our promise to the cycle
-         * collector. This can happen if we're collecting a compartment and it
-         * has an edge to an uncollected compartment: it's possible that the
-         * source and destination of the cross-compartment edge should be gray,
-         * but the source was marked black by the write barrier.
-         */
-        if (tenured.isMarkedGray()) {
-            MOZ_ASSERT(!zone->isCollecting());
-            UnmarkGrayGCThing(trc->runtime(), JS::GCCellPtr(cell, cell->getTraceKind()));
-        }
-        return zone->isGCMarking();
-    } else {
-        if (zone->isGCMarkingBlack()) {
-            /*
-             * The destination compartment is being not being marked gray now,
-             * but it will be later, so record the cell so it can be marked gray
-             * at the appropriate time.
-             */
-            if (!tenured.isMarkedAny())
-                DelayCrossCompartmentGrayMarking(src);
-            return false;
-        }
-        return zone->isGCMarkingGray();
-    }
-}
-
-static bool
-ShouldTraceCrossCompartment(JSTracer* trc, JSObject* src, const Value& val)
-{
-    return val.isGCThing() && ShouldTraceCrossCompartment(trc, src, val.toGCThing());
-}
-
-static void
-AssertShouldMarkInZone(Cell* thing)
-{
-    MOZ_ASSERT(thing->asTenured().zone()->shouldMarkInZone());
-}
-
-static void
-AssertShouldMarkInZone(JSString* str)
-{
-#ifdef DEBUG
-    Zone* zone = str->asTenured().zone();
-    MOZ_ASSERT(zone->shouldMarkInZone() || zone->isAtomsZone());
-#endif
-}
-
-static void
-AssertShouldMarkInZone(JS::Symbol* sym)
-{
-#ifdef DEBUG
-    Zone* zone = sym->asTenured().zone();
-    MOZ_ASSERT(zone->shouldMarkInZone() || zone->isAtomsZone());
-#endif
-}
-
-static void
-AssertRootMarkingPhase(JSTracer* trc)
-{
-    MOZ_ASSERT_IF(trc->isMarkingTracer(),
-                  trc->runtime()->gc.state() == State::NotActive ||
-                  trc->runtime()->gc.state() == State::MarkRoots);
-}
-
+
+template<typename T>
+void
+js::CheckTracedThing(JSTracer* trc, T* thing)
+{
+#ifdef DEBUG
+    MOZ_ASSERT(trc);
+    MOZ_ASSERT(thing);
+
+    if (!trc->checkEdges())
+        return;
+
+    if (IsForwarded(thing))
+        thing = Forwarded(thing);
+
+    /* This function uses data that's not available in the nursery. */
+    /*if (IsInsideNursery(thing))
+        return;*/
+
+    /*
+     * Permanent atoms are not associated with this runtime, but will be
+     * ignored during marking.
+     */
+    if (IsOwnedByOtherRuntime(trc->runtime(), thing))
+        return;
+
+    Zone* zone = thing->zoneFromAnyThread();
+
+    MOZ_ASSERT(zone->runtimeFromAnyThread() == trc->runtime());
+
+    MOZ_ASSERT(thing->isAligned());
+    MOZ_ASSERT(MapTypeToTraceKind<typename mozilla::RemovePointer<T>::Type>::kind ==
+               thing->getTraceKind());
+#endif
+}
+
+template <typename S>
+struct CheckTracedFunctor : public VoidDefaultAdaptor<S> {
+    template <typename T> void operator()(T* t, JSTracer* trc) { CheckTracedThing(trc, t); }
+};
+
+template<typename T>
+void
+js::CheckTracedThing(JSTracer* trc, T thing)
+{
+    DispatchTyped(CheckTracedFunctor<T>(), thing, trc);
+}
+
+namespace js {
+#define IMPL_CHECK_TRACED_THING(_, type, __) \
+    template void CheckTracedThing<type>(JSTracer*, type*);
+JS_FOR_EACH_TRACEKIND(IMPL_CHECK_TRACED_THING);
+#undef IMPL_CHECK_TRACED_THING
+} // namespace js
+
 -
-/*** Tracing Interface ***************************************************************************/
-
-// The second parameter to BaseGCType is derived automatically based on T. The
-// relation here is that for any T, the TraceKind will automatically,
-// statically select the correct Cell layout for marking. Below, we instantiate
-// each override with a declaration of the most derived layout type.
-//
-// The use of TraceKind::Null for the case where the type is not matched
-// generates a compile error as no template instantiated for that kind.
-//
-// Usage:
-//   BaseGCType<T>::type
-//
-// Examples:
-//   BaseGCType<JSFunction>::type => JSObject
-//   BaseGCType<UnownedBaseShape>::type => BaseShape
-//   etc.
-template <typename T, JS::TraceKind =
-#define EXPAND_MATCH_TYPE(name, type, _) \
-          IsBaseOf<type, T>::value ? JS::TraceKind::name :
-JS_FOR_EACH_TRACEKIND(EXPAND_MATCH_TYPE)
-#undef EXPAND_MATCH_TYPE
-          JS::TraceKind::Null>
-
-struct BaseGCType;
-#define IMPL_BASE_GC_TYPE(name, type_, _) \
-    template <typename T> struct BaseGCType<T, JS::TraceKind:: name> { typedef type_ type; };
-JS_FOR_EACH_TRACEKIND(IMPL_BASE_GC_TYPE);
-#undef IMPL_BASE_GC_TYPE
-
-// Our barrier templates are parameterized on the pointer types so that we can
-// share the definitions with Value and jsid. Thus, we need to strip the
-// pointer before sending the type to BaseGCType and re-add it on the other
-// side. As such:
-template <typename T> struct PtrBaseGCType { typedef T type; };
-template <typename T> struct PtrBaseGCType<T*> { typedef typename BaseGCType<T>::type* type; };
-
->>>>>>> a17af05f
-template <typename T>
-static inline bool
-IsOwnedByOtherRuntime(JSRuntime* rt, T thing)
-{
-    bool other = thing->runtimeFromAnyThread() != rt;
-    MOZ_ASSERT_IF(other,
-                  ThingIsPermanentAtomOrWellKnownSymbol(thing) ||
-                  thing->zoneFromAnyThread()->isSelfHostingZone());
-    return other;
-}
-
-template<typename T>
-void
-js::CheckTracedThing(JSTracer* trc, T* thing)
-{
-#ifdef DEBUG
-    MOZ_ASSERT(trc);
-    MOZ_ASSERT(thing);
-
-    if (!trc->checkEdges())
-        return;
-
-    if (IsForwarded(thing))
-        thing = Forwarded(thing);
-
-    /* This function uses data that's not available in the nursery. */
-    /*if (IsInsideNursery(thing))
-        return;*/
-
-    /*
-     * Permanent atoms are not associated with this runtime, but will be
-     * ignored during marking.
-     */
-    if (IsOwnedByOtherRuntime(trc->runtime(), thing))
-        return;
-
-    Zone* zone = thing->zoneFromAnyThread();
-
-    MOZ_ASSERT(zone->runtimeFromAnyThread() == trc->runtime());
-
-    MOZ_ASSERT(thing->isAligned());
-    MOZ_ASSERT(MapTypeToTraceKind<typename mozilla::RemovePointer<T>::Type>::kind ==
-               thing->getTraceKind());
-#endif
-}
-
-template <typename S>
-struct CheckTracedFunctor : public VoidDefaultAdaptor<S> {
-    template <typename T> void operator()(T* t, JSTracer* trc) { CheckTracedThing(trc, t); }
-};
-
-template<typename T>
-void
-js::CheckTracedThing(JSTracer* trc, T thing)
-{
-    DispatchTyped(CheckTracedFunctor<T>(), thing, trc);
-}
-
-namespace js {
-#define IMPL_CHECK_TRACED_THING(_, type, __) \
-    template void CheckTracedThing<type>(JSTracer*, type*);
-JS_FOR_EACH_TRACEKIND(IMPL_CHECK_TRACED_THING);
-#undef IMPL_CHECK_TRACED_THING
-} // namespace js
-
--
-/*** Tracing Interface ***************************************************************************/
-
-// The second parameter to BaseGCType is derived automatically based on T. The
-// relation here is that for any T, the TraceKind will automatically,
-// statically select the correct Cell layout for marking. Below, we instantiate
-// each override with a declaration of the most derived layout type.
-//
-// The use of TraceKind::Null for the case where the type is not matched
-// generates a compile error as no template instantiated for that kind.
-//
-// Usage:
-//   BaseGCType<T>::type
-//
-// Examples:
-//   BaseGCType<JSFunction>::type => JSObject
-//   BaseGCType<UnownedBaseShape>::type => BaseShape
-//   etc.
-template <typename T, JS::TraceKind =
-#define EXPAND_MATCH_TYPE(name, type, _) \
-          IsBaseOf<type, T>::value ? JS::TraceKind::name :
-JS_FOR_EACH_TRACEKIND(EXPAND_MATCH_TYPE)
-#undef EXPAND_MATCH_TYPE
-          JS::TraceKind::Null>
-
-struct BaseGCType;
-#define IMPL_BASE_GC_TYPE(name, type_, _) \
-    template <typename T> struct BaseGCType<T, JS::TraceKind:: name> { typedef type_ type; };
-JS_FOR_EACH_TRACEKIND(IMPL_BASE_GC_TYPE);
-#undef IMPL_BASE_GC_TYPE
-
-// Our barrier templates are parameterized on the pointer types so that we can
-// share the definitions with Value and jsid. Thus, we need to strip the
-// pointer before sending the type to BaseGCType and re-add it on the other
-// side. As such:
-template <typename T> struct PtrBaseGCType { typedef T type; };
-template <typename T> struct PtrBaseGCType<T*> { typedef typename BaseGCType<T>::type* type; };
-
-template <typename T>
-typename PtrBaseGCType<T>::type*
-ConvertToBase(T* thingp)
-{
-    return reinterpret_cast<typename PtrBaseGCType<T>::type*>(thingp);
-}
-
-template <typename T> void DispatchToTracer(JSTracer* trc, T* thingp, const char* name);
-template <typename T> T DoCallback(JS::CallbackTracer* trc, T* thingp, const char* name);
-template <typename T> void DoMarking(GCMarker* gcmarker, T* thing);
-template <typename T> void DoMarking(GCMarker* gcmarker, const T& thing);
-template <typename T> void NoteWeakEdge(GCMarker* gcmarker, T** thingp);
-<<<<<<< HEAD
-template <typename T> void NoteWeakEdge(GCMarker* gcmarker, T* thingp);
-
-template <typename T>
-void
-js::TraceEdge(JSTracer* trc, WriteBarrieredBase<T>* thingp, const char* name)
-{
-    DispatchToTracer(trc, ConvertToBase(thingp->unsafeUnbarrieredForTracing()), name);
-}
-
-template <typename T>
-void
-js::TraceEdge(JSTracer* trc, ReadBarriered<T>* thingp, const char* name)
-{
-    DispatchToTracer(trc, ConvertToBase(thingp->unsafeGet()), name);
-}
-
-template <typename T>
-void
-js::TraceNullableEdge(JSTracer* trc, WriteBarrieredBase<T>* thingp, const char* name)
-{
-    if (InternalBarrierMethods<T>::isMarkable(thingp->get()))
-        DispatchToTracer(trc, ConvertToBase(thingp->unsafeUnbarrieredForTracing()), name);
-}
-
-template <typename T>
-void
-js::TraceNullableEdge(JSTracer* trc, ReadBarriered<T>* thingp, const char* name)
-{
-    if (InternalBarrierMethods<T>::isMarkable(thingp->unbarrieredGet()))
-        DispatchToTracer(trc, ConvertToBase(thingp->unsafeGet()), name);
-}
-
-template <typename T>
-JS_PUBLIC_API(void)
-JS::TraceEdge(JSTracer* trc, JS::Heap<T>* thingp, const char* name)
-{
-    MOZ_ASSERT(thingp);
-    if (InternalBarrierMethods<T>::isMarkable(*thingp->unsafeGet()))
-        DispatchToTracer(trc, ConvertToBase(thingp->unsafeGet()), name);
-}
-
-JS_PUBLIC_API(void)
-JS::TraceEdge(JSTracer* trc, JS::TenuredHeap<JSObject*>* thingp, const char* name)
-{
-    MOZ_ASSERT(thingp);
-    if (JSObject* ptr = thingp->getPtr()) {
-        DispatchToTracer(trc, &ptr, name);
-        thingp->setPtr(ptr);
-    }
-}
-
-template <typename T>
-void
-js::TraceManuallyBarrieredEdge(JSTracer* trc, T* thingp, const char* name)
-{
-    DispatchToTracer(trc, ConvertToBase(thingp), name);
-}
-
-template <typename T>
-JS_PUBLIC_API(void)
-js::UnsafeTraceManuallyBarrieredEdge(JSTracer* trc, T* thingp, const char* name)
-{
-    DispatchToTracer(trc, ConvertToBase(thingp), name);
-}
-
-template <typename T>
-void
-NoteWeakEdge(GCMarker* gcmarker, T** thingp)
-=======
-template <typename T> void NoteWeakEdge(GCMarker* gcmarker, T* thingp);
-
-template <typename T>
-void
-js::TraceEdge(JSTracer* trc, WriteBarrieredBase<T>* thingp, const char* name)
-{
-    DispatchToTracer(trc, ConvertToBase(thingp->unsafeUnbarrieredForTracing()), name);
-}
-
-template <typename T>
-void
-js::TraceEdge(JSTracer* trc, ReadBarriered<T>* thingp, const char* name)
-{
-    DispatchToTracer(trc, ConvertToBase(thingp->unsafeGet()), name);
-}
-
-template <typename T>
-void
-js::TraceNullableEdge(JSTracer* trc, WriteBarrieredBase<T>* thingp, const char* name)
-{
-    if (InternalBarrierMethods<T>::isMarkable(thingp->get()))
-        DispatchToTracer(trc, ConvertToBase(thingp->unsafeUnbarrieredForTracing()), name);
-}
-
-template <typename T>
-void
-js::TraceNullableEdge(JSTracer* trc, ReadBarriered<T>* thingp, const char* name)
-{
-    if (InternalBarrierMethods<T>::isMarkable(thingp->unbarrieredGet()))
-        DispatchToTracer(trc, ConvertToBase(thingp->unsafeGet()), name);
-}
-
-template <typename T>
-JS_PUBLIC_API(void)
-js::gc::TraceExternalEdge(JSTracer* trc, T* thingp, const char* name)
-{
-    MOZ_ASSERT(InternalBarrierMethods<T>::isMarkable(*thingp));
-    DispatchToTracer(trc, ConvertToBase(thingp), name);
-}
-
-template <typename T>
-void
-js::TraceManuallyBarrieredEdge(JSTracer* trc, T* thingp, const char* name)
-{
-    DispatchToTracer(trc, ConvertToBase(thingp), name);
-}
-
-template <typename T>
-JS_PUBLIC_API(void)
-js::UnsafeTraceManuallyBarrieredEdge(JSTracer* trc, T* thingp, const char* name)
->>>>>>> a17af05f
-{
-    // Do per-type marking precondition checks.
-    if (MustSkipMarking(gcmarker, *thingp))
-        return;
-
-    CheckTracedThing(gcmarker, *thingp);
-
-    // If the target is already marked, there's no need to store the edge.
-    if (IsMarkedUnbarriered(gcmarker->runtime(), thingp))
-        return;
-
-    gcmarker->noteWeakEdge(thingp);
-}
-
-template <typename T>
-void
-NoteWeakEdge(GCMarker* gcmarker, T* thingp)
-{
-    MOZ_CRASH("the gc does not support tagged pointers as weak edges");
-}
-
+
+/*** Tracing Interface ***************************************************************************/
+
+// The second parameter to BaseGCType is derived automatically based on T. The
+// relation here is that for any T, the TraceKind will automatically,
+// statically select the correct Cell layout for marking. Below, we instantiate
+// each override with a declaration of the most derived layout type.
+//
+// The use of TraceKind::Null for the case where the type is not matched
+// generates a compile error as no template instantiated for that kind.
+//
+// Usage:
+//   BaseGCType<T>::type
+//
+// Examples:
+//   BaseGCType<JSFunction>::type => JSObject
+//   BaseGCType<UnownedBaseShape>::type => BaseShape
+//   etc.
+template <typename T, JS::TraceKind =
+#define EXPAND_MATCH_TYPE(name, type, _) \
+          IsBaseOf<type, T>::value ? JS::TraceKind::name :
+JS_FOR_EACH_TRACEKIND(EXPAND_MATCH_TYPE)
+#undef EXPAND_MATCH_TYPE
+          JS::TraceKind::Null>
+
+struct BaseGCType;
+#define IMPL_BASE_GC_TYPE(name, type_, _) \
+    template <typename T> struct BaseGCType<T, JS::TraceKind:: name> { typedef type_ type; };
+JS_FOR_EACH_TRACEKIND(IMPL_BASE_GC_TYPE);
+#undef IMPL_BASE_GC_TYPE
+
+// Our barrier templates are parameterized on the pointer types so that we can
+// share the definitions with Value and jsid. Thus, we need to strip the
+// pointer before sending the type to BaseGCType and re-add it on the other
+// side. As such:
+template <typename T> struct PtrBaseGCType { typedef T type; };
+template <typename T> struct PtrBaseGCType<T*> { typedef typename BaseGCType<T>::type* type; };
+
+template <typename T>
+typename PtrBaseGCType<T>::type*
+ConvertToBase(T* thingp)
+{
+    return reinterpret_cast<typename PtrBaseGCType<T>::type*>(thingp);
+}
+
+template <typename T> void DispatchToTracer(JSTracer* trc, T* thingp, const char* name);
+template <typename T> T DoCallback(JS::CallbackTracer* trc, T* thingp, const char* name);
+
+template <typename T>
+void
+js::TraceEdge(JSTracer* trc, WriteBarrieredBase<T>* thingp, const char* name)
+{
+    DispatchToTracer(trc, ConvertToBase(thingp->unsafeUnbarrieredForTracing()), name);
+}
+
+template <typename T>
+void
+js::TraceEdge(JSTracer* trc, ReadBarriered<T>* thingp, const char* name)
+{
+    DispatchToTracer(trc, ConvertToBase(thingp->unsafeGet()), name);
+}
+
+template <typename T>
+void
+js::TraceNullableEdge(JSTracer* trc, WriteBarrieredBase<T>* thingp, const char* name)
+{
+    if (InternalBarrierMethods<T>::isMarkable(thingp->get()))
+        DispatchToTracer(trc, ConvertToBase(thingp->unsafeUnbarrieredForTracing()), name);
+}
+
+template <typename T>
+void
+js::TraceNullableEdge(JSTracer* trc, ReadBarriered<T>* thingp, const char* name)
+{
+    if (InternalBarrierMethods<T>::isMarkable(thingp->unbarrieredGet()))
+        DispatchToTracer(trc, ConvertToBase(thingp->unsafeGet()), name);
+}
+
+template <typename T>
+JS_PUBLIC_API(void)
+JS::TraceEdge(JSTracer* trc, JS::Heap<T>* thingp, const char* name)
+{
+    MOZ_ASSERT(thingp);
+    if (InternalBarrierMethods<T>::isMarkable(*thingp->unsafeGet()))
+        DispatchToTracer(trc, ConvertToBase(thingp->unsafeGet()), name);
+}
+
+JS_PUBLIC_API(void)
+JS::TraceEdge(JSTracer* trc, JS::TenuredHeap<JSObject*>* thingp, const char* name)
+{
+    MOZ_ASSERT(thingp);
+    if (JSObject* ptr = thingp->getPtr()) {
+        DispatchToTracer(trc, &ptr, name);
+        thingp->setPtr(ptr);
+    }
+}
+
+template <typename T>
+void
+js::TraceManuallyBarrieredEdge(JSTracer* trc, T* thingp, const char* name)
+{
+    DispatchToTracer(trc, ConvertToBase(thingp), name);
+}
+
+template <typename T>
+JS_PUBLIC_API(void)
+js::UnsafeTraceManuallyBarrieredEdge(JSTracer* trc, T* thingp, const char* name)
+{
+    DispatchToTracer(trc, ConvertToBase(thingp), name);
+}
+
 template <typename T>
 void
 js::TraceWeakEdge(JSTracer* trc, WeakRef<T>* thingp, const char* name)
@@ -861,1424 +359,236 @@
         // Non-marking tracers can select whether or not they see weak edges.
         if (trc->traceWeakEdges())
             DispatchToTracer(trc, ConvertToBase(thingp->unsafeUnbarrieredForTracing()), name);
-<<<<<<< HEAD
-=======
         return;
     }
-
-    NoteWeakEdge(GCMarker::fromTracer(trc),
-                 ConvertToBase(thingp->unsafeUnbarrieredForTracing()));
-}
-
-template <typename T>
-void
-js::TraceRoot(JSTracer* trc, T* thingp, const char* name)
-{
-    AssertRootMarkingPhase(trc);
-    DispatchToTracer(trc, ConvertToBase(thingp), name);
-}
-
-template <typename T>
-void
-js::TraceRoot(JSTracer* trc, ReadBarriered<T>* thingp, const char* name)
-{
-    TraceRoot(trc, thingp->unsafeGet(), name);
-}
-
-template <typename T>
-void
-js::TraceNullableRoot(JSTracer* trc, T* thingp, const char* name)
-{
-    AssertRootMarkingPhase(trc);
-    if (InternalBarrierMethods<T>::isMarkable(*thingp))
-        DispatchToTracer(trc, ConvertToBase(thingp), name);
-}
-
-template <typename T>
-void
-js::TraceNullableRoot(JSTracer* trc, ReadBarriered<T>* thingp, const char* name)
-{
-    TraceNullableRoot(trc, thingp->unsafeGet(), name);
-}
-
-template <typename T>
-JS_PUBLIC_API(void)
-JS::UnsafeTraceRoot(JSTracer* trc, T* thingp, const char* name)
-{
-    MOZ_ASSERT(thingp);
-    js::TraceNullableRoot(trc, thingp, name);
-}
-
-template <typename T>
-void
-js::TraceRange(JSTracer* trc, size_t len, WriteBarrieredBase<T>* vec, const char* name)
-{
-    JS::AutoTracingIndex index(trc);
-    for (auto i : IntegerRange(len)) {
-        if (InternalBarrierMethods<T>::isMarkable(vec[i].get()))
-            DispatchToTracer(trc, ConvertToBase(vec[i].unsafeUnbarrieredForTracing()), name);
-        ++index;
-    }
-}
-
-template <typename T>
-void
-js::TraceRootRange(JSTracer* trc, size_t len, T* vec, const char* name)
-{
-    AssertRootMarkingPhase(trc);
-    JS::AutoTracingIndex index(trc);
-    for (auto i : IntegerRange(len)) {
-        if (InternalBarrierMethods<T>::isMarkable(vec[i]))
-            DispatchToTracer(trc, ConvertToBase(&vec[i]), name);
-        ++index;
-    }
-}
-
-// Instantiate a copy of the Tracing templates for each derived type.
-#define INSTANTIATE_ALL_VALID_TRACE_FUNCTIONS(type) \
-    template void js::TraceEdge<type>(JSTracer*, WriteBarrieredBase<type>*, const char*); \
-    template void js::TraceEdge<type>(JSTracer*, ReadBarriered<type>*, const char*); \
-    template void js::TraceNullableEdge<type>(JSTracer*, WriteBarrieredBase<type>*, const char*); \
-    template void js::TraceNullableEdge<type>(JSTracer*, ReadBarriered<type>*, const char*); \
-    template void js::TraceManuallyBarrieredEdge<type>(JSTracer*, type*, const char*); \
-    template void js::TraceWeakEdge<type>(JSTracer*, WeakRef<type>*, const char*); \
-    template void js::TraceRoot<type>(JSTracer*, type*, const char*); \
-    template void js::TraceRoot<type>(JSTracer*, ReadBarriered<type>*, const char*); \
-    template void js::TraceNullableRoot<type>(JSTracer*, type*, const char*); \
-    template void js::TraceNullableRoot<type>(JSTracer*, ReadBarriered<type>*, const char*); \
-    template void js::TraceRange<type>(JSTracer*, size_t, WriteBarrieredBase<type>*, const char*); \
-    template void js::TraceRootRange<type>(JSTracer*, size_t, type*, const char*);
-FOR_EACH_GC_POINTER_TYPE(INSTANTIATE_ALL_VALID_TRACE_FUNCTIONS)
-#undef INSTANTIATE_ALL_VALID_TRACE_FUNCTIONS
-
-#define INSTANTIATE_PUBLIC_TRACE_FUNCTIONS(type) \
-    template JS_PUBLIC_API(void) JS::UnsafeTraceRoot<type>(JSTracer*, type*, const char*); \
-    template JS_PUBLIC_API(void) js::UnsafeTraceManuallyBarrieredEdge<type>(JSTracer*, type*, \
-                                                                            const char*); \
-    template JS_PUBLIC_API(void) js::gc::TraceExternalEdge<type>(JSTracer*, type*, const char*);
-FOR_EACH_PUBLIC_GC_POINTER_TYPE(INSTANTIATE_PUBLIC_TRACE_FUNCTIONS)
-FOR_EACH_PUBLIC_TAGGED_GC_POINTER_TYPE(INSTANTIATE_PUBLIC_TRACE_FUNCTIONS)
-#undef INSTANTIATE_PUBLIC_TRACE_FUNCTIONS
-
-template <typename T>
-void
-js::TraceManuallyBarrieredCrossCompartmentEdge(JSTracer* trc, JSObject* src, T* dst,
-                                               const char* name)
-{
-    if (ShouldTraceCrossCompartment(trc, src, *dst))
-        DispatchToTracer(trc, dst, name);
-}
-template void js::TraceManuallyBarrieredCrossCompartmentEdge<JSObject*>(JSTracer*, JSObject*,
-                                                                        JSObject**, const char*);
-template void js::TraceManuallyBarrieredCrossCompartmentEdge<JSScript*>(JSTracer*, JSObject*,
-                                                                        JSScript**, const char*);
-
-template <typename T>
-void
-js::TraceCrossCompartmentEdge(JSTracer* trc, JSObject* src, WriteBarrieredBase<T>* dst,
-                              const char* name)
-{
-    if (ShouldTraceCrossCompartment(trc, src, dst->get()))
-        DispatchToTracer(trc, dst->unsafeUnbarrieredForTracing(), name);
-}
-template void js::TraceCrossCompartmentEdge<Value>(JSTracer*, JSObject*,
-                                                   WriteBarrieredBase<Value>*, const char*);
-
-template <typename T>
-void
-js::TraceProcessGlobalRoot(JSTracer* trc, T* thing, const char* name)
-{
-    AssertRootMarkingPhase(trc);
-    MOZ_ASSERT(ThingIsPermanentAtomOrWellKnownSymbol(thing));
-
-    // We have to mark permanent atoms and well-known symbols through a special
-    // method because the default DoMarking implementation automatically skips
-    // them. Fortunately, atoms (permanent and non) cannot refer to other GC
-    // things so they do not need to go through the mark stack and may simply
-    // be marked directly.  Moreover, well-known symbols can refer only to
+}
+
+template <typename T>
+void
+js::TraceRoot(JSTracer* trc, T* thingp, const char* name)
+{
+    DispatchToTracer(trc, ConvertToBase(thingp), name);
+}
+
+template <typename T>
+void
+js::TraceRoot(JSTracer* trc, ReadBarriered<T>* thingp, const char* name)
+{
+    TraceRoot(trc, thingp->unsafeGet(), name);
+}
+
+template <typename T>
+void
+js::TraceNullableRoot(JSTracer* trc, T* thingp, const char* name)
+{
+    if (InternalBarrierMethods<T>::isMarkable(*thingp))
+        DispatchToTracer(trc, ConvertToBase(thingp), name);
+}
+
+template <typename T>
+void
+js::TraceNullableRoot(JSTracer* trc, ReadBarriered<T>* thingp, const char* name)
+{
+    TraceNullableRoot(trc, thingp->unsafeGet(), name);
+}
+
+template <typename T>
+JS_PUBLIC_API(void)
+JS::UnsafeTraceRoot(JSTracer* trc, T* thingp, const char* name)
+{
+    MOZ_ASSERT(thingp);
+    js::TraceNullableRoot(trc, thingp, name);
+}
+
+template <typename T>
+void
+js::TraceRange(JSTracer* trc, size_t len, WriteBarrieredBase<T>* vec, const char* name)
+{
+    JS::AutoTracingIndex index(trc);
+    for (auto i : IntegerRange(len)) {
+        if (InternalBarrierMethods<T>::isMarkable(vec[i].get()))
+            DispatchToTracer(trc, ConvertToBase(vec[i].unsafeUnbarrieredForTracing()), name);
+        ++index;
+    }
+}
+
+template <typename T>
+void
+js::TraceRootRange(JSTracer* trc, size_t len, T* vec, const char* name)
+{
+    JS::AutoTracingIndex index(trc);
+    for (auto i : IntegerRange(len)) {
+        if (InternalBarrierMethods<T>::isMarkable(vec[i]))
+            DispatchToTracer(trc, ConvertToBase(&vec[i]), name);
+        ++index;
+    }
+}
+
+// Instantiate a copy of the Tracing templates for each derived type.
+#define INSTANTIATE_ALL_VALID_TRACE_FUNCTIONS(type) \
+    template void js::TraceEdge<type>(JSTracer*, WriteBarrieredBase<type>*, const char*); \
+    template void js::TraceEdge<type>(JSTracer*, ReadBarriered<type>*, const char*); \
+    template void js::TraceNullableEdge<type>(JSTracer*, WriteBarrieredBase<type>*, const char*); \
+    template void js::TraceNullableEdge<type>(JSTracer*, ReadBarriered<type>*, const char*); \
+    template void js::TraceManuallyBarrieredEdge<type>(JSTracer*, type*, const char*); \
+    template void js::TraceWeakEdge<type>(JSTracer*, WeakRef<type>*, const char*); \
+    template void js::TraceRoot<type>(JSTracer*, type*, const char*); \
+    template void js::TraceRoot<type>(JSTracer*, ReadBarriered<type>*, const char*); \
+    template void js::TraceNullableRoot<type>(JSTracer*, type*, const char*); \
+    template void js::TraceNullableRoot<type>(JSTracer*, ReadBarriered<type>*, const char*); \
+    template void js::TraceRange<type>(JSTracer*, size_t, WriteBarrieredBase<type>*, const char*); \
+    template void js::TraceRootRange<type>(JSTracer*, size_t, type*, const char*);
+FOR_EACH_GC_POINTER_TYPE(INSTANTIATE_ALL_VALID_TRACE_FUNCTIONS)
+#undef INSTANTIATE_ALL_VALID_TRACE_FUNCTIONS
+
+#define INSTANTIATE_PUBLIC_TRACE_FUNCTIONS(type) \
+    template JS_PUBLIC_API(void) JS::TraceEdge<type>(JSTracer*, JS::Heap<type>*, const char*); \
+    template JS_PUBLIC_API(void) JS::UnsafeTraceRoot<type>(JSTracer*, type*, const char*); \
+    template JS_PUBLIC_API(void) js::UnsafeTraceManuallyBarrieredEdge<type>(JSTracer*, type*, \
+                                                                            const char*);
+FOR_EACH_PUBLIC_GC_POINTER_TYPE(INSTANTIATE_PUBLIC_TRACE_FUNCTIONS)
+FOR_EACH_PUBLIC_TAGGED_GC_POINTER_TYPE(INSTANTIATE_PUBLIC_TRACE_FUNCTIONS)
+#undef INSTANTIATE_PUBLIC_TRACE_FUNCTIONS
+
+template <typename T>
+void
+js::TraceManuallyBarrieredCrossCompartmentEdge(JSTracer* trc, JSObject* src, T* dst,
+                                               const char* name)
+{
+    DispatchToTracer(trc, dst, name);
+}
+template void js::TraceManuallyBarrieredCrossCompartmentEdge<JSObject*>(JSTracer*, JSObject*,
+                                                                        JSObject**, const char*);
+template void js::TraceManuallyBarrieredCrossCompartmentEdge<JSScript*>(JSTracer*, JSObject*,
+                                                                        JSScript**, const char*);
+
+template <typename T>
+void
+js::TraceCrossCompartmentEdge(JSTracer* trc, JSObject* src, WriteBarrieredBase<T>* dst,
+                              const char* name)
+{
+    DispatchToTracer(trc, dst->unsafeUnbarrieredForTracing(), name);
+}
+template void js::TraceCrossCompartmentEdge<Value>(JSTracer*, JSObject*,
+                                                   WriteBarrieredBase<Value>*, const char*);
+
+template <typename T>
+void
+js::TraceProcessGlobalRoot(JSTracer* trc, T* thing, const char* name)
+{
+    MOZ_ASSERT(ThingIsPermanentAtomOrWellKnownSymbol(thing));
+
+    // We have to mark permanent atoms and well-known symbols through a special
+    // method because the default DoMarking implementation automatically skips
+    // them. Fortunately, atoms (permanent and non) cannot refer to other GC
+    // things so they do not need to go through the mark stack and may simply
+    // be marked directly.  Moreover, well-known symbols can refer only to
     // permanent atoms, so likewise require no subsquent marking.
-    CheckTracedThing(trc, *ConvertToBase(&thing));
-    if (trc->isMarkingTracer())
-        thing->markIfUnmarked(gc::MarkColor::Black);
-    else
-        DoCallback(trc->asCallbackTracer(), ConvertToBase(&thing), name);
-}
-template void js::TraceProcessGlobalRoot<JSAtom>(JSTracer*, JSAtom*, const char*);
-template void js::TraceProcessGlobalRoot<JS::Symbol>(JSTracer*, JS::Symbol*, const char*);
-
-// A typed functor adaptor for TraceRoot.
-struct TraceRootFunctor {
-    template <typename T>
-    void operator()(JSTracer* trc, Cell** thingp, const char* name) {
-        TraceRoot(trc, reinterpret_cast<T**>(thingp), name);
-    }
-};
-
-void
-js::TraceGenericPointerRoot(JSTracer* trc, Cell** thingp, const char* name)
-{
-    MOZ_ASSERT(thingp);
-    if (!*thingp)
->>>>>>> a17af05f
-        return;
-    }
-<<<<<<< HEAD
-=======
-};
-
-void
-js::TraceManuallyBarrieredGenericPointerEdge(JSTracer* trc, Cell** thingp, const char* name)
-{
-    MOZ_ASSERT(thingp);
-    if (!*thingp)
-        return;
-    TraceManuallyBarrieredEdgeFunctor f;
-    DispatchTraceKindTyped(f, (*thingp)->getTraceKind(), trc, thingp, name);
-}
-
-// This method is responsible for dynamic dispatch to the real tracer
-// implementation. Consider replacing this choke point with virtual dispatch:
-// a sufficiently smart C++ compiler may be able to devirtualize some paths.
-template <typename T>
-void
-DispatchToTracer(JSTracer* trc, T* thingp, const char* name)
-{
-#define IS_SAME_TYPE_OR(name, type, _) mozilla::IsSame<type*, T>::value ||
-    static_assert(
-            JS_FOR_EACH_TRACEKIND(IS_SAME_TYPE_OR)
-            mozilla::IsSame<T, JS::Value>::value ||
-            mozilla::IsSame<T, jsid>::value ||
-            mozilla::IsSame<T, TaggedProto>::value,
-            "Only the base cell layout types are allowed into marking/tracing internals");
-#undef IS_SAME_TYPE_OR
-    if (trc->isMarkingTracer())
-        return DoMarking(GCMarker::fromTracer(trc), *thingp);
-    if (trc->isTenuringTracer())
-        return static_cast<TenuringTracer*>(trc)->traverse(thingp);
-    MOZ_ASSERT(trc->isCallbackTracer());
-    DoCallback(trc->asCallbackTracer(), thingp, name);
-}
-
+	// OMRTODO: Delete original marking tracer
+    CheckTracedThing(trc, *ConvertToBase(&thing));
+	if (trc->isOmrMarkingTracer())
+		return static_cast<omrjs::OMRGCMarker*>(trc)->traverse(ConvertToBase(&thing));
+    else if (trc->isMarkingTracer())
+        thing->markIfUnmarked(gc::BLACK);
+    else if(trc->isCallbackTracer())
+		DoCallback(trc->asCallbackTracer(), ConvertToBase(&thing), name);
+}
+template void js::TraceProcessGlobalRoot<JSAtom>(JSTracer*, JSAtom*, const char*);
+template void js::TraceProcessGlobalRoot<JS::Symbol>(JSTracer*, JS::Symbol*, const char*);
+
+// A typed functor adaptor for TraceRoot.
+struct TraceRootFunctor {
+    template <typename T>
+    void operator()(JSTracer* trc, Cell** thingp, const char* name) {
+        TraceRoot(trc, reinterpret_cast<T**>(thingp), name);
+    }
+};
+
+void
+js::TraceGenericPointerRoot(JSTracer* trc, Cell** thingp, const char* name)
+{
+    MOZ_ASSERT(thingp);
+    if (!*thingp)
+        return;
+    TraceRootFunctor f;
+    DispatchTraceKindTyped(f, (*thingp)->getTraceKind(), trc, thingp, name);
+}
+
+// A typed functor adaptor for TraceManuallyBarrieredEdge.
+struct TraceManuallyBarrieredEdgeFunctor {
+    template <typename T>
+    void operator()(JSTracer* trc, Cell** thingp, const char* name) {
+        TraceManuallyBarrieredEdge(trc, reinterpret_cast<T**>(thingp), name);
+    }
+};
+
+void
+js::TraceManuallyBarrieredGenericPointerEdge(JSTracer* trc, Cell** thingp, const char* name)
+{
+    MOZ_ASSERT(thingp);
+    if (!*thingp)
+        return;
+    TraceManuallyBarrieredEdgeFunctor f;
+    DispatchTraceKindTyped(f, (*thingp)->getTraceKind(), trc, thingp, name);
+}
+
+// This method is responsible for dynamic dispatch to the real tracer
+// implementation. Consider replacing this choke point with virtual dispatch:
+// a sufficiently smart C++ compiler may be able to devirtualize some paths.
+template <typename T>
+void
+DispatchToTracer(JSTracer* trc, T* thingp, const char* name)
+{
+#define IS_SAME_TYPE_OR(name, type, _) mozilla::IsSame<type*, T>::value ||
+    static_assert(
+            JS_FOR_EACH_TRACEKIND(IS_SAME_TYPE_OR)
+            mozilla::IsSame<T, JS::Value>::value ||
+            mozilla::IsSame<T, jsid>::value ||
+            mozilla::IsSame<T, TaggedProto>::value,
+            "Only the base cell layout types are allowed into marking/tracing internals");
+#undef IS_SAME_TYPE_OR
+	if (trc->isOmrMarkingTracer())
+		return static_cast<omrjs::OMRGCMarker*>(trc)->traverse(thingp);
+    else if (trc->isMarkingTracer())
+        return DoMarking(static_cast<GCMarker*>(trc), *thingp);
+    else if (trc->isTenuringTracer())
+        return static_cast<TenuringTracer*>(trc)->traverse(thingp);
+    else if(trc->isCallbackTracer())
+		DoCallback(trc->asCallbackTracer(), thingp, name);
+}
+
 -
-/*** GC Marking Interface *************************************************************************/
-
-namespace js {
-
-typedef bool HasNoImplicitEdgesType;
-
-template <typename T>
-struct ImplicitEdgeHolderType {
-    typedef HasNoImplicitEdgesType Type;
-};
-
-// For now, we only handle JSObject* and JSScript* keys, but the linear time
-// algorithm can be easily extended by adding in more types here, then making
-// GCMarker::traverse<T> call markPotentialEphemeronKey.
-template <>
-struct ImplicitEdgeHolderType<JSObject*> {
-    typedef JSObject* Type;
-};
-
-template <>
-struct ImplicitEdgeHolderType<JSScript*> {
-    typedef JSScript* Type;
-};
-
-void
-GCMarker::markEphemeronValues(gc::Cell* markedCell, WeakEntryVector& values)
-{
-    size_t initialLen = values.length();
-    for (size_t i = 0; i < initialLen; i++)
-        values[i].weakmap->markEntry(this, markedCell, values[i].key);
-
-    // The vector should not be appended to during iteration because the key is
-    // already marked, and even in cases where we have a multipart key, we
-    // should only be inserting entries for the unmarked portions.
-    MOZ_ASSERT(values.length() == initialLen);
-}
-
-template <typename T>
-void
-GCMarker::markImplicitEdgesHelper(T markedThing)
-{
-    if (!isWeakMarkingTracer())
-        return;
-
-    Zone* zone = gc::TenuredCell::fromPointer(markedThing)->zone();
-    MOZ_ASSERT(zone->isGCMarking());
-    MOZ_ASSERT(!zone->isGCSweeping());
-
-    auto p = zone->gcWeakKeys().get(JS::GCCellPtr(markedThing));
-    if (!p)
-        return;
-    WeakEntryVector& markables = p->value;
-
-    markEphemeronValues(markedThing, markables);
-    markables.clear(); // If key address is reused, it should do nothing
-}
-
-template <>
-void
-GCMarker::markImplicitEdgesHelper(HasNoImplicitEdgesType)
-{
-}
-
-template <typename T>
-void
-GCMarker::markImplicitEdges(T* thing)
-{
-    markImplicitEdgesHelper<typename ImplicitEdgeHolderType<T*>::Type>(thing);
-}
-
-} // namespace js
->>>>>>> a17af05f
-
-    NoteWeakEdge(GCMarker::fromTracer(trc),
-                 ConvertToBase(thingp->unsafeUnbarrieredForTracing()));
-}
-
-template <typename T>
-void
-js::TraceRoot(JSTracer* trc, T* thingp, const char* name)
-{
-    DispatchToTracer(trc, ConvertToBase(thingp), name);
-}
-
-template <typename T>
-void
-js::TraceRoot(JSTracer* trc, ReadBarriered<T>* thingp, const char* name)
-{
-    TraceRoot(trc, thingp->unsafeGet(), name);
-}
-
-template <typename T>
-void
-js::TraceNullableRoot(JSTracer* trc, T* thingp, const char* name)
-{
-    if (InternalBarrierMethods<T>::isMarkable(*thingp))
-        DispatchToTracer(trc, ConvertToBase(thingp), name);
-}
-
-template <typename T>
-void
-js::TraceNullableRoot(JSTracer* trc, ReadBarriered<T>* thingp, const char* name)
-{
-    TraceNullableRoot(trc, thingp->unsafeGet(), name);
-}
-
-template <typename T>
-JS_PUBLIC_API(void)
-JS::UnsafeTraceRoot(JSTracer* trc, T* thingp, const char* name)
-{
-    MOZ_ASSERT(thingp);
-    js::TraceNullableRoot(trc, thingp, name);
-}
-
-template <typename T>
-void
-js::TraceRange(JSTracer* trc, size_t len, WriteBarrieredBase<T>* vec, const char* name)
-{
-    JS::AutoTracingIndex index(trc);
-    for (auto i : IntegerRange(len)) {
-        if (InternalBarrierMethods<T>::isMarkable(vec[i].get()))
-            DispatchToTracer(trc, ConvertToBase(vec[i].unsafeUnbarrieredForTracing()), name);
-        ++index;
-    }
-}
-
-template <typename T>
-void
-js::TraceRootRange(JSTracer* trc, size_t len, T* vec, const char* name)
-{
-    JS::AutoTracingIndex index(trc);
-    for (auto i : IntegerRange(len)) {
-        if (InternalBarrierMethods<T>::isMarkable(vec[i]))
-            DispatchToTracer(trc, ConvertToBase(&vec[i]), name);
-        ++index;
-    }
-}
-
-// Instantiate a copy of the Tracing templates for each derived type.
-#define INSTANTIATE_ALL_VALID_TRACE_FUNCTIONS(type) \
-    template void js::TraceEdge<type>(JSTracer*, WriteBarrieredBase<type>*, const char*); \
-    template void js::TraceEdge<type>(JSTracer*, ReadBarriered<type>*, const char*); \
-    template void js::TraceNullableEdge<type>(JSTracer*, WriteBarrieredBase<type>*, const char*); \
-    template void js::TraceNullableEdge<type>(JSTracer*, ReadBarriered<type>*, const char*); \
-    template void js::TraceManuallyBarrieredEdge<type>(JSTracer*, type*, const char*); \
-    template void js::TraceWeakEdge<type>(JSTracer*, WeakRef<type>*, const char*); \
-    template void js::TraceRoot<type>(JSTracer*, type*, const char*); \
-    template void js::TraceRoot<type>(JSTracer*, ReadBarriered<type>*, const char*); \
-    template void js::TraceNullableRoot<type>(JSTracer*, type*, const char*); \
-    template void js::TraceNullableRoot<type>(JSTracer*, ReadBarriered<type>*, const char*); \
-    template void js::TraceRange<type>(JSTracer*, size_t, WriteBarrieredBase<type>*, const char*); \
-    template void js::TraceRootRange<type>(JSTracer*, size_t, type*, const char*);
-FOR_EACH_GC_POINTER_TYPE(INSTANTIATE_ALL_VALID_TRACE_FUNCTIONS)
-#undef INSTANTIATE_ALL_VALID_TRACE_FUNCTIONS
-
-#define INSTANTIATE_PUBLIC_TRACE_FUNCTIONS(type) \
-    template JS_PUBLIC_API(void) JS::TraceEdge<type>(JSTracer*, JS::Heap<type>*, const char*); \
-    template JS_PUBLIC_API(void) JS::UnsafeTraceRoot<type>(JSTracer*, type*, const char*); \
-    template JS_PUBLIC_API(void) js::UnsafeTraceManuallyBarrieredEdge<type>(JSTracer*, type*, \
-                                                                            const char*);
-FOR_EACH_PUBLIC_GC_POINTER_TYPE(INSTANTIATE_PUBLIC_TRACE_FUNCTIONS)
-FOR_EACH_PUBLIC_TAGGED_GC_POINTER_TYPE(INSTANTIATE_PUBLIC_TRACE_FUNCTIONS)
-#undef INSTANTIATE_PUBLIC_TRACE_FUNCTIONS
-
-template <typename T>
-void
-js::TraceManuallyBarrieredCrossCompartmentEdge(JSTracer* trc, JSObject* src, T* dst,
-                                               const char* name)
-{
-    DispatchToTracer(trc, dst, name);
-}
-template void js::TraceManuallyBarrieredCrossCompartmentEdge<JSObject*>(JSTracer*, JSObject*,
-                                                                        JSObject**, const char*);
-template void js::TraceManuallyBarrieredCrossCompartmentEdge<JSScript*>(JSTracer*, JSObject*,
-                                                                        JSScript**, const char*);
-
-template <typename T>
-void
-js::TraceCrossCompartmentEdge(JSTracer* trc, JSObject* src, WriteBarrieredBase<T>* dst,
-                              const char* name)
-{
-    DispatchToTracer(trc, dst->unsafeUnbarrieredForTracing(), name);
-}
-template void js::TraceCrossCompartmentEdge<Value>(JSTracer*, JSObject*,
-                                                   WriteBarrieredBase<Value>*, const char*);
-
-template <typename T>
-void
-js::TraceProcessGlobalRoot(JSTracer* trc, T* thing, const char* name)
-{
-    MOZ_ASSERT(ThingIsPermanentAtomOrWellKnownSymbol(thing));
-
-    // We have to mark permanent atoms and well-known symbols through a special
-    // method because the default DoMarking implementation automatically skips
-    // them. Fortunately, atoms (permanent and non) cannot refer to other GC
-    // things so they do not need to go through the mark stack and may simply
-    // be marked directly.  Moreover, well-known symbols can refer only to
-    // permanent atoms, so likewise require no subsquent marking.
-	// OMRTODO: Delete original marking tracer
-    CheckTracedThing(trc, *ConvertToBase(&thing));
-	if (trc->isOmrMarkingTracer())
-		return static_cast<omrjs::OMRGCMarker*>(trc)->traverse(ConvertToBase(&thing));
-    else if (trc->isMarkingTracer())
-        thing->markIfUnmarked(gc::BLACK);
-    else if(trc->isCallbackTracer())
-		DoCallback(trc->asCallbackTracer(), ConvertToBase(&thing), name);
-}
-template void js::TraceProcessGlobalRoot<JSAtom>(JSTracer*, JSAtom*, const char*);
-template void js::TraceProcessGlobalRoot<JS::Symbol>(JSTracer*, JS::Symbol*, const char*);
-
-// A typed functor adaptor for TraceRoot.
-struct TraceRootFunctor {
-    template <typename T>
-    void operator()(JSTracer* trc, Cell** thingp, const char* name) {
-        TraceRoot(trc, reinterpret_cast<T**>(thingp), name);
-    }
-};
-
-void
-js::TraceGenericPointerRoot(JSTracer* trc, Cell** thingp, const char* name)
-{
-    MOZ_ASSERT(thingp);
-    if (!*thingp)
-        return;
-    TraceRootFunctor f;
-    DispatchTraceKindTyped(f, (*thingp)->getTraceKind(), trc, thingp, name);
-}
-
-// A typed functor adaptor for TraceManuallyBarrieredEdge.
-struct TraceManuallyBarrieredEdgeFunctor {
-    template <typename T>
-    void operator()(JSTracer* trc, Cell** thingp, const char* name) {
-        TraceManuallyBarrieredEdge(trc, reinterpret_cast<T**>(thingp), name);
-    }
-};
-
-void
-js::TraceManuallyBarrieredGenericPointerEdge(JSTracer* trc, Cell** thingp, const char* name)
-{
-    MOZ_ASSERT(thingp);
-    if (!*thingp)
-        return;
-    TraceManuallyBarrieredEdgeFunctor f;
-    DispatchTraceKindTyped(f, (*thingp)->getTraceKind(), trc, thingp, name);
-}
-
-// This method is responsible for dynamic dispatch to the real tracer
-// implementation. Consider replacing this choke point with virtual dispatch:
-// a sufficiently smart C++ compiler may be able to devirtualize some paths.
-template <typename T>
-void
-DispatchToTracer(JSTracer* trc, T* thingp, const char* name)
-{
-#define IS_SAME_TYPE_OR(name, type, _) mozilla::IsSame<type*, T>::value ||
-    static_assert(
-            JS_FOR_EACH_TRACEKIND(IS_SAME_TYPE_OR)
-            mozilla::IsSame<T, JS::Value>::value ||
-            mozilla::IsSame<T, jsid>::value ||
-            mozilla::IsSame<T, TaggedProto>::value,
-            "Only the base cell layout types are allowed into marking/tracing internals");
-#undef IS_SAME_TYPE_OR
-	if (trc->isOmrMarkingTracer())
-		return static_cast<omrjs::OMRGCMarker*>(trc)->traverse(thingp);
-    else if (trc->isMarkingTracer())
-        return DoMarking(static_cast<GCMarker*>(trc), *thingp);
-    else if (trc->isTenuringTracer())
-        return static_cast<TenuringTracer*>(trc)->traverse(thingp);
-    else if(trc->isCallbackTracer())
-		DoCallback(trc->asCallbackTracer(), thingp, name);
-}
-
--
-/*** GC Marking Interface *************************************************************************/
-
-namespace js {
-
-typedef bool HasNoImplicitEdgesType;
-
-template <typename T>
-struct ImplicitEdgeHolderType {
-    typedef HasNoImplicitEdgesType Type;
-};
-
-// For now, we only handle JSObject* and JSScript* keys, but the linear time
-// algorithm can be easily extended by adding in more types here, then making
-// GCMarker::traverse<T> call markPotentialEphemeronKey.
-template <>
-struct ImplicitEdgeHolderType<JSObject*> {
-    typedef JSObject* Type;
-};
-
-template <>
-struct ImplicitEdgeHolderType<JSScript*> {
-    typedef JSScript* Type;
-};
-
-void
-GCMarker::markEphemeronValues(gc::Cell* markedCell, WeakEntryVector& values)
-{
-    size_t initialLen = values.length();
-    for (size_t i = 0; i < initialLen; i++)
-        values[i].weakmap->markEntry(this, markedCell, values[i].key);
-
-    // The vector should not be appended to during iteration because the key is
-    // already marked, and even in cases where we have a multipart key, we
-    // should only be inserting entries for the unmarked portions.
-    MOZ_ASSERT(values.length() == initialLen);
-}
-
-template <typename T>
-void
-GCMarker::markImplicitEdgesHelper(T markedThing)
-{
-    if (!isWeakMarkingTracer())
-        return;
-
-    Zone* zone = gc::TenuredCell::fromPointer(markedThing)->zone();
-    MOZ_ASSERT(zone->isGCMarking());
-    MOZ_ASSERT(!zone->isGCSweeping());
-
-    auto p = zone->gcWeakKeys().get(JS::GCCellPtr(markedThing));
-    if (!p)
-        return;
-    WeakEntryVector& markables = p->value;
-
-    markEphemeronValues(markedThing, markables);
-    markables.clear(); // If key address is reused, it should do nothing
-}
-
-template <>
-void
-GCMarker::markImplicitEdgesHelper(HasNoImplicitEdgesType)
-{
-}
-
-template <typename T>
-void
-GCMarker::markImplicitEdges(T* thing)
-{
-    markImplicitEdgesHelper<typename ImplicitEdgeHolderType<T*>::Type>(thing);
-}
-
-} // namespace js
-
+
+/*** GC Marking Interface *************************************************************************/
+
+namespace js {
+
+typedef bool HasNoImplicitEdgesType;
+
+template <typename T>
+struct ImplicitEdgeHolderType {
+    typedef HasNoImplicitEdgesType Type;
+};
+
+// For now, we only handle JSObject* and JSScript* keys, but the linear time
+// algorithm can be easily extended by adding in more types here, then making
+// GCMarker::traverse<T> call markPotentialEphemeronKey.
+template <>
+struct ImplicitEdgeHolderType<JSObject*> {
+    typedef JSObject* Type;
+};
+
+template <>
+struct ImplicitEdgeHolderType<JSScript*> {
+    typedef JSScript* Type;
+};
+
+} // namespace js
+
 template <typename T>
 static inline bool
-<<<<<<< HEAD
 MustSkipMarking(GCMarker* gcmarker, T thing)
 {
-    // Don't trace things that are owned by another runtime.
-    /*if (IsOwnedByOtherRuntime(gcmarker->runtime(), thing))
-        return true;
-=======
-ShouldMark(GCMarker* gcmarker, T thing)
-{
-    // Don't trace things that are owned by another runtime.
-    if (IsOwnedByOtherRuntime(gcmarker->runtime(), thing))
-        return false;
-
-    // Don't mark things outside a zone if we are in a per-zone GC.
-    return thing->zone()->shouldMarkInZone();
-}
-
-template <>
-bool
-ShouldMark<JSObject*>(GCMarker* gcmarker, JSObject* obj)
-{
-    // Don't trace things that are owned by another runtime.
-    if (IsOwnedByOtherRuntime(gcmarker->runtime(), obj))
-        return false;
-
-    // We may mark a Nursery thing outside the context of the
-    // MinorCollectionTracer because of a pre-barrier. The pre-barrier is not
-    // needed in this case because we perform a minor collection before each
-    // incremental slice.
-    if (IsInsideNursery(obj))
-        return false;
-
-    // Don't mark things outside a zone if we are in a per-zone GC. It is
-    // faster to check our own arena, which we can do since we know that
-    // the object is tenured.
-    return obj->asTenured().zone()->shouldMarkInZone();
-}
-
-template <typename T>
-void
-DoMarking(GCMarker* gcmarker, T* thing)
-{
-    // Do per-type marking precondition checks.
-    if (!ShouldMark(gcmarker, thing))
-        return;
-
-    CheckTracedThing(gcmarker, thing);
-    gcmarker->traverse(thing);
-
-    // Mark the compartment as live.
-    SetMaybeAliveFlag(thing);
-}
-
-template <typename S>
-struct DoMarkingFunctor : public VoidDefaultAdaptor<S> {
-    template <typename T> void operator()(T* t, GCMarker* gcmarker) { DoMarking(gcmarker, t); }
-};
-
-template <typename T>
-void
-DoMarking(GCMarker* gcmarker, const T& thing)
-{
-    DispatchTyped(DoMarkingFunctor<T>(), thing, gcmarker);
-}
-
-template <typename T>
-void
-NoteWeakEdge(GCMarker* gcmarker, T** thingp)
-{
-    // Do per-type marking precondition checks.
-    if (!ShouldMark(gcmarker, *thingp))
-        return;
-
-    CheckTracedThing(gcmarker, *thingp);
-
-    // If the target is already marked, there's no need to store the edge.
-    if (IsMarkedUnbarriered(gcmarker->runtime(), thingp))
-        return;
-
-    gcmarker->noteWeakEdge(thingp);
-}
-
-template <typename T>
-void
-NoteWeakEdge(GCMarker* gcmarker, T* thingp)
-{
-    MOZ_CRASH("the gc does not support tagged pointers as weak edges");
-}
-
-template <typename T>
-void
-js::GCMarker::noteWeakEdge(T* edge)
-{
-    static_assert(IsBaseOf<Cell, typename mozilla::RemovePointer<T>::Type>::value,
-                  "edge must point to a GC pointer");
-    MOZ_ASSERT((*edge)->isTenured());
-
-    // Note: we really want the *source* Zone here. The edge may start in a
-    // non-gc heap location, however, so we use the fact that cross-zone weak
-    // references are not allowed and use the *target's* zone.
-    JS::Zone::WeakEdges &weakRefs = (*edge)->asTenured().zone()->gcWeakRefs();
-    AutoEnterOOMUnsafeRegion oomUnsafe;
-    if (!weakRefs.append(reinterpret_cast<TenuredCell**>(edge)))
-        oomUnsafe.crash("Failed to record a weak edge for sweeping.");
-}
-
-// The simplest traversal calls out to the fully generic traceChildren function
-// to visit the child edges. In the absence of other traversal mechanisms, this
-// function will rapidly grow the stack past its bounds and crash the process.
-// Thus, this generic tracing should only be used in cases where subsequent
-// tracing will not recurse.
-template <typename T>
-void
-js::GCMarker::markAndTraceChildren(T* thing)
-{
-    if (ThingIsPermanentAtomOrWellKnownSymbol(thing))
-        return;
-    if (mark(thing))
-        thing->traceChildren(this);
-}
-namespace js {
-template <> void GCMarker::traverse(BaseShape* thing) { markAndTraceChildren(thing); }
-template <> void GCMarker::traverse(JS::Symbol* thing) { markAndTraceChildren(thing); }
-template <> void GCMarker::traverse(RegExpShared* thing) { markAndTraceChildren(thing); }
-} // namespace js
-
-// Strings, LazyScripts, Shapes, and Scopes are extremely common, but have
-// simple patterns of recursion. We traverse trees of these edges immediately,
-// with aggressive, manual inlining, implemented by eagerlyTraceChildren.
-template <typename T>
-void
-js::GCMarker::markAndScan(T* thing)
-{
-    if (ThingIsPermanentAtomOrWellKnownSymbol(thing))
-        return;
-    if (mark(thing))
-        eagerlyMarkChildren(thing);
-}
-namespace js {
-template <> void GCMarker::traverse(JSString* thing) { markAndScan(thing); }
-template <> void GCMarker::traverse(LazyScript* thing) { markAndScan(thing); }
-template <> void GCMarker::traverse(Shape* thing) { markAndScan(thing); }
-template <> void GCMarker::traverse(js::Scope* thing) { markAndScan(thing); }
-} // namespace js
-
-// Object and ObjectGroup are extremely common and can contain arbitrarily
-// nested graphs, so are not trivially inlined. In this case we use a mark
-// stack to control recursion. JitCode shares none of these properties, but is
-// included for historical reasons. JSScript normally cannot recurse, but may
-// be used as a weakmap key and thereby recurse into weakmapped values.
-template <typename T>
-void
-js::GCMarker::markAndPush(T* thing)
-{
-    if (!mark(thing))
-        return;
-    pushTaggedPtr(thing);
-    markImplicitEdges(thing);
-}
-namespace js {
-template <> void GCMarker::traverse(JSObject* thing) { markAndPush(thing); }
-template <> void GCMarker::traverse(ObjectGroup* thing) { markAndPush(thing); }
-template <> void GCMarker::traverse(jit::JitCode* thing) { markAndPush(thing); }
-template <> void GCMarker::traverse(JSScript* thing) { markAndPush(thing); }
-} // namespace js
-
-namespace js {
-template <>
-void
-GCMarker::traverse(AccessorShape* thing) {
-    MOZ_CRASH("AccessorShape must be marked as a Shape");
-}
-} // namespace js
-
-template <typename S, typename T>
-static void
-CheckTraversedEdge(S source, T* target)
-{
-    // Atoms and Symbols do not have or mark their internal pointers, respectively.
-    MOZ_ASSERT(!ThingIsPermanentAtomOrWellKnownSymbol(source));
-
-    // The Zones must match, unless the target is an atom.
-    MOZ_ASSERT_IF(!ThingIsPermanentAtomOrWellKnownSymbol(target),
-                  target->zone()->isAtomsZone() || target->zone() == source->zone());
-
-    // If we are marking an atom, that atom must be marked in the source zone's
-    // atom bitmap.
-    MOZ_ASSERT_IF(!ThingIsPermanentAtomOrWellKnownSymbol(target) &&
-                  target->zone()->isAtomsZone() && !source->zone()->isAtomsZone(),
-                  target->runtimeFromAnyThread()->gc.atomMarking
-                      .atomIsMarked(source->zone(), reinterpret_cast<TenuredCell*>(target)));
-
-    // Atoms and Symbols do not have access to a compartment pointer, or we'd need
-    // to adjust the subsequent check to catch that case.
-    MOZ_ASSERT_IF(ThingIsPermanentAtomOrWellKnownSymbol(target), !target->maybeCompartment());
-    MOZ_ASSERT_IF(target->zoneFromAnyThread()->isAtomsZone(), !target->maybeCompartment());
-    // If we have access to a compartment pointer for both things, they must match.
-    MOZ_ASSERT_IF(source->maybeCompartment() && target->maybeCompartment(),
-                  source->maybeCompartment() == target->maybeCompartment());
-}
-
-template <typename S, typename T>
-void
-js::GCMarker::traverseEdge(S source, T* target)
-{
-    CheckTraversedEdge(source, target);
-    traverse(target);
-}
-
-template <typename V, typename S> struct TraverseEdgeFunctor : public VoidDefaultAdaptor<V> {
-    template <typename T> void operator()(T t, GCMarker* gcmarker, S s) {
-        return gcmarker->traverseEdge(s, t);
-    }
-};
-
-template <typename S, typename T>
-void
-js::GCMarker::traverseEdge(S source, const T& thing)
-{
-    DispatchTyped(TraverseEdgeFunctor<T, S>(), thing, this, source);
-}
-
-template <typename T>
-bool
-js::GCMarker::mark(T* thing)
-{
-    AssertShouldMarkInZone(thing);
-    MOZ_ASSERT(!IsInsideNursery(gc::TenuredCell::fromPointer(thing)));
-    return gc::ParticipatesInCC<T>::value
-           ? gc::TenuredCell::fromPointer(thing)->markIfUnmarked(markColor())
-           : gc::TenuredCell::fromPointer(thing)->markIfUnmarked(gc::MarkColor::Black);
-}
-
--
-/*** Inline, Eager GC Marking *********************************************************************/
-
-// Each of the eager, inline marking paths is directly preceeded by the
-// out-of-line, generic tracing code for comparison. Both paths must end up
-// traversing equivalent subgraphs.
-
-void
-LazyScript::traceChildren(JSTracer* trc)
-{
-    if (script_)
-        TraceWeakEdge(trc, &script_, "script");
-
-    if (function_)
-        TraceEdge(trc, &function_, "function");
-
-    if (sourceObject_)
-        TraceEdge(trc, &sourceObject_, "sourceObject");
-
-    if (enclosingScope_)
-        TraceEdge(trc, &enclosingScope_, "enclosingScope");
-
-    // We rely on the fact that atoms are always tenured.
-    JSAtom** closedOverBindings = this->closedOverBindings();
-    for (auto i : IntegerRange(numClosedOverBindings())) {
-        if (closedOverBindings[i])
-            TraceManuallyBarrieredEdge(trc, &closedOverBindings[i], "closedOverBinding");
-    }
-
-    GCPtrFunction* innerFunctions = this->innerFunctions();
-    for (auto i : IntegerRange(numInnerFunctions()))
-        TraceEdge(trc, &innerFunctions[i], "lazyScriptInnerFunction");
-}
-inline void
-js::GCMarker::eagerlyMarkChildren(LazyScript *thing)
-{
-    if (thing->script_)
-        noteWeakEdge(thing->script_.unsafeUnbarrieredForTracing());
-
-    if (thing->function_)
-        traverseEdge(thing, static_cast<JSObject*>(thing->function_));
-
-    if (thing->sourceObject_)
-        traverseEdge(thing, static_cast<JSObject*>(thing->sourceObject_));
-
-    if (thing->enclosingScope_)
-        traverseEdge(thing, static_cast<Scope*>(thing->enclosingScope_));
-
-    // We rely on the fact that atoms are always tenured.
-    JSAtom** closedOverBindings = thing->closedOverBindings();
-    for (auto i : IntegerRange(thing->numClosedOverBindings())) {
-        if (closedOverBindings[i])
-            traverseEdge(thing, static_cast<JSString*>(closedOverBindings[i]));
-    }
-
-    GCPtrFunction* innerFunctions = thing->innerFunctions();
-    for (auto i : IntegerRange(thing->numInnerFunctions()))
-        traverseEdge(thing, static_cast<JSObject*>(innerFunctions[i]));
-}
-
-void
-Shape::traceChildren(JSTracer* trc)
-{
-    TraceEdge(trc, &base_, "base");
-    TraceEdge(trc, &propidRef(), "propid");
-    if (parent)
-        TraceEdge(trc, &parent, "parent");
-
-    if (hasGetterObject())
-        TraceManuallyBarrieredEdge(trc, &asAccessorShape().getterObj, "getter");
-    if (hasSetterObject())
-        TraceManuallyBarrieredEdge(trc, &asAccessorShape().setterObj, "setter");
-}
-inline void
-js::GCMarker::eagerlyMarkChildren(Shape* shape)
-{
-    MOZ_ASSERT_IF(markColor() == MarkColor::Gray, shape->isMarkedGray());
-    MOZ_ASSERT_IF(markColor() == MarkColor::Black, shape->isMarkedBlack());
-
-    do {
-        // Special case: if a base shape has a shape table then all its pointers
-        // must point to this shape or an anscestor.  Since these pointers will
-        // be traced by this loop they do not need to be traced here as well.
-        BaseShape* base = shape->base();
-        CheckTraversedEdge(shape, base);
-        if (mark(base)) {
-            MOZ_ASSERT(base->canSkipMarkingShapeTable(shape));
-            base->traceChildrenSkipShapeTable(this);
-        }
-
-        traverseEdge(shape, shape->propidRef().get());
-
-        // When triggered between slices on belhalf of a barrier, these
-        // objects may reside in the nursery, so require an extra check.
-        // FIXME: Bug 1157967 - remove the isTenured checks.
-        if (shape->hasGetterObject() && shape->getterObject()->isTenured())
-            traverseEdge(shape, shape->getterObject());
-        if (shape->hasSetterObject() && shape->setterObject()->isTenured())
-            traverseEdge(shape, shape->setterObject());
-
-        shape = shape->previous();
-    } while (shape && mark(shape));
-}
-
-void
-JSString::traceChildren(JSTracer* trc)
-{
-    if (hasBase())
-        traceBase(trc);
-    else if (isRope())
-        asRope().traceChildren(trc);
-}
-inline void
-GCMarker::eagerlyMarkChildren(JSString* str)
-{
-    if (str->isLinear())
-        eagerlyMarkChildren(&str->asLinear());
-    else
-        eagerlyMarkChildren(&str->asRope());
-}
-
-void
-JSString::traceBase(JSTracer* trc)
-{
-    MOZ_ASSERT(hasBase());
-    TraceManuallyBarrieredEdge(trc, &d.s.u3.base, "base");
-}
-inline void
-js::GCMarker::eagerlyMarkChildren(JSLinearString* linearStr)
-{
-    AssertShouldMarkInZone(linearStr);
-    MOZ_ASSERT(linearStr->isMarkedAny());
-    MOZ_ASSERT(linearStr->JSString::isLinear());
-
-    // Use iterative marking to avoid blowing out the stack.
-    while (linearStr->hasBase()) {
-        linearStr = linearStr->base();
-        MOZ_ASSERT(linearStr->JSString::isLinear());
-        if (linearStr->isPermanentAtom())
-            break;
-        AssertShouldMarkInZone(linearStr);
-        if (!mark(static_cast<JSString*>(linearStr)))
-            break;
-    }
-}
-
-void
-JSRope::traceChildren(JSTracer* trc) {
-    js::TraceManuallyBarrieredEdge(trc, &d.s.u2.left, "left child");
-    js::TraceManuallyBarrieredEdge(trc, &d.s.u3.right, "right child");
-}
-inline void
-js::GCMarker::eagerlyMarkChildren(JSRope* rope)
-{
-    // This function tries to scan the whole rope tree using the marking stack
-    // as temporary storage. If that becomes full, the unscanned ropes are
-    // added to the delayed marking list. When the function returns, the
-    // marking stack is at the same depth as it was on entry. This way we avoid
-    // using tags when pushing ropes to the stack as ropes never leak to other
-    // users of the stack. This also assumes that a rope can only point to
-    // other ropes or linear strings, it cannot refer to GC things of other
-    // types.
-    size_t savedPos = stack.position();
-    JS_DIAGNOSTICS_ASSERT(rope->getTraceKind() == JS::TraceKind::String);
-#ifdef JS_DEBUG
-    static const size_t DEEP_ROPE_THRESHOLD = 100000;
-    static const size_t ROPE_CYCLE_HISTORY = 100;
-    DebugOnly<size_t> ropeDepth = 0;
-    JSRope* history[ROPE_CYCLE_HISTORY];
-#endif
-    while (true) {
-#ifdef JS_DEBUG
-        if (++ropeDepth >= DEEP_ROPE_THRESHOLD) {
-            // Bug 1011786 comment 294 - detect cyclic ropes. There are some
-            // legitimate deep ropes, at least in tests. So if we hit a deep
-            // rope, start recording the nodes we visit and check whether we
-            // repeat. But do it on a finite window size W so that we're not
-            // scanning the full history for every node. And only check every
-            // Wth push, to add only constant overhead per node. This will only
-            // catch cycles of size up to W (but it seems most likely that any
-            // cycles will be size 1 or maybe 2.)
-            if ((ropeDepth > DEEP_ROPE_THRESHOLD + ROPE_CYCLE_HISTORY) &&
-                (ropeDepth % ROPE_CYCLE_HISTORY) == 0)
-            {
-                for (size_t i = 0; i < ROPE_CYCLE_HISTORY; i++)
-                    MOZ_ASSERT(history[i] != rope, "cycle detected in rope");
-            }
-            history[ropeDepth % ROPE_CYCLE_HISTORY] = rope;
-        }
-#endif
-
-        JS_DIAGNOSTICS_ASSERT(rope->getTraceKind() == JS::TraceKind::String);
-        JS_DIAGNOSTICS_ASSERT(rope->JSString::isRope());
-        AssertShouldMarkInZone(rope);
-        MOZ_ASSERT(rope->isMarkedAny());
-        JSRope* next = nullptr;
-
-        JSString* right = rope->rightChild();
-        if (!right->isPermanentAtom() &&
-            mark(right))
-        {
-            if (right->isLinear())
-                eagerlyMarkChildren(&right->asLinear());
-            else
-                next = &right->asRope();
-        }
-
-        JSString* left = rope->leftChild();
-        if (!left->isPermanentAtom() &&
-            mark(left))
-        {
-            if (left->isLinear()) {
-                eagerlyMarkChildren(&left->asLinear());
-            } else {
-                // When both children are ropes, set aside the right one to
-                // scan it later.
-                if (next && !stack.pushTempRope(next))
-                    delayMarkingChildren(next);
-                next = &left->asRope();
-            }
-        }
-        if (next) {
-            rope = next;
-        } else if (savedPos != stack.position()) {
-            MOZ_ASSERT(savedPos < stack.position());
-            rope = stack.popPtr().asTempRope();
-        } else {
-            break;
-        }
-    }
-    MOZ_ASSERT(savedPos == stack.position());
-}
-
-static inline void
-TraceBindingNames(JSTracer* trc, BindingName* names, uint32_t length)
-{
-    for (uint32_t i = 0; i < length; i++) {
-        JSAtom* name = names[i].name();
-        MOZ_ASSERT(name);
-        TraceManuallyBarrieredEdge(trc, &name, "scope name");
-    }
-};
-static inline void
-TraceNullableBindingNames(JSTracer* trc, BindingName* names, uint32_t length)
-{
-    for (uint32_t i = 0; i < length; i++) {
-        if (JSAtom* name = names[i].name())
-            TraceManuallyBarrieredEdge(trc, &name, "scope name");
-    }
-};
-void
-BindingName::trace(JSTracer* trc)
-{
-    if (JSAtom* atom = name())
-        TraceManuallyBarrieredEdge(trc, &atom, "binding name");
-}
-void
-BindingIter::trace(JSTracer* trc)
-{
-    TraceNullableBindingNames(trc, names_, length_);
-}
-void
-LexicalScope::Data::trace(JSTracer* trc)
-{
-    TraceBindingNames(trc, names, length);
-}
-void
-FunctionScope::Data::trace(JSTracer* trc)
-{
-    TraceNullableEdge(trc, &canonicalFunction, "scope canonical function");
-    TraceNullableBindingNames(trc, names, length);
-}
-void
-VarScope::Data::trace(JSTracer* trc)
-{
-    TraceBindingNames(trc, names, length);
-}
-void
-GlobalScope::Data::trace(JSTracer* trc)
-{
-    TraceBindingNames(trc, names, length);
-}
-void
-EvalScope::Data::trace(JSTracer* trc)
-{
-    TraceBindingNames(trc, names, length);
-}
-void
-ModuleScope::Data::trace(JSTracer* trc)
-{
-    TraceNullableEdge(trc, &module, "scope module");
-    TraceBindingNames(trc, names, length);
-}
-void
-WasmInstanceScope::Data::trace(JSTracer* trc)
-{
-    TraceNullableEdge(trc, &instance, "wasm instance");
-    TraceBindingNames(trc, names, length);
-}
-void
-WasmFunctionScope::Data::trace(JSTracer* trc)
-{
-    TraceBindingNames(trc, names, length);
-}
-void
-Scope::traceChildren(JSTracer* trc)
-{
-    TraceNullableEdge(trc, &enclosing_, "scope enclosing");
-    TraceNullableEdge(trc, &environmentShape_, "scope env shape");
-    switch (kind_) {
-      case ScopeKind::Function:
-        reinterpret_cast<FunctionScope::Data*>(data_)->trace(trc);
-        break;
-      case ScopeKind::FunctionBodyVar:
-      case ScopeKind::ParameterExpressionVar:
-        reinterpret_cast<VarScope::Data*>(data_)->trace(trc);
-        break;
-      case ScopeKind::Lexical:
-      case ScopeKind::SimpleCatch:
-      case ScopeKind::Catch:
-      case ScopeKind::NamedLambda:
-      case ScopeKind::StrictNamedLambda:
-        reinterpret_cast<LexicalScope::Data*>(data_)->trace(trc);
-        break;
-      case ScopeKind::Global:
-      case ScopeKind::NonSyntactic:
-        reinterpret_cast<GlobalScope::Data*>(data_)->trace(trc);
-        break;
-      case ScopeKind::Eval:
-      case ScopeKind::StrictEval:
-        reinterpret_cast<EvalScope::Data*>(data_)->trace(trc);
-        break;
-      case ScopeKind::Module:
-        reinterpret_cast<ModuleScope::Data*>(data_)->trace(trc);
-        break;
-      case ScopeKind::With:
-        break;
-      case ScopeKind::WasmInstance:
-        reinterpret_cast<WasmInstanceScope::Data*>(data_)->trace(trc);
-        break;
-      case ScopeKind::WasmFunction:
-        reinterpret_cast<WasmFunctionScope::Data*>(data_)->trace(trc);
-        break;
-    }
-}
-inline void
-js::GCMarker::eagerlyMarkChildren(Scope* scope)
-{
-    if (scope->enclosing_)
-        traverseEdge(scope, static_cast<Scope*>(scope->enclosing_));
-    if (scope->environmentShape_)
-        traverseEdge(scope, static_cast<Shape*>(scope->environmentShape_));
-    BindingName* names = nullptr;
-    uint32_t length = 0;
-    switch (scope->kind_) {
-      case ScopeKind::Function: {
-        FunctionScope::Data* data = reinterpret_cast<FunctionScope::Data*>(scope->data_);
-        traverseEdge(scope, static_cast<JSObject*>(data->canonicalFunction));
-        names = data->names;
-        length = data->length;
-        break;
-      }
-
-      case ScopeKind::FunctionBodyVar:
-      case ScopeKind::ParameterExpressionVar: {
-        VarScope::Data* data = reinterpret_cast<VarScope::Data*>(scope->data_);
-        names = data->names;
-        length = data->length;
-        break;
-      }
-
-      case ScopeKind::Lexical:
-      case ScopeKind::SimpleCatch:
-      case ScopeKind::Catch:
-      case ScopeKind::NamedLambda:
-      case ScopeKind::StrictNamedLambda: {
-        LexicalScope::Data* data = reinterpret_cast<LexicalScope::Data*>(scope->data_);
-        names = data->names;
-        length = data->length;
-        break;
-      }
-
-      case ScopeKind::Global:
-      case ScopeKind::NonSyntactic: {
-        GlobalScope::Data* data = reinterpret_cast<GlobalScope::Data*>(scope->data_);
-        names = data->names;
-        length = data->length;
-        break;
-      }
-
-      case ScopeKind::Eval:
-      case ScopeKind::StrictEval: {
-        EvalScope::Data* data = reinterpret_cast<EvalScope::Data*>(scope->data_);
-        names = data->names;
-        length = data->length;
-        break;
-      }
-
-      case ScopeKind::Module: {
-        ModuleScope::Data* data = reinterpret_cast<ModuleScope::Data*>(scope->data_);
-        traverseEdge(scope, static_cast<JSObject*>(data->module));
-        names = data->names;
-        length = data->length;
-        break;
-      }
-
-      case ScopeKind::With:
-        break;
-
-      case ScopeKind::WasmInstance: {
-        WasmInstanceScope::Data* data = reinterpret_cast<WasmInstanceScope::Data*>(scope->data_);
-        traverseEdge(scope, static_cast<JSObject*>(data->instance));
-        names = data->names;
-        length = data->length;
-        break;
-      }
-
-      case ScopeKind::WasmFunction: {
-        WasmFunctionScope::Data* data = reinterpret_cast<WasmFunctionScope::Data*>(scope->data_);
-        names = data->names;
-        length = data->length;
-        break;
-      }
-    }
-    if (scope->kind_ == ScopeKind::Function) {
-        for (uint32_t i = 0; i < length; i++) {
-            if (JSAtom* name = names[i].name())
-                traverseEdge(scope, static_cast<JSString*>(name));
-        }
-    } else {
-        for (uint32_t i = 0; i < length; i++)
-            traverseEdge(scope, static_cast<JSString*>(names[i].name()));
-    }
-}
-
-void
-js::ObjectGroup::traceChildren(JSTracer* trc)
-{
-    unsigned count = getPropertyCount();
-    for (unsigned i = 0; i < count; i++) {
-        if (ObjectGroup::Property* prop = getProperty(i))
-            TraceEdge(trc, &prop->id, "group_property");
-    }
-
-    if (proto().isObject())
-        TraceEdge(trc, &proto(), "group_proto");
-
-    if (trc->isMarkingTracer())
-        compartment()->mark();
-
-    if (JSObject* global = compartment()->unsafeUnbarrieredMaybeGlobal())
-        TraceManuallyBarrieredEdge(trc, &global, "group_global");
-
-
-    if (newScript())
-        newScript()->trace(trc);
-
-    if (maybePreliminaryObjects())
-        maybePreliminaryObjects()->trace(trc);
-
-    if (maybeUnboxedLayout())
-        unboxedLayout().trace(trc);
-
-    if (ObjectGroup* unboxedGroup = maybeOriginalUnboxedGroup()) {
-        TraceManuallyBarrieredEdge(trc, &unboxedGroup, "group_original_unboxed_group");
-        setOriginalUnboxedGroup(unboxedGroup);
-    }
-
-    if (JSObject* descr = maybeTypeDescr()) {
-        TraceManuallyBarrieredEdge(trc, &descr, "group_type_descr");
-        setTypeDescr(&descr->as<TypeDescr>());
-    }
-
-    if (JSObject* fun = maybeInterpretedFunction()) {
-        TraceManuallyBarrieredEdge(trc, &fun, "group_function");
-        setInterpretedFunction(&fun->as<JSFunction>());
-    }
-}
-void
-js::GCMarker::lazilyMarkChildren(ObjectGroup* group)
-{
-    unsigned count = group->getPropertyCount();
-    for (unsigned i = 0; i < count; i++) {
-        if (ObjectGroup::Property* prop = group->getProperty(i))
-            traverseEdge(group, prop->id.get());
-    }
-
-    if (group->proto().isObject())
-        traverseEdge(group, group->proto().toObject());
-
-    group->compartment()->mark();
-
-    if (GlobalObject* global = group->compartment()->unsafeUnbarrieredMaybeGlobal())
-        traverseEdge(group, static_cast<JSObject*>(global));
-
-    if (group->newScript())
-        group->newScript()->trace(this);
-
-    if (group->maybePreliminaryObjects())
-        group->maybePreliminaryObjects()->trace(this);
-
-    if (group->maybeUnboxedLayout())
-        group->unboxedLayout().trace(this);
-
-    if (ObjectGroup* unboxedGroup = group->maybeOriginalUnboxedGroup())
-        traverseEdge(group, unboxedGroup);
-
-    if (TypeDescr* descr = group->maybeTypeDescr())
-        traverseEdge(group, static_cast<JSObject*>(descr));
-
-    if (JSFunction* fun = group->maybeInterpretedFunction())
-        traverseEdge(group, static_cast<JSObject*>(fun));
-}
-
-struct TraverseObjectFunctor
-{
-    template <typename T>
-    void operator()(T* thing, GCMarker* gcmarker, JSObject* src) {
-        gcmarker->traverseEdge(src, *thing);
-    }
-};
-
-// Call the trace hook set on the object, if present. If further tracing of
-// NativeObject fields is required, this will return the native object.
-enum class CheckGeneration { DoChecks, NoChecks};
-template <typename Functor, typename... Args>
-static inline NativeObject*
-CallTraceHook(Functor f, JSTracer* trc, JSObject* obj, CheckGeneration check, Args&&... args)
-{
-    const Class* clasp = obj->getClass();
-    MOZ_ASSERT(clasp);
-    MOZ_ASSERT(obj->isNative() == clasp->isNative());
-
-    if (!clasp->hasTrace())
-        return &obj->as<NativeObject>();
-
-    if (clasp->isTrace(InlineTypedObject::obj_trace)) {
-        Shape** pshape = obj->as<InlineTypedObject>().addressOfShapeFromGC();
-        f(pshape, mozilla::Forward<Args>(args)...);
-
-        InlineTypedObject& tobj = obj->as<InlineTypedObject>();
-        if (tobj.typeDescr().hasTraceList()) {
-            VisitTraceList(f, tobj.typeDescr().traceList(), tobj.inlineTypedMemForGC(),
-                           mozilla::Forward<Args>(args)...);
-        }
-
-        return nullptr;
-    }
-
-    if (clasp == &UnboxedPlainObject::class_) {
-        JSObject** pexpando = obj->as<UnboxedPlainObject>().addressOfExpando();
-        if (*pexpando)
-            f(pexpando, mozilla::Forward<Args>(args)...);
-
-        UnboxedPlainObject& unboxed = obj->as<UnboxedPlainObject>();
-        const UnboxedLayout& layout = check == CheckGeneration::DoChecks
-                                      ? unboxed.layout()
-                                      : unboxed.layoutDontCheckGeneration();
-        if (layout.traceList()) {
-            VisitTraceList(f, layout.traceList(), unboxed.data(),
-                           mozilla::Forward<Args>(args)...);
-        }
-
-        return nullptr;
-    }
-
-    clasp->doTrace(trc, obj);
-
-    if (!clasp->isNative())
-        return nullptr;
-    return &obj->as<NativeObject>();
-}
-
-template <typename F, typename... Args>
-static void
-VisitTraceList(F f, const int32_t* traceList, uint8_t* memory, Args&&... args)
-{
-    while (*traceList != -1) {
-        f(reinterpret_cast<JSString**>(memory + *traceList), mozilla::Forward<Args>(args)...);
-        traceList++;
-    }
-    traceList++;
-    while (*traceList != -1) {
-        JSObject** objp = reinterpret_cast<JSObject**>(memory + *traceList);
-        if (*objp)
-            f(objp, mozilla::Forward<Args>(args)...);
-        traceList++;
-    }
-    traceList++;
-    while (*traceList != -1) {
-        f(reinterpret_cast<Value*>(memory + *traceList), mozilla::Forward<Args>(args)...);
-        traceList++;
-    }
-}
-
--
-/*** Mark-stack Marking ***************************************************************************/
-
-bool
-GCMarker::drainMarkStack(SliceBudget& budget)
-{
-#ifdef DEBUG
-    MOZ_ASSERT(!strictCompartmentChecking);
-    strictCompartmentChecking = true;
-    auto acc = mozilla::MakeScopeExit([&] {strictCompartmentChecking = false;});
-#endif
-
-    if (budget.isOverBudget())
-        return false;
-
-    for (;;) {
-        while (!stack.isEmpty()) {
-            processMarkStackTop(budget);
-            if (budget.isOverBudget()) {
-                saveValueRanges();
-                return false;
-            }
-        }
-
-        if (!hasDelayedChildren())
-            break;
-
-        /*
-         * Mark children of things that caused too deep recursion during the
-         * above tracing. Don't do this until we're done with everything
-         * else.
-         */
-        if (!markDelayedChildren(budget)) {
-            saveValueRanges();
-            return false;
-        }
-    }
->>>>>>> a17af05f
-
-    // Don't mark things outside a zone if we are in a per-zone GC.
-    return !thing->zone()->isGCMarking();*/
 	return false;
 }
 
@@ -2286,3367 +596,506 @@
 bool
 MustSkipMarking<JSObject*>(GCMarker* gcmarker, JSObject* obj)
 {
-    // Don't trace things that are owned by another runtime.
-    /*if (IsOwnedByOtherRuntime(gcmarker->runtime(), obj))
-        return true;
-
-    // We may mark a Nursery thing outside the context of the
-    // MinorCollectionTracer because of a pre-barrier. The pre-barrier is not
-    // needed in this case because we perform a minor collection before each
-    // incremental slice.
-    if (IsInsideNursery(obj))
-        return true;
-
-<<<<<<< HEAD
-    // Don't mark things outside a zone if we are in a per-zone GC. It is
-    // faster to check our own arena, which we can do since we know that
-    // the object is tenured.
-    return !TenuredCell::fromPointer(obj)->zone()->isGCMarking();*/
 	return false;
-}
-
-template <typename T>
-void
-DoMarking(GCMarker* gcmarker, T* thing)
-{
-    // Do per-type marking precondition checks.
-    if (MustSkipMarking(gcmarker, thing))
-        return;
-
-    CheckTracedThing(gcmarker, thing);
-    gcmarker->traverse(thing);
-
-    // Mark the compartment as live.
-    SetMaybeAliveFlag(thing);
-}
-
-template <typename S>
-struct DoMarkingFunctor : public VoidDefaultAdaptor<S> {
-    template <typename T> void operator()(T* t, GCMarker* gcmarker) { DoMarking(gcmarker, t); }
-};
-
-template <typename T>
-void
-DoMarking(GCMarker* gcmarker, const T& thing)
-{
-    DispatchTyped(DoMarkingFunctor<T>(), thing, gcmarker);
-}
-
-template <typename T>
-void
-js::GCMarker::noteWeakEdge(T* edge)
-{
-    static_assert(IsBaseOf<Cell, typename mozilla::RemovePointer<T>::Type>::value,
-                  "edge must point to a GC pointer");
-    MOZ_ASSERT((*edge)->isTenured());
-
-    // Note: we really want the *source* Zone here. The edge may start in a
-    // non-gc heap location, however, so we use the fact that cross-zone weak
-    // references are not allowed and use the *target's* zone.
-    JS::Zone::WeakEdges &weakRefs = (*edge)->asTenured().zone()->gcWeakRefs();
-    AutoEnterOOMUnsafeRegion oomUnsafe;
-    if (!weakRefs.append(reinterpret_cast<TenuredCell**>(edge)))
-        oomUnsafe.crash("Failed to record a weak edge for sweeping.");
-}
-
-// The simplest traversal calls out to the fully generic traceChildren function
-// to visit the child edges. In the absence of other traversal mechanisms, this
-// function will rapidly grow the stack past its bounds and crash the process.
-// Thus, this generic tracing should only be used in cases where subsequent
-// tracing will not recurse.
-template <typename T>
-void
-js::GCMarker::markAndTraceChildren(T* thing)
-{
-    if (ThingIsPermanentAtomOrWellKnownSymbol(thing))
-        return;
-    if (mark(thing))
-        thing->traceChildren(this);
-}
-namespace js {
-template <> void GCMarker::traverse(BaseShape* thing) { markAndTraceChildren(thing); }
-template <> void GCMarker::traverse(JS::Symbol* thing) { markAndTraceChildren(thing); }
-template <> void GCMarker::traverse(RegExpShared* thing) { markAndTraceChildren(thing); } // OMROTOD: Add omr equivalent to this new function?
-} // namespace js
-
-// Strings, LazyScripts, Shapes, and Scopes are extremely common, but have
-// simple patterns of recursion. We traverse trees of these edges immediately,
-// with aggressive, manual inlining, implemented by eagerlyTraceChildren.
-template <typename T>
-void
-js::GCMarker::markAndScan(T* thing)
-{
-    if (ThingIsPermanentAtomOrWellKnownSymbol(thing))
-        return;
-    if (mark(thing))
-        eagerlyMarkChildren(thing);
-}
-namespace js {
-template <> void GCMarker::traverse(JSString* thing) { markAndScan(thing); }
-template <> void GCMarker::traverse(LazyScript* thing) { markAndScan(thing); }
-template <> void GCMarker::traverse(Shape* thing) { markAndScan(thing); }
-template <> void GCMarker::traverse(js::Scope* thing) { markAndScan(thing); }
-} // namespace js
-
-// Object and ObjectGroup are extremely common and can contain arbitrarily
-// nested graphs, so are not trivially inlined. In this case we use a mark
-// stack to control recursion. JitCode shares none of these properties, but is
-// included for historical reasons. JSScript normally cannot recurse, but may
-// be used as a weakmap key and thereby recurse into weakmapped values.
-template <typename T>
-void
-js::GCMarker::markAndPush(T* thing)
-{
-    if (!mark(thing))
-        return;
-    pushTaggedPtr(thing);
-    markImplicitEdges(thing);
-}
-namespace js {
-template <> void GCMarker::traverse(JSObject* thing) { markAndPush(thing); }
-template <> void GCMarker::traverse(ObjectGroup* thing) { markAndPush(thing); }
-template <> void GCMarker::traverse(jit::JitCode* thing) { markAndPush(thing); }
-template <> void GCMarker::traverse(JSScript* thing) { markAndPush(thing); }
-} // namespace js
-
-namespace js {
-template <>
-void
-GCMarker::traverse(AccessorShape* thing) {
-    MOZ_CRASH("AccessorShape must be marked as a Shape");
-}
-} // namespace js
-
-template <typename S, typename T>
-static void
-CheckTraversedEdge(S source, T* target)
-{
-    // Atoms and Symbols do not have or mark their internal pointers, respectively.
-    MOZ_ASSERT(!ThingIsPermanentAtomOrWellKnownSymbol(source));
-
-    // The Zones must match, unless the target is an atom.
-    MOZ_ASSERT_IF(!ThingIsPermanentAtomOrWellKnownSymbol(target),
-                  target->zone()->isAtomsZone() || target->zone() == source->zone());
-
-    // Atoms and Symbols do not have access to a compartment pointer, or we'd need
-    // to adjust the subsequent check to catch that case.
-    MOZ_ASSERT_IF(ThingIsPermanentAtomOrWellKnownSymbol(target), !target->maybeCompartment());
-    MOZ_ASSERT_IF(target->zoneFromAnyThread()->isAtomsZone(), !target->maybeCompartment());
-    // If we have access to a compartment pointer for both things, they must match.
-    MOZ_ASSERT_IF(source->maybeCompartment() && target->maybeCompartment(),
-                  source->maybeCompartment() == target->maybeCompartment());
-}
-
-template <typename S, typename T>
-void
-js::GCMarker::traverseEdge(S source, T* target)
-{
-    CheckTraversedEdge(source, target);
-    traverse(target);
-}
-
-template <typename V, typename S> struct TraverseEdgeFunctor : public VoidDefaultAdaptor<V> {
-    template <typename T> void operator()(T t, GCMarker* gcmarker, S s) {
-        return gcmarker->traverseEdge(s, t);
-    }
-};
-
-template <typename S, typename T>
-void
-js::GCMarker::traverseEdge(S source, const T& thing)
-{
-    DispatchTyped(TraverseEdgeFunctor<T, S>(), thing, this, source);
-}
-
-template <typename T>
-bool
-js::GCMarker::mark(T* thing)
-{
-    /*AssertZoneIsMarking(thing); OMRTODO: cleanup commented out asserts..
-    MOZ_ASSERT(!IsInsideNursery(gc::TenuredCell::fromPointer(thing)));*/
-    return gc::ParticipatesInCC<T>::value
-           ? gc::TenuredCell::fromPointer(thing)->markIfUnmarked(markColor())
-           : gc::TenuredCell::fromPointer(thing)->markIfUnmarked(gc::BLACK);
-}
-
+}
+
+
+template <typename S, typename T>
+static void
+CheckTraversedEdge(S source, T* target)
+{
+    // Atoms and Symbols do not have or mark their internal pointers, respectively.
+    MOZ_ASSERT(!ThingIsPermanentAtomOrWellKnownSymbol(source));
+
+    // The Zones must match, unless the target is an atom.
+    MOZ_ASSERT_IF(!ThingIsPermanentAtomOrWellKnownSymbol(target),
+                  target->zone()->isAtomsZone() || target->zone() == source->zone());
+
+    // Atoms and Symbols do not have access to a compartment pointer, or we'd need
+    // to adjust the subsequent check to catch that case.
+    MOZ_ASSERT_IF(ThingIsPermanentAtomOrWellKnownSymbol(target), !target->maybeCompartment());
+    MOZ_ASSERT_IF(target->zoneFromAnyThread()->isAtomsZone(), !target->maybeCompartment());
+    // If we have access to a compartment pointer for both things, they must match.
+    MOZ_ASSERT_IF(source->maybeCompartment() && target->maybeCompartment(),
+                  source->maybeCompartment() == target->maybeCompartment());
+}
+
 -
-/*** Inline, Eager GC Marking *********************************************************************/
-
-// Each of the eager, inline marking paths is directly preceeded by the
-// out-of-line, generic tracing code for comparison. Both paths must end up
-// traversing equivalent subgraphs.
-
-void
-LazyScript::traceChildren(JSTracer* trc)
-{
-    if (script_)
-        TraceWeakEdge(trc, &script_, "script");
-
-    if (function_)
-        TraceEdge(trc, &function_, "function");
-
-    if (sourceObject_)
-        TraceEdge(trc, &sourceObject_, "sourceObject");
-
-    if (enclosingScope_)
-        TraceEdge(trc, &enclosingScope_, "enclosingScope");
-
-    // We rely on the fact that atoms are always tenured.
-    JSAtom** closedOverBindings = this->closedOverBindings();
-    for (auto i : IntegerRange(numClosedOverBindings())) {
-        if (closedOverBindings[i])
-            TraceManuallyBarrieredEdge(trc, &closedOverBindings[i], "closedOverBinding");
-    }
-
-    GCPtrFunction* innerFunctions = this->innerFunctions();
-    for (auto i : IntegerRange(numInnerFunctions()))
-        TraceEdge(trc, &innerFunctions[i], "lazyScriptInnerFunction");
-}
-inline void
-js::GCMarker::eagerlyMarkChildren(LazyScript *thing)
-{
-    if (thing->script_)
-        noteWeakEdge(thing->script_.unsafeUnbarrieredForTracing());
-
-    if (thing->function_)
-        traverseEdge(thing, static_cast<JSObject*>(thing->function_));
-
-    if (thing->sourceObject_)
-        traverseEdge(thing, static_cast<JSObject*>(thing->sourceObject_));
-
-    if (thing->enclosingScope_)
-        traverseEdge(thing, static_cast<Scope*>(thing->enclosingScope_));
-
-    // We rely on the fact that atoms are always tenured.
-    JSAtom** closedOverBindings = thing->closedOverBindings();
-    for (auto i : IntegerRange(thing->numClosedOverBindings())) {
-        if (closedOverBindings[i])
-            traverseEdge(thing, static_cast<JSString*>(closedOverBindings[i]));
-    }
-
-    GCPtrFunction* innerFunctions = thing->innerFunctions();
-    for (auto i : IntegerRange(thing->numInnerFunctions()))
-        traverseEdge(thing, static_cast<JSObject*>(innerFunctions[i]));
-}
-
-void
-Shape::traceChildren(JSTracer* trc)
-{
-    TraceEdge(trc, &base_, "base");
-    TraceEdge(trc, &propidRef(), "propid");
-    if (parent)
-        TraceEdge(trc, &parent, "parent");
-
-    if (hasGetterObject())
-        TraceManuallyBarrieredEdge(trc, &asAccessorShape().getterObj, "getter");
-    if (hasSetterObject())
-        TraceManuallyBarrieredEdge(trc, &asAccessorShape().setterObj, "setter");
-}
-inline void
-js::GCMarker::eagerlyMarkChildren(Shape* shape)
-{
-    MOZ_ASSERT(shape->isMarked(this->markColor()));
-    do {
-        // Special case: if a base shape has a shape table then all its pointers
-        // must point to this shape or an anscestor.  Since these pointers will
-        // be traced by this loop they do not need to be traced here as well.
-        BaseShape* base = shape->base();
-        CheckTraversedEdge(shape, base);
-        if (mark(base)) {
-            MOZ_ASSERT(base->canSkipMarkingShapeTable(shape));
-            base->traceChildrenSkipShapeTable(this);
-        }
-
-        traverseEdge(shape, shape->propidRef().get());
-
-        // When triggered between slices on belhalf of a barrier, these
-        // objects may reside in the nursery, so require an extra check.
-        // FIXME: Bug 1157967 - remove the isTenured checks.
-        if (shape->hasGetterObject() && shape->getterObject()->isTenured())
-            traverseEdge(shape, shape->getterObject());
-        if (shape->hasSetterObject() && shape->setterObject()->isTenured())
-            traverseEdge(shape, shape->setterObject());
-
-        shape = shape->previous();
-    } while (shape && mark(shape));
-}
-
-void
-JSString::traceChildren(JSTracer* trc)
-{
-    if (hasBase())
-        traceBase(trc);
-    else if (isRope())
-        asRope().traceChildren(trc);
-}
-inline void
-GCMarker::eagerlyMarkChildren(JSString* str)
-{
-    if (str->isLinear())
-        eagerlyMarkChildren(&str->asLinear());
-    else
-        eagerlyMarkChildren(&str->asRope());
-}
-
-void
-JSString::traceBase(JSTracer* trc)
-{
-    MOZ_ASSERT(hasBase());
-    TraceManuallyBarrieredEdge(trc, &d.s.u3.base, "base");
-}
-inline void
-js::GCMarker::eagerlyMarkChildren(JSLinearString* linearStr)
-{
-    /*AssertZoneIsMarking(linearStr);
-    MOZ_ASSERT(linearStr->isMarked());
-    MOZ_ASSERT(linearStr->JSString::isLinear());*/
-
-    // Use iterative marking to avoid blowing out the stack.
-    while (linearStr->hasBase()) {
-        linearStr = linearStr->base();
-        MOZ_ASSERT(linearStr->JSString::isLinear());
-        if (linearStr->isPermanentAtom())
-            break;
-        /*AssertZoneIsMarking(linearStr);*/
-        if (!mark(static_cast<JSString*>(linearStr)))
-            break;
-    }
-}
-
-void
-JSRope::traceChildren(JSTracer* trc) {
-    js::TraceManuallyBarrieredEdge(trc, &d.s.u2.left, "left child");
-    js::TraceManuallyBarrieredEdge(trc, &d.s.u3.right, "right child");
-}
-inline void
-js::GCMarker::eagerlyMarkChildren(JSRope* rope)
-{
-    // This function tries to scan the whole rope tree using the marking stack
-    // as temporary storage. If that becomes full, the unscanned ropes are
-    // added to the delayed marking list. When the function returns, the
-    // marking stack is at the same depth as it was on entry. This way we avoid
-    // using tags when pushing ropes to the stack as ropes never leak to other
-    // users of the stack. This also assumes that a rope can only point to
-    // other ropes or linear strings, it cannot refer to GC things of other
-    // types.
-    ptrdiff_t savedPos = stack.position();
-    JS_DIAGNOSTICS_ASSERT(rope->getTraceKind() == JS::TraceKind::String);
-#ifdef JS_DEBUG
-    static const size_t DEEP_ROPE_THRESHOLD = 100000;
-    static const size_t ROPE_CYCLE_HISTORY = 100;
-    DebugOnly<size_t> ropeDepth = 0;
-    JSRope* history[ROPE_CYCLE_HISTORY];
-#endif
-    while (true) {
-#ifdef JS_DEBUG
-        if (++ropeDepth >= DEEP_ROPE_THRESHOLD) {
-            // Bug 1011786 comment 294 - detect cyclic ropes. There are some
-            // legitimate deep ropes, at least in tests. So if we hit a deep
-            // rope, start recording the nodes we visit and check whether we
-            // repeat. But do it on a finite window size W so that we're not
-            // scanning the full history for every node. And only check every
-            // Wth push, to add only constant overhead per node. This will only
-            // catch cycles of size up to W (but it seems most likely that any
-            // cycles will be size 1 or maybe 2.)
-            if ((ropeDepth > DEEP_ROPE_THRESHOLD + ROPE_CYCLE_HISTORY) &&
-                (ropeDepth % ROPE_CYCLE_HISTORY) == 0)
-            {
-                for (size_t i = 0; i < ROPE_CYCLE_HISTORY; i++)
-                    MOZ_ASSERT(history[i] != rope, "cycle detected in rope");
-            }
-            history[ropeDepth % ROPE_CYCLE_HISTORY] = rope;
-        }
-#endif
-
-        JS_DIAGNOSTICS_ASSERT(rope->getTraceKind() == JS::TraceKind::String);
-        JS_DIAGNOSTICS_ASSERT(rope->JSString::isRope());
-        /*AssertZoneIsMarking(rope);
-        MOZ_ASSERT(rope->isMarked());*/
-        JSRope* next = nullptr;
-
-        JSString* right = rope->rightChild();
-        if (!right->isPermanentAtom() &&
-            mark(right))
-        {
-            if (right->isLinear())
-                eagerlyMarkChildren(&right->asLinear());
-            else
-                next = &right->asRope();
-        }
-
-        JSString* left = rope->leftChild();
-        if (!left->isPermanentAtom() &&
-            mark(left))
-        {
-            if (left->isLinear()) {
-                eagerlyMarkChildren(&left->asLinear());
-            } else {
-                // When both children are ropes, set aside the right one to
-                // scan it later.
-                if (next && !stack.pushTempRope(next))
-                    delayMarkingChildren(next);
-                next = &left->asRope();
-            }
-        }
-        if (next) {
-            rope = next;
-        } else if (savedPos != stack.position()) {
-            MOZ_ASSERT(savedPos < stack.position());
-            rope = stack.popPtr().asTempRope();
-        } else {
-            break;
-        }
-    }
-    MOZ_ASSERT(savedPos == stack.position());
-}
-
-static inline void
-TraceBindingNames(JSTracer* trc, BindingName* names, uint32_t length)
-{
-    for (uint32_t i = 0; i < length; i++) {
-        JSAtom* name = names[i].name();
-        MOZ_ASSERT(name);
-        TraceManuallyBarrieredEdge(trc, &name, "scope name");
-    }
-};
-static inline void
-TraceNullableBindingNames(JSTracer* trc, BindingName* names, uint32_t length)
-{
-    for (uint32_t i = 0; i < length; i++) {
-        if (JSAtom* name = names[i].name())
-            TraceManuallyBarrieredEdge(trc, &name, "scope name");
-    }
-};
-void
-BindingName::trace(JSTracer* trc)
-{
-    if (JSAtom* atom = name())
-        TraceManuallyBarrieredEdge(trc, &atom, "binding name");
-}
-void
-BindingIter::trace(JSTracer* trc)
-{
-    TraceNullableBindingNames(trc, names_, length_);
-}
-void
-LexicalScope::Data::trace(JSTracer* trc)
-{
-    TraceBindingNames(trc, names, length);
-}
-void
-FunctionScope::Data::trace(JSTracer* trc)
-{
-    TraceNullableEdge(trc, &canonicalFunction, "scope canonical function");
-    TraceNullableBindingNames(trc, names, length);
-}
-void
-VarScope::Data::trace(JSTracer* trc)
-{
-    TraceBindingNames(trc, names, length);
-}
-void
-GlobalScope::Data::trace(JSTracer* trc)
-{
-    TraceBindingNames(trc, names, length);
-}
-void
-EvalScope::Data::trace(JSTracer* trc)
-{
-    TraceBindingNames(trc, names, length);
-}
-void
-ModuleScope::Data::trace(JSTracer* trc)
-{
-    TraceNullableEdge(trc, &module, "scope module");
-    TraceBindingNames(trc, names, length);
+
+/*** Inline, Eager GC Marking *********************************************************************/
+
+// Each of the eager, inline marking paths is directly preceeded by the
+// out-of-line, generic tracing code for comparison. Both paths must end up
+// traversing equivalent subgraphs.
+
+void
+LazyScript::traceChildren(JSTracer* trc)
+{
+    if (script_)
+        TraceWeakEdge(trc, &script_, "script");
+
+    if (function_)
+        TraceEdge(trc, &function_, "function");
+
+    if (sourceObject_)
+        TraceEdge(trc, &sourceObject_, "sourceObject");
+
+    if (enclosingScope_)
+        TraceEdge(trc, &enclosingScope_, "enclosingScope");
+
+    // We rely on the fact that atoms are always tenured.
+    JSAtom** closedOverBindings = this->closedOverBindings();
+    for (auto i : IntegerRange(numClosedOverBindings())) {
+        if (closedOverBindings[i])
+            TraceManuallyBarrieredEdge(trc, &closedOverBindings[i], "closedOverBinding");
+    }
+
+    GCPtrFunction* innerFunctions = this->innerFunctions();
+    for (auto i : IntegerRange(numInnerFunctions()))
+        TraceEdge(trc, &innerFunctions[i], "lazyScriptInnerFunction");
+}
+
+void
+Shape::traceChildren(JSTracer* trc)
+{
+    TraceEdge(trc, &base_, "base");
+    TraceEdge(trc, &propidRef(), "propid");
+    if (parent)
+        TraceEdge(trc, &parent, "parent");
+
+    if (hasGetterObject())
+        TraceManuallyBarrieredEdge(trc, &asAccessorShape().getterObj, "getter");
+    if (hasSetterObject())
+        TraceManuallyBarrieredEdge(trc, &asAccessorShape().setterObj, "setter");
+}
+
+void
+JSString::traceChildren(JSTracer* trc)
+{
+    if (hasBase())
+        traceBase(trc);
+    else if (isRope())
+        asRope().traceChildren(trc);
+}
+
+void
+JSString::traceBase(JSTracer* trc)
+{
+    MOZ_ASSERT(hasBase());
+    TraceManuallyBarrieredEdge(trc, &d.s.u3.base, "base");
+}
+
+void
+JSRope::traceChildren(JSTracer* trc) {
+    js::TraceManuallyBarrieredEdge(trc, &d.s.u2.left, "left child");
+    js::TraceManuallyBarrieredEdge(trc, &d.s.u3.right, "right child");
+}
+
+static inline void
+TraceBindingNames(JSTracer* trc, BindingName* names, uint32_t length)
+{
+    for (uint32_t i = 0; i < length; i++) {
+        JSAtom* name = names[i].name();
+        MOZ_ASSERT(name);
+        TraceManuallyBarrieredEdge(trc, &name, "scope name");
+    }
+};
+static inline void
+TraceNullableBindingNames(JSTracer* trc, BindingName* names, uint32_t length)
+{
+    for (uint32_t i = 0; i < length; i++) {
+        if (JSAtom* name = names[i].name())
+            TraceManuallyBarrieredEdge(trc, &name, "scope name");
+    }
+};
+void
+BindingName::trace(JSTracer* trc)
+{
+    if (JSAtom* atom = name())
+        TraceManuallyBarrieredEdge(trc, &atom, "binding name");
+}
+void
+BindingIter::trace(JSTracer* trc)
+{
+    TraceNullableBindingNames(trc, names_, length_);
+}
+void
+LexicalScope::Data::trace(JSTracer* trc)
+{
+    TraceBindingNames(trc, names, length);
+}
+void
+FunctionScope::Data::trace(JSTracer* trc)
+{
+    TraceNullableEdge(trc, &canonicalFunction, "scope canonical function");
+    TraceNullableBindingNames(trc, names, length);
+}
+void
+VarScope::Data::trace(JSTracer* trc)
+{
+    TraceBindingNames(trc, names, length);
+}
+void
+GlobalScope::Data::trace(JSTracer* trc)
+{
+    TraceBindingNames(trc, names, length);
+}
+void
+EvalScope::Data::trace(JSTracer* trc)
+{
+    TraceBindingNames(trc, names, length);
+}
+void
+ModuleScope::Data::trace(JSTracer* trc)
+{
+    TraceNullableEdge(trc, &module, "scope module");
+    TraceBindingNames(trc, names, length);
 }
 void
 WasmFunctionScope::Data::trace(JSTracer* trc)
 {
     TraceNullableEdge(trc, &instance, "wasm function");
     TraceBindingNames(trc, names, length);
-}
-void
-Scope::traceChildren(JSTracer* trc)
-{
-    TraceNullableEdge(trc, &enclosing_, "scope enclosing");
-    TraceNullableEdge(trc, &environmentShape_, "scope env shape");
-    switch (kind_) {
-      case ScopeKind::Function:
-        reinterpret_cast<FunctionScope::Data*>(data_)->trace(trc);
-        break;
-      case ScopeKind::FunctionBodyVar:
-      case ScopeKind::ParameterExpressionVar:
-        reinterpret_cast<VarScope::Data*>(data_)->trace(trc);
-        break;
-      case ScopeKind::Lexical:
-      case ScopeKind::SimpleCatch:
-      case ScopeKind::Catch:
-      case ScopeKind::NamedLambda:
-      case ScopeKind::StrictNamedLambda:
-        reinterpret_cast<LexicalScope::Data*>(data_)->trace(trc);
-        break;
-      case ScopeKind::Global:
-      case ScopeKind::NonSyntactic:
-        reinterpret_cast<GlobalScope::Data*>(data_)->trace(trc);
-        break;
-      case ScopeKind::Eval:
-      case ScopeKind::StrictEval:
-        reinterpret_cast<EvalScope::Data*>(data_)->trace(trc);
-        break;
-      case ScopeKind::Module:
-        reinterpret_cast<ModuleScope::Data*>(data_)->trace(trc);
-        break;
-      case ScopeKind::With:
-        break;
-    }
-}
-inline void
-js::GCMarker::eagerlyMarkChildren(Scope* scope)
-{
-    if (scope->enclosing_)
-        traverseEdge(scope, static_cast<Scope*>(scope->enclosing_));
-    if (scope->environmentShape_)
-        traverseEdge(scope, static_cast<Shape*>(scope->environmentShape_));
-    BindingName* names = nullptr;
-    uint32_t length = 0;
-    switch (scope->kind_) {
-      case ScopeKind::Function: {
-        FunctionScope::Data* data = reinterpret_cast<FunctionScope::Data*>(scope->data_);
-        traverseEdge(scope, static_cast<JSObject*>(data->canonicalFunction));
-        names = data->names;
-        length = data->length;
-        break;
-      }
-
-      case ScopeKind::FunctionBodyVar:
-      case ScopeKind::ParameterExpressionVar: {
-        VarScope::Data* data = reinterpret_cast<VarScope::Data*>(scope->data_);
-        names = data->names;
-        length = data->length;
-        break;
-      }
-
-      case ScopeKind::Lexical:
-      case ScopeKind::SimpleCatch:
-      case ScopeKind::Catch:
-      case ScopeKind::NamedLambda:
-      case ScopeKind::StrictNamedLambda: {
-        LexicalScope::Data* data = reinterpret_cast<LexicalScope::Data*>(scope->data_);
-        names = data->names;
-        length = data->length;
-        break;
-      }
-
-      case ScopeKind::Global:
-      case ScopeKind::NonSyntactic: {
-        GlobalScope::Data* data = reinterpret_cast<GlobalScope::Data*>(scope->data_);
-        names = data->names;
-        length = data->length;
-        break;
-      }
-
-      case ScopeKind::Eval:
-      case ScopeKind::StrictEval: {
-        EvalScope::Data* data = reinterpret_cast<EvalScope::Data*>(scope->data_);
-        names = data->names;
-        length = data->length;
-        break;
-      }
-
-      case ScopeKind::Module: {
-        ModuleScope::Data* data = reinterpret_cast<ModuleScope::Data*>(scope->data_);
-        traverseEdge(scope, static_cast<JSObject*>(data->module));
-        names = data->names;
-        length = data->length;
-        break;
-      }
-
-      case ScopeKind::With:
-        break;
-=======
-    static const uint32_t flagMask =
-        TYPE_FLAG_STRING | TYPE_FLAG_SYMBOL | TYPE_FLAG_LAZYARGS | TYPE_FLAG_ANYOBJECT;
-    bool mayBeMarkable = typeSet->hasAnyFlag(flagMask) || typeSet->getObjectCount() != 0;
-
-#ifdef DEBUG
-    if (!mayBeMarkable) {
-        const Value* elements = nobj->getDenseElementsAllowCopyOnWrite();
-        for (unsigned i = 0; i < nobj->getDenseInitializedLength(); i++)
-            MOZ_ASSERT(!elements[i].isGCThing());
-    }
-#endif
-
-    return mayBeMarkable;
-}
->>>>>>> a17af05f
-
-      case ScopeKind::WasmFunction: {
-        WasmFunctionScope::Data* data = reinterpret_cast<WasmFunctionScope::Data*>(scope->data_);
-        traverseEdge(scope, static_cast<JSObject*>(data->instance));
-        names = data->names;
-        length = data->length;
-        break;
-      }
-    }
-    if (scope->kind_ == ScopeKind::Function) {
-        for (uint32_t i = 0; i < length; i++) {
-            if (JSAtom* name = names[i].name())
-                traverseEdge(scope, static_cast<JSString*>(name));
-        }
-    } else {
-        for (uint32_t i = 0; i < length; i++)
-            traverseEdge(scope, static_cast<JSString*>(names[i].name()));
-    }
-}
-
-void
-js::ObjectGroup::traceChildren(JSTracer* trc)
-{
-    unsigned count = getPropertyCount();
-    for (unsigned i = 0; i < count; i++) {
-        if (ObjectGroup::Property* prop = getProperty(i))
-            TraceEdge(trc, &prop->id, "group_property");
-    }
-
-    if (proto().isObject())
-        TraceEdge(trc, &proto(), "group_proto");
-
-    if (trc->isMarkingTracer() || trc->isOmrMarkingTracer())
-        compartment()->mark();
-
-    if (JSObject* global = compartment()->unsafeUnbarrieredMaybeGlobal())
-        TraceManuallyBarrieredEdge(trc, &global, "group_global");
-
-
-    if (newScript())
-        newScript()->trace(trc);
-
-    if (maybePreliminaryObjects())
-        maybePreliminaryObjects()->trace(trc);
-
-    if (maybeUnboxedLayout())
-        unboxedLayout().trace(trc);
-
-    if (ObjectGroup* unboxedGroup = maybeOriginalUnboxedGroup()) {
-        TraceManuallyBarrieredEdge(trc, &unboxedGroup, "group_original_unboxed_group");
-        setOriginalUnboxedGroup(unboxedGroup);
-    }
-
-    if (JSObject* descr = maybeTypeDescr()) {
-        TraceManuallyBarrieredEdge(trc, &descr, "group_type_descr");
-        setTypeDescr(&descr->as<TypeDescr>());
-    }
-
-    if (JSObject* fun = maybeInterpretedFunction()) {
-        TraceManuallyBarrieredEdge(trc, &fun, "group_function");
-        setInterpretedFunction(&fun->as<JSFunction>());
-    }
-}
-void
-js::GCMarker::lazilyMarkChildren(ObjectGroup* group)
-{
-    unsigned count = group->getPropertyCount();
-    for (unsigned i = 0; i < count; i++) {
-        if (ObjectGroup::Property* prop = group->getProperty(i))
-            traverseEdge(group, prop->id.get());
-    }
-
-    if (group->proto().isObject())
-        traverseEdge(group, group->proto().toObject());
-
-    group->compartment()->mark();
-
-    if (GlobalObject* global = group->compartment()->unsafeUnbarrieredMaybeGlobal())
-        traverseEdge(group, static_cast<JSObject*>(global));
-
-    if (group->newScript())
-        group->newScript()->trace(this);
-
-    if (group->maybePreliminaryObjects())
-        group->maybePreliminaryObjects()->trace(this);
-
-    if (group->maybeUnboxedLayout())
-        group->unboxedLayout().trace(this);
-
-    if (ObjectGroup* unboxedGroup = group->maybeOriginalUnboxedGroup())
-        traverseEdge(group, unboxedGroup);
-
-    if (TypeDescr* descr = group->maybeTypeDescr())
-        traverseEdge(group, static_cast<JSObject*>(descr));
-
-    if (JSFunction* fun = group->maybeInterpretedFunction())
-        traverseEdge(group, static_cast<JSObject*>(fun));
-}
-
-struct TraverseObjectFunctor
-{
-    template <typename T>
-    void operator()(T* thing, GCMarker* gcmarker, JSObject* src) {
-        gcmarker->traverseEdge(src, *thing);
-    }
-};
-
-// Call the trace hook set on the object, if present. If further tracing of
-// NativeObject fields is required, this will return the native object.
-enum class CheckGeneration { DoChecks, NoChecks};
-template <typename Functor, typename... Args>
-static inline NativeObject*
-CallTraceHook(Functor f, JSTracer* trc, JSObject* obj, CheckGeneration check, Args&&... args)
-{
-    const Class* clasp = obj->getClass();
-    MOZ_ASSERT(clasp);
-    MOZ_ASSERT(obj->isNative() == clasp->isNative());
-
-    if (!clasp->hasTrace())
-        return &obj->as<NativeObject>();
-
-    if (clasp->isTrace(InlineTypedObject::obj_trace)) {
-        Shape** pshape = obj->as<InlineTypedObject>().addressOfShapeFromGC();
-        f(pshape, mozilla::Forward<Args>(args)...);
-
-        InlineTypedObject& tobj = obj->as<InlineTypedObject>();
-        if (tobj.typeDescr().hasTraceList()) {
-            VisitTraceList(f, tobj.typeDescr().traceList(), tobj.inlineTypedMemForGC(),
-                           mozilla::Forward<Args>(args)...);
-        }
-
-        return nullptr;
-    }
-
-    if (clasp == &UnboxedPlainObject::class_) {
-        JSObject** pexpando = obj->as<UnboxedPlainObject>().addressOfExpando();
-        if (*pexpando)
-            f(pexpando, mozilla::Forward<Args>(args)...);
-
-        UnboxedPlainObject& unboxed = obj->as<UnboxedPlainObject>();
-        const UnboxedLayout& layout = check == CheckGeneration::DoChecks
-                                      ? unboxed.layout()
-                                      : unboxed.layoutDontCheckGeneration();
-        if (layout.traceList()) {
-            VisitTraceList(f, layout.traceList(), unboxed.data(),
-                           mozilla::Forward<Args>(args)...);
-        }
-
-        return nullptr;
-    }
-
-    clasp->doTrace(trc, obj);
-
-    if (!clasp->isNative())
-        return nullptr;
-    return &obj->as<NativeObject>();
-}
-
-template <typename F, typename... Args>
-static void
-VisitTraceList(F f, const int32_t* traceList, uint8_t* memory, Args&&... args)
-{
-    while (*traceList != -1) {
-        f(reinterpret_cast<JSString**>(memory + *traceList), mozilla::Forward<Args>(args)...);
-        traceList++;
-    }
-    traceList++;
-    while (*traceList != -1) {
-        JSObject** objp = reinterpret_cast<JSObject**>(memory + *traceList);
-        if (*objp)
-            f(objp, mozilla::Forward<Args>(args)...);
-        traceList++;
-    }
-    traceList++;
-    while (*traceList != -1) {
-        f(reinterpret_cast<Value*>(memory + *traceList), mozilla::Forward<Args>(args)...);
-        traceList++;
-    }
-}
-
+}
+void
+Scope::traceChildren(JSTracer* trc)
+{
+    TraceNullableEdge(trc, &enclosing_, "scope enclosing");
+    TraceNullableEdge(trc, &environmentShape_, "scope env shape");
+    switch (kind_) {
+      case ScopeKind::Function:
+        reinterpret_cast<FunctionScope::Data*>(data_)->trace(trc);
+        break;
+      case ScopeKind::FunctionBodyVar:
+      case ScopeKind::ParameterExpressionVar:
+        reinterpret_cast<VarScope::Data*>(data_)->trace(trc);
+        break;
+      case ScopeKind::Lexical:
+      case ScopeKind::SimpleCatch:
+      case ScopeKind::Catch:
+      case ScopeKind::NamedLambda:
+      case ScopeKind::StrictNamedLambda:
+        reinterpret_cast<LexicalScope::Data*>(data_)->trace(trc);
+        break;
+      case ScopeKind::Global:
+      case ScopeKind::NonSyntactic:
+        reinterpret_cast<GlobalScope::Data*>(data_)->trace(trc);
+        break;
+      case ScopeKind::Eval:
+      case ScopeKind::StrictEval:
+        reinterpret_cast<EvalScope::Data*>(data_)->trace(trc);
+        break;
+      case ScopeKind::Module:
+        reinterpret_cast<ModuleScope::Data*>(data_)->trace(trc);
+        break;
+      case ScopeKind::With:
+        break;
+    }
+}
+
+void
+js::ObjectGroup::traceChildren(JSTracer* trc)
+{
+    unsigned count = getPropertyCount();
+    for (unsigned i = 0; i < count; i++) {
+        if (ObjectGroup::Property* prop = getProperty(i))
+            TraceEdge(trc, &prop->id, "group_property");
+    }
+
+    if (proto().isObject())
+        TraceEdge(trc, &proto(), "group_proto");
+
+    if (trc->isMarkingTracer() || trc->isOmrMarkingTracer())
+        compartment()->mark();
+
+    if (JSObject* global = compartment()->unsafeUnbarrieredMaybeGlobal())
+        TraceManuallyBarrieredEdge(trc, &global, "group_global");
+
+
+    if (newScript())
+        newScript()->trace(trc);
+
+    if (maybePreliminaryObjects())
+        maybePreliminaryObjects()->trace(trc);
+
+    if (maybeUnboxedLayout())
+        unboxedLayout().trace(trc);
+
+    if (ObjectGroup* unboxedGroup = maybeOriginalUnboxedGroup()) {
+        TraceManuallyBarrieredEdge(trc, &unboxedGroup, "group_original_unboxed_group");
+        setOriginalUnboxedGroup(unboxedGroup);
+    }
+
+    if (JSObject* descr = maybeTypeDescr()) {
+        TraceManuallyBarrieredEdge(trc, &descr, "group_type_descr");
+        setTypeDescr(&descr->as<TypeDescr>());
+    }
+
+    if (JSObject* fun = maybeInterpretedFunction()) {
+        TraceManuallyBarrieredEdge(trc, &fun, "group_function");
+        setInterpretedFunction(&fun->as<JSFunction>());
+    }
+}
+
+// Call the trace hook set on the object, if present. If further tracing of
+// NativeObject fields is required, this will return the native object.
+enum class CheckGeneration { DoChecks, NoChecks};
+template <typename Functor, typename... Args>
+static inline NativeObject*
+CallTraceHook(Functor f, JSTracer* trc, JSObject* obj, CheckGeneration check, Args&&... args)
+{
+    const Class* clasp = obj->getClass();
+    MOZ_ASSERT(clasp);
+    MOZ_ASSERT(obj->isNative() == clasp->isNative());
+
+    if (!clasp->hasTrace())
+        return &obj->as<NativeObject>();
+
+    if (clasp->isTrace(InlineTypedObject::obj_trace)) {
+        Shape** pshape = obj->as<InlineTypedObject>().addressOfShapeFromGC();
+        f(pshape, mozilla::Forward<Args>(args)...);
+
+        InlineTypedObject& tobj = obj->as<InlineTypedObject>();
+        if (tobj.typeDescr().hasTraceList()) {
+            VisitTraceList(f, tobj.typeDescr().traceList(), tobj.inlineTypedMemForGC(),
+                           mozilla::Forward<Args>(args)...);
+        }
+
+        return nullptr;
+    }
+
+    if (clasp == &UnboxedPlainObject::class_) {
+        JSObject** pexpando = obj->as<UnboxedPlainObject>().addressOfExpando();
+        if (*pexpando)
+            f(pexpando, mozilla::Forward<Args>(args)...);
+
+        UnboxedPlainObject& unboxed = obj->as<UnboxedPlainObject>();
+        const UnboxedLayout& layout = check == CheckGeneration::DoChecks
+                                      ? unboxed.layout()
+                                      : unboxed.layoutDontCheckGeneration();
+        if (layout.traceList()) {
+            VisitTraceList(f, layout.traceList(), unboxed.data(),
+                           mozilla::Forward<Args>(args)...);
+        }
+
+        return nullptr;
+    }
+
+    clasp->doTrace(trc, obj);
+
+    if (!clasp->isNative())
+        return nullptr;
+    return &obj->as<NativeObject>();
+}
+
+template <typename F, typename... Args>
+static void
+VisitTraceList(F f, const int32_t* traceList, uint8_t* memory, Args&&... args)
+{
+    while (*traceList != -1) {
+        f(reinterpret_cast<JSString**>(memory + *traceList), mozilla::Forward<Args>(args)...);
+        traceList++;
+    }
+    traceList++;
+    while (*traceList != -1) {
+        JSObject** objp = reinterpret_cast<JSObject**>(memory + *traceList);
+        if (*objp)
+            f(objp, mozilla::Forward<Args>(args)...);
+        traceList++;
+    }
+    traceList++;
+    while (*traceList != -1) {
+        f(reinterpret_cast<Value*>(memory + *traceList), mozilla::Forward<Args>(args)...);
+        traceList++;
+    }
+}
+
 -
-/*** Mark-stack Marking ***************************************************************************/
-
-bool
-GCMarker::drainMarkStack(SliceBudget& budget)
-{
-#ifdef DEBUG
-    MOZ_ASSERT(!strictCompartmentChecking);
-    strictCompartmentChecking = true;
-    auto acc = mozilla::MakeScopeExit([&] {strictCompartmentChecking = false;});
-#endif
-
-    if (budget.isOverBudget())
-        return false;
-
-    for (;;) {
-        while (!stack.isEmpty()) {
-            processMarkStackTop(budget);
-            if (budget.isOverBudget()) {
-                saveValueRanges();
-                return false;
-            }
-        }
-
-        if (!hasDelayedChildren())
-            break;
-
-        /*
-         * Mark children of things that caused too deep recursion during the
-         * above tracing. Don't do this until we're done with everything
-         * else.
-         */
-        if (!markDelayedChildren(budget)) {
-            saveValueRanges();
-            return false;
-        }
-    }
-
+
+/*** Tenuring Tracer *****************************************************************************/
+
+namespace js {
+template <typename T>
+void
+TenuringTracer::traverse(T** tp)
+{
+}
+
+template <>
+void
+TenuringTracer::traverse(JSObject** objp)
+{
+}
+
+template <typename S>
+struct TenuringTraversalFunctor : public IdentityDefaultAdaptor<S> {
+    template <typename T> S operator()(T* t, TenuringTracer* trc) {
+        trc->traverse(&t);
+        return js::gc::RewrapTaggedPointer<S, T>::wrap(t);
+    }
+};
+
+template <typename T>
+void
+TenuringTracer::traverse(T* thingp)
+{
+    *thingp = DispatchTyped(TenuringTraversalFunctor<T>(), *thingp, this);
+}
+} // namespace js
+
+static inline void
+TraceWholeCell(TenuringTracer& mover, JSObject* object)
+{
+    mover.traceObject(object);
+
+    // Additionally trace the expando object attached to any unboxed plain
+    // objects. Baseline and Ion can write properties to the expando while
+    // only adding a post barrier to the owning unboxed object. Note that
+    // it isn't possible for a nursery unboxed object to have a tenured
+    // expando, so that adding a post barrier on the original object will
+    // capture any tenured->nursery edges in the expando as well.
+
+    if (object->is<UnboxedPlainObject>()) {
+        if (UnboxedExpandoObject* expando = object->as<UnboxedPlainObject>().maybeExpando())
+            expando->traceChildren(&mover);
+    }
+}
+
+static inline void
+TraceWholeCell(TenuringTracer& mover, JSScript* script)
+{
+    script->traceChildren(&mover);
+}
+
+static inline void
+TraceWholeCell(TenuringTracer& mover, jit::JitCode* jitcode)
+{
+    jitcode->traceChildren(&mover);
+}
+
+template <typename T>
+static void
+TraceBufferedCells(TenuringTracer& mover)
+{
+}
+
++
+/*** IsMarked / IsAboutToBeFinalized **************************************************************/
+
+template <typename T>
+static inline void
+CheckIsMarkedThing(T* thingp)
+{
+}
+
+static bool
+IsMarkedInternalCommon(void* thingp)
+{
+	MM_EnvironmentBase *env = MM_EnvironmentBase::getEnvironment(Nursery::omrVMThread);
+	return ((MM_ParallelGlobalGC*)env->getExtensions()->getGlobalCollector())->getMarkingScheme()->isMarked((omrobjectptr_t)(thingp));
+}
+
+bool
+js::gc::IsAboutToBeFinalizedDuringSweep(TenuredCell& tenured)
+{
+    return !tenured.isMarked();
+}
+
+template <typename T>
+static bool
+IsAboutToBeFinalizedInternal(T** thingp)
+{
+    return !IsMarkedInternalCommon((void*)(*thingp));
+}
+
+template <typename T>
+static bool
+IsAboutToBeFinalizedInternal(T* thingp)
+{
+    return !IsMarkedInternalCommon((void*)thingp);
+}
+
+namespace js {
+namespace gc {
+
+bool
+IsMarkedCell(const TenuredCell* const thingp)
+{
+	return IsMarkedUnbarriered(nullptr, thingp);
+}
+
+template <typename T>
+bool
+IsMarkedUnbarriered(JSRuntime* rt, T* thingp)
+{
+    return IsMarkedInternalCommon((void *)thingp);
+}
+
+template <typename T>
+bool
+IsMarked(JSRuntime* rt, WriteBarrieredBase<T>* thingp)
+{
+    return IsMarkedInternalCommon((void *)thingp->unsafeUnbarrieredForTracing());
+}
+
+template <typename T>
+bool
+IsAboutToBeFinalizedUnbarriered(T* thingp)
+{
+    return IsAboutToBeFinalizedInternal(ConvertToBase(thingp));
+}
+
+template <typename T>
+bool
+IsAboutToBeFinalized(WriteBarrieredBase<T>* thingp)
+{
+    return IsAboutToBeFinalizedInternal(ConvertToBase(thingp->unsafeUnbarrieredForTracing()));
+}
+
+template <typename T>
+bool
+IsAboutToBeFinalized(ReadBarrieredBase<T>* thingp)
+{
+    return IsAboutToBeFinalizedInternal(ConvertToBase(thingp->unsafeUnbarrieredForTracing()));
+}
+
+template <typename T>
+JS_PUBLIC_API(bool)
+EdgeNeedsSweep(JS::Heap<T>* thingp)
+{
+    return IsAboutToBeFinalizedInternal(ConvertToBase(thingp->unsafeGet()));
+}
+
+template <typename T>
+JS_PUBLIC_API(bool)
+EdgeNeedsSweepUnbarrieredSlow(T* thingp)
+{
+    return IsAboutToBeFinalizedInternal(ConvertToBase(thingp));
+}
+
+// Instantiate a copy of the Tracing templates for each derived type.
+#define INSTANTIATE_ALL_VALID_TRACE_FUNCTIONS(type) \
+    template bool IsMarkedUnbarriered<type>(JSRuntime*, type*);                \
+    template bool IsMarked<type>(JSRuntime*, WriteBarrieredBase<type>*); \
+    template bool IsAboutToBeFinalizedUnbarriered<type>(type*); \
+    template bool IsAboutToBeFinalized<type>(WriteBarrieredBase<type>*); \
+    template bool IsAboutToBeFinalized<type>(ReadBarrieredBase<type>*);
+#define INSTANTIATE_ALL_VALID_HEAP_TRACE_FUNCTIONS(type) \
+    template JS_PUBLIC_API(bool) EdgeNeedsSweep<type>(JS::Heap<type>*); \
+    template JS_PUBLIC_API(bool) EdgeNeedsSweepUnbarrieredSlow<type>(type*);
+FOR_EACH_GC_POINTER_TYPE(INSTANTIATE_ALL_VALID_TRACE_FUNCTIONS)
+FOR_EACH_PUBLIC_GC_POINTER_TYPE(INSTANTIATE_ALL_VALID_HEAP_TRACE_FUNCTIONS)
+FOR_EACH_PUBLIC_TAGGED_GC_POINTER_TYPE(INSTANTIATE_ALL_VALID_HEAP_TRACE_FUNCTIONS)
+#undef INSTANTIATE_ALL_VALID_TRACE_FUNCTIONS
+
+} /* namespace gc */
+} /* namespace js */
+
+
+
+JS_FRIEND_API(bool)
+JS::UnmarkGrayGCThingRecursively(JS::GCCellPtr thing)
+{
     return true;
-}
-
-inline static bool
-ObjectDenseElementsMayBeMarkable(NativeObject* nobj)
-{
-    /*
-     * For arrays that are large enough it's worth checking the type information
-     * to see if the object's elements contain any GC pointers.  If not, we
-     * don't need to trace them.
-     */
-    const unsigned MinElementsLength = 32;
-    if (nobj->getDenseInitializedLength() < MinElementsLength || nobj->isSingleton())
-        return true;
-
-    ObjectGroup* group = nobj->group();
-    if (group->needsSweep() || group->unknownProperties())
-        return true;
-
-    HeapTypeSet* typeSet = group->maybeGetProperty(JSID_VOID);
-    if (!typeSet)
-        return true;
-
-    static const uint32_t flagMask =
-        TYPE_FLAG_STRING | TYPE_FLAG_SYMBOL | TYPE_FLAG_LAZYARGS | TYPE_FLAG_ANYOBJECT;
-    bool mayBeMarkable = typeSet->hasAnyFlag(flagMask) || typeSet->getObjectCount() != 0;
-
-#ifdef DEBUG
-    if (!mayBeMarkable) {
-        const Value* elements = nobj->getDenseElementsAllowCopyOnWrite();
-        for (unsigned i = 0; i < nobj->getDenseInitializedLength(); i++)
-            MOZ_ASSERT(!elements[i].isGCThing());
-    }
-#endif
-
-    return mayBeMarkable;
-}
-
-inline void
-GCMarker::processMarkStackTop(SliceBudget& budget)
-{
-    /*
-     * The function uses explicit goto and implements the scanning of the
-     * object directly. It allows to eliminate the tail recursion and
-     * significantly improve the marking performance, see bug 641025.
-     */
-    HeapSlot* vp;
-    HeapSlot* end;
-    JSObject* obj;
-
-    switch (stack.peekTag()) {
-      case MarkStack::ValueArrayTag: {
-        auto array = stack.popValueArray();
-        obj = array.ptr.asValueArrayObject();
-        vp = array.start;
-        end = array.end;
-        goto scan_value_array;
-      }
-
-      case MarkStack::ObjectTag: {
-        obj = stack.popPtr().as<JSObject>();
-<<<<<<< HEAD
-=======
-        AssertShouldMarkInZone(obj);
->>>>>>> a17af05f
-        goto scan_obj;
-      }
-
-      case MarkStack::GroupTag: {
-        auto group = stack.popPtr().as<ObjectGroup>();
-        return lazilyMarkChildren(group);
-      }
-
-      case MarkStack::JitCodeTag: {
-        auto code = stack.popPtr().as<jit::JitCode>();
-        return code->traceChildren(this);
-      }
-
-      case MarkStack::ScriptTag: {
-        auto script = stack.popPtr().as<JSScript>();
-        return script->traceChildren(this);
-      }
-
-      case MarkStack::SavedValueArrayTag: {
-        auto savedArray = stack.popSavedValueArray();
-        JSObject* obj = savedArray.ptr.asSavedValueArrayObject();
-        if (restoreValueArray(savedArray, &vp, &end))
-            pushValueArray(obj, vp, end);
-        else
-            repush(obj);
-        return;
-      }
-
-      default: MOZ_CRASH("Invalid tag in mark stack");
-    }
-    return;
-
-  scan_value_array:
-    MOZ_ASSERT(vp <= end);
-    while (vp != end) {
-        budget.step();
-        if (budget.isOverBudget()) {
-            pushValueArray(obj, vp, end);
-            return;
-        }
-
-        const Value& v = *vp++;
-        if (v.isString()) {
-            traverseEdge(obj, v.toString());
-        } else if (v.isObject()) {
-            JSObject* obj2 = &v.toObject();
-            MOZ_ASSERT(obj->compartment() == obj2->compartment());
-            if (mark(obj2)) {
-                // Save the rest of this value array for later and start scanning obj2's children.
-                pushValueArray(obj, vp, end);
-                obj = obj2;
-                goto scan_obj;
-            }
-        } else if (v.isSymbol()) {
-            traverseEdge(obj, v.toSymbol());
-        } else if (v.isPrivateGCThing()) {
-            traverseEdge(obj, v.toGCCellPtr());
-        }
-    }
-    return;
-
-  scan_obj:
-    {
-<<<<<<< HEAD
-=======
-        AssertShouldMarkInZone(obj);
-
->>>>>>> a17af05f
-        budget.step();
-        if (budget.isOverBudget()) {
-            repush(obj);
-            return;
-        }
-
-        markImplicitEdges(obj);
-        ObjectGroup* group = obj->groupFromGC();
-        traverseEdge(obj, group);
-
-        NativeObject *nobj = CallTraceHook(TraverseObjectFunctor(), this, obj,
-                                           CheckGeneration::DoChecks, this, obj);
-        if (!nobj)
-            return;
-
-        Shape* shape = nobj->lastProperty();
-        traverseEdge(obj, shape);
-
-        unsigned nslots = nobj->slotSpan();
-
-        do {
-            if (nobj->hasEmptyElements())
-                break;
-
-            if (nobj->denseElementsAreCopyOnWrite()) {
-                JSObject* owner = nobj->getElementsHeader()->ownerObject();
-                if (owner != nobj) {
-                    traverseEdge(obj, owner);
-                    break;
-                }
-            }
-
-            if (!ObjectDenseElementsMayBeMarkable(nobj))
-                break;
-
-            vp = nobj->getDenseElementsAllowCopyOnWrite();
-            end = vp + nobj->getDenseInitializedLength();
-
-            if (!nslots)
-                goto scan_value_array;
-            pushValueArray(nobj, vp, end);
-        } while (false);
-
-        vp = nobj->fixedSlots();
-        if (nobj->slots_) {
-            unsigned nfixed = nobj->numFixedSlots();
-            if (nslots > nfixed) {
-                pushValueArray(nobj, vp, vp + nfixed);
-                vp = nobj->slots_;
-                end = vp + (nslots - nfixed);
-                goto scan_value_array;
-            }
-        }
-        MOZ_ASSERT(nslots <= nobj->numFixedSlots());
-        end = vp + nslots;
-        goto scan_value_array;
-<<<<<<< HEAD
-    }
-}
-
-/*
- * During incremental GC, we return from drainMarkStack without having processed
- * the entire stack. At that point, JS code can run and reallocate slot arrays
- * that are stored on the stack. To prevent this from happening, we replace all
- * ValueArrayTag stack items with SavedValueArrayTag. In the latter, slots
- * pointers are replaced with slot indexes, and slot array end pointers are
- * replaced with the kind of index (properties vs. elements).
- */
-void
-GCMarker::saveValueRanges()
-=======
-    }
-}
-
-/*
- * During incremental GC, we return from drainMarkStack without having processed
- * the entire stack. At that point, JS code can run and reallocate slot arrays
- * that are stored on the stack. To prevent this from happening, we replace all
- * ValueArrayTag stack items with SavedValueArrayTag. In the latter, slots
- * pointers are replaced with slot indexes, and slot array end pointers are
- * replaced with the kind of index (properties vs. elements).
- */
-void
-GCMarker::saveValueRanges()
->>>>>>> a17af05f
-{
-    MarkStackIter iter(stack);
-    while (!iter.done()) {
-        auto tag = iter.peekTag();
-        if (tag == MarkStack::ValueArrayTag) {
-            auto array = iter.peekValueArray();
-
-            NativeObject* obj = &array.ptr.asValueArrayObject()->as<NativeObject>();
-            MOZ_ASSERT(obj->isNative());
-
-            uintptr_t index;
-            HeapSlot::Kind kind;
-            HeapSlot* vp = obj->getDenseElementsAllowCopyOnWrite();
-            if (array.end == vp + obj->getDenseInitializedLength()) {
-                MOZ_ASSERT(array.start >= vp);
-<<<<<<< HEAD
-                index = array.start - vp;
-=======
-                // Add the number of shifted elements here (and subtract in
-                // restoreValueArray) to ensure shift() calls on the array
-                // are handled correctly.
-                index = obj->unshiftedIndex(array.start - vp);
->>>>>>> a17af05f
-                kind = HeapSlot::Element;
-            } else {
-                HeapSlot* vp = obj->fixedSlots();
-                unsigned nfixed = obj->numFixedSlots();
-                if (array.start == array.end) {
-                    index = obj->slotSpan();
-                } else if (array.start >= vp && array.start < vp + nfixed) {
-                    MOZ_ASSERT(array.end == vp + Min(nfixed, obj->slotSpan()));
-                    index = array.start - vp;
-                } else {
-                    MOZ_ASSERT(array.start >= obj->slots_ &&
-                               array.end == obj->slots_ + obj->slotSpan() - nfixed);
-                    index = (array.start - obj->slots_) + nfixed;
-                }
-                kind = HeapSlot::Slot;
-            }
-            iter.saveValueArray(obj, index, kind);
-            iter.nextArray();
-        } else if (tag == MarkStack::SavedValueArrayTag) {
-            iter.nextArray();
-        } else {
-            iter.nextPtr();
-        }
-<<<<<<< HEAD
-    }
-}
-
-bool
-GCMarker::restoreValueArray(const MarkStack::SavedValueArray& array,
-                            HeapSlot** vpp, HeapSlot** endp)
-=======
-    }
-}
-
-bool
-GCMarker::restoreValueArray(const MarkStack::SavedValueArray& array,
-                            HeapSlot** vpp, HeapSlot** endp)
->>>>>>> a17af05f
-{
-    JSObject* objArg = array.ptr.asSavedValueArrayObject();
-    if (!objArg->isNative())
-        return false;
-    NativeObject* obj = &objArg->as<NativeObject>();
-
-    uintptr_t start = array.index;
-    if (array.kind == HeapSlot::Element) {
-<<<<<<< HEAD
-        if (!obj->is<ArrayObject>())
-            return false;
-
-=======
->>>>>>> a17af05f
-        uint32_t initlen = obj->getDenseInitializedLength();
-
-        // Account for shifted elements.
-        uint32_t numShifted = obj->getElementsHeader()->numShiftedElements();
-        start = (numShifted < start) ? start - numShifted : 0;
-
-        HeapSlot* vp = obj->getDenseElementsAllowCopyOnWrite();
-        if (start < initlen) {
-            *vpp = vp + start;
-            *endp = vp + initlen;
-        } else {
-            /* The object shrunk, in which case no scanning is needed. */
-            *vpp = *endp = vp;
-        }
-    } else {
-        MOZ_ASSERT(array.kind == HeapSlot::Slot);
-        HeapSlot* vp = obj->fixedSlots();
-        unsigned nfixed = obj->numFixedSlots();
-        unsigned nslots = obj->slotSpan();
-        if (start < nslots) {
-            if (start < nfixed) {
-                *vpp = vp + start;
-                *endp = vp + Min(nfixed, nslots);
-            } else {
-                *vpp = obj->slots_ + start - nfixed;
-                *endp = obj->slots_ + nslots - nfixed;
-            }
-        } else {
-            /* The object shrunk, in which case no scanning is needed. */
-            *vpp = *endp = vp;
-        }
-    }
-
-    MOZ_ASSERT(*vpp <= *endp);
-<<<<<<< HEAD
-    return true;
-}
-
--
-/*** Mark Stack ***********************************************************************************/
-
-=======
-    return true;
-}
-
--
-/*** Mark Stack ***********************************************************************************/
-
->>>>>>> a17af05f
-static_assert(sizeof(MarkStack::TaggedPtr) == sizeof(uintptr_t),
-              "A TaggedPtr should be the same size as a pointer");
-static_assert(sizeof(MarkStack::ValueArray) == sizeof(MarkStack::SavedValueArray),
-              "ValueArray and SavedValueArray should be the same size");
-static_assert((sizeof(MarkStack::ValueArray) % sizeof(uintptr_t)) == 0,
-              "ValueArray and SavedValueArray should be multiples of the pointer size");
-
-static const size_t ValueArrayWords = sizeof(MarkStack::ValueArray) / sizeof(uintptr_t);
-<<<<<<< HEAD
-
-=======
-
-template <typename T>
-struct MapTypeToMarkStackTag {};
-template <>
-struct MapTypeToMarkStackTag<JSObject*> { static const auto value = MarkStack::ObjectTag; };
-template <>
-struct MapTypeToMarkStackTag<ObjectGroup*> { static const auto value = MarkStack::GroupTag; };
-template <>
-struct MapTypeToMarkStackTag<jit::JitCode*> { static const auto value = MarkStack::JitCodeTag; };
-template <>
-struct MapTypeToMarkStackTag<JSScript*> { static const auto value = MarkStack::ScriptTag; };
-
-static inline bool
-TagIsArrayTag(MarkStack::Tag tag)
-{
-    return tag == MarkStack::ValueArrayTag || tag == MarkStack::SavedValueArrayTag;
-}
-
-static inline void
-CheckValueArray(const MarkStack::ValueArray& array)
-{
-    MOZ_ASSERT(array.ptr.tag() == MarkStack::ValueArrayTag);
-    MOZ_ASSERT(uintptr_t(array.start) <= uintptr_t(array.end));
-    MOZ_ASSERT((uintptr_t(array.end) - uintptr_t(array.start)) % sizeof(Value) == 0);
-}
-
-static inline void
-CheckSavedValueArray(const MarkStack::SavedValueArray& array)
-{
-    MOZ_ASSERT(array.ptr.tag() == MarkStack::SavedValueArrayTag);
-    MOZ_ASSERT(array.kind == HeapSlot::Slot || array.kind == HeapSlot::Element);
-}
-
-inline
-MarkStack::TaggedPtr::TaggedPtr(Tag tag, Cell* ptr)
-  : bits(tag | uintptr_t(ptr))
-{
-    MOZ_ASSERT(tag <= LastTag);
-    MOZ_ASSERT((uintptr_t(ptr) & CellAlignMask) == 0);
-}
-
-inline MarkStack::Tag
-MarkStack::TaggedPtr::tag() const
-{
-    auto tag = Tag(bits & TagMask);
-    MOZ_ASSERT(tag <= LastTag);
-    return tag;
-}
-
-inline Cell*
-MarkStack::TaggedPtr::ptr() const
-{
-    return reinterpret_cast<Cell*>(bits & ~TagMask);
-}
-
-template <typename T>
-inline T*
-MarkStack::TaggedPtr::as() const
-{
-    MOZ_ASSERT(tag() == MapTypeToMarkStackTag<T*>::value);
-    MOZ_ASSERT(ptr()->asTenured().getTraceKind() == MapTypeToTraceKind<T>::kind);
-    return static_cast<T*>(ptr());
-}
-
-inline JSObject*
-MarkStack::TaggedPtr::asValueArrayObject() const
-{
-    MOZ_ASSERT(tag() == ValueArrayTag);
-    MOZ_ASSERT(ptr()->asTenured().getTraceKind() == JS::TraceKind::Object);
-    return static_cast<JSObject*>(ptr());
-}
-
-inline JSObject*
-MarkStack::TaggedPtr::asSavedValueArrayObject() const
-{
-    MOZ_ASSERT(tag() == SavedValueArrayTag);
-    MOZ_ASSERT(ptr()->asTenured().getTraceKind() == JS::TraceKind::Object);
-    return static_cast<JSObject*>(ptr());
-}
-
-inline JSRope*
-MarkStack::TaggedPtr::asTempRope() const
-{
-    MOZ_ASSERT(tag() == TempRopeTag);
-    MOZ_ASSERT(ptr()->asTenured().getTraceKind() == JS::TraceKind::String);
-    return static_cast<JSRope*>(ptr());
-}
-
-inline
-MarkStack::ValueArray::ValueArray(JSObject* obj, HeapSlot* startArg, HeapSlot* endArg)
-  : end(endArg), start(startArg), ptr(ValueArrayTag, obj)
-{}
-
-inline
-MarkStack::SavedValueArray::SavedValueArray(JSObject* obj, size_t indexArg, HeapSlot::Kind kindArg)
-  : kind(kindArg), index(indexArg), ptr(SavedValueArrayTag, obj)
-{}
-
-MarkStack::MarkStack(size_t maxCapacity)
-  : stack_(nullptr)
-  , tos_(nullptr)
-  , end_(nullptr)
-  , baseCapacity_(0)
-  , maxCapacity_(maxCapacity)
-#ifdef DEBUG
-  , iteratorCount_(0)
-#endif
-{}
-
-MarkStack::~MarkStack()
-{
-    MOZ_ASSERT(iteratorCount_ == 0);
-    js_free(stack_);
-}
-
-bool
-MarkStack::init(JSGCMode gcMode)
-{
-    setBaseCapacity(gcMode);
-
-    MOZ_ASSERT(!stack_);
-    auto newStack = js_pod_malloc<TaggedPtr>(baseCapacity_);
-    if (!newStack)
-        return false;
-
-    setStack(newStack, 0, baseCapacity_);
-    return true;
-}
-
-inline void
-MarkStack::setStack(TaggedPtr* stack, size_t tosIndex, size_t capacity)
-{
-    MOZ_ASSERT(iteratorCount_ == 0);
-    stack_ = stack;
-    tos_ = stack + tosIndex;
-    end_ = stack + capacity;
-}
-
-void
-MarkStack::setBaseCapacity(JSGCMode mode)
-{
-    switch (mode) {
-      case JSGC_MODE_GLOBAL:
-      case JSGC_MODE_ZONE:
-        baseCapacity_ = NON_INCREMENTAL_MARK_STACK_BASE_CAPACITY;
-        break;
-      case JSGC_MODE_INCREMENTAL:
-        baseCapacity_ = INCREMENTAL_MARK_STACK_BASE_CAPACITY;
-        break;
-      default:
-        MOZ_CRASH("bad gc mode");
-    }
-
-    if (baseCapacity_ > maxCapacity_)
-        baseCapacity_ = maxCapacity_;
-}
-
-void
-MarkStack::setMaxCapacity(size_t maxCapacity)
-{
-    MOZ_ASSERT(maxCapacity != 0);
-    MOZ_ASSERT(isEmpty());
-    maxCapacity_ = maxCapacity;
-    if (baseCapacity_ > maxCapacity_)
-        baseCapacity_ = maxCapacity_;
-
-    reset();
-}
-
-inline bool
-MarkStack::pushTaggedPtr(Tag tag, Cell* ptr)
-{
-    if (!ensureSpace(1))
-        return false;
-
-    MOZ_ASSERT(tos_ < end_);
-    *tos_++ = TaggedPtr(tag, ptr);
-    return true;
-}
-
-template <typename T>
-inline bool
-MarkStack::push(T* ptr)
-{
-    return pushTaggedPtr(MapTypeToMarkStackTag<T*>::value, ptr);
-}
-
-inline bool
-MarkStack::pushTempRope(JSRope* rope)
-{
-    return pushTaggedPtr(TempRopeTag, rope);
-}
-
-inline bool
-MarkStack::push(JSObject* obj, HeapSlot* start, HeapSlot* end)
-{
-    return push(ValueArray(obj, start, end));
-}
-
-inline bool
-MarkStack::push(const ValueArray& array)
-{
-    CheckValueArray(array);
-
-    if (!ensureSpace(ValueArrayWords))
-        return false;
-
-    *reinterpret_cast<ValueArray*>(tos_.ref()) = array;
-    tos_ += ValueArrayWords;
-    MOZ_ASSERT(tos_ <= end_);
-    MOZ_ASSERT(peekTag() == ValueArrayTag);
-    return true;
-}
-
-inline bool
-MarkStack::push(const SavedValueArray& array)
-{
-    CheckSavedValueArray(array);
-
-    if (!ensureSpace(ValueArrayWords))
-        return false;
-
-    *reinterpret_cast<SavedValueArray*>(tos_.ref()) = array;
-    tos_ += ValueArrayWords;
-    MOZ_ASSERT(tos_ <= end_);
-    MOZ_ASSERT(peekTag() == SavedValueArrayTag);
-    return true;
-}
-
-inline const MarkStack::TaggedPtr&
-MarkStack::peekPtr() const
-{
-    MOZ_ASSERT(!isEmpty());
-    return tos_[-1];
-}
-
-inline MarkStack::Tag
-MarkStack::peekTag() const
-{
-    return peekPtr().tag();
-}
-
-inline MarkStack::TaggedPtr
-MarkStack::popPtr()
-{
-    MOZ_ASSERT(!isEmpty());
-    MOZ_ASSERT(!TagIsArrayTag(peekTag()));
-    tos_--;
-    return *tos_;
-}
-
-inline MarkStack::ValueArray
-MarkStack::popValueArray()
-{
-    MOZ_ASSERT(peekTag() == ValueArrayTag);
-    MOZ_ASSERT(position() >= ValueArrayWords);
-
-    tos_ -= ValueArrayWords;
-    const auto& array = *reinterpret_cast<ValueArray*>(tos_.ref());
-    CheckValueArray(array);
-    return array;
-}
-
-inline MarkStack::SavedValueArray
-MarkStack::popSavedValueArray()
-{
-    MOZ_ASSERT(peekTag() == SavedValueArrayTag);
-    MOZ_ASSERT(position() >= ValueArrayWords);
-
-    tos_ -= ValueArrayWords;
-    const auto& array = *reinterpret_cast<SavedValueArray*>(tos_.ref());
-    CheckSavedValueArray(array);
-    return array;
-}
-
-void
-MarkStack::reset()
-{
-    if (capacity() == baseCapacity_) {
-        // No size change; keep the current stack.
-        setStack(stack_, 0, baseCapacity_);
-        return;
-    }
-
-    MOZ_ASSERT(baseCapacity_ != 0);
-    auto newStack = js_pod_realloc<TaggedPtr>(stack_, capacity(), baseCapacity_);
-    if (!newStack) {
-        // If the realloc fails, just keep using the existing stack; it's
-        // not ideal but better than failing.
-        newStack = stack_;
-        baseCapacity_ = capacity();
-    }
-    setStack(newStack, 0, baseCapacity_);
-}
-
-inline bool
-MarkStack::ensureSpace(size_t count)
-{
-    if ((tos_ + count) <= end_)
-        return true;
-
-    return enlarge(count);
-}
-
-bool
-MarkStack::enlarge(size_t count)
-{
-    size_t newCapacity = Min(maxCapacity_.ref(), capacity() * 2);
-    if (newCapacity < capacity() + count)
-        return false;
-
-    size_t tosIndex = position();
-
-    MOZ_ASSERT(newCapacity != 0);
-    auto newStack = js_pod_realloc<TaggedPtr>(stack_, capacity(), newCapacity);
-    if (!newStack)
-        return false;
-
-    setStack(newStack, tosIndex, newCapacity);
-    return true;
-}
-
-void
-MarkStack::setGCMode(JSGCMode gcMode)
-{
-    // The mark stack won't be resized until the next call to reset(), but
-    // that will happen at the end of the next GC.
-    setBaseCapacity(gcMode);
-}
-
-size_t
-MarkStack::sizeOfExcludingThis(mozilla::MallocSizeOf mallocSizeOf) const
-{
-    return mallocSizeOf(stack_);
-}
-
-MarkStackIter::MarkStackIter(const MarkStack& stack)
-  : stack_(stack),
-    pos_(stack.tos_)
-{
-#ifdef DEBUG
-    stack.iteratorCount_++;
-#endif
-}
-
-MarkStackIter::~MarkStackIter()
-{
-#ifdef DEBUG
-    MOZ_ASSERT(stack_.iteratorCount_);
-    stack_.iteratorCount_--;
-#endif
-}
-
-inline size_t
-MarkStackIter::position() const
-{
-    return pos_ - stack_.stack_;
-}
-
-inline bool
-MarkStackIter::done() const
-{
-    return position() == 0;
-}
-
-inline MarkStack::TaggedPtr
-MarkStackIter::peekPtr() const
-{
-    MOZ_ASSERT(!done());
-    return pos_[-1];
-}
-
-inline MarkStack::Tag
-MarkStackIter::peekTag() const
-{
-    return peekPtr().tag();
-}
-
-inline MarkStack::ValueArray
-MarkStackIter::peekValueArray() const
-{
-    MOZ_ASSERT(peekTag() == MarkStack::ValueArrayTag);
-    MOZ_ASSERT(position() >= ValueArrayWords);
-
-    const auto& array = *reinterpret_cast<MarkStack::ValueArray*>(pos_ - ValueArrayWords);
-    CheckValueArray(array);
-    return array;
-}
-
-inline void
-MarkStackIter::nextPtr()
-{
-    MOZ_ASSERT(!done());
-    MOZ_ASSERT(!TagIsArrayTag(peekTag()));
-    pos_--;
-}
-
-inline void
-MarkStackIter::next()
-{
-    if (TagIsArrayTag(peekTag()))
-        nextArray();
-    else
-        nextPtr();
-}
-
-inline void
-MarkStackIter::nextArray()
-{
-    MOZ_ASSERT(TagIsArrayTag(peekTag()));
-    MOZ_ASSERT(position() >= ValueArrayWords);
-    pos_ -= ValueArrayWords;
-}
-
-void
-MarkStackIter::saveValueArray(NativeObject* obj, uintptr_t index, HeapSlot::Kind kind)
-{
-    MOZ_ASSERT(peekTag() == MarkStack::ValueArrayTag);
-    MOZ_ASSERT(peekPtr().asValueArrayObject() == obj);
-    MOZ_ASSERT(position() >= ValueArrayWords);
-
-    auto& array = *reinterpret_cast<MarkStack::SavedValueArray*>(pos_ - ValueArrayWords);
-    array = MarkStack::SavedValueArray(obj, index, kind);
-    CheckSavedValueArray(array);
-    MOZ_ASSERT(peekTag() == MarkStack::SavedValueArrayTag);
-}
-
--
-/*** GCMarker *************************************************************************************/
-
-/*
- * ExpandWeakMaps: the GC is recomputing the liveness of WeakMap entries by
- * expanding each live WeakMap into its constituent key->value edges, a table
- * of which will be consulted in a later phase whenever marking a potential
- * key.
- */
-GCMarker::GCMarker(JSRuntime* rt)
-  : JSTracer(rt, JSTracer::TracerKindTag::Marking, ExpandWeakMaps),
-    stack(),
-    color(MarkColor::Black),
-    unmarkedArenaStackTop(nullptr)
-#ifdef DEBUG
-  , markLaterArenas(0)
-  , started(false)
-  , strictCompartmentChecking(false)
-#endif
-{
-}
-
-bool
-GCMarker::init(JSGCMode gcMode)
-{
-    return stack.init(gcMode);
-}
-
-void
-GCMarker::start()
-{
-#ifdef DEBUG
-    MOZ_ASSERT(!started);
-    started = true;
-#endif
-    color = MarkColor::Black;
-    linearWeakMarkingDisabled_ = false;
-
-    MOZ_ASSERT(!unmarkedArenaStackTop);
-    MOZ_ASSERT(markLaterArenas == 0);
-}
-
-void
-GCMarker::stop()
-{
-#ifdef DEBUG
-    MOZ_ASSERT(isDrained());
-
-    MOZ_ASSERT(started);
-    started = false;
-
-    MOZ_ASSERT(!unmarkedArenaStackTop);
-    MOZ_ASSERT(markLaterArenas == 0);
-#endif
-
-    /* Free non-ballast stack memory. */
-    stack.reset();
-    AutoEnterOOMUnsafeRegion oomUnsafe;
-    for (GCZonesIter zone(runtime()); !zone.done(); zone.next()) {
-        if (!zone->gcWeakKeys().clear())
-            oomUnsafe.crash("clearing weak keys in GCMarker::stop()");
-    }
-}
-
-void
-GCMarker::reset()
-{
-    color = MarkColor::Black;
-
-    stack.reset();
-    MOZ_ASSERT(isMarkStackEmpty());
-
-    while (unmarkedArenaStackTop) {
-        Arena* arena = unmarkedArenaStackTop;
-        MOZ_ASSERT(arena->hasDelayedMarking);
-        MOZ_ASSERT(markLaterArenas);
-        unmarkedArenaStackTop = arena->getNextDelayedMarking();
-        arena->unsetDelayedMarking();
-        arena->markOverflow = 0;
-        arena->allocatedDuringIncremental = 0;
-#ifdef DEBUG
-        markLaterArenas--;
-#endif
-    }
-    MOZ_ASSERT(isDrained());
-    MOZ_ASSERT(!markLaterArenas);
-}
-
-
-template <typename T>
-void
-GCMarker::pushTaggedPtr(T* ptr)
-{
-    checkZone(ptr);
-    if (!stack.push(ptr))
-        delayMarkingChildren(ptr);
-}
-
-void
-GCMarker::pushValueArray(JSObject* obj, HeapSlot* start, HeapSlot* end)
-{
-    checkZone(obj);
-    if (!stack.push(obj, start, end))
-        delayMarkingChildren(obj);
-}
-
-void
-GCMarker::repush(JSObject* obj)
-{
-    MOZ_ASSERT_IF(markColor() == MarkColor::Gray, gc::TenuredCell::fromPointer(obj)->isMarkedGray());
-    MOZ_ASSERT_IF(markColor() == MarkColor::Black, gc::TenuredCell::fromPointer(obj)->isMarkedBlack());
-    pushTaggedPtr(obj);
-}
-
-void
-GCMarker::enterWeakMarkingMode()
-{
-    MOZ_ASSERT(tag_ == TracerKindTag::Marking);
-    if (linearWeakMarkingDisabled_)
-        return;
-
-    // During weak marking mode, we maintain a table mapping weak keys to
-    // entries in known-live weakmaps. Initialize it with the keys of marked
-    // weakmaps -- or more precisely, the keys of marked weakmaps that are
-    // mapped to not yet live values. (Once bug 1167452 implements incremental
-    // weakmap marking, this initialization step will become unnecessary, as
-    // the table will already hold all such keys.)
-    if (weakMapAction() == ExpandWeakMaps) {
-        tag_ = TracerKindTag::WeakMarking;
-
-        for (GCSweepGroupIter zone(runtime()); !zone.done(); zone.next()) {
-            for (WeakMapBase* m : zone->gcWeakMapList()) {
-                if (m->marked)
-                    (void) m->markIteratively(this);
-            }
-        }
-    }
-}
-
-void
-GCMarker::leaveWeakMarkingMode()
-{
-    MOZ_ASSERT_IF(weakMapAction() == ExpandWeakMaps && !linearWeakMarkingDisabled_,
-                  tag_ == TracerKindTag::WeakMarking);
-    tag_ = TracerKindTag::Marking;
-
-    // Table is expensive to maintain when not in weak marking mode, so we'll
-    // rebuild it upon entry rather than allow it to contain stale data.
-    AutoEnterOOMUnsafeRegion oomUnsafe;
-    for (GCZonesIter zone(runtime()); !zone.done(); zone.next()) {
-        if (!zone->gcWeakKeys().clear())
-            oomUnsafe.crash("clearing weak keys in GCMarker::leaveWeakMarkingMode()");
-    }
-}
-
-void
-GCMarker::markDelayedChildren(Arena* arena)
-{
-    if (arena->markOverflow) {
-        bool always = arena->allocatedDuringIncremental;
-        arena->markOverflow = 0;
-
-        for (ArenaCellIterUnderGC i(arena); !i.done(); i.next()) {
-            TenuredCell* t = i.getCell();
-            if (always || t->isMarkedAny()) {
-                t->markIfUnmarked();
-                js::TraceChildren(this, t, MapAllocToTraceKind(arena->getAllocKind()));
-            }
-        }
-    } else {
-        MOZ_ASSERT(arena->allocatedDuringIncremental);
-        PushArena(this, arena);
-    }
-    arena->allocatedDuringIncremental = 0;
-    /*
-     * Note that during an incremental GC we may still be allocating into
-     * the arena. However, prepareForIncrementalGC sets the
-     * allocatedDuringIncremental flag if we continue marking.
-     */
-}
-
-bool
-GCMarker::markDelayedChildren(SliceBudget& budget)
-{
-    GCRuntime& gc = runtime()->gc;
-    gcstats::AutoPhase ap(gc.stats(), gc.state() == State::Mark, gcstats::PhaseKind::MARK_DELAYED);
-
-    MOZ_ASSERT(unmarkedArenaStackTop);
-    do {
-        /*
-         * If marking gets delayed at the same arena again, we must repeat
-         * marking of its things. For that we pop arena from the stack and
-         * clear its hasDelayedMarking flag before we begin the marking.
-         */
-        Arena* arena = unmarkedArenaStackTop;
-        MOZ_ASSERT(arena->hasDelayedMarking);
-        MOZ_ASSERT(markLaterArenas);
-        unmarkedArenaStackTop = arena->getNextDelayedMarking();
-        arena->unsetDelayedMarking();
-#ifdef DEBUG
-        markLaterArenas--;
-#endif
-        markDelayedChildren(arena);
-
-        budget.step(150);
-        if (budget.isOverBudget())
-            return false;
-    } while (unmarkedArenaStackTop);
-    MOZ_ASSERT(!markLaterArenas);
-
-    return true;
-}
-
-template<typename T>
-static void
-PushArenaTyped(GCMarker* gcmarker, Arena* arena)
-{
-    for (ArenaCellIterUnderGC i(arena); !i.done(); i.next())
-        gcmarker->traverse(i.get<T>());
-}
-
-struct PushArenaFunctor {
-    template <typename T> void operator()(GCMarker* gcmarker, Arena* arena) {
-        PushArenaTyped<T>(gcmarker, arena);
-    }
-};
-
-void
-gc::PushArena(GCMarker* gcmarker, Arena* arena)
-{
-    DispatchTraceKindTyped(PushArenaFunctor(),
-                           MapAllocToTraceKind(arena->getAllocKind()), gcmarker, arena);
-}
-
-#ifdef DEBUG
-void
-GCMarker::checkZone(void* p)
-{
-    MOZ_ASSERT(started);
-    DebugOnly<Cell*> cell = static_cast<Cell*>(p);
-    MOZ_ASSERT_IF(cell->isTenured(), cell->asTenured().zone()->isCollecting());
-}
-#endif
-
-size_t
-GCMarker::sizeOfExcludingThis(mozilla::MallocSizeOf mallocSizeOf) const
-{
-    size_t size = stack.sizeOfExcludingThis(mallocSizeOf);
-    for (ZonesIter zone(runtime(), WithAtoms); !zone.done(); zone.next())
-        size += zone->gcGrayRoots().sizeOfExcludingThis(mallocSizeOf);
-    return size;
-}
-
-#ifdef DEBUG
-Zone*
-GCMarker::stackContainsCrossZonePointerTo(const Cell* target) const
-{
-    MOZ_ASSERT(!JS::CurrentThreadIsHeapCollecting());
-
-    Zone* targetZone = target->asTenured().zone();
-
-    for (MarkStackIter iter(stack); !iter.done(); iter.next()) {
-        if (iter.peekTag() != MarkStack::ObjectTag)
-            continue;
-
-        auto source = iter.peekPtr().as<JSObject>();
-        Zone* sourceZone = source->zone();
-        if (sourceZone == targetZone)
-            continue;
-
-        // The private slot of proxy objects might contain a cross-compartment
-        // pointer.
-        if (source->is<ProxyObject>()) {
-            Value value = source->as<ProxyObject>().private_();
-            MOZ_ASSERT_IF(!IsCrossCompartmentWrapper(source),
-                          IsObjectValueInCompartment(value, source->compartment()));
-            if (value.isObject() && &value.toObject() == target)
-                return sourceZone;
-        }
-
-        if (Debugger::isDebuggerCrossCompartmentEdge(source, target))
-            return sourceZone;
-    }
-
-    return nullptr;
-}
-#endif // DEBUG
-
--
-/*** Tenuring Tracer *****************************************************************************/
-
-namespace js {
->>>>>>> a17af05f
-template <typename T>
-struct MapTypeToMarkStackTag {};
-template <>
-struct MapTypeToMarkStackTag<JSObject*> { static const auto value = MarkStack::ObjectTag; };
-template <>
-struct MapTypeToMarkStackTag<ObjectGroup*> { static const auto value = MarkStack::GroupTag; };
-template <>
-struct MapTypeToMarkStackTag<jit::JitCode*> { static const auto value = MarkStack::JitCodeTag; };
-template <>
-struct MapTypeToMarkStackTag<JSScript*> { static const auto value = MarkStack::ScriptTag; };
-
-static inline bool
-TagIsArrayTag(MarkStack::Tag tag)
-{
-    return tag == MarkStack::ValueArrayTag || tag == MarkStack::SavedValueArrayTag;
-}
-
-static inline void
-CheckValueArray(const MarkStack::ValueArray& array)
-{
-<<<<<<< HEAD
-    MOZ_ASSERT(array.ptr.tag() == MarkStack::ValueArrayTag);
-    MOZ_ASSERT(uintptr_t(array.start) <= uintptr_t(array.end));
-    MOZ_ASSERT((uintptr_t(array.end) - uintptr_t(array.start)) % sizeof(Value) == 0);
-=======
-    mozilla::ReentrancyGuard g(*owner);
-    MOZ_ASSERT(owner->isEnabled());
-    MOZ_ASSERT(stores_.initialized());
-    if (last_)
-        last_.trace(mover);
-    for (typename StoreSet::Range r = stores_.all(); !r.empty(); r.popFront())
-        r.front().trace(mover);
->>>>>>> a17af05f
-}
-
-static inline void
-CheckSavedValueArray(const MarkStack::SavedValueArray& array)
-{
-<<<<<<< HEAD
-    MOZ_ASSERT(array.ptr.tag() == MarkStack::SavedValueArrayTag);
-    MOZ_ASSERT(array.kind == HeapSlot::Slot || array.kind == HeapSlot::Element);
-=======
-    NativeObject* obj = object();
-
-    // Beware JSObject::swap exchanging a native object for a non-native one.
-    if (!obj->isNative())
-        return;
-
-    if (IsInsideNursery(obj))
-        return;
-
-    if (kind() == ElementKind) {
-        int32_t initLen = obj->getDenseInitializedLength();
-        int32_t numShifted = obj->getElementsHeader()->numShiftedElements();
-        int32_t clampedStart = Min(Max(0, start_ - numShifted), initLen);
-        int32_t clampedEnd = Min(Max(0, start_ + count_ - numShifted), initLen);
-        MOZ_ASSERT(clampedStart >= 0);
-        MOZ_ASSERT(clampedStart <= clampedEnd);
-        mover.traceSlots(static_cast<HeapSlot*>(obj->getDenseElements() + clampedStart)
-                            ->unsafeUnbarrieredForTracing(), clampedEnd - clampedStart);
-    } else {
-        int32_t start = Min(uint32_t(start_), obj->slotSpan());
-        int32_t end = Min(uint32_t(start_) + count_, obj->slotSpan());
-        MOZ_ASSERT(end >= start);
-        mover.traceObjectSlots(obj, start, end - start);
-    }
->>>>>>> a17af05f
-}
-
-inline
-MarkStack::TaggedPtr::TaggedPtr(Tag tag, Cell* ptr)
-  : bits(tag | uintptr_t(ptr))
-{
-    MOZ_ASSERT(tag <= LastTag);
-    MOZ_ASSERT((uintptr_t(ptr) & CellMask) == 0);
-}
-
-inline MarkStack::Tag
-MarkStack::TaggedPtr::tag() const
-{
-    auto tag = Tag(bits & TagMask);
-    MOZ_ASSERT(tag <= LastTag);
-    return tag;
-}
-
-inline Cell*
-MarkStack::TaggedPtr::ptr() const
-{
-    return reinterpret_cast<Cell*>(bits & ~TagMask);
-}
-
-template <typename T>
-inline T*
-MarkStack::TaggedPtr::as() const
-{
-<<<<<<< HEAD
-    MOZ_ASSERT(tag() == MapTypeToMarkStackTag<T*>::value);
-    MOZ_ASSERT(ptr()->asTenured().getTraceKind() == MapTypeToTraceKind<T>::kind);
-    return static_cast<T*>(ptr());
-=======
-    for (size_t i = 0; i < MaxArenaCellIndex; i++) {
-        if (cells->hasCell(i)) {
-            auto cell = reinterpret_cast<T*>(uintptr_t(arena) + ArenaCellIndexBytes * i);
-            TraceWholeCell(mover, cell);
-        }
-    }
->>>>>>> a17af05f
-}
-
-inline JSObject*
-MarkStack::TaggedPtr::asValueArrayObject() const
-{
-<<<<<<< HEAD
-    MOZ_ASSERT(tag() == ValueArrayTag);
-    MOZ_ASSERT(ptr()->asTenured().getTraceKind() == JS::TraceKind::Object);
-    return static_cast<JSObject*>(ptr());
-=======
-    for (ArenaCellSet* cells = bufferWholeCell; cells; cells = cells->next) {
-        Arena* arena = cells->arena;
-
-        MOZ_ASSERT(arena->bufferedCells() == cells);
-        arena->bufferedCells() = &ArenaCellSet::Empty;
-
-        JS::TraceKind kind = MapAllocToTraceKind(arena->getAllocKind());
-        switch (kind) {
-          case JS::TraceKind::Object:
-            TraceBufferedCells<JSObject>(mover, arena, cells);
-            break;
-          case JS::TraceKind::Script:
-            TraceBufferedCells<JSScript>(mover, arena, cells);
-            break;
-          case JS::TraceKind::JitCode:
-            TraceBufferedCells<jit::JitCode>(mover, arena, cells);
-            break;
-          default:
-            MOZ_CRASH("Unexpected trace kind");
-        }
-    }
-
-    bufferWholeCell = nullptr;
->>>>>>> a17af05f
-}
-
-inline JSObject*
-MarkStack::TaggedPtr::asSavedValueArrayObject() const
-{
-    MOZ_ASSERT(tag() == SavedValueArrayTag);
-    MOZ_ASSERT(ptr()->asTenured().getTraceKind() == JS::TraceKind::Object);
-    return static_cast<JSObject*>(ptr());
-}
-
-inline JSRope*
-MarkStack::TaggedPtr::asTempRope() const
-{
-    MOZ_ASSERT(tag() == TempRopeTag);
-    MOZ_ASSERT(ptr()->asTenured().getTraceKind() == JS::TraceKind::String);
-    return static_cast<JSRope*>(ptr());
-}
-
-inline
-MarkStack::ValueArray::ValueArray(JSObject* obj, HeapSlot* startArg, HeapSlot* endArg)
-  : end(endArg), start(startArg), ptr(ValueArrayTag, obj)
-{}
-
-<<<<<<< HEAD
-inline
-MarkStack::SavedValueArray::SavedValueArray(JSObject* obj, size_t indexArg, HeapSlot::Kind kindArg)
-  : kind(kindArg), index(indexArg), ptr(SavedValueArrayTag, obj)
-{}
-=======
-JSObject*
-js::TenuringTracer::moveToTenured(JSObject* src)
-{
-    MOZ_ASSERT(IsInsideNursery(src));
-    MOZ_ASSERT(!src->zone()->usedByHelperThread());
-
-    AllocKind dstKind = src->allocKindForTenure(nursery());
-    Zone* zone = src->zone();
-
-    TenuredCell* t = zone->arenas.allocateFromFreeList(dstKind, Arena::thingSize(dstKind));
-    if (!t) {
-        AutoEnterOOMUnsafeRegion oomUnsafe;
-        t = runtime()->gc.refillFreeListInGC(zone, dstKind);
-        if (!t)
-            oomUnsafe.crash(ChunkSize, "Failed to allocate object while tenuring.");
-    }
-    JSObject* dst = reinterpret_cast<JSObject*>(t);
-    tenuredSize += moveObjectToTenured(dst, src, dstKind);
->>>>>>> a17af05f
-
-MarkStack::MarkStack(size_t maxCapacity)
-  : stack_(nullptr)
-  , tos_(nullptr)
-  , end_(nullptr)
-  , baseCapacity_(0)
-  , maxCapacity_(maxCapacity)
-#ifdef DEBUG
-  , iteratorCount_(0)
-#endif
-{}
-
-<<<<<<< HEAD
-MarkStack::~MarkStack()
-{
-    MOZ_ASSERT(iteratorCount_ == 0);
-    js_free(stack_);
-=======
-    TracePromoteToTenured(src, dst);
-    return dst;
->>>>>>> a17af05f
-}
-
-bool
-MarkStack::init(JSGCMode gcMode)
-{
-    setBaseCapacity(gcMode);
-
-    MOZ_ASSERT(!stack_);
-    auto newStack = js_pod_malloc<TaggedPtr>(baseCapacity_);
-    if (!newStack)
-        return false;
-
-    setStack(newStack, 0, baseCapacity_);
-    return true;
-}
-
-inline void
-MarkStack::setStack(TaggedPtr* stack, size_t tosIndex, size_t capacity)
-{
-    MOZ_ASSERT(iteratorCount_ == 0);
-    stack_ = stack;
-    tos_ = stack + tosIndex;
-    end_ = stack + capacity;
-}
-
-void
-MarkStack::setBaseCapacity(JSGCMode mode)
-{
-    switch (mode) {
-      case JSGC_MODE_GLOBAL:
-      case JSGC_MODE_ZONE:
-        baseCapacity_ = NON_INCREMENTAL_MARK_STACK_BASE_CAPACITY;
-        break;
-      case JSGC_MODE_INCREMENTAL:
-        baseCapacity_ = INCREMENTAL_MARK_STACK_BASE_CAPACITY;
-        break;
-      default:
-        MOZ_CRASH("bad gc mode");
-    }
-
-    if (baseCapacity_ > maxCapacity_)
-        baseCapacity_ = maxCapacity_;
-}
-
-void
-MarkStack::setMaxCapacity(size_t maxCapacity)
-{
-    MOZ_ASSERT(maxCapacity != 0);
-    MOZ_ASSERT(isEmpty());
-    maxCapacity_ = maxCapacity;
-    if (baseCapacity_ > maxCapacity_)
-        baseCapacity_ = maxCapacity_;
-
-    reset();
-}
-
-<<<<<<< HEAD
-inline bool
-MarkStack::pushTaggedPtr(Tag tag, Cell* ptr)
-{
-    if (!ensureSpace(1))
-        return false;
-=======
-#ifdef DEBUG
-static inline ptrdiff_t
-OffsetToChunkEnd(void* p)
-{
-    return ChunkLocationOffset - (uintptr_t(p) & gc::ChunkMask);
-}
-#endif
-
-size_t
-js::TenuringTracer::moveObjectToTenured(JSObject* dst, JSObject* src, AllocKind dstKind)
-{
-    size_t srcSize = Arena::thingSize(dstKind);
-    size_t tenuredSize = srcSize;
-
-    /*
-     * Arrays do not necessarily have the same AllocKind between src and dst.
-     * We deal with this by copying elements manually, possibly re-inlining
-     * them if there is adequate room inline in dst.
-     *
-     * For Arrays we're reducing tenuredSize to the smaller srcSize
-     * because moveElementsToTenured() accounts for all Array elements,
-     * even if they are inlined.
-     */
-    if (src->is<ArrayObject>()) {
-        tenuredSize = srcSize = sizeof(NativeObject);
-    } else if (src->is<TypedArrayObject>()) {
-        TypedArrayObject* tarray = &src->as<TypedArrayObject>();
-        // Typed arrays with inline data do not necessarily have the same
-        // AllocKind between src and dst. The nursery does not allocate an
-        // inline data buffer that has the same size as the slow path will do.
-        // In the slow path, the Typed Array Object stores the inline data
-        // in the allocated space that fits the AllocKind. In the fast path,
-        // the nursery will allocate another buffer that is directly behind the
-        // minimal JSObject. That buffer size plus the JSObject size is not
-        // necessarily as large as the slow path's AllocKind size.
-        if (tarray->hasInlineElements()) {
-            AllocKind srcKind = GetGCObjectKind(TypedArrayObject::FIXED_DATA_START);
-            size_t headerSize = Arena::thingSize(srcKind);
-            srcSize = headerSize + tarray->byteLength();
-        }
-    }
-
-    // Copy the Cell contents.
-    MOZ_ASSERT(OffsetToChunkEnd(src) >= ptrdiff_t(srcSize));
-    js_memcpy(dst, src, srcSize);
-
-    // Move any hash code attached to the object.
-    src->zone()->transferUniqueId(dst, src);
-
-    // Move the slots and elements, if we need to.
-    if (src->isNative()) {
-        NativeObject* ndst = &dst->as<NativeObject>();
-        NativeObject* nsrc = &src->as<NativeObject>();
-        tenuredSize += moveSlotsToTenured(ndst, nsrc, dstKind);
-        tenuredSize += moveElementsToTenured(ndst, nsrc, dstKind);
-
-        // The shape's list head may point into the old object. This can only
-        // happen for dictionaries, which are native objects.
-        if (&nsrc->shape_ == ndst->shape_->listp) {
-            MOZ_ASSERT(nsrc->shape_->inDictionary());
-            ndst->shape_->listp = &ndst->shape_;
-        }
-    }
-
-    if (src->is<InlineTypedObject>()) {
-        InlineTypedObject::objectMovedDuringMinorGC(this, dst, src);
-    } else if (src->is<TypedArrayObject>()) {
-        tenuredSize += TypedArrayObject::objectMovedDuringMinorGC(this, dst, src, dstKind);
-    } else if (src->is<UnboxedArrayObject>()) {
-        tenuredSize += UnboxedArrayObject::objectMovedDuringMinorGC(this, dst, src, dstKind);
-    } else if (src->is<ArgumentsObject>()) {
-        tenuredSize += ArgumentsObject::objectMovedDuringMinorGC(this, dst, src);
-    } else if (src->is<ProxyObject>()) {
-        // Objects in the nursery are never swapped so the proxy must have an
-        // inline ProxyValueArray.
-        MOZ_ASSERT(src->as<ProxyObject>().usingInlineValueArray());
-        dst->as<ProxyObject>().setInlineValueArray();
-        if (JSObjectMovedOp op = dst->getClass()->extObjectMovedOp())
-            op(dst, src);
-    } else if (JSObjectMovedOp op = dst->getClass()->extObjectMovedOp()) {
-        op(dst, src);
-    } else if (src->getClass()->hasFinalize()) {
-        // Such objects need to be handled specially above to ensure any
-        // additional nursery buffers they hold are moved.
-        MOZ_RELEASE_ASSERT(CanNurseryAllocateFinalizedClass(src->getClass()));
-        MOZ_CRASH("Unhandled JSCLASS_SKIP_NURSERY_FINALIZE Class");
-    }
->>>>>>> a17af05f
-
-    MOZ_ASSERT(tos_ < end_);
-    *tos_++ = TaggedPtr(tag, ptr);
-    return true;
-}
-
-template <typename T>
-inline bool
-MarkStack::push(T* ptr)
-{
-    return pushTaggedPtr(MapTypeToMarkStackTag<T*>::value, ptr);
-}
-
-inline bool
-MarkStack::pushTempRope(JSRope* rope)
-{
-    return pushTaggedPtr(TempRopeTag, rope);
-}
-
-inline bool
-MarkStack::push(JSObject* obj, HeapSlot* start, HeapSlot* end)
-{
-    return push(ValueArray(obj, start, end));
-}
-
-inline bool
-MarkStack::push(const ValueArray& array)
-{
-<<<<<<< HEAD
-    CheckValueArray(array);
-
-    if (!ensureSpace(ValueArrayWords))
-        return false;
-
-    *reinterpret_cast<ValueArray*>(tos_.ref()) = array;
-    tos_ += ValueArrayWords;
-    MOZ_ASSERT(tos_ <= end_);
-    MOZ_ASSERT(peekTag() == ValueArrayTag);
-    return true;
-}
-=======
-    if (src->hasEmptyElements() || src->denseElementsAreCopyOnWrite())
-        return 0;
-
-    void* srcAllocatedHeader = src->getUnshiftedElementsHeader();
-
-    /* TODO Bug 874151: Prefer to put element data inline if we have space. */
-    if (!nursery().isInside(srcAllocatedHeader)) {
-        MOZ_ASSERT(src->elements_ == dst->elements_);
-        nursery().removeMallocedBuffer(srcAllocatedHeader);
-        return 0;
-    }
-
-    ObjectElements* srcHeader = src->getElementsHeader();
-
-    // Shifted elements are copied too.
-    uint32_t numShifted = srcHeader->numShiftedElements();
-    size_t nslots = srcHeader->numAllocatedElements();
-
-    /* Unlike other objects, Arrays can have fixed elements. */
-    if (src->is<ArrayObject>() && nslots <= GetGCKindSlots(dstKind)) {
-        dst->as<ArrayObject>().setFixedElements();
-        js_memcpy(dst->getElementsHeader(), srcAllocatedHeader, nslots * sizeof(HeapSlot));
-        dst->elements_ += numShifted;
-        nursery().setElementsForwardingPointer(srcHeader, dst->getElementsHeader(),
-                                               srcHeader->capacity);
-        return nslots * sizeof(HeapSlot);
-    }
->>>>>>> a17af05f
-
-inline bool
-MarkStack::push(const SavedValueArray& array)
-{
-    CheckSavedValueArray(array);
-
-<<<<<<< HEAD
-    if (!ensureSpace(ValueArrayWords))
-        return false;
-
-    *reinterpret_cast<SavedValueArray*>(tos_.ref()) = array;
-    tos_ += ValueArrayWords;
-    MOZ_ASSERT(tos_ <= end_);
-    MOZ_ASSERT(peekTag() == SavedValueArrayTag);
-    return true;
-=======
-    Zone* zone = src->zone();
-    ObjectElements* dstHeader;
-    {
-        AutoEnterOOMUnsafeRegion oomUnsafe;
-        dstHeader = reinterpret_cast<ObjectElements*>(zone->pod_malloc<HeapSlot>(nslots));
-        if (!dstHeader) {
-            oomUnsafe.crash(sizeof(HeapSlot) * nslots,
-                            "Failed to allocate elements while tenuring.");
-        }
-    }
-
-    js_memcpy(dstHeader, srcAllocatedHeader, nslots * sizeof(HeapSlot));
-    dst->elements_ = dstHeader->elements() + numShifted;
-    nursery().setElementsForwardingPointer(srcHeader, dst->getElementsHeader(),
-                                           srcHeader->capacity);
-    return nslots * sizeof(HeapSlot);
->>>>>>> a17af05f
-}
-
-inline const MarkStack::TaggedPtr&
-MarkStack::peekPtr() const
-{
-    MOZ_ASSERT(!isEmpty());
-    return tos_[-1];
-}
-
-inline MarkStack::Tag
-MarkStack::peekTag() const
-{
-    return peekPtr().tag();
-}
-
-<<<<<<< HEAD
-inline MarkStack::TaggedPtr
-MarkStack::popPtr()
-{
-    MOZ_ASSERT(!isEmpty());
-    MOZ_ASSERT(!TagIsArrayTag(peekTag()));
-    tos_--;
-    return *tos_;
-=======
-#ifdef DEBUG
-    MOZ_ASSERT(thingp);
-    MOZ_ASSERT(*thingp);
-    JSRuntime* rt = (*thingp)->runtimeFromAnyThread();
-    MOZ_ASSERT_IF(!ThingIsPermanentAtomOrWellKnownSymbol(*thingp),
-                  CurrentThreadCanAccessRuntime(rt) ||
-                  CurrentThreadCanAccessZone((*thingp)->zoneFromAnyThread()) ||
-                  (JS::CurrentThreadIsHeapCollecting() && rt->gc.state() == State::Sweep));
-#endif
->>>>>>> a17af05f
-}
-
-inline MarkStack::ValueArray
-MarkStack::popValueArray()
-{
-    MOZ_ASSERT(peekTag() == ValueArrayTag);
-    MOZ_ASSERT(position() >= ValueArrayWords);
-
-<<<<<<< HEAD
-    tos_ -= ValueArrayWords;
-    const auto& array = *reinterpret_cast<ValueArray*>(tos_.ref());
-    CheckValueArray(array);
-    return array;
-}
-
-inline MarkStack::SavedValueArray
-MarkStack::popSavedValueArray()
-{
-    MOZ_ASSERT(peekTag() == SavedValueArrayTag);
-    MOZ_ASSERT(position() >= ValueArrayWords);
-
-    tos_ -= ValueArrayWords;
-    const auto& array = *reinterpret_cast<SavedValueArray*>(tos_.ref());
-    CheckSavedValueArray(array);
-    return array;
-}
-
-void
-MarkStack::reset()
-{
-    if (capacity() == baseCapacity_) {
-        // No size change; keep the current stack.
-        setStack(stack_, 0, baseCapacity_);
-        return;
-=======
-    TenuredCell& thing = (*thingp)->asTenured();
-    Zone* zone = thing.zoneFromAnyThread();
-    if (!zone->isCollectingFromAnyThread() || zone->isGCFinished())
-        return true;
-
-    if (zone->isGCCompacting() && IsForwarded(*thingp)) {
-        *thingp = Forwarded(*thingp);
-        return true;
-    }
-
-    return thing.isMarkedAny() || thing.arena()->allocatedDuringIncremental;
-}
-
-template <typename T>
-static bool
-IsMarkedInternal(JSRuntime* rt, T** thingp)
-{
-    if (IsOwnedByOtherRuntime(rt, *thingp))
-        return true;
-
-    return IsMarkedInternalCommon(thingp);
-}
-
-template <>
-/* static */ bool
-IsMarkedInternal(JSRuntime* rt, JSObject** thingp)
-{
-    if (IsOwnedByOtherRuntime(rt, *thingp))
-        return true;
-
-    if (IsInsideNursery(*thingp)) {
-        MOZ_ASSERT(CurrentThreadCanAccessRuntime(rt));
-        return Nursery::getForwardedPointer(thingp);
->>>>>>> a17af05f
-    }
-
-<<<<<<< HEAD
-    MOZ_ASSERT(baseCapacity_ != 0);
-    auto newStack = js_pod_realloc<TaggedPtr>(stack_, capacity(), baseCapacity_);
-    if (!newStack) {
-        // If the realloc fails, just keep using the existing stack; it's
-        // not ideal but better than failing.
-        newStack = stack_;
-        baseCapacity_ = capacity();
-    }
-    setStack(newStack, 0, baseCapacity_);
-=======
-template <typename S>
-struct IsMarkedFunctor : public IdentityDefaultAdaptor<S> {
-    template <typename T> S operator()(T* t, JSRuntime* rt, bool* rv) {
-        *rv = IsMarkedInternal(rt, &t);
-        return js::gc::RewrapTaggedPointer<S, T>::wrap(t);
-    }
-};
-
-template <typename T>
-static bool
-IsMarkedInternal(JSRuntime* rt, T* thingp)
-{
-    bool rv = true;
-    *thingp = DispatchTyped(IsMarkedFunctor<T>(), *thingp, rt, &rv);
-    return rv;
->>>>>>> a17af05f
-}
-
-inline bool
-MarkStack::ensureSpace(size_t count)
-{
-<<<<<<< HEAD
-    if ((tos_ + count) <= end_)
-        return true;
-
-    return enlarge(count);
-=======
-    MOZ_ASSERT(!IsInsideNursery(&tenured));
-    MOZ_ASSERT(tenured.zoneFromAnyThread()->isGCSweeping());
-    if (tenured.arena()->allocatedDuringIncremental)
-        return false;
-    return !tenured.isMarkedAny();
->>>>>>> a17af05f
-}
-
-bool
-MarkStack::enlarge(size_t count)
-{
-<<<<<<< HEAD
-    size_t newCapacity = Min(maxCapacity_.ref(), capacity() * 2);
-    if (newCapacity < capacity() + count)
-        return false;
-
-    size_t tosIndex = position();
-=======
-    CheckIsMarkedThing(thingp);
-    T* thing = *thingp;
-    JSRuntime* rt = thing->runtimeFromAnyThread();
-
-    /* Permanent atoms are never finalized by non-owning runtimes. */
-    if (ThingIsPermanentAtomOrWellKnownSymbol(thing) && TlsContext.get()->runtime() != rt)
-        return false;
-
-    if (IsInsideNursery(thing)) {
-        return JS::CurrentThreadIsHeapMinorCollecting() &&
-               !Nursery::getForwardedPointer(reinterpret_cast<JSObject**>(thingp));
-    }
->>>>>>> a17af05f
-
-    MOZ_ASSERT(newCapacity != 0);
-    auto newStack = js_pod_realloc<TaggedPtr>(stack_, capacity(), newCapacity);
-    if (!newStack)
-        return false;
-
-    setStack(newStack, tosIndex, newCapacity);
-    return true;
-}
-
-void
-MarkStack::setGCMode(JSGCMode gcMode)
-{
-    // The mark stack won't be resized until the next call to reset(), but
-    // that will happen at the end of the next GC.
-    setBaseCapacity(gcMode);
-}
-
-<<<<<<< HEAD
-size_t
-MarkStack::sizeOfExcludingThis(mozilla::MallocSizeOf mallocSizeOf) const
-{
-    return mallocSizeOf(stack_);
-}
-
-MarkStackIter::MarkStackIter(const MarkStack& stack)
-  : stack_(stack),
-    pos_(stack.tos_)
-{
-#ifdef DEBUG
-    stack.iteratorCount_++;
-#endif
-=======
-namespace js {
-namespace gc {
-
-template <typename T>
-bool
-IsMarkedUnbarriered(JSRuntime* rt, T* thingp)
-{
-    return IsMarkedInternal(rt, ConvertToBase(thingp));
-}
-
-template <typename T>
-bool
-IsMarked(JSRuntime* rt, WriteBarrieredBase<T>* thingp)
-{
-    return IsMarkedInternal(rt, ConvertToBase(thingp->unsafeUnbarrieredForTracing()));
->>>>>>> a17af05f
-}
-
-MarkStackIter::~MarkStackIter()
-{
-#ifdef DEBUG
-    MOZ_ASSERT(stack_.iteratorCount_);
-    stack_.iteratorCount_--;
-#endif
-}
-
-inline size_t
-MarkStackIter::position() const
-{
-    return pos_ - stack_.stack_;
-}
-
-inline bool
-MarkStackIter::done() const
-{
-    return position() == 0;
-}
-
-inline MarkStack::TaggedPtr
-MarkStackIter::peekPtr() const
-{
-    MOZ_ASSERT(!done());
-    return pos_[-1];
-}
-
-<<<<<<< HEAD
-inline MarkStack::Tag
-MarkStackIter::peekTag() const
-{
-    return peekPtr().tag();
-}
-
-inline MarkStack::ValueArray
-MarkStackIter::peekValueArray() const
-{
-    MOZ_ASSERT(peekTag() == MarkStack::ValueArrayTag);
-    MOZ_ASSERT(position() >= ValueArrayWords);
-
-    const auto& array = *reinterpret_cast<MarkStack::ValueArray*>(pos_ - ValueArrayWords);
-    CheckValueArray(array);
-    return array;
-=======
-template <typename T>
-JS_PUBLIC_API(bool)
-EdgeNeedsSweepUnbarrieredSlow(T* thingp)
-{
-    return IsAboutToBeFinalizedInternal(ConvertToBase(thingp));
-}
-
-// Instantiate a copy of the Tracing templates for each derived type.
-#define INSTANTIATE_ALL_VALID_TRACE_FUNCTIONS(type) \
-    template bool IsMarkedUnbarriered<type>(JSRuntime*, type*);                \
-    template bool IsMarked<type>(JSRuntime*, WriteBarrieredBase<type>*); \
-    template bool IsAboutToBeFinalizedUnbarriered<type>(type*); \
-    template bool IsAboutToBeFinalized<type>(WriteBarrieredBase<type>*); \
-    template bool IsAboutToBeFinalized<type>(ReadBarrieredBase<type>*);
-#define INSTANTIATE_ALL_VALID_HEAP_TRACE_FUNCTIONS(type) \
-    template JS_PUBLIC_API(bool) EdgeNeedsSweep<type>(JS::Heap<type>*); \
-    template JS_PUBLIC_API(bool) EdgeNeedsSweepUnbarrieredSlow<type>(type*);
-FOR_EACH_GC_POINTER_TYPE(INSTANTIATE_ALL_VALID_TRACE_FUNCTIONS)
-FOR_EACH_PUBLIC_GC_POINTER_TYPE(INSTANTIATE_ALL_VALID_HEAP_TRACE_FUNCTIONS)
-FOR_EACH_PUBLIC_TAGGED_GC_POINTER_TYPE(INSTANTIATE_ALL_VALID_HEAP_TRACE_FUNCTIONS)
-#undef INSTANTIATE_ALL_VALID_TRACE_FUNCTIONS
-
-} /* namespace gc */
-} /* namespace js */
-
--
-/*** Cycle Collector Barrier Implementation *******************************************************/
-
-/*
- * The GC and CC are run independently. Consequently, the following sequence of
- * events can occur:
- * 1. GC runs and marks an object gray.
- * 2. The mutator runs (specifically, some C++ code with access to gray
- *    objects) and creates a pointer from a JS root or other black object to
- *    the gray object. If we re-ran a GC at this point, the object would now be
- *    black.
- * 3. Now we run the CC. It may think it can collect the gray object, even
- *    though it's reachable from the JS heap.
- *
- * To prevent this badness, we unmark the gray bit of an object when it is
- * accessed by callers outside XPConnect. This would cause the object to go
- * black in step 2 above. This must be done on everything reachable from the
- * object being returned. The following code takes care of the recursive
- * re-coloring.
- *
- * There is an additional complication for certain kinds of edges that are not
- * contained explicitly in the source object itself, such as from a weakmap key
- * to its value, and from an object being watched by a watchpoint to the
- * watchpoint's closure. These "implicit edges" are represented in some other
- * container object, such as the weakmap or the watchpoint itself. In these
- * cases, calling unmark gray on an object won't find all of its children.
- *
- * Handling these implicit edges has two parts:
- * - A special pass enumerating all of the containers that know about the
- *   implicit edges to fix any black-gray edges that have been created. This
- *   is implemented in nsXPConnect::FixWeakMappingGrayBits.
- * - To prevent any incorrectly gray objects from escaping to live JS outside
- *   of the containers, we must add unmark-graying read barriers to these
- *   containers.
- */
-
-#ifdef DEBUG
-struct AssertNonGrayTracer : public JS::CallbackTracer {
-    explicit AssertNonGrayTracer(JSRuntime* rt) : JS::CallbackTracer(rt) {}
-    void onChild(const JS::GCCellPtr& thing) override {
-        MOZ_ASSERT(!thing.asCell()->isMarkedGray());
-    }
-};
-#endif
-
-class UnmarkGrayTracer : public JS::CallbackTracer
-{
-  public:
-    // We set weakMapAction to DoNotTraceWeakMaps because the cycle collector
-    // will fix up any color mismatches involving weakmaps when it runs.
-    explicit UnmarkGrayTracer(JSRuntime *rt)
-      : JS::CallbackTracer(rt, DoNotTraceWeakMaps)
-      , unmarkedAny(false)
-      , oom(false)
-      , stack(rt->gc.unmarkGrayStack)
-    {}
-
-    void unmark(JS::GCCellPtr cell);
-
-    // Whether we unmarked anything.
-    bool unmarkedAny;
-
-    // Whether we ran out of memory.
-    bool oom;
-
-  private:
-    // Stack of cells to traverse.
-    Vector<JS::GCCellPtr, 0, SystemAllocPolicy>& stack;
-
-    void onChild(const JS::GCCellPtr& thing) override;
-
-#ifdef DEBUG
-    TracerKind getTracerKind() const override { return TracerKind::UnmarkGray; }
-#endif
-};
-
-void
-UnmarkGrayTracer::onChild(const JS::GCCellPtr& thing)
-{
-    Cell* cell = thing.asCell();
-
-    // Cells in the nursery cannot be gray, and therefore must necessarily point
-    // to only black edges.
-    if (!cell->isTenured()) {
-#ifdef DEBUG
-        AssertNonGrayTracer nongray(runtime());
-        TraceChildren(&nongray, cell, thing.kind());
-#endif
-        return;
-    }
-
-    TenuredCell& tenured = cell->asTenured();
-    if (!tenured.isMarkedGray())
-        return;
-
-    tenured.markBlack();
-    unmarkedAny = true;
-
-    if (!stack.append(thing))
-        oom = true;
-}
-
-void
-UnmarkGrayTracer::unmark(JS::GCCellPtr cell)
-{
-    MOZ_ASSERT(stack.empty());
-
-    onChild(cell);
-
-    while (!stack.empty() && !oom)
-        TraceChildren(this, stack.popCopy());
-
-    if (oom) {
-         // If we run out of memory, we take a drastic measure: require that we
-         // GC again before the next CC.
-        stack.clear();
-        runtime()->gc.setGrayBitsInvalid();
-        return;
-    }
-}
-
-#ifdef DEBUG
-bool
-js::IsUnmarkGrayTracer(JSTracer* trc)
-{
-    return trc->isCallbackTracer() &&
-           trc->asCallbackTracer()->getTracerKind() == JS::CallbackTracer::TracerKind::UnmarkGray;
->>>>>>> a17af05f
-}
-#endif
-
-<<<<<<< HEAD
-inline void
-MarkStackIter::nextPtr()
-{
-    MOZ_ASSERT(!done());
-    MOZ_ASSERT(!TagIsArrayTag(peekTag()));
-    pos_--;
-}
-
-inline void
-MarkStackIter::next()
-{
-    if (TagIsArrayTag(peekTag()))
-        nextArray();
-    else
-        nextPtr();
-}
-
-inline void
-MarkStackIter::nextArray()
-{
-    MOZ_ASSERT(TagIsArrayTag(peekTag()));
-    MOZ_ASSERT(position() >= ValueArrayWords);
-    pos_ -= ValueArrayWords;
-}
-
-void
-MarkStackIter::saveValueArray(NativeObject* obj, uintptr_t index, HeapSlot::Kind kind)
-{
-    MOZ_ASSERT(peekTag() == MarkStack::ValueArrayTag);
-    MOZ_ASSERT(peekPtr().asValueArrayObject() == obj);
-    MOZ_ASSERT(position() >= ValueArrayWords);
-
-    auto& array = *reinterpret_cast<MarkStack::SavedValueArray*>(pos_ - ValueArrayWords);
-    array = MarkStack::SavedValueArray(obj, index, kind);
-    CheckSavedValueArray(array);
-    MOZ_ASSERT(peekTag() == MarkStack::SavedValueArrayTag);
-}
-
--
-/*** GCMarker *************************************************************************************/
-
-/*
- * ExpandWeakMaps: the GC is recomputing the liveness of WeakMap entries by
- * expanding each live WeakMap into its constituent key->value edges, a table
- * of which will be consulted in a later phase whenever marking a potential
- * key.
- */
-GCMarker::GCMarker(JSRuntime* rt)
-  : JSTracer(rt, JSTracer::TracerKindTag::Marking, ExpandWeakMaps),
-    stack(size_t(-1)),
-    color(BLACK)
-    /*unmarkedArenaStackTop(nullptr)*/
-#ifdef DEBUG
-  , markLaterArenas(0)
-  , started(false)
-  , strictCompartmentChecking(false)
-#endif
-{
-}
-
-bool
-GCMarker::init(JSGCMode gcMode)
-{
-    return stack.init(gcMode);
-}
-
-void
-GCMarker::start()
-{
-#ifdef DEBUG
-    MOZ_ASSERT(!started);
-    started = true;
-#endif
-    color = BLACK;
-    linearWeakMarkingDisabled_ = false;
-
-    /*MOZ_ASSERT(!unmarkedArenaStackTop);*/
-    MOZ_ASSERT(markLaterArenas == 0);
-}
-
-void
-GCMarker::stop()
-{
-#ifdef DEBUG
-    MOZ_ASSERT(isDrained());
-
-    MOZ_ASSERT(started);
-    started = false;
-
-    /*MOZ_ASSERT(!unmarkedArenaStackTop);*/
-    MOZ_ASSERT(markLaterArenas == 0);
-#endif
-
-    /* Free non-ballast stack memory. */
-    stack.reset();
-    AutoEnterOOMUnsafeRegion oomUnsafe;
-    for (GCZonesIter zone(runtime()); !zone.done(); zone.next()) {
-        if (!zone->gcWeakKeys().clear())
-            oomUnsafe.crash("clearing weak keys in GCMarker::stop()");
-    }
-}
-
-void
-GCMarker::reset()
-{
-    color = BLACK;
-
-    stack.reset();
-    MOZ_ASSERT(isMarkStackEmpty());
-
-    /*while (unmarkedArenaStackTop) {
-        Arena* arena = unmarkedArenaStackTop;
-        MOZ_ASSERT(arena->hasDelayedMarking);
-        MOZ_ASSERT(markLaterArenas);
-        unmarkedArenaStackTop = arena->getNextDelayedMarking();
-        arena->unsetDelayedMarking();
-        arena->markOverflow = 0;
-        arena->allocatedDuringIncremental = 0;
-#ifdef DEBUG
-        markLaterArenas--;
-#endif
-    }*/
-    MOZ_ASSERT(isDrained());
-    MOZ_ASSERT(!markLaterArenas);
-}
-
-
-template <typename T>
-void
-GCMarker::pushTaggedPtr(T* ptr)
-{
-    checkZone(ptr);
-    if (!stack.push(ptr))
-        delayMarkingChildren(ptr);
-}
-
-void
-GCMarker::pushValueArray(JSObject* obj, HeapSlot* start, HeapSlot* end)
-{
-    checkZone(obj);
-    if (!stack.push(obj, start, end))
-        delayMarkingChildren(obj);
-}
-
-void
-GCMarker::repush(JSObject* obj)
-{
-    MOZ_ASSERT(gc::TenuredCell::fromPointer(obj)->isMarked(markColor()));
-    pushTaggedPtr(obj);
-}
-
-void
-GCMarker::enterWeakMarkingMode()
-{
-    MOZ_ASSERT(tag_ == TracerKindTag::Marking);
-    if (linearWeakMarkingDisabled_)
-        return;
-
-    // During weak marking mode, we maintain a table mapping weak keys to
-    // entries in known-live weakmaps. Initialize it with the keys of marked
-    // weakmaps -- or more precisely, the keys of marked weakmaps that are
-    // mapped to not yet live values. (Once bug 1167452 implements incremental
-    // weakmap marking, this initialization step will become unnecessary, as
-    // the table will already hold all such keys.)
-    if (weakMapAction() == ExpandWeakMaps) {
-        tag_ = TracerKindTag::WeakMarking;
-
-        /*for (GCZoneGroupIter zone(runtime()); !zone.done(); zone.next()) {
-            for (WeakMapBase* m : zone->gcWeakMapList) {
-                if (m->marked)
-                    (void) m->traceEntries(this);
-            }
-        }*/
-    }
-}
-
-void
-GCMarker::leaveWeakMarkingMode()
-{
-    MOZ_ASSERT_IF(weakMapAction() == ExpandWeakMaps && !linearWeakMarkingDisabled_,
-                  tag_ == TracerKindTag::WeakMarking);
-    tag_ = TracerKindTag::Marking;
-
-    // Table is expensive to maintain when not in weak marking mode, so we'll
-    // rebuild it upon entry rather than allow it to contain stale data.
-    AutoEnterOOMUnsafeRegion oomUnsafe;
-    for (GCZonesIter zone(runtime()); !zone.done(); zone.next()) {
-        if (!zone->gcWeakKeys().clear())
-            oomUnsafe.crash("clearing weak keys in GCMarker::leaveWeakMarkingMode()");
-    }
-}
-
-void
-GCMarker::markDelayedChildren(/*Arena* arena*/)
-{
-    /*if (arena->markOverflow) {
-        bool always = arena->allocatedDuringIncremental;
-        arena->markOverflow = 0;
-
-        for (ArenaCellIterUnderGC i(arena); !i.done(); i.next()) {
-            TenuredCell* t = i.getCell();
-            if (always || t->isMarked()) {
-                t->markIfUnmarked();
-                js::TraceChildren(this, t, MapAllocToTraceKind(arena->getAllocKind()));
-            }
-        }
-    } else {
-        MOZ_ASSERT(arena->allocatedDuringIncremental);
-        PushArena(this, arena);
-    }
-    arena->allocatedDuringIncremental = 0;*/
-    /*
-     * Note that during an incremental GC we may still be allocating into
-     * the arena. However, prepareForIncrementalGC sets the
-     * allocatedDuringIncremental flag if we continue marking.
-     */
-}
-
-bool
-GCMarker::markDelayedChildren(SliceBudget& budget)
-{
-    /*GCRuntime& gc = runtime()->gc;
-    gcstats::AutoPhase ap(gc.stats, gc.state() == State::Mark, gcstats::PHASE_MARK_DELAYED);
-
-    MOZ_ASSERT(unmarkedArenaStackTop);
-    do {*/
-        /*
-         * If marking gets delayed at the same arena again, we must repeat
-         * marking of its things. For that we pop arena from the stack and
-         * clear its hasDelayedMarking flag before we begin the marking.
-         */
-        /*Arena* arena = unmarkedArenaStackTop;
-        MOZ_ASSERT(arena->hasDelayedMarking);
-        MOZ_ASSERT(markLaterArenas);
-        unmarkedArenaStackTop = arena->getNextDelayedMarking();
-        arena->unsetDelayedMarking();
-#ifdef DEBUG
-        markLaterArenas--;
-#endif
-        markDelayedChildren(arena);
-
-        budget.step(150);
-        if (budget.isOverBudget())
-            return false;
-    } while (unmarkedArenaStackTop);
-    MOZ_ASSERT(!markLaterArenas);*/
-
-    return true;
-}
-
-template<typename T>
-static void
-PushArenaTyped(GCMarker* gcmarker/*, Arena* arena*/)
-{
-    /*for (ArenaCellIterUnderGC i(arena); !i.done(); i.next())
-        gcmarker->traverse(i.get<T>());*/
-}
-
-/*struct PushArenaFunctor {
-    template <typename T> void operator()(GCMarker* gcmarker, Arena* arena) {
-        PushArenaTyped<T>(gcmarker, arena);
-    }
-};
-
-void
-gc::PushArena(GCMarker* gcmarker, Arena* arena)
-{
-    DispatchTraceKindTyped(PushArenaFunctor(),
-                           MapAllocToTraceKind(arena->getAllocKind()), gcmarker, arena);
-}*/
-
-#ifdef DEBUG
-void
-GCMarker::checkZone(void* p)
-{
-    MOZ_ASSERT(started);
-    DebugOnly<Cell*> cell = static_cast<Cell*>(p);
-    MOZ_ASSERT_IF(cell->isTenured(), cell->asTenured().zone()->isCollecting());
-}
-#endif
-
-size_t
-GCMarker::sizeOfExcludingThis(mozilla::MallocSizeOf mallocSizeOf) const
-{
-    size_t size = stack.sizeOfExcludingThis(mallocSizeOf);
-    for (ZonesIter zone(runtime(), WithAtoms); !zone.done(); zone.next())
-        size += zone->gcGrayRoots().sizeOfExcludingThis(mallocSizeOf);
-    return size;
-}
-
-#ifdef DEBUG
-Zone*
-GCMarker::stackContainsCrossZonePointerTo(const Cell* target) const
-{
-    MOZ_ASSERT(!JS::CurrentThreadIsHeapCollecting());
-
-    Zone* targetZone = target->asTenured().zone();
-
-    for (MarkStackIter iter(stack); !iter.done(); iter.next()) {
-        if (iter.peekTag() != MarkStack::ObjectTag)
-            continue;
-
-        auto source = iter.peekPtr().as<JSObject>();
-        Zone* sourceZone = source->zone();
-        if (sourceZone == targetZone)
-            continue;
-
-        if ((source->is<ProxyObject>() && source->as<ProxyObject>().target() == target) ||
-            Debugger::isDebuggerCrossCompartmentEdge(source, target))
-        {
-            return sourceZone;
-        }
-    }
-
-    return nullptr;
-}
-#endif // DEBUG
-
--
-/*** Tenuring Tracer *****************************************************************************/
-
-namespace js {
-template <typename T>
-void
-TenuringTracer::traverse(T** tp)
-{
-}
-
-template <>
-void
-TenuringTracer::traverse(JSObject** objp)
-{
-}
-
-template <typename S>
-struct TenuringTraversalFunctor : public IdentityDefaultAdaptor<S> {
-    template <typename T> S operator()(T* t, TenuringTracer* trc) {
-        trc->traverse(&t);
-        return js::gc::RewrapTaggedPointer<S, T>::wrap(t);
-    }
-};
-
-template <typename T>
-void
-TenuringTracer::traverse(T* thingp)
-{
-    *thingp = DispatchTyped(TenuringTraversalFunctor<T>(), *thingp, this);
-}
-} // namespace js
-
-static inline void
-TraceWholeCell(TenuringTracer& mover, JSObject* object)
-{
-    mover.traceObject(object);
-
-    // Additionally trace the expando object attached to any unboxed plain
-    // objects. Baseline and Ion can write properties to the expando while
-    // only adding a post barrier to the owning unboxed object. Note that
-    // it isn't possible for a nursery unboxed object to have a tenured
-    // expando, so that adding a post barrier on the original object will
-    // capture any tenured->nursery edges in the expando as well.
-
-    if (object->is<UnboxedPlainObject>()) {
-        if (UnboxedExpandoObject* expando = object->as<UnboxedPlainObject>().maybeExpando())
-            expando->traceChildren(&mover);
-    }
-}
-
-static inline void
-TraceWholeCell(TenuringTracer& mover, JSScript* script)
-{
-    script->traceChildren(&mover);
-}
-
-static inline void
-TraceWholeCell(TenuringTracer& mover, jit::JitCode* jitcode)
-{
-    jitcode->traceChildren(&mover);
-}
-
-template <typename T>
-static void
-TraceBufferedCells(TenuringTracer& mover)
-{
-}
-
--
-/*** IsMarked / IsAboutToBeFinalized **************************************************************/
-
-template <typename T>
-static inline void
-CheckIsMarkedThing(T* thingp)
-{
-}
-
-static bool
-IsMarkedInternalCommon(void* thingp)
-{
-	MM_EnvironmentBase *env = MM_EnvironmentBase::getEnvironment(Nursery::omrVMThread);
-	return ((MM_ParallelGlobalGC*)env->getExtensions()->getGlobalCollector())->getMarkingScheme()->isMarked((omrobjectptr_t)(thingp));
-}
-
-bool
-js::gc::IsAboutToBeFinalizedDuringSweep(TenuredCell& tenured)
-{
-    return !tenured.isMarked();
-}
-
-template <typename T>
-static bool
-IsAboutToBeFinalizedInternal(T** thingp)
-{
-    return !IsMarkedInternalCommon((void*)(*thingp));
-}
-
-template <typename T>
-static bool
-IsAboutToBeFinalizedInternal(T* thingp)
-{
-    return !IsMarkedInternalCommon((void*)thingp);
-}
-
-namespace js {
-namespace gc {
-
-bool
-IsMarkedCell(const TenuredCell* const thingp)
-{
-	return IsMarkedUnbarriered(nullptr, thingp);
-}
-
-template <typename T>
-bool
-IsMarkedUnbarriered(JSRuntime* rt, T* thingp)
-{
-    return IsMarkedInternalCommon((void *)thingp);
-}
-
-template <typename T>
-bool
-IsMarked(JSRuntime* rt, WriteBarrieredBase<T>* thingp)
-{
-    return IsMarkedInternalCommon((void *)thingp->unsafeUnbarrieredForTracing());
-}
-
-template <typename T>
-bool
-IsAboutToBeFinalizedUnbarriered(T* thingp)
-{
-    return IsAboutToBeFinalizedInternal(ConvertToBase(thingp));
-}
-
-template <typename T>
-bool
-IsAboutToBeFinalized(WriteBarrieredBase<T>* thingp)
-{
-    return IsAboutToBeFinalizedInternal(ConvertToBase(thingp->unsafeUnbarrieredForTracing()));
-}
-
-template <typename T>
-bool
-IsAboutToBeFinalized(ReadBarrieredBase<T>* thingp)
-{
-    return IsAboutToBeFinalizedInternal(ConvertToBase(thingp->unsafeUnbarrieredForTracing()));
-}
-
-template <typename T>
-JS_PUBLIC_API(bool)
-EdgeNeedsSweep(JS::Heap<T>* thingp)
-{
-    return IsAboutToBeFinalizedInternal(ConvertToBase(thingp->unsafeGet()));
-}
-
-template <typename T>
-JS_PUBLIC_API(bool)
-EdgeNeedsSweepUnbarrieredSlow(T* thingp)
-{
-    return IsAboutToBeFinalizedInternal(ConvertToBase(thingp));
-}
-
-// Instantiate a copy of the Tracing templates for each derived type.
-#define INSTANTIATE_ALL_VALID_TRACE_FUNCTIONS(type) \
-    template bool IsMarkedUnbarriered<type>(JSRuntime*, type*);                \
-    template bool IsMarked<type>(JSRuntime*, WriteBarrieredBase<type>*); \
-    template bool IsAboutToBeFinalizedUnbarriered<type>(type*); \
-    template bool IsAboutToBeFinalized<type>(WriteBarrieredBase<type>*); \
-    template bool IsAboutToBeFinalized<type>(ReadBarrieredBase<type>*);
-#define INSTANTIATE_ALL_VALID_HEAP_TRACE_FUNCTIONS(type) \
-    template JS_PUBLIC_API(bool) EdgeNeedsSweep<type>(JS::Heap<type>*); \
-    template JS_PUBLIC_API(bool) EdgeNeedsSweepUnbarrieredSlow<type>(type*);
-FOR_EACH_GC_POINTER_TYPE(INSTANTIATE_ALL_VALID_TRACE_FUNCTIONS)
-FOR_EACH_PUBLIC_GC_POINTER_TYPE(INSTANTIATE_ALL_VALID_HEAP_TRACE_FUNCTIONS)
-FOR_EACH_PUBLIC_TAGGED_GC_POINTER_TYPE(INSTANTIATE_ALL_VALID_HEAP_TRACE_FUNCTIONS)
-#undef INSTANTIATE_ALL_VALID_TRACE_FUNCTIONS
-
-} /* namespace gc */
-} /* namespace js */
-
-
-
-JS_FRIEND_API(bool)
-JS::UnmarkGrayGCThingRecursively(JS::GCCellPtr thing)
-{
-    return true;
-=======
-static bool
-UnmarkGrayGCThing(JSRuntime* rt, JS::GCCellPtr thing)
-{
-    MOZ_ASSERT(thing);
-
-    UnmarkGrayTracer unmarker(rt);
-    gcstats::AutoPhase innerPhase(rt->gc.stats(), gcstats::PhaseKind::UNMARK_GRAY);
-    unmarker.unmark(thing);
-    return unmarker.unmarkedAny;
-}
-
-JS_FRIEND_API(bool)
-JS::UnmarkGrayGCThingRecursively(JS::GCCellPtr thing)
-{
-    MOZ_ASSERT(!JS::CurrentThreadIsHeapCollecting());
-    MOZ_ASSERT(!JS::CurrentThreadIsHeapCycleCollecting());
-
-    JSRuntime* rt = thing.asCell()->runtimeFromActiveCooperatingThread();
-    gcstats::AutoPhase outerPhase(rt->gc.stats(), gcstats::PhaseKind::BARRIER);
-    return UnmarkGrayGCThing(rt, thing);
-}
-
-bool
-js::UnmarkGrayShapeRecursively(Shape* shape)
-{
-    return JS::UnmarkGrayGCThingRecursively(JS::GCCellPtr(shape));
-}
-
-namespace js {
-namespace debug {
-
-MarkInfo
-GetMarkInfo(Cell* rawCell)
-{
-    if (!rawCell->isTenured())
-        return MarkInfo::NURSERY;
-
-    TenuredCell* cell = &rawCell->asTenured();
-    if (cell->isMarkedGray())
-        return MarkInfo::GRAY;
-    if (cell->isMarkedBlack())
-        return MarkInfo::BLACK;
-    return MarkInfo::UNMARKED;
-}
-
-uintptr_t*
-GetMarkWordAddress(Cell* cell)
-{
-    if (!cell->isTenured())
-        return nullptr;
-
-    uintptr_t* wordp;
-    uintptr_t mask;
-    js::gc::detail::GetGCThingMarkWordAndMask(uintptr_t(cell), ColorBit::BlackBit, &wordp, &mask);
-    return wordp;
-}
-
-uintptr_t
-GetMarkMask(Cell* cell, uint32_t colorBit)
-{
-    MOZ_ASSERT(colorBit == 0 || colorBit == 1);
-
-    if (!cell->isTenured())
-        return 0;
-
-    ColorBit bit = colorBit == 0 ? ColorBit::BlackBit : ColorBit::GrayOrBlackBit;
-    uintptr_t* wordp;
-    uintptr_t mask;
-    js::gc::detail::GetGCThingMarkWordAndMask(uintptr_t(cell), bit, &wordp, &mask);
-    return mask;
-}
-
-}
->>>>>>> a17af05f
 }