--- conflicted
+++ resolved
@@ -24,12 +24,10 @@
 // object-specific optimizations.
 template <typename T, AllowGC allowGC = CanGC>
 T*
-<<<<<<< HEAD
 Allocate(JSContext* cx, gc::AllocKind kind);
+
 template <typename T, AllowGC allowGC = CanGC>
 T*
-=======
->>>>>>> a17af05f
 Allocate(JSContext* cx);
 
 template <typename T, AllowGC allowGC = CanGC>
