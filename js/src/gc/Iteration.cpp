/* -*- Mode: C++; tab-width: 8; indent-tabs-mode: nil; c-basic-offset: 4 -*-
 * vim: set ts=8 sts=4 et sw=4 tw=99:
 * This Source Code Form is subject to the terms of the Mozilla Public
 * License, v. 2.0. If a copy of the MPL was not distributed with this
 * file, You can obtain one at http://mozilla.org/MPL/2.0/. */

#include "mozilla/DebugOnly.h"

#include "jscompartment.h"
#include "jsgc.h"

#include "gc/GCInternals.h"
#include "js/HashTable.h"
#include "vm/Runtime.h"

#include "jscntxtinlines.h"
#include "jsgcinlines.h"

using namespace js;
using namespace js::gc;

<<<<<<< HEAD
#ifndef OMR // OMRTODO
void
js::IterateHeapUnbarriered(JSContext* cx, void* data,
                           IterateZoneCallback zoneCallback,
                           JSIterateCompartmentCallback compartmentCallback,
                           IterateCellCallback cellCallback)
{
=======
static void
IterateCompartmentsArenasCellsUnbarriered(JSContext* cx, Zone* zone, void* data,
                                          JSIterateCompartmentCallback compartmentCallback,
                                          IterateArenaCallback arenaCallback,
                                          IterateCellCallback cellCallback)
{
    for (CompartmentsInZoneIter comp(zone); !comp.done(); comp.next())
        (*compartmentCallback)(cx, data, comp);

    for (auto thingKind : AllAllocKinds()) {
        JS::TraceKind traceKind = MapAllocToTraceKind(thingKind);
        size_t thingSize = Arena::thingSize(thingKind);

        for (ArenaIter aiter(zone, thingKind); !aiter.done(); aiter.next()) {
            Arena* arena = aiter.get();
            (*arenaCallback)(cx->runtime(), data, arena, traceKind, thingSize);
            for (ArenaCellIterUnbarriered iter(arena); !iter.done(); iter.next())
                (*cellCallback)(cx->runtime(), data, iter.getCell(), traceKind, thingSize);
        }
    }
}

void
js::IterateHeapUnbarriered(JSContext* cx, void* data,
                           IterateZoneCallback zoneCallback,
                           JSIterateCompartmentCallback compartmentCallback,
                           IterateArenaCallback arenaCallback,
                           IterateCellCallback cellCallback)
{
    AutoPrepareForTracing prop(cx, WithAtoms);

    for (ZonesIter zone(cx->runtime(), WithAtoms); !zone.done(); zone.next()) {
        (*zoneCallback)(cx->runtime(), data, zone);
        IterateCompartmentsArenasCellsUnbarriered(cx, zone, data,
                                                  compartmentCallback, arenaCallback, cellCallback);
    }
}

void
js::IterateHeapUnbarrieredForZone(JSContext* cx, Zone* zone, void* data,
                                  IterateZoneCallback zoneCallback,
                                  JSIterateCompartmentCallback compartmentCallback,
                                  IterateArenaCallback arenaCallback,
                                  IterateCellCallback cellCallback)
{
    AutoPrepareForTracing prop(cx, WithAtoms);

    (*zoneCallback)(cx->runtime(), data, zone);
    IterateCompartmentsArenasCellsUnbarriered(cx, zone, data,
                                              compartmentCallback, arenaCallback, cellCallback);
>>>>>>> a17af05f
}

void
js::IterateHeapUnbarrieredForZone(JSContext* cx, Zone* zone, void* data,
                                  IterateZoneCallback zoneCallback,
                                  JSIterateCompartmentCallback compartmentCallback,
                                  IterateCellCallback cellCallback)
{
<<<<<<< HEAD
=======
    AutoPrepareForTracing prep(cx, SkipAtoms);

    for (auto chunk = cx->runtime()->gc.allNonEmptyChunks(); !chunk.done(); chunk.next())
        chunkCallback(cx->runtime(), data, chunk);
>>>>>>> a17af05f
}
#endif

void
js::IterateScripts(JSContext* cx, JSCompartment* compartment,
                   void* data, IterateScriptCallback scriptCallback)
{
    MOZ_ASSERT(!cx->suppressGC);
    AutoEmptyNursery empty(cx);
    AutoPrepareForTracing prep(cx, SkipAtoms);

    if (compartment) {
        Zone* zone = compartment->zone();
        for (auto script = zone->cellIter<JSScript>(empty); !script.done(); script.next()) {
            if (script->compartment() == compartment)
                scriptCallback(cx->runtime(), data, script);
        }
    } else {
        for (ZonesIter zone(cx->runtime(), SkipAtoms); !zone.done(); zone.next()) {
            for (auto script = zone->cellIter<JSScript>(empty); !script.done(); script.next())
                scriptCallback(cx->runtime(), data, script);
<<<<<<< HEAD
        }
    }
=======
        }
    }
}

static void
IterateGrayObjects(Zone* zone, GCThingCallback cellCallback, void* data)
{
    for (auto kind : ObjectAllocKinds()) {
        for (GrayObjectIter obj(zone, kind); !obj.done(); obj.next()) {
            if (obj->asTenured().isMarkedGray())
                cellCallback(data, JS::GCCellPtr(obj.get()));
        }
    }
}

void
js::IterateGrayObjects(Zone* zone, GCThingCallback cellCallback, void* data)
{
    MOZ_ASSERT(!JS::CurrentThreadIsHeapBusy());
    AutoPrepareForTracing prep(TlsContext.get(), SkipAtoms);
    ::IterateGrayObjects(zone, cellCallback, data);
}

void
js::IterateGrayObjectsUnderCC(Zone* zone, GCThingCallback cellCallback, void* data)
{
    mozilla::DebugOnly<JSRuntime*> rt = zone->runtimeFromActiveCooperatingThread();
    MOZ_ASSERT(JS::CurrentThreadIsHeapCycleCollecting());
    MOZ_ASSERT(!rt->gc.isIncrementalGCInProgress());
    ::IterateGrayObjects(zone, cellCallback, data);
}

JS_PUBLIC_API(void)
JS_IterateCompartments(JSContext* cx, void* data,
                       JSIterateCompartmentCallback compartmentCallback)
{
    AutoTraceSession session(cx->runtime());

    for (CompartmentsIter c(cx->runtime(), WithAtoms); !c.done(); c.next())
        (*compartmentCallback)(cx, data, c);
>>>>>>> a17af05f
}<|MERGE_RESOLUTION|>--- conflicted
+++ resolved
@@ -19,66 +19,14 @@
 using namespace js;
 using namespace js::gc;
 
-<<<<<<< HEAD
 #ifndef OMR // OMRTODO
+
 void
 js::IterateHeapUnbarriered(JSContext* cx, void* data,
                            IterateZoneCallback zoneCallback,
                            JSIterateCompartmentCallback compartmentCallback,
                            IterateCellCallback cellCallback)
 {
-=======
-static void
-IterateCompartmentsArenasCellsUnbarriered(JSContext* cx, Zone* zone, void* data,
-                                          JSIterateCompartmentCallback compartmentCallback,
-                                          IterateArenaCallback arenaCallback,
-                                          IterateCellCallback cellCallback)
-{
-    for (CompartmentsInZoneIter comp(zone); !comp.done(); comp.next())
-        (*compartmentCallback)(cx, data, comp);
-
-    for (auto thingKind : AllAllocKinds()) {
-        JS::TraceKind traceKind = MapAllocToTraceKind(thingKind);
-        size_t thingSize = Arena::thingSize(thingKind);
-
-        for (ArenaIter aiter(zone, thingKind); !aiter.done(); aiter.next()) {
-            Arena* arena = aiter.get();
-            (*arenaCallback)(cx->runtime(), data, arena, traceKind, thingSize);
-            for (ArenaCellIterUnbarriered iter(arena); !iter.done(); iter.next())
-                (*cellCallback)(cx->runtime(), data, iter.getCell(), traceKind, thingSize);
-        }
-    }
-}
-
-void
-js::IterateHeapUnbarriered(JSContext* cx, void* data,
-                           IterateZoneCallback zoneCallback,
-                           JSIterateCompartmentCallback compartmentCallback,
-                           IterateArenaCallback arenaCallback,
-                           IterateCellCallback cellCallback)
-{
-    AutoPrepareForTracing prop(cx, WithAtoms);
-
-    for (ZonesIter zone(cx->runtime(), WithAtoms); !zone.done(); zone.next()) {
-        (*zoneCallback)(cx->runtime(), data, zone);
-        IterateCompartmentsArenasCellsUnbarriered(cx, zone, data,
-                                                  compartmentCallback, arenaCallback, cellCallback);
-    }
-}
-
-void
-js::IterateHeapUnbarrieredForZone(JSContext* cx, Zone* zone, void* data,
-                                  IterateZoneCallback zoneCallback,
-                                  JSIterateCompartmentCallback compartmentCallback,
-                                  IterateArenaCallback arenaCallback,
-                                  IterateCellCallback cellCallback)
-{
-    AutoPrepareForTracing prop(cx, WithAtoms);
-
-    (*zoneCallback)(cx->runtime(), data, zone);
-    IterateCompartmentsArenasCellsUnbarriered(cx, zone, data,
-                                              compartmentCallback, arenaCallback, cellCallback);
->>>>>>> a17af05f
 }
 
 void
@@ -87,13 +35,6 @@
                                   JSIterateCompartmentCallback compartmentCallback,
                                   IterateCellCallback cellCallback)
 {
-<<<<<<< HEAD
-=======
-    AutoPrepareForTracing prep(cx, SkipAtoms);
-
-    for (auto chunk = cx->runtime()->gc.allNonEmptyChunks(); !chunk.done(); chunk.next())
-        chunkCallback(cx->runtime(), data, chunk);
->>>>>>> a17af05f
 }
 #endif
 
@@ -115,49 +56,6 @@
         for (ZonesIter zone(cx->runtime(), SkipAtoms); !zone.done(); zone.next()) {
             for (auto script = zone->cellIter<JSScript>(empty); !script.done(); script.next())
                 scriptCallback(cx->runtime(), data, script);
-<<<<<<< HEAD
         }
     }
-=======
-        }
-    }
-}
-
-static void
-IterateGrayObjects(Zone* zone, GCThingCallback cellCallback, void* data)
-{
-    for (auto kind : ObjectAllocKinds()) {
-        for (GrayObjectIter obj(zone, kind); !obj.done(); obj.next()) {
-            if (obj->asTenured().isMarkedGray())
-                cellCallback(data, JS::GCCellPtr(obj.get()));
-        }
-    }
-}
-
-void
-js::IterateGrayObjects(Zone* zone, GCThingCallback cellCallback, void* data)
-{
-    MOZ_ASSERT(!JS::CurrentThreadIsHeapBusy());
-    AutoPrepareForTracing prep(TlsContext.get(), SkipAtoms);
-    ::IterateGrayObjects(zone, cellCallback, data);
-}
-
-void
-js::IterateGrayObjectsUnderCC(Zone* zone, GCThingCallback cellCallback, void* data)
-{
-    mozilla::DebugOnly<JSRuntime*> rt = zone->runtimeFromActiveCooperatingThread();
-    MOZ_ASSERT(JS::CurrentThreadIsHeapCycleCollecting());
-    MOZ_ASSERT(!rt->gc.isIncrementalGCInProgress());
-    ::IterateGrayObjects(zone, cellCallback, data);
-}
-
-JS_PUBLIC_API(void)
-JS_IterateCompartments(JSContext* cx, void* data,
-                       JSIterateCompartmentCallback compartmentCallback)
-{
-    AutoTraceSession session(cx->runtime());
-
-    for (CompartmentsIter c(cx->runtime(), WithAtoms); !c.done(); c.next())
-        (*compartmentCallback)(cx, data, c);
->>>>>>> a17af05f
 }