/* -*- Mode: C++; tab-width: 8; indent-tabs-mode: nil; c-basic-offset: 4 -*-
 * vim: set ts=8 sts=4 et sw=4 tw=99:
 * This Source Code Form is subject to the terms of the Mozilla Public
 * License, v. 2.0. If a copy of the MPL was not distributed with this
 * file, You can obtain one at http://mozilla.org/MPL/2.0/. */

#include "gc/Tracer.h"

#include "mozilla/DebugOnly.h"

#include "jsapi.h"
#include "jsfun.h"
#include "jsgc.h"
#include "jsprf.h"
#include "jsscript.h"
#include "jsutil.h"
#include "NamespaceImports.h"

#include "gc/GCInternals.h"
#include "gc/Marking.h"
#include "gc/Zone.h"

#include "vm/Shape.h"
#include "vm/Symbol.h"

#include "jscompartmentinlines.h"
#include "jsgcinlines.h"

#include "vm/ObjectGroup-inl.h"

using namespace js;
using namespace js::gc;
using mozilla::DebugOnly;

namespace js {
template<typename T>
void
CheckTracedThing(JSTracer* trc, T thing);
} // namespace js


/*** Callback Tracer Dispatch ********************************************************************/

template <typename T>
T
DoCallback(JS::CallbackTracer* trc, T* thingp, const char* name)
{
    CheckTracedThing(trc, *thingp);
    JS::AutoTracingName ctx(trc, name);
    trc->dispatchToOnEdge(thingp);
    return *thingp;
}
#define INSTANTIATE_ALL_VALID_TRACE_FUNCTIONS(name, type, _) \
    template type* DoCallback<type*>(JS::CallbackTracer*, type**, const char*);
JS_FOR_EACH_TRACEKIND(INSTANTIATE_ALL_VALID_TRACE_FUNCTIONS);
#undef INSTANTIATE_ALL_VALID_TRACE_FUNCTIONS

template <typename S>
struct DoCallbackFunctor : public IdentityDefaultAdaptor<S> {
    template <typename T> S operator()(T* t, JS::CallbackTracer* trc, const char* name) {
        return js::gc::RewrapTaggedPointer<S, T>::wrap(DoCallback(trc, &t, name));
    }
};

template <>
Value
DoCallback<Value>(JS::CallbackTracer* trc, Value* vp, const char* name)
{
    *vp = DispatchTyped(DoCallbackFunctor<Value>(), *vp, trc, name);
    return *vp;
}

template <>
jsid
DoCallback<jsid>(JS::CallbackTracer* trc, jsid* idp, const char* name)
{
    *idp = DispatchTyped(DoCallbackFunctor<jsid>(), *idp, trc, name);
    return *idp;
}

template <>
TaggedProto
DoCallback<TaggedProto>(JS::CallbackTracer* trc, TaggedProto* protop, const char* name)
{
    *protop = DispatchTyped(DoCallbackFunctor<TaggedProto>(), *protop, trc, name);
    return *protop;
}

void
JS::CallbackTracer::getTracingEdgeName(char* buffer, size_t bufferSize)
{
    MOZ_ASSERT(bufferSize > 0);
    if (contextFunctor_) {
        (*contextFunctor_)(this, buffer, bufferSize);
        return;
    }
    if (contextIndex_ != InvalidIndex) {
        snprintf(buffer, bufferSize, "%s[%zu]", contextName_, contextIndex_);
        return;
    }
    snprintf(buffer, bufferSize, "%s", contextName_);
}


/*** Public Tracing API **************************************************************************/

JS_PUBLIC_API(void)
JS::TraceChildren(JSTracer* trc, GCCellPtr thing)
{
    js::TraceChildren(trc, thing.asCell(), thing.kind());
}

struct TraceChildrenFunctor {
    template <typename T>
    void operator()(JSTracer* trc, void* thingArg) {
        T* thing = static_cast<T*>(thingArg);
        MOZ_ASSERT_IF(thing->runtimeFromAnyThread() != trc->runtime(),
            ThingIsPermanentAtomOrWellKnownSymbol(thing) ||
            thing->zoneFromAnyThread()->isSelfHostingZone());

        thing->traceChildren(trc);
    }
};

void
js::TraceChildren(JSTracer* trc, void* thing, JS::TraceKind kind)
{
    MOZ_ASSERT(thing);
    TraceChildrenFunctor f;
    DispatchTraceKindTyped(f, kind, trc, thing);
}

namespace {
struct TraceIncomingFunctor {
    JSTracer* trc_;
    const JS::CompartmentSet& compartments_;
    TraceIncomingFunctor(JSTracer* trc, const JS::CompartmentSet& compartments)
      : trc_(trc), compartments_(compartments)
    {}
    template <typename T>
    void operator()(T tp) {
        if (!compartments_.has((*tp)->compartment()))
            return;
        TraceManuallyBarrieredEdge(trc_, tp, "cross-compartment wrapper");
    }
    // StringWrappers are just used to avoid copying strings
    // across zones multiple times, and don't hold a strong
    // reference.
    void operator()(JSString** tp) {}
};
} // namespace (anonymous)

JS_PUBLIC_API(void)
JS::TraceIncomingCCWs(JSTracer* trc, const JS::CompartmentSet& compartments)
{
    for (js::CompartmentsIter comp(trc->runtime(), SkipAtoms); !comp.done(); comp.next()) {
        if (compartments.has(comp))
            continue;

        for (JSCompartment::WrapperEnum e(comp); !e.empty(); e.popFront()) {
            mozilla::DebugOnly<const CrossCompartmentKey> prior = e.front().key();
            e.front().mutableKey().applyToWrapped(TraceIncomingFunctor(trc, compartments));
            MOZ_ASSERT(e.front().key() == prior);
        }
    }
}


/*** Cycle Collector Helpers **********************************************************************/

// This function is used by the Cycle Collector (CC) to trace through -- or in
// CC parlance, traverse -- a Shape tree. The CC does not care about Shapes or
// BaseShapes, only the JSObjects held live by them. Thus, we walk the Shape
// lineage, but only report non-Shape things. This effectively makes the entire
// shape lineage into a single node in the CC, saving tremendous amounts of
// space and time in its algorithms.
//
// The algorithm implemented here uses only bounded stack space. This would be
// possible to implement outside the engine, but would require much extra
// infrastructure and many, many more slow GOT lookups. We have implemented it
// inside SpiderMonkey, despite the lack of general applicability, for the
// simplicity and performance of FireFox's embedding of this engine.
void
gc::TraceCycleCollectorChildren(JS::CallbackTracer* trc, Shape* shape)
{
    do {
        MOZ_ASSERT(shape->base());
        shape->base()->assertConsistency();

        TraceEdge(trc, &shape->propidRef(), "propid");

        if (shape->hasGetterObject()) {
            JSObject* tmp = shape->getterObject();
            DoCallback(trc, &tmp, "getter");
            MOZ_ASSERT(tmp == shape->getterObject());
        }

        if (shape->hasSetterObject()) {
            JSObject* tmp = shape->setterObject();
            DoCallback(trc, &tmp, "setter");
            MOZ_ASSERT(tmp == shape->setterObject());
        }

        shape = shape->previous();
    } while (shape);
}

// Object groups can point to other object groups via an UnboxedLayout or the
// the original unboxed group link. There can potentially be deep or cyclic
// chains of such groups to trace through without going through a thing that
// participates in cycle collection. These need to be handled iteratively to
// avoid blowing the stack when running the cycle collector's callback tracer.
struct ObjectGroupCycleCollectorTracer : public JS::CallbackTracer
{
    explicit ObjectGroupCycleCollectorTracer(JS::CallbackTracer* innerTracer)
        : JS::CallbackTracer(innerTracer->runtime(), DoNotTraceWeakMaps),
          innerTracer(innerTracer)
    {}

    void onChild(const JS::GCCellPtr& thing) override;

    JS::CallbackTracer* innerTracer;
    Vector<ObjectGroup*, 4, SystemAllocPolicy> seen, worklist;
};

void
ObjectGroupCycleCollectorTracer::onChild(const JS::GCCellPtr& thing)
{
    if (thing.is<BaseShape>()) {
        // The CC does not care about BaseShapes, and no additional GC things
        // will be reached by following this edge.
        return;
    }

    if (thing.is<JSObject>() || thing.is<JSScript>()) {
        // Invoke the inner cycle collector callback on this child. It will not
        // recurse back into TraceChildren.
        innerTracer->onChild(thing);
        return;
    }

    if (thing.is<ObjectGroup>()) {
        // If this group is required to be in an ObjectGroup chain, trace it
        // via the provided worklist rather than continuing to recurse.
        ObjectGroup& group = thing.as<ObjectGroup>();
        if (group.maybeUnboxedLayout()) {
            for (size_t i = 0; i < seen.length(); i++) {
                if (seen[i] == &group)
                    return;
            }
            if (seen.append(&group) && worklist.append(&group)) {
                return;
            } else {
                // If append fails, keep tracing normally. The worst that will
                // happen is we end up overrecursing.
            }
        }
    }

    TraceChildren(this, thing.asCell(), thing.kind());
}

void
gc::TraceCycleCollectorChildren(JS::CallbackTracer* trc, ObjectGroup* group)
{
    MOZ_ASSERT(trc->isCallbackTracer());

    // Early return if this group is not required to be in an ObjectGroup chain.
    if (!group->maybeUnboxedLayout())
        return group->traceChildren(trc);

    ObjectGroupCycleCollectorTracer groupTracer(trc->asCallbackTracer());
    group->traceChildren(&groupTracer);

    while (!groupTracer.worklist.empty()) {
        ObjectGroup* innerGroup = groupTracer.worklist.popCopy();
        innerGroup->traceChildren(&groupTracer);
    }
}


/*** Traced Edge Printer *************************************************************************/

static size_t
CountDecimalDigits(size_t num)
{
    size_t numDigits = 0;
    do {
        num /= 10;
        numDigits++;
    } while (num > 0);

    return numDigits;
}

static const char*
StringKindHeader(JSString* str)
{
    MOZ_ASSERT(str->isLinear());

    if (str->isAtom()) {
        if (str->isPermanentAtom())
            return "permanent atom: ";
        return "atom: ";
    }

    if (str->isFlat()) {
        if (str->isExtensible())
            return "extensible: ";
        if (str->isUndepended())
            return "undepended: ";
        if (str->isInline()) {
            if (str->isFatInline())
                return "fat inline: ";
            return "inline: ";
        }
        return "flat: ";
    }

    if (str->isDependent())
        return "dependent: ";
    if (str->isExternal())
        return "external: ";
    return "linear: ";
}

JS_PUBLIC_API(void)
JS_GetTraceThingInfo(char* buf, size_t bufsize, JSTracer* trc, void* thing,
                     JS::TraceKind kind, bool details)
{
    const char* name = nullptr; /* silence uninitialized warning */
    size_t n;

    if (bufsize == 0)
        return;

    switch (kind) {
      case JS::TraceKind::BaseShape:
        name = "base_shape";
        break;

      case JS::TraceKind::JitCode:
        name = "jitcode";
        break;

      case JS::TraceKind::LazyScript:
        name = "lazyscript";
        break;

      case JS::TraceKind::Null:
        name = "null_pointer";
        break;

      case JS::TraceKind::Object:
      {
        name = static_cast<JSObject*>(thing)->getClass()->name;
        break;
      }

      case JS::TraceKind::ObjectGroup:
        name = "object_group";
        break;

      case JS::TraceKind::RegExpShared:
        name = "reg_exp_shared";
        break;

      case JS::TraceKind::Scope:
        name = "scope";
        break;

      case JS::TraceKind::Script:
        name = "script";
        break;

      case JS::TraceKind::Shape:
        name = "shape";
        break;

      case JS::TraceKind::String:
        name = ((JSString*)thing)->isDependent()
               ? "substring"
               : "string";
        break;

      case JS::TraceKind::Symbol:
        name = "symbol";
        break;

      default:
        name = "INVALID";
        break;
    }

    n = strlen(name);
    if (n > bufsize - 1)
        n = bufsize - 1;
    js_memcpy(buf, name, n + 1);
    buf += n;
    bufsize -= n;
    *buf = '\0';

    if (details && bufsize > 2) {
        switch (kind) {
          case JS::TraceKind::Object:
          {
            JSObject* obj = (JSObject*)thing;
            if (obj->is<JSFunction>()) {
                JSFunction* fun = &obj->as<JSFunction>();
                if (fun->displayAtom()) {
                    *buf++ = ' ';
                    bufsize--;
                    PutEscapedString(buf, bufsize, fun->displayAtom(), 0);
                }
            } else if (obj->getClass()->flags & JSCLASS_HAS_PRIVATE) {
                snprintf(buf, bufsize, " %p", obj->as<NativeObject>().getPrivate());
            } else {
                snprintf(buf, bufsize, " <no private>");
            }
            break;
          }

          case JS::TraceKind::Script:
          {
            JSScript* script = static_cast<JSScript*>(thing);
            snprintf(buf, bufsize, " %s:%zu", script->filename(), script->lineno());
            break;
          }

          case JS::TraceKind::String:
          {
            *buf++ = ' ';
            bufsize--;
            JSString* str = (JSString*)thing;

            if (str->isLinear()) {
                const char* header = StringKindHeader(str);
                bool willFit = str->length() + strlen("<length > ") + strlen(header) +
                               CountDecimalDigits(str->length()) < bufsize;

<<<<<<< HEAD
                n = snprintf(buf, bufsize, "<%slength %" PRIuSIZE "%s> ",
=======
                n = snprintf(buf, bufsize, "<%slength %zu%s> ",
>>>>>>> a17af05f
                             header, str->length(),
                             willFit ? "" : " (truncated)");
                buf += n;
                bufsize -= n;

                PutEscapedString(buf, bufsize, &str->asLinear(), 0);
            } else {
                snprintf(buf, bufsize, "<rope: length %zu>", str->length());
            }
            break;
          }

          case JS::TraceKind::Symbol:
          {
            JS::Symbol* sym = static_cast<JS::Symbol*>(thing);
            if (JSString* desc = sym->description()) {
                if (desc->isLinear()) {
                    *buf++ = ' ';
                    bufsize--;
                    PutEscapedString(buf, bufsize, &desc->asLinear(), 0);
                } else {
                    snprintf(buf, bufsize, "<nonlinear desc>");
                }
            } else {
                snprintf(buf, bufsize, "<null>");
            }
            break;
          }

          case JS::TraceKind::Scope:
          {
            js::Scope* scope = static_cast<js::Scope*>(thing);
            snprintf(buf, bufsize, " %s", js::ScopeKindString(scope->kind()));
            break;
          }

          default:
            break;
        }
    }
    buf[bufsize - 1] = '\0';
}

JS::CallbackTracer::CallbackTracer(JSContext* cx, WeakMapTraceKind weakTraceKind)
  : CallbackTracer(cx->runtime(), weakTraceKind)
{}<|MERGE_RESOLUTION|>--- conflicted
+++ resolved
@@ -442,11 +442,7 @@
                 bool willFit = str->length() + strlen("<length > ") + strlen(header) +
                                CountDecimalDigits(str->length()) < bufsize;
 
-<<<<<<< HEAD
-                n = snprintf(buf, bufsize, "<%slength %" PRIuSIZE "%s> ",
-=======
                 n = snprintf(buf, bufsize, "<%slength %zu%s> ",
->>>>>>> a17af05f
                              header, str->length(),
                              willFit ? "" : " (truncated)");
                 buf += n;
