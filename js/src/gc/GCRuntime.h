/* -*- Mode: C++; tab-width: 8; indent-tabs-mode: nil; c-basic-offset: 4 -*-
 * vim: set ts=8 sts=4 et sw=4 tw=99:
 * This Source Code Form is subject to the terms of the Mozilla Public
 * License, v. 2.0. If a copy of the MPL was not distributed with this
 * file, You can obtain one at http://mozilla.org/MPL/2.0/. */

#ifndef gc_GCRuntime_h
#define gc_GCRuntime_h

#include "mozilla/Atomics.h"
#include "mozilla/EnumSet.h"
#include "mozilla/Maybe.h"

#include "jsfriendapi.h"
#include "jsgc.h"

#include "gc/AtomMarking.h"
#include "gc/Heap.h"
#include "gc/Nursery.h"
#include "gc/Statistics.h"
#include "gc/StoreBuffer.h"
#include "gc/Tracer.h"
#include "js/GCAnnotations.h"
#include "js/UniquePtr.h"

namespace js {

class AutoLockGC;
class AutoLockHelperThreadState;
class VerifyPreTracer;

namespace gc {

typedef Vector<ZoneGroup*, 4, SystemAllocPolicy> ZoneGroupVector;
using BlackGrayEdgeVector = Vector<TenuredCell*, 0, SystemAllocPolicy>;

class AutoMaybeStartBackgroundAllocation;
<<<<<<< HEAD
class MarkingValidator;
=======
class AutoRunParallelTask;
class AutoTraceSession;
class MarkingValidator;
struct MovingTracer;
class WeakCacheSweepIterator;

enum IncrementalProgress
{
    NotFinished = 0,
    Finished
};

// Interface to a sweep action.
//
// Note that we don't need perfect forwarding for args here because the
// types are not deduced but come ultimately from the type of a function pointer
// passed to SweepFunc.
template <typename... Args>
struct SweepAction
{
    virtual ~SweepAction() {}
    virtual IncrementalProgress run(Args... args) = 0;
    virtual void assertFinished() const = 0;
};
>>>>>>> a17af05f

enum IncrementalProgress
{
<<<<<<< HEAD
    NotFinished = 0,
    Finished
=======
    Chunk* head_;
    size_t count_;

  public:
    ChunkPool() : head_(nullptr), count_(0) {}
    ~ChunkPool() {
        // TODO: We should be able to assert that the chunk pool is empty but
        // this causes XPCShell test failures on Windows 2012. See bug 1379232.
    }

    bool empty() const { return !head_; }
    size_t count() const { return count_; }

    Chunk* head() { MOZ_ASSERT(head_); return head_; }
    Chunk* pop();
    void push(Chunk* chunk);
    Chunk* remove(Chunk* chunk);

#ifdef DEBUG
    bool contains(Chunk* chunk) const;
    bool verify() const;
#endif

    // Pool mutation does not invalidate an Iter unless the mutation
    // is of the Chunk currently being visited by the Iter.
    class Iter {
      public:
        explicit Iter(ChunkPool& pool) : current_(pool.head_) {}
        bool done() const { return !current_; }
        void next();
        Chunk* get() const { return current_; }
        operator Chunk*() const { return get(); }
        Chunk* operator->() const { return get(); }
      private:
        Chunk* current_;
    };
};

// Performs extra allocation off thread so that when memory is required on the
// active thread it will already be available and waiting.
class BackgroundAllocTask : public GCParallelTask
{
    // Guarded by the GC lock.
    GCLockData<ChunkPool&> chunkPool_;

    const bool enabled_;

  public:
    BackgroundAllocTask(JSRuntime* rt, ChunkPool& pool);
    bool enabled() const { return enabled_; }

  protected:
    void run() override;
};

// Search the provided Chunks for free arenas and decommit them.
class BackgroundDecommitTask : public GCParallelTask
{
  public:
    using ChunkVector = mozilla::Vector<Chunk*>;

    explicit BackgroundDecommitTask(JSRuntime *rt) : GCParallelTask(rt) {}
    void setChunksToScan(ChunkVector &chunks);

  protected:
    void run() override;

  private:
    ActiveThreadOrGCTaskData<ChunkVector> toDecommit;
};

/*
 * Encapsulates all of the GC tunables. These are effectively constant and
 * should only be modified by setParameter.
 */
class GCSchedulingTunables
{
    /*
     * JSGC_MAX_BYTES
     *
     * Maximum nominal heap before last ditch GC.
     */
    UnprotectedData<size_t> gcMaxBytes_;

    /*
     * JSGC_MAX_NURSERY_BYTES
     *
     * Maximum nursery size for each zone group.
     */
    ActiveThreadData<size_t> gcMaxNurseryBytes_;

    /*
     * JSGC_ALLOCATION_THRESHOLD
     *
     * The base value used to compute zone->threshold.gcTriggerBytes(). When
     * usage.gcBytes() surpasses threshold.gcTriggerBytes() for a zone, the
     * zone may be scheduled for a GC, depending on the exact circumstances.
     */
    ActiveThreadOrGCTaskData<size_t> gcZoneAllocThresholdBase_;

    /*
     * JSGC_ALLOCATION_THRESHOLD_FACTOR
     *
     * Fraction of threshold.gcBytes() which triggers an incremental GC.
     */
    UnprotectedData<float> zoneAllocThresholdFactor_;

    /*
     * JSGC_ALLOCATION_THRESHOLD_FACTOR_AVOID_INTERRUPT
     *
     * The same except when doing so would interrupt an already running GC.
     */
    UnprotectedData<float> zoneAllocThresholdFactorAvoidInterrupt_;

    /*
     * Number of bytes to allocate between incremental slices in GCs triggered
     * by the zone allocation threshold.
     *
     * This value does not have a JSGCParamKey parameter yet.
     */
    UnprotectedData<size_t> zoneAllocDelayBytes_;

    /*
     * JSGC_DYNAMIC_HEAP_GROWTH
     *
     * Totally disables |highFrequencyGC|, the HeapGrowthFactor, and other
     * tunables that make GC non-deterministic.
     */
    ActiveThreadData<bool> dynamicHeapGrowthEnabled_;

    /*
     * JSGC_HIGH_FREQUENCY_TIME_LIMIT
     *
     * We enter high-frequency mode if we GC a twice within this many
     * microseconds. This value is stored directly in microseconds.
     */
    ActiveThreadData<uint64_t> highFrequencyThresholdUsec_;

    /*
     * JSGC_HIGH_FREQUENCY_LOW_LIMIT
     * JSGC_HIGH_FREQUENCY_HIGH_LIMIT
     * JSGC_HIGH_FREQUENCY_HEAP_GROWTH_MAX
     * JSGC_HIGH_FREQUENCY_HEAP_GROWTH_MIN
     *
     * When in the |highFrequencyGC| mode, these parameterize the per-zone
     * "HeapGrowthFactor" computation.
     */
    ActiveThreadData<uint64_t> highFrequencyLowLimitBytes_;
    ActiveThreadData<uint64_t> highFrequencyHighLimitBytes_;
    ActiveThreadData<double> highFrequencyHeapGrowthMax_;
    ActiveThreadData<double> highFrequencyHeapGrowthMin_;

    /*
     * JSGC_LOW_FREQUENCY_HEAP_GROWTH
     *
     * When not in |highFrequencyGC| mode, this is the global (stored per-zone)
     * "HeapGrowthFactor".
     */
    ActiveThreadData<double> lowFrequencyHeapGrowth_;

    /*
     * JSGC_DYNAMIC_MARK_SLICE
     *
     * Doubles the length of IGC slices when in the |highFrequencyGC| mode.
     */
    ActiveThreadData<bool> dynamicMarkSliceEnabled_;

    /*
     * JSGC_REFRESH_FRAME_SLICES_ENABLED
     *
     * Controls whether painting can trigger IGC slices.
     */
    ActiveThreadData<bool> refreshFrameSlicesEnabled_;

    /*
     * JSGC_MIN_EMPTY_CHUNK_COUNT
     * JSGC_MAX_EMPTY_CHUNK_COUNT
     *
     * Controls the number of empty chunks reserved for future allocation.
     */
    UnprotectedData<uint32_t> minEmptyChunkCount_;
    UnprotectedData<uint32_t> maxEmptyChunkCount_;

  public:
    GCSchedulingTunables();

    size_t gcMaxBytes() const { return gcMaxBytes_; }
    size_t gcMaxNurseryBytes() const { return gcMaxNurseryBytes_; }
    size_t gcZoneAllocThresholdBase() const { return gcZoneAllocThresholdBase_; }
    float zoneAllocThresholdFactor() const { return zoneAllocThresholdFactor_; }
    float zoneAllocThresholdFactorAvoidInterrupt() const { return zoneAllocThresholdFactorAvoidInterrupt_; }
    size_t zoneAllocDelayBytes() const { return zoneAllocDelayBytes_; }
    bool isDynamicHeapGrowthEnabled() const { return dynamicHeapGrowthEnabled_; }
    uint64_t highFrequencyThresholdUsec() const { return highFrequencyThresholdUsec_; }
    uint64_t highFrequencyLowLimitBytes() const { return highFrequencyLowLimitBytes_; }
    uint64_t highFrequencyHighLimitBytes() const { return highFrequencyHighLimitBytes_; }
    double highFrequencyHeapGrowthMax() const { return highFrequencyHeapGrowthMax_; }
    double highFrequencyHeapGrowthMin() const { return highFrequencyHeapGrowthMin_; }
    double lowFrequencyHeapGrowth() const { return lowFrequencyHeapGrowth_; }
    bool isDynamicMarkSliceEnabled() const { return dynamicMarkSliceEnabled_; }
    bool areRefreshFrameSlicesEnabled() const { return refreshFrameSlicesEnabled_; }
    unsigned minEmptyChunkCount(const AutoLockGC&) const { return minEmptyChunkCount_; }
    unsigned maxEmptyChunkCount() const { return maxEmptyChunkCount_; }

    MOZ_MUST_USE bool setParameter(JSGCParamKey key, uint32_t value, const AutoLockGC& lock);
    void resetParameter(JSGCParamKey key, const AutoLockGC& lock);

private:
    void setHighFrequencyLowLimit(uint64_t value);
    void setHighFrequencyHighLimit(uint64_t value);
    void setMinEmptyChunkCount(uint32_t value);
    void setMaxEmptyChunkCount(uint32_t value);
>>>>>>> a17af05f
};

/*
 * GC Scheduling Overview
 * ======================
 *
 * Scheduling GC's in SpiderMonkey/Firefox is tremendously complicated because
 * of the large number of subtle, cross-cutting, and widely dispersed factors
 * that must be taken into account. A summary of some of the more important
 * factors follows.
 *
 * Cost factors:
 *
 *   * GC too soon and we'll revisit an object graph almost identical to the
 *     one we just visited; since we are unlikely to find new garbage, the
 *     traversal will be largely overhead. We rely heavily on external factors
 *     to signal us that we are likely to find lots of garbage: e.g. "a tab
 *     just got closed".
 *
 *   * GC too late and we'll run out of memory to allocate (e.g. Out-Of-Memory,
 *     hereafter simply abbreviated to OOM). If this happens inside
 *     SpiderMonkey we may be able to recover, but most embedder allocations
 *     will simply crash on OOM, even if the GC has plenty of free memory it
 *     could surrender.
 *
 *   * Memory fragmentation: if we fill the process with GC allocations, a
 *     request for a large block of contiguous memory may fail because no
 *     contiguous block is free, despite having enough memory available to
 *     service the request.
 *
 *   * Management overhead: if our GC heap becomes large, we create extra
 *     overhead when managing the GC's structures, even if the allocations are
 *     mostly unused.
 *
 * Heap Management Factors:
 *
 *   * GC memory: The GC has its own allocator that it uses to make fixed size
 *     allocations for GC managed things. In cases where the GC thing requires
 *     larger or variable sized memory to implement itself, it is responsible
 *     for using the system heap.
 *
 *   * C Heap Memory: Rather than allowing for large or variable allocations,
 *     the SpiderMonkey GC allows GC things to hold pointers to C heap memory.
 *     It is the responsibility of the thing to free this memory with a custom
 *     finalizer (with the sole exception of NativeObject, which knows about
 *     slots and elements for performance reasons). C heap memory has different
 *     performance and overhead tradeoffs than GC internal memory, which need
 *     to be considered with scheduling a GC.
 *
 * Application Factors:
 *
 *   * Most applications allocate heavily at startup, then enter a processing
 *     stage where memory utilization remains roughly fixed with a slower
 *     allocation rate. This is not always the case, however, so while we may
 *     optimize for this pattern, we must be able to handle arbitrary
 *     allocation patterns.
 *
 * Other factors:
 *
 *   * Other memory: This is memory allocated outside the purview of the GC.
 *     Data mapped by the system for code libraries, data allocated by those
 *     libraries, data in the JSRuntime that is used to manage the engine,
 *     memory used by the embedding that is not attached to a GC thing, memory
 *     used by unrelated processes running on the hardware that use space we
 *     could otherwise use for allocation, etc. While we don't have to manage
 *     it, we do have to take it into account when scheduling since it affects
 *     when we will OOM.
 *
 *   * Physical Reality: All real machines have limits on the number of bits
 *     that they are physically able to store. While modern operating systems
 *     can generally make additional space available with swapping, at some
 *     point there are simply no more bits to allocate. There is also the
 *     factor of address space limitations, particularly on 32bit machines.
 *
 *   * Platform Factors: Each OS makes use of wildly different memory
 *     management techniques. These differences result in different performance
 *     tradeoffs, different fragmentation patterns, and different hard limits
 *     on the amount of physical and/or virtual memory that we can use before
 *     OOMing.
 *
 *
 * Reasons for scheduling GC
 * -------------------------
 *
 *  While code generally takes the above factors into account in only an ad-hoc
 *  fashion, the API forces the user to pick a "reason" for the GC. We have a
 *  bunch of JS::gcreason reasons in GCAPI.h. These fall into a few categories
 *  that generally coincide with one or more of the above factors.
 *
 *  Embedding reasons:
 *
 *   1) Do a GC now because the embedding knows something useful about the
 *      zone's memory retention state. These are gcreasons like LOAD_END,
 *      PAGE_HIDE, SET_NEW_DOCUMENT, DOM_UTILS. Mostly, Gecko uses these to
 *      indicate that a significant fraction of the scheduled zone's memory is
 *      probably reclaimable.
 *
 *   2) Do some known amount of GC work now because the embedding knows now is
 *      a good time to do a long, unblockable operation of a known duration.
 *      These are INTER_SLICE_GC and REFRESH_FRAME.
 *
 *  Correctness reasons:
 *
 *   3) Do a GC now because correctness depends on some GC property. For
 *      example, CC_WAITING is where the embedding requires the mark bits
 *      to be set correct. Also, EVICT_NURSERY where we need to work on the tenured
 *      heap.
 *
 *   4) Do a GC because we are shutting down: e.g. SHUTDOWN_CC or DESTROY_*.
 *
 *   5) Do a GC because a compartment was accessed between GC slices when we
 *      would have otherwise discarded it. We have to do a second GC to clean
 *      it up: e.g. COMPARTMENT_REVIVED.
 *
 *  Emergency Reasons:
 *
 *   6) Do an all-zones, non-incremental GC now because the embedding knows it
 *      cannot wait: e.g. MEM_PRESSURE.
 *
 *   7) OOM when fetching a new Chunk results in a LAST_DITCH GC.
 *
 *  Heap Size Limitation Reasons:
 *
 *   8) Do an incremental, zonal GC with reason MAYBEGC when we discover that
 *      the gc's allocated size is approaching the current trigger. This is
 *      called MAYBEGC because we make this check in the MaybeGC function.
 *      MaybeGC gets called at the top of the main event loop. Normally, it is
 *      expected that this callback will keep the heap size limited. It is
 *      relatively inexpensive, because it is invoked with no JS running and
 *      thus few stack roots to scan. For this reason, the GC's "trigger" bytes
 *      is less than the GC's "max" bytes as used by the trigger below.
 *
 *   9) Do an incremental, zonal GC with reason MAYBEGC when we go to allocate
 *      a new GC thing and find that the GC heap size has grown beyond the
 *      configured maximum (JSGC_MAX_BYTES). We trigger this GC by returning
 *      nullptr and then calling maybeGC at the top level of the allocator.
 *      This is then guaranteed to fail the "size greater than trigger" check
 *      above, since trigger is always less than max. After performing the GC,
 *      the allocator unconditionally returns nullptr to force an OOM exception
 *      is raised by the script.
 *
 *      Note that this differs from a LAST_DITCH GC where we actually run out
 *      of memory (i.e., a call to a system allocator fails) when trying to
 *      allocate. Unlike above, LAST_DITCH GC only happens when we are really
 *      out of memory, not just when we cross an arbitrary trigger; despite
 *      this, it may still return an allocation at the end and allow the script
 *      to continue, if the LAST_DITCH GC was able to free up enough memory.
 *
 *  10) Do a GC under reason ALLOC_TRIGGER when we are over the GC heap trigger
 *      limit, but in the allocator rather than in a random call to maybeGC.
 *      This occurs if we allocate too much before returning to the event loop
 *      and calling maybeGC; this is extremely common in benchmarks and
 *      long-running Worker computations. Note that this uses a wildly
 *      different mechanism from the above in that it sets the interrupt flag
 *      and does the GC at the next loop head, before the next alloc, or
 *      maybeGC. The reason for this is that this check is made after the
 *      allocation and we cannot GC with an uninitialized thing in the heap.
 *
 *  11) Do an incremental, zonal GC with reason TOO_MUCH_MALLOC when we have
 *      malloced more than JSGC_MAX_MALLOC_BYTES in a zone since the last GC.
 *
 *
 * Size Limitation Triggers Explanation
 * ------------------------------------
 *
 *  The GC internally is entirely unaware of the context of the execution of
 *  the mutator. It sees only:
 *
 *   A) Allocated size: this is the amount of memory currently requested by the
 *      mutator. This quantity is monotonically increasing: i.e. the allocation
 *      rate is always >= 0. It is also easy for the system to track.
 *
 *   B) Retained size: this is the amount of memory that the mutator can
 *      currently reach. Said another way, it is the size of the heap
 *      immediately after a GC (modulo background sweeping). This size is very
 *      costly to know exactly and also extremely hard to estimate with any
 *      fidelity.
 *
 *   For reference, a common allocated vs. retained graph might look like:
 *
 *       |                                  **         **
 *       |                       **       ** *       **
 *       |                     ** *     **   *     **
 *       |           *       **   *   **     *   **
 *       |          **     **     * **       * **
 *      s|         * *   **       ** +  +    **
 *      i|        *  *  *      +  +       +  +     +
 *      z|       *   * * +  +                   +     +  +
 *      e|      *    **+
 *       |     *     +
 *       |    *    +
 *       |   *   +
 *       |  *  +
 *       | * +
 *       |*+
 *       +--------------------------------------------------
 *                               time
 *                                           *** = allocated
 *                                           +++ = retained
 *
 *           Note that this is a bit of a simplification
 *           because in reality we track malloc and GC heap
 *           sizes separately and have a different level of
 *           granularity and accuracy on each heap.
 *
 *   This presents some obvious implications for Mark-and-Sweep collectors.
 *   Namely:
 *       -> t[marking] ~= size[retained]
 *       -> t[sweeping] ~= size[allocated] - size[retained]
 *
 *   In a non-incremental collector, maintaining low latency and high
 *   responsiveness requires that total GC times be as low as possible. Thus,
 *   in order to stay responsive when we did not have a fully incremental
 *   collector, our GC triggers were focused on minimizing collection time.
 *   Furthermore, since size[retained] is not under control of the GC, all the
 *   GC could do to control collection times was reduce sweep times by
 *   minimizing size[allocated], per the equation above.
 *
 *   The result of the above is GC triggers that focus on size[allocated] to
 *   the exclusion of other important factors and default heuristics that are
 *   not optimal for a fully incremental collector. On the other hand, this is
 *   not all bad: minimizing size[allocated] also minimizes the chance of OOM
 *   and sweeping remains one of the hardest areas to further incrementalize.
 *
 *      EAGER_ALLOC_TRIGGER
 *      -------------------
 *      Occurs when we return to the event loop and find our heap is getting
 *      largish, but before t[marking] OR t[sweeping] is too large for a
 *      responsive non-incremental GC. This is intended to be the common case
 *      in normal web applications: e.g. we just finished an event handler and
 *      the few objects we allocated when computing the new whatzitz have
 *      pushed us slightly over the limit. After this GC we rescale the new
 *      EAGER_ALLOC_TRIGGER trigger to 150% of size[retained] so that our
 *      non-incremental GC times will always be proportional to this size
 *      rather than being dominated by sweeping.
 *
 *      As a concession to mutators that allocate heavily during their startup
 *      phase, we have a highFrequencyGCMode that ups the growth rate to 300%
 *      of the current size[retained] so that we'll do fewer longer GCs at the
 *      end of the mutator startup rather than more, smaller GCs.
 *
 *          Assumptions:
 *            -> Responsiveness is proportional to t[marking] + t[sweeping].
 *            -> size[retained] is proportional only to GC allocations.
 *
 *      ALLOC_TRIGGER (non-incremental)
 *      -------------------------------
 *      If we do not return to the event loop before getting all the way to our
 *      gc trigger bytes then MAYBEGC will never fire. To avoid OOMing, we
 *      succeed the current allocation and set the script interrupt so that we
 *      will (hopefully) do a GC before we overflow our max and have to raise
 *      an OOM exception for the script.
 *
 *          Assumptions:
 *            -> Common web scripts will return to the event loop before using
 *               10% of the current gcTriggerBytes worth of GC memory.
 *
 *      ALLOC_TRIGGER (incremental)
 *      ---------------------------
 *      In practice the above trigger is rough: if a website is just on the
 *      cusp, sometimes it will trigger a non-incremental GC moments before
 *      returning to the event loop, where it could have done an incremental
 *      GC. Thus, we recently added an incremental version of the above with a
 *      substantially lower threshold, so that we have a soft limit here. If
 *      IGC can collect faster than the allocator generates garbage, even if
 *      the allocator does not return to the event loop frequently, we should
 *      not have to fall back to a non-incremental GC.
 *
 *      INCREMENTAL_TOO_SLOW
 *      --------------------
 *      Do a full, non-incremental GC if we overflow ALLOC_TRIGGER during an
 *      incremental GC. When in the middle of an incremental GC, we suppress
 *      our other triggers, so we need a way to backstop the IGC if the
 *      mutator allocates faster than the IGC can clean things up.
 *
 *      TOO_MUCH_MALLOC
 *      ---------------
 *      Performs a GC before size[allocated] - size[retained] gets too large
 *      for non-incremental sweeping to be fast in the case that we have
 *      significantly more malloc allocation than GC allocation. This is meant
 *      to complement MAYBEGC triggers. We track this by counting malloced
 *      bytes; the counter gets reset at every GC since we do not always have a
 *      size at the time we call free. Because of this, the malloc heuristic
 *      is, unfortunately, not usefully able to augment our other GC heap
 *      triggers and is limited to this singular heuristic.
 *
 *          Assumptions:
 *            -> EITHER size[allocated_by_malloc] ~= size[allocated_by_GC]
 *                 OR   time[sweeping] ~= size[allocated_by_malloc]
 *            -> size[retained] @ t0 ~= size[retained] @ t1
 *               i.e. That the mutator is in steady-state operation.
 *
 *      LAST_DITCH_GC
 *      -------------
 *      Does a GC because we are out of memory.
 *
 *          Assumptions:
 *            -> size[retained] < size[available_memory]
 */
<<<<<<< HEAD

template<typename F>
struct Callback {
    ActiveThreadData<F> op;
    ActiveThreadData<void*> data;
=======
class GCSchedulingState
{
    /*
     * Influences how we schedule and run GC's in several subtle ways. The most
     * important factor is in how it controls the "HeapGrowthFactor". The
     * growth factor is a measure of how large (as a percentage of the last GC)
     * the heap is allowed to grow before we try to schedule another GC.
     */
    ActiveThreadData<bool> inHighFrequencyGCMode_;

  public:
    GCSchedulingState()
      : inHighFrequencyGCMode_(false)
    {}

    bool inHighFrequencyGCMode() const { return inHighFrequencyGCMode_; }

    void updateHighFrequencyMode(uint64_t lastGCTime, uint64_t currentTime,
                                 const GCSchedulingTunables& tunables) {
        inHighFrequencyGCMode_ =
            tunables.isDynamicHeapGrowthEnabled() && lastGCTime &&
            lastGCTime + tunables.highFrequencyThresholdUsec() > currentTime;
    }
};

template<typename F>
struct Callback {
    ActiveThreadOrGCTaskData<F> op;
    ActiveThreadOrGCTaskData<void*> data;
>>>>>>> a17af05f

    Callback()
      : op(nullptr), data(nullptr)
    {}
    Callback(F op, void* data)
      : op(op), data(data)
    {}
};

template<typename F>
using CallbackVector = ActiveThreadData<Vector<Callback<F>, 4, SystemAllocPolicy>>;
<<<<<<< HEAD
=======

template <typename T, typename Iter0, typename Iter1>
class ChainedIter
{
    Iter0 iter0_;
    Iter1 iter1_;

  public:
    ChainedIter(const Iter0& iter0, const Iter1& iter1)
      : iter0_(iter0), iter1_(iter1)
    {}

    bool done() const { return iter0_.done() && iter1_.done(); }
    void next() {
        MOZ_ASSERT(!done());
        if (!iter0_.done()) {
            iter0_.next();
        } else {
            MOZ_ASSERT(!iter1_.done());
            iter1_.next();
        }
    }
    T get() const {
        MOZ_ASSERT(!done());
        if (!iter0_.done())
            return iter0_.get();
        MOZ_ASSERT(!iter1_.done());
        return iter1_.get();
    }

    operator T() const { return get(); }
    T operator->() const { return get(); }
};
>>>>>>> a17af05f

typedef HashMap<Value*, const char*, DefaultHasher<Value*>, SystemAllocPolicy> RootedValueMap;

using AllocKinds = mozilla::EnumSet<AllocKind>;

template <typename T>
class MemoryCounter
{
    // Bytes counter to measure memory pressure for GC scheduling. It runs
    // from maxBytes down to zero.
    mozilla::Atomic<ptrdiff_t, mozilla::ReleaseAcquire> bytes_;

    // GC trigger threshold for memory allocations.
    js::ActiveThreadData<size_t> maxBytes_;

    // Whether a GC has been triggered as a result of bytes falling below
    // zero.
    //
    // This should be a bool, but Atomic only supports 32-bit and pointer-sized
    // types.
    mozilla::Atomic<uint32_t, mozilla::ReleaseAcquire> triggered_;

  public:
    MemoryCounter()
      : bytes_(0),
        maxBytes_(0),
        triggered_(false)
    { }

    void reset() {
        bytes_ = maxBytes_;
        triggered_ = false;
    }

    void setMax(size_t newMax) {
        // For compatibility treat any value that exceeds PTRDIFF_T_MAX to
        // mean that value.
        maxBytes_ = (ptrdiff_t(newMax) >= 0) ? newMax : size_t(-1) >> 1;
        reset();
    }

    bool update(T* owner, size_t bytes) {
        bytes_ -= ptrdiff_t(bytes);
        if (MOZ_UNLIKELY(isTooMuchMalloc())) {
            if (!triggered_)
                triggered_ = owner->triggerGCForTooMuchMalloc();
        }
        return triggered_;
    }

    ptrdiff_t bytes() const { return bytes_; }
    size_t maxBytes() const { return maxBytes_; }
    bool isTooMuchMalloc() const { return bytes_ <= 0; }
};

class GCRuntime
{
  public:
    explicit GCRuntime(JSRuntime* rt);
    MOZ_MUST_USE bool init(uint32_t maxbytes, uint32_t maxNurseryBytes);
    void finishRoots();
    void finish();

    inline bool hasZealMode(ZealMode mode);
    inline void clearZealMode(ZealMode mode);
    inline bool upcomingZealousGC();
    inline bool needZealousGC();

    MOZ_MUST_USE bool addRoot(Value* vp, const char* name);
    void removeRoot(Value* vp);

    MOZ_MUST_USE bool setParameter(JSGCParamKey key, uint32_t value, AutoLockGC& lock);
    void resetParameter(JSGCParamKey key, AutoLockGC& lock);
    uint32_t getParameter(JSGCParamKey key, const AutoLockGC& lock);

<<<<<<< HEAD
=======
    MOZ_MUST_USE bool triggerGC(JS::gcreason::Reason reason);
    void maybeAllocTriggerZoneGC(Zone* zone, const AutoLockGC& lock);
    // The return value indicates if we were able to do the GC.
    bool triggerZoneGC(Zone* zone, JS::gcreason::Reason reason,
                       size_t usedBytes, size_t thresholdBytes);
>>>>>>> a17af05f
    void maybeGC(Zone* zone);
    // The return value indicates whether a major GC was performed.
    bool gcIfRequested();
    void gc(JSGCInvocationKind gckind, JS::gcreason::Reason reason) {}
    void startDebugGC(JSGCInvocationKind gckind, SliceBudget& budget);
    void debugGCSlice(SliceBudget& budget);

    bool canChangeActiveContext(JSContext* cx);

<<<<<<< HEAD
    void triggerFullGCForAtoms() {
    }

    inline void poke();
=======
    void triggerFullGCForAtoms(JSContext* cx);

    void runDebugGC();
    void notifyRootsRemoved();
>>>>>>> a17af05f

    enum TraceOrMarkRuntime {
        TraceRuntime,
        MarkRuntime
    };
    void traceRuntime(JSTracer* trc, AutoLockForExclusiveAccess& lock);
    void traceRuntimeForMinorGC(JSTracer* trc, AutoLockForExclusiveAccess& lock);

    void notifyDidPaint();
    void onOutOfMallocMemory();

#ifdef JS_GC_ZEAL
    const void* addressOfZealModeBits() { return &zealModeBits; }
    void getZealBits(uint32_t* zealBits, uint32_t* frequency, uint32_t* nextScheduled);
    void setZeal(uint8_t zeal, uint32_t frequency);
    bool parseAndSetZeal(const char* str);
    void setNextScheduled(uint32_t count);
    bool selectForMarking(JSObject* object);
    void setDeterministic(bool enable);
#endif

    uint64_t nextCellUniqueId() {
        MOZ_ASSERT(nextCellUniqueId_ > 0);
        uint64_t uid = ++nextCellUniqueId_;
        return uid;
    }

#ifdef DEBUG
    bool shutdownCollectedEverything() const {
        return true;
    }
#endif

  public:
    // Internal public interface
    State state() const { return incrementalState; }
<<<<<<< HEAD
    bool isHeapCompacting() const { return false; }
    bool isForegroundSweeping() const { return false; }
    void waitBackgroundSweepEnd() { }
=======
    bool isHeapCompacting() const { return state() == State::Compact; }
    bool isForegroundSweeping() const { return state() == State::Sweep; }
    bool isBackgroundSweeping() { return helperState.isBackgroundSweeping(); }
    void waitBackgroundSweepEnd() { helperState.waitBackgroundSweepEnd(); }
    void waitBackgroundSweepOrAllocEnd() {
        helperState.waitBackgroundSweepEnd();
        allocTask.cancel(GCParallelTask::CancelAndWait);
    }
>>>>>>> a17af05f

#ifdef DEBUG
    bool onBackgroundThread() { return false; }
#endif // DEBUG

    void lockGC() {
        lock.lock();
    }

    void unlockGC() {
        lock.unlock();
    }

#ifdef DEBUG
    bool currentThreadHasLockedGC() const {
        return lock.ownedByCurrentThread();
    }
#endif // DEBUG

    void setAlwaysPreserveCode() {}

    bool isIncrementalGCAllowed() const { return false; }
    void disallowIncrementalGC() { }
    bool isIncrementalGCInProgress() const { return false; }
	
	bool isShrinkingGC() const { return false; }

<<<<<<< HEAD
    static bool initializeSweepActions();
=======
    bool isCompactingGCEnabled() const;
>>>>>>> a17af05f

    bool isShrinkingGC() const { return invocationKind == GC_SHRINK; }

    bool initSweepActions();

    void setGrayRootsTracer(JSTraceDataOp traceOp, void* data);
    MOZ_MUST_USE bool addBlackRootsTracer(JSTraceDataOp traceOp, void* data);
    void removeBlackRootsTracer(JSTraceDataOp traceOp, void* data);

<<<<<<< HEAD
=======
    bool triggerGCForTooMuchMalloc() {
        if (!triggerGC(JS::gcreason::TOO_MUCH_MALLOC))
            return false;

        // Even though this method may be called off the main thread it is safe
        // to access mallocCounter here since triggerGC() will return false in
        // that case.
        stats().recordTrigger(mallocCounter.bytes(), mallocCounter.maxBytes());
        return true;
    }

    int32_t getMallocBytes() const { return mallocCounter.bytes(); }
    size_t maxMallocBytesAllocated() const { return mallocCounter.maxBytes(); }
    bool isTooMuchMalloc() const { return mallocCounter.isTooMuchMalloc(); }
    void resetMallocBytes() { mallocCounter.reset(); }
    void setMaxMallocBytes(size_t value);
>>>>>>> a17af05f
    void updateMallocCounter(JS::Zone* zone, size_t nbytes);

    void setGCCallback(JSGCCallback callback, void* data);
    void callGCCallback(JSGCStatus status) const;
    void setObjectsTenuredCallback(JSObjectsTenuredCallback callback,
                                   void* data);
    MOZ_MUST_USE bool addFinalizeCallback(JSFinalizeCallback callback, void* data);
    void removeFinalizeCallback(JSFinalizeCallback func);
    MOZ_MUST_USE bool addWeakPointerZonesCallback(JSWeakPointerZonesCallback callback,
                                                      void* data);
    void removeWeakPointerZonesCallback(JSWeakPointerZonesCallback callback);
    MOZ_MUST_USE bool addWeakPointerCompartmentCallback(JSWeakPointerCompartmentCallback callback,
                                                        void* data);
    void removeWeakPointerCompartmentCallback(JSWeakPointerCompartmentCallback callback);

    void setFullCompartmentChecks(bool enable);

    JS::Zone* getCurrentSweepGroup() { return currentSweepGroup; }

    uint64_t number;
    uint64_t gcNumber() const { return number; }
<<<<<<< HEAD
    uint64_t minorGCCount() const { return number; }
    uint64_t majorGCCount() const { return number; }
	void incGcNumber() { number ++; }
 
    bool isFullGc() const { return false; }
    bool areGrayBitsValid() const { return false; }
    bool fullGCForAtomsRequested() const { return false; }
=======

    uint64_t minorGCCount() const { return minorGCNumber; }
    void incMinorGcNumber() { ++minorGCNumber; ++number; }

    uint64_t majorGCCount() const { return majorGCNumber; }
    void incMajorGcNumber() { ++majorGCNumber; ++number; }

    int64_t defaultSliceBudget() const { return defaultTimeBudget_; }

    bool isIncrementalGc() const { return isIncremental; }
    bool isFullGc() const { return isFull; }
    bool isCompactingGc() const { return isCompacting; }

    bool areGrayBitsValid() const { return grayBitsValid; }
    void setGrayBitsInvalid() { grayBitsValid = false; }

    bool majorGCRequested() const { return majorGCTriggerReason != JS::gcreason::NO_REASON; }

    bool fullGCForAtomsRequested() const { return fullGCForAtomsRequested_; }

    double computeHeapGrowthFactor(size_t lastBytes);
    size_t computeTriggerBytes(double growthFactor, size_t lastBytes);

    JSGCMode gcMode() const { return mode; }
    void setGCMode(JSGCMode m) {
        mode = m;
        marker.setGCMode(mode);
    }

    inline void updateOnFreeArenaAlloc(const ChunkInfo& info);
    inline void updateOnArenaFree(const ChunkInfo& info);

    ChunkPool& fullChunks(const AutoLockGC& lock) { return fullChunks_.ref(); }
    ChunkPool& availableChunks(const AutoLockGC& lock) { return availableChunks_.ref(); }
    ChunkPool& emptyChunks(const AutoLockGC& lock) { return emptyChunks_.ref(); }
    const ChunkPool& fullChunks(const AutoLockGC& lock) const { return fullChunks_.ref(); }
    const ChunkPool& availableChunks(const AutoLockGC& lock) const { return availableChunks_.ref(); }
    const ChunkPool& emptyChunks(const AutoLockGC& lock) const { return emptyChunks_.ref(); }
    typedef ChainedIter<Chunk*, ChunkPool::Iter, ChunkPool::Iter> NonEmptyChunksIter;
    NonEmptyChunksIter allNonEmptyChunks() {
        return NonEmptyChunksIter(ChunkPool::Iter(availableChunks_.ref()), ChunkPool::Iter(fullChunks_.ref()));
    }

    Chunk* getOrAllocChunk(const AutoLockGC& lock,
                           AutoMaybeStartBackgroundAllocation& maybeStartBGAlloc);
    void recycleChunk(Chunk* chunk, const AutoLockGC& lock);

#ifdef JS_GC_ZEAL
    void startVerifyPreBarriers();
    void endVerifyPreBarriers();
    void finishVerifier();
    bool isVerifyPreBarriersEnabled() const { return !!verifyPreData; }
#else
>>>>>>> a17af05f
    bool isVerifyPreBarriersEnabled() const { return false; }

    // Free certain LifoAlloc blocks when it is safe to do so.
    void freeUnusedLifoBlocksAfterSweeping(LifoAlloc* lifo);
    void freeAllLifoBlocksAfterSweeping(LifoAlloc* lifo);
<<<<<<< HEAD
=======

    // Public here for ReleaseArenaLists and FinalizeTypedArenas.
    void releaseArena(Arena* arena, const AutoLockGC& lock);

    void releaseHeldRelocatedArenas();
    void releaseHeldRelocatedArenasWithoutUnlocking(const AutoLockGC& lock);
>>>>>>> a17af05f

    // Allocator
    template <AllowGC allowGC>
    MOZ_MUST_USE bool checkAllocatorState(JSContext* cx, AllocKind kind);
<<<<<<< HEAD

  public:
    void traceRuntimeAtoms(JSTracer* trc, AutoLockForExclusiveAccess& lock);
    void traceRuntimeCommon(JSTracer* trc, TraceOrMarkRuntime traceOrMark,
                            AutoLockForExclusiveAccess& lock);

    void callFinalizeCallbacks(FreeOp* fop, JSFinalizeStatus status) const;
=======
    template <AllowGC allowGC>
    JSObject* tryNewNurseryObject(JSContext* cx, size_t thingSize, size_t nDynamicSlots,
                                  const Class* clasp);
    template <AllowGC allowGC>
    static JSObject* tryNewTenuredObject(JSContext* cx, AllocKind kind, size_t thingSize,
                                         size_t nDynamicSlots);
    template <typename T, AllowGC allowGC>
    static T* tryNewTenuredThing(JSContext* cx, AllocKind kind, size_t thingSize);
    static TenuredCell* refillFreeListInGC(Zone* zone, AllocKind thingKind);

    void bufferGrayRoots();

    /*
     * Concurrent sweep infrastructure.
     */
    void startTask(GCParallelTask& task, gcstats::PhaseKind phase, AutoLockHelperThreadState& locked);
    void joinTask(GCParallelTask& task, gcstats::PhaseKind phase, AutoLockHelperThreadState& locked);

    void mergeCompartments(JSCompartment* source, JSCompartment* target);

  private:
    enum IncrementalResult
    {
        Reset = 0,
        Ok
    };

    // Delete an empty zone group after its contents have been merged.
    void deleteEmptyZoneGroup(ZoneGroup* group);

    // For ArenaLists::allocateFromArena()
    friend class ArenaLists;
    Chunk* pickChunk(const AutoLockGC& lock,
                     AutoMaybeStartBackgroundAllocation& maybeStartBGAlloc);
    Arena* allocateArena(Chunk* chunk, Zone* zone, AllocKind kind,
                         ShouldCheckThresholds checkThresholds, const AutoLockGC& lock);


    void arenaAllocatedDuringGC(JS::Zone* zone, Arena* arena);

    // Allocator internals
    MOZ_MUST_USE bool gcIfNeededAtAllocation(JSContext* cx);
    template <typename T>
    static void checkIncrementalZoneState(JSContext* cx, T* t);
    static TenuredCell* refillFreeListFromAnyThread(JSContext* cx, AllocKind thingKind,
                                                    size_t thingSize);
    static TenuredCell* refillFreeListFromActiveCooperatingThread(JSContext* cx, AllocKind thingKind,
                                                                  size_t thingSize);
    static TenuredCell* refillFreeListFromHelperThread(JSContext* cx, AllocKind thingKind);

    /*
     * Return the list of chunks that can be released outside the GC lock.
     * Must be called either during the GC or with the GC lock taken.
     */
    friend class BackgroundDecommitTask;
    ChunkPool expireEmptyChunkPool(const AutoLockGC& lock);
    void freeEmptyChunks(JSRuntime* rt, const AutoLockGC& lock);
    void prepareToFreeChunk(ChunkInfo& info);

    friend class BackgroundAllocTask;
    friend class AutoMaybeStartBackgroundAllocation;
    bool wantBackgroundAllocation(const AutoLockGC& lock) const;
    void startBackgroundAllocTaskIfIdle();

    void requestMajorGC(JS::gcreason::Reason reason);
    SliceBudget defaultBudget(JS::gcreason::Reason reason, int64_t millis);
    IncrementalResult budgetIncrementalGC(bool nonincrementalByAPI, JS::gcreason::Reason reason,
                                          SliceBudget& budget, AutoLockForExclusiveAccess& lock);
    IncrementalResult resetIncrementalGC(AbortReason reason, AutoLockForExclusiveAccess& lock);

    // Assert if the system state is such that we should never
    // receive a request to do GC work.
    void checkCanCallAPI();

    // Check if the system state is such that GC has been supressed
    // or otherwise delayed.
    MOZ_MUST_USE bool checkIfGCAllowedInCurrentState(JS::gcreason::Reason reason);

    gcstats::ZoneGCStats scanZonesBeforeGC();
    void collect(bool nonincrementalByAPI, SliceBudget budget, JS::gcreason::Reason reason) JS_HAZ_GC_CALL;
    MOZ_MUST_USE IncrementalResult gcCycle(bool nonincrementalByAPI, SliceBudget& budget,
                                           JS::gcreason::Reason reason);
    bool shouldRepeatForDeadZone(JS::gcreason::Reason reason);
    void incrementalCollectSlice(SliceBudget& budget, JS::gcreason::Reason reason,
                                 AutoLockForExclusiveAccess& lock);

    void pushZealSelectedObjects();
    void purgeRuntime(AutoLockForExclusiveAccess& lock);
    MOZ_MUST_USE bool beginMarkPhase(JS::gcreason::Reason reason, AutoLockForExclusiveAccess& lock);
    bool prepareZonesForCollection(JS::gcreason::Reason reason, bool* isFullOut,
                                   AutoLockForExclusiveAccess& lock);
    bool shouldPreserveJITCode(JSCompartment* comp, int64_t currentTime,
                               JS::gcreason::Reason reason, bool canAllocateMoreCode);
    void traceRuntimeForMajorGC(JSTracer* trc, AutoLockForExclusiveAccess& lock);
    void traceRuntimeAtoms(JSTracer* trc, AutoLockForExclusiveAccess& lock);
    void traceRuntimeCommon(JSTracer* trc, TraceOrMarkRuntime traceOrMark,
                            AutoLockForExclusiveAccess& lock);
    void maybeDoCycleCollection();
    void markCompartments();
    IncrementalProgress drainMarkStack(SliceBudget& sliceBudget, gcstats::PhaseKind phase);
    template <class CompartmentIterT> void markWeakReferences(gcstats::PhaseKind phase);
    void markWeakReferencesInCurrentGroup(gcstats::PhaseKind phase);
    template <class ZoneIterT, class CompartmentIterT> void markGrayReferences(gcstats::PhaseKind phase);
    void markBufferedGrayRoots(JS::Zone* zone);
    void markGrayReferencesInCurrentGroup(gcstats::PhaseKind phase);
    void markAllWeakReferences(gcstats::PhaseKind phase);
    void markAllGrayReferences(gcstats::PhaseKind phase);

    void beginSweepPhase(JS::gcreason::Reason reason, AutoLockForExclusiveAccess& lock);
    void groupZonesForSweeping(JS::gcreason::Reason reason, AutoLockForExclusiveAccess& lock);
    MOZ_MUST_USE bool findInterZoneEdges();
    void getNextSweepGroup();
    void endMarkingSweepGroup();
    void beginSweepingSweepGroup();
    bool shouldReleaseObservedTypes();
    void sweepDebuggerOnMainThread(FreeOp* fop);
    void sweepJitDataOnMainThread(FreeOp* fop);
    void endSweepingSweepGroup();
    IncrementalProgress performSweepActions(SliceBudget& sliceBudget,
                                            AutoLockForExclusiveAccess& lock);
    static IncrementalProgress sweepTypeInformation(GCRuntime* gc, FreeOp* fop, SliceBudget& budget,
                                                    Zone* zone);
    static IncrementalProgress mergeSweptObjectArenas(GCRuntime* gc, FreeOp* fop, SliceBudget& budget,
                                                      Zone* zone);
    static IncrementalProgress sweepAtomsTable(GCRuntime* gc, FreeOp* fop, SliceBudget& budget);
    void startSweepingAtomsTable();
    IncrementalProgress sweepAtomsTable(SliceBudget& budget);
    static IncrementalProgress sweepWeakCaches(GCRuntime* gc, FreeOp* fop, SliceBudget& budget);
    IncrementalProgress sweepWeakCaches(SliceBudget& budget);
    static IncrementalProgress finalizeAllocKind(GCRuntime* gc, FreeOp* fop, SliceBudget& budget,
                                                 Zone* zone, AllocKind kind);
    static IncrementalProgress sweepShapeTree(GCRuntime* gc, FreeOp* fop, SliceBudget& budget,
                                              Zone* zone);
    void endSweepPhase(bool lastGC, AutoLockForExclusiveAccess& lock);
    bool allCCVisibleZonesWereCollected() const;
    void sweepZones(FreeOp* fop, ZoneGroup* group, bool lastGC);
    void sweepZoneGroups(FreeOp* fop, bool destroyingRuntime);
    void decommitAllWithoutUnlocking(const AutoLockGC& lock);
    void startDecommit();
    void queueZonesForBackgroundSweep(ZoneList& zones);
    void sweepBackgroundThings(ZoneList& zones, LifoAlloc& freeBlocks);
    void assertBackgroundSweepingFinished();
    bool shouldCompact();
    void beginCompactPhase();
    IncrementalProgress compactPhase(JS::gcreason::Reason reason, SliceBudget& sliceBudget,
                                     AutoLockForExclusiveAccess& lock);
    void endCompactPhase(JS::gcreason::Reason reason);
    void sweepTypesAfterCompacting(Zone* zone);
    void sweepZoneAfterCompacting(Zone* zone);
    MOZ_MUST_USE bool relocateArenas(Zone* zone, JS::gcreason::Reason reason,
                                     Arena*& relocatedListOut, SliceBudget& sliceBudget);
    void updateTypeDescrObjects(MovingTracer* trc, Zone* zone);
    void updateCellPointers(MovingTracer* trc, Zone* zone, AllocKinds kinds, size_t bgTaskCount);
    void updateAllCellPointers(MovingTracer* trc, Zone* zone);
    void updateZonePointersToRelocatedCells(Zone* zone, AutoLockForExclusiveAccess& lock);
    void updateRuntimePointersToRelocatedCells(AutoLockForExclusiveAccess& lock);
    void protectAndHoldArenas(Arena* arenaList);
    void unprotectHeldRelocatedArenas();
    void releaseRelocatedArenas(Arena* arenaList);
    void releaseRelocatedArenasWithoutUnlocking(Arena* arenaList, const AutoLockGC& lock);
    void finishCollection(JS::gcreason::Reason reason);

    void computeNonIncrementalMarkingForValidation(AutoLockForExclusiveAccess& lock);
    void validateIncrementalMarking();
    void finishMarkingValidation();

#ifdef DEBUG
    void checkForCompartmentMismatches();
#endif

    void callFinalizeCallbacks(FreeOp* fop, JSFinalizeStatus status) const;
    void callWeakPointerZonesCallbacks() const;
    void callWeakPointerCompartmentCallbacks(JSCompartment* comp) const;
>>>>>>> a17af05f

  public:
    JSRuntime* const rt;

    /* Embedders can use this zone and group however they wish. */
    UnprotectedData<JS::Zone*> systemZone;
    UnprotectedData<ZoneGroup*> systemZoneGroup;

    // List of all zone groups (protected by the GC lock).
<<<<<<< HEAD
    ActiveThreadOrGCTaskData<ZoneGroupVector> groups;
=======
  private:
    ActiveThreadOrGCTaskData<ZoneGroupVector> groups_;
  public:
    ZoneGroupVector& groups() { return groups_.ref(); }
>>>>>>> a17af05f

    // The unique atoms zone, which has no zone group.
    WriteOnceData<Zone*> atomsZone;

  private:
    UnprotectedData<gcstats::Statistics> stats_;
<<<<<<< HEAD
    mozilla::Atomic<size_t, mozilla::ReleaseAcquire> numActiveZoneIters;
=======
>>>>>>> a17af05f
  public:
    gcstats::Statistics& stats() { return stats_.ref(); }

    GCMarker marker;

<<<<<<< HEAD
=======
    Vector<JS::GCCellPtr, 0, SystemAllocPolicy> unmarkGrayStack;

    /* Track heap usage for this runtime. */
    HeapUsage usage;

    /* GC scheduling state and parameters. */
    GCSchedulingTunables tunables;
    GCSchedulingState schedulingState;

>>>>>>> a17af05f
    // State used for managing atom mark bitmaps in each zone. Protected by the
    // exclusive access lock.
    AtomMarkingRuntime atomMarking;

  private:
<<<<<<< HEAD

=======
    // When empty, chunks reside in the emptyChunks pool and are re-used as
    // needed or eventually expired if not re-used. The emptyChunks pool gets
    // refilled from the background allocation task heuristically so that empty
    // chunks should always available for immediate allocation without syscalls.
    GCLockData<ChunkPool> emptyChunks_;

    // Chunks which have had some, but not all, of their arenas allocated live
    // in the available chunk lists. When all available arenas in a chunk have
    // been allocated, the chunk is removed from the available list and moved
    // to the fullChunks pool. During a GC, if all arenas are free, the chunk
    // is moved back to the emptyChunks pool and scheduled for eventual
    // release.
    UnprotectedData<ChunkPool> availableChunks_;

    // When all arenas in a chunk are used, it is moved to the fullChunks pool
    // so as to reduce the cost of operations on the available lists.
    UnprotectedData<ChunkPool> fullChunks_;

>>>>>>> a17af05f
    ActiveThreadData<RootedValueMap> rootsHash;

    // An incrementing id used to assign unique ids to cells that require one.
    mozilla::Atomic<uint64_t, mozilla::ReleaseAcquire> nextCellUniqueId_;
<<<<<<< HEAD
    /* Whether all zones are being collected in first GC slice. */
    ActiveThreadData<bool> isFull;
=======

    /*
     * Number of the committed arenas in all GC chunks including empty chunks.
     */
    mozilla::Atomic<uint32_t, mozilla::ReleaseAcquire> numArenasFreeCommitted;
    ActiveThreadData<VerifyPreTracer*> verifyPreData;

  private:
    UnprotectedData<bool> chunkAllocationSinceLastGC;
    ActiveThreadData<int64_t> lastGCTime;

    /*
     * JSGC_MODE
     * prefs: javascript.options.mem.gc_per_zone and
     *   javascript.options.mem.gc_incremental.
     */
    ActiveThreadData<JSGCMode> mode;

    mozilla::Atomic<size_t, mozilla::ReleaseAcquire> numActiveZoneIters;

    /* During shutdown, the GC needs to clean up every possible object. */
    ActiveThreadData<bool> cleanUpEverything;

    // Gray marking must be done after all black marking is complete. However,
    // we do not have write barriers on XPConnect roots. Therefore, XPConnect
    // roots must be accumulated in the first slice of incremental GC. We
    // accumulate these roots in each zone's gcGrayRoots vector and then mark
    // them later, after black marking is complete for each compartment. This
    // accumulation can fail, but in that case we switch to non-incremental GC.
    enum class GrayBufferState {
        Unused,
        Okay,
        Failed
    };
    ActiveThreadOrGCTaskData<GrayBufferState> grayBufferState;
    bool hasBufferedGrayRoots() const { return grayBufferState == GrayBufferState::Okay; }

    // Clear each zone's gray buffers, but do not change the current state.
    void resetBufferedGrayRoots() const;

    // Reset the gray buffering state to Unused.
    void clearBufferedGrayRoots() {
        grayBufferState = GrayBufferState::Unused;
        resetBufferedGrayRoots();
    }

    /*
     * The gray bits can become invalid if UnmarkGray overflows the stack. A
     * full GC will reset this bit, since it fills in all the gray bits.
     */
    UnprotectedData<bool> grayBitsValid;

    mozilla::Atomic<JS::gcreason::Reason, mozilla::Relaxed> majorGCTriggerReason;

  private:
    /* Perform full GC if rt->keepAtoms() becomes false. */
    ActiveThreadData<bool> fullGCForAtomsRequested_;

    /* Incremented at the start of every minor GC. */
    ActiveThreadData<uint64_t> minorGCNumber;

    /* Incremented at the start of every major GC. */
    ActiveThreadData<uint64_t> majorGCNumber;

    /* The major GC number at which to release observed type information. */
    ActiveThreadData<uint64_t> jitReleaseNumber;

    /* Incremented on every GC slice. */
    ActiveThreadData<uint64_t> number;

    /* Whether the currently running GC can finish in multiple slices. */
    ActiveThreadData<bool> isIncremental;

    /* Whether all zones are being collected in first GC slice. */
    ActiveThreadData<bool> isFull;

    /* Whether the heap will be compacted at the end of GC. */
    ActiveThreadData<bool> isCompacting;

    /* The invocation kind of the current GC, taken from the first slice. */
    ActiveThreadData<JSGCInvocationKind> invocationKind;

    /* The initial GC reason, taken from the first slice. */
    ActiveThreadData<JS::gcreason::Reason> initialReason;
>>>>>>> a17af05f

    /*
     * The current incremental GC phase. This is also used internally in
     * non-incremental GC.
     */
    ActiveThreadOrGCTaskData<State> incrementalState;
<<<<<<< HEAD
=======

    /* Indicates that the last incremental slice exhausted the mark stack. */
    ActiveThreadData<bool> lastMarkSlice;

    /* Whether any sweeping will take place in the separate GC helper thread. */
    ActiveThreadData<bool> sweepOnBackgroundThread;

    /* Whether observed type information is being released in the current GC. */
    ActiveThreadData<bool> releaseObservedTypes;

    /* Singly linked list of zones to be swept in the background. */
    ActiveThreadOrGCTaskData<ZoneList> backgroundSweepZones;

    /*
     * Free LIFO blocks are transferred to this allocator before being freed on
     * the background GC thread after sweeping.
     */
    ActiveThreadOrGCTaskData<LifoAlloc> blocksToFreeAfterSweeping;

  private:
    /* Index of current sweep group (for stats). */
    ActiveThreadData<unsigned> sweepGroupIndex;
>>>>>>> a17af05f

    /*
     * Incremental sweep state.
     */
<<<<<<< HEAD
    ActiveThreadData<JS::Zone*> sweepGroups;
    ActiveThreadOrGCTaskData<JS::Zone*> currentSweepGroup;
    ActiveThreadData<size_t> sweepPhaseIndex;
    ActiveThreadData<JS::Zone*> sweepZone;
    ActiveThreadData<size_t> sweepActionIndex;
    ActiveThreadData<bool> abortSweepAfterCurrentGroup;
=======

    ActiveThreadData<JS::Zone*> sweepGroups;
    ActiveThreadOrGCTaskData<JS::Zone*> currentSweepGroup;
    ActiveThreadData<UniquePtr<SweepAction<GCRuntime*, FreeOp*, SliceBudget&>>> sweepActions;
    ActiveThreadOrGCTaskData<JS::Zone*> sweepZone;
    ActiveThreadData<mozilla::Maybe<AtomSet::Enum>> maybeAtomsToSweep;
    ActiveThreadOrGCTaskData<JS::detail::WeakCacheBase*> sweepCache;
    ActiveThreadData<bool> abortSweepAfterCurrentGroup;

    friend class WeakCacheSweepIterator;

    /*
     * List head of arenas allocated during the sweep phase.
     */
    ActiveThreadData<Arena*> arenasAllocatedDuringSweep;

    /*
     * Incremental compacting state.
     */
    ActiveThreadData<bool> startedCompacting;
    ActiveThreadData<ZoneList> zonesToMaybeCompact;
    ActiveThreadData<Arena*> relocatedArenasToRelease;

#ifdef JS_GC_ZEAL
    ActiveThreadData<MarkingValidator*> markingValidator;
#endif

    /*
     * Indicates that a GC slice has taken place in the middle of an animation
     * frame, rather than at the beginning. In this case, the next slice will be
     * delayed so that we don't get back-to-back slices.
     */
    ActiveThreadData<bool> interFrameGC;

    /*
     * Default budget for incremental GC slice. See js/SliceBudget.h.
     *
     * JSGC_SLICE_TIME_BUDGET
     * pref: javascript.options.mem.gc_incremental_slice_ms,
     */
    ActiveThreadData<int64_t> defaultTimeBudget_;

    /*
     * We disable incremental GC if we encounter a Class with a trace hook
     * that does not implement write barriers.
     */
    ActiveThreadData<bool> incrementalAllowed;
>>>>>>> a17af05f

    /*
     * Whether compacting GC can is enabled globally.
     *
     * JSGC_COMPACTING_ENABLED
     * pref: javascript.options.mem.gc_compacting
     */
    ActiveThreadData<bool> compactingEnabled;

<<<<<<< HEAD
    ActiveThreadData<bool> poked;
=======
    ActiveThreadData<bool> rootsRemoved;
>>>>>>> a17af05f

    /*
     * These options control the zealousness of the GC. At every allocation,
     * nextScheduled is decremented. When it reaches zero we do a full GC.
     *
     * At this point, if zeal_ is one of the types that trigger periodic
     * collection, then nextScheduled is reset to the value of zealFrequency.
     * Otherwise, no additional GCs take place.
     *
     * You can control these values in several ways:
     *   - Set the JS_GC_ZEAL environment variable
     *   - Call gczeal() or schedulegc() from inside shell-executed JS code
     *     (see the help for details)
     *
     * If gcZeal_ == 1 then we perform GCs in select places (during MaybeGC and
     * whenever we are notified that GC roots have been removed). This option is
     * mainly useful to embedders.
     *
     * We use zeal_ == 4 to enable write barrier verification. See the comment
     * in jsgc.cpp for more information about this.
     *
     * zeal_ values from 8 to 10 periodically run different types of
     * incremental GC.
     *
     * zeal_ value 14 performs periodic shrinking collections.
     */
#ifdef JS_GC_ZEAL
    ActiveThreadData<uint32_t> zealModeBits;
<<<<<<< HEAD
    ActiveThreadData<int> nextScheduled;
#endif

=======
    ActiveThreadData<int> zealFrequency;
    ActiveThreadData<int> nextScheduled;
    ActiveThreadData<bool> deterministicOnly;
    ActiveThreadData<int> incrementalLimit;

    ActiveThreadData<Vector<JSObject*, 0, SystemAllocPolicy>> selectedForMarking;
#endif

    ActiveThreadData<bool> fullCompartmentChecks;

>>>>>>> a17af05f
    Callback<JSGCCallback> gcCallback;
    CallbackVector<JSFinalizeCallback> finalizeCallbacks;
<<<<<<< HEAD
=======
    CallbackVector<JSWeakPointerZonesCallback> updateWeakPointerZonesCallbacks;
    CallbackVector<JSWeakPointerCompartmentCallback> updateWeakPointerCompartmentCallbacks;

    MemoryCounter<GCRuntime> mallocCounter;
>>>>>>> a17af05f

    /*
     * The trace operations to trace embedding-specific GC roots. One is for
     * tracing through black roots and the other is for tracing through gray
     * roots. The black/gray distinction is only relevant to the cycle
     * collector.
     */
    CallbackVector<JSTraceDataOp> blackRootTracers;
    Callback<JSTraceDataOp> grayRootTracer;

<<<<<<< HEAD
    /* Synchronize GC heap access among GC helper threads and active threads. */
    friend class js::AutoLockGC;
    js::Mutex lock;

  private:
    ActiveThreadData<Nursery> nursery_;
  public:
    Nursery& nursery() { return nursery_.ref(); }

    const void* addressOfNurseryPosition() {
        return nursery_.refNoCheck().addressOfPosition();
    }
    const void* addressOfNurseryCurrentEnd() {
        return nursery_.refNoCheck().addressOfCurrentEnd();
    }

    void minorGC(JS::gcreason::Reason reason,
                 gcstats::Phase phase = gcstats::PHASE_MINOR_GC) JS_HAZ_GC_CALL;
    void evictNursery(JS::gcreason::Reason reason = JS::gcreason::EVICT_NURSERY) {
        minorGC(reason, gcstats::PHASE_EVICT_NURSERY);
    }
    void freeAllLifoBlocksAfterMinorGC(LifoAlloc* lifo);

    int enabled;

    void disable() {
		enabled --;
	}

    void enable() {
		enabled ++;
	}
=======
    /* Always preserve JIT code during GCs, for testing. */
    ActiveThreadData<bool> alwaysPreserveCode;

#ifdef DEBUG
    ActiveThreadData<bool> arenasEmptyAtShutdown;
#endif

    /* Synchronize GC heap access among GC helper threads and active threads. */
    friend class js::AutoLockGC;
    js::Mutex lock;

    BackgroundAllocTask allocTask;
    BackgroundDecommitTask decommitTask;

    GCHelperState helperState;

    /*
     * During incremental sweeping, this field temporarily holds the arenas of
     * the current AllocKind being swept in order of increasing free space.
     */
    ActiveThreadData<SortedArenaList> incrementalSweepList;

  private:
    ActiveThreadData<Nursery> nursery_;
    ActiveThreadData<gc::StoreBuffer> storeBuffer_;
  public:
    Nursery& nursery() { return nursery_.ref(); }
    gc::StoreBuffer& storeBuffer() { return storeBuffer_.ref(); }

    // Free LIFO blocks are transferred to this allocator before being freed
    // after minor GC.
    ActiveThreadData<LifoAlloc> blocksToFreeAfterMinorGC;

    const void* addressOfNurseryPosition() {
        return nursery_.refNoCheck().addressOfPosition();
    }
    const void* addressOfNurseryCurrentEnd() {
        return nursery_.refNoCheck().addressOfCurrentEnd();
    }

    void minorGC(JS::gcreason::Reason reason,
                 gcstats::PhaseKind phase = gcstats::PhaseKind::MINOR_GC) JS_HAZ_GC_CALL;
    void evictNursery(JS::gcreason::Reason reason = JS::gcreason::EVICT_NURSERY) {
        minorGC(reason, gcstats::PhaseKind::EVICT_NURSERY);
    }
    void freeAllLifoBlocksAfterMinorGC(LifoAlloc* lifo);
>>>>>>> a17af05f

    friend class MarkingValidator;
    friend class AutoEnterIteration;
};

/* Prevent compartments and zones from being collected during iteration. */
class MOZ_RAII AutoEnterIteration {
    GCRuntime* gc;

  public:
    explicit AutoEnterIteration(GCRuntime* gc_) : gc(gc_) {
        ++gc->numActiveZoneIters;
    }

    ~AutoEnterIteration() {
        MOZ_ASSERT(gc->numActiveZoneIters);
        --gc->numActiveZoneIters;
    }
};

#ifdef JS_GC_ZEAL

inline bool
GCRuntime::hasZealMode(ZealMode mode) {
	return false;
}

inline bool
GCRuntime::upcomingZealousGC() {
	return false;
}

inline bool
GCRuntime::needZealousGC() {
<<<<<<< HEAD
=======
    if (nextScheduled > 0 && --nextScheduled == 0) {
        if (hasZealMode(ZealMode::Alloc) ||
            hasZealMode(ZealMode::GenerationalGC) ||
            hasZealMode(ZealMode::IncrementalRootsThenFinish) ||
            hasZealMode(ZealMode::IncrementalMarkAllThenFinish) ||
            hasZealMode(ZealMode::IncrementalMultipleSlices) ||
            hasZealMode(ZealMode::Compact) ||
            hasZealMode(ZealMode::IncrementalSweepThenFinish))
        {
            nextScheduled = zealFrequency;
        }
        return true;
    }
>>>>>>> a17af05f
    return false;
}
#else
inline bool GCRuntime::hasZealMode(ZealMode mode) { return false; }
inline void GCRuntime::clearZealMode(ZealMode mode) { }
inline bool GCRuntime::upcomingZealousGC() { return false; }
inline bool GCRuntime::needZealousGC() { return false; }
#endif

} /* namespace gc */

} /* namespace js */

#endif<|MERGE_RESOLUTION|>--- conflicted
+++ resolved
@@ -35,254 +35,12 @@
 using BlackGrayEdgeVector = Vector<TenuredCell*, 0, SystemAllocPolicy>;
 
 class AutoMaybeStartBackgroundAllocation;
-<<<<<<< HEAD
 class MarkingValidator;
-=======
-class AutoRunParallelTask;
-class AutoTraceSession;
-class MarkingValidator;
-struct MovingTracer;
-class WeakCacheSweepIterator;
 
 enum IncrementalProgress
 {
     NotFinished = 0,
     Finished
-};
-
-// Interface to a sweep action.
-//
-// Note that we don't need perfect forwarding for args here because the
-// types are not deduced but come ultimately from the type of a function pointer
-// passed to SweepFunc.
-template <typename... Args>
-struct SweepAction
-{
-    virtual ~SweepAction() {}
-    virtual IncrementalProgress run(Args... args) = 0;
-    virtual void assertFinished() const = 0;
-};
->>>>>>> a17af05f
-
-enum IncrementalProgress
-{
-<<<<<<< HEAD
-    NotFinished = 0,
-    Finished
-=======
-    Chunk* head_;
-    size_t count_;
-
-  public:
-    ChunkPool() : head_(nullptr), count_(0) {}
-    ~ChunkPool() {
-        // TODO: We should be able to assert that the chunk pool is empty but
-        // this causes XPCShell test failures on Windows 2012. See bug 1379232.
-    }
-
-    bool empty() const { return !head_; }
-    size_t count() const { return count_; }
-
-    Chunk* head() { MOZ_ASSERT(head_); return head_; }
-    Chunk* pop();
-    void push(Chunk* chunk);
-    Chunk* remove(Chunk* chunk);
-
-#ifdef DEBUG
-    bool contains(Chunk* chunk) const;
-    bool verify() const;
-#endif
-
-    // Pool mutation does not invalidate an Iter unless the mutation
-    // is of the Chunk currently being visited by the Iter.
-    class Iter {
-      public:
-        explicit Iter(ChunkPool& pool) : current_(pool.head_) {}
-        bool done() const { return !current_; }
-        void next();
-        Chunk* get() const { return current_; }
-        operator Chunk*() const { return get(); }
-        Chunk* operator->() const { return get(); }
-      private:
-        Chunk* current_;
-    };
-};
-
-// Performs extra allocation off thread so that when memory is required on the
-// active thread it will already be available and waiting.
-class BackgroundAllocTask : public GCParallelTask
-{
-    // Guarded by the GC lock.
-    GCLockData<ChunkPool&> chunkPool_;
-
-    const bool enabled_;
-
-  public:
-    BackgroundAllocTask(JSRuntime* rt, ChunkPool& pool);
-    bool enabled() const { return enabled_; }
-
-  protected:
-    void run() override;
-};
-
-// Search the provided Chunks for free arenas and decommit them.
-class BackgroundDecommitTask : public GCParallelTask
-{
-  public:
-    using ChunkVector = mozilla::Vector<Chunk*>;
-
-    explicit BackgroundDecommitTask(JSRuntime *rt) : GCParallelTask(rt) {}
-    void setChunksToScan(ChunkVector &chunks);
-
-  protected:
-    void run() override;
-
-  private:
-    ActiveThreadOrGCTaskData<ChunkVector> toDecommit;
-};
-
-/*
- * Encapsulates all of the GC tunables. These are effectively constant and
- * should only be modified by setParameter.
- */
-class GCSchedulingTunables
-{
-    /*
-     * JSGC_MAX_BYTES
-     *
-     * Maximum nominal heap before last ditch GC.
-     */
-    UnprotectedData<size_t> gcMaxBytes_;
-
-    /*
-     * JSGC_MAX_NURSERY_BYTES
-     *
-     * Maximum nursery size for each zone group.
-     */
-    ActiveThreadData<size_t> gcMaxNurseryBytes_;
-
-    /*
-     * JSGC_ALLOCATION_THRESHOLD
-     *
-     * The base value used to compute zone->threshold.gcTriggerBytes(). When
-     * usage.gcBytes() surpasses threshold.gcTriggerBytes() for a zone, the
-     * zone may be scheduled for a GC, depending on the exact circumstances.
-     */
-    ActiveThreadOrGCTaskData<size_t> gcZoneAllocThresholdBase_;
-
-    /*
-     * JSGC_ALLOCATION_THRESHOLD_FACTOR
-     *
-     * Fraction of threshold.gcBytes() which triggers an incremental GC.
-     */
-    UnprotectedData<float> zoneAllocThresholdFactor_;
-
-    /*
-     * JSGC_ALLOCATION_THRESHOLD_FACTOR_AVOID_INTERRUPT
-     *
-     * The same except when doing so would interrupt an already running GC.
-     */
-    UnprotectedData<float> zoneAllocThresholdFactorAvoidInterrupt_;
-
-    /*
-     * Number of bytes to allocate between incremental slices in GCs triggered
-     * by the zone allocation threshold.
-     *
-     * This value does not have a JSGCParamKey parameter yet.
-     */
-    UnprotectedData<size_t> zoneAllocDelayBytes_;
-
-    /*
-     * JSGC_DYNAMIC_HEAP_GROWTH
-     *
-     * Totally disables |highFrequencyGC|, the HeapGrowthFactor, and other
-     * tunables that make GC non-deterministic.
-     */
-    ActiveThreadData<bool> dynamicHeapGrowthEnabled_;
-
-    /*
-     * JSGC_HIGH_FREQUENCY_TIME_LIMIT
-     *
-     * We enter high-frequency mode if we GC a twice within this many
-     * microseconds. This value is stored directly in microseconds.
-     */
-    ActiveThreadData<uint64_t> highFrequencyThresholdUsec_;
-
-    /*
-     * JSGC_HIGH_FREQUENCY_LOW_LIMIT
-     * JSGC_HIGH_FREQUENCY_HIGH_LIMIT
-     * JSGC_HIGH_FREQUENCY_HEAP_GROWTH_MAX
-     * JSGC_HIGH_FREQUENCY_HEAP_GROWTH_MIN
-     *
-     * When in the |highFrequencyGC| mode, these parameterize the per-zone
-     * "HeapGrowthFactor" computation.
-     */
-    ActiveThreadData<uint64_t> highFrequencyLowLimitBytes_;
-    ActiveThreadData<uint64_t> highFrequencyHighLimitBytes_;
-    ActiveThreadData<double> highFrequencyHeapGrowthMax_;
-    ActiveThreadData<double> highFrequencyHeapGrowthMin_;
-
-    /*
-     * JSGC_LOW_FREQUENCY_HEAP_GROWTH
-     *
-     * When not in |highFrequencyGC| mode, this is the global (stored per-zone)
-     * "HeapGrowthFactor".
-     */
-    ActiveThreadData<double> lowFrequencyHeapGrowth_;
-
-    /*
-     * JSGC_DYNAMIC_MARK_SLICE
-     *
-     * Doubles the length of IGC slices when in the |highFrequencyGC| mode.
-     */
-    ActiveThreadData<bool> dynamicMarkSliceEnabled_;
-
-    /*
-     * JSGC_REFRESH_FRAME_SLICES_ENABLED
-     *
-     * Controls whether painting can trigger IGC slices.
-     */
-    ActiveThreadData<bool> refreshFrameSlicesEnabled_;
-
-    /*
-     * JSGC_MIN_EMPTY_CHUNK_COUNT
-     * JSGC_MAX_EMPTY_CHUNK_COUNT
-     *
-     * Controls the number of empty chunks reserved for future allocation.
-     */
-    UnprotectedData<uint32_t> minEmptyChunkCount_;
-    UnprotectedData<uint32_t> maxEmptyChunkCount_;
-
-  public:
-    GCSchedulingTunables();
-
-    size_t gcMaxBytes() const { return gcMaxBytes_; }
-    size_t gcMaxNurseryBytes() const { return gcMaxNurseryBytes_; }
-    size_t gcZoneAllocThresholdBase() const { return gcZoneAllocThresholdBase_; }
-    float zoneAllocThresholdFactor() const { return zoneAllocThresholdFactor_; }
-    float zoneAllocThresholdFactorAvoidInterrupt() const { return zoneAllocThresholdFactorAvoidInterrupt_; }
-    size_t zoneAllocDelayBytes() const { return zoneAllocDelayBytes_; }
-    bool isDynamicHeapGrowthEnabled() const { return dynamicHeapGrowthEnabled_; }
-    uint64_t highFrequencyThresholdUsec() const { return highFrequencyThresholdUsec_; }
-    uint64_t highFrequencyLowLimitBytes() const { return highFrequencyLowLimitBytes_; }
-    uint64_t highFrequencyHighLimitBytes() const { return highFrequencyHighLimitBytes_; }
-    double highFrequencyHeapGrowthMax() const { return highFrequencyHeapGrowthMax_; }
-    double highFrequencyHeapGrowthMin() const { return highFrequencyHeapGrowthMin_; }
-    double lowFrequencyHeapGrowth() const { return lowFrequencyHeapGrowth_; }
-    bool isDynamicMarkSliceEnabled() const { return dynamicMarkSliceEnabled_; }
-    bool areRefreshFrameSlicesEnabled() const { return refreshFrameSlicesEnabled_; }
-    unsigned minEmptyChunkCount(const AutoLockGC&) const { return minEmptyChunkCount_; }
-    unsigned maxEmptyChunkCount() const { return maxEmptyChunkCount_; }
-
-    MOZ_MUST_USE bool setParameter(JSGCParamKey key, uint32_t value, const AutoLockGC& lock);
-    void resetParameter(JSGCParamKey key, const AutoLockGC& lock);
-
-private:
-    void setHighFrequencyLowLimit(uint64_t value);
-    void setHighFrequencyHighLimit(uint64_t value);
-    void setMinEmptyChunkCount(uint32_t value);
-    void setMaxEmptyChunkCount(uint32_t value);
->>>>>>> a17af05f
 };
 
 /*
@@ -582,43 +340,11 @@
  *          Assumptions:
  *            -> size[retained] < size[available_memory]
  */
-<<<<<<< HEAD
-
-template<typename F>
-struct Callback {
-    ActiveThreadData<F> op;
-    ActiveThreadData<void*> data;
-=======
-class GCSchedulingState
-{
-    /*
-     * Influences how we schedule and run GC's in several subtle ways. The most
-     * important factor is in how it controls the "HeapGrowthFactor". The
-     * growth factor is a measure of how large (as a percentage of the last GC)
-     * the heap is allowed to grow before we try to schedule another GC.
-     */
-    ActiveThreadData<bool> inHighFrequencyGCMode_;
-
-  public:
-    GCSchedulingState()
-      : inHighFrequencyGCMode_(false)
-    {}
-
-    bool inHighFrequencyGCMode() const { return inHighFrequencyGCMode_; }
-
-    void updateHighFrequencyMode(uint64_t lastGCTime, uint64_t currentTime,
-                                 const GCSchedulingTunables& tunables) {
-        inHighFrequencyGCMode_ =
-            tunables.isDynamicHeapGrowthEnabled() && lastGCTime &&
-            lastGCTime + tunables.highFrequencyThresholdUsec() > currentTime;
-    }
-};
 
 template<typename F>
 struct Callback {
     ActiveThreadOrGCTaskData<F> op;
     ActiveThreadOrGCTaskData<void*> data;
->>>>>>> a17af05f
 
     Callback()
       : op(nullptr), data(nullptr)
@@ -630,42 +356,6 @@
 
 template<typename F>
 using CallbackVector = ActiveThreadData<Vector<Callback<F>, 4, SystemAllocPolicy>>;
-<<<<<<< HEAD
-=======
-
-template <typename T, typename Iter0, typename Iter1>
-class ChainedIter
-{
-    Iter0 iter0_;
-    Iter1 iter1_;
-
-  public:
-    ChainedIter(const Iter0& iter0, const Iter1& iter1)
-      : iter0_(iter0), iter1_(iter1)
-    {}
-
-    bool done() const { return iter0_.done() && iter1_.done(); }
-    void next() {
-        MOZ_ASSERT(!done());
-        if (!iter0_.done()) {
-            iter0_.next();
-        } else {
-            MOZ_ASSERT(!iter1_.done());
-            iter1_.next();
-        }
-    }
-    T get() const {
-        MOZ_ASSERT(!done());
-        if (!iter0_.done())
-            return iter0_.get();
-        MOZ_ASSERT(!iter1_.done());
-        return iter1_.get();
-    }
-
-    operator T() const { return get(); }
-    T operator->() const { return get(); }
-};
->>>>>>> a17af05f
 
 typedef HashMap<Value*, const char*, DefaultHasher<Value*>, SystemAllocPolicy> RootedValueMap;
 
@@ -741,14 +431,6 @@
     void resetParameter(JSGCParamKey key, AutoLockGC& lock);
     uint32_t getParameter(JSGCParamKey key, const AutoLockGC& lock);
 
-<<<<<<< HEAD
-=======
-    MOZ_MUST_USE bool triggerGC(JS::gcreason::Reason reason);
-    void maybeAllocTriggerZoneGC(Zone* zone, const AutoLockGC& lock);
-    // The return value indicates if we were able to do the GC.
-    bool triggerZoneGC(Zone* zone, JS::gcreason::Reason reason,
-                       size_t usedBytes, size_t thresholdBytes);
->>>>>>> a17af05f
     void maybeGC(Zone* zone);
     // The return value indicates whether a major GC was performed.
     bool gcIfRequested();
@@ -758,17 +440,7 @@
 
     bool canChangeActiveContext(JSContext* cx);
 
-<<<<<<< HEAD
-    void triggerFullGCForAtoms() {
-    }
-
-    inline void poke();
-=======
     void triggerFullGCForAtoms(JSContext* cx);
-
-    void runDebugGC();
-    void notifyRootsRemoved();
->>>>>>> a17af05f
 
     enum TraceOrMarkRuntime {
         TraceRuntime,
@@ -805,20 +477,10 @@
   public:
     // Internal public interface
     State state() const { return incrementalState; }
-<<<<<<< HEAD
     bool isHeapCompacting() const { return false; }
     bool isForegroundSweeping() const { return false; }
     void waitBackgroundSweepEnd() { }
-=======
-    bool isHeapCompacting() const { return state() == State::Compact; }
-    bool isForegroundSweeping() const { return state() == State::Sweep; }
-    bool isBackgroundSweeping() { return helperState.isBackgroundSweeping(); }
-    void waitBackgroundSweepEnd() { helperState.waitBackgroundSweepEnd(); }
-    void waitBackgroundSweepOrAllocEnd() {
-        helperState.waitBackgroundSweepEnd();
-        allocTask.cancel(GCParallelTask::CancelAndWait);
-    }
->>>>>>> a17af05f
+    void waitBackgroundSweepOrAllocEnd() { }
 
 #ifdef DEBUG
     bool onBackgroundThread() { return false; }
@@ -846,12 +508,6 @@
 	
 	bool isShrinkingGC() const { return false; }
 
-<<<<<<< HEAD
-    static bool initializeSweepActions();
-=======
-    bool isCompactingGCEnabled() const;
->>>>>>> a17af05f
-
     bool isShrinkingGC() const { return invocationKind == GC_SHRINK; }
 
     bool initSweepActions();
@@ -860,25 +516,6 @@
     MOZ_MUST_USE bool addBlackRootsTracer(JSTraceDataOp traceOp, void* data);
     void removeBlackRootsTracer(JSTraceDataOp traceOp, void* data);
 
-<<<<<<< HEAD
-=======
-    bool triggerGCForTooMuchMalloc() {
-        if (!triggerGC(JS::gcreason::TOO_MUCH_MALLOC))
-            return false;
-
-        // Even though this method may be called off the main thread it is safe
-        // to access mallocCounter here since triggerGC() will return false in
-        // that case.
-        stats().recordTrigger(mallocCounter.bytes(), mallocCounter.maxBytes());
-        return true;
-    }
-
-    int32_t getMallocBytes() const { return mallocCounter.bytes(); }
-    size_t maxMallocBytesAllocated() const { return mallocCounter.maxBytes(); }
-    bool isTooMuchMalloc() const { return mallocCounter.isTooMuchMalloc(); }
-    void resetMallocBytes() { mallocCounter.reset(); }
-    void setMaxMallocBytes(size_t value);
->>>>>>> a17af05f
     void updateMallocCounter(JS::Zone* zone, size_t nbytes);
 
     void setGCCallback(JSGCCallback callback, void* data);
@@ -900,7 +537,6 @@
 
     uint64_t number;
     uint64_t gcNumber() const { return number; }
-<<<<<<< HEAD
     uint64_t minorGCCount() const { return number; }
     uint64_t majorGCCount() const { return number; }
 	void incGcNumber() { number ++; }
@@ -908,80 +544,15 @@
     bool isFullGc() const { return false; }
     bool areGrayBitsValid() const { return false; }
     bool fullGCForAtomsRequested() const { return false; }
-=======
-
-    uint64_t minorGCCount() const { return minorGCNumber; }
-    void incMinorGcNumber() { ++minorGCNumber; ++number; }
-
-    uint64_t majorGCCount() const { return majorGCNumber; }
-    void incMajorGcNumber() { ++majorGCNumber; ++number; }
-
-    int64_t defaultSliceBudget() const { return defaultTimeBudget_; }
-
-    bool isIncrementalGc() const { return isIncremental; }
-    bool isFullGc() const { return isFull; }
-    bool isCompactingGc() const { return isCompacting; }
-
-    bool areGrayBitsValid() const { return grayBitsValid; }
-    void setGrayBitsInvalid() { grayBitsValid = false; }
-
-    bool majorGCRequested() const { return majorGCTriggerReason != JS::gcreason::NO_REASON; }
-
-    bool fullGCForAtomsRequested() const { return fullGCForAtomsRequested_; }
-
-    double computeHeapGrowthFactor(size_t lastBytes);
-    size_t computeTriggerBytes(double growthFactor, size_t lastBytes);
-
-    JSGCMode gcMode() const { return mode; }
-    void setGCMode(JSGCMode m) {
-        mode = m;
-        marker.setGCMode(mode);
-    }
-
-    inline void updateOnFreeArenaAlloc(const ChunkInfo& info);
-    inline void updateOnArenaFree(const ChunkInfo& info);
-
-    ChunkPool& fullChunks(const AutoLockGC& lock) { return fullChunks_.ref(); }
-    ChunkPool& availableChunks(const AutoLockGC& lock) { return availableChunks_.ref(); }
-    ChunkPool& emptyChunks(const AutoLockGC& lock) { return emptyChunks_.ref(); }
-    const ChunkPool& fullChunks(const AutoLockGC& lock) const { return fullChunks_.ref(); }
-    const ChunkPool& availableChunks(const AutoLockGC& lock) const { return availableChunks_.ref(); }
-    const ChunkPool& emptyChunks(const AutoLockGC& lock) const { return emptyChunks_.ref(); }
-    typedef ChainedIter<Chunk*, ChunkPool::Iter, ChunkPool::Iter> NonEmptyChunksIter;
-    NonEmptyChunksIter allNonEmptyChunks() {
-        return NonEmptyChunksIter(ChunkPool::Iter(availableChunks_.ref()), ChunkPool::Iter(fullChunks_.ref()));
-    }
-
-    Chunk* getOrAllocChunk(const AutoLockGC& lock,
-                           AutoMaybeStartBackgroundAllocation& maybeStartBGAlloc);
-    void recycleChunk(Chunk* chunk, const AutoLockGC& lock);
-
-#ifdef JS_GC_ZEAL
-    void startVerifyPreBarriers();
-    void endVerifyPreBarriers();
-    void finishVerifier();
-    bool isVerifyPreBarriersEnabled() const { return !!verifyPreData; }
-#else
->>>>>>> a17af05f
     bool isVerifyPreBarriersEnabled() const { return false; }
 
     // Free certain LifoAlloc blocks when it is safe to do so.
     void freeUnusedLifoBlocksAfterSweeping(LifoAlloc* lifo);
     void freeAllLifoBlocksAfterSweeping(LifoAlloc* lifo);
-<<<<<<< HEAD
-=======
-
-    // Public here for ReleaseArenaLists and FinalizeTypedArenas.
-    void releaseArena(Arena* arena, const AutoLockGC& lock);
-
-    void releaseHeldRelocatedArenas();
-    void releaseHeldRelocatedArenasWithoutUnlocking(const AutoLockGC& lock);
->>>>>>> a17af05f
 
     // Allocator
     template <AllowGC allowGC>
     MOZ_MUST_USE bool checkAllocatorState(JSContext* cx, AllocKind kind);
-<<<<<<< HEAD
 
   public:
     void traceRuntimeAtoms(JSTracer* trc, AutoLockForExclusiveAccess& lock);
@@ -989,181 +560,6 @@
                             AutoLockForExclusiveAccess& lock);
 
     void callFinalizeCallbacks(FreeOp* fop, JSFinalizeStatus status) const;
-=======
-    template <AllowGC allowGC>
-    JSObject* tryNewNurseryObject(JSContext* cx, size_t thingSize, size_t nDynamicSlots,
-                                  const Class* clasp);
-    template <AllowGC allowGC>
-    static JSObject* tryNewTenuredObject(JSContext* cx, AllocKind kind, size_t thingSize,
-                                         size_t nDynamicSlots);
-    template <typename T, AllowGC allowGC>
-    static T* tryNewTenuredThing(JSContext* cx, AllocKind kind, size_t thingSize);
-    static TenuredCell* refillFreeListInGC(Zone* zone, AllocKind thingKind);
-
-    void bufferGrayRoots();
-
-    /*
-     * Concurrent sweep infrastructure.
-     */
-    void startTask(GCParallelTask& task, gcstats::PhaseKind phase, AutoLockHelperThreadState& locked);
-    void joinTask(GCParallelTask& task, gcstats::PhaseKind phase, AutoLockHelperThreadState& locked);
-
-    void mergeCompartments(JSCompartment* source, JSCompartment* target);
-
-  private:
-    enum IncrementalResult
-    {
-        Reset = 0,
-        Ok
-    };
-
-    // Delete an empty zone group after its contents have been merged.
-    void deleteEmptyZoneGroup(ZoneGroup* group);
-
-    // For ArenaLists::allocateFromArena()
-    friend class ArenaLists;
-    Chunk* pickChunk(const AutoLockGC& lock,
-                     AutoMaybeStartBackgroundAllocation& maybeStartBGAlloc);
-    Arena* allocateArena(Chunk* chunk, Zone* zone, AllocKind kind,
-                         ShouldCheckThresholds checkThresholds, const AutoLockGC& lock);
-
-
-    void arenaAllocatedDuringGC(JS::Zone* zone, Arena* arena);
-
-    // Allocator internals
-    MOZ_MUST_USE bool gcIfNeededAtAllocation(JSContext* cx);
-    template <typename T>
-    static void checkIncrementalZoneState(JSContext* cx, T* t);
-    static TenuredCell* refillFreeListFromAnyThread(JSContext* cx, AllocKind thingKind,
-                                                    size_t thingSize);
-    static TenuredCell* refillFreeListFromActiveCooperatingThread(JSContext* cx, AllocKind thingKind,
-                                                                  size_t thingSize);
-    static TenuredCell* refillFreeListFromHelperThread(JSContext* cx, AllocKind thingKind);
-
-    /*
-     * Return the list of chunks that can be released outside the GC lock.
-     * Must be called either during the GC or with the GC lock taken.
-     */
-    friend class BackgroundDecommitTask;
-    ChunkPool expireEmptyChunkPool(const AutoLockGC& lock);
-    void freeEmptyChunks(JSRuntime* rt, const AutoLockGC& lock);
-    void prepareToFreeChunk(ChunkInfo& info);
-
-    friend class BackgroundAllocTask;
-    friend class AutoMaybeStartBackgroundAllocation;
-    bool wantBackgroundAllocation(const AutoLockGC& lock) const;
-    void startBackgroundAllocTaskIfIdle();
-
-    void requestMajorGC(JS::gcreason::Reason reason);
-    SliceBudget defaultBudget(JS::gcreason::Reason reason, int64_t millis);
-    IncrementalResult budgetIncrementalGC(bool nonincrementalByAPI, JS::gcreason::Reason reason,
-                                          SliceBudget& budget, AutoLockForExclusiveAccess& lock);
-    IncrementalResult resetIncrementalGC(AbortReason reason, AutoLockForExclusiveAccess& lock);
-
-    // Assert if the system state is such that we should never
-    // receive a request to do GC work.
-    void checkCanCallAPI();
-
-    // Check if the system state is such that GC has been supressed
-    // or otherwise delayed.
-    MOZ_MUST_USE bool checkIfGCAllowedInCurrentState(JS::gcreason::Reason reason);
-
-    gcstats::ZoneGCStats scanZonesBeforeGC();
-    void collect(bool nonincrementalByAPI, SliceBudget budget, JS::gcreason::Reason reason) JS_HAZ_GC_CALL;
-    MOZ_MUST_USE IncrementalResult gcCycle(bool nonincrementalByAPI, SliceBudget& budget,
-                                           JS::gcreason::Reason reason);
-    bool shouldRepeatForDeadZone(JS::gcreason::Reason reason);
-    void incrementalCollectSlice(SliceBudget& budget, JS::gcreason::Reason reason,
-                                 AutoLockForExclusiveAccess& lock);
-
-    void pushZealSelectedObjects();
-    void purgeRuntime(AutoLockForExclusiveAccess& lock);
-    MOZ_MUST_USE bool beginMarkPhase(JS::gcreason::Reason reason, AutoLockForExclusiveAccess& lock);
-    bool prepareZonesForCollection(JS::gcreason::Reason reason, bool* isFullOut,
-                                   AutoLockForExclusiveAccess& lock);
-    bool shouldPreserveJITCode(JSCompartment* comp, int64_t currentTime,
-                               JS::gcreason::Reason reason, bool canAllocateMoreCode);
-    void traceRuntimeForMajorGC(JSTracer* trc, AutoLockForExclusiveAccess& lock);
-    void traceRuntimeAtoms(JSTracer* trc, AutoLockForExclusiveAccess& lock);
-    void traceRuntimeCommon(JSTracer* trc, TraceOrMarkRuntime traceOrMark,
-                            AutoLockForExclusiveAccess& lock);
-    void maybeDoCycleCollection();
-    void markCompartments();
-    IncrementalProgress drainMarkStack(SliceBudget& sliceBudget, gcstats::PhaseKind phase);
-    template <class CompartmentIterT> void markWeakReferences(gcstats::PhaseKind phase);
-    void markWeakReferencesInCurrentGroup(gcstats::PhaseKind phase);
-    template <class ZoneIterT, class CompartmentIterT> void markGrayReferences(gcstats::PhaseKind phase);
-    void markBufferedGrayRoots(JS::Zone* zone);
-    void markGrayReferencesInCurrentGroup(gcstats::PhaseKind phase);
-    void markAllWeakReferences(gcstats::PhaseKind phase);
-    void markAllGrayReferences(gcstats::PhaseKind phase);
-
-    void beginSweepPhase(JS::gcreason::Reason reason, AutoLockForExclusiveAccess& lock);
-    void groupZonesForSweeping(JS::gcreason::Reason reason, AutoLockForExclusiveAccess& lock);
-    MOZ_MUST_USE bool findInterZoneEdges();
-    void getNextSweepGroup();
-    void endMarkingSweepGroup();
-    void beginSweepingSweepGroup();
-    bool shouldReleaseObservedTypes();
-    void sweepDebuggerOnMainThread(FreeOp* fop);
-    void sweepJitDataOnMainThread(FreeOp* fop);
-    void endSweepingSweepGroup();
-    IncrementalProgress performSweepActions(SliceBudget& sliceBudget,
-                                            AutoLockForExclusiveAccess& lock);
-    static IncrementalProgress sweepTypeInformation(GCRuntime* gc, FreeOp* fop, SliceBudget& budget,
-                                                    Zone* zone);
-    static IncrementalProgress mergeSweptObjectArenas(GCRuntime* gc, FreeOp* fop, SliceBudget& budget,
-                                                      Zone* zone);
-    static IncrementalProgress sweepAtomsTable(GCRuntime* gc, FreeOp* fop, SliceBudget& budget);
-    void startSweepingAtomsTable();
-    IncrementalProgress sweepAtomsTable(SliceBudget& budget);
-    static IncrementalProgress sweepWeakCaches(GCRuntime* gc, FreeOp* fop, SliceBudget& budget);
-    IncrementalProgress sweepWeakCaches(SliceBudget& budget);
-    static IncrementalProgress finalizeAllocKind(GCRuntime* gc, FreeOp* fop, SliceBudget& budget,
-                                                 Zone* zone, AllocKind kind);
-    static IncrementalProgress sweepShapeTree(GCRuntime* gc, FreeOp* fop, SliceBudget& budget,
-                                              Zone* zone);
-    void endSweepPhase(bool lastGC, AutoLockForExclusiveAccess& lock);
-    bool allCCVisibleZonesWereCollected() const;
-    void sweepZones(FreeOp* fop, ZoneGroup* group, bool lastGC);
-    void sweepZoneGroups(FreeOp* fop, bool destroyingRuntime);
-    void decommitAllWithoutUnlocking(const AutoLockGC& lock);
-    void startDecommit();
-    void queueZonesForBackgroundSweep(ZoneList& zones);
-    void sweepBackgroundThings(ZoneList& zones, LifoAlloc& freeBlocks);
-    void assertBackgroundSweepingFinished();
-    bool shouldCompact();
-    void beginCompactPhase();
-    IncrementalProgress compactPhase(JS::gcreason::Reason reason, SliceBudget& sliceBudget,
-                                     AutoLockForExclusiveAccess& lock);
-    void endCompactPhase(JS::gcreason::Reason reason);
-    void sweepTypesAfterCompacting(Zone* zone);
-    void sweepZoneAfterCompacting(Zone* zone);
-    MOZ_MUST_USE bool relocateArenas(Zone* zone, JS::gcreason::Reason reason,
-                                     Arena*& relocatedListOut, SliceBudget& sliceBudget);
-    void updateTypeDescrObjects(MovingTracer* trc, Zone* zone);
-    void updateCellPointers(MovingTracer* trc, Zone* zone, AllocKinds kinds, size_t bgTaskCount);
-    void updateAllCellPointers(MovingTracer* trc, Zone* zone);
-    void updateZonePointersToRelocatedCells(Zone* zone, AutoLockForExclusiveAccess& lock);
-    void updateRuntimePointersToRelocatedCells(AutoLockForExclusiveAccess& lock);
-    void protectAndHoldArenas(Arena* arenaList);
-    void unprotectHeldRelocatedArenas();
-    void releaseRelocatedArenas(Arena* arenaList);
-    void releaseRelocatedArenasWithoutUnlocking(Arena* arenaList, const AutoLockGC& lock);
-    void finishCollection(JS::gcreason::Reason reason);
-
-    void computeNonIncrementalMarkingForValidation(AutoLockForExclusiveAccess& lock);
-    void validateIncrementalMarking();
-    void finishMarkingValidation();
-
-#ifdef DEBUG
-    void checkForCompartmentMismatches();
-#endif
-
-    void callFinalizeCallbacks(FreeOp* fop, JSFinalizeStatus status) const;
-    void callWeakPointerZonesCallbacks() const;
-    void callWeakPointerCompartmentCallbacks(JSCompartment* comp) const;
->>>>>>> a17af05f
 
   public:
     JSRuntime* const rt;
@@ -1173,205 +569,45 @@
     UnprotectedData<ZoneGroup*> systemZoneGroup;
 
     // List of all zone groups (protected by the GC lock).
-<<<<<<< HEAD
-    ActiveThreadOrGCTaskData<ZoneGroupVector> groups;
-=======
+
   private:
     ActiveThreadOrGCTaskData<ZoneGroupVector> groups_;
   public:
     ZoneGroupVector& groups() { return groups_.ref(); }
->>>>>>> a17af05f
 
     // The unique atoms zone, which has no zone group.
     WriteOnceData<Zone*> atomsZone;
 
   private:
     UnprotectedData<gcstats::Statistics> stats_;
-<<<<<<< HEAD
-    mozilla::Atomic<size_t, mozilla::ReleaseAcquire> numActiveZoneIters;
-=======
->>>>>>> a17af05f
+
   public:
     gcstats::Statistics& stats() { return stats_.ref(); }
 
     GCMarker marker;
 
-<<<<<<< HEAD
-=======
-    Vector<JS::GCCellPtr, 0, SystemAllocPolicy> unmarkGrayStack;
-
-    /* Track heap usage for this runtime. */
-    HeapUsage usage;
-
-    /* GC scheduling state and parameters. */
-    GCSchedulingTunables tunables;
-    GCSchedulingState schedulingState;
-
->>>>>>> a17af05f
     // State used for managing atom mark bitmaps in each zone. Protected by the
     // exclusive access lock.
     AtomMarkingRuntime atomMarking;
 
   private:
-<<<<<<< HEAD
-
-=======
-    // When empty, chunks reside in the emptyChunks pool and are re-used as
-    // needed or eventually expired if not re-used. The emptyChunks pool gets
-    // refilled from the background allocation task heuristically so that empty
-    // chunks should always available for immediate allocation without syscalls.
-    GCLockData<ChunkPool> emptyChunks_;
-
-    // Chunks which have had some, but not all, of their arenas allocated live
-    // in the available chunk lists. When all available arenas in a chunk have
-    // been allocated, the chunk is removed from the available list and moved
-    // to the fullChunks pool. During a GC, if all arenas are free, the chunk
-    // is moved back to the emptyChunks pool and scheduled for eventual
-    // release.
-    UnprotectedData<ChunkPool> availableChunks_;
-
-    // When all arenas in a chunk are used, it is moved to the fullChunks pool
-    // so as to reduce the cost of operations on the available lists.
-    UnprotectedData<ChunkPool> fullChunks_;
-
->>>>>>> a17af05f
     ActiveThreadData<RootedValueMap> rootsHash;
 
     // An incrementing id used to assign unique ids to cells that require one.
     mozilla::Atomic<uint64_t, mozilla::ReleaseAcquire> nextCellUniqueId_;
-<<<<<<< HEAD
+
     /* Whether all zones are being collected in first GC slice. */
     ActiveThreadData<bool> isFull;
-=======
-
-    /*
-     * Number of the committed arenas in all GC chunks including empty chunks.
-     */
-    mozilla::Atomic<uint32_t, mozilla::ReleaseAcquire> numArenasFreeCommitted;
-    ActiveThreadData<VerifyPreTracer*> verifyPreData;
-
-  private:
-    UnprotectedData<bool> chunkAllocationSinceLastGC;
-    ActiveThreadData<int64_t> lastGCTime;
-
-    /*
-     * JSGC_MODE
-     * prefs: javascript.options.mem.gc_per_zone and
-     *   javascript.options.mem.gc_incremental.
-     */
-    ActiveThreadData<JSGCMode> mode;
-
-    mozilla::Atomic<size_t, mozilla::ReleaseAcquire> numActiveZoneIters;
-
-    /* During shutdown, the GC needs to clean up every possible object. */
-    ActiveThreadData<bool> cleanUpEverything;
-
-    // Gray marking must be done after all black marking is complete. However,
-    // we do not have write barriers on XPConnect roots. Therefore, XPConnect
-    // roots must be accumulated in the first slice of incremental GC. We
-    // accumulate these roots in each zone's gcGrayRoots vector and then mark
-    // them later, after black marking is complete for each compartment. This
-    // accumulation can fail, but in that case we switch to non-incremental GC.
-    enum class GrayBufferState {
-        Unused,
-        Okay,
-        Failed
-    };
-    ActiveThreadOrGCTaskData<GrayBufferState> grayBufferState;
-    bool hasBufferedGrayRoots() const { return grayBufferState == GrayBufferState::Okay; }
-
-    // Clear each zone's gray buffers, but do not change the current state.
-    void resetBufferedGrayRoots() const;
-
-    // Reset the gray buffering state to Unused.
-    void clearBufferedGrayRoots() {
-        grayBufferState = GrayBufferState::Unused;
-        resetBufferedGrayRoots();
-    }
-
-    /*
-     * The gray bits can become invalid if UnmarkGray overflows the stack. A
-     * full GC will reset this bit, since it fills in all the gray bits.
-     */
-    UnprotectedData<bool> grayBitsValid;
-
-    mozilla::Atomic<JS::gcreason::Reason, mozilla::Relaxed> majorGCTriggerReason;
-
-  private:
-    /* Perform full GC if rt->keepAtoms() becomes false. */
-    ActiveThreadData<bool> fullGCForAtomsRequested_;
-
-    /* Incremented at the start of every minor GC. */
-    ActiveThreadData<uint64_t> minorGCNumber;
-
-    /* Incremented at the start of every major GC. */
-    ActiveThreadData<uint64_t> majorGCNumber;
-
-    /* The major GC number at which to release observed type information. */
-    ActiveThreadData<uint64_t> jitReleaseNumber;
-
-    /* Incremented on every GC slice. */
-    ActiveThreadData<uint64_t> number;
-
-    /* Whether the currently running GC can finish in multiple slices. */
-    ActiveThreadData<bool> isIncremental;
-
-    /* Whether all zones are being collected in first GC slice. */
-    ActiveThreadData<bool> isFull;
-
-    /* Whether the heap will be compacted at the end of GC. */
-    ActiveThreadData<bool> isCompacting;
-
-    /* The invocation kind of the current GC, taken from the first slice. */
-    ActiveThreadData<JSGCInvocationKind> invocationKind;
-
-    /* The initial GC reason, taken from the first slice. */
-    ActiveThreadData<JS::gcreason::Reason> initialReason;
->>>>>>> a17af05f
 
     /*
      * The current incremental GC phase. This is also used internally in
      * non-incremental GC.
      */
     ActiveThreadOrGCTaskData<State> incrementalState;
-<<<<<<< HEAD
-=======
-
-    /* Indicates that the last incremental slice exhausted the mark stack. */
-    ActiveThreadData<bool> lastMarkSlice;
-
-    /* Whether any sweeping will take place in the separate GC helper thread. */
-    ActiveThreadData<bool> sweepOnBackgroundThread;
-
-    /* Whether observed type information is being released in the current GC. */
-    ActiveThreadData<bool> releaseObservedTypes;
-
-    /* Singly linked list of zones to be swept in the background. */
-    ActiveThreadOrGCTaskData<ZoneList> backgroundSweepZones;
-
-    /*
-     * Free LIFO blocks are transferred to this allocator before being freed on
-     * the background GC thread after sweeping.
-     */
-    ActiveThreadOrGCTaskData<LifoAlloc> blocksToFreeAfterSweeping;
-
-  private:
-    /* Index of current sweep group (for stats). */
-    ActiveThreadData<unsigned> sweepGroupIndex;
->>>>>>> a17af05f
 
     /*
      * Incremental sweep state.
      */
-<<<<<<< HEAD
-    ActiveThreadData<JS::Zone*> sweepGroups;
-    ActiveThreadOrGCTaskData<JS::Zone*> currentSweepGroup;
-    ActiveThreadData<size_t> sweepPhaseIndex;
-    ActiveThreadData<JS::Zone*> sweepZone;
-    ActiveThreadData<size_t> sweepActionIndex;
-    ActiveThreadData<bool> abortSweepAfterCurrentGroup;
-=======
-
     ActiveThreadData<JS::Zone*> sweepGroups;
     ActiveThreadOrGCTaskData<JS::Zone*> currentSweepGroup;
     ActiveThreadData<UniquePtr<SweepAction<GCRuntime*, FreeOp*, SliceBudget&>>> sweepActions;
@@ -1380,46 +616,6 @@
     ActiveThreadOrGCTaskData<JS::detail::WeakCacheBase*> sweepCache;
     ActiveThreadData<bool> abortSweepAfterCurrentGroup;
 
-    friend class WeakCacheSweepIterator;
-
-    /*
-     * List head of arenas allocated during the sweep phase.
-     */
-    ActiveThreadData<Arena*> arenasAllocatedDuringSweep;
-
-    /*
-     * Incremental compacting state.
-     */
-    ActiveThreadData<bool> startedCompacting;
-    ActiveThreadData<ZoneList> zonesToMaybeCompact;
-    ActiveThreadData<Arena*> relocatedArenasToRelease;
-
-#ifdef JS_GC_ZEAL
-    ActiveThreadData<MarkingValidator*> markingValidator;
-#endif
-
-    /*
-     * Indicates that a GC slice has taken place in the middle of an animation
-     * frame, rather than at the beginning. In this case, the next slice will be
-     * delayed so that we don't get back-to-back slices.
-     */
-    ActiveThreadData<bool> interFrameGC;
-
-    /*
-     * Default budget for incremental GC slice. See js/SliceBudget.h.
-     *
-     * JSGC_SLICE_TIME_BUDGET
-     * pref: javascript.options.mem.gc_incremental_slice_ms,
-     */
-    ActiveThreadData<int64_t> defaultTimeBudget_;
-
-    /*
-     * We disable incremental GC if we encounter a Class with a trace hook
-     * that does not implement write barriers.
-     */
-    ActiveThreadData<bool> incrementalAllowed;
->>>>>>> a17af05f
-
     /*
      * Whether compacting GC can is enabled globally.
      *
@@ -1428,11 +624,7 @@
      */
     ActiveThreadData<bool> compactingEnabled;
 
-<<<<<<< HEAD
-    ActiveThreadData<bool> poked;
-=======
     ActiveThreadData<bool> rootsRemoved;
->>>>>>> a17af05f
 
     /*
      * These options control the zealousness of the GC. At every allocation,
@@ -1461,31 +653,10 @@
      */
 #ifdef JS_GC_ZEAL
     ActiveThreadData<uint32_t> zealModeBits;
-<<<<<<< HEAD
     ActiveThreadData<int> nextScheduled;
 #endif
-
-=======
-    ActiveThreadData<int> zealFrequency;
-    ActiveThreadData<int> nextScheduled;
-    ActiveThreadData<bool> deterministicOnly;
-    ActiveThreadData<int> incrementalLimit;
-
-    ActiveThreadData<Vector<JSObject*, 0, SystemAllocPolicy>> selectedForMarking;
-#endif
-
-    ActiveThreadData<bool> fullCompartmentChecks;
-
->>>>>>> a17af05f
     Callback<JSGCCallback> gcCallback;
     CallbackVector<JSFinalizeCallback> finalizeCallbacks;
-<<<<<<< HEAD
-=======
-    CallbackVector<JSWeakPointerZonesCallback> updateWeakPointerZonesCallbacks;
-    CallbackVector<JSWeakPointerCompartmentCallback> updateWeakPointerCompartmentCallbacks;
-
-    MemoryCounter<GCRuntime> mallocCounter;
->>>>>>> a17af05f
 
     /*
      * The trace operations to trace embedding-specific GC roots. One is for
@@ -1496,7 +667,6 @@
     CallbackVector<JSTraceDataOp> blackRootTracers;
     Callback<JSTraceDataOp> grayRootTracer;
 
-<<<<<<< HEAD
     /* Synchronize GC heap access among GC helper threads and active threads. */
     friend class js::AutoLockGC;
     js::Mutex lock;
@@ -1529,54 +699,6 @@
     void enable() {
 		enabled ++;
 	}
-=======
-    /* Always preserve JIT code during GCs, for testing. */
-    ActiveThreadData<bool> alwaysPreserveCode;
-
-#ifdef DEBUG
-    ActiveThreadData<bool> arenasEmptyAtShutdown;
-#endif
-
-    /* Synchronize GC heap access among GC helper threads and active threads. */
-    friend class js::AutoLockGC;
-    js::Mutex lock;
-
-    BackgroundAllocTask allocTask;
-    BackgroundDecommitTask decommitTask;
-
-    GCHelperState helperState;
-
-    /*
-     * During incremental sweeping, this field temporarily holds the arenas of
-     * the current AllocKind being swept in order of increasing free space.
-     */
-    ActiveThreadData<SortedArenaList> incrementalSweepList;
-
-  private:
-    ActiveThreadData<Nursery> nursery_;
-    ActiveThreadData<gc::StoreBuffer> storeBuffer_;
-  public:
-    Nursery& nursery() { return nursery_.ref(); }
-    gc::StoreBuffer& storeBuffer() { return storeBuffer_.ref(); }
-
-    // Free LIFO blocks are transferred to this allocator before being freed
-    // after minor GC.
-    ActiveThreadData<LifoAlloc> blocksToFreeAfterMinorGC;
-
-    const void* addressOfNurseryPosition() {
-        return nursery_.refNoCheck().addressOfPosition();
-    }
-    const void* addressOfNurseryCurrentEnd() {
-        return nursery_.refNoCheck().addressOfCurrentEnd();
-    }
-
-    void minorGC(JS::gcreason::Reason reason,
-                 gcstats::PhaseKind phase = gcstats::PhaseKind::MINOR_GC) JS_HAZ_GC_CALL;
-    void evictNursery(JS::gcreason::Reason reason = JS::gcreason::EVICT_NURSERY) {
-        minorGC(reason, gcstats::PhaseKind::EVICT_NURSERY);
-    }
-    void freeAllLifoBlocksAfterMinorGC(LifoAlloc* lifo);
->>>>>>> a17af05f
 
     friend class MarkingValidator;
     friend class AutoEnterIteration;
@@ -1611,22 +733,6 @@
 
 inline bool
 GCRuntime::needZealousGC() {
-<<<<<<< HEAD
-=======
-    if (nextScheduled > 0 && --nextScheduled == 0) {
-        if (hasZealMode(ZealMode::Alloc) ||
-            hasZealMode(ZealMode::GenerationalGC) ||
-            hasZealMode(ZealMode::IncrementalRootsThenFinish) ||
-            hasZealMode(ZealMode::IncrementalMarkAllThenFinish) ||
-            hasZealMode(ZealMode::IncrementalMultipleSlices) ||
-            hasZealMode(ZealMode::Compact) ||
-            hasZealMode(ZealMode::IncrementalSweepThenFinish))
-        {
-            nextScheduled = zealFrequency;
-        }
-        return true;
-    }
->>>>>>> a17af05f
     return false;
 }
 #else
