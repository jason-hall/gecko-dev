/* -*- Mode: C++; tab-width: 8; indent-tabs-mode: nil; c-basic-offset: 4 -*-
 * vim: set ts=8 sts=4 et sw=4 tw=99:
 * This Source Code Form is subject to the terms of the Mozilla Public
 * License, v. 2.0. If a copy of the MPL was not distributed with this
 * file, You can obtain one at http://mozilla.org/MPL/2.0/. */

#ifndef gc_Zone_h
#define gc_Zone_h

#include "mozilla/Atomics.h"
#include "mozilla/HashFunctions.h"
#include "mozilla/MemoryReporting.h"

#include "jscntxt.h"

#include "ds/SplayTree.h"
#include "gc/FindSCCs.h"
#include "gc/GCRuntime.h"
#include "js/GCHashTable.h"
#include "js/TracingAPI.h"
#include "vm/MallocProvider.h"
#include "vm/RegExpShared.h"
#include "vm/TypeInference.h"

namespace js {

namespace jit {
class JitZone;
} // namespace jit

namespace gc {

<<<<<<< HEAD
=======
// This class encapsulates the data that determines when we need to do a zone GC.
class ZoneHeapThreshold
{
    // The "growth factor" for computing our next thresholds after a GC.
    GCLockData<double> gcHeapGrowthFactor_;

    // GC trigger threshold for allocations on the GC heap.
    mozilla::Atomic<size_t, mozilla::Relaxed> gcTriggerBytes_;

  public:
    ZoneHeapThreshold()
      : gcHeapGrowthFactor_(3.0),
        gcTriggerBytes_(0)
    {}

    double gcHeapGrowthFactor() const { return gcHeapGrowthFactor_; }
    size_t gcTriggerBytes() const { return gcTriggerBytes_; }
    double allocTrigger(bool highFrequencyGC) const;

    void updateAfterGC(size_t lastBytes, JSGCInvocationKind gckind,
                       const GCSchedulingTunables& tunables, const GCSchedulingState& state,
                       const AutoLockGC& lock);
    void updateForRemovedArena(const GCSchedulingTunables& tunables);

  private:
    static double computeZoneHeapGrowthFactorForHeapSize(size_t lastBytes,
                                                         const GCSchedulingTunables& tunables,
                                                         const GCSchedulingState& state);
    static size_t computeZoneTriggerBytes(double growthFactor, size_t lastBytes,
                                          JSGCInvocationKind gckind,
                                          const GCSchedulingTunables& tunables,
                                          const AutoLockGC& lock);
};

>>>>>>> a17af05f
struct ZoneComponentFinder : public ComponentFinder<JS::Zone, ZoneComponentFinder>
{
    ZoneComponentFinder(uintptr_t sl, AutoLockForExclusiveAccess& lock)
      : ComponentFinder<JS::Zone, ZoneComponentFinder>(sl), lock(lock)
    {}

    AutoLockForExclusiveAccess& lock;
};

struct UniqueIdGCPolicy {
    static bool needsSweep(Cell** cell, uint64_t* value);
};

// Maps a Cell* to a unique, 64bit id.
using UniqueIdMap = GCHashMap<Cell*,
                              uint64_t,
                              PointerHasher<Cell*>,
                              SystemAllocPolicy,
                              UniqueIdGCPolicy>;

extern uint64_t NextCellUniqueId(JSRuntime* rt);

template <typename T>
class ZoneCellIter;

} // namespace gc

class MOZ_NON_TEMPORARY_CLASS ExternalStringCache
{
    static const size_t NumEntries = 4;
    mozilla::Array<JSString*, NumEntries> entries_;

    ExternalStringCache(const ExternalStringCache&) = delete;
    void operator=(const ExternalStringCache&) = delete;

  public:
    ExternalStringCache() { purge(); }
    void purge() { mozilla::PodArrayZero(entries_); }

    MOZ_ALWAYS_INLINE JSString* lookup(const char16_t* chars, size_t len) const;
    MOZ_ALWAYS_INLINE void put(JSString* s);
};

<<<<<<< HEAD
=======
class MOZ_NON_TEMPORARY_CLASS FunctionToStringCache
{
    struct Entry {
        JSScript* script;
        JSString* string;

        void set(JSScript* scriptArg, JSString* stringArg) {
            script = scriptArg;
            string = stringArg;
        }
    };
    static const size_t NumEntries = 2;
    mozilla::Array<Entry, NumEntries> entries_;

    FunctionToStringCache(const FunctionToStringCache&) = delete;
    void operator=(const FunctionToStringCache&) = delete;

  public:
    FunctionToStringCache() { purge(); }
    void purge() { mozilla::PodArrayZero(entries_); }

    MOZ_ALWAYS_INLINE JSString* lookup(JSScript* script) const;
    MOZ_ALWAYS_INLINE void put(JSScript* script, JSString* string);
};

>>>>>>> a17af05f
} // namespace js

namespace JS {

// A zone is a collection of compartments. Every compartment belongs to exactly
// one zone. In Firefox, there is roughly one zone per tab along with a system
// zone for everything else. Zones mainly serve as boundaries for garbage
// collection. Unlike compartments, they have no special security properties.
//
// Every GC thing belongs to exactly one zone. GC things from the same zone but
// different compartments can share an arena (4k page). GC things from different
// zones cannot be stored in the same arena. The garbage collector is capable of
// collecting one zone at a time; it cannot collect at the granularity of
// compartments.
//
// GC things are tied to zones and compartments as follows:
//
// - JSObjects belong to a compartment and cannot be shared between
//   compartments. If an object needs to point to a JSObject in a different
//   compartment, regardless of zone, it must go through a cross-compartment
//   wrapper. Each compartment keeps track of its outgoing wrappers in a table.
//   JSObjects find their compartment via their ObjectGroup.
//
// - JSStrings do not belong to any particular compartment, but they do belong
//   to a zone. Thus, two different compartments in the same zone can point to a
//   JSString. When a string needs to be wrapped, we copy it if it's in a
//   different zone and do nothing if it's in the same zone. Thus, transferring
//   strings within a zone is very efficient.
//
// - Shapes and base shapes belong to a zone and are shared between compartments
//   in that zone where possible. Accessor shapes store getter and setter
//   JSObjects which belong to a single compartment, so these shapes and all
//   their descendants can't be shared with other compartments.
//
// - Scripts are also compartment-local and cannot be shared. A script points to
//   its compartment.
//
// - ObjectGroup and JitCode objects belong to a compartment and cannot be
//   shared. There is no mechanism to obtain the compartment from a JitCode
//   object.
//
// A zone remains alive as long as any GC things in the zone are alive. A
// compartment remains alive as long as any JSObjects, scripts, shapes, or base
// shapes within it are alive.
//
// We always guarantee that a zone has at least one live compartment by refusing
// to delete the last compartment in a live zone.
struct Zone : public JS::shadow::Zone,
              public js::gc::GraphNodeBase<JS::Zone>,
              public js::MallocProvider<JS::Zone>
{
    explicit Zone(JSRuntime* rt, js::ZoneGroup* group);
<<<<<<< HEAD
	
=======
>>>>>>> a17af05f
    ~Zone();
    MOZ_MUST_USE bool init(bool isSystem);
    void destroy(js::FreeOp *fop);

  private:
    js::ZoneGroup* const group_;
  public:
    js::ZoneGroup* group() const {
        return group_;
    }

    // For JIT use.
    static size_t offsetOfGroup() {
        return offsetof(Zone, group_);
    }

  private:
    js::ZoneGroup* const group_;
  public:
    js::ZoneGroup* group() const {
        return group_;
    }

    // For JIT use.
    static size_t offsetOfGroup() {
        return offsetof(Zone, group_);
    }

    void discardJitCode(js::FreeOp* fop, bool discardBaselineCode = true);

    void addSizeOfIncludingThis(mozilla::MallocSizeOf mallocSizeOf,
                                size_t* typePool,
                                size_t* regexpZone,
                                size_t* jitZone,
                                size_t* baselineStubsOptimized,
                                size_t* cachedCFG,
                                size_t* uniqueIdMap,
                                size_t* shapeTables,
                                size_t* atomsMarkBitmaps);

    // Iterate over all cells in the zone. See the definition of ZoneCellIter
    // in jsgcinlines.h for the possible arguments and documentation.
    template <typename T, typename... Args>
    js::gc::ZoneCellIter<T> cellIter(Args&&... args) {
        return js::gc::ZoneCellIter<T>(const_cast<Zone*>(this), mozilla::Forward<Args>(args)...);
    }

    MOZ_MUST_USE void* onOutOfMemory(js::AllocFunction allocFunc, size_t nbytes,
<<<<<<< HEAD
                                               void* reallocPtr = nullptr) {
=======
                                     void* reallocPtr = nullptr) {
        if (!js::CurrentThreadCanAccessRuntime(runtime_))
            return nullptr;
>>>>>>> a17af05f
        return runtimeFromActiveCooperatingThread()->onOutOfMemory(allocFunc, nbytes, reallocPtr);
    }
    void reportAllocationOverflow() { js::ReportAllocationOverflow(nullptr); }

    void beginSweepTypes(js::FreeOp* fop, bool releaseTypes);

    bool hasMarkedCompartments();

<<<<<<< HEAD
    void setPreservingCode(bool preserving) { }
    bool isPreservingCode() const { return true; }

    void notifyObservingDebuggers();

    enum GCState {
        NoGC,
        Mark,
        MarkGray,
        Sweep,
        Finished,
        Compact
    };

    bool isCollecting() const {
        return false;
    }

    bool isGCMarking() {
        return false;
    }

    GCState gcState() const { return NoGC; }
    bool wasGCStarted() const { return false; }
    bool isGCSweeping() { return false; }
    bool isGCFinished() { return true; }
    bool isGCCompacting() { return false; }
    bool isGCSweepingOrCompacting() { return false; }

=======
    void scheduleGC() { MOZ_ASSERT(!CurrentThreadIsHeapBusy()); gcScheduled_ = true; }
    void unscheduleGC() { gcScheduled_ = false; }
    bool isGCScheduled() { return gcScheduled_; }

    void setPreservingCode(bool preserving) { gcPreserveCode_ = preserving; }
    bool isPreservingCode() const { return gcPreserveCode_; }

    // Whether this zone can currently be collected. This doesn't take account
    // of AutoKeepAtoms for the atoms zone.
    bool canCollect();

    void changeGCState(GCState prev, GCState next) {
        MOZ_ASSERT(CurrentThreadIsHeapBusy());
        MOZ_ASSERT(gcState() == prev);
        MOZ_ASSERT_IF(next != NoGC, canCollect());
        gcState_ = next;
    }

    bool isCollecting() const {
        MOZ_ASSERT(CurrentThreadCanAccessRuntime(runtimeFromActiveCooperatingThread()));
        return isCollectingFromAnyThread();
    }

    bool isCollectingFromAnyThread() const {
        if (CurrentThreadIsHeapCollecting())
            return gcState_ != NoGC;
        else
            return needsIncrementalBarrier();
    }

    // If this returns true, all object tracing must be done with a GC marking
    // tracer.
    bool requireGCTracer() const {
        JSRuntime* rt = runtimeFromAnyThread();
        return CurrentThreadIsHeapMajorCollecting() && !rt->gc.isHeapCompacting() && gcState_ != NoGC;
    }

    bool shouldMarkInZone() const {
        return needsIncrementalBarrier() || isGCMarking();
    }

>>>>>>> a17af05f
    // Get a number that is incremented whenever this zone is collected, and
    // possibly at other times too.
    uint64_t gcNumber() { return runtimeFromActiveCooperatingThread()->gc.gcNumber(); }

    bool compileBarriers() const { return false; }
    bool compileBarriers(bool needsIncrementalBarrier) const {
<<<<<<< HEAD
        return false;
    }

    const bool* addressOfNeedsIncrementalBarrier() const { return nullptr; }
=======
        return needsIncrementalBarrier ||
               runtimeFromActiveCooperatingThread()->hasZealMode(js::gc::ZealMode::VerifierPre);
    }

    void setNeedsIncrementalBarrier(bool needs);
    const uint32_t* addressOfNeedsIncrementalBarrier() const { return &needsIncrementalBarrier_; }
>>>>>>> a17af05f

    js::jit::JitZone* getJitZone(JSContext* cx) { return jitZone_ ? jitZone_ : createJitZone(cx); }
    js::jit::JitZone* jitZone() { return jitZone_; }

    bool isAtomsZone() const { return true; }
    bool isSelfHostingZone() const { return true; }

#ifdef DEBUG
    // For testing purposes, return the index of the sweep group which this zone
    // was swept in in the last GC.
<<<<<<< HEAD
    unsigned lastZoneGroupIndex() { return 0; }
#endif

    using DebuggerVector = js::Vector<js::Debugger*, 0, js::SystemAllocPolicy>;

  public:
=======
    unsigned lastSweepGroupIndex() { return gcLastSweepGroupIndex; }
#endif

>>>>>>> a17af05f
    void sweepBreakpoints(js::FreeOp* fop);
    void sweepUniqueIds(js::FreeOp* fop);
    void sweepWeakMaps();
    void sweepCompartments(js::FreeOp* fop, bool keepAtleastOne, bool lastGC);
<<<<<<< HEAD
	
=======

    using DebuggerVector = js::Vector<js::Debugger*, 0, js::SystemAllocPolicy>;

  private:
    js::ZoneGroupData<DebuggerVector*> debuggers;

>>>>>>> a17af05f
    js::jit::JitZone* createJitZone(JSContext* cx);

  private:
    // Side map for storing a unique ids for cells, independent of address.
    js::ZoneGroupOrGCTaskData<js::gc::UniqueIdMap> uniqueIds_;
<<<<<<< HEAD
=======

    js::gc::UniqueIdMap& uniqueIds() { return uniqueIds_.ref(); }
>>>>>>> a17af05f

  public:
    js::gc::UniqueIdMap& uniqueIds() { return uniqueIds_.ref(); }

  public:
    bool hasDebuggers() const { return true; }
    DebuggerVector* getDebuggers() const { return nullptr; }
    DebuggerVector* getOrCreateDebuggers(JSContext* cx);

    void notifyObservingDebuggers();

    void clearTables();

    /*
     * When true, skip calling the metadata callback. We use this:
     * - to avoid invoking the callback recursively;
     * - to avoid observing lazy prototype setup (which confuses callbacks that
     *   want to use the types being set up!);
     * - to avoid attaching allocation stacks to allocation stack nodes, which
     *   is silly
     * And so on.
     */
    js::ZoneGroupData<bool> suppressAllocationMetadataBuilder;
<<<<<<< HEAD
=======

    js::gc::ArenaLists arenas;
>>>>>>> a17af05f

    js::TypeZone types;

  private:
    /* Live weakmaps in this zone. */
<<<<<<< HEAD
    js::ZoneGroupData<mozilla::LinkedList<js::WeakMapBase>> gcWeakMapList_;
=======
    js::ZoneGroupOrGCTaskData<mozilla::LinkedList<js::WeakMapBase>> gcWeakMapList_;
>>>>>>> a17af05f
  public:
    mozilla::LinkedList<js::WeakMapBase>& gcWeakMapList() { return gcWeakMapList_.ref(); }

    typedef js::Vector<JSCompartment*, 1, js::SystemAllocPolicy> CompartmentVector;

  private:
    // The set of compartments in this zone.
    js::ActiveThreadOrGCTaskData<CompartmentVector> compartments_;
  public:
    CompartmentVector& compartments() { return compartments_.ref(); }

    // This zone's gray roots.
    typedef js::Vector<js::gc::Cell*, 0, js::SystemAllocPolicy> GrayRootVector;
  private:
<<<<<<< HEAD
    js::ZoneGroupData<GrayRootVector> gcGrayRoots_;
=======
    js::ZoneGroupOrGCTaskData<GrayRootVector> gcGrayRoots_;
>>>>>>> a17af05f
  public:
    GrayRootVector& gcGrayRoots() { return gcGrayRoots_.ref(); }

    // This zone's weak edges found via graph traversal during marking,
    // preserved for re-scanning during sweeping.
    using WeakEdges = js::Vector<js::gc::TenuredCell**, 0, js::SystemAllocPolicy>;
  private:
<<<<<<< HEAD
    js::ZoneGroupData<WeakEdges> gcWeakRefs_;
=======
    js::ZoneGroupOrGCTaskData<WeakEdges> gcWeakRefs_;
>>>>>>> a17af05f
  public:
    WeakEdges& gcWeakRefs() { return gcWeakRefs_.ref(); }

  private:
    // List of non-ephemeron weak containers to sweep during beginSweepingSweepGroup.
<<<<<<< HEAD
    js::ZoneGroupData<mozilla::LinkedList<WeakCache<void*>>> weakCaches_;
  public:
    mozilla::LinkedList<WeakCache<void*>>& weakCaches() { return weakCaches_.ref(); }
    void registerWeakCache(WeakCache<void*>* cachep) {
=======
    js::ZoneGroupOrGCTaskData<mozilla::LinkedList<detail::WeakCacheBase>> weakCaches_;
  public:
    mozilla::LinkedList<detail::WeakCacheBase>& weakCaches() { return weakCaches_.ref(); }
    void registerWeakCache(detail::WeakCacheBase* cachep) {
>>>>>>> a17af05f
        weakCaches().insertBack(cachep);
    }

  private:
    /*
     * Mapping from not yet marked keys to a vector of all values that the key
     * maps to in any live weak map.
     */
<<<<<<< HEAD
    js::ZoneGroupData<js::gc::WeakKeyTable> gcWeakKeys_;
=======
    js::ZoneGroupOrGCTaskData<js::gc::WeakKeyTable> gcWeakKeys_;
>>>>>>> a17af05f
  public:
    js::gc::WeakKeyTable& gcWeakKeys() { return gcWeakKeys_.ref(); }

  private:
    // A set of edges from this zone to other zones.
    //
    // This is used during GC while calculating sweep groups to record edges
    // that can't be determined by examining this zone by itself.
    js::ZoneGroupData<ZoneSet> gcSweepGroupEdges_;

  public:
    ZoneSet& gcSweepGroupEdges() { return gcSweepGroupEdges_.ref(); }

    // Keep track of all TypeDescr and related objects in this compartment.
    // This is used by the GC to trace them all first when compacting, since the
    // TypedObject trace hook may access these objects.
    //
    // There are no barriers here - the set contains only tenured objects so no
    // post-barrier is required, and these are weak references so no pre-barrier
    // is required.
    using TypeDescrObjectSet = js::GCHashSet<JSObject*,
                                             js::MovableCellHasher<JSObject*>,
                                             js::SystemAllocPolicy>;
  private:
    js::ZoneGroupData<JS::WeakCache<TypeDescrObjectSet>> typeDescrObjects_;

<<<<<<< HEAD
  public:
    JS::WeakCache<TypeDescrObjectSet>& typeDescrObjects() { return typeDescrObjects_.ref(); }

    bool addTypeDescrObject(JSContext* cx, HandleObject obj);

    bool triggerGCForTooMuchMalloc() {
        return false;
    }

    void resetGCMallocBytes() { }
    void setGCMaxMallocBytes(size_t value) { }
    void updateMallocCounter(size_t nbytes) { }
    size_t GCMaxMallocBytes() const { return 0; }
    size_t GCMallocBytes() const { return 0; }
=======
    // Malloc counter to measure memory pressure for GC scheduling. This
    // counter should be used only when it's not possible to know the size of
    // a free.
    js::gc::MemoryCounter<Zone> gcMallocCounter;

    // Counter of JIT code executable memory for GC scheduling. Also imprecise,
    // since wasm can generate code that outlives a zone.
    js::gc::MemoryCounter<Zone> jitCodeCounter;

  public:
    js::RegExpZone regExps;

    JS::WeakCache<TypeDescrObjectSet>& typeDescrObjects() { return typeDescrObjects_.ref(); }

    bool addTypeDescrObject(JSContext* cx, HandleObject obj);

    bool triggerGCForTooMuchMalloc() {
        JSRuntime* rt = runtimeFromAnyThread();

        if (CurrentThreadCanAccessRuntime(rt)) {
            return rt->gc.triggerZoneGC(this, JS::gcreason::TOO_MUCH_MALLOC,
                                        gcMallocCounter.bytes(), gcMallocCounter.maxBytes());
        }
        return false;
    }

    void resetGCMallocBytes() { gcMallocCounter.reset(); }
    void setGCMaxMallocBytes(size_t value) { gcMallocCounter.setMax(value); }
    void updateMallocCounter(size_t nbytes) { gcMallocCounter.update(this, nbytes); }
    size_t GCMaxMallocBytes() const { return gcMallocCounter.maxBytes(); }
    size_t GCMallocBytes() const { return gcMallocCounter.bytes(); }

    void updateJitCodeMallocBytes(size_t size) { jitCodeCounter.update(this, size); }

    // Resets all the memory counters.
    void resetAllMallocBytes() {
        resetGCMallocBytes();
        jitCodeCounter.reset();
    }
    bool isTooMuchMalloc() const {
        return gcMallocCounter.isTooMuchMalloc() ||
               jitCodeCounter.isTooMuchMalloc();
    }

  private:
    // Bitmap of atoms marked by this zone.
    js::ZoneGroupOrGCTaskData<js::SparseBitmap> markedAtoms_;

    // Set of atoms recently used by this Zone. Purged on GC.
    js::ZoneGroupOrGCTaskData<js::AtomSet> atomCache_;

    // Cache storing allocated external strings. Purged on GC.
    js::ZoneGroupOrGCTaskData<js::ExternalStringCache> externalStringCache_;

    // Cache for Function.prototype.toString. Purged on GC.
    js::ZoneGroupOrGCTaskData<js::FunctionToStringCache> functionToStringCache_;

  public:
    js::SparseBitmap& markedAtoms() { return markedAtoms_.ref(); }

    js::AtomSet& atomCache() { return atomCache_.ref(); }

    js::ExternalStringCache& externalStringCache() { return externalStringCache_.ref(); };

    js::FunctionToStringCache& functionToStringCache() { return functionToStringCache_.ref(); }
>>>>>>> a17af05f

    void updateJitCodeMallocBytes(size_t size) { }

    // Resets all the memory counters.
    void resetAllMallocBytes() {
    }
    bool isTooMuchMalloc() const {
        return false;
    }

  private:
    // Bitmap of atoms marked by this zone.
    js::ZoneGroupOrGCTaskData<js::SparseBitmap> markedAtoms_;

    // Set of atoms recently used by this Zone. Purged on GC.
    js::ZoneGroupOrGCTaskData<js::AtomSet> atomCache_;

    // Cache storing allocated external strings. Purged on GC.
    js::ZoneGroupOrGCTaskData<js::ExternalStringCache> externalStringCache_;

  public:
    js::SparseBitmap& markedAtoms() { return markedAtoms_.ref(); }

    js::AtomSet& atomCache() { return atomCache_.ref(); }

    js::ExternalStringCache& externalStringCache() { return externalStringCache_.ref(); };

    // Amount of data to allocate before triggering a new incremental slice for
    // the current GC.
    js::UnprotectedData<size_t> gcDelayBytes;

  private:
    // Shared Shape property tree.
    js::ZoneGroupData<js::PropertyTree> propertyTree_;
  public:
    js::PropertyTree& propertyTree() { return propertyTree_.ref(); }

  private:
    // Set of all unowned base shapes in the Zone.
<<<<<<< HEAD
    js::ZoneGroupData<JS::WeakCache<js::BaseShapeSet>> baseShapes_;
  public:
    JS::WeakCache<js::BaseShapeSet>& baseShapes() { return baseShapes_.ref(); }

  private:
    // Set of initial shapes in the Zone. For certain prototypes -- namely,
    // those of various builtin classes -- there are two entries: one for a
    // lookup via TaggedProto, and one for a lookup via JSProtoKey. See
    // InitialShapeProto.
    js::ZoneGroupData<JS::WeakCache<js::InitialShapeSet>> initialShapes_;
  public:
    JS::WeakCache<js::InitialShapeSet>& initialShapes() { return initialShapes_.ref(); }
=======
    js::ZoneGroupData<js::BaseShapeSet> baseShapes_;
  public:
    js::BaseShapeSet& baseShapes() { return baseShapes_.ref(); }

  private:
    // Set of initial shapes in the Zone. For certain prototypes -- namely,
    // those of various builtin classes -- there are two entries: one for a
    // lookup via TaggedProto, and one for a lookup via JSProtoKey. See
    // InitialShapeProto.
    js::ZoneGroupData<js::InitialShapeSet> initialShapes_;
  public:
    js::InitialShapeSet& initialShapes() { return initialShapes_.ref(); }

  private:
    // List of shapes that may contain nursery pointers.
    using NurseryShapeVector = js::Vector<js::AccessorShape*, 0, js::SystemAllocPolicy>;
    js::ZoneGroupData<NurseryShapeVector> nurseryShapes_;
  public:
    NurseryShapeVector& nurseryShapes() { return nurseryShapes_.ref(); }
>>>>>>> a17af05f

#ifdef JSGC_HASH_TABLE_CHECKS
    void checkInitialShapesTableAfterMovingGC();
    void checkBaseShapeTableAfterMovingGC();
#endif
    void fixupInitialShapeTable();
    void fixupAfterMovingGC();

    // Per-zone data for use by an embedder.
    js::ZoneGroupData<void*> data;

    js::ZoneGroupData<bool> isSystem;
<<<<<<< HEAD
	
    bool usedByHelperThread() {
        return !isAtomsZone() && group()->usedByHelperThread;
    }
=======
>>>>>>> a17af05f

    bool usedByHelperThread() {
        return !isAtomsZone() && group()->usedByHelperThread;
    }

#ifdef DEBUG
    js::ZoneGroupData<unsigned> gcLastSweepGroupIndex;
#endif

    static js::HashNumber UniqueIdToHash(uint64_t uid) {
        return mozilla::HashGeneric(uid);
    }

    // Creates a HashNumber based on getUniqueId. Returns false on OOM.
    MOZ_MUST_USE bool getHashCode(js::gc::Cell* cell, js::HashNumber* hashp) {
        uint64_t uid;
        if (!getOrCreateUniqueId(cell, &uid))
            return false;
        *hashp = UniqueIdToHash(uid);
        return true;
    }

    // Gets an existing UID in |uidp| if one exists.
    MOZ_MUST_USE bool maybeGetUniqueId(js::gc::Cell* cell, uint64_t* uidp) {
        MOZ_ASSERT(uidp);
        MOZ_ASSERT(js::CurrentThreadCanAccessZone(this));

        // Get an existing uid, if one has been set.
        auto p = uniqueIds().lookup(cell);
        if (p)
            *uidp = p->value();

        return p.found();
    }

    // Puts an existing UID in |uidp|, or creates a new UID for this Cell and
    // puts that into |uidp|. Returns false on OOM.
    MOZ_MUST_USE bool getOrCreateUniqueId(js::gc::Cell* cell, uint64_t* uidp) {
        MOZ_ASSERT(uidp);
        MOZ_ASSERT(js::CurrentThreadCanAccessZone(this) || js::CurrentThreadIsPerformingGC());

        // Get an existing uid, if one has been set.
        auto p = uniqueIds().lookupForAdd(cell);
        if (p) {
            *uidp = p->value();
            return true;
        }

        MOZ_ASSERT(js::CurrentThreadCanAccessZone(this));

        // Set a new uid on the cell.
        *uidp = js::gc::NextCellUniqueId(runtimeFromAnyThread());
        if (!uniqueIds().add(p, cell, *uidp))
            return false;

        // If the cell was in the nursery, hopefully unlikely, then we need to
        // tell the nursery about it so that it can sweep the uid if the thing
        // does not get tenured.
<<<<<<< HEAD
        if (!group()->nursery().addedUniqueIdToCell(cell)) {
=======
        if (IsInsideNursery(cell) && !group()->nursery().addedUniqueIdToCell(cell)) {
>>>>>>> a17af05f
            uniqueIds().remove(cell);
            return false;
        }

        return true;
    }

    js::HashNumber getHashCodeInfallible(js::gc::Cell* cell) {
        return UniqueIdToHash(getUniqueIdInfallible(cell));
    }

    uint64_t getUniqueIdInfallible(js::gc::Cell* cell) {
        uint64_t uid;
        js::AutoEnterOOMUnsafeRegion oomUnsafe;
        if (!getOrCreateUniqueId(cell, &uid))
            oomUnsafe.crash("failed to allocate uid");
        return uid;
    }

    // Return true if this cell has a UID associated with it.
    MOZ_MUST_USE bool hasUniqueId(js::gc::Cell* cell) {
<<<<<<< HEAD
        MOZ_ASSERT(js::CurrentThreadCanAccessZone(this));
=======
        MOZ_ASSERT(js::CurrentThreadCanAccessZone(this) || js::CurrentThreadIsPerformingGC());
>>>>>>> a17af05f
        return uniqueIds().has(cell);
    }

    // Transfer an id from another cell. This must only be called on behalf of a
    // moving GC. This method is infallible.
    void transferUniqueId(js::gc::Cell* tgt, js::gc::Cell* src) {
<<<<<<< HEAD
		MOZ_ASSERT(src != tgt);
=======
        MOZ_ASSERT(src != tgt);
        MOZ_ASSERT(!IsInsideNursery(tgt));
        MOZ_ASSERT(CurrentThreadCanAccessRuntime(runtimeFromActiveCooperatingThread()));
>>>>>>> a17af05f
        MOZ_ASSERT(js::CurrentThreadCanAccessZone(this));
        uniqueIds().rekeyIfMoved(src, tgt);
    }

    // Remove any unique id associated with this Cell.
    void removeUniqueId(js::gc::Cell* cell) {
        MOZ_ASSERT(js::CurrentThreadCanAccessZone(this));
        uniqueIds().remove(cell);
    }

    // When finished parsing off-thread, transfer any UIDs we created in the
    // off-thread zone into the target zone.
    void adoptUniqueIds(JS::Zone* source) {
        js::AutoEnterOOMUnsafeRegion oomUnsafe;
        for (js::gc::UniqueIdMap::Enum e(source->uniqueIds()); !e.empty(); e.popFront()) {
            MOZ_ASSERT(!uniqueIds().has(e.front().key()));
            if (!uniqueIds().put(e.front().key(), e.front().value()))
<<<<<<< HEAD
                oomUnsafe.crash("failed to transfer unique ids from off-main-thread");
=======
                oomUnsafe.crash("failed to transfer unique ids from off-thread");
>>>>>>> a17af05f
        }
        source->uniqueIds().clear();
    }

#ifdef JSGC_HASH_TABLE_CHECKS
    // Assert that the UniqueId table has been redirected successfully.
    void checkUniqueIdTableAfterMovingGC() {}
#endif

    bool keepShapeTables() const {
        return keepShapeTables_;
    }
    void setKeepShapeTables(bool b) {
        keepShapeTables_ = b;
    }
<<<<<<< HEAD

  private:
    js::ZoneGroupData<js::jit::JitZone*> jitZone_;

    js::UnprotectedData<GCState> gcState_;
    js::ActiveThreadData<bool> gcScheduled_;
    js::ZoneGroupData<bool> gcPreserveCode_;
    js::ZoneGroupData<bool> jitUsingBarriers_;
    js::ZoneGroupData<bool> keepShapeTables_;
=======

    // Delete an empty compartment after its contents have been merged.
    void deleteEmptyCompartment(JSCompartment* comp);

  private:
    js::ZoneGroupData<js::jit::JitZone*> jitZone_;

    js::ActiveThreadData<bool> gcScheduled_;
    js::ZoneGroupData<bool> gcPreserveCode_;
    js::ZoneGroupData<bool> keepShapeTables_;

    // Allow zones to be linked into a list
    friend class js::gc::ZoneList;
    static Zone * const NotOnList;
    js::ZoneGroupOrGCTaskData<Zone*> listNext_;
    bool isOnList() const;
    Zone* nextZone() const;
>>>>>>> a17af05f

    friend bool js::CurrentThreadCanAccessZone(Zone* zone);
    friend class js::gc::GCRuntime;
};

} // namespace JS

namespace js {

// Iterate over all zone groups except those which may be in use by helper
// thread parse tasks.
class ZoneGroupsIter
{
    gc::AutoEnterIteration iterMarker;
    ZoneGroup** it;
    ZoneGroup** end;

  public:
    explicit ZoneGroupsIter(JSRuntime* rt) : iterMarker(&rt->gc) {
<<<<<<< HEAD
        it = rt->gc.groups.ref().begin();
        end = rt->gc.groups.ref().end();
=======
        it = rt->gc.groups().begin();
        end = rt->gc.groups().end();
>>>>>>> a17af05f

        if (!done() && (*it)->usedByHelperThread)
            next();
    }

    bool done() const { return it == end; }

    void next() {
        MOZ_ASSERT(!done());
        do {
            it++;
        } while (!done() && (*it)->usedByHelperThread);
    }

    ZoneGroup* get() const {
        MOZ_ASSERT(!done());
        return *it;
    }

    operator ZoneGroup*() const { return get(); }
    ZoneGroup* operator->() const { return get(); }
};

// Using the atoms zone without holding the exclusive access lock is dangerous
// because worker threads may be using it simultaneously. Therefore, it's
// better to skip the atoms zone when iterating over zones. If you need to
// iterate over the atoms zone, consider taking the exclusive access lock first.
enum ZoneSelector {
    WithAtoms,
    SkipAtoms
};

// Iterate over all zones in one zone group.
class ZonesInGroupIter
{
    gc::AutoEnterIteration iterMarker;
    JS::Zone** it;
    JS::Zone** end;

  public:
    explicit ZonesInGroupIter(ZoneGroup* group) : iterMarker(&group->runtime->gc) {
        it = group->zones().begin();
        end = group->zones().end();
    }

    bool done() const { return it == end; }

    void next() {
        MOZ_ASSERT(!done());
        it++;
    }

    JS::Zone* get() const {
        MOZ_ASSERT(!done());
        return *it;
    }

    operator JS::Zone*() const { return get(); }
    JS::Zone* operator->() const { return get(); }
};

<<<<<<< HEAD
=======
// Iterate over all zones in the runtime, except those which may be in use by
// parse threads.
>>>>>>> a17af05f
class ZonesIter
{
    ZoneGroupsIter group;
    Maybe<ZonesInGroupIter> zone;
    JS::Zone* atomsZone;

  public:
    ZonesIter(JSRuntime* rt, ZoneSelector selector)
      : group(rt), atomsZone(selector == WithAtoms ? rt->gc.atomsZone.ref() : nullptr)
    {
        if (!atomsZone && !done())
            next();
    }

    bool atAtomsZone(JSRuntime* rt) const {
        return !!atomsZone;
    }

    bool done() const { return !atomsZone && group.done(); }

    void next() {
        MOZ_ASSERT(!done());
        if (atomsZone)
            atomsZone = nullptr;
        while (!group.done()) {
            if (zone.isSome())
                zone.ref().next();
            else
                zone.emplace(group);
            if (zone.ref().done()) {
                zone.reset();
                group.next();
            } else {
                break;
            }
        }
    }

    JS::Zone* get() const {
        MOZ_ASSERT(!done());
        return atomsZone ? atomsZone : zone.ref().get();
    }

    operator JS::Zone*() const { return get(); }
    JS::Zone* operator->() const { return get(); }
};

struct CompartmentsInZoneIter
{
    explicit CompartmentsInZoneIter(JS::Zone* zone) : zone(zone) {
        it = zone->compartments().begin();
    }

    bool done() const {
        MOZ_ASSERT(it);
        return it < zone->compartments().begin() ||
               it >= zone->compartments().end();
    }
    void next() {
        MOZ_ASSERT(!done());
        it++;
    }

    JSCompartment* get() const {
        MOZ_ASSERT(it);
        return *it;
    }

    operator JSCompartment*() const { return get(); }
    JSCompartment* operator->() const { return get(); }

  private:
    JS::Zone* zone;
    JSCompartment** it;

    CompartmentsInZoneIter()
      : zone(nullptr), it(nullptr)
    {}

    // This is for the benefit of CompartmentsIterT::comp.
    friend class mozilla::Maybe<CompartmentsInZoneIter>;
};

// This iterator iterates over all the compartments in a given set of zones. The
// set of zones is determined by iterating ZoneIterT.
template<class ZonesIterT>
class CompartmentsIterT
{
    gc::AutoEnterIteration iterMarker;
    ZonesIterT zone;
    mozilla::Maybe<CompartmentsInZoneIter> comp;

  public:
    explicit CompartmentsIterT(JSRuntime* rt)
      : iterMarker(&rt->gc), zone(rt)
    {
        if (zone.done())
            comp.emplace();
        else
            comp.emplace(zone);
    }

    CompartmentsIterT(JSRuntime* rt, ZoneSelector selector)
      : iterMarker(&rt->gc), zone(rt, selector)
    {
        if (zone.done())
            comp.emplace();
        else
            comp.emplace(zone);
    }

    bool done() const { return zone.done(); }

    void next() {
        MOZ_ASSERT(!done());
        MOZ_ASSERT(!comp.ref().done());
        comp->next();
        if (comp->done()) {
            comp.reset();
            zone.next();
            if (!zone.done())
                comp.emplace(zone);
        }
    }

    JSCompartment* get() const {
        MOZ_ASSERT(!done());
        return *comp;
    }

    operator JSCompartment*() const { return get(); }
    JSCompartment* operator->() const { return get(); }
};

typedef CompartmentsIterT<ZonesIter> CompartmentsIter;

/*
 * Allocation policy that uses Zone::pod_malloc and friends, so that memory
 * pressure is accounted for on the zone. This is suitable for memory associated
 * with GC things allocated in the zone.
 *
 * Since it doesn't hold a JSContext (those may not live long enough), it can't
 * report out-of-memory conditions itself; the caller must check for OOM and
 * take the appropriate action.
 *
 * FIXME bug 647103 - replace these *AllocPolicy names.
 */
class ZoneAllocPolicy
{
    Zone* const zone;

  public:
    MOZ_IMPLICIT ZoneAllocPolicy(Zone* zone) : zone(zone) {}

    template <typename T>
    T* maybe_pod_malloc(size_t numElems) {
		MOZ_ASSERT(false);
        return zone->maybe_pod_malloc<T>(numElems);
    }

    template <typename T>
    T* maybe_pod_calloc(size_t numElems) {
		MOZ_ASSERT(false);
        return zone->maybe_pod_calloc<T>(numElems);
    }

    template <typename T>
    T* maybe_pod_realloc(T* p, size_t oldSize, size_t newSize) {
		MOZ_ASSERT(false);
        return zone->maybe_pod_realloc<T>(p, oldSize, newSize);
    }

    template <typename T>
    T* pod_malloc(size_t numElems) {
		MOZ_ASSERT(false);
        return zone->pod_malloc<T>(numElems);
    }

    template <typename T>
    T* pod_calloc(size_t numElems) {
		MOZ_ASSERT(false);
        return zone->pod_calloc<T>(numElems);
    }

    template <typename T>
    T* pod_realloc(T* p, size_t oldSize, size_t newSize) {
		MOZ_ASSERT(false);
        return zone->pod_realloc<T>(p, oldSize, newSize);
    }

    void free_(void* p) { js_free(p); }
    void reportAllocOverflow() const {}

    MOZ_MUST_USE bool checkSimulatedOOM() const {
		MOZ_ASSERT(false);
        return !js::oom::ShouldFailWithOOM();
    }
};

<<<<<<< HEAD
// OMRTODO: Below struct is new. Does it work with omr? break anything? Didn't even look at it yet
/*
 * Provides a delete policy that can be used for objects which have their
 * lifetime managed by the GC and can only safely be destroyed while the nursery
 * is empty.
 *
 * This is necessary when initializing such an object may fail after the initial
 * allocation.  The partially-initialized object must be destroyed, but it may
 * not be safe to do so at the current time.  This policy puts the object on a
 * queue to be destroyed at a safe time.
=======
/*
 * Provides a delete policy that can be used for objects which have their
 * lifetime managed by the GC so they can be safely destroyed outside of GC.
 *
 * This is necessary for example when initializing such an object may fail after
 * the initial allocation. The partially-initialized object must be destroyed,
 * but it may not be safe to do so at the current time as the store buffer may
 * contain pointers into it.
 *
 * This policy traces GC pointers in the object and clears them, making sure to
 * trigger barriers while doing so. This will remove any store buffer pointers
 * into the object and make it safe to delete.
>>>>>>> a17af05f
 */
template <typename T>
struct GCManagedDeletePolicy
{
<<<<<<< HEAD
    void operator()(const T* ptr) {
        if (ptr) {
            Zone* zone = ptr->zone();
            if (zone && !zone->usedByHelperThread() && zone->group()->nursery().isEnabled()) {
                // The object may contain nursery pointers and must only be
                // destroyed after a minor GC.
                zone->group()->callAfterMinorGC(deletePtr, const_cast<T*>(ptr));
            } else {
                // The object cannot contain nursery pointers so can be
                // destroyed immediately.
                gc::AutoSetThreadIsSweeping threadIsSweeping;
                js_delete(const_cast<T*>(ptr));
            }
        }
    }

  private:
    static void deletePtr(void* data) {
        js_delete(reinterpret_cast<T*>(data));
    }
};

=======
    struct ClearEdgesTracer : public JS::CallbackTracer
    {
        explicit ClearEdgesTracer(JSContext* cx) : CallbackTracer(cx, TraceWeakMapKeysValues) {}
#ifdef DEBUG
        TracerKind getTracerKind() const override { return TracerKind::ClearEdges; }
#endif

        template <typename S>
        void clearEdge(S** thingp) {
            InternalBarrierMethods<S*>::preBarrier(*thingp);
            InternalBarrierMethods<S*>::postBarrier(thingp, *thingp, nullptr);
            *thingp = nullptr;
        }

        void onObjectEdge(JSObject** objp) override { clearEdge(objp); }
        void onStringEdge(JSString** strp) override { clearEdge(strp); }
        void onSymbolEdge(JS::Symbol** symp) override { clearEdge(symp); }
        void onScriptEdge(JSScript** scriptp) override { clearEdge(scriptp); }
        void onShapeEdge(js::Shape** shapep) override { clearEdge(shapep); }
        void onObjectGroupEdge(js::ObjectGroup** groupp) override { clearEdge(groupp); }
        void onBaseShapeEdge(js::BaseShape** basep) override { clearEdge(basep); }
        void onJitCodeEdge(js::jit::JitCode** codep) override { clearEdge(codep); }
        void onLazyScriptEdge(js::LazyScript** lazyp) override { clearEdge(lazyp); }
        void onScopeEdge(js::Scope** scopep) override { clearEdge(scopep); }
        void onRegExpSharedEdge(js::RegExpShared** sharedp) override { clearEdge(sharedp); }
        void onChild(const JS::GCCellPtr& thing) override { MOZ_CRASH(); }
    };

    void operator()(const T* constPtr) {
        if (constPtr) {
            auto ptr = const_cast<T*>(constPtr);
            ClearEdgesTracer trc(TlsContext.get());
            ptr->trace(&trc);
            js_delete(ptr);
        }
    }
};

#ifdef DEBUG
inline bool
IsClearEdgesTracer(JSTracer *trc)
{
    return trc->isCallbackTracer() &&
           trc->asCallbackTracer()->getTracerKind() == JS::CallbackTracer::TracerKind::ClearEdges;
}
#endif

>>>>>>> a17af05f
} // namespace js

namespace JS {

// Scope data that contain GCPtrs must use the correct DeletePolicy.
//
// This is defined here because vm/Scope.h cannot #include "vm/Runtime.h"

template <>
struct DeletePolicy<js::FunctionScope::Data>
  : public js::GCManagedDeletePolicy<js::FunctionScope::Data>
{ };

template <>
struct DeletePolicy<js::ModuleScope::Data>
  : public js::GCManagedDeletePolicy<js::ModuleScope::Data>
{ };

} // namespace JS

#endif // gc_Zone_h<|MERGE_RESOLUTION|>--- conflicted
+++ resolved
@@ -30,43 +30,6 @@
 
 namespace gc {
 
-<<<<<<< HEAD
-=======
-// This class encapsulates the data that determines when we need to do a zone GC.
-class ZoneHeapThreshold
-{
-    // The "growth factor" for computing our next thresholds after a GC.
-    GCLockData<double> gcHeapGrowthFactor_;
-
-    // GC trigger threshold for allocations on the GC heap.
-    mozilla::Atomic<size_t, mozilla::Relaxed> gcTriggerBytes_;
-
-  public:
-    ZoneHeapThreshold()
-      : gcHeapGrowthFactor_(3.0),
-        gcTriggerBytes_(0)
-    {}
-
-    double gcHeapGrowthFactor() const { return gcHeapGrowthFactor_; }
-    size_t gcTriggerBytes() const { return gcTriggerBytes_; }
-    double allocTrigger(bool highFrequencyGC) const;
-
-    void updateAfterGC(size_t lastBytes, JSGCInvocationKind gckind,
-                       const GCSchedulingTunables& tunables, const GCSchedulingState& state,
-                       const AutoLockGC& lock);
-    void updateForRemovedArena(const GCSchedulingTunables& tunables);
-
-  private:
-    static double computeZoneHeapGrowthFactorForHeapSize(size_t lastBytes,
-                                                         const GCSchedulingTunables& tunables,
-                                                         const GCSchedulingState& state);
-    static size_t computeZoneTriggerBytes(double growthFactor, size_t lastBytes,
-                                          JSGCInvocationKind gckind,
-                                          const GCSchedulingTunables& tunables,
-                                          const AutoLockGC& lock);
-};
-
->>>>>>> a17af05f
 struct ZoneComponentFinder : public ComponentFinder<JS::Zone, ZoneComponentFinder>
 {
     ZoneComponentFinder(uintptr_t sl, AutoLockForExclusiveAccess& lock)
@@ -110,34 +73,6 @@
     MOZ_ALWAYS_INLINE void put(JSString* s);
 };
 
-<<<<<<< HEAD
-=======
-class MOZ_NON_TEMPORARY_CLASS FunctionToStringCache
-{
-    struct Entry {
-        JSScript* script;
-        JSString* string;
-
-        void set(JSScript* scriptArg, JSString* stringArg) {
-            script = scriptArg;
-            string = stringArg;
-        }
-    };
-    static const size_t NumEntries = 2;
-    mozilla::Array<Entry, NumEntries> entries_;
-
-    FunctionToStringCache(const FunctionToStringCache&) = delete;
-    void operator=(const FunctionToStringCache&) = delete;
-
-  public:
-    FunctionToStringCache() { purge(); }
-    void purge() { mozilla::PodArrayZero(entries_); }
-
-    MOZ_ALWAYS_INLINE JSString* lookup(JSScript* script) const;
-    MOZ_ALWAYS_INLINE void put(JSScript* script, JSString* string);
-};
-
->>>>>>> a17af05f
 } // namespace js
 
 namespace JS {
@@ -190,10 +125,7 @@
               public js::MallocProvider<JS::Zone>
 {
     explicit Zone(JSRuntime* rt, js::ZoneGroup* group);
-<<<<<<< HEAD
-	
-=======
->>>>>>> a17af05f
+
     ~Zone();
     MOZ_MUST_USE bool init(bool isSystem);
     void destroy(js::FreeOp *fop);
@@ -242,13 +174,9 @@
     }
 
     MOZ_MUST_USE void* onOutOfMemory(js::AllocFunction allocFunc, size_t nbytes,
-<<<<<<< HEAD
-                                               void* reallocPtr = nullptr) {
-=======
                                      void* reallocPtr = nullptr) {
         if (!js::CurrentThreadCanAccessRuntime(runtime_))
             return nullptr;
->>>>>>> a17af05f
         return runtimeFromActiveCooperatingThread()->onOutOfMemory(allocFunc, nbytes, reallocPtr);
     }
     void reportAllocationOverflow() { js::ReportAllocationOverflow(nullptr); }
@@ -257,7 +185,6 @@
 
     bool hasMarkedCompartments();
 
-<<<<<<< HEAD
     void setPreservingCode(bool preserving) { }
     bool isPreservingCode() const { return true; }
 
@@ -287,68 +214,16 @@
     bool isGCCompacting() { return false; }
     bool isGCSweepingOrCompacting() { return false; }
 
-=======
-    void scheduleGC() { MOZ_ASSERT(!CurrentThreadIsHeapBusy()); gcScheduled_ = true; }
-    void unscheduleGC() { gcScheduled_ = false; }
-    bool isGCScheduled() { return gcScheduled_; }
-
-    void setPreservingCode(bool preserving) { gcPreserveCode_ = preserving; }
-    bool isPreservingCode() const { return gcPreserveCode_; }
-
-    // Whether this zone can currently be collected. This doesn't take account
-    // of AutoKeepAtoms for the atoms zone.
-    bool canCollect();
-
-    void changeGCState(GCState prev, GCState next) {
-        MOZ_ASSERT(CurrentThreadIsHeapBusy());
-        MOZ_ASSERT(gcState() == prev);
-        MOZ_ASSERT_IF(next != NoGC, canCollect());
-        gcState_ = next;
-    }
-
-    bool isCollecting() const {
-        MOZ_ASSERT(CurrentThreadCanAccessRuntime(runtimeFromActiveCooperatingThread()));
-        return isCollectingFromAnyThread();
-    }
-
-    bool isCollectingFromAnyThread() const {
-        if (CurrentThreadIsHeapCollecting())
-            return gcState_ != NoGC;
-        else
-            return needsIncrementalBarrier();
-    }
-
-    // If this returns true, all object tracing must be done with a GC marking
-    // tracer.
-    bool requireGCTracer() const {
-        JSRuntime* rt = runtimeFromAnyThread();
-        return CurrentThreadIsHeapMajorCollecting() && !rt->gc.isHeapCompacting() && gcState_ != NoGC;
-    }
-
-    bool shouldMarkInZone() const {
-        return needsIncrementalBarrier() || isGCMarking();
-    }
-
->>>>>>> a17af05f
     // Get a number that is incremented whenever this zone is collected, and
     // possibly at other times too.
     uint64_t gcNumber() { return runtimeFromActiveCooperatingThread()->gc.gcNumber(); }
 
     bool compileBarriers() const { return false; }
     bool compileBarriers(bool needsIncrementalBarrier) const {
-<<<<<<< HEAD
         return false;
     }
 
     const bool* addressOfNeedsIncrementalBarrier() const { return nullptr; }
-=======
-        return needsIncrementalBarrier ||
-               runtimeFromActiveCooperatingThread()->hasZealMode(js::gc::ZealMode::VerifierPre);
-    }
-
-    void setNeedsIncrementalBarrier(bool needs);
-    const uint32_t* addressOfNeedsIncrementalBarrier() const { return &needsIncrementalBarrier_; }
->>>>>>> a17af05f
 
     js::jit::JitZone* getJitZone(JSContext* cx) { return jitZone_ ? jitZone_ : createJitZone(cx); }
     js::jit::JitZone* jitZone() { return jitZone_; }
@@ -359,42 +234,19 @@
 #ifdef DEBUG
     // For testing purposes, return the index of the sweep group which this zone
     // was swept in in the last GC.
-<<<<<<< HEAD
-    unsigned lastZoneGroupIndex() { return 0; }
+    unsigned lastSweepGroupIndex() { return 0; }
 #endif
 
-    using DebuggerVector = js::Vector<js::Debugger*, 0, js::SystemAllocPolicy>;
-
-  public:
-=======
-    unsigned lastSweepGroupIndex() { return gcLastSweepGroupIndex; }
-#endif
-
->>>>>>> a17af05f
     void sweepBreakpoints(js::FreeOp* fop);
     void sweepUniqueIds(js::FreeOp* fop);
     void sweepWeakMaps();
     void sweepCompartments(js::FreeOp* fop, bool keepAtleastOne, bool lastGC);
-<<<<<<< HEAD
-	
-=======
-
-    using DebuggerVector = js::Vector<js::Debugger*, 0, js::SystemAllocPolicy>;
-
-  private:
-    js::ZoneGroupData<DebuggerVector*> debuggers;
-
->>>>>>> a17af05f
+
     js::jit::JitZone* createJitZone(JSContext* cx);
 
   private:
     // Side map for storing a unique ids for cells, independent of address.
     js::ZoneGroupOrGCTaskData<js::gc::UniqueIdMap> uniqueIds_;
-<<<<<<< HEAD
-=======
-
-    js::gc::UniqueIdMap& uniqueIds() { return uniqueIds_.ref(); }
->>>>>>> a17af05f
 
   public:
     js::gc::UniqueIdMap& uniqueIds() { return uniqueIds_.ref(); }
@@ -418,21 +270,12 @@
      * And so on.
      */
     js::ZoneGroupData<bool> suppressAllocationMetadataBuilder;
-<<<<<<< HEAD
-=======
-
-    js::gc::ArenaLists arenas;
->>>>>>> a17af05f
 
     js::TypeZone types;
 
   private:
     /* Live weakmaps in this zone. */
-<<<<<<< HEAD
-    js::ZoneGroupData<mozilla::LinkedList<js::WeakMapBase>> gcWeakMapList_;
-=======
     js::ZoneGroupOrGCTaskData<mozilla::LinkedList<js::WeakMapBase>> gcWeakMapList_;
->>>>>>> a17af05f
   public:
     mozilla::LinkedList<js::WeakMapBase>& gcWeakMapList() { return gcWeakMapList_.ref(); }
 
@@ -447,11 +290,7 @@
     // This zone's gray roots.
     typedef js::Vector<js::gc::Cell*, 0, js::SystemAllocPolicy> GrayRootVector;
   private:
-<<<<<<< HEAD
-    js::ZoneGroupData<GrayRootVector> gcGrayRoots_;
-=======
     js::ZoneGroupOrGCTaskData<GrayRootVector> gcGrayRoots_;
->>>>>>> a17af05f
   public:
     GrayRootVector& gcGrayRoots() { return gcGrayRoots_.ref(); }
 
@@ -459,27 +298,16 @@
     // preserved for re-scanning during sweeping.
     using WeakEdges = js::Vector<js::gc::TenuredCell**, 0, js::SystemAllocPolicy>;
   private:
-<<<<<<< HEAD
-    js::ZoneGroupData<WeakEdges> gcWeakRefs_;
-=======
     js::ZoneGroupOrGCTaskData<WeakEdges> gcWeakRefs_;
->>>>>>> a17af05f
   public:
     WeakEdges& gcWeakRefs() { return gcWeakRefs_.ref(); }
 
   private:
     // List of non-ephemeron weak containers to sweep during beginSweepingSweepGroup.
-<<<<<<< HEAD
-    js::ZoneGroupData<mozilla::LinkedList<WeakCache<void*>>> weakCaches_;
-  public:
-    mozilla::LinkedList<WeakCache<void*>>& weakCaches() { return weakCaches_.ref(); }
-    void registerWeakCache(WeakCache<void*>* cachep) {
-=======
     js::ZoneGroupOrGCTaskData<mozilla::LinkedList<detail::WeakCacheBase>> weakCaches_;
   public:
     mozilla::LinkedList<detail::WeakCacheBase>& weakCaches() { return weakCaches_.ref(); }
     void registerWeakCache(detail::WeakCacheBase* cachep) {
->>>>>>> a17af05f
         weakCaches().insertBack(cachep);
     }
 
@@ -488,11 +316,7 @@
      * Mapping from not yet marked keys to a vector of all values that the key
      * maps to in any live weak map.
      */
-<<<<<<< HEAD
-    js::ZoneGroupData<js::gc::WeakKeyTable> gcWeakKeys_;
-=======
     js::ZoneGroupOrGCTaskData<js::gc::WeakKeyTable> gcWeakKeys_;
->>>>>>> a17af05f
   public:
     js::gc::WeakKeyTable& gcWeakKeys() { return gcWeakKeys_.ref(); }
 
@@ -519,7 +343,6 @@
   private:
     js::ZoneGroupData<JS::WeakCache<TypeDescrObjectSet>> typeDescrObjects_;
 
-<<<<<<< HEAD
   public:
     JS::WeakCache<TypeDescrObjectSet>& typeDescrObjects() { return typeDescrObjects_.ref(); }
 
@@ -534,73 +357,6 @@
     void updateMallocCounter(size_t nbytes) { }
     size_t GCMaxMallocBytes() const { return 0; }
     size_t GCMallocBytes() const { return 0; }
-=======
-    // Malloc counter to measure memory pressure for GC scheduling. This
-    // counter should be used only when it's not possible to know the size of
-    // a free.
-    js::gc::MemoryCounter<Zone> gcMallocCounter;
-
-    // Counter of JIT code executable memory for GC scheduling. Also imprecise,
-    // since wasm can generate code that outlives a zone.
-    js::gc::MemoryCounter<Zone> jitCodeCounter;
-
-  public:
-    js::RegExpZone regExps;
-
-    JS::WeakCache<TypeDescrObjectSet>& typeDescrObjects() { return typeDescrObjects_.ref(); }
-
-    bool addTypeDescrObject(JSContext* cx, HandleObject obj);
-
-    bool triggerGCForTooMuchMalloc() {
-        JSRuntime* rt = runtimeFromAnyThread();
-
-        if (CurrentThreadCanAccessRuntime(rt)) {
-            return rt->gc.triggerZoneGC(this, JS::gcreason::TOO_MUCH_MALLOC,
-                                        gcMallocCounter.bytes(), gcMallocCounter.maxBytes());
-        }
-        return false;
-    }
-
-    void resetGCMallocBytes() { gcMallocCounter.reset(); }
-    void setGCMaxMallocBytes(size_t value) { gcMallocCounter.setMax(value); }
-    void updateMallocCounter(size_t nbytes) { gcMallocCounter.update(this, nbytes); }
-    size_t GCMaxMallocBytes() const { return gcMallocCounter.maxBytes(); }
-    size_t GCMallocBytes() const { return gcMallocCounter.bytes(); }
-
-    void updateJitCodeMallocBytes(size_t size) { jitCodeCounter.update(this, size); }
-
-    // Resets all the memory counters.
-    void resetAllMallocBytes() {
-        resetGCMallocBytes();
-        jitCodeCounter.reset();
-    }
-    bool isTooMuchMalloc() const {
-        return gcMallocCounter.isTooMuchMalloc() ||
-               jitCodeCounter.isTooMuchMalloc();
-    }
-
-  private:
-    // Bitmap of atoms marked by this zone.
-    js::ZoneGroupOrGCTaskData<js::SparseBitmap> markedAtoms_;
-
-    // Set of atoms recently used by this Zone. Purged on GC.
-    js::ZoneGroupOrGCTaskData<js::AtomSet> atomCache_;
-
-    // Cache storing allocated external strings. Purged on GC.
-    js::ZoneGroupOrGCTaskData<js::ExternalStringCache> externalStringCache_;
-
-    // Cache for Function.prototype.toString. Purged on GC.
-    js::ZoneGroupOrGCTaskData<js::FunctionToStringCache> functionToStringCache_;
-
-  public:
-    js::SparseBitmap& markedAtoms() { return markedAtoms_.ref(); }
-
-    js::AtomSet& atomCache() { return atomCache_.ref(); }
-
-    js::ExternalStringCache& externalStringCache() { return externalStringCache_.ref(); };
-
-    js::FunctionToStringCache& functionToStringCache() { return functionToStringCache_.ref(); }
->>>>>>> a17af05f
 
     void updateJitCodeMallocBytes(size_t size) { }
 
@@ -640,20 +396,6 @@
 
   private:
     // Set of all unowned base shapes in the Zone.
-<<<<<<< HEAD
-    js::ZoneGroupData<JS::WeakCache<js::BaseShapeSet>> baseShapes_;
-  public:
-    JS::WeakCache<js::BaseShapeSet>& baseShapes() { return baseShapes_.ref(); }
-
-  private:
-    // Set of initial shapes in the Zone. For certain prototypes -- namely,
-    // those of various builtin classes -- there are two entries: one for a
-    // lookup via TaggedProto, and one for a lookup via JSProtoKey. See
-    // InitialShapeProto.
-    js::ZoneGroupData<JS::WeakCache<js::InitialShapeSet>> initialShapes_;
-  public:
-    JS::WeakCache<js::InitialShapeSet>& initialShapes() { return initialShapes_.ref(); }
-=======
     js::ZoneGroupData<js::BaseShapeSet> baseShapes_;
   public:
     js::BaseShapeSet& baseShapes() { return baseShapes_.ref(); }
@@ -667,13 +409,6 @@
   public:
     js::InitialShapeSet& initialShapes() { return initialShapes_.ref(); }
 
-  private:
-    // List of shapes that may contain nursery pointers.
-    using NurseryShapeVector = js::Vector<js::AccessorShape*, 0, js::SystemAllocPolicy>;
-    js::ZoneGroupData<NurseryShapeVector> nurseryShapes_;
-  public:
-    NurseryShapeVector& nurseryShapes() { return nurseryShapes_.ref(); }
->>>>>>> a17af05f
 
 #ifdef JSGC_HASH_TABLE_CHECKS
     void checkInitialShapesTableAfterMovingGC();
@@ -686,13 +421,6 @@
     js::ZoneGroupData<void*> data;
 
     js::ZoneGroupData<bool> isSystem;
-<<<<<<< HEAD
-	
-    bool usedByHelperThread() {
-        return !isAtomsZone() && group()->usedByHelperThread;
-    }
-=======
->>>>>>> a17af05f
 
     bool usedByHelperThread() {
         return !isAtomsZone() && group()->usedByHelperThread;
@@ -751,11 +479,7 @@
         // If the cell was in the nursery, hopefully unlikely, then we need to
         // tell the nursery about it so that it can sweep the uid if the thing
         // does not get tenured.
-<<<<<<< HEAD
-        if (!group()->nursery().addedUniqueIdToCell(cell)) {
-=======
         if (IsInsideNursery(cell) && !group()->nursery().addedUniqueIdToCell(cell)) {
->>>>>>> a17af05f
             uniqueIds().remove(cell);
             return false;
         }
@@ -777,24 +501,16 @@
 
     // Return true if this cell has a UID associated with it.
     MOZ_MUST_USE bool hasUniqueId(js::gc::Cell* cell) {
-<<<<<<< HEAD
-        MOZ_ASSERT(js::CurrentThreadCanAccessZone(this));
-=======
         MOZ_ASSERT(js::CurrentThreadCanAccessZone(this) || js::CurrentThreadIsPerformingGC());
->>>>>>> a17af05f
         return uniqueIds().has(cell);
     }
 
     // Transfer an id from another cell. This must only be called on behalf of a
     // moving GC. This method is infallible.
     void transferUniqueId(js::gc::Cell* tgt, js::gc::Cell* src) {
-<<<<<<< HEAD
-		MOZ_ASSERT(src != tgt);
-=======
         MOZ_ASSERT(src != tgt);
-        MOZ_ASSERT(!IsInsideNursery(tgt));
+        //MOZ_ASSERT(!IsInsideNursery(tgt));
         MOZ_ASSERT(CurrentThreadCanAccessRuntime(runtimeFromActiveCooperatingThread()));
->>>>>>> a17af05f
         MOZ_ASSERT(js::CurrentThreadCanAccessZone(this));
         uniqueIds().rekeyIfMoved(src, tgt);
     }
@@ -812,11 +528,7 @@
         for (js::gc::UniqueIdMap::Enum e(source->uniqueIds()); !e.empty(); e.popFront()) {
             MOZ_ASSERT(!uniqueIds().has(e.front().key()));
             if (!uniqueIds().put(e.front().key(), e.front().value()))
-<<<<<<< HEAD
-                oomUnsafe.crash("failed to transfer unique ids from off-main-thread");
-=======
                 oomUnsafe.crash("failed to transfer unique ids from off-thread");
->>>>>>> a17af05f
         }
         source->uniqueIds().clear();
     }
@@ -832,7 +544,6 @@
     void setKeepShapeTables(bool b) {
         keepShapeTables_ = b;
     }
-<<<<<<< HEAD
 
   private:
     js::ZoneGroupData<js::jit::JitZone*> jitZone_;
@@ -840,27 +551,7 @@
     js::UnprotectedData<GCState> gcState_;
     js::ActiveThreadData<bool> gcScheduled_;
     js::ZoneGroupData<bool> gcPreserveCode_;
-    js::ZoneGroupData<bool> jitUsingBarriers_;
     js::ZoneGroupData<bool> keepShapeTables_;
-=======
-
-    // Delete an empty compartment after its contents have been merged.
-    void deleteEmptyCompartment(JSCompartment* comp);
-
-  private:
-    js::ZoneGroupData<js::jit::JitZone*> jitZone_;
-
-    js::ActiveThreadData<bool> gcScheduled_;
-    js::ZoneGroupData<bool> gcPreserveCode_;
-    js::ZoneGroupData<bool> keepShapeTables_;
-
-    // Allow zones to be linked into a list
-    friend class js::gc::ZoneList;
-    static Zone * const NotOnList;
-    js::ZoneGroupOrGCTaskData<Zone*> listNext_;
-    bool isOnList() const;
-    Zone* nextZone() const;
->>>>>>> a17af05f
 
     friend bool js::CurrentThreadCanAccessZone(Zone* zone);
     friend class js::gc::GCRuntime;
@@ -880,13 +571,8 @@
 
   public:
     explicit ZoneGroupsIter(JSRuntime* rt) : iterMarker(&rt->gc) {
-<<<<<<< HEAD
-        it = rt->gc.groups.ref().begin();
-        end = rt->gc.groups.ref().end();
-=======
         it = rt->gc.groups().begin();
         end = rt->gc.groups().end();
->>>>>>> a17af05f
 
         if (!done() && (*it)->usedByHelperThread)
             next();
@@ -948,11 +634,8 @@
     JS::Zone* operator->() const { return get(); }
 };
 
-<<<<<<< HEAD
-=======
 // Iterate over all zones in the runtime, except those which may be in use by
 // parse threads.
->>>>>>> a17af05f
 class ZonesIter
 {
     ZoneGroupsIter group;
@@ -1152,18 +835,6 @@
     }
 };
 
-<<<<<<< HEAD
-// OMRTODO: Below struct is new. Does it work with omr? break anything? Didn't even look at it yet
-/*
- * Provides a delete policy that can be used for objects which have their
- * lifetime managed by the GC and can only safely be destroyed while the nursery
- * is empty.
- *
- * This is necessary when initializing such an object may fail after the initial
- * allocation.  The partially-initialized object must be destroyed, but it may
- * not be safe to do so at the current time.  This policy puts the object on a
- * queue to be destroyed at a safe time.
-=======
 /*
  * Provides a delete policy that can be used for objects which have their
  * lifetime managed by the GC so they can be safely destroyed outside of GC.
@@ -1176,63 +847,10 @@
  * This policy traces GC pointers in the object and clears them, making sure to
  * trigger barriers while doing so. This will remove any store buffer pointers
  * into the object and make it safe to delete.
->>>>>>> a17af05f
  */
 template <typename T>
 struct GCManagedDeletePolicy
 {
-<<<<<<< HEAD
-    void operator()(const T* ptr) {
-        if (ptr) {
-            Zone* zone = ptr->zone();
-            if (zone && !zone->usedByHelperThread() && zone->group()->nursery().isEnabled()) {
-                // The object may contain nursery pointers and must only be
-                // destroyed after a minor GC.
-                zone->group()->callAfterMinorGC(deletePtr, const_cast<T*>(ptr));
-            } else {
-                // The object cannot contain nursery pointers so can be
-                // destroyed immediately.
-                gc::AutoSetThreadIsSweeping threadIsSweeping;
-                js_delete(const_cast<T*>(ptr));
-            }
-        }
-    }
-
-  private:
-    static void deletePtr(void* data) {
-        js_delete(reinterpret_cast<T*>(data));
-    }
-};
-
-=======
-    struct ClearEdgesTracer : public JS::CallbackTracer
-    {
-        explicit ClearEdgesTracer(JSContext* cx) : CallbackTracer(cx, TraceWeakMapKeysValues) {}
-#ifdef DEBUG
-        TracerKind getTracerKind() const override { return TracerKind::ClearEdges; }
-#endif
-
-        template <typename S>
-        void clearEdge(S** thingp) {
-            InternalBarrierMethods<S*>::preBarrier(*thingp);
-            InternalBarrierMethods<S*>::postBarrier(thingp, *thingp, nullptr);
-            *thingp = nullptr;
-        }
-
-        void onObjectEdge(JSObject** objp) override { clearEdge(objp); }
-        void onStringEdge(JSString** strp) override { clearEdge(strp); }
-        void onSymbolEdge(JS::Symbol** symp) override { clearEdge(symp); }
-        void onScriptEdge(JSScript** scriptp) override { clearEdge(scriptp); }
-        void onShapeEdge(js::Shape** shapep) override { clearEdge(shapep); }
-        void onObjectGroupEdge(js::ObjectGroup** groupp) override { clearEdge(groupp); }
-        void onBaseShapeEdge(js::BaseShape** basep) override { clearEdge(basep); }
-        void onJitCodeEdge(js::jit::JitCode** codep) override { clearEdge(codep); }
-        void onLazyScriptEdge(js::LazyScript** lazyp) override { clearEdge(lazyp); }
-        void onScopeEdge(js::Scope** scopep) override { clearEdge(scopep); }
-        void onRegExpSharedEdge(js::RegExpShared** sharedp) override { clearEdge(sharedp); }
-        void onChild(const JS::GCCellPtr& thing) override { MOZ_CRASH(); }
-    };
-
     void operator()(const T* constPtr) {
         if (constPtr) {
             auto ptr = const_cast<T*>(constPtr);
@@ -1243,16 +861,6 @@
     }
 };
 
-#ifdef DEBUG
-inline bool
-IsClearEdgesTracer(JSTracer *trc)
-{
-    return trc->isCallbackTracer() &&
-           trc->asCallbackTracer()->getTracerKind() == JS::CallbackTracer::TracerKind::ClearEdges;
-}
-#endif
-
->>>>>>> a17af05f
 } // namespace js
 
 namespace JS {
