/* -*- Mode: C++; tab-width: 8; indent-tabs-mode: nil; c-basic-offset: 4 -*-
 * vim: set ts=8 sw=4 et tw=78:
 *
 * This Source Code Form is subject to the terms of the Mozilla Public
 * License, v. 2.0. If a copy of the MPL was not distributed with this file,
 * You can obtain one at http://mozilla.org/MPL/2.0/. */

#ifndef gc_Nursery_h
#define gc_Nursery_h

#include "mozilla/EnumeratedArray.h"
#include "mozilla/TimeStamp.h"

#include "jsalloc.h"
#include "jspubtd.h"

#include "ds/BitArray.h"
#include "gc/Heap.h"
#include "gc/Memory.h"
#include "js/Class.h"
#include "js/GCAPI.h"
#include "js/HashTable.h"
#include "js/HeapAPI.h"
#include "js/Value.h"
#include "js/Vector.h"
#include "vm/SharedMem.h"

#include "omrgc.h"

namespace JS {
struct Zone;
} // namespace JS

namespace js {

class ObjectElements;
class NativeObject;
class Nursery;
class HeapSlot;
class ZoneGroup;
<<<<<<< HEAD
=======
class JSONPrinter;
>>>>>>> a17af05f

void SetGCZeal(JSRuntime*, uint8_t, uint32_t);

namespace gc {
class AutoMaybeStartBackgroundAllocation;
struct Cell;
class MinorCollectionTracer;
class RelocationOverlay;
} /* namespace gc */

namespace jit {
class MacroAssembler;
} // namespace jit

class TenuringTracer : public JSTracer
{
    TenuringTracer(JSRuntime* rt, Nursery* nursery) : JSTracer(rt, (JSTracer::TracerKindTag)0, (WeakMapTraceKind)0) {}

  public:

    // Returns true if the pointer was updated.
    template <typename T> void traverse(T** thingp);
    template <typename T> void traverse(T* thingp);

    // The store buffers need to be able to call these directly.
    void traceObject(JSObject* src) {}
};

/*
 * Classes with JSCLASS_SKIP_NURSERY_FINALIZE or Wrapper classes with
 * CROSS_COMPARTMENT flags will not have their finalizer called if they are
 * nursery allocated and not promoted to the tenured heap. The finalizers for
 * these classes must do nothing except free data which was allocated via
 * Nursery::allocateBuffer.
 */
inline bool
CanNurseryAllocateFinalizedClass(const js::Class* const clasp)
{
    return true;
}

class Nursery
{
  public:
    static OMR_VMThread* omrVMThread;
    static OMR_VM* omrVM;

    explicit Nursery(JSRuntime* rt) {}
    ~Nursery() {}

    MOZ_MUST_USE bool init(uint32_t maxNurseryBytes, AutoLockGC& lock) { return cellsWithUid_.init(); }

    bool exists() const { return false; }
    size_t nurserySize() const { return 0; }

    void enable();
    void disable();
    bool isEnabled() const { return true; }

    /* Return true if no allocations have been made since the last collection. */
    bool isEmpty() const { return true; }

    /*
     * Check whether an arbitrary pointer is within the nursery. This is
     * slower than IsInsideNursery(Cell*), but works on all types of pointers.
     */
    MOZ_ALWAYS_INLINE bool isInside(gc::Cell* cellp) const = delete;
    MOZ_ALWAYS_INLINE bool isInside(const void* p) const {
        return false;
    }
    template<typename T>
    bool isInside(const SharedMem<T>& p) const {
        return true;
    }

    /*
     * Allocate and return a pointer to a new GC object with its |slots|
     * pointer pre-filled. Returns nullptr if the Nursery is full.
     */
    JSObject* allocateObject(JSContext* cx, size_t size, size_t numDynamic, const js::Class* clasp, bool canGC);

    /* Allocate a buffer for a given zone, using the nursery if possible. */
<<<<<<< HEAD
    void* allocateBuffer(JS::Zone* zone, uint32_t nbytes) { return malloc(nbytes); }
=======
    void* allocateBuffer(JS::Zone* zone, size_t nbytes);
>>>>>>> a17af05f

    /*
     * Allocate a buffer for a given object, using the nursery if possible and
     * obj is in the nursery.
     */
<<<<<<< HEAD
    void* allocateBuffer(JSObject* obj, uint32_t nbytes) { return malloc(nbytes); }
=======
    void* allocateBuffer(JSObject* obj, size_t nbytes);

    /* Resize an existing object buffer. */
    void* reallocateBuffer(JSObject* obj, void* oldBuffer,
                           size_t oldBytes, size_t newBytes);
>>>>>>> a17af05f

    /* Free an object buffer. */
    void freeBuffer(void* buffer) {}

    /* The maximum number of bytes allowed to reside in nursery buffers. */
    static const size_t MaxNurseryBufferSize = 1024;

<<<<<<< HEAD
=======
    /* Do a minor collection. */
    void collect(JS::gcreason::Reason reason);

>>>>>>> a17af05f
    /*
     * Check if the thing at |*ref| in the Nursery has been forwarded. If so,
     * sets |*ref| to the new location of the object and returns true. Otherwise
     * returns false and leaves |*ref| unset.
     */
<<<<<<< HEAD
    MOZ_ALWAYS_INLINE MOZ_MUST_USE bool getForwardedPointer(JSObject** ref) const { return true; }
=======
    MOZ_ALWAYS_INLINE MOZ_MUST_USE static bool getForwardedPointer(JSObject** ref);
>>>>>>> a17af05f

    /* Forward a slots/elements pointer stored in an Ion frame. */
    void forwardBufferPointer(HeapSlot** pSlotsElems) {}

    void maybeSetForwardingPointer(JSTracer* trc, void* oldData, void* newData, bool direct) {
    }

    /* Mark a malloced buffer as no longer needing to be freed. */
    void removeMallocedBuffer(void* buffer) {
    }

    MOZ_MUST_USE bool addedUniqueIdToCell(gc::Cell* cell) {
<<<<<<< HEAD
        MOZ_ASSERT(cellsWithUid_.initialized());
        MOZ_ASSERT(!cellsWithUid_.has(cell));
        return cellsWithUid_.put(cell);
    }

    using SweepThunk = void (*)(void *data);

    MOZ_MUST_USE bool queueDictionaryModeObjectToSweep(NativeObject* obj) { return true; }
=======
        MOZ_ASSERT(IsInsideNursery(cell));
        MOZ_ASSERT(isEnabled());
        return cellsWithUid_.append(cell);
    }

    MOZ_MUST_USE bool queueDictionaryModeObjectToSweep(NativeObject* obj);
>>>>>>> a17af05f

    size_t sizeOfHeapCommitted() const {
        return 0;
    }
    size_t sizeOfMallocedBuffers(mozilla::MallocSizeOf mallocSizeOf) const {
<<<<<<< HEAD
        return 0;
    }

  private:
=======
        if (!mallocedBuffers.initialized())
            return 0;
        size_t total = 0;
        for (MallocedBuffersSet::Range r = mallocedBuffers.all(); !r.empty(); r.popFront())
            total += mallocSizeOf(r.front());
        total += mallocedBuffers.sizeOfExcludingThis(mallocSizeOf);
        return total;
    }

    // The number of bytes from the start position to the end of the nursery.
    size_t spaceToEnd() const;

    // Free space remaining, not counting chunk trailers.
    MOZ_ALWAYS_INLINE size_t freeSpace() const {
        MOZ_ASSERT(currentEnd_ - position_ <= NurseryChunkUsableSize);
        return (currentEnd_ - position_) +
               (numChunks() - currentChunk_ - 1) * NurseryChunkUsableSize;
    }

#ifdef JS_GC_ZEAL
    void enterZealMode();
    void leaveZealMode();
#endif

    /* Write profile time JSON on JSONPrinter. */
    void renderProfileJSON(JSONPrinter& json) const;

    /* Print header line for profile times. */
    static void printProfileHeader();

    /* Print total profile times on shutdown. */
    void printTotalProfileTimes();

    void* addressOfCurrentEnd() const { return (void*)&currentEnd_; }
    void* addressOfPosition() const { return (void*)&position_; }

    void requestMinorGC(JS::gcreason::Reason reason) const;

    bool minorGCRequested() const { return minorGCTriggerReason_ != JS::gcreason::NO_REASON; }
    JS::gcreason::Reason minorGCTriggerReason() const { return minorGCTriggerReason_; }
    void clearMinorGCRequest() { minorGCTriggerReason_ = JS::gcreason::NO_REASON; }

    bool enableProfiling() const { return enableProfiling_; }

  private:
    /* The amount of space in the mapped nursery available to allocations. */
    static const size_t NurseryChunkUsableSize = gc::ChunkSize - sizeof(gc::ChunkTrailer);

    struct NurseryChunk {
        char data[NurseryChunkUsableSize];
        gc::ChunkTrailer trailer;
        static NurseryChunk* fromChunk(gc::Chunk* chunk);
        void init(JSRuntime* rt);
        void poisonAndInit(JSRuntime* rt, uint8_t poison);
        uintptr_t start() const { return uintptr_t(&data); }
        uintptr_t end() const { return uintptr_t(&trailer); }
        gc::Chunk* toChunk(JSRuntime* rt);
    };
    static_assert(sizeof(NurseryChunk) == gc::ChunkSize,
                  "Nursery chunk size must match gc::Chunk size.");

    JSRuntime* runtime_;

    /* Vector of allocated chunks to allocate from. */
    Vector<NurseryChunk*, 0, SystemAllocPolicy> chunks_;

    /* Pointer to the first unallocated byte in the nursery. */
    uintptr_t position_;

    /* Pointer to the logical start of the Nursery. */
    unsigned currentStartChunk_;
    uintptr_t currentStartPosition_;

    /* Pointer to the last byte of space in the current chunk. */
    uintptr_t currentEnd_;

    /* The index of the chunk that is currently being allocated from. */
    unsigned currentChunk_;

    /* Maximum number of chunks to allocate for the nursery. */
    unsigned maxNurseryChunks_;

    /* Promotion rate for the previous minor collection. */
    float previousPromotionRate_;

    /* Report minor collections taking at least this long, if enabled. */
    mozilla::TimeDuration profileThreshold_;
    bool enableProfiling_;

    /* Report ObjectGroups with at lest this many instances tenured. */
    int64_t reportTenurings_;

    /*
     * Whether and why a collection of this nursery has been requested. This is
     * mutable as it is set by the store buffer, which otherwise cannot modify
     * anything in the nursery.
     */
    mutable JS::gcreason::Reason minorGCTriggerReason_;

    /* Profiling data. */

    enum class ProfileKey
    {
#define DEFINE_TIME_KEY(name, text)                                           \
        name,
        FOR_EACH_NURSERY_PROFILE_TIME(DEFINE_TIME_KEY)
#undef DEFINE_TIME_KEY
        KeyCount
    };

    using ProfileTimes =
        mozilla::EnumeratedArray<ProfileKey, ProfileKey::KeyCount, mozilla::TimeStamp>;
    using ProfileDurations =
        mozilla::EnumeratedArray<ProfileKey, ProfileKey::KeyCount, mozilla::TimeDuration>;

    ProfileTimes startTimes_;
    ProfileDurations profileDurations_;
    ProfileDurations totalDurations_;
    uint64_t minorGcCount_;

    /*
     * This data is initialised only if the nursery is enabled and after at
     * least one call to Nursery::collect()
     */
    struct {
        JS::gcreason::Reason reason;
        size_t nurseryCapacity;
        size_t nurseryUsedBytes;
        size_t tenuredBytes;
    } previousGC;

    /*
     * Calculate the promotion rate of the most recent minor GC.
     * The valid_for_tenuring parameter is used to return whether this
     * promotion rate is accurate enough (the nursery was full enough) to be
     * used for tenuring and other decisions.
     *
     * Must only be called if the previousGC data is initialised.
     */
    float
    calcPromotionRate(bool *validForTenuring) const;

    /*
     * The set of externally malloced buffers potentially kept live by objects
     * stored in the nursery. Any external buffers that do not belong to a
     * tenured thing at the end of a minor GC must be freed.
     */
    typedef HashSet<void*, PointerHasher<void*>, SystemAllocPolicy> MallocedBuffersSet;
    MallocedBuffersSet mallocedBuffers;

    /* A task structure used to free the malloced bufers on a background thread. */
    struct FreeMallocedBuffersTask;
    FreeMallocedBuffersTask* freeMallocedBuffersTask;

    /*
     * During a collection most hoisted slot and element buffers indicate their
     * new location with a forwarding pointer at the base. This does not work
     * for buffers whose length is less than pointer width, or when different
     * buffers might overlap each other. For these, an entry in the following
     * table is used.
     */
    typedef HashMap<void*, void*, PointerHasher<void*>, SystemAllocPolicy> ForwardedBufferMap;
    ForwardedBufferMap forwardedBuffers;

>>>>>>> a17af05f
    /*
     * When we assign a unique id to cell in the nursery, that almost always
     * means that the cell will be in a hash table, and thus, held live,
     * automatically moving the uid from the nursery to its new home in
     * tenured. It is possible, if rare, for an object that acquired a uid to
     * be dead before the next collection, in which case we need to know to
     * remove it when we sweep.
     *
     * Note: we store the pointers as Cell* here, resulting in an ugly cast in
     *       sweep. This is because this structure is used to help implement
     *       stable object hashing and we have to break the cycle somehow.
     */
<<<<<<< HEAD
    using CellsWithUniqueIdSet = HashSet<gc::Cell*, PointerHasher<gc::Cell*, 3>, SystemAllocPolicy>;
    CellsWithUniqueIdSet cellsWithUid_;
=======
    using CellsWithUniqueIdVector = Vector<gc::Cell*, 8, SystemAllocPolicy>;
    CellsWithUniqueIdVector cellsWithUid_;

    using NativeObjectVector = Vector<NativeObject*, 0, SystemAllocPolicy>;
    NativeObjectVector dictionaryModeObjects_;

#ifdef JS_GC_ZEAL
    struct Canary;
    Canary* lastCanary_;
#endif

    NurseryChunk* allocChunk();

    NurseryChunk& chunk(unsigned index) const {
        return *chunks_[index];
    }

    void setCurrentChunk(unsigned chunkno);
    void setStartPosition();

    void updateNumChunks(unsigned newCount);
    void updateNumChunksLocked(unsigned newCount,
                               gc::AutoMaybeStartBackgroundAllocation& maybeBgAlloc,
                               AutoLockGC& lock);

    MOZ_ALWAYS_INLINE uintptr_t allocationEnd() const {
        MOZ_ASSERT(numChunks() > 0);
        return chunks_.back()->end();
    }

    MOZ_ALWAYS_INLINE uintptr_t currentEnd() const {
        MOZ_ASSERT(currentEnd_ == chunk(currentChunk_).end());
        return currentEnd_;
    }

    uintptr_t position() const { return position_; }

    JSRuntime* runtime() const { return runtime_; }

    /* Allocates a new GC thing from the tenured generation during minor GC. */
    gc::TenuredCell* allocateFromTenured(JS::Zone* zone, gc::AllocKind thingKind);

    /* Common internal allocator function. */
    void* allocate(size_t size);

    void doCollection(JS::gcreason::Reason reason,
                        gc::TenureCountCache& tenureCounts);
>>>>>>> a17af05f

    /*
     * The start and end pointers are stored under the runtime so that we can
     * inline the isInsideNursery check into embedder code. Use the start()
     * and heapEnd() functions to access these values.
     */
    JSRuntime* runtime_;

<<<<<<< HEAD
  public:
    void* addressOfCurrentEnd() const {
        return nullptr;
    }
=======
    void setSlotsForwardingPointer(HeapSlot* oldSlots, HeapSlot* newSlots, uint32_t nslots);
    void setElementsForwardingPointer(ObjectElements* oldHeader, ObjectElements* newHeader,
                                      uint32_t capacity);
>>>>>>> a17af05f

	void* addressOfPosition() const { return nullptr; }

<<<<<<< HEAD
=======
    /*
     * Frees all non-live nursery-allocated things at the end of a minor
     * collection.
     */
    void sweep();

    void sweepDictionaryModeObjects();

    /* Change the allocable space provided by the nursery. */
    void maybeResizeNursery(JS::gcreason::Reason reason);
    void growAllocableSpace();
    void shrinkAllocableSpace(unsigned removeNumChunks);
    void minimizeAllocableSpace();

    /* Profile recording and printing. */
    void maybeClearProfileDurations();
    void startProfile(ProfileKey key);
    void endProfile(ProfileKey key);
    static void printProfileDurations(const ProfileDurations& times);

    friend class TenuringTracer;
    friend class gc::MinorCollectionTracer;
>>>>>>> a17af05f
    friend class jit::MacroAssembler;
};

} /* namespace js */

#endif /* gc_Nursery_h */<|MERGE_RESOLUTION|>--- conflicted
+++ resolved
@@ -38,10 +38,7 @@
 class Nursery;
 class HeapSlot;
 class ZoneGroup;
-<<<<<<< HEAD
-=======
 class JSONPrinter;
->>>>>>> a17af05f
 
 void SetGCZeal(JSRuntime*, uint8_t, uint32_t);
 
@@ -124,25 +121,13 @@
     JSObject* allocateObject(JSContext* cx, size_t size, size_t numDynamic, const js::Class* clasp, bool canGC);
 
     /* Allocate a buffer for a given zone, using the nursery if possible. */
-<<<<<<< HEAD
-    void* allocateBuffer(JS::Zone* zone, uint32_t nbytes) { return malloc(nbytes); }
-=======
-    void* allocateBuffer(JS::Zone* zone, size_t nbytes);
->>>>>>> a17af05f
+    void* allocateBuffer(JS::Zone* zone, size_t nbytes) { return malloc(nbytes); }
 
     /*
      * Allocate a buffer for a given object, using the nursery if possible and
      * obj is in the nursery.
      */
-<<<<<<< HEAD
-    void* allocateBuffer(JSObject* obj, uint32_t nbytes) { return malloc(nbytes); }
-=======
-    void* allocateBuffer(JSObject* obj, size_t nbytes);
-
-    /* Resize an existing object buffer. */
-    void* reallocateBuffer(JSObject* obj, void* oldBuffer,
-                           size_t oldBytes, size_t newBytes);
->>>>>>> a17af05f
+    void* allocateBuffer(JSObject* obj, size_t nbytes) { return malloc(nbytes); }
 
     /* Free an object buffer. */
     void freeBuffer(void* buffer) {}
@@ -150,22 +135,12 @@
     /* The maximum number of bytes allowed to reside in nursery buffers. */
     static const size_t MaxNurseryBufferSize = 1024;
 
-<<<<<<< HEAD
-=======
-    /* Do a minor collection. */
-    void collect(JS::gcreason::Reason reason);
-
->>>>>>> a17af05f
     /*
      * Check if the thing at |*ref| in the Nursery has been forwarded. If so,
      * sets |*ref| to the new location of the object and returns true. Otherwise
      * returns false and leaves |*ref| unset.
      */
-<<<<<<< HEAD
-    MOZ_ALWAYS_INLINE MOZ_MUST_USE bool getForwardedPointer(JSObject** ref) const { return true; }
-=======
-    MOZ_ALWAYS_INLINE MOZ_MUST_USE static bool getForwardedPointer(JSObject** ref);
->>>>>>> a17af05f
+    MOZ_ALWAYS_INLINE MOZ_MUST_USE static bool getForwardedPointer(JSObject** ref) { return true; }
 
     /* Forward a slots/elements pointer stored in an Ion frame. */
     void forwardBufferPointer(HeapSlot** pSlotsElems) {}
@@ -178,199 +153,22 @@
     }
 
     MOZ_MUST_USE bool addedUniqueIdToCell(gc::Cell* cell) {
-<<<<<<< HEAD
-        MOZ_ASSERT(cellsWithUid_.initialized());
-        MOZ_ASSERT(!cellsWithUid_.has(cell));
-        return cellsWithUid_.put(cell);
-    }
-
-    using SweepThunk = void (*)(void *data);
-
-    MOZ_MUST_USE bool queueDictionaryModeObjectToSweep(NativeObject* obj) { return true; }
-=======
-        MOZ_ASSERT(IsInsideNursery(cell));
-        MOZ_ASSERT(isEnabled());
+        //MOZ_ASSERT(IsInsideNursery(cell));
+        //MOZ_ASSERT(isEnabled());
         return cellsWithUid_.append(cell);
     }
 
-    MOZ_MUST_USE bool queueDictionaryModeObjectToSweep(NativeObject* obj);
->>>>>>> a17af05f
+    MOZ_MUST_USE bool queueDictionaryModeObjectToSweep(NativeObject* obj) {}
 
     size_t sizeOfHeapCommitted() const {
         return 0;
     }
     size_t sizeOfMallocedBuffers(mozilla::MallocSizeOf mallocSizeOf) const {
-<<<<<<< HEAD
         return 0;
     }
 
   private:
-=======
-        if (!mallocedBuffers.initialized())
-            return 0;
-        size_t total = 0;
-        for (MallocedBuffersSet::Range r = mallocedBuffers.all(); !r.empty(); r.popFront())
-            total += mallocSizeOf(r.front());
-        total += mallocedBuffers.sizeOfExcludingThis(mallocSizeOf);
-        return total;
-    }
-
-    // The number of bytes from the start position to the end of the nursery.
-    size_t spaceToEnd() const;
-
-    // Free space remaining, not counting chunk trailers.
-    MOZ_ALWAYS_INLINE size_t freeSpace() const {
-        MOZ_ASSERT(currentEnd_ - position_ <= NurseryChunkUsableSize);
-        return (currentEnd_ - position_) +
-               (numChunks() - currentChunk_ - 1) * NurseryChunkUsableSize;
-    }
-
-#ifdef JS_GC_ZEAL
-    void enterZealMode();
-    void leaveZealMode();
-#endif
-
-    /* Write profile time JSON on JSONPrinter. */
-    void renderProfileJSON(JSONPrinter& json) const;
-
-    /* Print header line for profile times. */
-    static void printProfileHeader();
-
-    /* Print total profile times on shutdown. */
-    void printTotalProfileTimes();
-
-    void* addressOfCurrentEnd() const { return (void*)&currentEnd_; }
-    void* addressOfPosition() const { return (void*)&position_; }
-
-    void requestMinorGC(JS::gcreason::Reason reason) const;
-
-    bool minorGCRequested() const { return minorGCTriggerReason_ != JS::gcreason::NO_REASON; }
-    JS::gcreason::Reason minorGCTriggerReason() const { return minorGCTriggerReason_; }
-    void clearMinorGCRequest() { minorGCTriggerReason_ = JS::gcreason::NO_REASON; }
-
-    bool enableProfiling() const { return enableProfiling_; }
-
-  private:
-    /* The amount of space in the mapped nursery available to allocations. */
-    static const size_t NurseryChunkUsableSize = gc::ChunkSize - sizeof(gc::ChunkTrailer);
-
-    struct NurseryChunk {
-        char data[NurseryChunkUsableSize];
-        gc::ChunkTrailer trailer;
-        static NurseryChunk* fromChunk(gc::Chunk* chunk);
-        void init(JSRuntime* rt);
-        void poisonAndInit(JSRuntime* rt, uint8_t poison);
-        uintptr_t start() const { return uintptr_t(&data); }
-        uintptr_t end() const { return uintptr_t(&trailer); }
-        gc::Chunk* toChunk(JSRuntime* rt);
-    };
-    static_assert(sizeof(NurseryChunk) == gc::ChunkSize,
-                  "Nursery chunk size must match gc::Chunk size.");
-
-    JSRuntime* runtime_;
-
-    /* Vector of allocated chunks to allocate from. */
-    Vector<NurseryChunk*, 0, SystemAllocPolicy> chunks_;
-
-    /* Pointer to the first unallocated byte in the nursery. */
-    uintptr_t position_;
-
-    /* Pointer to the logical start of the Nursery. */
-    unsigned currentStartChunk_;
-    uintptr_t currentStartPosition_;
-
-    /* Pointer to the last byte of space in the current chunk. */
-    uintptr_t currentEnd_;
-
-    /* The index of the chunk that is currently being allocated from. */
-    unsigned currentChunk_;
-
-    /* Maximum number of chunks to allocate for the nursery. */
-    unsigned maxNurseryChunks_;
-
-    /* Promotion rate for the previous minor collection. */
-    float previousPromotionRate_;
-
-    /* Report minor collections taking at least this long, if enabled. */
-    mozilla::TimeDuration profileThreshold_;
-    bool enableProfiling_;
-
-    /* Report ObjectGroups with at lest this many instances tenured. */
-    int64_t reportTenurings_;
-
-    /*
-     * Whether and why a collection of this nursery has been requested. This is
-     * mutable as it is set by the store buffer, which otherwise cannot modify
-     * anything in the nursery.
-     */
-    mutable JS::gcreason::Reason minorGCTriggerReason_;
-
-    /* Profiling data. */
-
-    enum class ProfileKey
-    {
-#define DEFINE_TIME_KEY(name, text)                                           \
-        name,
-        FOR_EACH_NURSERY_PROFILE_TIME(DEFINE_TIME_KEY)
-#undef DEFINE_TIME_KEY
-        KeyCount
-    };
-
-    using ProfileTimes =
-        mozilla::EnumeratedArray<ProfileKey, ProfileKey::KeyCount, mozilla::TimeStamp>;
-    using ProfileDurations =
-        mozilla::EnumeratedArray<ProfileKey, ProfileKey::KeyCount, mozilla::TimeDuration>;
-
-    ProfileTimes startTimes_;
-    ProfileDurations profileDurations_;
-    ProfileDurations totalDurations_;
-    uint64_t minorGcCount_;
-
-    /*
-     * This data is initialised only if the nursery is enabled and after at
-     * least one call to Nursery::collect()
-     */
-    struct {
-        JS::gcreason::Reason reason;
-        size_t nurseryCapacity;
-        size_t nurseryUsedBytes;
-        size_t tenuredBytes;
-    } previousGC;
-
-    /*
-     * Calculate the promotion rate of the most recent minor GC.
-     * The valid_for_tenuring parameter is used to return whether this
-     * promotion rate is accurate enough (the nursery was full enough) to be
-     * used for tenuring and other decisions.
-     *
-     * Must only be called if the previousGC data is initialised.
-     */
-    float
-    calcPromotionRate(bool *validForTenuring) const;
-
-    /*
-     * The set of externally malloced buffers potentially kept live by objects
-     * stored in the nursery. Any external buffers that do not belong to a
-     * tenured thing at the end of a minor GC must be freed.
-     */
-    typedef HashSet<void*, PointerHasher<void*>, SystemAllocPolicy> MallocedBuffersSet;
-    MallocedBuffersSet mallocedBuffers;
-
-    /* A task structure used to free the malloced bufers on a background thread. */
-    struct FreeMallocedBuffersTask;
-    FreeMallocedBuffersTask* freeMallocedBuffersTask;
-
-    /*
-     * During a collection most hoisted slot and element buffers indicate their
-     * new location with a forwarding pointer at the base. This does not work
-     * for buffers whose length is less than pointer width, or when different
-     * buffers might overlap each other. For these, an entry in the following
-     * table is used.
-     */
-    typedef HashMap<void*, void*, PointerHasher<void*>, SystemAllocPolicy> ForwardedBufferMap;
-    ForwardedBufferMap forwardedBuffers;
-
->>>>>>> a17af05f
+
     /*
      * When we assign a unique id to cell in the nursery, that almost always
      * means that the cell will be in a hash table, and thus, held live,
@@ -383,58 +181,8 @@
      *       sweep. This is because this structure is used to help implement
      *       stable object hashing and we have to break the cycle somehow.
      */
-<<<<<<< HEAD
-    using CellsWithUniqueIdSet = HashSet<gc::Cell*, PointerHasher<gc::Cell*, 3>, SystemAllocPolicy>;
-    CellsWithUniqueIdSet cellsWithUid_;
-=======
     using CellsWithUniqueIdVector = Vector<gc::Cell*, 8, SystemAllocPolicy>;
     CellsWithUniqueIdVector cellsWithUid_;
-
-    using NativeObjectVector = Vector<NativeObject*, 0, SystemAllocPolicy>;
-    NativeObjectVector dictionaryModeObjects_;
-
-#ifdef JS_GC_ZEAL
-    struct Canary;
-    Canary* lastCanary_;
-#endif
-
-    NurseryChunk* allocChunk();
-
-    NurseryChunk& chunk(unsigned index) const {
-        return *chunks_[index];
-    }
-
-    void setCurrentChunk(unsigned chunkno);
-    void setStartPosition();
-
-    void updateNumChunks(unsigned newCount);
-    void updateNumChunksLocked(unsigned newCount,
-                               gc::AutoMaybeStartBackgroundAllocation& maybeBgAlloc,
-                               AutoLockGC& lock);
-
-    MOZ_ALWAYS_INLINE uintptr_t allocationEnd() const {
-        MOZ_ASSERT(numChunks() > 0);
-        return chunks_.back()->end();
-    }
-
-    MOZ_ALWAYS_INLINE uintptr_t currentEnd() const {
-        MOZ_ASSERT(currentEnd_ == chunk(currentChunk_).end());
-        return currentEnd_;
-    }
-
-    uintptr_t position() const { return position_; }
-
-    JSRuntime* runtime() const { return runtime_; }
-
-    /* Allocates a new GC thing from the tenured generation during minor GC. */
-    gc::TenuredCell* allocateFromTenured(JS::Zone* zone, gc::AllocKind thingKind);
-
-    /* Common internal allocator function. */
-    void* allocate(size_t size);
-
-    void doCollection(JS::gcreason::Reason reason,
-                        gc::TenureCountCache& tenureCounts);
->>>>>>> a17af05f
 
     /*
      * The start and end pointers are stored under the runtime so that we can
@@ -443,44 +191,13 @@
      */
     JSRuntime* runtime_;
 
-<<<<<<< HEAD
   public:
     void* addressOfCurrentEnd() const {
         return nullptr;
     }
-=======
-    void setSlotsForwardingPointer(HeapSlot* oldSlots, HeapSlot* newSlots, uint32_t nslots);
-    void setElementsForwardingPointer(ObjectElements* oldHeader, ObjectElements* newHeader,
-                                      uint32_t capacity);
->>>>>>> a17af05f
 
 	void* addressOfPosition() const { return nullptr; }
 
-<<<<<<< HEAD
-=======
-    /*
-     * Frees all non-live nursery-allocated things at the end of a minor
-     * collection.
-     */
-    void sweep();
-
-    void sweepDictionaryModeObjects();
-
-    /* Change the allocable space provided by the nursery. */
-    void maybeResizeNursery(JS::gcreason::Reason reason);
-    void growAllocableSpace();
-    void shrinkAllocableSpace(unsigned removeNumChunks);
-    void minimizeAllocableSpace();
-
-    /* Profile recording and printing. */
-    void maybeClearProfileDurations();
-    void startProfile(ProfileKey key);
-    void endProfile(ProfileKey key);
-    static void printProfileDurations(const ProfileDurations& times);
-
-    friend class TenuringTracer;
-    friend class gc::MinorCollectionTracer;
->>>>>>> a17af05f
     friend class jit::MacroAssembler;
 };
 
