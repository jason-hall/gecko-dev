/* -*- Mode: C++; tab-width: 8; indent-tabs-mode: nil; c-basic-offset: 4 -*-
 * vim: set ts=8 sts=4 et sw=4 tw=99:
 * This Source Code Form is subject to the terms of the Mozilla Public
 * License, v. 2.0. If a copy of the MPL was not distributed with this
 * file, You can obtain one at http://mozilla.org/MPL/2.0/. */

#include "gc/Zone.h"

#include "jsgc.h"

#include "gc/Policy.h"
#include "jit/BaselineJIT.h"
#include "jit/Ion.h"
#include "jit/JitCompartment.h"
#include "vm/Debugger.h"
#include "vm/Runtime.h"

#include "jscompartmentinlines.h"
#include "jsgcinlines.h"

using namespace js;
using namespace js::gc;

<<<<<<< HEAD
JS::Zone::Zone(JSRuntime* rt, ZoneGroup* group)
  : JS::shadow::Zone(rt, &rt->gc.marker),
    group_(group),
    uniqueIds_(group),
    suppressAllocationMetadataBuilder(group, false),
=======
Zone * const Zone::NotOnList = reinterpret_cast<Zone*>(1);

JS::Zone::Zone(JSRuntime* rt, ZoneGroup* group)
  : JS::shadow::Zone(rt, &rt->gc.marker),
    group_(group),
    debuggers(group, nullptr),
    uniqueIds_(group),
    suppressAllocationMetadataBuilder(group, false),
    arenas(rt, group),
>>>>>>> a17af05f
    types(this),
    gcWeakMapList_(group),
    compartments_(),
    gcGrayRoots_(group),
    gcWeakRefs_(group),
    weakCaches_(group),
    gcWeakKeys_(group, SystemAllocPolicy(), rt->randomHashCodeScrambler()),
    gcSweepGroupEdges_(group),
<<<<<<< HEAD
    typeDescrObjects_(group, this, SystemAllocPolicy()),
    markedAtoms_(group),
    atomCache_(group),
    externalStringCache_(group),
    gcDelayBytes(0),
    propertyTree_(group, this),
    baseShapes_(group, this, BaseShapeSet()),
    initialShapes_(group, this, InitialShapeSet()),
=======
    typeDescrObjects_(group, this),
    regExps(this),
    markedAtoms_(group),
    atomCache_(group),
    externalStringCache_(group),
    functionToStringCache_(group),
    usage(&rt->gc.usage),
    threshold(),
    gcDelayBytes(0),
    propertyTree_(group, this),
    baseShapes_(group, this),
    initialShapes_(group, this),
    nurseryShapes_(group),
>>>>>>> a17af05f
    data(group, nullptr),
    isSystem(group, false),
#ifdef DEBUG
    gcLastSweepGroupIndex(group, 0),
#endif
    jitZone_(group, nullptr),
<<<<<<< HEAD
    gcState_(NoGC),
    gcScheduled_(false),
    gcPreserveCode_(group, false),
    jitUsingBarriers_(group, false),
    keepShapeTables_(group, false)
=======
    gcScheduled_(false),
    gcPreserveCode_(group, false),
    keepShapeTables_(group, false),
    listNext_(group, NotOnList)
>>>>>>> a17af05f
{
    /* Ensure that there are no vtables to mess us up here. */
    MOZ_ASSERT(reinterpret_cast<JS::shadow::Zone*>(this) ==
               static_cast<JS::shadow::Zone*>(this));

    AutoLockGC lock(rt);
<<<<<<< HEAD
=======
    threshold.updateAfterGC(8192, GC_NORMAL, rt->gc.tunables, rt->gc.schedulingState, lock);
    setGCMaxMallocBytes(rt->gc.maxMallocBytesAllocated() * 0.9);
    jitCodeCounter.setMax(jit::MaxCodeBytesPerProcess * 0.8);
>>>>>>> a17af05f
}

Zone::~Zone()
{
    JSRuntime* rt = runtimeFromAnyThread();
    if (this == rt->gc.systemZone)
        rt->gc.systemZone = nullptr;

<<<<<<< HEAD
=======
    js_delete(debuggers.ref());
>>>>>>> a17af05f
    js_delete(jitZone_.ref());

#ifdef DEBUG
    // Avoid assertion destroying the weak map list if the embedding leaked GC things.
    if (!rt->gc.shutdownCollectedEverything())
        gcWeakMapList().clear();
#endif
}

bool
Zone::init(bool isSystemArg)
{
    isSystem = isSystemArg;
    return uniqueIds().init() &&
           gcSweepGroupEdges().init() &&
           gcWeakKeys().init() &&
           typeDescrObjects().init() &&
           markedAtoms().init() &&
<<<<<<< HEAD
           atomCache().init();
=======
           atomCache().init() &&
           regExps.init();
}

void
Zone::setNeedsIncrementalBarrier(bool needs)
{
    MOZ_ASSERT_IF(needs && isAtomsZone(),
                  !runtimeFromActiveCooperatingThread()->hasHelperThreadZones());
    MOZ_ASSERT_IF(needs, canCollect());
    needsIncrementalBarrier_ = needs;
>>>>>>> a17af05f
}

void
Zone::beginSweepTypes(FreeOp* fop, bool releaseTypes)
{
    AutoClearTypeInferenceStateOnOOM oom(this);
    types.beginSweep(fop, releaseTypes, oom);
}

Zone::DebuggerVector*
Zone::getOrCreateDebuggers(JSContext* cx)
{
    return nullptr;
}

void
Zone::sweepBreakpoints(FreeOp* fop)
{
    if (!group() || group()->debuggerList().isEmpty())
        return;

    /*
     * Sweep all compartments in a zone at the same time, since there is no way
     * to iterate over the scripts belonging to a single compartment in a zone.
     */

    MOZ_ASSERT(isGCSweepingOrCompacting());
    for (auto iter = cellIter<JSScript>(); !iter.done(); iter.next()) {
        JSScript* script = iter;
        if (!script->hasAnyBreakpointsOrStepMode())
            continue;

        bool scriptGone = IsAboutToBeFinalizedUnbarriered(&script);
        MOZ_ASSERT(script == iter);
        for (unsigned i = 0; i < script->length(); i++) {
            BreakpointSite* site = script->getBreakpointSite(script->offsetToPC(i));
            if (!site)
                continue;

            Breakpoint* nextbp;
            for (Breakpoint* bp = site->firstBreakpoint(); bp; bp = nextbp) {
                nextbp = bp->nextInSite();
                GCPtrNativeObject& dbgobj = bp->debugger->toJSObjectRef();

                // If we are sweeping, then we expect the script and the
                // debugger object to be swept in the same sweep group, except
                // if the breakpoint was added after we computed the sweep
                // groups. In this case both script and debugger object must be
                // live.
                MOZ_ASSERT_IF(isGCSweeping() && dbgobj->zone()->isCollecting(),
                              dbgobj->zone()->isGCSweeping() ||
                              (!scriptGone && dbgobj->asTenured().isMarkedAny()));

                bool dying = scriptGone || IsAboutToBeFinalized(&dbgobj);
                MOZ_ASSERT_IF(!dying, !IsAboutToBeFinalized(&bp->getHandlerRef()));
                if (dying)
                    bp->destroy(fop);
            }
        }
    }
}

void
Zone::sweepWeakMaps()
{
    /* Finalize unreachable (key,value) pairs in all weak maps. */
    WeakMapBase::sweepZone(this);
}

void
Zone::discardJitCode(FreeOp* fop, bool discardBaselineCode)
{
    if (!jitZone())
        return;

    if (isPreservingCode())
        return;

    if (discardBaselineCode) {
#ifdef DEBUG
        /* Assert no baseline scripts are marked as active. */
        for (auto script = cellIter<JSScript>(); !script.done(); script.next())
            MOZ_ASSERT_IF(script->hasBaselineScript(), !script->baselineScript()->active());
#endif

        /* Mark baseline scripts on the stack as active. */
        jit::MarkActiveBaselineScripts(this);
    }

    /* Only mark OSI points if code is being discarded. */
    jit::InvalidateAll(fop, this);

    for (auto script = cellIter<JSScript>(); !script.done(); script.next())  {
        jit::FinishInvalidation(fop, script);

        /*
         * Discard baseline script if it's not marked as active. Note that
         * this also resets the active flag.
         */
        if (discardBaselineCode)
            jit::FinishDiscardBaselineScript(fop, script);

        /*
         * Warm-up counter for scripts are reset on GC. After discarding code we
         * need to let it warm back up to get information such as which
         * opcodes are setting array holes or accessing getter properties.
         */
        script->resetWarmUpCounter();

        /*
         * Make it impossible to use the control flow graphs cached on the
         * BaselineScript. They get deleted.
         */
        if (script->hasBaselineScript())
            script->baselineScript()->setControlFlowGraph(nullptr);
    }
<<<<<<< HEAD

    /*
     * When scripts contains pointers to nursery things, the store buffer
     * can contain entries that point into the optimized stub space. Since
     * this method can be called outside the context of a GC, this situation
     * could result in us trying to mark invalid store buffer entries.
     *
     * Defer freeing any allocated blocks until after the next minor GC.
     */
    if (discardBaselineCode) {
        jitZone()->optimizedStubSpace()->freeAllAfterMinorGC(this);
        jitZone()->purgeIonCacheIRStubInfo();
    }

    /*
     * Free all control flow graphs that are cached on BaselineScripts.
     * Assuming this happens on the active thread and all control flow
     * graph reads happen on the active thread, this is safe.
     */
    jitZone()->cfgSpace()->lifoAlloc().freeAll();
=======

    /*
     * When scripts contains pointers to nursery things, the store buffer
     * can contain entries that point into the optimized stub space. Since
     * this method can be called outside the context of a GC, this situation
     * could result in us trying to mark invalid store buffer entries.
     *
     * Defer freeing any allocated blocks until after the next minor GC.
     */
    if (discardBaselineCode) {
        jitZone()->optimizedStubSpace()->freeAllAfterMinorGC(this);
        jitZone()->purgeIonCacheIRStubInfo();
    }

    /*
     * Free all control flow graphs that are cached on BaselineScripts.
     * Assuming this happens on the active thread and all control flow
     * graph reads happen on the active thread, this is safe.
     */
    jitZone()->cfgSpace()->lifoAlloc().freeAll();
}

#ifdef JSGC_HASH_TABLE_CHECKS
void
JS::Zone::checkUniqueIdTableAfterMovingGC()
{
    for (auto r = uniqueIds().all(); !r.empty(); r.popFront())
        js::gc::CheckGCThingAfterMovingGC(r.front().key());
}
#endif

uint64_t
Zone::gcNumber()
{
    // Zones in use by exclusive threads are not collected, and threads using
    // them cannot access the main runtime's gcNumber without racing.
    return usedByHelperThread() ? 0 : runtimeFromActiveCooperatingThread()->gc.gcNumber();
>>>>>>> a17af05f
}

js::jit::JitZone*
Zone::createJitZone(JSContext* cx)
{
    MOZ_ASSERT(!jitZone_);

    if (!cx->runtime()->getJitRuntime(cx))
        return nullptr;

    UniquePtr<jit::JitZone> jitZone(cx->new_<js::jit::JitZone>());
    if (!jitZone || !jitZone->init(cx))
        return nullptr;

    jitZone_ = jitZone.release();
    return jitZone_;
}

bool
Zone::hasMarkedCompartments()
{
    for (CompartmentsInZoneIter comp(this); !comp.done(); comp.next()) {
        if (comp->marked)
            return true;
    }
    return false;
}

<<<<<<< HEAD
=======
bool
Zone::canCollect()
{
    // Zones cannot be collected while in use by other threads.
    if (usedByHelperThread())
        return false;
    JSRuntime* rt = runtimeFromAnyThread();
    if (isAtomsZone() && rt->hasHelperThreadZones())
        return false;
    return true;
}

>>>>>>> a17af05f
void
Zone::notifyObservingDebuggers()
{
    for (CompartmentsInZoneIter comps(this); !comps.done(); comps.next()) {
        JSRuntime* rt = runtimeFromAnyThread();
        RootedGlobalObject global(TlsContext.get(), comps->unsafeUnbarrieredMaybeGlobal());
        if (!global)
            continue;

        GlobalObject::DebuggerVector* dbgs = global->getDebuggers();
        if (!dbgs)
            continue;

        for (GlobalObject::DebuggerVector::Range r = dbgs->all(); !r.empty(); r.popFront()) {
            if (!r.front()->debuggeeIsBeingCollected(rt->gc.majorGCCount())) {
#ifdef DEBUG
                fprintf(stderr,
                        "OOM while notifying observing Debuggers of a GC: The onGarbageCollection\n"
                        "hook will not be fired for this GC for some Debuggers!\n");
#endif
                return;
            }
        }
    }
}

<<<<<<< HEAD
void
Zone::clearTables()
{
=======
bool
Zone::isOnList() const
{
    return listNext_ != NotOnList;
}

Zone*
Zone::nextZone() const
{
    MOZ_ASSERT(isOnList());
    return listNext_;
}

void
Zone::clearTables()
{
    MOZ_ASSERT(regExps.empty());

>>>>>>> a17af05f
    if (baseShapes().initialized())
        baseShapes().clear();
    if (initialShapes().initialized())
        initialShapes().clear();
<<<<<<< HEAD
=======
}

void
Zone::fixupAfterMovingGC()
{
    fixupInitialShapeTable();
}

bool
Zone::addTypeDescrObject(JSContext* cx, HandleObject obj)
{
    // Type descriptor objects are always tenured so we don't need post barriers
    // on the set.
    MOZ_ASSERT(!IsInsideNursery(obj));

    if (!typeDescrObjects().put(obj)) {
        ReportOutOfMemory(cx);
        return false;
    }

    return true;
}

void
Zone::deleteEmptyCompartment(JSCompartment* comp)
{
    MOZ_ASSERT(comp->zone() == this);
    MOZ_ASSERT(arenas.checkEmptyArenaLists());
    for (auto& i : compartments()) {
        if (i == comp) {
            compartments().erase(&i);
            comp->destroy(runtimeFromActiveCooperatingThread()->defaultFreeOp());
            return;
        }
    }
    MOZ_CRASH("Compartment not found");
}

ZoneList::ZoneList()
  : head(nullptr), tail(nullptr)
{}

ZoneList::ZoneList(Zone* zone)
  : head(zone), tail(zone)
{
    MOZ_RELEASE_ASSERT(!zone->isOnList());
    zone->listNext_ = nullptr;
}

ZoneList::~ZoneList()
{
    MOZ_ASSERT(isEmpty());
}

void
ZoneList::check() const
{
#ifdef DEBUG
    MOZ_ASSERT((head == nullptr) == (tail == nullptr));
    if (!head)
        return;

    Zone* zone = head;
    for (;;) {
        MOZ_ASSERT(zone && zone->isOnList());
        if  (zone == tail)
            break;
        zone = zone->listNext_;
    }
    MOZ_ASSERT(!zone->listNext_);
#endif
>>>>>>> a17af05f
}

bool
Zone::addTypeDescrObject(JSContext* cx, HandleObject obj)
{
    // Type descriptor objects are always tenured so we don't need post barriers
    // on the set.
    MOZ_ASSERT(!IsInsideNursery(obj));

    if (!typeDescrObjects().put(obj)) {
        ReportOutOfMemory(cx);
        return false;
    }

    return true;
}

JS_PUBLIC_API(void)
JS::shadow::RegisterWeakCache(JS::Zone* zone, detail::WeakCacheBase* cachep)
{
    zone->registerWeakCache(cachep);
}<|MERGE_RESOLUTION|>--- conflicted
+++ resolved
@@ -21,23 +21,11 @@
 using namespace js;
 using namespace js::gc;
 
-<<<<<<< HEAD
 JS::Zone::Zone(JSRuntime* rt, ZoneGroup* group)
   : JS::shadow::Zone(rt, &rt->gc.marker),
     group_(group),
     uniqueIds_(group),
     suppressAllocationMetadataBuilder(group, false),
-=======
-Zone * const Zone::NotOnList = reinterpret_cast<Zone*>(1);
-
-JS::Zone::Zone(JSRuntime* rt, ZoneGroup* group)
-  : JS::shadow::Zone(rt, &rt->gc.marker),
-    group_(group),
-    debuggers(group, nullptr),
-    uniqueIds_(group),
-    suppressAllocationMetadataBuilder(group, false),
-    arenas(rt, group),
->>>>>>> a17af05f
     types(this),
     gcWeakMapList_(group),
     compartments_(),
@@ -46,60 +34,29 @@
     weakCaches_(group),
     gcWeakKeys_(group, SystemAllocPolicy(), rt->randomHashCodeScrambler()),
     gcSweepGroupEdges_(group),
-<<<<<<< HEAD
-    typeDescrObjects_(group, this, SystemAllocPolicy()),
+    typeDescrObjects_(group, this),
     markedAtoms_(group),
     atomCache_(group),
     externalStringCache_(group),
     gcDelayBytes(0),
     propertyTree_(group, this),
-    baseShapes_(group, this, BaseShapeSet()),
-    initialShapes_(group, this, InitialShapeSet()),
-=======
-    typeDescrObjects_(group, this),
-    regExps(this),
-    markedAtoms_(group),
-    atomCache_(group),
-    externalStringCache_(group),
-    functionToStringCache_(group),
-    usage(&rt->gc.usage),
-    threshold(),
-    gcDelayBytes(0),
-    propertyTree_(group, this),
     baseShapes_(group, this),
     initialShapes_(group, this),
-    nurseryShapes_(group),
->>>>>>> a17af05f
     data(group, nullptr),
     isSystem(group, false),
 #ifdef DEBUG
     gcLastSweepGroupIndex(group, 0),
 #endif
     jitZone_(group, nullptr),
-<<<<<<< HEAD
-    gcState_(NoGC),
     gcScheduled_(false),
     gcPreserveCode_(group, false),
-    jitUsingBarriers_(group, false),
     keepShapeTables_(group, false)
-=======
-    gcScheduled_(false),
-    gcPreserveCode_(group, false),
-    keepShapeTables_(group, false),
-    listNext_(group, NotOnList)
->>>>>>> a17af05f
 {
     /* Ensure that there are no vtables to mess us up here. */
     MOZ_ASSERT(reinterpret_cast<JS::shadow::Zone*>(this) ==
                static_cast<JS::shadow::Zone*>(this));
 
     AutoLockGC lock(rt);
-<<<<<<< HEAD
-=======
-    threshold.updateAfterGC(8192, GC_NORMAL, rt->gc.tunables, rt->gc.schedulingState, lock);
-    setGCMaxMallocBytes(rt->gc.maxMallocBytesAllocated() * 0.9);
-    jitCodeCounter.setMax(jit::MaxCodeBytesPerProcess * 0.8);
->>>>>>> a17af05f
 }
 
 Zone::~Zone()
@@ -108,10 +65,6 @@
     if (this == rt->gc.systemZone)
         rt->gc.systemZone = nullptr;
 
-<<<<<<< HEAD
-=======
-    js_delete(debuggers.ref());
->>>>>>> a17af05f
     js_delete(jitZone_.ref());
 
 #ifdef DEBUG
@@ -130,21 +83,7 @@
            gcWeakKeys().init() &&
            typeDescrObjects().init() &&
            markedAtoms().init() &&
-<<<<<<< HEAD
            atomCache().init();
-=======
-           atomCache().init() &&
-           regExps.init();
-}
-
-void
-Zone::setNeedsIncrementalBarrier(bool needs)
-{
-    MOZ_ASSERT_IF(needs && isAtomsZone(),
-                  !runtimeFromActiveCooperatingThread()->hasHelperThreadZones());
-    MOZ_ASSERT_IF(needs, canCollect());
-    needsIncrementalBarrier_ = needs;
->>>>>>> a17af05f
 }
 
 void
@@ -261,7 +200,6 @@
         if (script->hasBaselineScript())
             script->baselineScript()->setControlFlowGraph(nullptr);
     }
-<<<<<<< HEAD
 
     /*
      * When scripts contains pointers to nursery things, the store buffer
@@ -282,45 +220,6 @@
      * graph reads happen on the active thread, this is safe.
      */
     jitZone()->cfgSpace()->lifoAlloc().freeAll();
-=======
-
-    /*
-     * When scripts contains pointers to nursery things, the store buffer
-     * can contain entries that point into the optimized stub space. Since
-     * this method can be called outside the context of a GC, this situation
-     * could result in us trying to mark invalid store buffer entries.
-     *
-     * Defer freeing any allocated blocks until after the next minor GC.
-     */
-    if (discardBaselineCode) {
-        jitZone()->optimizedStubSpace()->freeAllAfterMinorGC(this);
-        jitZone()->purgeIonCacheIRStubInfo();
-    }
-
-    /*
-     * Free all control flow graphs that are cached on BaselineScripts.
-     * Assuming this happens on the active thread and all control flow
-     * graph reads happen on the active thread, this is safe.
-     */
-    jitZone()->cfgSpace()->lifoAlloc().freeAll();
-}
-
-#ifdef JSGC_HASH_TABLE_CHECKS
-void
-JS::Zone::checkUniqueIdTableAfterMovingGC()
-{
-    for (auto r = uniqueIds().all(); !r.empty(); r.popFront())
-        js::gc::CheckGCThingAfterMovingGC(r.front().key());
-}
-#endif
-
-uint64_t
-Zone::gcNumber()
-{
-    // Zones in use by exclusive threads are not collected, and threads using
-    // them cannot access the main runtime's gcNumber without racing.
-    return usedByHelperThread() ? 0 : runtimeFromActiveCooperatingThread()->gc.gcNumber();
->>>>>>> a17af05f
 }
 
 js::jit::JitZone*
@@ -349,21 +248,6 @@
     return false;
 }
 
-<<<<<<< HEAD
-=======
-bool
-Zone::canCollect()
-{
-    // Zones cannot be collected while in use by other threads.
-    if (usedByHelperThread())
-        return false;
-    JSRuntime* rt = runtimeFromAnyThread();
-    if (isAtomsZone() && rt->hasHelperThreadZones())
-        return false;
-    return true;
-}
-
->>>>>>> a17af05f
 void
 Zone::notifyObservingDebuggers()
 {
@@ -390,42 +274,13 @@
     }
 }
 
-<<<<<<< HEAD
 void
 Zone::clearTables()
 {
-=======
-bool
-Zone::isOnList() const
-{
-    return listNext_ != NotOnList;
-}
-
-Zone*
-Zone::nextZone() const
-{
-    MOZ_ASSERT(isOnList());
-    return listNext_;
-}
-
-void
-Zone::clearTables()
-{
-    MOZ_ASSERT(regExps.empty());
-
->>>>>>> a17af05f
     if (baseShapes().initialized())
         baseShapes().clear();
     if (initialShapes().initialized())
         initialShapes().clear();
-<<<<<<< HEAD
-=======
-}
-
-void
-Zone::fixupAfterMovingGC()
-{
-    fixupInitialShapeTable();
 }
 
 bool
@@ -443,72 +298,6 @@
     return true;
 }
 
-void
-Zone::deleteEmptyCompartment(JSCompartment* comp)
-{
-    MOZ_ASSERT(comp->zone() == this);
-    MOZ_ASSERT(arenas.checkEmptyArenaLists());
-    for (auto& i : compartments()) {
-        if (i == comp) {
-            compartments().erase(&i);
-            comp->destroy(runtimeFromActiveCooperatingThread()->defaultFreeOp());
-            return;
-        }
-    }
-    MOZ_CRASH("Compartment not found");
-}
-
-ZoneList::ZoneList()
-  : head(nullptr), tail(nullptr)
-{}
-
-ZoneList::ZoneList(Zone* zone)
-  : head(zone), tail(zone)
-{
-    MOZ_RELEASE_ASSERT(!zone->isOnList());
-    zone->listNext_ = nullptr;
-}
-
-ZoneList::~ZoneList()
-{
-    MOZ_ASSERT(isEmpty());
-}
-
-void
-ZoneList::check() const
-{
-#ifdef DEBUG
-    MOZ_ASSERT((head == nullptr) == (tail == nullptr));
-    if (!head)
-        return;
-
-    Zone* zone = head;
-    for (;;) {
-        MOZ_ASSERT(zone && zone->isOnList());
-        if  (zone == tail)
-            break;
-        zone = zone->listNext_;
-    }
-    MOZ_ASSERT(!zone->listNext_);
-#endif
->>>>>>> a17af05f
-}
-
-bool
-Zone::addTypeDescrObject(JSContext* cx, HandleObject obj)
-{
-    // Type descriptor objects are always tenured so we don't need post barriers
-    // on the set.
-    MOZ_ASSERT(!IsInsideNursery(obj));
-
-    if (!typeDescrObjects().put(obj)) {
-        ReportOutOfMemory(cx);
-        return false;
-    }
-
-    return true;
-}
-
 JS_PUBLIC_API(void)
 JS::shadow::RegisterWeakCache(JS::Zone* zone, detail::WeakCacheBase* cachep)
 {
