--- conflicted
+++ resolved
@@ -361,8 +361,6 @@
 };
 
 } /* namespace js */
-<<<<<<< HEAD
-=======
 
 namespace JS {
 
@@ -802,6 +800,5 @@
 };
 
 } // namespace JS
->>>>>>> a17af05f
 
 #endif /* GCHashTable_h */