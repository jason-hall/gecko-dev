/* -*- Mode: C++; tab-width: 8; indent-tabs-mode: nil; c-basic-offset: 4 -*-
 * vim: set ts=8 sts=4 et sw=4 tw=99:
 * This Source Code Form is subject to the terms of the Mozilla Public
 * License, v. 2.0. If a copy of the MPL was not distributed with this
 * file, You can obtain one at http://mozilla.org/MPL/2.0/. */

#ifndef js_GCAPI_h
#define js_GCAPI_h

#include "mozilla/TimeStamp.h"
#include "mozilla/Vector.h"

#include "js/GCAnnotations.h"
#include "js/HeapAPI.h"
#include "js/UniquePtr.h"
#include "js/Utility.h"

namespace js {
namespace gc {
class GCRuntime;
} // namespace gc
namespace gcstats {
struct Statistics;
} // namespace gcstats
} // namespace js

typedef enum JSGCMode {
    /** Perform only global GCs. */
    JSGC_MODE_GLOBAL = 0,

    /** Perform per-zone GCs until too much garbage has accumulated. */
    JSGC_MODE_ZONE = 1,

    /**
     * Collect in short time slices rather than all at once. Implies
     * JSGC_MODE_ZONE.
     */
    JSGC_MODE_INCREMENTAL = 2
} JSGCMode;

/**
 * Kinds of js_GC invocation.
 */
typedef enum JSGCInvocationKind {
    /* Normal invocation. */
    GC_NORMAL = 0,

    /* Minimize GC triggers and release empty GC chunks right away. */
    GC_SHRINK = 1
} JSGCInvocationKind;

namespace JS {

#define GCREASONS(D)                            \
    /* Reasons internal to the JS engine */     \
    D(API)                                      \
    D(EAGER_ALLOC_TRIGGER)                      \
    D(DESTROY_RUNTIME)                          \
    D(ROOTS_REMOVED)                            \
    D(LAST_DITCH)                               \
    D(TOO_MUCH_MALLOC)                          \
    D(ALLOC_TRIGGER)                            \
    D(DEBUG_GC)                                 \
    D(COMPARTMENT_REVIVED)                      \
    D(RESET)                                    \
    D(OUT_OF_NURSERY)                           \
    D(EVICT_NURSERY)                            \
    D(DELAYED_ATOMS_GC)                         \
    D(SHARED_MEMORY_LIMIT)                      \
    D(UNUSED1)                                  \
    D(INCREMENTAL_TOO_SLOW)                     \
    D(ABORT_GC)                                 \
    D(FULL_WHOLE_CELL_BUFFER)                   \
    D(FULL_GENERIC_BUFFER)                      \
    D(FULL_VALUE_BUFFER)                        \
    D(FULL_CELL_PTR_BUFFER)                     \
    D(FULL_SLOT_BUFFER)                         \
    D(FULL_SHAPE_BUFFER)                        \
                                                \
    /* These are reserved for future use. */    \
    D(RESERVED0)                                \
    D(RESERVED1)                                \
    D(RESERVED2)                                \
    D(RESERVED3)                                \
    D(RESERVED4)                                \
    D(RESERVED5)                                \
    D(RESERVED6)                                \
    D(RESERVED7)                                \
    D(RESERVED8)                                \
    D(RESERVED9)                                \
                                                \
    /* Reasons from Firefox */                  \
    D(DOM_WINDOW_UTILS)                         \
    D(COMPONENT_UTILS)                          \
    D(MEM_PRESSURE)                             \
    D(CC_WAITING)                               \
    D(CC_FORCED)                                \
    D(LOAD_END)                                 \
    D(POST_COMPARTMENT)                         \
    D(PAGE_HIDE)                                \
    D(NSJSCONTEXT_DESTROY)                      \
    D(SET_NEW_DOCUMENT)                         \
    D(SET_DOC_SHELL)                            \
    D(DOM_UTILS)                                \
    D(DOM_IPC)                                  \
    D(DOM_WORKER)                               \
    D(INTER_SLICE_GC)                           \
    D(REFRESH_FRAME)                            \
    D(FULL_GC_TIMER)                            \
    D(SHUTDOWN_CC)                              \
    D(UNUSED2)                                  \
    D(USER_INACTIVE)                            \
    D(XPCONNECT_SHUTDOWN)

namespace gcreason {

/* GCReasons will end up looking like JSGC_MAYBEGC */
enum Reason {
#define MAKE_REASON(name) name,
    GCREASONS(MAKE_REASON)
#undef MAKE_REASON
    NO_REASON,
    NUM_REASONS,

    /*
     * For telemetry, we want to keep a fixed max bucket size over time so we
     * don't have to switch histograms. 100 is conservative; as of this writing
     * there are 52. But the cost of extra buckets seems to be low while the
     * cost of switching histograms is high.
     */
    NUM_TELEMETRY_REASONS = 100
};

/**
 * Get a statically allocated C string explaining the given GC reason.
 */
extern JS_PUBLIC_API(const char*)
ExplainReason(JS::gcreason::Reason reason);

} /* namespace gcreason */

/*
 * Zone GC:
 *
 * SpiderMonkey's GC is capable of performing a collection on an arbitrary
 * subset of the zones in the system. This allows an embedding to minimize
 * collection time by only collecting zones that have run code recently,
 * ignoring the parts of the heap that are unlikely to have changed.
 *
 * When triggering a GC using one of the functions below, it is first necessary
 * to select the zones to be collected. To do this, you can call
 * PrepareZoneForGC on each zone, or you can call PrepareForFullGC to select
 * all zones. Failing to select any zone is an error.
 */

/**
 * Schedule the given zone to be collected as part of the next GC.
 */
extern JS_PUBLIC_API(void)
PrepareZoneForGC(Zone* zone);

/**
 * Schedule all zones to be collected in the next GC.
 */
extern JS_PUBLIC_API(void)
PrepareForFullGC(JSContext* cx);

/**
 * When performing an incremental GC, the zones that were selected for the
 * previous incremental slice must be selected in subsequent slices as well.
 * This function selects those slices automatically.
 */
extern JS_PUBLIC_API(void)
PrepareForIncrementalGC(JSContext* cx);

/**
 * Returns true if any zone in the system has been scheduled for GC with one of
 * the functions above or by the JS engine.
 */
extern JS_PUBLIC_API(bool)
IsGCScheduled(JSContext* cx);

/**
 * Undoes the effect of the Prepare methods above. The given zone will not be
 * collected in the next GC.
 */
extern JS_PUBLIC_API(void)
SkipZoneForGC(Zone* zone);

/*
 * Non-Incremental GC:
 *
 * The following functions perform a non-incremental GC.
 */

/**
 * Performs a non-incremental collection of all selected zones.
 *
 * If the gckind argument is GC_NORMAL, then some objects that are unreachable
 * from the program may still be alive afterwards because of internal
 * references; if GC_SHRINK is passed then caches and other temporary references
 * to objects will be cleared and all unreferenced objects will be removed from
 * the system.
 */
extern JS_PUBLIC_API(void)
GCForReason(JSContext* cx, JSGCInvocationKind gckind, gcreason::Reason reason);

/*
 * Incremental GC:
 *
 * Incremental GC divides the full mark-and-sweep collection into multiple
 * slices, allowing client JavaScript code to run between each slice. This
 * allows interactive apps to avoid long collection pauses. Incremental GC does
 * not make collection take less time, it merely spreads that time out so that
 * the pauses are less noticable.
 *
 * For a collection to be carried out incrementally the following conditions
 * must be met:
 *  - The collection must be run by calling JS::IncrementalGC() rather than
 *    JS_GC().
 *  - The GC mode must have been set to JSGC_MODE_INCREMENTAL with
 *    JS_SetGCParameter().
 *
 * Note: Even if incremental GC is enabled and working correctly,
 *       non-incremental collections can still happen when low on memory.
 */

/**
 * Begin an incremental collection and perform one slice worth of work. When
 * this function returns, the collection may not be complete.
 * IncrementalGCSlice() must be called repeatedly until
 * !IsIncrementalGCInProgress(cx).
 *
 * Note: SpiderMonkey's GC is not realtime. Slices in practice may be longer or
 *       shorter than the requested interval.
 */
extern JS_PUBLIC_API(void)
StartIncrementalGC(JSContext* cx, JSGCInvocationKind gckind, gcreason::Reason reason,
                   int64_t millis = 0);

/**
 * Perform a slice of an ongoing incremental collection. When this function
 * returns, the collection may not be complete. It must be called repeatedly
 * until !IsIncrementalGCInProgress(cx).
 *
 * Note: SpiderMonkey's GC is not realtime. Slices in practice may be longer or
 *       shorter than the requested interval.
 */
extern JS_PUBLIC_API(void)
IncrementalGCSlice(JSContext* cx, gcreason::Reason reason, int64_t millis = 0);

/**
 * If IsIncrementalGCInProgress(cx), this call finishes the ongoing collection
 * by performing an arbitrarily long slice. If !IsIncrementalGCInProgress(cx),
 * this is equivalent to GCForReason. When this function returns,
 * IsIncrementalGCInProgress(cx) will always be false.
 */
extern JS_PUBLIC_API(void)
FinishIncrementalGC(JSContext* cx, gcreason::Reason reason);

/**
 * If IsIncrementalGCInProgress(cx), this call aborts the ongoing collection and
 * performs whatever work needs to be done to return the collector to its idle
 * state. This may take an arbitrarily long time. When this function returns,
 * IsIncrementalGCInProgress(cx) will always be false.
 */
extern JS_PUBLIC_API(void)
AbortIncrementalGC(JSContext* cx);

namespace dbg {

// The `JS::dbg::GarbageCollectionEvent` class is essentially a view of the
// `js::gcstats::Statistics` data without the uber implementation-specific bits.
// It should generally be palatable for web developers.
class GarbageCollectionEvent
{
    // The major GC number of the GC cycle this data pertains to.
    uint64_t majorGCNumber_;

    // Reference to a non-owned, statically allocated C string. This is a very
    // short reason explaining why a GC was triggered.
    const char* reason;

    // Reference to a nullable, non-owned, statically allocated C string. If the
    // collection was forced to be non-incremental, this is a short reason of
    // why the GC could not perform an incremental collection.
    const char* nonincrementalReason;

    // Represents a single slice of a possibly multi-slice incremental garbage
    // collection.
    struct Collection {
        mozilla::TimeStamp startTimestamp;
        mozilla::TimeStamp endTimestamp;
    };

    // The set of garbage collection slices that made up this GC cycle.
    mozilla::Vector<Collection> collections;

    GarbageCollectionEvent(const GarbageCollectionEvent& rhs) = delete;
    GarbageCollectionEvent& operator=(const GarbageCollectionEvent& rhs) = delete;

  public:
    explicit GarbageCollectionEvent(uint64_t majorGCNum)
        : majorGCNumber_(majorGCNum)
        , reason(nullptr)
        , nonincrementalReason(nullptr)
        , collections()
    { }

    using Ptr = js::UniquePtr<GarbageCollectionEvent>;
    static Ptr Create(JSRuntime* rt, ::js::gcstats::Statistics& stats, uint64_t majorGCNumber);

    JSObject* toJSObject(JSContext* cx) const;

    uint64_t majorGCNumber() const { return majorGCNumber_; }
};

} // namespace dbg

enum GCProgress {
    /*
     * During GC, the GC is bracketed by GC_CYCLE_BEGIN/END callbacks. Each
     * slice between those (whether an incremental or the sole non-incremental
     * slice) is bracketed by GC_SLICE_BEGIN/GC_SLICE_END.
     */

    GC_CYCLE_BEGIN,
    GC_SLICE_BEGIN,
    GC_SLICE_END,
    GC_CYCLE_END
};

struct JS_PUBLIC_API(GCDescription) {
    bool isZone_;
    bool isComplete_;
    JSGCInvocationKind invocationKind_;
    gcreason::Reason reason_;

    GCDescription(bool isZone, bool isComplete, JSGCInvocationKind kind, gcreason::Reason reason)
      : isZone_(isZone), isComplete_(isComplete), invocationKind_(kind), reason_(reason) {}

    char16_t* formatSliceMessage(JSContext* cx) const;
    char16_t* formatSummaryMessage(JSContext* cx) const;
    char16_t* formatJSON(JSContext* cx, uint64_t timestamp) const;

    mozilla::TimeStamp startTime(JSContext* cx) const;
    mozilla::TimeStamp endTime(JSContext* cx) const;
    mozilla::TimeStamp lastSliceStart(JSContext* cx) const;
    mozilla::TimeStamp lastSliceEnd(JSContext* cx) const;

    JS::UniqueChars sliceToJSON(JSContext* cx) const;
    JS::UniqueChars summaryToJSON(JSContext* cx) const;

    JS::dbg::GarbageCollectionEvent::Ptr toGCEvent(JSContext* cx) const;
};

extern JS_PUBLIC_API(UniqueChars)
MinorGcToJSON(JSContext* cx);

typedef void
(* GCSliceCallback)(JSContext* cx, GCProgress progress, const GCDescription& desc);

/**
 * The GC slice callback is called at the beginning and end of each slice. This
 * callback may be used for GC notifications as well as to perform additional
 * marking.
 */
extern JS_PUBLIC_API(GCSliceCallback)
SetGCSliceCallback(JSContext* cx, GCSliceCallback callback);

/**
 * Describes the progress of an observed nursery collection.
 */
enum class GCNurseryProgress {
    /**
     * The nursery collection is starting.
     */
    GC_NURSERY_COLLECTION_START,
    /**
     * The nursery collection is ending.
     */
    GC_NURSERY_COLLECTION_END
};

/**
 * A nursery collection callback receives the progress of the nursery collection
 * and the reason for the collection.
 */
using GCNurseryCollectionCallback = void(*)(JSContext* cx, GCNurseryProgress progress,
                                            gcreason::Reason reason);

/**
 * Set the nursery collection callback for the given runtime. When set, it will
 * be called at the start and end of every nursery collection.
 */
extern JS_PUBLIC_API(GCNurseryCollectionCallback)
SetGCNurseryCollectionCallback(JSContext* cx, GCNurseryCollectionCallback callback);

typedef void
(* DoCycleCollectionCallback)(JSContext* cx);

/**
 * The purge gray callback is called after any COMPARTMENT_REVIVED GC in which
 * the majority of compartments have been marked gray.
 */
extern JS_PUBLIC_API(DoCycleCollectionCallback)
SetDoCycleCollectionCallback(JSContext* cx, DoCycleCollectionCallback callback);

/**
 * Incremental GC defaults to enabled, but may be disabled for testing or in
 * embeddings that have not yet implemented barriers on their native classes.
 * There is not currently a way to re-enable incremental GC once it has been
 * disabled on the runtime.
 */
extern JS_PUBLIC_API(void)
DisableIncrementalGC(JSContext* cx);

/**
 * Returns true if incremental GC is enabled. Simply having incremental GC
 * enabled is not sufficient to ensure incremental collections are happening.
 * See the comment "Incremental GC" above for reasons why incremental GC may be
 * suppressed. Inspection of the "nonincremental reason" field of the
 * GCDescription returned by GCSliceCallback may help narrow down the cause if
 * collections are not happening incrementally when expected.
 */
extern JS_PUBLIC_API(bool)
IsIncrementalGCEnabled(JSContext* cx);

/**
 * Returns true while an incremental GC is ongoing, both when actively
 * collecting and between slices.
 */
extern JS_PUBLIC_API(bool)
IsIncrementalGCInProgress(JSContext* cx);

/**
 * Returns true while an incremental GC is ongoing, both when actively
 * collecting and between slices.
 */
extern JS_PUBLIC_API(bool)
IsIncrementalGCInProgress(JSRuntime* rt);

/*
 * Returns true when writes to GC thing pointers (and reads from weak pointers)
 * must call an incremental barrier. This is generally only true when running
 * mutator code in-between GC slices. At other times, the barrier may be elided
 * for performance.
 */
extern JS_PUBLIC_API(bool)
IsIncrementalBarrierNeeded(JSContext* cx);

/*
 * Notify the GC that a reference to a JSObject is about to be overwritten.
 * This method must be called if IsIncrementalBarrierNeeded.
 */
extern JS_PUBLIC_API(void)
IncrementalPreWriteBarrier(JSObject* obj);

/*
 * Notify the GC that a weak reference to a GC thing has been read.
 * This method must be called if IsIncrementalBarrierNeeded.
 */
extern JS_PUBLIC_API(void)
IncrementalReadBarrier(GCCellPtr thing);

/**
 * Returns true if the most recent GC ran incrementally.
 */
extern JS_PUBLIC_API(bool)
WasIncrementalGC(JSRuntime* rt);

/*
 * Generational GC:
 *
 * Note: Generational GC is not yet enabled by default. The following class
 *       is non-functional unless SpiderMonkey was configured with
 *       --enable-gcgenerational.
 */

/** Ensure that generational GC is disabled within some scope. */
class JS_PUBLIC_API(AutoDisableGenerationalGC)
{
    JSContext* cx;

  public:
    explicit AutoDisableGenerationalGC(JSContext* cx);
    ~AutoDisableGenerationalGC();
};

/**
 * Returns true if generational allocation and collection is currently enabled
 * on the given runtime.
 */
extern JS_PUBLIC_API(bool)
IsGenerationalGCEnabled(JSRuntime* rt);

/**
 * Returns the GC's "number". This does not correspond directly to the number
 * of GCs that have been run, but is guaranteed to be monotonically increasing
 * with GC activity.
 */
extern JS_PUBLIC_API(size_t)
GetGCNumber();

/**
 * Pass a subclass of this "abstract" class to callees to require that they
 * never GC. Subclasses can use assertions or the hazard analysis to ensure no
 * GC happens.
 */
class JS_PUBLIC_API(AutoRequireNoGC)
{
  protected:
    AutoRequireNoGC() {}
    ~AutoRequireNoGC() {}
<<<<<<< HEAD
};

/**
 * Diagnostic assert (see MOZ_DIAGNOSTIC_ASSERT) that GC cannot occur while this
 * class is live. This class does not disable the static rooting hazard
 * analysis.
 *
 * This works by entering a GC unsafe region, which is checked on allocation and
 * on GC.
 */
class JS_PUBLIC_API(AutoAssertNoGC) : public AutoRequireNoGC
{
    JSContext* cx_;

  public:
    explicit AutoAssertNoGC(JSContext* cx = nullptr);
    ~AutoAssertNoGC();
=======
>>>>>>> a17af05f
};

/**
 * Diagnostic assert (see MOZ_DIAGNOSTIC_ASSERT) that GC cannot occur while this
 * class is live. This class does not disable the static rooting hazard
 * analysis.
 *
 * This works by entering a GC unsafe region, which is checked on allocation and
 * on GC.
 */
class JS_PUBLIC_API(AutoAssertNoGC) : public AutoRequireNoGC
{
    JSContext* cx_;

  public:
#ifdef MOZ_DIAGNOSTIC_ASSERT_ENABLED
    // This gets the context from TLS if it is not passed in.
    explicit AutoAssertNoGC(JSContext* cx = nullptr);
    ~AutoAssertNoGC();
#else
    explicit AutoAssertNoGC(JSContext* cx = nullptr) {}
    ~AutoAssertNoGC() {}
#endif
};

/**
<<<<<<< HEAD
 * Assert if a GC barrier is invoked while this class is live. This class does
 * not disable the static rooting hazard analysis.
 */
class JS_PUBLIC_API(AutoAssertOnBarrier)
{
    JSContext* context;
    bool prev;

  public:
    explicit AutoAssertOnBarrier(JSContext* cx);
    ~AutoAssertOnBarrier();
};

/**
 * Disable the static rooting hazard analysis in the live region and assert if
 * any allocation that could potentially trigger a GC occurs while this guard
 * object is live. This is most useful to help the exact rooting hazard analysis
 * in complex regions, since it cannot understand dataflow.
=======
 * Disable the static rooting hazard analysis in the live region and assert in
 * debug builds if any allocation that could potentially trigger a GC occurs
 * while this guard object is live. This is most useful to help the exact
 * rooting hazard analysis in complex regions, since it cannot understand
 * dataflow.
>>>>>>> a17af05f
 *
 * Note: GC behavior is unpredictable even when deterministic and is generally
 *       non-deterministic in practice. The fact that this guard has not
 *       asserted is not a guarantee that a GC cannot happen in the guarded
 *       region. As a rule, anyone performing a GC unsafe action should
 *       understand the GC properties of all code in that region and ensure
 *       that the hazard analysis is correct for that code, rather than relying
 *       on this class.
 */
#ifdef DEBUG
class JS_PUBLIC_API(AutoSuppressGCAnalysis) : public AutoAssertNoGC
{
  public:
    explicit AutoSuppressGCAnalysis(JSContext* cx = nullptr) : AutoAssertNoGC(cx) {}
} JS_HAZ_GC_SUPPRESSED;
#else
class JS_PUBLIC_API(AutoSuppressGCAnalysis) : public AutoRequireNoGC
{
  public:
    explicit AutoSuppressGCAnalysis(JSContext* cx = nullptr) {}
} JS_HAZ_GC_SUPPRESSED;
#endif

/**
 * Assert that code is only ever called from a GC callback, disable the static
 * rooting hazard analysis and assert if any allocation that could potentially
 * trigger a GC occurs while this guard object is live.
 *
 * This is useful to make the static analysis ignore code that runs in GC
 * callbacks.
 */
class JS_PUBLIC_API(AutoAssertGCCallback) : public AutoSuppressGCAnalysis
{
  public:
<<<<<<< HEAD
    explicit AutoAssertGCCallback();
=======
#ifdef DEBUG
    AutoAssertGCCallback();
#else
    AutoAssertGCCallback() {}
#endif
>>>>>>> a17af05f
};

/**
 * Place AutoCheckCannotGC in scopes that you believe can never GC. These
 * annotations will be verified both dynamically via AutoAssertNoGC, and
 * statically with the rooting hazard analysis (implemented by making the
 * analysis consider AutoCheckCannotGC to be a GC pointer, and therefore
 * complain if it is live across a GC call.) It is useful when dealing with
 * internal pointers to GC things where the GC thing itself may not be present
 * for the static analysis: e.g. acquiring inline chars from a JSString* on the
 * heap.
 *
 * We only do the assertion checking in DEBUG builds.
 */
#ifdef DEBUG
class JS_PUBLIC_API(AutoCheckCannotGC) : public AutoAssertNoGC
<<<<<<< HEAD
{
  public:
    explicit AutoCheckCannotGC(JSContext* cx = nullptr) : AutoAssertNoGC(cx) {}
} JS_HAZ_GC_INVALIDATED;
#else
class JS_PUBLIC_API(AutoCheckCannotGC) : public AutoRequireNoGC
{
  public:
    explicit AutoCheckCannotGC(JSContext* cx = nullptr) {}
} JS_HAZ_GC_INVALIDATED;
=======
{
  public:
    explicit AutoCheckCannotGC(JSContext* cx = nullptr) : AutoAssertNoGC(cx) {}
} JS_HAZ_GC_INVALIDATED;
#else
class JS_PUBLIC_API(AutoCheckCannotGC) : public AutoRequireNoGC
{
  public:
    explicit AutoCheckCannotGC(JSContext* cx = nullptr) {}
} JS_HAZ_GC_INVALIDATED;
>>>>>>> a17af05f
#endif

/**
 * Unsets the gray bit for anything reachable from |thing|. |kind| should not be
 * JS::TraceKind::Shape. |thing| should be non-null. The return value indicates
 * if anything was unmarked.
 */
extern JS_FRIEND_API(bool)
UnmarkGrayGCThingRecursively(GCCellPtr thing);

} /* namespace JS */

namespace js {
namespace gc {

extern JS_FRIEND_API(bool)
BarriersAreAllowedOnCurrentThread();

static MOZ_ALWAYS_INLINE void
ExposeGCThingToActiveJS(JS::GCCellPtr thing)
{
    // GC things residing in the nursery cannot be gray: they have no mark bits.
    // All live objects in the nursery are moved to tenured at the beginning of
    // each GC slice, so the gray marker never sees nursery things.
    if (IsInsideNursery(thing.asCell()))
        return;

    // There's nothing to do for permanent GC things that might be owned by
    // another runtime.
    if (thing.mayBeOwnedByOtherRuntime())
        return;

<<<<<<< HEAD
    MOZ_DIAGNOSTIC_ASSERT(BarriersAreAllowedOnCurrentThread());

    if (IsIncrementalBarrierNeededOnTenuredGCThing(thing))
        JS::IncrementalReadBarrier(thing);
    else if (js::gc::detail::CellIsMarkedGray(thing.asCell()))
        JS::UnmarkGrayGCThingRecursively(thing);

    MOZ_ASSERT(!js::gc::detail::CellIsMarkedGray(thing.asCell()));
}

static MOZ_ALWAYS_INLINE void
GCThingReadBarrier(JS::GCCellPtr thing)
{
    // Any object in the nursery will not be freed during any GC running at that
    // time.
    if (IsInsideNursery(thing.asCell()))
        return;

    // There's nothing to do for permanent GC things that might be owned by
    // another runtime.
    if (thing.mayBeOwnedByOtherRuntime())
        return;

    MOZ_DIAGNOSTIC_ASSERT(BarriersAreAllowedOnCurrentThread());

    if (IsIncrementalBarrierNeededOnTenuredGCThing(thing))
        JS::IncrementalReadBarrier(thing);
=======
    if (IsIncrementalBarrierNeededOnTenuredGCThing(thing))
        JS::IncrementalReadBarrier(thing);
    else if (js::gc::detail::TenuredCellIsMarkedGray(thing.asCell()))
        JS::UnmarkGrayGCThingRecursively(thing);

    MOZ_ASSERT(!js::gc::detail::TenuredCellIsMarkedGray(thing.asCell()));
}

template <typename T>
extern JS_PUBLIC_API(bool)
EdgeNeedsSweepUnbarrieredSlow(T* thingp);

static MOZ_ALWAYS_INLINE bool
EdgeNeedsSweepUnbarriered(JSObject** objp)
{
    // This function does not handle updating nursery pointers. Raw JSObject
    // pointers should be updated separately or replaced with
    // JS::Heap<JSObject*> which handles this automatically.
    MOZ_ASSERT(!JS::CurrentThreadIsHeapMinorCollecting());
    if (IsInsideNursery(reinterpret_cast<Cell*>(*objp)))
        return false;

    auto zone = JS::shadow::Zone::asShadowZone(detail::GetGCThingZone(uintptr_t(*objp)));
    if (!zone->isGCSweepingOrCompacting())
        return false;

    return EdgeNeedsSweepUnbarrieredSlow(objp);
>>>>>>> a17af05f
}

} /* namespace gc */
} /* namespace js */

namespace JS {

/*
 * This should be called when an object that is marked gray is exposed to the JS
 * engine (by handing it to running JS code or writing it into live JS
 * data). During incremental GC, since the gray bits haven't been computed yet,
 * we conservatively mark the object black.
 */
static MOZ_ALWAYS_INLINE void
ExposeObjectToActiveJS(JSObject* obj)
{
    MOZ_ASSERT(obj);
    MOZ_ASSERT(!js::gc::EdgeNeedsSweepUnbarrieredSlow(&obj));
    js::gc::ExposeGCThingToActiveJS(GCCellPtr(obj));
}

static MOZ_ALWAYS_INLINE void
ExposeScriptToActiveJS(JSScript* script)
{
    MOZ_ASSERT(!js::gc::EdgeNeedsSweepUnbarrieredSlow(&script));
    js::gc::ExposeGCThingToActiveJS(GCCellPtr(script));
}

/*
<<<<<<< HEAD
 * If a GC is currently marking, mark the string black.
 */
static MOZ_ALWAYS_INLINE void
StringReadBarrier(JSString* string)
{
    MOZ_ASSERT(js::CurrentThreadCanAccessZone(GetStringZone(string)));
    js::gc::GCThingReadBarrier(GCCellPtr(string));
}

/*
=======
>>>>>>> a17af05f
 * Internal to Firefox.
 */
extern JS_FRIEND_API(void)
NotifyGCRootsRemoved(JSContext* cx);

/*
 * Internal to Firefox.
 */
extern JS_FRIEND_API(void)
NotifyDidPaint(JSContext* cx);

} /* namespace JS */

#endif /* js_GCAPI_h */<|MERGE_RESOLUTION|>--- conflicted
+++ resolved
@@ -512,26 +512,6 @@
   protected:
     AutoRequireNoGC() {}
     ~AutoRequireNoGC() {}
-<<<<<<< HEAD
-};
-
-/**
- * Diagnostic assert (see MOZ_DIAGNOSTIC_ASSERT) that GC cannot occur while this
- * class is live. This class does not disable the static rooting hazard
- * analysis.
- *
- * This works by entering a GC unsafe region, which is checked on allocation and
- * on GC.
- */
-class JS_PUBLIC_API(AutoAssertNoGC) : public AutoRequireNoGC
-{
-    JSContext* cx_;
-
-  public:
-    explicit AutoAssertNoGC(JSContext* cx = nullptr);
-    ~AutoAssertNoGC();
-=======
->>>>>>> a17af05f
 };
 
 /**
@@ -558,32 +538,11 @@
 };
 
 /**
-<<<<<<< HEAD
- * Assert if a GC barrier is invoked while this class is live. This class does
- * not disable the static rooting hazard analysis.
- */
-class JS_PUBLIC_API(AutoAssertOnBarrier)
-{
-    JSContext* context;
-    bool prev;
-
-  public:
-    explicit AutoAssertOnBarrier(JSContext* cx);
-    ~AutoAssertOnBarrier();
-};
-
-/**
- * Disable the static rooting hazard analysis in the live region and assert if
- * any allocation that could potentially trigger a GC occurs while this guard
- * object is live. This is most useful to help the exact rooting hazard analysis
- * in complex regions, since it cannot understand dataflow.
-=======
  * Disable the static rooting hazard analysis in the live region and assert in
  * debug builds if any allocation that could potentially trigger a GC occurs
  * while this guard object is live. This is most useful to help the exact
  * rooting hazard analysis in complex regions, since it cannot understand
  * dataflow.
->>>>>>> a17af05f
  *
  * Note: GC behavior is unpredictable even when deterministic and is generally
  *       non-deterministic in practice. The fact that this guard has not
@@ -618,15 +577,11 @@
 class JS_PUBLIC_API(AutoAssertGCCallback) : public AutoSuppressGCAnalysis
 {
   public:
-<<<<<<< HEAD
-    explicit AutoAssertGCCallback();
-=======
 #ifdef DEBUG
     AutoAssertGCCallback();
 #else
     AutoAssertGCCallback() {}
 #endif
->>>>>>> a17af05f
 };
 
 /**
@@ -643,7 +598,6 @@
  */
 #ifdef DEBUG
 class JS_PUBLIC_API(AutoCheckCannotGC) : public AutoAssertNoGC
-<<<<<<< HEAD
 {
   public:
     explicit AutoCheckCannotGC(JSContext* cx = nullptr) : AutoAssertNoGC(cx) {}
@@ -654,18 +608,6 @@
   public:
     explicit AutoCheckCannotGC(JSContext* cx = nullptr) {}
 } JS_HAZ_GC_INVALIDATED;
-=======
-{
-  public:
-    explicit AutoCheckCannotGC(JSContext* cx = nullptr) : AutoAssertNoGC(cx) {}
-} JS_HAZ_GC_INVALIDATED;
-#else
-class JS_PUBLIC_API(AutoCheckCannotGC) : public AutoRequireNoGC
-{
-  public:
-    explicit AutoCheckCannotGC(JSContext* cx = nullptr) {}
-} JS_HAZ_GC_INVALIDATED;
->>>>>>> a17af05f
 #endif
 
 /**
@@ -680,9 +622,6 @@
 
 namespace js {
 namespace gc {
-
-extern JS_FRIEND_API(bool)
-BarriersAreAllowedOnCurrentThread();
 
 static MOZ_ALWAYS_INLINE void
 ExposeGCThingToActiveJS(JS::GCCellPtr thing)
@@ -698,35 +637,6 @@
     if (thing.mayBeOwnedByOtherRuntime())
         return;
 
-<<<<<<< HEAD
-    MOZ_DIAGNOSTIC_ASSERT(BarriersAreAllowedOnCurrentThread());
-
-    if (IsIncrementalBarrierNeededOnTenuredGCThing(thing))
-        JS::IncrementalReadBarrier(thing);
-    else if (js::gc::detail::CellIsMarkedGray(thing.asCell()))
-        JS::UnmarkGrayGCThingRecursively(thing);
-
-    MOZ_ASSERT(!js::gc::detail::CellIsMarkedGray(thing.asCell()));
-}
-
-static MOZ_ALWAYS_INLINE void
-GCThingReadBarrier(JS::GCCellPtr thing)
-{
-    // Any object in the nursery will not be freed during any GC running at that
-    // time.
-    if (IsInsideNursery(thing.asCell()))
-        return;
-
-    // There's nothing to do for permanent GC things that might be owned by
-    // another runtime.
-    if (thing.mayBeOwnedByOtherRuntime())
-        return;
-
-    MOZ_DIAGNOSTIC_ASSERT(BarriersAreAllowedOnCurrentThread());
-
-    if (IsIncrementalBarrierNeededOnTenuredGCThing(thing))
-        JS::IncrementalReadBarrier(thing);
-=======
     if (IsIncrementalBarrierNeededOnTenuredGCThing(thing))
         JS::IncrementalReadBarrier(thing);
     else if (js::gc::detail::TenuredCellIsMarkedGray(thing.asCell()))
@@ -754,7 +664,6 @@
         return false;
 
     return EdgeNeedsSweepUnbarrieredSlow(objp);
->>>>>>> a17af05f
 }
 
 } /* namespace gc */
@@ -784,19 +693,6 @@
 }
 
 /*
-<<<<<<< HEAD
- * If a GC is currently marking, mark the string black.
- */
-static MOZ_ALWAYS_INLINE void
-StringReadBarrier(JSString* string)
-{
-    MOZ_ASSERT(js::CurrentThreadCanAccessZone(GetStringZone(string)));
-    js::gc::GCThingReadBarrier(GCCellPtr(string));
-}
-
-/*
-=======
->>>>>>> a17af05f
  * Internal to Firefox.
  */
 extern JS_FRIEND_API(void)
