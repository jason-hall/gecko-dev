/* -*- Mode: C++; tab-width: 8; indent-tabs-mode: nil; c-basic-offset: 4 -*-
 * vim: set ts=8 sts=4 et sw=4 tw=99:
 * This Source Code Form is subject to the terms of the Mozilla Public
 * License, v. 2.0. If a copy of the MPL was not distributed with this
 * file, You can obtain one at http://mozilla.org/MPL/2.0/. */

#ifndef js_Utility_h
#define js_Utility_h

#include "mozilla/Assertions.h"
#include "mozilla/Atomics.h"
#include "mozilla/Attributes.h"
#include "mozilla/Compiler.h"
#include "mozilla/Move.h"
#include "mozilla/Scoped.h"
#include "mozilla/TemplateLib.h"
#include "mozilla/UniquePtr.h"

#include <stdlib.h>
#include <string.h>

#ifdef JS_OOM_DO_BACKTRACES
#include <execinfo.h>
#include <stdio.h>
#endif

#include "jstypes.h"

/* The public JS engine namespace. */
namespace JS {}

/* The mozilla-shared reusable template/utility namespace. */
namespace mozilla {}

/* The private JS engine namespace. */
namespace js {}

#define JS_STATIC_ASSERT(cond)           static_assert(cond, "JS_STATIC_ASSERT")
#define JS_STATIC_ASSERT_IF(cond, expr)  MOZ_STATIC_ASSERT_IF(cond, expr, "JS_STATIC_ASSERT_IF")

extern MOZ_NORETURN MOZ_COLD JS_PUBLIC_API(void)
JS_Assert(const char* s, const char* file, int ln);

/*
 * Custom allocator support for SpiderMonkey
 */
#if defined JS_USE_CUSTOM_ALLOCATOR
# include "jscustomallocator.h"
#else

namespace js {

/*
<<<<<<< HEAD
 * To make testing OOM in certain helper threads more effective,
 * allow restricting the OOM testing to a certain helper thread
 * type. This allows us to fail e.g. in off-thread script parsing
 * without causing an OOM in the active thread first.
=======
 * Thread types are used to tag threads for certain kinds of testing (see
 * below), and also used to characterize threads in the thread scheduler (see
 * js/src/vm/HelperThreads.cpp).
>>>>>>> a17af05f
 */
enum ThreadType {
    THREAD_TYPE_NONE = 0,       // 0
    THREAD_TYPE_COOPERATING,    // 1
    THREAD_TYPE_WASM,           // 2
    THREAD_TYPE_ION,            // 3
    THREAD_TYPE_PARSE,          // 4
    THREAD_TYPE_COMPRESS,       // 5
    THREAD_TYPE_GCHELPER,       // 6
    THREAD_TYPE_GCPARALLEL,     // 7
    THREAD_TYPE_PROMISE_TASK,   // 8
    THREAD_TYPE_ION_FREE,       // 9
    THREAD_TYPE_WASM_TIER2,     // 10
    THREAD_TYPE_MAX             // Used to check shell function arguments
};

namespace oom {

/*
 * Theads are tagged only in certain debug contexts.  Notably, to make testing
 * OOM in certain helper threads more effective, we allow restricting the OOM
 * testing to a certain helper thread type. This allows us to fail e.g. in
 * off-thread script parsing without causing an OOM in the active thread first.
 *
 * Getter/Setter functions to encapsulate mozilla::ThreadLocal, implementation
 * is in jsutil.cpp.
 */
# if defined(DEBUG) || defined(JS_OOM_BREAKPOINT)
extern bool InitThreadType(void);
extern void SetThreadType(ThreadType);
extern JS_FRIEND_API(uint32_t) GetThreadType(void);
# else
inline bool InitThreadType(void) { return true; }
inline void SetThreadType(ThreadType t) {};
inline uint32_t GetThreadType(void) { return 0; }
# endif

} /* namespace oom */
} /* namespace js */

# if defined(DEBUG) || defined(JS_OOM_BREAKPOINT)

#ifdef JS_OOM_BREAKPOINT
static MOZ_NEVER_INLINE void js_failedAllocBreakpoint() { asm(""); }
#define JS_OOM_CALL_BP_FUNC() js_failedAllocBreakpoint()
#else
#define JS_OOM_CALL_BP_FUNC() do {} while(0)
#endif

namespace js {
namespace oom {

/*
 * Out of memory testing support.  We provide various testing functions to
 * simulate OOM conditions and so we can test that they are handled correctly.
 */

extern JS_PUBLIC_DATA(uint32_t) targetThread;
extern JS_PUBLIC_DATA(uint64_t) maxAllocations;
extern JS_PUBLIC_DATA(uint64_t) counter;
extern JS_PUBLIC_DATA(bool) failAlways;

extern void
SimulateOOMAfter(uint64_t allocations, uint32_t thread, bool always);

extern void
ResetSimulatedOOM();

inline bool
IsThreadSimulatingOOM()
{
    return js::oom::targetThread && js::oom::targetThread == js::oom::GetThreadType();
}

inline bool
IsSimulatedOOMAllocation()
{
    return IsThreadSimulatingOOM() &&
           (counter == maxAllocations || (counter > maxAllocations && failAlways));
}

inline bool
ShouldFailWithOOM()
{
    if (!IsThreadSimulatingOOM())
        return false;

    counter++;
    if (IsSimulatedOOMAllocation()) {
        JS_OOM_CALL_BP_FUNC();
        return true;
    }
    return false;
}

inline bool
HadSimulatedOOM() {
    return counter >= maxAllocations;
}

} /* namespace oom */
} /* namespace js */

#  define JS_OOM_POSSIBLY_FAIL()                                              \
    do {                                                                      \
        if (js::oom::ShouldFailWithOOM())                                     \
            return nullptr;                                                   \
    } while (0)

#  define JS_OOM_POSSIBLY_FAIL_BOOL()                                         \
    do {                                                                      \
        if (js::oom::ShouldFailWithOOM())                                     \
            return false;                                                     \
    } while (0)

# else

#  define JS_OOM_POSSIBLY_FAIL() do {} while(0)
#  define JS_OOM_POSSIBLY_FAIL_BOOL() do {} while(0)
namespace js {
namespace oom {
static inline bool IsSimulatedOOMAllocation() { return false; }
static inline bool ShouldFailWithOOM() { return false; }
} /* namespace oom */
} /* namespace js */

# endif /* DEBUG || JS_OOM_BREAKPOINT */

namespace js {

/* Disable OOM testing in sections which are not OOM safe. */
struct MOZ_RAII JS_PUBLIC_DATA(AutoEnterOOMUnsafeRegion)
{
    MOZ_NORETURN MOZ_COLD void crash(const char* reason);
    MOZ_NORETURN MOZ_COLD void crash(size_t size, const char* reason);

    using AnnotateOOMAllocationSizeCallback = void(*)(size_t);
    static AnnotateOOMAllocationSizeCallback annotateOOMSizeCallback;
    static void setAnnotateOOMAllocationSizeCallback(AnnotateOOMAllocationSizeCallback callback) {
        annotateOOMSizeCallback = callback;
    }

#if defined(DEBUG) || defined(JS_OOM_BREAKPOINT)
    AutoEnterOOMUnsafeRegion()
      : oomEnabled_(oom::IsThreadSimulatingOOM() && oom::maxAllocations != UINT64_MAX),
        oomAfter_(0)
    {
        if (oomEnabled_) {
            MOZ_ALWAYS_TRUE(owner_.compareExchange(nullptr, this));
            oomAfter_ = int64_t(oom::maxAllocations) - int64_t(oom::counter);
            oom::maxAllocations = UINT64_MAX;
        }
    }

    ~AutoEnterOOMUnsafeRegion() {
        if (oomEnabled_) {
            MOZ_ASSERT(oom::maxAllocations == UINT64_MAX);
            int64_t maxAllocations = int64_t(oom::counter) + oomAfter_;
            MOZ_ASSERT(maxAllocations >= 0,
                       "alloc count + oom limit exceeds range, your oom limit is probably too large");
            oom::maxAllocations = uint64_t(maxAllocations);
            MOZ_ALWAYS_TRUE(owner_.compareExchange(this, nullptr));
        }
    }

  private:
    // Used to catch concurrent use from other threads.
    static mozilla::Atomic<AutoEnterOOMUnsafeRegion*> owner_;

    bool oomEnabled_;
    int64_t oomAfter_;
#endif
};

} /* namespace js */

static inline void* js_malloc(size_t bytes)
{
    JS_OOM_POSSIBLY_FAIL();
    return malloc(bytes);
}

static inline void* js_calloc(size_t bytes)
{
    JS_OOM_POSSIBLY_FAIL();
    return calloc(bytes, 1);
}

static inline void* js_calloc(size_t nmemb, size_t size)
{
    JS_OOM_POSSIBLY_FAIL();
    return calloc(nmemb, size);
}

static inline void* js_realloc(void* p, size_t bytes)
{
    // realloc() with zero size is not portable, as some implementations may
    // return nullptr on success and free |p| for this.  We assume nullptr
    // indicates failure and that |p| is still valid.
    MOZ_ASSERT(bytes != 0);

    JS_OOM_POSSIBLY_FAIL();
    return realloc(p, bytes);
}

static inline void js_free(void* p)
{
    free(p);
}

static inline char* js_strdup(const char* s)
{
    JS_OOM_POSSIBLY_FAIL();
    return strdup(s);
}
#endif/* JS_USE_CUSTOM_ALLOCATOR */

#include <new>

/*
 * Low-level memory management in SpiderMonkey:
 *
 *  ** Do not use the standard malloc/free/realloc: SpiderMonkey allows these
 *     to be redefined (via JS_USE_CUSTOM_ALLOCATOR) and Gecko even #define's
 *     these symbols.
 *
 *  ** Do not use the builtin C++ operator new and delete: these throw on
 *     error and we cannot override them not to.
 *
 * Allocation:
 *
 * - If the lifetime of the allocation is tied to the lifetime of a GC-thing
 *   (that is, finalizing the GC-thing will free the allocation), call one of
 *   the following functions:
 *
 *     JSContext::{malloc_,realloc_,calloc_,new_}
 *     JSRuntime::{malloc_,realloc_,calloc_,new_}
 *
 *   These functions accumulate the number of bytes allocated which is used as
 *   part of the GC-triggering heuristic.
 *
 *   The difference between the JSContext and JSRuntime versions is that the
 *   cx version reports an out-of-memory error on OOM. (This follows from the
 *   general SpiderMonkey idiom that a JSContext-taking function reports its
 *   own errors.)
 *
 * - Otherwise, use js_malloc/js_realloc/js_calloc/js_new
 *
 * Deallocation:
 *
 * - Ordinarily, use js_free/js_delete.
 *
 * - For deallocations during GC finalization, use one of the following
 *   operations on the FreeOp provided to the finalizer:
 *
 *     FreeOp::{free_,delete_}
 *
 *   The advantage of these operations is that the memory is batched and freed
 *   on another thread.
 */

/*
 * Given a class which should provide a 'new' method, add
 * JS_DECLARE_NEW_METHODS (see js::MallocProvider for an example).
 *
 * Note: Do not add a ; at the end of a use of JS_DECLARE_NEW_METHODS,
 * or the build will break.
 */
#define JS_DECLARE_NEW_METHODS(NEWNAME, ALLOCATOR, QUALIFIERS) \
    template <class T, typename... Args> \
    QUALIFIERS T * \
    NEWNAME(Args&&... args) MOZ_HEAP_ALLOCATOR { \
        void* memory = ALLOCATOR(sizeof(T)); \
        return MOZ_LIKELY(memory) \
            ? new(memory) T(mozilla::Forward<Args>(args)...) \
            : nullptr; \
    }

/*
 * Given a class which should provide 'make' methods, add
 * JS_DECLARE_MAKE_METHODS (see js::MallocProvider for an example).  This
 * method is functionally the same as JS_DECLARE_NEW_METHODS: it just declares
 * methods that return mozilla::UniquePtr instances that will singly-manage
 * ownership of the created object.
 *
 * Note: Do not add a ; at the end of a use of JS_DECLARE_MAKE_METHODS,
 * or the build will break.
 */
#define JS_DECLARE_MAKE_METHODS(MAKENAME, NEWNAME, QUALIFIERS)\
    template <class T, typename... Args> \
    QUALIFIERS mozilla::UniquePtr<T, JS::DeletePolicy<T>> \
    MAKENAME(Args&&... args) MOZ_HEAP_ALLOCATOR { \
        T* ptr = NEWNAME<T>(mozilla::Forward<Args>(args)...); \
        return mozilla::UniquePtr<T, JS::DeletePolicy<T>>(ptr); \
    }

JS_DECLARE_NEW_METHODS(js_new, js_malloc, static MOZ_ALWAYS_INLINE)

namespace js {

/*
 * Calculate the number of bytes needed to allocate |numElems| contiguous
 * instances of type |T|.  Return false if the calculation overflowed.
 */
template <typename T>
MOZ_MUST_USE inline bool
CalculateAllocSize(size_t numElems, size_t* bytesOut)
{
    *bytesOut = numElems * sizeof(T);
    return (numElems & mozilla::tl::MulOverflowMask<sizeof(T)>::value) == 0;
}

/*
 * Calculate the number of bytes needed to allocate a single instance of type
 * |T| followed by |numExtra| contiguous instances of type |Extra|.  Return
 * false if the calculation overflowed.
 */
template <typename T, typename Extra>
MOZ_MUST_USE inline bool
CalculateAllocSizeWithExtra(size_t numExtra, size_t* bytesOut)
{
    *bytesOut = sizeof(T) + numExtra * sizeof(Extra);
    return (numExtra & mozilla::tl::MulOverflowMask<sizeof(Extra)>::value) == 0 &&
           *bytesOut >= sizeof(T);
}

} /* namespace js */

template <class T>
static MOZ_ALWAYS_INLINE void
js_delete(const T* p)
{
    if (p) {
        p->~T();
        js_free(const_cast<T*>(p));
    }
}

template<class T>
static MOZ_ALWAYS_INLINE void
js_delete_poison(const T* p)
{
    if (p) {
        p->~T();
        memset(const_cast<T*>(p), 0x3B, sizeof(T));
        js_free(const_cast<T*>(p));
    }
}

template <class T>
static MOZ_ALWAYS_INLINE T*
js_pod_malloc()
{
    return static_cast<T*>(js_malloc(sizeof(T)));
}

template <class T>
static MOZ_ALWAYS_INLINE T*
js_pod_calloc()
{
    return static_cast<T*>(js_calloc(sizeof(T)));
}

template <class T>
static MOZ_ALWAYS_INLINE T*
js_pod_malloc(size_t numElems)
{
    size_t bytes;
    if (MOZ_UNLIKELY(!js::CalculateAllocSize<T>(numElems, &bytes)))
        return nullptr;
    return static_cast<T*>(js_malloc(bytes));
}

template <class T>
static MOZ_ALWAYS_INLINE T*
js_pod_calloc(size_t numElems)
{
    size_t bytes;
    if (MOZ_UNLIKELY(!js::CalculateAllocSize<T>(numElems, &bytes)))
        return nullptr;
    return static_cast<T*>(js_calloc(bytes));
}

template <class T>
static MOZ_ALWAYS_INLINE T*
js_pod_realloc(T* prior, size_t oldSize, size_t newSize)
{
    MOZ_ASSERT(!(oldSize & mozilla::tl::MulOverflowMask<sizeof(T)>::value));
    size_t bytes;
    if (MOZ_UNLIKELY(!js::CalculateAllocSize<T>(newSize, &bytes)))
        return nullptr;
    return static_cast<T*>(js_realloc(prior, bytes));
}

namespace js {

template<typename T>
struct ScopedFreePtrTraits
{
    typedef T* type;
    static T* empty() { return nullptr; }
    static void release(T* ptr) { js_free(ptr); }
};
SCOPED_TEMPLATE(ScopedJSFreePtr, ScopedFreePtrTraits)

template <typename T>
struct ScopedDeletePtrTraits : public ScopedFreePtrTraits<T>
{
    static void release(T* ptr) { js_delete(ptr); }
};
SCOPED_TEMPLATE(ScopedJSDeletePtr, ScopedDeletePtrTraits)

template <typename T>
struct ScopedReleasePtrTraits : public ScopedFreePtrTraits<T>
{
    static void release(T* ptr) { if (ptr) ptr->release(); }
};
SCOPED_TEMPLATE(ScopedReleasePtr, ScopedReleasePtrTraits)

} /* namespace js */

namespace JS {

template<typename T>
struct DeletePolicy
{
    constexpr DeletePolicy() {}

    template<typename U>
    MOZ_IMPLICIT DeletePolicy(DeletePolicy<U> other,
                              typename mozilla::EnableIf<mozilla::IsConvertible<U*, T*>::value,
                                                         int>::Type dummy = 0)
    {}

    void operator()(const T* ptr) {
        js_delete(const_cast<T*>(ptr));
    }
};

struct FreePolicy
{
    void operator()(const void* ptr) {
        js_free(const_cast<void*>(ptr));
    }
};

typedef mozilla::UniquePtr<char[], JS::FreePolicy> UniqueChars;
typedef mozilla::UniquePtr<char16_t[], JS::FreePolicy> UniqueTwoByteChars;

} // namespace JS

namespace js {

/* Integral types for all hash functions. */
typedef uint32_t HashNumber;
const unsigned HashNumberSizeBits = 32;

namespace detail {

/*
 * Given a raw hash code, h, return a number that can be used to select a hash
 * bucket.
 *
 * This function aims to produce as uniform an output distribution as possible,
 * especially in the most significant (leftmost) bits, even though the input
 * distribution may be highly nonrandom, given the constraints that this must
 * be deterministic and quick to compute.
 *
 * Since the leftmost bits of the result are best, the hash bucket index is
 * computed by doing ScrambleHashCode(h) / (2^32/N) or the equivalent
 * right-shift, not ScrambleHashCode(h) % N or the equivalent bit-mask.
 *
 * FIXME: OrderedHashTable uses a bit-mask; see bug 775896.
 */
inline HashNumber
ScrambleHashCode(HashNumber h)
{
    /*
     * Simply returning h would not cause any hash tables to produce wrong
     * answers. But it can produce pathologically bad performance: The caller
     * right-shifts the result, keeping only the highest bits. The high bits of
     * hash codes are very often completely entropy-free. (So are the lowest
     * bits.)
     *
     * So we use Fibonacci hashing, as described in Knuth, The Art of Computer
     * Programming, 6.4. This mixes all the bits of the input hash code h.
     *
     * The value of goldenRatio is taken from the hex
     * expansion of the golden ratio, which starts 1.9E3779B9....
     * This value is especially good if values with consecutive hash codes
     * are stored in a hash table; see Knuth for details.
     */
    static const HashNumber goldenRatio = 0x9E3779B9U;
    return h * goldenRatio;
}

} /* namespace detail */

} /* namespace js */

/* sixgill annotation defines */
#ifndef HAVE_STATIC_ANNOTATIONS
# define HAVE_STATIC_ANNOTATIONS
# ifdef XGILL_PLUGIN
#  define STATIC_PRECONDITION(COND)         __attribute__((precondition(#COND)))
#  define STATIC_PRECONDITION_ASSUME(COND)  __attribute__((precondition_assume(#COND)))
#  define STATIC_POSTCONDITION(COND)        __attribute__((postcondition(#COND)))
#  define STATIC_POSTCONDITION_ASSUME(COND) __attribute__((postcondition_assume(#COND)))
#  define STATIC_INVARIANT(COND)            __attribute__((invariant(#COND)))
#  define STATIC_INVARIANT_ASSUME(COND)     __attribute__((invariant_assume(#COND)))
#  define STATIC_ASSUME(COND)                        \
  JS_BEGIN_MACRO                                     \
    __attribute__((assume_static(#COND), unused))    \
    int STATIC_PASTE1(assume_static_, __COUNTER__);  \
  JS_END_MACRO
# else /* XGILL_PLUGIN */
#  define STATIC_PRECONDITION(COND)          /* nothing */
#  define STATIC_PRECONDITION_ASSUME(COND)   /* nothing */
#  define STATIC_POSTCONDITION(COND)         /* nothing */
#  define STATIC_POSTCONDITION_ASSUME(COND)  /* nothing */
#  define STATIC_INVARIANT(COND)             /* nothing */
#  define STATIC_INVARIANT_ASSUME(COND)      /* nothing */
#  define STATIC_ASSUME(COND)          JS_BEGIN_MACRO /* nothing */ JS_END_MACRO
# endif /* XGILL_PLUGIN */
# define STATIC_SKIP_INFERENCE STATIC_INVARIANT(skip_inference())
#endif /* HAVE_STATIC_ANNOTATIONS */

#endif /* js_Utility_h */<|MERGE_RESOLUTION|>--- conflicted
+++ resolved
@@ -51,16 +51,9 @@
 namespace js {
 
 /*
-<<<<<<< HEAD
- * To make testing OOM in certain helper threads more effective,
- * allow restricting the OOM testing to a certain helper thread
- * type. This allows us to fail e.g. in off-thread script parsing
- * without causing an OOM in the active thread first.
-=======
  * Thread types are used to tag threads for certain kinds of testing (see
  * below), and also used to characterize threads in the thread scheduler (see
  * js/src/vm/HelperThreads.cpp).
->>>>>>> a17af05f
  */
 enum ThreadType {
     THREAD_TYPE_NONE = 0,       // 0
